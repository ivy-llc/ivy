--- conflicted
+++ resolved
@@ -288,45 +288,23 @@
     Parameters
     ----------
     x
-<<<<<<< HEAD
         input array. Should have a floating-point data type
-=======
-        input array. Should have a floating-point data type.
->>>>>>> b472de4f
+
     axis
         axis or axes along which standard deviations must be computed. By default, the standard deviation 
         must be computed over the entire array. If a tuple of integers, standard deviations must be computed 
         over multiple axes. Default: None.
     correction
-<<<<<<< HEAD
         degrees of freedom adjustment. Setting this parameter to a value other than 0 has the effect of 
         adjusting the divisor during the calculation of the standard deviation according to N-c where N 
         corresponds to the total number of elements over which the standard deviation is computed and c 
-=======
-        degrees of freedom adjustment. Setting this parameter to a value other than ``0`` has the effect of 
-        adjusting the divisor during the calculation of the standard deviation according to ``N-c`` where ``N`` 
-        corresponds to the total number of elements over which the standard deviation is computed and ``c`` 
->>>>>>> b472de4f
+
         corresponds to the provided degrees of freedom adjustment. When computing the standard deviation 
         of a population, setting this parameter to ``0`` is the standard choice (i.e., the provided array 
         contains data constituting an entire population). When computing the corrected sample standard 
         deviation, setting this parameter to ``1`` is the standard choice (i.e., the provided array contains 
         data sampled from a larger population; this is commonly referred to as Bessel's correction). 
-<<<<<<< HEAD
-        Default: 0.
-    keepdims
-        if True, the reduced axes (dimensions) must be included in the result as singleton 
-        dimensions, and, accordingly, the result must be compatible with the input array (see Broadcasting). 
-        Otherwise, if False, the reduced axes (dimensions) must not be included in the result. 
-        Default: False.
-    out
-        optional output array, for writing the result to.Returns
-
-    Returns
-     -------
-    ret
-        The array with standard deviations computed.
-=======
+
         Default: ``0``.
     keepdims
         if ``True``, the reduced axes (dimensions) must be included in the result as singleton 
@@ -349,7 +327,6 @@
     >>> print(x)
     0.816496580927726
     
->>>>>>> b472de4f
     """
     return _cur_framework(x).std(x, axis, correction, keepdims, out=out)
 
