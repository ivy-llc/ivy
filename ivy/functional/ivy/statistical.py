# global
from typing import Union, Tuple, Optional

# local
import ivy
from ivy.framework_handler import current_framework as _cur_framework


# Array API Standard #
# -------------------#

# noinspection PyShadowingBuiltins
def min(x: Union[ivy.Array, ivy.NativeArray],
        axis: Union[int, Tuple[int]] = None,
        keepdims: bool = False, out: Optional[Union[ivy.Array, ivy.NativeArray]] = None)\
        -> ivy.Array:
    """
    Calculates the minimum value of the input array x.
    
    .. note::
    When the number of elements over which to compute the minimum value is zero, 
    the minimum value is implementation-defined. Specification-compliant libraries may choose to raise 
    an error, return a sentinel value (e.g., if x is a floating-point input array, return NaN), or return 
    the maximum possible value for the input array x data type (e.g., if x is a floating-point array, 
    return +infinity).

    **Special Cases**
    For floating-point operands,

    If x_i is NaN, the minimum value is NaN (i.e., NaN values propagate).    
  
    Parameters
    ----------
    x
        Input array containing elements to min.
    axis
         axis or axes along which minimum values must be computed.
         By default, the minimum value must be computed over the entire array.
         If a tuple of integers, minimum values must be computed over multiple axes. Default: None.
    keepdims
        optional boolean, if True, the reduced axes (dimensions) must be included in the result as 
        singleton dimensions, and, accordingly, the result must be compatible with
        the input array (see Broadcasting). 
        Otherwise, if False, the reduced axes (dimensions) must not be included in the result. 
        Default: False.
    out
        optional output array, for writing the result to.
    
    Returns
     -------
    ret
        if the minimum value was computed over the entire array, a zero-dimensional array containing the 
        minimum value; otherwise, a non-zero-dimensional array containing the minimum values. 
        The returned array must have the same data type as x.
    """
    return _cur_framework.min(x, axis, keepdims, out)


# noinspection PyShadowingBuiltins
def max(x: Union[ivy.Array, ivy.NativeArray],
        axis: Union[int, Tuple[int]] = None,
        keepdims: bool = False,
        out: Optional[Union[ivy.Array, ivy.NativeArray]] = None) \
        -> ivy.Array:
    """
    Calculates the maximum value of the input array ``x``.
    .. note::
       When the number of elements over which to compute the maximum value is zero, 
       the maximum value is implementation-defined. Specification-compliant libraries may choose to raise 
       an error, return a sentinel value (e.g., if ``x`` is a floating-point input array, return ``NaN``), 
       or return the minimum possible value for the input array ``x`` data type (e.g., if ``x`` is a 
       floating-point array, return ``-infinity``).

    **Special Cases**
    For floating-point operands,
    -   If ``x_i`` is ``NaN``, the maximum value is ``NaN`` (i.e., ``NaN`` values propagate).
    
    Parameters
    ----------
    x
        input array. Should have a numeric data type.
    axis
        axis or axes along which maximum values must be computed. By default, the maximum value must be computed over the entire array. If a tuple of integers, maximum values must be computed over multiple axes. Default: ``None``.
    keepdims
        if ``True``, the reduced axes (dimensions) must be included in the result as singleton dimensions, 
        and, accordingly, the result must be compatible with the input array (see :ref:`broadcasting`). 
        Otherwise, if ``False``, the reduced axes (dimensions) must not be included in the result. 
        Default: ``False``.
    out
        optional output array, for writing the result to.

    Returns
    -------
     ret
        if the maximum value was computed over the entire array, a zero-dimensional array containing the 
        maximum value; otherwise, a non-zero-dimensional array containing the maximum values. 
        The returned array must have the same data type as ``x``.
    """
    return _cur_framework.max(x, axis, keepdims,out=out)



def var(x: Union[ivy.Array, ivy.NativeArray],
        axis: Optional[Union[int, Tuple[int]]] = None,
        correction: Union[int, float] = 0.0,
        keepdims: bool = False , 
        out: Optional[Union[ivy.Array, ivy.NativeArray]] = None) \
        -> ivy.Array:
    """
    Calculates the variance of the input array x.

    Special Cases
    Let N equal the number of elements over which to compute the variance.

    If N - correction is less than or equal to 0, the variance is NaN.

    If x_i is NaN, the variance is NaN (i.e., NaN values propagate).

    Parameters
    ----------
    x
        input array. Should have a floating-point data type.
    axis
        axis or axes along which variances must be computed. By default, the variance must be computed over 
        the entire array. If a tuple of integers, variances must be computed over multiple axes. 
        Default: None.
    correction
        degrees of freedom adjustment. Setting this parameter to a value other than 0 has 
        the effect of adjusting the divisor during the calculation of the variance according to N-c where N 
        corresponds to the total number of elements over which the variance is computed and c corresponds to 
        the provided degrees of freedom adjustment. When computing the variance of a population, setting this 
        parameter to 0 is the standard choice (i.e., the provided array contains data constituting an entire 
        population). When computing the unbiased sample variance, setting this parameter to 1 is the standard 
        choice (i.e., the provided array contains data sampled from a larger population; this is commonly 
        referred to as Bessel's correction). Default: 0.

    keepdims
        if True, the reduced axes (dimensions) must be included in the result as singleton dimensions, 
        and, accordingly, the result must be compatible with the input array (see Broadcasting). 
        Otherwise, if False, the reduced axes (dimensions) must not be included in the result. 
        Default: False.

    out
        optional output array, for writing the result to.

    Returns
     -------
    ret
        if the variance was computed over the entire array, a zero-dimensional array containing the 
        variance; otherwise, a non-zero-dimensional array containing the variances. The returned array 
        must have the same data type as x.
    """
    return _cur_framework(x).var(x, axis, correction, keepdims,out=out)


def mean(x: Union[ivy.Array, ivy.NativeArray],
         axis: Optional[Union[int, Tuple[int, ...]]] = None,
         keepdims: bool = False,
         out: Optional[Union[ivy.Array, ivy.NativeArray]] = None)\
        -> ivy.Array:
    """
    Calculates the arithmetic mean of the input array ``x``.
    **Special Cases**
    Let ``N`` equal the number of elements over which to compute the arithmetic mean.
    -   If ``N`` is ``0``, the arithmetic mean is ``NaN``.
    -   If ``x_i`` is ``NaN``, the arithmetic mean is ``NaN`` (i.e., ``NaN`` values propagate).
    Parameters
    ----------
    x
        input array. Should have a floating-point data type.
    axis
        axis or axes along which arithmetic means must be computed. By default, the mean must be computed over the entire array. If a tuple of integers, arithmetic means must be computed over multiple axes. Default: ``None``.
    keepdims
        bool, if ``True``, the reduced axes (dimensions) must be included in the result as singleton dimensions, and, accordingly, the result must be compatible with the input array (see :ref:`broadcasting`). Otherwise, if ``False``, the reduced axes (dimensions) must not be included in the result. Default: ``False``.
    out
        optional output array, for writing the result to.    
    
    Returns
    -------
     ret
        array, if the arithmetic mean was computed over the entire array, a zero-dimensional array containing the arithmetic mean; otherwise, a non-zero-dimensional array containing the arithmetic means. The returned array must have the same data type as ``x``.
        .. note::
           While this specification recommends that this function only accept input arrays having a floating-point data type, specification-compliant array libraries may choose to accept input arrays having an integer data type. While mixed data type promotion is implementation-defined, if the input array ``x`` has an integer data type, the returned array must have the default floating-point data type.
    """
    return _cur_framework(x).mean(x, axis, keepdims,out=out)


def prod(x: Union[ivy.Array, ivy.NativeArray],
         axis: Optional[Union[int, Tuple[int]]] = None,
         dtype: Optional[Union[ivy.Dtype, str]] = None,
         keepdims: bool = False,
         out: Optional[Union[ivy.Array, ivy.NativeArray]] = None)\
        -> ivy.Array:
    """
    Calculates the product of input array x elements.

    x
        input array. Should have a numeric data type.
    axis
        axis or axes along which products must be computed. By default, the product must be
        computed over the entire array. If a tuple of integers, products must be computed over multiple axes. Default: None.
    dtype
        data type of the returned array. If None,
        if the default data type corresponding to the data type “kind” (integer or floating-point) of x has a smaller 
        range of values than the data type of x (e.g., x has data type int64 and the default data type is int32,
        or x has data type uint64 and the default data type is int64), the returned array must have the same data type as x.
        if x has a floating-point data type, the returned array must have the default floating-point data type.
        if x has a signed integer data type (e.g., int16), the returned array must have the default integer data type.
        if x has an unsigned integer data type (e.g., uint16), the returned array must have an unsigned integer data type
         having the same number of bits as the default integer data type (e.g., if the default integer data type is int32, 
         the returned array must have a uint32 data type).
        If the data type (either specified or resolved) differs from the data type of x, the input array should be cast 
        to the specified data type before computing the product. Default: None.
    keepdims
        bool, if True, the reduced axes (dimensions) must be included in the result as singleton dimensions, and, 
    accordingly, the result must be compatible with the input array (see Broadcasting). Otherwise, if False, the reduced axes 
    (dimensions) must not be included in the result. Default: False.
    out
        optional output array, for writing the result to.
    
    Returns
    -------
     ret
        array,  if the product was computed over the entire array, a zero-dimensional array containing the 
        product; otherwise, a non-zero-dimensional array containing the products. The returned array must 
        have a data type as described by the dtype parameter above.
    """
    return _cur_framework.prod(x, axis, dtype, keepdims ,out=out)


def sum(x: Union[ivy.Array, ivy.NativeArray],
        axis: Optional[Union[int, Tuple[int, ...]]] = None,
        dtype: Optional[Union[ivy.Dtype, str]] = None,
        keepdims: bool = False,
        out: Optional[Union[ivy.Array, ivy.NativeArray]] = None) -> ivy.Array:
    """
    Calculates the sum of the input array ``x``.
    **Special Cases**
    Let ``N`` equal the number of elements over which to compute the sum.
    -   If ``N`` is ``0``, the sum is ``0`` (i.e., the empty sum).
    For floating-point operands,
    -   If ``x_i`` is ``NaN``, the sum is ``NaN`` (i.e., ``NaN`` values propagate).

    Parameters
    ----------
    x
<<<<<<< HEAD
        Input array. Should have a numeric data type.
    axis
        Axis or axes along which sums must be computed. By default, the sum must be computed over the entire array. If a tuple of integers, sums must be computed over multiple axes. Default: ``None``.
    dtype
        Data type of the returned array. If ``None``,
        -   If the default data type corresponding to the data type "kind" (integer or floating-point) of ``x`` has a smaller range of values than the data type of ``x`` (e.g., ``x`` has data type ``int64`` and the default data type is ``int32``, or ``x`` has data type ``uint64`` and the default data type is ``int64``), the returned array must have the same data type as ``x``.
        -   If ``x`` has a floating-point data type, the returned array must have the default floating-point data type.
        -   If ``x`` has a signed integer data type (e.g., ``int16``), the returned array must have the default integer data type.
        -   If ``x`` has an unsigned integer data type (e.g., ``uint16``), the returned array must have an unsigned integer data type having the same number of bits as the default integer data type (e.g., if the default integer data type is ``int32``, the returned array must have a ``uint32`` data type).
        If the data type (either specified or resolved) differs from the data type of ``x``, the input array should be cast to the specified data type before computing the sum. Default: ``None``.
        .. note::
            keyword argument is intended to help prevent data type overflows.
    keepdims
        If ``True``, the reduced axes (dimensions) must be included in the result as singleton dimensions, and, accordingly, the result must be compatible with the input array (see :ref:`broadcasting`). Otherwise, if ``False``, the reduced axes (dimensions) must not be included in the result. Default: ``False``.
    
    Returns
    -------
    ivy.Array
        If the sum was computed over the entire array, a zero-dimensional array containing the sum; otherwise, an array containing the sums. The returned array must have a data type as described by the ``dtype`` parameter above.
    
    Examples
    --------
    >>> x = ivy.array([0.41, 0.89])
    >>> y = ivy.sum(x)
    >>> print(y)
    1.3
=======
        input array. Should have a numeric data type.
    axis
        axis or axes along which sums must be computed. By default, the sum must be computed over the entire array. If a tuple of integers, sums must be computed over multiple axes. Default  ``None``.
    dtype
        data type of the returned array. If ``None``,
        -   if the default data type corresponding to the data type "kind" (integer or floating-point) of ``x`` has a smaller range of values than the data type of ``x`` (e.g., ``x`` has data type ``int64`` and the default data type is ``int32``, or ``x`` has data type ``uint64`` and the default data type is ``int64``), the returned array must have the same data type as ``x``.
        -   if ``x`` has a floating-point data type, the returned array must have the default floating-point data type.
        -   if ``x`` has a signed integer data type (e.g., ``int16``), the returned array must have the default integer data type.
        -   if ``x`` has an unsigned integer data type (e.g., ``uint16``), the returned array must have an unsigned integer data type having the same number of bits as the default integer data type (e.g., if the default integer data type is ``int32``, the returned array must have a ``uint32`` data type).
        If the data type (either specified or resolved) differs from the data type of ``x``, the input array should be cast to the specified data type before computing the sum. Default: ``None``.
        .. note::
           keyword argument is intended to help prevent data type overflows.
    keepdims
        if ``True``, the reduced axes (dimensions) must be included in the result as singleton dimensions, and, accordingly, the result must be compatible with the input array (see  ref:`broadcasting`). Otherwise, if ``False``, the reduced axes (dimensions) must not be included in the result. Default: ``False``.
    out
        optional output array, for writing the result to.Returns
    
    Returns
    -------
     ret
        if the sum was computed over the entire array, a zero-dimensional array containing the sum; otherwise, an array containing the sums. The returned array must have a data type as described by the ``dtype`` parameter above.
>>>>>>> 131c6a9d
    """

    return _cur_framework(x).sum(x, axis, dtype, keepdims, out = out)


def std(x: Union[ivy.Array, ivy.NativeArray],
        axis: Optional[Union[int, Tuple[int, ...]]] = None,
        correction: Union[int, float] = 0.0,
        keepdims: bool = False,
        out: Optional[Union[ivy.Array, ivy.NativeArray]] = None)\
         -> ivy.Array:
    """
    Calculates the standard deviation of the input array ``x``.
    
    **Special Cases**
    
    Let ``N`` equal the number of elements over which to compute the standard deviation.
    
    -   If ``N`` is ``0``, the standard deviation is ``0`` (i.e., the empty standard deviation).
    -   If ``x_i`` is ``NaN``, the standard deviation is ``NaN`` (i.e., ``NaN`` values propagate).

    Parameters
    ----------
    x
        input array. Should have a floating-point data type

    axis
        axis or axes along which standard deviations must be computed. By default, the standard deviation 
        must be computed over the entire array. If a tuple of integers, standard deviations must be computed 
        over multiple axes. Default: None.
    correction
        degrees of freedom adjustment. Setting this parameter to a value other than 0 has the effect of 
        adjusting the divisor during the calculation of the standard deviation according to N-c where N 
        corresponds to the total number of elements over which the standard deviation is computed and c 

        corresponds to the provided degrees of freedom adjustment. When computing the standard deviation 
        of a population, setting this parameter to ``0`` is the standard choice (i.e., the provided array 
        contains data constituting an entire population). When computing the corrected sample standard 
        deviation, setting this parameter to ``1`` is the standard choice (i.e., the provided array contains 
        data sampled from a larger population; this is commonly referred to as Bessel's correction). 

        Default: ``0``.
    keepdims
        if ``True``, the reduced axes (dimensions) must be included in the result as singleton 
        dimensions, and, accordingly, the result must be compatible with the input array (see Broadcasting). 
        Otherwise, if ``False``, the reduced axes (dimensions) must not be included in the result. 
        Default: ``False``.
    out
        optional output array, for writing the result to.

    Returns
    -------
    ret
        if the sum was computed over the entire array, a zero-dimensional array containing the standard deviation; otherwise, an array containing the standard deviations. 
        The returned array must have a data type as described by the ``dtype`` parameter above.

    Examples
    --------
    >>> x = ivy.array([-1., 0., 1.])
    >>> y = ivy.std(x)
    >>> print(y)
    ivy.array(0.8164966)
    
    """
    return _cur_framework(x).std(x, axis, correction, keepdims, out=out)


# Extra #
# ------#

def einsum(equation:str, *operands:Union[ivy.Array, ivy.NativeArray],
    out: Optional[Union[ivy.Array, ivy.NativeArray]] = None)\
     -> ivy.Array:
    """
    Sums the product of the elements of the input operands along dimensions specified using a notation based on the
    Einstein summation convention.

    Parameters
    ----------
    equation
        A str describing the contraction, in the same format as numpy.einsum.
    operands
        seq of arrays, the inputs to contract (each one an ivy.Array), whose shapes should be consistent with equation.
     out
        optional output array, for writing the result to.Returns   
    Returns
    -------
     ret
        The array with sums computed.
    """
    return _cur_framework(operands[0]).einsum(equation, *operands,out=out)<|MERGE_RESOLUTION|>--- conflicted
+++ resolved
@@ -244,7 +244,6 @@
     Parameters
     ----------
     x
-<<<<<<< HEAD
         Input array. Should have a numeric data type.
     axis
         Axis or axes along which sums must be computed. By default, the sum must be computed over the entire array. If a tuple of integers, sums must be computed over multiple axes. Default: ``None``.
@@ -271,29 +270,6 @@
     >>> y = ivy.sum(x)
     >>> print(y)
     1.3
-=======
-        input array. Should have a numeric data type.
-    axis
-        axis or axes along which sums must be computed. By default, the sum must be computed over the entire array. If a tuple of integers, sums must be computed over multiple axes. Default  ``None``.
-    dtype
-        data type of the returned array. If ``None``,
-        -   if the default data type corresponding to the data type "kind" (integer or floating-point) of ``x`` has a smaller range of values than the data type of ``x`` (e.g., ``x`` has data type ``int64`` and the default data type is ``int32``, or ``x`` has data type ``uint64`` and the default data type is ``int64``), the returned array must have the same data type as ``x``.
-        -   if ``x`` has a floating-point data type, the returned array must have the default floating-point data type.
-        -   if ``x`` has a signed integer data type (e.g., ``int16``), the returned array must have the default integer data type.
-        -   if ``x`` has an unsigned integer data type (e.g., ``uint16``), the returned array must have an unsigned integer data type having the same number of bits as the default integer data type (e.g., if the default integer data type is ``int32``, the returned array must have a ``uint32`` data type).
-        If the data type (either specified or resolved) differs from the data type of ``x``, the input array should be cast to the specified data type before computing the sum. Default: ``None``.
-        .. note::
-           keyword argument is intended to help prevent data type overflows.
-    keepdims
-        if ``True``, the reduced axes (dimensions) must be included in the result as singleton dimensions, and, accordingly, the result must be compatible with the input array (see  ref:`broadcasting`). Otherwise, if ``False``, the reduced axes (dimensions) must not be included in the result. Default: ``False``.
-    out
-        optional output array, for writing the result to.Returns
-    
-    Returns
-    -------
-     ret
-        if the sum was computed over the entire array, a zero-dimensional array containing the sum; otherwise, an array containing the sums. The returned array must have a data type as described by the ``dtype`` parameter above.
->>>>>>> 131c6a9d
     """
 
     return _cur_framework(x).sum(x, axis, dtype, keepdims, out = out)
