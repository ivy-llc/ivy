--- conflicted
+++ resolved
@@ -56,7 +56,7 @@
     return _cur_framework.max(x, axis, keepdims)
 
 
-<<<<<<< HEAD
+
 def var(x: Union[ivy.Array, ivy.NativeArray],
         axis: Optional[Union[int, Tuple[int]]] = None,
         correction: Union[int, float] = 0.0,
@@ -71,7 +71,7 @@
     :return: The returned array must have the same data type as x.
     """
     return _cur_framework(x).var(x, axis, correction, keepdims)
-=======
+
 def mean(x, axis=None, keepdims=False):
     """
     Computes the arithmetic mean along a given axis.
@@ -90,25 +90,6 @@
     :return: The array with means computed.
     """
     return _cur_framework(x).mean(x, axis, keepdims)
-
-
-def var(x, axis=None, keepdims=False):
-    """
-    Computes the arithmetic variance along a given axis. The variance is taken over the flattened array by default,
-    otherwise over the specified axis.
-
-    :param x: Array containing numbers whose variance is desired.
-    :type x: array
-    :param axis: Axis or axes along which the means are computed. The default is to compute the mean of the flattened
-                    array. If this is a tuple of ints, a mean is performed over multiple axes, instead of a single axis
-                    or all the axes as before.
-    :type axis: int or sequence of ints
-    :param keepdims: If this is set to True, the axes which are reduced are left in the result as dimensions with size
-                        one. With this option, the result will broadcast correctly against the input array.
-    :type keepdims: bool, optional
-    :return: The array with variances computed.
-    """
-    return _cur_framework(x).var(x, axis, keepdims)
 
 
 def prod(x: Union[ivy.Array, ivy.NativeArray],
@@ -200,7 +181,6 @@
     """
     return ivy.array(ivy.var(x, axis, keepdims) ** 0.5)
 
->>>>>>> 65012fca
 
 # Extra #
 # ------#
