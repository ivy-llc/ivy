--- conflicted
+++ resolved
@@ -17,7 +17,6 @@
 
 @to_native_arrays_and_back
 @handle_out_argument
-<<<<<<< HEAD
 def min(
     x: Union[ivy.Array, ivy.NativeArray],
     axis: Union[int, Tuple[int]] = None,
@@ -125,9 +124,7 @@
 
 @to_native_arrays_and_back
 @handle_out_argument
-=======
 @handle_nestable
->>>>>>> 1be2426f
 def max(
     x: Union[ivy.Array, ivy.NativeArray],
     axis: Union[int, Sequence[int]] = None,
