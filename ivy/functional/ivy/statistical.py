# global
from typing import Union, Optional, Sequence

# local
import ivy
from ivy.backend_handler import current_backend
from ivy.func_wrapper import (
    to_native_arrays_and_back,
    handle_out_argument,
    handle_nestable,
    integer_arrays_to_float,
)
from ivy.exceptions import handle_exceptions


# Array API Standard #
# -------------------#


@to_native_arrays_and_back
@handle_out_argument
@handle_nestable
def min(
    x: Union[ivy.Array, ivy.NativeArray],
    /,
    *,
    axis: Optional[Union[int, Sequence[int]]] = None,
    keepdims: bool = False,
    out: Optional[ivy.Array] = None,
) -> ivy.Array:
    """Calculates the minimum value of the input array ``x``.

    .. note::
       When the number of elements over which to compute the minimum value is zero, the
       minimum value is implementation-defined. Specification-compliant libraries may
       choose to raise an error, return a sentinel value (e.g., if ``x`` is a floating-point
       input array, return ``NaN``), or return the maximum possible value for the input array ``x``
       data type (e.g., if ``x`` is a floating-point array, return ``+infinity``).

    **Special Cases**

    For floating-point operands,

    -   If ``x_i`` is ``NaN``, the minimum value is ``NaN`` (i.e., ``NaN`` values propagate).

    Parameters
    ----------
    x
        Input array. Should have a real-valued data type.
    axis
<<<<<<< HEAD
        axis or axes along which minimum values must be computed. By default, the
        minimum value must be computed over the entire array. If a tuple of integers,
        minimum values must be computed over multiple axes. Default: ``None``.
=======
         axis or axes along which minimum values must be computed. By default, the
         minimum value must be computed over the entire array. If a tuple of integers,
         minimum values must be computed over multiple axes. Default: ``None``.
>>>>>>> eacae1c0
    keepdims
        optional boolean, if ``True``, the reduced axes (dimensions) must be included in the
        result as singleton dimensions, and, accordingly, the result must be compatible
<<<<<<< HEAD
        with the input array (see :ref:`broadcasting`). Otherwise, if ``False``, the reduced axes
=======
        with the input array (see Broadcasting). Otherwise, if False, the reduced axes
>>>>>>> eacae1c0
        (dimensions) must not be included in the result. Default: ``False``.
    out
        optional output array, for writing the result to.

    Returns
    -------
    ret
        if the minimum value was computed over the entire array, a zero-dimensional
        array containing the minimum value; otherwise, a non-zero-dimensional array
        containing the minimum values. The returned array must have the same data type
        as ``x``.


    This function conforms to the `Array API Standard
    <https://data-apis.org/array-api/latest/>`_. This docstring is an extension of the
    `docstring <https://data-apis.org/array-api/latest/API_specification/generated/signatures.statistical_functions.min.html>`_  # noqa
    in the standard.

    Both the description and the type hints above assumes an array input for simplicity,
    but this function is *nestable*, and therefore also accepts :class:`ivy.Container`
    instances in place of any of the arguments.


    Examples
    --------
    With :class:`ivy.Array` input:

    >>> x = ivy.array([1, 2, 3])
    >>> z = x.min()
    >>> print(z)
    ivy.array(1)

    >>> x = ivy.array([0, 1, 2])
    >>> z = ivy.array([0, 0, 0])
    >>> y = ivy.min(x, out=z)
    >>> print(z)
    ivy.array(0)

    >>> x = ivy.array([[0, 1, 2], [4, 6, 10]])
    >>> y = ivy.min(x, axis=0, keepdims=True)
    >>> print(y)
    ivy.array([[0, 1, 2]])

    >>> x = ivy.native_array([[0, 1, 2], [4, 6, 10]])
    >>> y = ivy.min(x)
    >>> print(y)
    ivy.array(0)

    With :class:`ivy.Container` input:

    >>> x = ivy.Container(a=ivy.array([0., 1., 2.]), b=ivy.array([3., 4., 5.]))
    >>> y = ivy.min(x)
    >>> print(y)
    {
        a: ivy.array(0.),
        b: ivy.array(3.)
    }

    >>> x = ivy.Container(a=ivy.array([1, 2, 3]), b=ivy.array([2, 3, 4]))
    >>> z = x.min()
    >>> print(z)
    {
        a: ivy.array(1),
        b: ivy.array(2)
    }
    """
    return current_backend(x).min(x, axis=axis, keepdims=keepdims, out=out)


@to_native_arrays_and_back
@handle_out_argument
@handle_nestable
@handle_exceptions
def max(
    x: Union[ivy.Array, ivy.NativeArray],
    /,
    *,
    axis: Optional[Union[int, Sequence[int]]] = None,
    keepdims: bool = False,
    out: Optional[ivy.Array] = None,
) -> ivy.Array:
    """Calculates the maximum value of the input array ``x``.

    .. note::
       When the number of elements over which to compute the maximum value is zero, the
       maximum value is implementation-defined. Specification-compliant libraries may
       choose to raise an error, return a sentinel value (e.g., if ``x`` is a
       floating-point input array, return ``NaN``), or return the minimum possible
       value for the input array ``x`` data type (e.g., if ``x`` is a floating-point
       array, return ``-infinity``).

    **Special Cases**

    For floating-point operands,

    -   If ``x_i`` is ``NaN``, the maximum value is ``NaN`` (i.e., ``NaN`` values
        propagate).

    Parameters
    ----------
    x
        input array. Should have a numeric data type.
    axis
        axis or axes along which maximum values must be computed. By default, the
        maximum value must be computed over the entire array. If a tuple of integers,
        maximum values must be computed over multiple axes. Default: ``None``.
    keepdims
        if ``True``, the reduced axes (dimensions) must be included in the result as
        singleton dimensions, and, accordingly, the result must be compatible with the
        input array (see :ref:`broadcasting`). Otherwise, if ``False``, the reduced axes
        (dimensions) must not be included in the result. Default: ``False``.
    out
        optional output array, for writing the result to.

    Returns
    -------
    ret
        if the maximum value was computed over the entire array, a zero-dimensional
        array containing the maximum value; otherwise, a non-zero-dimensional array
        containing the maximum values. The returned array must have the same data type
        as ``x``.


    This method conforms to the `Array API Standard
    <https://data-apis.org/array-api/latest/>`_. This docstring is an extension of the
    `docstring <https://data-apis.org/array-api/latest/API_specification/generated/signatures.statistical_functions.max.html>`_  # noqa
    in the standard.

    Both the description and the type hints above assumes an array input for simplicity,
    but this function is *nestable*, and therefore also accepts :class:`ivy.Container`
    instances in place of any of the arguments.

    Examples
    --------
    With :class:`ivy.Array` input:

    >>> x = ivy.array([1, 2, 3])
    >>> z = x.max()
    >>> print(z)
    ivy.array(3)

    >>> x = ivy.array([0, 1, 2])
    >>> z = ivy.array([0,0,0])
    >>> y = ivy.max(x, out=z)
    >>> print(z)
    ivy.array(2)

    >>> x = ivy.array([[0, 1, 2], [4, 6, 10]])
    >>> y = ivy.max(x, axis=0, keepdims=True)
    >>> print(y)
    ivy.array([[4, 6, 10]])

    >>> x = ivy.native_array([[0, 1, 2], [4, 6, 10]])
    >>> y = ivy.max(x)
    >>> print(y)
    ivy.array(10)

    With :class:`ivy.Container` input:

    >>> x = ivy.Container(a=ivy.array([0., 1., 2.]), b=ivy.array([3., 4., 5.]))
    >>> y = ivy.max(x)
    >>> print(y)
    {
        a: ivy.array(2.),
        b: ivy.array(5.)
    }

    >>> x = ivy.Container(a=ivy.array([1, 2, 3]),
    ...                   b=ivy.array([2, 3, 4]))
    >>> z = x.max()
    >>> print(z)
    {
        a: ivy.array(3),
        b: ivy.array(4)
    }
    """
    return current_backend(x).max(x, axis=axis, keepdims=keepdims, out=out)


@integer_arrays_to_float
@to_native_arrays_and_back
@handle_out_argument
@handle_nestable
@handle_exceptions
def mean(
    x: Union[ivy.Array, ivy.NativeArray],
    /,
    *,
    axis: Optional[Union[int, Sequence[int]]] = None,
    keepdims: bool = False,
    out: Optional[ivy.Array] = None,
) -> ivy.Array:
    """Calculates the arithmetic mean of the input array ``x``.

    **Special Cases**

    Let ``N`` equal the number of elements over which to compute the arithmetic mean.
    -   If ``N`` is ``0``, the arithmetic mean is ``NaN``.
    -   If ``x_i`` is ``NaN``, the arithmetic mean is ``NaN`` (i.e., ``NaN`` values
        propagate).

    Parameters
    ----------
    x
        input array. Should have a floating-point data type.
    axis
        axis or axes along which arithmetic means must be computed. By default, the mean
        must be computed over the entire array. If a Sequence of integers, arithmetic
        means must be computed over multiple axes. Default: ``None``.
    keepdims
        bool, if ``True``, the reduced axes (dimensions) must be included in the result
        as singleton dimensions, and, accordingly, the result must be compatible with
        the input array (see :ref:`broadcasting`). Otherwise, if ``False``, the reduced
        axes (dimensions) must not be included in the result. Default: ``False``.
    out
        optional output array, for writing the result to.

    Returns
    -------
    ret
        array, if the arithmetic mean was computed over the entire array, a
        zero-dimensional array containing the arithmetic mean; otherwise, a
        non-zero-dimensional array containing the arithmetic means. The returned
        array must have the same data type as ``x``.
        .. note::
           While this specification recommends that this function only accept input
           arrays having a floating-point data type, specification-compliant array
           libraries may choose to accept input arrays having an integer data type.
           While mixed data type promotion is implementation-defined, if the input
           array ``x`` has an integer data type, the returned array must have the
           default floating-point data type.


    This function conforms to the `Array API Standard
    <https://data-apis.org/array-api/latest/>`_. This docstring is an extension of the
    `docstring <https://data-apis.org/array-api/latest/API_specification/generated/
    signatures.statistical_functions.mean.html>`_ in the standard.

    Both the description and the type hints above assumes an array input for
    simplicity, but this function is *nestable*, and therefore also accepts
    :class:`ivy.Container` instances in place of any of the arguments.


    Functional Examples
    -------------------
    With :class:`ivy.Array` input:

    >>> x = ivy.array([3., 4., 5.])
    >>> y = ivy.mean(x)
    >>> print(y)
    ivy.array(4.)

    >>> x = ivy.array([0., 1., 2.])
    >>> y = ivy.array(0.)
    >>> ivy.mean(x, out=y)
    >>> print(y)
    ivy.array(1.)

    >>> x = ivy.array([[-1., -2., -3., 0., -1.], [1., 2., 3., 0., 1.]])
    >>> y = ivy.array([0., 0.])
    >>> ivy.mean(x, axis=1, out=y)
    >>> print(y)
    ivy.array([-1.4,  1.4])

    With :class:`ivy.NativeArray` input:

    >>> x = ivy.native_array([3., 4., 5.])
    >>> y = ivy.mean(x)
    >>> print(y)
    ivy.array(4.)

    >>> x = ivy.native_array([[0., 1., 2.], [3., 4., 5.]])
    >>> y = ivy.array([0., 0., 0.])
    >>> ivy.mean(x, axis=0, out=y)
    >>> print(y)
    ivy.array([1.5, 2.5, 3.5])

    >>> x = ivy.native_array([[0., 1., 2.], [3., 4., 5.]])
    >>> y = ivy.native_array([0., 0.])
    >>> y = ivy.mean(x, axis=1)
    >>> print(y)
    ivy.array([1., 4.])

    With :class:`ivy.Container` input:

    >>> x = ivy.Container(a=ivy.array([-1., 0., 1.]), b=ivy.array([1.1, 0.2, 1.4]))
    >>> y = ivy.mean(x)
    >>> print(y)
    {
        a: ivy.array(0.),
        b: ivy.array(0.90000004)
    }

    >>> x = ivy.Container(a=ivy.array([[0., 1., 2.], [3., 4., 5.]]),
    ...                   b=ivy.array([[3., 4., 5.], [6., 7., 8.]]))
    >>> ivy.mean(x, axis=0, out=x)
    >>> print(x)
    {
        a: ivy.array([1.5, 2.5, 3.5]),
        b: ivy.array([4.5, 5.5, 6.5])
    }

    Instance Method Examples
    ------------------------
    With :class:`ivy.Array` input:

    >>> x = ivy.array([3., 4., 5.])
    >>> y = x.mean()
    >>> print(y)
    ivy.array(4.)

    >>> x = ivy.array([0., 7.3, -1.3])
    >>> y = ivy.array(0.)
    >>> x.mean(out=y)
    >>> print(y)
    ivy.array(2.)

    >>> x = ivy.array([[-0.5, 1., 2.], [0.0, 1.1, 2.2]])
    >>> y = ivy.array([0., 0., 0.])
    >>> x.mean(axis=0, out=y)
    >>> print(y)
    ivy.array([-0.25,  1.05,  2.1])

    With :class:`ivy.Container` input:

    >>> x = ivy.Container(a=ivy.array([0.1, 1.1]), b=ivy.array([0.2, 2.2, 4.2]))
    >>> y = x.mean()
    >>> print(y)
    {
        a: ivy.array(0.6),
        b: ivy.array(2.2)
    }

    >>> x = ivy.Container(a=ivy.array([1., 1., 1.]), b=ivy.array([0., -1., 1.]))
    >>> x.mean(out=x)
    >>> print(x)
    {
        a: ivy.array(1.),
        b: ivy.array(0.)
    }

    >>> x = ivy.Container(a=ivy.array([[1., 1., 1.], [2., 2., 2.]]),
    ...                   b=ivy.array([[3., 3., 3.], [4., 4., 4.]]))
    >>> x.mean(axis=1, out=x)
    >>> print(x)
    {
        a: ivy.array([1., 2.]),
        b: ivy.array([3., 4.])
    }
    """
    return current_backend(x).mean(x, axis=axis, keepdims=keepdims, out=out)


@to_native_arrays_and_back
@handle_out_argument
@handle_nestable
@handle_exceptions
def prod(
    x: Union[ivy.Array, ivy.NativeArray],
    /,
    *,
    axis: Optional[Union[int, Sequence[int]]] = None,
    dtype: Optional[Union[ivy.Dtype, ivy.NativeDtype]] = None,
    keepdims: bool = False,
    out: Optional[ivy.Array] = None,
) -> ivy.Array:
    """Calculates the product of input array x elements.

    Parameters
    ----------
    x
        input array. Should have a numeric data type.
    axis
        axis or axes along which products must be computed. By default, the product must
        be computed over the entire array. If a tuple of integers, products must be
        computed over multiple axes. Default: ``None``.
    keepdims
        bool, if True, the reduced axes (dimensions) must be included in the result as
        singleton dimensions, and, accordingly, the result must be compatible with the
        input array (see Broadcasting). Otherwise, if False, the reduced axes
        (dimensions) must not be included in the result. Default: ``False``.
    dtype
        data type of the returned array. If None,
        if the default data type corresponding to the data type “kind” (integer or
        floating-point) of x has a smaller range of values than the data type of x
        (e.g., x has data type int64 and the default data type is int32, or x has data
        type uint64 and the default data type is int64), the returned array must have
        the same data type as x. if x has a floating-point data type, the returned array
        must have the default floating-point data type. if x has a signed integer data
        type (e.g., int16), the returned array must have the default integer data type.
        if x has an unsigned integer data type (e.g., uint16), the returned array must
        have an unsigned integer data type having the same number of bits as the default
        integer data type (e.g., if the default integer data type is int32, the returned
        array must have a uint32 data type). If the data type (either specified or
        resolved) differs from the data type of x, the input array should be cast to the
        specified data type before computing the product. Default: ``None``.
    out
        optional output array, for writing the result to.

    Returns
    -------
    ret
        array,  if the product was computed over the entire array, a zero-dimensional
        array containing the product; otherwise, a non-zero-dimensional array containing
        the products. The returned array must have a data type as described by the dtype
        parameter above.


    This method conforms to the `Array API Standard
    <https://data-apis.org/array-api/latest/>`_. This docstring is an extension of the
    `docstring <https://data-apis.org/array-api/latest/API_specification/generated/signatures.statistical_functions.prod.html>`_  # noqa
    in the standard.

    Both the description and the type hints above assumes an array input for simplicity,
    but this function is *nestable*, and therefore also accepts :class:`ivy.Container`
    instances in place of any of the arguments.

    >>> x = ivy.array([1, 2, 3])
    >>> z = ivy.prod(x)
    >>> print(z)
    ivy.array(6)

    >>> x = ivy.array([1, 0, 3])
    >>> z = ivy.prod(x)
    >>> print(z)
    ivy.array(0)

    """
    return current_backend(x).prod(
        x, axis=axis, dtype=dtype, keepdims=keepdims, out=out
    )


@to_native_arrays_and_back
@handle_out_argument
@handle_nestable
@handle_exceptions
def std(
    x: Union[ivy.Array, ivy.NativeArray],
    /,
    *,
    axis: Optional[Union[int, Sequence[int]]] = None,
    correction: Union[int, float] = 0.0,
    keepdims: bool = False,
    out: Optional[ivy.Array] = None,
) -> ivy.Array:
    """Calculates the standard deviation of the input array ``x``.

    **Special Cases**

    Let ``N`` equal the number of elements over which to compute the standard deviation.

    -   If ``N - correction`` is less than or equal to ``0``, the standard deviation is ``NaN``.
    -   If ``x_i`` is ``NaN``, the standard deviation is ``NaN`` (i.e., ``NaN`` values propagate).

    Parameters
    ----------
    x
        input array. Should have a real-valued floating-point data type.
    axis
        axis or axes along which standard deviations must be computed. By default, the
        standard deviation must be computed over the entire array. If a tuple of
        integers, standard deviations must be computed over multiple axes.
        Default: ``None``.
    correction
        degrees of freedom adjustment. Setting this parameter to a value other than ``0``
        has the effect of adjusting the divisor during the calculation of the standard
        deviation according to ``N-c`` where ``N`` corresponds to the total number of
        elements over which the standard deviation is computed and ``c`` corresponds to
        the provided degrees of freedom adjustment. When computing the standard deviation
        of a population, setting this parameter to ``0`` is the standard choice (i.e.,
        the provided array contains data constituting an entire population). When computing
        the corrected sample standard deviation, setting this parameter to ``1`` is the
        standard choice (i.e., the provided array contains data sampled from a larger
        population; this is commonly referred to as Bessel's correction).
        Default: ``0``.
    keepdims
        if ``True``, the reduced axes (dimensions) must be included in the result as
        singleton dimensions, and, accordingly, the result must be compatible with the
        input array (see :ref:`broadcasting`). Otherwise, if ``False``, the reduced axes
        (dimensions) must not be included in the result. Default: ``False``.
    out
        optional output array, for writing the result to.

    Returns
    -------
    ret
        if the standard deviation was computed over the entire array, a zero-dimensional
        array containing the standard deviation; otherwise, a non-zero-dimensional array
        containing the standard deviations. The returned array must have the same data
        type as ``x``.

        .. note::
           While this specification recommends that this function only accept input
           arrays having a real-valued floating-point data type, specification-compliant
           array libraries may choose to accept input arrays having an integer data type.
           While mixed data type promotion is implementation-defined, if the input array
           ``x`` has an integer data type, the returned array must have the default
           real-valued floating-point data type.

    This function conforms to the `Array API Standard
    <https://data-apis.org/array-api/latest/>`_. This docstring is an extension of the
    `docstring <https://data-apis.org/array-api/latest/API_specification/generated/signatures.statistical_functions.std.html>`_  # noqa
    in the standard.

    Both the description and the type hints above assumes an array input for simplicity,
    but this function is *nestable*, and therefore also accepts :class:`ivy.Container`
    instances in place of any of the arguments.

    Examples
    --------
    >>> x = ivy.array([-1., 0., 1.])
    >>> y = ivy.std(x)
    >>> print(y)
    ivy.array(0.8164966)

    """
    return current_backend(x).std(
        x, axis=axis, correction=correction, keepdims=keepdims, out=out
    )


@to_native_arrays_and_back
@handle_out_argument
@handle_nestable
@handle_exceptions
def sum(
    x: Union[ivy.Array, ivy.NativeArray],
    /,
    *,
    axis: Optional[Union[int, Sequence[int]]] = None,
    dtype: Optional[Union[ivy.Dtype, ivy.NativeDtype]] = None,
    keepdims: bool = False,
    out: Optional[ivy.Array] = None,
) -> ivy.Array:
    """Calculates the sum of the input array ``x``.

    **Special Cases**

    Let ``N`` equal the number of elements over which to compute the sum.
    -   If ``N`` is ``0``, the sum is ``0`` (i.e., the empty sum).

    For floating-point operands,
    -   If ``x_i`` is ``NaN``, the sum is ``NaN`` (i.e., ``NaN`` values propagate).

    Parameters
    ----------
    x
        Input array. Should have a numeric data type.
    axis
        Axis or axes along which sums must be computed. By default, the sum must be
        computed over the entire array. If a tuple of integers, sums must be computed
        over multiple axes. Default: ``None``.
    dtype
        Data type of the returned array. If ``None``,
        -   If the default data type corresponding to the data type "kind" (integer or
            floating-point) of ``x`` has a smaller range of values than the data type of
            ``x`` (e.g., ``x`` has data type ``int64`` and the default data type is
            ``int32``, or ``x`` has data type ``uint64`` and the default data type is
            ``int64``), the returned array must have the same data type as ``x``.
        -   If ``x`` has a floating-point data type, the returned array must have the
            default floating-point data type.
        -   If ``x`` has a signed integer data type (e.g., ``int16``), the returned
            array must have the default integer data type.
        -   If ``x`` has an unsigned integer data type (e.g., ``uint16``), the returned
            array must have an unsigned integer data type having the same number of bits
            as the default integer data type (e.g., if the default integer data type is
            ``int32``, the returned array must have a ``uint32`` data type).

        If the data type (either specified or resolved) differs from the data type of
        ``x``, the input array should be cast to the specified data type before
        computing the sum. Default: ``None``.

        .. note::
            keyword argument is intended to help prevent data type overflows.

    keepdims
        If ``True``, the reduced axes (dimensions) must be included in the result as
        singleton dimensions, and, accordingly, the result must be compatible with the
        input array (see :ref:`broadcasting`). Otherwise, if ``False``, the reduced axes
        (dimensions) must not be included in the result. Default: ``False``.
    out
        optional output array, for writing the result to.

    Returns
    -------
    ret
        If the sum was computed over the entire array, a zero-dimensional array
        containing the sum; otherwise, an array containing the sums. The returned array
        must have a data type as described by the ``dtype`` parameter above.


    This method conforms to the `Array API Standard
    <https://data-apis.org/array-api/latest/>`_. This docstring is an extension of the
    `docstring <https://data-apis.org/array-api/latest/API_specification/generated/signatures.statistical_functions.sum.html>`_  # noqa
    in the standard.

    Both the description and the type hints above assumes an array input for simplicity,
    but this function is *nestable*, and therefore also accepts :class:`ivy.Container`
    instances in place of any of the arguments.

    Examples
    --------
    With :class:`ivy.Array` input:

    >>> x = ivy.array([0.41, 0.89])
    >>> y = ivy.sum(x)
    >>> print(y)
    ivy.array(1.3)

    >>> x = ivy.array([0.5, 0.7, 2.4])
    >>> y = ivy.array(0.0)
    >>> ivy.sum(x, out=y)
    >>> print(y)
    ivy.array(3.6)

    >>> x = ivy.array([[0, 1, 2], [4, 6, 10]])
    >>> y = ivy.sum(x, axis = 1, keepdims = False)
    >>> print(y)
    ivy.array([3, 20])

    >>> x = ivy.array([[0, 1, 2], [4, 6, 10]])
    >>> y = ivy.array([0,0,0])
    >>> ivy.sum(x, axis = 0, keepdims = False, out = y)
    >>> print(y)
    ivy.array([4, 7, 12])

    With :class:`ivy.NativeArray` input:

    >>> x = ivy.native_array([0.1, 0.2, 0.3, 0.3, 0.9, 0.10])
    >>> y = ivy.sum(x)
    >>> print(y)
    ivy.array(1.9)

    >>> x = ivy.native_array([1.0, 2.0, 2.0, 3.0])
    >>> y = ivy.array([0.0,0.0,0.0])
    >>> ivy.sum(x, out=y)
    >>> print(y)
    ivy.array(8.)

    With :class:`ivy.Container` input:

    >>> x = ivy.Container(a=ivy.array([0., 1., 2.]), b=ivy.array([3., 4., 5.]))
    >>> y = ivy.sum(x)
    >>> print(y)
    {
        a: ivy.array(3.),
        b: ivy.array(12.)
    }
    """
    return current_backend(x).sum(x, axis=axis, dtype=dtype, keepdims=keepdims, out=out)


@to_native_arrays_and_back
@handle_out_argument
@handle_nestable
@handle_exceptions
def var(
    x: Union[ivy.Array, ivy.NativeArray],
    /,
    *,
    axis: Optional[Union[int, Sequence[int]]] = None,
    correction: Union[int, float] = 0.0,
    keepdims: bool = False,
    out: Optional[ivy.Array] = None,
) -> ivy.Array:
    """
    Calculates the variance of the input array x.

    **Special Cases**

    Let N equal the number of elements over which to compute the variance.

    If N - correction is less than or equal to 0, the variance is NaN.

    If x_i is NaN, the variance is NaN (i.e., NaN values propagate).

    Parameters
    ----------
    x
        input array. Should have a floating-point data type.
    axis
        axis or axes along which variances must be computed. By default, the variance
        must be computed over the entire array. If a tuple of integers, variances must
        be computed over multiple axes. Default: ``None``.
    correction
        degrees of freedom adjustment. Setting this parameter to a value other than 0
        has the effect of adjusting the divisor during the calculation of the variance
        according to N-c where N corresponds to the total number of elements over which
        the variance is computed and c corresponds to the provided degrees of freedom
        adjustment. When computing the variance of a population, setting this parameter
        to 0 is the standard choice (i.e., the provided array contains data constituting
        an entire population). When computing the unbiased sample variance, setting this
        parameter to 1 is the standard choice (i.e., the provided array contains data
        sampled from a larger population; this is commonly referred to as Bessel's
        correction). Default: ``0``.
    keepdims
        if True, the reduced axes (dimensions) must be included in the result as
        singleton dimensions, and, accordingly, the result must be compatible with the
        input array (see Broadcasting). Otherwise, if False, the reduced axes
        (dimensions) must not be included in the result. Default: ``False``.
    out
        optional output array, for writing the result to.

    Returns
    -------
    ret
        if the variance was computed over the entire array, a zero-dimensional array
        containing the variance; otherwise, a non-zero-dimensional array containing the
        variances. The returned array must have the same data type as x.


    This method conforms to the `Array API Standard
    <https://data-apis.org/array-api/latest/>`_. This docstring is an extension of the
    `docstring <https://data-apis.org/array-api/latest/API_specification/generated/signatures.statistical_functions.var.html>`_  # noqa
    in the standard.

    Both the description and the type hints above assumes an array input for simplicity,
    but this function is *nestable*, and therefore also accepts :class:`ivy.Container`
    instances in place of any of the arguments.

    Examples
    --------
    With :class:`ivy.Array` input:

    >>> x = ivy.array([0.1, 0.2, 0.3, 0.3, 0.9, 0.10])
    >>> y = ivy.var(x)
    >>> print(y)
    ivy.array(0.07472222)

    >>> x = ivy.array([0.1, 0.2, 0.3, 0.3, 0.9, 0.10])
    >>> y = ivy.zeros(6)
    >>> ivy.var(x, out=y)
    >>> print(y)
    ivy.array(0.07472222)

    >>> x = ivy.array([0.1, 0.2, 0.3, 0.3, 0.9, 0.10])
    >>> ivy.var(x, out=x)
    >>> print(x)
    ivy.array(0.07472222)

    With :class:`ivy.NativeArray` input:

    >>> x = ivy.native_array([0.1, 0.2, 0.3, 0.3, 0.9, 0.10])
    >>> y = ivy.var(x)
    >>> print(y)
    ivy.array(0.07472222)

    With :class:`ivy.Container` input:

    >>> x = ivy.Container(a=ivy.array([0.1, 0.2, 0.9]),
    ...                   b=ivy.array([0.7, 0.1, 0.9]))
    >>> y = ivy.var(x)
    >>> print(y)
    {
        a: ivy.array(0.12666667),
        b: ivy.array(0.11555555)
    }

    Functional Examples
    -------------------
    With :class:`ivy.Array` input:

    >>> x = ivy.array([0.0, 1.0, 2.0, 3.0, 4.0, 5.0, 6.0, 7.0, 8.0])
    >>> y = ivy.var(x)
    >>> print(y)
    ivy.array(6.6666665)

    >>> x = ivy.array([0.0, 1.0, 2.0, 3.0, 4.0, 5.0, 6.0, 7.0, 8.0])
    >>> y = ivy.array(0.0)
    >>> ivy.var(x, out=y)
    >>> print(y)
    ivy.array(6.6666665)

    >>> x = ivy.array([[0.0, 1.0, 2.0], [3.0, 4.0, 5.0], [6.0, 7.0, 8.0]])
    >>> y = ivy.array(0.0)
    >>> ivy.var(x, out=y)
    >>> print(y)
    ivy.array(6.6666665)

    >>> x = ivy.array([[0.0, 1.0, 2.0], [3.0, 4.0, 5.0],[6.0, 7.0, 8.0]])
    >>> y = ivy.zeros(3)
    >>> ivy.var(x, axis=1, out=y)
    >>> print(y)
    ivy.array([0.667, 0.667, 0.667])

    >>> x = ivy.array([[0.0, 1.0, 2.0], [3.0, 4.0, 5.0], [6.0, 7.0, 8.0]])
    >>> y = ivy.zeros(3)
    >>> ivy.var(x, axis=0, out=y)
    >>> print(y)
    ivy.array([6., 6., 6.])

    With :class:`ivy.NativeArray` input:

    >>> x = ivy.native_array([1.0, 2.0, 2.0, 3.0])
    >>> y = ivy.var(x)
    >>> print(y)
    ivy.array(0.5)

    >>> x = ivy.native_array([1.0, 2.0, 2.0, 3.0])
    >>> y = ivy.array(0.0)
    >>> ivy.var(x, out=y)
    >>> print(y)
    ivy.array(0.5)

    With :class:`ivy.Container` input:

    >>> x = ivy.Container(a=ivy.array([0.0, 1.0, 2.0]), b=ivy.array([3.0, 4.0, 5.0]))
    >>> y = ivy.var(x)
    >>> print(y)
    {
        a: ivy.array(0.6666667),
        b: ivy.array(0.6666667)
    }

    """
    return current_backend(x).var(
        x, axis=axis, correction=correction, keepdims=keepdims, out=out
    )


# Extra #
# ------#


@to_native_arrays_and_back
@handle_out_argument
@handle_nestable
@handle_exceptions
def cumsum(
    x: Union[ivy.Array, ivy.NativeArray],
    axis: int = 0,
    exclusive: bool = False,
    reverse: bool = False,
    *,
    dtype: Optional[Union[ivy.Dtype, ivy.NativeDtype]] = None,
    out: Optional[ivy.Array] = None,
) -> ivy.Array:
    """Returns the cumulative sum of the elements along a given axis.

    Parameters
    ----------
    x
        Input array.
    axis
        Axis along which the cumulative sum is computed. Default is ``0``.
    exclusive
        Whether to perform cumsum exclusively. Default is ``False``.
    reverse
        Whether to perform the cumsum from last to first element in the selected
        axis. Default is ``False`` (from first to last element)
    dtype
        Data type of the returned array. Default is ``None``.
        If None, if the default data type corresponding to the data type “kind”
        (integer or floating-point) of x has a smaller range of values than the
        data type of x (e.g., x has data type int64 and the default data type
        is int32, or x has data type uint64 and the default data type is int64),
        the returned array must have the same data type as x.
        If x has a floating-point data type, the returned array must have the
        default floating-point data type.
        If x has a signed integer data type (e.g., int16), the returned array
        must have the default integer data type.
        If x has an unsigned integer data type (e.g., uint16), the returned
        array must have an unsigned integer data type having the same number of
        bits as the default integer data type (e.g., if the default integer data
        type is int32, the returned array must have a uint32 data type).
        If the data type (either specified or resolved) differs from the data type
        of x, the input array should be cast to the specified data type before
        computing the product.
    out
        Optional output array, for writing the result to. It must have a shape that the
        inputs broadcast to.

    Returns
    -------
    ret
        Array which holds the result of applying cumsum at each
        original array elements along the specified axis.

    Examples
    --------
    With :class:`ivy.Array` input:

    >>> x = ivy.array([1, 5, 2, 0])
    >>> y = ivy.cumsum(x, exclusive= True, reverse=False)
    >>> print(y)
    ivy.array([0, 1, 6, 8])

    >>> x = ivy.array([[6, 4, 2],
    ...                [1, 3, 0]])
    >>> y = ivy.zeros((2,3))
    >>> ivy.cumsum(x, axis=0, exclusive=False, reverse=True, out=y)
    >>> print(y)
    ivy.array([[7, 7, 2],
               [1, 3, 0]])

    >>> x = ivy.array([[1, 5, 2],
    ...                [4, 3, 0]])
    >>> y = ivy.cumsum(x, axis=0, exclusive=True, reverse=True)
    >>> print(y)
    ivy.array([[4, 3, 0],
               [0, 0, 0]])

    >>> x = ivy.array([[2, 4, 5],
    ...                [3, 6, 5],
    ...                [1, 3, 10]])
    >>> ivy.cumsum(x,axis=1,reverse=True, dtype='int64', out=x)
    >>> print(x)
    ivy.array([[11,  9,  5],
               [14, 11,  5],
               [14, 13, 10]])

    With :class:`ivy.Container` input:

    >>> x = ivy.Container(a=ivy.array([[1, 3, 5]]),
    ...                   b=ivy.array([[3, 5, 7]]))
    >>> y = ivy.cumsum(x, axis= 0)
    >>> print(y)
    {
        a: ivy.array([[1, 3, 5]]),
        b: ivy.array([[3, 5, 7]])
    }

    >>> x = ivy.Container(a=ivy.array([[1, 3, 4]]),
    ...                   b=ivy.array([[3, 5, 8],
    ...                                [5, 6, 5]]),
    ...                   c=ivy.array([[2, 4, 1],
    ...                                [3, 6, 9],
    ...                                [0, 2, 3]]))
    >>> y = ivy.Container(a = ivy.zeros((1, 3)),
    ...                   b = ivy.zeros((2, 3)),
    ...                   c = ivy.zeros((3,3)))
    >>> ivy.cumsum(x,axis=1,reverse=True, out=y)
    >>> print(y)
    {
        a: ivy.array([[8, 7, 4]]),
        b: ivy.array([[16, 13, 8],
                      [16, 11, 5]]),
        c: ivy.array([[7, 5, 1],
                      [18, 15, 9],
                      [5, 5, 3]])
    }

    >>> x = ivy.Container(a=ivy.array([[0],
    ...                                [5]]),
    ...                   b=ivy.array([[6, 8, 7],
    ...                                [4, 2, 3]]),
    ...                   c=ivy.array([[1, 2],
    ...                                [3, 4],
    ...                                [6, 4]]))
    >>> ivy.cumsum(x,axis=0,out=x)
    >>> print(x)
    {
        a: ivy.array([[0],
                      [5]]),
        b: ivy.array([[6, 8, 7],
                      [10, 10, 10]]),
        c: ivy.array([[1, 2],
                      [4, 6],
                      [10, 10]])
    }
    """
    return current_backend(x).cumsum(x, axis, exclusive, reverse, dtype=dtype, out=out)


@to_native_arrays_and_back
@handle_out_argument
@handle_nestable
@handle_exceptions
def cumprod(
    x: Union[ivy.Array, ivy.NativeArray],
    axis: int = 0,
    exclusive: bool = False,
    reverse: bool = False,
    *,
    dtype: Optional[Union[ivy.Dtype, ivy.NativeDtype]] = None,
    out: Optional[ivy.Array] = None,
) -> ivy.Array:
    """Returns the cumulative product of the elements along a given axis.

    Parameters
    ----------
    x
        Input array.
    axis
        int , axis along which the cumulative product is computed. By default 0.
    exclusive
        optional bool, Whether to perform the cumprod exclusively. Defaults is False.
    reverse
        Whether to perform the cumprod from last to first element in the selected
        axis. Default is ``False`` (from first to last element)
    dtype
        data type of the returned array. If None,
        if the default data type corresponding to the data type “kind” (integer or
        floating-point) of x has a smaller range of values than the data type of x
        (e.g., x has data type int64 and the default data type is int32, or x has data
        type uint64 and the default data type is int64), the returned array must have
        the same data type as x. if x has a floating-point data type, the returned array
        must have the default floating-point data type. if x has a signed integer data
        type (e.g., int16), the returned array must have the default integer data type.
        if x has an unsigned integer data type (e.g., uint16), the returned array must
        have an unsigned integer data type having the same number of bits as the default
        integer data type (e.g., if the default integer data type is int32, the returned
        array must have a uint32 data type). If the data type (either specified or
        resolved) differs from the data type of x, the input array should be cast to the
        specified data type before computing the product. Default: ``None``.
    out
        optional output array, for writing the result to. It must have a shape that the
        inputs broadcast to.

    Returns
    -------
    ret
        Input array with cumulatively multiplied elements along axis.

    Examples
    --------
    With :class:`ivy.Array` input:

    >>> x = ivy.array([2, 3, 4])
    >>> y = ivy.cumprod(x)
    >>> print(y)
    ivy.array([2, 6, 24])

    >>> x = ivy.array([2, 3, 4])
    >>> y = ivy.cumprod(x, exclusive=True)
    >>> print(y)
    ivy.array([1, 2, 6])

    >>> x = ivy.array([[2, 3],
                       [5, 7],
                       [11, 13]])
    >>> y = ivy.zeros((3, 2))
    >>> ivy.cumprod(x, axis=1, exclusive=True, out=y)
    >>> print(y)
    ivy.array([[ 1.,  2.],
               [ 1.,  5.],
               [ 1., 11.]])

    >>> x = ivy.array([[2, 3],[5, 7],[11, 13]])
    >>> ivy.cumprod(x, axis=0, exclusive=True, out=x)
    >>> print(x)
    ivy.array([[1,  1],
               [2,  3],
               [10, 21]])

    >>> x = ivy.array([[2, 3],[5, 7],[11, 13]])
    >>> y = ivy.zeros((3, 2))
    >>> x.cumprod(axis=0, exclusive=True, out=y)
    >>> print(x)
    ivy.array([[1.,  1.],
                [2.,  3.],
                [10., 21.]])

    With :class:`ivy.Container` input:

    >>> x = ivy.Container(a=ivy.array([2, 3, 4]), b=ivy.array([3, 4, 5]))
    >>> y = ivy.cumprod(x)
    >>> print(y)
    {
        a: ivy.array([2, 6, 24]),
        b: ivy.array([3, 12, 60])
    }

    >>> x = ivy.Container(a=ivy.array([2, 3, 4]), b=ivy.array([3, 4, 5]))
    >>> y = ivy.cumprod(x, exclusive=True)
    >>> print(y)
    {
        a: ivy.array([1, 2, 6]),
        b: ivy.array([1, 3, 12])
    }

    >>> x = ivy.Container(a=ivy.array([[2, 3],
                                       [5, 7],
                                       [11, 13]]),
                          b=ivy.array([[3, 4],
                                       [4, 5],
                                       [5, 6]]))
    >>> y = ivy.Container(a = ivy.zeros((3, 2)), b = ivy.zeros((3, 2)))
    >>> ivy.cumprod(x, axis=1, exclusive=True, out=y)
    >>> print(y)
    {
        a: ivy.array([[1, 2],
                      [1, 5],
                      [1, 11]]),
        b: ivy.array([[1, 3],
                      [1, 4],
                      [1, 5]])
    }

    >>> x = ivy.Container(a=ivy.array([[2, 3],
                                        [5, 7],
                                        [11, 13]]),
                            b=ivy.array([[3, 4],
                                        [4, 5],
                                        [5, 6]]))
    >>> x.cumprod(axis=0, exclusive=True, out=x)
    >>> print(x)
    {
        a: ivy.array([[1, 1],
                      [2, 3],
                      [10, 21]]),
        b: ivy.array([[1, 1],
                      [3, 4],
                      [15, 42]])
    }
    """
    return current_backend(x).cumprod(x, axis, exclusive, reverse, dtype=dtype, out=out)


@to_native_arrays_and_back
@handle_out_argument
@handle_nestable
@handle_exceptions
def einsum(
    equation: str,
    *operands: Union[ivy.Array, ivy.NativeArray],
    out: Optional[ivy.Array] = None,
) -> ivy.Array:
    """Sums the product of the elements of the input operands along dimensions specified
    using a notation based on the Einstein summation convention.

    Parameters
    ----------
    equation
        A str describing the contraction, in the same format as numpy.einsum.
    operands
        seq of arrays, the inputs to contract (each one an ivy.Array), whose shapes
        should be consistent with equation.
    out
        optional output array, for writing the result to.

    Returns
    -------
    ret
        The array with sums computed.

    Functional Examples
    -------------------

    With :class:`ivy.Array` input:

    >>> x = ivy.array([[0, 1, 2], [3, 4, 5], [6, 7, 8]])
    >>> y = ivy.einsum('ii', x)
    >>> print(y)
    ivy.array(12)

    >>> x = ivy.array([[0, 1, 2], [3, 4, 5], [6, 7, 8]])
    >>> z = ivy.einsum('ij -> j', x)
    >>> print(z)
    ivy.array([ 9, 12, 15])

    >>> A = ivy.array([0, 1, 2])
    >>> B = ivy.array([[ 0,  1,  2,  3],
    ...                [ 4,  5,  6,  7],
    ...                [ 8,  9, 10, 11]])
    >>> C = ivy.einsum('i,ij->i', A, B)
    >>> print(C)
    ivy.array([ 0, 22, 76])

    >>> A = ivy.array([[1, 1, 1],
    ...                [2, 2, 2],
    ...                [5, 5, 5]])
    >>> B = ivy.array([[0, 1, 0],
    ...                [1, 1, 0],
    ...                [1, 1, 1]])
    >>> C = ivy.einsum('ij,jk->ik', A, B)
    >>> print(C)
    ivy.array([[ 2,  3,  1],
           [ 4,  6,  2],
           [10, 15,  5]])

    >>> A = ivy.arange(10)
    >>> B = ivy.arange(5, 15)
    >>> C = ivy.einsum('i->', A)
    >>> print(C)
    ivy.array(45)

    >>> A = ivy.arange(10)
    >>> B = ivy.arange(5, 15)
    >>> C = ivy.einsum('i,i->i', A, B)
    >>> print(C)
    ivy.array([  0,   6,  14,  24,  36,  50,  66,  84, 104, 126])

    >>> A = ivy.arange(10)
    >>> B = ivy.arange(5, 15)
    >>> C = ivy.einsum('i,i->', A, B) # or just use 'i,i'
    >>> print(C)
    ivy.array(510)

    >>> A = ivy.arange(10)
    >>> B = ivy.arange(5, 15)
    >>> C = ivy.einsum('i,j->ij', A, B)
    >>> print(C)
    ivy.array([[  0,   0,   0,   0,   0,   0,   0,   0,   0,   0],
           [  5,   6,   7,   8,   9,  10,  11,  12,  13,  14],
           [ 10,  12,  14,  16,  18,  20,  22,  24,  26,  28],
           [ 15,  18,  21,  24,  27,  30,  33,  36,  39,  42],
           [ 20,  24,  28,  32,  36,  40,  44,  48,  52,  56],
           [ 25,  30,  35,  40,  45,  50,  55,  60,  65,  70],
           [ 30,  36,  42,  48,  54,  60,  66,  72,  78,  84],
           [ 35,  42,  49,  56,  63,  70,  77,  84,  91,  98],
           [ 40,  48,  56,  64,  72,  80,  88,  96, 104, 112],
           [ 45,  54,  63,  72,  81,  90,  99, 108, 117, 126]])

    With :class:`ivy.NativeArray` input:

    >>> x = ivy.native_array([[0, 1, 2], [3, 4, 5], [6, 7, 8]])
    >>> y = ivy.einsum('ii', x)
    >>> print(y)
    ivy.array(12)

    With a mix of :class:`ivy.Array` and :class:`ivy.NativeArray` inputs:

    >>> A = ivy.array([0, 1, 2])
    >>> B = ivy.native_array([[ 0, 1, 2, 3],
    ...                       [ 4, 5, 6, 7],
    ...                       [ 8, 9, 10, 11]])
    >>> C = ivy.einsum('i,ij->i', A, B)
    >>> print(C)
    ivy.array([ 0, 22, 76])

    With a mix of :class:`ivy.Array` and :class:`ivy.Container` inputs:

    >>> x = ivy.array([0, 1, 2])
    >>> y = ivy.Container(a=ivy.array([[ 0,  1,  2,  3],
    ...                                [ 4,  5,  6,  7],
    ...                                [ 8,  9, 10, 11]]),
    ...                   b=ivy.array([[ 0,  1,  2],
    ...                                [ 4,  5,  6],
    ...                                [ 8,  9, 10]]))
    >>> z = ivy.einsum('i,ij->i', x, y)
    >>> print(z)
    {
        a: ivy.array([0, 22, 76]),
        b: ivy.array([0, 15, 54])
    }

    With :class:`ivy.Container` input:

    >>> x = ivy.Container(a=ivy.array([[0, 1, 0],[1, 1, 0],[1, 1, 1]]),
    ...                   b=ivy.array([[0, 1, 2],[4, 5, 6],[8, 9, 10]]))
    >>> y = ivy.einsum('ii', x)
    >>> print(y)
    {
        a: ivy.array(2),
        b: ivy.array(15)
    }

    Instance Method Examples
    ------------------------

    Using :class:`ivy.Array` instance method:

    >>> x = ivy.array([[0, 1, 2], [3, 4, 5], [6, 7, 8]])
    >>> y = x.einsum('ii')
    >>> print(y)
    ivy.array(12)

    Using :class:`ivy.Container` instance method:

    >>> x = ivy.Container(a=ivy.array([[0, 1, 0],[1, 1, 0],[1, 1, 1]]),
    ...                   b=ivy.array([[0, 1, 2],[4, 5, 6],[8, 9, 10]]))
    >>> y = x.einsum('ii')
    >>> print(y)
    {
        a: ivy.array(2),
        b: ivy.array(15)
    }

    """
    return current_backend(operands[0]).einsum(equation, *operands, out=out)<|MERGE_RESOLUTION|>--- conflicted
+++ resolved
@@ -48,23 +48,14 @@
     x
         Input array. Should have a real-valued data type.
     axis
-<<<<<<< HEAD
         axis or axes along which minimum values must be computed. By default, the
         minimum value must be computed over the entire array. If a tuple of integers,
         minimum values must be computed over multiple axes. Default: ``None``.
-=======
-         axis or axes along which minimum values must be computed. By default, the
-         minimum value must be computed over the entire array. If a tuple of integers,
-         minimum values must be computed over multiple axes. Default: ``None``.
->>>>>>> eacae1c0
+
     keepdims
         optional boolean, if ``True``, the reduced axes (dimensions) must be included in the
         result as singleton dimensions, and, accordingly, the result must be compatible
-<<<<<<< HEAD
         with the input array (see :ref:`broadcasting`). Otherwise, if ``False``, the reduced axes
-=======
-        with the input array (see Broadcasting). Otherwise, if False, the reduced axes
->>>>>>> eacae1c0
         (dimensions) must not be included in the result. Default: ``False``.
     out
         optional output array, for writing the result to.
