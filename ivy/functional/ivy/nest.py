--- conflicted
+++ resolved
@@ -12,14 +12,10 @@
 # ------#
 
 
-<<<<<<< HEAD
-def index_nest(nest: Iterable, index: Tuple):
-=======
 def index_nest(
     nest: Union[List, Tuple, Dict, ivy.Array, ivy.NativeArray],
     index: Union[List[int], Tuple[int], Iterable[int]],
 ) -> Any:
->>>>>>> 52f68813
     """Index a nested object, using a tuple of indices or keys in the case of dicts.
 
     Parameters
