"""Collection of Ivy functions for nested objects."""

# global
from builtins import map as _map
from typing import Callable, Any, Union, List, Tuple, Optional, Dict, Iterable

# local
import ivy


# Extra #
# ------#


def index_nest(
<<<<<<< HEAD
    nest: Union[List, Tuple, Dict, ivy.Array, ivy.NativeArray],
    index: Union[List[int], Tuple[int], Iterable[int]],
=======
        nest: Union[List, Tuple, Dict, ivy.Array, ivy.NativeArray],
        index: Union[List[int], Tuple[int], Iterable[int]]
>>>>>>> d1b582bc
) -> Any:
    """Index a nested object, using a tuple of indices or keys in the case of dicts.

    Parameters
    ----------
    nest
        The nested object to index.
    index
        A tuple of indices for indexing.

    Returns
    -------
    ret
        The result element through indexing the nested object.

    Examples
    --------
    With :code:`Tuple` inputs:

    >>> x = (1, 2)
    >>> y = [0]
    >>> z = ivy.index_nest(x, y)
    >>> print(z)
    1

    With :code:`ivy.Array` inputs:

    >>> x = ivy.array([[1., 2.], \
                       [3., 4.]])
    >>> y = [1]
    >>> z = ivy.index_nest(x, y)
    >>> print(z)
    ivy.array([3., 4.])

    With :code:`Dict` input:

    >>> x = {'a': 0, 'b': [1, [2, 3]], 'c': (4, 5)}
    >>> y = ('b', 1)
    >>> z = ivy.index_nest(x, y)
    >>> print(z)
    [2, 3]

    With :code:`List` inputs:

    >>> x = [['a', 'b', 'c'], \
             ['d', 'e', 'f'], \
             ['g', ['h', 'i']]]
    >>> y = iter([2, 1, 0])
    >>> z = ivy.index_nest(x, y)
    >>> print(z)
    h
    """
    ret = nest
    for i in index:
        ret = ret[i]
    return ret


def prune_nest_at_index(nest, index):
    """Prune a nested object at a specified index.

    Parameters
    ----------
    nest
        The nested object to prune.
    index
        A tuple of indices for the index at which to prune.

    """
    if len(index) == 1:
        del nest[index[0]]
    else:
        prune_nest_at_index(nest[index[0]], index[1:])


def set_nest_at_index(nest, index, value):
    """Set the value of a nested item at a specified index.

    Parameters
    ----------
    nest
        The nested object to update.
    index
        A tuple of indices for the index at which to update.
    value
        The new value for updating.

    """
    if len(index) == 1:
        nest[index[0]] = value
    else:
        set_nest_at_index(nest[index[0]], index[1:], value)


def insert_into_nest_at_index(nest, index, value):
    if len(index) == 1:
        idx = index[0]
        if isinstance(nest, list):
            nest.insert(idx, value)
        else:
            nest[index[0]] = value
    else:
        insert_into_nest_at_index(nest[index[0]], index[1:], value)


def map_nest_at_index(nest, index, fn):
    """Map a function to the value of a nested item at a specified index.

    Parameters
    ----------
    nest
        The nested object to update.
    index
        A tuple of indices for the index at which to update.
    fn
        The function to perform on the nest at the given index.

    """
    if len(index) == 1:
        nest[index[0]] = fn(nest[index[0]])
    else:
        map_nest_at_index(nest[index[0]], index[1:], fn)


def multi_index_nest(nest, indices):
    """Repeatedly index a nested object, using a tuple of tuples of indices or keys in
    the case of dicts.

    Parameters
    ----------
    nest
        The nested object to slice.
    indices
        A tuple of tuples of indices to apply.

    """
    return [index_nest(nest, index) for index in indices]


def prune_nest_at_indices(nest, indices):
    """Prune a nested object at specified indices.

    Parameters
    ----------
    nest
        The nested object to prune.
    indices
        A tuple of tuples of indices for the indices at which to prune.

    """
    [prune_nest_at_index(nest, index) for index in indices]


def set_nest_at_indices(nest, indices, values):
    """Set the value of a nested item at specified indices with specified values.

    Parameters
    ----------
    nest
        The nested object to update.
    indices
        A tuple of tuples of indices for the indices at which to update.
    values
        The new values for updating.

    """
    if not isinstance(values, (list, tuple)):
        values = [values] * len(indices)
    [set_nest_at_index(nest, index, value) for index, value in zip(indices, values)]


def insert_into_nest_at_indices(nest, indices, values):
    """Insert a value into the nested item at specified indices with specified values.

    Parameters
    ----------
    nest
        The nested object to insert into.
    indices
        A tuple of tuples of indices for the indices at which to insert
        values.
    values
        The new values for inserting.

    """
    if not isinstance(values, (list, tuple)):
        values = [values] * len(indices)
    [
        insert_into_nest_at_index(nest, index, value)
        for index, value in zip(indices, values)
    ]


def map_nest_at_indices(nest, indices, fn):
    """Map a function to the values of a nested item at the specified indices.

    Parameters
    ----------
    nest
        The nested object to update.
    indices
        A tuple of tuples of indices for the indices at which to update.
    fn
        The function to perform on the nest at the given index.

    """
    [map_nest_at_index(nest, index, fn) for index in indices]


def nested_indices_where(
    nest: Iterable,
    fn: Callable,
    check_nests: bool = False,
    to_ignore: Union[type, Tuple[type]] = None,
    _index: List = None,
    _base: bool = True,
    stop_after_n_found: Optional[int] = None,
) -> Union[Iterable, bool]:
    """Checks the leaf nodes of nested x via function fn, and returns all nest indices
    where the method evaluates as True.

    Parameters
    ----------
    nest
        The nest to check the leaves of.
    fn
        The conditon function, returning True or False.
    check_nests
        Whether to also check the nests for the condition, not only nest leaves.
        Default is False.
    to_ignore
        Types to ignore when deciding whether to go deeper into the nest or not
    _index
        The indices detected so far. None at the beginning. Used internally, do not set
        manually.
    _base
        Whether the current function call is the first function call in the recursive
        stack. Used internally, do not set manually.

    Returns
    -------
    ret
        A set of indices for the nest where the function evaluated as True.

    """
    to_ignore = ivy.default(to_ignore, ())
    _index = list() if _index is None else _index
    if isinstance(nest, (tuple, list)) and not isinstance(nest, to_ignore):
        n = 0
        _indices = []
        for i, item in enumerate(nest):
            ind = (
                nested_indices_where(
                    item,
                    fn,
                    check_nests,
                    to_ignore,
                    _index + [i],
                    False,
                    stop_after_n_found - n,
                )
                if stop_after_n_found is not None
                else nested_indices_where(
                    item, fn, check_nests, to_ignore, _index + [i], False
                )
            )
            if stop_after_n_found is not None and ind:
                if n < stop_after_n_found:
                    n += len(ind)
                    _indices += [ind]
                else:
                    break
            else:
                _indices += [ind]
            if stop_after_n_found is not None and len(_indices) >= stop_after_n_found:
                break
        _indices = [idx for idxs in _indices if idxs for idx in idxs]
        if check_nests and fn(nest):
            _indices.append(_index)
    elif isinstance(nest, dict) and not isinstance(nest, to_ignore):
        n = 0
        _indices = []
        for k, v in nest.items():
            ind = (
                nested_indices_where(
                    v,
                    fn,
                    check_nests,
                    to_ignore,
                    _index + [k],
                    False,
                    stop_after_n_found - n,
                )
                if stop_after_n_found is not None
                else nested_indices_where(
                    v, fn, check_nests, to_ignore, _index + [k], False
                )
            )
            if stop_after_n_found is not None and ind:
                if n < stop_after_n_found:
                    n += len(ind)
                    _indices += [ind]
                else:
                    break
            else:
                _indices += [ind]
        _indices = [idx for idxs in _indices if idxs for idx in idxs]
        if check_nests and fn(nest):
            _indices.append(_index)
    else:
        cond_met = fn(nest)
        if cond_met:
            return [_index]
        return False
    return [index for index in _indices if index]


def all_nested_indices(
    nest: Iterable, include_nests: bool = False, _index: List = None, _base: bool = True
) -> Union[Iterable, bool]:
    """Checks the leaf nodes of nested x via function fn, and returns all nest indices
    where the method evaluates as True.

    Parameters
    ----------
    nest
        The nest to check the leaves of.
    include_nests
        Whether to also include indices of the nests themselves, not only leaves.
        Default is False.
    _index
        The indices detected so far. None at the beginning. Used internally, do not set
        manually.
    _base
        Whether the current function call is the first function call in the recursive
        stack. Used internally, do not set manually.

    Returns
    -------
    ret
        A set of indices for the nest where the function evaluated as True.

    """
    _index = list() if _index is None else _index
    if isinstance(nest, (tuple, list)):
        _indices = [
            all_nested_indices(item, include_nests, _index + [i], False)
            for i, item in enumerate(nest)
        ]
        _indices = [idx for idxs in _indices if idxs for idx in idxs]
        if include_nests:
            _indices.append(_index)
    elif isinstance(nest, dict):
        _indices = [
            all_nested_indices(v, include_nests, _index + [k], False)
            for k, v in nest.items()
        ]
        _indices = [idx for idxs in _indices if idxs for idx in idxs]
        if include_nests:
            _indices.append(_index)
    else:
        return [_index]
    return [index for index in _indices if index]


# noinspection PyShadowingBuiltins
def map(
    fn: Callable,
    constant: Dict[str, Any] = None,
    unique: Dict[str, Iterable[Any]] = None,
    mean: bool = False,
) -> List:
    """Applies a function on each item of an iterable x.

    Parameters
    ----------
    fn
        The function to map onto x.
    constant
        keyword arguments which remain constant between each function call.
        Default is None.
    unique
        keyword arguments which are unique for each function call. Default is None.
    mean
        Whether to compute the mean across the return values, and return this mean.
        Default is False.

    Returns
    -------
    ret
        x following the applicable of fn to each of it's iterated items.

    """
    c = ivy.default(constant, {})
    u = ivy.default(unique, {})
    rets = [
        r
        for r in _map(
            lambda *uv: fn(**dict(**c, **dict(zip(u.keys(), uv)))), *u.values()
        )
    ]
    if mean:
        return sum(rets) / len(rets)
    return rets


def nested_map(
    x: Union[Union[ivy.Array, ivy.NativeArray], Iterable],
    fn: Callable,
    include_derived: Optional[Union[Dict[type, bool], bool]] = None,
    to_mutable: bool = False,
    max_depth: int = None,
    _depth: int = 0,
    _tuple_check_fn: Optional[callable] = None,
    _list_check_fn: Optional[callable] = None,
    _dict_check_fn: Optional[callable] = None,
) -> Union[Union[ivy.Array, ivy.NativeArray], Iterable, Dict]:
    """Applies a function on x in a nested manner, whereby all dicts, lists and tuples
    are traversed to their lowest leaves before applying the method and returning x. If
    x is not nested, the method is applied to x directly.

    Parameters
    ----------
    x
        The item to apply the mapped function to.
    fn
        The function to map onto x.
    include_derived
        Whether to also recursive for classes derived from tuple, list and dict.
        Default is False.
    to_mutable
        Whether to convert the nest to a mutable form, changing all tuples to lists.
        Default is False.
    max_depth
        The maximum nested depth to reach. Default is 1. Increase this if the nest is
        deeper.
    _depth
        Placeholder for tracking the recursive depth, do not set this parameter.
    _tuple_check_fn
        Placeholder for the tuple check function, do not set this parameter.
    _list_check_fn
        Placeholder for the list check function, do not set this parameter.
    _dict_check_fn
        Placeholder for the dict check function, do not set this parameter.

    Returns
    -------
    ret
        x following the applicable of fn to it's nested leaves, or x itself if x is not
        nested.

    """
    if include_derived is True:
        include_derived = {tuple: True, list: True, dict: True}
    elif not include_derived:
        include_derived = {}
    for t in (tuple, list, dict):
        if t not in include_derived:
            include_derived[t] = False
    if ivy.exists(max_depth) and _depth > max_depth:
        return x
    class_instance = type(x)
    tuple_check_fn = ivy.default(
        _tuple_check_fn,
        (lambda x_, t_: isinstance(x_, t_))
        if include_derived[tuple]
        else (lambda x_, t_: type(x_) is t_),
    )
    list_check_fn = ivy.default(
        _list_check_fn,
        (lambda x_, t_: isinstance(x_, t_))
        if include_derived[list]
        else (lambda x_, t_: type(x_) is t_),
    )
    dict_check_fn = ivy.default(
        _dict_check_fn,
        (lambda x_, t_: isinstance(x_, t_))
        if include_derived[dict]
        else (lambda x_, t_: type(x_) is t_),
    )
    if tuple_check_fn(x, tuple):
        ret_list = [
            nested_map(
                i,
                fn,
                include_derived,
                to_mutable,
                max_depth,
                _depth + 1,
                tuple_check_fn,
                list_check_fn,
                dict_check_fn,
            )
            for i in x
        ]
        if to_mutable:
            return ret_list
        elif hasattr(x, "_fields"):
            # noinspection PyProtectedMember
            return class_instance(**dict(zip(x._fields, ret_list)))
        else:
            return class_instance(ret_list)
    elif list_check_fn(x, list):
        return class_instance(
            [
                nested_map(
                    i,
                    fn,
                    include_derived,
                    to_mutable,
                    max_depth,
                    _depth + 1,
                    tuple_check_fn,
                    list_check_fn,
                    dict_check_fn,
                )
                for i in x
            ]
        )
    elif dict_check_fn(x, dict):
        class_instance = type(x)
        return class_instance(
            {
                k: nested_map(
                    v,
                    fn,
                    include_derived,
                    to_mutable,
                    max_depth,
                    _depth + 1,
                    tuple_check_fn,
                    list_check_fn,
                    dict_check_fn,
                )
                for k, v in x.items()
            }
        )
    return fn(x)


def nested_any(
    nest: Iterable, fn: Callable, check_nests: bool = False, _base: bool = True
) -> bool:
    """Checks the leaf nodes of nest x via function fn, and returns True if any evaluate
    to True, else False.

    Parameters
    ----------
    nest
        The nest to check the leaves of.
    fn
        The conditon function, returning True or False.
    check_nests
        Whether to also check the nests for the condition, not only nest leaves.
        Default is False.
    _base
        Whether the current function call is the first function call in the recursive
        stack. Used internally, do not set manually.

    Returns
    -------
    ret
        A boolean, whether the function evaluates to true for any leaf node.

    """
    if isinstance(nest, (tuple, list)):
        for i, item in enumerate(nest):
            if nested_any(item, fn, check_nests, False):
                return True
        if check_nests and fn(nest):
            return True
    elif isinstance(nest, dict):
        for k, v in nest.items():
            if nested_any(v, fn, check_nests, False):
                return True
        if check_nests and fn(nest):
            return True
    elif fn(nest):
        return True
    return False


def copy_nest(
    nest: Union[Union[ivy.Array, ivy.NativeArray], Iterable],
    include_derived: bool = False,
    to_mutable: bool = False,
) -> Union[ivy.Array, ivy.NativeArray, Iterable, Dict]:
    """Copies a nest deeply, but without copying leaves of the nest, only the nest
    lists, tuples and dicts are copied.

    Parameters
    ----------
    nest
        The nest to copy.
    include_derived
        Whether to also recursive for classes derived from tuple, list and dict.
        Default is False.
    to_mutable
        Whether to convert the nest to a mutable form, changing all tuples to lists.
        Default is False.

    Returns
    -------
    ret
        The copied nest.

    """
    class_instance = type(nest)
    check_fn = (
        (lambda x_, t: isinstance(nest, t))
        if include_derived
        else (lambda x_, t: type(nest) is t)
    )
    if check_fn(nest, tuple):
        ret_list = [copy_nest(i, include_derived, to_mutable) for i in nest]
        if to_mutable:
            return ret_list
        return class_instance(tuple(ret_list))
    elif check_fn(nest, list):
        return class_instance([copy_nest(i, include_derived, to_mutable) for i in nest])
    elif check_fn(nest, dict):
        class_instance = type(nest)
        return class_instance(
            {k: copy_nest(v, include_derived, to_mutable) for k, v in nest.items()}
        )
    return nest


def nested_multi_map(
    func,
    nests,
    key_chains=None,
    to_apply=True,
    prune_unapplied=False,
    key_chain="",
    config=None,
    to_ivy=True,
):
    """Apply function to all array values from a collection of identically
    structured ivy arrays.

    Parameters
    ----------
    func
        Function to apply to each nest entry.
    nest
        nests to map.
    key_chains
        The key-chains to apply or not apply the method to. Default is None.
    to_apply
        If True, the method will be applied to key_chains, otherwise key_chains will
        be skipped. Default is True.
    prune_unapplied
        Whether to prune key_chains for which the function was not applied,
        otherwise the leftmost nest value is used. Default is False.
    key_chain
        Chain of keys for this dict entry (Default value = '')
    config
        The configuration for the nests. Default is the same as nest0.
    to_ivy
        convert the output to ivy_arrays. Default is True
    Returns
    -------
        nest containing the result of the funciton.

    """
    nest0 = nests[0]
    return_list = list()
    for index, val in enumerate(nest0):
        values = [nest[index] for nest in nests]
        value0 = values[0]
        this_key_chain = (
            str(index) if key_chain == "" else (key_chain + "/" + str(index))
        )
        if (
            (isinstance(value0, ivy.Array) or isinstance(value0, ivy.NativeArray))
            and ivy.get_num_dims(value0) > 0
        ) or (
            isinstance(value0, list)
            or isinstance(value0, tuple)
            or isinstance(value0, dict)
        ):
            ret = ivy.nested_multi_map(
                func,
                values,
                key_chains,
                to_apply,
                prune_unapplied,
                this_key_chain,
                config,
            )
            if ret:
                if ivy.is_array(ret):
                    return_list.insert(index, ivy.to_list(ret))
                else:
                    return_list.insert(index, ret)
        else:
            if key_chains is not None:
                if (this_key_chain in key_chains and not to_apply) or (
                    this_key_chain not in key_chains and to_apply
                ):
                    if prune_unapplied:
                        continue
                    if ivy.is_array(value0):
                        return_list.insert(index, ivy.to_list(value0))
                    else:
                        return_list.insert(index, value0)
                    continue
            ret = func(values, this_key_chain)
            if ivy.is_array(ret):
                return_list.insert(index, ivy.to_list(ret))
            else:
                return_list.insert(index, ret)

    # noinspection PyProtectedMember
    if to_ivy:
        return ivy.array(return_list)
    else:
        return return_list<|MERGE_RESOLUTION|>--- conflicted
+++ resolved
@@ -13,13 +13,8 @@
 
 
 def index_nest(
-<<<<<<< HEAD
-    nest: Union[List, Tuple, Dict, ivy.Array, ivy.NativeArray],
-    index: Union[List[int], Tuple[int], Iterable[int]],
-=======
         nest: Union[List, Tuple, Dict, ivy.Array, ivy.NativeArray],
         index: Union[List[int], Tuple[int], Iterable[int]]
->>>>>>> d1b582bc
 ) -> Any:
     """Index a nested object, using a tuple of indices or keys in the case of dicts.
 
