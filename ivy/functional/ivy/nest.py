--- conflicted
+++ resolved
@@ -198,9 +198,13 @@
     [map_nest_at_index(nest, index, fn) for index in indices]
 
 
-<<<<<<< HEAD
-def nested_indices_where(nest: Iterable, fn: Callable, check_nests: bool = False, _index: List = None,
-                         _base: bool = True) -> Union[Iterable, bool]:
+def nested_indices_where(nest: Iterable,
+                         fn: Callable,
+                         check_nests: bool = False,
+                         to_ignore: Union[type, Tuple[type]] = None,
+                         _index: List = None,
+                         _base: bool = True)\
+        -> Union[Iterable, bool]:
     """Checks the leaf nodes of nested x via function fn, and returns all nest indices where the method evaluates as True.
 
     Parameters
@@ -221,33 +225,6 @@
     -------
      ret
         A set of indices for the nest where the function evaluated as True.
-
-=======
-def nested_indices_where(nest: Iterable,
-                         fn: Callable,
-                         check_nests: bool = False,
-                         to_ignore: Union[type, Tuple[type]] = None,
-                         _index: List = None,
-                         _base: bool = True)\
-        -> Union[Iterable, bool]:
-    """
-    Checks the leaf nodes of nested x via function fn, and returns all nest indices where the method evaluates as True.
-
-    :param nest: The nest to check the leaves of.
-    :type nest: nest of any
-    :param fn: The conditon function, returning True or False.
-    :type fn: callable
-    :param to_ignore: A type or sequence of types to ignore when recursing
-    :type to_ignore: type or sequence of types, optional
-    :param check_nests: Whether to also check the nests for the condition, not only nest leaves. Default is False.
-    :type check_nests: bool, optional
-    :param _index: The indices detected so far. None at the beginning. Used internally, do not set manually.
-    :type _index: list of tuples of indices, do not set
-    :param _base: Whether the current function call is the first function call in the recursive stack.
-                  Used internally, do not set manually.
-    :type _base: bool, do not set
-    :return: A set of indices for the nest where the function evaluated as True.
->>>>>>> 598a9c4e
     """
     to_ignore = ivy.default(to_ignore, ())
     _index = list() if _index is None else _index
@@ -352,7 +329,6 @@
     """Applies a function on x in a nested manner, whereby all dicts, lists and tuples are traversed to their lowest
     leaves before applying the method and returning x. If x is not nested, the method is applied to x directly.
 
-<<<<<<< HEAD
     Parameters
     ----------
     x
@@ -378,28 +354,6 @@
      -------
     ret
         x following the applicable of fn to it's nested leaves, or x itself if x is not nested.
-
-=======
-    :param x: The item to apply the mapped function to.
-    :type x: any
-    :param fn: The function to map onto x.
-    :type fn: callable
-    :param include_derived: Whether to also recursive for classes derived from tuple, list and dict. Default is False.
-    :type include_derived: bool, optional
-    :param to_mutable: Whether to convert the nest to a mutable form, changing all tuples to lists. Default is False.
-    :type to_mutable: bool, optional
-    :param max_depth: The maximum nested depth to reach. Default is 1. Increase this if the nest is deeper.
-    :type max_depth: int, optional
-    :param _depth: Placeholder for tracking the recursive depth, do not set this parameter.
-    :type _depth: int, used internally
-    :param _tuple_check_fn: Placeholder for the tuple check function, do not set this parameter.
-    :type _tuple_check_fn: callable, used internally
-    :param _list_check_fn: Placeholder for the list check function, do not set this parameter.
-    :type _list_check_fn: callable, used internally
-    :param _dict_check_fn: Placeholder for the dict check function, do not set this parameter.
-    :type _dict_check_fn: callable, used internally
-    :return: x following the applicable of fn to it's nested leaves, or x itself if x is not nested.
->>>>>>> 598a9c4e
     """
     if include_derived is True:
         include_derived = {tuple: True, list: True, dict: True}
