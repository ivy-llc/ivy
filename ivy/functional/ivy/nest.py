"""
Collection of Ivy functions for nested objects.
"""

# global
from builtins import map as _map
from typing import Callable, Any, Union, List, Tuple, Dict, Iterable

# local
import ivy


# Extra #
# ------#

def index_nest(nest, index):
    """Index a nested object, using a tuple of indices or keys in the case of dicts.

    Parameters
    ----------
    nest :
        The nested object to index.
    index :
        A tuple of indices for indexing.

    Returns
    -------

    """
    ret = nest
    for i in index:
        ret = ret[i]
    return ret


def prune_nest_at_index(nest, index):
    """Prune a nested object at a specified index

    Parameters
    ----------
    nest :
        The nested object to prune.
    index :
        A tuple of indices for the index at which to prune.

    Returns
    -------

    """
    if len(index) == 1:
        del nest[index[0]]
    else:
        prune_nest_at_index(nest[index[0]], index[1:])


def set_nest_at_index(nest, index, value):
    """Set the value of a nested item at a specified index

    Parameters
    ----------
    nest :
        The nested object to update.
    index :
        A tuple of indices for the index at which to update.
    value :
        The new value for updating.

    Returns
    -------

    """
    if len(index) == 1:
        nest[index[0]] = value
    else:
        set_nest_at_index(nest[index[0]], index[1:], value)


def map_nest_at_index(nest, index, fn):
    """Map a function to the value of a nested item at a specified index

    Parameters
    ----------
    nest :
        The nested object to update.
    index :
        A tuple of indices for the index at which to update.
    fn :
        The function to perform on the nest at the given index.

    Returns
    -------

    """
    if len(index) == 1:
        nest[index[0]] = fn(nest[index[0]])
    else:
        map_nest_at_index(nest[index[0]], index[1:], fn)


def multi_index_nest(nest, indices):
    """Repeatedly index a nested object, using a tuple of tuples of indices or keys in the case of dicts.

    Parameters
    ----------
    nest :
        The nested object to slice.
    indices :
        A tuple of tuples of indices to apply.

    Returns
    -------

    """
    return [index_nest(nest, index) for index in indices]


def prune_nest_at_indices(nest, indices):
    """Prune a nested object at specified indices.

    Parameters
    ----------
    nest :
        The nested object to prune.
    indices :
        A tuple of tuples of indices for the indices at which to prune.

    Returns
    -------

    """
    [prune_nest_at_index(nest, index) for index in indices]


def set_nest_at_indices(nest, indices, values):
    """Set the value of a nested item at specified indices with specified values.

    Parameters
    ----------
    nest :
        The nested object to update.
    indices :
        A tuple of tuples of indices for the indices at which to update.
    values :
        The new values for updating.

    Returns
    -------

    """
    if not isinstance(values, (list, tuple)):
        values = [values]*len(indices)
    [set_nest_at_index(nest, index, value) for index, value in zip(indices, values)]


def map_nest_at_indices(nest, indices, fn):
    """Map a function to the values of a nested item at the specified indices

    Parameters
    ----------
    nest :
        The nested object to update.
    indices :
        A tuple of tuples of indices for the indices at which to update.
    fn :
        The function to perform on the nest at the given index.

    Returns
    -------

    """
    [map_nest_at_index(nest, index, fn) for index in indices]


def nested_indices_where(nest: Iterable, fn: Callable, check_nests: bool = False, _index: List = None,
                         _base: bool = True) -> Union[Iterable, bool]:
    """Checks the leaf nodes of nested x via function fn, and returns all nest indices where the method evaluates as True.

    Parameters
    ----------
    nest :
        The nest to check the leaves of.
    fn :
        The conditon function, returning True or False.
    check_nests :
        Whether to also check the nests for the condition, not only nest leaves. Default is False.
    _index :
        The indices detected so far. None at the beginning. Used internally, do not set manually.
    _base :
        Whether the current function call is the first function call in the recursive stack.
        Used internally, do not set manually.

    Returns
    -------
     out:
        A set of indices for the nest where the function evaluated as True.

    """
    _index = list() if _index is None else _index
    if isinstance(nest, (tuple, list)):
        _indices = [nested_indices_where(item, fn, check_nests, _index + [i], False) for i, item in enumerate(nest)]
        _indices = [idx for idxs in _indices if idxs for idx in idxs]
        if check_nests and fn(nest):
            _indices.append(_index)
    elif isinstance(nest, dict):
        _indices = [nested_indices_where(v, fn, check_nests, _index + [k], False) for k, v in nest.items()]
        _indices = [idx for idxs in _indices if idxs for idx in idxs]
        if check_nests and fn(nest):
            _indices.append(_index)
    else:
        cond_met = fn(nest)
        if cond_met:
            return [_index]
        return False
    return [index for index in _indices if index]


def all_nested_indices(nest: Iterable, include_nests: bool = False, _index: List = None, _base: bool = True)\
        -> Union[Iterable, bool]:
    """Checks the leaf nodes of nested x via function fn, and returns all nest indices where the method evaluates as True.

    Parameters
    ----------
    nest :
        The nest to check the leaves of.
    include_nests :
        Whether to also include indices of the nests themselves, not only leaves. Default is False.
    _index :
        The indices detected so far. None at the beginning. Used internally, do not set manually.
    _base :
        Whether the current function call is the first function call in the recursive stack.
        Used internally, do not set manually.

    Returns
    -------
     out:
        A set of indices for the nest where the function evaluated as True.

    """
    _index = list() if _index is None else _index
    if isinstance(nest, (tuple, list)):
        _indices = [all_nested_indices(item, include_nests, _index + [i], False) for i, item in enumerate(nest)]
        _indices = [idx for idxs in _indices if idxs for idx in idxs]
        if include_nests:
            _indices.append(_index)
    elif isinstance(nest, dict):
        _indices = [all_nested_indices(v, include_nests, _index + [k], False) for k, v in nest.items()]
        _indices = [idx for idxs in _indices if idxs for idx in idxs]
        if include_nests:
            _indices.append(_index)
    else:
        return [_index]
    return [index for index in _indices if index]


# noinspection PyShadowingBuiltins
def map(fn: Callable, constant: Dict[str, Any] = None, unique: Dict[str, Iterable[Any]] = None, mean: bool = False)\
        -> List:
    """Applies a function on each item of an iterable x.

    Parameters
    ----------
    fn :
        The function to map onto x.
    constant :
        keyword arguments which remain constant between each function call. Default is None.
    unique :
        keyword arguments which are unique for each function call. Default is None.
    mean :
        Whether to compute the mean across the return values, and return this mean. Default is False.

    Returns
    -------
     out:
        x following the applicable of fn to each of it's iterated items.

    """
    c = ivy.default(constant, {})
    u = ivy.default(unique, {})
    rets = [r for r in _map(lambda *uv: fn(**dict(**c, **dict(zip(u.keys(), uv)))), *u.values())]
    if mean:
        return sum(rets) / len(rets)
    return rets


def nested_map(x: Union[Union[ivy.Array, ivy.NativeArray], Iterable],
               fn: Callable,
               include_derived: Dict[type, bool] = None,
               to_mutable: bool = False,
               max_depth: int = None,
               _depth: int = 0,
               _tuple_check_fn: callable = None,
               _list_check_fn: callable = None,
               _dict_check_fn: callable = None)\
        -> Union[Union[ivy.Array, ivy.NativeArray], Iterable, Dict]:
    """Applies a function on x in a nested manner, whereby all dicts, lists and tuples are traversed to their lowest
    leaves before applying the method and returning x. If x is not nested, the method is applied to x directly.

<<<<<<< HEAD
    Parameters
    ----------
    x :
        The item to apply the mapped function to.
    fn :
        The function to map onto x.
    include_derived :
        Whether to also recursive for classes derived from tuple, list and dict. Default is False.
    to_mutable :
        Whether to convert the nest to a mutable form, changing all tuples to lists. Default is False.
    max_depth :
        The maximum nested depth to reach. Default is 1. Increase this if the nest is deeper.
    depth :
        Placeholder for tracking the recursive depth, do not yet this parameter.

    Returns
    -------
    type
        x following the applicable of fn to it's nested leaves, or x itself if x is not nested.

=======
    :param x: The item to apply the mapped function to.
    :type x: any
    :param fn: The function to map onto x.
    :type fn: callable
    :param include_derived: Whether to also recursive for classes derived from tuple, list and dict. Default is False.
    :type include_derived: bool, optional
    :param to_mutable: Whether to convert the nest to a mutable form, changing all tuples to lists. Default is False.
    :type to_mutable: bool, optional
    :param max_depth: The maximum nested depth to reach. Default is 1. Increase this if the nest is deeper.
    :type max_depth: int, optional
    :param _depth: Placeholder for tracking the recursive depth, do not set this parameter.
    :type _depth: int, used internally
    :param _tuple_check_fn: Placeholder for the tuple check function, do not set this parameter.
    :type _tuple_check_fn: callable, used internally
    :param _list_check_fn: Placeholder for the list check function, do not set this parameter.
    :type _list_check_fn: callable, used internally
    :param _dict_check_fn: Placeholder for the dict check function, do not set this parameter.
    :type _dict_check_fn: callable, used internally
    :return: x following the applicable of fn to it's nested leaves, or x itself if x is not nested.
>>>>>>> 70f7ece2
    """
    if not ivy.exists(include_derived):
        include_derived = {}
    for t in (tuple, list, dict):
        if t not in include_derived:
            include_derived[t] = False
    if ivy.exists(max_depth) and _depth > max_depth:
        return x
    class_instance = type(x)
    tuple_check_fn = ivy.default(
        _tuple_check_fn, (lambda x_, t: isinstance(x, t)) if include_derived[tuple] else (lambda x_, t: type(x) is t))
    list_check_fn = ivy.default(
        _list_check_fn, (lambda x_, t: isinstance(x, t)) if include_derived[list] else (lambda x_, t: type(x) is t))
    dict_check_fn = ivy.default(
        _dict_check_fn, (lambda x_, t: isinstance(x, t)) if include_derived[dict] else (lambda x_, t: type(x) is t))
    if tuple_check_fn(x, tuple):
        ret_list = [nested_map(i, fn, include_derived, to_mutable, max_depth, _depth + 1,
                               tuple_check_fn, list_check_fn, dict_check_fn) for i in x]
        if to_mutable:
            return ret_list
        return class_instance(tuple(ret_list))
    elif list_check_fn(x, list):
        return class_instance([nested_map(i, fn, include_derived, to_mutable, max_depth, _depth+1,
                                          tuple_check_fn, list_check_fn, dict_check_fn) for i in x])
    elif dict_check_fn(x, dict):
        class_instance = type(x)
        return class_instance({k: nested_map(v, fn, include_derived, to_mutable, max_depth, _depth+1,
                                             tuple_check_fn, list_check_fn, dict_check_fn) for k, v in x.items()})
    return fn(x)


def nested_any(nest: Iterable,
               fn: Callable,
               check_nests: bool = False,
               _base: bool = True)\
        -> bool:
    """Checks the leaf nodes of nest x via function fn, and returns True if any evaluate to True, else False.

    Parameters
    ----------
    nest :
        The nest to check the leaves of.
    fn :
        The conditon function, returning True or False.
    check_nests :
        Whether to also check the nests for the condition, not only nest leaves. Default is False.
    _base :
        Whether the current function call is the first function call in the recursive stack.
        Used internally, do not set manually.

    Returns
    -------
    type
        A boolean, whether the function evaluates to true for any leaf node.

    """
    if isinstance(nest, (tuple, list)):
        for i, item in enumerate(nest):
            if nested_any(item, fn, check_nests, False):
                return True
        if check_nests and fn(nest):
            return True
    elif isinstance(nest, dict):
        for k, v in nest.items():
            if nested_any(v, fn, check_nests, False):
                return True
        if check_nests and fn(nest):
            return True
    elif fn(nest):
        return True
    return False


def copy_nest(nest: Union[Union[ivy.Array, ivy.NativeArray], Iterable], include_derived: bool = False,
              to_mutable: bool = False)\
        -> Union[ivy.Array, ivy.NativeArray, Iterable, Dict]:
    """Copies a nest deeply, but without copying leaves of the nest, only the nest lists, tuples and dicts are copied.

    Parameters
    ----------
    nest :
        The nest to copy.
    include_derived :
        Whether to also recursive for classes derived from tuple, list and dict. Default is False.
    to_mutable :
        Whether to convert the nest to a mutable form, changing all tuples to lists. Default is False.

    Returns
    -------
    type
        The copied nest.

    """
    class_instance = type(nest)
    check_fn = (lambda x_, t: isinstance(nest, t)) if include_derived else (lambda x_, t: type(nest) is t)
    if check_fn(nest, tuple):
        ret_list = [copy_nest(i, include_derived, to_mutable) for i in nest]
        if to_mutable:
            return ret_list
        return class_instance(tuple(ret_list))
    elif check_fn(nest, list):
        return class_instance([copy_nest(i, include_derived, to_mutable) for i in nest])
    elif check_fn(nest, dict):
        class_instance = type(nest)
        return class_instance({k: copy_nest(v, include_derived, to_mutable) for k, v in nest.items()})
    return nest<|MERGE_RESOLUTION|>--- conflicted
+++ resolved
@@ -295,7 +295,6 @@
     """Applies a function on x in a nested manner, whereby all dicts, lists and tuples are traversed to their lowest
     leaves before applying the method and returning x. If x is not nested, the method is applied to x directly.
 
-<<<<<<< HEAD
     Parameters
     ----------
     x :
@@ -308,35 +307,20 @@
         Whether to convert the nest to a mutable form, changing all tuples to lists. Default is False.
     max_depth :
         The maximum nested depth to reach. Default is 1. Increase this if the nest is deeper.
-    depth :
-        Placeholder for tracking the recursive depth, do not yet this parameter.
+    _depth :
+        Placeholder for tracking the recursive depth, do not set this parameter.
+    _tuple_check_fn :
+        Placeholder for the tuple check function, do not set this parameter.
+    _list_check_fn :
+        Placeholder for the list check function, do not set this parameter.
+    _dict_check_fn :
+        Placeholder for the dict check function, do not set this parameter.
 
     Returns
     -------
     type
         x following the applicable of fn to it's nested leaves, or x itself if x is not nested.
 
-=======
-    :param x: The item to apply the mapped function to.
-    :type x: any
-    :param fn: The function to map onto x.
-    :type fn: callable
-    :param include_derived: Whether to also recursive for classes derived from tuple, list and dict. Default is False.
-    :type include_derived: bool, optional
-    :param to_mutable: Whether to convert the nest to a mutable form, changing all tuples to lists. Default is False.
-    :type to_mutable: bool, optional
-    :param max_depth: The maximum nested depth to reach. Default is 1. Increase this if the nest is deeper.
-    :type max_depth: int, optional
-    :param _depth: Placeholder for tracking the recursive depth, do not set this parameter.
-    :type _depth: int, used internally
-    :param _tuple_check_fn: Placeholder for the tuple check function, do not set this parameter.
-    :type _tuple_check_fn: callable, used internally
-    :param _list_check_fn: Placeholder for the list check function, do not set this parameter.
-    :type _list_check_fn: callable, used internally
-    :param _dict_check_fn: Placeholder for the dict check function, do not set this parameter.
-    :type _dict_check_fn: callable, used internally
-    :return: x following the applicable of fn to it's nested leaves, or x itself if x is not nested.
->>>>>>> 70f7ece2
     """
     if not ivy.exists(include_derived):
         include_derived = {}
