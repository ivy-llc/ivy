--- conflicted
+++ resolved
@@ -852,25 +852,14 @@
         else (lambda x_, t: type(nest) is t)
     )
     if check_fn(nest, tuple):
-<<<<<<< HEAD
-        ret_list = [copy_nest(i, include_derived=include_derived, to_mutable=to_mutable) for i in nest]
-=======
         ret_list = [
             copy_nest(i, include_derived=include_derived, to_mutable=to_mutable)
             for i in nest
         ]
->>>>>>> 5e2d9e79
         if to_mutable:
             return ret_list
         return class_instance(tuple(ret_list))
     elif check_fn(nest, list):
-<<<<<<< HEAD
-        return class_instance([copy_nest(i, include_derived=include_derived, to_mutable=to_mutable) for i in nest])
-    elif check_fn(nest, dict):
-        class_instance = type(nest)
-        return class_instance(
-            {k: copy_nest(v, include_derived=include_derived, to_mutable=to_mutable) for k, v in nest.items()}
-=======
         return class_instance(
             [
                 copy_nest(i, include_derived=include_derived, to_mutable=to_mutable)
@@ -884,7 +873,6 @@
                 k: copy_nest(v, include_derived=include_derived, to_mutable=to_mutable)
                 for k, v in nest.items()
             }
->>>>>>> 5e2d9e79
         )
     return nest
 
