--- conflicted
+++ resolved
@@ -1164,8 +1164,10 @@
         if shallow:
             x.update(ret)
             return x
-<<<<<<< HEAD
-        return class_instance(**ret)
+        return class_instance(ret)
+    elif isinstance(x, slice):
+        # TODO: add tests for this
+        return slice(*nested_map([x.start, x.stop, x.step], fn))
     ret = fn(x)
     if inplace and ivy.is_array(ret):
         is_native = ivy.is_native_array(ret)
@@ -1173,13 +1175,6 @@
         if is_native:
             return ret.to_native()
     return ret
-=======
-        return class_instance(ret)
-    elif isinstance(x, slice):
-        # TODO: add tests for this
-        return slice(*nested_map([x.start, x.stop, x.step], fn))
-    return fn(x)
->>>>>>> 4695b7ab
 
 
 @handle_exceptions
