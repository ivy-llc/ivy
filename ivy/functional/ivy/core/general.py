"""
Collection of general Ivy functions.
"""

# global
import gc
import math
import einops
import inspect
import numpy as np
from numbers import Number
from typing import Callable, Any, Union, List, Tuple, Dict, Iterable, Optional

# local
import ivy
from ivy.functional.ivy.core.device import dev
from ivy.framework_handler import current_framework as _cur_framework

FN_CACHE = dict()
INF = float('inf')
TIMEOUT = 15.0
TMP_DIR = '/tmp'


def get_referrers_recursive(item, depth=0, max_depth=None, seen_set=None, local_set=None):
    seen_set = ivy.default(seen_set, set())
    local_set = ivy.default(local_set, set())
    ret_cont = ivy.Container(
        repr=str(item).replace(' ', ''), alphabetical_keys=False, keyword_color_dict={'repr': 'magenta'})
    referrers = [ref for ref in gc.get_referrers(item) if
                 not (isinstance(ref, dict) and
                      min([k in ref for k in ['depth', 'max_depth', 'seen_set', 'local_set']]))]
    local_set.add(str(id(referrers)))
    for ref in referrers:
        ref_id = str(id(ref))
        if ref_id in local_set or hasattr(ref, 'cell_contents'):
            continue
        seen = ref_id in seen_set
        seen_set.add(ref_id)
        refs_rec = lambda: get_referrers_recursive(ref, depth + 1, max_depth, seen_set, local_set)
        this_repr = 'tracked' if seen else str(ref).replace(' ', '')
        if not seen and (not max_depth or depth < max_depth):
            val = ivy.Container(
                repr=this_repr, alphabetical_keys=False, keyword_color_dict={'repr': 'magenta'})
            refs = refs_rec()
            for k, v in refs.items():
                val[k] = v
        else:
            val = this_repr
        ret_cont[str(ref_id)] = val
    return ret_cont


# noinspection PyShadowingNames
def array(object_in: Union[List, ivy.Array, ivy.NativeArray], dtype: Union[ivy.Dtype, str] = None,
          dev: ivy.Device = None) -> Union[ivy.Array, ivy.NativeArray]:
    """
    Creates an array.

    :param object_in: An array_like object, which exposes the array interface,
            an object whose __array__ method returns an array, or any (nested) sequence.
    :type object_in: array
    :param dtype: The desired data-type for the array in string format, i.e. 'float32' or 'int64'.
        If not given, then the type will be determined as the minimum type required to hold the objects in the
        sequence.
    :type dtype: data-type string, optional
    :param dev: device string on which to create the array 'cuda:0', 'cuda:1', 'cpu' etc..
    :type dev: ivy.Device
    :return: An array object satisfying the specified requirements, in the form of the selected framework.
    """
    return _cur_framework(object_in).array(object_in, dtype, dev)


asarray = array


def is_array(x: Any, exclusive: bool = False)\
        -> bool:
    """
    Determines whether the input x is an Ivy Array.

    :param x: The input to check
    :type x: any
    :param exclusive: Whether to check if the data type is exclusively an array, rather than a variable or traced array.
    :type exclusive: bool, optional
    :return: Boolean, whether or not x is an array.
    """
    try:
        return _cur_framework(x).is_array(x, exclusive)
    except ValueError:
        return False


# noinspection PyShadowingNames
def copy_array(x: Union[ivy.Array, ivy.NativeArray])\
        -> Union[ivy.Array, ivy.NativeArray]:
    """
    Copy an array.

    :param x: The array to copy
    :type x: array
    :return: A copy of the input array.
    """
    return _cur_framework(x).copy_array(x)


def array_equal(x0: Union[ivy.Array, ivy.NativeArray], x1: Union[ivy.Array, ivy.NativeArray])\
        -> bool:
    """
    Determines whether two input arrays are equal across all elements.

    :param x0: The first input array to compare.
    :type x0: array
    :param x1: The second input array to compare.
    :type x1: array
    :return: Boolean, whether or not the input arrays are equal across all elements.
    """
    return _cur_framework(x0).array_equal(x0, x1)


def arrays_equal(xs: List[Union[ivy.Array, ivy.NativeArray]])\
        -> bool:
    """
    Determines whether input arrays are equal across all elements.

    :param xs: Sequence of arrays to compare for equality
    :type xs: sequence of arrays
    :return: Boolean, whether or not all of the input arrays are equal across all elements.
    """
    x0 = xs[0]
    for x in xs[1:]:
        if not array_equal(x0, x):
            return False
    return True


def all_equal(*xs: Iterable[Any], equality_matrix: bool = False)\
        -> Union[bool, Union[ivy.Array, ivy.NativeArray]]:
    """
    Determines whether the inputs are all equal.

    :param xs: inputs to compare.
    :type xs: any
    :param equality_matrix: Whether to return a matrix of equalities comparing each input with every other.
                            Default is False.
    :type equality_matrix: bool, optional
    :return: Boolean, whether or not the inputs are equal, or matrix array of booleans if equality_matrix=True is set.
    """
    equality_fn = ivy.array_equal if ivy.is_array(xs[0]) else lambda a, b: a == b
    if equality_matrix:
        num_arrays = len(xs)
        mat = [[None for _ in range(num_arrays)] for _ in range(num_arrays)]
        for i, xa in enumerate(xs):
            for j_, xb in enumerate(xs[i:]):
                j = j_ + i
                res = equality_fn(xa, xb)
                if ivy.is_array(res):
                    # noinspection PyTypeChecker
                    res = ivy.to_scalar(res)
                # noinspection PyTypeChecker
                mat[i][j] = res
                # noinspection PyTypeChecker
                mat[j][i] = res
        return ivy.array(mat)
    x0 = xs[0]
    for x in xs[1:]:
        if not equality_fn(x0, x):
            return False
    return True


def equal(x1: Union[ivy.Array, ivy.NativeArray], x2: Union[ivy.Array, ivy.NativeArray]):
    """
    Computes the truth value of x1_i == x2_i for each element x1_i of the input array x1 with the respective
    element x2_i of the input array x2.

    :param x1: first input array. May have any data type.
    :param x2: second input array. Must be compatible with x1 (with Broadcasting). May have any data type.
    :return: an array containing the element-wise results. The returned array must have a data type of bool.
    """
    return _cur_framework(x1, x2).equal(x1, x2)


def to_numpy(x: Union[ivy.Array, ivy.NativeArray])\
        -> np.ndarray:
    """
    Converts array into a numpy array.

    :param x: Input array.
    :type x: array
    :return: A numpy array.
    """
    return _cur_framework(x).to_numpy(x)


def to_scalar(x: Union[ivy.Array, ivy.NativeArray])\
        -> Number:
    """
    Converts an array with a single element into a scalar.

    :param x: Input array with a single element.
    :type x: array
    :return: A scalar.
    """
    return _cur_framework(x).to_scalar(x)


def to_list(x: Union[ivy.Array, ivy.NativeArray])\
        -> List:
    """
    Creates a (possibly nested) list from input array.

    :param x: Input array.
    :type x: array
    :return: A list representation of the input array.
    """
    return _cur_framework(x).to_list(x)


def shape(x: Union[ivy.Array, ivy.NativeArray], as_array: bool = False)\
        -> Iterable[int]:
    """
    Returns the shape of the array x.

    :param x: Input array to infer the shape of.
    :type x: array
    :param as_array: Whether to return the shape as a array, default False.
    :type as_array: bool, optional
    :return: Shape of the array
    """
    return _cur_framework(x).shape(x, as_array)


def shape_to_tuple(shape: Union[int, Tuple[int], List[int]]):
    """
    Returns a tuple representation of the input shape.

    :param shape: The shape input to convert to tuple representation.
    :retrn: The shape in tuple representation
    """
    if isinstance(shape, int):
        return (shape,)
    else:
        return tuple(shape)


def get_num_dims(x: Union[ivy.Array, ivy.NativeArray], as_array: bool = False) -> int:
    """
    Returns the number of dimensions of the array x.

    :param x: Input array to infer the number of dimensions for.
    :type x: array
    :param as_array: Whether to return the shape as a array, default False.
    :type as_array: bool, optional
    :return: Shape of the array
    """
    return _cur_framework(x).get_num_dims(x, as_array)


def minimum(x: Union[ivy.Array, ivy.NativeArray], y: Union[ivy.Array, ivy.NativeArray])\
        -> Union[ivy.Array, ivy.NativeArray]:
    """
    Returns the min of x and y (i.e. x < y ? x : y) element-wise.

    :param x: Input array containing elements to minimum threshold.
    :type x: array
    :param y: Tensor containing minimum values, must be broadcastable to x.
    :type y: array
    :return: An array with the elements of x, but clipped to not exceed the y values.
    """
    return _cur_framework(x).minimum(x, y)


def maximum(x: Union[ivy.Array, ivy.NativeArray, Number], y: Union[ivy.Array, ivy.NativeArray, Number],
            ) -> Union[ivy.Array, ivy.NativeArray]:
    """
    Returns the max of x and y (i.e. x > y ? x : y) element-wise.

    :param x: Input array containing elements to maximum threshold.
    :type x: array
    :param y: Tensor containing maximum values, must be broadcastable to x.
    :type y: array
    :return: An array with the elements of x, but clipped to not be lower than the y values.
    """
    return _cur_framework(x).maximum(x, y)


def clip(x: Union[ivy.Array, ivy.NativeArray], x_min: Union[Number, Union[ivy.Array, ivy.NativeArray]],
         x_max: Union[Number, Union[ivy.Array, ivy.NativeArray]])\
        -> Union[ivy.Array, ivy.NativeArray]:
    """
    Clips (limits) the values in an array.

    Given an interval, values outside the interval are clipped to the interval edges (element-wise).
    For example, if an interval of [0, 1] is specified, values smaller than 0 become 0,
    and values larger than 1 become 1.

    :param x: Input array containing elements to clip.
    :type x: array
    :param x_min: Minimum value.
    :type x_min: scalar or array
    :param x_max: Maximum value.
    :type x_max: scalar or array
    :return: An array with the elements of x, but where values < x_min are replaced with x_min,
                and those > x_max with x_max.
    """
    return _cur_framework(x).clip(x, x_min, x_max)


def clip_vector_norm(x: Union[ivy.Array, ivy.NativeArray], max_norm: float, p: float = 2.0)\
        -> Union[ivy.Array, ivy.NativeArray]:
    """
    Clips (limits) the vector p-norm of an array.

    :param x: Input array containing elements to clip.
    :type x: array
    :param max_norm: The maximum value of the array norm.
    :type max_norm: float
    :param p: The p-value for computing the p-norm. Default is 2.
    :type p: float, optional
    :return: An array with the vector norm downscaled to the max norm if needed.
    """
    norm = ivy.vector_norm(x, p, keepdims=True)
    ratio = ivy.stable_divide(max_norm, norm)
    if ratio < 1:
        return ratio * x
    return x


def clip_matrix_norm(x: Union[ivy.Array, ivy.NativeArray], max_norm: float, p: float = 2.0)\
        -> Union[ivy.Array, ivy.NativeArray]:
    """
    Clips (limits) the matrix norm of an array.

    :param x: Input array containing elements to clip.
    :type x: array
    :param max_norm: The maximum value of the array norm.
    :type max_norm: float
    :param p: The p-value for computing the p-norm. Default is 2.
    :type p: float, optional
    :return: An array with the matrix norm downscaled to the max norm if needed.
    """
    norms = ivy.matrix_norm(x, p, keepdims=True)
    ratios = ivy.maximum(ivy.stable_divide(max_norm, norms), 1.)
    return ratios * x


# noinspection PyShadowingBuiltins
def round(x: Union[ivy.Array, ivy.NativeArray])\
        -> Union[ivy.Array, ivy.NativeArray]:
    """
    Rounds the values of an array to the nearest integer, element-wise.

    :param x: Input array containing elements to round.
    :type x: array
    :return: An array of the same shape and type as x, with the elements rounded to integers.
    """
    return _cur_framework(x).round(x)


def floormod(x: Union[ivy.Array, ivy.NativeArray], y: Union[ivy.Array, ivy.NativeArray])\
        -> Union[ivy.Array, ivy.NativeArray]:
    """
    Returns element-wise remainder of division.

    :param x: Input array to floormod.
    :type x: array
    :param y: Denominator input for floormod.
    :type y: array
    :return: An array of the same shape and type as x, with the elements floor modded.
    """
    return _cur_framework(x).floormod(x, y)


def floor(x: Union[ivy.Array, ivy.NativeArray])\
        -> Union[ivy.Array, ivy.NativeArray]:
    """
    Returns element-wise largest integer not greater than x.

    :param x: Input array to floor.
    :type x: array
    :return: An array of the same shape and type as x, with the elements floored to integers.
    """
    return _cur_framework(x).floor(x)


def ceil(x: Union[ivy.Array, ivy.NativeArray])\
        -> Union[ivy.Array, ivy.NativeArray]:
    """
    Returns element-wise smallest integer not less than x.

    :param x: Input array to ceil.
    :type x: array
    :return: An array of the same shape and type as x, with the elements ceiled to integers.
    """
    return _cur_framework(x).ceil(x)


# noinspection PyShadowingBuiltins
def abs(x: Union[ivy.Array, ivy.NativeArray])\
        -> Union[ivy.Array, ivy.NativeArray]:
    """
    Returns the absolute value of each element in x.
    :param x: Input array containing elements to absolute value.
    :type x: array
    :return: A new array of the same shape as input array a, with all values now positive.
    """
    return _cur_framework(x).abs(x)


def argmax(x: Union[ivy.Array, ivy.NativeArray], axis: int = 0)\
        -> Union[ivy.Array, ivy.NativeArray]:
    """
    Returns the index with the largest value across axes of an array.

    :param x: Input array containing elements to argmax.
    :type x: array
    :param axis: Axis to perform the argmax, default is 0.
    :type axis: int, optional
    :return: Tensor containing the indices of the maximum values across the specified axis.
    """
    return _cur_framework(x).argmax(x, axis)


def argmin(x: Union[ivy.Array, ivy.NativeArray], axis: int = 0)\
        -> Union[ivy.Array, ivy.NativeArray]:
    """
    Returns the index with the smallest value across axes of an array.

    :param x: Input array containing elements to argmin.
    :type x: array
    :param axis: Axis to perform the argmin, default is 0.
    :type axis: int, optional
    :return: Tensor containing the indices of the minimum values across the specified axis.
    """
    return _cur_framework(x).argmin(x, axis)


# noinspection PyShadowingNames
def arange(stop: Number, start: Number = 0, step: Number = 1, dtype: ivy.Dtype = None, dev: ivy.Device = None,
           ) -> Union[ivy.Array, ivy.NativeArray]:
    """
    Returns evenly spaced values within a given interval, with the spacing being specified.

    Values are generated within the half-open interval [start, stop) (in other words, the interval including start but
    excluding stop). For integer arguments the function is equivalent to the Python built-in range function,
    but returns an array in the chosen ml_framework rather than a list.

    See :math:`linspace` for a certain number of evenly spaced values in an interval.

    :param stop: End of interval. The interval does not include this value, except in some cases where step is not an
                integer and floating point round-off affects the length of out.
    :type stop: number
    :param start: Start of interval. The interval includes this value. The default start value is 0.
    :type start: number, optional
    :param step: Spacing between values. For any output out, this is the distance between two adjacent values,
                    out[i+1] - out[i]. The default step size is 1. If step is specified as a position argument,
                    start must also be given.
    :type step: number, optional
    :param dtype: The desired data-type for the array in string format, i.e. 'float32' or 'int64'.
        If not given, then the type will be determined as the minimum type required to hold the objects in the
        sequence.
    :type dtype: data-type string, optional
    :param dev: device on which to create the array 'cuda:0', 'cuda:1', 'cpu' etc.
    :type dev: ivy.Device
    :return: Tensor of evenly spaced values.

            For floating point arguments, the length of the result is ceil((stop - start)/step).
            Because of floating point overflow, this rule may result in the last element of out being greater than stop.
    """
    return _cur_framework().arange(stop, start, step, dtype, dev)


# noinspection PyShadowingNames
def linspace(start: Union[ivy.Array, ivy.NativeArray, Number], stop: Union[ivy.Array, ivy.NativeArray, Number],
             num: int, axis: int = None, dev: ivy.Device = None)\
        -> Union[ivy.Array, ivy.NativeArray]:
    """
    Generates a certain number of evenly-spaced values in an interval along a given axis.

    See :math:`arange` that allows to specify the step size of evenly spaced values in an interval.

    :param start: First entry in the range.
    :type start: array
    :param stop: Final entry in the range.
    :type stop: array
    :param num: Number of values to generate.
    :type num: int
    :param axis: Axis along which the operation is performed.
    :type axis: int
    :param dev: device on which to create the array 'cuda:0', 'cuda:1', 'cpu' etc.
    :type dev: ivy.Device
    :return: Tensor of evenly-spaced values.
    """
    return _cur_framework(start).linspace(start, stop, num, axis, dev)


# noinspection PyShadowingNames
def logspace(start: Union[ivy.Array, ivy.NativeArray, Number], stop: Union[ivy.Array, ivy.NativeArray, Number],
             num: int, base: float = 10., axis: int = None, dev: ivy.Device = None)\
        -> Union[ivy.Array, ivy.NativeArray]:
    """
    Generates a certain number of evenly-spaced values in log space, in an interval along a given axis.

    See :math:`arange` that allows to specify the step size of evenly spaced values in an interval.

    :param start: First entry in the range.
    :type start: array
    :param stop: Final entry in the range.
    :type stop: array
    :param num: Number of values to generate.
    :type num: int
    :param base: The base of the log space. Default is 10.0
    :type base: float, optional
    :param axis: Axis along which the operation is performed.
    :type axis: int
    :param dev: device on which to create the array 'cuda:0', 'cuda:1', 'cpu' etc.
    :type dev: ivy.Device
    :return: Tensor of evenly-spaced values.
    """
    return _cur_framework(start).logspace(start, stop, num, base, axis, dev)


def concatenate(xs: Iterable[Union[ivy.Array, ivy.NativeArray]], axis: int = -1)\
        -> Union[ivy.Array, ivy.NativeArray]:
    """
    Casts an array to a specified type.

    :param xs: The input arrays must have the same shape, except in the dimension corresponding to axis
                        (the first, by default).
    :type xs: sequence of arrays
    :param axis: The axis along which the arrays will be joined. Default is -1.
    :type axis: int, optional
    :return: The concatenated array.
    """
    return _cur_framework(xs[0]).concatenate(xs, axis)


def flip(x: Union[ivy.Array, ivy.NativeArray], axis: int = None, batch_shape: Iterable[int] = None,
         ) -> Union[ivy.Array, ivy.NativeArray]:
    """
    Reverses the ord of elements in an array along the given axis.
    The shape of the array is preserved, but the elements are reordered.

    :param x: Input array.
    :type x: array
    :param axis: Axis or axes along which to flip over. The default, axis: int = None, will flip over all axes.
    :type axis: None or int or sequence of ints, optional
    :param batch_shape: Shape of batch. Inferred from inputs if None.
    :type batch_shape: sequence of ints, optional
    :return: An array with the entries of axis reversed.
    """
    return _cur_framework(x).flip(x, axis, batch_shape)


def stack(xs: Iterable[Union[ivy.Array, ivy.NativeArray]], axis: int = 0)\
        -> Union[ivy.Array, ivy.NativeArray]:
    """
    Joins a sequence of arrays along a new axis.
    The axis parameter specifies the index of the new axis in the dimensions of the result.
    For example, if axis: int = 0, it will be the first dimension and if axis: int = -1, it will be the last dimension.

    :param xs: Input arrays, each array must have the same shape.
    :type xs: sequence of arrays
    :param axis: The axis in the result array along which the input arrays are stacked.
    :type axis: int, optional
    :return: The stacked array has one more dimension than the input arrays.
    """
    return _cur_framework(xs[0]).stack(xs, axis)


def unstack(x: Union[ivy.Array, ivy.NativeArray], axis: int, keepdims: bool = False)\
        -> Union[ivy.Array, ivy.NativeArray]:
    """
    Unpacks the given dimension of a rank-R array into rank-(R-1) arrays.

    :param x: Input array to unstack.
    :type x: array
    :param axis: Axis for which to unpack the array.
    :type axis: int
    :param keepdims: Whether to keep dimension 1 in the unstack dimensions. Default is False.
    :type keepdims: bool, optional
    :return: List of arrays, unpacked along specified dimensions.
    """
    return _cur_framework(x).unstack(x, axis, keepdims)


def split(x: Union[ivy.Array, ivy.NativeArray], num_or_size_splits: Union[int, Iterable[int]] = None, axis: int = 0,
          with_remainder: bool = False) -> Union[ivy.Array, ivy.NativeArray]:
    """
    Splits an array into multiple sub-arrays.

    :param x: Tensor to be divided into sub-arrays.
    :type x: array
    :param num_or_size_splits: Number of equal arrays to divide the array into along the given axis if an integer.
                               The size of each split element if a sequence of integers.
                               Default is to divide into as many 1-dimensional arrays as the axis dimension.
    :type num_or_size_splits: int, optional
    :param axis: The axis along which to split, default is 0.
    :type axis: int, optional
    :param with_remainder: If the tensor does not split evenly, then store the last remainder entry. Default is False.
    :type with_remainder: bool, optional
    :return: A list of sub-arrays.
    """
    return _cur_framework(x).split(x, num_or_size_splits, axis, with_remainder)


def repeat(x: Union[ivy.Array, ivy.NativeArray], repeats: Union[int, Iterable[int]], axis: int = None)\
        -> Union[ivy.Array, ivy.NativeArray]:
    """
    Repeat values along a given dimension

    :param x: Input array.
    :type x: array
    :param repeats: The number of repetitions for each element. repeats is broadcast to fit the shape of the given axis.
    :type repeats: int or sequence of ints.
    :param axis: The axis along which to repeat values.
                  By default, use the flattened input array, and return a flat output array.
    :type axis: int, optional
    :return: The repeated output array.
    """
    return _cur_framework(x).repeat(x, repeats, axis)


def tile(x: Union[ivy.Array, ivy.NativeArray], reps: Iterable[int])\
        -> Union[ivy.Array, ivy.NativeArray]:
    """
    Constructs an array by repeating x the number of times given by reps.

    :param x: Input array.
    :type x: array
    :param reps: The number of repetitions of x along each axis.
    :type reps: sequence of ints
    :return: The tiled output array.
    """
    return _cur_framework(x).tile(x, reps)


def constant_pad(x: Union[ivy.Array, ivy.NativeArray], pad_width: Iterable[Tuple[int]], value: Number = 0)\
        -> Union[ivy.Array, ivy.NativeArray]:
    """
    Pads an array with a constant value.

    :param x: Input array to pad.
    :type x: array
    :param pad_width: Number of values padded to the edges of each axis.
                      Specified as ((before_1, after_1), … (before_N, after_N)), where N is number of axes of x.
    :type pad_width: sequence of tuples of ints
    :param value: The constant value to pad the array with.
    :type value: float or int, default zero
    :return: Padded array of rank equal to x with shape increased according to pad_width.
    """
    return _cur_framework(x).constant_pad(x, pad_width, value)


def zero_pad(x: Union[ivy.Array, ivy.NativeArray], pad_width: Iterable[Tuple[int]])\
        -> Union[ivy.Array, ivy.NativeArray]:
    """
    Pads an array with zeros.

    :param x: Input array to pad.
    :type x: array
    :param pad_width: Number of values padded to the edges of each axis.
                      Specified as ((before_1, after_1), … (before_N, after_N)), where N is number of axes of x.
    :type pad_width: sequence of tuples of ints
    :return: Padded array of rank equal to x with shape increased according to pad_width.
    """
    return _cur_framework(x).zero_pad(x, pad_width)


def fourier_encode(x: Union[ivy.Array, ivy.NativeArray], max_freq: Union[float, Union[ivy.Array, ivy.NativeArray]],
                   num_bands: int = 4, linear: bool = False, concat: bool = True, flatten: bool = False)\
        -> Union[ivy.Array, ivy.NativeArray, Tuple]:
    """
    Pads an array with fourier encodings.

    :param x: Input array to encode.
    :type x: array
    :param max_freq: The maximum frequency of the encoding.
    :type max_freq: float
    :param num_bands: The number of frequency bands for the encoding. Default is 4.
    :type num_bands: int, optional
    :param linear: Whether to space the frequency bands linearly as opposed to geometrically. Default is False.
    :type linear: bool, optional
    :param concat: Whether to concatenate the position, sin and cos values, or return seperately. Default is True.
    :type concat: bool, optional
    :param flatten: Whether to flatten the position dimension into the batch dimension. Default is False.
    :type flatten: bool, optional
    :return: New array with the final dimension expanded, and the encodings stored in this channel.
    """
    x_in = x
    dim = x.shape[-1]
    x = ivy.expand_dims(x, -1)
    orig_x = x
    if linear:
        scales = ivy.linspace(1., max_freq / 2, num_bands, dev=dev(x))
    else:
        scales = ivy.logspace(0., ivy.log(max_freq / 2) / math.log(10), num_bands, base=10, dev=dev(x))
    scales = ivy.cast(scales, ivy.dtype(x))
    scales = scales[(*((None,) * (len(x.shape) - len(scales.shape))), Ellipsis)]
    x = x * scales * math.pi
    sin_x = ivy.sin(x)
    cos_x = ivy.cos(x)
    if flatten:
        orig_x = x_in
        sin_x = ivy.reshape(sin_x, [-1, num_bands*dim])
        cos_x = ivy.reshape(cos_x, [-1, num_bands*dim])
    if concat:
        return ivy.concatenate([orig_x, sin_x, cos_x], -1)
    return sin_x, cos_x


def swapaxes(x: Union[ivy.Array, ivy.NativeArray], axis0: int, axis1: int)\
        -> Union[ivy.Array, ivy.NativeArray]:
    """
    Interchange two axes of an array.

    :param x: Input array.
    :type x: array
    :param axis0: First axis to be swapped.
    :type axis0: int
    :param axis1: Second axis to be swapped.
    :type axis1: int
    :return: x with its axes permuted.
    """
    return _cur_framework(x).swapaxes(x, axis0, axis1)


def transpose(x: Union[ivy.Array, ivy.NativeArray], axes: Iterable[int] = None)\
        -> Union[ivy.Array, ivy.NativeArray]:
    """
    Permutes the dimensions of an array.

    :param x: Input array.
    :type x: array
    :param axes: By default, reverse the dimensions, otherwise permute the axes according to the values given.
    :type axes: sequence of ints of length N
    :return: x with its axes permuted.
    """
    return _cur_framework(x).transpose(x, axes)


def expand_dims(x: Union[ivy.Array, ivy.NativeArray], axis: int)\
        -> Union[ivy.Array, ivy.NativeArray]:
    """
    Expands the shape of an array.
    Inserts a new axis that will appear at the axis position in the expanded array shape.

    :param x: Input array.
    :type x: array
    :param axis: Position in the expanded axes where the new axis is placed.
    :type axis: int
    :return: array with the number of dimensions increased by onearray
    """
    return _cur_framework(x).expand_dims(x, axis)


def where(condition: Union[ivy.Array, ivy.NativeArray], x1: Union[ivy.Array, ivy.NativeArray],
          x2: Union[ivy.Array, ivy.NativeArray])\
        -> Union[ivy.Array, ivy.NativeArray]:
    """
    Returns elements chosen from x or y depending on condition.

    :param condition: Where True, yield x1, otherwise yield x2.
    :type condition: bool array
    :param x1: values from which to choose when condition is True.
    :type x1: array
    :param x2: values from which to choose when condition is False.
    :type x2: array
    :return: An array with elements from x1 where condition is True, and elements from x2 elsewhere.
    """
    return _cur_framework(x1).where(condition, x1, x2)


def indices_where(x: Union[ivy.Array, ivy.NativeArray])\
        -> Union[ivy.Array, ivy.NativeArray]:
    """
    Returns indices or true elements in an input boolean array.

    :param x: Boolean array, for which indices are desired.
    :type x: array
    :return: Indices for where the boolean array is True.
    """
    return _cur_framework(x).indices_where(x)


def isnan(x: Union[ivy.Array, ivy.NativeArray])\
        -> Union[ivy.Array, ivy.NativeArray]:
    """
    Returns boolean map at locations where the input is not a number (nan).

    :param x: Input array.
    :type x: array
    :return: Boolean values for where the values of the array are nan.
    """
    return _cur_framework(x).isnan(x)


def isinf(x: Union[ivy.Array, ivy.NativeArray])\
        -> Union[ivy.Array, ivy.NativeArray]:
    """
    Returns boolean map at locations where the input is +/- infinity (inf).

    :param x: Input array.
    :type x: array
    :return: Boolean values for where the values of the array are inf.
    """
    return _cur_framework(x).isinf(x)
 


def value_is_nan(x: Union[ivy.Array, ivy.NativeArray, Number], include_infs: bool = True)\
        -> bool:
    """
    Determine whether the single valued array or scalar is of nan type

    :param x: The input to check Input array.
    :type x: array
    :param include_infs: Whether to include infs and -infs in the check. Default is True.
    :type include_infs: bool, optional
    :return Boolean as to whether the input value is a nan or not.
    """
    x_scalar = ivy.to_scalar(x) if ivy.is_array(x) else x
    if not x_scalar == x_scalar:
        return True
    if include_infs and x_scalar == INF or x_scalar == -INF:
        return True
    return False


def has_nans(x: Union[ivy.Array, ivy.NativeArray], include_infs: bool = True)\
        -> bool:
    """
    Determine whether the array contains any nans, as well as infs or -infs if specified.

    :param x: Input array.
    :type x: array
    :param include_infs: Whether to include infs and -infs in the check. Default is True.
    :type include_infs: bool, optional
    :return: Boolean as to whether the array contains nans.
    """
    return value_is_nan(ivy.reduce_sum(x), include_infs)


def reshape(x: Union[ivy.Array, ivy.NativeArray], newshape: Union[int, Iterable[int]])\
        -> Union[ivy.Array, ivy.NativeArray]:
    """
    Gives a new shape to an array without changing its data.

    :param x: Tensor to be reshaped.
    :type x: array
    :param newshape: The new shape should be compatible with the original shape. One shape dimension can be -1.
                        In this case, the value is inferred from the length of the array and remaining dimensions.
    :type newshape: int or sequence of ints
    :return: Reshaped array.
    """
    return _cur_framework(x).reshape(x, newshape)


def broadcast_to(x: Union[ivy.Array, ivy.NativeArray], newshape: Iterable[int])\
        -> Union[ivy.Array, ivy.NativeArray]:
    """
    Broadcast the input tensor to newshape, adding dimensions of size 1 where the dimensions do not align.

    :param x: Tensor to be broadcast to new shape.
    :type x: array
    :param newshape: The new shape the tensor should be broadcast to.
    :type newshape: sequence of ints
    :return: Newly broadcast array.
    """
    return _cur_framework(x).broadcast_to(x, newshape)


def squeeze(x: Union[ivy.Array, ivy.NativeArray], axis: int = None)\
        -> Union[ivy.Array, ivy.NativeArray]:
    """
    Removes a single-dimensional entry from the shape of an array.

    :param x: Input data.
    :type x: array
    :param axis: Index for one of the single-dimensional entries in the shape.
                 If an axis is selected with shape entry greater than one, an error is raised.
    :type axis: int, optional
    :return: The input array, but with all (axis=None) or one (axis is int) of the dimensions of length 1 removed.
    """
    return _cur_framework(x).squeeze(x, axis)





# noinspection PyShadowingNames
def zeros_like(x: Union[ivy.Array, ivy.NativeArray], dtype: ivy.Dtype = None, dev: ivy.Device = None,
               ) -> Union[ivy.Array, ivy.NativeArray]:
    """
    Returns an array of zeros with the same shape and type as x, unless dtype provided which overrides.

    :param x: The shape and data-type of x define these same attributes of the returned array.
    :type x: array
    :param dtype: The desired data-type for the array in string format, i.e. 'float32' or 'int64'.
                    If not given, then the type of the original array is used.
    :type dtype: data-type string, optional
    :param dev: device on which to create the array 'cuda:0', 'cuda:1', 'cpu' etc. Same as x if None.
    :type dev: ivy.Device, optional
    :return: Tensor of zeros with the same shape and type as a, unless dtype provided which overrides.
    """
    return _cur_framework(x).zeros_like(x, dtype, dev)


# noinspection PyShadowingNames
<<<<<<< HEAD
def ones(shape: Iterable[int], dtype: Union[ivy.Dtype, str] = 'float32', dev: ivy.Device = None)\
        -> Union[ivy.Array, ivy.NativeArray]:
    """
    Returns a new array of given shape and type, filled with ones.

    :param shape: Shape of the new array, e.g. (2, 3).
    :type shape: sequence of ints
    :param dtype: The desired data-type for the array in string format, i.e. 'float32' or 'int64'.
    Default is 'float32'.
    :type dtype: data-type string, optional
    :param dev: device on which to create the array 'cuda:0', 'cuda:1', 'cpu' etc..
    :type dev: ivy.Device
    :return: Tensor of ones with the given shape and dtype.
    """
    return _cur_framework().ones(shape, dtype, dev)


# noinspection PyShadowingNames
=======
>>>>>>> 197b9a24
def ones_like(x: Union[ivy.Array, ivy.NativeArray], dtype: ivy.Dtype = None, dev: ivy.Device = None,
              ) -> Union[ivy.Array, ivy.NativeArray]:
    """
    Returns an array of ones with the same shape and type as x, unless dtype provided which overrides.

    :param x: The shape and data-type of a define these same attributes of the returned array.
    :type x: array
    :param dtype: The desired data-type for the array in string format, i.e. 'float32' or 'int64'.
                    If not given, then the type of the original array is used.
    :type dtype: data-type string, optional
    :param dev: device on which to create the array 'cuda:0', 'cuda:1', 'cpu' etc. Same as x if None.
    :type dev: ivy.Device, optional
    :return: Tensor of zeros with the same shape and type as a, unless dtype provided which overrides.
    """
    return _cur_framework(x).ones_like(x, dtype, dev)


# noinspection PyShadowingNames
def full(shape: Union[int, Tuple[int]], fill_value: Union[int, float], dtype: Optional[ivy.Dtype] = None,
         device: Optional[ivy.Device] = None):
    """
    Returns a new array having a specified shape and filled with fill_value.

    :param shape: output array shape.
    :param fill_value: fill value.
    :param dtype: output array data type.
    :param device: device on which to place the created array. Default: None.
    """
    return _cur_framework().full(shape, fill_value, dtype, device)


# noinspection PyShadowingNames
def one_hot(indices: Union[ivy.Array, ivy.NativeArray], depth: int, dev: ivy.Device = None)\
        -> Union[ivy.Array, ivy.NativeArray]:
    """
    Returns a one-hot array
    :param indices: Indices for where the ones should be scattered *[batch_shape, dim]*
    :type indices: array
    :param depth: Scalar defining the depth of the one-hot dimension.
    :type depth: int
    :param dev: device on which to create the array 'cuda:0', 'cuda:1', 'cpu' etc. Same as x if None.
    :type dev: ivy.Device, optional
    :return: Tensor of zeros with the same shape and type as a, unless dtype provided which overrides.
    """
    return _cur_framework(indices).one_hot(indices, depth, dev)


def cross(x1: Union[ivy.Array, ivy.NativeArray], x2: Union[ivy.Array, ivy.NativeArray])\
        -> Union[ivy.Array, ivy.NativeArray]:
    """
    Returns the cross product of two (arrays of) vectors in R^3.
    The cross product of x1 and x2 in R^3 is a vector perpendicular to both x1 and x2.
    If x1 and x2 are arrays of vectors, the vectors are defined by the last axis of x1 and x2 by default which must have
    dimension 3.

    :param x1: Components of the first vector(s).
    :type x1: array
    :param x2: Components of the second vector(s).
    :type x2: array
    :return: Vector cross product(s).
    """
    return _cur_framework(x1).cross(x1, x2)


def matmul(x1: Union[ivy.Array, ivy.NativeArray], x2: Union[ivy.Array, ivy.NativeArray])\
        -> Union[ivy.Array, ivy.NativeArray]:
    """
    Computes the matrix product of two arrays x1 and x2.

    :param x1: Input array 1.
    :type x1: array
    :param x2: Input array 2.
    :type x2: array
    :return: The matrix product of the input arrays.
    """
    return _cur_framework(x1).matmul(x1, x2)


def cumsum(x: Union[ivy.Array, ivy.NativeArray], axis: int = 0)\
        -> Union[ivy.Array, ivy.NativeArray]:
    """
    Returns the cumulative sum of the elements along a given axis.

    :param x: Input array.
    :type x: array
    :param axis: Axis along which the cumulative sum is computed. By default 0.
    :type axis: int
    :return: Input array with cumulatively summed elements along axis.
    """
    return _cur_framework(x).cumsum(x, axis)


def cumprod(x: Union[ivy.Array, ivy.NativeArray], axis: int = 0, exclusive: bool = False)\
        -> Union[ivy.Array, ivy.NativeArray]:
    """
    Returns the cumulative product of the elements along a given axis.

    :param x: Input array.
    :type x: array
    :param axis: Axis along which the cumulative product is computed. By default 0.
    :type axis: int
    :param exclusive: Whether to perform the cumprod exclusively. Defaults is False.
    :type exclusive: bool, optional
    :return: Input array with cumulatively multiplied elements along axis.
    """
    return _cur_framework(x).cumprod(x, axis, exclusive)


# noinspection PyShadowingNames
def identity(n: int, dtype: ivy.Dtype = 'float32', batch_shape: Iterable[int] = None, dev: ivy.Device = None,
             ) -> Union[ivy.Array, ivy.NativeArray]:
    """
    Returns the identity array.
    The identity array is a square array with ones on the main diagonal.

    :param n: Number of rows (and columns) in n x n output.
    :type n: int
    :param dtype: The desired data-type for the array in string format, i.e. 'float32' or 'int64'.
                      Default is 'float32'.
    :type dtype: data-type string, optional
    :param batch_shape: Shape of batch. Inferred from inputs if None.
    :type batch_shape: sequence of ints, optional
    :param dev: device on which to create the array 'cuda:0', 'cuda:1', 'cpu' etc..
    :type dev: ivy.Device
    :return: n x n array of type dtype, with its main diagonal set to one, and all other elements 0.
    """
    return _cur_framework().identity(n, dtype, batch_shape, dev)


def meshgrid(*xs: Iterable[Union[ivy.Array, ivy.NativeArray]], indexing: str = 'ij')\
        -> Iterable[Union[ivy.Array, ivy.NativeArray]]:
    """
    Broadcasts parameters for evaluation on an N-D grid.

    :param xs: input arrays
    :type xs: sequence of arrays
    :param indexing: The indexing method, either 'xy' or 'ij'. Default is 'ij'.
    :type indexing: str, optional
    :return: list of N-D coordinate arrays for evaluating expressions on an N-D grid
    """
    return _cur_framework().meshgrid(*xs, indexing=indexing)


# noinspection PyShadowingNames
def scatter_flat(indices: Union[ivy.Array, ivy.NativeArray], updates: Union[ivy.Array, ivy.NativeArray],
                 size: Optional[int] = None, tensor: Optional[Union[ivy.Array, ivy.NativeArray]] = None,
                 reduction: str = 'sum', dev: ivy.Device = None)\
        -> Union[ivy.Array, ivy.NativeArray]:
    """
    Scatter flat updates into a new flat array according to flat indices.

    :param indices: Indices for the new values to occupy.
    :type indices: array
    :param updates: Values for the new array to hold.
    :type updates: array
    :param size: The size of the result.
    :type size: int
    :param tensor: The tensor in which to scatter the results, default is None, in which case the size is used to
                    scatter into a zeros array.
    :param reduction: The reduction method for the scatter, one of 'sum', 'min', 'max' or 'replace'
    :type reduction: str
    :param dev: device on which to create the array 'cuda:0', 'cuda:1', 'cpu' etc. Same as updates if None.
    :type dev: ivy.Device, optional
    :return: New array of given shape, with the values scattered at the indices.
    """
    return _cur_framework(indices).scatter_flat(indices, updates, size, tensor, reduction, dev)


# noinspection PyShadowingNames
def scatter_nd(indices: Union[ivy.Array, ivy.NativeArray], updates: Union[ivy.Array, ivy.NativeArray],
               shape: Optional[Iterable[int]] = None, tensor: Optional[Union[ivy.Array, ivy.NativeArray]] = None,
               reduction: str = 'sum', dev: ivy.Device = None)\
        -> Union[ivy.Array, ivy.NativeArray]:
    """
    Scatter updates into a new array according to indices.

    :param indices: Indices for the new values to occupy.
    :type indices: array
    :param updates: Values for the new array to hold.
    :type updates: array
    :param shape: The shape of the result. Default is None, in which case tensor argument must be provided.
    :type shape: sequence of ints
    :param tensor: The tensor in which to scatter the results, default is None, in which case the shape arg is used to
                    scatter into a zeros array.
    :param reduction: The reduction method for the scatter, one of 'sum', 'min', 'max' or 'replace'
    :type reduction: str
    :param dev: device on which to create the array 'cuda:0', 'cuda:1', 'cpu' etc. Same as updates if None.
    :type dev: ivy.Device, optional
    :return: New array of given shape, with the values scattered at the indices.
    """
    return _cur_framework(indices).scatter_nd(indices, updates, shape, tensor, reduction, dev)


# noinspection PyShadowingNames
def gather(params: Union[ivy.Array, ivy.NativeArray], indices: Union[ivy.Array, ivy.NativeArray], axis: int = -1,
           dev: ivy.Device = None) -> Union[ivy.Array, ivy.NativeArray]:
    """
    Gather slices from params at axis according to indices.

    :param params: The array from which to gather values.
    :type params: array
    :param indices: Index array.
    :type indices: array
    :param axis: The axis from which to gather from. Default is -1.
    :type axis: int, optional
    :param dev: device on which to create the array 'cuda:0', 'cuda:1', 'cpu' etc. Same as x if None.
    :type dev: ivy.Device, optional
    :return: New array with the values gathered at the specified indices along the specified axis.
    """
    return _cur_framework(params).gather(params, indices, axis, dev)


# noinspection PyShadowingNames
def gather_nd(params: Union[ivy.Array, ivy.NativeArray], indices: Union[ivy.Array, ivy.NativeArray],
              dev: ivy.Device = None) -> Union[ivy.Array, ivy.NativeArray]:
    """
    Gather slices from params into a array with shape specified by indices.

    :param params: The array from which to gather values.
    :type params: array
    :param indices: Index array.
    :type indices: array
    :param dev: device on which to create the array 'cuda:0', 'cuda:1', 'cpu' etc. Same as x if None.
    :type dev: ivy.Device, optional
    :return: New array of given shape, with the values gathered at the indices.
    """
    return _cur_framework(params).gather_nd(params, indices, dev)


def linear_resample(x: Union[ivy.Array, ivy.NativeArray], num_samples: int, axis: int = -1)\
        -> Union[ivy.Array, ivy.NativeArray]:
    """
    Performs linear re-sampling on input image.

    :param x: Input array
    :type x: array
    :param num_samples: The number of interpolated samples to take.
    :type num_samples: int
    :param axis: The axis along which to perform the resample. Default is last dimension.
    :type axis: int, optional
    :return: The array after the linear resampling.
    """
    return _cur_framework(x).linear_resample(x, num_samples, axis)


def exists(x: Any)\
        -> bool:
    """
    Simple check as to whether the input is None or not.

    :param x: Input to check.
    :type x: any
    :return: True if x is not None, else False.
    """
    return x is not None


def default(x: Any, default_val: Any, catch_exceptions: bool = False, rev: bool = False, with_callable: bool = False)\
        -> Any:
    """
    Returns x provided it exists (is not None), else returns default value.

    :param x: Input which may or may not exist (be None).
    :type x: value if catch_exceptions=False else callable
    :param default_val: The default value.
    :type default_val: any
    :param catch_exceptions: Whether to catch exceptions from callable x. Default is False.
    :type catch_exceptions: bool, optional
    :param rev: Whether to reverse the input x and default_val. Default is False.
    :type rev: bool, optional
    :param with_callable: Whether either of the arguments might be callable functions. Default is False.
    :type with_callable: bool, optional
    :return: x if x exists (is not None), else default.
    """
    with_callable = catch_exceptions or with_callable
    if rev:
        tmp = x
        x = default_val
        default_val = tmp
    if with_callable:
        x_callable = callable(x)
        default_callable = callable(default_val)
    else:
        x_callable = False
        default_callable = False
    if catch_exceptions:
        # noinspection PyBroadException
        try:
            x = x() if x_callable else x
        except Exception:
            return default_val() if default_callable else default_val
    else:
        x = x() if x_callable else x
    return x if exists(x) else default_val() if default_callable else default_val


def try_else_none(fn):
    """
    Try and return the function, otherwise return None if an exception was raised during function execution.

    :param fn: Function to try and call and return.
    :type fn: callable
    """
    return default(fn, None, True)


def arg_names(receiver):
    """
    Get the expected keyword arguments for a function or class constructor.
    """
    return list(inspect.signature(receiver).parameters.keys())


def match_kwargs(kwargs, *receivers, allow_duplicates=False):
    """
    Match keyword arguments to either class or function receivers.

    :param kwargs: Keyword arguments to match.
    :type kwargs: dict of any
    :param receivers: Functions and/or classes to match the keyword arguments to.
    :type receivers: callables and/or classes
    :param allow_duplicates: Whether to allow one keyword argument to be used for multiple receivers. Default is False.
    :type allow_duplicates: bool, optional
    :return: Sequence of keyword arguments split as best as possible.
    """
    split_kwargs = list()
    for receiver in receivers:
        expected_kwargs = arg_names(receiver)
        found_kwargs = {k: v for k, v in kwargs.items() if k in expected_kwargs}
        if not allow_duplicates:
            for k in found_kwargs.keys():
                del kwargs[k]
        split_kwargs.append(found_kwargs)
    if len(split_kwargs) == 1:
        return split_kwargs[0]
    return split_kwargs


def cache_fn(func: Callable)\
        -> Callable:
    """
    Wrap a function, such that when cache=True is passed as an argument, a previously cached output is returned.

    :param func: The function to wrap, whose output should be cached for later.
    :type func: callable
    :return: The newly cache wrapped function.
    """

    global FN_CACHE
    if func not in FN_CACHE:
        FN_CACHE[func] = dict()

    def cached_fn(*args, **kwargs):
        key = ''.join([str(i) + ', ' for i in args] + [' kw, '] + [str(i) + ', ' for i in sorted(kwargs.items())])
        cache = FN_CACHE[func]
        if key in cache:
            return cache[key]
        ret = func(*args, **kwargs)
        cache[key] = ret
        return ret

    return cached_fn


def current_framework_str()\
        -> Union[str, None]:
    """
    Return the string of the current globally set framework. Returns None if no framework is set.

    :return: The framework string.
    """
    fw = _cur_framework()
    if fw is None:
        return None
    return fw.current_framework_str()


def einops_rearrange(x: Union[ivy.Array, ivy.NativeArray], pattern: str, **axes_lengths: Dict[str, int])\
        -> Union[ivy.Array, ivy.NativeArray]:
    """
    Perform einops rearrange operation on input array x.

    :param x: Input array to be re-arranged.
    :type x: array
    :param pattern: Rearrangement pattern.
    :type pattern: str
    :param axes_lengths: Any additional specifications for dimensions.
    :type axes_lengths: keyword parameter args
    :return: New array with einops.rearrange having been applied.
    """
    return einops.rearrange(x, pattern, **axes_lengths)


def einops_reduce(x: Union[ivy.Array, ivy.NativeArray], pattern: str, reduction: Union[str, Callable],
                  **axes_lengths: Dict[str, int]) -> Union[ivy.Array, ivy.NativeArray]:
    """
    Perform einops reduce operation on input array x.

    :param x: Input array to be reduced.
    :type x: array
    :param pattern: Reduction pattern.
    :type pattern: str
    :param reduction: One of available reductions ('min', 'max', 'sum', 'mean', 'prod'), or callable.
    :type reduction: str or callable
    :param axes_lengths: Any additional specifications for dimensions.
    :type axes_lengths: keyword parameter args
    :return: New array with einops.reduce having been applied.
    """
    return einops.reduce(x, pattern, reduction, **axes_lengths)


def einops_repeat(x: Union[ivy.Array, ivy.NativeArray], pattern: str, **axes_lengths: Dict[str, int])\
        -> Union[ivy.Array, ivy.NativeArray]:
    """
    Perform einops repeat operation on input array x.

    :param x: Input array to be repeated.
    :type x: array
    :param pattern: Rearrangement pattern.
    :type pattern: str
    :param axes_lengths: Any additional specifications for dimensions.
    :type axes_lengths: keyword parameter args
    :return: New array with einops.repeat having been applied.
    """
    return einops.repeat(x, pattern, **axes_lengths)


def get_min_denominator()\
        -> float:
    """
    Get the global minimum denominator used by ivy for numerically stable division.
    """
    # noinspection PyProtectedMember
    return ivy._MIN_DENOMINATOR


def set_min_denominator(val: float)\
        -> None:
    """
    Set the global minimum denominator used by ivy for numerically stable division.

    :param val: The new value to set the minimum denominator to.
    :type val: float
    """
    ivy._MIN_DENOMINATOR = val


def stable_divide(numerator: Any, denominator: Any, min_denominator: float = None) -> Any:
    """
    Divide the numerator by the denominator, with min denominator added to the denominator for numerical stability.

    :param numerator: The numerator of the division.
    :type numerator: any valid numerator, including containers
    :param denominator: The denominator of the division.
    :type denominator: any valid denominator, including containers
    :param min_denominator: The minimum denominator to use, use global ivy._MIN_DENOMINATOR by default.
    :type min_denominator: float, optional
    :return: The new item following the numerically stable division.
    """
    # noinspection PyProtectedMember
    return numerator / (denominator + default(min_denominator, ivy._MIN_DENOMINATOR))


def get_min_base()\
        -> float:
    """
    Get the global minimum base used by ivy for numerically stable power raising.
    """
    # noinspection PyProtectedMember
    return ivy._MIN_BASE


def set_min_base(val: float)\
        -> None:
    """
    Set the global minimum base used by ivy for numerically stable power raising.

    :param val: The new value to set the minimum base to.
    :type val: float
    """
    ivy._MIN_BASE = val


def stable_pow(base: Any, exponent: Any, min_base: float = None)\
        -> Any:
    """
    Raise the base by the power, with MIN_BASE added to the base when exponent > 1 for numerical stability.

    :param base: The numerator of the division.
    :type base: any valid numerator, including containers
    :param exponent: The denominator of the division.
    :type exponent: any valid denominator, including containers
    :param min_base: The minimum base to use, use global ivy._MIN_BASE by default.
    :type min_base: float, optional
    :return: The new item following the numerically stable division.
    """
    # noinspection PyProtectedMember
    return (base + default(min_base, ivy._MIN_BASE)) ** exponent


def multiprocessing(context: str = None):
    """
    Return framewrk-specific multi-processing module

    :param context: The context of the multiprocessing, either fork, forkserver or spawn. Default is None.
    :type context: str, optional
    :return: Multiprocessing module
    """
    return _cur_framework().multiprocessing(context)


def set_queue_timeout(timeout):
    """
    Set the global queue timeout values (in seconds). Default value without this function being called is 10 seconds.

    :param timeout: The timeout to set in seconds.
    :type timeout: float, optional
    """
    global TIMEOUT
    TIMEOUT = timeout


def queue_timeout():
    """
    Get the global queue timeout values (in seconds). Default value without this function being called is 10 seconds.
    """
    global TIMEOUT
    return TIMEOUT


def tmp_dir():
    """
    Return the directory for saving temporary files.
    """
    return TMP_DIR


def set_tmp_dir(tmp_dr):
    """
    Set the directory for saving temporary files.
    """
    global TMP_DIR
    TMP_DIR = tmp_dr


def get_all_arrays_in_memory():
    """
    Gets all arrays which are currently alive.
    """
    all_arrays = list()
    for obj in gc.get_objects():
        # noinspection PyBroadException
        try:
            if ivy.is_array(obj):
                all_arrays.append(obj)
        except Exception:
            pass
    return all_arrays


def num_arrays_in_memory():
    """
    Returns the number of arrays which are currently alive.
    """
    return len(get_all_arrays_in_memory())


def print_all_arrays_in_memory():
    """
    Prints all arrays which are currently alive.
    """
    for arr in get_all_arrays_in_memory():
        print(type(arr), arr.shape)


def container_types():
    """
    Return all framework-specific types which should be hierarchically parsed in an ivy.Container. Such types must adopt
    a key-value structure, and exposes public methods .keys(), .values() and items().
    """
    # noinspection PyBroadException
    try:
        return _cur_framework().container_types()
    except ValueError:
        return []


def inplace_arrays_supported(f=None):
    """
    Determine whether inplace arrays are supported for the current backend framework.

    :return: Boolean, whether or not inplace arrays are supported.
    """
    return _cur_framework().inplace_arrays_supported()


def inplace_variables_supported(f=None):
    """
    Determine whether inplace variables are supported for the current backend framework.

    :return: Boolean, whether or not inplace variables are supported.
    """
    return _cur_framework().inplace_variables_supported()


def supports_inplace(x):
    """
    Determine whether inplace operations are supported for the data type of x.

    :param x: Input variable or array to check for inplace support for.
    :type x: variable or array
    :return: Boolean, whether or not inplace operations are supported for x.
    """
    if ivy.is_variable(x):
        return ivy.inplace_variables_supported()
    elif ivy.is_array(x):
        return ivy.inplace_arrays_supported()
    raise Exception('Input x must be either a variable or an array.')


def assert_supports_inplace(x):
    """
    Asserts that inplace operations are supported for x, else raises exception.

    :param x: Input variable or array to check for inplace support for.
    :type x: variable or array
    :return: True if support, raises exception otherwise
    """
    if not ivy.supports_inplace(x):
        raise Exception('Inplace operations are not supported {} types with {} backend'.format(
            type(x), ivy.current_framework_str()))
    return True


def inplace_update(x, val, f=None):
    """
    Perform in-place update for the input variable.

    :param x: The variable to update.
    :type x: variable
    :param val: The array to update the variable with.
    :type val: array
    :return: The variable following the in-place update.
    """
    return _cur_framework(x).inplace_update(x, val)


def inplace_decrement(x, val, f=None):
    """
    Perform in-place decrement for the input variable.

    :param x: The variable to decrement.
    :type x: variable
    :param val: The array to decrement the variable with.
    :type val: array
    :return: The variable following the in-place decrement.
    """
    return _cur_framework(x).inplace_decrement(x, val)


def inplace_increment(x, val, f=None):
    """
    Perform in-place increment for the input variable.

    :param x: The variable to increment.
    :type x: variable
    :param val: The array to increment the variable with.
    :type val: array
    :return: The variable following the in-place increment.
    """
    return _cur_framework(x).inplace_increment(x, val)<|MERGE_RESOLUTION|>--- conflicted
+++ resolved
@@ -886,10 +886,6 @@
     return _cur_framework(x).squeeze(x, axis)
 
 
-
-
-
-# noinspection PyShadowingNames
 def zeros_like(x: Union[ivy.Array, ivy.NativeArray], dtype: ivy.Dtype = None, dev: ivy.Device = None,
                ) -> Union[ivy.Array, ivy.NativeArray]:
     """
@@ -907,8 +903,6 @@
     return _cur_framework(x).zeros_like(x, dtype, dev)
 
 
-# noinspection PyShadowingNames
-<<<<<<< HEAD
 def ones(shape: Iterable[int], dtype: Union[ivy.Dtype, str] = 'float32', dev: ivy.Device = None)\
         -> Union[ivy.Array, ivy.NativeArray]:
     """
@@ -926,9 +920,6 @@
     return _cur_framework().ones(shape, dtype, dev)
 
 
-# noinspection PyShadowingNames
-=======
->>>>>>> 197b9a24
 def ones_like(x: Union[ivy.Array, ivy.NativeArray], dtype: ivy.Dtype = None, dev: ivy.Device = None,
               ) -> Union[ivy.Array, ivy.NativeArray]:
     """
