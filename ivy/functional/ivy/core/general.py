--- conflicted
+++ resolved
@@ -1624,9 +1624,8 @@
     :type val: array
     :return: The variable following the in-place increment.
     """
-<<<<<<< HEAD
-    return _cur_framework(x, f=f).inplace_increment(x, val)
-
+    return _cur_framework(x).inplace_increment(x, val)
+  
 def negative(x: Union[ivy.Array, ivy.NativeArray], f: ivy.Framework = None)\
         -> Union[ivy.Array, ivy.NativeArray]:
     """
@@ -1638,7 +1637,4 @@
     :type f: ml_framework, optional
     :return: an array containing the evaluated result for each element in x 
     """
-    return _cur_framework(x, f=f).negative(x)
-=======
-    return _cur_framework(x).inplace_increment(x, val)
->>>>>>> 367f749f
+    return _cur_framework(x, f=f).negative(x)