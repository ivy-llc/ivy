--- conflicted
+++ resolved
@@ -436,7 +436,6 @@
     return _cur_framework(x).argmin(x, axis)
 
 
-<<<<<<< HEAD
 def min(x: Union[ivy.Array, ivy.NativeArray],
         axis: Union[int, Tuple[int]] = None,
         keepdims: bool = False,
@@ -467,8 +466,6 @@
     return _cur_framework(x).argsort(x, axis)
 
 
-=======
->>>>>>> d444682c
 # noinspection PyShadowingNames
 def arange(stop: Number, start: Number = 0, step: Number = 1, dtype: ivy.Dtype = None, dev: ivy.Device = None,
            ) -> Union[ivy.Array, ivy.NativeArray]:
