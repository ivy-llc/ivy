--- conflicted
+++ resolved
@@ -5,19 +5,6 @@
 # local
 from ivy.framework_handler import current_framework as _cur_framework
 
-<<<<<<< HEAD
-def sin(x):
-    """
-    Computes trigonometric sine element-wise.
-
-    :param x: Input array, in radians (2*pi radian equals 360 degrees).
-    :type x: array
-    :return: The sine of x element-wise.
-    """
-    return _cur_framework(x).sin(x)
-
-=======
->>>>>>> 44b39991
 
 
 def tan(x):
@@ -111,19 +98,6 @@
     return _cur_framework(x).tanh(x)
 
 
-<<<<<<< HEAD
-def acosh(x):
-    """
-    Returns a new array with the inverse hyperbolic cosine of the elements of x.
-
-    :param x: Input array.
-    :return: A new array with the inverse hyperbolic cosine of the elements of x.
-    """
-    return _cur_framework(x).acosh(x)
-
-
-=======
->>>>>>> 44b39991
 def atanh(x):
     """
     Returns a new array with the inverse hyperbolic tangent of the elements of x.
