"""
Collection of linear algebra Ivy functions.
"""

# local
import ivy
from ivy.framework_handler import current_framework as _cur_framework


def svd(x):
    """
    Singular Value Decomposition.
    When x is a 2D array, it is factorized as u @ numpy.diag(s) @ vh = (u * s) @ vh, where u and vh are 2D unitary
    arrays and s is a 1D array of a’s singular values. When x is higher-dimensional, SVD is applied in batched mode.

    :param x: Input array with number of dimensions >= 2.
    :type x: array
    :return:
        u -> { (…, M, M), (…, M, K) } array \n
        Unitary array(s). The first (number of dims - 2) dimensions have the same size as those of the input a.
        The size of the last two dimensions depends on the value of full_matrices.

        s -> (…, K) array \n
        Vector(s) with the singular values, within each vector sorted in descending ord.
        The first (number of dims - 2) dimensions have the same size as those of the input a.

        vh -> { (…, N, N), (…, K, N) } array \n
        Unitary array(s). The first (number of dims - 2) dimensions have the same size as those of the input a.
        The size of the last two dimensions depends on the value of full_matrices.
    """
    return _cur_framework(x).svd(x)




def matrix_norm(x, p=2, axes=None, keepdims=False):
    """
    Compute the matrix p-norm.

    :param x: Input array.
    :type x: array
    :param p: Order of the norm. Default is 2.
    :type p: int or str, optional
    :param axes: The axes of x along which to compute the matrix norms.
                 Default is None, in which case the last two dimensions are used.
    :type axes: sequence of ints, optional
    :param keepdims: If this is set to True, the axes which are normed over are left in the result as dimensions with
                     size one. With this option the result will broadcast correctly against the original x.
                     Default is False.
    :type keepdims: bool, optional
    :return: Matrix norm of the array at specified axes.
    """
    return _cur_framework(x).matrix_norm(x, p, axes, keepdims)


def inv(x):
    """
    Computes the (multiplicative) inverse of x matrix.
    Given a square matrix x, returns the matrix x_inv satisfying dot(x, x_inv) = dot(x_inv, x) = eye(x.shape[0]).

    :param x: Matrix to be inverted.
    :type x: array
    :return: (Multiplicative) inverse of the matrix x.
    """
    return _cur_framework(x).inv(x)


def pinv(x):
    """
    Computes the pseudo inverse of x matrix.

    :param x: Matrix to be pseudo inverted.
    :type x: array
    :return: pseudo inverse of the matrix x.
    """
    return _cur_framework(x).pinv(x)


def vector_to_skew_symmetric_matrix(vector):
    """
    Given vector :math:`\mathbf{a}\in\mathbb{R}^3`, return associated skew-symmetric matrix
    :math:`[\mathbf{a}]_×\in\mathbb{R}^{3×3}` satisfying :math:`\mathbf{a}×\mathbf{b}=[\mathbf{a}]_×\mathbf{b}`.\n
    `[reference] <https://en.wikipedia.org/wiki/Skew-symmetric_matrix#Cross_product>`_

    :param vector: Vector to convert *[batch_shape,3]*.
    :type vector: array
    :return: Skew-symmetric matrix *[batch_shape,3,3]*.
    """
    return _cur_framework(vector).vector_to_skew_symmetric_matrix(vector)

def cholesky(x):
    """
    Computes the cholesky decomposition of the x matrix.

    :param x: Matrix to be decomposed.
    :type x: array
    :return: cholesky decomposition of the matrix x.
    """
    return _cur_framework(x).cholesky(x)

<<<<<<< HEAD

=======
>>>>>>> 3d8be34f
def qr(x, mode="reduced", f=None):
    """
    Computes the qr decomposition of the x matrix.

    :param x: Matrix to be decomposed.
    :type x: array
    :param mode: The option to choose between the full and reduced QR decomposition.
    :type mode: str, optional
    :param f: Machine learning framework. Inferred from inputs if None.
    :type f: ml_framework, optional
    :return: qr decomposition of the matrix x.

    If x has shape (*, M, N) and considering K = min(M, N).
    mode = 'reduced' (default): Returns (Q, R) of shapes (*, M, K), (*, K, N) respectively.
    mode = 'complete': Returns (Q, R) of shapes (*, M, M), (*, M, N) respectively.
    mode = 'r': Computes only the reduced R. Returns (Q, R) with Q empty and R of shape (*, K, N).

    Please note that different frameworks support different modes. For example: mode='raw'
    is supported in numpy but not in pytorch. Similarly, tensorflow doesn't support 'r' mode.
    The 'reduced' and 'complete' modes are sufficient for most of the use-cases and are supported
    by all the frameworks.
    """
    return _cur_framework(x).qr(x, mode=mode)<|MERGE_RESOLUTION|>--- conflicted
+++ resolved
@@ -98,10 +98,17 @@
     """
     return _cur_framework(x).cholesky(x)
 
-<<<<<<< HEAD
+def slodget(x):
+    """
+    Compute the sign and natural logarithm of the determinant of an array.
 
-=======
->>>>>>> 3d8be34f
+    :param x: This is a 2D array, and it has to be square
+    :type x: Array
+    :return: slogdet() function returns two values - sign and the natural log of
+     the absolute value of the determinant of matrix x
+    """
+
+    return _cur_framework(x).slodget(x)
 def qr(x, mode="reduced", f=None):
     """
     Computes the qr decomposition of the x matrix.
