"""
Collection of linear algebra Ivy functions.
"""

# local
import ivy
from ivy.framework_handler import current_framework as _cur_framework


<<<<<<< HEAD
def svd(x):
    """
    Singular Value Decomposition.
    When x is a 2D array, it is factorized as u @ numpy.diag(s) @ vh = (u * s) @ vh, where u and vh are 2D unitary
    arrays and s is a 1D array of a’s singular values. When x is higher-dimensional, SVD is applied in batched mode.

    :param x: Input array with number of dimensions >= 2.
    :type x: array
    :return:
        u -> { (…, M, M), (…, M, K) } array \n
        Unitary array(s). The first (number of dims - 2) dimensions have the same size as those of the input a.
        The size of the last two dimensions depends on the value of full_matrices.

        s -> (…, K) array \n
        Vector(s) with the singular values, within each vector sorted in descending ord.
        The first (number of dims - 2) dimensions have the same size as those of the input a.

        vh -> { (…, N, N), (…, K, N) } array \n
        Unitary array(s). The first (number of dims - 2) dimensions have the same size as those of the input a.
        The size of the last two dimensions depends on the value of full_matrices.
    """
    return _cur_framework(x).svd(x)


=======
>>>>>>> 44b39991


def matrix_norm(x, p=2, axes=None, keepdims=False):
    """
    Compute the matrix p-norm.

    :param x: Input array.
    :type x: array
    :param p: Order of the norm. Default is 2.
    :type p: int or str, optional
    :param axes: The axes of x along which to compute the matrix norms.
                 Default is None, in which case the last two dimensions are used.
    :type axes: sequence of ints, optional
    :param keepdims: If this is set to True, the axes which are normed over are left in the result as dimensions with
                     size one. With this option the result will broadcast correctly against the original x.
                     Default is False.
    :type keepdims: bool, optional
    :return: Matrix norm of the array at specified axes.
    """
    return _cur_framework(x).matrix_norm(x, p, axes, keepdims)


def inv(x):
    """
    Computes the (multiplicative) inverse of x matrix.
    Given a square matrix x, returns the matrix x_inv satisfying dot(x, x_inv) = dot(x_inv, x) = eye(x.shape[0]).

    :param x: Matrix to be inverted.
    :type x: array
    :return: (Multiplicative) inverse of the matrix x.
    """
    return _cur_framework(x).inv(x)


def pinv(x):
    """
    Computes the pseudo inverse of x matrix.

    :param x: Matrix to be pseudo inverted.
    :type x: array
    :return: pseudo inverse of the matrix x.
    """
    return _cur_framework(x).pinv(x)


def vector_to_skew_symmetric_matrix(vector):
    """
    Given vector :math:`\mathbf{a}\in\mathbb{R}^3`, return associated skew-symmetric matrix
    :math:`[\mathbf{a}]_×\in\mathbb{R}^{3×3}` satisfying :math:`\mathbf{a}×\mathbf{b}=[\mathbf{a}]_×\mathbf{b}`.\n
    `[reference] <https://en.wikipedia.org/wiki/Skew-symmetric_matrix#Cross_product>`_

    :param vector: Vector to convert *[batch_shape,3]*.
    :type vector: array
    :return: Skew-symmetric matrix *[batch_shape,3,3]*.
    """
    return _cur_framework(vector).vector_to_skew_symmetric_matrix(vector)

def cholesky(x):
    """
    Computes the cholesky decomposition of the x matrix.

    :param x: Matrix to be decomposed.
    :type x: array
    :return: cholesky decomposition of the matrix x.
    """
    return _cur_framework(x).cholesky(x)

def qr(x, mode="reduced", f=None):
    """
    Computes the qr decomposition of the x matrix.

    :param x: Matrix to be decomposed.
    :type x: array
    :param mode: The option to choose between the full and reduced QR decomposition.
    :type mode: str, optional
    :param f: Machine learning framework. Inferred from inputs if None.
    :type f: ml_framework, optional
    :return: qr decomposition of the matrix x.

    If x has shape (*, M, N) and considering K = min(M, N).
    mode = 'reduced' (default): Returns (Q, R) of shapes (*, M, K), (*, K, N) respectively.
    mode = 'complete': Returns (Q, R) of shapes (*, M, M), (*, M, N) respectively.
    mode = 'r': Computes only the reduced R. Returns (Q, R) with Q empty and R of shape (*, K, N).

    Please note that different frameworks support different modes. For example: mode='raw'
    is supported in numpy but not in pytorch. Similarly, tensorflow doesn't support 'r' mode.
    The 'reduced' and 'complete' modes are sufficient for most of the use-cases and are supported
    by all the frameworks.
    """
    return _cur_framework(x).qr(x, mode=mode)<|MERGE_RESOLUTION|>--- conflicted
+++ resolved
@@ -7,33 +7,6 @@
 from ivy.framework_handler import current_framework as _cur_framework
 
 
-<<<<<<< HEAD
-def svd(x):
-    """
-    Singular Value Decomposition.
-    When x is a 2D array, it is factorized as u @ numpy.diag(s) @ vh = (u * s) @ vh, where u and vh are 2D unitary
-    arrays and s is a 1D array of a’s singular values. When x is higher-dimensional, SVD is applied in batched mode.
-
-    :param x: Input array with number of dimensions >= 2.
-    :type x: array
-    :return:
-        u -> { (…, M, M), (…, M, K) } array \n
-        Unitary array(s). The first (number of dims - 2) dimensions have the same size as those of the input a.
-        The size of the last two dimensions depends on the value of full_matrices.
-
-        s -> (…, K) array \n
-        Vector(s) with the singular values, within each vector sorted in descending ord.
-        The first (number of dims - 2) dimensions have the same size as those of the input a.
-
-        vh -> { (…, N, N), (…, K, N) } array \n
-        Unitary array(s). The first (number of dims - 2) dimensions have the same size as those of the input a.
-        The size of the last two dimensions depends on the value of full_matrices.
-    """
-    return _cur_framework(x).svd(x)
-
-
-=======
->>>>>>> 44b39991
 
 
 def matrix_norm(x, p=2, axes=None, keepdims=False):
