"""
Collection of linear algebra Ivy functions.
"""
# global
from typing import Union, Optional, Tuple, List

# local
import ivy
from ivy.framework_handler import current_framework as _cur_framework


def svd(x):
    """
    Singular Value Decomposition.
    When x is a 2D array, it is factorized as u @ numpy.diag(s) @ vh = (u * s) @ vh, where u and vh are 2D unitary
    arrays and s is a 1D array of a’s singular values. When x is higher-dimensional, SVD is applied in batched mode.

    :param x: Input array with number of dimensions >= 2.
    :type x: array
    :return:
        u -> { (…, M, M), (…, M, K) } array \n
        Unitary array(s). The first (number of dims - 2) dimensions have the same size as those of the input a.
        The size of the last two dimensions depends on the value of full_matrices.

        s -> (…, K) array \n
        Vector(s) with the singular values, within each vector sorted in descending ord.
        The first (number of dims - 2) dimensions have the same size as those of the input a.

        vh -> { (…, N, N), (…, K, N) } array \n
        Unitary array(s). The first (number of dims - 2) dimensions have the same size as those of the input a.
        The size of the last two dimensions depends on the value of full_matrices.
    """
    return _cur_framework(x).svd(x)


<<<<<<< HEAD
def vector_norm(x, p=2, axis=None, keepdims=False):
    """
    Compute the vector p-norm.

    :param x: Input array.
    :type x: array
    :param p: Order of the norm. Default is 2.
    :type p: int or str, optional
    :param axis: If axis is an integer, it specifies the axis of x along which to compute the vector norms.
                 Default is None, in which case the flattened array is considered.
    :type axis: int or sequence of ints, optional
    :param keepdims: If this is set to True, the axes which are normed over are left in the result as dimensions with
                     size one. With this option the result will broadcast correctly against the original x.
                     Default is False.
    :type keepdims: bool, optional
    :return: Vector norm of the array at specified axes.
    """
    if p == -float('inf'):
        return ivy.reduce_min(ivy.abs(x), axis, keepdims)
    elif p == float('inf'):
        return ivy.reduce_max(ivy.abs(x), axis, keepdims)
    elif p == 0:
        return ivy.reduce_sum(ivy.cast(x != 0, 'float32'), axis, keepdims)
    x_raised = x ** p
    return ivy.reduce_sum(x_raised, axis, keepdims) ** (1 / p)
=======
>>>>>>> 5c6073d0


def matrix_norm(x, p=2, axes=None, keepdims=False):
    """
    Compute the matrix p-norm.

    :param x: Input array.
    :type x: array
    :param p: Order of the norm. Default is 2.
    :type p: int or str, optional
    :param axes: The axes of x along which to compute the matrix norms.
                 Default is None, in which case the last two dimensions are used.
    :type axes: sequence of ints, optional
    :param keepdims: If this is set to True, the axes which are normed over are left in the result as dimensions with
                     size one. With this option the result will broadcast correctly against the original x.
                     Default is False.
    :type keepdims: bool, optional
    :return: Matrix norm of the array at specified axes.
    """
    return _cur_framework(x).matrix_norm(x, p, axes, keepdims)


def inv(x):
    """
    Computes the (multiplicative) inverse of x matrix.
    Given a square matrix x, returns the matrix x_inv satisfying dot(x, x_inv) = dot(x_inv, x) = eye(x.shape[0]).

    :param x: Matrix to be inverted.
    :type x: array
    :return: (Multiplicative) inverse of the matrix x.
    """
    return _cur_framework(x).inv(x)


def pinv(x):
    """
    Computes the pseudo inverse of x matrix.

    :param x: Matrix to be pseudo inverted.
    :type x: array
    :return: pseudo inverse of the matrix x.
    """
    return _cur_framework(x).pinv(x)


def vector_to_skew_symmetric_matrix(vector):
    """
    Given vector :math:`\mathbf{a}\in\mathbb{R}^3`, return associated skew-symmetric matrix
    :math:`[\mathbf{a}]_×\in\mathbb{R}^{3×3}` satisfying :math:`\mathbf{a}×\mathbf{b}=[\mathbf{a}]_×\mathbf{b}`.\n
    `[reference] <https://en.wikipedia.org/wiki/Skew-symmetric_matrix#Cross_product>`_

    :param vector: Vector to convert *[batch_shape,3]*.
    :type vector: array
    :return: Skew-symmetric matrix *[batch_shape,3,3]*.
    """
    return _cur_framework(vector).vector_to_skew_symmetric_matrix(vector)


def cholesky(x):
    """
    Computes the cholesky decomposition of the x matrix.

    :param x: Matrix to be decomposed.
    :type x: array
    :return: cholesky decomposition of the matrix x.
    """
    return _cur_framework(x).cholesky(x)


# noinspection PyShadowingBuiltins
def cross(x1: Union[ivy.Array, ivy.NativeArray], x2: Union[ivy.Array, ivy.NativeArray], /, *,
          axis: Optional[int] = -1) -> ivy.Array:
    """
    Compute and return the cross product of 3-element vectors, it must have the same shape as b
    :param axis: the axis (dimension) of a and b containing the vector for which to compute the cross
    product default is -1
    :type  axis: int
    :param x1: first input, should have a numeric data type
    :type x1: array
    :param x2: second input, should have a numeric data type
    :type x2: array
    :return: an array that contains the cross products
    """
    return _cur_framework(x1).cross(x1, x2, axis)<|MERGE_RESOLUTION|>--- conflicted
+++ resolved
@@ -33,7 +33,6 @@
     return _cur_framework(x).svd(x)
 
 
-<<<<<<< HEAD
 def vector_norm(x, p=2, axis=None, keepdims=False):
     """
     Compute the vector p-norm.
@@ -59,8 +58,7 @@
         return ivy.reduce_sum(ivy.cast(x != 0, 'float32'), axis, keepdims)
     x_raised = x ** p
     return ivy.reduce_sum(x_raised, axis, keepdims) ** (1 / p)
-=======
->>>>>>> 5c6073d0
+
 
 
 def matrix_norm(x, p=2, axes=None, keepdims=False):
