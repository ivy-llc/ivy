# global
from typing import Union, Optional

# local
import ivy
from ivy.func_wrapper import (
    to_native_arrays_and_back,
    handle_out_argument,
    handle_nestable,
    handle_array_like
)
from ivy.exceptions import handle_exceptions


# Array API Standard #
# -------------------#


@to_native_arrays_and_back
@handle_out_argument
@handle_nestable
@handle_exceptions
@handle_array_like
def argsort(
    x: Union[ivy.Array, ivy.NativeArray],
    /,
    *,
    axis: int = -1,
    descending: bool = False,
    stable: bool = True,
    out: Optional[ivy.Array] = None,
) -> ivy.Array:
    """Returns the indices that sort an array ``x`` along a specified axis.

    Parameters
    ----------
    x
        input array.
    axis
        axis along which to sort. If set to ``-1``, the function must sort along the
        last axis. Default: ``-1``.
    descending
        sort order. If ``True``, the returned indices sort ``x`` in descending order
        (by value). If ``False``, the returned indices sort ``x`` in ascending order
        (by value). Default: ``False``.
    stable
        sort stability. If ``True``, the returned indices must maintain the relative
        order of ``x`` values which compare as equal. If ``False``, the returned indices
        may or may not maintain the relative order of ``x`` values which compare as
        equal (i.e., the relative order of ``x`` values which compare as equal is
        implementation-dependent). Default: ``True``.
    out
        optional output array, for writing the result to. It must have the same shape
        as ``x``.

    Returns
    -------
    ret
        an array of indices. The returned array must have the same shape as ``x``. The
        returned array must have the default array index data type.


    This function conforms to the `Array API Standard
    <https://data-apis.org/array-api/latest/>`_. This docstring is an extension of the
    `docstring <https://data-apis.org/array-api/latest/API_specification/generated/signatures.sorting_functions.argsort.html>`_ # noqa
    in the standard.

    Both the description and the type hints above assumes an array input for simplicity,
    but this function is *nestable*, and therefore also accepts :class:`ivy.Container`
    instances in place of any of the arguments

    Examples
    --------
    With :class:`ivy.Array` input:

    >>> x = ivy.array([3,1,2])
    >>> y = ivy.argsort(x)
    >>> print(y)
    ivy.array([1,2,0])

    >>> x = ivy.array([4,3,8])
    >>> y = ivy.argsort(x, descending=True)
    >>> print(y)
    ivy.array([2,0,1])

    >>> x = ivy.array([[1.5, 3.2], [2.3, 2.3]])
    >>> ivy.argsort(x, axis=0, descending=True, stable=False, out=x)
    >>> print(x)
    ivy.array([[1, 0], [0, 1]])

    >>> x = ivy.array([[[1,3], [3,2]], [[2,4], [2,0]]])
    >>> y = ivy.argsort(x, axis=1, descending=False, stable=True)
    >>> print(y)
    ivy.array([[[0, 1], [1, 0]], [[0, 1], [1, 0]]])

    With :class:`ivy.Container` input:

    >>> x = ivy.Container(a=ivy.array([5,1,3]), b=ivy.array([[0, 3], [3, 2]]))
    >>> y = ivy.argsort(x)
    >>> print(y)
    {
        a: ivy.array([1, 2, 0]),
        b: ivy.array([[0, 1], [1, 0]])
    }

    >>> x = ivy.Container(a=ivy.array([[3.5, 5],[2.4, 1]]))
    >>> y = ivy.argsort(x)
    >>> print(y)
    {
        a: ivy.array([[0,1],[1,0]])
    }

    >>> x = ivy.Container(a=ivy.array([4,3,6]), b=ivy.array([[4, 5], [2, 4]]))
    >>> y = ivy.argsort(x, descending=True)
    >>> print(y)
    {
        a: ivy.array([2, 0, 1]),
        b: ivy.array([[1, 0], [1, 0]])
    }

    >>> x = ivy.Container(a=ivy.array([[1.5, 3.2],[2.3, 4]]), b=ivy.array([[[1,3],[3,2],[2,0]]]))
    >>> y = x.argsort(axis=-1, descending=True, stable=False)
    >>> print(y)
    {
        a: ivy.array([[1,0],[1,0]]),
        b: ivy.array([[[1,0],[0, 1],[0, 1]]])
    }
    """
    return ivy.current_backend(x).argsort(
        x, axis=axis, descending=descending, stable=stable, out=out
    )


@to_native_arrays_and_back
@handle_out_argument
@handle_nestable
@handle_exceptions
@handle_array_like
def sort(
    x: Union[ivy.Array, ivy.NativeArray],
    /,
    *,
    axis: int = -1,
    descending: bool = False,
    stable: bool = True,
    out: Optional[ivy.Array] = None,
) -> ivy.Array:
    """Returns a sorted copy of an array.

    Parameters
    ----------
    x
        input array
    axis
        axis along which to sort. If set to ``-1``, the function must sort along the
        last axis. Default: ``-1``.
    descending
        direction  The direction in which to sort the values
    stable
        sort stability. If ``True``,
        the returned indices must maintain the relative order of ``x`` values which
        compare as equal. If ``False``, the returned indices may or may not maintain the
        relative order of ``x`` values which compare as equal (i.e., the relative order
        of ``x`` values which compare as equal is implementation-dependent).
        Default: ``True``.
    out
        optional output array, for writing the result to. It must have the same shape
        as ``x``.

    Returns
    -------
    ret
        An array with the same dtype and shape as ``x``, with the elements sorted
        along the given `axis`.


    This function conforms to the `Array API Standard
    <https://data-apis.org/array-api/latest/>`_. This docstring is an extension of the
    `docstring <https://data-apis.org/array-api/latest/API_specification/generated/signatures.sorting_functions.sort.html>`_ # noqa
    in the standard.

    Both the description and the type hints above assumes an array input for simplicity,
    but this function is *nestable*, and therefore also accepts :class:`ivy.Container`
    instances in place of any of the arguments


    Examples
    --------
    With :class:`ivy.Array` input:

    >>> x = ivy.array([7, 8, 6])
    >>> y = ivy.sort(x)
    >>> print(y)
    ivy.array([6, 7, 8])

    >>> x = ivy.array([[[8.9,0], [19,5]],[[6,0.3], [19,0.5]]])
    >>> y = ivy.sort(x, axis=1, descending=True, stable=False)
    >>> print(y)
    ivy.array([[[19. ,  5. ],[ 8.9,  0. ]],[[19. ,  0.5],[ 6. ,  0.3]]])

    >>> x = ivy.array([1.5, 3.2, 0.7, 2.5])
    >>> y = ivy.zeros(5)
    >>> ivy.sort(x, descending=True, stable=False, out=y)
    >>> print(y)
    ivy.array([3.2, 2.5, 1.5, 0.7])


    >>> x = ivy.array([[1.1, 2.2, 3.3],[-4.4, -5.5, -6.6]])
    >>> ivy.sort(x, out=x)
    >>> print(x)
    ivy.array([[ 1.1,  2.2,  3.3],
        [-6.6, -5.5, -4.4]])

    With :class:`ivy.NativeArray` input:

    >>> x = ivy.native_array([[[8.9, 0], [19, 5]],[[6, 0.3], [19, 0.5]]])
    >>> y = ivy.sort(x, descending=True)
    >>> print(y)
    ivy.array([[[ 8.9,  0.],[19. ,  5. ]],[[ 6. ,  0.3 ],[19. ,  0.5]]])

    With :class:`ivy.Container` input:

    >>> x = ivy.Container(a=ivy.array([8, 6, 6]),b=ivy.array([[9, 0.7], [0.4, 0]]))
    >>> y = ivy.sort(x, descending=True)
    >>> print(y)
    {
        a: ivy.array([8, 6, 6]),
        b: ivy.array([[9., 0.7], [0.4, 0.]])
    }

    >>> x = ivy.Container(a=ivy.array([3, 0.7, 1]),b=ivy.array([[4, 0.9], [0.6, 0.2]]))
    >>> y = ivy.sort(x, descending=False, stable=False)
    >>> print(y)
    {
        a: ivy.array([0.7, 1., 3.]),
        b: ivy.array([[0.9, 4.], [0.2, 0.6]])
    }

    """
    return ivy.current_backend(x).sort(
        x, axis=axis, descending=descending, stable=stable, out=out
    )


<<<<<<< HEAD
@to_native_arrays_and_back
@handle_out_argument
@handle_nestable
def searchsorted(
    x: Union[ivy.Array, ivy.NativeArray],
    v: Union[ivy.Array, ivy.NativeArray],
    side="left",
    sorter=None,
    ret_dtype=ivy.int64,
    *,
    out: Optional[ivy.Array] = None,
) -> ivy.Array:
    """Returns the indices of the inserted elements in a sorted array.
=======
# Extra #
# ------#


@to_native_arrays_and_back
@handle_out_argument
@handle_nestable
@handle_exceptions
@handle_array_like
def searchsorted(
    x: Union[ivy.Array, ivy.NativeArray],
    v: Union[ivy.Array, ivy.NativeArray],
    /,
    *,
    side="left",
    sorter=None,
    ret_dtype=ivy.int64,
    out: Optional[ivy.Array] = None,
) -> ivy.Array:
    """Returns the indices of the inserted elements in a sorted array.

>>>>>>> afd736ac
    Parameters
    ----------
    x
        Input array. If `sorter` is None, then it must be sorted in ascending order,
        otherwise `sorter` must be an array of indices that sort it.
    v
        specific elements to insert in array x1
    side
        The specific elements' index is at the 'left' side or
        'right' side in the sorted array x1. If the side is 'left', the
        index of the first suitable location located is given. If
        'right', return the last such index.
    ret_dtype
        the data type for the return value, Default: ivy.int64,
        only integer data types is allowed.
    sorter
        optional array of integer indices that sort array x into ascending order,
        typically the result of argsort.
    out
        optional output array, for writing the result to.
<<<<<<< HEAD
=======

>>>>>>> afd736ac
    Returns
    -------
    ret
         An array of insertion points.
<<<<<<< HEAD
    Examples
    --------
    With :class:`ivy.Array` input:
=======

    Examples
    --------
    With :class:`ivy.Array` input:

>>>>>>> afd736ac
    >>> x = ivy.array([1, 2, 3])
    >>> v = ivy.array([2])
    >>> y  = ivy.searchsorted(x, v)
    >>> print(y)
    ivy.array([1])
<<<<<<< HEAD
=======

>>>>>>> afd736ac
    >>> x = ivy.array([0, 1, 2, 3])
    >>> v = ivy.array([3])
    >>> y  = ivy.searchsorted(x, v, side='right')
    >>> print(y)
    ivy.array([4])
<<<<<<< HEAD
=======

>>>>>>> afd736ac
    >>> x = ivy.array([0, 1, 2, 3, 4, 5])
    >>> v = ivy.array([[3, 1], [10, 3], [-2, -1]])
    >>> y  = ivy.searchsorted(x, v)
    >>> print(y)
    ivy.array([[3, 1],
       [6, 3],
       [0, 0]])
<<<<<<< HEAD
=======

>>>>>>> afd736ac
    """
    return ivy.current_backend(x, v).searchsorted(
        x,
        v,
        side=side,
        sorter=sorter,
        out=out,
        ret_dtype=ret_dtype,
    )<|MERGE_RESOLUTION|>--- conflicted
+++ resolved
@@ -242,7 +242,7 @@
     )
 
 
-<<<<<<< HEAD
+
 @to_native_arrays_and_back
 @handle_out_argument
 @handle_nestable
@@ -256,29 +256,8 @@
     out: Optional[ivy.Array] = None,
 ) -> ivy.Array:
     """Returns the indices of the inserted elements in a sorted array.
-=======
-# Extra #
-# ------#
-
-
-@to_native_arrays_and_back
-@handle_out_argument
-@handle_nestable
-@handle_exceptions
-@handle_array_like
-def searchsorted(
-    x: Union[ivy.Array, ivy.NativeArray],
-    v: Union[ivy.Array, ivy.NativeArray],
-    /,
-    *,
-    side="left",
-    sorter=None,
-    ret_dtype=ivy.int64,
-    out: Optional[ivy.Array] = None,
-) -> ivy.Array:
-    """Returns the indices of the inserted elements in a sorted array.
-
->>>>>>> afd736ac
+    
+    
     Parameters
     ----------
     x
@@ -299,43 +278,27 @@
         typically the result of argsort.
     out
         optional output array, for writing the result to.
-<<<<<<< HEAD
-=======
-
->>>>>>> afd736ac
+        
+        
     Returns
     -------
     ret
          An array of insertion points.
-<<<<<<< HEAD
+         
+         
     Examples
     --------
     With :class:`ivy.Array` input:
-=======
-
-    Examples
-    --------
-    With :class:`ivy.Array` input:
-
->>>>>>> afd736ac
     >>> x = ivy.array([1, 2, 3])
     >>> v = ivy.array([2])
     >>> y  = ivy.searchsorted(x, v)
     >>> print(y)
     ivy.array([1])
-<<<<<<< HEAD
-=======
-
->>>>>>> afd736ac
     >>> x = ivy.array([0, 1, 2, 3])
     >>> v = ivy.array([3])
     >>> y  = ivy.searchsorted(x, v, side='right')
     >>> print(y)
     ivy.array([4])
-<<<<<<< HEAD
-=======
-
->>>>>>> afd736ac
     >>> x = ivy.array([0, 1, 2, 3, 4, 5])
     >>> v = ivy.array([[3, 1], [10, 3], [-2, -1]])
     >>> y  = ivy.searchsorted(x, v)
@@ -343,11 +306,8 @@
     ivy.array([[3, 1],
        [6, 3],
        [0, 0]])
-<<<<<<< HEAD
-=======
-
->>>>>>> afd736ac
     """
+    
     return ivy.current_backend(x, v).searchsorted(
         x,
         v,
