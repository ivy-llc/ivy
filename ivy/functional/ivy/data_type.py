--- conflicted
+++ resolved
@@ -259,11 +259,7 @@
 
     Using :class:`ivy.Container` instance method:
 
-<<<<<<< HEAD
-    >>> x = ivy.Container(a=ivy.array([False,True,True]),\
-=======
     >>> x = ivy.Container(a=ivy.array([False,True,True]), /
->>>>>>> 4a19b694
         b=ivy.array([3.14, 2.718, 1.618]))
     >>> print(x.astype(ivy.int32))
     {
