# global
import sys
import math
import numpy as np
from numbers import Number
from typing import Union, Tuple, List, Optional, Callable

# local
import ivy
from ivy.backend_handler import current_backend
from ivy.func_wrapper import (
    handle_out_argument,
    to_native_arrays_and_back,
    inputs_to_native_arrays,
    handle_nestable,
)

# Array API Standard #
# -------------------#

Finfo = None
Iinfo = None


@to_native_arrays_and_back
@handle_out_argument
@handle_nestable
def astype(
    x: Union[ivy.Array, ivy.NativeArray],
    dtype: Union[ivy.Dtype, ivy.NativeDtype],
    *,
    copy: bool = True,
    out: Optional[ivy.Array] = None,
) -> ivy.Array:
    """Copies an array to a specified data type irrespective of :ref:`type-promotion`
    rules.

    .. note::
       Casting floating-point ``NaN`` and ``infinity`` values to integral data types is
       not specified and is implementation-dependent.

    .. note::
       When casting a boolean input array to a numeric data type, a value of ``True``
       must cast to a numeric value equal to ``1``, and a value of ``False`` must cast
       to a numeric value equal to ``0``.

       When casting a numeric input array to ``bool``, a value of ``0`` must cast to
       ``False``, and a non-zero value must cast to ``True``.

    Parameters
    ----------
    x
        array to cast.
    dtype
        desired data type.
    copy
        specifies whether to copy an array when the specified ``dtype`` matches the data
        type of the input array ``x``. If ``True``, a newly allocated array must always
        be returned. If ``False`` and the specified ``dtype`` matches the data type of
        the input array, the input array must be returned; otherwise, a newly allocated
        must be returned. Default: ``True``.
    out
        optional output array, for writing the result to. It must have a shape that the
        inputs broadcast to.

    Returns
    -------
    ret
        an array having the specified data type. The returned array must have the same
        shape as ``x``.

    Examples
    --------
    >>> x = ivy.array([1, 2])
    >>> dtype = ivy.float64
    >>> y = ivy.astype(x, dtype = dtype)
    >>> print(y)
    ivy.array([1., 2.])
    """
    return current_backend(x).astype(x, dtype, copy=copy, out=out)


@to_native_arrays_and_back
@handle_nestable
def broadcast_arrays(*arrays: Union[ivy.Array, ivy.NativeArray]) -> List[ivy.Array]:
    """Broadcasts one or more arrays against one another.

    Parameters
    ----------
    arrays
        an arbitrary number of to-be broadcasted arrays.

    Returns
    -------
    ret
        Each array must have the same shape. Each array must have the same dtype as its
        corresponding input array.

    """
    return current_backend(arrays[0]).broadcast_arrays(*arrays)


@to_native_arrays_and_back
@handle_out_argument
@handle_nestable
def broadcast_to(
    x: Union[ivy.Array, ivy.NativeArray],
    shape: Tuple[int, ...],
    *,
    out: Optional[ivy.Array] = None,
) -> ivy.Array:
    """Broadcasts an array to a specified shape.

    Parameters
    ----------
    x
        array to broadcast.
    shape
        array shape. Must be compatible with x (see Broadcasting). If
        the array is incompatible with the specified shape, the function should raise an
        exception.
    out
        optional output array, for writing the result to. It must have a shape that the
        inputs broadcast to.

    Returns
    -------
    ret
        an array having a specified shape. Must have the same data type as x.

    """
    return current_backend(x).broadcast_to(x, shape, out=out)


@inputs_to_native_arrays
@handle_nestable
def can_cast(
    from_: Union[ivy.Dtype, ivy.Array, ivy.NativeArray], to: ivy.Dtype
) -> bool:
    """
    Determines if one data type can be cast to another data type according to
    :ref:`type-promotion` rules.

    Parameters
    ----------
    from_
        input data type or array from which to cast.
    to
        desired data type.

    Returns
    -------
    ret
        ``True`` if the cast can occur according to :ref:`type-promotion` rules;
        otherwise, ``False``.

    This function conforms to the `Array API Standard
    <https://data-apis.org/array-api/latest/>`_. This docstring is an extension of the
    `docstring <https://data-apis.org/array-api/latest/API_specification/generated/signatures.data_type_functions.can_cast.html>`_ # noqa
    in the standard.

    Both the description and the type hints above assumes an array input for simplicity,
    but this function is *nestable*, and therefore also accepts :code:`ivy.Container`
    instances in place of any of the arguments.

    Examples
    --------
     With :code:`ivy.Dtype` input:

    >>> print(ivy.can_cast(ivy.uint8, ivy.int32))
    True

    >>> print(ivy.can_cast(ivy.float64, 'int64'))
    False

    With :code:`ivy.Array` input:

    >>> x = ivy.array([1., 2., 3.])
    >>> print(ivy.can_cast(x, ivy.float64))
    True

    With :code:`ivy.NativeArray` input:

    >>> x = ivy.native_array([[-1, -1, -1], [1, 1, 1]], \
        dtype='int16')
    >>> print(ivy.can_cast(x, 'uint8'))
    False

    With :code:`ivy.Container` input:

    >>> x = ivy.Container(a=ivy.array([0., 1., 2.]), \
        b=ivy.array([3, 4, 5]))
    >>> print(ivy.can_cast(x, 'int64'))
    {
        a: false,
        b: true
    }
    """
    return current_backend(from_).can_cast(from_, to)


@inputs_to_native_arrays
@handle_nestable
def finfo(type: Union[ivy.Dtype, str, ivy.Array, ivy.NativeArray]) -> Finfo:
    """Machine limits for floating-point data types.

    Parameters
    ----------
    type
        the kind of floating-point data-type about which to get information.

    Returns
    -------
    ret
        an object having the followng attributes:
        - **bits**: *int*
          number of bits occupied by the floating-point data type.
        - **eps**: *float*
          difference between 1.0 and the next smallest representable floating-point
          number larger than 1.0 according to the IEEE-754 standard.
        - **max**: *float*
          largest representable number.
        - **min**: *float*
          smallest representable number.
        - **smallest_normal**: *float*
          smallest positive floating-point number with full precision.

    """
    return current_backend(None).finfo(type)


@inputs_to_native_arrays
@handle_nestable
def iinfo(type: Union[ivy.Dtype, str, ivy.Array, ivy.NativeArray]) -> Iinfo:
    """Machine limits for integer data types.

    Parameters
    ----------
    type
        the kind of integer data-type about which to get information.

    Returns
    -------
    ret
        a class with that encapsules the following attributes:
        - **bits**: *int*
          number of bits occupied by the type.
        - **max**: *int*
          largest representable number.
        - **min**: *int*
          smallest representable number.

    """
    return current_backend(None).iinfo(type)


@inputs_to_native_arrays
@handle_nestable
def result_type(
    *arrays_and_dtypes: Union[ivy.Array, ivy.NativeArray, ivy.Dtype]
) -> ivy.Dtype:
    """Returns the dtype that results from applying the type promotion rules (see
    :ref:`type-promotion`) to the arguments.

    .. note::
       If provided mixed dtypes (e.g., integer and floating-point), the returned dtype
       will be implementation-specific.

    Parameters
    ----------
    arrays_and_dtypes
        an arbitrary number of input arrays and/or dtypes.

    Returns
    -------
    ret
        the dtype resulting from an operation involving the input arrays and dtypes.

    """
    return current_backend(arrays_and_dtypes[0]).result_type(arrays_and_dtypes)


# Extra #
# ------#

default_dtype_stack = list()
default_float_dtype_stack = list()
default_int_dtype_stack = list()


class DefaultDtype:
    """"""

    # noinspection PyShadowingNames
    def __init__(self, dtype: ivy.Dtype):
        self._dtype = dtype

    def __enter__(self):
        set_default_dtype(self._dtype)
        return self

    def __exit__(self, exc_type, exc_val, exc_tb):
        unset_default_dtype()
        return self


class DefaultFloatDtype:
    """"""

    # noinspection PyShadowingNames
    def __init__(self, float_dtype: ivy.Dtype):
        self._float_dtype = float_dtype

    def __enter__(self):
        set_default_float_dtype(self._float_dtype)
        return self

    def __exit__(self, exc_type, exc_val, exc_tb):
        unset_default_float_dtype()
        return self


class DefaultIntDtype:
    """"""

    # noinspection PyShadowingNames
    def __init__(self, float_dtype: ivy.Dtype):
        self._float_dtype = float_dtype

    def __enter__(self):
        set_default_int_dtype(self._float_dtype)
        return self

    def __exit__(self, exc_type, exc_val, exc_tb):
        unset_default_int_dtype()
        return self


def dtype_bits(dtype_in: Union[ivy.Dtype, str]) -> int:
    """Get the number of bits used for representing the input data type.

    Parameters
    ----------
    dtype_in
        The data type to determine the number of bits for.

    Returns
    -------
    ret
        The number of bits used to represent the data type.

    """
    return current_backend(dtype_in).dtype_bits(dtype_in)


def as_ivy_dtype(dtype_in: Union[ivy.Dtype, str]) -> ivy.Dtype:
    """Convert native data type to string representation.

    Parameters
    ----------
    dtype_in
        The data type to convert to string.

    Returns
    -------
    ret
        data type string 'float32'

    """
    return current_backend(None).as_ivy_dtype(dtype_in)


def as_native_dtype(dtype_in: Union[ivy.Dtype, ivy.NativeDtype]) -> ivy.NativeDtype:
    """Convert data type string representation to native data type.

    Parameters
    ----------
    dtype_in
        The data type string to convert to native data type.

    Returns
    -------
    ret
        data type e.g. ivy.float32.

    """
    return current_backend(None).as_native_dtype(dtype_in)


<<<<<<< HEAD
# noinspection PyShadowingNames,PyShadowingBuiltins
def default_int_dtype(
    input=None,
    int_dtype: Optional[Union[ivy.IntDtype, ivy.NativeDtype]] = None,
    as_native: Optional[bool] = None,
) -> Union[ivy.IntDtype, ivy.NativeDtype]:
    """Summary.

    Parameters
    ----------
    input
         (Default value = None)
    int_dtype

    as_native
         (Default value = None)

    Returns
    -------
        Return the input int dtype if provided, otherwise return the global default int
        dtype.

    """
    if ivy.exists(int_dtype):
        if as_native is True:
            return ivy.as_native_dtype(int_dtype)
        elif as_native is False:
            return ivy.IntDtype(ivy.as_ivy_dtype(int_dtype))
        return int_dtype
    as_native = ivy.default(as_native, False)
    if ivy.exists(input):
        if ivy.is_native_array(input):
            ret = ivy.dtype(input)
        elif isinstance(input, np.ndarray):
            ret = input.dtype
        elif isinstance(input, (list, tuple, dict)):
            if ivy.nested_indices_where(
                input, lambda x: x > 9223372036854775807 and x != ivy.inf
            ):
                ret = ivy.uint64
            elif ivy.nested_indices_where(
                input, lambda x: x > 2147483647 and x != ivy.inf
            ):
                ret = ivy.int64
            else:
                def_dtype = default_dtype()
                if ivy.is_int_dtype(def_dtype):
                    ret = def_dtype
                else:
                    ret = ivy.int32
        elif isinstance(input, Number):
            if (
                input > 9223372036854775807
                and input != ivy.inf
                and ivy.backend != "torch"
            ):
                ret = ivy.uint64
            elif input > 2147483647 and input != ivy.inf:
                ret = ivy.int64
            else:
                def_dtype = default_dtype()
                if ivy.is_int_dtype(def_dtype):
                    ret = def_dtype
                else:
                    ret = ivy.int32
    else:
        global default_int_dtype_stack
        if not default_int_dtype_stack:
            def_dtype = default_dtype()
            if ivy.is_int_dtype(def_dtype):
                ret = def_dtype
            else:
                ret = "int32"
        else:
            ret = default_int_dtype_stack[-1]
    if as_native:
        return ivy.as_native_dtype(ret)
    return ivy.IntDtype(ivy.as_ivy_dtype(ret))

def _float_to_int(x):
    if x == float('inf') or x == float('-inf'):
        return int(sys.maxsize)
    return int(x)

=======
>>>>>>> 47c75bcb
# len(get_binary_from_float(x)) >24 and int(get_binary_from_float(x)[24:])>0)
# noinspection PyShadowingBuiltins
def _check_float64(input) -> bool:
    if math.isfinite(input):
        tmp = str(input).replace("-", "").split(".")
        exponent = int(math.floor(math.log10(abs(input)))) if input != 0 else 0
        mant = bin(_float_to_int(float(tmp[0]))).replace("0b", "")
        return (
            (input > 3.4028235 * 10**38)
            or (len(mant) > 24 and int(mant[24:]) > 0)
            or (exponent < -126)
            or (exponent > 127)
        )
    return False


# noinspection PyShadowingBuiltins
def closest_valid_dtype(type: Union[ivy.Dtype, str, None]) -> Union[ivy.Dtype, str]:
    """Determines the closest valid datatype to the datatype passed as input.

    Parameters
    ----------
    type
        The data type for which to check the closest valid type for.

    Returns
    -------
    ret
        The closest valid data type as a native ivy.Dtype

    """
    return current_backend(type).closest_valid_dtype(type)


# noinspection PyShadowingNames,PyShadowingBuiltins
@handle_nestable
def default_float_dtype(
    input=None,
    float_dtype: Optional[Union[ivy.FloatDtype, ivy.NativeDtype]] = None,
    as_native: Optional[bool] = None,
) -> Union[ivy.Dtype, str]:
    """Summary.

    Parameters
    ----------
    input
         (Default value = None)
    float_dtype

    as_native
         (Default value = None)

    Returns
    -------
        Return the input float dtype if provided, otherwise return the global default
        float dtype.

    """
    if ivy.exists(float_dtype):
        if as_native is True:
            return ivy.as_native_dtype(float_dtype)
        elif as_native is False:
            return ivy.FloatDtype(ivy.as_ivy_dtype(float_dtype))
        return float_dtype
    as_native = ivy.default(as_native, False)
    if ivy.exists(input):
        if ivy.is_native_array(input):
            ret = ivy.dtype(input)
        elif isinstance(input, np.ndarray):
            ret = input.dtype
        elif isinstance(input, (list, tuple, dict)):
            if ivy.nested_indices_where(input, lambda x: _check_float64(x)):
                ret = ivy.float64
            else:
                def_dtype = default_dtype()
                if ivy.is_float_dtype(def_dtype):
                    ret = def_dtype
                else:
                    ret = ivy.float32
        elif isinstance(input, Number):
            if _check_float64(input):
                ret = ivy.float64
            else:
                def_dtype = default_dtype()
                if ivy.is_float_dtype(def_dtype):
                    ret = def_dtype
                else:
                    ret = ivy.float32
    else:
        global default_float_dtype_stack
        if not default_float_dtype_stack:
            def_dtype = default_dtype()
            if ivy.is_float_dtype(def_dtype):
                ret = def_dtype
            else:
                ret = "float32"
        else:
            ret = default_float_dtype_stack[-1]
    if as_native:
        return ivy.as_native_dtype(ret)
    return ivy.FloatDtype(ivy.as_ivy_dtype(ret))


# noinspection PyShadowingNames
def default_dtype(
    dtype: Union[ivy.Dtype, str] = None, item=None, as_native: Optional[bool] = None
) -> Union[ivy.Dtype, str]:
    """Summary.

    Parameters
    ----------
    dtype

    item
         (Default value = None)
    as_native
         (Default value = None)

    Returns
    -------
        Return the input dtype if provided, otherwise return the global default dtype.

    """
    if ivy.exists(dtype):
        if as_native is True:
            return ivy.as_native_dtype(dtype)
        elif as_native is False:
            return ivy.as_ivy_dtype(dtype)
        return dtype
    as_native = ivy.default(as_native, False)
    if ivy.exists(item):
        if isinstance(item, (list, tuple, dict)) and len(item) == 0:
            pass
        elif ivy.is_float_dtype(item):
            return default_float_dtype(item, as_native=as_native)
        elif ivy.is_int_dtype(item):
            return default_int_dtype(item, as_native=as_native)
        elif as_native:
            return as_native_dtype("bool")
        else:
            return "bool"
    global default_dtype_stack
    if not default_dtype_stack:
        global default_float_dtype_stack
        if default_float_dtype_stack:
            ret = default_float_dtype_stack[-1]
        else:
            ret = "float32"
    else:
        ret = default_dtype_stack[-1]
    if as_native:
        return ivy.as_native_dtype(ret)
    return ivy.as_ivy_dtype(ret)


# noinspection PyShadowingNames,PyShadowingBuiltins
def default_int_dtype(
    input=None,
    int_dtype: Optional[Union[ivy.IntDtype, ivy.NativeDtype]] = None,
    as_native: Optional[bool] = None,
) -> Union[ivy.IntDtype, ivy.NativeDtype]:
    """Summary.

    Parameters
    ----------
    input
         (Default value = None)
    int_dtype

    as_native
         (Default value = None)

    Returns
    -------
        Return the input int dtype if provided, otherwise return the global default int
        dtype.

    """
    if ivy.exists(int_dtype):
        if as_native is True:
            return ivy.as_native_dtype(int_dtype)
        elif as_native is False:
            return ivy.IntDtype(ivy.as_ivy_dtype(int_dtype))
        return int_dtype
    as_native = ivy.default(as_native, False)
    if ivy.exists(input):
        if ivy.is_native_array(input):
            ret = ivy.dtype(input)
        elif isinstance(input, np.ndarray):
            ret = input.dtype
        elif isinstance(input, (list, tuple, dict)):
            if ivy.nested_indices_where(
                input, lambda x: x > 9223372036854775807 and x != ivy.inf
            ):
                ret = ivy.uint64
            elif ivy.nested_indices_where(
                input, lambda x: x > 2147483647 and x != ivy.inf
            ):
                ret = ivy.int64
            else:
                def_dtype = default_dtype()
                if ivy.is_int_dtype(def_dtype):
                    ret = def_dtype
                else:
                    ret = ivy.int32
        elif isinstance(input, Number):
            if (
                input > 9223372036854775807
                and input != ivy.inf
                and ivy.backend != "torch"
            ):
                ret = ivy.uint64
            elif input > 2147483647 and input != ivy.inf:
                ret = ivy.int64
            else:
                def_dtype = default_dtype()
                if ivy.is_int_dtype(def_dtype):
                    ret = def_dtype
                else:
                    ret = ivy.int32
    else:
        global default_int_dtype_stack
        if not default_int_dtype_stack:
            def_dtype = default_dtype()
            if ivy.is_int_dtype(def_dtype):
                ret = def_dtype
            else:
                ret = "int32"
        else:
            ret = default_int_dtype_stack[-1]
    if as_native:
        return ivy.as_native_dtype(ret)
    return ivy.IntDtype(ivy.as_ivy_dtype(ret))


def dtype(
    x: Union[ivy.Array, ivy.NativeArray], as_native: bool = False
) -> Union[ivy.Dtype, ivy.NativeDtype]:
    """Get the data type for input array x.

    Parameters
    ----------
    x
        Tensor for which to get the data type.
    as_native
        Whether or not to return the dtype in string format. Default is False.

    Returns
    -------
    ret
        Data type of the array

    """
    return current_backend(x).dtype(x, as_native)


@handle_nestable
def function_supported_dtypes(fn: Callable) -> ivy.Dtype:
    """Returns the supported data types of the current backend's function.

    Parameters
    ----------
    fn
        The function to check for the unsupported dtype attribute

    Returns
    -------
    ret
        The unsupported data types of the function

    Examples
    --------
    >>> ivy.set_backend('torch')
    >>> print(ivy.function_supported_dtypes(ivy.acosh))
    ['int8', 'int16', 'int32', 'int64', 'uint8', \
     'bfloat16', 'float32', 'float64', 'bool']
    """
    valid = list(ivy.valid_dtypes)
    for d in list(function_unsupported_dtypes(fn)):
        if d in valid:
            valid.remove(d)
    return ivy.as_native_dtype(valid)


@handle_nestable
def function_unsupported_dtypes(fn: Callable) -> Tuple:
    """Returns the unsupported data types of the current backend's function.

    Parameters
    ----------
    fn
        The function to check for the unsupported dtype attribute

    Returns
    -------
    ret
        The unsupported data types of the function

    Examples
    --------
    >>> ivy.set_backend('torch')
    >>> print(ivy.function_unsupported_dtypes(ivy.acosh))
    ('float16','uint16','uint32','uint64')

    """
    unsupported_dtypes = ivy.invalid_dtypes
    if hasattr(fn, "unsupported_dtypes"):
        fn_unsupported_dtypes = fn.unsupported_dtypes
        if isinstance(fn_unsupported_dtypes, dict):
            backend_str = ivy.current_backend_str()
            if backend_str in fn_unsupported_dtypes:
                unsupported_dtypes += fn_unsupported_dtypes[backend_str]
            if "all" in fn_unsupported_dtypes:
                unsupported_dtypes += fn_unsupported_dtypes["all"]
        else:
            unsupported_dtypes += fn_unsupported_dtypes
    return tuple(set(unsupported_dtypes))


def invalid_dtype(dtype_in: Union[ivy.Dtype, str, None]) -> bool:
    """Determines whether the provided data type is not support by the current
    framework.

    Parameters
    ----------
    dtype_in
        The data type for which to check for backend non-support

    Returns
    -------
    ret
        Boolean, whether the data-type string is un-supported.

    """
    if dtype_in is None:
        return False
    return ivy.as_ivy_dtype(dtype_in) in ivy.invalid_dtypes


@handle_nestable
@inputs_to_native_arrays
def is_int_dtype(
    dtype_in: Union[ivy.Dtype, str, ivy.Array, ivy.NativeArray, Number]
) -> bool:
    """Determine whether the input data type is an int dtype.

    Parameters
    ----------
    dtype_in
        The array or data type to check

    Returns
    -------
    ret
        Whether or not the array or data type is of an integer dtype

    """
    if ivy.is_native_array(dtype_in):
        dtype_in = ivy.dtype(dtype_in)
    elif isinstance(dtype_in, np.ndarray):
        return "int" in dtype_in.dtype.name
    elif isinstance(dtype_in, Number):
        return (
            True
            if isinstance(dtype_in, (int, np.integer))
            and not isinstance(dtype_in, bool)
            else False
        )
    elif isinstance(dtype_in, (list, tuple, dict)):
        return (
            True
            if ivy.nested_indices_where(
                dtype_in,
                lambda x: isinstance(x, (int, np.integer)) and not type(x) == bool,
            )
            else False
        )
    return "int" in as_ivy_dtype(dtype_in)


@inputs_to_native_arrays
@handle_nestable
def is_float_dtype(
    dtype_in: Union[ivy.Dtype, str, ivy.Array, ivy.NativeArray, Number]
) -> bool:
    """Determine whether the input data type is a float dtype.

    Parameters
    ----------
    dtype_in
        The array or data type to check

    Returns
    -------
    ret
        Whether or not the array or data type is of a floating point dtype

    """
    if ivy.is_native_array(dtype_in):
        dtype_in = ivy.dtype(dtype_in)
    elif isinstance(dtype_in, np.ndarray):
        return "float" in dtype_in.dtype.name
    elif isinstance(dtype_in, Number):
        return True if isinstance(dtype_in, (float, np.floating)) else False
    elif isinstance(dtype_in, (list, tuple, dict)):
        return (
            True
            if ivy.nested_indices_where(
                dtype_in, lambda x: isinstance(x, (float, np.floating))
            )
            else False
        )
    return "float" in as_ivy_dtype(dtype_in)


def promote_types(
    type1: Union[ivy.Dtype, ivy.NativeDtype],
    type2: Union[ivy.Dtype, ivy.NativeDtype],
) -> ivy.Dtype:
    """
    Promotes the datatypes type1 and type2, returning the data type they promote to

    Parameters
    ----------
    type1
        the first of the two types to promote
    type2
        the second of the two types to promote

    Returns
    -------
    ret
        The type that both input types promote to
    """
    return ivy.promotion_table[(ivy.as_ivy_dtype(type1), ivy.as_ivy_dtype(type2))]


def set_default_dtype(dtype: Union[ivy.Dtype, str]):
    """Summary.

    Parameters
    ----------
    dtype

    """
    dtype = ivy.as_ivy_dtype(dtype)
    global default_dtype_stack
    default_dtype_stack.append(dtype)


def set_default_float_dtype(float_dtype: Union[ivy.Dtype, str]):
    """Summary.

    Parameters
    ----------
    float_dtype

    """
    float_dtype = ivy.FloatDtype(ivy.as_ivy_dtype(float_dtype))
    global default_float_dtype_stack
    default_float_dtype_stack.append(float_dtype)


def set_default_int_dtype(int_dtype: Union[ivy.Dtype, str]):
    """Summary.

    Parameters
    ----------
    int_dtype

    """
    int_dtype = ivy.IntDtype(ivy.as_ivy_dtype(int_dtype))
    global default_int_dtype_stack
    default_int_dtype_stack.append(int_dtype)


def type_promote_arrays(
    x1: Union[ivy.Array, ivy.NativeArray],
    x2: Union[ivy.Array, ivy.NativeArray],
) -> Tuple:
    """
    Type promote the input arrays, returning new arrays with the shared correct
    data type

    Parameters
    ----------
    x1
        the first of the two arrays to type promote
    x2
        the second of the two arrays to type promote

    Returns
    -------
    ret1, ret2
        The input arrays after type promotion
    """
    new_type = ivy.promote_types(ivy.dtype(x1), ivy.dtype(x2))
    return ivy.astype(x1, new_type), ivy.astype(x2, new_type)


def unset_default_dtype():
    """"""
    global default_dtype_stack
    if default_dtype_stack:
        default_dtype_stack.pop(-1)


# noinspection PyShadowingNames
def unset_default_float_dtype():
    """"""
    global default_float_dtype_stack
    if default_float_dtype_stack:
        default_float_dtype_stack.pop(-1)


# noinspection PyShadowingNames
def unset_default_int_dtype():
    """"""
    global default_int_dtype_stack
    if default_int_dtype_stack:
        default_int_dtype_stack.pop(-1)


def valid_dtype(dtype_in: Union[ivy.Dtype, str, None]) -> bool:
    """Determines whether the provided data type is support by the current framework.

    Parameters
    ----------
    dtype_in
        The data type for which to check for backend support

    Returns
    -------
    ret
        Boolean, whether or not the data-type string is supported.

    """
    if dtype_in is None:
        return True
    return ivy.as_ivy_dtype(dtype_in) in ivy.valid_dtypes<|MERGE_RESOLUTION|>--- conflicted
+++ resolved
@@ -387,7 +387,161 @@
     return current_backend(None).as_native_dtype(dtype_in)
 
 
-<<<<<<< HEAD
+# len(get_binary_from_float(x)) >24 and int(get_binary_from_float(x)[24:])>0)
+# noinspection PyShadowingBuiltins
+def _check_float64(input) -> bool:
+    if math.isfinite(input):
+        tmp = str(input).replace("-", "").split(".")
+        exponent = int(math.floor(math.log10(abs(input)))) if input != 0 else 0
+        mant = bin(_float_to_int(float(tmp[0]))).replace("0b", "")
+        return (
+            (input > 3.4028235 * 10**38)
+            or (len(mant) > 24 and int(mant[24:]) > 0)
+            or (exponent < -126)
+            or (exponent > 127)
+        )
+    return False
+
+
+# noinspection PyShadowingBuiltins
+def closest_valid_dtype(type: Union[ivy.Dtype, str, None]) -> Union[ivy.Dtype, str]:
+    """Determines the closest valid datatype to the datatype passed as input.
+
+    Parameters
+    ----------
+    type
+        The data type for which to check the closest valid type for.
+
+    Returns
+    -------
+    ret
+        The closest valid data type as a native ivy.Dtype
+
+    """
+    return current_backend(type).closest_valid_dtype(type)
+
+
+# noinspection PyShadowingNames,PyShadowingBuiltins
+@handle_nestable
+def default_float_dtype(
+    input=None,
+    float_dtype: Optional[Union[ivy.FloatDtype, ivy.NativeDtype]] = None,
+    as_native: Optional[bool] = None,
+) -> Union[ivy.Dtype, str]:
+    """Summary.
+
+    Parameters
+    ----------
+    input
+         (Default value = None)
+    float_dtype
+
+    as_native
+         (Default value = None)
+
+    Returns
+    -------
+        Return the input float dtype if provided, otherwise return the global default
+        float dtype.
+
+    """
+    if ivy.exists(float_dtype):
+        if as_native is True:
+            return ivy.as_native_dtype(float_dtype)
+        elif as_native is False:
+            return ivy.FloatDtype(ivy.as_ivy_dtype(float_dtype))
+        return float_dtype
+    as_native = ivy.default(as_native, False)
+    if ivy.exists(input):
+        if ivy.is_native_array(input):
+            ret = ivy.dtype(input)
+        elif isinstance(input, np.ndarray):
+            ret = input.dtype
+        elif isinstance(input, (list, tuple, dict)):
+            if ivy.nested_indices_where(input, lambda x: _check_float64(x)):
+                ret = ivy.float64
+            else:
+                def_dtype = default_dtype()
+                if ivy.is_float_dtype(def_dtype):
+                    ret = def_dtype
+                else:
+                    ret = ivy.float32
+        elif isinstance(input, Number):
+            if _check_float64(input):
+                ret = ivy.float64
+            else:
+                def_dtype = default_dtype()
+                if ivy.is_float_dtype(def_dtype):
+                    ret = def_dtype
+                else:
+                    ret = ivy.float32
+    else:
+        global default_float_dtype_stack
+        if not default_float_dtype_stack:
+            def_dtype = default_dtype()
+            if ivy.is_float_dtype(def_dtype):
+                ret = def_dtype
+            else:
+                ret = "float32"
+        else:
+            ret = default_float_dtype_stack[-1]
+    if as_native:
+        return ivy.as_native_dtype(ret)
+    return ivy.FloatDtype(ivy.as_ivy_dtype(ret))
+
+
+# noinspection PyShadowingNames
+def default_dtype(
+    dtype: Union[ivy.Dtype, str] = None, item=None, as_native: Optional[bool] = None
+) -> Union[ivy.Dtype, str]:
+    """Summary.
+
+    Parameters
+    ----------
+    dtype
+
+    item
+         (Default value = None)
+    as_native
+         (Default value = None)
+
+    Returns
+    -------
+        Return the input dtype if provided, otherwise return the global default dtype.
+
+    """
+    if ivy.exists(dtype):
+        if as_native is True:
+            return ivy.as_native_dtype(dtype)
+        elif as_native is False:
+            return ivy.as_ivy_dtype(dtype)
+        return dtype
+    as_native = ivy.default(as_native, False)
+    if ivy.exists(item):
+        if isinstance(item, (list, tuple, dict)) and len(item) == 0:
+            pass
+        elif ivy.is_float_dtype(item):
+            return default_float_dtype(item, as_native=as_native)
+        elif ivy.is_int_dtype(item):
+            return default_int_dtype(item, as_native=as_native)
+        elif as_native:
+            return as_native_dtype("bool")
+        else:
+            return "bool"
+    global default_dtype_stack
+    if not default_dtype_stack:
+        global default_float_dtype_stack
+        if default_float_dtype_stack:
+            ret = default_float_dtype_stack[-1]
+        else:
+            ret = "float32"
+    else:
+        ret = default_dtype_stack[-1]
+    if as_native:
+        return ivy.as_native_dtype(ret)
+    return ivy.as_ivy_dtype(ret)
+
+
 # noinspection PyShadowingNames,PyShadowingBuiltins
 def default_int_dtype(
     input=None,
@@ -467,247 +621,6 @@
         return ivy.as_native_dtype(ret)
     return ivy.IntDtype(ivy.as_ivy_dtype(ret))
 
-def _float_to_int(x):
-    if x == float('inf') or x == float('-inf'):
-        return int(sys.maxsize)
-    return int(x)
-
-=======
->>>>>>> 47c75bcb
-# len(get_binary_from_float(x)) >24 and int(get_binary_from_float(x)[24:])>0)
-# noinspection PyShadowingBuiltins
-def _check_float64(input) -> bool:
-    if math.isfinite(input):
-        tmp = str(input).replace("-", "").split(".")
-        exponent = int(math.floor(math.log10(abs(input)))) if input != 0 else 0
-        mant = bin(_float_to_int(float(tmp[0]))).replace("0b", "")
-        return (
-            (input > 3.4028235 * 10**38)
-            or (len(mant) > 24 and int(mant[24:]) > 0)
-            or (exponent < -126)
-            or (exponent > 127)
-        )
-    return False
-
-
-# noinspection PyShadowingBuiltins
-def closest_valid_dtype(type: Union[ivy.Dtype, str, None]) -> Union[ivy.Dtype, str]:
-    """Determines the closest valid datatype to the datatype passed as input.
-
-    Parameters
-    ----------
-    type
-        The data type for which to check the closest valid type for.
-
-    Returns
-    -------
-    ret
-        The closest valid data type as a native ivy.Dtype
-
-    """
-    return current_backend(type).closest_valid_dtype(type)
-
-
-# noinspection PyShadowingNames,PyShadowingBuiltins
-@handle_nestable
-def default_float_dtype(
-    input=None,
-    float_dtype: Optional[Union[ivy.FloatDtype, ivy.NativeDtype]] = None,
-    as_native: Optional[bool] = None,
-) -> Union[ivy.Dtype, str]:
-    """Summary.
-
-    Parameters
-    ----------
-    input
-         (Default value = None)
-    float_dtype
-
-    as_native
-         (Default value = None)
-
-    Returns
-    -------
-        Return the input float dtype if provided, otherwise return the global default
-        float dtype.
-
-    """
-    if ivy.exists(float_dtype):
-        if as_native is True:
-            return ivy.as_native_dtype(float_dtype)
-        elif as_native is False:
-            return ivy.FloatDtype(ivy.as_ivy_dtype(float_dtype))
-        return float_dtype
-    as_native = ivy.default(as_native, False)
-    if ivy.exists(input):
-        if ivy.is_native_array(input):
-            ret = ivy.dtype(input)
-        elif isinstance(input, np.ndarray):
-            ret = input.dtype
-        elif isinstance(input, (list, tuple, dict)):
-            if ivy.nested_indices_where(input, lambda x: _check_float64(x)):
-                ret = ivy.float64
-            else:
-                def_dtype = default_dtype()
-                if ivy.is_float_dtype(def_dtype):
-                    ret = def_dtype
-                else:
-                    ret = ivy.float32
-        elif isinstance(input, Number):
-            if _check_float64(input):
-                ret = ivy.float64
-            else:
-                def_dtype = default_dtype()
-                if ivy.is_float_dtype(def_dtype):
-                    ret = def_dtype
-                else:
-                    ret = ivy.float32
-    else:
-        global default_float_dtype_stack
-        if not default_float_dtype_stack:
-            def_dtype = default_dtype()
-            if ivy.is_float_dtype(def_dtype):
-                ret = def_dtype
-            else:
-                ret = "float32"
-        else:
-            ret = default_float_dtype_stack[-1]
-    if as_native:
-        return ivy.as_native_dtype(ret)
-    return ivy.FloatDtype(ivy.as_ivy_dtype(ret))
-
-
-# noinspection PyShadowingNames
-def default_dtype(
-    dtype: Union[ivy.Dtype, str] = None, item=None, as_native: Optional[bool] = None
-) -> Union[ivy.Dtype, str]:
-    """Summary.
-
-    Parameters
-    ----------
-    dtype
-
-    item
-         (Default value = None)
-    as_native
-         (Default value = None)
-
-    Returns
-    -------
-        Return the input dtype if provided, otherwise return the global default dtype.
-
-    """
-    if ivy.exists(dtype):
-        if as_native is True:
-            return ivy.as_native_dtype(dtype)
-        elif as_native is False:
-            return ivy.as_ivy_dtype(dtype)
-        return dtype
-    as_native = ivy.default(as_native, False)
-    if ivy.exists(item):
-        if isinstance(item, (list, tuple, dict)) and len(item) == 0:
-            pass
-        elif ivy.is_float_dtype(item):
-            return default_float_dtype(item, as_native=as_native)
-        elif ivy.is_int_dtype(item):
-            return default_int_dtype(item, as_native=as_native)
-        elif as_native:
-            return as_native_dtype("bool")
-        else:
-            return "bool"
-    global default_dtype_stack
-    if not default_dtype_stack:
-        global default_float_dtype_stack
-        if default_float_dtype_stack:
-            ret = default_float_dtype_stack[-1]
-        else:
-            ret = "float32"
-    else:
-        ret = default_dtype_stack[-1]
-    if as_native:
-        return ivy.as_native_dtype(ret)
-    return ivy.as_ivy_dtype(ret)
-
-
-# noinspection PyShadowingNames,PyShadowingBuiltins
-def default_int_dtype(
-    input=None,
-    int_dtype: Optional[Union[ivy.IntDtype, ivy.NativeDtype]] = None,
-    as_native: Optional[bool] = None,
-) -> Union[ivy.IntDtype, ivy.NativeDtype]:
-    """Summary.
-
-    Parameters
-    ----------
-    input
-         (Default value = None)
-    int_dtype
-
-    as_native
-         (Default value = None)
-
-    Returns
-    -------
-        Return the input int dtype if provided, otherwise return the global default int
-        dtype.
-
-    """
-    if ivy.exists(int_dtype):
-        if as_native is True:
-            return ivy.as_native_dtype(int_dtype)
-        elif as_native is False:
-            return ivy.IntDtype(ivy.as_ivy_dtype(int_dtype))
-        return int_dtype
-    as_native = ivy.default(as_native, False)
-    if ivy.exists(input):
-        if ivy.is_native_array(input):
-            ret = ivy.dtype(input)
-        elif isinstance(input, np.ndarray):
-            ret = input.dtype
-        elif isinstance(input, (list, tuple, dict)):
-            if ivy.nested_indices_where(
-                input, lambda x: x > 9223372036854775807 and x != ivy.inf
-            ):
-                ret = ivy.uint64
-            elif ivy.nested_indices_where(
-                input, lambda x: x > 2147483647 and x != ivy.inf
-            ):
-                ret = ivy.int64
-            else:
-                def_dtype = default_dtype()
-                if ivy.is_int_dtype(def_dtype):
-                    ret = def_dtype
-                else:
-                    ret = ivy.int32
-        elif isinstance(input, Number):
-            if (
-                input > 9223372036854775807
-                and input != ivy.inf
-                and ivy.backend != "torch"
-            ):
-                ret = ivy.uint64
-            elif input > 2147483647 and input != ivy.inf:
-                ret = ivy.int64
-            else:
-                def_dtype = default_dtype()
-                if ivy.is_int_dtype(def_dtype):
-                    ret = def_dtype
-                else:
-                    ret = ivy.int32
-    else:
-        global default_int_dtype_stack
-        if not default_int_dtype_stack:
-            def_dtype = default_dtype()
-            if ivy.is_int_dtype(def_dtype):
-                ret = def_dtype
-            else:
-                ret = "int32"
-        else:
-            ret = default_int_dtype_stack[-1]
-    if as_native:
-        return ivy.as_native_dtype(ret)
-    return ivy.IntDtype(ivy.as_ivy_dtype(ret))
-
 
 def dtype(
     x: Union[ivy.Array, ivy.NativeArray], as_native: bool = False
