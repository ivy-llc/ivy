--- conflicted
+++ resolved
@@ -2130,22 +2130,7 @@
             return ivy.array_api_promotion_table[query]
         return ivy.promotion_table[query]
 
-<<<<<<< HEAD
-    try:
-        ret = _promote(query)
-    except KeyError:
-        # try again with the dtypes swapped
-        query = (query[1], query[0])
-        try:
-            ret = _promote(query)
-        except KeyError:
-            raise ivy.utils.exceptions.IvyDtypePromotionError(
-                f"these dtypes ({type1} and {type2}) are not type promotable, "
-            )
-    return ret
-=======
     return _promote(query)
->>>>>>> dbad6536
 
 
 @handle_exceptions
