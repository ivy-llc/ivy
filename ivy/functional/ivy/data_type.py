# global
import ast
import inspect
import math
from numbers import Number
from typing import Union, Tuple, List, Optional, Callable, Iterable, Any
import numpy as np
import importlib

# local
import ivy
from ivy.utils.backend import current_backend
from ivy.func_wrapper import (
    handle_array_function,
    handle_out_argument,
    to_native_arrays_and_back,
    inputs_to_native_arrays,
    handle_nestable,
    handle_array_like_without_promotion,
    inputs_to_ivy_arrays,
<<<<<<< HEAD
    to_native_shapes_and_back,
    handle_device_shifting,
=======
    inputs_to_native_shapes,
>>>>>>> e86a4b36
)
from ivy.utils.exceptions import handle_exceptions


# Helpers #
# --------#


def _is_valid_dtypes_attributes(fn: Callable) -> bool:
    if hasattr(fn, "supported_dtypes") and hasattr(fn, "unsupported_dtypes"):
        fn_supported_dtypes = fn.supported_dtypes
        fn_unsupported_dtypes = fn.unsupported_dtypes
        if isinstance(fn_supported_dtypes, dict):
            if isinstance(fn_unsupported_dtypes, dict):
                backend_str = ivy.current_backend_str()
                if (
                    backend_str in fn_supported_dtypes
                    and backend_str in fn_unsupported_dtypes
                ):
                    return False
        else:
            if isinstance(fn_unsupported_dtypes, tuple):
                return False
    return True


def _handle_nestable_dtype_info(fn):
    def _handle_nestable_dtype_info_wrapper(type):
        if isinstance(type, ivy.Container):
            type = type.cont_map(lambda x, kc: fn(x))
            type.__dict__["max"] = type.cont_map(lambda x, kc: x.max)
            type.__dict__["min"] = type.cont_map(lambda x, kc: x.min)
            return type
        return fn(type)

    return _handle_nestable_dtype_info_wrapper


# Unindent every line in the source such that
# class methods can be compiled as normal methods
def _lstrip_lines(source: str) -> str:
    # Separate all lines
    source = source.split("\n")
    # Check amount of indent before first character
    indent = len(source[0]) - len(source[0].lstrip())
    # Remove same spaces from all lines
    for i in range(len(source)):
        source[i] = source[i][indent:]
    source = "\n".join(source)
    return source


# Get the list of function used the function
def _get_function_list(func):
    tree = ast.parse(_lstrip_lines(inspect.getsource(func)))
    names = {}
    # Extract all the call names
    for node in ast.walk(tree):
        if isinstance(node, ast.Call):
            nodef = node.func
            if isinstance(nodef, ast.Name):
                names[nodef.id] = getattr(
                    func,
                    "__self__",
                    getattr(
                        importlib.import_module(func.__module__),
                        func.__qualname__.split(".")[0],
                        None,
                    ),
                )
            elif isinstance(nodef, ast.Attribute):
                if (
                    hasattr(nodef, "value")
                    and hasattr(nodef.value, "id")
                    and nodef.value.id not in ["ivy", "self"]
                ):
                    continue
                names[nodef.attr] = getattr(
                    func,
                    "__self__",
                    getattr(
                        importlib.import_module(func.__module__),
                        func.__qualname__.split(".")[0],
                        None,
                    ),
                )

    return names


# Get the reference of the functions from string
def _get_functions_from_string(func_names, module):
    ret = set()
    # We only care about the functions in the ivy or the same module
    for func_name in func_names.keys():
        if hasattr(ivy, func_name) and callable(getattr(ivy, func_name, None)):
            ret.add(getattr(ivy, func_name))
        elif hasattr(module, func_name) and callable(getattr(ivy, func_name, None)):
            ret.add(getattr(module, func_name))
        elif callable(getattr(func_names[func_name], func_name, None)):
            ret.add(getattr(func_names[func_name], func_name))
    return ret


# Get dtypes/device of nested functions, used for unsupported and supported dtypes
# IMPORTANT: a few caveats:
# 1. The base functions must be defined in ivy or the same module
# 2. If the dtypes/devices are set not in the base function, it will not be detected
# 3. Nested function cannot be parsed, due to be unable to get function reference
# 4. Functions need to be directly called, not assigned to a variable
def _nested_get(f, base_set, merge_fn, get_fn, wrapper=set):
    visited = set()
    to_visit = [f]
    out = base_set

    while to_visit:
        fn = to_visit.pop()
        if fn in visited:
            continue
        visited.add(fn)

        # if it's in the backend, we can get the dtypes directly
        # if it's in the front end, we need to recurse
        # if it's einops, we need to recurse
        if not getattr(fn, "__module__", None):
            continue
        if "backend" in fn.__module__:
            f_supported = wrapper(get_fn(fn, False))
            out = merge_fn(f_supported, out)
            continue
        elif "frontend" in fn.__module__ or (
            hasattr(fn, "__name__") and "einops" in fn.__name__
        ):
            f_supported = wrapper(get_fn(fn, False))
            out = merge_fn(f_supported, out)

        # skip if it's not a function

        if not (inspect.isfunction(fn) or inspect.ismethod(fn)):
            continue

        fl = _get_function_list(fn)
        res = _get_functions_from_string(fl, __import__(fn.__module__))
        to_visit.extend(res)

    return out


# Get the list of dtypes supported by the function
# by default returns the supported dtypes
def _get_dtypes(fn, complement=True):
    supported = set(ivy.valid_dtypes)

    # We only care about getting dtype info from the base function
    # if we do need to at some point use dtype information from the parent function
    # we can comment out the following condition
    is_backend_fn = "backend" in fn.__module__
    is_frontend_fn = "frontend" in fn.__module__
    is_einops_fn = "einops" in fn.__name__
    if not is_backend_fn and not is_frontend_fn and not is_einops_fn:
        if complement:
            supported = set(ivy.all_dtypes).difference(supported)
        return supported

    # Their values are formatted like either
    # 1. fn.supported_dtypes = ("float16",)
    # Could also have the "all" value for the framework
    basic = [
        ("supported_dtypes", set.intersection, ivy.valid_dtypes),
        ("unsupported_dtypes", set.difference, ivy.invalid_dtypes),
    ]
    for key, merge_fn, base in basic:
        if hasattr(fn, key):
            v = getattr(fn, key)
            # only einops allowed to be a dictionary
            if isinstance(v, dict):
                v = v.get(ivy.current_backend_str(), base)

            ivy.utils.assertions.check_isinstance(v, tuple)
            supported = merge_fn(supported, set(v))

    if complement:
        supported = set(ivy.all_dtypes).difference(supported)

    return tuple(supported)


# Array API Standard #
# -------------------#

Finfo = None
Iinfo = None


@handle_exceptions
@handle_nestable
@handle_array_like_without_promotion
@handle_out_argument
@to_native_arrays_and_back
@handle_array_function
@handle_device_shifting
def astype(
    x: Union[ivy.Array, ivy.NativeArray],
    dtype: Union[ivy.Dtype, ivy.NativeDtype],
    /,
    *,
    copy: bool = True,
    out: Optional[ivy.Array] = None,
) -> ivy.Array:
    """
    Copy an array to a specified data type irrespective of :ref:`type- promotion` rules.

    .. note::
    Casting floating-point ``NaN`` and ``infinity`` values to integral data types
    is not specified and is implementation-dependent.

    .. note::
    When casting a boolean input array to a numeric data type, a value of ``True``
    must cast to a numeric value equal to ``1``, and a value of ``False`` must cast
    to a numeric value equal to ``0``.

    When casting a numeric input array to ``bool``, a value of ``0`` must cast to
    ``False``, and a non-zero value must cast to ``True``.

    Parameters
    ----------
    x
        array to cast.
    dtype
        desired data type.
    copy
        specifies whether to copy an array when the specified ``dtype`` matches
        the data type of the input array ``x``. If ``True``, a newly allocated
        array must always be returned. If ``False`` and the specified ``dtype``
        matches the data type of the input array, the input array must be returned;
        otherwise, a newly allocated must be returned. Default: ``True``.
    out
        optional output array, for writing the result to. It must have a shape
        that the inputs broadcast to.

    Returns
    -------
    ret
        an array having the specified data type. The returned array must have
        the same shape as ``x``.

    Examples
    --------
    With :class:`ivy.Array` input:

    >>> x = ivy.array([1, 2])
    >>> y = ivy.zeros_like(x)
    >>> y = ivy.astype(x, ivy.float64)
    >>> print(y)
    ivy.array([1., 2.])

    >>> x = ivy.array([3.141, 2.718, 1.618])
    >>> ivy.astype(x, ivy.int32, out=y)
    >>> print(y)
    ivy.array([3, 2, 1])

    >>> x = ivy.array([[-1, -2], [0, 2]])
    >>> ivy.astype(x, ivy.float64, out=x)
    >>> print(x)
    ivy.array([[-1., -2.],  [0.,  2.]])

    With :class:`ivy.NativeArray` input:

    >>> x = ivy.native_array([3.141, 2.718, 1.618])
    >>> y = ivy.astype(x, ivy.int32)
    >>> print(y)
    ivy.array([3, 2, 1])

    With :class:`ivy.Container` input:

    >>> x = ivy.Container(a=ivy.array([0,2,1]),b=ivy.array([1,0,0]))
    >>> print(ivy.astype(x, ivy.bool))
    {
        a: ivy.array([False, True, True]),
        b: ivy.array([True, False, False])
    }

    Using :class:`ivy.Array` instance method:

    >>> x = ivy.array([[-1, -2], [0, 2]])
    >>> print(x.astype(ivy.float64))
    ivy.array([[-1., -2.],  [0.,  2.]])

    Using :class:`ivy.Container` instance method:

    >>> x = ivy.Container(a=ivy.array([False,True,True]),
    ...                   b=ivy.array([3.14, 2.718, 1.618]))
    >>> print(x.astype(ivy.int32))
    {
        a: ivy.array([0, 1, 1]),
        b: ivy.array([3, 2, 1])
    }
    """
    return current_backend(x).astype(x, dtype, copy=copy, out=out)


@handle_exceptions
@handle_nestable
@to_native_arrays_and_back
@handle_array_function
@handle_device_shifting
def broadcast_arrays(*arrays: Union[ivy.Array, ivy.NativeArray]) -> List[ivy.Array]:
    """
    Broadcasts one or more arrays against one another.

    Parameters
    ----------
    arrays
        an arbitrary number of arrays to-be broadcasted.

    Returns
    -------
    ret
        A list containing broadcasted arrays of type `ivy.Array`
        Each array must have the same shape, and each array must have the same
        dtype as its corresponding input array.

    Examples
    --------
    With :class:`ivy.Array` input:

    >>> x1 = ivy.array([1, 2, 3])
    >>> x2 = ivy.array([4, 5, 6])
    >>> y = ivy.broadcast_arrays(x1, x2)
    >>> print(y)
    [ivy.array([1, 2, 3]), ivy.array([4, 5, 6])]

    With :class:`ivy.NativeArray` inputs:

    >>> x1 = ivy.native_array([0.3, 4.3])
    >>> x2 = ivy.native_array([3.1, 5])
    >>> x3 = ivy.native_array([2, 0])
    >>> y = ivy.broadcast_arrays(x1, x2, x3)
    [ivy.array([0.3, 4.3]), ivy.array([3.1, 5.]), ivy.array([2, 0])]

    With mixed :class:`ivy.Array` and :class:`ivy.NativeArray` inputs:

    >>> x1 = ivy.array([1, 2])
    >>> x2 = ivy.native_array([0.3, 4.3])
    >>> y = ivy.broadcast_arrays(x1, x2)
    >>> print(y)
    [ivy.array([1, 2]), ivy.array([0.3, 4.3])]

    With :class:`ivy.Container` inputs:

    >>> x1 = ivy.Container(a=ivy.array([3, 1]), b=ivy.zeros(2))
    >>> x2 = ivy.Container(a=ivy.array([4, 5]), b=ivy.array([2, -1]))
    >>> y = ivy.broadcast_arrays(x1, x2)
    >>> print(y)
    [{
        a: ivy.array([3, 1]),
        b: ivy.array([0., 0.])
    }, {
        a: ivy.array([4, 5]),
        b: ivy.array([2, -1])
    }]

    With mixed :class:`ivy.Array` and :class:`ivy.Container` inputs:

    >>> x1 = ivy.zeros(2)
    >>> x2 = ivy.Container(a=ivy.array([4, 5]), b=ivy.array([2, -1]))
    >>> y = ivy.broadcast_arrays(x1, x2)
    >>> print(y)
    [{
        a: ivy.array([0., 0.]),
        b: ivy.array([0., 0.])
    }, {
        a: ivy.array([4, 5]),
        b: ivy.array([2, -1])
    }]
    """
    return current_backend(arrays[0]).broadcast_arrays(*arrays)


@handle_exceptions
@handle_nestable
@handle_array_like_without_promotion
@handle_out_argument
@to_native_arrays_and_back
@inputs_to_native_shapes
@handle_array_function
@handle_device_shifting
def broadcast_to(
    x: Union[ivy.Array, ivy.NativeArray],
    /,
    shape: Tuple[int, ...],
    *,
    out: Optional[ivy.Array] = None,
) -> ivy.Array:
    """
    Broadcasts an array to a specified shape.

    Parameters
    ----------
    x
        array to broadcast.
    shape
        array shape. Must be compatible with x (see Broadcasting). If
        the array is incompatible with the specified shape, the function
        should raise an exception.
    out
        optional output array, for writing the result to. It must have a
        shape that the inputs broadcast to.

    Returns
    -------
    ret
        an array having a specified shape. Must have the same data type as x.


    Examples
    --------
    With :class:`ivy.Array` input:

    >>> x = ivy.array([1, 2, 3])
    >>> y = ivy.broadcast_to(x, (3, 3))
    >>> print(y)
    ivy.array([[1, 2, 3],
               [1, 2, 3],
               [1, 2, 3]])

    With :class:`ivy.NativeArray` input:

    >>> x = ivy.native_array([0.1 , 0.3])
    >>> y = ivy.broadcast_to(x, (3, 2))
    >>> print(y)
    ivy.array([[0.1, 0.3],
               [0.1, 0.3],
               [0.1, 0.3]])

    With :class:`ivy.Container` input:

    >>> x = ivy.Container(a=ivy.array([1, 2, 3]),
    ...                   b=ivy.array([4, 5, 6]))
    >>> y = ivy.broadcast_to(x, (3, 3))
    >>> print(y)
    {
        a: ivy.array([[1, 2, 3],
                      [1, 2, 3],
                      [1, 2, 3]]),
        b: ivy.array([[4, 5, 6],
                      [4, 5, 6],
                      [4, 5, 6]])
    }
    """
    return current_backend(x).broadcast_to(x, shape, out=out)


@handle_exceptions
@handle_nestable
@inputs_to_ivy_arrays
@handle_array_function
@handle_device_shifting
def can_cast(
    from_: Union[ivy.Dtype, ivy.Array, ivy.NativeArray],
    to: ivy.Dtype,
    /,
) -> bool:
    """
    Determine if one data type can be cast to another data type according to
    :ref:`type-promotion` rules.

    Parameters
    ----------
    from_
        input data type or array from which to cast.
    to
        desired data type.

    Returns
    -------
    ret
        ``True`` if the cast can occur according to :ref:`type-promotion` rules;
        otherwise, ``False``.

    This function conforms to the `Array API Standard
    <https://data-apis.org/array-api/latest/>`_. This docstring is an extension of the
    `docstring <https://data-apis.org/array-api/latest/
    API_specification/generated/array_api.can_cast.html>`_
    in the standard.

    Both the description and the type hints above assumes an array input for simplicity,
    but this function is *nestable*, and therefore also accepts :class:`ivy.Container`
    instances in place of any of the arguments.

    Examples
    --------
     With :class:`ivy.Dtype` input:

    >>> print(ivy.can_cast(ivy.uint8, ivy.int32))
    True

    >>> print(ivy.can_cast(ivy.float64, 'int64'))
    False

    With :class:`ivy.Array` input:

    >>> x = ivy.array([1., 2., 3.])
    >>> print(ivy.can_cast(x, ivy.float64))
    True

    With :class:`ivy.NativeArray` input:

    >>> x = ivy.native_array([[-1, -1, -1],
    ...                       [1, 1, 1]],
    ...                       dtype='int16')
    >>> print(ivy.can_cast(x, 'uint8'))
    False

    With :class:`ivy.Container` input:

    >>> x = ivy.Container(a=ivy.array([0., 1., 2.]),
    ...                   b=ivy.array([3, 4, 5]))
    >>> print(ivy.can_cast(x, 'int64'))
    {
        a: false,
        b: true
    }
    """
    if isinstance(from_, (ivy.Array, ivy.NativeArray)):
        from_ = from_.dtype
    try:
        ivy.promote_types(from_, to)
        return True
    except KeyError:
        return False


@handle_exceptions
@inputs_to_native_arrays
@handle_device_shifting
def finfo(
    type: Union[ivy.Dtype, str, ivy.Array, ivy.NativeArray],
    /,
) -> Finfo:
    """
    Machine limits for floating-point data types.

    Parameters
    ----------
    type
        the kind of floating-point data-type about which to get information.

    Returns
    -------
    ret
        an object having the followng attributes:

        - **bits**: *int*

          number of bits occupied by the floating-point data type.

        - **eps**: *float*

          difference between 1.0 and the next smallest representable floating-point
          number larger than 1.0 according to the IEEE-754 standard.

        - **max**: *float*

          largest representable number.

        - **min**: *float*

          smallest representable number.

        - **smallest_normal**: *float*

          smallest positive floating-point number with full precision.


    This function conforms to the `Array API Standard
    <https://data-apis.org/array-api/latest/>`_. This docstring is an extension of the
    `docstring <https://data-apis.org/array-api/latest/
    API_specification/generated/array_api.finfo.html>`_
    in the standard.

    Examples
    --------
    With :class:`ivy.Dtype` input:

    >>> y = ivy.finfo(ivy.float32)
    >>> print(y)
    finfo(resolution=1e-06, min=-3.4028235e+38, max=3.4028235e+38, dtype=float32)

    With :code:`str` input:

    >>> y = ivy.finfo('float32')
    >>> print(y)
    finfo(resolution=1e-06, min=-3.4028235e+38, max=3.4028235e+38, dtype=float32)

    With :class:`ivy.Array` input:

    >>> x = ivy.array([1.3,2.1,3.4], dtype=ivy.float64)
    >>> print(ivy.finfo(x))
    finfo(resolution=1e-15, min=-1.7976931348623157e+308, /
    max=1.7976931348623157e+308, dtype=float64)

    >>> x = ivy.array([0.7,8.4,3.14], dtype=ivy.float16)
    >>> print(ivy.finfo(x))
    finfo(resolution=0.001, min=-6.55040e+04, max=6.55040e+04, dtype=float16)

    With :class:`ivy.Container` input:

    >>> c = ivy.Container(x=ivy.array([-9.5,1.8,-8.9], dtype=ivy.float16),
    ...                   y=ivy.array([7.6,8.1,1.6], dtype=ivy.float64))
    >>> print(ivy.finfo(c))
    {
        x: finfo(resolution=0.001, min=-6.55040e+04, max=6.55040e+04, dtype=float16),
        y: finfo(resolution=1e-15, min=-1.7976931348623157e+308, /
           max=1.7976931348623157e+308, dtype=float64)
    }
    """
    return current_backend(None).finfo(type)


@handle_exceptions
@inputs_to_native_arrays
@handle_device_shifting
def iinfo(
    type: Union[ivy.Dtype, str, ivy.Array, ivy.NativeArray],
    /,
) -> Iinfo:
    """
    Machine limits for integer data types.

    Parameters
    ----------
    type
        the kind of integer data-type about which to get information.

    Returns
    -------
    ret
        a class with that encapsules the following attributes:

        - **bits**: *int*

          number of bits occupied by the type.

        - **max**: *int*

          largest representable number.

        - **min**: *int*

          smallest representable number.


    This function conforms to the `Array API Standard
    <https://data-apis.org/array-api/latest/>`_. This docstring is an extension of the
    `docstring <https://data-apis.org/array-api/latest/
    API_specification/generated/array_api.iinfo.html>`_
    in the standard.

    Examples
    --------
    With :class:`ivy.Dtype` input:

    >>> ivy.iinfo(ivy.int32)
    iinfo(min=-2147483648, max=2147483647, dtype=int32)

    With :code:`str` input:

    >>> ivy.iinfo('int32')
    iinfo(min=-2147483648, max=2147483647, dtype=int32)

    With :class:`ivy.Array` input:

    >>> x = ivy.array([13,21,34], dtype=ivy.int8)
    >>> ivy.iinfo(x)
    iinfo(min=-128, max=127, dtype=int8)

    With :class:`ivy.NativeArray` input:

    >>> x = ivy.native_array([7,84,314], dtype=ivy.int64)
    >>> ivy.iinfo(x)
    iinfo(min=-9223372036854775808, max=9223372036854775807, dtype=int64)

    With :class:`ivy.Container` input:

    >>> c = ivy.Container(x=ivy.array([0,1800,89], dtype=ivy.uint16),
    ...                   y=ivy.array([76,81,16], dtype=ivy.uint32))
    >>> ivy.iinfo(c)
    {
        x: iinfo(min=0, max=65535, dtype=uint16),
        y: iinfo(min=0, max=4294967295, dtype=uint32)
    }
    """
    return current_backend(None).iinfo(type)


@handle_exceptions
@handle_nestable
@inputs_to_native_arrays
@handle_device_shifting
def result_type(
    *arrays_and_dtypes: Union[ivy.Array, ivy.NativeArray, ivy.Dtype]
) -> ivy.Dtype:
    """
    Return the dtype that results from applying the type promotion rules (see
    :ref:`type-promotion`) to the arguments.

    .. note::
       If provided mixed dtypes (e.g., integer and floating-point), the returned dtype
       will be implementation-specific.

    Parameters
    ----------
    arrays_and_dtypes
        an arbitrary number of input arrays and/or dtypes.

    Returns
    -------
    ret
        the dtype resulting from an operation involving the input arrays and dtypes.


    This function conforms to the `Array API Standard
    <https://data-apis.org/array-api/latest/>`_. This docstring is an extension of the
    `docstring <https://data-apis.org/array-api/latest/
    API_specification/generated/array_api.result_type.html>`_
    in the standard.

    Examples
    --------
    With :class:`ivy.Array` input:

    >>> x = ivy.array([3, 4, 5])
    >>> y = ivy.array([3., 4., 5.])
    >>> d = ivy.result_type(x, y)
    >>> print(d)
    float32

    With :class:`ivy.Dtype` input:

    >>> d = ivy.result_type(ivy.uint8, ivy.uint64)
    >>> print(d)
    uint64

    With :class:`ivy.Container` input:

    >>> x = ivy.Container(a = ivy.array([3, 4, 5]))
    >>> d = x.a.dtype
    >>> print(d)
    int32

    >>> x = ivy.Container(a = ivy.array([3, 4, 5]))
    >>> d = ivy.result_type(x, ivy.float64)
    >>> print(d)
    {
        a: float64
    }
    """
    return current_backend(arrays_and_dtypes[0]).result_type(arrays_and_dtypes)


# Extra #
# ------#

default_dtype_stack = list()
default_float_dtype_stack = list()
default_int_dtype_stack = list()
default_uint_dtype_stack = list()
default_complex_dtype_stack = list()


class DefaultDtype:
    """Ivy's DefaultDtype class."""

    def __init__(self, dtype: ivy.Dtype):
        self._dtype = dtype

    def __enter__(self):
        set_default_dtype(self._dtype)
        return self

    def __exit__(self, exc_type, exc_val, exc_tb):
        unset_default_dtype()
        if self and (exc_type is not None):
            print(exc_tb)
            raise exc_val
        return self


class DefaultFloatDtype:
    """Ivy's DefaultFloatDtype class."""

    def __init__(self, float_dtype: ivy.Dtype):
        self._float_dtype = float_dtype

    def __enter__(self):
        set_default_float_dtype(self._float_dtype)
        return self

    def __exit__(self, exc_type, exc_val, exc_tb):
        unset_default_float_dtype()
        if self and (exc_type is not None):
            print(exc_tb)
            raise exc_val
        return self


class DefaultIntDtype:
    """Ivy's DefaultIntDtype class."""

    def __init__(self, int_dtype: ivy.Dtype):
        self._int_dtype = int_dtype

    def __enter__(self):
        set_default_int_dtype(self._int_dtype)
        return self

    def __exit__(self, exc_type, exc_val, exc_tb):
        unset_default_int_dtype()
        if self and (exc_type is not None):
            print(exc_tb)
            raise exc_val
        return self


class DefaultUintDtype:
    """Ivy's DefaultUintDtype class."""

    def __init__(self, uint_dtype: ivy.UintDtype):
        self._uint_dtype = uint_dtype

    def __enter__(self):
        set_default_uint_dtype(self._uint_dtype)
        return self

    def __exit__(self, exc_type, exc_val, exc_tb):
        unset_default_uint_dtype()
        if self and (exc_type is not None):
            print(exc_tb)
            raise exc_val
        return self


class DefaultComplexDtype:
    """Ivy's DefaultComplexDtype class."""

    def __init__(self, complex_dtype: ivy.Dtype):
        self._complex_dtype = complex_dtype

    def __enter__(self):
        set_default_complex_dtype(self._complex_dtype)
        return self

    def __exit__(self, exc_type, exc_val, exc_tb):
        unset_default_complex_dtype()
        if self and (exc_type is not None):
            print(exc_tb)
            raise exc_val
        return self


@handle_exceptions
def dtype_bits(dtype_in: Union[ivy.Dtype, ivy.NativeDtype, str], /) -> int:
    """
    Get the number of bits used for representing the input data type.

    Parameters
    ----------
    dtype_in
        The data type to determine the number of bits for.

    Returns
    -------
    ret
        The number of bits used to represent the data type.

    Examples
    --------
    With :class:`ivy.Dtype` inputs:

    >>> x = ivy.dtype_bits(ivy.float32)
    >>> print(x)
    32

    >>> x = ivy.dtype_bits('int64')
    >>> print(x)
    64

    With :class:`ivy.NativeDtype` inputs:

    >>> x = ivy.dtype_bits(ivy.native_bool)
    >>> print(x)
    1
    """
    return current_backend(dtype_in).dtype_bits(dtype_in)


@handle_exceptions
def is_hashable_dtype(dtype_in: Union[ivy.Dtype, ivy.NativeDtype], /) -> bool:
    """
    Check if the given data type is hashable or not.

    Parameters
    ----------
    dtype_in
        The data type to check.

    Returns
    -------
    ret
        True if data type is hashable else False
    """
    try:
        hash(dtype_in)
        return True
    except TypeError:
        return False


@handle_exceptions
def as_ivy_dtype(dtype_in: Union[ivy.Dtype, str], /) -> ivy.Dtype:
    """
    Convert native data type to string representation.

    Parameters
    ----------
    dtype_in
        The data type to convert to string.

    Returns
    -------
    ret
        data type string 'float32'
    """
    return current_backend(None).as_ivy_dtype(dtype_in)


@handle_exceptions
def as_native_dtype(dtype_in: Union[ivy.Dtype, ivy.NativeDtype], /) -> ivy.NativeDtype:
    """
    Convert data type string representation to native data type.

    Parameters
    ----------
    dtype_in
        The data type string to convert to native data type.

    Returns
    -------
    ret
        data type e.g. ivy.float32.
    """
    return current_backend(None).as_native_dtype(dtype_in)


def _check_float64(input) -> bool:
    if ivy.is_array(input):
        return ivy.dtype(input) == "float64"
    if math.isfinite(input):
        m, e = math.frexp(input)
        return (abs(input) > 3.4028235e38) or (e < -126) or (e > 128)
    return False


def _check_complex128(input) -> bool:
    if ivy.is_array(input):
        return ivy.dtype(input) == "complex128"
    elif isinstance(input, np.ndarray):
        return str(input.dtype) == "complex128"
    if hasattr(input, "real") and hasattr(input, "imag"):
        return _check_float64(input.real) and _check_float64(input.imag)
    return False


@handle_exceptions
def closest_valid_dtype(type: Union[ivy.Dtype, str, None], /) -> Union[ivy.Dtype, str]:
    """
    Determine the closest valid datatype to the datatype passed as input.

    Parameters
    ----------
    type
        The data type for which to check the closest valid type for.

    Returns
    -------
    ret
        The closest valid data type as a native ivy.Dtype

    Examples
    --------
    With :class:`ivy.Dtype` input:

    >>> xType = ivy.float16
    >>> yType = ivy.closest_valid_dtype(xType)
    >>> print(yType)
    float16

    With :class:`ivy.NativeDtype` inputs:

    >>> xType = ivy.native_uint16
    >>> yType = ivy.closest_valid_dtype(xType)
    >>> print(yType)
    <dtype:'uint16'>

    With :code:`str` input:

    >>> xType = 'int32'
    >>> yType = ivy.closest_valid_dtype(xType)
    >>> print(yType)
    int32
    """
    return current_backend(type).closest_valid_dtype(type)


@handle_exceptions
@handle_nestable
@inputs_to_ivy_arrays
def default_float_dtype(
    *,
    input: Optional[Union[ivy.Array, ivy.NativeArray]] = None,
    float_dtype: Optional[Union[ivy.FloatDtype, ivy.NativeDtype]] = None,
    as_native: bool = False,
) -> Union[ivy.Dtype, str, ivy.NativeDtype]:
    """
    Parameters
    ----------
    input
        Number or array for inferring the float dtype.
    float_dtype
        The float dtype to be returned.
    as_native
        Whether to return the float dtype as native dtype.

    Returns
    -------
        Return ``float_dtype`` as native or ivy dtype if provided, else
        if ``input`` is given, return its float dtype, otherwise return the
        global default float dtype.

    Examples
    --------
    >>> ivy.default_float_dtype()
    'float32'

    >>> ivy.set_default_float_dtype(ivy.FloatDtype("float64"))
    >>> ivy.default_float_dtype()
    'float64'

    >>> ivy.default_float_dtype(float_dtype=ivy.FloatDtype("float16"))
    'float16'

    >>> ivy.default_float_dtype(input=4294.967346)
    'float32'

    >>> x = ivy.array([9.8,8.9], dtype="float16")
    >>> ivy.default_float_dtype(input=x)
    'float16'
    """
    global default_float_dtype_stack
    if ivy.exists(float_dtype):
        if as_native is True:
            return ivy.as_native_dtype(float_dtype)
        return ivy.FloatDtype(ivy.as_ivy_dtype(float_dtype))
    as_native = ivy.default(as_native, False)
    if ivy.exists(input):
        if ivy.is_array(input):
            ret = ivy.dtype(input)
        elif isinstance(input, np.ndarray):
            ret = str(input.dtype)
        elif isinstance(input, (list, tuple, dict)):
            if ivy.nested_argwhere(
                input, lambda x: _check_float64(x), stop_after_n_found=1
            ):
                ret = ivy.float64
            else:
                if not default_float_dtype_stack:
                    def_dtype = default_dtype()
                    if ivy.is_float_dtype(def_dtype):
                        ret = def_dtype
                    else:
                        ret = "float32"
                else:
                    ret = default_float_dtype_stack[-1]
        elif isinstance(input, Number):
            if _check_float64(input):
                ret = ivy.float64
            else:
                if not default_float_dtype_stack:
                    def_dtype = default_dtype()
                    if ivy.is_float_dtype(def_dtype):
                        ret = def_dtype
                    else:
                        ret = "float32"
                else:
                    ret = default_float_dtype_stack[-1]
    else:
        if not default_float_dtype_stack:
            def_dtype = default_dtype()
            if ivy.is_float_dtype(def_dtype):
                ret = def_dtype
            else:
                ret = "float32"
        else:
            ret = default_float_dtype_stack[-1]
    if as_native:
        return ivy.as_native_dtype(ret)
    return ivy.FloatDtype(ivy.as_ivy_dtype(ret))


@handle_exceptions
def infer_default_dtype(
    dtype: Union[ivy.Dtype, ivy.NativeDtype, str], as_native: bool = False
) -> Union[ivy.Dtype, ivy.NativeDtype]:
    """
    Summary.

    Parameters
    ----------
    dtype

    as_native
        (Default value = False)

    Returns
    -------
        Return the default data type for the “kind” (integer or floating-point) of dtype

    Examples
    --------
    >>> ivy.set_default_int_dtype("int32")
    >>> ivy.infer_default_dtype("int8")
    'int8'

    >>> ivy.set_default_float_dtype("float64")
    >>> ivy.infer_default_dtype("float32")
    'float64'

    >>> ivy.set_default_uint_dtype("uint32")
    >>> x = ivy.array([0], dtype="uint64")
    >>> ivy.infer_default_dtype(x.dtype)
    'uint32'
    """
    if ivy.is_complex_dtype(dtype):
        default_dtype = ivy.default_complex_dtype(as_native=as_native)
    elif ivy.is_float_dtype(dtype):
        default_dtype = ivy.default_float_dtype(as_native=as_native)
    elif ivy.is_uint_dtype(dtype):
        default_dtype = ivy.default_uint_dtype(as_native=as_native)
    elif ivy.is_int_dtype(dtype):
        default_dtype = ivy.default_int_dtype(as_native=as_native)
    elif as_native:
        default_dtype = ivy.as_native_dtype("bool")
    else:
        default_dtype = ivy.as_ivy_dtype("bool")
    return default_dtype


@handle_exceptions
@inputs_to_ivy_arrays
def default_dtype(
    *,
    dtype: Optional[Union[ivy.Dtype, str]] = None,
    item: Optional[Union[ivy.Array, ivy.NativeArray]] = None,
    as_native: bool = False,
) -> Union[ivy.Dtype, ivy.NativeDtype, str]:
    """
    Parameters
    ----------
    item
        Number or array for inferring the dtype.
    dtype
        The dtype to be returned.
    as_native
        Whether to return the dtype as native dtype.

    Returns
    -------
        Return ``dtype`` as native or ivy dtype if provided, else
        if ``item`` is given, return its dtype, otherwise return the
        global default dtype.

    Examples
    --------
    >>> ivy.default_dtype()
    'float32'

    >>> ivy.set_default_dtype(ivy.bool)
    >>> ivy.default_dtype()
    'bool'

    >>> ivy.set_default_dtype(ivy.int16)
    >>> ivy.default_dtype()
    'int16'

    >>> ivy.set_default_dtype(ivy.float64)
    >>> ivy.default_dtype()
    'float64'

    >>> ivy.default_dtype(dtype="int32")
    'int32'

    >>> ivy.default_dtype(dtype=ivy.float16)
    'float16'

    >>> ivy.default_dtype(item=53.234)
    'float64'

    >>> ivy.default_dtype(item=[1, 2, 3])
    'int32'

    >>> x = ivy.array([5.2, 9.7], dtype="complex128")
    >>> ivy.default_dtype(item=x)
    'complex128'
    """
    if ivy.exists(dtype):
        if as_native is True:
            return ivy.as_native_dtype(dtype)
        return ivy.as_ivy_dtype(dtype)
    as_native = ivy.default(as_native, False)
    if ivy.exists(item):
        if hasattr(item, "override_dtype_check"):
            return item.override_dtype_check()
        elif isinstance(item, (list, tuple, dict)) and len(item) == 0:
            pass
        elif ivy.is_complex_dtype(item):
            return ivy.default_complex_dtype(input=item, as_native=as_native)
        elif ivy.is_float_dtype(item):
            return ivy.default_float_dtype(input=item, as_native=as_native)
        elif ivy.is_uint_dtype(item):
            return ivy.default_int_dtype(input=item, as_native=as_native)
        elif ivy.is_int_dtype(item):
            return ivy.default_int_dtype(input=item, as_native=as_native)
        elif as_native:
            return ivy.as_native_dtype("bool")
        else:
            return "bool"
    global default_dtype_stack
    if not default_dtype_stack:
        global default_float_dtype_stack
        if default_float_dtype_stack:
            ret = default_float_dtype_stack[-1]
        else:
            ret = "float32"
    else:
        ret = default_dtype_stack[-1]
    if as_native:
        return ivy.as_native_dtype(ret)
    return ivy.as_ivy_dtype(ret)


@handle_exceptions
@inputs_to_ivy_arrays
def default_int_dtype(
    *,
    input: Optional[Union[ivy.Array, ivy.NativeArray]] = None,
    int_dtype: Optional[Union[ivy.IntDtype, ivy.NativeDtype]] = None,
    as_native: bool = False,
) -> Union[ivy.IntDtype, ivy.NativeDtype]:
    """
    Parameters
    ----------
    input
        Number or array for inferring the int dtype.
    int_dtype
        The int dtype to be returned.
    as_native
        Whether to return the int dtype as native dtype.

    Returns
    -------
        Return ``int_dtype`` as native or ivy dtype if provided, else
        if ``input`` is given, return its int dtype, otherwise return the
        global default int dtype.

    Examples
    --------
    >>> ivy.set_default_int_dtype(ivy.intDtype("int16"))
    >>> ivy.default_int_dtype()
    'int16'

    >>> ivy.default_int_dtype(input=4294967346)
    'int64'

    >>> ivy.default_int_dtype(int_dtype=ivy.intDtype("int8"))
    'int8'

    >>> x = ivy.array([9,8], dtype="int32")
    >>> ivy.default_int_dtype(input=x)
    'int32'
    """
    global default_int_dtype_stack
    if ivy.exists(int_dtype):
        if as_native is True:
            return ivy.as_native_dtype(int_dtype)
        return ivy.IntDtype(ivy.as_ivy_dtype(int_dtype))
    as_native = ivy.default(as_native, False)
    if ivy.exists(input):
        if ivy.is_array(input):
            ret = ivy.dtype(input)
        elif isinstance(input, np.ndarray):
            ret = str(input.dtype)
        elif isinstance(input, (list, tuple, dict)):
            if ivy.nested_argwhere(
                input,
                lambda x: (
                    ivy.dtype(x) == "uint64"
                    if ivy.is_array(x)
                    else x > 9223372036854775807 and x != ivy.inf
                ),
                stop_after_n_found=1,
            ):
                ret = ivy.uint64
            elif ivy.nested_argwhere(
                input,
                lambda x: (
                    ivy.dtype(x) == "int64"
                    if ivy.is_array(x)
                    else x > 2147483647 and x != ivy.inf
                ),
                stop_after_n_found=1,
            ):
                ret = ivy.int64
            else:
                if not default_int_dtype_stack:
                    def_dtype = ivy.default_dtype()
                    if ivy.is_int_dtype(def_dtype):
                        ret = def_dtype
                    else:
                        ret = "int32"
                else:
                    ret = default_int_dtype_stack[-1]
        elif isinstance(input, Number):
            if (
                input > 9223372036854775807
                and input != ivy.inf
                and ivy.backend != "torch"
            ):
                ret = ivy.uint64
            elif input > 2147483647 and input != ivy.inf:
                ret = ivy.int64
            else:
                if not default_int_dtype_stack:
                    def_dtype = ivy.default_dtype()
                    if ivy.is_int_dtype(def_dtype):
                        ret = def_dtype
                    else:
                        ret = "int32"
                else:
                    ret = default_int_dtype_stack[-1]
    else:
        if not default_int_dtype_stack:
            def_dtype = ivy.default_dtype()
            if ivy.is_int_dtype(def_dtype):
                ret = def_dtype
            else:
                ret = "int32"
        else:
            ret = default_int_dtype_stack[-1]
    if as_native:
        return ivy.as_native_dtype(ret)
    return ivy.IntDtype(ivy.as_ivy_dtype(ret))


@handle_exceptions
@inputs_to_ivy_arrays
def default_uint_dtype(
    *,
    input: Optional[Union[ivy.Array, ivy.NativeArray]] = None,
    uint_dtype: Optional[Union[ivy.UintDtype, ivy.NativeDtype]] = None,
    as_native: bool = False,
) -> Union[ivy.UintDtype, ivy.NativeDtype]:
    """
    Parameters
    ----------
    input
        Number or array for inferring the uint dtype.
    uint_dtype
        The uint dtype to be returned.
    as_native
        Whether to return the uint dtype as native dtype.

    Returns
    -------
        Return ``uint_dtype`` as native or ivy dtype if provided, else
        if ``input`` is given, return its uint dtype, otherwise return the
        global default uint dtype.

    Examples
    --------
    >>> ivy.set_default_uint_dtype(ivy.UintDtype("uint16"))
    >>> ivy.default_uint_dtype()
    'uint16'

    >>> ivy.default_uint_dtype(input=4294967346)
    'uint64'

    >>> ivy.default_uint_dtype(uint_dtype=ivy.UintDtype("uint8"))
    'uint8'

    >>> x = ivy.array([9,8], dtype="uint32")
    >>> ivy.default_uint_dtype(input=x)
    'uint32'
    """
    global default_uint_dtype_stack
    if ivy.exists(uint_dtype):
        if as_native is True:
            return ivy.as_native_dtype(uint_dtype)
        return ivy.UintDtype(ivy.as_ivy_dtype(uint_dtype))
    as_native = ivy.default(as_native, False)
    if ivy.exists(input):
        if ivy.is_array(input):
            ret = ivy.dtype(input)
        elif isinstance(input, np.ndarray):
            ret = input.dtype
        elif isinstance(input, (list, tuple, dict)):
            is_native = lambda x: ivy.is_native_array(x)
            if ivy.nested_argwhere(
                input,
                lambda x: (
                    ivy.dtype(x) == "uint64"
                    if is_native(x)
                    else x > 9223372036854775807 and x != ivy.inf
                ),
                stop_after_n_found=1,
            ):
                ret = ivy.uint64
            else:
                if default_uint_dtype_stack:
                    ret = default_uint_dtype_stack[-1]
                else:
                    def_dtype = ivy.default_dtype()
                    if ivy.is_uint_dtype(def_dtype):
                        ret = def_dtype
                    else:
                        ret = "uint32"
        elif isinstance(input, Number):
            if input > 4294967295 and input != ivy.inf and ivy.backend != "torch":
                ret = ivy.uint64
            else:
                if default_uint_dtype_stack:
                    ret = default_uint_dtype_stack[-1]
                else:
                    def_dtype = ivy.default_dtype()
                    if ivy.is_uint_dtype(def_dtype):
                        ret = def_dtype
                    else:
                        ret = "uint32"
    else:
        if default_uint_dtype_stack:
            ret = default_uint_dtype_stack[-1]
        else:
            def_dtype = ivy.default_dtype()
            if ivy.is_uint_dtype(def_dtype):
                ret = def_dtype
            else:
                ret = "uint32"
    if as_native:
        return ivy.as_native_dtype(ret)
    return ivy.UintDtype(ivy.as_ivy_dtype(ret))


@handle_exceptions
@handle_nestable
@inputs_to_ivy_arrays
@handle_device_shifting
def default_complex_dtype(
    *,
    input: Optional[Union[ivy.Array, ivy.NativeArray]] = None,
    complex_dtype: Optional[Union[ivy.ComplexDtype, ivy.NativeDtype]] = None,
    as_native: bool = False,
) -> Union[ivy.Dtype, str, ivy.NativeDtype]:
    """
    Parameters
    ----------
    input
        Number or array for inferring the complex dtype.
    complex_dtype
        The complex dtype to be returned.
    as_native
        Whether to return the complex dtype as native dtype.

    Returns
    -------
        Return ``complex_dtype`` as native or ivy dtype if provided, else
        if ``input`` is given, return its complex dtype, otherwise return the
        global default complex dtype.

    Examples
    --------
    >>> ivy.default_complex_dtype()
    'complex64'

    >>> ivy.set_default_complex_dtype(ivy.ComplexDtype("complex64"))
    >>> ivy.default_complex_dtype()
    'complex64'

    >>> ivy.default_complex_dtype(complex_dtype=ivy.ComplexDtype("complex128"))
    'complex128'

    >>> ivy.default_complex_dtype(input=4294.967346)
    'complex64'

    >>> x = ivy.array([9.8,8.9], dtype="complex128")
    >>> ivy.default_complex_dtype(input=x)
    'complex128'
    """
    global default_complex_dtype_stack
    if ivy.exists(complex_dtype):
        if as_native is True:
            return ivy.as_native_dtype(complex_dtype)
        return ivy.ComplexDtype(ivy.as_ivy_dtype(complex_dtype))
    as_native = ivy.default(as_native, False)
    if ivy.exists(input):
        if ivy.is_array(input):
            ret = ivy.dtype(input)
        elif isinstance(input, np.ndarray):
            ret = str(input.dtype)
        elif isinstance(input, (list, tuple, dict)):
            if ivy.nested_argwhere(
                input, lambda x: _check_complex128(x), stop_after_n_found=1
            ):
                ret = ivy.complex128
            else:
                if not default_complex_dtype_stack:
                    def_dtype = default_dtype()
                    if ivy.is_complex_dtype(def_dtype):
                        ret = def_dtype
                    else:
                        ret = "complex64"
                else:
                    ret = default_complex_dtype_stack[-1]
        elif isinstance(input, Number):
            if _check_complex128(input):
                ret = ivy.complex128
            else:
                if not default_complex_dtype_stack:
                    def_dtype = default_dtype()
                    if ivy.is_complex_dtype(def_dtype):
                        ret = def_dtype
                    else:
                        ret = "complex64"
                else:
                    ret = default_complex_dtype_stack[-1]
    else:
        if not default_complex_dtype_stack:
            def_dtype = default_dtype()
            if ivy.is_complex_dtype(def_dtype):
                ret = def_dtype
            else:
                ret = "complex64"
        else:
            ret = default_complex_dtype_stack[-1]
    if as_native:
        return ivy.as_native_dtype(ret)
    return ivy.ComplexDtype(ivy.as_ivy_dtype(ret))


@handle_exceptions
@handle_nestable
@inputs_to_native_arrays
@handle_device_shifting
def dtype(
    x: Union[ivy.Array, ivy.NativeArray], *, as_native: bool = False
) -> Union[ivy.Dtype, ivy.NativeDtype]:
    """
    Get the data type for input array x.

    Parameters
    ----------
    x
        Tensor for which to get the data type.
    as_native
        Whether or not to return the dtype in string format. Default is ``False``.

    Returns
    -------
    ret
        Data type of the array.

    Examples
    --------
    With :class:`ivy.Array` inputs:

    >>> x1 = ivy.array([1.0, 2.0, 3.5, 4.5, 5, 6])
    >>> y = ivy.dtype(x1)
    >>> print(y)
    float32

    With :class:`ivy.NativeArray` inputs:

    >>> x1 = ivy.native_array([1, 0, 1, -1, 0])
    >>> y = ivy.dtype(x1)
    >>> print(y)
    int32

    With :class:`ivy.Container` inputs:

    >>> x = ivy.Container(a=ivy.native_array([1.0, 2.0, -1.0, 4.0, 1.0]),
    ...                   b=ivy.native_array([1, 0, 0, 0, 1]))
    >>> y = ivy.dtype(x.a)
    >>> print(y)
    float32
    """
    return current_backend(x).dtype(x, as_native=as_native)


@handle_exceptions
@handle_nestable
def function_supported_dtypes(fn: Callable, recurse: bool = True) -> Tuple:
    """
    Return the supported data types of the current backend's function.

    Parameters
    ----------
    fn
        The function to check for the supported dtype attribute
    recurse
        Whether to recurse into used ivy functions. Default is ``True``.

    Returns
    -------
    ret
        The supported data types of the function

    Examples
    --------
    >>> print(ivy.function_supported_dtypes(ivy.acosh))
    ('bool', 'float64', 'int64', 'uint8', 'int8', 'float32', 'int32', 'int16', \
    'bfloat16')
    """
    ivy.utils.assertions.check_true(
        _is_valid_dtypes_attributes(fn),
        (
            "supported_dtypes and unsupported_dtypes attributes cannot both exist "
            "in a particular backend"
        ),
    )
    supported_dtypes = set(_get_dtypes(fn, complement=False))
    if recurse:
        supported_dtypes = _nested_get(
            fn, supported_dtypes, set.intersection, function_supported_dtypes
        )

    return tuple(supported_dtypes)


@handle_exceptions
@handle_nestable
def function_unsupported_dtypes(fn: Callable, recurse: bool = True) -> Tuple:
    """
    Return the unsupported data types of the current backend's function.

    Parameters
    ----------
    fn
        The function to check for the unsupported dtype attribute
    recurse
        Whether to recurse into used ivy functions. Default is ``True``.

    Returns
    -------
    ret
        The unsupported data types of the function

    Examples
    --------
    >>> ivy.set_backend('torch')
    >>> print(ivy.function_unsupported_dtypes(ivy.acosh))
    ('float16','uint16','uint32','uint64')
    """
    ivy.utils.assertions.check_true(
        _is_valid_dtypes_attributes(fn),
        (
            "supported_dtypes and unsupported_dtypes attributes cannot both exist "
            "in a particular backend"
        ),
    )
    unsupported_dtypes = set(_get_dtypes(fn, complement=True))
    if recurse:
        unsupported_dtypes = _nested_get(
            fn, unsupported_dtypes, set.union, function_unsupported_dtypes
        )

    return tuple(unsupported_dtypes)


@handle_exceptions
def invalid_dtype(dtype_in: Union[ivy.Dtype, ivy.NativeDtype, str, None], /) -> bool:
    """
    Determine whether the provided data type is not support by the current framework.

    Parameters
    ----------
    dtype_in
        The data type for which to check for backend non-support

    Returns
    -------
    ret
        Boolean, whether the data-type string is un-supported.

    Examples
    --------
    >>> print(ivy.invalid_dtype(None))
    False

    >>> print(ivy.invalid_dtype("uint64"))
    False

    >>> print(ivy.invalid_dtype(ivy.float64))
    False

    >>> print(ivy.invalid_dtype(ivy.native_uint8))
    False
    """
    if dtype_in is None:
        return False
    return ivy.as_ivy_dtype(dtype_in) in ivy.invalid_dtypes


@handle_exceptions
@handle_nestable
@inputs_to_native_arrays
def is_bool_dtype(
    dtype_in: Union[ivy.Dtype, str, ivy.Array, ivy.NativeArray, Number],
    /,
) -> bool:
    """
    Determine whether the input data type is a bool data type.

    Parameters
    ----------
    dtype_in
        input data type to test.

    Returns
    -------
    ret
        "True" if the input data type is a bool, otherwise "False".

    Both the description and the type hints above assumes an array input for
    simplicity but this function is *nestable*, and therefore also accepts
    :class:`ivy.Container` instances in place of any of the arguments.
    """
    if ivy.is_array(dtype_in):
        dtype_in = ivy.dtype(dtype_in)
    elif isinstance(dtype_in, np.ndarray):
        return "bool" in dtype_in.dtype.name
    elif isinstance(dtype_in, Number):
        return (
            True
            if isinstance(dtype_in, (bool, np.bool)) and not isinstance(dtype_in, bool)
            else False
        )
    elif isinstance(dtype_in, (list, tuple, dict)):
        return (
            True
            if ivy.nested_argwhere(
                dtype_in,
                lambda x: isinstance(x, (bool, np.bool)) and not type(x) == int,
            )
            else False
        )
    return "bool" in ivy.as_ivy_dtype(dtype_in)


@handle_exceptions
@handle_nestable
@inputs_to_native_arrays
def is_int_dtype(
    dtype_in: Union[ivy.Dtype, str, ivy.Array, ivy.NativeArray, Number],
    /,
) -> bool:
    """
    Determine whether the input data type is an int data type.

    Parameters
    ----------
    dtype_in
        input data type to test.

    Returns
    -------
    ret
        "True" if the input data type is an integer, otherwise "False".

    Both the description and the type hints above assumes an array input for
    simplicity but this function is *nestable*, and therefore also accepts
    :class:`ivy.Container` instances in place of any of the arguments.

    Examples
    --------
    With :class:`ivy.Dtype` input:

    >>> x = ivy.is_int_dtype(ivy.float64)
    >>> print(x)
    False

    With :class:`ivy.Array` input:

    >>> x = ivy.array([1., 2., 3.])
    >>> x.dtype
    float32
    >>> print(ivy.is_int_dtype(x))
    False

    With :class:`ivy.NativeArray` input:

    >>> x = ivy.native_array([[-1, -1, -1], [1, 1, 1]], dtype=ivy.int16)
    >>> print(ivy.is_int_dtype(x))
    True

    With :code:`Number` input:

    >>> x = 1
    >>> print(ivy.is_int_dtype(x))
    True

    With :class:`ivy.Container` input:

    >>> x = ivy.Container(a=ivy.array([0., 1., 2.]),b=ivy.array([3, 4, 5]))
    >>> x.a.dtype
    float32
    >>> x.b.dtype
    int32
    >>> print(ivy.is_int_dtype(x))
    {
        a: false,
        b: true
    }
    """
    if ivy.is_array(dtype_in):
        dtype_in = ivy.dtype(dtype_in)
    elif isinstance(dtype_in, np.ndarray):
        return "int" in dtype_in.dtype.name
    elif isinstance(dtype_in, Number):
        return (
            True
            if isinstance(dtype_in, (int, np.integer))
            and not isinstance(dtype_in, bool)
            else False
        )
    elif isinstance(dtype_in, (list, tuple, dict)):
        return (
            True
            if ivy.nested_argwhere(
                dtype_in,
                lambda x: (
                    isinstance(x, (int, np.integer))
                    or (ivy.is_array(x) and "int" in ivy.dtype(x))
                )
                and not type(x) == bool,
            )
            else False
        )
    return "int" in ivy.as_ivy_dtype(dtype_in)


@handle_exceptions
def check_float(x: Any) -> bool:
    """
    Check if the input is a float or a float-like object.

    Parameters
    ----------
    x
        Input to check.

    Returns
    -------
    ret
        "True" if the input is a float or a float-like object, otherwise "False".
    """
    return isinstance(x, (int, np.float)) and not type(x) == bool


@handle_exceptions
@handle_nestable
@inputs_to_native_arrays
def is_float_dtype(
    dtype_in: Union[ivy.Dtype, str, ivy.Array, ivy.NativeArray, Number],
    /,
) -> bool:
    """
    Determine whether the input data type is a float dtype.

    Parameters
    ----------
    dtype_in
        The array or data type to check

    Returns
    -------
    ret
        Whether or not the array or data type is of a floating point dtype

    Examples
    --------
    >>> x = ivy.is_float_dtype(ivy.float32)
    >>> print(x)
    True

    >>> arr = ivy.array([1.2, 3.2, 4.3], dtype=ivy.float32)
    >>> print(ivy.is_float_dtype(arr))
    True
    """
    if ivy.is_array(dtype_in):
        dtype_in = ivy.dtype(dtype_in)
    elif isinstance(dtype_in, np.ndarray):
        return "float" in dtype_in.dtype.name
    elif isinstance(dtype_in, Number):
        return True if isinstance(dtype_in, (float, np.floating)) else False
    elif isinstance(dtype_in, (list, tuple, dict)):
        return (
            True
            if ivy.nested_argwhere(
                dtype_in,
                lambda x: isinstance(x, (float, np.floating))
                or (ivy.is_array(x) and "float" in ivy.dtype(x)),
            )
            else False
        )
    return "float" in as_ivy_dtype(dtype_in)


@handle_exceptions
@handle_nestable
@inputs_to_native_arrays
def is_uint_dtype(
    dtype_in: Union[ivy.Dtype, str, ivy.Array, ivy.NativeArray, Number],
    /,
) -> bool:
    """
    Determine whether the input data type is a uint dtype.

    Parameters
    ----------
    dtype_in
        The array or data type to check

    Returns
    -------
    ret
        Whether or not the array or data type is of a uint dtype

    Examples
    --------
    >>> ivy.is_uint_dtype(ivy.UintDtype("uint16"))
    True

    >>> ivy.is_uint_dtype(ivy.Dtype("uint8"))
    True

    >>> ivy.is_uint_dtype(ivy.IntDtype("int64"))
    False
    """
    if ivy.is_array(dtype_in):
        dtype_in = ivy.dtype(dtype_in)
    elif isinstance(dtype_in, np.ndarray):
        return "uint" in dtype_in.dtype.name
    elif isinstance(dtype_in, Number):
        return isinstance(dtype_in, np.unsignedinteger)
    elif isinstance(dtype_in, (list, tuple, dict)):
        return ivy.nested_argwhere(
            dtype_in,
            lambda x: isinstance(x, np.unsignedinteger)
            or (ivy.is_array(x) and "uint" in ivy.dtype(x)),
        )
    return "uint" in as_ivy_dtype(dtype_in)


@handle_exceptions
@handle_nestable
@inputs_to_ivy_arrays
def is_complex_dtype(
    dtype_in: Union[ivy.Dtype, str, ivy.Array, ivy.NativeArray, Number],
    /,
) -> bool:
    """
    Determine whether the input data type is a complex dtype.

    Parameters
    ----------
    dtype_in
        The array or data type to check

    Returns
    -------
    ret
        Whether or not the array or data type is of a complex dtype

    Examples
    --------
    >>> ivy.is_complex_dtype(ivy.ComplexDtype("complex64"))
    True

    >>> ivy.is_complex_dtype(ivy.Dtype("complex128"))
    True

    >>> ivy.is_complex_dtype(ivy.IntDtype("int64"))
    False
    """
    if ivy.is_array(dtype_in):
        dtype_in = ivy.dtype(dtype_in)
    elif isinstance(dtype_in, np.ndarray):
        return "complex" in dtype_in.dtype.name
    elif isinstance(dtype_in, Number):
        return isinstance(dtype_in, (complex, np.complexfloating))
    elif isinstance(dtype_in, (list, tuple, dict)):
        return ivy.nested_argwhere(
            dtype_in,
            lambda x: isinstance(x, (complex, np.complexfloating))
            or (ivy.is_array(x) and "complex" in ivy.dtype(x)),
        )
    return "complex" in as_ivy_dtype(dtype_in)


@handle_exceptions
def promote_types(
    type1: Union[ivy.Dtype, ivy.NativeDtype],
    type2: Union[ivy.Dtype, ivy.NativeDtype],
    /,
    *,
    array_api_promotion: bool = False,
) -> ivy.Dtype:
    """
    Promote the datatypes type1 and type2, returning the data type they promote to.

    Parameters
    ----------
    type1
        the first of the two types to promote
    type2
        the second of the two types to promote
    array_api_promotion
        whether to only use the array api promotion rules

    Returns
    -------
    ret
        The type that both input types promote to
    """
    query = [ivy.as_ivy_dtype(type1), ivy.as_ivy_dtype(type2)]
    query.sort(key=lambda x: str(x))
    query = tuple(query)

    def _promote(query):
        if array_api_promotion:
            return ivy.array_api_promotion_table[query]
        return ivy.promotion_table[query]

    try:
        ret = _promote(query)
    except KeyError:
        # try again with the dtypes swapped
        query = (query[1], query[0])
        try:
            ret = _promote(query)
        except KeyError:
            raise ivy.utils.exceptions.IvyDtypePromotionError(
                "these dtypes ({} and {}) are not type promotable, ".format(
                    type1, type2
                )
            )
    return ret


@handle_exceptions
def set_default_dtype(dtype: Union[ivy.Dtype, ivy.NativeDtype, str], /):
    """
    Set the datatype `dtype` as default data type.

    Parameters
    ----------
    dtype
        the data_type to set as default data type

    Examples
    --------
    With :class:`ivy.Dtype` input:

    >>> ivy.set_default_dtype(ivy.bool)
    >>> ivy.default_dtype_stack
    ['bool']
    >>> ivy.unset_default_dtype()

    >>> ivy.set_default_dtype("float64")
    >>> ivy.default_dtype_stack
    ['float64']
    >>> ivy.unset_default_dtype()

    With :class:`ivy.NativeDtype` input:

    >>> ivy.set_default_dtype(ivy.native_uint64)
    >>> ivy.default_dtype_stack
    ['uint64']
    """
    dtype = ivy.as_ivy_dtype(dtype)
    ivy.utils.assertions._check_jax_x64_flag(dtype)
    global default_dtype_stack
    default_dtype_stack.append(dtype)


@handle_exceptions
def set_default_float_dtype(float_dtype: Union[ivy.Dtype, str], /):
    """
    Set the 'float_dtype' as the default data type.

    Parameters
    ----------
    float_dtype
        The float data type to be set as the default.

    Examples
    --------
    With :class: `ivy.Dtype` input:

    >>> ivy.set_default_float_dtype(ivy.floatDtype("float64"))
    >>> ivy.default_float_dtype()
    'float64'

    >>> ivy.set_default_float_dtype(ivy.floatDtype("float32"))
    >>> ivy.default_float_dtype()
    'float32'
    """
    float_dtype = ivy.FloatDtype(ivy.as_ivy_dtype(float_dtype))
    ivy.utils.assertions._check_jax_x64_flag(float_dtype)
    global default_float_dtype_stack
    default_float_dtype_stack.append(float_dtype)


@handle_exceptions
def set_default_int_dtype(int_dtype: Union[ivy.Dtype, str], /):
    """
    Set the 'int_dtype' as the default data type.

    Parameters
    ----------
    int_dtype
        The integer data type to be set as the default.

    Examples
    --------
    With :class: `ivy.Dtype` input:

    >>> ivy.set_default_int_dtype(ivy.intDtype("int64"))
    >>> ivy.default_int_dtype()
    'int64'

    >>> ivy.set_default_int_dtype(ivy.intDtype("int32"))
    >>> ivy.default_int_dtype()
    'int32'
    """
    int_dtype = ivy.IntDtype(ivy.as_ivy_dtype(int_dtype))
    ivy.utils.assertions._check_jax_x64_flag(int_dtype)
    global default_int_dtype_stack
    default_int_dtype_stack.append(int_dtype)


@handle_exceptions
def set_default_uint_dtype(uint_dtype: Union[ivy.Dtype, str], /):
    """
    Set the uint dtype to be default.

    Parameters
    ----------
    uint_dtype
        The uint dtype to be set as default.

    Examples
    --------
    >>> ivy.set_default_uint_dtype(ivy.UintDtype("uint8"))
    >>> ivy.default_uint_dtype()
    'uint8'

    >>> ivy.set_default_uint_dtype(ivy.UintDtype("uint64"))
    >>> ivy.default_uint_dtype()
    'uint64'
    """
    uint_dtype = ivy.UintDtype(ivy.as_ivy_dtype(uint_dtype))
    ivy.utils.assertions._check_jax_x64_flag(uint_dtype)
    global default_uint_dtype_stack
    default_uint_dtype_stack.append(uint_dtype)


@handle_exceptions
def set_default_complex_dtype(complex_dtype: Union[ivy.Dtype, str], /):
    """
    Set the 'complex_dtype' as the default data type.

    Parameters
    ----------
    complex_dtype
        The complex data type to be set as the default.

    Examples
    --------
    With :class: `ivy.Dtype` input:

    >>> ivy.set_default_complex_dtype(ivy.ComplexDtype("complex64"))
    >>> ivy.default_complex_dtype()
    'complex64'

    >>> ivy.set_default_float_dtype(ivy.ComplexDtype("complex128"))
    >>> ivy.default_complex_dtype()
    'complex128'
    """
    complex_dtype = ivy.ComplexDtype(ivy.as_ivy_dtype(complex_dtype))
    ivy.utils.assertions._check_jax_x64_flag(complex_dtype)
    global default_complex_dtype_stack
    default_complex_dtype_stack.append(complex_dtype)


@handle_exceptions
def type_promote_arrays(
    x1: Union[ivy.Array, ivy.NativeArray],
    x2: Union[ivy.Array, ivy.NativeArray],
    /,
) -> Tuple:
    """
    Type promote the input arrays, returning new arrays with the shared correct data
    type.

    Parameters
    ----------
    x1
        the first of the two arrays to type promote
    x2
        the second of the two arrays to type promote

    Returns
    -------
    ret1, ret2
        The input arrays after type promotion
    """
    new_type = ivy.promote_types(ivy.dtype(x1), ivy.dtype(x2))
    return ivy.astype(x1, new_type), ivy.astype(x2, new_type)


@handle_exceptions
def unset_default_dtype():
    """
    Reset the current default dtype to the previous state.

    Examples
    --------
    >>> ivy.set_default_dtype(ivy.int32)
    >>> ivy.set_default_dtype(ivy.bool)
    >>> ivy.default_dtype_stack
    ['int32', 'bool']

    >>> ivy.unset_default_dtype()
    >>> ivy.default_dtype_stack
    ['int32']

    >>> ivy.unset_default_dtype()
    >>> ivy.default_dtype_stack
    []
    """
    global default_dtype_stack
    if default_dtype_stack:
        default_dtype_stack.pop(-1)


@handle_exceptions
def unset_default_float_dtype():
    """
    Reset the current default float dtype to the previous state.

    Examples
    --------
    >>> ivy.set_default_float_dtype(ivy.float32)
    >>> ivy.set_default_float_dtype(ivy.float64)
    >>> ivy.default_float_dtype_stack
    ['float32','float64']

    >>> ivy.unset_default_float_dtype()
    >>> ivy.default_float_dtype_stack
    ['float32']
    """
    global default_float_dtype_stack
    if default_float_dtype_stack:
        default_float_dtype_stack.pop(-1)


@handle_exceptions
def unset_default_int_dtype():
    """
    Reset the current default int dtype to the previous state.

    Parameters
    ----------
    None-

    Examples
    --------
    >>> ivy.set_default_int_dtype(ivy.intDtype("int16"))
    >>> ivy.default_int_dtype()
    'int16'

    >>> ivy.unset_default_int_dtype()
    >>> ivy.default_int_dtype()
    'int32'
    """
    global default_int_dtype_stack
    if default_int_dtype_stack:
        default_int_dtype_stack.pop(-1)


@handle_exceptions
def unset_default_uint_dtype():
    """
    Reset the current default uint dtype to the previous state.

    Examples
    --------
    >>> ivy.set_default_uint_dtype(ivy.UintDtype("uint8"))
    >>> ivy.default_uint_dtype()
    'uint8'

    >>> ivy.unset_default_uint_dtype()
    >>> ivy.default_uint_dtype()
    'uint32'
    """
    global default_uint_dtype_stack
    if default_uint_dtype_stack:
        default_uint_dtype_stack.pop(-1)


@handle_exceptions
def unset_default_complex_dtype():
    """
    Reset the current default complex dtype to the previous state.

    Examples
    --------
    >>> ivy.set_default_complex_dtype(ivy.complex64)
    >>> ivy.set_default_complex_dtype(ivy.complex128)
    >>> ivy.default_complex_dtype_stack
    ['complex64','complex128']

    >>> ivy.unset_default_complex_dtype()
    >>> ivy.default_complex_dtype_stack
    ['complex64']
    """
    global default_complex_dtype_stack
    if default_complex_dtype_stack:
        default_complex_dtype_stack.pop(-1)


@handle_exceptions
def valid_dtype(dtype_in: Union[ivy.Dtype, ivy.NativeDtype, str, None], /) -> bool:
    """
    Determine whether the provided data type is supported by the current framework.

    Parameters
    ----------
    dtype_in
        The data type for which to check for backend support

    Returns
    -------
    ret
        Boolean, whether or not the data-type string is supported.

    Examples
    --------
    >>> print(ivy.valid_dtype(None))
    True

    >>> print(ivy.valid_dtype(ivy.float64))
    True

    >>> print(ivy.valid_dtype('bool'))
    True

    >>> print(ivy.valid_dtype(ivy.native_float16))
    True
    """
    if dtype_in is None:
        return True
    return ivy.as_ivy_dtype(dtype_in) in ivy.valid_dtypes


@handle_exceptions
def promote_types_of_inputs(
    x1: Union[ivy.NativeArray, Number, Iterable[Number]],
    x2: Union[ivy.NativeArray, Number, Iterable[Number]],
    /,
    *,
    array_api_promotion: bool = False,
) -> Tuple[ivy.NativeArray, ivy.NativeArray]:
    """
    Promote the dtype of the given native array inputs to a common dtype based on type
    promotion rules.

    While passing float or integer values or any other non-array input
    to this function, it should be noted that the return will be an
    array-like object. Therefore, outputs from this function should be
    used as inputs only for those functions that expect an array-like or
    tensor-like objects, otherwise it might give unexpected results.
    """

    def _special_case(a1, a2):
        # check for float number and integer array case
        return isinstance(a1, float) and "int" in str(a2.dtype)

    if hasattr(x1, "dtype") and not hasattr(x2, "dtype"):
        device = ivy.default_device(item=x1, as_native=True)
        if x1.dtype == bool and not isinstance(x2, bool):
            x2 = (
                ivy.asarray(x2, device=device)
                if not _special_case(x2, x1)
                else ivy.asarray(x2, dtype="float64", device=device)
            )
        else:
            x2 = (
                ivy.asarray(x2, dtype=x1.dtype, device=device)
                if not _special_case(x2, x1)
                else ivy.asarray(x2, dtype="float64", device=device)
            )
    elif hasattr(x2, "dtype") and not hasattr(x1, "dtype"):
        device = ivy.default_device(item=x2, as_native=True)
        if x2.dtype == bool and not isinstance(x1, bool):
            x1 = (
                ivy.asarray(x1, device=device)
                if not _special_case(x1, x2)
                else ivy.asarray(x1, dtype="float64", device=device)
            )
        else:
            x1 = (
                ivy.asarray(x1, dtype=x2.dtype, device=device)
                if not _special_case(x1, x2)
                else ivy.asarray(x1, dtype="float64", device=device)
            )
    elif not (hasattr(x1, "dtype") or hasattr(x2, "dtype")):
        x1 = ivy.asarray(x1)
        x2 = ivy.asarray(x2)

    if x1.dtype != x2.dtype:
        promoted = promote_types(
            x1.dtype, x2.dtype, array_api_promotion=array_api_promotion
        )
        x1 = ivy.astype(x1, promoted, copy=False)
        x2 = ivy.astype(x2, promoted, copy=False)

    ivy.utils.assertions._check_jax_x64_flag(x1.dtype)
    return ivy.to_native(x1), ivy.to_native(x2)


@handle_exceptions
def is_native_dtype(dtype_in: Union[ivy.Dtype, ivy.NativeDtype], /) -> bool:
    """
    Determine whether the input dtype is a Native dtype.

    Parameters
    ----------
    dtype_in
        Determine whether the input data type is a native data type object.

    Returns
    -------
    ret
        Boolean, whether or not dtype_in is a native data type.

    Examples
    --------
    >>> ivy.set_backend('numpy')
    >>> ivy.is_native_dtype(np.int32)
    True

    >>> ivy.set_backend('numpy')
    >>> ivy.is_native_array(ivy.float64)
    False
    """
    try:
        return current_backend(None).is_native_dtype(dtype_in)
    except ValueError:
        return False<|MERGE_RESOLUTION|>--- conflicted
+++ resolved
@@ -18,12 +18,9 @@
     handle_nestable,
     handle_array_like_without_promotion,
     inputs_to_ivy_arrays,
-<<<<<<< HEAD
-    to_native_shapes_and_back,
+    inputs_to_native_shapes,
     handle_device_shifting,
-=======
     inputs_to_native_shapes,
->>>>>>> e86a4b36
 )
 from ivy.utils.exceptions import handle_exceptions
 
