# global
import math
import importlib
import numpy as np
from numbers import Number
from typing import Union, Tuple, List, Optional, Callable

# local
import ivy
from ivy.backend_handler import current_backend
from ivy.func_wrapper import (
    handle_out_argument,
    to_native_arrays_and_back,
    inputs_to_native_arrays,
    handle_nestable,
)

# Array API Standard #
# -------------------#

Finfo = None
Iinfo = None


# Dtype Info #


@inputs_to_native_arrays
@handle_nestable
def can_cast(
    from_: Union[ivy.Dtype, ivy.Array, ivy.NativeArray], to: ivy.Dtype
) -> bool:
    """
    Determines if one data type can be cast to another data type according to
    :ref:`type-promotion` rules.

    Parameters
    ----------
    from_
        input data type or array from which to cast.
    to
        desired data type.

    Returns
    -------
    ret
        ``True`` if the cast can occur according to :ref:`type-promotion` rules;
        otherwise, ``False``.

    """
    return current_backend(from_).can_cast(from_, to)


@inputs_to_native_arrays
@handle_nestable
def iinfo(type: Union[ivy.Dtype, str, ivy.Array, ivy.NativeArray]) -> Iinfo:
    """Machine limits for integer data types.

    Parameters
    ----------
    type
        the kind of integer data-type about which to get information.

    Returns
    -------
    ret
        a class with that encapsules the following attributes:
        - **bits**: *int*
          number of bits occupied by the type.
        - **max**: *int*
          largest representable number.
        - **min**: *int*
          smallest representable number.

    """
    return current_backend(None).iinfo(type)


@inputs_to_native_arrays
@handle_nestable
def finfo(type: Union[ivy.Dtype, str, ivy.Array, ivy.NativeArray]) -> Finfo:
    """Machine limits for floating-point data types.

    Parameters
    ----------
    type
        the kind of floating-point data-type about which to get information.

    Returns
    -------
    ret
        an object having the followng attributes:
        - **bits**: *int*
          number of bits occupied by the floating-point data type.
        - **eps**: *float*
          difference between 1.0 and the next smallest representable floating-point
          number larger than 1.0 according to the IEEE-754 standard.
        - **max**: *float*
          largest representable number.
        - **min**: *float*
          smallest representable number.
        - **smallest_normal**: *float*
          smallest positive floating-point number with full precision.

    """
    return current_backend(None).finfo(type)


@to_native_arrays_and_back
@handle_out_argument
@handle_nestable
def broadcast_to(
    x: Union[ivy.Array, ivy.NativeArray], shape: Tuple[int, ...]
) -> ivy.Array:
    """Broadcasts an array to a specified shape.

    Parameters
    ----------
    x
        array to broadcast.
    shape
        array shape. Must be compatible with x (see Broadcasting). If
        the array is incompatible with the specified shape, the function should raise an
        exception.

    Returns
    -------
    ret
        an array having a specified shape. Must have the same data type as x.

    """
    return current_backend(x).broadcast_to(x, shape)


@to_native_arrays_and_back
@handle_nestable
def broadcast_arrays(*arrays: Union[ivy.Array, ivy.NativeArray]) -> List[ivy.Array]:
    """Broadcasts one or more arrays against one another.

    Parameters
    ----------
    arrays
        an arbitrary number of to-be broadcasted arrays.

    Returns
    -------
    ret
        Each array must have the same shape. Each array must have the same dtype as its
        corresponding input array.

    """
    return current_backend(arrays[0]).broadcast_arrays(*arrays)


def dtype(
    x: Union[ivy.Array, ivy.NativeArray], as_native: bool = False
) -> Union[ivy.Dtype, ivy.NativeDtype]:
    """Get the data type for input array x.

    Parameters
    ----------
    x
        Tensor for which to get the data type.
    as_native
        Whether or not to return the dtype in string format. Default is False.

    Returns
    -------
    ret
        Data type of the array

    """
    return current_backend(x).dtype(x, as_native)


@to_native_arrays_and_back
@handle_out_argument
@handle_nestable
def astype(
    x: Union[ivy.Array, ivy.NativeArray],
    dtype: Union[ivy.Dtype, ivy.NativeDtype],
    *,
    copy: bool = True,
) -> ivy.Array:
    """Copies an array to a specified data type irrespective of :ref:`type-promotion`
    rules.

    .. note::
       Casting floating-point ``NaN`` and ``infinity`` values to integral data types is
       not specified and is implementation-dependent.

    .. note::
       When casting a boolean input array to a numeric data type, a value of ``True``
       must cast to a numeric value equal to ``1``, and a value of ``False`` must cast
       to a numeric value equal to ``0``.

       When casting a numeric input array to ``bool``, a value of ``0`` must cast to
       ``False``, and a non-zero value must cast to ``True``.

    Parameters
    ----------
    x
        array to cast.
    dtype
        desired data type.
    copy
        specifies whether to copy an array when the specified ``dtype`` matches the data
        type of the input array ``x``. If ``True``, a newly allocated array must always
        be returned. If ``False`` and the specified ``dtype`` matches the data type of
        the input array, the input array must be returned; otherwise, a newly allocated
        must be returned. Default: ``True``.

    Returns
    -------
    ret
        an array having the specified data type. The returned array must have the same
        shape as ``x``.

    Examples
    --------
    >>> x = ivy.array([1, 2])
    >>> dtype = ivy.float64
    >>> y = ivy.astype(x, dtype = dtype)
    >>> print(y)
    ivy.array([1., 2.])
    """
    return current_backend(x).astype(x, dtype, copy=copy)


# Extra #
# ------#

default_dtype_stack = list()
default_float_dtype_stack = list()
default_int_dtype_stack = list()


class DefaultDtype:
    """"""

    # noinspection PyShadowingNames
    def __init__(self, dtype):
        self._dtype = dtype

    def __enter__(self):
        set_default_dtype(self._dtype)
        return self

    def __exit__(self, exc_type, exc_val, exc_tb):
        unset_default_dtype()
        return self


class DefaultFloatDtype:
    """"""

    # noinspection PyShadowingNames
    def __init__(self, float_dtype):
        self._float_dtype = float_dtype

    def __enter__(self):
        set_default_float_dtype(self._float_dtype)
        return self

    def __exit__(self, exc_type, exc_val, exc_tb):
        unset_default_float_dtype()
        return self


class DefaultIntDtype:
    """"""

    # noinspection PyShadowingNames
    def __init__(self, float_dtype):
        self._float_dtype = float_dtype

    def __enter__(self):
        set_default_int_dtype(self._float_dtype)
        return self

    def __exit__(self, exc_type, exc_val, exc_tb):
        unset_default_int_dtype()
        return self


def dtype_bits(dtype_in: Union[ivy.Dtype, str]) -> int:
    """Get the number of bits used for representing the input data type.

    Parameters
    ----------
    dtype_in
        The data type to determine the number of bits for.

    Returns
    -------
    ret
        The number of bits used to represent the data type.

    """
    return current_backend(dtype_in).dtype_bits(dtype_in)


def as_ivy_dtype(dtype_in: Union[ivy.Dtype, str]) -> ivy.Dtype:
    """Convert native data type to string representation.

    Parameters
    ----------
    dtype_in
        The data type to convert to string.

    Returns
    -------
    ret
        data type string 'float32'

    """
    return current_backend(None).as_ivy_dtype(dtype_in)


def as_native_dtype(dtype_in: Union[ivy.Dtype, ivy.NativeDtype]) -> ivy.NativeDtype:
    """Convert data type string representation to native data type.

    Parameters
    ----------
    dtype_in
        The data type string to convert to native data type.

    Returns
    -------
    ret
        data type e.g. ivy.float32.

    """
    return current_backend(None).as_native_dtype(dtype_in)


# noinspection PyShadowingNames,PyShadowingBuiltins
def default_int_dtype(
    input=None,
    int_dtype: Optional[Union[ivy.IntDtype, ivy.NativeDtype]] = None,
    as_native: Optional[bool] = None,
) -> Union[ivy.IntDtype, ivy.NativeDtype]:
    """Summary.

    Parameters
    ----------
    input
         (Default value = None)
    int_dtype

    as_native
         (Default value = None)

    Returns
    -------
        Return the input int dtype if provided, otherwise return the global default int
        dtype.

    """
    if ivy.exists(int_dtype):
        if as_native is True:
            return ivy.as_native_dtype(int_dtype)
        elif as_native is False:
            return ivy.IntDtype(ivy.as_ivy_dtype(int_dtype))
        return int_dtype
    as_native = ivy.default(as_native, False)
    if ivy.exists(input):
        if ivy.is_native_array(input):
            ret = ivy.dtype(input)
        elif isinstance(input, np.ndarray):
            ret = input.dtype
        elif isinstance(input, (list, tuple, dict)):
            if ivy.nested_indices_where(
                input, lambda x: x > 9223372036854775807 and x != ivy.inf
            ):
                ret = ivy.uint64
            elif ivy.nested_indices_where(
                input, lambda x: x > 2147483647 and x != ivy.inf
            ):
                ret = ivy.int64
            else:
                def_dtype = default_dtype()
                if ivy.is_int_dtype(def_dtype):
                    ret = def_dtype
                else:
                    ret = ivy.int32
        elif isinstance(input, Number):
            if (
                input > 9223372036854775807
                and input != ivy.inf
                and ivy.backend != "torch"
            ):
                ret = ivy.uint64
            elif input > 2147483647 and input != ivy.inf:
                ret = ivy.int64
            else:
                def_dtype = default_dtype()
                if ivy.is_int_dtype(def_dtype):
                    ret = def_dtype
                else:
                    ret = ivy.int32
    else:
        global default_int_dtype_stack
        if not default_int_dtype_stack:
            def_dtype = default_dtype()
            if ivy.is_int_dtype(def_dtype):
                ret = def_dtype
            else:
                ret = "int32"
        else:
            ret = default_int_dtype_stack[-1]
    if as_native:
        return ivy.as_native_dtype(ret)
    return ivy.IntDtype(ivy.as_ivy_dtype(ret))


# len(get_binary_from_float(x)) >24 and int(get_binary_from_float(x)[24:])>0)
# noinspection PyShadowingBuiltins
def _check_float64(input):
    if math.isfinite(input):
        tmp = str(input).replace("-", "").split(".")
        exponent = int(math.floor(math.log10(abs(input)))) if input != 0 else 0
        mant = bin(int(tmp[0])).replace("0b", "")
        return (
            (input > 3.4028235 * 10**38)
            or (len(mant) > 24 and int(mant[24:]) > 0)
            or (exponent < -126)
            or (exponent > 127)
        )
    return False


# noinspection PyShadowingNames,PyShadowingBuiltins
@handle_nestable
def default_float_dtype(
    input=None,
    float_dtype: Optional[Union[ivy.FloatDtype, ivy.NativeDtype]] = None,
    as_native: Optional[bool] = None,
) -> Union[ivy.Dtype, str]:
    """Summary.

    Parameters
    ----------
    input
         (Default value = None)
    float_dtype

    as_native
         (Default value = None)

    Returns
    -------
        Return the input float dtype if provided, otherwise return the global default
        float dtype.

    """
    if ivy.exists(float_dtype):
        if as_native is True:
            return ivy.as_native_dtype(float_dtype)
        elif as_native is False:
            return ivy.FloatDtype(ivy.as_ivy_dtype(float_dtype))
        return float_dtype
    as_native = ivy.default(as_native, False)
    if ivy.exists(input):
        if ivy.is_native_array(input):
            ret = ivy.dtype(input)
        elif isinstance(input, np.ndarray):
            ret = input.dtype
        elif isinstance(input, (list, tuple, dict)):
            if ivy.nested_indices_where(input, lambda x: _check_float64(x)):
                ret = ivy.float64
            else:
                def_dtype = default_dtype()
                if ivy.is_float_dtype(def_dtype):
                    ret = def_dtype
                else:
                    ret = ivy.float32
        elif isinstance(input, Number):
            if _check_float64(input):
                ret = ivy.float64
            else:
                def_dtype = default_dtype()
                if ivy.is_float_dtype(def_dtype):
                    ret = def_dtype
                else:
                    ret = ivy.float32
    else:
        global default_float_dtype_stack
        if not default_float_dtype_stack:
            def_dtype = default_dtype()
            if ivy.is_float_dtype(def_dtype):
                ret = def_dtype
            else:
                ret = "float32"
        else:
            ret = default_float_dtype_stack[-1]
    if as_native:
        return ivy.as_native_dtype(ret)
    return ivy.FloatDtype(ivy.as_ivy_dtype(ret))


# noinspection PyShadowingNames
def default_dtype(
    dtype: Union[ivy.Dtype, str] = None, item=None, as_native: Optional[bool] = None
) -> Union[ivy.Dtype, str]:
    """Summary.

    Parameters
    ----------
    dtype

    item
         (Default value = None)
    as_native
         (Default value = None)

    Returns
    -------
        Return the input dtype if provided, otherwise return the global default dtype.

    """
    if ivy.exists(dtype):
        if as_native is True:
            return ivy.as_native_dtype(dtype)
        elif as_native is False:
            return ivy.as_ivy_dtype(dtype)
        return dtype
    as_native = ivy.default(as_native, False)
    if ivy.exists(item):
        if isinstance(item, (list, tuple, dict)) and len(item) == 0:
            pass
        elif ivy.is_float_dtype(item):
            return default_float_dtype(item, as_native=as_native)
        elif ivy.is_int_dtype(item):
            return default_int_dtype(item, as_native=as_native)
        elif as_native:
            return as_native_dtype("bool")
        else:
            return "bool"
    global default_dtype_stack
    if not default_dtype_stack:
        global default_float_dtype_stack
        if default_float_dtype_stack:
            ret = default_float_dtype_stack[-1]
        else:
            ret = "float32"
    else:
        ret = default_dtype_stack[-1]
    if as_native:
        return ivy.as_native_dtype(ret)
    return ivy.as_ivy_dtype(ret)


def set_default_dtype(dtype: Union[ivy.Dtype, str]):
    """Summary.

    Parameters
    ----------
    dtype

    """
    dtype = ivy.as_ivy_dtype(dtype)
    global default_dtype_stack
    default_dtype_stack.append(dtype)


def unset_default_dtype():
    """"""
    global default_dtype_stack
    if default_dtype_stack:
        default_dtype_stack.pop(-1)


# noinspection PyShadowingNames


def set_default_int_dtype(int_dtype: Union[ivy.Dtype, str]):
    """Summary.

    Parameters
    ----------
    int_dtype

    """
    int_dtype = ivy.IntDtype(ivy.as_ivy_dtype(int_dtype))
    global default_int_dtype_stack
    default_int_dtype_stack.append(int_dtype)


def unset_default_int_dtype():
    """"""
    global default_int_dtype_stack
    if default_int_dtype_stack:
        default_int_dtype_stack.pop(-1)


# noinspection PyShadowingNames


def set_default_float_dtype(float_dtype: Union[ivy.Dtype, str]):
    """Summary.

    Parameters
    ----------
    float_dtype

    """
    float_dtype = ivy.FloatDtype(ivy.as_ivy_dtype(float_dtype))
    global default_float_dtype_stack
    default_float_dtype_stack.append(float_dtype)


def unset_default_float_dtype():
    """"""
    global default_float_dtype_stack
    if default_float_dtype_stack:
        default_float_dtype_stack.pop(-1)


# noinspection PyShadowingBuiltins
def closest_valid_dtype(type: Union[ivy.Dtype, str, None]) -> Union[ivy.Dtype, str]:
    """Determines the closest valid datatype to the datatype passed as input.

    Parameters
    ----------
    type
        The data type for which to check the closest valid type for.

    Returns
    -------
    ret
        The closest valid data type as a native ivy.Dtype

    """
    return current_backend(type).closest_valid_dtype(type)


@handle_nestable
@inputs_to_native_arrays
def is_int_dtype(
    dtype_in: Union[ivy.Dtype, str, ivy.Array, ivy.NativeArray, Number]
) -> bool:
    """Determine whether the input data type is an int data-type.

    Parameters
    ----------
    dtype_in
        Datatype to test

    Returns
    -------
    ret
        Whether or not the data type is an integer data type

    """
    if ivy.is_native_array(dtype_in):
        dtype_in = ivy.dtype(dtype_in)
    elif isinstance(dtype_in, np.ndarray):
        return "int" in dtype_in.dtype.name
    elif isinstance(dtype_in, Number):
        return (
            True
            if isinstance(dtype_in, (int, np.integer))
            and not isinstance(dtype_in, bool)
            else False
        )
    elif isinstance(dtype_in, (list, tuple, dict)):
        return (
            True
            if ivy.nested_indices_where(
                dtype_in,
                lambda x: isinstance(x, (int, np.integer)) and not type(x) == bool,
            )
            else False
        )
    return "int" in as_ivy_dtype(dtype_in)


@inputs_to_native_arrays
@handle_nestable
def is_float_dtype(
    dtype_in: Union[ivy.Dtype, str, ivy.Array, ivy.NativeArray, Number]
) -> bool:
    """Determine whether the input data type is an float data-type.

    Parameters
    ----------
    dtype_in
        Datatype to test

    Returns
    -------
    ret
        Whether or not the data type is a floating point data type

    """
    if ivy.is_native_array(dtype_in):
        dtype_in = ivy.dtype(dtype_in)
    elif isinstance(dtype_in, np.ndarray):
        return "float" in dtype_in.dtype.name
    elif isinstance(dtype_in, Number):
        return True if isinstance(dtype_in, (float, np.floating)) else False
    elif isinstance(dtype_in, (list, tuple, dict)):
        return (
            True
            if ivy.nested_indices_where(
                dtype_in, lambda x: isinstance(x, (float, np.floating))
            )
            else False
        )
    return "float" in as_ivy_dtype(dtype_in)


@inputs_to_native_arrays
@handle_nestable
def result_type(
    *arrays_and_dtypes: Union[ivy.Array, ivy.NativeArray, ivy.Dtype]
) -> ivy.Dtype:
    """Returns the dtype that results from applying the type promotion rules (see
    :ref:`type-promotion`) to the arguments.

    .. note::
       If provided mixed dtypes (e.g., integer and floating-point), the returned dtype
       will be implementation-specific.

    Parameters
    ----------
    arrays_and_dtypes
        an arbitrary number of input arrays and/or dtypes.

    Returns
    -------
    ret
        the dtype resulting from an operation involving the input arrays and dtypes.

    """
    return current_backend(arrays_and_dtypes[0]).result_type(arrays_and_dtypes)


def valid_dtype(dtype_in: Union[ivy.Dtype, str, None]) -> bool:
    """Determines whether the provided data type is support by the current framework.

    Parameters
    ----------
    dtype_in
        The data type for which to check for backend support

    Returns
    -------
    ret
        Boolean, whether or not the data-type string is supported.

    """
    if dtype_in is None:
        return True
    return ivy.as_ivy_dtype(dtype_in) in ivy.valid_dtypes


def invalid_dtype(dtype_in: Union[ivy.Dtype, str, None]) -> bool:
    """Determines whether the provided data type is not support by the current
    framework.

    Parameters
    ----------
    dtype_in
        The data type for which to check for backend non-support

    Returns
    -------
    ret
        Boolean, whether the data-type string is un-supported.

    """
    if dtype_in is None:
        return False
    return ivy.as_ivy_dtype(dtype_in) in ivy.invalid_dtypes


def convert_dtype(dtype_in: Union[ivy.Dtype, str], backend: str) -> ivy.Dtype:
    """Converts a data type from one backend framework representation to another.

    Parameters
    ----------
    dtype_in
        The data-type to convert, in the specified backend representation
    backend
        The backend framework the dtype_in is represented in.

    Returns
    -------
    ret
        The data-type in the current ivy backend format

    """
    valid_backends = ["numpy", "jax", "tensorflow", "torch", "mxnet"]
    if backend not in valid_backends:
        raise Exception(
            "Invalid backend passed, must be one of {}".format(valid_backends)
        )
    ivy_backend = importlib.import_module("ivy.functional.backends.{}".format(backend))
    return ivy.as_native_dtype(ivy_backend.as_ivy_dtype(dtype_in))


@handle_nestable
def function_supported_dtypes(fn: Callable) -> ivy.Dtype:
    """Returns the supported data types of the current backend's function.

    Parameters
    ----------
    fn
        The function to check for the unsupported dtype attribute

    Returns
    -------
    ret
        The unsupported data types of the function

    Examples
    --------
    >>> ivy.set_backend('torch')
    >>> acosh_valid_types = ivy.function_supported_dtypes(ivy.acosh)
    >>> print(acosh_valid_types)
    ('int8', 'int16', 'int32', 'int64', 'uint8', \
     'bfloat16', 'float32', 'float64', 'bool')
    """
    valid = list(ivy.valid_dtypes)
    for d in list(function_unsupported_dtypes(fn)):
        if d in valid:
            valid.remove(d)
    return ivy.as_native_dtype(valid)


@handle_nestable
def function_unsupported_dtypes(fn: Callable) -> ivy.Dtype:
    """Returns the unsupported data types of the current backend's function.

    Parameters
    ----------
    fn
        The function to check for the unsupported dtype attribute

    Returns
    -------
    ret
        The unsupported data types of the function

    Examples
    --------
    >>> ivy.set_backend('torch')
    >>> acosh_invalid_types = ivy.function_unsupported_dtypes(ivy.acosh)
    >>> print(acosh_invalid_types)
    ('float16', 'uint16', 'uint32', 'uint64')
    """
    if hasattr(fn, "unsupported_dtypes"):
        return fn.unsupported_dtypes + ivy.invalid_dtypes
    else:
        return ivy.invalid_dtypes
<<<<<<< HEAD
    return ivy.as_ivy_dtype(fn.unsupported_dtypes)
=======
    return ivy.as_native_dtype(fn.unsupported_dtypes)


def promote_types(
        type1: Union[ivy.Dtype, ivy.NativeDtype],
        type2: Union[ivy.Dtype, ivy.NativeDtype],
):
    """
    Promotes the datatypes type1 and type2, returning the data type they promote to

    Parameters
    ----------
    type1
        the first of the two types to promote
    type2
        the second of the two types to promote

    Returns
    -------
    ret
        The type that both input types promote to
    """
    return ivy.promotion_table[(ivy.as_ivy_dtype(type1), ivy.as_ivy_dtype(type2))]


def type_promote_arrays(
        x1: Union[ivy.Array, ivy.NativeArray],
        x2: Union[ivy.Array, ivy.NativeArray],
):
    """
    Type promote the input arrays, returning new arrays with the shared correct
    data type

    Parameters
    ----------
    x1
        the first of the two arrays to type promote
    x2
        the second of the two arrays to type promote

    Returns
    -------
    ret1, ret2
        The input arrays after type promotion
    """
    new_type = ivy.promote_types(ivy.dtype(x1), ivy.dtype(x2))
    return ivy.astype(x1, new_type), ivy.astype(x2, new_type)
>>>>>>> bbab4ad5
<|MERGE_RESOLUTION|>--- conflicted
+++ resolved
@@ -855,10 +855,7 @@
         return fn.unsupported_dtypes + ivy.invalid_dtypes
     else:
         return ivy.invalid_dtypes
-<<<<<<< HEAD
     return ivy.as_ivy_dtype(fn.unsupported_dtypes)
-=======
-    return ivy.as_native_dtype(fn.unsupported_dtypes)
 
 
 def promote_types(
@@ -905,4 +902,4 @@
     """
     new_type = ivy.promote_types(ivy.dtype(x1), ivy.dtype(x2))
     return ivy.astype(x1, new_type), ivy.astype(x2, new_type)
->>>>>>> bbab4ad5
+  