--- conflicted
+++ resolved
@@ -202,12 +202,7 @@
     >>> dtype = ivy.float64
     >>> y = ivy.astype(x, dtype)
     >>> print(y)
-<<<<<<< HEAD
     ivy.array([1., 2.])
-=======
-    [1., 2.]
-
->>>>>>> e6bf8c1e
     """
     return _cur_framework(x).astype(x, dtype, copy)
 
