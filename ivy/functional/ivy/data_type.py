--- conflicted
+++ resolved
@@ -804,13 +804,8 @@
     >>> ivy.set_backend('torch')
     >>> acosh = getattr(ivy, 'acosh')
     >>> print(function_supported_dtypes(acosh, 'torch'))
-<<<<<<< HEAD
-    ('int8', 'int16', 'int32', 'int64', 'uint8', 'bfloat16',
-    'float16', 'float32', 'float64', 'bool')
-=======
     ('int8', 'int16', 'int32', 'int64', 'uint8',\
      'bfloat16', 'float16', 'float32', 'float64', 'bool')
->>>>>>> f4a6d002
     """
     valid = list(ivy.valid_dtypes)
     for d in list(function_unsupported_dtypes(fn, backend)):
@@ -842,17 +837,4 @@
         return fn.unsupported_dtypes + ivy.invalid_dtypes
     else:
         return ivy.invalid_dtypes
-<<<<<<< HEAD
-    return ivy.as_ivy_dtype(fn.unsupported_dtypes)
-=======
-    return ivy.as_native_dtype(fn.unsupported_dtypes)
-
-
-if __name__ == "__main__":
-    ivy.set_backend("tensorflow")
-    pow = getattr(ivy, "pow")
-    print(function_supported_dtypes(pow, "tensorflow"))
-
-    pow = getattr(ivy, "pow")
-    print(function_unsupported_dtypes(pow, "tensorflow"))
->>>>>>> f4a6d002
+    return ivy.as_ivy_dtype(fn.unsupported_dtypes)