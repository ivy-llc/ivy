--- conflicted
+++ resolved
@@ -776,7 +776,6 @@
 
 
 @handle_nestable
-<<<<<<< HEAD
 def function_supported_dtypes(fn: Callable) -> ivy.Dtype:
     """Returns the supported data types of the current backend's function.
 
@@ -793,8 +792,7 @@
     Examples
     --------
     >>> ivy.set_backend('torch')
-    >>> acosh_valid_types = ivy.function_supported_dtypes(ivy.acosh)
-    >>> print(acosh_valid_types)
+    >>> print(ivy.function_supported_dtypes(ivy.acosh))
     ('int8', 'int16', 'int32', 'int64', 'uint8', \
      'bfloat16', 'float32', 'float64', 'bool')
     """
@@ -806,10 +804,8 @@
 
 
 @handle_nestable
-def function_unsupported_dtypes(fn: Callable) -> ivy.Dtype:
-=======
 def function_unsupported_dtypes(fn: Callable) -> Tuple:
->>>>>>> d931836c
+
     """Returns the unsupported data types of the current backend's function.
 
     Parameters
@@ -825,22 +821,11 @@
     Examples
     --------
     >>> ivy.set_backend('torch')
-<<<<<<< HEAD
-    >>> acosh_invalid_types = ivy.function_unsupported_dtypes(ivy.acosh)
-    >>> print(acosh_invalid_types)
-=======
     >>> print(ivy.function_unsupported_dtypes(ivy.acosh))
->>>>>>> d931836c
     ('float16', 'uint16', 'uint32', 'uint64')
     """
     unsupported_dtypes = ivy.invalid_dtypes
     if hasattr(fn, "unsupported_dtypes"):
-<<<<<<< HEAD
-        return fn.unsupported_dtypes + ivy.invalid_dtypes
-    else:
-        return ivy.invalid_dtypes
-    return ivy.as_ivy_dtype(fn.unsupported_dtypes)
-=======
         fn_unsupported_dtypes = fn.unsupported_dtypes
         if isinstance(fn_unsupported_dtypes, dict):
             backend_str = ivy.current_backend_str()
@@ -851,7 +836,6 @@
         else:
             unsupported_dtypes += fn_unsupported_dtypes
     return tuple(set(unsupported_dtypes))
->>>>>>> d931836c
 
 
 def promote_types(
