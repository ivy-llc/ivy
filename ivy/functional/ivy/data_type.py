# global
<<<<<<< HEAD
from typing import Union, Tuple
=======
import numpy as np
import importlib
from typing import Union
from numbers import Number
>>>>>>> 8ee60dbe

# local
import ivy
from ivy.framework_handler import current_framework as _cur_framework


# Array API Standard #
# -------------------#

Finfo = None
Iinfo = None


# Dtype Info #

# noinspection PyShadowingBuiltins
def iinfo(type: Union[ivy.Dtype, str, ivy.Array, ivy.NativeArray])\
        -> Iinfo:
    """
    Machine limits for integer data types.

    Parameters
    ----------
    type:
        the kind of integer data-type about which to get information.

    Returns
    -------
    out:
        a class with that encapsules the following attributes:
        - **bits**: *int*
          number of bits occupied by the type.
        - **max**: *int*
          largest representable number.
        - **min**: *int*
          smallest representable number.
    """
    return _cur_framework(None).iinfo(type)


# noinspection PyShadowingBuiltins
def finfo(type: Union[ivy.Dtype, str, ivy.Array, ivy.NativeArray])\
        -> Finfo:
    """
    Machine limits for floating-point data types.

    Parameters
    ----------
    type:
        the kind of floating-point data-type about which to get information.

    Returns
    -------
    out:
        an object having the followng attributes:
        - **bits**: *int*
          number of bits occupied by the floating-point data type.
        - **eps**: *float*
          difference between 1.0 and the next smallest representable floating-point number larger than 1.0 according to the IEEE-754 standard.
        - **max**: *float*
          largest representable number.
        - **min**: *float*
          smallest representable number.
        - **smallest_normal**: *float*
          smallest positive floating-point number with full precision.
    """
    return _cur_framework(None).finfo(type)


<<<<<<< HEAD
def broadcast_to(x: Union[ivy.Array,  ivy.NativeArray], shape: Tuple[int,...]) -> ivy.Array:
    """

     Broadcasts an array to a specified shape

    :param x:  x (array) – array to broadcast.
    :param shape: shape (Tuple[int, ...]) – array shape. Must be compatible with x (see Broadcasting). If \
                  the array is incompatible with the specified shape, the function should raise an \
                  exception.
    :return: out (array) – an array having a specified shape. Must have the same data type as x.
    """

    return  _cur_framework(x).broadcast_to(x,shape)


=======
def dtype(x: Union[ivy.Array, ivy.NativeArray], as_str: bool = False)\
        -> ivy.Dtype:
    """
    Get the data type for input array x.

    :param x: Tensor for which to get the data type.
    :type x: array
    :param as_str: Whether or not to return the dtype in string format. Default is False.
    :type as_str: bool, optional
    :return: Data type of the array
    """
    return _cur_framework(x).dtype(x, as_str)
>>>>>>> 8ee60dbe


# Extra #
# ------#

def dtype_bits(dtype_in: Union[ivy.Dtype, str]) -> int:
    """
    Get the number of bits used for representing the input data type.

    :param dtype_in: The data type to determine the number of bits for.
    :return: The number of bits used to represent the data type.
    """
    return _cur_framework(dtype_in).dtype_bits(dtype_in)


def dtype_to_str(dtype_in: Union[ivy.Dtype, str])\
        -> str:
    """
    Convert native data type to string representation.

    :param dtype_in: The data type to convert to string.
    :type dtype_in: data type
    :return: data type string 'float32'
    """
    return _cur_framework(None).dtype_to_str(dtype_in)


def is_int_dtype(dtype_in: Union[ivy.Dtype, str, ivy.Array, ivy.NativeArray, Number])\
        -> bool:
    """
    Determine whether the input data type is an int data-type.

    :param dtype_in: Datatype to test
    :return: Whether or not the data type is an integer data type
    """
    if ivy.is_array(dtype_in):
        dtype_in = ivy.dtype(dtype_in)
    elif isinstance(dtype_in, np.ndarray):
        return 'int' in dtype_in.dtype.name
    elif isinstance(dtype_in, Number):
        return True if isinstance(dtype_in, (int, np.integer)) and not isinstance(dtype_in, bool) else False
    elif isinstance(dtype_in, (list, tuple, dict)):
        return True if ivy.nested_indices_where(dtype_in, lambda x: isinstance(x, (int, np.integer))) else False
    return 'int' in dtype_to_str(dtype_in)


def is_float_dtype(dtype_in: Union[ivy.Dtype, str, ivy.Array, ivy.NativeArray, Number])\
        -> bool:
    """
    Determine whether the input data type is an float data-type.

    :param dtype_in: Datatype to test
    :return: Whether or not the data type is a floating point data type
    """
    if ivy.is_array(dtype_in):
        dtype_in = ivy.dtype(dtype_in)
    elif isinstance(dtype_in, np.ndarray):
        return 'float' in dtype_in.dtype.name
    elif isinstance(dtype_in, Number):
        return True if isinstance(dtype_in, (float, np.floating)) else False
    elif isinstance(dtype_in, (list, tuple, dict)):
        return True if ivy.nested_indices_where(dtype_in, lambda x: isinstance(x, (float, np.floating))) else False
    return 'float' in dtype_to_str(dtype_in)


def valid_dtype(dtype_in: Union[ivy.Dtype, str, None])\
        -> bool:
    """
    Determines whether the provided data type is support by the current framework.

    :param dtype_in: The data type for which to check for backend support
    :return: Boolean, whether or not the data-type string is supported.
    """
    if dtype_in is None:
        return True
    return ivy.dtype_to_str(dtype_in) in ivy.valid_dtype_strs


def invalid_dtype(dtype_in: Union[ivy.Dtype, str, None])\
        -> bool:
    """
    Determines whether the provided data type is not support by the current framework.

    :param dtype_in: The data type for which to check for backend non-support
    :return: Boolean, whether the data-type string is un-supported.
    """
    if dtype_in is None:
        return False
    return ivy.dtype_to_str(dtype_in) in ivy.invalid_dtype_strs


def convert_dtype(dtype_in: Union[ivy.Dtype, str], backend: str)\
        -> ivy.Dtype:
    """
    Converts a data type from one backend framework representation to another.

    :param dtype_in: The data-type to convert, in the specified backend representation
    :type dtype_in: data type
    :param backend: The backend framework the dtype_in is represented in.
    :type backend: str
    :return: The data-type in the current ivy backend format
    """
    valid_backends = ['numpy', 'jax', 'tensorflow', 'torch', 'mxnet']
    if backend not in valid_backends:
        raise Exception('Invalid backend passed, must be one of {}'.format(valid_backends))
    ivy_backend = importlib.import_module('ivy.functional.backends.{}'.format(backend))
    return ivy.dtype_from_str(ivy_backend.dtype_to_str(dtype_in))<|MERGE_RESOLUTION|>--- conflicted
+++ resolved
@@ -1,12 +1,9 @@
 # global
-<<<<<<< HEAD
-from typing import Union, Tuple
-=======
 import numpy as np
 import importlib
-from typing import Union
+from typing import Union, Tuple
 from numbers import Number
->>>>>>> 8ee60dbe
+
 
 # local
 import ivy
@@ -76,7 +73,6 @@
     return _cur_framework(None).finfo(type)
 
 
-<<<<<<< HEAD
 def broadcast_to(x: Union[ivy.Array,  ivy.NativeArray], shape: Tuple[int,...]) -> ivy.Array:
     """
 
@@ -92,7 +88,6 @@
     return  _cur_framework(x).broadcast_to(x,shape)
 
 
-=======
 def dtype(x: Union[ivy.Array, ivy.NativeArray], as_str: bool = False)\
         -> ivy.Dtype:
     """
@@ -105,7 +100,6 @@
     :return: Data type of the array
     """
     return _cur_framework(x).dtype(x, as_str)
->>>>>>> 8ee60dbe
 
 
 # Extra #
