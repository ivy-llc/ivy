--- conflicted
+++ resolved
@@ -19,7 +19,6 @@
     handle_nestable,
     handle_array_like_without_promotion,
     inputs_to_ivy_arrays,
-    inputs_to_native_shapes,
     handle_device_shifting,
     inputs_to_native_shapes,
 )
@@ -220,10 +219,13 @@
     return tuple(supported)
 
 
-def _function_supported_dtypes(fn: Callable, recurse: bool = True) -> Tuple:
-    """
-    Return the absolute intersection of  supported data types of the current backend's
-    function for all the known devices.
+def _function_supported_dtypes(
+    fn: Callable, recurse: bool = True
+) -> Union[Tuple, dict]:
+    """
+    Return the supported data types of the current backend's function. The function
+    returns a dict containing the supported dtypes for the compositional and primary
+    implementations in case of partial mixed functions.
 
     Parameters
     ----------
@@ -235,7 +237,7 @@
     Returns
     -------
     ret
-        The supported data types of the function
+        Tuple or dict containing the supported dtypes of the function
     """
     ivy.utils.assertions.check_true(
         _is_valid_dtypes_attributes(fn),
@@ -244,19 +246,31 @@
             "in a particular backend"
         ),
     )
-    supported_dtypes = set(_get_dtypes(fn, complement=False))
-    if recurse:
-        supported_dtypes = _nested_get(
-            fn, supported_dtypes, set.intersection, _function_supported_dtypes
-        )
-
-    return tuple(supported_dtypes)
-
-
-def _function_unsupported_dtypes(fn: Callable, recurse: bool = True) -> Tuple:
-    """
-    Return the absolute intersection of  unsupported data types of the current backend's
-    function for all the known devices.
+    if hasattr(fn, "partial_mixed_handler"):
+        return {
+            "compositional": _function_supported_dtypes(fn.compos, recurse=recurse),
+            "primary": _get_dtypes(fn, complement=False),
+        }
+    else:
+        supported_dtypes = set(_get_dtypes(fn, complement=False))
+        if recurse:
+            supported_dtypes = _nested_get(
+                fn, supported_dtypes, set.intersection, _function_supported_dtypes
+            )
+    return (
+        supported_dtypes
+        if isinstance(supported_dtypes, dict)
+        else tuple(supported_dtypes)
+    )
+
+
+def _function_unsupported_dtypes(
+    fn: Callable, recurse: bool = True
+) -> Union[Tuple, dict]:
+    """
+    Return the unsupported data types of the current backend's function. The function
+    returns a dict containing the unsupported dtypes for the compositional and primary
+    implementations in case of partial mixed functions.
 
     Parameters
     ----------
@@ -268,7 +282,7 @@
     Returns
     -------
     ret
-        The unsupported data types of the function
+        Tuple or dict containing the unsupported dtypes of the function
     """
     ivy.utils.assertions.check_true(
         _is_valid_dtypes_attributes(fn),
@@ -277,13 +291,23 @@
             "in a particular backend"
         ),
     )
-    unsupported_dtypes = set(_get_dtypes(fn, complement=True))
-    if recurse:
-        unsupported_dtypes = _nested_get(
-            fn, unsupported_dtypes, set.union, _function_unsupported_dtypes
-        )
-
-    return tuple(unsupported_dtypes)
+    if hasattr(fn, "partial_mixed_handler"):
+        return {
+            "compositional": _function_unsupported_dtypes(fn.compos, recurse=recurse),
+            "primary": _get_dtypes(fn, complement=True),
+        }
+    else:
+        unsupported_dtypes = set(_get_dtypes(fn, complement=True))
+        if recurse:
+            unsupported_dtypes = _nested_get(
+                fn, unsupported_dtypes, set.union, _function_unsupported_dtypes
+            )
+
+    return (
+        unsupported_dtypes
+        if isinstance(unsupported_dtypes, dict)
+        else tuple(unsupported_dtypes)
+    )
 
 
 # Array API Standard #
@@ -1707,114 +1731,6 @@
 
 
 @handle_exceptions
-<<<<<<< HEAD
-=======
-@handle_nestable
-def function_supported_dtypes(fn: Callable, recurse: bool = True) -> Union[Tuple, dict]:
-    """
-    Return the supported data types of the current backend's function. The function
-    returns a dict containing the supported dtypes for the compositional and primary
-    implementations in case of partial mixed functions.
-
-    Parameters
-    ----------
-    fn
-        The function to check for the supported dtype attribute
-    recurse
-        Whether to recurse into used ivy functions. Default is ``True``.
-
-    Returns
-    -------
-    ret
-        Tuple or dict containing the supported dtypes of the function
-
-    Examples
-    --------
-    >>> print(ivy.function_supported_dtypes(ivy.acosh))
-    ('bool', 'float64', 'int64', 'uint8', 'int8', 'float32', 'int32', 'int16', \
-    'bfloat16')
-    """
-    ivy.utils.assertions.check_true(
-        _is_valid_dtypes_attributes(fn),
-        (
-            "supported_dtypes and unsupported_dtypes attributes cannot both exist "
-            "in a particular backend"
-        ),
-    )
-    if hasattr(fn, "partial_mixed_handler"):
-        return {
-            "compositional": function_supported_dtypes(fn.compos, recurse=recurse),
-            "primary": _get_dtypes(fn, complement=False),
-        }
-    else:
-        supported_dtypes = set(_get_dtypes(fn, complement=False))
-        if recurse:
-            supported_dtypes = _nested_get(
-                fn, supported_dtypes, set.intersection, function_supported_dtypes
-            )
-    return (
-        supported_dtypes
-        if isinstance(supported_dtypes, dict)
-        else tuple(supported_dtypes)
-    )
-
-
-@handle_exceptions
-@handle_nestable
-def function_unsupported_dtypes(
-    fn: Callable, recurse: bool = True
-) -> Union[Tuple, dict]:
-    """
-    Return the unsupported data types of the current backend's function. The function
-    returns a dict containing the unsupported dtypes for the compositional and primary
-    implementations in case of partial mixed functions.
-
-    Parameters
-    ----------
-    fn
-        The function to check for the unsupported dtype attribute
-    recurse
-        Whether to recurse into used ivy functions. Default is ``True``.
-
-    Returns
-    -------
-    ret
-        Tuple or dict containing the unsupported dtypes of the function
-
-    Examples
-    --------
-    >>> ivy.set_backend('torch')
-    >>> print(ivy.function_unsupported_dtypes(ivy.acosh))
-    ('float16','uint16','uint32','uint64')
-    """
-    ivy.utils.assertions.check_true(
-        _is_valid_dtypes_attributes(fn),
-        (
-            "supported_dtypes and unsupported_dtypes attributes cannot both exist "
-            "in a particular backend"
-        ),
-    )
-    if hasattr(fn, "partial_mixed_handler"):
-        return {
-            "compositional": function_unsupported_dtypes(fn.compos, recurse=recurse),
-            "primary": _get_dtypes(fn, complement=True),
-        }
-    else:
-        unsupported_dtypes = set(_get_dtypes(fn, complement=True))
-        if recurse:
-            unsupported_dtypes = _nested_get(
-                fn, unsupported_dtypes, set.union, function_unsupported_dtypes
-            )
-
-    return (
-        unsupported_dtypes
-        if isinstance(unsupported_dtypes, dict)
-        else tuple(unsupported_dtypes)
-    )
-
-
-@handle_exceptions
->>>>>>> b09ad3db
 def invalid_dtype(dtype_in: Union[ivy.Dtype, ivy.NativeDtype, str, None], /) -> bool:
     """
     Determine whether the provided data type is not support by the current framework.
