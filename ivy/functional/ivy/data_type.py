# global
import ast
import inspect
import math
from numbers import Number
from typing import Union, Tuple, List, Optional, Callable, Iterable, Any
import numpy as np
import importlib

# local
import ivy
from ivy.backend_handler import current_backend
from ivy.func_wrapper import (
    handle_out_argument,
    to_native_arrays_and_back,
    inputs_to_native_arrays,
    handle_nestable,
    handle_array_like,
    inputs_to_ivy_arrays,
)
from ivy.exceptions import handle_exceptions


# Helpers #
# --------#


def _is_valid_dtypes_attributes(fn: Callable) -> bool:
    if hasattr(fn, "supported_dtypes") and hasattr(fn, "unsupported_dtypes"):
        fn_supported_dtypes = fn.supported_dtypes
        fn_unsupported_dtypes = fn.unsupported_dtypes
        if isinstance(fn_supported_dtypes, dict):
            if isinstance(fn_unsupported_dtypes, dict):
                backend_str = ivy.current_backend_str()
                if (
                    backend_str in fn_supported_dtypes
                    and backend_str in fn_unsupported_dtypes
                ):
                    return False
        else:
            if isinstance(fn_unsupported_dtypes, tuple):
                return False
    return True


def _handle_nestable_dtype_info(fn):
    def new_fn(type):
        if isinstance(type, ivy.Container):
            type = type.cont_map(lambda x, kc: fn(x))
            type.__dict__["max"] = type.cont_map(lambda x, kc: x.max)
            type.__dict__["min"] = type.cont_map(lambda x, kc: x.min)
            return type
        return fn(type)

    return new_fn


# Unindent every line in the source such that
# class methods can be compiled as normal methods
def _lstrip_lines(source: str) -> str:
    source = source.lstrip().split("\n")

    # If the first line is a decorator
    if source[0][0] == "@":
        # If the second line is a function definition
        if source[1].lstrip()[0:3] == "def":
            # Work out how many whitespace chars to remove
            num_chars_to_remove = source[1].find("d")

            # The first string needs no changes
            for i in range(1, len(source)):
                source[i] = source[i][num_chars_to_remove:]

    source = "\n".join(source)
    return source


# Get the list of function used the function
def _get_function_list(func):
    tree = ast.parse(_lstrip_lines(inspect.getsource(func)))
    names = {}
    # Extract all the call names
    for node in ast.walk(tree):
        if isinstance(node, ast.Call):
            nodef = node.func
            if isinstance(nodef, ast.Name):
                names[nodef.id] = getattr(
                    func,
                    "__self__",
                    getattr(
                        importlib.import_module(func.__module__),
<<<<<<< HEAD
                        getattr(func.__init__, "__self__", None).__qualname__.split(
                            "."
                        )[0],
=======
                        func.__qualname__.split(".")[0],
>>>>>>> 9d482629
                        None,
                    ),
                )
            elif isinstance(nodef, ast.Attribute):
                names[nodef.attr] = getattr(
                    func,
                    "__self__",
                    getattr(
                        importlib.import_module(func.__module__),
                        func.__qualname__.split(".")[0],
                        None,
                    ),
                )

    return names


# Get the reference of the functions from string
def _get_functions_from_string(func_names, module):
    ret = set()
    # We only care about the functions in the ivy or the same module
    for func_name in func_names.keys():
        if hasattr(ivy, func_name) and callable(getattr(ivy, func_name, None)):
            ret.add(getattr(ivy, func_name))
        elif hasattr(module, func_name) and callable(getattr(ivy, func_name, None)):
            ret.add(getattr(module, func_name))
        elif callable(getattr(func_names[func_name], func_name, None)):
            ret.add(getattr(func_names[func_name], func_name))
    return ret


# Get dtypes/device of nested functions, used for unsupported and supported dtypes
# IMPORTANT: a few caveats:
# 1. The base functions must be defined in ivy or the same module
# 2. If the dtypes/devices are set not in the base function, it will not be detected
# 3. Nested function cannot be parsed, due to be unable to get function reference
# 4. Functions need to be directly called, not assigned to a variable
def _nested_get(f, base_set, merge_fn, get_fn, wrapper=set):
    visited = set()
    to_visit = [f]
    out = base_set

    while to_visit:
        fn = to_visit.pop()
        if fn in visited:
            continue
        visited.add(fn)

        # if it's in the backend, we can get the dtypes directly
        # if it's in the front end, we need to recurse
        # if it's einops, we need to recurse
        if not getattr(fn, "__module__", None):
            continue
        if "backend" in fn.__module__:
            f_supported = wrapper(get_fn(fn, False))
            out = merge_fn(f_supported, out)
            continue
        elif "frontend" in fn.__module__ or (
            hasattr(fn, "__name__") and "einops" in fn.__name__
        ):
            f_supported = wrapper(get_fn(fn, False))
            out = merge_fn(f_supported, out)

        # skip if it's not a function

        if not (inspect.isfunction(fn) or inspect.ismethod(fn)):

            continue

        fl = _get_function_list(fn)
        res = _get_functions_from_string(fl, __import__(fn.__module__))
        to_visit.extend(res)

    return out


# Get the list of dtypes supported by the function
# by default returns the supported dtypes
def _get_dtypes(fn, complement=True):
    supported = set(ivy.valid_dtypes)

    # We only care about getting dtype info from the base function
    # if we do need to at some point use dtype information from the parent function
    # we can comment out the following condition
    is_backend_fn = "backend" in fn.__module__
    is_frontend_fn = "frontend" in fn.__module__
    is_einops_fn = "einops" in fn.__name__
    if not is_backend_fn and not is_frontend_fn and not is_einops_fn:
        if complement:
            supported = set(ivy.all_dtypes).difference(supported)
        return supported

    # Their values are formatted like either
    # 1. fn.supported_dtypes = ("float16",)
    # Could also have the "all" value for the framework
    basic = [
        ("supported_dtypes", set.intersection, ivy.valid_dtypes),
        ("unsupported_dtypes", set.difference, ivy.invalid_dtypes),
    ]
    for (key, merge_fn, base) in basic:
        if hasattr(fn, key):
            v = getattr(fn, key)
            # only einops allowed to be a dictionary
            if isinstance(v, dict):
                v = v.get(ivy.current_backend_str(), base)

            ivy.assertions.check_isinstance(v, tuple)
            supported = merge_fn(supported, set(v))

    if complement:
        supported = set(ivy.all_dtypes).difference(supported)

    return tuple(supported)


# Array API Standard #
# -------------------#

Finfo = None
Iinfo = None


@to_native_arrays_and_back
@handle_out_argument
@handle_nestable
@handle_exceptions
@handle_array_like
def astype(
    x: Union[ivy.Array, ivy.NativeArray],
    dtype: Union[ivy.Dtype, ivy.NativeDtype],
    /,
    *,
    copy: bool = True,
    out: Optional[ivy.Array] = None,
) -> ivy.Array:
    """
    Copies an array to a specified data type irrespective of :ref:`type-promotion`
    rules.

    .. note::
    Casting floating-point ``NaN`` and ``infinity`` values to integral data types
    is not specified and is implementation-dependent.

    .. note::
    When casting a boolean input array to a numeric data type, a value of ``True``
    must cast to a numeric value equal to ``1``, and a value of ``False`` must cast
    to a numeric value equal to ``0``.

    When casting a numeric input array to ``bool``, a value of ``0`` must cast to
    ``False``, and a non-zero value must cast to ``True``.

    Parameters
    ----------
    x
        array to cast.
    dtype
        desired data type.
    copy
        specifies whether to copy an array when the specified ``dtype`` matches
        the data type of the input array ``x``. If ``True``, a newly allocated
        array must always be returned. If ``False`` and the specified ``dtype``
        matches the data type of the input array, the input array must be returned;
        otherwise, a newly allocated must be returned. Default: ``True``.
    out
        optional output array, for writing the result to. It must have a shape
        that the inputs broadcast to.

    Returns
    -------
    ret
        an array having the specified data type. The returned array must have
        the same shape as ``x``.

    Examples
    --------
    With :class:`ivy.Array` input:

    >>> x = ivy.array([1, 2])
    >>> y = ivy.zeros_like(x)
    >>> y = ivy.astype(x, ivy.float64)
    >>> print(y)
    ivy.array([1., 2.])

    >>> x = ivy.array([3.141, 2.718, 1.618])
    >>> ivy.astype(x, ivy.int32, out=y)
    >>> print(y)
    ivy.array([3, 2, 1])

    >>> x = ivy.array([[-1, -2], [0, 2]])
    >>> ivy.astype(x, ivy.float64, out=x)
    >>> print(x)
    ivy.array([[-1., -2.],  [0.,  2.]])

    With :class:`ivy.NativeArray` input:

    >>> x = ivy.native_array([3.141, 2.718, 1.618])
    >>> y = ivy.astype(x, ivy.int32)
    >>> print(y)
    ivy.array([3, 2, 1])

    With :class:`ivy.Container` input:

    >>> x = ivy.Container(a=ivy.array([0,2,1]),b=ivy.array([1,0,0]))
    >>> print(ivy.astype(x, ivy.bool))
    {
        a: ivy.array([False, True, True]),
        b: ivy.array([True, False, False])
    }

    Using :class:`ivy.Array` instance method:

    >>> x = ivy.array([[-1, -2], [0, 2]])
    >>> print(x.astype(ivy.float64))
    ivy.array([[-1., -2.],  [0.,  2.]])

    Using :class:`ivy.Container` instance method:

    >>> x = ivy.Container(a=ivy.array([False,True,True]),
    ...                   b=ivy.array([3.14, 2.718, 1.618]))
    >>> print(x.astype(ivy.int32))
    {
        a: ivy.array([0, 1, 1]),
        b: ivy.array([3, 2, 1])
    }

    """
    return current_backend(x).astype(x, dtype, copy=copy, out=out)


@to_native_arrays_and_back
@handle_nestable
@handle_exceptions
def broadcast_arrays(*arrays: Union[ivy.Array, ivy.NativeArray]) -> List[ivy.Array]:
    """Broadcasts one or more arrays against one another.

    Parameters
    ----------
    arrays
        an arbitrary number of arrays to-be broadcasted.

    Returns
    -------
    ret
        A list containing broadcasted arrays of type `ivy.Array`
        Each array must have the same shape, and each array must have the same
        dtype as its corresponding input array.

    Examples
    --------
    With :class:`ivy.Array` input:

    >>> x1 = ivy.array([1, 2, 3])
    >>> x2 = ivy.array([4, 5, 6])
    >>> y = ivy.broadcast_arrays(x1, x2)
    >>> print(y)
    [ivy.array([1, 2, 3]), ivy.array([4, 5, 6])]

    With :class:`ivy.NativeArray` inputs:

    >>> x1 = ivy.native_array([0.3, 4.3])
    >>> x2 = ivy.native_array([3.1, 5])
    >>> x3 = ivy.native_array([2, 0])
    >>> y = ivy.broadcast_arrays(x1, x2, x3)
    [ivy.array([0.3, 4.3]), ivy.array([3.1, 5.]), ivy.array([2, 0])]

    With mixed :class:`ivy.Array` and :class:`ivy.NativeArray` inputs:

    >>> x1 = ivy.array([1, 2])
    >>> x2 = ivy.native_array([0.3, 4.3])
    >>> y = ivy.broadcast_arrays(x1, x2)
    >>> print(y)
    [ivy.array([1, 2]), ivy.array([0.3, 4.3])]

    With :class:`ivy.Container` inputs:

    >>> x1 = ivy.Container(a=ivy.array([3, 1]), b=ivy.zeros(2))
    >>> x2 = ivy.Container(a=ivy.array([4, 5]), b=ivy.array([2, -1]))
    >>> y = ivy.broadcast_arrays(x1, x2)
    >>> print(y)
    [{
        a: ivy.array([3, 1]),
        b: ivy.array([0., 0.])
    }, {
        a: ivy.array([4, 5]),
        b: ivy.array([2, -1])
    }]

    With mixed :class:`ivy.Array` and :class:`ivy.Container` inputs:

    >>> x1 = ivy.zeros(2)
    >>> x2 = ivy.Container(a=ivy.array([4, 5]), b=ivy.array([2, -1]))
    >>> y = ivy.broadcast_arrays(x1, x2)
    >>> print(y)
    [{
        a: ivy.array([0., 0.]),
        b: ivy.array([0., 0.])
    }, {
        a: ivy.array([4, 5]),
        b: ivy.array([2, -1])
    }]
    """
    return current_backend(arrays[0]).broadcast_arrays(*arrays)


@to_native_arrays_and_back
@handle_out_argument
@handle_nestable
@handle_exceptions
@handle_array_like
def broadcast_to(
    x: Union[ivy.Array, ivy.NativeArray],
    /,
    shape: Tuple[int, ...],
    *,
    out: Optional[ivy.Array] = None,
) -> ivy.Array:
    """
    Broadcasts an array to a specified shape.

    Parameters
    ----------
    x
        array to broadcast.
    shape
        array shape. Must be compatible with x (see Broadcasting). If
        the array is incompatible with the specified shape, the function
        should raise an exception.
    out
        optional output array, for writing the result to. It must have a
        shape that the inputs broadcast to.

    Returns
    -------
    ret
        an array having a specified shape. Must have the same data type as x.


    Examples
    --------
    With :class:`ivy.Array` input:

    >>> x = ivy.array([1, 2, 3])
    >>> y = ivy.broadcast_to(x, (3, 3))
    >>> print(y)
    ivy.array([[1, 2, 3],
               [1, 2, 3],
               [1, 2, 3]])

    With :class:`ivy.NativeArray` input:

    >>> x = ivy.native_array([0.1 , 0.3])
    >>> y = ivy.broadcast_to(x, (3, 2))
    >>> print(y)
    ivy.array([[0.1, 0.3],
               [0.1, 0.3],
               [0.1, 0.3]])

    With :class:`ivy.Container` input:

    >>> x = ivy.Container(a=ivy.array([1, 2, 3]),
    ...                   b=ivy.array([4, 5, 6]))
    >>> y = ivy.broadcast_to(x, (3, 3))
    >>> print(y)
    {
        a: ivy.array([[1, 2, 3],
                      [1, 2, 3],
                      [1, 2, 3]]),
        b: ivy.array([[4, 5, 6],
                      [4, 5, 6],
                      [4, 5, 6]])
    }
    """
    return current_backend(x).broadcast_to(x, shape)


@inputs_to_ivy_arrays
@handle_nestable
@handle_exceptions
def can_cast(
    from_: Union[ivy.Dtype, ivy.Array, ivy.NativeArray],
    to: ivy.Dtype,
    /,
) -> bool:
    """
    Determines if one data type can be cast to another data type according to
    :ref:`type-promotion` rules.

    Parameters
    ----------
    from_
        input data type or array from which to cast.
    to
        desired data type.

    Returns
    -------
    ret
        ``True`` if the cast can occur according to :ref:`type-promotion` rules;
        otherwise, ``False``.

    This function conforms to the `Array API Standard
    <https://data-apis.org/array-api/latest/>`_. This docstring is an extension of the
    `docstring <https://data-apis.org/array-api/latest/API_specification/generated/signatures.data_type_functions.can_cast.html>`_ # noqa
    in the standard.

    Both the description and the type hints above assumes an array input for simplicity,
    but this function is *nestable*, and therefore also accepts :class:`ivy.Container`
    instances in place of any of the arguments.

    Examples
    --------
     With :class:`ivy.Dtype` input:

    >>> print(ivy.can_cast(ivy.uint8, ivy.int32))
    True

    >>> print(ivy.can_cast(ivy.float64, 'int64'))
    False

    With :class:`ivy.Array` input:

    >>> x = ivy.array([1., 2., 3.])
    >>> print(ivy.can_cast(x, ivy.float64))
    True

    With :class:`ivy.NativeArray` input:

    >>> x = ivy.native_array([[-1, -1, -1],
    ...                       [1, 1, 1]],
    ...                       dtype='int16')
    >>> print(ivy.can_cast(x, 'uint8'))
    False

    With :class:`ivy.Container` input:

    >>> x = ivy.Container(a=ivy.array([0., 1., 2.]),
    ...                   b=ivy.array([3, 4, 5]))
    >>> print(ivy.can_cast(x, 'int64'))
    {
        a: false,
        b: true
    }
    """
    if isinstance(from_, ivy.Dtype):
        return (from_, to) in ivy.promotion_table
    return (from_.dtype, to) in ivy.promotion_table


@inputs_to_native_arrays
@handle_exceptions
def finfo(
    type: Union[ivy.Dtype, str, ivy.Array, ivy.NativeArray],
    /,
) -> Finfo:
    """Machine limits for floating-point data types.

    Parameters
    ----------
    type
        the kind of floating-point data-type about which to get information.

    Returns
    -------
    ret
        an object having the followng attributes:

        - **bits**: *int*

          number of bits occupied by the floating-point data type.

        - **eps**: *float*

          difference between 1.0 and the next smallest representable floating-point
          number larger than 1.0 according to the IEEE-754 standard.

        - **max**: *float*

          largest representable number.

        - **min**: *float*

          smallest representable number.

        - **smallest_normal**: *float*

          smallest positive floating-point number with full precision.


    This function conforms to the `Array API Standard
    <https://data-apis.org/array-api/latest/>`_. This docstring is an extension of the
    `docstring <https://data-apis.org/array-api/latest/API_specification/generated/signatures.data_type_functions.finfo.html>`_ # noqa
    in the standard.

    Examples
    --------
    With :class:`ivy.Dtype` input:

    >>> ivy.finfo(ivy.float32)
    finfo(resolution=1e-06, min=-3.4028235e+38, max=3.4028235e+38, dtype=float32)

    With :code:`str` input:

    >>> ivy.finfo('float32')
    finfo(resolution=1e-06, min=-3.4028235e+38, max=3.4028235e+38, dtype=float32)

    With :class:`ivy.Array` input:

    >>> x = ivy.array([1.3,2.1,3.4], dtype=ivy.float64)
    >>> ivy.finfo(x)
    finfo(resolution=1e-15, min=-1.7976931348623157e+308, /
    max=1.7976931348623157e+308, dtype=float64)

    With :class:`ivy.NativeArray` input:

    >>> x = ivy.native_array([0.7,8.4,3.14], dtype=ivy.float16)
    >>> ivy.finfo(x)
    finfo(resolution=0.001, min=-6.55040e+04, max=6.55040e+04, dtype=float16)

    With :class:`ivy.Container` input:

    >>> c = ivy.Container(x=ivy.array([-9.5,1.8,-8.9], dtype=ivy.float16), /
                          y=ivy.array([7.6,8.1,1.6], dtype=ivy.float64))
    >>> ivy.finfo(c)
    {
        x: finfo(resolution=0.001, min=-6.55040e+04, max=6.55040e+04, dtype=float16),
        y: finfo(resolution=1e-15, min=-1.7976931348623157e+308, /
           max=1.7976931348623157e+308, dtype=float64)
    }

    Using :class:`ivy.Array` instance method:

    >>> x = ivy.array([0.7,8.4,3.14], dtype=ivy.float32)
    >>> x.finfo()
    finfo(resolution=1e-06, min=-3.4028235e+38, max=3.4028235e+38, dtype=float32)

    Using :class:`ivy.Container` instance method:

    >>> c = ivy.Container(x=ivy.array([1.2,3.5,8.], dtype=ivy.float64), /
                          y=ivy.array([1.3,2.1,3.4], dtype=ivy.float16))
    >>> c.finfo()
    {
        x: finfo(resolution=1e-15, min=-1.7976931348623157e+308, /
                 max=1.7976931348623157e+308, dtype=float64)
        y: finfo(resolution=0.001, min=-6.55040e+04, max=6.55040e+04, dtype=float16),
    }

    """
    return current_backend(None).finfo(type)


@inputs_to_native_arrays
@handle_exceptions
def iinfo(
    type: Union[ivy.Dtype, str, ivy.Array, ivy.NativeArray],
    /,
) -> Iinfo:
    """Machine limits for integer data types.

    Parameters
    ----------
    type
        the kind of integer data-type about which to get information.

    Returns
    -------
    ret
        a class with that encapsules the following attributes:

        - **bits**: *int*

          number of bits occupied by the type.

        - **max**: *int*

          largest representable number.

        - **min**: *int*

          smallest representable number.


    This function conforms to the `Array API Standard
    <https://data-apis.org/array-api/latest/>`_. This docstring is an extension of the
    `docstring <https://data-apis.org/array-api/latest/API_specification/generated/signatures.data_type_functions.iinfo.html>`_ # noqa
    in the standard.

    Examples
    --------
    With :class:`ivy.Dtype` input:

    >>> ivy.iinfo(ivy.int32)
    iinfo(min=-2147483648, max=2147483647, dtype=int32)

    With :code:`str` input:

    >>> ivy.iinfo('int32')
    iinfo(min=-2147483648, max=2147483647, dtype=int32)

    With :class:`ivy.Array` input:

    >>> x = ivy.array([13,21,34], dtype=ivy.int8)
    >>> ivy.iinfo(x)
    iinfo(min=-128, max=127, dtype=int8)

    With :class:`ivy.NativeArray` input:

    >>> x = ivy.native_array([7,84,314], dtype=ivy.int64)
    >>> ivy.iinfo(x)
    iinfo(min=-9223372036854775808, max=9223372036854775807, dtype=int64)

    With :class:`ivy.Container` input:

    >>> c = ivy.Container(x=ivy.array([0,1800,89], dtype=ivy.uint16),
    ...                   y=ivy.array([76,81,16], dtype=ivy.uint32))
    >>> ivy.iinfo(c)
    {
        x: iinfo(min=0, max=65535, dtype=uint16),
        y: iinfo(min=0, max=4294967295, dtype=uint32)
    }
    """
    return current_backend(None).iinfo(type)


@inputs_to_native_arrays
@handle_nestable
@handle_exceptions
def result_type(
    *arrays_and_dtypes: Union[ivy.Array, ivy.NativeArray, ivy.Dtype]
) -> ivy.Dtype:
    """
    Returns the dtype that results from applying the type promotion rules (see
    :ref:`type-promotion`) to the arguments.

    .. note::
       If provided mixed dtypes (e.g., integer and floating-point), the returned dtype
       will be implementation-specific.

    Parameters
    ----------
    arrays_and_dtypes
        an arbitrary number of input arrays and/or dtypes.

    Returns
    -------
    ret
        the dtype resulting from an operation involving the input arrays and dtypes.


    This function conforms to the `Array API Standard
    <https://data-apis.org/array-api/latest/>`_. This docstring is an extension of the
    `docstring <https://data-apis.org/array-api/latest/API_specification/generated/signatures.data_type_functions.result_type.html>`_ # noqa
    in the standard.

    Examples
    --------
    With :class:`ivy.Array` input:

    >>> x = ivy.array([3, 4, 5])
    >>> y = ivy.array([3., 4., 5.])
    >>> print(ivy.result_type(x, y))
    float64

    With :class:`ivy.NativeArray` input:

    >>> x = ivy.native_array([3., 4, 7.5])
    >>> y = ivy.native_array([3, 4, 7])
    >>> print(ivy.result_type(x, y))
    float64

    With :class:`ivy.Dtype` input:

    >>> print(ivy.result_type(ivy.uint8, ivy.uint64))
    uint64

    With :class:`ivy.Container` input:

    >>> x = ivy.Container(a = ivy.array([3, 4, 5]))
    >>> print(x.a.dtype)
    int32

    >>> print(ivy.result_type(x, ivy.float64))
    {
        a: float64
    }
    """
    return current_backend(arrays_and_dtypes[0]).result_type(arrays_and_dtypes)


# Extra #
# ------#

default_dtype_stack = list()
default_float_dtype_stack = list()
default_int_dtype_stack = list()
default_uint_dtype_stack = list()


class DefaultDtype:
    """"""

    def __init__(self, dtype: ivy.Dtype):
        self._dtype = dtype

    def __enter__(self):
        set_default_dtype(self._dtype)
        return self

    def __exit__(self, exc_type, exc_val, exc_tb):
        unset_default_dtype()
        return self


class DefaultFloatDtype:
    """"""

    def __init__(self, float_dtype: ivy.Dtype):
        self._float_dtype = float_dtype

    def __enter__(self):
        set_default_float_dtype(self._float_dtype)
        return self

    def __exit__(self, exc_type, exc_val, exc_tb):
        unset_default_float_dtype()
        return self


class DefaultIntDtype:
    """"""

    def __init__(self, float_dtype: ivy.Dtype):
        self._float_dtype = float_dtype

    def __enter__(self):
        set_default_int_dtype(self._float_dtype)
        return self

    def __exit__(self, exc_type, exc_val, exc_tb):
        unset_default_int_dtype()
        return self


class DefaultUintDtype:
    """"""

    def __init__(self, uint_dtype: ivy.UintDtype):
        self._uint_dtype = uint_dtype

    def __enter__(self):
        set_default_uint_dtype(self._uint_dtype)
        return self

    def __exit__(self, exc_type, exc_val, exc_tb):
        unset_default_uint_dtype()
        return self


@handle_exceptions
def dtype_bits(dtype_in: Union[ivy.Dtype, ivy.NativeDtype, str], /) -> int:
    """Get the number of bits used for representing the input data type.

    Parameters
    ----------
    dtype_in
        The data type to determine the number of bits for.

    Returns
    -------
    ret
        The number of bits used to represent the data type.

    Examples
    --------
    With :class:`ivy.Dtype` inputs:

    >>> x = ivy.dtype_bits(ivy.float32)
    >>> print(x)
    32

    >>> x = ivy.dtype_bits('int64')
    >>> print(x)
    64

    With :class:`ivy.NativeDtype` inputs:

    >>> x = ivy.dtype_bits(ivy.native_bool)
    >>> print(x)
    1
    """
    return current_backend(dtype_in).dtype_bits(dtype_in)


@handle_exceptions
def as_ivy_dtype(dtype_in: Union[ivy.Dtype, str], /) -> ivy.Dtype:
    """Convert native data type to string representation.

    Parameters
    ----------
    dtype_in
        The data type to convert to string.

    Returns
    -------
    ret
        data type string 'float32'
    """
    return current_backend(None).as_ivy_dtype(dtype_in)


@handle_exceptions
def as_native_dtype(dtype_in: Union[ivy.Dtype, ivy.NativeDtype], /) -> ivy.NativeDtype:
    """Convert data type string representation to native data type.

    Parameters
    ----------
    dtype_in
        The data type string to convert to native data type.

    Returns
    -------
    ret
        data type e.g. ivy.float32.
    """
    return current_backend(None).as_native_dtype(dtype_in)


def _check_float64(input) -> bool:
    if ivy.is_array(input):
        return ivy.dtype(input) == "float64"
    if math.isfinite(input):
        m, e = math.frexp(input)
        return (abs(input) > 3.4028235e38) or (e < -126) or (e > 128)
    return False


@handle_exceptions
def closest_valid_dtype(type: Union[ivy.Dtype, str, None], /) -> Union[ivy.Dtype, str]:
    """Determines the closest valid datatype to the datatype passed as input.

    Parameters
    ----------
    type
        The data type for which to check the closest valid type for.

    Returns
    -------
    ret
        The closest valid data type as a native ivy.Dtype

    Examples
    --------
    With :class:`ivy.Dtype` input:
    >>> xType = ivy.float16
    >>> yType = ivy.closest_valid_dtype(xType)
    >>> print(yType)
    float16

    With :class:`ivy.NativeDtype` inputs:
    >>> xType = ivy.native_uint16
    >>> yType = ivy.closest_valid_dtype(xType)
    >>> print(yType)
    <dtype:'uint16'>

    With :code:`str` input:
    >>> xType = 'int32'
    >>> yType = ivy.closest_valid_dtype(xType)
    >>> print(yType)
    int32
    """
    return current_backend(type).closest_valid_dtype(type)


@inputs_to_native_arrays
@handle_nestable
@handle_exceptions
def default_float_dtype(
    *,
    input: Optional[Union[ivy.Array, ivy.NativeArray]] = None,
    float_dtype: Optional[Union[ivy.FloatDtype, ivy.NativeDtype]] = None,
    as_native: Optional[bool] = False,
) -> Union[ivy.Dtype, str, ivy.NativeDtype]:
    """
    Parameters
    ----------
    input
        Number or array for inferring the float dtype.
    float_dtype
        The float dtype to be returned.
    as_native
        Whether to return the float dtype as native dtype.

    Returns
    -------
        Return ``float_dtype`` as native or ivy dtype if provided, else
        if ``input`` is given, return its float dtype, otherwise return the
        global default float dtype.

    Examples
    --------
    >>> ivy.default_float_dtype()
    'float32'

    >>> ivy.set_default_float_dtype(ivy.FloatDtype("float64"))
    >>> ivy.default_float_dtype()
    'float64'

    >>> ivy.default_float_dtype(float_dtype=ivy.FloatDtype("float16"))
    'float16'

    >>> ivy.default_float_dtype(input=4294.967346)
    'float32'

    >>> x = ivy.array([9.8,8.9], dtype="float16")
    >>> ivy.default_float_dtype(input=x)
    'float16'
    """
    if ivy.exists(float_dtype):
        if as_native is True:
            return ivy.as_native_dtype(float_dtype)
        return ivy.FloatDtype(ivy.as_ivy_dtype(float_dtype))
    as_native = ivy.default(as_native, False)
    if ivy.exists(input):
        if ivy.is_array(input):
            ret = ivy.dtype(input)
        elif isinstance(input, np.ndarray):
            ret = str(input.dtype)
        elif isinstance(input, (list, tuple, dict)):
            if ivy.nested_argwhere(
                input, lambda x: _check_float64(x), stop_after_n_found=1
            ):
                ret = ivy.float64
            else:
                def_dtype = default_dtype()
                if ivy.is_float_dtype(def_dtype):
                    ret = def_dtype
                else:
                    ret = ivy.float32
        elif isinstance(input, Number):
            if _check_float64(input):
                ret = ivy.float64
            else:
                def_dtype = default_dtype()
                if ivy.is_float_dtype(def_dtype):
                    ret = def_dtype
                else:
                    ret = ivy.float32
    else:
        global default_float_dtype_stack
        if not default_float_dtype_stack:
            def_dtype = default_dtype()
            if ivy.is_float_dtype(def_dtype):
                ret = def_dtype
            else:
                ret = "float32"
        else:
            ret = default_float_dtype_stack[-1]
    if as_native:
        return ivy.as_native_dtype(ret)
    return ivy.FloatDtype(ivy.as_ivy_dtype(ret))


@handle_exceptions
def infer_default_dtype(
    dtype: Union[ivy.Dtype, ivy.NativeDtype, str], as_native: bool = False
) -> Union[ivy.Dtype, ivy.NativeDtype]:
    """Summary.

    Parameters
    ----------
    dtype

    as_native
        (Default value = False)

    Returns
    -------
        Return the default data type for the “kind” (integer or floating-point) of dtype

    Examples
    --------
    >>> ivy.set_default_int_dtype("int32")
    >>> ivy.infer_default_dtype("int8")
    'int8'

    >>> ivy.set_default_float_dtype("float64")
    >>> ivy.infer_default_dtype("float32")
    'float64'

    >>> ivy.set_default_uint_dtype("uint32")
    >>> x = ivy.array([0], dtype="uint64")
    >>> ivy.infer_default_dtype(x.dtype)
    'uint32'
    """
    if ivy.is_float_dtype(dtype):
        default_dtype = ivy.default_float_dtype(as_native=as_native)
    elif ivy.is_uint_dtype(dtype):
        default_dtype = ivy.default_uint_dtype(as_native=as_native)
    else:
        default_dtype = ivy.default_int_dtype(as_native=as_native)
    return default_dtype


@inputs_to_native_arrays
@handle_exceptions
def default_dtype(
    *,
    dtype: Optional[Union[ivy.Dtype, str]] = None,
    item: Optional[Union[ivy.Array, ivy.NativeArray]] = None,
    as_native: Optional[bool] = False,
) -> Union[ivy.Dtype, ivy.NativeDtype, str]:
    """
    Parameters
    ----------
    dtype
        The dtype to be returned.
    item
        Number or array for inferring the dtype.
    as_native
        Whether to return the dtype as native dtype.

    Returns
    -------
        Return ``dtype`` as native or ivy dtype if provided, else
        if ``item`` is given, return its dtype, otherwise return the
        global default dtype.
    """
    if ivy.exists(dtype):
        if as_native is True:
            return ivy.as_native_dtype(dtype)
        return ivy.as_ivy_dtype(dtype)
    as_native = ivy.default(as_native, False)
    if ivy.exists(item):
        if isinstance(item, (list, tuple, dict)) and len(item) == 0:
            pass
        elif ivy.is_float_dtype(item):
            return ivy.default_float_dtype(input=item, as_native=as_native)
        elif ivy.is_int_dtype(item):
            return ivy.default_int_dtype(input=item, as_native=as_native)
        elif as_native:
            return ivy.as_native_dtype("bool")
        else:
            return "bool"
    global default_dtype_stack
    if not default_dtype_stack:
        global default_float_dtype_stack
        if default_float_dtype_stack:
            ret = default_float_dtype_stack[-1]
        else:
            ret = "float32"
    else:
        ret = default_dtype_stack[-1]
    if as_native:
        return ivy.as_native_dtype(ret)
    return ivy.as_ivy_dtype(ret)


@inputs_to_native_arrays
@handle_exceptions
def default_int_dtype(
    *,
    input: Optional[Union[ivy.Array, ivy.NativeArray]] = None,
    int_dtype: Optional[Union[ivy.IntDtype, ivy.NativeDtype]] = None,
    as_native: Optional[bool] = False,
) -> Union[ivy.IntDtype, ivy.NativeDtype]:
    """
    Parameters
    ----------
    input
        Number or array for inferring the int dtype.
    int_dtype
        The int dtype to be returned.
    as_native
        Whether to return the int dtype as native dtype.

    Returns
    -------
        Return ``int_dtype`` as native or ivy dtype if provided, else
        if ``input`` is given, return its int dtype, otherwise return the
        global default int dtype.

    Examples
    --------
    >>> ivy.set_default_int_dtype(ivy.intDtype("int16"))
    >>> ivy.default_int_dtype()
    'int16'

    >>> ivy.default_int_dtype(input=4294967346)
    'int64'

    >>> ivy.default_int_dtype(int_dtype=ivy.intDtype("int8"))
    'int8'

    >>> x = ivy.array([9,8], dtype="int32")
    >>> ivy.default_int_dtype(input=x)
    'int32'
    """
    if ivy.exists(int_dtype):
        if as_native is True:
            return ivy.as_native_dtype(int_dtype)
        return ivy.IntDtype(ivy.as_ivy_dtype(int_dtype))
    as_native = ivy.default(as_native, False)
    if ivy.exists(input):
        if ivy.is_array(input):
            ret = ivy.dtype(input)
        elif isinstance(input, np.ndarray):
            ret = str(input.dtype)
        elif isinstance(input, (list, tuple, dict)):
            if ivy.nested_argwhere(
                input,
                lambda x: ivy.dtype(x) == "uint64"
                if ivy.is_array(x)
                else x > 9223372036854775807 and x != ivy.inf,
                stop_after_n_found=1,
            ):
                ret = ivy.uint64
            elif ivy.nested_argwhere(
                input,
                lambda x: ivy.dtype(x) == "int64"
                if ivy.is_array(x)
                else x > 2147483647 and x != ivy.inf,
                stop_after_n_found=1,
            ):
                ret = ivy.int64
            else:
                def_dtype = ivy.default_dtype()
                if ivy.is_int_dtype(def_dtype):
                    ret = def_dtype
                else:
                    ret = ivy.int32
        elif isinstance(input, Number):
            if (
                input > 9223372036854775807
                and input != ivy.inf
                and ivy.backend != "torch"
            ):
                ret = ivy.uint64
            elif input > 2147483647 and input != ivy.inf:
                ret = ivy.int64
            else:
                def_dtype = ivy.default_dtype()
                if ivy.is_int_dtype(def_dtype):
                    ret = def_dtype
                else:
                    ret = ivy.int32
    else:
        global default_int_dtype_stack
        if not default_int_dtype_stack:
            def_dtype = ivy.default_dtype()
            if ivy.is_int_dtype(def_dtype):
                ret = def_dtype
            else:
                ret = "int32"
        else:
            ret = default_int_dtype_stack[-1]
    if as_native:
        return ivy.as_native_dtype(ret)
    return ivy.IntDtype(ivy.as_ivy_dtype(ret))


@inputs_to_native_arrays
@handle_exceptions
def default_uint_dtype(
    *,
    input: Optional[Union[ivy.Array, ivy.NativeArray]] = None,
    uint_dtype: Optional[Union[ivy.UintDtype, ivy.NativeDtype]] = None,
    as_native: Optional[bool] = False,
) -> Union[ivy.UintDtype, ivy.NativeDtype]:
    """
    Parameters
    ----------
    input
        Number or array for inferring the uint dtype.
    uint_dtype
        The uint dtype to be returned.
    as_native
        Whether to return the uint dtype as native dtype.

    Returns
    -------
        Return ``uint_dtype`` as native or ivy dtype if provided, else
        if ``input`` is given, return its uint dtype, otherwise return the
        global default uint dtype.

    Examples
    --------
    >>> ivy.set_default_uint_dtype(ivy.UintDtype("uint16"))
    >>> ivy.default_uint_dtype()
    'uint16'

    >>> ivy.default_uint_dtype(input=4294967346)
    'uint64'

    >>> ivy.default_uint_dtype(uint_dtype=ivy.UintDtype("uint8"))
    'uint8'

    >>> x = ivy.array([9,8], dtype="uint32")
    >>> ivy.default_uint_dtype(input=x)
    'uint32'
    """
    if ivy.exists(uint_dtype):
        if as_native is True:
            return ivy.as_native_dtype(uint_dtype)
        return ivy.UintDtype(ivy.as_ivy_dtype(uint_dtype))
    as_native = ivy.default(as_native, False)
    if ivy.exists(input):
        if ivy.is_array(input):
            ret = ivy.dtype(input)
        elif isinstance(input, np.ndarray):
            ret = input.dtype
        elif isinstance(input, (list, tuple, dict)):
            is_native = lambda x: ivy.is_native_array(x)
            if ivy.nested_argwhere(
                input,
                lambda x: ivy.dtype(x) == "uint64"
                if is_native(x)
                else x > 9223372036854775807 and x != ivy.inf,
                stop_after_n_found=1,
            ):
                ret = ivy.uint64
            else:
                def_dtype = ivy.default_dtype()
                if ivy.is_uint_dtype(def_dtype):
                    ret = def_dtype
                else:
                    ret = ivy.uint32
        elif isinstance(input, Number):
            if input > 4294967295 and input != ivy.inf and ivy.backend != "torch":
                ret = ivy.uint64
            else:
                def_dtype = ivy.default_dtype()
                if ivy.is_uint_dtype(def_dtype):
                    ret = def_dtype
                else:
                    ret = ivy.uint32
    else:
        global default_uint_dtype_stack
        if default_uint_dtype_stack:
            ret = default_uint_dtype_stack[-1]
        else:
            def_dtype = ivy.default_dtype()
            if ivy.is_uint_dtype(def_dtype):
                ret = def_dtype
            else:
                ret = "uint32"
    if as_native:
        return ivy.as_native_dtype(ret)
    return ivy.UintDtype(ivy.as_ivy_dtype(ret))


@inputs_to_native_arrays
@handle_nestable
@handle_exceptions
def dtype(
    x: Union[ivy.Array, ivy.NativeArray], *, as_native: bool = False
) -> Union[ivy.Dtype, ivy.NativeDtype]:
    """Get the data type for input array x.

    Parameters
    ----------
    x
        Tensor for which to get the data type.
    as_native
        Whether or not to return the dtype in string format. Default is ``False``.

    Returns
    -------
    ret
        Data type of the array.

    Examples
    --------
    With :class:`ivy.Array` inputs:

    >>> x1 = ivy.array([1.0, 2.0, 3.5, 4.5, 5, 6])
    >>> y = ivy.dtype(x1)
    >>> print(y)
    float32

    With :class:`ivy.NativeArray` inputs:

    >>> x1 = ivy.native_array([1, 0, 1, -1, 0])
    >>> y = ivy.dtype(x1)
    >>> print(y)
    int32

    With :class:`ivy.Container` inputs:

    >>> x = ivy.Container(a=ivy.native_array([1.0, 2.0, -1.0, 4.0, 1.0]),
    ...                   b=ivy.native_array([1, 0, 0, 0, 1]))
    >>> y = ivy.dtype(x.a)
    >>> print(y)
    float32
    """
    return current_backend(x).dtype(x, as_native)


@handle_nestable
@handle_exceptions
def function_supported_dtypes(fn: Callable, recurse: bool = True) -> Tuple:
    """Returns the supported data types of the current backend's function.

    Parameters
    ----------
    fn
        The function to check for the supported dtype attribute
    recurse
        Whether to recurse into used ivy functions. Default is ``True``.

    Returns
    -------
    ret
        The supported data types of the function

    Examples
    --------
    >>> print(ivy.function_supported_dtypes(ivy.acosh))
    ('bool', 'float64', 'int64', 'uint8', 'int8', 'float32', 'int32', 'int16', \
    'bfloat16')
    """
    ivy.assertions.check_true(
        _is_valid_dtypes_attributes(fn),
        "supported_dtypes and unsupported_dtypes attributes cannot both exist \
        in a particular backend",
    )
    supported_dtypes = set(_get_dtypes(fn, complement=False))
    if recurse:
        supported_dtypes = _nested_get(
            fn, supported_dtypes, set.intersection, function_supported_dtypes
        )

    return tuple(supported_dtypes)


@handle_nestable
@handle_exceptions
def function_unsupported_dtypes(fn: Callable, recurse: bool = True) -> Tuple:
    """Returns the unsupported data types of the current backend's function.

    Parameters
    ----------
    fn
        The function to check for the unsupported dtype attribute
    recurse
        Whether to recurse into used ivy functions. Default is ``True``.

    Returns
    -------
    ret
        The unsupported data types of the function

    Examples
    --------
    >>> ivy.set_backend('torch')
    >>> print(ivy.function_unsupported_dtypes(ivy.acosh))
    ('float16','uint16','uint32','uint64')
    """
    ivy.assertions.check_true(
        _is_valid_dtypes_attributes(fn),
        "supported_dtypes and unsupported_dtypes attributes cannot both exist \
        in a particular backend",
    )
    unsupported_dtypes = set(_get_dtypes(fn, complement=True))
    if recurse:
        unsupported_dtypes = _nested_get(
            fn, unsupported_dtypes, set.union, function_unsupported_dtypes
        )

    return tuple(unsupported_dtypes)


@handle_exceptions
def invalid_dtype(dtype_in: Union[ivy.Dtype, ivy.NativeDtype, str, None], /) -> bool:
    """
    Determines whether the provided data type is not support by
    the current framework.

    Parameters
    ----------
    dtype_in
        The data type for which to check for backend non-support

    Returns
    -------
    ret
        Boolean, whether the data-type string is un-supported.

    Examples
    --------
    >>> print(ivy.invalid_dtype(None))
    False

    >>> print(ivy.invalid_dtype("uint64"))
    False

    >>> print(ivy.invalid_dtype(ivy.float64))
    False

    >>> print(ivy.invalid_dtype(ivy.native_uint8))
    False
    """
    if dtype_in is None:
        return False
    return ivy.as_ivy_dtype(dtype_in) in ivy.invalid_dtypes


@handle_nestable
@inputs_to_native_arrays
@handle_exceptions
def is_bool_dtype(
    dtype_in: Union[ivy.Dtype, str, ivy.Array, ivy.NativeArray, Number],
    /,
) -> bool:
    """
    Determine whether the input data type is a bool data type.

    Parameters
    ----------
    dtype_in
        input data type to test.

    Returns
    -------
    ret
        "True" if the input data type is a bool, otherwise "False".

    Both the description and the type hints above assumes an array input for
    simplicity but this function is *nestable*, and therefore also accepts
    :class:`ivy.Container` instances in place of any of the arguments.
    """
    if ivy.is_array(dtype_in):
        dtype_in = ivy.dtype(dtype_in)
    elif isinstance(dtype_in, np.ndarray):
        return "bool" in dtype_in.dtype.name
    elif isinstance(dtype_in, Number):
        return (
            True
            if isinstance(dtype_in, (bool, np.bool)) and not isinstance(dtype_in, bool)
            else False
        )
    elif isinstance(dtype_in, (list, tuple, dict)):
        return (
            True
            if ivy.nested_argwhere(
                dtype_in,
                lambda x: isinstance(x, (bool, np.bool)) and not type(x) == int,
            )
            else False
        )
    return "bool" in ivy.as_ivy_dtype(dtype_in)


@handle_nestable
@inputs_to_native_arrays
@handle_exceptions
def is_int_dtype(
    dtype_in: Union[ivy.Dtype, str, ivy.Array, ivy.NativeArray, Number],
    /,
) -> bool:
    """
    Determine whether the input data type is an int data type.

    Parameters
    ----------
    dtype_in
        input data type to test.

    Returns
    -------
    ret
        "True" if the input data type is an integer, otherwise "False".

    Both the description and the type hints above assumes an array input for
    simplicity but this function is *nestable*, and therefore also accepts
    :class:`ivy.Container` instances in place of any of the arguments.

    Examples
    --------
     With :class:`ivy.Dtype` input:
    >>> x = ivy.is_int_dtype(ivy.float64)
    >>> print(x)
    False

    With :class:`ivy.Array` input:
    >>> x = ivy.array([1., 2., 3.])
    >>> x.dtype
    float32

    >>> print(ivy.is_int_dtype(x))
    False

    With :class:`ivy.NativeArray` input:
    >>> x = ivy.native_array([[-1, -1, -1], [1, 1, 1]], dtype=ivy.int16)
    >>> print(ivy.is_int_dtype(x))
    True

    With :code:`Number` input:
    >>> x = 1
    >>> print(ivy.is_int_dtype(x))
    True

    With :class:`ivy.Container` input:
    >>> x = ivy.Container(a=ivy.array([0., 1., 2.]),b=ivy.array([3, 4, 5]))
    >>> x.a.dtype
    float32
    >>> x.b.dtype
    int32

    >>> print(ivy.is_int_dtype(x))
    {
        a: false,
        b: true
    }
    """
    if ivy.is_array(dtype_in):
        dtype_in = ivy.dtype(dtype_in)
    elif isinstance(dtype_in, np.ndarray):
        return "int" in dtype_in.dtype.name
    elif isinstance(dtype_in, Number):
        return (
            True
            if isinstance(dtype_in, (int, np.integer))
            and not isinstance(dtype_in, bool)
            else False
        )
    elif isinstance(dtype_in, (list, tuple, dict)):
        return (
            True
            if ivy.nested_argwhere(
                dtype_in,
                lambda x: (
                    isinstance(x, (int, np.integer))
                    or (ivy.is_array(x) and "int" in ivy.dtype(x))
                )
                and not type(x) == bool,
            )
            else False
        )
    return "int" in ivy.as_ivy_dtype(dtype_in)


@handle_exceptions
def check_float(x: Any) -> bool:
    """
    Helper function to check if the input is a float or a float-like object.

    Parameters
    ----------
    x
        Input to check.

    Returns
    -------
    ret
        "True" if the input is a float or a float-like object, otherwise "False".
    """
    return isinstance(x, (int, np.float)) and not type(x) == bool


@inputs_to_native_arrays
@handle_nestable
@handle_exceptions
def is_float_dtype(
    dtype_in: Union[ivy.Dtype, str, ivy.Array, ivy.NativeArray, Number],
    /,
) -> bool:
    """
    Determine whether the input data type is a float dtype.

    Parameters
    ----------
    dtype_in
        The array or data type to check

    Returns
    -------
    ret
        Whether or not the array or data type is of a floating point dtype

    Examples
    --------
    >>> x = ivy.is_float_dtype(ivy.float32)
    >>> print(x)
    True

    >>> arr = ivy.array([1.2, 3.2, 4.3], dtype=ivy.float32)
    >>> print(ivy.is_float_dtype(arr))
    True
    """
    if ivy.is_array(dtype_in):
        dtype_in = ivy.dtype(dtype_in)
    elif isinstance(dtype_in, np.ndarray):
        return "float" in dtype_in.dtype.name
    elif isinstance(dtype_in, Number):
        return True if isinstance(dtype_in, (float, np.floating)) else False
    elif isinstance(dtype_in, (list, tuple, dict)):
        return (
            True
            if ivy.nested_argwhere(
                dtype_in,
                lambda x: isinstance(x, (float, np.floating))
                or (ivy.is_array(x) and "float" in ivy.dtype(x)),
            )
            else False
        )
    return "float" in as_ivy_dtype(dtype_in)


@inputs_to_native_arrays
@handle_nestable
@handle_exceptions
def is_uint_dtype(
    dtype_in: Union[ivy.Dtype, str, ivy.Array, ivy.NativeArray, Number],
    /,
) -> bool:
    """Determine whether the input data type is a uint dtype.

    Parameters
    ----------
    dtype_in
        The array or data type to check

    Returns
    -------
    ret
        Whether or not the array or data type is of a uint dtype

    Examples
    --------
    >>> ivy.is_uint_dtype(ivy.UintDtype("uint16"))
    True

    >>> ivy.is_uint_dtype(ivy.Dtype("uint8"))
    True

    >>> ivy.is_uint_dtype(ivy.IntDtype("int64"))
    False
    """
    if ivy.is_array(dtype_in):
        dtype_in = ivy.dtype(dtype_in)
    elif isinstance(dtype_in, np.ndarray):
        return "uint" in dtype_in.dtype.name
    elif isinstance(dtype_in, Number):
        return isinstance(dtype_in, np.unsignedinteger)
    elif isinstance(dtype_in, (list, tuple, dict)):
        return ivy.nested_argwhere(
            dtype_in, lambda x: isinstance(x, np.unsignedinteger)
        )
    return "uint" in as_ivy_dtype(dtype_in)


@handle_exceptions
def promote_types(
    type1: Union[ivy.Dtype, ivy.NativeDtype],
    type2: Union[ivy.Dtype, ivy.NativeDtype],
    /,
    *,
    array_api_promotion: bool = False,
) -> ivy.Dtype:
    """
    Promotes the datatypes type1 and type2, returning the data type they promote to

    Parameters
    ----------
    type1
        the first of the two types to promote
    type2
        the second of the two types to promote
    array_api_promotion
        whether to only use the array api promotion rules

    Returns
    -------
    ret
        The type that both input types promote to
    """
    try:
        if array_api_promotion:
            ret = ivy.array_api_promotion_table[
                (ivy.as_ivy_dtype(type1), ivy.as_ivy_dtype(type2))
            ]
        else:
            ret = ivy.promotion_table[
                (ivy.as_ivy_dtype(type1), ivy.as_ivy_dtype(type2))
            ]
    except KeyError:
        raise ivy.exceptions.IvyException("these dtypes are not type promotable")
    return ret


@handle_exceptions
def set_default_dtype(dtype: Union[ivy.Dtype, ivy.NativeDtype, str], /):
    """
    Sets the datatype `dtype` as default data type.

    Parameters
    ----------
    dtype
        the data_type to set as default data type

    Examples
    --------
    With :class:`ivy.Dtype` input:
    >>> ivy.set_default_dtype(ivy.bool)
    >>> ivy.default_dtype_stack
    ['bool']
    >>> ivy.unset_default_dtype()

    >>> ivy.set_default_dtype("float64")
    >>> ivy.default_dtype_stack
    ['float64']
    >>> ivy.unset_default_dtype()

    With :class:`ivy.NativeDtype` input:
    >>> ivy.set_default_dtype(ivy.native_uint64)
    >>> ivy.default_dtype_stack
    ['uint64']
    """
    dtype = ivy.as_ivy_dtype(dtype)
    global default_dtype_stack
    default_dtype_stack.append(dtype)


@handle_exceptions
def set_default_float_dtype(float_dtype: Union[ivy.Dtype, str], /):
    """Summary.

    Parameters
    ----------
    float_dtype

    """
    float_dtype = ivy.FloatDtype(ivy.as_ivy_dtype(float_dtype))
    global default_float_dtype_stack
    default_float_dtype_stack.append(float_dtype)


@handle_exceptions
def set_default_int_dtype(int_dtype: Union[ivy.Dtype, str], /):
    """
    Sets the 'int_dtype' as the default data type.

    Parameters
    ----------
    int_dtype
        The integer data type to be set as the default.

    Examples
    --------
    With :class: `ivy.Dtype` input:
    >>> ivy.set_default_int_dtype(ivy.intDtype("int64"))
    >>> ivy.default_int_dtype()
    'int64'

    >>> ivy.set_default_int_dtype(ivy.intDtype("int32"))
    >>> ivy.default_int_dtype()
    'int32'
    """
    int_dtype = ivy.IntDtype(ivy.as_ivy_dtype(int_dtype))
    global default_int_dtype_stack
    default_int_dtype_stack.append(int_dtype)


@handle_exceptions
def set_default_uint_dtype(uint_dtype: Union[ivy.Dtype, str], /):
    """Set the uint dtype to be default.

    Parameters
    ----------
    uint_dtype
        The uint dtype to be set as default.

    Examples
    --------
    >>> ivy.set_default_uint_dtype(ivy.UintDtype("uint8"))
    >>> ivy.default_uint_dtype()
    'uint8'

    >>> ivy.set_default_uint_dtype(ivy.UintDtype("uint64"))
    >>> ivy.default_uint_dtype()
    'uint64'
    """
    uint_dtype = ivy.UintDtype(ivy.as_ivy_dtype(uint_dtype))
    global default_uint_dtype_stack
    default_uint_dtype_stack.append(uint_dtype)


@handle_exceptions
def type_promote_arrays(
    x1: Union[ivy.Array, ivy.NativeArray],
    x2: Union[ivy.Array, ivy.NativeArray],
    /,
) -> Tuple:
    """
    Type promote the input arrays, returning new arrays with the shared correct
    data type

    Parameters
    ----------
    x1
        the first of the two arrays to type promote
    x2
        the second of the two arrays to type promote

    Returns
    -------
    ret1, ret2
        The input arrays after type promotion
    """
    new_type = ivy.promote_types(ivy.dtype(x1), ivy.dtype(x2))
    return ivy.astype(x1, new_type), ivy.astype(x2, new_type)


@handle_exceptions
def unset_default_dtype():
    """
    Reset the current default dtype to the previous state.

    Examples
    --------
    >>> ivy.set_default_dtype(ivy.int32)
    >>> ivy.set_default_dtype(ivy.bool)
    >>> ivy.default_dtype_stack
    ['int32', 'bool']

    >>> ivy.unset_default_dtype()
    >>> ivy.default_dtype_stack
    ['int32']

    >>> ivy.unset_default_dtype()
    >>> ivy.default_dtype_stack
    []
    """
    global default_dtype_stack
    if default_dtype_stack:
        default_dtype_stack.pop(-1)


@handle_exceptions
def unset_default_float_dtype():
    """Reset the current default float dtype to the previous state.

    Examples
    --------
    >>> ivy.set_default_float_dtype(ivy.float32)
    >>> ivy.set_default_float_dtype(ivy.float64)
    >>> ivy.default_float_dtype_stack
    ['float32','float64']
    >>> ivy.unset_default_float_dtype()
    >>> ivy.default_float_dtype_stack
    ['float32']
    """
    global default_float_dtype_stack
    if default_float_dtype_stack:
        default_float_dtype_stack.pop(-1)


@handle_exceptions
def unset_default_int_dtype():
    """Resets the current default int dtype to the previous state.

    Parameters
    ----------
    None-

    Examples
    --------
    >>> ivy.set_default_int_dtype(ivy.intDtype("int16"))
    >>> ivy.default_int_dtype()
    'int16'

    >>> ivy.unset_default_int_dtype()
    >>> ivy.default_int_dtype()
    'int32'
    """
    global default_int_dtype_stack
    if default_int_dtype_stack:
        default_int_dtype_stack.pop(-1)


@handle_exceptions
def unset_default_uint_dtype():
    """Reset the current default uint dtype to the previous state.

    Examples
    --------
    >>> ivy.set_default_uint_dtype(ivy.UintDtype("uint8"))
    >>> ivy.default_uint_dtype()
    'uint8'

    >>> ivy.unset_default_uint_dtype()
    >>> ivy.default_uint_dtype()
    'uint32'
    """
    global default_uint_dtype_stack
    if default_uint_dtype_stack:
        default_uint_dtype_stack.pop(-1)


@handle_exceptions
def valid_dtype(dtype_in: Union[ivy.Dtype, ivy.NativeDtype, str, None], /) -> bool:
    """Determines whether the provided data type is supported by the
    current framework.

    Parameters
    ----------
    dtype_in
        The data type for which to check for backend support

    Returns
    -------
    ret
        Boolean, whether or not the data-type string is supported.

    Examples
    --------
    >>> print(ivy.valid_dtype(None))
    True

    >>> print(ivy.valid_dtype(ivy.float64))
    True

    >>> print(ivy.valid_dtype('bool'))
    True

    >>> print(ivy.valid_dtype(ivy.native_float16))
    True
    """
    if dtype_in is None:
        return True
    return ivy.as_ivy_dtype(dtype_in) in ivy.valid_dtypes


@handle_exceptions
def promote_types_of_inputs(
    x1: Union[ivy.NativeArray, Number, Iterable[Number]],
    x2: Union[ivy.NativeArray, Number, Iterable[Number]],
    /,
    *,
    array_api_promotion: bool = False,
) -> Tuple[ivy.NativeArray, ivy.NativeArray]:
    """
    Promotes the dtype of the given native array inputs to a common dtype
    based on type promotion rules. While passing float or integer values or any
    other non-array input to this function, it should be noted that the return will
    be an array-like object. Therefore, outputs from this function should be used
    as inputs only for those functions that expect an array-like or tensor-like objects,
    otherwise it might give unexpected results.
    """

    def _special_case(a1, a2):
        # check for float number and integer array case
        return isinstance(a1, float) and "int" in str(a2.dtype)

    if hasattr(x1, "dtype") and not hasattr(x2, "dtype"):
        if x1.dtype == bool and not isinstance(x2, bool):
            x2 = (
                ivy.asarray(x2)
                if not _special_case(x2, x1)
                else ivy.asarray(x2, dtype="float64")
            )
        else:
            x2 = (
                ivy.asarray(x2, dtype=x1.dtype)
                if not _special_case(x2, x1)
                else ivy.asarray(x2, dtype="float64")
            )
    elif hasattr(x2, "dtype") and not hasattr(x1, "dtype"):
        if x2.dtype == bool and not isinstance(x1, bool):
            x1 = (
                ivy.asarray(x1)
                if not _special_case(x1, x2)
                else ivy.asarray(x1, dtype="float64")
            )
        else:
            x1 = (
                ivy.asarray(x1, dtype=x2.dtype)
                if not _special_case(x1, x2)
                else ivy.asarray(x1, dtype="float64")
            )
    elif not (hasattr(x1, "dtype") or hasattr(x2, "dtype")):
        x1 = ivy.asarray(x1)
        x2 = ivy.asarray(x2)

    if x1.dtype != x2.dtype:
        promoted = promote_types(
            x1.dtype, x2.dtype, array_api_promotion=array_api_promotion
        )
        x1 = ivy.asarray(x1, dtype=promoted)
        x2 = ivy.asarray(x2, dtype=promoted)

    return ivy.to_native(x1), ivy.to_native(x2)<|MERGE_RESOLUTION|>--- conflicted
+++ resolved
@@ -89,13 +89,9 @@
                     "__self__",
                     getattr(
                         importlib.import_module(func.__module__),
-<<<<<<< HEAD
                         getattr(func.__init__, "__self__", None).__qualname__.split(
                             "."
                         )[0],
-=======
-                        func.__qualname__.split(".")[0],
->>>>>>> 9d482629
                         None,
                     ),
                 )
