--- conflicted
+++ resolved
@@ -1746,10 +1746,6 @@
     if dtype_in is None:
         return True
     return ivy.as_ivy_dtype(dtype_in) in ivy.valid_dtypes
-<<<<<<< HEAD
-
-=======
->>>>>>> d27c916d
 def dtype_to_str(
     x: Union[ivy.Array, ivy.NativeArray],
     as_native: bool = False,
