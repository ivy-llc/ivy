# global
import math
import numpy as np
from numbers import Number
from typing import Union, Tuple, List, Optional, Callable, Iterable

# local
import ivy
from ivy.backend_handler import current_backend
from ivy.func_wrapper import (
    handle_out_argument,
    to_native_arrays_and_back,
    inputs_to_native_arrays,
    handle_nestable,
)


def _is_valid_dtypes_attributes(fn: Callable) -> bool:
    if hasattr(fn, "supported_dtypes") and hasattr(fn, "unsupported_dtypes"):
        fn_supported_dtypes = fn.supported_dtypes
        fn_unsupported_dtypes = fn.unsupported_dtypes
        if isinstance(fn_supported_dtypes, dict):
            if isinstance(fn_unsupported_dtypes, dict):
                backend_str = ivy.current_backend_str()
                if (
                    backend_str in fn_supported_dtypes
                    and backend_str in fn_unsupported_dtypes
                ):
                    return False
        else:
            if isinstance(fn_unsupported_dtypes, tuple):
                return False
    return True


# Array API Standard #
# -------------------#

Finfo = None
Iinfo = None


@to_native_arrays_and_back
@handle_out_argument
@handle_nestable
def astype(
    x: Union[ivy.Array, ivy.NativeArray],
    dtype: Union[ivy.Dtype, ivy.NativeDtype],
    /,
    *,
    copy: bool = True,
    out: Optional[ivy.Array] = None,
) -> ivy.Array:
    """Copies an array to a specified data type irrespective of :ref:`type-promotion`
    rules.

    .. note::
       Casting floating-point ``NaN`` and ``infinity`` values to integral data types is
       not specified and is implementation-dependent.

    .. note::
       When casting a boolean input array to a numeric data type, a value of ``True``
       must cast to a numeric value equal to ``1``, and a value of ``False`` must cast
       to a numeric value equal to ``0``.

       When casting a numeric input array to ``bool``, a value of ``0`` must cast to
       ``False``, and a non-zero value must cast to ``True``.

    Parameters
    ----------
    x
        array to cast.
    dtype
        desired data type.
    copy
        specifies whether to copy an array when the specified ``dtype`` matches the data
        type of the input array ``x``. If ``True``, a newly allocated array must always
        be returned. If ``False`` and the specified ``dtype`` matches the data type of
        the input array, the input array must be returned; otherwise, a newly allocated
        must be returned. Default: ``True``.
    out
        optional output array, for writing the result to. It must have a shape that the
        inputs broadcast to.

    Returns
    -------
    ret
        an array having the specified data type. The returned array must have the same
        shape as ``x``.

    Examples
    --------
    >>> x = ivy.array([1, 2])
    >>> y = ivy.astype(x, dtype = ivy.float64)
    >>> print(y)
    ivy.array([1., 2.])
    """
    return current_backend(x).astype(x, dtype, copy=copy, out=out)


@to_native_arrays_and_back
@handle_nestable
def broadcast_arrays(*arrays: Union[ivy.Array, ivy.NativeArray]) -> List[ivy.Array]:
    """Broadcasts one or more arrays against one another.

    Parameters
    ----------
    arrays
        an arbitrary number of arrays to-be broadcasted.
        Each array must have the same shape. Each array must have the same dtype as its
        corresponding input array.

    Returns
    -------
    ret
        A list containing broadcasted arrays of type `ivy.Array`

    Examples
    --------
    With :code:`ivy.Array` input:

    >>> x1 = ivy.array([1, 2, 3])
    >>> x2 = ivy.array([4, 5, 6])
    >>> y = ivy.broadcast_arrays(x1, x2)
    >>> print(y)
    [ivy.array([1, 2, 3]), ivy.array([4, 5, 6])]

    With :code:`ivy.NativeArray` inputs:

    >>> x1 = ivy.native_array([0.3, 4.3])
    >>> x2 = ivy.native_array([3.1, 5])
    >>> x3 = ivy.native_array([2, 0])
    >>> y = ivy.broadcast_arrays(x1, x2, x3)
    [ivy.array([0.3, 4.3]), ivy.array([3.1, 5.]), ivy.array([2, 0])]

    With mixed :code:`ivy.Array` and :code:`ivy.NativeArray` inputs:

    >>> x1 = ivy.array([1, 2])
    >>> x2 = ivy.native_array([0.3, 4.3])
    >>> y = ivy.broadcast_arrays(x1, x2)
    >>> print(y)
    [ivy.array([1, 2]), ivy.array([0.3, 4.3])]

    With :code:`ivy.Container` inputs:

    >>> x1 = ivy.Container(a=ivy.array([3, 1]), b=ivy.zeros(2))
    >>> x2 = ivy.Container(a=ivy.array([4, 5]), b=ivy.array([2, -1]))
    >>> y = ivy.broadcast_arrays(x1, x2)
    >>> print(y)
    [{
        a: ivy.array([3, 1]),
        b: ivy.array([0., 0.])
    }, {
        a: ivy.array([4, 5]),
        b: ivy.array([2, -1])
    }]

    With mixed :code:`ivy.Array` and :code:`ivy.Container` inputs:

    >>> x1 = ivy.zeros(2)
    >>> x2 = ivy.Container(a=ivy.array([4, 5]), b=ivy.array([2, -1]))
    >>> y = ivy.broadcast_arrays(x1, x2)
    >>> print(y)
    [{
        a: ivy.array([0., 0.]),
        b: ivy.array([0., 0.])
    }, {
        a: ivy.array([4, 5]),
        b: ivy.array([2, -1])
    }]
    """
    return current_backend(arrays[0]).broadcast_arrays(*arrays)


@to_native_arrays_and_back
@handle_out_argument
@handle_nestable
def broadcast_to(
    x: Union[ivy.Array, ivy.NativeArray],
    /,
    shape: Tuple[int, ...],
    *,
    out: Optional[ivy.Array] = None,
) -> ivy.Array:
    """
    Broadcasts an array to a specified shape.

    Parameters
    ----------
    x
        array to broadcast.
    shape
        array shape. Must be compatible with x (see Broadcasting). If
        the array is incompatible with the specified shape, the function
        should raise an exception.
    out
        optional output array, for writing the result to. It must have a
        shape that the inputs broadcast to.

    Returns
    -------
    ret
        an array having a specified shape. Must have the same data type as x.


    Examples
    --------
    With :code:`ivy.Array` input:

    >>> x = ivy.array([1, 2, 3])
    >>> y = ivy.broadcast_to(x, (3, 3))
    >>> print(y)
    ivy.array([[1, 2, 3],
               [1, 2, 3],
               [1, 2, 3]])

    With :code:`ivy.NativeArray` input:

    >>> x = ivy.native_array([0.1 , 0.3])
    >>> y = ivy.broadcast_to(x, (3, 2))
    >>> print(y)
    ivy.array([[0.1, 0.3],
               [0.1, 0.3],
               [0.1, 0.3]])

    With :code:`ivy.Container` input:

    >>> x = ivy.Container(a=ivy.array([1, 2, 3]),\
        b=ivy.array([4, 5, 6]))
    >>> y = ivy.broadcast_to(x, (3, 3))
    >>> print(y)
    {
        a: ivy.array([[1, 2, 3],
                      [1, 2, 3],
                      [1, 2, 3]]),
        b: ivy.array([[4, 5, 6],
                      [4, 5, 6],
                      [4, 5, 6]])
    }
    """
    return current_backend(x).broadcast_to(x, shape)


@inputs_to_native_arrays
@handle_nestable
def can_cast(
    from_: Union[ivy.Dtype, ivy.Array, ivy.NativeArray],
    to: ivy.Dtype,
    /,
) -> bool:
    """
    Determines if one data type can be cast to another data type according to
    :ref:`type-promotion` rules.

    Parameters
    ----------
    from_
        input data type or array from which to cast.
    to
        desired data type.

    Returns
    -------
    ret
        ``True`` if the cast can occur according to :ref:`type-promotion` rules;
        otherwise, ``False``.

    This function conforms to the `Array API Standard
    <https://data-apis.org/array-api/latest/>`_. This docstring is an extension of the
    `docstring <https://data-apis.org/array-api/latest/API_specification/generated/signatures.data_type_functions.can_cast.html>`_ # noqa
    in the standard.

    Both the description and the type hints above assumes an array input for simplicity,
    but this function is *nestable*, and therefore also accepts :code:`ivy.Container`
    instances in place of any of the arguments.

    Examples
    --------
     With :code:`ivy.Dtype` input:

    >>> print(ivy.can_cast(ivy.uint8, ivy.int32))
    True

    >>> print(ivy.can_cast(ivy.float64, 'int64'))
    False

    With :code:`ivy.Array` input:

    >>> x = ivy.array([1., 2., 3.])
    >>> print(ivy.can_cast(x, ivy.float64))
    True

    With :code:`ivy.NativeArray` input:

    >>> x = ivy.native_array([[-1, -1, -1],\
                              [1, 1, 1]],\
                            dtype='int16')
    >>> print(ivy.can_cast(x, 'uint8'))
    False

    With :code:`ivy.Container` input:

    >>> x = ivy.Container(a=ivy.array([0., 1., 2.]),\
                          b=ivy.array([3, 4, 5]))
    >>> print(ivy.can_cast(x, 'int64'))
    {
        a: false,
        b: true
    }
    """
    return current_backend(from_).can_cast(from_, to)


@inputs_to_native_arrays
@handle_nestable
def finfo(
    type: Union[ivy.Dtype, str, ivy.Array, ivy.NativeArray],
    /,
) -> Finfo:
    """Machine limits for floating-point data types.

    Parameters
    ----------
    type
        the kind of floating-point data-type about which to get information.

    Returns
    -------
    ret
        an object having the followng attributes:

        - **bits**: *int*

          number of bits occupied by the floating-point data type.

        - **eps**: *float*

          difference between 1.0 and the next smallest representable floating-point
          number larger than 1.0 according to the IEEE-754 standard.

        - **max**: *float*

          largest representable number.

        - **min**: *float*

          smallest representable number.

        - **smallest_normal**: *float*

          smallest positive floating-point number with full precision.

    This function conforms to the `Array API Standard
    <https://data-apis.org/array-api/latest/>`_. This docstring is an extension of the
    `docstring <https://data-apis.org/array-api/latest/API_specification/generated/signatures.data_type_functions.can_cast.html>`_ # noqa
    in the standard.

    Examples
    --------
    With :code:`ivy.Dtype` input:

    >>> ivy.finfo(ivy.float32)
    finfo(resolution=1e-06, min=-3.4028235e+38, max=3.4028235e+38, dtype=float32)

    With :code:`str` input:

    >>> ivy.finfo('float32')
    finfo(resolution=1e-06, min=-3.4028235e+38, max=3.4028235e+38, dtype=float32)

    With :code:`ivy.Array` input:

    >>> x = ivy.array([1.3,2.1,3.4], dtype=ivy.float64)
    >>> ivy.finfo(x)
    finfo(resolution=1e-15, min=-1.7976931348623157e+308, /
    max=1.7976931348623157e+308, dtype=float64)

    With :code:`ivy.NativeArray` input:

    >>> x = ivy.native_array([0.7,8.4,3.14], dtype=ivy.float16)
    >>> ivy.finfo(x)
    finfo(resolution=0.001, min=-6.55040e+04, max=6.55040e+04, dtype=float16)

    With :code:`ivy.Container` input:

    >>> c = ivy.Container(x=ivy.array([-9.5,1.8,-8.9], dtype=ivy.float16), /
                          y=ivy.array([7.6,8.1,1.6], dtype=ivy.float64))
    >>> ivy.finfo(c)
    {
        x: finfo(resolution=0.001, min=-6.55040e+04, max=6.55040e+04, dtype=float16),
        y: finfo(resolution=1e-15, min=-1.7976931348623157e+308, /
           max=1.7976931348623157e+308, dtype=float64)
    }

    Using :code:`ivy.Array` instance method:

    >>> x = ivy.array([0.7,8.4,3.14], dtype=ivy.float32)
    >>> x.finfo()
    finfo(resolution=1e-06, min=-3.4028235e+38, max=3.4028235e+38, dtype=float32)

    Using :code:`ivy.Container` instance method:

    >>> c = ivy.Container(x=ivy.array([1.2,3.5,8.], dtype=ivy.float64), /
                          y=ivy.array([1.3,2.1,3.4], dtype=ivy.float16))
    >>> c.finfo()
    {
        x: finfo(resolution=1e-15, min=-1.7976931348623157e+308, /
                 max=1.7976931348623157e+308, dtype=float64)
        y: finfo(resolution=0.001, min=-6.55040e+04, max=6.55040e+04, dtype=float16),
    }

    """
    return current_backend(None).finfo(type)


@inputs_to_native_arrays
@handle_nestable
def iinfo(
    type: Union[ivy.Dtype, str, ivy.Array, ivy.NativeArray],
    /,
) -> Iinfo:
    """Machine limits for integer data types.

    Parameters
    ----------
    type
        the kind of integer data-type about which to get information.

    Returns
    -------
    ret
        a class with that encapsules the following attributes:

        - **bits**: *int*

          number of bits occupied by the type.

        - **max**: *int*

          largest representable number.

        - **min**: *int*

          smallest representable number.
    
    This function conforms to the `Array API Standard
    <https://data-apis.org/array-api/latest/>`_. This docstring is an extension of the
    `docstring <https://data-apis.org/array-api/latest/API_specification/generated/signatures.data_type_functions.iinfo.html>`_ # noqa
    in the standard.

    Examples
    --------
    With :code:`ivy.Dtype` input:

    >>> ivy.iinfo(ivy.int32)
    iinfo(min=-2147483648, max=2147483647, dtype=int32)

    >>> ivy.iinfo(ivy.uint64)
    iinfo(min=0, max=18446744073709551615, dtype=uint64)

    With :code:`str` input:

    >>> ivy.iinfo('int32')
    iinfo(min=-2147483648, max=2147483647, dtype=int32)

    >>> ivy.iinfo('int64')
    iinfo(min=-9223372036854775808, max=9223372036854775807, dtype=int64)

    With :code:`ivy.Array` input:

    >>> x = ivy.array([13,21,34]) 
    >>> ivy.iinfo(x)
    iinfo(min=-2147483648, max=2147483647, dtype=int32)

    >>> x = ivy.array([13,21,34], dtype=ivy.int8)
    >>> ivy.iinfo(x)
    iinfo(min=-128, max=127, dtype=int8)
    
    With :code:`ivy.NativeArray` input:

    >>> x = ivy.native_array([7,84,314], dtype=ivy.int16)
    >>> ivy.iinfo(x)
    iinfo(min=-32768, max=32767, dtype=int16)
    
    >>> x = ivy.native_array([7,84,314], dtype=ivy.int64)
    >>> ivy.iinfo(x)
    iinfo(min=-9223372036854775808, max=9223372036854775807, dtype=int64)

    With :code:`ivy.Container` input:

    >>> c = ivy.Container(x=ivy.array([-9,1800,89], dtype=ivy.int16), \
                          y=ivy.array([76,-81,16], dtype=ivy.int32))
    >>> ivy.iinfo(c)
    {
        x: iinfo(min=-32768, max=32767, dtype=int16),
        y: iinfo(min=-2147483648, max=2147483647, dtype=int32)
    }

    >>> c = ivy.Container(x=ivy.array([0,1800,89], dtype=ivy.uint16), \
                          y=ivy.array([76,81,16], dtype=ivy.uint32))
    >>> ivy.iinfo(c)
    {
        x: iinfo(min=0, max=65535, dtype=uint16),
        y: iinfo(min=0, max=4294967295, dtype=uint32)
    }

    Using :code:`ivy.Array` instance method:

    >>> x = ivy.array([109,8400,14], dtype=ivy.int32)
    >>> x.iinfo()
    iinfo(min=-2147483648, max=2147483647, dtype=int32)

    >>> x = ivy.array([-119,122,14], dtype=ivy.int8))
    >>> x.iinfo()
    iinfo(min=-128, max=127, dtype=int8)

    Using :code:`ivy.Container` instance method:

    >>> c = ivy.Container(x=ivy.array([-9,1800,89], dtype=ivy.int16), \
                          y=ivy.array([76,-81,16], dtype=ivy.int32))
    >>> c.iinfo()
    {
        x: iinfo(min=-32768, max=32767, dtype=int16),
        y: iinfo(min=-2147483648, max=2147483647, dtype=int32)
    }

    """
    return current_backend(None).iinfo(type)


@inputs_to_native_arrays
@handle_nestable
def result_type(
    *arrays_and_dtypes: Union[ivy.Array, ivy.NativeArray, ivy.Dtype]
) -> ivy.Dtype:
    """
    Returns the dtype that results from applying the type promotion rules (see
    :ref:`type-promotion`) to the arguments.

    .. note::
       If provided mixed dtypes (e.g., integer and floating-point), the returned dtype
       will be implementation-specific.

    Parameters
    ----------
    arrays_and_dtypes
        an arbitrary number of input arrays and/or dtypes.

    Returns
    -------
    ret
        the dtype resulting from an operation involving the input arrays and dtypes.

    This function conforms to the `Array API Standard
    <https://data-apis.org/array-api/latest/>`_. This docstring is an extension of the
    `docstring <https://data-apis.org/array-api/latest/API_specification/generated/signatures.data_type_functions.result_type.html>`_ # noqa
    in the standard.

    Examples
    --------
    With :code:`ivy.Array` input:

    >>> x = ivy.array([3, 4, 5])
    >>> y = ivy.array([3., 4., 5.])
    >>> print(ivy.result_type(x, y))
    float64

    With :code:`ivy.NativeArray` input:

    >>> x = ivy.native_array([3., 4, 7.5])
    >>> y = ivy.native_array([3, 4, 7])
    >>> print(ivy.result_type(x, y))
    float64

    With :code:`ivy.Dtype` input:

    >>> print(ivy.result_type(ivy.uint8, ivy.uint64))
    uint64

    With :code:`ivy.Container` input:

    >>> x = ivy.Container(a = ivy.array([3, 4, 5]))
    >>> print(x.a.dtype)
    int32

    >>> print(ivy.result_type(x, ivy.float64))
    {
        a: float64
    }
    """
    return current_backend(arrays_and_dtypes[0]).result_type(arrays_and_dtypes)


# Extra #
# ------#

default_dtype_stack = list()
default_float_dtype_stack = list()
default_int_dtype_stack = list()
default_uint_dtype_stack = list()


class DefaultDtype:
    """"""

    # noinspection PyShadowingNames
    def __init__(self, dtype: ivy.Dtype):
        self._dtype = dtype

    def __enter__(self):
        set_default_dtype(self._dtype)
        return self

    def __exit__(self, exc_type, exc_val, exc_tb):
        unset_default_dtype()
        return self


class DefaultFloatDtype:
    """"""

    # noinspection PyShadowingNames
    def __init__(self, float_dtype: ivy.Dtype):
        self._float_dtype = float_dtype

    def __enter__(self):
        set_default_float_dtype(self._float_dtype)
        return self

    def __exit__(self, exc_type, exc_val, exc_tb):
        unset_default_float_dtype()
        return self


class DefaultIntDtype:
    """"""

    # noinspection PyShadowingNames
    def __init__(self, float_dtype: ivy.Dtype):
        self._float_dtype = float_dtype

    def __enter__(self):
        set_default_int_dtype(self._float_dtype)
        return self

    def __exit__(self, exc_type, exc_val, exc_tb):
        unset_default_int_dtype()
        return self


class DefaultUintDtype:
    """"""

    def __init__(self, uint_dtype: ivy.UintDtype):
        self._uint_dtype = uint_dtype

    def __enter__(self):
        set_default_uint_dtype(self._uint_dtype)
        return self

    def __exit__(self, exc_type, exc_val, exc_tb):
        unset_default_uint_dtype()
        return self


def dtype_bits(dtype_in: Union[ivy.Dtype, ivy.NativeDtype, str], /) -> int:
    """Get the number of bits used for representing the input data type.

    Parameters
    ----------
    dtype_in
        The data type to determine the number of bits for.

    Returns
    -------
    ret
        The number of bits used to represent the data type.

    Examples
    --------
    With :code:`ivy.Dtype` inputs:

    >>> x = ivy.dtype_bits(ivy.float32)
    >>> print(x)
    32

    >>> x = ivy.dtype_bits('int64')
    >>> print(x)
    64

    >>> x = ivy.dtype_bits(ivy.uint16)
    >>> print(x)
    16

    With :code:`ivy.NativeDtype` inputs:

    >>> x = ivy.dtype_bits(ivy.native_int8)
    >>> print(x)
    8

    >>> x = ivy.dtype_bits(ivy.native_bool)
    >>> print(x)
    1
    """
    return current_backend(dtype_in).dtype_bits(dtype_in)


def as_ivy_dtype(dtype_in: Union[ivy.Dtype, str], /) -> ivy.Dtype:
    """Convert native data type to string representation.

    Parameters
    ----------
    dtype_in
        The data type to convert to string.

    Returns
    -------
    ret
        data type string 'float32'

    """
    return current_backend(None).as_ivy_dtype(dtype_in)


def as_native_dtype(dtype_in: Union[ivy.Dtype, ivy.NativeDtype], /) -> ivy.NativeDtype:
    """Convert data type string representation to native data type.

    Parameters
    ----------
    dtype_in
        The data type string to convert to native data type.

    Returns
    -------
    ret
        data type e.g. ivy.float32.

    """
    return current_backend(None).as_native_dtype(dtype_in)


# len(get_binary_from_float(x)) >24 and int(get_binary_from_float(x)[24:])>0)
# noinspection PyShadowingBuiltins
def _check_float64(input) -> bool:
    if math.isfinite(input):
        tmp = str(input).replace("-", "").split(".")
        exponent = int(math.floor(math.log10(abs(input)))) if input != 0 else 0
        mant = bin(int(tmp[0])).replace("0b", "")
        return (
            (input > 3.4028235 * 10**38)
            or (len(mant) > 24 and int(mant[24:]) > 0)
            or (exponent < -126)
            or (exponent > 127)
        )
    return False


# noinspection PyShadowingBuiltins
def closest_valid_dtype(type: Union[ivy.Dtype, str, None], /) -> Union[ivy.Dtype, str]:
    """Determines the closest valid datatype to the datatype passed as input.

    Parameters
    ----------
    type
        The data type for which to check the closest valid type for.

    Returns
    -------
    ret
        The closest valid data type as a native ivy.Dtype

    This function conforms to the `Array API Standard
    <https://data-apis.org/array-api/latest/>`_. This docstring is an extension of the
    `docstring <https://data-apis.org/array-api/latest/API_specification/generated/signatures.elementwise_functions.add.html>`_ # noqa
    in the standard.

    Examples
    --------
    With :code:`ivy.Dtype` input:

    >>> xType = ivy.float16
    >>> yType = ivy.closest_valid_dtype(xType)
    >>> print(yType)
    float16

    >>> xType = ivy.int8
    >>> yType = ivy.closest_valid_dtype(xType)
    >>> print(yType)
    int8

    With :code:`ivy.Native_dtype` inputs:

    >>> xType = ivy.native_uint16
    >>> yType = ivy.closest_valid_dtype(xType)
    >>> print(yType)
    <dtype:'uint16'>

    With :code:`str` input:

    >>> xType = 'int32'
    >>> yType = ivy.closest_valid_dtype(xType)
    >>> print(yType)
    int32

    """
    return current_backend(type).closest_valid_dtype(type)


# noinspection PyShadowingNames,PyShadowingBuiltins
@handle_nestable
def default_float_dtype(
    *,
    input=None,
    float_dtype: Optional[Union[ivy.FloatDtype, ivy.NativeDtype]] = None,
    as_native: Optional[bool] = None,
) -> Union[ivy.Dtype, str, ivy.NativeDtype]:
    """Summary.

    Parameters
    ----------
    input
         (Default value = None)
    float_dtype

    as_native
         (Default value = None)

    Returns
    -------
        Return the input float dtype if provided, otherwise return the global default
        float dtype.

    """
    if ivy.exists(float_dtype):
        if as_native is True:
            return ivy.as_native_dtype(float_dtype)
        elif as_native is False:
            return ivy.FloatDtype(ivy.as_ivy_dtype(float_dtype))
        return float_dtype
    as_native = ivy.default(as_native, False)
    if ivy.exists(input):
        if ivy.is_array(input):
            ret = ivy.dtype(input)
        elif isinstance(input, np.ndarray):
            ret = str(input.dtype)
        elif isinstance(input, (list, tuple, dict)):
            if ivy.nested_indices_where(input, lambda x: _check_float64(x)):
                ret = ivy.float64
            else:
                def_dtype = default_dtype()
                if ivy.is_float_dtype(def_dtype):
                    ret = def_dtype
                else:
                    ret = ivy.float32
        elif isinstance(input, Number):
            if _check_float64(input):
                ret = ivy.float64
            else:
                def_dtype = default_dtype()
                if ivy.is_float_dtype(def_dtype):
                    ret = def_dtype
                else:
                    ret = ivy.float32
    else:
        global default_float_dtype_stack
        if not default_float_dtype_stack:
            def_dtype = default_dtype()
            if ivy.is_float_dtype(def_dtype):
                ret = def_dtype
            else:
                ret = "float32"
        else:
            ret = default_float_dtype_stack[-1]
    if as_native:
        return ivy.as_native_dtype(ret)
    return ivy.FloatDtype(ivy.as_ivy_dtype(ret))


# noinspection PyShadowingNames
def default_dtype(
    *, dtype: Union[ivy.Dtype, str] = None, item=None, as_native: Optional[bool] = None
) -> Union[ivy.Dtype, str]:
    """Summary.

    Parameters
    ----------
    dtype

    item
         (Default value = None)
    as_native
         (Default value = None)

    Returns
    -------
        Return the input dtype if provided, otherwise return the global default dtype.

    """
    if ivy.exists(dtype):
        if as_native is True:
            return ivy.as_native_dtype(dtype)
        elif as_native is False:
            return ivy.as_ivy_dtype(dtype)
        return dtype
    as_native = ivy.default(as_native, False)
    if ivy.exists(item):
        if isinstance(item, (list, tuple, dict)) and len(item) == 0:
            pass
        elif ivy.is_float_dtype(item):
            return ivy.default_float_dtype(input=item, as_native=as_native)
        elif ivy.is_int_dtype(item):
            return ivy.default_int_dtype(input=item, as_native=as_native)
        elif as_native:
            return ivy.as_native_dtype("bool")
        else:
            return "bool"
    global default_dtype_stack
    if not default_dtype_stack:
        global default_float_dtype_stack
        if default_float_dtype_stack:
            ret = default_float_dtype_stack[-1]
        else:
            ret = "float32"
    else:
        ret = default_dtype_stack[-1]
    if as_native:
        return ivy.as_native_dtype(ret)
    return ivy.as_ivy_dtype(ret)


# noinspection PyShadowingNames,PyShadowingBuiltins
def default_int_dtype(
    *,
    input=None,
    int_dtype: Optional[Union[ivy.IntDtype, ivy.NativeDtype]] = None,
    as_native: Optional[bool] = False,
) -> Union[ivy.IntDtype, ivy.NativeDtype]:
    """Summary.

    Parameters
    ----------
    input
         (Default value = None)
    int_dtype

    as_native
         (Default value = None)

    Returns
    -------
        Return the input int dtype if provided, otherwise return the global default int
        dtype.

    """
    if ivy.exists(int_dtype):
        if as_native is True:
            return ivy.as_native_dtype(int_dtype)
        elif as_native is False:
            return ivy.IntDtype(ivy.as_ivy_dtype(int_dtype))
        return int_dtype
    as_native = ivy.default(as_native, False)
    if ivy.exists(input):
        if ivy.is_array(input):
            ret = ivy.dtype(input)
        elif isinstance(input, np.ndarray):
            ret = str(input.dtype)
        elif isinstance(input, (list, tuple, dict)):
            if ivy.nested_indices_where(
                input, lambda x: x > 9223372036854775807 and x != ivy.inf
            ):
                ret = ivy.uint64
            elif ivy.nested_indices_where(
                input, lambda x: x > 2147483647 and x != ivy.inf
            ):
                ret = ivy.int64
            else:
                def_dtype = ivy.default_dtype()
                if ivy.is_int_dtype(def_dtype):
                    ret = def_dtype
                else:
                    ret = ivy.int32
        elif isinstance(input, Number):
            if (
                input > 9223372036854775807
                and input != ivy.inf
                and ivy.backend != "torch"
            ):
                ret = ivy.uint64
            elif input > 2147483647 and input != ivy.inf:
                ret = ivy.int64
            else:
                def_dtype = ivy.default_dtype()
                if ivy.is_int_dtype(def_dtype):
                    ret = def_dtype
                else:
                    ret = ivy.int32
    else:
        global default_int_dtype_stack
        if not default_int_dtype_stack:
            def_dtype = ivy.default_dtype()
            if ivy.is_int_dtype(def_dtype):
                ret = def_dtype
            else:
                ret = "int32"
        else:
            ret = default_int_dtype_stack[-1]
    if as_native:
        return ivy.as_native_dtype(ret)
    return ivy.IntDtype(ivy.as_ivy_dtype(ret))


def default_uint_dtype(
    *,
    input=None,
    uint_dtype: Optional[Union[ivy.UintDtype, ivy.NativeDtype]] = None,
    as_native: Optional[bool] = None,
) -> Union[ivy.UintDtype, ivy.NativeDtype]:
    """Returns the default uint dtype currently set. If input number or array is
    given, returns uint dtype according to input, else uint32 by default.

    Parameters
    ----------
    input
        Number or array for inferring default uint dtype. Optional.
    uint_dtype
        Uint dtype to be returned as defualt. Optional.
    as_native
        Whether to return the default uint dtype as native dtype. Optional.

    Returns
    -------
        Return the input uint dtype if provided, otherwise return the global default
        uint dtype.

    Examples
    --------
    >>> ivy.set_default_uint_dtype(ivy.UintDtype("uint16"))
    >>> ivy.default_uint_dtype()
    'uint16'

    >>> ivy.default_uint_dtype(input=4294967346)
    'uint64'

    >>> ivy.default_uint_dtype(uint_dtype=ivy.UintDtype("uint8"))
    'uint8'

    >>> x = ivy.array([9,8], dtype="uint32")
    >>> ivy.default_uint_dtype(input=x)
    'uint32'
    """
    if ivy.exists(uint_dtype):
        if as_native is True:
            return ivy.as_native_dtype(uint_dtype)
        return ivy.UintDtype(ivy.as_ivy_dtype(uint_dtype))
    as_native = ivy.default(as_native, False)
    if ivy.exists(input):
        if ivy.is_array(input):
            ret = ivy.dtype(input)
        elif isinstance(input, np.ndarray):
            ret = input.dtype
        elif isinstance(input, (list, tuple, dict)):
            if ivy.nested_indices_where(
                input, lambda x: x > 4294967295 and x != ivy.inf
            ):
                ret = ivy.uint64
            else:
                def_dtype = ivy.default_dtype()
                if ivy.is_uint_dtype(def_dtype):
                    ret = def_dtype
                else:
                    ret = ivy.uint32
        elif isinstance(input, Number):
            if input > 4294967295 and input != ivy.inf and ivy.backend != "torch":
                ret = ivy.uint64
            else:
                def_dtype = ivy.default_dtype()
                if ivy.is_uint_dtype(def_dtype):
                    ret = def_dtype
                else:
                    ret = ivy.uint32
    else:
        global default_uint_dtype_stack
        if default_uint_dtype_stack:
            ret = default_uint_dtype_stack[-1]
        else:
            def_dtype = ivy.default_dtype()
            if ivy.is_uint_dtype(def_dtype):
                ret = def_dtype
            else:
                ret = "uint32"
    if as_native:
        return ivy.as_native_dtype(ret)
    return ivy.UintDtype(ivy.as_ivy_dtype(ret))


@handle_nestable
def dtype(
    x: Union[ivy.Array, ivy.NativeArray], *, as_native: bool = False
) -> Union[ivy.Dtype, ivy.NativeDtype]:
    """Get the data type for input array x.

    Parameters
    ----------
    x
        Tensor for which to get the data type.
    as_native
        Whether or not to return the dtype in string format. Default is False.

    Returns
    -------
    ret
        Data type of the array

    Functional Method Examples
    --------------------------

    With :code:`ivy.Array` inputs:

    >>> x1 = ivy.array([1, 0, 1, -1, 0])
    >>> y = ivy.dtype(x1)
    >>> print(y)
    int32

    >>> x1 = ivy.array([1.0, 2.0, 3.5, 4.5, 5, 6])
    >>> y = ivy.dtype(x1)
    >>> print(y)
    float32

    With :code:`ivy.Native_Array` inputs:

    >>> x1 = ivy.native_array([1, 0, 1, -1, 0])
    >>> y = ivy.dtype(x1)
    >>> print(y)
    int32

    >>> x1 = ivy.native_array([1.0, 2.0, 3.5, 4.5, 5, 6])
    >>> y = ivy.dtype(x1)
    >>> print(y)
    float32

    With :code:`ivy.Container` inputs:

    >>> x = ivy.Container(a=ivy.array([1, 0, -1, 0, 1]), \
                    b=ivy.array([1, 0, -1, 0, 1]))
    >>> y = ivy.dtype(x.a)
    >>> print(y)
    int32

    >>> x = ivy.Container(a=ivy.native_array([1.0, 2.0, -1.0, 4.0, 1.0]), \
                            b=ivy.native_array([1, 0, 0, 0, 1]))
    >>> y = ivy.dtype(x.a)
    >>> print(y)
    float32

    Instance Method Examples
    ------------------------

    With :code:`ivy.Array` inputs:

    >>> x = ivy.array([1, 2, 3])
    >>> y = x.dtype
    >>> print(y)
    int32

    With :code:`ivy.Container` inputs:

    >>> x = ivy.Container(a=ivy.array([1, 2, 3]),\
                      b=ivy.array([2, 3, 4]))
    >>> y = x.dtype()
    >>> print(y)
    {
        a: int32,
        b: int32
    }

    """
    return current_backend(x).dtype(x, as_native)


@handle_nestable
def function_supported_dtypes(fn: Callable) -> Tuple:
    """Returns the supported data types of the current backend's function.

    Parameters
    ----------
    fn
        The function to check for the supported dtype attribute

    Returns
    -------
    ret
        The supported data types of the function

    Examples
    --------
    >>> ivy.set_backend('torch')
    >>> print(ivy.function_supported_dtypes(ivy.acosh))
    ()
    """
    if not _is_valid_dtypes_attributes(fn):
        raise Exception(
            "supported_dtypes and unsupported_dtypes attributes cannot both \
             exist in a particular backend"
        )
    supported_dtypes = tuple()
    if hasattr(fn, "supported_dtypes"):
        fn_supported_dtypes = fn.supported_dtypes
        if isinstance(fn_supported_dtypes, dict):
            backend_str = ivy.current_backend_str()
            if backend_str in fn_supported_dtypes:
                supported_dtypes += fn_supported_dtypes[backend_str]
            if "all" in fn_supported_dtypes:
                supported_dtypes += fn_supported_dtypes["all"]
        else:
            supported_dtypes += fn_supported_dtypes
    return tuple(set(supported_dtypes))


@handle_nestable
def function_unsupported_dtypes(fn: Callable) -> Tuple:
    """Returns the unsupported data types of the current backend's function.

    Parameters
    ----------
    fn
        The function to check for the unsupported dtype attribute

    Returns
    -------
    ret
        The unsupported data types of the function

    Examples
    --------
    >>> ivy.set_backend('torch')
    >>> print(ivy.function_unsupported_dtypes(ivy.acosh))
    ('float16','uint16','uint32','uint64')

    """
    if not _is_valid_dtypes_attributes(fn):
        raise Exception(
            "supported_dtypes and unsupported_dtypes attributes cannot both \
             exist in a particular backend"
        )
    unsupported_dtypes = ivy.invalid_dtypes
    if hasattr(fn, "unsupported_dtypes"):
        fn_unsupported_dtypes = fn.unsupported_dtypes
        if isinstance(fn_unsupported_dtypes, dict):
            backend_str = ivy.current_backend_str()
            if backend_str in fn_unsupported_dtypes:
                unsupported_dtypes += fn_unsupported_dtypes[backend_str]
            if "all" in fn_unsupported_dtypes:
                unsupported_dtypes += fn_unsupported_dtypes["all"]
        else:
            unsupported_dtypes += fn_unsupported_dtypes
    return tuple(set(unsupported_dtypes))


def invalid_dtype(dtype_in: Union[ivy.Dtype, str, None], /) -> bool:
    """
    Determines whether the provided data type is not support by
    the current framework.

    Parameters
    ----------
    dtype_in
        The data type for which to check for backend non-support

    Returns
    -------
    ret
        Boolean, whether the data-type string is un-supported.

    Examples
    --------
    >>> ivy.invalid_dtype(dtype_in = None)
    False

    >>> ivy.invalid_dtype(dtype_in = 'uint64')
    True

    >>> ivy.invalid_dtype(dtype_in = ivy.float64)
    True

    >>> ivy.invalid_dtype(dtype_in = 'float32')
    True

    >>> ivy.invalid_dtype(dtype_in = ivy.native_int16)
    True

    >>> ivy.invalid_dtype(dtype_in = 'native_int16')
    True
    """
    if dtype_in is None:
        return False
    return ivy.as_ivy_dtype(dtype_in) in ivy.invalid_dtypes


@handle_nestable
@inputs_to_native_arrays
def is_bool_dtype(
    dtype_in: Union[ivy.Dtype, str, ivy.Array, ivy.NativeArray, Number],
    /,
) -> bool:
    """
    Determine whether the input data type is a bool data type.

    Parameters
    ----------
    dtype_in
        input data type to test.

    Returns
    -------
    ret
        "True" if the input data type is a bool, otherwise "False".

    Both the description and the type hints above assumes an array input for
    simplicity but this function is *nestable*, and therefore also accepts
    :code:`ivy.Container` instances in place of any of the arguments.

    """
    if ivy.is_array(dtype_in):
        dtype_in = ivy.dtype(dtype_in)
    elif isinstance(dtype_in, np.ndarray):
        return "bool" in dtype_in.dtype.name
    elif isinstance(dtype_in, Number):
        return (
            True
            if isinstance(dtype_in, (bool, np.bool)) and not isinstance(dtype_in, bool)
            else False
        )
    elif isinstance(dtype_in, (list, tuple, dict)):
        return (
            True
            if ivy.nested_indices_where(
                dtype_in,
                lambda x: isinstance(x, (bool, np.bool)) and not type(x) == int,
            )
            else False
        )
    return "bool" in ivy.as_ivy_dtype(dtype_in)


@handle_nestable
@inputs_to_native_arrays
def is_int_dtype(
    dtype_in: Union[ivy.Dtype, str, ivy.Array, ivy.NativeArray, Number],
    /,
) -> bool:
    """
    Determine whether the input data type is an int data type.

    Parameters
    ----------
    dtype_in
        input data type to test.

    Returns
    -------
    ret
        "True" if the input data type is an integer, otherwise "False".

    Both the description and the type hints above assumes an array input for
    simplicity but this function is *nestable*, and therefore also accepts
    :code:`ivy.Container` instances in place of any of the arguments.

    Examples
    --------
     With :code:`ivy.Dtype` input:

    >>> x = ivy.is_int_dtype(ivy.int8)
    >>> print(x)
    True

    >>> x = ivy.is_int_dtype(ivy.int32)
    >>> print(x)
    True

    >>> x = ivy.is_int_dtype(ivy.float64)
    >>> print(x)
    False

    >>> x = ivy.is_int_dtype(ivy.bool)
    >>> print(x)
    False



    With :code:`ivy.Array` input:

    >>> x = ivy.array([1., 2., 3.])
    >>> print(x.dtype)
    float32

    >>> print(ivy.is_int_dtype(x))
    False

    With :code:`ivy.NativeArray` input:

    >>> x = ivy.native_array([[-1, -1, -1], [1, 1, 1]], \
        dtype = ivy.int16)
    >>> print(x.dtype)
    torch.int16

    >>> print(ivy.is_int_dtype(x))
    True

    With :code:`Number` input:

    >>> x = 1
    >>> print(ivy.is_int_dtype(x))
    True

    With :code:`ivy.Container` input:

    >>> x = ivy.Container(a=ivy.array([0., 1., 2.]), \
        b=ivy.array([3, 4, 5]))
    >>> print(x.a.dtype, x.b.dtype)
    float32 int32

    >>> print(ivy.is_int_dtype(x))
    {
        a: false,
        b: true
    }
    """
    if ivy.is_array(dtype_in):
        dtype_in = ivy.dtype(dtype_in)
    elif isinstance(dtype_in, np.ndarray):
        return "int" in dtype_in.dtype.name
    elif isinstance(dtype_in, Number):
        return (
            True
            if isinstance(dtype_in, (int, np.integer))
            and not isinstance(dtype_in, bool)
            else False
        )
    elif isinstance(dtype_in, (list, tuple, dict)):
        return (
            True
            if ivy.nested_indices_where(
                dtype_in,
                lambda x: isinstance(x, (int, np.integer)) and not type(x) == bool,
            )
            else False
        )
    return "int" in ivy.as_ivy_dtype(dtype_in)


def check_float(x):
    """
    Helper function to check if the input is a float or a float-like object.

    Parameters
    ----------
    x : any
        Input to check.

    Returns
    -------
    ret : bool
        "True" if the input is a float or a float-like object, otherwise "False".
    """
    return isinstance(x, (int, np.float)) and not type(x) == bool


@inputs_to_native_arrays
@handle_nestable
def is_float_dtype(
    dtype_in: Union[ivy.Dtype, str, ivy.Array, ivy.NativeArray, Number],
<<<<<<< HEAD
    out: Union[ivy.Dtype, str, ivy.Array, ivy.NativeArray, Number] = None,
=======
    /,
>>>>>>> b951536e
) -> bool:
    """
    Determine whether the input data type is a float dtype.

    Parameters
    ----------
    dtype_in : Union[ivy.Dtype, str, ivy.Array, ivy.NativeArray, Number]
        The array or data type to check

    Returns
    -------
    ret : bool
        Whether or not the array or data type is of a floating point dtype

    Examples
    --------
    With :code:`ivy.Dtype` input:

    >>> x = ivy.is_float_dtype(ivy.float32)
    >>> print(x)
    True

    >>> x = ivy.is_float_dtype(ivy.int64)
    >>> print(x)
    True

    >>> x = ivy.is_float_dtype(ivy.int32)
    >>> print(x)
    False

    >>> x = ivy.is_float_dtype(ivy.bool)
    >>> print(x)
    False

    >>> arr = ivy.array([1.2, 3.2, 4.3], dtype=ivy.float32)x
    >>> print(arr)
    True

    >>> x = ivy.Container(a=ivy.array([0., 1., 2.]), b=ivy.array([3, 4, 5]))
    >>> print(x.a.dtype, x.b.dtype)
    float32 int32
    """
    if ivy.is_array(dtype_in):
        dtype_in = ivy.dtype(dtype_in)
    elif isinstance(dtype_in, np.ndarray):
        return "float" in dtype_in.dtype.name
    elif isinstance(dtype_in, Number):
        return True if isinstance(dtype_in, (float, np.floating)) else False
    elif isinstance(dtype_in, (list, tuple, dict)):
        return (
            True if ivy.nested_indices_where(dtype_in, check_float(dtype_in)) else False
        )
    return "float" in as_ivy_dtype(dtype_in)


@inputs_to_native_arrays
@handle_nestable
def is_uint_dtype(
    dtype_in: Union[ivy.Dtype, str, ivy.Array, ivy.NativeArray, Number],
    /,
) -> bool:
    """Determine whether the input data type is a uint dtype.

    Parameters
    ----------
    dtype_in
        The array or data type to check

    Returns
    -------
    ret
        Whether or not the array or data type is of a uint dtype

    Examples
    --------
    >>> ivy.is_uint_dtype(ivy.UintDtype("uint16"))
    True

    >>> ivy.is_uint_dtype(ivy.Dtype("uint8"))
    True

    >>> ivy.is_uint_dtype(ivy.IntDtype("int64"))
    False
    """
    if ivy.is_array(dtype_in):
        dtype_in = ivy.dtype(dtype_in)
    elif isinstance(dtype_in, np.ndarray):
        return "uint" in dtype_in.dtype.name
    elif isinstance(dtype_in, Number):
        return isinstance(dtype_in, np.unsignedinteger)
    elif isinstance(dtype_in, (list, tuple, dict)):
        return ivy.nested_indices_where(
            dtype_in, lambda x: isinstance(x, np.unsignedinteger)
        )
    return "uint" in as_ivy_dtype(dtype_in)


def promote_types(
    type1: Union[ivy.Dtype, ivy.NativeDtype],
    type2: Union[ivy.Dtype, ivy.NativeDtype],
    /,
) -> ivy.Dtype:
    """
    Promotes the datatypes type1 and type2, returning the data type they promote to

    Parameters
    ----------
    type1
        the first of the two types to promote
    type2
        the second of the two types to promote

    Returns
    -------
    ret
        The type that both input types promote to
    """
    try:
        ret = ivy.promotion_table[(ivy.as_ivy_dtype(type1), ivy.as_ivy_dtype(type2))]
    except KeyError:
        raise Exception("these dtypes are not type promotable")
    return ret


def set_default_dtype(dtype: Union[ivy.Dtype, ivy.NativeDtype, str], /):
    """
    Sets the datatype dtype as default data type

    Parameters
    ----------
    dtype
        the data_type to set as default data type

    Examples
    --------
    With :code:`ivy.Dtype` input:

    >>> ivy.set_default_dtype("float64")
    >>> ivy.default_dtype_stack
        ['float64']
    >>> ivy.unset_default_dtype()

    >>> ivy.set_default_dtype(ivy.bool)
    >>> ivy.default_dtype_stack
        ['bool']
    >>> ivy.unset_default_dtype()

    >>> ivy.set_default_dtype(ivy.int32)
    >>> ivy.default_dtype_stack
        ['int32']
    >>> ivy.unset_default_dtype()

    >>> ivy.set_default_dtype('uint8')
    >>> ivy.default_dtype_stack
        ['uint8']
    >>> ivy.unset_default_dtype()

    With :code:`ivy.NativeDtype` input:

    >>> ivy.set_default_dtype(ivy.native_int32)
    >>> ivy.default_dtype_stack
        ['int32']
    >>> ivy.unset_default_dtype()

    >>> ivy.set_default_dtype('native_bool')
    >>> ivy.default_dtype_stack
        ['native_bool']
    >>> ivy.unset_default_dtype()

    >>> ivy.set_default_dtype(ivy.native_uint64)
    >>> ivy.default_dtype_stack
        ['uint64']
    >>> ivy.unset_default_dtype()

    >>> ivy.set_default_dtype('native_float64')
    >>> ivy.default_dtype_stack
        ['native_float64']
    >>> ivy.unset_default_dtype()
    """
    dtype = ivy.as_ivy_dtype(dtype)
    global default_dtype_stack
    default_dtype_stack.append(dtype)


def set_default_float_dtype(float_dtype: Union[ivy.Dtype, str], /):
    """Summary.

    Parameters
    ----------
    float_dtype

    """
    float_dtype = ivy.FloatDtype(ivy.as_ivy_dtype(float_dtype))
    global default_float_dtype_stack
    default_float_dtype_stack.append(float_dtype)


def set_default_int_dtype(int_dtype: Union[ivy.Dtype, str], /):
    """Summary.

    Parameters
    ----------
    int_dtype

    """
    int_dtype = ivy.IntDtype(ivy.as_ivy_dtype(int_dtype))
    global default_int_dtype_stack
    default_int_dtype_stack.append(int_dtype)


def set_default_uint_dtype(uint_dtype: Union[ivy.Dtype, str], /):
    """Set the uint dtype to be default.

    Parameters
    ----------
    uint_dtype
        The uint dtype to be set as default.

    Examples
    --------
    >>> ivy.set_default_uint_dtype(ivy.UintDtype("uint8"))
    >>> ivy.default_uint_dtype()
    'uint8'

    >>> ivy.set_default_uint_dtype(ivy.UintDtype("uint64"))
    >>> ivy.default_uint_dtype()
    'uint64'
    """
    uint_dtype = ivy.UintDtype(ivy.as_ivy_dtype(uint_dtype))
    global default_uint_dtype_stack
    default_uint_dtype_stack.append(uint_dtype)


def type_promote_arrays(
    x1: Union[ivy.Array, ivy.NativeArray],
    x2: Union[ivy.Array, ivy.NativeArray],
    /,
) -> Tuple:
    """
    Type promote the input arrays, returning new arrays with the shared correct
    data type

    Parameters
    ----------
    x1
        the first of the two arrays to type promote
    x2
        the second of the two arrays to type promote

    Returns
    -------
    ret1, ret2
        The input arrays after type promotion
    """
    new_type = ivy.promote_types(ivy.dtype(x1), ivy.dtype(x2))
    return ivy.astype(x1, new_type), ivy.astype(x2, new_type)


def unset_default_dtype():
    """"""
    global default_dtype_stack
    if default_dtype_stack:
        default_dtype_stack.pop(-1)


# noinspection PyShadowingNames
def unset_default_float_dtype():
    """"""
    global default_float_dtype_stack
    if default_float_dtype_stack:
        default_float_dtype_stack.pop(-1)


# noinspection PyShadowingNames
def unset_default_int_dtype():
    """"""
    global default_int_dtype_stack
    if default_int_dtype_stack:
        default_int_dtype_stack.pop(-1)


def unset_default_uint_dtype():
    """Reset the current default uint dtype to the previous state

    Examples
    --------
    >>> ivy.set_default_uint_dtype(ivy.UintDtype("uint8"))
    >>> ivy.default_uint_dtype()
    'uint8'

    >>> ivy.unset_default_uint_dtype()
    >>> ivy.default_uint_dtype()
    'uint32'
    """
    global default_uint_dtype_stack
    if default_uint_dtype_stack:
        default_uint_dtype_stack.pop(-1)


def valid_dtype(dtype_in: Union[ivy.Dtype, ivy.NativeDtype, str, None], /) -> bool:
    """Determines whether the provided data type is supported by the
    current framework.

    Parameters
    ----------
    dtype_in
        The data type for which to check for backend support

    Returns
    -------
    ret
        Boolean, whether or not the data-type string is supported.

    Examples
    --------
    with :code:`ivy.Dtype` inputs:

    >>> print(ivy.valid_dtype(None))
    True

    >>> print(ivy.valid_dtype('float16'))
    True

    >>> print(ivy.valid_dtype('float32'))
    True

    >>> print(ivy.valid_dtype(ivy.float64))
    True

    >>> print(ivy.valid_dtype('bool'))
    True

    >>> print(ivy.valid_dtype(ivy.int8))
    True

    >>> print(ivy.valid_dtype(ivy.int64))
    True

    >>> print(ivy.valid_dtype(ivy.uint8))
    True

    with :code:`ivy.NativeDtype` inputs:

    >>> print(ivy.valid_dtype('native_bool'))
    False

    >>> print(ivy.valid_dtype(ivy.native_float16))
    True

    >>> print(ivy.valid_dtype(ivy.native_float32))
    True

    >>> print(ivy.valid_dtype('native_float64'))
    False

    >>> print(ivy.valid_dtype(ivy.native_int8))
    True

    >>> print(ivy.valid_dtype(ivy.native_int16))
    True

    >>> print(ivy.valid_dtype('native_int32'))
    False

    >>> print(ivy.valid_dtype(ivy.native_int64))
    True

    >>> print(ivy.valid_dtype(ivy.native_uint8))
    True

    >>> print(ivy.valid_dtype('native_uint64'))
    False
    """
    if dtype_in is None:
        return True
    return ivy.as_ivy_dtype(dtype_in) in ivy.valid_dtypes


def promote_types_of_inputs(
    x1: Union[ivy.NativeArray, Number, Iterable[Number]],
    x2: Union[ivy.NativeArray, Number, Iterable[Number]],
    /,
) -> Tuple[ivy.NativeArray, ivy.NativeArray]:
    """
    Promotes the dtype of the given native array inputs to a common dtype
    based on type promotion rules. While passing float or integer values or any
    other non-array input to this function, it should be noted that the return will
    be an array-like object. Therefore, outputs from this function should be used
    as inputs only for those functions that expect an array-like or tensor-like objects,
    otherwise it might give unexpected results.
    """
    try:
        if (hasattr(x1, "dtype") and hasattr(x2, "dtype")) or (
            not hasattr(x1, "dtype") and not hasattr(x2, "dtype")
        ):
            x1 = ivy.asarray(x1)
            x2 = ivy.asarray(x2)
            promoted = promote_types(x1.dtype, x2.dtype)
            x1 = ivy.asarray(x1, dtype=promoted)
            x2 = ivy.asarray(x2, dtype=promoted)
        else:
            if hasattr(x1, "dtype"):
                x1 = ivy.asarray(x1)
                x2 = ivy.asarray(x2, dtype=x1.dtype)
            else:
                x1 = ivy.asarray(x1, dtype=x2.dtype)
                x2 = ivy.asarray(x2)
        x1, x2 = ivy.to_native(x1), ivy.to_native(x2)
        return x1, x2
    except Exception:
        raise<|MERGE_RESOLUTION|>--- conflicted
+++ resolved
@@ -1468,11 +1468,7 @@
 @handle_nestable
 def is_float_dtype(
     dtype_in: Union[ivy.Dtype, str, ivy.Array, ivy.NativeArray, Number],
-<<<<<<< HEAD
     out: Union[ivy.Dtype, str, ivy.Array, ivy.NativeArray, Number] = None,
-=======
-    /,
->>>>>>> b951536e
 ) -> bool:
     """
     Determine whether the input data type is a float dtype.
