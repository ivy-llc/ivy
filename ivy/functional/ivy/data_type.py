--- conflicted
+++ resolved
@@ -1563,12 +1563,10 @@
 
 
 @handle_exceptions
-<<<<<<< HEAD
+@handle_nestable
 def function_supported_dtypes(fn: Callable, recurse: bool = True) -> Union[Tuple, dict]:
-=======
-@handle_nestable
-def function_supported_dtypes(fn: Callable, recurse: bool = True) -> Tuple:
->>>>>>> 3fa0c640
+
+
     """
     Return the supported data types of the current backend's function.
 
@@ -1613,14 +1611,11 @@
 
 
 @handle_exceptions
-<<<<<<< HEAD
+@handle_nestable
 def function_unsupported_dtypes(
     fn: Callable, recurse: bool = True
 ) -> Union[Tuple, dict]:
-=======
-@handle_nestable
-def function_unsupported_dtypes(fn: Callable, recurse: bool = True) -> Tuple:
->>>>>>> 3fa0c640
+
     """
     Return the unsupported data types of the current backend's function.
 
