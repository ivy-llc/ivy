--- conflicted
+++ resolved
@@ -19,10 +19,7 @@
     handle_array_like_without_promotion,
     inputs_to_ivy_arrays,
     inputs_to_native_shapes,
-<<<<<<< HEAD
-=======
     handle_device_shifting,
->>>>>>> 46c947ca
 )
 from ivy.utils.exceptions import handle_exceptions
 
