# global
import math
import numpy as np
from numbers import Number
from typing import Union, Tuple, List, Optional, Callable

# local
import ivy
from ivy.backend_handler import current_backend
from ivy.func_wrapper import (
    handle_out_argument,
    to_native_arrays_and_back,
    inputs_to_native_arrays,
    handle_nestable,
)

# Array API Standard #
# -------------------#

Finfo = None
Iinfo = None


# Dtype Info #


@inputs_to_native_arrays
@handle_nestable
def can_cast(
    from_: Union[ivy.Dtype, ivy.Array, ivy.NativeArray], to: ivy.Dtype
) -> bool:
    """
    Determines if one data type can be cast to another data type according to
    :ref:`type-promotion` rules.

    Parameters
    ----------
    from_
        input data type or array from which to cast.
    to
        desired data type.

    Returns
    -------
    ret
        ``True`` if the cast can occur according to :ref:`type-promotion` rules;
        otherwise, ``False``.

    This function conforms to the `Array API Standard
    <https://data-apis.org/array-api/latest/>`_. This docstring is an extension of the
    `docstring <https://data-apis.org/array-api/latest/API_specification/generated/signatures.data_type_functions.can_cast.html>`_ # noqa
    in the standard.

    Both the description and the type hints above assumes an array input for simplicity,
    but this function is *nestable*, and therefore also accepts :code:`ivy.Container`
    instances in place of any of the arguments.

    Examples
    --------
     With :code:`ivy.Dtype` input:

    >>> print(ivy.can_cast(ivy.uint8, ivy.int32))
    True

    >>> print(ivy.can_cast(ivy.float64, 'int64'))
    False

    With :code:`ivy.Array` input:

    >>> x = ivy.array([1., 2., 3.])
    >>> print(x.dtype)
    float32

    >>> print(ivy.can_cast(x, ivy.float64))
    True

    With :code:`ivy.NativeArray` input:

    >>> x = ivy.native_array([[-1, -1, -1], [1, 1, 1]], \
        dtype='int16')
    >>> print(x.dtype)
    <dtype:'int16'>

    >>> print(ivy.can_cast(x, 'uint8'))
    False

    With :code:`ivy.Container` input:

    >>> x = ivy.Container(a=ivy.array([0., 1., 2.]), \
        b=ivy.array([3, 4, 5]))
    >>> print(x.a.dtype, x.b.dtype)
    float32 int32

    >>> print(ivy.can_cast(x, 'int64'))
    {
        a: false,
        b: true
    }
    """
    return current_backend(from_).can_cast(from_, to)


@inputs_to_native_arrays
@handle_nestable
def iinfo(type: Union[ivy.Dtype, str, ivy.Array, ivy.NativeArray]) -> Iinfo:
    """Machine limits for integer data types.

    Parameters
    ----------
    type
        the kind of integer data-type about which to get information.

    Returns
    -------
    ret
        a class with that encapsules the following attributes:
        - **bits**: *int*
          number of bits occupied by the type.
        - **max**: *int*
          largest representable number.
        - **min**: *int*
          smallest representable number.

    """
    return current_backend(None).iinfo(type)


@inputs_to_native_arrays
@handle_nestable
def finfo(type: Union[ivy.Dtype, str, ivy.Array, ivy.NativeArray]) -> Finfo:
    """Machine limits for floating-point data types.

    Parameters
    ----------
    type
        the kind of floating-point data-type about which to get information.

    Returns
    -------
    ret
        an object having the followng attributes:
        - **bits**: *int*
          number of bits occupied by the floating-point data type.
        - **eps**: *float*
          difference between 1.0 and the next smallest representable floating-point
          number larger than 1.0 according to the IEEE-754 standard.
        - **max**: *float*
          largest representable number.
        - **min**: *float*
          smallest representable number.
        - **smallest_normal**: *float*
          smallest positive floating-point number with full precision.

    """
    return current_backend(None).finfo(type)


@to_native_arrays_and_back
@handle_out_argument
@handle_nestable
def broadcast_to(
    x: Union[ivy.Array, ivy.NativeArray],
    shape: Tuple[int, ...],
    *,
    out: Optional[ivy.Array] = None,
) -> ivy.Array:
    """Broadcasts an array to a specified shape.

    Parameters
    ----------
    x
        array to broadcast.
    shape
        array shape. Must be compatible with x (see Broadcasting). If
        the array is incompatible with the specified shape, the function should raise an
        exception.
    out
<<<<<<< HEAD
        The output array to hold the result
=======
        optional output array, for writing the result to. It must have a shape that the
        inputs broadcast to.
>>>>>>> bc658563

    Returns
    -------
    ret
        an array having a specified shape. Must have the same data type as x.

    """
    return current_backend(x).broadcast_to(x, shape, out=out)


@to_native_arrays_and_back
@handle_nestable
def broadcast_arrays(*arrays: Union[ivy.Array, ivy.NativeArray]) -> List[ivy.Array]:
    """Broadcasts one or more arrays against one another.

    Parameters
    ----------
    arrays
        an arbitrary number of to-be broadcasted arrays.

    Returns
    -------
    ret
        Each array must have the same shape. Each array must have the same dtype as its
        corresponding input array.

    """
    return current_backend(arrays[0]).broadcast_arrays(*arrays)


def dtype(
    x: Union[ivy.Array, ivy.NativeArray], as_native: bool = False
) -> Union[ivy.Dtype, ivy.NativeDtype]:
    """Get the data type for input array x.

    Parameters
    ----------
    x
        Tensor for which to get the data type.
    as_native
        Whether or not to return the dtype in string format. Default is False.

    Returns
    -------
    ret
        Data type of the array

    """
    return current_backend(x).dtype(x, as_native)


@to_native_arrays_and_back
@handle_out_argument
@handle_nestable
def astype(
    x: Union[ivy.Array, ivy.NativeArray],
    dtype: Union[ivy.Dtype, ivy.NativeDtype],
    *,
    copy: bool = True,
    out: Optional[ivy.Array] = None,
) -> ivy.Array:
    """Copies an array to a specified data type irrespective of :ref:`type-promotion`
    rules.

    .. note::
       Casting floating-point ``NaN`` and ``infinity`` values to integral data types is
       not specified and is implementation-dependent.

    .. note::
       When casting a boolean input array to a numeric data type, a value of ``True``
       must cast to a numeric value equal to ``1``, and a value of ``False`` must cast
       to a numeric value equal to ``0``.

       When casting a numeric input array to ``bool``, a value of ``0`` must cast to
       ``False``, and a non-zero value must cast to ``True``.

    Parameters
    ----------
    x
        array to cast.
    dtype
        desired data type.
    copy
        specifies whether to copy an array when the specified ``dtype`` matches the data
        type of the input array ``x``. If ``True``, a newly allocated array must always
        be returned. If ``False`` and the specified ``dtype`` matches the data type of
        the input array, the input array must be returned; otherwise, a newly allocated
        must be returned. Default: ``True``.
    out
        optional output array, for writing the result to. It must have a shape that the
        inputs broadcast to.

    Returns
    -------
    ret
        an array having the specified data type. The returned array must have the same
        shape as ``x``.

    Examples
    --------
    >>> x = ivy.array([1, 2])
    >>> dtype = ivy.float64
    >>> y = ivy.astype(x, dtype = dtype)
    >>> print(y)
    ivy.array([1., 2.])
    """
    return current_backend(x).astype(x, dtype, copy=copy, out=out)


# Extra #
# ------#

default_dtype_stack = list()
default_float_dtype_stack = list()
default_int_dtype_stack = list()


class DefaultDtype:
    """"""

    # noinspection PyShadowingNames
    def __init__(self, dtype):
        self._dtype = dtype

    def __enter__(self):
        set_default_dtype(self._dtype)
        return self

    def __exit__(self, exc_type, exc_val, exc_tb):
        unset_default_dtype()
        return self


class DefaultFloatDtype:
    """"""

    # noinspection PyShadowingNames
    def __init__(self, float_dtype):
        self._float_dtype = float_dtype

    def __enter__(self):
        set_default_float_dtype(self._float_dtype)
        return self

    def __exit__(self, exc_type, exc_val, exc_tb):
        unset_default_float_dtype()
        return self


class DefaultIntDtype:
    """"""

    # noinspection PyShadowingNames
    def __init__(self, float_dtype):
        self._float_dtype = float_dtype

    def __enter__(self):
        set_default_int_dtype(self._float_dtype)
        return self

    def __exit__(self, exc_type, exc_val, exc_tb):
        unset_default_int_dtype()
        return self


def dtype_bits(dtype_in: Union[ivy.Dtype, str]) -> int:
    """Get the number of bits used for representing the input data type.

    Parameters
    ----------
    dtype_in
        The data type to determine the number of bits for.

    Returns
    -------
    ret
        The number of bits used to represent the data type.

    """
    return current_backend(dtype_in).dtype_bits(dtype_in)


def as_ivy_dtype(dtype_in: Union[ivy.Dtype, str]) -> ivy.Dtype:
    """Convert native data type to string representation.

    Parameters
    ----------
    dtype_in
        The data type to convert to string.

    Returns
    -------
    ret
        data type string 'float32'

    """
    return current_backend(None).as_ivy_dtype(dtype_in)


def as_native_dtype(dtype_in: Union[ivy.Dtype, ivy.NativeDtype]) -> ivy.NativeDtype:
    """Convert data type string representation to native data type.

    Parameters
    ----------
    dtype_in
        The data type string to convert to native data type.

    Returns
    -------
    ret
        data type e.g. ivy.float32.

    """
    return current_backend(None).as_native_dtype(dtype_in)


# noinspection PyShadowingNames,PyShadowingBuiltins
def default_int_dtype(
    input=None,
    int_dtype: Optional[Union[ivy.IntDtype, ivy.NativeDtype]] = None,
    as_native: Optional[bool] = None,
) -> Union[ivy.IntDtype, ivy.NativeDtype]:
    """Summary.

    Parameters
    ----------
    input
         (Default value = None)
    int_dtype

    as_native
         (Default value = None)

    Returns
    -------
        Return the input int dtype if provided, otherwise return the global default int
        dtype.

    """
    if ivy.exists(int_dtype):
        if as_native is True:
            return ivy.as_native_dtype(int_dtype)
        elif as_native is False:
            return ivy.IntDtype(ivy.as_ivy_dtype(int_dtype))
        return int_dtype
    as_native = ivy.default(as_native, False)
    if ivy.exists(input):
        if ivy.is_native_array(input):
            ret = ivy.dtype(input)
        elif isinstance(input, np.ndarray):
            ret = input.dtype
        elif isinstance(input, (list, tuple, dict)):
            if ivy.nested_indices_where(
                input, lambda x: x > 9223372036854775807 and x != ivy.inf
            ):
                ret = ivy.uint64
            elif ivy.nested_indices_where(
                input, lambda x: x > 2147483647 and x != ivy.inf
            ):
                ret = ivy.int64
            else:
                def_dtype = default_dtype()
                if ivy.is_int_dtype(def_dtype):
                    ret = def_dtype
                else:
                    ret = ivy.int32
        elif isinstance(input, Number):
            if (
                input > 9223372036854775807
                and input != ivy.inf
                and ivy.backend != "torch"
            ):
                ret = ivy.uint64
            elif input > 2147483647 and input != ivy.inf:
                ret = ivy.int64
            else:
                def_dtype = default_dtype()
                if ivy.is_int_dtype(def_dtype):
                    ret = def_dtype
                else:
                    ret = ivy.int32
    else:
        global default_int_dtype_stack
        if not default_int_dtype_stack:
            def_dtype = default_dtype()
            if ivy.is_int_dtype(def_dtype):
                ret = def_dtype
            else:
                ret = "int32"
        else:
            ret = default_int_dtype_stack[-1]
    if as_native:
        return ivy.as_native_dtype(ret)
    return ivy.IntDtype(ivy.as_ivy_dtype(ret))


# len(get_binary_from_float(x)) >24 and int(get_binary_from_float(x)[24:])>0)
# noinspection PyShadowingBuiltins
def _check_float64(input):
    if math.isfinite(input):
        tmp = str(input).replace("-", "").split(".")
        exponent = int(math.floor(math.log10(abs(input)))) if input != 0 else 0
        mant = bin(int(tmp[0])).replace("0b", "")
        return (
            (input > 3.4028235 * 10**38)
            or (len(mant) > 24 and int(mant[24:]) > 0)
            or (exponent < -126)
            or (exponent > 127)
        )
    return False


# noinspection PyShadowingNames,PyShadowingBuiltins
@handle_nestable
def default_float_dtype(
    input=None,
    float_dtype: Optional[Union[ivy.FloatDtype, ivy.NativeDtype]] = None,
    as_native: Optional[bool] = None,
) -> Union[ivy.Dtype, str]:
    """Summary.

    Parameters
    ----------
    input
         (Default value = None)
    float_dtype

    as_native
         (Default value = None)

    Returns
    -------
        Return the input float dtype if provided, otherwise return the global default
        float dtype.

    """
    if ivy.exists(float_dtype):
        if as_native is True:
            return ivy.as_native_dtype(float_dtype)
        elif as_native is False:
            return ivy.FloatDtype(ivy.as_ivy_dtype(float_dtype))
        return float_dtype
    as_native = ivy.default(as_native, False)
    if ivy.exists(input):
        if ivy.is_native_array(input):
            ret = ivy.dtype(input)
        elif isinstance(input, np.ndarray):
            ret = input.dtype
        elif isinstance(input, (list, tuple, dict)):
            if ivy.nested_indices_where(input, lambda x: _check_float64(x)):
                ret = ivy.float64
            else:
                def_dtype = default_dtype()
                if ivy.is_float_dtype(def_dtype):
                    ret = def_dtype
                else:
                    ret = ivy.float32
        elif isinstance(input, Number):
            if _check_float64(input):
                ret = ivy.float64
            else:
                def_dtype = default_dtype()
                if ivy.is_float_dtype(def_dtype):
                    ret = def_dtype
                else:
                    ret = ivy.float32
    else:
        global default_float_dtype_stack
        if not default_float_dtype_stack:
            def_dtype = default_dtype()
            if ivy.is_float_dtype(def_dtype):
                ret = def_dtype
            else:
                ret = "float32"
        else:
            ret = default_float_dtype_stack[-1]
    if as_native:
        return ivy.as_native_dtype(ret)
    return ivy.FloatDtype(ivy.as_ivy_dtype(ret))


# noinspection PyShadowingNames
def default_dtype(
    dtype: Union[ivy.Dtype, str] = None, item=None, as_native: Optional[bool] = None
) -> Union[ivy.Dtype, str]:
    """Summary.

    Parameters
    ----------
    dtype

    item
         (Default value = None)
    as_native
         (Default value = None)

    Returns
    -------
        Return the input dtype if provided, otherwise return the global default dtype.

    """
    if ivy.exists(dtype):
        if as_native is True:
            return ivy.as_native_dtype(dtype)
        elif as_native is False:
            return ivy.as_ivy_dtype(dtype)
        return dtype
    as_native = ivy.default(as_native, False)
    if ivy.exists(item):
        if isinstance(item, (list, tuple, dict)) and len(item) == 0:
            pass
        elif ivy.is_float_dtype(item):
            return default_float_dtype(item, as_native=as_native)
        elif ivy.is_int_dtype(item):
            return default_int_dtype(item, as_native=as_native)
        elif as_native:
            return as_native_dtype("bool")
        else:
            return "bool"
    global default_dtype_stack
    if not default_dtype_stack:
        global default_float_dtype_stack
        if default_float_dtype_stack:
            ret = default_float_dtype_stack[-1]
        else:
            ret = "float32"
    else:
        ret = default_dtype_stack[-1]
    if as_native:
        return ivy.as_native_dtype(ret)
    return ivy.as_ivy_dtype(ret)


def set_default_dtype(dtype: Union[ivy.Dtype, str]):
    """Summary.

    Parameters
    ----------
    dtype

    """
    dtype = ivy.as_ivy_dtype(dtype)
    global default_dtype_stack
    default_dtype_stack.append(dtype)


def unset_default_dtype():
    """"""
    global default_dtype_stack
    if default_dtype_stack:
        default_dtype_stack.pop(-1)


# noinspection PyShadowingNames


def set_default_int_dtype(int_dtype: Union[ivy.Dtype, str]):
    """Summary.

    Parameters
    ----------
    int_dtype

    """
    int_dtype = ivy.IntDtype(ivy.as_ivy_dtype(int_dtype))
    global default_int_dtype_stack
    default_int_dtype_stack.append(int_dtype)


def unset_default_int_dtype():
    """"""
    global default_int_dtype_stack
    if default_int_dtype_stack:
        default_int_dtype_stack.pop(-1)


# noinspection PyShadowingNames


def set_default_float_dtype(float_dtype: Union[ivy.Dtype, str]):
    """Summary.

    Parameters
    ----------
    float_dtype

    """
    float_dtype = ivy.FloatDtype(ivy.as_ivy_dtype(float_dtype))
    global default_float_dtype_stack
    default_float_dtype_stack.append(float_dtype)


def unset_default_float_dtype():
    """"""
    global default_float_dtype_stack
    if default_float_dtype_stack:
        default_float_dtype_stack.pop(-1)


# noinspection PyShadowingBuiltins
def closest_valid_dtype(type: Union[ivy.Dtype, str, None]) -> Union[ivy.Dtype, str]:
    """Determines the closest valid datatype to the datatype passed as input.

    Parameters
    ----------
    type
        The data type for which to check the closest valid type for.

    Returns
    -------
    ret
        The closest valid data type as a native ivy.Dtype

    """
    return current_backend(type).closest_valid_dtype(type)


@handle_nestable
@inputs_to_native_arrays
def is_int_dtype(
    dtype_in: Union[ivy.Dtype, str, ivy.Array, ivy.NativeArray, Number]
) -> bool:
    """Determine whether the input data type is an int data-type.

    Parameters
    ----------
    dtype_in
        Datatype to test

    Returns
    -------
    ret
        Whether or not the data type is an integer data type

    """
    if ivy.is_native_array(dtype_in):
        dtype_in = ivy.dtype(dtype_in)
    elif isinstance(dtype_in, np.ndarray):
        return "int" in dtype_in.dtype.name
    elif isinstance(dtype_in, Number):
        return (
            True
            if isinstance(dtype_in, (int, np.integer))
            and not isinstance(dtype_in, bool)
            else False
        )
    elif isinstance(dtype_in, (list, tuple, dict)):
        return (
            True
            if ivy.nested_indices_where(
                dtype_in,
                lambda x: isinstance(x, (int, np.integer)) and not type(x) == bool,
            )
            else False
        )
    return "int" in as_ivy_dtype(dtype_in)


@inputs_to_native_arrays
@handle_nestable
def is_float_dtype(
    dtype_in: Union[ivy.Dtype, str, ivy.Array, ivy.NativeArray, Number]
) -> bool:
    """Determine whether the input data type is an float data-type.

    Parameters
    ----------
    dtype_in
        Datatype to test

    Returns
    -------
    ret
        Whether or not the data type is a floating point data type

    """
    if ivy.is_native_array(dtype_in):
        dtype_in = ivy.dtype(dtype_in)
    elif isinstance(dtype_in, np.ndarray):
        return "float" in dtype_in.dtype.name
    elif isinstance(dtype_in, Number):
        return True if isinstance(dtype_in, (float, np.floating)) else False
    elif isinstance(dtype_in, (list, tuple, dict)):
        return (
            True
            if ivy.nested_indices_where(
                dtype_in, lambda x: isinstance(x, (float, np.floating))
            )
            else False
        )
    return "float" in as_ivy_dtype(dtype_in)


@inputs_to_native_arrays
@handle_nestable
def result_type(
    *arrays_and_dtypes: Union[ivy.Array, ivy.NativeArray, ivy.Dtype]
) -> ivy.Dtype:
    """Returns the dtype that results from applying the type promotion rules (see
    :ref:`type-promotion`) to the arguments.

    .. note::
       If provided mixed dtypes (e.g., integer and floating-point), the returned dtype
       will be implementation-specific.

    Parameters
    ----------
    arrays_and_dtypes
        an arbitrary number of input arrays and/or dtypes.

    Returns
    -------
    ret
        the dtype resulting from an operation involving the input arrays and dtypes.

    """
    return current_backend(arrays_and_dtypes[0]).result_type(arrays_and_dtypes)


def valid_dtype(dtype_in: Union[ivy.Dtype, str, None]) -> bool:
    """Determines whether the provided data type is support by the current framework.

    Parameters
    ----------
    dtype_in
        The data type for which to check for backend support

    Returns
    -------
    ret
        Boolean, whether or not the data-type string is supported.

    """
    if dtype_in is None:
        return True
    return ivy.as_ivy_dtype(dtype_in) in ivy.valid_dtypes


def invalid_dtype(dtype_in: Union[ivy.Dtype, str, None]) -> bool:
    """Determines whether the provided data type is not support by the current
    framework.

    Parameters
    ----------
    dtype_in
        The data type for which to check for backend non-support

    Returns
    -------
    ret
        Boolean, whether the data-type string is un-supported.

    """
    if dtype_in is None:
        return False
    return ivy.as_ivy_dtype(dtype_in) in ivy.invalid_dtypes


@handle_nestable
def function_supported_dtypes(fn: Callable) -> ivy.Dtype:
    """Returns the supported data types of the current backend's function.

    Parameters
    ----------
    fn
        The function to check for the unsupported dtype attribute

    Returns
    -------
    ret
        The unsupported data types of the function

    Examples
    --------
    >>> ivy.set_backend('torch')
    >>> print(ivy.function_supported_dtypes(ivy.acosh))
    ['int8', 'int16', 'int32', 'int64', 'uint8', \
     'bfloat16', 'float32', 'float64', 'bool']
    """
    valid = list(ivy.valid_dtypes)
    for d in list(function_unsupported_dtypes(fn)):
        if d in valid:
            valid.remove(d)
    return ivy.as_native_dtype(valid)


@handle_nestable
def function_unsupported_dtypes(fn: Callable) -> Tuple:
    """Returns the unsupported data types of the current backend's function.

    Parameters
    ----------
    fn
        The function to check for the unsupported dtype attribute

    Returns
    -------
    ret
        The unsupported data types of the function

    Examples
    --------
    >>> ivy.set_backend('torch')
    >>> print(ivy.function_unsupported_dtypes(ivy.acosh))
    ('float16','uint16','uint32','uint64')

    """
    unsupported_dtypes = ivy.invalid_dtypes
    if hasattr(fn, "unsupported_dtypes"):
        fn_unsupported_dtypes = fn.unsupported_dtypes
        if isinstance(fn_unsupported_dtypes, dict):
            backend_str = ivy.current_backend_str()
            if backend_str in fn_unsupported_dtypes:
                unsupported_dtypes += fn_unsupported_dtypes[backend_str]
            if "all" in fn_unsupported_dtypes:
                unsupported_dtypes += fn_unsupported_dtypes["all"]
        else:
            unsupported_dtypes += fn_unsupported_dtypes
    return tuple(set(unsupported_dtypes))


def promote_types(
    type1: Union[ivy.Dtype, ivy.NativeDtype],
    type2: Union[ivy.Dtype, ivy.NativeDtype],
):
    """
    Promotes the datatypes type1 and type2, returning the data type they promote to

    Parameters
    ----------
    type1
        the first of the two types to promote
    type2
        the second of the two types to promote

    Returns
    -------
    ret
        The type that both input types promote to
    """
    return ivy.promotion_table[(ivy.as_ivy_dtype(type1), ivy.as_ivy_dtype(type2))]


def type_promote_arrays(
    x1: Union[ivy.Array, ivy.NativeArray],
    x2: Union[ivy.Array, ivy.NativeArray],
):
    """
    Type promote the input arrays, returning new arrays with the shared correct
    data type

    Parameters
    ----------
    x1
        the first of the two arrays to type promote
    x2
        the second of the two arrays to type promote

    Returns
    -------
    ret1, ret2
        The input arrays after type promotion
    """
    new_type = ivy.promote_types(ivy.dtype(x1), ivy.dtype(x2))
    return ivy.astype(x1, new_type), ivy.astype(x2, new_type)<|MERGE_RESOLUTION|>--- conflicted
+++ resolved
@@ -175,12 +175,8 @@
         the array is incompatible with the specified shape, the function should raise an
         exception.
     out
-<<<<<<< HEAD
-        The output array to hold the result
-=======
         optional output array, for writing the result to. It must have a shape that the
         inputs broadcast to.
->>>>>>> bc658563
 
     Returns
     -------
