--- conflicted
+++ resolved
@@ -165,7 +165,6 @@
     return 'float' in dtype_to_str(dtype_in)
 
 
-<<<<<<< HEAD
 def result_type(*arrays_and_dtypes: Union[ivy.Array, ivy.NativeArray, ivy.Dtype]) -> ivy.Dtype:
     """
     Returns the dtype that results from applying the type promotion rules (see :ref:`type-promotion`) to the arguments.
@@ -181,7 +180,8 @@
         the dtype resulting from an operation involving the input arrays and dtypes.
     """
     return _cur_framework(arrays_and_dtypes[0]).result_type(arrays_and_dtypes)
-=======
+
+  
 def valid_dtype(dtype_in: Union[ivy.Dtype, str, None])\
         -> bool:
     """
@@ -223,5 +223,4 @@
     if backend not in valid_backends:
         raise Exception('Invalid backend passed, must be one of {}'.format(valid_backends))
     ivy_backend = importlib.import_module('ivy.functional.backends.{}'.format(backend))
-    return ivy.dtype_from_str(ivy_backend.dtype_to_str(dtype_in))
->>>>>>> f992ca8b
+    return ivy.dtype_from_str(ivy_backend.dtype_to_str(dtype_in))