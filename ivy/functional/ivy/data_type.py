# global
import math
import numpy as np
from numbers import Number
from typing import Union, Tuple, List, Optional, Callable

# local
import ivy
from ivy.backend_handler import current_backend
from ivy.func_wrapper import (
    handle_out_argument,
    to_native_arrays_and_back,
    inputs_to_native_arrays,
    handle_nestable,
)

# Array API Standard #
# -------------------#

Finfo = None
Iinfo = None


@to_native_arrays_and_back
@handle_out_argument
@handle_nestable
def astype(
    x: Union[ivy.Array, ivy.NativeArray],
    dtype: Union[ivy.Dtype, ivy.NativeDtype],
    *,
    copy: bool = True,
    out: Optional[ivy.Array] = None,
) -> ivy.Array:
    """Copies an array to a specified data type irrespective of :ref:`type-promotion`
    rules.

    .. note::
       Casting floating-point ``NaN`` and ``infinity`` values to integral data types is
       not specified and is implementation-dependent.

    .. note::
       When casting a boolean input array to a numeric data type, a value of ``True``
       must cast to a numeric value equal to ``1``, and a value of ``False`` must cast
       to a numeric value equal to ``0``.

       When casting a numeric input array to ``bool``, a value of ``0`` must cast to
       ``False``, and a non-zero value must cast to ``True``.

    Parameters
    ----------
    x
        array to cast.
    dtype
        desired data type.
    copy
        specifies whether to copy an array when the specified ``dtype`` matches the data
        type of the input array ``x``. If ``True``, a newly allocated array must always
        be returned. If ``False`` and the specified ``dtype`` matches the data type of
        the input array, the input array must be returned; otherwise, a newly allocated
        must be returned. Default: ``True``.
    out
        optional output array, for writing the result to. It must have a shape that the
        inputs broadcast to.

    Returns
    -------
    ret
        an array having the specified data type. The returned array must have the same
        shape as ``x``.

    Examples
    --------
    >>> x = ivy.array([1, 2])
    >>> dtype = ivy.float64
    >>> y = ivy.astype(x, dtype = dtype)
    >>> print(y)
    ivy.array([1., 2.])
    """
    return current_backend(x).astype(x, dtype, copy=copy, out=out)


@to_native_arrays_and_back
@handle_nestable
def broadcast_arrays(*arrays: Union[ivy.Array, ivy.NativeArray]) -> List[ivy.Array]:
    """Broadcasts one or more arrays against one another.

    Parameters
    ----------
    arrays
        an arbitrary number of to-be broadcasted arrays.

    Returns
    -------
    ret
        Each array must have the same shape. Each array must have the same dtype as its
        corresponding input array.

    """
    return current_backend(arrays[0]).broadcast_arrays(*arrays)


@to_native_arrays_and_back
@handle_out_argument
@handle_nestable
def broadcast_to(
    x: Union[ivy.Array, ivy.NativeArray],
    shape: Tuple[int, ...],
    *,
    out: Optional[ivy.Array] = None,
) -> ivy.Array:
    """Broadcasts an array to a specified shape.

    Parameters
    ----------
    x
        array to broadcast.
    shape
        array shape. Must be compatible with x (see Broadcasting). If
        the array is incompatible with the specified shape, the function should raise an
        exception.
    out
        optional output array, for writing the result to. It must have a shape that the
        inputs broadcast to.

    Returns
    -------
    ret
        an array having a specified shape. Must have the same data type as x.

    """
    return current_backend(x).broadcast_to(x, shape, out=out)


@inputs_to_native_arrays
@handle_nestable
def can_cast(
    from_: Union[ivy.Dtype, ivy.Array, ivy.NativeArray], to: ivy.Dtype
) -> bool:
    """
    Determines if one data type can be cast to another data type according to
    :ref:`type-promotion` rules.

    Parameters
    ----------
    from_
        input data type or array from which to cast.
    to
        desired data type.

    Returns
    -------
    ret
        ``True`` if the cast can occur according to :ref:`type-promotion` rules;
        otherwise, ``False``.

    This function conforms to the `Array API Standard
    <https://data-apis.org/array-api/latest/>`_. This docstring is an extension of the
    `docstring <https://data-apis.org/array-api/latest/API_specification/generated/signatures.data_type_functions.can_cast.html>`_ # noqa
    in the standard.

    Both the description and the type hints above assumes an array input for simplicity,
    but this function is *nestable*, and therefore also accepts :code:`ivy.Container`
    instances in place of any of the arguments.

    Examples
    --------
     With :code:`ivy.Dtype` input:

    >>> print(ivy.can_cast(ivy.uint8, ivy.int32))
    True

    >>> print(ivy.can_cast(ivy.float64, 'int64'))
    False

    With :code:`ivy.Array` input:

    >>> x = ivy.array([1., 2., 3.])
    >>> print(ivy.can_cast(x, ivy.float64))
    True

    With :code:`ivy.NativeArray` input:

    >>> x = ivy.native_array([[-1, -1, -1], [1, 1, 1]], \
<<<<<<< HEAD
        dtype = ivy.int16)
    >>> print(x.dtype)
    <dtype:'int16'>

=======
        dtype='int16')
>>>>>>> d1b582bc
    >>> print(ivy.can_cast(x, 'uint8'))
    False

    With :code:`ivy.Container` input:

    >>> x = ivy.Container(a=ivy.array([0., 1., 2.]), \
        b=ivy.array([3, 4, 5]))
    >>> print(ivy.can_cast(x, 'int64'))
    {
        a: false,
        b: true
    }
    """
    return current_backend(from_).can_cast(from_, to)


@inputs_to_native_arrays
@handle_nestable
def finfo(type: Union[ivy.Dtype, str, ivy.Array, ivy.NativeArray]) -> Finfo:
    """Machine limits for floating-point data types.

    Parameters
    ----------
    type
        the kind of floating-point data-type about which to get information.

    Returns
    -------
    ret
        an object having the followng attributes:
        - **bits**: *int*
          number of bits occupied by the floating-point data type.
        - **eps**: *float*
          difference between 1.0 and the next smallest representable floating-point
          number larger than 1.0 according to the IEEE-754 standard.
        - **max**: *float*
          largest representable number.
        - **min**: *float*
          smallest representable number.
        - **smallest_normal**: *float*
          smallest positive floating-point number with full precision.

    """
    return current_backend(None).finfo(type)


@inputs_to_native_arrays
@handle_nestable
def iinfo(type: Union[ivy.Dtype, str, ivy.Array, ivy.NativeArray]) -> Iinfo:
    """Machine limits for integer data types.

    Parameters
    ----------
    type
        the kind of integer data-type about which to get information.

    Returns
    -------
    ret
        a class with that encapsules the following attributes:
        - **bits**: *int*
          number of bits occupied by the type.
        - **max**: *int*
          largest representable number.
        - **min**: *int*
          smallest representable number.

    """
    return current_backend(None).iinfo(type)


@inputs_to_native_arrays
@handle_nestable
def result_type(
    *arrays_and_dtypes: Union[ivy.Array, ivy.NativeArray, ivy.Dtype]
) -> ivy.Dtype:
    """Returns the dtype that results from applying the type promotion rules (see
    :ref:`type-promotion`) to the arguments.

    .. note::
       If provided mixed dtypes (e.g., integer and floating-point), the returned dtype
       will be implementation-specific.

    Parameters
    ----------
    arrays_and_dtypes
        an arbitrary number of input arrays and/or dtypes.

    Returns
    -------
    ret
        the dtype resulting from an operation involving the input arrays and dtypes.

    """
    return current_backend(arrays_and_dtypes[0]).result_type(arrays_and_dtypes)


# Extra #
# ------#

default_dtype_stack = list()
default_float_dtype_stack = list()
default_int_dtype_stack = list()


class DefaultDtype:
    """"""

    # noinspection PyShadowingNames
    def __init__(self, dtype):
        self._dtype = dtype

    def __enter__(self):
        set_default_dtype(self._dtype)
        return self

    def __exit__(self, exc_type, exc_val, exc_tb):
        unset_default_dtype()
        return self


class DefaultFloatDtype:
    """"""

    # noinspection PyShadowingNames
    def __init__(self, float_dtype):
        self._float_dtype = float_dtype

    def __enter__(self):
        set_default_float_dtype(self._float_dtype)
        return self

    def __exit__(self, exc_type, exc_val, exc_tb):
        unset_default_float_dtype()
        return self


class DefaultIntDtype:
    """"""

    # noinspection PyShadowingNames
    def __init__(self, float_dtype):
        self._float_dtype = float_dtype

    def __enter__(self):
        set_default_int_dtype(self._float_dtype)
        return self

    def __exit__(self, exc_type, exc_val, exc_tb):
        unset_default_int_dtype()
        return self


def dtype_bits(dtype_in: Union[ivy.Dtype, str]) -> int:
    """Get the number of bits used for representing the input data type.

    Parameters
    ----------
    dtype_in
        The data type to determine the number of bits for.

    Returns
    -------
    ret
        The number of bits used to represent the data type.

    """
    return current_backend(dtype_in).dtype_bits(dtype_in)


def as_ivy_dtype(dtype_in: Union[ivy.Dtype, str]) -> ivy.Dtype:
    """Convert native data type to string representation.

    Parameters
    ----------
    dtype_in
        The data type to convert to string.

    Returns
    -------
    ret
        data type string 'float32'

    """
    return current_backend(None).as_ivy_dtype(dtype_in)


def as_native_dtype(dtype_in: Union[ivy.Dtype, ivy.NativeDtype]) -> ivy.NativeDtype:
    """Convert data type string representation to native data type.

    Parameters
    ----------
    dtype_in
        The data type string to convert to native data type.

    Returns
    -------
    ret
        data type e.g. ivy.float32.

    """
    return current_backend(None).as_native_dtype(dtype_in)


# len(get_binary_from_float(x)) >24 and int(get_binary_from_float(x)[24:])>0)
# noinspection PyShadowingBuiltins
def _check_float64(input):
    if math.isfinite(input):
        tmp = str(input).replace("-", "").split(".")
        exponent = int(math.floor(math.log10(abs(input)))) if input != 0 else 0
        mant = bin(int(tmp[0])).replace("0b", "")
        return (
            (input > 3.4028235 * 10**38)
            or (len(mant) > 24 and int(mant[24:]) > 0)
            or (exponent < -126)
            or (exponent > 127)
        )
    return False


# noinspection PyShadowingBuiltins
def closest_valid_dtype(type: Union[ivy.Dtype, str, None]) -> Union[ivy.Dtype, str]:
    """Determines the closest valid datatype to the datatype passed as input.

    Parameters
    ----------
    type
        The data type for which to check the closest valid type for.

    Returns
    -------
    ret
        The closest valid data type as a native ivy.Dtype

    """
    return current_backend(type).closest_valid_dtype(type)


# noinspection PyShadowingNames,PyShadowingBuiltins
@handle_nestable
def default_float_dtype(
    input=None,
    float_dtype: Optional[Union[ivy.FloatDtype, ivy.NativeDtype]] = None,
    as_native: Optional[bool] = None,
) -> Union[ivy.Dtype, str]:
    """Summary.

    Parameters
    ----------
    input
         (Default value = None)
    float_dtype

    as_native
         (Default value = None)

    Returns
    -------
        Return the input float dtype if provided, otherwise return the global default
        float dtype.

    """
    if ivy.exists(float_dtype):
        if as_native is True:
            return ivy.as_native_dtype(float_dtype)
        elif as_native is False:
            return ivy.FloatDtype(ivy.as_ivy_dtype(float_dtype))
        return float_dtype
    as_native = ivy.default(as_native, False)
    if ivy.exists(input):
        if ivy.is_native_array(input):
            ret = ivy.dtype(input)
        elif isinstance(input, np.ndarray):
            ret = input.dtype
        elif isinstance(input, (list, tuple, dict)):
            if ivy.nested_indices_where(input, lambda x: _check_float64(x)):
                ret = ivy.float64
            else:
                def_dtype = default_dtype()
                if ivy.is_float_dtype(def_dtype):
                    ret = def_dtype
                else:
                    ret = ivy.float32
        elif isinstance(input, Number):
            if _check_float64(input):
                ret = ivy.float64
            else:
                def_dtype = default_dtype()
                if ivy.is_float_dtype(def_dtype):
                    ret = def_dtype
                else:
                    ret = ivy.float32
    else:
        global default_float_dtype_stack
        if not default_float_dtype_stack:
            def_dtype = default_dtype()
            if ivy.is_float_dtype(def_dtype):
                ret = def_dtype
            else:
                ret = "float32"
        else:
            ret = default_float_dtype_stack[-1]
    if as_native:
        return ivy.as_native_dtype(ret)
    return ivy.FloatDtype(ivy.as_ivy_dtype(ret))


# noinspection PyShadowingNames
def default_dtype(
    dtype: Union[ivy.Dtype, str] = None, item=None, as_native: Optional[bool] = None
) -> Union[ivy.Dtype, str]:
    """Summary.

    Parameters
    ----------
    dtype

    item
         (Default value = None)
    as_native
         (Default value = None)

    Returns
    -------
        Return the input dtype if provided, otherwise return the global default dtype.

    """
    if ivy.exists(dtype):
        if as_native is True:
            return ivy.as_native_dtype(dtype)
        elif as_native is False:
            return ivy.as_ivy_dtype(dtype)
        return dtype
    as_native = ivy.default(as_native, False)
    if ivy.exists(item):
        if isinstance(item, (list, tuple, dict)) and len(item) == 0:
            pass
        elif ivy.is_float_dtype(item):
            return default_float_dtype(item, as_native=as_native)
        elif ivy.is_int_dtype(item):
            return default_int_dtype(item, as_native=as_native)
        elif as_native:
            return as_native_dtype("bool")
        else:
            return "bool"
    global default_dtype_stack
    if not default_dtype_stack:
        global default_float_dtype_stack
        if default_float_dtype_stack:
            ret = default_float_dtype_stack[-1]
        else:
            ret = "float32"
    else:
        ret = default_dtype_stack[-1]
    if as_native:
        return ivy.as_native_dtype(ret)
    return ivy.as_ivy_dtype(ret)


# noinspection PyShadowingNames,PyShadowingBuiltins
def default_int_dtype(
    input=None,
    int_dtype: Optional[Union[ivy.IntDtype, ivy.NativeDtype]] = None,
    as_native: Optional[bool] = None,
) -> Union[ivy.IntDtype, ivy.NativeDtype]:
    """Summary.

    Parameters
    ----------
    input
         (Default value = None)
    int_dtype

    as_native
         (Default value = None)

    Returns
    -------
        Return the input int dtype if provided, otherwise return the global default int
        dtype.

    """
    if ivy.exists(int_dtype):
        if as_native is True:
            return ivy.as_native_dtype(int_dtype)
        elif as_native is False:
            return ivy.IntDtype(ivy.as_ivy_dtype(int_dtype))
        return int_dtype
    as_native = ivy.default(as_native, False)
    if ivy.exists(input):
        if ivy.is_native_array(input):
            ret = ivy.dtype(input)
        elif isinstance(input, np.ndarray):
            ret = input.dtype
        elif isinstance(input, (list, tuple, dict)):
            if ivy.nested_indices_where(
                input, lambda x: x > 9223372036854775807 and x != ivy.inf
            ):
                ret = ivy.uint64
            elif ivy.nested_indices_where(
                input, lambda x: x > 2147483647 and x != ivy.inf
            ):
                ret = ivy.int64
            else:
                def_dtype = default_dtype()
                if ivy.is_int_dtype(def_dtype):
                    ret = def_dtype
                else:
                    ret = ivy.int32
        elif isinstance(input, Number):
            if (
                input > 9223372036854775807
                and input != ivy.inf
                and ivy.backend != "torch"
            ):
                ret = ivy.uint64
            elif input > 2147483647 and input != ivy.inf:
                ret = ivy.int64
            else:
                def_dtype = default_dtype()
                if ivy.is_int_dtype(def_dtype):
                    ret = def_dtype
                else:
                    ret = ivy.int32
    else:
        global default_int_dtype_stack
        if not default_int_dtype_stack:
            def_dtype = default_dtype()
            if ivy.is_int_dtype(def_dtype):
                ret = def_dtype
            else:
                ret = "int32"
        else:
            ret = default_int_dtype_stack[-1]
    if as_native:
        return ivy.as_native_dtype(ret)
    return ivy.IntDtype(ivy.as_ivy_dtype(ret))


def dtype(
    x: Union[ivy.Array, ivy.NativeArray], as_native: bool = False
) -> Union[ivy.Dtype, ivy.NativeDtype]:
    """Get the data type for input array x.

    Parameters
    ----------
    x
        Tensor for which to get the data type.
    as_native
        Whether or not to return the dtype in string format. Default is False.

    Returns
    -------
    ret
        Data type of the array

    """
    return current_backend(x).dtype(x, as_native)


@handle_nestable
def function_supported_dtypes(fn: Callable) -> ivy.Dtype:
    """Returns the supported data types of the current backend's function.

    Parameters
    ----------
    fn
        The function to check for the unsupported dtype attribute

    Returns
    -------
    ret
        The unsupported data types of the function

    Examples
    --------
    >>> ivy.set_backend('torch')
    >>> print(ivy.function_supported_dtypes(ivy.acosh))
    ['int8', 'int16', 'int32', 'int64', 'uint8', \
     'bfloat16', 'float32', 'float64', 'bool']
    """
    valid = list(ivy.valid_dtypes)
    for d in list(function_unsupported_dtypes(fn)):
        if d in valid:
            valid.remove(d)
    return ivy.as_native_dtype(valid)


@handle_nestable
def function_unsupported_dtypes(fn: Callable) -> Tuple:
    """Returns the unsupported data types of the current backend's function.

    Parameters
    ----------
    fn
        The function to check for the unsupported dtype attribute

    Returns
    -------
    ret
        The unsupported data types of the function

    Examples
    --------
    >>> ivy.set_backend('torch')
    >>> print(ivy.function_unsupported_dtypes(ivy.acosh))
    ('float16','uint16','uint32','uint64')

    """
    unsupported_dtypes = ivy.invalid_dtypes
    if hasattr(fn, "unsupported_dtypes"):
        fn_unsupported_dtypes = fn.unsupported_dtypes
        if isinstance(fn_unsupported_dtypes, dict):
            backend_str = ivy.current_backend_str()
            if backend_str in fn_unsupported_dtypes:
                unsupported_dtypes += fn_unsupported_dtypes[backend_str]
            if "all" in fn_unsupported_dtypes:
                unsupported_dtypes += fn_unsupported_dtypes["all"]
        else:
            unsupported_dtypes += fn_unsupported_dtypes
    return tuple(set(unsupported_dtypes))


def invalid_dtype(dtype_in: Union[ivy.Dtype, str, None]) -> bool:
    """Determines whether the provided data type is not support by the current
    framework.

    Parameters
    ----------
    dtype_in
        The data type for which to check for backend non-support

    Returns
    -------
    ret
        Boolean, whether the data-type string is un-supported.

    """
    if dtype_in is None:
        return False
    return ivy.as_ivy_dtype(dtype_in) in ivy.invalid_dtypes


@handle_nestable
@inputs_to_native_arrays
def is_int_dtype(
    dtype_in: Union[ivy.Dtype, str, ivy.Array, ivy.NativeArray, Number]
) -> bool:
<<<<<<< HEAD
    """
    Determine whether the input data type is an int data type.
=======
    """Determine whether the input data type is an int dtype.
>>>>>>> d1b582bc

    Parameters
    ----------
    dtype_in
<<<<<<< HEAD
        input data type to test.
=======
        The array or data type to check
>>>>>>> d1b582bc

    Returns
    -------
    ret
<<<<<<< HEAD
        "True" if the input data type is an integer, otherwise "False".

    Both the description and the type hints above assumes an array input for simplicity,
    but this function is *nestable*, and therefore also accepts :code:`ivy.Container`
    instances in place of any of the arguments.

    Examples
    --------
     With :code:`ivy.Dtype` input:

    >>> x = ivy.is_int_dtype(ivy.int8)
    >>> print(x)
    True

    >>> x = ivy.is_int_dtype(ivy.int32)
    >>> print(x)
    True
=======
        Whether or not the array or data type is of an integer dtype
>>>>>>> d1b582bc

    >>> x = ivy.is_int_dtype(ivy.uint64)
    >>> print(x)
    True

    >>> x = ivy.is_int_dtype(ivy.float64)
    >>> print(x)
    True

    >>> x = ivy.is_int_dtype(ivy.bool)
    >>> print(x)
    False

    With :code:`str` input:

    >>> x = "1"
    >>> print(ivy.is_int_dtype(x))
    True

    >>> x = "int"
    >>> print(ivy.is_int_dtype(x))
    False

    With :code:`ivy.Array` input:

    >>> x = ivy.array([1., 2., 3.])
    >>> print(x.dtype)
    float32

    >>> print(ivy.is_int_dtype(x))
    False

    With :code:`ivy.NativeArray` input:

    >>> x = ivy.native_array([[-1, -1, -1], [1, 1, 1]], \
        dtype = ivy.int16)
    >>> print(x.dtype)
    <dtype:'int16'>

    >>> print(ivy.is_int_dtype(x))
    True

    With :code:`Number` input:

    >>> x = 1
    >>> print(ivy.is_int_dtype(x))
    True

    With :code:`ivy.Container` input:

    >>> x = ivy.Container(a=ivy.array([0., 1., 2.]), \
        b=ivy.array([3, 4, 5]))
    >>> print(x.a.dtype, x.b.dtype)
    float32 int32

    >>> print(ivy.is_int_dtype(x))
    {
        a: False,
        b: True
    }
    """

    def check_type(x):
        return isinstance(x, (int, np.integer)) and not type(x) == bool

    if ivy.is_native_array(dtype_in):
        dtype_in = ivy.dtype(dtype_in)
    elif isinstance(dtype_in, np.ndarray):
        return "int" in dtype_in.dtype.name
    elif isinstance(dtype_in, Number):
        return (
            True
            if isinstance(dtype_in, (int, np.integer))
            and not isinstance(dtype_in, bool)
            else False
        )
    elif isinstance(dtype_in, (list, tuple, dict)):
        return (
            True
            if ivy.nested_indices_where(
                dtype_in,
                check_type(dtype_in),
            )
            else False
        )
    return "int" in as_ivy_dtype(dtype_in)


@inputs_to_native_arrays
@handle_nestable
def is_float_dtype(
    dtype_in: Union[ivy.Dtype, str, ivy.Array, ivy.NativeArray, Number]
) -> bool:
    """Determine whether the input data type is a float dtype.

    Parameters
    ----------
    dtype_in
        The array or data type to check

    Returns
    -------
    ret
        Whether or not the array or data type is of a floating point dtype

    """
    if ivy.is_native_array(dtype_in):
        dtype_in = ivy.dtype(dtype_in)
    elif isinstance(dtype_in, np.ndarray):
        return "float" in dtype_in.dtype.name
    elif isinstance(dtype_in, Number):
        return True if isinstance(dtype_in, (float, np.floating)) else False
    elif isinstance(dtype_in, (list, tuple, dict)):
        return (
            True
            if ivy.nested_indices_where(
                dtype_in, lambda x: isinstance(x, (float, np.floating))
            )
            else False
        )
    return "float" in as_ivy_dtype(dtype_in)


def promote_types(
    type1: Union[ivy.Dtype, ivy.NativeDtype],
    type2: Union[ivy.Dtype, ivy.NativeDtype],
) -> ivy.Dtype:
    """
    Promotes the datatypes type1 and type2, returning the data type they promote to

    Parameters
    ----------
    type1
        the first of the two types to promote
    type2
        the second of the two types to promote

    Returns
    -------
    ret
        The type that both input types promote to
    """
    return ivy.promotion_table[(ivy.as_ivy_dtype(type1), ivy.as_ivy_dtype(type2))]


def set_default_dtype(dtype: Union[ivy.Dtype, str]):
    """Summary.

    Parameters
    ----------
    dtype

    """
    dtype = ivy.as_ivy_dtype(dtype)
    global default_dtype_stack
    default_dtype_stack.append(dtype)


def set_default_float_dtype(float_dtype: Union[ivy.Dtype, str]):
    """Summary.

    Parameters
    ----------
    float_dtype

    """
    float_dtype = ivy.FloatDtype(ivy.as_ivy_dtype(float_dtype))
    global default_float_dtype_stack
    default_float_dtype_stack.append(float_dtype)


def set_default_int_dtype(int_dtype: Union[ivy.Dtype, str]):
    """Summary.

    Parameters
    ----------
    int_dtype

    """
    int_dtype = ivy.IntDtype(ivy.as_ivy_dtype(int_dtype))
    global default_int_dtype_stack
    default_int_dtype_stack.append(int_dtype)


def type_promote_arrays(
    x1: Union[ivy.Array, ivy.NativeArray],
    x2: Union[ivy.Array, ivy.NativeArray],
) -> Tuple:
    """
    Type promote the input arrays, returning new arrays with the shared correct
    data type

    Parameters
    ----------
    x1
        the first of the two arrays to type promote
    x2
        the second of the two arrays to type promote

    Returns
    -------
    ret1, ret2
        The input arrays after type promotion
    """
    new_type = ivy.promote_types(ivy.dtype(x1), ivy.dtype(x2))
    return ivy.astype(x1, new_type), ivy.astype(x2, new_type)


def unset_default_dtype():
    """"""
    global default_dtype_stack
    if default_dtype_stack:
        default_dtype_stack.pop(-1)


# noinspection PyShadowingNames
def unset_default_float_dtype():
    """"""
    global default_float_dtype_stack
    if default_float_dtype_stack:
        default_float_dtype_stack.pop(-1)


# noinspection PyShadowingNames
def unset_default_int_dtype():
    """"""
    global default_int_dtype_stack
    if default_int_dtype_stack:
        default_int_dtype_stack.pop(-1)


def valid_dtype(dtype_in: Union[ivy.Dtype, str, None]) -> bool:
    """Determines whether the provided data type is support by the current framework.

    Parameters
    ----------
    dtype_in
        The data type for which to check for backend support

    Returns
    -------
    ret
        Boolean, whether or not the data-type string is supported.

    """
    if dtype_in is None:
        return True
    return ivy.as_ivy_dtype(dtype_in) in ivy.valid_dtypes<|MERGE_RESOLUTION|>--- conflicted
+++ resolved
@@ -181,14 +181,7 @@
     With :code:`ivy.NativeArray` input:
 
     >>> x = ivy.native_array([[-1, -1, -1], [1, 1, 1]], \
-<<<<<<< HEAD
-        dtype = ivy.int16)
-    >>> print(x.dtype)
-    <dtype:'int16'>
-
-=======
         dtype='int16')
->>>>>>> d1b582bc
     >>> print(ivy.can_cast(x, 'uint8'))
     False
 
@@ -737,111 +730,19 @@
 def is_int_dtype(
     dtype_in: Union[ivy.Dtype, str, ivy.Array, ivy.NativeArray, Number]
 ) -> bool:
-<<<<<<< HEAD
-    """
-    Determine whether the input data type is an int data type.
-=======
     """Determine whether the input data type is an int dtype.
->>>>>>> d1b582bc
 
     Parameters
     ----------
     dtype_in
-<<<<<<< HEAD
-        input data type to test.
-=======
         The array or data type to check
->>>>>>> d1b582bc
-
-    Returns
-    -------
-    ret
-<<<<<<< HEAD
-        "True" if the input data type is an integer, otherwise "False".
-
-    Both the description and the type hints above assumes an array input for simplicity,
-    but this function is *nestable*, and therefore also accepts :code:`ivy.Container`
-    instances in place of any of the arguments.
-
-    Examples
-    --------
-     With :code:`ivy.Dtype` input:
-
-    >>> x = ivy.is_int_dtype(ivy.int8)
-    >>> print(x)
-    True
-
-    >>> x = ivy.is_int_dtype(ivy.int32)
-    >>> print(x)
-    True
-=======
+
+    Returns
+    -------
+    ret
         Whether or not the array or data type is of an integer dtype
->>>>>>> d1b582bc
-
-    >>> x = ivy.is_int_dtype(ivy.uint64)
-    >>> print(x)
-    True
-
-    >>> x = ivy.is_int_dtype(ivy.float64)
-    >>> print(x)
-    True
-
-    >>> x = ivy.is_int_dtype(ivy.bool)
-    >>> print(x)
-    False
-
-    With :code:`str` input:
-
-    >>> x = "1"
-    >>> print(ivy.is_int_dtype(x))
-    True
-
-    >>> x = "int"
-    >>> print(ivy.is_int_dtype(x))
-    False
-
-    With :code:`ivy.Array` input:
-
-    >>> x = ivy.array([1., 2., 3.])
-    >>> print(x.dtype)
-    float32
-
-    >>> print(ivy.is_int_dtype(x))
-    False
-
-    With :code:`ivy.NativeArray` input:
-
-    >>> x = ivy.native_array([[-1, -1, -1], [1, 1, 1]], \
-        dtype = ivy.int16)
-    >>> print(x.dtype)
-    <dtype:'int16'>
-
-    >>> print(ivy.is_int_dtype(x))
-    True
-
-    With :code:`Number` input:
-
-    >>> x = 1
-    >>> print(ivy.is_int_dtype(x))
-    True
-
-    With :code:`ivy.Container` input:
-
-    >>> x = ivy.Container(a=ivy.array([0., 1., 2.]), \
-        b=ivy.array([3, 4, 5]))
-    >>> print(x.a.dtype, x.b.dtype)
-    float32 int32
-
-    >>> print(ivy.is_int_dtype(x))
-    {
-        a: False,
-        b: True
-    }
-    """
-
-    def check_type(x):
-        return isinstance(x, (int, np.integer)) and not type(x) == bool
-
+
+    """
     if ivy.is_native_array(dtype_in):
         dtype_in = ivy.dtype(dtype_in)
     elif isinstance(dtype_in, np.ndarray):
@@ -858,7 +759,7 @@
             True
             if ivy.nested_indices_where(
                 dtype_in,
-                check_type(dtype_in),
+                lambda x: isinstance(x, (int, np.integer)) and not type(x) == bool,
             )
             else False
         )
