--- conflicted
+++ resolved
@@ -309,14 +309,9 @@
 def expand_dims(
     x: Union[ivy.Array, ivy.NativeArray, ivy.Container],
     axis: int = 0,
-<<<<<<< HEAD
+    *,
     out: Optional[Union[ivy.Array, ivy.Container]] = None,
 ) -> Union[ivy.Array, ivy.Container]:
-=======
-    *,
-    out: Optional[Union[ivy.Array, ivy.NativeArray]] = None,
-) -> ivy.Array:
->>>>>>> 19eb7b82
     """Expands the shape of an array by inserting a new axis with the size of one. This
     new axis will appear at the ``axis`` position in the expanded array shape.
 
