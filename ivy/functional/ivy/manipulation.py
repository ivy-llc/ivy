# For Review
# global
from typing import Union, Optional, Tuple, List, Iterable, Sequence
from numbers import Number
from numpy.core.numeric import normalize_axis_tuple

# local
import ivy
from ivy.backend_handler import current_backend
from ivy.func_wrapper import (
    to_native_arrays_and_back,
    handle_out_argument,
    handle_nestable,
)


# Helpers #
# --------#


def _calculate_out_shape(axis, array_shape):
    if type(axis) not in (tuple, list):
        axis = (axis,)
    out_dims = len(axis) + len(array_shape)
    norm_axis = normalize_axis_tuple(axis, out_dims)
    shape_iter = iter(array_shape)
    out_shape = [
        1 if current_ax in norm_axis else next(shape_iter)
        for current_ax in range(out_dims)
    ]
    return out_shape


# Array API Standard #
# -------------------#


@to_native_arrays_and_back
@handle_out_argument
@handle_nestable
def concat(
    xs: Union[
        Tuple[Union[ivy.Array, ivy.NativeArray]],
        List[Union[ivy.Array, ivy.NativeArray]],
    ],
    /,
    *,
    axis: Optional[int] = 0,
    out: Optional[ivy.Array] = None,
) -> ivy.Array:
    """Joins a sequence of arrays along an existing axis.

    Parameters
    ----------
    xs
        input arrays to join. The arrays must have the same shape, except in the
        dimension specified by axis.
    axis
        axis along which the arrays will be joined. If axis is None, arrays are
        flattened before concatenation. If axis is negative, the axis is along which
        to join is determined by counting from the last dimension. Default: 0.
    out
        optional output array, for writing the result to. It must have a shape that the
        inputs broadcast to.

    Returns
    -------
    ret
        an output array containing the concatenated values. If the input arrays have
        different data types, normal Type Promotion Rules apply.

    This function conforms to the `Array API Standard
    <https://data-apis.org/array-api/latest/>`_. This docstring is an extension of the
    `docstring <https://data-apis.org/array-api/latest/API_specification/generated/signatures.manipulation_functions.concat.html#signatures.manipulation_functions.concat>`_ # noqa: E501
    in the standard.

    Both the description and the type hints above assumes an array input for simplicity,
    but this function is *nestable*, and therefore also accepts :code:`ivy.Container`
    instances in place of any of the arguments.

    Examples
    --------
    >>> x = ivy.array([[1, 2], [3, 4]])
    >>> y = ivy.array([[5, 6]])
    >>> ivy.concat((x, y))
    ivy.array([[1, 2],
               [3, 4],
               [5, 6]])
    """
    return current_backend(xs[0]).concat(xs, axis, out=out)


@to_native_arrays_and_back
@handle_out_argument
@handle_nestable
def expand_dims(
    x: Union[ivy.Array, ivy.NativeArray],
    /,
    *,
    axis: Union[int, Tuple[int], List[int]],
    out: Optional[ivy.Array] = None,
) -> ivy.Array:
    """Expands the shape of an array by inserting a new axis (dimension) of size one
    at the position specified by axis

    Parameters
    ----------
    x
        input array.
    axis
        axis position (zero-based). If x has rank (i.e, number of dimensions) N, a
        valid axis must reside on the closed-interval [-N-1, N]. If provided a negative
        axis, the axis position at which to insert a singleton dimension is
        computed as N + axis + 1. Hence, if provided -1, the resolved axis position
        is N (i.e., a singleton dimension is appended to the input array x).
        If provided -N-1, the resolved axis position is 0 (i.e., a singleton
        dimension is prepended to the input array x). An IndexError exception
        is raised if provided an invalid axis position.
    out
        optional output array, for writing the result to. It must have a shape that the
        inputs broadcast to.

    Returns
    -------
    ret
        an array with its dimension added by one in a given axis.

    This function conforms to the `Array API Standard
    <https://data-apis.org/array-api/latest/>`_. This docstring is an extension of the `docstring # noqa
    <https://data-apis.org/array-api/latest/API_specification/generated/signatures.manipulation_functions.expand_dims.html#signatures.manipulation_functions.expand_dims>`_ # noqa
    in the standard.

    Both the description and the type hints above assumes an array input for simplicity,
    but this function is *nestable*, and therefore also accepts :code:`ivy.Container`
    instances in place of any of the arguments.

    Examples
    --------
    With :code:`ivy.Array` input:

    >>> x = ivy.array([0, 1, 2]) #x.shape->(3,)
    >>> y = ivy.expand_dims(x) #y.shape->(1, 3)
    >>> print(y)
    ivy.array([[0, 1, 2]])

    >>> x = ivy.array([[0.5, -0.7, 2.4], \
                       [  1,    2,   3]]) #x.shape->(2, 3)
    >>> y = ivy.zeros((2, 1, 3))
    >>> ivy.expand_dims(x, axis=1, out=y) #y.shape->(2, 1, 3)
    >>> print(y)
    ivy.array([[[0.5, -0.7, 2.4]],
               [[ 1.,   2.,  3.]]])

    >>> x = ivy.array([[-1, -2], \
                       [ 3,  4]]) #x.shape->(2, 2)
    >>> ivy.expand_dims(x, axis=0, out=x) #x.shape->(1, 2, 2)
    >>> print(x)
    ivy.array([[[-1, -2],
                [3,  4]]])

    >>> x = ivy.array([[-1.1, -2.2, 3.3], \
                       [ 4.4,  5.5, 6.6]]) #x.shape->(2, 3)
    >>> y = ivy.expand_dims(x, axis=(0, -1)) #y.shape->(1, 2, 3, 1)
    >>> print(y)
    ivy.array([[[[-1.1],
                 [-2.2],
                 [ 3.3]],
                [[ 4.4],
                 [ 5.5],
                 [ 6.6]]]])

    >>> x = ivy.array([[-1.7, -3.2, 2.3], \
                       [ 6.3,  1.4, 5.7]]) #x.shape->(2, 3)
    >>> y = ivy.expand_dims(x, axis=[0, 1, -1]) ##y.shape->(1, 1, 2, 3, 1)
    >>> print(y)
    ivy.array([[[[[-1.7],
                  [-3.2],
                  [ 2.3]],
                 [[ 6.3],
                  [ 1.4],
                  [ 5.7]]]]])

    With one :code:`ivy.Container` input:

    >>> x = ivy.Container(a=ivy.array([0., 1., 2.]), \
                          b=ivy.array([3., 4., 5.]))
    >>> y = ivy.expand_dims(x, axis=-1)
    >>> print(y)
    {
        a: ivy.array([[0.],
                      [1.],
                      [2.]]),
        b: ivy.array([[3.],
                      [4.],
                      [5.]])
    }

    With multiple :code:`ivy.Container` inputs:

    >>> x = ivy.Container(a=ivy.array([0., 1., 2.]), \
                          b=ivy.array([3., 4., 5.]))
    >>> container_axis = ivy.Container(a=0, b=1)
    >>> y = ivy.expand_dims(x, axis=container_axis)
    >>> print(y)
    {
        a: ivy.array([[0., 1., 2.]]),
        b: ivy.array([[3.],
                      [4.],
                      [5.]])
    }
    """
    return current_backend(x).expand_dims(x, axis=axis, out=out)


@to_native_arrays_and_back
@handle_out_argument
@handle_nestable
def flip(
    x: Union[ivy.Array, ivy.NativeArray],
    /,
    *,
    axis: Optional[Union[int, Tuple[int], List[int]]] = None,
    out: Optional[ivy.Array] = None,
) -> ivy.Array:
    """Reverses the order of elements in an array along the given axis. The shape of the
    array must be preserved.

    Parameters
    ----------
    x
        input array.
    axis
        axis (or axes) along which to flip. If axis is None, all input array axes are
        flipped. If axis is negative, axis is counted from the last dimension. If
        provided more than one axis, only the specified axes. Default: None.
    out
        optional output array, for writing the result to. It must have a shape that the
        inputs broadcast to.

    Returns
    -------
    ret
        an output array having the same data type and shape as`x and whose elements,
        relative to ``x``, are reordered.


    This function conforms to the `Array API Standard
    <https://data-apis.org/array-api/latest/>`_. This docstring is an extension of the
    `docstring <https://data-apis.org/array-api/latest/API_specification/generated/signatures.manipulation_functions.flip.html>`_ # noqa
    in the standard.


    Both the description and the type hints above assumes an array input for simplicity,
    but this function is *nestable*, and therefore also accepts :code:`ivy.Container`
    instances in place of any of the arguments.

    Functional Examples
    -------------------
    With :code:`ivy.Array` input:
    >>> x = ivy.array([3, 4, 5])
    >>> y = ivy.flip(x)
    >>> print(y)
    ivy.array([5, 4, 3])

    >>> x = ivy.array([[1, 2, 3], [4, 5, 6]])
    >>> y = ivy.zeros((3, 3))
    >>> ivy.flip(x, out=y)
    >>> print(y)
    ivy.array([[6, 5, 4],
               [3, 2, 1]])

    >>> x = ivy.array([[1, 2, 3], [4, 5, 6]])
    >>> y = ivy.zeros((3, 3))
    >>> ivy.flip(x, axis=0, out=y)
    >>> print(y)
    ivy.array([[4, 5, 6],
               [1, 2, 3]])

    >>> x = ivy.array([[[1, 2, 3], [4, 5, 6]],[[7, 8, 9], [10, 11, 12]]])
    >>> ivy.flip(x, axis=[0, 1], out=x)
    >>> print(x)
    ivy.array([[[10,11,12],[7,8,9]],[[4,5,6],[1,2,3]]])

    >>> x = ivy.array([[[1, 2, 3], [4, 5, 6]],[[7, 8, 9], [10, 11, 12]]])
    >>> ivy.flip(x, axis=(2, 1), out=x)
    >>> print(x)
    ivy.array([[[ 6,  5,  4],
                [ 3,  2,  1]],
               [[12, 11, 10],
                [ 9,  8,  7]]])

    With :code:`ivy.NativeArray` input:
    >>> x = ivy.native_array([0., 1., 2.])
    >>> y = ivy.flip(x)
    >>> print(y)
    ivy.array([2., 1., 0.])

    With :code:`ivy.Container` input:
    >>> x = ivy.Container(a=ivy.array([0., 1., 2.]), \
                      b=ivy.array([3., 4., 5.]))
    >>> y = ivy.flip(x)
    >>> print(y)
    {
        a: ivy.array([2., 1., 0.]),
        b: ivy.array([5., 4., 3.])
    }

    Instance Method Examples
    ------------------------
    Using :code:`ivy.Array` instance method:
    >>> x = ivy.array([0., 1., 2.])
    >>> y = x.flip()
    >>> print(y)
    ivy.array([2., 1., 0.])

    Using :code:`ivy.Container` instance method:
    >>> x = ivy.Container(a=ivy.array([0., 1., 2.]), b=ivy.array([3., 4., 5.]))
    >>> y = x.flip()
    >>> print(y)
    {
        a: ivy.array([2., 1., 0.]),
        b: ivy.array([5., 4., 3.])
    }

    """
    return current_backend(x).flip(x, axis=axis, out=out)


@to_native_arrays_and_back
@handle_out_argument
@handle_nestable
def permute_dims(
    x: Union[ivy.Array, ivy.NativeArray],
    /,
    axes: Tuple[int, ...],
    *,
    out: Optional[ivy.Array] = None,
) -> ivy.Array:
    """Permutes the axes (dimensions) of an array x.

    Parameters
    ----------
    x
        input array.
    axes
        tuple containing a permutation of (0, 1, ..., N-1) where N is the number of axes
        (dimensions) of x.
    out
        optional output array, for writing the result to. It must have a shape that the
        inputs broadcast to.

    Returns
    -------
    ret
        an array containing the axes permutation. The returned array must have the same
        data type as x.

    This function conforms to the `Array API Standard
    <https://data-apis.org/array-api/latest/>`_. This docstring is an extension of the
    `docstring <https://data-apis.org/array-api/latest/API_specification/generated/signatures.elementwise_functions.tan.html>`_ # noqa: E501
    in the standard.

    Both the description and the type hints above assumes an array input for simplicity,
    but this function is *nestable*, and therefore also accepts :code:`ivy.Container`
    instances in place of any of the arguments.

    """
    return current_backend(x).permute_dims(x, axes, out=out)


@to_native_arrays_and_back
@handle_out_argument
@handle_nestable
def reshape(
    x: Union[ivy.Array, ivy.NativeArray],
    /,
    shape: Union[ivy.Shape, ivy.NativeShape, Sequence[int]],
    *,
    copy: Optional[bool] = None,
    out: Optional[ivy.Array] = None,
) -> ivy.Array:
    """Gives a new shape to an array without changing its data.

    Parameters
    ----------
    x
        Input array to be reshaped.
    shape
        a new shape compatible with the original shape. One shape dimension
        can be -1. In this case, the value is inferred from the length of the array and
        remaining dimensions.
    copy
        boolean indicating whether to copy the input array.
        If True, the function must always copy.
        If False, the function must never copy and must
        raise a ValueError in case a copy would be necessary.
        If None, the function must reuse existing memory buffer if possible
        and copy otherwise. Default: None.
    out
        optional output array, for writing the result to. It must have a shape that the
        inputs broadcast to.

    Returns
    -------
    ret
        an output array having the same data type and elements as x.

    This function conforms to the `Array API Standard
    <https://data-apis.org/array-api/latest/>`_. This docstring is an extension of the
    `docstring <https://data-apis.org/array-api/latest/API_specification/generated/signatures.manipulation_functions.reshape.html#signatures.manipulation_functions.reshape>`_ # noqa: E501
    in the standard.

    Both the description and the type hints above assumes an array input for simplicity,
    but this function is *nestable*, and therefore also accepts :code:`ivy.Container`
    instances in place of any of the arguments.

    Examples
    --------
    With :code:`ivy.Array` input:

    >>> x = ivy.array([[0., 1., 2.], \
                       [3., 4., 5.]])
    >>> y = ivy.reshape(x,(3,2))
    >>> print(y)
    ivy.array([[0., 1.],
               [2., 3.],
               [4., 5.]])


    With :code:`ivy.NativeArray` input:

    >>> x = ivy.native_array([[0., 1., 2.],[3., 4., 5.]])
    >>> y = ivy.reshape(x,(2,3))
    >>> print(y)
    ivy.array([[0., 1., 2.],
               [3., 4., 5.]])

    With :code:`ivy.Container` input:

    >>> x = ivy.Container(a=ivy.array([0, 1, 2, 3, 4, 5]), \
                          b=ivy.array([0, 1, 2, 3, 4, 5]))
    >>> y = ivy.reshape(x,(2,3))
    >>> print(y)
    {
        a: ivy.array([[0, 1, 2],
                      [3, 4, 5]]),
        b: ivy.array([[0, 1, 2],
                      [3, 4, 5]])
    }

    With :code:`ivy.NativeArray` input:

    >>> x = ivy.native_array([[0, 1, 2, 3]])
    >>> y = ivy.reshape(x, (2, 2))
    >>> print(y)
    ivy.array([[0, 1],
               [2, 3]])

    With :code:`ivy.Container` input:

    >>> x = ivy.Container(a=ivy.array([[0., 1., 2.]]), b=ivy.array([[3., 4., 5.]]))
    >>> y = ivy.reshape(x, (-1, 1))
    >>> print(y)
    {
        a: ivy.array([[0.],
                      [1.],
                      [2.]]),
        b: ivy.array([[3.],
                      [4.],
                      [5.]])
    }

    """
<<<<<<< HEAD
    return current_backend(x).reshape(x, shape=shape, copy=copy, out=out)
=======
    return current_backend(x).reshape(x, shape, copy=copy, out=out)
>>>>>>> 66ac7745


@to_native_arrays_and_back
@handle_out_argument
@handle_nestable
def roll(
    x: Union[ivy.Array, ivy.NativeArray, ivy.Container],
    /,
    shift: Union[int, Sequence[int]],
    *,
    axis: Optional[Union[int, Sequence[int]]] = None,
    out: Optional[Union[ivy.Array, ivy.NativeArray]] = None,
) -> Union[ivy.Array, ivy.Container]:
    """Rolls array elements along a specified axis. Array elements that roll beyond the
    last position are re-introduced at the first position. Array elements that roll
    beyond the first position are re-introduced at the last position.

    Parameters
    ----------
    x
        input array.
    shift
        number of places by which the elements are shifted. If shift is a tuple,
        then axis must be a tuple of the same size, and each of the given axes must
        be shifted by the corresponding element in shift. If shift is an int
        and axis a tuple, then the same shift must be used for all specified
        axes. If a shift is positive, then array elements must be shifted positively
        (toward larger indices) along the dimension of axis. If a shift is negative,
        then array elements must be shifted negatively (toward smaller indices) along
        the dimension of axis.
    axis
        axis (or axes) along which elements to shift. If axis is None, the array
        must be flattened, shifted, and then restored to its original shape.
        Default None.
    out
        optional output array, for writing the result to. It must have a shape that the
        inputs broadcast to.

    Returns
    -------
    ret
        an output array having the same data type as x and whose elements, relative
        to x, are shifted.

    This function conforms to the `Array API Standard
    <https://data-apis.org/array-api/latest/>`_. This docstring is an extension of the
    `docstring <https://data-apis.org/array-api/latest/API_specification/generated/signatures.elementwise_functions.roll.html>`_ # noqa
    in the standard.

    Both the description and the type hints above assumes an array input for simplicity,
    but this function is *nestable*, and therefore also accepts :code:`ivy.Container`
    instances in place of any of the arguments.

    Examples
    --------
    With :code:`ivy.Array` input:

    >>> x = ivy.array([0., 1., 2.])
    >>> y = ivy.roll(x, 1)
    >>> print(y)
    ivy.array([2., 0., 1.])

    >>> x = ivy.array([[0., 1., 2.], \
                       [3., 4., 5.]])
    >>> y = ivy.zeros((2, 3))
    >>> ivy.roll(x, 2, axis=-1, out=y)
    >>> print(y)
    ivy.array([[1., 2., 0.],
                [4., 5., 3.]])

    >>> x = ivy.array([[[0., 0.], [1., 3.], [2., 6.]], \
                       [[3., 9.], [4., 12.], [5., 15.]]])
    >>> ivy.roll(x, shift=(1, -1), axis=(0, 2), out=x)
    >>> print(x)
    ivy.array([[[ 9., 3.],
                [12., 4.],
                [15., 5.]],
               [[ 0., 0.],
                [ 3., 1.],
                [ 6., 2.]]])

    With one :code:`ivy.Container` input:

    >>> x = ivy.Container(a=ivy.array([0., 1., 2.]), \
                          b=ivy.array([3., 4., 5.]))
    >>> y = ivy.roll(x, 1)
    >>> print(y)
    {
        a: ivy.array([2., 0., 1.]),
        b: ivy.array([5., 3., 4.])
    }

    With multiple :code:`ivy.Container` inputs:

    >>> x = ivy.Container(a=ivy.array([0., 1., 2.]), \
                          b=ivy.array([3., 4., 5.]))
    >>> shift = ivy.Container(a=1, b=-1)
    >>> y = ivy.roll(x, shift)
    >>> print(y)
    {
        a: ivy.array([2., 0., 1.]),
        b: ivy.array([4., 5., 3.])
    }

    Instance Method Examples
    ------------------------
    >>> x = ivy.array([[0., 1., 2.], \
                       [3., 4., 5.]])
    >>> y = x.roll(2, axis=-1)
    >>> print(y)
    ivy.array([[1., 2., 0.],
                [4., 5., 3.]])

    >>> x = ivy.Container(a=ivy.array([0., 1., 2.]), \
                          b=ivy.array([3., 4., 5.]))
    >>> y = x.roll(1)
    >>> print(y)
    {
        a: ivy.array([2., 0., 1.]),
        b: ivy.array([5., 3., 4.])
    }
    """
    return current_backend(x).roll(x, shift, axis=axis, out=out)


@to_native_arrays_and_back
@handle_out_argument
@handle_nestable
def squeeze(
    x: Union[ivy.Array, ivy.NativeArray],
    /,
    axis: Optional[Union[int, Tuple[int, ...]]] = None,
    *,
    out: Optional[ivy.Array] = None,
) -> ivy.Array:
    """Removes singleton dimensions (axes) from x.

    Parameters
    ----------
    x
        input array.
    axis
        axis (or axes) to squeeze. If a specified axis has a size greater than one, a
        ValueError is. If None, then all squeezable axes are squeezed. Default: None
    out
        optional output array, for writing the result to. It must have a shape that the
        inputs broadcast to.

    Returns
    -------
    ret
        an output array having the same data type and elements as x.

    This function conforms to the `Array API Standard
    <https://data-apis.org/array-api/latest/>`_. This docstring is an extension of the
    `docstring <https://data-apis.org/array-api/latest/API_specification/generated/signatures.manipulation_functions.squeeze.html#signatures.manipulation_functions.squeeze>`_ # noqa: E501
    in the standard.

    Both the description and the type hints above assumes an array input for simplicity,
    but this function is *nestable*, and therefore also accepts :code:`ivy.Container`
    instances in place of any of the arguments.

    Functional Examples
    -------------------

    With :code:`ivy.Array` input:

    >>> x = ivy.array([[[0, 1], [2, 3]]])
    >>> print(ivy.squeeze(x))
    ivy.array([[0, 1], [2, 3]])

    >>> x = ivy.array([[[[1, 2, 3]], [[4, 5, 6]]]])
    >>> print(ivy.squeeze(x, axis=2))
    ivy.array([[[1, 2, 3], [4, 5, 6]]])

    >>> x = ivy.array([[[0], [1], [2]]])
    >>> print(ivy.squeeze(x))
    ivy.array([0, 1, 2])

    >>> print(ivy.squeeze(x, axis=0))
    ivy.array([[0],
           [1],
           [2]])

    >>> print(ivy.squeeze(x, axis=2))
    ivy.array([[0, 1, 2]])

    >>> print(ivy.squeeze(x, axis=(0, 2)))
    ivy.array([0, 1, 2])

    With :code:`ivy.Container` input:

    >>> x = ivy.Container(a=ivy.array([0., 1., 2.]), \
                          b=ivy.array([3., 4., 5.]))
    >>> y = ivy.squeeze(x)
    >>> print(y)
    {
        a: ivy.array([0., 1., 2.]),
        b: ivy.array([3., 4., 5.])
    }
    """
    return current_backend(x).squeeze(x, axis, out=out)


@to_native_arrays_and_back
@handle_out_argument
@handle_nestable
def stack(
    arrays: Union[
        Tuple[ivy.Array], List[ivy.Array], Tuple[ivy.NativeArray], List[ivy.NativeArray]
    ],
    /,
    *,
    axis: Optional[int] = 0,
    out: Optional[ivy.Array] = None,
) -> ivy.Array:
    """Joins a sequence of arrays along a new axis.

    Parameters
    ----------
    arrays
        input arrays to join. Each array must have the same shape.
    axis
        axis along which the arrays will be joined. Providing an axis specifies the
        index of the new axis in the dimensions of the result. For example, if axis
        is 0, the new axis will be the first dimension and the output array will
        have shape (N, A, B, C); if axis is 1, the new axis will be the
        second dimension and the output array will have shape (A, N, B, C); and, if
        axis is -1, the new axis will be the last dimension and the output array
        will have shape (A, B, C, N). A valid axis must be on the interval
        [-N, N), where N is the rank (number of dimensions) of x. If
        provided an axis outside of the required interval, the function must raise
        an exception. Default: 0.
    out
        optional output array, for writing the result to. It must have a shape that the
        inputs broadcast to.

    Returns
    -------
    ret
        an output array having rank N+1, where N is the rank (number of
        dimensions) of x. If the input arrays have different data types, normal
        ref:`type-promotion` must apply. If the input arrays have the same data type,
        the output array must have the same data type as the input arrays.
        .. note::
           This specification leaves type promotion between data type families (i.e.,
           intxx and floatxx) unspecified.

    This function conforms to the `Array API Standard
    <https://data-apis.org/array-api/latest/>`_. This docstring is an extension of the
    `docstring <https://data-apis.org/array-api/latest/API_specification/generated/signatures.manipulation_functions.stack.html#signatures.manipulation_functions.stack>`_ # noqa: E501
    in the standard.

    Both the description and the type hints above assumes an array input for simplicity,
    but this function is *nestable*, and therefore also accepts :code:`ivy.Container`
    instances in place of any of the arguments.

    """
    return current_backend(arrays).stack(arrays, axis, out=out)


# Extra #
# ------#


@to_native_arrays_and_back
@handle_out_argument
@handle_nestable
def clip(
    x: Union[ivy.Array, ivy.NativeArray],
    x_min: Union[Number, ivy.Array, ivy.NativeArray],
    x_max: Union[Number, ivy.Array, ivy.NativeArray],
    /,
    *,
    out: Optional[ivy.Array] = None,
) -> ivy.Array:
    """Clips (limits) the values in an array.

    Given an interval, values outside the interval are clipped to the interval edges
    (element-wise). For example, if an interval of [0, 1] is specified, values smaller
    than 0 become 0, and values larger than 1 become 1. Minimum value needs to smaller
    or equal to maximum value to return correct results.

    Parameters
    ----------
    x
        Input array containing elements to clip.
    x_min
        Minimum value.
    x_max
        Maximum value.
    out
        optional output array, for writing the result to. It must have a shape that the
        inputs broadcast to.

    Returns
    -------
    ret
        An array with the elements of x, but where values < x_min are replaced with
        x_min, and those > x_max with x_max.

    Both the description and the type hints above assumes an array input for simplicity,
    but this function is *nestable*, and therefore also accepts :code:`ivy.Container`
    instances in place of any of the arguments.

    Examples
    --------
    With :code:`ivy.Array` input:

    >>> x = ivy.array([0., 1., 2., 3., 4., 5., 6., 7., 8., 9.])
    >>> y = ivy.clip(x, 1., 5.)
    >>> print(y)
    ivy.array([1., 1., 2., 3., 4., 5., 5., 5., 5., 5.])

    >>> x = ivy.array([0., 1., 2., 3., 4., 5., 6., 7., 8., 9.])
    >>> y = ivy.zeros_like(x)
    >>> ivy.clip(x, 2., 7., out=y)
    >>> print(y)
    ivy.array([2., 2., 2., 3., 4., 5., 6., 7., 7., 7.])

    >>> x = ivy.array([0., 1., 2., 3., 4., 5., 6., 7., 8., 9.])
    >>> x_min = ivy.array([3., 3., 1., 0., 2., 3., 4., 0., 4., 4.])
    >>> x_max = ivy.array([5., 4., 3., 3., 5., 7., 8., 3., 8., 8.])
    >>> y = ivy.clip(x, x_min, x_max)
    >>> print(y)
    ivy.array([3., 3., 2., 3., 4., 5., 6., 3., 8., 8.])

    With :code:`ivy.NativeArray` input:

    >>> x = ivy.native_array([0., 1., 2., 3., 4., 5., 6., 7., 8., 9.])
    >>> x_min = ivy.native_array([3., 3., 1., 0., 2., 3., 4., 2., 4., 4.])
    >>> x_max = ivy.native_array([5., 4., 3., 3., 5., 7., 8., 3., 8., 8.])
    >>> y = ivy.clip(x, x_min, x_max)
    >>> print(y)
    ivy.array([3., 3., 2., 3., 4., 5., 6., 3., 8., 8.])

    With a mix of :code:`ivy.Array` and :code:`ivy.NativeArray` inputs:

    >>> x = ivy.array([0., 1., 2., 3., 4., 5., 6., 7., 8., 9.])
    >>> x_min = ivy.native_array([3., 3., 1., 0., 2., 3., 4., 2., 4., 4.])
    >>> x_max = ivy.native_array([5., 4., 3., 3., 5., 7., 8., 3., 8., 8.])
    >>> y = ivy.clip(x, x_min, x_max)
    >>> print(y)
    ivy.array([3., 3., 2., 3., 4., 5., 6., 3., 8., 8.])

    With :code:`ivy.Container` input:

    >>> x = ivy.Container(a=ivy.array([0., 1., 2.]), \
                          b=ivy.array([3., 4., 5.]))
    >>> y = ivy.clip(x, 1., 5.)
    >>> print(y)
    {
        a: ivy.array([1., 1., 2.]),
        b: ivy.array([3., 4., 5.])
    }

    With multiple :code:`ivy.Container` inputs:

    >>> x = ivy.Container(a=ivy.array([0., 1., 2.]), \
                          b=ivy.array([3., 4., 5.]))
    >>> x_min = ivy.Container(a=0, b=-3)
    >>> x_max = ivy.Container(a=1, b=-1)
    >>> y = ivy.clip(x, x_min,x_max)
    >>> print(y)
    {
        a: ivy.array([0., 1., 1.]),
        b: ivy.array([-1., -1., -1.])
    }

    With a mix of :code:`ivy.Array` and :code:`ivy.Container` inputs:

    >>> x = ivy.array([0., 1., 2., 3., 4., 5., 6., 7., 8., 9.])
    >>> x_min = ivy.array([3., 0., 1])
    >>> x_max = ivy.array([5., 4., 3.])
    >>> y = ivy.Container(a=ivy.array([0., 1., 2.]), \
                          b=ivy.array([3., 4., 5.]))
    >>> z = ivy.clip(y, x_min, x_max)
    >>> print(z)
    {
        a: ivy.array([3., 1., 2.]),
        b: ivy.array([3., 4., 3.])
    }

    """
    assert ivy.all(ivy.less(x_min, x_max))
    res = current_backend(x).clip(x, x_min, x_max)
    if ivy.exists(out):
        return ivy.inplace_update(out, res)
    return res


@to_native_arrays_and_back
@handle_out_argument
@handle_nestable
def constant_pad(
    x: Union[ivy.Array, ivy.NativeArray],
    /,
    pad_width: Iterable[Tuple[int]],
    *,
    value: Optional[Number] = 0,
    out: Optional[ivy.Array] = None,
) -> ivy.Array:
    """Pads an array with a constant value.

    Parameters
    ----------
    x
        Input array to pad.
    pad_width
        Number of values padded to the edges of each axis.
        Specified as ((before_1, after_1), … (before_N, after_N)), where N is number of
        axes of x.
    value
        The constant value to pad the array with.
    out
        optional output array, for writing the result to. It must have a shape that the
        inputs broadcast to.

    Returns
    -------
    ret
        Padded array of rank equal to x with shape increased according to pad_width.

    Both the description and the type hints above assumes an array input for simplicity,
    but this function is *nestable*, and therefore also accepts :code:`ivy.Container`
    instances in place of any of the arguments.

    """
    return current_backend(x).constant_pad(x, pad_width, value, out=out)


@to_native_arrays_and_back
@handle_out_argument
@handle_nestable
def repeat(
    x: Union[ivy.Array, ivy.NativeArray],
    /,
    repeats: Union[int, Iterable[int]],
    *,
    axis: int = None,
    out: Optional[ivy.Array] = None,
) -> ivy.Array:
    """Repeat values along a given dimension.

    Parameters
    ----------
    x
        Input array.
    repeats
        The number of repetitions for each element. repeats is broadcast to fit the
        shape of the given axis.
    axis
        The axis along which to repeat values. By default, use the flattened input
        array, and return a flat output array.
    out
        optional output array, for writing the result to. It must have a shape that the
        inputs broadcast to.

    Returns
    -------
    ret
        The repeated output array.

    Both the description and the type hints above assumes an array input for simplicity,
    but this function is *nestable*, and therefore also accepts :code:`ivy.Container`
    instances in place of any of the arguments.

    Examples
    --------
    With :code:`ivy.Array` input:

    >>> x = ivy.array([3, 4, 5])
    >>> y= ivy.repeat(x, 2)
    >>> print(y)
    ivy.array([3, 3, 4, 4, 5, 5])

    With :code:`ivy.NativeArray` input:

    >>> x = ivy.native_array([[1, 2, 3], [4, 5, 6]])
    >>> y = ivy.repeat(x, [1, 2], axis=0)
    >>> print(y)
    ivy.array([[1, 2, 3],
               [4, 5, 6],
               [4, 5, 6]])

    With :code:`ivy.Container` input:

    >>> x = ivy.Container(a=ivy.array([0., 1., 2.]), \
                          b=ivy.array([0., 1., 2.]))
    >>> y = ivy.repeat(x, 2, axis=0)
    >>> print(y)
    {
        a: ivy.array([0., 0., 1., 1., 2., 2.]),
        b: ivy.array([0., 0., 1., 1., 2., 2.])
    }
    """
    return current_backend(x).repeat(x, repeats, axis=axis, out=out)


@to_native_arrays_and_back
@handle_nestable
def split(
    x: Union[ivy.Array, ivy.NativeArray],
    /,
    *,
    num_or_size_splits: Optional[Union[int, Iterable[int]]] = None,
    axis: Optional[int] = 0,
    with_remainder: Optional[bool] = False,
) -> ivy.Array:
    """Splits an array into multiple sub-arrays.

    Parameters
    ----------
    x
        array to be divided into sub-arrays.
    num_or_size_splits
        Number of equal arrays to divide the array into along the given axis if an
        integer. The size of each split element if a sequence of integers. Default is to
        divide into as many 1-dimensional arrays as the axis dimension.
    axis
        The axis along which to split, default is 0.
    with_remainder
        If the tensor does not split evenly, then store the last remainder entry.
        Default is False.

    Returns
    -------
    ret
        A list of sub-arrays.

    Both the description and the type hints above assumes an array input for simplicity,
    but this function is *nestable*, and therefore also accepts :code:`ivy.Container`
    instances in place of any of the arguments.

    Functional Examples
    -------------------

    >>> x = ivy.array([1, 2, 3])
    >>> y = ivy.split(x)
    >>> print(y)
    [ivy.array([1]),ivy.array([2]),ivy.array([3])]

    >>> x = ivy.array([[3, 2, 1], [4, 5, 6]])
    >>> y = ivy.split(x, 2, 1, False)
    >>> print(y)
    [ivy.array([[3,2],[4,5]]),ivy.array([[1],[6]])]

    >>> x = ivy.array([4, 6, 5, 3])
    >>> y = ivy.split(x, [1, 2], 0, True)
    >>> print(y)
    ivy.array([[4], [6, 5, 3]])

    With :code:`ivy.NativeArray` input:

    >>> x = ivy.native_array([7, 8, 9])
    >>> y = ivy.split(x)
    >>> print(y)
    [ivy.array([7]),ivy.array([8]),ivy.array([9])]

    With :code:`ivy.Container` input:

    >>> x = ivy.Container(a=ivy.array([10, 45, 2]))
    >>> y = ivy.split(x)
    >>> print(y)
    {a:(list[3],<classivy.array.Array>shape=[1])}

    Instance Method Examples
    ------------------------
    >>> x = ivy.array([4, 6, 5, 3])
    >>> y = x.split()
    >>> print(y)
    [ivy.array([4]),ivy.array([6]),ivy.array([5]),ivy.array([3])]

    >>> x = ivy.Container(a=ivy.array([2, 5, 9]))
    >>> y = x.split()
    >>> print(y)
    {
        a: ivy.array([[2], [5], [9]])
    }
    """
    return current_backend(x).split(x, num_or_size_splits, axis, with_remainder)


@to_native_arrays_and_back
@handle_out_argument
@handle_nestable
def swapaxes(
    x: Union[ivy.Array, ivy.NativeArray],
    axis0: int,
    axis1: int,
    /,
    *,
    out: Optional[Union[ivy.Array, ivy.NativeArray]] = None,
) -> Union[ivy.Array, ivy.NativeArray]:
    """Interchange two axes of an array.

    Parameters
    ----------
    x
        Input array.
    axis0
        First axis to be swapped.
    axis1
        Second axis to be swapped.
    out
        optional output array, for writing the result to. It must have a shape that the
        inputs broadcast to.

    Returns
    -------
    ret
        x with its axes permuted.

    Both the description and the type hints above assumes an array input for simplicity,
    but this function is *nestable*, and therefore also accepts :code:`ivy.Container`
    instances in place of any of the arguments.

    Functional Examples
    -------------------
    With :code:`ivy.Array` input:

    >>> x = ivy.array([[0, 1, 2]])
    >>> y = ivy.swapaxes(x, 0, 1)
    >>> print(y)
    ivy.array([[0],
               [1],
               [2]])

    >>> x = ivy.array([[[0,1],[2,3]],[[4,5],[6,7]]])
    >>> y = ivy.swapaxes(x, 0, 1)
    >>> print(y)
    ivy.array([[[0, 1],
                [4, 5]],
               [[2, 3],
                [6, 7]]])

    >>> x = ivy.array([[[0,1],[2,3]],[[4,5],[6,7]]])
    >>> y = ivy.swapaxes(x, 0, 2)
    >>> print(y)
    ivy.array([[[0, 4],
                [2, 6]],
               [[1, 5],
                [3, 7]]])

    >>> x = ivy.array([[[0,1],[2,3]],[[4,5],[6,7]]])
    >>> y = ivy.swapaxes(x, 1, 2)
    >>> print(y)
    ivy.array([[[0, 2],
                [1, 3]],
               [[4, 6],
                [5, 7]]])

    With :code:`ivy.NativeArray` input:

    >>> x = ivy.native_array([[0, 1, 2]])
    >>> y = ivy.swapaxes(x, 0, 1)
    >>> print(y)
    ivy.array([[0],
               [1],
               [2]])

    With :code:`ivy.Container` input:

    >>> x = ivy.Container(a=ivy.array([[0., 1., 2.]]), b=ivy.array([[3., 4., 5.]]))
    >>> y = ivy.swapaxes(x, 0, 1)
    >>> print(y)
    {
        a: ivy.array([[0.],
                      [1.],
                      [2.]]),
        b: ivy.array([[3.],
                      [4.],
                      [5.]])
    }

    Instance Method Examples
    ------------------------
    Using :code:`ivy.Array` instance method:

    >>> x = ivy.array([[0., 1., 2.]])
    >>> y = x.swapaxes(0, 1)
    >>> print(y)
    ivy.array([[0.],
               [1.],
               [2.]])

    Using :code:`ivy.Container` instance method:

    >>> x = ivy.Container(a=ivy.array([[0., 1., 2.]]), b=ivy.array([[3., 4., 5.]]))
    >>> y = x.swapaxes(0, 1)
    >>> print(y)
    {
        a: ivy.array([[0.],
                      [1.],
                      [2.]]),
        b: ivy.array([[3.],
                      [4.],
                      [5.]])
    }

    """
    return current_backend(x).swapaxes(x, axis0, axis1, out=out)


@to_native_arrays_and_back
@handle_out_argument
@handle_nestable
def tile(
    x: Union[ivy.Array, ivy.NativeArray],
    /,
    reps: Iterable[int],
    *,
    out: Optional[ivy.Array] = None,
) -> ivy.Array:
    """Constructs an array by repeating x the number of times given by reps.

    Parameters
    ----------
    x
        Input array.
    reps
        The number of repetitions of x along each axis.
    out
        optional output array, for writing the result to. It must have a shape that the
        inputs broadcast to.

    Returns
    -------
    retwaitin
        The tiled output array.

    Both the description and the type hints above assumes an array input for simplicity,
    but this function is *nestable*, and therefore also accepts :code:`ivy.Container`
    instances in place of any of the arguments.

    """
    return current_backend(x).tile(x, reps, out=out)


@to_native_arrays_and_back
@handle_out_argument
@handle_nestable
def zero_pad(
    x: Union[ivy.Array, ivy.NativeArray],
    /,
    pad_width: Iterable[Tuple[int]],
    *,
    out: Optional[Union[ivy.Array, ivy.NativeArray]] = None,
) -> Union[ivy.Array, ivy.NativeArray]:
    """Pads an array with zeros.

    Parameters
    ----------
    x
        Input array to pad.
    pad_width
        Number of values padded to the edges of each axis. Specified as
        ((before_1, after_1), … (before_N, after_N)), where N is number of axes of x.
    out
        optional output array, for writing the result to. It must have a shape that the
        inputs broadcast to.

    Returns
    -------
    ret
        Padded array of rank equal to x with shape increased according to pad_width.

    Both the description and the type hints above assumes an array input for simplicity,
    but this function is *nestable*, and therefore also accepts :code:`ivy.Container`
    instances in place of any of the arguments.

    """
    return current_backend(x).zero_pad(x, pad_width, out=out)<|MERGE_RESOLUTION|>--- conflicted
+++ resolved
@@ -471,11 +471,7 @@
     }
 
     """
-<<<<<<< HEAD
     return current_backend(x).reshape(x, shape=shape, copy=copy, out=out)
-=======
-    return current_backend(x).reshape(x, shape, copy=copy, out=out)
->>>>>>> 66ac7745
 
 
 @to_native_arrays_and_back
