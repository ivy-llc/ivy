# global
from typing import Union, Optional, Tuple, List, Iterable, Sequence
from numbers import Number
from numpy.core.numeric import normalize_axis_tuple

# local
import ivy
from ivy.backend_handler import current_backend
from ivy.func_wrapper import (
    to_native_arrays_and_back,
    handle_out_argument,
    handle_nestable,
)


# Helpers #
# --------#


def _calculate_out_shape(axis, array_shape):
    if type(axis) not in (tuple, list):
        axis = (axis,)
    out_dims = len(axis) + len(array_shape)
    norm_axis = normalize_axis_tuple(axis, out_dims)
    shape_iter = iter(array_shape)
    out_shape = [
        1 if current_ax in norm_axis else next(shape_iter)
        for current_ax in range(out_dims)
    ]
    return out_shape


# Array API Standard #
# -------------------#


@to_native_arrays_and_back
@handle_out_argument
@handle_nestable
def concat(
    xs: Union[
        Tuple[Union[ivy.Array, ivy.NativeArray]],
        List[Union[ivy.Array, ivy.NativeArray]],
    ],
    axis: Optional[int] = 0,
    *,
    out: Optional[ivy.Array] = None,
) -> ivy.Array:
    """Casts an array to a specified type.

    Parameters
    ----------
    xs
        The input arrays must have the same shape, except in the dimension corresponding
        to axis (the first, by default).
    axis
        The axis along which the arrays will be joined. Default is -1.
    out
        optional output array, for writing the result to. It must have a shape that the
        inputs broadcast to.

    Returns
    -------
    ret
        The concatenated array.

    Examples
    --------
    >>> x = ivy.array([[1, 2], [3, 4]])
    >>> y = ivy.array([[5, 6]])
    >>> ivy.concat((x, y))
    ivy.array([[1, 2],
               [3, 4],
               [5, 6]])
    """
    return current_backend(xs[0]).concat(xs, axis, out=out)


@to_native_arrays_and_back
@handle_out_argument
@handle_nestable
def expand_dims(
    x: Union[ivy.Array, ivy.NativeArray],
    axis: Union[int, Tuple[int], List[int]] = 0,
    *,
    out: Optional[ivy.Array] = None,
) -> ivy.Array:
    """Expands the shape of an array by inserting a new axis (dimension) of size one
    at the position specified by ``axis``

    Parameters
    ----------
    x
        input array.
    axis
        position in the expanded array where a new axis (dimension) of size one will be
        added. If array ``x`` has the rank of ``N``, the ``axis`` needs to be between
        ``[-N-1, N]``. Default: ``0``.
    out
        optional output array, for writing the result to. It must have a shape that the
        inputs broadcast to.

    Returns
    -------
    ret
        an array with its dimension added by one in a given ``axis``.

    This function conforms to the `Array API Standard
    <https://data-apis.org/array-api/latest/>`_. This docstring is an extension of the `docstring # noqa
    <https://data-apis.org/array-api/latest/API_specification/generated/signatures.elementwise_functions.tan.html>`_ # noqa
    in the standard.

    Both the description and the type hints above assumes an array input for simplicity,
    but this function is *nestable*, and therefore also accepts :code:`ivy.Container`
    instances in place of any of the arguments.

    Examples
    --------
    With :code:`ivy.Array` input:

    >>> x = ivy.array([0, 1, 2]) #x.shape->(3,)
    >>> y = ivy.expand_dims(x) #y.shape->(1, 3)
    >>> print(y)
    ivy.array([[0, 1, 2]])

    >>> x = ivy.array([[0.5, -0.7, 2.4], \
                       [  1,    2,   3]]) #x.shape->(2, 3)
    >>> y = ivy.zeros((2, 1, 3))
    >>> ivy.expand_dims(x, axis=1, out=y) #y.shape->(2, 1, 3)
    >>> print(y)
    ivy.array([[[0.5, -0.7, 2.4]],
               [[ 1.,   2.,  3.]]])

    >>> x = ivy.array([[-1, -2], \
                       [ 3,  4]]) #x.shape->(2, 2)
    >>> ivy.expand_dims(x, axis=0, out=x) #x.shape->(1, 2, 2)
    >>> print(x)
    ivy.array([[[-1, -2],
                [3,  4]]])

    >>> x = ivy.array([[-1.1, -2.2, 3.3], \
                       [ 4.4,  5.5, 6.6]]) #x.shape->(2, 3)
    >>> y = ivy.expand_dims(x, axis=(0, -1)) #y.shape->(1, 2, 3, 1)
    >>> print(y)
    ivy.array([[[[-1.1],
                 [-2.2],
                 [ 3.3]],
                [[ 4.4],
                 [ 5.5],
                 [ 6.6]]]])

    >>> x = ivy.array([[-1.7, -3.2, 2.3], \
                       [ 6.3,  1.4, 5.7]]) #x.shape->(2, 3)
    >>> y = ivy.expand_dims(x, axis=[0, 1, -1]) ##y.shape->(1, 1, 2, 3, 1)
    >>> print(y)
    ivy.array([[[[[-1.7],
                  [-3.2],
                  [ 2.3]],
                 [[ 6.3],
                  [ 1.4],
                  [ 5.7]]]]])

    With one :code:`ivy.Container` input:

    >>> x = ivy.Container(a=ivy.array([0., 1., 2.]), \
                          b=ivy.array([3., 4., 5.]))
    >>> y = ivy.expand_dims(x, axis=-1)
    >>> print(y)
    {
        a: ivy.array([[0.],
                      [1.],
                      [2.]]),
        b: ivy.array([[3.],
                      [4.],
                      [5.]])
    }

    With multiple :code:`ivy.Container` inputs:

    >>> x = ivy.Container(a=ivy.array([0., 1., 2.]), \
                          b=ivy.array([3., 4., 5.]))
    >>> container_axis = ivy.Container(a=0, b=1)
    >>> y = ivy.expand_dims(x, axis=container_axis)
    >>> print(y)
    {
        a: ivy.array([[0., 1., 2.]]),
        b: ivy.array([[3.],
                      [4.],
                      [5.]])
    }
    """
    return current_backend(x).expand_dims(x, axis)


@to_native_arrays_and_back
@handle_out_argument
@handle_nestable
def flip(
    x: Union[ivy.Array, ivy.NativeArray],
    axis: Optional[Union[int, Tuple[int], List[int]]] = None,
    *,
    out: Optional[ivy.Array] = None,
) -> ivy.Array:
    """Reverses the order of elements in an array along the given axis. The shape of the
    array must be preserved.

    Parameters
    ----------
    x
        input array.
    axis
        axis (or axes) along which to flip. If ``axis`` is ``None``, the function must
        flip all input array axes. If ``axis`` is negative, the function must count from
        the last dimension. If provided more than one axis, the function must flip only
        the specified axes. Default  ``None``.
    out
        optional output array, for writing the result to. It must have a shape that the
        inputs broadcast to.

    Returns
    -------
    ret
        an output array having the same data type and shape as ``x`` and whose elements,
        relative to ``x``, are reordered.


    This function conforms to the `Array API Standard
    <https://data-apis.org/array-api/latest/>`_. This docstring is an extension of the
    `docstring <https://data-apis.org/array-api/latest/API_specification/generated/signatures.manipulation_functions.flip.html>`_ # noqa
    in the standard. The descriptions above assume an array input for simplicity, but
    the method also accepts :code:`ivy.Container` instances in place of
    :code:`ivy.Array` or :code:`ivy.NativeArray` instances, as shown in the type hints
    and also the examples below.

    Functional Examples
    -------------------
    With :code:`ivy.Array` input:
    >>> x = ivy.array([3, 4, 5])
    >>> y = ivy.flip(x)
    >>> print(y)
    ivy.array([5, 4, 3])

    >>> x = ivy.array([[1, 2, 3], [4, 5, 6]])
    >>> y = ivy.zeros((3, 3))
    >>> ivy.flip(x, out=y)
    >>> print(y)
    ivy.array([[6, 5, 4],
               [3, 2, 1]])

    >>> x = ivy.array([[1, 2, 3], [4, 5, 6]])
    >>> y = ivy.zeros((3, 3))
    >>> ivy.flip(x, axis=0, out=y)
    >>> print(y)
    ivy.array([[4, 5, 6],
               [1, 2, 3]])

    >>> x = ivy.array([[[1, 2, 3], [4, 5, 6]],[[7, 8, 9], [10, 11, 12]]])
    >>> ivy.flip(x, axis=[0, 1], out=x)
    >>> print(x)
    ivy.array([[[10,11,12],[7,8,9]],[[4,5,6],[1,2,3]]])

    >>> x = ivy.array([[[1, 2, 3], [4, 5, 6]],[[7, 8, 9], [10, 11, 12]]])
    >>> ivy.flip(x, axis=(2, 1), out=x)
    >>> print(x)
    ivy.array([[[ 6,  5,  4],
                [ 3,  2,  1]],
               [[12, 11, 10],
                [ 9,  8,  7]]])

    With :code:`ivy.NativeArray` input:
    >>> x = ivy.native_array([0., 1., 2.])
    >>> y = ivy.flip(x)
    >>> print(y)
    ivy.array([2., 1., 0.])

    With :code:`ivy.Container` input:
    >>> x = ivy.Container(a=ivy.array([0., 1., 2.]), \
                      b=ivy.array([3., 4., 5.]))
    >>> y = ivy.flip(x)
    >>> print(y)
    {
        a: ivy.array([2., 1., 0.]),
        b: ivy.array([5., 4., 3.])
    }

    Instance Method Examples
    ------------------------
    Using :code:`ivy.Array` instance method:
    >>> x = ivy.array([0., 1., 2.])
    >>> y = x.flip()
    >>> print(y)
    ivy.array([2., 1., 0.])

    Using :code:`ivy.Container` instance method:
    >>> x = ivy.Container(a=ivy.array([0., 1., 2.]), b=ivy.array([3., 4., 5.]))
    >>> y = x.flip()
    >>> print(y)
    {
        a: ivy.array([2., 1., 0.]),
        b: ivy.array([5., 4., 3.])
    }

    """
    return current_backend(x).flip(x, axis, out=out)


@to_native_arrays_and_back
@handle_out_argument
@handle_nestable
def permute_dims(
    x: Union[ivy.Array, ivy.NativeArray],
    axes: Tuple[int, ...],
    *,
    out: Optional[ivy.Array] = None,
) -> ivy.Array:
    """Permutes the axes (dimensions) of an array x.

    Parameters
    ----------
    x
        input array.
    axes
        tuple containing a permutation of (0, 1, ..., N-1) where N is the number of axes
        (dimensions) of x.
    out
        optional output array, for writing the result to. It must have a shape that the
        inputs broadcast to.

    Returns
    -------
    ret
        an array containing the axes permutation. The returned array must have the same
        data type as x.

    """
    return current_backend(x).permute_dims(x, axes, out=out)


@to_native_arrays_and_back
@handle_out_argument
@handle_nestable
def reshape(
    x: Union[ivy.Array, ivy.NativeArray],
    shape: Union[ivy.Shape, ivy.NativeShape, Sequence[int]],
    *,
    copy: Optional[bool] = None,
    out: Optional[ivy.Array] = None,
) -> ivy.Array:
    """Gives a new shape to an array without changing its data.

    Parameters
    ----------
    x
        Input array to be reshaped.
    shape
        The new shape should be compatible with the original shape. One shape dimension
        can be -1. In this case, the value is inferred from the length of the array and
        remaining dimensions.
    copy
        boolean indicating whether or not to copy the input array.
        If True, the function must always copy.
        If False, the function must never copy and must
        raise a ValueError in case a copy would be necessary.
        If None, the function must reuse existing memory buffer if possible
        and copy otherwise. Default: None.
    out
        optional output array, for writing the result to. It must have a shape that the
        inputs broadcast to.

    Returns
    -------
    ret
        Reshaped array.

    Examples
    --------
    With :code:`ivy.Array` input:

    >>> x = ivy.array([[0., 1., 2.], \
                       [3., 4., 5.]])
    >>> y = ivy.reshape(x,(3,2))
    >>> print(y)
    ivy.array([[0., 1.],
               [2., 3.],
               [4., 5.]])


    With :code:`ivy.NativeArray` input:

    >>> x = ivy.native_array([[0., 1., 2.],[3., 4., 5.]])
    >>> y = ivy.reshape(x,(2,3))
    >>> print(y)
    ivy.array([[0., 1., 2.],
               [3., 4., 5.]])

    With :code:`ivy.Container` input:

    >>> x = ivy.Container(a=ivy.array([0, 1, 2, 3, 4, 5]), \
                          b=ivy.array([0, 1, 2, 3, 4, 5]))
    >>> y = ivy.reshape(x,(2,3))
    >>> print(y)
    {
        a: ivy.array([[0, 1, 2],
                      [3, 4, 5]]),
        b: ivy.array([[0, 1, 2],
                      [3, 4, 5]])
    }

    With :code:`ivy.NativeArray` input:

    >>> x = ivy.native_array([[0, 1, 2, 3]])
    >>> y = ivy.reshape(x, (2, 2))
    >>> print(y)
    ivy.array([[0, 1],
               [2, 3]])

    With :code:`ivy.Container` input:

    >>> x = ivy.Container(a=ivy.array([[0., 1., 2.]]), b=ivy.array([[3., 4., 5.]]))
    >>> y = ivy.reshape(x, (-1, 1))
    >>> print(y)
    {
        a: ivy.array([[0.],
                      [1.],
                      [2.]]),
        b: ivy.array([[3.],
                      [4.],
                      [5.]])
    }

    """
    return current_backend(x).reshape(x, shape, copy, out=out)


@to_native_arrays_and_back
@handle_out_argument
@handle_nestable
def roll(
    x: Union[ivy.Array, ivy.NativeArray, ivy.Container],
    shift: Union[int, Sequence[int]],
    axis: Optional[Union[int, Sequence[int]]] = None,
    *,
    out: Optional[Union[ivy.Array, ivy.NativeArray]] = None,
) -> Union[ivy.Array, ivy.Container]:
    """Rolls array elements along a specified axis. Array elements that roll beyond the
    last position are re-introduced at the first position. Array elements that roll
    beyond the first position are re-introduced at the last position.

    Parameters
    ----------
    x
        input array.
    shift
        number of places by which the elements are shifted. If ``shift`` is a tuple,
        then ``axis`` must be a tuple of the same size, and each of the given axes must
        be shifted by the corresponding element in ``shift``. If ``shift`` is an ``int``
        and ``axis`` a tuple, then the same ``shift`` must be used for all specified
        axes. If a shift is positive, then array elements must be shifted positively
        (toward larger indices) along the dimension of ``axis``. If a shift is negative,
        then array elements must be shifted negatively (toward smaller indices) along
        the dimension of ``axis``.
    axis
        axis (or axes) along which elements to shift. If ``axis`` is ``None``, the array
        must be flattened, shifted, and then restored to its original shape.
        Default ``None``.
    out
        optional output array, for writing the result to. It must have a shape that the
        inputs broadcast to.

    Returns
    -------
    ret
        an output array having the same data type as ``x`` and whose elements, relative
        to ``x``, are shifted.

    This function conforms to the `Array API Standard
    <https://data-apis.org/array-api/latest/>`_. This docstring is an extension of the
    `docstring <https://data-apis.org/array-api/latest/API_specification/generated/signatures.elementwise_functions.roll.html>`_ # noqa
    in the standard.

    Both the description and the type hints above assumes an array input for simplicity,
    but this function is *nestable*, and therefore also accepts :code:`ivy.Container`
    instances in place of any of the arguments.

    Examples
    --------
    With :code:`ivy.Array` input:

    >>> x = ivy.array([0., 1., 2.])
    >>> y = ivy.roll(x, 1)
    >>> print(y)
    ivy.array([2., 0., 1.])

    >>> x = ivy.array([[0., 1., 2.], \
                       [3., 4., 5.]])
    >>> y = ivy.zeros((2, 3))
    >>> ivy.roll(x, 2, -1, out=y)
    >>> print(y)
    ivy.array([[1., 2., 0.],
                [4., 5., 3.]])

    >>> x = ivy.array([[[0., 0.], [1., 3.], [2., 6.]], \
                       [[3., 9.], [4., 12.], [5., 15.]]])
    >>> ivy.roll(x, (1, -1), (0, 2), out=x)
    >>> print(x)
    ivy.array([[[ 9., 3.],
                [12., 4.],
                [15., 5.]],
               [[ 0., 0.],
                [ 3., 1.],
                [ 6., 2.]]])

    With :code:`ivy.NativeArray` input:

    >>> x = ivy.native_array([0., 1., 2.])
    >>> y = ivy.roll(x, 1)
    >>> print(y)
    ivy.array([2., 0., 1.])


    With one :code:`ivy.Container` input:

    >>> x = ivy.Container(a=ivy.array([0., 1., 2.]), \
                          b=ivy.array([3., 4., 5.]))
    >>> y = ivy.roll(x, 1)
    >>> print(y)
    {
        a: ivy.array([2., 0., 1.]),
        b: ivy.array([5., 3., 4.])
    }

    With multiple :code:`ivy.Container` inputs:

    >>> x = ivy.Container(a=ivy.array([0., 1., 2.]), \
                          b=ivy.array([3., 4., 5.]))
    >>> shift = ivy.Container(a=1, b=-1)
    >>> y = ivy.roll(x, shift)
    >>> print(y)
    {
        a: ivy.array([2., 0., 1.]),
        b: ivy.array([4., 5., 3.])
    }

    Instance Method Examples
    ------------------------
    >>> x = ivy.array([[0., 1., 2.], \
                       [3., 4., 5.]])
    >>> y = x.roll(2, -1)
    >>> print(y)
    ivy.array([[1., 2., 0.],
                [4., 5., 3.]])

    >>> x = ivy.Container(a=ivy.array([0., 1., 2.]), \
                          b=ivy.array([3., 4., 5.]))
    >>> y = x.roll(1)
    >>> print(y)
    {
        a: ivy.array([2., 0., 1.]),
        b: ivy.array([5., 3., 4.])
    }
    """
    return current_backend(x).roll(x, shift, axis, out=out)


@to_native_arrays_and_back
@handle_out_argument
@handle_nestable
def squeeze(
    x: Union[ivy.Array, ivy.NativeArray],
    axis: Optional[Union[int, Tuple[int, ...]]] = None,
    *,
    out: Optional[ivy.Array] = None,
) -> ivy.Array:
    """Removes singleton dimensions (axes) from ``x``.

    Parameters
    ----------
    x
        input array.
    axis
        axis (or axes) to squeeze. If a specified axis has a size greater than one, a
        ``ValueError`` must be raised.
    out
        optional output array, for writing the result to. It must have a shape that the
        inputs broadcast to.

    Returns
    -------
    ret
        an output array having the same data type and elements as ``x``.


    Functional Examples
    -------------------

    With :code:`ivy.Array` input:

    >>> x = ivy.array([[[0, 1], [2, 3]]])
    >>> y = ivy.squeeze(x)
    >>> print(y)
    ivy.array([[0, 1], [2, 3]])

    >>> x = ivy.array([[[[1, 2, 3]], [[4, 5, 6]]]])
    >>> ivy.squeeze(x, axis=2)
    >>> print(y)
    ivy.array([[[1, 2, 3], [4, 5, 6]]])

    >>> x = ivy.array([[[0], [1], [2]]])
    >>> y = ivy.squeeze(x)
    >>> print(y)
    ivy.array([0, 1, 2])

    >>> y = ivy.squeeze(x, axis=0)
    >>> print(y)
    ivy.array([[0],
           [1],
           [2]])

    >>> y = ivy.squeeze(x, axis=2)
    >>> print(y)
    ivy.array([[0, 1, 2]])

    >>> y = ivy.squeeze(x, axis=(0, 2))
    >>> print(y)
    ivy.array([0, 1, 2])

    With :code:`ivy.NativeArray` input:

    >>> x = ivy.native_array([0, 1, 2])
    >>> y = ivy.squeeze(x)
    >>> print(y)
    ivy.array([0, 1, 2])

    >>> x = ivy.native_array([[[3]]])
    >>> y = ivy.squeeze(x, 2)
    >>> print(y)
    ivy.array([[3]])

    >>> x = ivy.native_array([0])
<<<<<<< HEAD
    >>> print(ivy.squeeze(x, 0))
=======
    >>> y = ivy.squeeze(x, 0)
    >>> print(y)
>>>>>>> 6115f872
    ivy.array(0)

    With :code:`ivy.Container` input:

    >>> x = ivy.Container(a=ivy.array([0., 1., 2.]), \
                          b=ivy.array([3., 4., 5.]))
    >>> y = ivy.squeeze(x)
    >>> print(y)
    {
        a: ivy.array([0., 1., 2.]),
        b: ivy.array([3., 4., 5.])
    }
    """
    return current_backend(x).squeeze(x, axis, out=out)


@to_native_arrays_and_back
@handle_out_argument
@handle_nestable
def stack(
    arrays: Union[
        Tuple[ivy.Array], List[ivy.Array], Tuple[ivy.NativeArray], List[ivy.NativeArray]
    ],
    axis: int = 0,
    *,
    out: Optional[ivy.Array] = None,
) -> ivy.Array:
    """Joins a sequence of arrays along a new axis.

    Parameters
    ----------
    arrays
        input arrays to join. Each array must have the same shape.
    axis
        axis along which the arrays will be joined. Providing an ``axis`` specifies the
        index of the new axis in the dimensions of the result. For example, if ``axis``
        is ``0``, the new axis will be the first dimension and the output array will
        have shape ``(N, A, B, C)``; if ``axis`` is ``1``, the new axis will be the
        second dimension and the output array will have shape ``(A, N, B, C)``; and, if
        ``axis`` is ``-1``, the new axis will be the last dimension and the output array
        will have shape ``(A, B, C, N)``. A valid ``axis`` must be on the interval
        ``[-N, N)``, where ``N`` is the rank (number of dimensions) of ``x``. If
        provided an ``axis`` outside of the required interval, the function must raise
        an exception. Default: ``0``.
    out
        optional output array, for writing the result to. It must have a shape that the
        inputs broadcast to.

    Returns
    -------
    ret
        an output array having rank ``N+1``, where ``N`` is the rank (number of
        dimensions) of ``x``. If the input arrays have different data types, normal
        ref:`type-promotion` must apply. If the input arrays have the same data type,
        the output array must have the same data type as the input arrays.
        .. note::
           This specification leaves type promotion between data type families (i.e.,
           ``intxx`` and ``floatxx``) unspecified.

    """
    return current_backend(arrays).stack(arrays, axis, out=out)


# Extra #
# ------#


@to_native_arrays_and_back
@handle_out_argument
@handle_nestable
def clip(
    x: Union[ivy.Array, ivy.NativeArray],
    x_min: Union[Number, ivy.Array, ivy.NativeArray],
    x_max: Union[Number, ivy.Array, ivy.NativeArray],
    *,
    out: Optional[ivy.Array] = None,
) -> ivy.Array:
    """Clips (limits) the values in an array.

    Given an interval, values outside the interval are clipped to the interval edges
    (element-wise). For example, if an interval of [0, 1] is specified, values smaller
    than 0 become 0, and values larger than 1 become 1. Minimum value needs to smaller
    or equal to maximum value to return correct results.

    Parameters
    ----------
    x
        Input array containing elements to clip.
    x_min
        Minimum value.
    x_max
        Maximum value.
    out
        optional output array, for writing the result to. It must have a shape that the
        inputs broadcast to.

    Returns
    -------
    ret
        An array with the elements of x, but where values < x_min are replaced with
        x_min, and those > x_max with x_max.

    Examples
    --------
    With :code:`ivy.Array` input:

    >>> x = ivy.array([0., 1., 2., 3., 4., 5., 6., 7., 8., 9.])
    >>> y = ivy.clip(x, 1., 5.)
    >>> print(y)
    ivy.array([1., 1., 2., 3., 4., 5., 5., 5., 5., 5.])

    >>> x = ivy.array([0., 1., 2., 3., 4., 5., 6., 7., 8., 9.])
    >>> y = ivy.zeros_like(x)
    >>> ivy.clip(x, 2., 7., out=y)
    >>> print(y)
    ivy.array([2., 2., 2., 3., 4., 5., 6., 7., 7., 7.])

    >>> x = ivy.array([0., 1., 2., 3., 4., 5., 6., 7., 8., 9.])
    >>> x_min = ivy.array([3., 3., 1., 0., 2., 3., 4., 0., 4., 4.])
    >>> x_max = ivy.array([5., 4., 3., 3., 5., 7., 8., 3., 8., 8.])
    >>> y = ivy.clip(x, x_min, x_max)
    >>> print(y)
    ivy.array([3., 3., 2., 3., 4., 5., 6., 3., 8., 8.])

    With :code:`ivy.NativeArray` input:

    >>> x = ivy.native_array([0., 1., 2., 3., 4., 5., 6., 7., 8., 9.])
    >>> x_min = ivy.native_array([3., 3., 1., 0., 2., 3., 4., 2., 4., 4.])
    >>> x_max = ivy.native_array([5., 4., 3., 3., 5., 7., 8., 3., 8., 8.])
    >>> y = ivy.clip(x, x_min, x_max)
    >>> print(y)
    ivy.array([3., 3., 2., 3., 4., 5., 6., 3., 8., 8.])

    With a mix of :code:`ivy.Array` and :code:`ivy.NativeArray` inputs:

    >>> x = ivy.array([0., 1., 2., 3., 4., 5., 6., 7., 8., 9.])
    >>> x_min = ivy.native_array([3., 3., 1., 0., 2., 3., 4., 2., 4., 4.])
    >>> x_max = ivy.native_array([5., 4., 3., 3., 5., 7., 8., 3., 8., 8.])
    >>> y = ivy.clip(x, x_min, x_max)
    >>> print(y)
    ivy.array([3., 3., 2., 3., 4., 5., 6., 3., 8., 8.])

    With :code:`ivy.Container` input:

    >>> x = ivy.Container(a=ivy.array([0., 1., 2.]), \
                          b=ivy.array([3., 4., 5.]))
    >>> y = ivy.clip(x, 1., 5.)
    >>> print(y)
    {
        a: ivy.array([1., 1., 2.]),
        b: ivy.array([3., 4., 5.])
    }

    With multiple :code:`ivy.Container` inputs:

    >>> x = ivy.Container(a=ivy.array([0., 1., 2.]), \
                          b=ivy.array([3., 4., 5.]))
    >>> x_min = ivy.Container(a=0, b=-3)
    >>> x_max = ivy.Container(a=1, b=-1)
    >>> y = ivy.clip(x, x_min,x_max)
    >>> print(y)
    {
        a: ivy.array([0., 1., 1.]),
        b: ivy.array([-1., -1., -1.])
    }

    With a mix of :code:`ivy.Array` and :code:`ivy.Container` inputs:

    >>> x = ivy.array([0., 1., 2., 3., 4., 5., 6., 7., 8., 9.])
    >>> x_min = ivy.array([3., 0., 1])
    >>> x_max = ivy.array([5., 4., 3.])
    >>> y = ivy.Container(a=ivy.array([0., 1., 2.]), \
                          b=ivy.array([3., 4., 5.]))
    >>> z = ivy.clip(y, x_min, x_max)
    >>> print(z)
    {
        a: ivy.array([3., 1., 2.]),
        b: ivy.array([3., 4., 3.])
    }

    """
    assert ivy.all(ivy.less(x_min, x_max))
    res = current_backend(x).clip(x, x_min, x_max)
    if ivy.exists(out):
        return ivy.inplace_update(out, res)
    return res


@to_native_arrays_and_back
@handle_out_argument
@handle_nestable
def constant_pad(
    x: Union[ivy.Array, ivy.NativeArray],
    pad_width: Iterable[Tuple[int]],
    value: Number = 0,
    *,
    out: Optional[ivy.Array] = None,
) -> ivy.Array:
    """Pads an array with a constant value.

    Parameters
    ----------
    x
        Input array to pad.
    pad_width
        Number of values padded to the edges of each axis.
        Specified as ((before_1, after_1), … (before_N, after_N)), where N is number of
        axes of x.
    value
        The constant value to pad the array with.
    out
        optional output array, for writing the result to. It must have a shape that the
        inputs broadcast to.

    Returns
    -------
    ret
        Padded array of rank equal to x with shape increased according to pad_width.

    """
    return current_backend(x).constant_pad(x, pad_width, value, out=out)


@to_native_arrays_and_back
@handle_out_argument
@handle_nestable
def repeat(
    x: Union[ivy.Array, ivy.NativeArray],
    repeats: Union[int, Iterable[int]],
    axis: int = None,
    *,
    out: Optional[ivy.Array] = None,
) -> ivy.Array:
    """Repeat values along a given dimension.

    Parameters
    ----------
    x
        Input array.
    repeats
        The number of repetitions for each element. repeats is broadcast to fit the
        shape of the given axis.
    axis
        The axis along which to repeat values. By default, use the flattened input
        array, and return a flat output array.
    out
        optional output array, for writing the result to. It must have a shape that the
        inputs broadcast to.

    Returns
    -------
    ret
        The repeated output array.


    Examples
    --------
    With :code:`ivy.Array` input:

    >>> x = ivy.array([3, 4, 5])
    >>> y= ivy.repeat(x, 2)
    >>> print(y)
    ivy.array([3, 3, 4, 4, 5, 5])

    With :code:`ivy.NativeArray` input:

    >>> x = ivy.native_array([[1, 2, 3], [4, 5, 6]])
    >>> y = ivy.repeat(x, [1, 2], axis=0)
    >>> print(y)
    ivy.array([[1, 2, 3],
               [4, 5, 6],
               [4, 5, 6]])

    With :code:`ivy.Container` input:

    >>> x = ivy.Container(a=ivy.array([0., 1., 2.]), \
                          b=ivy.array([0., 1., 2.]))
    >>> y = ivy.repeat(x, 2, axis=0)
    >>> print(y)
    {
        a: ivy.array([0., 0., 1., 1., 2., 2.]),
        b: ivy.array([0., 0., 1., 1., 2., 2.])
    }
    """
    return current_backend(x).repeat(x, repeats, axis, out=out)


@to_native_arrays_and_back
@handle_out_argument
@handle_nestable
def split(
    x: Union[ivy.Array, ivy.NativeArray],
    num_or_size_splits: Optional[Union[int, Iterable[int]]] = None,
    axis: Optional[int] = 0,
    with_remainder: Optional[bool] = False,
) -> ivy.Array:
    """Splits an array into multiple sub-arrays.

    Parameters
    ----------
    x
        array to be divided into sub-arrays.
    num_or_size_splits
        Number of equal arrays to divide the array into along the given axis if an
        integer. The size of each split element if a sequence of integers. Default is to
        divide into as many 1-dimensional arrays as the axis dimension.
    axis
        The axis along which to split, default is 0.
    with_remainder
        If the tensor does not split evenly, then store the last remainder entry.
        Default is False.

    Returns
    -------
    ret
        A list of sub-arrays.

    Functional Examples
    -------------------

    >>> x = ivy.array([1, 2, 3])
    >>> y = ivy.split(x)
    >>> print(y)
    [ivy.array([1]),ivy.array([2]),ivy.array([3])]

    >>> x = ivy.array([[3, 2, 1], [4, 5, 6]])
    >>> y = ivy.split(x, 2, 1, False)
    >>> print(y)
    [ivy.array([[3,2],[4,5]]),ivy.array([[1],[6]])]

    >>> x = ivy.array([4, 6, 5, 3])
    >>> y = ivy.split(x, [1, 2], 0, True)
    >>> print(y)
    ivy.array([[4], [6, 5, 3]])

    With :code:`ivy.NativeArray` input:

    >>> x = ivy.native_array([7, 8, 9])
    >>> y = ivy.split(x)
    >>> print(y)
    [ivy.array([7]),ivy.array([8]),ivy.array([9])]

    With :code:`ivy.Container` input:

    >>> x = ivy.Container(a=ivy.array([10, 45, 2]))
    >>> y = ivy.split(x)
    >>> print(y)
    {a:(list[3],<classivy.array.Array>shape=[1])}

    Instance Method Examples
    ------------------------
    >>> x = ivy.array([4, 6, 5, 3])
    >>> y = x.split()
    >>> print(y)
    [ivy.array([4]),ivy.array([6]),ivy.array([5]),ivy.array([3])]

    >>> x = ivy.Container(a=ivy.array([2, 5, 9]))
    >>> y = x.split()
    >>> print(y)
    {
        a: ivy.array([[2], [5], [9]])
    }
    """
    return current_backend(x).split(x, num_or_size_splits, axis, with_remainder)


@to_native_arrays_and_back
@handle_out_argument
@handle_nestable
def swapaxes(
    x: Union[ivy.Array, ivy.NativeArray],
    axis0: int,
    axis1: int,
    *,
    out: Optional[Union[ivy.Array, ivy.NativeArray]] = None,
) -> Union[ivy.Array, ivy.NativeArray]:
    """Interchange two axes of an array.

    Parameters
    ----------
    x
        Input array.
    axis0
        First axis to be swapped.
    axis1
        Second axis to be swapped.
    out
        optional output array, for writing the result to. It must have a shape that the
        inputs broadcast to.

    Returns
    -------
    ret
        x with its axes permuted.

    Functional Examples
    -------------------
    With :code:`ivy.Array` input:

    >>> x = ivy.array([[0, 1, 2]])
    >>> y = ivy.swapaxes(x, 0, 1)
    >>> print(y)
    ivy.array([[0],
               [1],
               [2]])

    >>> x = ivy.array([[[0,1],[2,3]],[[4,5],[6,7]]])
    >>> y = ivy.swapaxes(x, 0, 1)
    >>> print(y)
    ivy.array([[[0, 1],
                [4, 5]],
               [[2, 3],
                [6, 7]]])

    >>> x = ivy.array([[[0,1],[2,3]],[[4,5],[6,7]]])
    >>> y = ivy.swapaxes(x, 0, 2)
    >>> print(y)
    ivy.array([[[0, 4],
                [2, 6]],
               [[1, 5],
                [3, 7]]])

    >>> x = ivy.array([[[0,1],[2,3]],[[4,5],[6,7]]])
    >>> y = ivy.swapaxes(x, 1, 2)
    >>> print(y)
    ivy.array([[[0, 2],
                [1, 3]],
               [[4, 6],
                [5, 7]]])

    With :code:`ivy.NativeArray` input:

    >>> x = ivy.native_array([[0, 1, 2]])
    >>> y = ivy.swapaxes(x, 0, 1)
    >>> print(y)
    ivy.array([[0],
               [1],
               [2]])

    With :code:`ivy.Container` input:

    >>> x = ivy.Container(a=ivy.array([[0., 1., 2.]]), b=ivy.array([[3., 4., 5.]]))
    >>> y = ivy.swapaxes(x, 0, 1)
    >>> print(y)
    {
        a: ivy.array([[0.],
                      [1.],
                      [2.]]),
        b: ivy.array([[3.],
                      [4.],
                      [5.]])
    }

    Instance Method Examples
    ------------------------
    Using :code:`ivy.Array` instance method:

    >>> x = ivy.array([[0., 1., 2.]])
    >>> y = x.swapaxes(0, 1)
    >>> print(y)
    ivy.array([[0.],
               [1.],
               [2.]])

    Using :code:`ivy.Container` instance method:

    >>> x = ivy.Container(a=ivy.array([[0., 1., 2.]]), b=ivy.array([[3., 4., 5.]]))
    >>> y = x.swapaxes(0, 1)
    >>> print(y)
    {
        a: ivy.array([[0.],
                      [1.],
                      [2.]]),
        b: ivy.array([[3.],
                      [4.],
                      [5.]])
    }

    """
    return current_backend(x).swapaxes(x, axis0, axis1, out=out)


@to_native_arrays_and_back
@handle_out_argument
@handle_nestable
def tile(
    x: Union[ivy.Array, ivy.NativeArray],
    reps: Iterable[int],
    *,
    out: Optional[ivy.Array] = None,
) -> ivy.Array:
    """Constructs an array by repeating x the number of times given by reps.

    Parameters
    ----------
    x
        Input array.
    reps
        The number of repetitions of x along each axis.
    out
        optional output array, for writing the result to. It must have a shape that the
        inputs broadcast to.

    Returns
    -------
    ret
        The tiled output array.

    """
    return current_backend(x).tile(x, reps, out=out)


@to_native_arrays_and_back
@handle_out_argument
@handle_nestable
def zero_pad(
    x: Union[ivy.Array, ivy.NativeArray],
    pad_width: Iterable[Tuple[int]],
    *,
    out: Optional[Union[ivy.Array, ivy.NativeArray]] = None,
) -> Union[ivy.Array, ivy.NativeArray]:
    """Pads an array with zeros.

    Parameters
    ----------
    x
        Input array to pad.
    pad_width
        Number of values padded to the edges of each axis. Specified as
        ((before_1, after_1), … (before_N, after_N)), where N is number of axes of x.
    out
        optional output array, for writing the result to. It must have a shape that the
        inputs broadcast to.

    Returns
    -------
    ret
        Padded array of rank equal to x with shape increased according to pad_width.

    """
    return current_backend(x).zero_pad(x, pad_width, out=out)<|MERGE_RESOLUTION|>--- conflicted
+++ resolved
@@ -637,12 +637,7 @@
     ivy.array([[3]])
 
     >>> x = ivy.native_array([0])
-<<<<<<< HEAD
     >>> print(ivy.squeeze(x, 0))
-=======
-    >>> y = ivy.squeeze(x, 0)
-    >>> print(y)
->>>>>>> 6115f872
     ivy.array(0)
 
     With :code:`ivy.Container` input:
