# global
from typing import Union, Optional, Tuple, List, Iterable
from numbers import Number

# local
import ivy
from ivy.backend_handler import current_backend
from ivy.func_wrapper import (
    to_native_arrays_and_back,
    handle_out_argument,
    handle_nestable,
)


# Array API Standard #
# -------------------#


@to_native_arrays_and_back
@handle_out_argument
@handle_nestable
def concat(
    xs: Union[
        Tuple[Union[ivy.Array, ivy.NativeArray]],
        List[Union[ivy.Array, ivy.NativeArray]],
    ],
    axis: Optional[int] = 0,
    *,
    out: Optional[ivy.Array] = None,
) -> ivy.Array:
    """Casts an array to a specified type.

    Parameters
    ----------
    xs
        The input arrays must have the same shape, except in the dimension corresponding
        to axis (the first, by default).
    axis
        The axis along which the arrays will be joined. Default is -1.

    Returns
    -------
    ret
        The concatenated array.

    Examples
    --------
    >>> x = ivy.array([[1, 2], [3, 4]])
    >>> y = ivy.array([[5, 6]])
    >>> ivy.concat((x, y))
    ivy.array([[1, 2],
               [3, 4],
               [5, 6]])
    """
    return current_backend(xs[0]).concat(xs, axis, out=out)


@to_native_arrays_and_back
@handle_out_argument
@handle_nestable
def expand_dims(
    x: Union[ivy.Array, ivy.NativeArray],
    axis: int = 0,
    *,
    out: Optional[ivy.Array] = None,
) -> ivy.Array:
    """Expands the shape of an array by inserting a new axis with the size of one. This
    new axis will appear at the ``axis`` position in the expanded array shape.

    Parameters
    ----------
    x
        input array.
    axis
        position in the expanded array where a new axis (dimension) of size one will be
        added. If array ``x`` has the rank of ``N``, the ``axis`` need to be between
        ``[-N-1, N]``. Default: ``0``.
    out
        optional output array, for writing the result to. It must have a shape that the
        inputs broadcast to.

    Returns
    -------
    ret
        an array with its dimension added by one in a given ``axis``.

    This function conforms to the `Array API Standard
    <https://data-apis.org/array-api/latest/>`_. This docstring is an extension of the
    `docstring <https://data-apis.org/array-api/latest/API_specification/generated/signatures.manipulation_functions.expand_dims.html>`_ # noqa
    in the standard. The descriptions above assume an array input for simplicity, but
    the method also accepts :code:`ivy.Container` instances in place of
    :code:`ivy.Array` or :code:`ivy.NativeArray` instances, as shown in the type hints
    and also the examples below.

    Functional Examples
    -------------------

    With :code:`ivy.Array` input:

    >>> x = ivy.array([0, 1, 2])
    >>> print(x.shape)
    (3,)
    >>> y = ivy.expand_dims(x)
    >>> print(y.shape)
    (1, 3)
    >>> print(y)
    ivy.array([[0, 1, 2]])


    >>> x = ivy.array([[0.5, -0.7, 2.4], [1, 2, 3]])
    >>> print(x.shape)
    (2, 3)
    >>> y = ivy.zeros((2, 1, 3))
    >>> print(y)
    ivy.array([[[0., 0., 0.]],

           [[0., 0., 0.]]], dtype=float32)
    >>> ivy.expand_dims(x, axis=1, out=y)
    >>> print(y)
    ivy.array([[[ 0.5, -0.7,  2.4]],

           [[ 1. ,  2. ,  3. ]]], dtype=float32)


    >>> x = ivy.array([[-1, -2], [3, 4]])
    >>> print(x)
    ivy.array([[-1, -2],
           [ 3,  4]])
    >>> ivy.expand_dims(x, out=x)
    >>> print(x)
    ivy.array([[[-1],
            [-2]],

           [[ 3],
            [ 4]]])


    With :code:`ivy.NativeArray` input:

    >>> x = ivy.native_array([0, 1, 2])
    >>> print(x.shape)
    (3,)
    >>> y = ivy.expand_dims(x)
    >>> print(y.shape)
    (1, 3)
    >>> print(y)
    ivy.array([[0, 1, 2]])


    With :code:`ivy.Container` input:

    >>> x = ivy.Container(a=ivy.array([0., 1., 2.]), b=ivy.array([3., 4., 5.]))
    >>> y = ivy.expand_dims(x, axis=-1)
    >>> print(y)
    {
        a: ivy.array([[0.],
                      [1.],
                      [2.]]),
        b: ivy.array([[3.],
                      [4.],
                      [5.]])
    }


    Instance Method Examples
    ------------------------

    Using :code:`ivy.Array` instance method:

    >>> x = ivy.array([0., 1., 2.])
    >>> y = x.expand_dims()
    >>> print(x.shape, y.shape)
    (3,) (1, 3)
    >>> print(y)
    ivy.array([[0., 1., 2.]])

    Using :code:`ivy.Container` instance method:

    >>> x = ivy.Container(a=ivy.array([[0., 1.], [2., 3.]]), \
                            b=ivy.array([[4., 5.], [6., 7.]]))
    >>> print(x)
    {
        a: ivy.array([[0., 1.],
                      [2., 3.]]),
        b: ivy.array([[4., 5.],
                      [6., 7.]])
    }
    >>> y = x.expand_dims(axis=1)
    >>> print(y)
    {
        a: ivy.array([[[0., 1.]],
                      [[2., 3.]]]),
        b: ivy.array([[[4., 5.]],
                      [[6., 7.]]])
    }

    """
    return current_backend(x).expand_dims(x, axis, out=out)


@to_native_arrays_and_back
@handle_out_argument
@handle_nestable
def flip(
    x: Union[ivy.Array, ivy.NativeArray],
    axis: Optional[Union[int, Tuple[int], List[int]]] = None,
    *,
    out: Optional[Union[ivy.Array, ivy.NativeArray]] = None,
) -> ivy.Array:
    """Reverses the order of elements in an array along the given axis. The shape of the
    array must be preserved.

    Parameters
    ----------
    x
        input array.
    axis
        axis (or axes) along which to flip. If ``axis`` is ``None``, the function must
        flip all input array axes. If ``axis`` is negative, the function must count from
        the last dimension. If provided more than one axis, the function must flip only
        the specified axes. Default  ``None``.
    out
        optional output array, for writing the result to. It must have a shape that the
        inputs broadcast to.

    Returns
    -------
    ret
        an output array having the same data type and shape as ``x`` and whose elements,
        relative to ``x``, are reordered.


    This function conforms to the `Array API Standard
    <https://data-apis.org/array-api/latest/>`_. This docstring is an extension of the
    `docstring <https://data-apis.org/array-api/latest/API_specification/generated/signatures.manipulation_functions.flip.html>`_ # noqa
    in the standard. The descriptions above assume an array input for simplicity, but
    the method also accepts :code:`ivy.Container` instances in place of
    :code:`ivy.Array` or :code:`ivy.NativeArray` instances, as shown in the type hints
    and also the examples below.

    Functional Examples
    -------------------

    With :code:`ivy.Array` input:

    >>> x = ivy.array([3, 4, 5])
    >>> y = ivy.flip(x)
    >>> print(y)
    ivy.array([5, 4, 3])

    >>> x = ivy.array([[1, 2, 3], [4, 5, 6]])
    >>> y = ivy.zeros((3, 3))
    >>> ivy.flip(x, out=y)
    ivy.array([[6, 5, 4],
               [3, 2, 1]])
    >>> print(y)
    ivy.array([[6, 5, 4],
               [3, 2, 1]])

    >>> x = ivy.array([[1, 2, 3], [4, 5, 6]])
    >>> y = ivy.zeros((3, 3))
    >>> ivy.flip(x, axis=0, out=y)
    ivy.array([[4, 5, 6],
               [1, 2, 3]])
    >>> print(y)
    ivy.array([[4, 5, 6],
               [1, 2, 3]])

    >>> x = ivy.array([[[1, 2, 3], [4, 5, 6]],[[7, 8, 9], [10, 11, 12]]])
    >>> ivy.flip(x, axis=[0, 1], out=x)
    ivy.array([[[10, 11, 12],
                [ 7,  8,  9]],

               [[ 4,  5,  6],
                [ 1,  2,  3]]])
    >>> print(x)
    ivy.array([[[10, 11, 12],
                [ 7,  8,  9]],

               [[ 4,  5,  6],
                [ 1,  2,  3]]])

    >>> x = ivy.array([[[1, 2, 3], [4, 5, 6]],[[7, 8, 9], [10, 11, 12]]])
    >>> ivy.flip(x, axis=(2, 1), out=x)
    ivy.array([[[ 6,  5,  4],
                [ 3,  2,  1]],

               [[12, 11, 10],
                [ 9,  8,  7]]])
    >>> print(x)
    ivy.array([[[ 6,  5,  4],
                [ 3,  2,  1]],

               [[12, 11, 10],
                [ 9,  8,  7]]])

    With :code:`ivy.NativeArray` input:

    >>> x = ivy.native_array([0., 1., 2.])
    >>> y = ivy.flip(x)
    >>> print(y)
    ivy.array([2., 1., 0.])

    With :code:`ivy.Container` input:

    >>> x = ivy.Container(a=ivy.array([0., 1., 2.]), \
                      b=ivy.array([3., 4., 5.]))

    >>> y = ivy.flip(x)
    >>> print(y)
    {
        a: ivy.array([2., 1., 0.]),
        b: ivy.array([5., 4., 3.])
    }

    Instance Method Examples
    ------------------------

    Using :code:`ivy.Array` instance method:

    >>> x = ivy.array([0., 1., 2.])
    >>> y = x.flip()
    >>> print(y)
    ivy.array([2., 1., 0.])

    Using :code:`ivy.Container` instance method:

    >>> x = ivy.Container(a=ivy.array([0., 1., 2.]), b=ivy.array([3., 4., 5.]))
    >>> y = x.flip()
    >>> print(y)
    {
        a: ivy.array([2., 1., 0.]),
        b: ivy.array([5., 4., 3.])
    }

    """
    return current_backend(x).flip(x, axis, out=out)


@to_native_arrays_and_back
@handle_out_argument
@handle_nestable
def permute_dims(
    x: Union[ivy.Array, ivy.NativeArray],
    axes: Tuple[int, ...],
    *,
    out: Optional[Union[ivy.Array, ivy.NativeArray]] = None,
) -> ivy.Array:
    """Permutes the axes (dimensions) of an array x.

    Parameters
    ----------
    x
        input array.
    axes
        tuple containing a permutation of (0, 1, ..., N-1) where N is the number of axes
        (dimensions) of x.
    out
        optional output array, for writing the result to. It must have a shape that the
        inputs broadcast to.

    Returns
    -------
    ret
        an array containing the axes permutation. The returned array must have the same
        data type as x.

    """
    return current_backend(x).permute_dims(x, axes, out=out)


@to_native_arrays_and_back
@handle_out_argument
@handle_nestable
def reshape(
    x: Union[ivy.Array, ivy.NativeArray],
    shape: Tuple[int, ...],
    copy: Optional[bool] = None,
    *,
    out: Optional[Union[ivy.Array, ivy.NativeArray]] = None,
) -> ivy.Array:
    """Gives a new shape to an array without changing its data.

    Parameters
    ----------
    x
        Tensor to be reshaped.
    newshape
        The new shape should be compatible with the original shape. One shape dimension
        can be -1. In this case, the value is inferred from the length of the array and
        remaining dimensions.

    Returns
    -------
    ret
        Reshaped array.

    Examples
    --------
    >>> x = ivy.array([[1,2,3], [4,5,6]])
    >>> y = ivy.reshape(x, (3,2))
    >>> print(y)
    ivy.array([[1, 2],
               [3, 4],
               [5, 6]])

    """
    return current_backend(x).reshape(x, shape, copy, out=out)


@to_native_arrays_and_back
@handle_out_argument
@handle_nestable
def roll(
    x: Union[ivy.Array, ivy.NativeArray],
    shift: Union[int, Tuple[int, ...]],
    axis: Optional[Union[int, Tuple[int, ...]]] = None,
    *,
    out: Optional[ivy.Array] = None,
) -> ivy.Array:
    """Rolls array elements along a specified axis. Array elements that roll beyond the
    last position are re-introduced at the first position. Array elements that roll
    beyond the first position are re-introduced at the last position.

    Parameters
    ----------
    x
        input array.
    shift
        number of places by which the elements are shifted. If ``shift`` is a tuple,
        then ``axis`` must be a tuple of the same size, and each of the given axes must
        be shifted by the corresponding element in ``shift``. If ``shift`` is an ``int``
        and ``axis`` a tuple, then the same ``shift`` must be used for all specified
        axes. If a shift is positive, then array elements must be shifted positively
        (toward larger indices) along the dimension of ``axis``. If a shift is negative,
        then array elements must be shifted negatively (toward smaller indices) along
        the dimension of ``axis``.
    axis
        axis (or axes) along which elements to shift. If ``axis`` is ``None``, the array
        must be flattened, shifted, and then restored to its original shape.
        Default ``None``.
    out
        optional output array, for writing the result to. It must have a shape that the
        inputs broadcast to.

    Returns
    -------
    ret
        an output array having the same data type as ``x`` and whose elements, relative
        to ``x``, are shifted.

    This function conforms to the `Array API Standard
    <https://data-apis.org/array-api/latest/>`_. This docstring is an extension of the
    `docstring <https://data-apis.org/array-api/latest/API_specification/generated/signatures.elementwise_functions.roll.html>`_ # noqa
    in the standard.

    Both the description and the type hints above assumes an array input for simplicity,
    but this function is *nestable*, and therefore also accepts :code:`ivy.Container`
    instances in place of any of the arguments.

    Examples
    --------
    With :code:`ivy.Array` input:

    >>> x = ivy.array([0., 1., 2.])
    >>> y = ivy.roll(x, 1)
    >>> print(y)
    ivy.array([2., 0., 1.])

    >>> x = ivy.array([[0., 1., 2.], \
                       [3., 4., 5.]])
    >>> y = ivy.zeros((2, 3))
    >>> ivy.roll(x, 2, -1, out=y)
    >>> print(y)
    ivy.array([[1., 2., 0.],
                [4., 5., 3.]])

    >>> x = ivy.array([[[0., 0.], [1., 3.], [2., 6.]], \
                       [[3., 9.], [4., 12.], [5., 15.]]])
    >>> ivy.roll(x, (1, -1), (0, 2), out=x)
    >>> print(x)
    ivy.array([[[ 9., 3.],
                [12., 4.],
                [15., 5.]],
               [[ 0., 0.],
                [ 3., 1.],
                [ 6., 2.]]])

    With one :code:`ivy.Container` input:

    >>> x = ivy.Container(a=ivy.array([0., 1., 2.]), \
                          b=ivy.array([3., 4., 5.]))
    >>> y = ivy.roll(x, 1)
    >>> print(y)
    {
        a: ivy.array([2., 0., 1.]),
        b: ivy.array([5., 3., 4.])
    }

    With multiple :code:`ivy.Container` inputs:

    >>> x = ivy.Container(a=ivy.array([0., 1., 2.]), \
                          b=ivy.array([3., 4., 5.]))
    >>> shift = ivy.Container(a=1, b=-1)
    >>> y = ivy.roll(x, shift)
    >>> print(y)
    {
        a: ivy.array([2., 0., 1.]),
        b: ivy.array([4., 5., 3.])
    }
    """
    return current_backend(x).roll(x, shift, axis, out=out)


@to_native_arrays_and_back
@handle_out_argument
@handle_nestable
def squeeze(
    x: Union[ivy.Array, ivy.NativeArray],
    axis: Union[int, Tuple[int, ...]],
    *,
    out: Optional[Union[ivy.Array, ivy.NativeArray]] = None,
) -> ivy.Array:
    """Removes singleton dimensions (axes) from ``x``.

    Parameters
    ----------
    x
        input array.
    axis
        axis (or axes) to squeeze. If a specified axis has a size greater than one, a
        ``ValueError`` must be raised.
    out
        optional output array, for writing the result to. It must have a shape that the
        inputs broadcast to.

    Returns
    -------
    ret
        an output array having the same data type and elements as ``x``.


    Examples
    --------
    >>> x = ivy.array([[[0, 1], [2, 3]]])
    >>> print(x.shape)
    (1, 2, 2)

    >>> print(ivy.squeeze(x, axis=0).shape)
    (2, 2)

    """
    return current_backend(x).squeeze(x, axis, out=out)


@to_native_arrays_and_back
@handle_out_argument
@handle_nestable
def stack(
    arrays: Union[
        Tuple[ivy.Array], List[ivy.Array], Tuple[ivy.NativeArray], List[ivy.NativeArray]
    ],
    axis: int = 0,
    *,
    out: Optional[Union[ivy.Array, ivy.NativeArray]] = None,
) -> ivy.Array:
    """Joins a sequence of arrays along a new axis.

    Parameters
    ----------
    arrays
        input arrays to join. Each array must have the same shape.
    axis
        axis along which the arrays will be joined. Providing an ``axis`` specifies the
        index of the new axis in the dimensions of the result. For example, if ``axis``
        is ``0``, the new axis will be the first dimension and the output array will
        have shape ``(N, A, B, C)``; if ``axis`` is ``1``, the new axis will be the
        second dimension and the output array will have shape ``(A, N, B, C)``; and, if
        ``axis`` is ``-1``, the new axis will be the last dimension and the output array
        will have shape ``(A, B, C, N)``. A valid ``axis`` must be on the interval
        ``[-N, N)``, where ``N`` is the rank (number of dimensions) of ``x``. If
        provided an ``axis`` outside of the required interval, the function must raise
        an exception. Default: ``0``.
    out
        optional output array, for writing the result to. It must have a shape that the
        inputs broadcast to.

    Returns
    -------
    ret
        an output array having rank ``N+1``, where ``N`` is the rank (number of
        dimensions) of ``x``. If the input arrays have different data types, normal
        ref:`type-promotion` must apply. If the input arrays have the same data type,
        the output array must have the same data type as the input arrays.
        .. note::
           This specification leaves type promotion between data type families (i.e.,
           ``intxx`` and ``floatxx``) unspecified.

    """
    return current_backend(arrays).stack(arrays, axis, out=out)


# Extra #
# ------#


@to_native_arrays_and_back
@handle_out_argument
@handle_nestable
def clip(
    x: Union[ivy.Array, ivy.NativeArray],
    x_min: Union[Number, Union[ivy.Array, ivy.NativeArray]],
    x_max: Union[Number, Union[ivy.Array, ivy.NativeArray]],
    *,
    out: Optional[ivy.Array] = None,
) -> ivy.Array:
    """Clips (limits) the values in an array.

    Given an interval, values outside the interval are clipped to the interval edges
    (element-wise). For example, if an interval of [0, 1] is specified, values smaller
    than 0 become 0, and values larger than 1 become 1. Minimum value needs to smaller
    or equal to maximum value to return correct results.

    Parameters
    ----------
    x
        Input array containing elements to clip.
    x_min
        Minimum value.
    x_max
        Maximum value.

    out
        optional output array, for writing the result to. It must have a shape that the
        inputs broadcast to.

    Returns
    -------
    ret
        An array with the elements of x, but where values < x_min are replaced with
        x_min, and those > x_max with x_max.

    Examples
    --------
    With :code:`ivy.Array` input:

    >>> x = ivy.array([0., 1., 2., 3., 4., 5., 6., 7., 8., 9.])
    >>> y = ivy.clip(x, 1., 5.)
    >>> print(y)
    ivy.array([1., 1., 2., 3., 4., 5., 5., 5., 5., 5.])

    >>> x = ivy.array([0., 1., 2., 3., 4., 5., 6., 7., 8., 9.])
    >>> y = ivy.zeros_like(x)
    >>> ivy.clip(x, 2., 7., out=y)
    >>> print(y)
    ivy.array([2., 2., 2., 3., 4., 5., 6., 7., 7., 7.])

    >>> x = ivy.array([0., 1., 2., 3., 4., 5., 6., 7., 8., 9.])
    >>> x_min = ivy.array([3., 4., 1., 0., 2., 3., 4., 4., 4., 4.])
    >>> x_max = ivy.array([5., 4., 3., 3., 5., 7., 8., 3., 8., 8.])
    >>> y = ivy.clip(x, x_min, x_max)
    >>> print(y)
    ivy.array([3., 4., 2., 3., 4., 5., 6., 3., 8., 8.])

    With :code:`ivy.NativeArray` input:

    >>> x = ivy.native_array([0., 1., 2., 3., 4., 5., 6., 7., 8., 9.])
    >>> x_min = ivy.native_array([3., 4., 1., 0., 2., 3., 4., 4., 4., 4.])
    >>> x_max = ivy.native_array([5., 4., 3., 3., 5., 7., 8., 3., 8., 8.])
    >>> y = ivy.clip(x, x_min, x_max)
    >>> print(y)
    ivy.array([3., 4., 2., 3., 4., 5., 6., 3., 8., 8.])

    With a mix of :code:`ivy.Array` and :code:`ivy.NativeArray` inputs:

    >>> x = ivy.array([0., 1., 2., 3., 4., 5., 6., 7., 8., 9.])
    >>> x_min = ivy.native_array([3., 4., 1., 0., 2., 3., 4., 4., 4., 4.])
    >>> x_max = ivy.native_array([5., 4., 3., 3., 5., 7., 8., 3., 8., 8.])
    >>> y = ivy.clip(x, x_min, x_max)
    >>> print(y)
    ivy.array([3., 4., 2., 3., 4., 5., 6., 3., 8., 8.])

    With :code:`ivy.Container` input:

    >>> x = ivy.Container(a=ivy.array([0., 1., 2.]), \
                          b=ivy.array([3., 4., 5.]))
    >>> y = ivy.clip(x, 1., 5.)
    >>> print(y)
    {
        a: ivy.array([1., 1., 2.]),
        b: ivy.array([3., 4., 5.])
    }

    With multiple :code:`ivy.Container` inputs:

    >>> x = ivy.Container(a=ivy.array([0., 1., 2.]), \
                          b=ivy.array([3., 4., 5.]))
    >>> x_min = ivy.Container(a=1, b=-1)
    >>> x_max = ivy.Container(a=1, b=-1)
    >>> y = ivy.clip(x, x_min,x_max)
    >>> print(y)
    {
        a: ivy.array([1., 1., 1.]),
        b: ivy.array([-1., -1., -1.])
    }

    With a mix of :code:`ivy.Array` and :code:`ivy.Container` inputs:

    >>> x = ivy.array([0., 1., 2., 3., 4., 5., 6., 7., 8., 9.])
    >>> x_min = ivy.array([3., 4., 1])
    >>> x_max = ivy.array([5., 4., 3.])
    >>> y = ivy.Container(a=ivy.array([0., 1., 2.]), \
                          b=ivy.array([3., 4., 5.]))
    >>> z = ivy.clip(y, x_min, x_max)
    >>> print(z)
    {
        a: ivy.array([3., 4., 2.]),
        b: ivy.array([3., 4., 3.])
    }

    """
    res = current_backend(x).clip(x, x_min, x_max)
    if ivy.exists(out):
        return ivy.inplace_update(out, res)
    return res


@to_native_arrays_and_back
@handle_out_argument
@handle_nestable
def constant_pad(
    x: Union[ivy.Array, ivy.NativeArray],
    pad_width: Iterable[Tuple[int]],
    value: Number = 0,
    *,
    out: Optional[ivy.Array] = None,
) -> ivy.Array:
    """Pads an array with a constant value.

    Parameters
    ----------
    x
        Input array to pad.
    pad_width
        Number of values padded to the edges of each axis.
        Specified as ((before_1, after_1), … (before_N, after_N)), where N is number of
        axes of x.
    value
        The constant value to pad the array with.
    out
        optional output array, for writing the result to. It must have a shape that the
        inputs broadcast to.

    Returns
    -------
    ret
        Padded array of rank equal to x with shape increased according to pad_width.


    Functional Examples
    -------------------
    With :code:`ivy.Array` input:
    >>> x = ivy.array([1, 2, 3, 4])
    >>> y = ivy.constant_pad(x, (2, 3), (5, 6))
    >>> print(y)
    ivy.array([5 5 1 2 3 4 6 6 6])
    >>> x = ivy.array([[1],[2],[3]])
    >>> y = ivy.constant_pad(x, (1,2), (4,5))
    >>> print(y)
    ivy.array([[4, 4, 5, 5],
       [4, 1, 5, 5],
       [4, 2, 5, 5],
       [4, 3, 5, 5],
       [4, 5, 5, 5],
       [4, 5, 5, 5]])
    >>> x = ivy.array([[[1, 2],[3, 4]]])
    >>> y = ivy.constant_pad(x, (1,2), (4,5))
    >>> print(y)
    ivy.array([[[4, 4, 4, 5, 5],
        [4, 4, 4, 5, 5],
        [4, 4, 4, 5, 5],
        [4, 5, 5, 5, 5],
        [4, 5, 5, 5, 5]],
       [[4, 4, 4, 5, 5],
        [4, 1, 2, 5, 5],
        [4, 3, 4, 5, 5],
        [4, 5, 5, 5, 5],
        [4, 5, 5, 5, 5]],
       [[4, 4, 4, 5, 5],
        [4, 5, 5, 5, 5],
        [4, 5, 5, 5, 5],
        [4, 5, 5, 5, 5],
        [4, 5, 5, 5, 5]],
       [[4, 4, 4, 5, 5],
        [4, 5, 5, 5, 5],
        [4, 5, 5, 5, 5],
        [4, 5, 5, 5, 5],
        [4, 5, 5, 5, 5]]])
    
    With :code:`ivy.NativeArray` input:
    >>> x = ivy.NativeArray([1, 2, 3, 4])
    >>> y = ivy.constant_pad(x, (2, 3), (5, 6))
    >>> print(y)
    ivy.array([5 5 1 2 3 4 6 6 6])

    With :code:`ivy.Container` input:
    >>> x = ivy.Container(a=ivy.array([1, 2, 3]), \
                          b=ivy.array([4, 5, 6]))
    >>> y = ivy.constant_pad(x, (2, 3), (5, 6))
    >>> print(y)
    {
        a: ivy.array([5 5 1 2 3 6 6 6]),
        b: ivy.array([5 5 4 5 6 6 6 6])
    }

    Instance Method Examples
    ------------------------
    Using :code:`ivy.Array` instance method:
    >>> x = ivy.array([1., 2., 3., 4.])
    >>> y = ivy.constant_pad(x, (2, 3), (5., 6.))
    >>> print(y)
    ivy.array([5 5 1 2 3 4 6 6 6])

    Using :code:`ivy.Container` instance method:
    >>> x = ivy.Container(a=ivy.array([1., 2., 3.]), \
                          b=ivy.array([4., 5., 6.]))
    >>> y = ivy.constant_pad(x, (2, 3), (5., 6.))
    >>> print(y)
    {
        a: ivy.array([5. 5. 1. 2. 3. 6. 6. 6.]),
        b: ivy.array([5. 5. 4. 5. 6. 6. 6. 6.])
    }

    """
    return current_backend(x).constant_pad(x, pad_width, value, out=out)


@to_native_arrays_and_back
@handle_out_argument
@handle_nestable
def repeat(
    x: Union[ivy.Array, ivy.NativeArray],
    repeats: Union[int, Iterable[int]],
    axis: int = None,
    *,
    out: Optional[ivy.Array] = None,
) -> ivy.Array:
    """Repeat values along a given dimension.

    Parameters
    ----------
    x
        Input array.
    repeats
        The number of repetitions for each element. repeats is broadcast to fit the
        shape of the given axis.
    axis
        The axis along which to repeat values. By default, use the flattened input
        array, and return a flat output array.
    out
        optional output array, for writing the result to. It must have a shape that the
        inputs broadcast to.

    Returns
    -------
    ret
        The repeated output array.


    Functional Examples
    -------------------
    With :code:`ivy.Array` input:

    >>> x = ivy.array([1, 2, 3, 4])
    >>> y = ivy.repeat(x, repeats=2)
    >>> print(y)
    ivy.array([[1, 1, 2, 2, 3, 3, 4, 4]])

    >>> x = ivy.array([[1.1, 2.2], [3.3, 4.4]])
    >>> y = ivy.repeat(x, repeats=2)
    >>> print(y)
    ivy.array([1.1, 1.1, 2.2, 2.2, 3.3, 3.3, 4.4, 4.4])

    >>> x = ivy.array([[-1, -2], [-3, -4]])
    >>> y = ivy.zeros((4, 2))
    >>> ivy.repeat(x, repeats=2, axis=0, out=y)
    ivy.array([[-1, -2],
           [-1, -2],
           [-3, -4],
           [-3, -4]])
    >>> print(y)
    ivy.array([[-1, -2],
           [-1, -2],
           [-3, -4],
           [-3, -4]])

    >>> x = ivy.array([[1.2, 2.5, 3.4], [4.6, 5.1, 6.4], \
                        [-7, 0.8, 19], [10.5, 1.1, -12]])
    >>> ivy.repeat(x, repeats=ivy.array([1,2,3]), axis=1, out=x)
    ivy.array([[  1.2,   2.5,   2.5,   3.4,   3.4,   3.4],
           [  4.6,   5.1,   5.1,   6.4,   6.4,   6.4],
           [ -7. ,   0.8,   0.8,  19. ,  19. ,  19. ],
           [ 10.5,   1.1,   1.1, -12. , -12. , -12. ]])
    >>> print(x)
    ivy.array([[  1.2,   2.5,   2.5,   3.4,   3.4,   3.4],
           [  4.6,   5.1,   5.1,   6.4,   6.4,   6.4],
           [ -7. ,   0.8,   0.8,  19. ,  19. ,  19. ],
           [ 10.5,   1.1,   1.1, -12. , -12. , -12. ]])

    With :code:`ivy.NativeArray` input:

    >>> x = ivy.NativeArray([1, 2, 3, 4])
    >>> y = ivy.repeat(x, repeats=2)
    >>> print(y)
    ivy.array([[1, 1, 2, 2, 3, 3, 4, 4]])

    With :code:`ivy.Container` input:

    >>> x = ivy.Container(a=ivy.array([0., 1., 2.]), \
                      b=ivy.array([3., 4., 5.]))
    >>> y = ivy.repeat(x, repeats=2)
    >>> print(y)
    {
        a: ivy.array([0., 0., 1., 1., 2., 2.]),
        b: ivy.array([3., 3., 4., 4., 5., 5.])
    }

    Instance Method Examples
    ------------------------

    Using :code:`ivy.Array` instance method:

    >>> x = ivy.array([[0., 1.],[ 2.,3.]])
    >>> y = x.repeat(2,axis=1)
    >>> print(y)
    ivy.array([[0., 0., 1., 1.],
           [2., 2., 3., 3.]])

    Using :code:`ivy.Container` instance method:

    >>> x = ivy.Container(a=ivy.array([10., 11., 12.]), \
                          b=ivy.array([13., 14., 15.]))
    >>> y = x.repeat(2)
    >>> print(y)
    {
    a: ivy.array([10., 10., 11., 11., 12., 12.]),
    b: ivy.array([13., 13., 14., 14., 15., 15.])
    }

    """
    return current_backend(x).repeat(x, repeats, axis, out=out)


@to_native_arrays_and_back
@handle_out_argument
@handle_nestable
def split(
    x: Union[ivy.Array, ivy.NativeArray],
    num_or_size_splits: Optional[Union[int, Iterable[int]]] = None,
    axis: Optional[int] = 0,
    with_remainder: Optional[bool] = False,
) -> ivy.Array:
    """Splits an array into multiple sub-arrays.

    Parameters
    ----------
    x
        array to be divided into sub-arrays.
    num_or_size_splits
        Number of equal arrays to divide the array into along the given axis if an
        integer. The size of each split element if a sequence of integers. Default is to
        divide into as many 1-dimensional arrays as the axis dimension.
    axis
        The axis along which to split, default is 0.
    with_remainder
        If the tensor does not split evenly, then store the last remainder entry.
        Default is False.

    Returns
    -------
    ret
        A list of sub-arrays.

    Functional Examples
    -------------------

    >>> x = ivy.array([1, 2, 3])
    >>> y = ivy.split(x)
    >>> print(y)
    ivy.array([[1], [2], [3]])

    >>> x = ivy.array([[3, 2, 1], [4, 5, 6]])
    >>> y = ivy.split(x, 2, 1, False)
    >>> print(y)
    ivy.array([[3, 4], [2, 5], [1, 6]])

    >>> x = ivy.array([4, 6, 5, 3])
    >>> y = ivy.split(x, [1, 2], 0, True)
    >>> print(y)
    ivy.array([[4], [6, 5, 3]])

    With :code:`ivy.NativeArray` input:

    >>> x = ivy.native_array([7, 8, 9])
    >>> y = ivy.split(x)
    >>> print(y)
    ivy.array([[7], [8], [9]])

    With :code:`ivy.Container` input:

    >>> x = ivy.Container(a=ivy.array([10, 45, 2]))
    >>> y = ivy.split(x)
    >>> print(y)
    {
        a: ivy.array([[10], [45], [2]])
    }

    Instance Method Examples
    ------------------------
    >>> x = ivy.array([4, 6, 5, 3])
    >>> y = x.split()
    >>> print(y)
    ivy.array([[4], [6], [5], [3]])

    >>> x = ivy.Container(a=ivy.array([2, 5, 9]))
    >>> y = x.split()
    >>> print(y)
    {
        a: ivy.array([[2], [5], [9]])
    }
    """
    return current_backend(x).split(x, num_or_size_splits, axis, with_remainder)


@to_native_arrays_and_back
@handle_out_argument
@handle_nestable
def swapaxes(
    x: Union[ivy.Array, ivy.NativeArray],
    axis0: int,
    axis1: int,
    *,
    out: Optional[Union[ivy.Array, ivy.NativeArray]] = None,
) -> Union[ivy.Array, ivy.NativeArray]:
    """Interchange two axes of an array.

    Parameters
    ----------
    x
        Input array.
    axis0
        First axis to be swapped.
    axis1
        Second axis to be swapped.
    out
        optional output array, for writing the result to. It must have a shape that the
        inputs broadcast to.

    Returns
    -------
    ret
        x with its axes permuted.

    Functional Examples
    -------------------
    With :code:`ivy.Array` input:
    >>> x = ivy.array([[0, 1, 2]])
    >>> y = ivy.swapaxes(x, 0, 1)
    >>> print(y)
    ivy.array([[0],
               [1],
               [2]])
    >>> x = ivy.array([[[0,1],[2,3]],[[4,5],[6,7]]])
    >>> y = ivy.swapaxes(x, 0, 1)
    >>> print(y)
    ivy.array([[[0, 1],
                [4, 5]],
               [[2, 3],
                [6, 7]]])
    >>> x = ivy.array([[[0,1],[2,3]],[[4,5],[6,7]]])
    >>> y = ivy.swapaxes(x, 0, 2)
    >>> print(y)
    ivy.array([[[0, 4],
                [2, 6]],
               [[1, 5],
                [3, 7]]])
    >>> x = ivy.array([[[0,1],[2,3]],[[4,5],[6,7]]])
    >>> y = ivy.swapaxes(x, 1, 2)
    >>> print(y)
    ivy.array([[[0, 2],
                [1, 3]],
               [[4, 6],
                [5, 7]]])

    With :code:`ivy.NativeArray` input:
    >>> x = ivy.native_array([[0, 1, 2]])
    >>> y = ivy.swapaxes(x, 0, 1)
    >>> print(y)
    ivy.array([[0],
               [1],
               [2]])
<<<<<<< HEAD
    
=======

>>>>>>> 6bd2a2d0
    With :code:`ivy.Container` input:
    >>> x = ivy.Container(a=ivy.array([[0., 1., 2.]]), b=ivy.array([[3., 4., 5.]]))
    >>> y = ivy.swapaxes(x, 0, 1)
    >>> print(y)
    {
        a: ivy.array([[0.],
                      [1.],
                      [2.]]),
        b: ivy.array([[3.],
                      [4.],
                      [5.]])
    }

    Instance Method Examples
    ------------------------
    Using :code:`ivy.Array` instance method:
    >>> x = ivy.array([[0., 1., 2.]])
    >>> y = x.swapaxes(0, 1)
    >>> print(y)
    ivy.array([[0.],
               [1.],
               [2.]])
    Using :code:`ivy.Container` instance method:
    >>> x = ivy.Container(a=ivy.array([[0., 1., 2.]]), b=ivy.array([[3., 4., 5.]]))
    >>> y = x.swapaxes(0, 1)
    >>> print(y)
    {
        a: ivy.array([[0.],
                      [1.],
                      [2.]]),
        b: ivy.array([[3.],
                      [4.],
                      [5.]])
    }
<<<<<<< HEAD
    
=======

>>>>>>> 6bd2a2d0
    """
    return current_backend(x).swapaxes(x, axis0, axis1, out=out)


@to_native_arrays_and_back
@handle_out_argument
@handle_nestable
def tile(
    x: Union[ivy.Array, ivy.NativeArray],
    reps: Iterable[int],
    *,
    out: Optional[Union[ivy.Array, ivy.NativeArray]] = None,
) -> ivy.Array:
    """Constructs an array by repeating x the number of times given by reps.

    Parameters
    ----------
    x
        Input array.
    reps
        The number of repetitions of x along each axis.

    Returns
    -------
    ret
        The tiled output array.

    """
    return current_backend(x).tile(x, reps, out=out)


@to_native_arrays_and_back
@handle_out_argument
@handle_nestable
def zero_pad(
    x: Union[ivy.Array, ivy.NativeArray],
    pad_width: Iterable[Tuple[int]],
    *,
    out: Optional[Union[ivy.Array, ivy.NativeArray]] = None,
) -> Union[ivy.Array, ivy.NativeArray]:
    """Pads an array with zeros.

    Parameters
    ----------
    x
        Input array to pad.
    pad_width
        Number of values padded to the edges of each axis. Specified as
        ((before_1, after_1), … (before_N, after_N)), where N is number of axes of x.

    Returns
    -------
    ret
        Padded array of rank equal to x with shape increased according to pad_width.

    """
    return current_backend(x).zero_pad(x, pad_width, out=out)<|MERGE_RESOLUTION|>--- conflicted
+++ resolved
@@ -1099,11 +1099,7 @@
     ivy.array([[0],
                [1],
                [2]])
-<<<<<<< HEAD
-    
-=======
-
->>>>>>> 6bd2a2d0
+
     With :code:`ivy.Container` input:
     >>> x = ivy.Container(a=ivy.array([[0., 1., 2.]]), b=ivy.array([[3., 4., 5.]]))
     >>> y = ivy.swapaxes(x, 0, 1)
@@ -1138,11 +1134,7 @@
                       [4.],
                       [5.]])
     }
-<<<<<<< HEAD
-    
-=======
-
->>>>>>> 6bd2a2d0
+
     """
     return current_backend(x).swapaxes(x, axis0, axis1, out=out)
 
