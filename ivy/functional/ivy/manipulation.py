--- conflicted
+++ resolved
@@ -258,8 +258,6 @@
     :return: x with its axes permuted.
     """
     return _cur_framework(x).swapaxes(x, axis0, axis1)
-<<<<<<< HEAD
-=======
 
 
 def clip(x: Union[ivy.Array, ivy.NativeArray], x_min: Union[Number, Union[ivy.Array, ivy.NativeArray]],
@@ -281,5 +279,4 @@
     :return: An array with the elements of x, but where values < x_min are replaced with x_min,
                 and those > x_max with x_max.
     """
-    return _cur_framework(x).clip(x, x_min, x_max)
->>>>>>> a7c3edea
+    return _cur_framework(x).clip(x, x_min, x_max)