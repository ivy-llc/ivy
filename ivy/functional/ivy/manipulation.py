# global
from typing import Union, Optional, Tuple, List, Iterable, Sequence
from numbers import Number
from numpy.core.numeric import normalize_axis_tuple

# local
import ivy
from ivy.backend_handler import current_backend
from ivy.func_wrapper import (
    to_native_arrays_and_back,
    handle_out_argument,
    handle_nestable,
)


# Helpers #
# --------#


def _calculate_out_shape(axis, array_shape):
    if type(axis) not in (tuple, list):
        axis = (axis,)
    out_dims = len(axis) + len(array_shape)
    norm_axis = normalize_axis_tuple(axis, out_dims)
    shape_iter = iter(array_shape)
    out_shape = [
        1 if current_ax in norm_axis else next(shape_iter)
        for current_ax in range(out_dims)
    ]
    return out_shape


# Array API Standard #
# -------------------#


@to_native_arrays_and_back
@handle_out_argument
@handle_nestable
def concat(
    xs: Union[
        Tuple[Union[ivy.Array, ivy.NativeArray]],
        List[Union[ivy.Array, ivy.NativeArray]],
    ],
    axis: Optional[int] = 0,
    *,
    out: Optional[ivy.Array] = None,
) -> ivy.Array:
    """Casts an array to a specified type.

    Parameters
    ----------
    xs
        The input arrays must have the same shape, except in the dimension corresponding
        to axis (the first, by default).
    axis
        The axis along which the arrays will be joined. Default is -1.
    out
        optional output array, for writing the result to. It must have a shape that the
        inputs broadcast to.

    Returns
    -------
    ret
        The concatenated array.

    Examples
    --------
    >>> x = ivy.array([[1, 2], [3, 4]])
    >>> y = ivy.array([[5, 6]])
    >>> ivy.concat((x, y))
    ivy.array([[1, 2],
               [3, 4],
               [5, 6]])
    """
    return current_backend(xs[0]).concat(xs, axis, out=out)


@to_native_arrays_and_back
@handle_out_argument
@handle_nestable
def expand_dims(
    x: Union[ivy.Array, ivy.NativeArray],
    axis: Union[int, Tuple[int], List[int]] = 0,
    *,
    out: Optional[ivy.Array] = None,
) -> ivy.Array:
    """Expands the shape of an array by inserting a new axis (dimension) of size one
    at the position specified by ``axis``

    Parameters
    ----------
    x
        input array.
    axis
        position in the expanded array where a new axis (dimension) of size one will be
        added. If array ``x`` has the rank of ``N``, the ``axis`` needs to be between
        ``[-N-1, N]``. Default: ``0``.
    out
        optional output array, for writing the result to. It must have a shape that the
        inputs broadcast to.

    Returns
    -------
    ret
        an array with its dimension added by one in a given ``axis``.

    This function conforms to the `Array API Standard
    <https://data-apis.org/array-api/latest/>`_. This docstring is an extension of the `docstring # noqa
    <https://data-apis.org/array-api/latest/API_specification/generated/signatures.elementwise_functions.tan.html>`_ # noqa
    in the standard.

    Both the description and the type hints above assumes an array input for simplicity,
    but this function is *nestable*, and therefore also accepts :code:`ivy.Container`
    instances in place of any of the arguments.

    Examples
    --------
    With :code:`ivy.Array` input:

    >>> x = ivy.array([0, 1, 2]) #x.shape->(3,)
    >>> y = ivy.expand_dims(x) #y.shape->(1, 3)
    >>> print(y)
    ivy.array([[0, 1, 2]])

    >>> x = ivy.array([[0.5, -0.7, 2.4], \
                       [  1,    2,   3]]) #x.shape->(2, 3)
    >>> y = ivy.zeros((2, 1, 3))
    >>> ivy.expand_dims(x, axis=1, out=y) #y.shape->(2, 1, 3)
    >>> print(y)
    ivy.array([[[0.5, -0.7, 2.4]],
               [[ 1.,   2.,  3.]]])

    >>> x = ivy.array([[-1, -2], \
                       [ 3,  4]]) #x.shape->(2, 2)
    >>> ivy.expand_dims(x, axis=0, out=x) #x.shape->(1, 2, 2)
    >>> print(x)
    ivy.array([[[-1, -2],
                [3,  4]]])

    >>> x = ivy.array([[-1.1, -2.2, 3.3], \
                       [ 4.4,  5.5, 6.6]]) #x.shape->(2, 3)
    >>> y = ivy.expand_dims(x, axis=(0, -1)) #y.shape->(1, 2, 3, 1)
    >>> print(y)
    ivy.array([[[[-1.1],
                 [-2.2],
                 [ 3.3]],
                [[ 4.4],
                 [ 5.5],
                 [ 6.6]]]])

    >>> x = ivy.array([[-1.7, -3.2, 2.3], \
                       [ 6.3,  1.4, 5.7]]) #x.shape->(2, 3)
    >>> y = ivy.expand_dims(x, axis=[0, 1, -1]) ##y.shape->(1, 1, 2, 3, 1)
    >>> print(y)
    ivy.array([[[[[-1.7],
                  [-3.2],
                  [ 2.3]],
                 [[ 6.3],
                  [ 1.4],
                  [ 5.7]]]]])

    With one :code:`ivy.Container` input:

    >>> x = ivy.Container(a=ivy.array([0., 1., 2.]), \
                          b=ivy.array([3., 4., 5.]))
    >>> y = ivy.expand_dims(x, axis=-1)
    >>> print(y)
    {
        a: ivy.array([[0.],
                      [1.],
                      [2.]]),
        b: ivy.array([[3.],
                      [4.],
                      [5.]])
    }

    With multiple :code:`ivy.Container` inputs:

    >>> x = ivy.Container(a=ivy.array([0., 1., 2.]), \
                          b=ivy.array([3., 4., 5.]))
    >>> container_axis = ivy.Container(a=0, b=1)
    >>> y = ivy.expand_dims(x, axis=container_axis)
    >>> print(y)
    {
        a: ivy.array([[0., 1., 2.]]),
        b: ivy.array([[3.],
                      [4.],
                      [5.]])
    }
    """
    return current_backend(x).expand_dims(x, axis)


@to_native_arrays_and_back
@handle_out_argument
@handle_nestable
def flip(
    x: Union[ivy.Array, ivy.NativeArray],
    axis: Optional[Union[int, Tuple[int], List[int]]] = None,
    *,
    out: Optional[ivy.Array] = None,
) -> ivy.Array:
    """Reverses the order of elements in an array along the given axis. The shape of the
    array must be preserved.

    Parameters
    ----------
    x
        input array.
    axis
        axis (or axes) along which to flip. If ``axis`` is ``None``, the function must
        flip all input array axes. If ``axis`` is negative, the function must count from
        the last dimension. If provided more than one axis, the function must flip only
        the specified axes. Default  ``None``.
    out
        optional output array, for writing the result to. It must have a shape that the
        inputs broadcast to.

    Returns
    -------
    ret
        an output array having the same data type and shape as ``x`` and whose elements,
        relative to ``x``, are reordered.


    This function conforms to the `Array API Standard
    <https://data-apis.org/array-api/latest/>`_. This docstring is an extension of the
    `docstring <https://data-apis.org/array-api/latest/API_specification/generated/signatures.manipulation_functions.flip.html>`_ # noqa
    in the standard. The descriptions above assume an array input for simplicity, but
    the method also accepts :code:`ivy.Container` instances in place of
    :code:`ivy.Array` or :code:`ivy.NativeArray` instances, as shown in the type hints
    and also the examples below.

    Functional Examples
    -------------------
    With :code:`ivy.Array` input:
    >>> x = ivy.array([3, 4, 5])
    >>> y = ivy.flip(x)
    >>> print(y)
    ivy.array([5, 4, 3])

    >>> x = ivy.array([[1, 2, 3], [4, 5, 6]])
    >>> y = ivy.zeros((3, 3))
    >>> ivy.flip(x, out=y)
    >>> print(y)
    ivy.array([[6, 5, 4],
               [3, 2, 1]])

    >>> x = ivy.array([[1, 2, 3], [4, 5, 6]])
    >>> y = ivy.zeros((3, 3))
    >>> ivy.flip(x, axis=0, out=y)
    >>> print(y)
    ivy.array([[4, 5, 6],
               [1, 2, 3]])

    >>> x = ivy.array([[[1, 2, 3], [4, 5, 6]],[[7, 8, 9], [10, 11, 12]]])
    >>> ivy.flip(x, axis=[0, 1], out=x)
    >>> print(x)
    ivy.array([[[10,11,12],[7,8,9]],[[4,5,6],[1,2,3]]])

    >>> x = ivy.array([[[1, 2, 3], [4, 5, 6]],[[7, 8, 9], [10, 11, 12]]])
    >>> ivy.flip(x, axis=(2, 1), out=x)
    >>> print(x)
    ivy.array([[[ 6,  5,  4],
                [ 3,  2,  1]],
               [[12, 11, 10],
                [ 9,  8,  7]]])

    With :code:`ivy.NativeArray` input:
    >>> x = ivy.native_array([0., 1., 2.])
    >>> y = ivy.flip(x)
    >>> print(y)
    ivy.array([2., 1., 0.])

    With :code:`ivy.Container` input:
    >>> x = ivy.Container(a=ivy.array([0., 1., 2.]), \
                      b=ivy.array([3., 4., 5.]))
    >>> y = ivy.flip(x)
    >>> print(y)
    {
        a: ivy.array([2., 1., 0.]),
        b: ivy.array([5., 4., 3.])
    }

    Instance Method Examples
    ------------------------
    Using :code:`ivy.Array` instance method:
    >>> x = ivy.array([0., 1., 2.])
    >>> y = x.flip()
    >>> print(y)
    ivy.array([2., 1., 0.])

    Using :code:`ivy.Container` instance method:
    >>> x = ivy.Container(a=ivy.array([0., 1., 2.]), b=ivy.array([3., 4., 5.]))
    >>> y = x.flip()
    >>> print(y)
    {
        a: ivy.array([2., 1., 0.]),
        b: ivy.array([5., 4., 3.])
    }

    """
    return current_backend(x).flip(x, axis, out=out)


@to_native_arrays_and_back
@handle_out_argument
@handle_nestable
def permute_dims(
    x: Union[ivy.Array, ivy.NativeArray],
    axes: Tuple[int, ...],
    *,
    out: Optional[ivy.Array] = None,
) -> ivy.Array:
    """Permutes the axes (dimensions) of an array x.

    Parameters
    ----------
    x
        input array.
    axes
        tuple containing a permutation of (0, 1, ..., N-1) where N is the number of axes
        (dimensions) of x.
    out
        optional output array, for writing the result to. It must have a shape that the
        inputs broadcast to.

    Returns
    -------
    ret
        an array containing the axes permutation. The returned array must have the same
        data type as x.

    """
    return current_backend(x).permute_dims(x, axes, out=out)


@to_native_arrays_and_back
@handle_out_argument
@handle_nestable
def reshape(
    x: Union[ivy.Array, ivy.NativeArray],
    shape: Union[ivy.Shape, ivy.NativeShape, Sequence[int]],
    *,
    copy: Optional[bool] = None,
    out: Optional[ivy.Array] = None,
) -> ivy.Array:
    """Gives a new shape to an array without changing its data.

    Parameters
    ----------
    x
        Input array to be reshaped.
    shape
        The new shape should be compatible with the original shape. One shape dimension
        can be -1. In this case, the value is inferred from the length of the array and
        remaining dimensions.
    copy
        boolean indicating whether or not to copy the input array.
        If True, the function must always copy.
        If False, the function must never copy and must
        raise a ValueError in case a copy would be necessary.
        If None, the function must reuse existing memory buffer if possible
        and copy otherwise. Default: None.
    out
        optional output array, for writing the result to. It must have a shape that the
        inputs broadcast to.

    Returns
    -------
    ret
        Reshaped array.

    Examples
    --------
    With :code:`ivy.Array` input:

    >>> x = ivy.array([[0., 1., 2.], \
                       [3., 4., 5.]])
    >>> y = ivy.reshape(x,(3,2))
    >>> print(y)
    ivy.array([[0., 1.],
               [2., 3.],
               [4., 5.]])


    With :code:`ivy.NativeArray` input:

    >>> x = ivy.native_array([[0., 1., 2.],[3., 4., 5.]])
    >>> y = ivy.reshape(x,(2,3))
    >>> print(y)
    ivy.array([[0., 1., 2.],
               [3., 4., 5.]])

    With :code:`ivy.Container` input:

    >>> x = ivy.Container(a=ivy.array([0, 1, 2, 3, 4, 5]), \
                          b=ivy.array([0, 1, 2, 3, 4, 5]))
    >>> y = ivy.reshape(x,(2,3))
    >>> print(y)
    {
        a: ivy.array([[0, 1, 2],
                      [3, 4, 5]]),
        b: ivy.array([[0, 1, 2],
                      [3, 4, 5]])
    }

    With :code:`ivy.NativeArray` input:

    >>> x = ivy.native_array([[0, 1, 2, 3]])
    >>> y = ivy.reshape(x, (2, 2))
    >>> print(y)
    ivy.array([[0, 1],
               [2, 3]])

    With :code:`ivy.Container` input:

    >>> x = ivy.Container(a=ivy.array([[0., 1., 2.]]), b=ivy.array([[3., 4., 5.]]))
    >>> y = ivy.reshape(x, (-1, 1))
    >>> print(y)
    {
        a: ivy.array([[0.],
                      [1.],
                      [2.]]),
        b: ivy.array([[3.],
                      [4.],
                      [5.]])
    }

    """
    return current_backend(x).reshape(x, shape, copy, out=out)


@to_native_arrays_and_back
@handle_out_argument
@handle_nestable
def roll(
    x: Union[ivy.Array, ivy.NativeArray, ivy.Container],
    shift: Union[int, Sequence[int]],
    axis: Optional[Union[int, Sequence[int]]] = None,
    *,
    out: Optional[Union[ivy.Array, ivy.NativeArray]] = None,
) -> Union[ivy.Array, ivy.Container]:
    """Rolls array elements along a specified axis. Array elements that roll beyond the
    last position are re-introduced at the first position. Array elements that roll
    beyond the first position are re-introduced at the last position.

    Parameters
    ----------
    x
        input array.
    shift
        number of places by which the elements are shifted. If ``shift`` is a tuple,
        then ``axis`` must be a tuple of the same size, and each of the given axes must
        be shifted by the corresponding element in ``shift``. If ``shift`` is an ``int``
        and ``axis`` a tuple, then the same ``shift`` must be used for all specified
        axes. If a shift is positive, then array elements must be shifted positively
        (toward larger indices) along the dimension of ``axis``. If a shift is negative,
        then array elements must be shifted negatively (toward smaller indices) along
        the dimension of ``axis``.
    axis
        axis (or axes) along which elements to shift. If ``axis`` is ``None``, the array
        must be flattened, shifted, and then restored to its original shape.
        Default ``None``.
    out
        optional output array, for writing the result to. It must have a shape that the
        inputs broadcast to.

    Returns
    -------
    ret
        an output array having the same data type as ``x`` and whose elements, relative
        to ``x``, are shifted.

    This function conforms to the `Array API Standard
    <https://data-apis.org/array-api/latest/>`_. This docstring is an extension of the
    `docstring <https://data-apis.org/array-api/latest/API_specification/generated/signatures.elementwise_functions.roll.html>`_ # noqa
    in the standard.

    Both the description and the type hints above assumes an array input for simplicity,
    but this function is *nestable*, and therefore also accepts :code:`ivy.Container`
    instances in place of any of the arguments.

    Examples
    --------
    With :code:`ivy.Array` input:

    >>> x = ivy.array([0., 1., 2.])
    >>> y = ivy.roll(x, 1)
    >>> print(y)
    ivy.array([2., 0., 1.])

    >>> x = ivy.array([[0., 1., 2.], \
                       [3., 4., 5.]])
    >>> y = ivy.zeros((2, 3))
    >>> ivy.roll(x, 2, -1, out=y)
    >>> print(y)
    ivy.array([[1., 2., 0.],
                [4., 5., 3.]])

    >>> x = ivy.array([[[0., 0.], [1., 3.], [2., 6.]], \
                       [[3., 9.], [4., 12.], [5., 15.]]])
    >>> ivy.roll(x, (1, -1), (0, 2), out=x)
    >>> print(x)
    ivy.array([[[ 9., 3.],
                [12., 4.],
                [15., 5.]],
               [[ 0., 0.],
                [ 3., 1.],
                [ 6., 2.]]])

    With :code:`ivy.NativeArray` input:

    >>> x = ivy.native_array([0., 1., 2.])
    >>> y = ivy.roll(x, 1)
    >>> print(y)
    ivy.array([2., 0., 1.])


    With one :code:`ivy.Container` input:

    >>> x = ivy.Container(a=ivy.array([0., 1., 2.]), \
                          b=ivy.array([3., 4., 5.]))
    >>> y = ivy.roll(x, 1)
    >>> print(y)
    {
        a: ivy.array([2., 0., 1.]),
        b: ivy.array([5., 3., 4.])
    }

    With multiple :code:`ivy.Container` inputs:

    >>> x = ivy.Container(a=ivy.array([0., 1., 2.]), \
                          b=ivy.array([3., 4., 5.]))
    >>> shift = ivy.Container(a=1, b=-1)
    >>> y = ivy.roll(x, shift)
    >>> print(y)
    {
        a: ivy.array([2., 0., 1.]),
        b: ivy.array([4., 5., 3.])
    }

    Instance Method Examples
    ------------------------
    >>> x = ivy.array([[0., 1., 2.], \
                       [3., 4., 5.]])
    >>> y = x.roll(2, -1)
    >>> print(y)
    ivy.array([[1., 2., 0.],
                [4., 5., 3.]])

    >>> x = ivy.Container(a=ivy.array([0., 1., 2.]), \
                          b=ivy.array([3., 4., 5.]))
    >>> y = x.roll(1)
    >>> print(y)
    {
        a: ivy.array([2., 0., 1.]),
        b: ivy.array([5., 3., 4.])
    }
    """
    return current_backend(x).roll(x, shift, axis, out=out)


@to_native_arrays_and_back
@handle_out_argument
@handle_nestable
def squeeze(
    x: Union[ivy.Array, ivy.NativeArray],
    axis: Optional[Union[int, Tuple[int, ...]]] = None,
    *,
    out: Optional[ivy.Array] = None,
) -> ivy.Array:
    """Removes singleton dimensions (axes) from ``x``.

    Parameters
    ----------
    x
        input array.
    axis
        axis (or axes) to squeeze. If a specified axis has a size greater than one, a
        ``ValueError`` must be raised.
    out
        optional output array, for writing the result to. It must have a shape that the
        inputs broadcast to.

    Returns
    -------
    ret
        an output array having the same data type and elements as ``x``.


    Functional Examples
    -------------------

    With :code:`ivy.Array` input:

    >>> x = ivy.array([[[0, 1], [2, 3]]])
    >>> y = ivy.squeeze(x)
    >>> print(y)
    ivy.array([[0, 1], [2, 3]])

    >>> x = ivy.array([[[[1, 2, 3]], [[4, 5, 6]]]])
    >>> ivy.squeeze(x, axis=2)
    >>> print(y)
<<<<<<< HEAD
   ivy.array([[0,1],[2,3]])
=======
    ivy.array([[0,1],[2,3]])
>>>>>>> b5ba59fa

    >>> x = ivy.array([[[0], [1], [2]]])
    >>> y = ivy.squeeze(x)
    >>> print(y)
    ivy.array([0, 1, 2])

    >>> y = ivy.squeeze(x, axis=0)
    >>> print(y)
    ivy.array([[0],
           [1],
           [2]])

    >>> y = ivy.squeeze(x, axis=2)
    >>> print(y)
    ivy.array([[0, 1, 2]])

    >>> y = ivy.squeeze(x, axis=(0, 2))
    >>> print(y)
    ivy.array([0, 1, 2])

    With :code:`ivy.NativeArray` input:

    >>> x = ivy.native_array([0, 1, 2])
    >>> y = ivy.squeeze(x)
    >>> print(y)
    ivy.array([0, 1, 2])

    >>> x = ivy.native_array([[[3]]])
    >>> y = ivy.squeeze(x, 2)
    >>> print(y)
    ivy.array([[3]])

    >>> x = ivy.native_array([0])
    >>> print(ivy.squeeze(x, 0))
    ivy.array(0)

    With :code:`ivy.Container` input:

    >>> x = ivy.Container(a=ivy.array([0., 1., 2.]), \
                          b=ivy.array([3., 4., 5.]))
    >>> y = ivy.squeeze(x)
    >>> print(y)
    {
        a: ivy.array([0., 1., 2.]),
        b: ivy.array([3., 4., 5.])
    }
    """
    return current_backend(x).squeeze(x, axis, out=out)


@to_native_arrays_and_back
@handle_out_argument
@handle_nestable
def stack(
    arrays: Union[
        Tuple[ivy.Array], List[ivy.Array], Tuple[ivy.NativeArray], List[ivy.NativeArray]
    ],
    axis: int = 0,
    *,
    out: Optional[ivy.Array] = None,
) -> ivy.Array:
    """Joins a sequence of arrays along a new axis.

    Parameters
    ----------
    arrays
        input arrays to join. Each array must have the same shape.
    axis
        axis along which the arrays will be joined. Providing an ``axis`` specifies the
        index of the new axis in the dimensions of the result. For example, if ``axis``
        is ``0``, the new axis will be the first dimension and the output array will
        have shape ``(N, A, B, C)``; if ``axis`` is ``1``, the new axis will be the
        second dimension and the output array will have shape ``(A, N, B, C)``; and, if
        ``axis`` is ``-1``, the new axis will be the last dimension and the output array
        will have shape ``(A, B, C, N)``. A valid ``axis`` must be on the interval
        ``[-N, N)``, where ``N`` is the rank (number of dimensions) of ``x``. If
        provided an ``axis`` outside of the required interval, the function must raise
        an exception. Default: ``0``.
    out
        optional output array, for writing the result to. It must have a shape that the
        inputs broadcast to.

    Returns
    -------
    ret
        an output array having rank ``N+1``, where ``N`` is the rank (number of
        dimensions) of ``x``. If the input arrays have different data types, normal
        ref:`type-promotion` must apply. If the input arrays have the same data type,
        the output array must have the same data type as the input arrays.
        .. note::
           This specification leaves type promotion between data type families (i.e.,
           ``intxx`` and ``floatxx``) unspecified.

    """
    return current_backend(arrays).stack(arrays, axis, out=out)


# Extra #
# ------#


@to_native_arrays_and_back
@handle_out_argument
@handle_nestable
def clip(
    x: Union[ivy.Array, ivy.NativeArray],
    x_min: Union[Number, ivy.Array, ivy.NativeArray],
    x_max: Union[Number, ivy.Array, ivy.NativeArray],
    *,
    out: Optional[ivy.Array] = None,
) -> ivy.Array:
    """Clips (limits) the values in an array.

    Given an interval, values outside the interval are clipped to the interval edges
    (element-wise). For example, if an interval of [0, 1] is specified, values smaller
    than 0 become 0, and values larger than 1 become 1. Minimum value needs to smaller
    or equal to maximum value to return correct results.

    Parameters
    ----------
    x
        Input array containing elements to clip.
    x_min
        Minimum value.
    x_max
        Maximum value.
    out
        optional output array, for writing the result to. It must have a shape that the
        inputs broadcast to.

    Returns
    -------
    ret
        An array with the elements of x, but where values < x_min are replaced with
        x_min, and those > x_max with x_max.

    Examples
    --------
    With :code:`ivy.Array` input:

    >>> x = ivy.array([0., 1., 2., 3., 4., 5., 6., 7., 8., 9.])
    >>> y = ivy.clip(x, 1., 5.)
    >>> print(y)
    ivy.array([1., 1., 2., 3., 4., 5., 5., 5., 5., 5.])

    >>> x = ivy.array([0., 1., 2., 3., 4., 5., 6., 7., 8., 9.])
    >>> y = ivy.zeros_like(x)
    >>> ivy.clip(x, 2., 7., out=y)
    >>> print(y)
    ivy.array([2., 2., 2., 3., 4., 5., 6., 7., 7., 7.])

    >>> x = ivy.array([0., 1., 2., 3., 4., 5., 6., 7., 8., 9.])
    >>> x_min = ivy.array([3., 3., 1., 0., 2., 3., 4., 0., 4., 4.])
    >>> x_max = ivy.array([5., 4., 3., 3., 5., 7., 8., 3., 8., 8.])
    >>> y = ivy.clip(x, x_min, x_max)
    >>> print(y)
    ivy.array([3., 3., 2., 3., 4., 5., 6., 3., 8., 8.])

    With :code:`ivy.NativeArray` input:

    >>> x = ivy.native_array([0., 1., 2., 3., 4., 5., 6., 7., 8., 9.])
    >>> x_min = ivy.native_array([3., 3., 1., 0., 2., 3., 4., 2., 4., 4.])
    >>> x_max = ivy.native_array([5., 4., 3., 3., 5., 7., 8., 3., 8., 8.])
    >>> y = ivy.clip(x, x_min, x_max)
    >>> print(y)
    ivy.array([3., 3., 2., 3., 4., 5., 6., 3., 8., 8.])

    With a mix of :code:`ivy.Array` and :code:`ivy.NativeArray` inputs:

    >>> x = ivy.array([0., 1., 2., 3., 4., 5., 6., 7., 8., 9.])
    >>> x_min = ivy.native_array([3., 3., 1., 0., 2., 3., 4., 2., 4., 4.])
    >>> x_max = ivy.native_array([5., 4., 3., 3., 5., 7., 8., 3., 8., 8.])
    >>> y = ivy.clip(x, x_min, x_max)
    >>> print(y)
    ivy.array([3., 3., 2., 3., 4., 5., 6., 3., 8., 8.])

    With :code:`ivy.Container` input:

    >>> x = ivy.Container(a=ivy.array([0., 1., 2.]), \
                          b=ivy.array([3., 4., 5.]))
    >>> y = ivy.clip(x, 1., 5.)
    >>> print(y)
    {
        a: ivy.array([1., 1., 2.]),
        b: ivy.array([3., 4., 5.])
    }

    With multiple :code:`ivy.Container` inputs:

    >>> x = ivy.Container(a=ivy.array([0., 1., 2.]), \
                          b=ivy.array([3., 4., 5.]))
    >>> x_min = ivy.Container(a=0, b=-3)
    >>> x_max = ivy.Container(a=1, b=-1)
    >>> y = ivy.clip(x, x_min,x_max)
    >>> print(y)
    {
        a: ivy.array([0., 1., 1.]),
        b: ivy.array([-1., -1., -1.])
    }

    With a mix of :code:`ivy.Array` and :code:`ivy.Container` inputs:

    >>> x = ivy.array([0., 1., 2., 3., 4., 5., 6., 7., 8., 9.])
    >>> x_min = ivy.array([3., 0., 1])
    >>> x_max = ivy.array([5., 4., 3.])
    >>> y = ivy.Container(a=ivy.array([0., 1., 2.]), \
                          b=ivy.array([3., 4., 5.]))
    >>> z = ivy.clip(y, x_min, x_max)
    >>> print(z)
    {
        a: ivy.array([3., 1., 2.]),
        b: ivy.array([3., 4., 3.])
    }

    """
    assert ivy.all(ivy.less(x_min, x_max))
    res = current_backend(x).clip(x, x_min, x_max)
    if ivy.exists(out):
        return ivy.inplace_update(out, res)
    return res


@to_native_arrays_and_back
@handle_out_argument
@handle_nestable
def constant_pad(
    x: Union[ivy.Array, ivy.NativeArray],
    pad_width: Iterable[Tuple[int]],
    value: Number = 0,
    *,
    out: Optional[ivy.Array] = None,
) -> ivy.Array:
    """Pads an array with a constant value.

    Parameters
    ----------
    x
        Input array to pad.
    pad_width
        Number of values padded to the edges of each axis.
        Specified as ((before_1, after_1), … (before_N, after_N)), where N is number of
        axes of x.
    value
        The constant value to pad the array with.
    out
        optional output array, for writing the result to. It must have a shape that the
        inputs broadcast to.

    Returns
    -------
    ret
        Padded array of rank equal to x with shape increased according to pad_width.

    """
    return current_backend(x).constant_pad(x, pad_width, value, out=out)


@to_native_arrays_and_back
@handle_out_argument
@handle_nestable
def repeat(
    x: Union[ivy.Array, ivy.NativeArray],
    repeats: Union[int, Iterable[int]],
    axis: int = None,
    *,
    out: Optional[ivy.Array] = None,
) -> ivy.Array:
    """Repeat values along a given dimension.

    Parameters
    ----------
    x
        Input array.
    repeats
        The number of repetitions for each element. repeats is broadcast to fit the
        shape of the given axis.
    axis
        The axis along which to repeat values. By default, use the flattened input
        array, and return a flat output array.
    out
        optional output array, for writing the result to. It must have a shape that the
        inputs broadcast to.

    Returns
    -------
    ret
        The repeated output array.


    Examples
    --------
    With :code:`ivy.Array` input:

    >>> x = ivy.array([3, 4, 5])
    >>> y= ivy.repeat(x, 2)
    >>> print(y)
    ivy.array([3, 3, 4, 4, 5, 5])

    With :code:`ivy.NativeArray` input:

    >>> x = ivy.native_array([[1, 2, 3], [4, 5, 6]])
    >>> y = ivy.repeat(x, [1, 2], axis=0)
    >>> print(y)
    ivy.array([[1, 2, 3],
               [4, 5, 6],
               [4, 5, 6]])

    With :code:`ivy.Container` input:

    >>> x = ivy.Container(a=ivy.array([0., 1., 2.]), \
                          b=ivy.array([0., 1., 2.]))
    >>> y = ivy.repeat(x, 2, axis=0)
    >>> print(y)
    {
        a: ivy.array([0., 0., 1., 1., 2., 2.]),
        b: ivy.array([0., 0., 1., 1., 2., 2.])
    }
    """
    return current_backend(x).repeat(x, repeats, axis, out=out)


@to_native_arrays_and_back
@handle_out_argument
@handle_nestable
def split(
    x: Union[ivy.Array, ivy.NativeArray],
    num_or_size_splits: Optional[Union[int, Iterable[int]]] = None,
    axis: Optional[int] = 0,
    with_remainder: Optional[bool] = False,
) -> ivy.Array:
    """Splits an array into multiple sub-arrays.

    Parameters
    ----------
    x
        array to be divided into sub-arrays.
    num_or_size_splits
        Number of equal arrays to divide the array into along the given axis if an
        integer. The size of each split element if a sequence of integers. Default is to
        divide into as many 1-dimensional arrays as the axis dimension.
    axis
        The axis along which to split, default is 0.
    with_remainder
        If the tensor does not split evenly, then store the last remainder entry.
        Default is False.

    Returns
    -------
    ret
        A list of sub-arrays.

    Functional Examples
    -------------------

    >>> x = ivy.array([1, 2, 3])
    >>> y = ivy.split(x)
    >>> print(y)
    [ivy.array([1]),ivy.array([2]),ivy.array([3])]

    >>> x = ivy.array([[3, 2, 1], [4, 5, 6]])
    >>> y = ivy.split(x, 2, 1, False)
    >>> print(y)
    [ivy.array([[3,2],[4,5]]),ivy.array([[1],[6]])]

    >>> x = ivy.array([4, 6, 5, 3])
    >>> y = ivy.split(x, [1, 2], 0, True)
    >>> print(y)
    ivy.array([[4], [6, 5, 3]])

    With :code:`ivy.NativeArray` input:

    >>> x = ivy.native_array([7, 8, 9])
    >>> y = ivy.split(x)
    >>> print(y)
    [ivy.array([7]),ivy.array([8]),ivy.array([9])]

    With :code:`ivy.Container` input:

    >>> x = ivy.Container(a=ivy.array([10, 45, 2]))
    >>> y = ivy.split(x)
    >>> print(y)
    {a:(list[3],<classivy.array.Array>shape=[1])}

    Instance Method Examples
    ------------------------
    >>> x = ivy.array([4, 6, 5, 3])
    >>> y = x.split()
    >>> print(y)
    [ivy.array([4]),ivy.array([6]),ivy.array([5]),ivy.array([3])]

    >>> x = ivy.Container(a=ivy.array([2, 5, 9]))
    >>> y = x.split()
    >>> print(y)
    {
        a: ivy.array([[2], [5], [9]])
    }
    """
    return current_backend(x).split(x, num_or_size_splits, axis, with_remainder)


@to_native_arrays_and_back
@handle_out_argument
@handle_nestable
def swapaxes(
    x: Union[ivy.Array, ivy.NativeArray],
    axis0: int,
    axis1: int,
    *,
    out: Optional[Union[ivy.Array, ivy.NativeArray]] = None,
) -> Union[ivy.Array, ivy.NativeArray]:
    """Interchange two axes of an array.

    Parameters
    ----------
    x
        Input array.
    axis0
        First axis to be swapped.
    axis1
        Second axis to be swapped.
    out
        optional output array, for writing the result to. It must have a shape that the
        inputs broadcast to.

    Returns
    -------
    ret
        x with its axes permuted.

    Functional Examples
    -------------------
    With :code:`ivy.Array` input:

    >>> x = ivy.array([[0, 1, 2]])
    >>> y = ivy.swapaxes(x, 0, 1)
    >>> print(y)
    ivy.array([[0],
               [1],
               [2]])

    >>> x = ivy.array([[[0,1],[2,3]],[[4,5],[6,7]]])
    >>> y = ivy.swapaxes(x, 0, 1)
    >>> print(y)
    ivy.array([[[0, 1],
                [4, 5]],
               [[2, 3],
                [6, 7]]])

    >>> x = ivy.array([[[0,1],[2,3]],[[4,5],[6,7]]])
    >>> y = ivy.swapaxes(x, 0, 2)
    >>> print(y)
    ivy.array([[[0, 4],
                [2, 6]],
               [[1, 5],
                [3, 7]]])

    >>> x = ivy.array([[[0,1],[2,3]],[[4,5],[6,7]]])
    >>> y = ivy.swapaxes(x, 1, 2)
    >>> print(y)
    ivy.array([[[0, 2],
                [1, 3]],
               [[4, 6],
                [5, 7]]])

    With :code:`ivy.NativeArray` input:

    >>> x = ivy.native_array([[0, 1, 2]])
    >>> y = ivy.swapaxes(x, 0, 1)
    >>> print(y)
    ivy.array([[0],
               [1],
               [2]])

    With :code:`ivy.Container` input:

    >>> x = ivy.Container(a=ivy.array([[0., 1., 2.]]), b=ivy.array([[3., 4., 5.]]))
    >>> y = ivy.swapaxes(x, 0, 1)
    >>> print(y)
    {
        a: ivy.array([[0.],
                      [1.],
                      [2.]]),
        b: ivy.array([[3.],
                      [4.],
                      [5.]])
    }

    Instance Method Examples
    ------------------------
    Using :code:`ivy.Array` instance method:

    >>> x = ivy.array([[0., 1., 2.]])
    >>> y = x.swapaxes(0, 1)
    >>> print(y)
    ivy.array([[0.],
               [1.],
               [2.]])

    Using :code:`ivy.Container` instance method:

    >>> x = ivy.Container(a=ivy.array([[0., 1., 2.]]), b=ivy.array([[3., 4., 5.]]))
    >>> y = x.swapaxes(0, 1)
    >>> print(y)
    {
        a: ivy.array([[0.],
                      [1.],
                      [2.]]),
        b: ivy.array([[3.],
                      [4.],
                      [5.]])
    }

    """
    return current_backend(x).swapaxes(x, axis0, axis1, out=out)


@to_native_arrays_and_back
@handle_out_argument
@handle_nestable
def tile(
    x: Union[ivy.Array, ivy.NativeArray],
    reps: Iterable[int],
    *,
    out: Optional[ivy.Array] = None,
) -> ivy.Array:
    """Constructs an array by repeating x the number of times given by reps.

    Parameters
    ----------
    x
        Input array.
    reps
        The number of repetitions of x along each axis.
    out
        optional output array, for writing the result to. It must have a shape that the
        inputs broadcast to.

    Returns
    -------
    ret
        The tiled output array.

    """
    return current_backend(x).tile(x, reps, out=out)


@to_native_arrays_and_back
@handle_out_argument
@handle_nestable
def zero_pad(
    x: Union[ivy.Array, ivy.NativeArray],
    pad_width: Iterable[Tuple[int]],
    *,
    out: Optional[Union[ivy.Array, ivy.NativeArray]] = None,
) -> Union[ivy.Array, ivy.NativeArray]:
    """Pads an array with zeros.

    Parameters
    ----------
    x
        Input array to pad.
    pad_width
        Number of values padded to the edges of each axis. Specified as
        ((before_1, after_1), … (before_N, after_N)), where N is number of axes of x.
    out
        optional output array, for writing the result to. It must have a shape that the
        inputs broadcast to.

    Returns
    -------
    ret
        Padded array of rank equal to x with shape increased according to pad_width.

    """
    return current_backend(x).zero_pad(x, pad_width, out=out)<|MERGE_RESOLUTION|>--- conflicted
+++ resolved
@@ -603,11 +603,7 @@
     >>> x = ivy.array([[[[1, 2, 3]], [[4, 5, 6]]]])
     >>> ivy.squeeze(x, axis=2)
     >>> print(y)
-<<<<<<< HEAD
-   ivy.array([[0,1],[2,3]])
-=======
     ivy.array([[0,1],[2,3]])
->>>>>>> b5ba59fa
 
     >>> x = ivy.array([[[0], [1], [2]]])
     >>> y = ivy.squeeze(x)
