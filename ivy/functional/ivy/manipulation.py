--- conflicted
+++ resolved
@@ -161,7 +161,6 @@
             copy: Optional[bool] = None,
             out: Optional[Union[ivy.Array, ivy.NativeArray]] = None) \
         -> ivy.Array:
-<<<<<<< HEAD
     """Gives a new shape to an array without changing its data.
 
     Parameters
@@ -176,17 +175,6 @@
     -------
      return:
         Reshaped array.
-
-=======
-    """
-    Gives a new shape to an array without changing its data.
-
-    :param x: Tensor to be reshaped.
-    :type x: array
-    :param newshape: The new shape should be compatible with the original shape. One shape dimension can be -1.
-                        In this case, the value is inferred from the length of the array and remaining dimensions.
-    :type newshape: int or sequence of ints
-    :return: Reshaped array.
     
     Examples:
     >>> x = ivy.array([[1,2,3], [4,5,6]])
@@ -195,16 +183,15 @@
     [[1, 2],
      [3, 4],
      [5, 6]] 
->>>>>>> aa292992
     """
     return _cur_framework(x).reshape(x, shape, copy, out)
 
 
-<<<<<<< HEAD
-def concat(xs: Union[Tuple[Union[ivy.Array, ivy.NativeArray], ...], List[Union[ivy.Array, ivy.NativeArray]]],
+def concat(xs: Union[Tuple[Union[ivy.Array, ivy.NativeArray, ivy.Container]],
+                     List[Union[ivy.Array, ivy.NativeArray, ivy.Container]]],
            axis: Optional[int] = 0,
-           out: Optional[Union[ivy.Array, ivy.NativeArray]] = None) \
-        -> Union[ivy.Array, ivy.NativeArray]:
+           out: Optional[Union[ivy.Array, ivy.NativeArray, ivy.Container]] = None)\
+        -> Union[ivy.Array, ivy.Container]:
     """Casts an array to a specified type.
 
     Parameters
@@ -220,23 +207,6 @@
     -------
      return:
         The concatenated array.
-
-=======
-def concat(xs: Union[Tuple[Union[ivy.Array, ivy.NativeArray, ivy.Container]],
-                     List[Union[ivy.Array, ivy.NativeArray, ivy.Container]]],
-           axis: Optional[int] = 0,
-           out: Optional[Union[ivy.Array, ivy.NativeArray, ivy.Container]] = None)\
-        -> Union[ivy.Array, ivy.Container]:
-    """
-    Casts an array to a specified type.
-
-    :param xs: The input arrays must have the same shape, except in the dimension corresponding to axis
-                        (the first, by default).
-    :type xs: sequence of arrays
-    :param axis: The axis along which the arrays will be joined. Default is -1.
-    :type axis: int, optional
-    :return: The concatenated array.
->>>>>>> aa292992
     """
     return _cur_framework(xs[0]).concat(xs, axis, out)
 
