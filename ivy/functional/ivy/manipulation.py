# global
from typing import Union, Optional, Tuple, List, Iterable
from numbers import Number
# local
import ivy
from ivy.framework_handler import current_framework as _cur_framework


# Array API Standard #
# -------------------#

def roll(x: Union[ivy.Array, ivy.NativeArray],
         shift: Union[int, Tuple[int, ...]],
         axis: Optional[Union[int, Tuple[int, ...]]] = None,
         out: Optional[Union[ivy.Array, ivy.NativeArray]] = None) \
        -> ivy.Array:
    """
    Rolls array elements along a specified axis. Array elements that roll beyond the last position are re-introduced at the first position. Array elements that roll beyond the first position are re-introduced at the last position.
    Parameters
    ----------
    x
        input array.
    shift
        number of places by which the elements are shifted. If ``shift`` is a tuple, then ``axis`` must be a tuple of the same size, and each of the given axes must be shifted by the corresponding element in ``shift``. If ``shift`` is an ``int`` and ``axis`` a tuple, then the same ``shift`` must be used for all specified axes. If a shift is positive, then array elements must be shifted positively (toward larger indices) along the dimension of ``axis``. If a shift is negative, then array elements must be shifted negatively (toward smaller indices) along the dimension of ``axis``.
    axis
        axis (or axes) along which elements to shift. If ``axis`` is ``None``, the array must be flattened, shifted, and then restored to its original shape. Default  ``None``.
    out
        optional output array, for writing the result to. It must have a shape that the inputs broadcast to.

    Returns
    -------
     ret
        an output array having the same data type as ``x`` and whose elements, relative to ``x``, are shifted.
    """
    return _cur_framework(x).roll(x, shift, axis, out)


def squeeze(x: Union[ivy.Array, ivy.NativeArray],
            axis: Union[int, Tuple[int, ...]],
            out: Optional[Union[ivy.Array, ivy.NativeArray]] = None) \
        -> ivy.Array:
    """
    Removes singleton dimensions (axes) from ``x``.
    Parameters
    ----------
    x
        input array.
    axis
        axis (or axes) to squeeze. If a specified axis has a size greater than one, a ``ValueError`` must be raised.
    out
        optional output array, for writing the result to. It must have a shape that the inputs broadcast to.

    Returns
    -------
     ret
        an output array having the same data type and elements as ``x``.
    """
    return _cur_framework(x).squeeze(x, axis, out)


def flip(x: Union[ivy.Array, ivy.NativeArray],
         axis: Optional[Union[int, Tuple[int], List[int]]] = None,
         out: Optional[Union[ivy.Array, ivy.NativeArray]] = None) \
        -> ivy.Array:
    """
    Reverses the order of elements in an array along the given axis. The shape of the array must be preserved.

    Parameters
    ----------
    x
        input array.
    axis
        axis (or axes) along which to flip. If ``axis`` is ``None``, the function must flip all input array axes. If ``axis`` is negative, the function must count from the last dimension. If provided more than one axis, the function must flip only the specified axes. Default  ``None``.
    out
        optional output array, for writing the result to. It must have a shape that the inputs broadcast to.

    Returns
    -------
     ret
        an output array having the same data type and shape as ``x`` and whose elements, relative to ``x``, are reordered.
    """

    return _cur_framework(x).flip(x, axis, out)


def expand_dims(x: Union[ivy.Array, ivy.NativeArray],
                axis: int = 0,
                out: Optional[Union[ivy.Array, ivy.NativeArray]] = None) \
        -> ivy.Array:
<<<<<<< HEAD
    """
    Expands the shape of an array by inserting a new axis with the size of one. This new axis will appear at the ``axis`` position in the expanded array shape.
    
    Parameters
    ----------
    x
        input array.
    axis
        position in the expanded array where a new axis (dimension) of size one will be added. If array ``x`` has the rank of ``N``, the ``axis`` need to be between ``[-N-1, N]``. Default: ``0``.
    out
        optional output array, for writing the result to. It must have a shape that the inputs broadcast to.

    Returns
    -------
    ret
        an array with its dimension added by one in a given ``axis``.

    Examples 
    --------
    >>> x = ivy.array([[0, 1], [1, 0]])
    >>> y = ivy.expand_dims(x)
    >>> print(y)
    ivy.array([[[0, 1],
                [1, 0]]])
    >>> print(x.shape, y.shape)
    (2, 2) (1, 2, 2)

=======
    """Expands the shape of an array.
    Inserts a new axis that will appear at the axis position in the expanded array shape.

    Parameters
    ----------
    x 
        Input array.
    axis 
        Position in the expanded axes where the new axis is placed.

    Returns
    -------
     ret
        array with the number of dimensions increased by onearray

>>>>>>> ca7efb4c
    """
    return _cur_framework(x).expand_dims(x, axis, out)


def permute_dims(x: Union[ivy.Array, ivy.NativeArray],
                 axes: Tuple[int, ...],
                 out: Optional[Union[ivy.Array, ivy.NativeArray]] = None) \
        -> ivy.Array:
    """
    Permutes the axes (dimensions) of an array x.

    Parameters
    ----------
    x
        input array.
    axes
        tuple containing a permutation of (0, 1, ..., N-1) where N is the number of axes (dimensions) of x.
    out
        optional output array, for writing the result to. It must have a shape that the inputs broadcast to.

    Returns
    -------
     ret
        an array containing the axes permutation. The returned array must have the same data type as x.
    """
    return _cur_framework(x).permute_dims(x, axes, out)


def stack(arrays: Union[Tuple[ivy.Array], List[ivy.Array], Tuple[ivy.NativeArray], List[ivy.NativeArray]],
          axis: int = 0, out: Optional[Union[ivy.Array, ivy.NativeArray]] = None) \
        -> ivy.Array:
    """
    Joins a sequence of arrays along a new axis.

    Parameters
    ----------
    arrays
        input arrays to join. Each array must have the same shape.
    axis
        axis along which the arrays will be joined. Providing an ``axis`` specifies the index of the new axis in the dimensions of the result. For example, if ``axis`` is ``0``, the new axis will be the first dimension and the output array will have shape ``(N, A, B, C)``; if ``axis`` is ``1``, the new axis will be the second dimension and the output array will have shape ``(A, N, B, C)``; and, if ``axis`` is ``-1``, the new axis will be the last dimension and the output array will have shape ``(A, B, C, N)``. A valid ``axis`` must be on the interval ``[-N, N)``, where ``N`` is the rank (number of dimensions) of ``x``. If provided an ``axis`` outside of the required interval, the function must raise an exception. Default: ``0``.
    out
        optional output array, for writing the result to. It must have a shape that the inputs broadcast to.

    Returns
    --------
     ret
        an output array having rank ``N+1``, where ``N`` is the rank (number of dimensions) of ``x``. If the input arrays have different data types, normal ref:`type-promotion` must apply. If the input arrays have the same data type, the output array must have the same data type as the input arrays.
        .. note::
           This specification leaves type promotion between data type families (i.e., ``intxx`` and ``floatxx``) unspecified.
    """

    return _cur_framework(arrays).stack(arrays, axis, out)


def reshape(x: Union[ivy.Array, ivy.NativeArray],
            shape: Tuple[int, ...],
            copy: Optional[bool] = None,
            out: Optional[Union[ivy.Array, ivy.NativeArray]] = None) \
        -> ivy.Array:
    """Gives a new shape to an array without changing its data.

    Parameters
    ----------
    x 
        Tensor to be reshaped.
    newshape 
        The new shape should be compatible with the original shape. One shape dimension can be -1.
        In this case, the value is inferred from the length of the array and remaining dimensions.

    Returns
    -------
     ret
        Reshaped array.
    Examples:
    --------
    >>> x = ivy.array([[1,2,3], [4,5,6]])
    >>> y = ivy.reshape(x, (3,2))
    >>> print(y)
    ivy.array([[1, 2],
               [3, 4],
               [5, 6]])
    """
    return _cur_framework(x).reshape(x, shape, copy, out)


def concat(xs: Union[Tuple[Union[ivy.Array, ivy.NativeArray, ivy.Container]],
                     List[Union[ivy.Array, ivy.NativeArray, ivy.Container]]],
           axis: Optional[int] = 0,
           out: Optional[Union[ivy.Array, ivy.NativeArray, ivy.Container]] = None)\
        -> Union[ivy.Array, ivy.Container]:
    """Casts an array to a specified type.

    Parameters
    ----------
    xs 
        The input arrays must have the same shape, except in the dimension corresponding to axis
        (the first, by default).
    axis 
        The axis along which the arrays will be joined. Default is -1.
    Returns
    -------
     ret
        The concatenated array.
    """
    return _cur_framework(xs[0]).concat(xs, axis, out)


# Extra #
# ------#


def split(x: Union[ivy.Array, ivy.NativeArray], num_or_size_splits: Union[int, Iterable[int]] = None, axis: int = 0,
          with_remainder: bool = False) -> Union[ivy.Array, ivy.NativeArray]:
    """Splits an array into multiple sub-arrays.

    Parameters
    ----------
    x 
        Tensor to be divided into sub-arrays.
    num_or_size_splits 
        Number of equal arrays to divide the array into along the given axis if an integer.
        The size of each split element if a sequence of integers.
        Default is to divide into as many 1-dimensional arrays as the axis dimension.
    axis 
        The axis along which to split, default is 0.
    with_remainder 
        If the tensor does not split evenly, then store the last remainder entry. Default is False.

    Returns
    -------
     ret
        A list of sub-arrays.

    """
    return _cur_framework(x).split(x, num_or_size_splits, axis, with_remainder)


def repeat(x: Union[ivy.Array, ivy.NativeArray], repeats: Union[int, Iterable[int]],
           axis: int = None,
           out: Optional[Union[ivy.Array, ivy.NativeArray]] = None) \
        -> Union[ivy.Array, ivy.NativeArray]:
    """Repeat values along a given dimension

    Parameters
    ----------
    x 
        Input array.
    repeats 
        The number of repetitions for each element. repeats is broadcast to fit the shape of the given axis.
    axis 
        The axis along which to repeat values.
        By default, use the flattened input array, and return a flat output array.

    Returns
    -------
     ret
        The repeated output array.

    """
    return _cur_framework(x).repeat(x, repeats, axis, out)


def tile(x: Union[ivy.Array, ivy.NativeArray],
         reps: Iterable[int],
         out: Optional[Union[ivy.Array, ivy.NativeArray]] = None) \
        -> Union[ivy.Array, ivy.NativeArray]:
    """Constructs an array by repeating x the number of times given by reps.

    Parameters
    ----------
    x 
        Input array.
    reps 
        The number of repetitions of x along each axis.

    Returns
    -------
     ret
        The tiled output array.

    """
    return _cur_framework(x).tile(x, reps, out)


def constant_pad(x: Union[ivy.Array, ivy.NativeArray],
                 pad_width: Iterable[Tuple[int]],
                 value: Number = 0,
                 out: Optional[Union[ivy.Array, ivy.NativeArray]] = None) \
        -> Union[ivy.Array, ivy.NativeArray]:
    """Pads an array with a constant value.

    Parameters
    ----------
    x 
        Input array to pad.
    pad_width 
        Number of values padded to the edges of each axis.
        Specified as ((before_1, after_1), … (before_N, after_N)), where N is number of axes of x.
    value 
        The constant value to pad the array with.

    Returns
    -------
     ret
        Padded array of rank equal to x with shape increased according to pad_width.

    """
    return _cur_framework(x).constant_pad(x, pad_width, value, out)


def zero_pad(x: Union[ivy.Array, ivy.NativeArray],
             pad_width: Iterable[Tuple[int]],
             out: Optional[Union[ivy.Array, ivy.NativeArray]] = None) \
        -> Union[ivy.Array, ivy.NativeArray]:
    """Pads an array with zeros.

    Parameters
    ----------
    x 
        Input array to pad.
    pad_width 
        Number of values padded to the edges of each axis.
        Specified as ((before_1, after_1), … (before_N, after_N)), where N is number of axes of x.

    Returns
    -------
     ret
        Padded array of rank equal to x with shape increased according to pad_width.

    """
    return _cur_framework(x).zero_pad(x, pad_width, out)


def swapaxes(x: Union[ivy.Array, ivy.NativeArray],
             axis0: int,
             axis1: int,
             out: Optional[Union[ivy.Array, ivy.NativeArray]] = None) \
        -> Union[ivy.Array, ivy.NativeArray]:
    """Interchange two axes of an array.

    Parameters
    ----------
    x 
        Input array.
    axis0 
        First axis to be swapped.
    axis1 
        Second axis to be swapped.

    Returns
    -------
     ret
        x with its axes permuted.

    """
    return _cur_framework(x).swapaxes(x, axis0, axis1, out)


def clip(x: Union[ivy.Array, ivy.NativeArray],
         x_min: Union[Number, Union[ivy.Array, ivy.NativeArray]],
         x_max: Union[Number, Union[ivy.Array, ivy.NativeArray]],
         out: Optional[Union[ivy.Array, ivy.NativeArray]] = None) \
        -> Union[ivy.Array, ivy.NativeArray]:
    """Clips (limits) the values in an array.

    Given an interval, values outside the interval are clipped to the interval edges (element-wise).
    For example, if an interval of [0, 1] is specified, values smaller than 0 become 0,
    and values larger than 1 become 1.

    Parameters
    ----------
    x 
        Input array containing elements to clip.
    x_min 
        Minimum value.
    x_max 
        Maximum value.

    Returns
    -------
     ret
        An array with the elements of x, but where values < x_min are replaced with x_min,
        and those > x_max with x_max.

    """
    return _cur_framework(x).clip(x, x_min, x_max, out)<|MERGE_RESOLUTION|>--- conflicted
+++ resolved
@@ -87,7 +87,6 @@
                 axis: int = 0,
                 out: Optional[Union[ivy.Array, ivy.NativeArray]] = None) \
         -> ivy.Array:
-<<<<<<< HEAD
     """
     Expands the shape of an array by inserting a new axis with the size of one. This new axis will appear at the ``axis`` position in the expanded array shape.
     
@@ -115,23 +114,6 @@
     >>> print(x.shape, y.shape)
     (2, 2) (1, 2, 2)
 
-=======
-    """Expands the shape of an array.
-    Inserts a new axis that will appear at the axis position in the expanded array shape.
-
-    Parameters
-    ----------
-    x 
-        Input array.
-    axis 
-        Position in the expanded axes where the new axis is placed.
-
-    Returns
-    -------
-     ret
-        array with the number of dimensions increased by onearray
-
->>>>>>> ca7efb4c
     """
     return _cur_framework(x).expand_dims(x, axis, out)
 
