# For Review
# global
from typing import Union, Optional, Tuple, List, Iterable, Sequence
from numbers import Number
from numpy.core.numeric import normalize_axis_tuple

# local
import ivy
from ivy.backend_handler import current_backend
from ivy.func_wrapper import (
    to_native_arrays_and_back,
    handle_out_argument,
    handle_nestable,
)


# Helpers #
# --------#


def _calculate_out_shape(axis, array_shape):
    if type(axis) not in (tuple, list):
        axis = (axis,)
    out_dims = len(axis) + len(array_shape)
    norm_axis = normalize_axis_tuple(axis, out_dims)
    shape_iter = iter(array_shape)
    out_shape = [
        1 if current_ax in norm_axis else next(shape_iter)
        for current_ax in range(out_dims)
    ]
    return out_shape


# Array API Standard #
# -------------------#


@to_native_arrays_and_back
@handle_out_argument
@handle_nestable
def concat(
    xs: Union[
        Tuple[Union[ivy.Array, ivy.NativeArray]],
        List[Union[ivy.Array, ivy.NativeArray]],
    ],
    /,
    *,
    axis: Optional[int] = 0,
    out: Optional[ivy.Array] = None,
) -> ivy.Array:
    """Joins a sequence of arrays along an existing axis.

    Parameters
    ----------
    xs
        input arrays to join. The arrays must have the same shape, except in the
        dimension specified by axis.
    axis
        axis along which the arrays will be joined. If axis is None, arrays are
        flattened before concatenation. If axis is negative, the axis is along which
        to join is determined by counting from the last dimension. Default: 0.
    out
        optional output array, for writing the result to. It must have a shape that the
        inputs broadcast to.

    Returns
    -------
    ret
        an output array containing the concatenated values. If the input arrays have
        different data types, normal Type Promotion Rules apply.

    This function conforms to the `Array API Standard
    <https://data-apis.org/array-api/latest/>`_. This docstring is an extension of the
    `docstring <https://data-apis.org/array-api/latest/API_specification/generated/signatures.manipulation_functions.concat.html#signatures.manipulation_functions.concat>`_ # noqa: E501
    in the standard.

    Both the description and the type hints above assumes an array input for simplicity,
    but this function is *nestable*, and therefore also accepts :code:`ivy.Container`
    instances in place of any of the arguments.

    Examples
    --------
    >>> x = ivy.array([[1, 2], [3, 4]])
    >>> y = ivy.array([[5, 6]])
    >>> ivy.concat((x, y))
    ivy.array([[1, 2],
               [3, 4],
               [5, 6]])
    """
    return current_backend(xs[0]).concat(xs, axis=axis, out=out)


@to_native_arrays_and_back
@handle_out_argument
@handle_nestable
def expand_dims(
    x: Union[ivy.Array, ivy.NativeArray],
    /,
    *,
    axis: Union[int, Tuple[int], List[int]],
    out: Optional[ivy.Array] = None,
) -> ivy.Array:
    """Expands the shape of an array by inserting a new axis (dimension) of size one
    at the position specified by axis

    Parameters
    ----------
    x
        input array.
    axis
        axis position (zero-based). If x has rank (i.e, number of dimensions) N, a
        valid axis must reside on the closed-interval [-N-1, N]. If provided a negative
        axis, the axis position at which to insert a singleton dimension is
        computed as N + axis + 1. Hence, if provided -1, the resolved axis position
        is N (i.e., a singleton dimension is appended to the input array x).
        If provided -N-1, the resolved axis position is 0 (i.e., a singleton
        dimension is prepended to the input array x). An IndexError exception
        is raised if provided an invalid axis position.
    out
        optional output array, for writing the result to. It must have a shape that the
        inputs broadcast to.

    Returns
    -------
    ret
        an array with its dimension added by one in a given axis.

    This function conforms to the `Array API Standard
    <https://data-apis.org/array-api/latest/>`_. This docstring is an extension of the `docstring # noqa
    <https://data-apis.org/array-api/latest/API_specification/generated/signatures.manipulation_functions.expand_dims.html#signatures.manipulation_functions.expand_dims>`_ # noqa
    in the standard.

    Both the description and the type hints above assumes an array input for simplicity,
    but this function is *nestable*, and therefore also accepts :code:`ivy.Container`
    instances in place of any of the arguments.

    Examples
    --------
    With :code:`ivy.Array` input:

    >>> x = ivy.array([0, 1, 2]) #x.shape->(3,)
    >>> y = ivy.expand_dims(x) #y.shape->(1, 3)
    >>> print(y)
    ivy.array([[0, 1, 2]])

    >>> x = ivy.array([[0.5, -0.7, 2.4], \
                       [  1,    2,   3]]) #x.shape->(2, 3)
    >>> y = ivy.zeros((2, 1, 3))
    >>> ivy.expand_dims(x, axis=1, out=y) #y.shape->(2, 1, 3)
    >>> print(y)
    ivy.array([[[0.5, -0.7, 2.4]],
               [[ 1.,   2.,  3.]]])

    >>> x = ivy.array([[-1, -2], \
                       [ 3,  4]]) #x.shape->(2, 2)
    >>> ivy.expand_dims(x, axis=0, out=x) #x.shape->(1, 2, 2)
    >>> print(x)
    ivy.array([[[-1, -2],
                [3,  4]]])

    >>> x = ivy.array([[-1.1, -2.2, 3.3], \
                       [ 4.4,  5.5, 6.6]]) #x.shape->(2, 3)
    >>> y = ivy.expand_dims(x, axis=(0, -1)) #y.shape->(1, 2, 3, 1)
    >>> print(y)
    ivy.array([[[[-1.1],
                 [-2.2],
                 [ 3.3]],
                [[ 4.4],
                 [ 5.5],
                 [ 6.6]]]])

    >>> x = ivy.array([[-1.7, -3.2, 2.3], \
                       [ 6.3,  1.4, 5.7]]) #x.shape->(2, 3)
    >>> y = ivy.expand_dims(x, axis=[0, 1, -1]) ##y.shape->(1, 1, 2, 3, 1)
    >>> print(y)
    ivy.array([[[[[-1.7],
                  [-3.2],
                  [ 2.3]],
                 [[ 6.3],
                  [ 1.4],
                  [ 5.7]]]]])

    With one :code:`ivy.Container` input:

    >>> x = ivy.Container(a=ivy.array([0., 1., 2.]), \
                          b=ivy.array([3., 4., 5.]))
    >>> y = ivy.expand_dims(x, axis=-1)
    >>> print(y)
    {
        a: ivy.array([[0.],
                      [1.],
                      [2.]]),
        b: ivy.array([[3.],
                      [4.],
                      [5.]])
    }

    With multiple :code:`ivy.Container` inputs:

    >>> x = ivy.Container(a=ivy.array([0., 1., 2.]), \
                          b=ivy.array([3., 4., 5.]))
    >>> container_axis = ivy.Container(a=0, b=1)
    >>> y = ivy.expand_dims(x, axis=container_axis)
    >>> print(y)
    {
        a: ivy.array([[0., 1., 2.]]),
        b: ivy.array([[3.],
                      [4.],
                      [5.]])
    }
    """
    return current_backend(x).expand_dims(x, axis=axis, out=out)


@to_native_arrays_and_back
@handle_out_argument
@handle_nestable
def flip(
    x: Union[ivy.Array, ivy.NativeArray],
    /,
    *,
    axis: Optional[Union[int, Tuple[int], List[int]]] = None,
    out: Optional[ivy.Array] = None,
) -> ivy.Array:
    """Reverses the order of elements in an array along the given axis. The shape of the
    array must be preserved.

    Parameters
    ----------
    x
        input array.
    axis
        axis (or axes) along which to flip. If axis is None, all input array axes are
        flipped. If axis is negative, axis is counted from the last dimension. If
        provided more than one axis, only the specified axes. Default: None.
    out
        optional output array, for writing the result to. It must have a shape that the
        inputs broadcast to.

    Returns
    -------
    ret
        an output array having the same data type and shape as`x and whose elements,
        relative to ``x``, are reordered.


    This function conforms to the `Array API Standard
    <https://data-apis.org/array-api/latest/>`_. This docstring is an extension of the
    `docstring <https://data-apis.org/array-api/latest/API_specification/generated/signatures.manipulation_functions.flip.html>`_ # noqa
    in the standard.


    Both the description and the type hints above assumes an array input for simplicity,
    but this function is *nestable*, and therefore also accepts :code:`ivy.Container`
    instances in place of any of the arguments.

    Functional Examples
    -------------------
    With :code:`ivy.Array` input:
    >>> x = ivy.array([3, 4, 5])
    >>> y = ivy.flip(x)
    >>> print(y)
    ivy.array([5, 4, 3])

    >>> x = ivy.array([[1, 2, 3], [4, 5, 6]])
    >>> y = ivy.zeros((3, 3))
    >>> ivy.flip(x, out=y)
    >>> print(y)
    ivy.array([[6, 5, 4],
               [3, 2, 1]])

    >>> x = ivy.array([[1, 2, 3], [4, 5, 6]])
    >>> y = ivy.zeros((3, 3))
    >>> ivy.flip(x, axis=0, out=y)
    >>> print(y)
    ivy.array([[4, 5, 6],
               [1, 2, 3]])

    >>> x = ivy.array([[[1, 2, 3], [4, 5, 6]],[[7, 8, 9], [10, 11, 12]]])
    >>> ivy.flip(x, axis=[0, 1], out=x)
    >>> print(x)
    ivy.array([[[10,11,12],[7,8,9]],[[4,5,6],[1,2,3]]])

    >>> x = ivy.array([[[1, 2, 3], [4, 5, 6]],[[7, 8, 9], [10, 11, 12]]])
    >>> ivy.flip(x, axis=(2, 1), out=x)
    >>> print(x)
    ivy.array([[[ 6,  5,  4],
                [ 3,  2,  1]],
               [[12, 11, 10],
                [ 9,  8,  7]]])

    With :code:`ivy.NativeArray` input:
    >>> x = ivy.native_array([0., 1., 2.])
    >>> y = ivy.flip(x)
    >>> print(y)
    ivy.array([2., 1., 0.])

    With :code:`ivy.Container` input:
    >>> x = ivy.Container(a=ivy.array([0., 1., 2.]), \
                      b=ivy.array([3., 4., 5.]))
    >>> y = ivy.flip(x)
    >>> print(y)
    {
        a: ivy.array([2., 1., 0.]),
        b: ivy.array([5., 4., 3.])
    }

    Instance Method Examples
    ------------------------
    Using :code:`ivy.Array` instance method:
    >>> x = ivy.array([0., 1., 2.])
    >>> y = x.flip()
    >>> print(y)
    ivy.array([2., 1., 0.])

    Using :code:`ivy.Container` instance method:
    >>> x = ivy.Container(a=ivy.array([0., 1., 2.]), b=ivy.array([3., 4., 5.]))
    >>> y = x.flip()
    >>> print(y)
    {
        a: ivy.array([2., 1., 0.]),
        b: ivy.array([5., 4., 3.])
    }

    """
    return current_backend(x).flip(x, axis=axis, out=out)


@to_native_arrays_and_back
@handle_out_argument
@handle_nestable
def permute_dims(
    x: Union[ivy.Array, ivy.NativeArray],
    /,
    axes: Tuple[int, ...],
    *,
    out: Optional[ivy.Array] = None,
) -> ivy.Array:
    """Permutes the axes (dimensions) of an array x.

    Parameters
    ----------
    x
        input array.
    axes
        tuple containing a permutation of (0, 1, ..., N-1) where N is the number of axes
        (dimensions) of x.
    out
        optional output array, for writing the result to. It must have a shape that the
        inputs broadcast to.

    Returns
    -------
    ret
        an array containing the axes permutation. The returned array must have the same
        data type as x.

    Examples
    --------
    With :code:`ivy.Array` input:

    >>> x = ivy.array([[1, 2, 3], [4, 5, 6]])
    >>> y = ivy.permute_dims(x, axes=(1, 0))
    >>> print(y)
    ivy.array([[1, 4],
               [2, 5],
               [3, 6]])

    >>> x = ivy.zeros((2, 3))
    >>> y = ivy.permute_dims(x, axes=(1, 0))
    >>> print(y)
    ivy.array([[0., 0.],
               [0., 0.],
               [0., 0.]])

    With one :code:`ivy.Container` input:

    >>> x = ivy.Container(a=ivy.array([[0., 1. ,2.]]), b=ivy.array([[3., 4., 5.]]))
    >>> y = ivy.permute_dims(x, axes=(1, 0))
    >>> print(y)
    {
    a: ivy.array([[0.],
                  [1.],
                  [2.]]),
    b: ivy.array([[3.],
                  [4.],
                  [5.]])
    }

    >>> x = ivy.Container(a=ivy.array([[0., 1., 2.]]), b = ivy.array([[3., 4., 5.]]))
    >>> y = ivy.permute_dims(x, axes=(1, 0), out=x)
    >>> print(y)
    {
    a: ivy.array([[0.],
                  [1.],
                  [2.]]),
    b: ivy.array([[3.],
                  [4.],
                  [5.]])
    }

    >>> x = ivy.Container(a=ivy.array([[0., 1., 2.]]), b=ivy.array([[3., 4., 5.]]))
    >>> y = ivy.permute_dims(x, axes=(1, 0), out=ivy.zeros((2, 3)))
    >>> print(y)
    ivy.array([[3.],
               [4.],
               [5.]])

    This function conforms to the `Array API Standard
    <https://data-apis.org/array-api/latest/>`_. This docstring is an extension of the
    `docstring <https://data-apis.org/array-api/latest/API_specification/generated/signatures.elementwise_functions.tan.html>`_ # noqa: E501
    in the standard.

    Both the description and the type hints above assumes an array input for simplicity,
    but this function is *nestable*, and therefore also accepts :code:`ivy.Container`
    instances in place of any of the arguments.
    """
    return current_backend(x).permute_dims(x, axes, out=out)


@to_native_arrays_and_back
@handle_out_argument
@handle_nestable
def reshape(
    x: Union[ivy.Array, ivy.NativeArray],
    /,
    shape: Union[ivy.Shape, ivy.NativeShape, Sequence[int]],
    *,
    copy: Optional[bool] = None,
    out: Optional[ivy.Array] = None,
) -> ivy.Array:
    """Gives a new shape to an array without changing its data.

    Parameters
    ----------
    x
        Input array to be reshaped.
    shape
        a new shape compatible with the original shape. One shape dimension
        can be -1. In this case, the value is inferred from the length of the array and
        remaining dimensions.
    copy
        boolean indicating whether to copy the input array.
        If True, the function must always copy.
        If False, the function must never copy and must
        raise a ValueError in case a copy would be necessary.
        If None, the function must reuse existing memory buffer if possible
        and copy otherwise. Default: None.
    out
        optional output array, for writing the result to. It must have a shape that the
        inputs broadcast to.

    Returns
    -------
    ret
        an output array having the same data type and elements as x.

    This function conforms to the `Array API Standard
    <https://data-apis.org/array-api/latest/>`_. This docstring is an extension of the
    `docstring <https://data-apis.org/array-api/latest/API_specification/generated/signatures.manipulation_functions.reshape.html#signatures.manipulation_functions.reshape>`_ # noqa: E501
    in the standard.

    Both the description and the type hints above assumes an array input for simplicity,
    but this function is *nestable*, and therefore also accepts :code:`ivy.Container`
    instances in place of any of the arguments.

    Examples
    --------
    With :code:`ivy.Array` input:

    >>> x = ivy.array([[0., 1., 2.], \
                       [3., 4., 5.]])
    >>> y = ivy.reshape(x,(3,2))
    >>> print(y)
    ivy.array([[0., 1.],
               [2., 3.],
               [4., 5.]])


    With :code:`ivy.NativeArray` input:

    >>> x = ivy.native_array([[0., 1., 2.],[3., 4., 5.]])
    >>> y = ivy.reshape(x,(2,3))
    >>> print(y)
    ivy.array([[0., 1., 2.],
               [3., 4., 5.]])

    With :code:`ivy.Container` input:

    >>> x = ivy.Container(a=ivy.array([0, 1, 2, 3, 4, 5]), \
                          b=ivy.array([0, 1, 2, 3, 4, 5]))
    >>> y = ivy.reshape(x,(2,3))
    >>> print(y)
    {
        a: ivy.array([[0, 1, 2],
                      [3, 4, 5]]),
        b: ivy.array([[0, 1, 2],
                      [3, 4, 5]])
    }

    With :code:`ivy.NativeArray` input:

    >>> x = ivy.native_array([[0, 1, 2, 3]])
    >>> y = ivy.reshape(x, (2, 2))
    >>> print(y)
    ivy.array([[0, 1],
               [2, 3]])

    With :code:`ivy.Container` input:

    >>> x = ivy.Container(a=ivy.array([[0., 1., 2.]]), b=ivy.array([[3., 4., 5.]]))
    >>> y = ivy.reshape(x, (-1, 1))
    >>> print(y)
    {
        a: ivy.array([[0.],
                      [1.],
                      [2.]]),
        b: ivy.array([[3.],
                      [4.],
                      [5.]])
    }

    """
<<<<<<< HEAD
    return current_backend(x).reshape(x, shape, copy=copy)
=======
    return current_backend(x).reshape(x, shape, copy=copy, out=out)
>>>>>>> 0975ef7c


@to_native_arrays_and_back
@handle_out_argument
@handle_nestable
def roll(
    x: Union[ivy.Array, ivy.NativeArray, ivy.Container],
    /,
    shift: Union[int, Sequence[int]],
    *,
    axis: Optional[Union[int, Sequence[int]]] = None,
    out: Optional[Union[ivy.Array, ivy.NativeArray]] = None,
) -> Union[ivy.Array, ivy.Container]:
    """Rolls array elements along a specified axis. Array elements that roll beyond the
    last position are re-introduced at the first position. Array elements that roll
    beyond the first position are re-introduced at the last position.

    Parameters
    ----------
    x
        input array.
    shift
        number of places by which the elements are shifted. If shift is a tuple,
        then axis must be a tuple of the same size, and each of the given axes must
        be shifted by the corresponding element in shift. If shift is an int
        and axis a tuple, then the same shift must be used for all specified
        axes. If a shift is positive, then array elements must be shifted positively
        (toward larger indices) along the dimension of axis. If a shift is negative,
        then array elements must be shifted negatively (toward smaller indices) along
        the dimension of axis.
    axis
        axis (or axes) along which elements to shift. If axis is None, the array
        must be flattened, shifted, and then restored to its original shape.
        Default None.
    out
        optional output array, for writing the result to. It must have a shape that the
        inputs broadcast to.

    Returns
    -------
    ret
        an output array having the same data type as x and whose elements, relative
        to x, are shifted.

    This function conforms to the `Array API Standard
    <https://data-apis.org/array-api/latest/>`_. This docstring is an extension of the
    `docstring <https://data-apis.org/array-api/latest/API_specification/generated/signatures.elementwise_functions.roll.html>`_ # noqa
    in the standard.

    Both the description and the type hints above assumes an array input for simplicity,
    but this function is *nestable*, and therefore also accepts :code:`ivy.Container`
    instances in place of any of the arguments.

    Examples
    --------
    With :code:`ivy.Array` input:

    >>> x = ivy.array([0., 1., 2.])
    >>> y = ivy.roll(x, 1)
    >>> print(y)
    ivy.array([2., 0., 1.])

    >>> x = ivy.array([[0., 1., 2.], \
                       [3., 4., 5.]])
    >>> y = ivy.zeros((2, 3))
    >>> ivy.roll(x, 2, axis=-1, out=y)
    >>> print(y)
    ivy.array([[1., 2., 0.],
                [4., 5., 3.]])

    >>> x = ivy.array([[[0., 0.], [1., 3.], [2., 6.]], \
                       [[3., 9.], [4., 12.], [5., 15.]]])
    >>> ivy.roll(x, shift=(1, -1), axis=(0, 2), out=x)
    >>> print(x)
    ivy.array([[[ 9., 3.],
                [12., 4.],
                [15., 5.]],
               [[ 0., 0.],
                [ 3., 1.],
                [ 6., 2.]]])

    With one :code:`ivy.Container` input:

    >>> x = ivy.Container(a=ivy.array([0., 1., 2.]), \
                          b=ivy.array([3., 4., 5.]))
    >>> y = ivy.roll(x, 1)
    >>> print(y)
    {
        a: ivy.array([2., 0., 1.]),
        b: ivy.array([5., 3., 4.])
    }

    With multiple :code:`ivy.Container` inputs:

    >>> x = ivy.Container(a=ivy.array([0., 1., 2.]), \
                          b=ivy.array([3., 4., 5.]))
    >>> shift = ivy.Container(a=1, b=-1)
    >>> y = ivy.roll(x, shift)
    >>> print(y)
    {
        a: ivy.array([2., 0., 1.]),
        b: ivy.array([4., 5., 3.])
    }

    Instance Method Examples
    ------------------------
    >>> x = ivy.array([[0., 1., 2.], \
                       [3., 4., 5.]])
    >>> y = x.roll(2, axis=-1)
    >>> print(y)
    ivy.array([[1., 2., 0.],
                [4., 5., 3.]])

    >>> x = ivy.Container(a=ivy.array([0., 1., 2.]), \
                          b=ivy.array([3., 4., 5.]))
    >>> y = x.roll(1)
    >>> print(y)
    {
        a: ivy.array([2., 0., 1.]),
        b: ivy.array([5., 3., 4.])
    }
    """
    return current_backend(x).roll(x, shift, axis=axis, out=out)


@to_native_arrays_and_back
@handle_out_argument
@handle_nestable
def squeeze(
    x: Union[ivy.Array, ivy.NativeArray],
    /,
    axis: Optional[Union[int, Tuple[int, ...]]] = None,
    *,
    out: Optional[ivy.Array] = None,
) -> ivy.Array:
    """Removes singleton dimensions (axes) from x.

    Parameters
    ----------
    x
        input array.
    axis
        axis (or axes) to squeeze. If a specified axis has a size greater than one, a
        ValueError is. If None, then all squeezable axes are squeezed. Default: None
    out
        optional output array, for writing the result to. It must have a shape that the
        inputs broadcast to.

    Returns
    -------
    ret
        an output array having the same data type and elements as x.

    This function conforms to the `Array API Standard
    <https://data-apis.org/array-api/latest/>`_. This docstring is an extension of the
    `docstring <https://data-apis.org/array-api/latest/API_specification/generated/signatures.manipulation_functions.squeeze.html#signatures.manipulation_functions.squeeze>`_ # noqa: E501
    in the standard.

    Both the description and the type hints above assumes an array input for simplicity,
    but this function is *nestable*, and therefore also accepts :code:`ivy.Container`
    instances in place of any of the arguments.

    Functional Examples
    -------------------

    With :code:`ivy.Array` input:

    >>> x = ivy.array([[[0, 1], [2, 3]]])
    >>> print(ivy.squeeze(x))
    ivy.array([[0, 1], [2, 3]])

    >>> x = ivy.array([[[[1, 2, 3]], [[4, 5, 6]]]])
    >>> print(ivy.squeeze(x, axis=2))
    ivy.array([[[1, 2, 3], [4, 5, 6]]])

    >>> x = ivy.array([[[0], [1], [2]]])
    >>> print(ivy.squeeze(x))
    ivy.array([0, 1, 2])

    >>> print(ivy.squeeze(x, axis=0))
    ivy.array([[0],
           [1],
           [2]])

    >>> print(ivy.squeeze(x, axis=2))
    ivy.array([[0, 1, 2]])

    >>> print(ivy.squeeze(x, axis=(0, 2)))
    ivy.array([0, 1, 2])

    With :code:`ivy.Container` input:

    >>> x = ivy.Container(a=ivy.array([0., 1., 2.]), \
                          b=ivy.array([3., 4., 5.]))
    >>> y = ivy.squeeze(x)
    >>> print(y)
    {
        a: ivy.array([0., 1., 2.]),
        b: ivy.array([3., 4., 5.])
    }
    """
    return current_backend(x).squeeze(x, axis, out=out)


@to_native_arrays_and_back
@handle_out_argument
@handle_nestable
def stack(
    arrays: Union[
        Tuple[ivy.Array], List[ivy.Array], Tuple[ivy.NativeArray], List[ivy.NativeArray]
    ],
    /,
    *,
    axis: Optional[int] = 0,
    out: Optional[ivy.Array] = None,
) -> ivy.Array:
    """Joins a sequence of arrays along a new axis.

    Parameters
    ----------
    arrays
        input arrays to join. Each array must have the same shape.
    axis
        axis along which the arrays will be joined. Providing an axis specifies the
        index of the new axis in the dimensions of the result. For example, if axis
        is 0, the new axis will be the first dimension and the output array will
        have shape (N, A, B, C); if axis is 1, the new axis will be the
        second dimension and the output array will have shape (A, N, B, C); and, if
        axis is -1, the new axis will be the last dimension and the output array
        will have shape (A, B, C, N). A valid axis must be on the interval
        [-N, N), where N is the rank (number of dimensions) of x. If
        provided an axis outside of the required interval, the function must raise
        an exception. Default: 0.
    out
        optional output array, for writing the result to. It must have a shape that the
        inputs broadcast to.

    Returns
    -------
    ret
        an output array having rank N+1, where N is the rank (number of
        dimensions) of x. If the input arrays have different data types, normal
        ref:`type-promotion` must apply. If the input arrays have the same data type,
        the output array must have the same data type as the input arrays.
        .. note::
           This specification leaves type promotion between data type families (i.e.,
           intxx and floatxx) unspecified.

    This function conforms to the `Array API Standard
    <https://data-apis.org/array-api/latest/>`_. This docstring is an extension of the
    `docstring <https://data-apis.org/array-api/latest/API_specification/generated/signatures.manipulation_functions.stack.html#signatures.manipulation_functions.stack>`_ # noqa: E501
    in the standard.

    Both the description and the type hints above assumes an array input for simplicity,
    but this function is *nestable*, and therefore also accepts :code:`ivy.Container`
    instances in place of any of the arguments.

    """
    return current_backend(arrays).stack(arrays, axis=axis, out=out)


# Extra #
# ------#


@to_native_arrays_and_back
@handle_out_argument
@handle_nestable
def clip(
    x: Union[ivy.Array, ivy.NativeArray],
    x_min: Union[Number, ivy.Array, ivy.NativeArray],
    x_max: Union[Number, ivy.Array, ivy.NativeArray],
    /,
    *,
    out: Optional[ivy.Array] = None,
) -> ivy.Array:
    """Clips (limits) the values in an array.

    Given an interval, values outside the interval are clipped to the interval edges
    (element-wise). For example, if an interval of [0, 1] is specified, values smaller
    than 0 become 0, and values larger than 1 become 1. Minimum value needs to smaller
    or equal to maximum value to return correct results.

    Parameters
    ----------
    x
        Input array containing elements to clip.
    x_min
        Minimum value.
    x_max
        Maximum value.
    out
        optional output array, for writing the result to. It must have a shape that the
        inputs broadcast to.

    Returns
    -------
    ret
        An array with the elements of x, but where values < x_min are replaced with
        x_min, and those > x_max with x_max.

    Both the description and the type hints above assumes an array input for simplicity,
    but this function is *nestable*, and therefore also accepts :code:`ivy.Container`
    instances in place of any of the arguments.

    Examples
    --------
    With :code:`ivy.Array` input:

    >>> x = ivy.array([0., 1., 2., 3., 4., 5., 6., 7., 8., 9.])
    >>> y = ivy.clip(x, 1., 5.)
    >>> print(y)
    ivy.array([1., 1., 2., 3., 4., 5., 5., 5., 5., 5.])

    >>> x = ivy.array([0., 1., 2., 3., 4., 5., 6., 7., 8., 9.])
    >>> y = ivy.zeros_like(x)
    >>> ivy.clip(x, 2., 7., out=y)
    >>> print(y)
    ivy.array([2., 2., 2., 3., 4., 5., 6., 7., 7., 7.])

    >>> x = ivy.array([0., 1., 2., 3., 4., 5., 6., 7., 8., 9.])
    >>> x_min = ivy.array([3., 3., 1., 0., 2., 3., 4., 0., 4., 4.])
    >>> x_max = ivy.array([5., 4., 3., 3., 5., 7., 8., 3., 8., 8.])
    >>> y = ivy.clip(x, x_min, x_max)
    >>> print(y)
    ivy.array([3., 3., 2., 3., 4., 5., 6., 3., 8., 8.])

    With :code:`ivy.NativeArray` input:

    >>> x = ivy.native_array([0., 1., 2., 3., 4., 5., 6., 7., 8., 9.])
    >>> x_min = ivy.native_array([3., 3., 1., 0., 2., 3., 4., 2., 4., 4.])
    >>> x_max = ivy.native_array([5., 4., 3., 3., 5., 7., 8., 3., 8., 8.])
    >>> y = ivy.clip(x, x_min, x_max)
    >>> print(y)
    ivy.array([3., 3., 2., 3., 4., 5., 6., 3., 8., 8.])

    With a mix of :code:`ivy.Array` and :code:`ivy.NativeArray` inputs:

    >>> x = ivy.array([0., 1., 2., 3., 4., 5., 6., 7., 8., 9.])
    >>> x_min = ivy.native_array([3., 3., 1., 0., 2., 3., 4., 2., 4., 4.])
    >>> x_max = ivy.native_array([5., 4., 3., 3., 5., 7., 8., 3., 8., 8.])
    >>> y = ivy.clip(x, x_min, x_max)
    >>> print(y)
    ivy.array([3., 3., 2., 3., 4., 5., 6., 3., 8., 8.])

    With :code:`ivy.Container` input:

    >>> x = ivy.Container(a=ivy.array([0., 1., 2.]), \
                          b=ivy.array([3., 4., 5.]))
    >>> y = ivy.clip(x, 1., 5.)
    >>> print(y)
    {
        a: ivy.array([1., 1., 2.]),
        b: ivy.array([3., 4., 5.])
    }

    With multiple :code:`ivy.Container` inputs:

    >>> x = ivy.Container(a=ivy.array([0., 1., 2.]), \
                          b=ivy.array([3., 4., 5.]))
    >>> x_min = ivy.Container(a=0, b=-3)
    >>> x_max = ivy.Container(a=1, b=-1)
    >>> y = ivy.clip(x, x_min,x_max)
    >>> print(y)
    {
        a: ivy.array([0., 1., 1.]),
        b: ivy.array([-1., -1., -1.])
    }

    With a mix of :code:`ivy.Array` and :code:`ivy.Container` inputs:

    >>> x = ivy.array([0., 1., 2., 3., 4., 5., 6., 7., 8., 9.])
    >>> x_min = ivy.array([3., 0., 1])
    >>> x_max = ivy.array([5., 4., 3.])
    >>> y = ivy.Container(a=ivy.array([0., 1., 2.]), \
                          b=ivy.array([3., 4., 5.]))
    >>> z = ivy.clip(y, x_min, x_max)
    >>> print(z)
    {
        a: ivy.array([3., 1., 2.]),
        b: ivy.array([3., 4., 3.])
    }

    """
    return current_backend(x).clip(x, x_min, x_max)


@to_native_arrays_and_back
@handle_out_argument
@handle_nestable
def constant_pad(
    x: Union[ivy.Array, ivy.NativeArray],
    /,
    pad_width: Iterable[Tuple[int]],
    *,
    value: Optional[Number] = 0,
    out: Optional[ivy.Array] = None,
) -> ivy.Array:
    """Pads an array with a constant value.

    Parameters
    ----------
    x
        Input array to pad.
    pad_width
        Number of values padded to the edges of each axis.
        Specified as ((before_1, after_1), … (before_N, after_N)), where N is number of
        axes of x.
    value
        The constant value to pad the array with.
    out
        optional output array, for writing the result to. It must have a shape that the
        inputs broadcast to.

    Returns
    -------
    ret
        Padded array of rank equal to x with shape increased according to pad_width.

    Both the description and the type hints above assumes an array input for simplicity,
    but this function is *nestable*, and therefore also accepts :code:`ivy.Container`
    instances in place of any of the arguments.

    """
    return current_backend(x).constant_pad(x, pad_width, value, out=out)


@to_native_arrays_and_back
@handle_out_argument
@handle_nestable
def repeat(
    x: Union[ivy.Array, ivy.NativeArray],
    /,
    repeats: Union[int, Iterable[int]],
    *,
    axis: int = None,
    out: Optional[ivy.Array] = None,
) -> ivy.Array:
    """Repeat values along a given dimension.

    Parameters
    ----------
    x
        Input array.
    repeats
        The number of repetitions for each element. repeats is broadcast to fit the
        shape of the given axis.
    axis
        The axis along which to repeat values. By default, use the flattened input
        array, and return a flat output array.
    out
        optional output array, for writing the result to. It must have a shape that the
        inputs broadcast to.

    Returns
    -------
    ret
        The repeated output array.

    Both the description and the type hints above assumes an array input for simplicity,
    but this function is *nestable*, and therefore also accepts :code:`ivy.Container`
    instances in place of any of the arguments.

    Examples
    --------
    With :code:`ivy.Array` input:

    >>> x = ivy.array([3, 4, 5])
    >>> y= ivy.repeat(x, 2)
    >>> print(y)
    ivy.array([3, 3, 4, 4, 5, 5])

    With :code:`ivy.NativeArray` input:

    >>> x = ivy.native_array([[1, 2, 3], [4, 5, 6]])
    >>> y = ivy.repeat(x, [1, 2], axis=0)
    >>> print(y)
    ivy.array([[1, 2, 3],
               [4, 5, 6],
               [4, 5, 6]])

    With :code:`ivy.Container` input:

    >>> x = ivy.Container(a=ivy.array([0., 1., 2.]), \
                          b=ivy.array([0., 1., 2.]))
    >>> y = ivy.repeat(x, 2, axis=0)
    >>> print(y)
    {
        a: ivy.array([0., 0., 1., 1., 2., 2.]),
        b: ivy.array([0., 0., 1., 1., 2., 2.])
    }
    """
    return current_backend(x).repeat(x, repeats, axis=axis, out=out)


@to_native_arrays_and_back
@handle_nestable
def split(
    x: Union[ivy.Array, ivy.NativeArray],
    /,
    *,
    num_or_size_splits: Optional[Union[int, Iterable[int]]] = None,
    axis: Optional[int] = 0,
    with_remainder: Optional[bool] = False,
) -> List[ivy.Array]:
    """Splits an array into multiple sub-arrays.

    Parameters
    ----------
    x
        array to be divided into sub-arrays.
    num_or_size_splits
        Number of equal arrays to divide the array into along the given axis if an
        integer. The size of each split element if a sequence of integers. Default is to
        divide into as many 1-dimensional arrays as the axis dimension.
    axis
        The axis along which to split, default is 0.
    with_remainder
        If the tensor does not split evenly, then store the last remainder entry.
        Default is False.

    Returns
    -------
    ret
        A list of sub-arrays.

    Both the description and the type hints above assumes an array input for simplicity,
    but this function is *nestable*, and therefore also accepts :code:`ivy.Container`
    instances in place of any of the arguments.

    Functional Examples
    -------------------

    >>> x = ivy.array([1, 2, 3])
    >>> y = ivy.split(x)
    >>> print(y)
    [ivy.array([1]),ivy.array([2]),ivy.array([3])]

    >>> x = ivy.array([[3, 2, 1], [4, 5, 6]])
    >>> y = ivy.split(x, 2, 1, False)
    >>> print(y)
    [ivy.array([[3,2],[4,5]]),ivy.array([[1],[6]])]

    >>> x = ivy.array([4, 6, 5, 3])
    >>> y = ivy.split(x, [1, 2], 0, True)
    >>> print(y)
    ivy.array([[4], [6, 5, 3]])

    With :code:`ivy.NativeArray` input:

    >>> x = ivy.native_array([7, 8, 9])
    >>> y = ivy.split(x)
    >>> print(y)
    [ivy.array([7]),ivy.array([8]),ivy.array([9])]

    With :code:`ivy.Container` input:

    >>> x = ivy.Container(a=ivy.array([10, 45, 2]))
    >>> y = ivy.split(x)
    >>> print(y)
    {a:(list[3],<classivy.array.Array>shape=[1])}
    """
    return current_backend(x).split(
        x,
        num_or_size_splits=num_or_size_splits,
        axis=axis,
        with_remainder=with_remainder,
    )


@to_native_arrays_and_back
@handle_out_argument
@handle_nestable
def swapaxes(
    x: Union[ivy.Array, ivy.NativeArray],
    axis0: int,
    axis1: int,
    /,
    *,
    out: Optional[Union[ivy.Array, ivy.NativeArray]] = None,
) -> Union[ivy.Array, ivy.NativeArray]:
    """Interchange two axes of an array.

    Parameters
    ----------
    x
        Input array.
    axis0
        First axis to be swapped.
    axis1
        Second axis to be swapped.
    out
        optional output array, for writing the result to. It must have a shape that the
        inputs broadcast to.

    Returns
    -------
    ret
        x with its axes permuted.

    Both the description and the type hints above assumes an array input for simplicity,
    but this function is *nestable*, and therefore also accepts :code:`ivy.Container`
    instances in place of any of the arguments.

    Functional Examples
    -------------------
    With :code:`ivy.Array` input:

    >>> x = ivy.array([[0, 1, 2]])
    >>> y = ivy.swapaxes(x, 0, 1)
    >>> print(y)
    ivy.array([[0],
               [1],
               [2]])

    >>> x = ivy.array([[[0,1],[2,3]],[[4,5],[6,7]]])
    >>> y = ivy.swapaxes(x, 0, 1)
    >>> print(y)
    ivy.array([[[0, 1],
                [4, 5]],
               [[2, 3],
                [6, 7]]])

    >>> x = ivy.array([[[0,1],[2,3]],[[4,5],[6,7]]])
    >>> y = ivy.swapaxes(x, 0, 2)
    >>> print(y)
    ivy.array([[[0, 4],
                [2, 6]],
               [[1, 5],
                [3, 7]]])

    >>> x = ivy.array([[[0,1],[2,3]],[[4,5],[6,7]]])
    >>> y = ivy.swapaxes(x, 1, 2)
    >>> print(y)
    ivy.array([[[0, 2],
                [1, 3]],
               [[4, 6],
                [5, 7]]])

    With :code:`ivy.NativeArray` input:

    >>> x = ivy.native_array([[0, 1, 2]])
    >>> y = ivy.swapaxes(x, 0, 1)
    >>> print(y)
    ivy.array([[0],
               [1],
               [2]])

    With :code:`ivy.Container` input:

    >>> x = ivy.Container(a=ivy.array([[0., 1., 2.]]), b=ivy.array([[3., 4., 5.]]))
    >>> y = ivy.swapaxes(x, 0, 1)
    >>> print(y)
    {
        a: ivy.array([[0.],
                      [1.],
                      [2.]]),
        b: ivy.array([[3.],
                      [4.],
                      [5.]])
    }

    Instance Method Examples
    ------------------------
    Using :code:`ivy.Array` instance method:

    >>> x = ivy.array([[0., 1., 2.]])
    >>> y = x.swapaxes(0, 1)
    >>> print(y)
    ivy.array([[0.],
               [1.],
               [2.]])

    Using :code:`ivy.Container` instance method:

    >>> x = ivy.Container(a=ivy.array([[0., 1., 2.]]), b=ivy.array([[3., 4., 5.]]))
    >>> y = x.swapaxes(0, 1)
    >>> print(y)
    {
        a: ivy.array([[0.],
                      [1.],
                      [2.]]),
        b: ivy.array([[3.],
                      [4.],
                      [5.]])
    }

    """
    return current_backend(x).swapaxes(x, axis0, axis1, out=out)


@to_native_arrays_and_back
@handle_out_argument
@handle_nestable
def tile(
    x: Union[ivy.Array, ivy.NativeArray],
    /,
    reps: Iterable[int],
    *,
    out: Optional[ivy.Array] = None,
) -> ivy.Array:
    """Constructs an array by repeating x the number of times given by reps.

    Parameters
    ----------
    x
        Input array.
    reps
        The number of repetitions of x along each axis.
    out
        optional output array, for writing the result to. It must have a shape that the
        inputs broadcast to.

    Returns
    -------
    retwaitin
        The tiled output array.
    

    Functional Examples
    -------------------
    With :code:`ivy.Array` input:
    
    >>> x = ivy.array([1,2,3,4])
    >>> y = ivy.tile(x,(3))
    >>> print(y)
    ivy.array([1,2,3,4,1,2,3,4,1,2,3,4])

    >>> x = ivy.array([[1,2,3], \
                       [4,5,6]])
    >>> y = ivy.tile(x, (2,3))
    >>> print(y)
    ivy.array([[1,2,3,1,2,3,1,2,3],
               [4,5,6,4,5,6,4,5,6],
               [1,2,3,1,2,3,1,2,3],
               [4,5,6,4,5,6,4,5,6]])

    With :code:`ivy.NativeArray` input:
    
    >>> x = ivy.native_array([[[0], \
                               [1]]])
    >>> y = ivy.tile(x,(2,2,3))
    >>> print(y)
    ivy.array([[[0,0,0],
                [1,1,1],
                [0,0,0],
                [1,1,1]],
               [[0,0,0],
                [1,1,1],
                [0,0,0],
                [1,1,1]]])

    With :code:`ivy.Container` input:
    
    >>> x = ivy.Container( a = ivy.array([0,1,2]), b = ivy.array([[3],[4]]))
    >>> y = ivy.tile(x, (1,2))
    >>> print(y)
    {
        a: ivy.array([[0,1,2,0,1,2]]),
        b: ivy.array([[3,3],
                      [4,4]])
    }

    Both the description and the type hints above assumes an array input for simplicity,
    but this function is *nestable*, and therefore also accepts :code:`ivy.Container`
    instances in place of any of the arguments.

    """
    return current_backend(x).tile(x, reps, out=out)


@to_native_arrays_and_back
@handle_out_argument
@handle_nestable
def zero_pad(
    x: Union[ivy.Array, ivy.NativeArray],
    /,
    pad_width: Iterable[Tuple[int]],
    *,
    out: Optional[Union[ivy.Array, ivy.NativeArray]] = None,
) -> Union[ivy.Array, ivy.NativeArray]:
    """Pads an array with zeros.

    Parameters
    ----------
    x
        Input array to pad.
    pad_width
        Number of values padded to the edges of each axis. Specified as
        ((before_1, after_1), … (before_N, after_N)), where N is number of axes of x.
    out
        optional output array, for writing the result to. It must have a shape that the
        inputs broadcast to.

    Returns
    -------
    ret
        Padded array of rank equal to x with shape increased according to pad_width.

    Both the description and the type hints above assumes an array input for simplicity,
    but this function is *nestable*, and therefore also accepts :code:`ivy.Container`
    instances in place of any of the arguments.

    """
    return current_backend(x).zero_pad(x, pad_width, out=out)<|MERGE_RESOLUTION|>--- conflicted
+++ resolved
@@ -521,11 +521,7 @@
     }
 
     """
-<<<<<<< HEAD
-    return current_backend(x).reshape(x, shape, copy=copy)
-=======
     return current_backend(x).reshape(x, shape, copy=copy, out=out)
->>>>>>> 0975ef7c
 
 
 @to_native_arrays_and_back
