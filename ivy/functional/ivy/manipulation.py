# global
from typing import Union, Optional, Tuple, List, Iterable
from numbers import Number

# local
import ivy
from ivy.backend_handler import current_backend as _cur_backend


# Array API Standard #
# -------------------#


def roll(
    x: Union[ivy.Array, ivy.NativeArray],
    shift: Union[int, Tuple[int, ...]],
    axis: Optional[Union[int, Tuple[int, ...]]] = None,
    *,
    out: Optional[ivy.Array] = None,
) -> ivy.Array:
    """Rolls array elements along a specified axis. Array elements that roll beyond the
    last position are re-introduced at the first position. Array elements that roll
    beyond the first position are re-introduced at the last position.

    Parameters
    ----------
    x
        input array.
    shift
        number of places by which the elements are shifted. If ``shift`` is a tuple,
        then ``axis`` must be a tuple of the same size, and each of the given axes must
        be shifted by the corresponding element in ``shift``. If ``shift`` is an ``int``
        and ``axis`` a tuple, then the same ``shift`` must be used for all specified
        axes. If a shift is positive, then array elements must be shifted positively
        (toward larger indices) along the dimension of ``axis``. If a shift is negative,
        then array elements must be shifted negatively (toward smaller indices) along
        the dimension of ``axis``.
    axis
        axis (or axes) along which elements to shift. If ``axis`` is ``None``, the array
        must be flattened, shifted, and then restored to its original shape.
        Default ``None``.
    out
        optional output array, for writing the result to. It must have a shape that the
        inputs broadcast to.

    Returns
    -------
    ret
        an output array having the same data type as ``x`` and whose elements, relative
        to ``x``, are shifted.


    This method conforms to the `Array API Standard
    <https://data-apis.org/array-api/latest/>`_. This docstring is an extension of the
    `docstring <https://data-apis.org/array-api/latest/API_specification/generated/signatures.manipulation_functions.roll.html>`_ # noqa
    in the standard. The descriptions above assume an array input for simplicity, but
    the method also accepts :code:`ivy.Container` instances in place of
    :code:`ivy.Array` or :code:`ivy.NativeArray` instances, as shown in the type hints
    and also the examples below.

    Functional Examples
    -------------------

    With :code:`ivy.Array` input:

    >>> x = ivy.array([0., 1., 2.])
    >>> y = ivy.roll(x, 1)
    >>> print(y)
    ivy.array([2., 0., 1.])

    >>> x = ivy.array([[0., 1., 2.], \
                    [3., 4., 5.]])

    >>> y = ivy.zeros((2, 3))
    >>> ivy.roll(x, 2, -1, out=y)
    >>> print(y)
    ivy.array([[1., 2., 0.],
                [4., 5., 3.]])

    >>> x = ivy.array([[[0., 0.], [1., 3.], [2., 6.]], \
                   [[3., 9.], [4., 12.], [5., 15.]]])

    >>> ivy.roll(x, (1, -1), (0, 2), out=x)
    >>> print(x)
    ivy.array([[[ 9., 3.],
                [12., 4.],
                [15., 5.]],
               [[ 0., 0.],
                [ 3., 1.],
                [ 6., 2.]]])

    With :code:`ivy.NativeArray` input:

    >>> x = ivy.native_array([0., 1., 2.])
    >>> y = ivy.roll(x, 1)
    >>> print(y)
    ivy.array([2., 0., 1.])

    With :code:`ivy.Container` input:

    >>> x = ivy.Container(a=ivy.array([0., 1., 2.]), \
                      b=ivy.array([3., 4., 5.]))

    >>> y = ivy.roll(x, 1)
    >>> print(y)
    {
        a: ivy.array([2., 0., 1.]),
        b: ivy.array([5., 3., 4.])
    }

    Instance Method Examples
    ------------------------

    Using :code:`ivy.Array` instance method:

    >>> x = ivy.array([0., 1., 2.])
    >>> y = x.roll(1)
    >>> print(y)
    ivy.array([2., 0., 1.])

    Using :code:`ivy.Container` instance method:

    >>> x = ivy.Container(a=ivy.array([0., 1., 2.]), b=ivy.array([3., 4., 5.]))
    >>> y = x.roll(1)
    >>> print(y)
    {
        a: ivy.array([2., 0., 1.]),
        b: ivy.array([5., 3., 4.])
    }

    """
    return _cur_backend(x).roll(x, shift, axis, out=out)


def squeeze(
    x: Union[ivy.Array, ivy.NativeArray],
    axis: Union[int, Tuple[int, ...]],
    *,
    out: Optional[Union[ivy.Array, ivy.NativeArray]] = None,
) -> ivy.Array:
    """Removes singleton dimensions (axes) from ``x``.

    Parameters
    ----------
    x
        input array.
    axis
        axis (or axes) to squeeze. If a specified axis has a size greater than one, a
        ``ValueError`` must be raised.
    out
        optional output array, for writing the result to. It must have a shape that the
        inputs broadcast to.

    Returns
    -------
    ret
        an output array having the same data type and elements as ``x``.


    Examples
    --------
    >>> x = ivy.array([[[0, 1], [2, 3]]])
    >>> print(x.shape)
    (1, 2, 2)

    >>> print(ivy.squeeze(x, axis=0).shape)
    (2, 2)

    """
    return _cur_backend(x).squeeze(x, axis, out=out)


def flip(
    x: Union[ivy.Array, ivy.NativeArray],
    axis: Optional[Union[int, Tuple[int], List[int]]] = None,
    *,
    out: Optional[Union[ivy.Array, ivy.NativeArray]] = None,
) -> ivy.Array:
    """Reverses the order of elements in an array along the given axis. The shape of the
    array must be preserved.

    Parameters
    ----------
    x
        input array.
    axis
        axis (or axes) along which to flip. If ``axis`` is ``None``, the function must
        flip all input array axes. If ``axis`` is negative, the function must count from
        the last dimension. If provided more than one axis, the function must flip only
        the specified axes. Default  ``None``.
    out
        optional output array, for writing the result to. It must have a shape that the
        inputs broadcast to.

    Returns
    -------
    ret
        an output array having the same data type and shape as ``x`` and whose elements,
        relative to ``x``, are reordered.


    This method conforms to the `Array API Standard
    <https://data-apis.org/array-api/latest/>`_. This docstring is an extension of the
    `docstring <https://data-apis.org/array-api/latest/API_specification/generated/signatures.manipulation_functions.flip.html>`_ # noqa
    in the standard. The descriptions above assume an array input for simplicity, but
    the method also accepts :code:`ivy.Container` instances in place of
    :code:`ivy.Array` or :code:`ivy.NativeArray` instances, as shown in the type hints
    and also the examples below.

    Functional Examples
    -------------------

    With :code:`ivy.Array` input:

    >>> x = ivy.array([3, 4, 5])
    >>> y = ivy.flip(x)
    >>> print(y)
    ivy.array([5, 4, 3])

    >>> x = ivy.array([[1, 2, 3], [4, 5, 6]])
    >>> y = ivy.zeros((3, 3))
    >>> ivy.flip(x, out=y)
    ivy.array([[6, 5, 4],
               [3, 2, 1]])
    >>> print(y)
    ivy.array([[6, 5, 4],
               [3, 2, 1]])

    >>> x = ivy.array([[1, 2, 3], [4, 5, 6]])
    >>> y = ivy.zeros((3, 3))
    >>> ivy.flip(x, axis=0, out=y)
    ivy.array([[4, 5, 6],
               [1, 2, 3]])
    >>> print(y)
    ivy.array([[4, 5, 6],
               [1, 2, 3]])

    >>> x = ivy.array([[[1, 2, 3], [4, 5, 6]],[[7, 8, 9], [10, 11, 12]]])
    >>> ivy.flip(x, axis=[0, 1], out=x)
    ivy.array([[[10, 11, 12],
                [ 7,  8,  9]],

               [[ 4,  5,  6],
                [ 1,  2,  3]]])
    >>> print(x)
    ivy.array([[[10, 11, 12],
                [ 7,  8,  9]],

               [[ 4,  5,  6],
                [ 1,  2,  3]]])

    >>> x = ivy.array([[[1, 2, 3], [4, 5, 6]],[[7, 8, 9], [10, 11, 12]]])
    >>> ivy.flip(x, axis=(2, 1), out=x)
    ivy.array([[[ 6,  5,  4],
                [ 3,  2,  1]],

               [[12, 11, 10],
                [ 9,  8,  7]]])
    >>> print(x)
    ivy.array([[[ 6,  5,  4],
                [ 3,  2,  1]],

               [[12, 11, 10],
                [ 9,  8,  7]]])

    With :code:`ivy.NativeArray` input:

    >>> x = ivy.native_array([0., 1., 2.])
    >>> y = ivy.flip(x)
    >>> print(y)
    ivy.array([2., 1., 0.])

    With :code:`ivy.Container` input:

    >>> x = ivy.Container(a=ivy.array([0., 1., 2.]), \
                      b=ivy.array([3., 4., 5.]))

    >>> y = ivy.flip(x)
    >>> print(y)
    {
        a: ivy.array([2., 1., 0.]),
        b: ivy.array([5., 4., 3.])
    }

    Instance Method Examples
    ------------------------

    Using :code:`ivy.Array` instance method:

    >>> x = ivy.array([0., 1., 2.])
    >>> y = x.flip()
    >>> print(y)
    ivy.array([2., 1., 0.])

    Using :code:`ivy.Container` instance method:

    >>> x = ivy.Container(a=ivy.array([0., 1., 2.]), b=ivy.array([3., 4., 5.]))
    >>> y = x.flip()
    >>> print(y)
    {
        a: ivy.array([2., 1., 0.]),
        b: ivy.array([5., 4., 3.])
    }

    """
    return _cur_backend(x).flip(x, axis, out=out)


def expand_dims(
    x: Union[ivy.Array, ivy.NativeArray],
    axis: int = 0,
    *,
    out: Optional[Union[ivy.Array, ivy.NativeArray]] = None,
) -> ivy.Array:
    """Expands the shape of an array by inserting a new axis with the size of one. This
    new axis will appear at the ``axis`` position in the expanded array shape.

    Parameters
    ----------
    x
        input array.
    axis
        position in the expanded array where a new axis (dimension) of size one will be
        added. If array ``x`` has the rank of ``N``, the ``axis`` need to be between
        ``[-N-1, N]``. Default: ``0``.
    out
        optional output array, for writing the result to. It must have a shape that the
        inputs broadcast to.

    Returns
    -------
    ret
        an array with its dimension added by one in a given ``axis``.

    Examples
    --------
    >>> x = ivy.array([[0, 1], [1, 0]])
    >>> y = ivy.expand_dims(x)
    >>> print(y)
    ivy.array([[[0, 1],
                [1, 0]]])

    >>> print(x.shape, y.shape)
    (2, 2) (1, 2, 2)

    """
    return _cur_backend(x).expand_dims(x, axis, out=out)


def permute_dims(
    x: Union[ivy.Array, ivy.NativeArray],
    axes: Tuple[int, ...],
    *,
    out: Optional[Union[ivy.Array, ivy.NativeArray]] = None,
) -> ivy.Array:
    """Permutes the axes (dimensions) of an array x.

    Parameters
    ----------
    x
        input array.
    axes
        tuple containing a permutation of (0, 1, ..., N-1) where N is the number of axes
        (dimensions) of x.
    out
        optional output array, for writing the result to. It must have a shape that the
        inputs broadcast to.

    Returns
    -------
    ret
        an array containing the axes permutation. The returned array must have the same
        data type as x.

    """
    return _cur_backend(x).permute_dims(x, axes, out=out)


def stack(
    arrays: Union[
        Tuple[ivy.Array], List[ivy.Array], Tuple[ivy.NativeArray], List[ivy.NativeArray]
    ],
    axis: int = 0,
    *,
    out: Optional[Union[ivy.Array, ivy.NativeArray]] = None,
) -> ivy.Array:
    """Joins a sequence of arrays along a new axis.

    Parameters
    ----------
    arrays
        input arrays to join. Each array must have the same shape.
    axis
        axis along which the arrays will be joined. Providing an ``axis`` specifies the
        index of the new axis in the dimensions of the result. For example, if ``axis``
        is ``0``, the new axis will be the first dimension and the output array will
        have shape ``(N, A, B, C)``; if ``axis`` is ``1``, the new axis will be the
        second dimension and the output array will have shape ``(A, N, B, C)``; and, if
        ``axis`` is ``-1``, the new axis will be the last dimension and the output array
        will have shape ``(A, B, C, N)``. A valid ``axis`` must be on the interval
        ``[-N, N)``, where ``N`` is the rank (number of dimensions) of ``x``. If
        provided an ``axis`` outside of the required interval, the function must raise
        an exception. Default: ``0``.
    out
        optional output array, for writing the result to. It must have a shape that the
        inputs broadcast to.

    Returns
    -------
    ret
        an output array having rank ``N+1``, where ``N`` is the rank (number of
        dimensions) of ``x``. If the input arrays have different data types, normal
        ref:`type-promotion` must apply. If the input arrays have the same data type,
        the output array must have the same data type as the input arrays.
        .. note::
           This specification leaves type promotion between data type families (i.e.,
           ``intxx`` and ``floatxx``) unspecified.

    """
    return _cur_backend(arrays).stack(arrays, axis, out=out)


def reshape(
    x: Union[ivy.Array, ivy.NativeArray],
    shape: Tuple[int, ...],
    copy: Optional[bool] = None,
    *,
    out: Optional[Union[ivy.Array, ivy.NativeArray]] = None,
) -> ivy.Array:
    """Gives a new shape to an array without changing its data.

    Parameters
    ----------
    x
        Tensor to be reshaped.
    newshape
        The new shape should be compatible with the original shape. One shape dimension
        can be -1. In this case, the value is inferred from the length of the array and
        remaining dimensions.

    Returns
    -------
    ret
        Reshaped array.

    Examples
    --------
    >>> x = ivy.array([[1,2,3], [4,5,6]])
    >>> y = ivy.reshape(x, (3,2))
    >>> print(y)
    ivy.array([[1, 2],
               [3, 4],
               [5, 6]])

    """
    return _cur_backend(x).reshape(x, shape, copy, out=out)


def concat(
    xs: Union[
        Tuple[Union[ivy.Array, ivy.NativeArray]],
        List[Union[ivy.Array, ivy.NativeArray]],
    ],
    axis: Optional[int] = 0,
<<<<<<< HEAD
    out: Optional[Union[ivy.Array, ivy.NativeArray]] = None,
) -> ivy.Array:
=======
    *,
    out: Optional[Union[ivy.Array, ivy.NativeArray, ivy.Container]] = None,
) -> Union[ivy.Array, ivy.Container]:
>>>>>>> 338d7540
    """Casts an array to a specified type.

    Parameters
    ----------
    xs
        The input arrays must have the same shape, except in the dimension corresponding
        to axis (the first, by default).
    axis
        The axis along which the arrays will be joined. Default is -1.

    Returns
    -------
    ret
        The concatenated array.

    Examples
    --------
    >>> x = ivy.array([[1, 2], [3, 4]])
    >>> y = ivy.array([[5, 6]])
    >>> ivy.concat((x, y))
    ivy.array([[1, 2],
               [3, 4],
               [5, 6]])
    """
    return _cur_backend(xs[0]).concat(xs, axis, out=out)


# Extra #
# ------#


def split(
    x: Union[ivy.Array, ivy.NativeArray],
    num_or_size_splits: Optional[Union[int, Iterable[int]]] = None,
    axis: Optional[int] = 0,
    with_remainder: Optional[bool] = False,
) -> ivy.Array:
    """Splits an array into multiple sub-arrays.

    Parameters
    ----------
    x
        Tensor to be divided into sub-arrays.
    num_or_size_splits
        Number of equal arrays to divide the array into along the given axis if an
        integer. The size of each split element if a sequence of integers. Default is to
        divide into as many 1-dimensional arrays as the axis dimension.
    axis
        The axis along which to split, default is 0.
    with_remainder
        If the tensor does not split evenly, then store the last remainder entry.
        Default is False.

    Returns
    -------
    ret
        A list of sub-arrays.

    Functional Examples
    -------------------

    >>> x = ivy.array([1, 2, 3])
    >>> y = ivy.split(x)
    >>> print(y)
    ivy.array([[1], [2], [3]])

    >>> x = ivy.array([[3, 2, 1], [4, 5, 6]])
    >>> y = ivy.split(x, 2, 1, False)
    >>> print(y)
    ivy.array([[3, 4], [2, 5], [1, 6]])

    >>> x = ivy.array([4, 6, 5, 3])
    >>> y = ivy.split(x, [1, 2], 0, True)
    >>> print(y)
    ivy.array([[4], [6, 5, 3]])

    With :code:`ivy.NativeArray` input:

    >>> x = ivy.native_array([7, 8, 9])
    >>> y = ivy.split(x)
    >>> print(y)
    ivy.array([[7], [8], [9]])

    With :code:`ivy.Container` input:

    >>> x = ivy.Container(a=ivy.array([10, 45, 2]))
    >>> y = ivy.split(x)
    >>> print(y)
    {
        a: ivy.array([[10], [45], [2]])
    }

    Instance Method Examples
    ------------------------
    >>> x = ivy.array([4, 6, 5, 3])
    >>> y = x.split()
    >>> print(y)
    ivy.array([[4], [6], [5], [3]])

    >>> x = ivy.Container(a=ivy.array([2, 5, 9]))
    >>> y = x.split()
    >>> print(y)
    {
        a: ivy.array([[2], [5], [9]])
    }
    """
    return _cur_backend(x).split(x, num_or_size_splits, axis, with_remainder)


def repeat(
    x: Union[ivy.Array, ivy.NativeArray],
    repeats: Union[int, Iterable[int]],
    axis: int = None,
    *,
    out: Optional[Union[ivy.Array, ivy.NativeArray]] = None,
) -> Union[ivy.Array, ivy.NativeArray]:
    """Repeat values along a given dimension.

    Parameters
    ----------
    x
        Input array.
    repeats
        The number of repetitions for each element. repeats is broadcast to fit the
        shape of the given axis.
    axis
        The axis along which to repeat values. By default, use the flattened input
        array, and return a flat output array.
    out
        optional output array, for writing the result to. It must have a shape that the
        inputs broadcast to.

    Returns
    -------
    ret
        The repeated output array.


    This method conforms to the `Array API Standard
    <https://data-apis.org/array-api/latest/>`_. The descriptions above assume an array
    input for simplicity, but the method also accepts :code:`ivy.Container` instances in
    place of :code:`ivy.Array` or :code:`ivy.NativeArray` instances, as shown in the
    type hints and also the examples below.

    Functional Examples
    -------------------
    With :code:`ivy.Array` input:

    >>> x = ivy.array([1, 2, 3, 4])
    >>> y = ivy.repeat(x, repeats=2)
    >>> print(y)
    ivy.array([[1, 1, 2, 2, 3, 3, 4, 4]])

    >>> x = ivy.array([[1.1, 2.2], [3.3, 4.4]])
    >>> y = ivy.repeat(x, repeats=2)
    >>> print(y)
    ivy.array([1.1, 1.1, 2.2, 2.2, 3.3, 3.3, 4.4, 4.4])
    
    >>> x = ivy.array([[-1, -2], [-3, -4]])
    >>> y = ivy.zeros((4, 2))
    >>> ivy.repeat(x, repeats=2, axis=0, out=y)
    ivy.array([[-1, -2],
           [-1, -2],
           [-3, -4],
           [-3, -4]])
    >>> print(y)
    ivy.array([[-1, -2],
           [-1, -2],
           [-3, -4],
           [-3, -4]])

    >>> x = ivy.array([[1.2, 2.5, 3.4], [4.6, 5.1, 6.4], \
                        [-7, 0.8, 19], [10.5, 1.1, -12]])
    >>> ivy.repeat(x, repeats=ivy.array([1,2,3]), axis=1, out=x)
    ivy.array([[  1.2,   2.5,   2.5,   3.4,   3.4,   3.4],
           [  4.6,   5.1,   5.1,   6.4,   6.4,   6.4],
           [ -7. ,   0.8,   0.8,  19. ,  19. ,  19. ],
           [ 10.5,   1.1,   1.1, -12. , -12. , -12. ]])
    >>> print(x)
    ivy.array([[  1.2,   2.5,   2.5,   3.4,   3.4,   3.4],
           [  4.6,   5.1,   5.1,   6.4,   6.4,   6.4],
           [ -7. ,   0.8,   0.8,  19. ,  19. ,  19. ],
           [ 10.5,   1.1,   1.1, -12. , -12. , -12. ]])
           
    With :code:`ivy.NativeArray` input:

    >>> x = ivy.NativeArray([1, 2, 3, 4])
    >>> y = ivy.repeat(x, repeats=2)
    >>> print(y)
    ivy.array([[1, 1, 2, 2, 3, 3, 4, 4]])

    With :code:`ivy.Container` input:

    >>> x = ivy.Container(a=ivy.array([0., 1., 2.]), \
                      b=ivy.array([3., 4., 5.]))
    >>> y = ivy.repeat(x, repeats=2)
    >>> print(y)
    {
        a: ivy.array([0., 0., 1., 1., 2., 2.]),
        b: ivy.array([3., 3., 4., 4., 5., 5.])
    }

    Instance Method Examples
    ------------------------

    Using :code:`ivy.Array` instance method:

    >>> x = ivy.array([[0., 1.],[ 2.,3.]])
    >>> y = x.repeat(2,axis=1)
    >>> print(y)
    ivy.array([[0., 0., 1., 1.],
           [2., 2., 3., 3.]])

    Using :code:`ivy.Container` instance method:

    >>> x = ivy.Container(a=ivy.array([10., 11., 12.]), \
                          b=ivy.array([13., 14., 15.]))
    >>> y = x.repeat(2)
    >>> print(y)
    {
    a: ivy.array([10., 10., 11., 11., 12., 12.]),
    b: ivy.array([13., 13., 14., 14., 15., 15.])
    }

    """
    return _cur_backend(x).repeat(x, repeats, axis, out=out)


def tile(
    x: Union[ivy.Array, ivy.NativeArray],
    reps: Iterable[int],
    *,
    out: Optional[Union[ivy.Array, ivy.NativeArray]] = None,
) -> Union[ivy.Array, ivy.NativeArray]:
    """Constructs an array by repeating x the number of times given by reps.

    Parameters
    ----------
    x
        Input array.
    reps
        The number of repetitions of x along each axis.

    Returns
    -------
    ret
        The tiled output array.

    """
    return _cur_backend(x).tile(x, reps, out=out)


def constant_pad(
    x: Union[ivy.Array, ivy.NativeArray],
    pad_width: Iterable[Tuple[int]],
    value: Number = 0,
    *,
    out: Optional[Union[ivy.Array, ivy.NativeArray]] = None,
) -> Union[ivy.Array, ivy.NativeArray]:
    """Pads an array with a constant value.

    Parameters
    ----------
    x
        Input array to pad.
    pad_width
        Number of values padded to the edges of each axis.
        Specified as ((before_1, after_1), … (before_N, after_N)), where N is number of
        axes of x.
    value
        The constant value to pad the array with.

    Returns
    -------
    ret
        Padded array of rank equal to x with shape increased according to pad_width.

    """
    return _cur_backend(x).constant_pad(x, pad_width, value, out=out)


def zero_pad(
    x: Union[ivy.Array, ivy.NativeArray],
    pad_width: Iterable[Tuple[int]],
    *,
    out: Optional[Union[ivy.Array, ivy.NativeArray]] = None,
) -> Union[ivy.Array, ivy.NativeArray]:
    """Pads an array with zeros.

    Parameters
    ----------
    x
        Input array to pad.
    pad_width
        Number of values padded to the edges of each axis. Specified as
        ((before_1, after_1), … (before_N, after_N)), where N is number of axes of x.

    Returns
    -------
    ret
        Padded array of rank equal to x with shape increased according to pad_width.

    """
    return _cur_backend(x).zero_pad(x, pad_width, out=out)


def swapaxes(
    x: Union[ivy.Array, ivy.NativeArray],
    axis0: int,
    axis1: int,
    *,
    out: Optional[Union[ivy.Array, ivy.NativeArray]] = None,
) -> Union[ivy.Array, ivy.NativeArray]:
    """Interchange two axes of an array.

    Parameters
    ----------
    x
        Input array.
    axis0
        First axis to be swapped.
    axis1
        Second axis to be swapped.

    Returns
    -------
    ret
        x with its axes permuted.

    """
    return _cur_backend(x).swapaxes(x, axis0, axis1, out=out)


def clip(
    x: Union[ivy.Array, ivy.NativeArray],
    x_min: Union[Number, Union[ivy.Array, ivy.NativeArray]],
    x_max: Union[Number, Union[ivy.Array, ivy.NativeArray]],
<<<<<<< HEAD
    out: Optional[ivy.Array] = None,
) -> ivy.Array:
=======
    *,
    out: Optional[Union[ivy.Array, ivy.Container]] = None,
) -> Union[ivy.Array, ivy.Container]:
>>>>>>> 338d7540
    """Clips (limits) the values in an array.

    Given an interval, values outside the interval are clipped to the interval edges
    (element-wise). For example, if an interval of [0, 1] is specified, values smaller
    than 0 become 0, and values larger than 1 become 1. Minimum value needs to smaller
    or equal to maximum value to return correct results.

    Parameters
    ----------
    x
        Input array containing elements to clip.
    x_min
        Minimum value.
    x_max
        Maximum value.

    out
        optional output array, for writing the result to. It must have a shape that the
        inputs broadcast to.

    Returns
    -------
    ret
        An array with the elements of x, but where values < x_min are replaced with
        x_min, and those > x_max with x_max.

    Functional Examples
    -------------------

    With :code:`ivy.Array` input:

    >>> x = ivy.array([0., 1., 2., 3., 4., 5., 6., 7., 8., 9.])
    >>> y = ivy.clip(x, 1., 5.)
    >>> print(y)
    ivy.array([1., 1., 2., 3., 4., 5., 5., 5., 5., 5.])

    >>> x = ivy.array([0., 1., 2., 3., 4., 5., 6., 7., 8., 9.])
    >>> y = ivy.zeros_like(x)
    >>> ivy.clip(x, 2., 7., out=y)
    >>> print(y)
    ivy.array([2., 2., 2., 3., 4., 5., 6., 7., 7., 7.])

    >>> x = ivy.array([0., 1., 2., 3., 4., 5., 6., 7., 8., 9.])
    >>> x_min = ivy.array([3., 4., 1., 0., 2., 3., 4., 4., 4., 4.])
    >>> x_max = ivy.array([5., 4., 3., 3., 5., 7., 8., 3., 8., 8.])
    >>> y = ivy.clip(x, x_min, x_max)
    >>> print(y)
    ivy.array([3., 4., 2., 3., 4., 5., 6., 3., 8., 8.])

    With :code:`ivy.NativeArray` input:

    >>> x = ivy.native_array([0., 1., 2., 3., 4., 5., 6., 7., 8., 9.])
    >>> x_min = ivy.native_array([3., 4., 1., 0., 2., 3., 4., 4., 4., 4.])
    >>> x_max = ivy.native_array([5., 4., 3., 3., 5., 7., 8., 3., 8., 8.])
    >>> y = ivy.clip(x, x_min, x_max)
    >>> print(y)
    ivy.array([3., 4., 2., 3., 4., 5., 6., 3., 8., 8.])

    Instance Method Examples
    ------------------------

    Using :code:`ivy.Array` instance method:
    >>> x = ivy.array([0., 1., 2., 3., 4., 5., 6., 7., 8., 9.])
    >>> y = x.clip(1., 5.)
    >>> print(y)
    ivy.array([1., 1., 2., 3., 4., 5., 5., 5., 5., 5.])
    """
    return _cur_backend(x).clip(x, x_min, x_max, out=out)<|MERGE_RESOLUTION|>--- conflicted
+++ resolved
@@ -462,14 +462,9 @@
         List[Union[ivy.Array, ivy.NativeArray]],
     ],
     axis: Optional[int] = 0,
-<<<<<<< HEAD
-    out: Optional[Union[ivy.Array, ivy.NativeArray]] = None,
-) -> ivy.Array:
-=======
-    *,
-    out: Optional[Union[ivy.Array, ivy.NativeArray, ivy.Container]] = None,
-) -> Union[ivy.Array, ivy.Container]:
->>>>>>> 338d7540
+    *,
+    out: Optional[Union[ivy.Array, ivy.NativeArray]] = None,
+) -> ivy.Array:
     """Casts an array to a specified type.
 
     Parameters
@@ -807,14 +802,9 @@
     x: Union[ivy.Array, ivy.NativeArray],
     x_min: Union[Number, Union[ivy.Array, ivy.NativeArray]],
     x_max: Union[Number, Union[ivy.Array, ivy.NativeArray]],
-<<<<<<< HEAD
+    *,
     out: Optional[ivy.Array] = None,
 ) -> ivy.Array:
-=======
-    *,
-    out: Optional[Union[ivy.Array, ivy.Container]] = None,
-) -> Union[ivy.Array, ivy.Container]:
->>>>>>> 338d7540
     """Clips (limits) the values in an array.
 
     Given an interval, values outside the interval are clipped to the interval edges
