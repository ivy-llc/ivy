--- conflicted
+++ resolved
@@ -123,7 +123,6 @@
     return _cur_framework(x).tile(x, reps)
 
 
-<<<<<<< HEAD
 def stack(arrays: Union[Tuple[ivy.Array], List[ivy.Array], Tuple[ivy.NativeArray], List[ivy.NativeArray]],
           axis: int = 0) \
           -> ivy.Array:
@@ -146,7 +145,8 @@
     """
 
     return _cur_framework(arrays).stack(arrays, axis)
-=======
+
+
 def constant_pad(x: Union[ivy.Array, ivy.NativeArray], pad_width: Iterable[Tuple[int]], value: Number = 0)\
         -> Union[ivy.Array, ivy.NativeArray]:
     """
@@ -193,4 +193,3 @@
     :return: x with its axes permuted.
     """
     return _cur_framework(x).swapaxes(x, axis0, axis1)
->>>>>>> 65012fca
