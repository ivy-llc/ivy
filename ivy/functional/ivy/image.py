"""Collection of image Ivy functions."""

# local
import ivy as ivy
import numpy as _np
from operator import mul as _mul
from functools import reduce as _reduce
from ivy.framework_handler import current_framework as _cur_framework
from typing import Union, List, Tuple


# Extra #
# ------#


def stack_images(
    images: List[Union[ivy.Array, ivy.Array, ivy.NativeArray]],
    desired_aspect_ratio: Tuple[int, int] = (1, 1),
) -> ivy.Array:
    """Stacks a group of images into a combined windowed image, fitting the
    desired aspect ratio as closely as possible.

    Parameters
    ----------
    images
        Sequence of image arrays to be stacked *[batch_shape,height,width,dims]*
    desired_aspect_ratio:
        desired aspect ratio of the stacked image

    Returns
    -------
    ret
        an array containing the stacked images in a specified aspect ratio/dimensions

    Examples
    --------
    >>> import ivy
    >>> shape, num = (1, 2, 3), 2
    >>> data = [ivy.ones(shape)] * num
    >>> stacked = ivy.stack_images(data, (2, 1))
    >>> print(stacked)
    [[[1., 1., 1.],
            [1., 1., 1.],
            [0., 0., 0.],
            [0., 0., 0.]],

           [[1., 1., 1.],
            [1., 1., 1.],
            [0., 0., 0.],
            [0., 0., 0.]]]

    """
    return _cur_framework(images[0]).stack_images(images, desired_aspect_ratio)


def bilinear_resample(x, warp):
    """Performs bilinearly re-sampling on input image.

    Parameters
    ----------
    x
        Input image *[batch_shape,h,w,dims]*.
    warp
        Warp array *[batch_shape,num_samples,2]*

    Returns
    -------
    ret
        Image after bilinear re-sampling.

    """
    return _cur_framework(x).bilinear_resample(x, warp)


def gradient_image(x):
    """Computes image gradients (dy, dx) for each channel.

    Parameters
    ----------
    x
        Input image *[batch_shape, h, w, d]* .

    Returns
    -------
    ret
        Gradient images dy *[batch_shape,h,w,d]* and dx *[batch_shape,h,w,d]* .

    """
    return _cur_framework(x).gradient_image(x)


def float_img_to_uint8_img(x):
    """Converts an image of floats into a bit-cast 4-channel image of uint8s,
    which can be saved to disk.
<<<<<<< HEAD
    
=======

>>>>>>> c1679467
    Parameters
    ----------
    x
        Input float image *[batch_shape,h,w]*.

    Returns
    -------
    ret
        The new encoded uint8 image *[batch_shape,h,w,4]* .

    Examples
    --------
    >>> x = ivy.array([0, 0.5, 0.503, 1])
    >>> y = ivy.float_img_to_uint8_img(x)
    >>> print(y)
    [  0, 128, 128, 255]

    """
    x_np = ivy.to_numpy(x)
    x_shape = x_np.shape
    x_bytes = x_np.tobytes()
    x_uint8 = _np.frombuffer(x_bytes, _np.uint8)
    return ivy.array(_np.reshape(x_uint8, list(x_shape) + [4]).tolist())


def uint8_img_to_float_img(x):
    """Converts an image of uint8 values into a bit-cast float image.

    Parameters
    ----------
    x
        Input uint8 image *[batch_shape,h,w,4]*.

    Returns
    -------
    ret
        The new float image *[batch_shape,h,w]*

    """
    x_np = ivy.to_numpy(x)
    x_shape = x_np.shape
    x_bytes = x_np.tobytes()
    x_float = _np.frombuffer(x_bytes, _np.float32)
    return ivy.array(_np.reshape(x_float, x_shape[:-1]).tolist())


def random_crop(x, crop_size, batch_shape=None, image_dims=None):
    """Randomly crops the input images.

    Parameters
    ----------
    x
        Input images to crop *[batch_shape,h,w,f]*
    crop_size
        The 2D crop size.
    batch_shape
        Shape of batch. Inferred from inputs if None. (Default value = None)
    image_dims
        Image dimensions. Inferred from inputs in None. (Default value = None)

    Returns
    -------
    ret
        The new cropped image *[batch_shape,nh,nw,f]*

    """
    x_shape = x.shape
    if batch_shape is None:
        batch_shape = x_shape[:-3]
    if image_dims is None:
        image_dims = x_shape[-3:-1]
    num_channels = x_shape[-1]
    flat_batch_size = _reduce(_mul, batch_shape, 1)

    # shapes as list
    batch_shape = list(batch_shape)
    image_dims = list(image_dims)
    margins = [img_dim - cs for img_dim, cs in zip(image_dims, crop_size)]

    # FBS x H x W x F
    x_flat = ivy.reshape(x, [flat_batch_size] + image_dims + [num_channels])

    # FBS x 1
    x_offsets = _np.random.randint(0, margins[0] + 1, [flat_batch_size]).tolist()
    y_offsets = _np.random.randint(0, margins[1] + 1, [flat_batch_size]).tolist()

    # list of 1 x NH x NW x F
    cropped_list = [
        img[..., xo : xo + crop_size[0], yo : yo + crop_size[1], :]
        for img, xo, yo in zip(ivy.unstack(x_flat, 0, True), x_offsets, y_offsets)
    ]

    # FBS x NH x NW x F
    flat_cropped = ivy.concat(cropped_list, 0)

    # BS x NH x NW x F
    return ivy.reshape(flat_cropped, batch_shape + crop_size + [num_channels])


def linear_resample(
    x: Union[ivy.Array, ivy.NativeArray], num_samples: int, axis: int = -1
) -> Union[ivy.Array, ivy.NativeArray]:
    """Performs linear re-sampling on input image.

    Parameters
    ----------
    x
        Input array
    num_samples
        The number of interpolated samples to take.
    axis
        The axis along which to perform the resample. Default is last dimension.

    Returns
    -------
    ret
        The array after the linear resampling.

    """
    return _cur_framework(x).linear_resample(x, num_samples, axis)<|MERGE_RESOLUTION|>--- conflicted
+++ resolved
@@ -92,11 +92,7 @@
 def float_img_to_uint8_img(x):
     """Converts an image of floats into a bit-cast 4-channel image of uint8s,
     which can be saved to disk.
-<<<<<<< HEAD
-    
-=======
-
->>>>>>> c1679467
+
     Parameters
     ----------
     x
