"""Collection of image Ivy functions."""

# local
import ivy
import numpy as np
from operator import mul
from functools import reduce
from ivy.backend_handler import current_backend
from ivy.func_wrapper import to_native_arrays_and_back, handle_out_argument
from typing import Union, List, Tuple, Optional


# Extra #
# ------#


@to_native_arrays_and_back
@handle_out_argument
def stack_images(
    images: List[Union[ivy.Array, ivy.Array, ivy.NativeArray]],
    desired_aspect_ratio: Tuple[int, int] = (1, 1),
) -> ivy.Array:
    """Stacks a group of images into a combined windowed image, fitting the desired
    aspect ratio as closely as possible.

    Parameters
    ----------
    images
        Sequence of image arrays to be stacked *[batch_shape,height,width,dims]*
    desired_aspect_ratio:
        desired aspect ratio of the stacked image

    Returns
    -------
    ret
        an array containing the stacked images in a specified aspect ratio/dimensions

    Examples
    --------
    >>> import ivy
    >>> shape, num = (1, 2, 3), 2
    >>> data = [ivy.ones(shape)] * num
    >>> stacked = ivy.stack_images(data, (2, 1))
    >>> print(stacked)
    ivy.array([[[1., 1., 1.],
            [1., 1., 1.],
            [0., 0., 0.],
            [0., 0., 0.]],
           [[1., 1., 1.],
            [1., 1., 1.],
            [0., 0., 0.],
            [0., 0., 0.]]])

    """
    return current_backend(images[0]).stack_images(images, desired_aspect_ratio)


@to_native_arrays_and_back
@handle_out_argument
def bilinear_resample(x, warp):
    """Performs bilinearly re-sampling on input image.

    Parameters
    ----------
    x
        Input image *[batch_shape,h,w,dims]*.
    warp
        Warp array *[batch_shape,num_samples,2]*

    Returns
    -------
    ret
        Image after bilinear re-sampling.

    """
    return current_backend(x).bilinear_resample(x, warp)


@to_native_arrays_and_back
def gradient_image(x):
    """Computes image gradients (dy, dx) for each channel.

    Parameters
    ----------
    x
        Input image *[batch_shape, h, w, d]* .

    Returns
    -------
    ret
        Gradient images dy *[batch_shape,h,w,d]* and dx *[batch_shape,h,w,d]* .

    Examples
    --------
    >>> batch_size = 1
    >>> h = 3
    >>> w = 3
    >>> d = 1
    >>> x = ivy.arange(h * w * d, dtype=ivy.float32)
    >>> image = ivy.reshape(x,shape=(batch_size, h, w, d))
    >>> dy, dx = ivy.gradient_image(image)
    >>> print(image[0, :,:,0])
    ivy.array([[0., 1., 2.],
               [3., 4., 5.],
               [6., 7., 8.]])

    >>> print(dy[0, :,:,0])
     ivy.array([[3., 3., 3.],
               [3., 3., 3.],
               [0., 0., 0.]])

    >>> print(dx[0, :,:,0])
     ivy.array([[1., 1., 0.],
               [1., 1., 0.],
               [1., 1., 0.]])

    """
    return current_backend(x).gradient_image(x)


@to_native_arrays_and_back
def float_img_to_uint8_img(x, out: Optional[ivy.Array] = None):
    """Converts an image of floats into a bit-cast 4-channel image of uint8s, which can
    be saved to disk.

    Parameters
    ----------
    x
        Input float image *[batch_shape,h,w]*.

    Returns
    -------
    ret
        The new encoded uint8 image *[batch_shape,h,w,4]* .

    """
<<<<<<< HEAD
    xnp = ivy.to_numpy(x).astype("float32")
    x_shape = xnp.shape
    x_bytes = xnp.tobytes()
    x_uint8 = np.frombuffer(x_bytes, np.uint8)
    return ivy.array(np.reshape(x_uint8, list(x_shape) + [4]).tolist())
=======
    x_np = ivy.to_numpy(x).astype("float32")
    x_shape = x_np.shape
    x_bytes = x_np.tobytes()
    x_uint8 = _np.frombuffer(x_bytes, _np.uint8)
    return ivy.array(_np.reshape(x_uint8, list(x_shape) + [4]).tolist(), out=out)
>>>>>>> f9c6110b


@to_native_arrays_and_back
def uint8_img_to_float_img(
    x: Union[ivy.Array, ivy.NativeArray], out: Optional[ivy.Array] = None
) -> ivy.Array:
    """Converts an image of uint8 values into a bit-cast float image.

    Parameters
    ----------
    x
        Input uint8 image *[batch_shape,h,w,4]*.

    Returns
    -------
    ret
        The new float image *[batch_shape,h,w]*

    Examples
    --------
    >>> batch_size = 1
    >>> h = 2
    >>> w = 2
    >>> d = 4
    >>> x = ivy.arange(h * w * d)
    >>> image = ivy.reshape(x,(batch_size, h, w, d))
    >>> y = ivy.uint8_img_to_float_img(image)
    >>> print(y)
    ivy.array([[[3.820471434542632e-37, 1.0082513512365273e-34],
                [2.658462758989161e-32, 7.003653270560797e-30]]])

    """
<<<<<<< HEAD
    xnp = ivy.to_numpy(x).astype("uint8")
    x_shape = xnp.shape
    x_bytes = xnp.tobytes()
    x_float = np.frombuffer(x_bytes, np.float32)
    return ivy.array(np.reshape(x_float, x_shape[:-1]).tolist())
=======
    x_np = ivy.to_numpy(x).astype("uint8")
    x_shape = x_np.shape
    x_bytes = x_np.tobytes()
    x_float = _np.frombuffer(x_bytes, _np.float32)
    return ivy.array(_np.reshape(x_float, x_shape[:-1]).tolist(), out=out)
>>>>>>> f9c6110b


@to_native_arrays_and_back
def random_crop(
    x,
    crop_size,
    batch_shape=None,
    image_dims=None,
    seed=None,
    out: Optional[ivy.Array] = None,
):
    """Randomly crops the input images.

    Parameters
    ----------
    x
        Input images to crop *[batch_shape,h,w,f]*
    crop_size
        The 2D crop size.
    batch_shape
        Shape of batch. Inferred from inputs if None. (Default value = None)
    image_dims
        Image dimensions. Inferred from inputs in None. (Default value = None)

    Returns
    -------
    ret
        The new cropped image *[batch_shape,nh,nw,f]*

    """
    x_shape = x.shape
    if batch_shape is None:
        batch_shape = x_shape[:-3]
    if image_dims is None:
        image_dims = x_shape[-3:-1]
    num_channels = x_shape[-1]
    flat_batch_size = reduce(mul, batch_shape, 1)
    crop_size[0] = min(crop_size[-2], x_shape[-3])
    crop_size[1] = min(crop_size[-1], x_shape[-2])

    # shapes as list
    batch_shape = list(batch_shape)
    image_dims = list(image_dims)
    margins = [img_dim - cs for img_dim, cs in zip(image_dims, crop_size)]

    # FBS x H x W x F
    x_flat = ivy.reshape(x, [flat_batch_size] + image_dims + [num_channels])

    # FBS x 1
    rng = np.random.default_rng(seed)
    x_offsets = rng.integers(0, margins[0] + 1, flat_batch_size).tolist()
    y_offsets = rng.integers(0, margins[1] + 1, flat_batch_size).tolist()

    # list of 1 x NH x NW x F
    cropped_list = [
        img[..., xo : xo + crop_size[0], yo : yo + crop_size[1], :]
        for img, xo, yo in zip(ivy.unstack(x_flat, 0, True), x_offsets, y_offsets)
    ]

    # FBS x NH x NW x F
    flat_cropped = ivy.concat(cropped_list, 0)

    # BS x NH x NW x F
    return ivy.reshape(flat_cropped, batch_shape + crop_size + [num_channels], out=out)


@to_native_arrays_and_back
@handle_out_argument
def linear_resample(
    x: Union[ivy.Array, ivy.NativeArray], num_samples: int, axis: int = -1
) -> Union[ivy.Array, ivy.NativeArray]:
    """Performs linear re-sampling on input image.

    Parameters
    ----------
    x
        Input image
    num_samples
        The number of interpolated samples to take.
    axis
        The axis along which to perform the resample. Default is last dimension.

    Returns
    -------
    ret
        The array after the linear resampling.

    Examples
    --------
    >>> data = ivy.array([[1, 2],[3, 4]])
    >>> y = linear_resample(data, 5)
    >>> print(y)
    ivy.array([0. , 0.5, 1. , 1.5, 2. , 2.5, 3. , 3.5, 4. , 4.5])
    """
    return current_backend(x).linear_resample(x, num_samples, axis)<|MERGE_RESOLUTION|>--- conflicted
+++ resolved
@@ -134,19 +134,11 @@
         The new encoded uint8 image *[batch_shape,h,w,4]* .
 
     """
-<<<<<<< HEAD
-    xnp = ivy.to_numpy(x).astype("float32")
-    x_shape = xnp.shape
-    x_bytes = xnp.tobytes()
-    x_uint8 = np.frombuffer(x_bytes, np.uint8)
-    return ivy.array(np.reshape(x_uint8, list(x_shape) + [4]).tolist())
-=======
     x_np = ivy.to_numpy(x).astype("float32")
     x_shape = x_np.shape
     x_bytes = x_np.tobytes()
-    x_uint8 = _np.frombuffer(x_bytes, _np.uint8)
-    return ivy.array(_np.reshape(x_uint8, list(x_shape) + [4]).tolist(), out=out)
->>>>>>> f9c6110b
+    x_uint8 = np.frombuffer(x_bytes, np.uint8)
+    return ivy.array(np.reshape(x_uint8, list(x_shape) + [4]).tolist())
 
 
 @to_native_arrays_and_back
@@ -179,19 +171,11 @@
                 [2.658462758989161e-32, 7.003653270560797e-30]]])
 
     """
-<<<<<<< HEAD
-    xnp = ivy.to_numpy(x).astype("uint8")
-    x_shape = xnp.shape
-    x_bytes = xnp.tobytes()
-    x_float = np.frombuffer(x_bytes, np.float32)
-    return ivy.array(np.reshape(x_float, x_shape[:-1]).tolist())
-=======
     x_np = ivy.to_numpy(x).astype("uint8")
     x_shape = x_np.shape
     x_bytes = x_np.tobytes()
-    x_float = _np.frombuffer(x_bytes, _np.float32)
-    return ivy.array(_np.reshape(x_float, x_shape[:-1]).tolist(), out=out)
->>>>>>> f9c6110b
+    x_float = np.frombuffer(x_bytes, np.float32)
+    return ivy.array(np.reshape(x_float, x_shape[:-1]).tolist())
 
 
 @to_native_arrays_and_back
