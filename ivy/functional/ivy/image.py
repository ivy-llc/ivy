--- conflicted
+++ resolved
@@ -1,24 +1,16 @@
 """Collection of image Ivy functions."""
 
 # local
-<<<<<<< HEAD
-import ivy as ivy
-=======
 import ivy
->>>>>>> d6d27963
 import numpy as np
 from operator import mul
 from functools import reduce
 from ivy.backend_handler import current_backend
-<<<<<<< HEAD
 from ivy.func_wrapper import (
     to_native_arrays_and_back,
     handle_out_argument,
     handle_nestable,
 )
-=======
-from ivy.func_wrapper import to_native_arrays_and_back, handle_out_argument
->>>>>>> d6d27963
 from typing import Union, List, Tuple, Optional
 
 
