--- conflicted
+++ resolved
@@ -137,13 +137,8 @@
     x_np = ivy.to_numpy(x).astype("float32")
     x_shape = x_np.shape
     x_bytes = x_np.tobytes()
-<<<<<<< HEAD
     x_uint8 = np.frombuffer(x_bytes, np.uint8)
-    return ivy.array(np.reshape(x_uint8, list(x_shape) + [4]).tolist())
-=======
-    x_uint8 = _np.frombuffer(x_bytes, _np.uint8)
-    return ivy.array(_np.reshape(x_uint8, list(x_shape) + [4]).tolist(), out=out)
->>>>>>> cbd2ea55
+    return ivy.array(np.reshape(x_uint8, list(x_shape) + [4]).tolist(), out=out)
 
 
 @to_native_arrays_and_back
@@ -179,13 +174,8 @@
     x_np = ivy.to_numpy(x).astype("uint8")
     x_shape = x_np.shape
     x_bytes = x_np.tobytes()
-<<<<<<< HEAD
     x_float = np.frombuffer(x_bytes, np.float32)
-    return ivy.array(np.reshape(x_float, x_shape[:-1]).tolist())
-=======
-    x_float = _np.frombuffer(x_bytes, _np.float32)
-    return ivy.array(_np.reshape(x_float, x_shape[:-1]).tolist(), out=out)
->>>>>>> cbd2ea55
+    return ivy.array(np.reshape(x_float, x_shape[:-1]).tolist(), out=out)
 
 
 @to_native_arrays_and_back
