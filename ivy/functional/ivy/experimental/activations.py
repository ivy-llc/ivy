# global
<<<<<<< HEAD
from typing import Union, Optional, Literal
=======
from typing import Union, Optional, Callable, Literal
>>>>>>> d54c273a

# local
import ivy
from ivy.utils.backend import current_backend
from ivy.utils.exceptions import handle_exceptions
from ivy.func_wrapper import (
    handle_array_function,
    handle_nestable,
    to_native_arrays_and_back,
    handle_array_like_without_promotion,
    handle_out_argument,
    inputs_to_ivy_arrays,
    handle_device_shifting,
    handle_backend_invalid,
    handle_complex_input,
)


def _logit_jax_like(
    x: Union[float, int, ivy.Array],
    /,
    *,
    fn_original: Optional[Callable] = None,
    eps: Optional[float] = None,
    out: Optional[ivy.Array] = None,
):
    real = ivy.real(x)
    imag = ivy.imag(x)
    if eps is None:
        real = ivy.where(ivy.logical_or(real > 1, real < 0), ivy.nan, real)
    else:
        real = ivy.clip(real, eps, 1 - eps)
    z = ivy.add(real, ivy.multiply(ivy.array(1j, dtype=x.dtype), imag))
    z = ivy.log(z / (1 - z))
    return z


@handle_exceptions
@handle_backend_invalid
@handle_nestable
@handle_array_like_without_promotion
@handle_out_argument
@to_native_arrays_and_back
@handle_device_shifting
@handle_complex_input
def logit(
    x: Union[float, int, ivy.Array],
    /,
    *,
    eps: Optional[float] = None,
    complex_mode: Literal["split", "magnitude", "jax"] = "jax",
    out: Optional[ivy.Array] = None,
) -> ivy.Array:
    """
    Compute the logit of x.

    logit(x) = log(x / (1 - x)).

    Parameters
    ----------
    x
        Input data.
    eps
        When eps is None the function outpus NaN where x < 0 or x > 1.
        and inf or -inf where x = 1 or x = 0, respectively.
        Otherwise if eps is defined, x is clamped to [eps, 1 - eps]
    complex_mode
        optional specifier for how to handle complex data types. See
        ``ivy.func_wrapper.handle_complex_input`` for more detail.
    out
        Optional output array.

    Returns
    -------
    ret
        Array containing elementwise logits of x.

    Examples
    --------
    >>> x = ivy.array([1, 0, 0.9])
    >>> z = ivy.logit(x)
    >>> print(z)
    ivy.array([       inf,       -inf, 2.19722438])

    >>> x = ivy.array([1, 2, -0.9])
    >>> z = ivy.logit(x, eps=0.2)
    >>> print(z)
    ivy.array([ 1.38629448,  1.38629448, -1.38629436])
    """
    return current_backend(x).logit(x, eps=eps, out=out)


logit.jax_like = _logit_jax_like


@handle_exceptions
@handle_nestable
@handle_array_like_without_promotion
@handle_out_argument
@inputs_to_ivy_arrays
def prelu(
    x: Union[ivy.NativeArray, ivy.Array],
    slope: Union[float, ivy.NativeArray, ivy.Array],
    /,
    *,
    out: Optional[ivy.Array] = None,
) -> ivy.Array:
    """
    Prelu takes input data (Array) and slope array as input,

    and produces one output data (array) where the function
    f(x) = slope * x for x < 0, f(x) = x for x >= 0., is applied
    to the data array elementwise. This operator supports unidirectional
    broadcasting (array slope should be unidirectional broadcastable to
    input tensor X);

    Parameters
    ----------
    x
        Input Array.
    slope
        Slope Array. The shape of slope can be smaller then first input X;
        if so, its shape must be unidirectional broadcastable to X.
    out
        Optional output array.

    Returns
    -------
    ret
         Array containing Parametrized relu values.
    """
    try:
        return ivy.where(x > 0, x, x * slope, out=out)
    except ivy.utils.exceptions.IvyError(
        f"The shape {slope.shape} is not Unidirectional Broadcastable\n"
        "as per ONNX standards"
    ) as IvyException:
        if len(slope.shape) == 1:
            dim = slope.shape[0]
            new_shape = []
            n = 0
            for d in x.shape:
                if d == dim:
                    new_shape.append(d)
                    n += 1
                else:
                    new_shape.append(d)
            if n == 1:
                xs = x * slope.reshape(tuple(new_shape), out=out)
                return ivy.where(x > 0, x, xs, out=out)
        raise IvyException


@handle_exceptions
@handle_backend_invalid
@handle_nestable
@handle_array_like_without_promotion
@handle_out_argument
@to_native_arrays_and_back
@handle_device_shifting
def thresholded_relu(
    x: Union[ivy.Array, ivy.NativeArray],
    /,
    *,
    threshold: Union[int, float] = 0,
    out: Optional[ivy.Array] = None,
) -> ivy.Array:
    """
    Apply the rectified linear unit function with custom threshold.

    Parameters
    ----------
    x
        input array
    threshold
        threshold value above which the activation is linear. Default: ``0``.
    out
        optional output array, for writing the result to. It must have a shape that the
        inputs broadcast to.

    Returns
    -------
    ret
        an array containing the rectified linear unit activation of each element in
        ``x``. with custom ``threshold``.

    Examples
    --------
    With :class:`ivy.Array` input:

    >>> x = ivy.array([-1., 0., 1.])
    >>> y = ivy.thresholded_relu(x, threshold=0.5)
    >>> print(y)
    ivy.array([0.,  0. ,  1.])

    >>> x = ivy.array([1.5, 0.7, -2.4])
    >>> y = ivy.zeros(3)
    >>> ivy.thresholded_relu(x, threshold=1, out = y)
    >>> print(y)
    ivy.array([ 1.5,  0., 0.])

    With :class:`ivy.Container` input:

    >>> x = ivy.Container(a=ivy.array([1.0, -1.2]), b=ivy.array([0.2, 0.6]))
    >>> x = ivy.thresholded_relu(x, threshold=0.5)
    >>> print(x)
    {
        a: ivy.array([1., 0.]),
        b: ivy.array([0., 0.6])
    }
    """
    return current_backend(x).thresholded_relu(x, threshold=threshold, out=out)


@handle_exceptions
@handle_backend_invalid
@handle_nestable
@handle_array_like_without_promotion
@handle_out_argument
@to_native_arrays_and_back
@handle_array_function
@handle_device_shifting
def relu6(
    x: Union[ivy.Array, ivy.NativeArray], /, *, out: Optional[ivy.Array] = None
) -> ivy.Array:
    """
    Apply the rectified linear unit 6 function element-wise.

    Parameters
    ----------
    x
        input array
    out
        optional output array, for writing the result to. It must have a shape that the
        inputs broadcast to.

    Returns
    -------
    ret
        an array containing the rectified linear unit 6 activation of each element in
        ``x``.

    Examples
    --------
    With :class:`ivy.Array` input:

    >>> x = ivy.array([-1.,  0.,  1.,  2.,  3.,  4.,  5.,  6.,  7.])
    >>> y = ivy.relu6(x)
    >>> print(y)
    ivy.array([0., 0., 1., 2., 3., 4., 5., 6., 6.])

    >>> x = ivy.array([-1.,  0.,  1.,  2.,  3.,  4.,  5.,  6.,  7.])
    >>> y = ivy.zeros(9)
    >>> ivy.relu6(x, out = y)
    >>> print(y)
    ivy.array([0., 0., 1., 2., 3., 4., 5., 6., 6.])
    """
    return current_backend(x).relu6(x, out=out)


@handle_exceptions
@handle_backend_invalid
@handle_nestable
@handle_array_like_without_promotion
@handle_out_argument
@to_native_arrays_and_back
@handle_device_shifting
@handle_complex_input
def logsigmoid(
    input: Union[ivy.NativeArray, ivy.Array],
    /,
    *,
    complex_mode: Literal["split", "magnitude", "jax"] = "jax",
    out: Optional[ivy.Array] = None,
) -> ivy.Array:
    """
    Apply element-wise Log-sigmoid of x.

    logsigmoid(x) = log(1 / (1 + exp(-x)).

    Parameters
    ----------
    input
        Input array.
    complex_mode
        optional specifier for how to handle complex data types. See
        ``ivy.func_wrapper.handle_complex_input`` for more detail.

    Returns
    -------
        Array with same shape as input with Log-sigmoid applied to every element.

    Examples
    --------
    With :class:`ivy.Array` input:

    >>> x = ivy.array([-1., 0., 1.])
    >>> z = x.logsigmoid()
    >>> print(z)
    ivy.array([-1.31326175, -0.69314718, -0.31326169])

    >>> x = ivy.array([1.5, 0.7, -2.4])
    >>> z = x.logsigmoid()
    >>> print(z)
    ivy.array([-0.20141329, -0.40318608, -2.48683619])

    With :class:`ivy.Container` input:

    >>> x = ivy.Container(a=ivy.array([1.0, -1.2]), b=ivy.array([0.2, 0.6]))
    >>> x = ivy.logsigmoid(x)
    >>> print(x)
    {
        a: ivy.array([-0.31326169, -1.46328247]),
        b: ivy.array([-0.59813893, -0.43748799])
    }
    """
    return ivy.current_backend(input).logsigmoid(input, out=out)


@handle_exceptions
@handle_backend_invalid
@handle_nestable
@handle_array_like_without_promotion
@handle_out_argument
@to_native_arrays_and_back
@handle_array_function
@handle_device_shifting
def selu(
    x: Union[ivy.Array, ivy.NativeArray], /, *, out: Optional[ivy.Array] = None
) -> ivy.Array:
    """
    Apply the scaled exponential linear unit function element-wise.

    Parameters
    ----------
    x
        input array
    out
        optional output array, for writing the result to. It must have a shape that the
        inputs broadcast to.

    Returns
    -------
    ret
        an array containing the scaled exponential linear unit activation of each
        element in ``x``.

    Examples
    --------
    With :class:`ivy.Array` input:
    >>> x = ivy.array([-1.,  0.,  1.,  2.,  3.,  4.,  5.,  6.,  7.])
    >>> y = ivy.selu(x)
    >>> print(y)
    ivy.array([-1.11133075,  0.        ,  1.05070102,  2.10140204,  3.15210295,
            4.20280409,  5.25350523,  6.30420589,  7.35490704])
    >>> x = ivy.array([-1.,  0.,  1.,  2.,  3.,  4.,  5.,  6.,  7.])
    >>> y = ivy.zeros(9)
    >>> ivy.selu(x, out = y)
    >>> print(y)
    ivy.array([-1.11133075,  0.        ,  1.05070102,  2.10140204,  3.15210295,
            4.20280409,  5.25350523,  6.30420589,  7.35490704])

    With :class:`ivy.Container` input:
    >>> x = ivy.Container(a=ivy.array([-3., -2., -1., 0., 1., 2., 3., 4., 5.]),
    ...                   b=ivy.array([1., 2., 3., 4., 5., 6., 7., 8., 9.])
    ...                   )
    >>> x = ivy.selu(x, out=x)
    >>> print(x)
    {
        a: ivy.array([-1.6705687, -1.52016652, -1.11133075, 0., 1.05070102,
                      2.10140204, 3.15210295, 4.20280409, 5.25350523]),
        b: ivy.array([1.05070102, 2.10140204, 3.15210295, 4.20280409, 5.25350523,
                      6.30420589, 7.35490704, 8.40560818, 9.45630932])
    }
    """
    return current_backend(x).selu(x, out=out)


@handle_exceptions
@handle_backend_invalid
@handle_nestable
@handle_array_like_without_promotion
@handle_out_argument
@to_native_arrays_and_back
@handle_array_function
@handle_device_shifting
def silu(
    x: Union[ivy.Array, ivy.NativeArray], /, *, out: Optional[ivy.Array] = None
) -> ivy.Array:
    """
    Apply the silu function element-wise.

    Parameters
    ----------
    x
        input array.
    out
        optional output array, for writing the result to. It must have a shape that the
        inputs broadcast to.

    Returns
    -------
    ret
        an array containing the silu activation of each element in ``x``.

    Examples
    --------
    With :class:`ivy.Array` input:

    >>> x = ivy.array([-1.0, 1.0, 2.0])
    >>> y = ivy.silu(x)
    >>> print(y)
    ivy.array([-0.2689,  0.7310,  1.7615])

    >>> x = ivy.array([-1.0, 1.0, 2.0])
    >>> y = x.silu()
    >>> print(y)
    ivy.array([-0.2689,  0.7310,  1.7615])


    >>> x = ivy.array([[-1.3, 3.8, 2.1], [1.7, 4.2, -6.6]])
    >>> y = ivy.silu(x)
    >>> print(y)
    ivy.array([[-0.2784,  3.7168,  1.8708], [ 1.4374,  4.1379, -0.0089]])
    """
    return current_backend(x).silu(x, out=out)


@handle_exceptions
@handle_backend_invalid
@handle_nestable
@handle_array_like_without_promotion
@handle_out_argument
@to_native_arrays_and_back
@handle_array_function
def elu(
    x: Union[ivy.Array, ivy.NativeArray],
    /,
    *,
    alpha: float = 1.0,
    out: Optional[ivy.Array] = None,
) -> ivy.Array:
    """
    Apply the elu unit function element-wise.

    Parameters
    ----------
    x
        Input array.
    alpha
        scaler for controlling the slope of the function for x <= 0 Default: 1.0
    out
        optional output array, for writing the result to. It must have a shape that the
        inputs broadcast to.

    Returns
    -------
    ret
        The input array with elu applied element-wise.

    Examples
    --------
    With :class:`ivy.Array` input:
    >>> x = ivy.array([0.39, -0.85])
    >>> y = ivy.elu(x)
    >>> print(y)
    ivy.array([ 0.38999999, -0.57258511])
    >>> x = ivy.array([1.5, 0.7, -2.4])
    >>> y = ivy.zeros(3)
    >>> ivy.elu(x, out=y)
    >>> print(y)
    ivy.array([ 1.5, 0.69999999, -0.90928203])
    >>> x = ivy.array([[1.1, 2.2, 3.3],
    ...                [-4.4, -5.5, -6.6]])
    >>> ivy.elu(x, out=x)
    >>> print(x)
    ivy.array([[ 1.10000002,  2.20000005,  3.29999995],
           [-0.98772264, -0.99591321, -0.99863964]])
    With :class:`ivy.Container` input:
    >>> x = ivy.Container(a=ivy.array([0.0, -1.2]), b=ivy.array([0.4, -0.2]))
    >>> x = ivy.elu(x, out=x)
    >>> print(x)
    {
        a: ivy.array([0., -0.69880581]),
        b: ivy.array([0.40000001, -0.18126924])
    }
    """
    return current_backend(x).elu(x, alpha=alpha, out=out)


def sequence_length(
    x: Union[ivy.Array, ivy.NativeArray], /, *, out: Optional[ivy.Array] = None
) -> ivy.int64:
    """
    Produce a scalar (tensor of empty shape) containing the number of tensors in the ivy
    array input.

    Parameters
    ----------
    x
        Can be a sequence of any tensor type: bool, complex128,
        complex64, double, float, float16, int16, int32, int64,
        int8, string, uint16, uint32, uint64, uint8

    Returns
    -------
    length
        Length of the input sequence, as a scalar (empty shape tensor).

    Examples
    --------
    >>> x = ivy.array([True, False, True])
    >>> y = ivy.sequence_length(x)
    >>> print(y)
    3

    >>> x = [1.0, 2.5, -3.4, 5.6, -85.3]
    >>> y = ivy.sequence_length(x)
    >>> print(y)
    5
    """
    return current_backend(x).sequence_length(x, out=out)<|MERGE_RESOLUTION|>--- conflicted
+++ resolved
@@ -1,9 +1,6 @@
 # global
-<<<<<<< HEAD
 from typing import Union, Optional, Literal
-=======
 from typing import Union, Optional, Callable, Literal
->>>>>>> d54c273a
 
 # local
 import ivy
