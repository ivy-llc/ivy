# global
from typing import Union, Optional, Callable, Literal

# local
import ivy
from ivy.utils.backend import current_backend
from ivy.utils.exceptions import handle_exceptions
from ivy.func_wrapper import (
    handle_array_function,
    handle_nestable,
    to_native_arrays_and_back,
    handle_array_like_without_promotion,
    handle_out_argument,
    inputs_to_ivy_arrays,
    handle_device,
    handle_backend_invalid,
    handle_complex_input,
)


def _logit_jax_like(
    x: Union[float, int, ivy.Array],
    /,
    *,
    fn_original: Optional[Callable] = None,
    eps: Optional[float] = None,
    out: Optional[ivy.Array] = None,
):
    real = ivy.real(x)
    imag = ivy.imag(x)
    if eps is None:
        real = ivy.where(ivy.logical_or(real > 1, real < 0), ivy.nan, real)
    else:
        real = ivy.clip(real, eps, 1 - eps)
    z = ivy.add(real, ivy.multiply(ivy.array(1j, dtype=x.dtype), imag))
    z = ivy.log(z / (1 - z))
    return z


@handle_exceptions
@handle_backend_invalid
@handle_nestable
@handle_array_like_without_promotion
@handle_out_argument
@to_native_arrays_and_back
@handle_device
@handle_complex_input
def logit(
    x: Union[float, int, ivy.Array],
    /,
    *,
    eps: Optional[float] = None,
    complex_mode: Literal["split", "magnitude", "jax"] = "jax",
    out: Optional[ivy.Array] = None,
) -> ivy.Array:
    """
    Compute the logit of x.

    logit(x) = log(x / (1 - x)).

    Parameters
    ----------
    x
        Input data.
    eps
        When eps is None the function outputs NaN where x < 0 or x > 1.
        and inf or -inf where x = 1 or x = 0, respectively.
        Otherwise if eps is defined, x is clamped to [eps, 1 - eps]
    complex_mode
        optional specifier for how to handle complex data types. See
        ``ivy.func_wrapper.handle_complex_input`` for more detail.
    out
        Optional output array.

    Returns
    -------
    ret
        Array containing elementwise logits of x.

    Examples
    --------
    >>> x = ivy.array([1, 0, 0.9])
    >>> z = ivy.logit(x)
    >>> print(z)
    ivy.array([       inf,       -inf, 2.19722438])

    >>> x = ivy.array([1, 2, -0.9])
    >>> z = ivy.logit(x, eps=0.2)
    >>> print(z)
    ivy.array([ 1.38629448,  1.38629448, -1.38629436])
    """
    return current_backend(x).logit(x, eps=eps, out=out)


logit.jax_like = _logit_jax_like


@handle_exceptions
@handle_nestable
@handle_array_like_without_promotion
@handle_out_argument
@inputs_to_ivy_arrays
def prelu(
    x: Union[ivy.NativeArray, ivy.Array],
    slope: Union[float, ivy.NativeArray, ivy.Array],
    /,
    *,
    out: Optional[ivy.Array] = None,
) -> ivy.Array:
    """
    Prelu takes input data (Array) and slope array as input,

    and produces one output data (array) where the function
    f(x) = slope * x for x < 0, f(x) = x for x >= 0., is applied
    to the data array elementwise. This operator supports unidirectional
    broadcasting (array slope should be unidirectional broadcastable to
    input tensor X);

    Parameters
    ----------
    x
        Input Array.
    slope
        Slope Array. The shape of slope can be smaller then first input X;
        if so, its shape must be unidirectional broadcastable to X.
    out
        Optional output array.

    Returns
    -------
    ret
         Array containing Parametrized relu values.
    """
    try:
        return ivy.where(x > 0, x, x * slope, out=out)
    except ivy.utils.exceptions.IvyError(
        f"The shape {slope.shape} is not Unidirectional Broadcastable\n"
        "as per ONNX standards"
    ) as IvyException:
        if len(slope.shape) == 1:
            dim = slope.shape[0]
            new_shape = []
            n = 0
            for d in x.shape:
                if d == dim:
                    n += 1
                new_shape.append(d)
            if n == 1:
                xs = x * slope.reshape(tuple(new_shape), out=out)
                return ivy.where(x > 0, x, xs, out=out)
        raise IvyException


@handle_exceptions
@handle_backend_invalid
@handle_nestable
@handle_array_like_without_promotion
@handle_out_argument
@to_native_arrays_and_back
@handle_device
def thresholded_relu(
    x: Union[ivy.Array, ivy.NativeArray],
    /,
    *,
    threshold: Union[int, float] = 0,
    out: Optional[ivy.Array] = None,
) -> ivy.Array:
    """
    Apply the rectified linear unit function with custom threshold.

    Parameters
    ----------
    x
        input array
    threshold
        threshold value above which the activation is linear. Default: ``0``.
    out
        optional output array, for writing the result to. It must have a shape that the
        inputs broadcast to.

    Returns
    -------
    ret
        an array containing the rectified linear unit activation of each element in
        ``x``. with custom ``threshold``.

    Examples
    --------
    With :class:`ivy.Array` input:

    >>> x = ivy.array([-1., 0., 1.])
    >>> y = ivy.thresholded_relu(x, threshold=0.5)
    >>> print(y)
    ivy.array([0.,  0. ,  1.])

    >>> x = ivy.array([1.5, 0.7, -2.4])
    >>> y = ivy.zeros(3)
    >>> ivy.thresholded_relu(x, threshold=1, out = y)
    >>> print(y)
    ivy.array([ 1.5,  0., 0.])

    With :class:`ivy.Container` input:

    >>> x = ivy.Container(a=ivy.array([1.0, -1.2]), b=ivy.array([0.2, 0.6]))
    >>> x = ivy.thresholded_relu(x, threshold=0.5)
    >>> print(x)
    {
        a: ivy.array([1., 0.]),
        b: ivy.array([0., 0.6])
    }
    """
    return current_backend(x).thresholded_relu(x, threshold=threshold, out=out)


def _relu6_jax_like(
    x: Union[ivy.Array, ivy.NativeArray],
    /,
    *,
    fn_original=None,
    out: Optional[ivy.Array] = None,
) -> ivy.Array:
    return ivy.where(
        ivy.logical_or(
            ivy.real(x) < 0, ivy.logical_and(ivy.real(x) == 0, ivy.imag(x) < 0)
        ),
        ivy.array(0, dtype=x.dtype),
        ivy.where(
            ivy.logical_or(
                ivy.real(x) > 6, ivy.logical_and(ivy.real(x) == 6, ivy.imag(x) > 0)
            ),
            ivy.array(6, dtype=x.dtype),
            x,
        ),
    )


@handle_exceptions
@handle_backend_invalid
@handle_nestable
@handle_array_like_without_promotion
@handle_out_argument
@to_native_arrays_and_back
@handle_array_function
@handle_device
@handle_complex_input
def relu6(
    x: Union[ivy.Array, ivy.NativeArray],
    /,
    *,
    complex_mode: Literal["split", "magnitude", "jax"] = "jax",
    out: Optional[ivy.Array] = None,
) -> ivy.Array:
    """
    Apply the rectified linear unit 6 function element-wise.

    Parameters
    ----------
    x
        input array
    complex_mode
        optional specifier for how to handle complex data types. See
        ``ivy.func_wrapper.handle_complex_input`` for more detail.
    out
        optional output array, for writing the result to. It must have a shape that the
        inputs broadcast to.

    Returns
    -------
    ret
        an array containing the rectified linear unit 6 activation of each element in
        ``x``.

    Examples
    --------
    With :class:`ivy.Array` input:

    >>> x = ivy.array([-1.,  0.,  1.,  2.,  3.,  4.,  5.,  6.,  7.])
    >>> y = ivy.relu6(x)
    >>> print(y)
    ivy.array([0., 0., 1., 2., 3., 4., 5., 6., 6.])

    >>> x = ivy.array([-1.,  0.,  1.,  2.,  3.,  4.,  5.,  6.,  7.])
    >>> y = ivy.zeros(9)
    >>> ivy.relu6(x, out = y)
    >>> print(y)
    ivy.array([0., 0., 1., 2., 3., 4., 5., 6., 6.])
    """
    return current_backend(x).relu6(x, out=out)


relu6.jax_like = _relu6_jax_like


@handle_exceptions
@handle_backend_invalid
@handle_nestable
@handle_array_like_without_promotion
@handle_out_argument
@to_native_arrays_and_back
@handle_device
@handle_complex_input
def logsigmoid(
    input: Union[ivy.NativeArray, ivy.Array],
    /,
    *,
    complex_mode: Literal["split", "magnitude", "jax"] = "jax",
    out: Optional[ivy.Array] = None,
) -> ivy.Array:
    """
    Apply element-wise Log-sigmoid of x.

    logsigmoid(x) = log(1 / (1 + exp(-x)).

    Parameters
    ----------
    input
        Input array.
    complex_mode
        optional specifier for how to handle complex data types. See
        ``ivy.func_wrapper.handle_complex_input`` for more detail.

    Returns
    -------
        Array with same shape as input with Log-sigmoid applied to every element.

    Examples
    --------
    With :class:`ivy.Array` input:

    >>> x = ivy.array([-1., 0., 1.])
    >>> z = x.logsigmoid()
    >>> print(z)
    ivy.array([-1.31326175, -0.69314718, -0.31326169])

    >>> x = ivy.array([1.5, 0.7, -2.4])
    >>> z = x.logsigmoid()
    >>> print(z)
    ivy.array([-0.20141329, -0.40318608, -2.48683619])

    With :class:`ivy.Container` input:

    >>> x = ivy.Container(a=ivy.array([1.0, -1.2]), b=ivy.array([0.2, 0.6]))
    >>> x = ivy.logsigmoid(x)
    >>> print(x)
    {
        a: ivy.array([-0.31326169, -1.46328247]),
        b: ivy.array([-0.59813893, -0.43748799])
    }
    """
    return ivy.current_backend(input).logsigmoid(input, out=out)


@handle_exceptions
@handle_backend_invalid
@handle_nestable
@handle_array_like_without_promotion
@handle_out_argument
@to_native_arrays_and_back
@handle_array_function
@handle_device
def selu(
    x: Union[ivy.Array, ivy.NativeArray], /, *, out: Optional[ivy.Array] = None
) -> ivy.Array:
    """
    Apply the scaled exponential linear unit function element-wise.

    Parameters
    ----------
    x
        input array
    out
        optional output array, for writing the result to. It must have a shape that the
        inputs broadcast to.

    Returns
    -------
    ret
        an array containing the scaled exponential linear unit activation of each
        element in ``x``.

    Examples
    --------
    With :class:`ivy.Array` input:
    >>> x = ivy.array([-1.,  0.,  1.,  2.,  3.,  4.,  5.,  6.,  7.])
    >>> y = ivy.selu(x)
    >>> print(y)
    ivy.array([-1.11133075,  0.        ,  1.05070102,  2.10140204,  3.15210295,
            4.20280409,  5.25350523,  6.30420589,  7.35490704])
    >>> x = ivy.array([-1.,  0.,  1.,  2.,  3.,  4.,  5.,  6.,  7.])
    >>> y = ivy.zeros(9)
    >>> ivy.selu(x, out = y)
    >>> print(y)
    ivy.array([-1.11133075,  0.        ,  1.05070102,  2.10140204,  3.15210295,
            4.20280409,  5.25350523,  6.30420589,  7.35490704])

    With :class:`ivy.Container` input:
    >>> x = ivy.Container(a=ivy.array([-3., -2., -1., 0., 1., 2., 3., 4., 5.]),
    ...                   b=ivy.array([1., 2., 3., 4., 5., 6., 7., 8., 9.])
    ...                   )
    >>> x = ivy.selu(x, out=x)
    >>> print(x)
    {
        a: ivy.array([-1.6705687, -1.52016652, -1.11133075, 0., 1.05070102,
                      2.10140204, 3.15210295, 4.20280409, 5.25350523]),
        b: ivy.array([1.05070102, 2.10140204, 3.15210295, 4.20280409, 5.25350523,
                      6.30420589, 7.35490704, 8.40560818, 9.45630932])
    }
    """
    return current_backend(x).selu(x, out=out)


@handle_exceptions
@handle_backend_invalid
@handle_nestable
@handle_array_like_without_promotion
@handle_out_argument
@to_native_arrays_and_back
@handle_array_function
@handle_device
def silu(
    x: Union[ivy.Array, ivy.NativeArray], /, *, out: Optional[ivy.Array] = None
) -> ivy.Array:
    """
    Apply the silu function element-wise.

    Parameters
    ----------
    x
        input array.
    out
        optional output array, for writing the result to. It must have a shape that the
        inputs broadcast to.

    Returns
    -------
    ret
        an array containing the silu activation of each element in ``x``.

    Examples
    --------
    With :class:`ivy.Array` input:

    >>> x = ivy.array([-1.0, 1.0, 2.0])
    >>> y = ivy.silu(x)
    >>> print(y)
    ivy.array([-0.2689,  0.7310,  1.7615])

    >>> x = ivy.array([-1.0, 1.0, 2.0])
    >>> y = x.silu()
    >>> print(y)
    ivy.array([-0.2689,  0.7310,  1.7615])


    >>> x = ivy.array([[-1.3, 3.8, 2.1], [1.7, 4.2, -6.6]])
    >>> y = ivy.silu(x)
    >>> print(y)
    ivy.array([[-0.2784,  3.7168,  1.8708], [ 1.4374,  4.1379, -0.0089]])
    """
    return current_backend(x).silu(x, out=out)


@handle_exceptions
@handle_backend_invalid
@handle_nestable
@handle_array_like_without_promotion
@handle_out_argument
@to_native_arrays_and_back
@handle_array_function
def elu(
    x: Union[ivy.Array, ivy.NativeArray],
    /,
    *,
    alpha: float = 1.0,
    out: Optional[ivy.Array] = None,
) -> ivy.Array:
    """
    Apply the elu unit function element-wise.

    Parameters
    ----------
    x
        Input array.
    alpha
        scaler for controlling the slope of the function for x <= 0 Default: 1.0
    out
        optional output array, for writing the result to. It must have a shape that the
        inputs broadcast to.

    Returns
    -------
    ret
        The input array with elu applied element-wise.

    Examples
    --------
    With :class:`ivy.Array` input:
    >>> x = ivy.array([0.39, -0.85])
    >>> y = ivy.elu(x)
    >>> print(y)
    ivy.array([ 0.38999999, -0.57258511])
    >>> x = ivy.array([1.5, 0.7, -2.4])
    >>> y = ivy.zeros(3)
    >>> ivy.elu(x, out=y)
    >>> print(y)
    ivy.array([ 1.5, 0.69999999, -0.90928203])
    >>> x = ivy.array([[1.1, 2.2, 3.3],
    ...                [-4.4, -5.5, -6.6]])
    >>> ivy.elu(x, out=x)
    >>> print(x)
    ivy.array([[ 1.10000002,  2.20000005,  3.29999995],
           [-0.98772264, -0.99591321, -0.99863964]])
    With :class:`ivy.Container` input:
    >>> x = ivy.Container(a=ivy.array([0.0, -1.2]), b=ivy.array([0.4, -0.2]))
    >>> x = ivy.elu(x, out=x)
    >>> print(x)
    {
        a: ivy.array([0., -0.69880581]),
        b: ivy.array([0.40000001, -0.18126924])
    }
    """
    return current_backend(x).elu(x, alpha=alpha, out=out)


@handle_exceptions
@handle_backend_invalid
@handle_nestable
@handle_array_like_without_promotion
@handle_out_argument
@to_native_arrays_and_back
@handle_array_function
def hardtanh(
    x: Union[ivy.Array, ivy.NativeArray],
    /,
    *,
    max_val: float = 1,
    min_val: float = -1,
    out: Optional[ivy.Array] = None,
) -> ivy.Array:
    """
    Apply the hardtanh unit function element-wise.

    Parameters
    ----------
    x
        Input array.
    min_val
        minimum value of the linear region range. Default: -1.
    max_val
        maximum value of the linear region range. Default: 1.
    out
        optional output array, for writing the result to. It must have a shape that the
        inputs broadcast to.

    Returns
    -------
    ret
        The input array with elu applied element-wise.

    Examples
    --------
    With :class:`ivy.Array` input:
    >>> x = ivy.array([0.39, -0.85])
    >>> y = ivy.hardtanh(x)
    >>> print(y)
    ivy.array([ 0.39, -0.85])
    >>> x = ivy.array([1.5, 0.7, -2.4])
    >>> y = ivy.zeros(3)
    >>> ivy.hardtanh(x, out=y)
    >>> print(y)
    ivy.array([ 1., 0.7, -1.])
    >>> x = ivy.array([[1.1, 2.2, 3.3],
    ...                [-0.4, 0.5, -6.6]])
    >>> ivy.hardtanh(x, out=x)
    >>> print(x)
    ivy.array([[ 1.,  1., 1.],
           [-0.4, 0.5, -1.]])
    With :class:`ivy.Container` input:
    >>> x = ivy.Container(a=ivy.array([0.0, -1.2]), b=ivy.array([0.4, -0.2]))
    >>> x = ivy.hardtanhx, out=x)
    >>> print(x)
    {
        a: ivy.array([0., -1.]),
        b: ivy.array([0.4, -0.2])
    }
    """
    return current_backend(x).hardtanh(x, max_val=max_val, min_val=min_val, out=out)


@handle_exceptions
@handle_backend_invalid
@handle_nestable
@handle_array_like_without_promotion
@handle_out_argument
@to_native_arrays_and_back
@handle_array_function
def tanhshrink(
    x: Union[ivy.Array, ivy.NativeArray], /, *, out: Optional[ivy.Array] = None
) -> ivy.Array:
    """
    Apply the tanhshrink function element-wise.

    Parameters
    ----------
    x
        input array.
    out
        optional output array, for writing the result to. It must have a shape that the
        inputs broadcast to.

    Returns
    -------
    ret
        an array containing the tanhshrink activation of each element in ``x``.

    Examples
    --------
    With :class:`ivy.Array` input:

    >>> x = ivy.array([-1.0, 1.0, 2.0])
    >>> y = ivy.tanhshrink(x)
    >>> print(y)
    ivy.array([-0.23840582,  0.23840582,  1.03597236])

    >>> x = ivy.array([-1.0, 1.0, 2.0])
    >>> y = x.tanhshrink()
    >>> print(y)
    ivy.array([-0.23840582,  0.23840582,  1.03597236])


    >>> x = ivy.array([[-1.3, 3.8, 2.1], [1.7, 4.2, -6.6]])
    >>> y = ivy.tanhshrink(x)
    >>> print(y)
    ivy.array([[-0.43827677,  2.80100036,  1.12954807],
                [ 0.76459098,  3.20044947, -5.60000372]])
    """
    return current_backend(x).tanhshrink(x, out=out)


@handle_exceptions
@handle_backend_invalid
@handle_nestable
@handle_array_like_without_promotion
@handle_out_argument
@to_native_arrays_and_back
@handle_array_function
def softshrink(
    x: Union[ivy.Array, ivy.NativeArray],
    /,
    *,
    lambd: float = 0.5,
    out: Optional[ivy.Array] = None,
) -> ivy.Array:
    """
    Apply the softshrink function element-wise.

    Parameters
    ----------
    x
        input array.
    lambd
        the value of the lower bound of the linear region range.
    out
        optional output array, for writing the result to. It must have a shape that the
        inputs broadcast to.

    Returns
    -------
    ret
         an array containing the softshrink activation of each element in ``x``.

    Examples
    --------
    With :class:`ivy.Array` input:
    >>> x = ivy.array([-1.0, 1.0, 2.0])
    >>> y = ivy.softshrink(x)
    >>> print(y)
    ivy.array([-0.5,  0.5,  1.5])

    >>> x = ivy.array([-1.0, 1.0, 2.0])
    >>> y = x.softshrink()
    >>> print(y)
    ivy.array([-0.5,  0.5,  1.5])


    >>> x = ivy.array([[-1.3, 3.8, 2.1], [1.7, 4.2, -6.6]])
    >>> y = ivy.softshrink(x)
    >>> print(y)
    ivy.array([[-0.79999995,  3.29999995,  1.59999991],
       [ 1.20000005,  3.69999981, -6.0999999 ]])
    """
    return current_backend(x).softshrink(x, lambd=lambd, out=out)


def _celu_jax_like(
    x: Union[ivy.Array, ivy.NativeArray],
    /,
    *,
    fn_original: Optional[Callable] = None,
    alpha: float = 1.0,
    out: Optional[ivy.Array] = None,
) -> ivy.Array:
    # implementation of max(0, x) for complex numbers
    complex_max = ivy.where(
        (
            ivy.logical_or(
                ivy.real(x) < 0, ivy.logical_and(ivy.real(x) == 0, ivy.imag(x) < 0)
            )
        ),
        ivy.astype(0.0, x.dtype),
        x,
    )

    # implementation of min(0, x) for complex numbers
    complex_min = ivy.where(
        (
            ivy.logical_or(
                ivy.real(x) < 0, ivy.logical_and(ivy.real(x) == 0, ivy.imag(x) < 0)
            )
        ),
        x,
        ivy.astype(0.0, x.dtype),
    )
    return complex_max + alpha * ivy.expm1(complex_min / alpha)


@handle_exceptions
@handle_backend_invalid
@handle_nestable
@handle_array_like_without_promotion
@handle_out_argument
@to_native_arrays_and_back
@handle_array_function
@handle_device
@handle_complex_input
def celu(
    x: Union[ivy.Array, ivy.NativeArray],
    /,
    *,
    alpha: float = 1.0,
    complex_mode: Literal["split", "magnitude", "jax"] = "jax",
    out: Optional[ivy.Array] = None,
) -> ivy.Array:
    """
    Apply the Continously Differentiable Exponential Linear Unit (CELU) activation
    function to each element of the input.

    Parameters
    ----------
    x
        Input array.
    alpha
        The alpha value (negative slope) for the CELU formulation. Default is ``1.0``
    complex_mode
        optional specifier for how to handle complex data types. See
        ``ivy.func_wrapper.handle_complex_input`` for more detail.
    out
        optional output array, for writing the result to. It must have a shape that the
        inputs broadcast to.

    Returns
    -------
    ret
        The input array with celu applied element-wise.


    Examples
    --------
    With :class:`ivy.Array` input:

    >>> x = ivy.array([0.39, -0.85])
    >>> y = ivy.celu(x)
    >>> y
    ivy.array([ 0.39, -0.57])

    With :class:`ivy.Container` input:

    >>> x = ivy.Container(a=ivy.array([0.39, -0.85]), b=ivy.array([1., -0.2]))
    >>> y = ivy.celu(x)
    >>> y
    {
        a: ivy.array([0.38999999, -0.57]),
        b: ivy.array([1., -0.18])
    }
    """
    return current_backend(x).celu(x, alpha=alpha, out=out)


celu.jax_like = _celu_jax_like


@handle_exceptions
@handle_backend_invalid
@handle_nestable
@handle_array_like_without_promotion
@handle_out_argument
@to_native_arrays_and_back
@handle_array_function
def scaled_tanh(
    x: Union[ivy.Array, ivy.NativeArray],
    /,
    *,
    alpha: float = 1.7159,
    beta: float = 0.67,
    out: Optional[ivy.Array] = None,
) -> ivy.Array:
    """
    Compute the scaled hyperbolic tangent (tanh) activation.

    The scaled tanh activation function is defined as:
    out = alpha * tanh(beta * x)


    Parameters
    ----------
    x
        input array.
    alpha
        The scaling parameter for the output.
        Determines the amplitude of the tanh function.
        Default: 1.7159
    beta
        The scaling parameter for the input.
        Determines the slope of the tanh function.
        Default: 0.67
    out
        optional output array, for writing the result to. It must have a shape that the
        inputs broadcast to.

    Returns
    -------
    ret
         The input array after applying the scaled tanh activation.

    Examples
    --------
    With :class:`ivy.Array` input:

    >>> x = ivy.array([22.])
    >>> y = ivy.scaled_tanh(x)
    >>> y
    ivy.array([1.71589994]))

    >>> x = ivy.array([4.0, 7.0])
    >>> y = ivy.scaled_tanh(x, alpha=1.2, beta=5)
    >>> y
    ivy.array([1.20000005, 1.20000005])

    With :class:`ivy.Container` input:

    >>> x = ivy.Container(a=ivy.array([1.2, -1.2]), b=ivy.array([4.4, -2.2]))
    >>> y = ivy.scaled_tanh(x)
    >>> y
    {
        a: ivy.array([1.14324772, -1.14324772]),
        b: ivy.array([1.70648694, -1.54488957])
    }
    >>> x = ivy.Container(a=ivy.array([1.2]), b=ivy.array([4.4]))
    >>> y = ivy.scaled_tanh(x, alpha=0.2, beta=0.5)
    >>> y
    {
    a: ivy.array([0.10740992]),
    b: ivy.array([0.19514863])
    }
    """
    return current_backend(x).scaled_tanh(x, alpha=alpha, beta=beta, out=out)


stanh = scaled_tanh


@handle_exceptions
@handle_backend_invalid
@handle_nestable
@handle_array_like_without_promotion
@handle_out_argument
@to_native_arrays_and_back
@handle_array_function
def leaky_relu(
    x: Union[ivy.Array, ivy.NativeArray],
    /,
    *,
    alpha: float = 0.01,
    out: Optional[ivy.Array] = None,
) -> ivy.Array:
<<<<<<< HEAD
    """Apply the Leaky_relu activation function to each element of the input.
=======
    """
    Apply the leaky rectified linear unit function element-wise.

    If the input is complex, then by default each element is scaled by `alpha` if
    either its real part is strictly negative or if its real part is zero and its
    imaginary part is negative. This behaviour can be changed by specifying a different
    `complex_mode`.
>>>>>>> e2d93e9d

    Parameters
    ----------
    x
        Input array.
    alpha
        Negative slope for ReLU.
    out
        optional output array, for writing the result to. It must have a shape that the
        inputs broadcast to.

    Returns
    -------
    ret
        The input array with leaky relu applied element-wise.

    Examples
    --------
    With :class:`ivy.Array` input:

    >>> x = ivy.array([0.39, -0.85])
    >>> y = ivy.leaky_relu(x)
    >>> print(y)
    ivy.array([ 0.39, -0.0085])

    >>> x = ivy.array([1.5, 0.7, -2.4])
    >>> y = ivy.zeros(3)
    >>> ivy.leaky_relu(x, out=y)
    >>> print(y)
    ivy.array([ 1.5 ,  0.7 , -0.024])

    >>> x = ivy.array([[1.1, 2.2, 3.3],
    ...                [-4.4, -5.5, -6.6]])
    >>> ivy.leaky_relu(x, out=x)
    >>> print(x)
    ivy.array([[ 1.1 ,  2.2 ,  3.3 ],
       [-0.044, -0.055 , -0.066]])

    With :class:`ivy.Container` input:

    >>> x = ivy.Container(a=ivy.array([0.0, -1.2]), b=ivy.array([0.4, -0.2]))
    >>> x = ivy.leaky_relu(x, out=x)
    >>> print(x)
    {
        a: ivy.array([0., -0.012000001]),
        b: ivy.array([0.040000001, -0.02])
    }
    """
    return current_backend(x).leaky_relu(x, alpha=alpha, out=out)<|MERGE_RESOLUTION|>--- conflicted
+++ resolved
@@ -882,17 +882,8 @@
     alpha: float = 0.01,
     out: Optional[ivy.Array] = None,
 ) -> ivy.Array:
-<<<<<<< HEAD
-    """Apply the Leaky_relu activation function to each element of the input.
-=======
-    """
-    Apply the leaky rectified linear unit function element-wise.
-
-    If the input is complex, then by default each element is scaled by `alpha` if
-    either its real part is strictly negative or if its real part is zero and its
-    imaginary part is negative. This behaviour can be changed by specifying a different
-    `complex_mode`.
->>>>>>> e2d93e9d
+    """
+    Apply the Leaky_relu activation function to each element of the input.
 
     Parameters
     ----------
