--- conflicted
+++ resolved
@@ -636,8 +636,6 @@
     return current_backend(x).tanhshrink(x, out=out)
 
 
-<<<<<<< HEAD
-=======
 def _celu_jax_like(
     x: Union[ivy.Array, ivy.NativeArray],
     /,
@@ -670,14 +668,12 @@
     return complex_max + alpha * ivy.expm1(complex_min / alpha)
 
 
->>>>>>> 373b0336
-@handle_exceptions
-@handle_backend_invalid
-@handle_nestable
-@handle_array_like_without_promotion
-@handle_out_argument
-@to_native_arrays_and_back
-<<<<<<< HEAD
+@handle_exceptions
+@handle_backend_invalid
+@handle_nestable
+@handle_array_like_without_promotion
+@handle_out_argument
+@to_native_arrays_and_back
 @handle_device
 def threshold(
     x: Union[ivy.Array, ivy.NativeArray],
@@ -689,7 +685,53 @@
 ) -> ivy.Array:
     """
     Apply the threshold function element-wise.
-=======
+    
+    Parameters
+    ----------
+    x
+        input array.
+    threshold
+        The value to threshold at.
+    value
+        The value to replace with.
+    out
+        optional output array, for writing the result to. It must have a shape that the
+        inputs broadcast to.
+
+    Returns
+    -------
+    ret
+        an array containing the threshold activation of each element in ``x``.
+    
+    Examples
+    --------
+    With :class:`ivy.Array` input:
+    >>> x = ivy.array([-1.0, 1.0, 2.0])
+    >>> y = ivy.threshold(x,value=0.0, threshold=1.5)
+    >>> print(y)
+    ivy.array([0., 0., 2.])
+
+    >>> x = ivy.array([-1.0, 1.0, 2.0])
+    >>> x.threshold(value=0.0, threshold=1.5)
+    >>> print(y)
+    ivy.array([0., 0., 2.])
+
+
+    >>> x = ivy.array([[-1.3, 3.8, 2.1], [1.7, 4.2, -6.6]])
+    >>> y = ivy.threshold(x, value=0.0, threshold=1.5)
+    >>> print(y)
+    ivy.array([[0.        , 3.79999995, 2.0999999 ],
+            [1.70000005, 4.19999981, 0.        ]])
+    """
+    return current_backend(x).threshold(x, threshold=threshold, value=value, out=out)
+
+
+@handle_exceptions
+@handle_backend_invalid
+@handle_nestable
+@handle_array_like_without_promotion
+@handle_out_argument
+@to_native_arrays_and_back
 @handle_array_function
 @handle_device
 @handle_complex_input
@@ -704,63 +746,28 @@
     """
     Apply the Continously Differentiable Exponential Linear Unit (CELU) activation
     function to each element of the input.
->>>>>>> 373b0336
-
-    Parameters
-    ----------
-    x
-<<<<<<< HEAD
-        input array.
-    threshold
-        The value to threshold at.
-    value
-        The value to replace with.
-=======
+
+    Parameters
+    ----------
+    x
         Input array.
     alpha
         The alpha value (negative slope) for the CELU formulation. Default is ``1.0``
     complex_mode
         optional specifier for how to handle complex data types. See
         ``ivy.func_wrapper.handle_complex_input`` for more detail.
->>>>>>> 373b0336
-    out
-        optional output array, for writing the result to. It must have a shape that the
-        inputs broadcast to.
-
-    Returns
-    -------
-    ret
-<<<<<<< HEAD
-        an array containing the threshold activation of each element in ``x``.
-=======
+    out
+        optional output array, for writing the result to. It must have a shape that the
+        inputs broadcast to.
+
+    Returns
+    -------
+    ret
         The input array with celu applied element-wise.
 
->>>>>>> 373b0336
-
-    Examples
-    --------
-    With :class:`ivy.Array` input:
-
-<<<<<<< HEAD
-    >>> x = ivy.array([-1.0, 1.0, 2.0])
-    >>> y = ivy.threshold(x,value=0.0, threshold=1.5)
-    >>> print(y)
-    ivy.array([0., 0., 2.])
-
-    >>> x = ivy.array([-1.0, 1.0, 2.0])
-    >>> x.threshold(value=0.0, threshold=1.5)
-    >>> print(y)
-    ivy.array([0., 0., 2.])
-
-
-    >>> x = ivy.array([[-1.3, 3.8, 2.1], [1.7, 4.2, -6.6]])
-    >>> y = ivy.threshold(x, value=0.0, threshold=1.5)
-    >>> print(y)
-    ivy.array([[0.        , 3.79999995, 2.0999999 ],
-            [1.70000005, 4.19999981, 0.        ]])
-    """
-    return current_backend(x).threshold(x, threshold=threshold, value=value, out=out)
-=======
+    Examples
+    --------
+    With :class:`ivy.Array` input:
     >>> x = ivy.array([0.39, -0.85])
     >>> y = ivy.celu(x)
     >>> y
@@ -779,5 +786,4 @@
     return current_backend(x).celu(x, alpha=alpha, out=out)
 
 
-celu.jax_like = _celu_jax_like
->>>>>>> 373b0336
+celu.jax_like = _celu_jax_like