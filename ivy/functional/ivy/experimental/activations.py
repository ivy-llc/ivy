--- conflicted
+++ resolved
@@ -786,14 +786,8 @@
     complex_mode: Literal["split", "magnitude", "jax"] = "jax",
     out: Optional[ivy.Array] = None,
 ) -> ivy.Array:
-<<<<<<< HEAD
-    """
-    Apply the Continuously Differentiable Exponential Linear Unit (CELU) activation
-    function to each element of the input.
-=======
     """Apply the Continuously Differentiable Exponential Linear Unit (CELU)
     activation function to each element of the input.
->>>>>>> 5e9482bd
 
     Parameters
     ----------
