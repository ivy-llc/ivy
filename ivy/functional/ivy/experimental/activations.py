# global
from typing import Union, Optional

# local
import ivy
from ivy.utils.backend import current_backend
from ivy.utils.exceptions import handle_exceptions
from ivy.func_wrapper import (
    handle_array_function,
    handle_nestable,
    to_native_arrays_and_back,
    handle_array_like_without_promotion,
    handle_out_argument,
)


@to_native_arrays_and_back
@handle_out_argument
@handle_array_like_without_promotion
@handle_nestable
@handle_exceptions
def logit(
    x: Union[float, int, ivy.Array],
    /,
    *,
    eps: Optional[float] = None,
    out: Optional[ivy.Array] = None,
) -> ivy.Array:
    """
    Computes the logit of x, i.e. logit(x) = log(x / (1 - x)).

    Parameters
    ----------
    x
        Input data.
    eps
        When eps is None the function outpus NaN where x < 0 or x > 1.
        and inf or -inf where x = 1 or x = 0, respectively.
        Otherwise if eps is defined, x is clamped to [eps, 1 - eps]
    out
        Optional output array.

    Returns
    -------
    ret
        Array containing elementwise logits of x.

    Examples
    --------
    >>> x = ivy.array([1, 0, 0.9])
    >>> z = ivy.logit(x)
    >>> print(z)
    ivy.array([       inf,       -inf, 2.19722438])

    >>> x = ivy.array([1, 2, -0.9])
    >>> z = ivy.logit(x, eps=0.2)
    >>> print(z)
    ivy.array([ 1.38629448,  1.38629448, -1.38629436])

    """
    return current_backend(x).logit(x, eps=eps, out=out)


@to_native_arrays_and_back
@handle_out_argument
@handle_array_like_without_promotion
@handle_nestable
@handle_exceptions
def prelu(
    x: Union[ivy.NativeArray, ivy.Array],
    slope: Union[float, ivy.NativeArray, ivy.Array],
    /,
    *,
    out: Optional[ivy.Array] = None,
) -> ivy.Array:
    """
    Prelu takes input data (Array) and slope array as input,
    and produces one output data (array) where the function
    f(x) = slope * x for x < 0, f(x) = x for x >= 0., is applied
    to the data array elementwise. This operator supports unidirectional
    broadcasting (array slope should be unidirectional broadcastable to
    input tensor X);

    Parameters
    ----------
    x
        Input Array.
    slope
        Slope Array. The shape of slope can be smaller then first input X;
        if so, its shape must be unidirectional broadcastable to X.
    out
        Optional output array.

    Returns
    -------
    ret
         Array containing Parametrized relu values.
    """
    try:
        return ivy.where(x > 0, x, x * slope, out=out)
    except ivy.utils.exceptions.IvyError(
        f"The shape {slope.shape} is not Unidirectional Broadcastable\n"
        f"as per ONNX standards"
    ) as IvyException:
        if len(slope.shape) == 1:
            dim = slope.shape[0]
            new_shape = []
            n = 0
            for d in x.shape:
                if d == dim:
                    new_shape.append(d)
                    n += 1
                else:
                    new_shape.append(d)
            if n == 1:
                xs = x * slope.reshape(tuple(new_shape), out=out)
                return ivy.where(x > 0, x, xs, out=out)
        raise IvyException


@to_native_arrays_and_back
@handle_out_argument
@handle_array_like_without_promotion
@handle_nestable
@handle_exceptions
def thresholded_relu(
    x: Union[ivy.Array, ivy.NativeArray],
    /,
    *,
    threshold: Union[int, float] = 0,
    out: Optional[ivy.Array] = None,
) -> ivy.Array:
    """Applies the rectified linear unit function with custom threshold.

    Parameters
    ----------
    x
        input array
    threshold
        threshold value above which the activation is linear. Default: ``0``.
    out
        optional output array, for writing the result to. It must have a shape that the
        inputs broadcast to.

    Returns
    -------
    ret
        an array containing the rectified linear unit activation of each element in
        ``x``. with custom ``threshold``.

    Examples
    --------
    With :class:`ivy.Array` input:

    >>> x = ivy.array([-1., 0., 1.])
    >>> y = ivy.thresholded_relu(x, threshold=0.5)
    >>> print(y)
    ivy.array([0.,  0. ,  1.])

    >>> x = ivy.array([1.5, 0.7, -2.4])
    >>> y = ivy.zeros(3)
    >>> ivy.thresholded_relu(x, threshold=1, out = y)
    >>> print(y)
    ivy.array([ 1.5,  0., 0.])

    With :class:`ivy.Container` input:

    >>> x = ivy.Container(a=ivy.array([1.0, -1.2]), b=ivy.array([0.2, 0.6]))
    >>> x = ivy.thresholded_relu(x, threshold=0.5)
    >>> print(x)
    {
        a: ivy.array([1., 0.]),
        b: ivy.array([0., 0.6])
    }
    """
    return current_backend(x).thresholded_relu(x, threshold=threshold, out=out)


@handle_array_function
@to_native_arrays_and_back
@handle_out_argument
@handle_array_like_without_promotion
@handle_nestable
@handle_exceptions
def relu6(
    x: Union[ivy.Array, ivy.NativeArray], /, *, out: Optional[ivy.Array] = None
) -> ivy.Array:
    """Applies the rectified linear unit 6 function element-wise.

    Parameters
    ----------
    x
        input array
    out
        optional output array, for writing the result to. It must have a shape that the
        inputs broadcast to.

    Returns
    -------
    ret
        an array containing the rectified linear unit 6 activation of each element in
        ``x``.

    Examples
    --------
    With :class:`ivy.Array` input:

    >>> x = ivy.array([-1.,  0.,  1.,  2.,  3.,  4.,  5.,  6.,  7.])
    >>> y = ivy.relu6(x)
    >>> print(y)
    ivy.array([0., 0., 1., 2., 3., 4., 5., 6., 6.])

    >>> x = ivy.array([-1.,  0.,  1.,  2.,  3.,  4.,  5.,  6.,  7.])
    >>> y = ivy.zeros(9)
    >>> ivy.relu6(x, out = y)
    >>> print(y)
    ivy.array([0., 0., 1., 2., 3., 4., 5., 6., 6.])

    With :class:`ivy.Container` input:

    >>> x = {
                a: ivy.array([-3., -2., -1., 0., 1., 2., 3., 4., 5.]),
                b: ivy.array([1., 2., 3., 4., 5., 6., 7., 8., 9.])
            }
    >>> x = ivy.relu6(x, out=x)
    >>> print(x)
    {
    a: ivy.array([0., 0., 0., 0., 1., 2., 3., 4., 5.]),
    b: ivy.array([1., 2., 3., 4., 5., 6., 6., 6., 6.])
    }
    """
    return current_backend(x).relu6(x, out=out)


@to_native_arrays_and_back
@handle_out_argument
@handle_array_like_without_promotion
@handle_nestable
@handle_exceptions
def batch_norm(
    x: Union[ivy.NativeArray, ivy.Array],
    mean: Union[ivy.NativeArray, ivy.Array],
    variance: Union[ivy.NativeArray, ivy.Array],
    /,
    *,
    offset: Optional[Union[ivy.NativeArray, ivy.Array]] = None,
    scale: Optional[Union[ivy.NativeArray, ivy.Array]] = None,
    training: bool = False,
    eps: float = 1e-5,
) -> ivy.Array:
    """
    Applies batch normalization to the input array.

    Parameters
    ----------
    x
        Input array of shape (N,C,S), where N is the batch dimension, C is the feature
        dimension and S corresponds to the following spatial dimensions.
    mean
        A mean array for the input's normalization.
    variance
        A variance array for the input's normalization.
    offset
        An offset array. If present, will be added to the normalized input.
    scale
        A scale array. If present, the scale is applied to the normalized input.
    training
        If true, calculate and use the mean and variance of `x`. Otherwise, use the
        provided `mean` and `variance`.
    eps
        A small float number to avoid dividing by 0.

    Returns
    -------
    ret
         Array containing the normalized, scaled, offset values.
    """
    return current_backend(x).batch_norm(
        x,
        mean,
        variance,
        scale=scale,
        offset=offset,
        training=training,
        eps=eps,
    )


@handle_out_argument
@handle_nestable
@to_native_arrays_and_back
@handle_exceptions
@handle_array_like_without_promotion
def logsigmoid(
    input: Union[ivy.NativeArray, ivy.Array],
) -> ivy.Array:
    """
    Applies element-wise Log-sigmoid of x i.e. logsigmoid(x) = log(1 / (1 + exp(-x)).

    Parameters
    ----------
    input
        Input array.

    Returns
    -------
        Array with same shape as input with Log-sigmoid applied to every element.

    Examples
    --------
    With :class:`ivy.Array` input:

    >>> x = ivy.array([-1., 0., 1.])
    >>> z = x.logsigmoid()
    >>> print(z)
    ivy.array([-1.31326175, -0.69314718, -0.31326169])

    >>> x = ivy.array([1.5, 0.7, -2.4])
    >>> z = x.logsigmoid()
    >>> print(z)
    ivy.array([-0.20141329, -0.40318608, -2.48683619])

    With :class:`ivy.Container` input:

    >>> x = ivy.Container(a=ivy.array([1.0, -1.2]), b=ivy.array([0.2, 0.6]))
    >>> x = ivy.logsigmoid(x)
    >>> print(x)
    {
        a: ivy.array([-0.31326169, -1.46328247]),
        b: ivy.array([-0.59813893, -0.43748799])
    }
    """
    return ivy.current_backend(input).logsigmoid(input)


<<<<<<< HEAD
@handle_out_argument
@handle_nestable
@to_native_arrays_and_back
@handle_exceptions
@handle_array_like_without_promotion
def selu(
    input: Union[ivy.NativeArray, ivy.Array],
) -> ivy.Array:
    """
    Applies SELU of x i.e. selu(x) = λ α (exp (x) − 1)

    Parameters
    ----------
    input
        Input array.

    Returns
    -------
        Array with same shape as input with SELU applied to every element.
=======
@to_native_arrays_and_back
@handle_out_argument
@handle_nestable
@handle_exceptions
@handle_array_like_without_promotion
@handle_array_function
def selu(
    x: Union[ivy.Array, ivy.NativeArray], /, *, out: Optional[ivy.Array] = None
) -> ivy.Array:
    """Applies the scaled exponential linear unit function element-wise.

    Parameters
    ----------
    x
        input array
    out
        optional output array, for writing the result to. It must have a shape that the
        inputs broadcast to.

    Returns
    -------
    ret
        an array containing the scaled exponential linear unit activation of each
        element in ``x``.
>>>>>>> 1b76e9c3

    Examples
    --------
    With :class:`ivy.Array` input:
<<<<<<< HEAD

    >>> x = ivy.array([-1., 0., 1.])
    >>> z = x.selu()
    >>> print(z)
    ivy.array([-1.31326175, -0.69314718, -0.31326169])

    >>> x = ivy.array([1.5, 0.7, -2.4])
    >>> z = x.selu()
    >>> print(z)
    ivy.array([-0.20141329, -0.40318608, -2.48683619])

    With :class:`ivy.Container` input:

    >>> x = ivy.Container(a=ivy.array([1.0, -1.2]), b=ivy.array([0.2, 0.6]))
    >>> x = ivy.selu(x)
    >>> print(x)
    {
        a: ivy.array([-0.31326169, -1.46328247]),
        b: ivy.array([-0.59813893, -0.43748799])
    }
    """
    return ivy.current_backend(input).selu(input)
=======
    >>> x = ivy.array([-1.,  0.,  1.,  2.,  3.,  4.,  5.,  6.,  7.])
    >>> y = ivy.selu(x)
    >>> print(y)
    ivy.array([-1.11133075,  0.,  1.05070102,  2.10140204,  3.15210295,
                4.20280409,  5.25350523,  6.30420589,  7.35490704])
    >>> x = ivy.array([-1.,  0.,  1.,  2.,  3.,  4.,  5.,  6.,  7.])
    >>> y = ivy.zeros(9)
    >>> ivy.selu(x, out = y)
    >>> print(y)
    ivy.array([-1.11133075,  0.,  1.05070102,  2.10140204,  3.15210295,
                4.20280409,  5.25350523,  6.30420589,  7.35490704])

    With :class:`ivy.Container` input:
    >>> x = ivy.Container(
            a=ivy.array([-3., -2., -1., 0., 1., 2., 3., 4., 5.]),
            b=ivy.array([1., 2., 3., 4., 5., 6., 7., 8., 9.])
        )
    >>> x = ivy.selu(x, out=x)
    >>> print(x)
    {
        a: ivy.array([-1.6705687, -1.52016652, -1.11133075, 0.,1.05070102,
                        2.10140204, 3.15210295, 4.20280409, 5.25350523]),
        b: ivy.array([1.05070102, 2.10140204, 3.15210295, 4.20280409, 5.25350523,
                        6.30420589, 7.35490704, 8.40560818, 9.45630932])
    }
    """
    return current_backend(x).selu(x, out=out)
>>>>>>> 1b76e9c3
<|MERGE_RESOLUTION|>--- conflicted
+++ resolved
@@ -333,27 +333,7 @@
     return ivy.current_backend(input).logsigmoid(input)
 
 
-<<<<<<< HEAD
-@handle_out_argument
-@handle_nestable
-@to_native_arrays_and_back
-@handle_exceptions
-@handle_array_like_without_promotion
-def selu(
-    input: Union[ivy.NativeArray, ivy.Array],
-) -> ivy.Array:
-    """
-    Applies SELU of x i.e. selu(x) = λ α (exp (x) − 1)
-
-    Parameters
-    ----------
-    input
-        Input array.
-
-    Returns
-    -------
-        Array with same shape as input with SELU applied to every element.
-=======
+
 @to_native_arrays_and_back
 @handle_out_argument
 @handle_nestable
@@ -378,35 +358,12 @@
     ret
         an array containing the scaled exponential linear unit activation of each
         element in ``x``.
->>>>>>> 1b76e9c3
+
 
     Examples
     --------
     With :class:`ivy.Array` input:
-<<<<<<< HEAD
-
-    >>> x = ivy.array([-1., 0., 1.])
-    >>> z = x.selu()
-    >>> print(z)
-    ivy.array([-1.31326175, -0.69314718, -0.31326169])
-
-    >>> x = ivy.array([1.5, 0.7, -2.4])
-    >>> z = x.selu()
-    >>> print(z)
-    ivy.array([-0.20141329, -0.40318608, -2.48683619])
-
-    With :class:`ivy.Container` input:
-
-    >>> x = ivy.Container(a=ivy.array([1.0, -1.2]), b=ivy.array([0.2, 0.6]))
-    >>> x = ivy.selu(x)
-    >>> print(x)
-    {
-        a: ivy.array([-0.31326169, -1.46328247]),
-        b: ivy.array([-0.59813893, -0.43748799])
-    }
-    """
-    return ivy.current_backend(input).selu(input)
-=======
+
     >>> x = ivy.array([-1.,  0.,  1.,  2.,  3.,  4.,  5.,  6.,  7.])
     >>> y = ivy.selu(x)
     >>> print(y)
@@ -434,4 +391,3 @@
     }
     """
     return current_backend(x).selu(x, out=out)
->>>>>>> 1b76e9c3
