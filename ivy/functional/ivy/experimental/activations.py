# global
from typing import Union, Optional, Callable, Literal

# local
import ivy
from ivy.utils.backend import current_backend
from ivy.utils.exceptions import handle_exceptions
from ivy.func_wrapper import (
    handle_array_function,
    handle_nestable,
    to_native_arrays_and_back,
    handle_array_like_without_promotion,
    handle_out_argument,
    inputs_to_ivy_arrays,
    handle_device,
    handle_backend_invalid,
    handle_complex_input,
)


def _logit_jax_like(
    x: Union[float, int, ivy.Array],
    /,
    *,
    fn_original: Optional[Callable] = None,
    eps: Optional[float] = None,
    out: Optional[ivy.Array] = None,
):
    real = ivy.real(x)
    imag = ivy.imag(x)
    if eps is None:
        real = ivy.where(ivy.logical_or(real > 1, real < 0), ivy.nan, real)
    else:
        real = ivy.clip(real, eps, 1 - eps)
    z = ivy.add(real, ivy.multiply(ivy.array(1j, dtype=x.dtype), imag))
    z = ivy.log(z / (1 - z))
    return z


@handle_exceptions
@handle_backend_invalid
@handle_nestable
@handle_array_like_without_promotion
@handle_out_argument
@to_native_arrays_and_back
@handle_device
@handle_complex_input
def logit(
    x: Union[float, int, ivy.Array],
    /,
    *,
    eps: Optional[float] = None,
    complex_mode: Literal["split", "magnitude", "jax"] = "jax",
    out: Optional[ivy.Array] = None,
) -> ivy.Array:
    """
    Compute the logit of x.

    logit(x) = log(x / (1 - x)).

    Parameters
    ----------
    x
        Input data.
    eps
        When eps is None the function outpus NaN where x < 0 or x > 1.
        and inf or -inf where x = 1 or x = 0, respectively.
        Otherwise if eps is defined, x is clamped to [eps, 1 - eps]
    complex_mode
        optional specifier for how to handle complex data types. See
        ``ivy.func_wrapper.handle_complex_input`` for more detail.
    out
        Optional output array.

    Returns
    -------
    ret
        Array containing elementwise logits of x.

    Examples
    --------
    >>> x = ivy.array([1, 0, 0.9])
    >>> z = ivy.logit(x)
    >>> print(z)
    ivy.array([       inf,       -inf, 2.19722438])

    >>> x = ivy.array([1, 2, -0.9])
    >>> z = ivy.logit(x, eps=0.2)
    >>> print(z)
    ivy.array([ 1.38629448,  1.38629448, -1.38629436])
    """
    return current_backend(x).logit(x, eps=eps, out=out)


logit.jax_like = _logit_jax_like


@handle_exceptions
@handle_nestable
@handle_array_like_without_promotion
@handle_out_argument
@inputs_to_ivy_arrays
def prelu(
    x: Union[ivy.NativeArray, ivy.Array],
    slope: Union[float, ivy.NativeArray, ivy.Array],
    /,
    *,
    out: Optional[ivy.Array] = None,
) -> ivy.Array:
    """
    Prelu takes input data (Array) and slope array as input,

    and produces one output data (array) where the function
    f(x) = slope * x for x < 0, f(x) = x for x >= 0., is applied
    to the data array elementwise. This operator supports unidirectional
    broadcasting (array slope should be unidirectional broadcastable to
    input tensor X);

    Parameters
    ----------
    x
        Input Array.
    slope
        Slope Array. The shape of slope can be smaller then first input X;
        if so, its shape must be unidirectional broadcastable to X.
    out
        Optional output array.

    Returns
    -------
    ret
         Array containing Parametrized relu values.
    """
    try:
        return ivy.where(x > 0, x, x * slope, out=out)
    except ivy.utils.exceptions.IvyError(
        f"The shape {slope.shape} is not Unidirectional Broadcastable\n"
        "as per ONNX standards"
    ) as IvyException:
        if len(slope.shape) == 1:
            dim = slope.shape[0]
            new_shape = []
            n = 0
            for d in x.shape:
                if d == dim:
                    new_shape.append(d)
                    n += 1
                else:
                    new_shape.append(d)
            if n == 1:
                xs = x * slope.reshape(tuple(new_shape), out=out)
                return ivy.where(x > 0, x, xs, out=out)
        raise IvyException


@handle_exceptions
@handle_backend_invalid
@handle_nestable
@handle_array_like_without_promotion
@handle_out_argument
@to_native_arrays_and_back
@handle_device
def thresholded_relu(
    x: Union[ivy.Array, ivy.NativeArray],
    /,
    *,
    threshold: Union[int, float] = 0,
    out: Optional[ivy.Array] = None,
) -> ivy.Array:
    """
    Apply the rectified linear unit function with custom threshold.

    Parameters
    ----------
    x
        input array
    threshold
        threshold value above which the activation is linear. Default: ``0``.
    out
        optional output array, for writing the result to. It must have a shape that the
        inputs broadcast to.

    Returns
    -------
    ret
        an array containing the rectified linear unit activation of each element in
        ``x``. with custom ``threshold``.

    Examples
    --------
    With :class:`ivy.Array` input:

    >>> x = ivy.array([-1., 0., 1.])
    >>> y = ivy.thresholded_relu(x, threshold=0.5)
    >>> print(y)
    ivy.array([0.,  0. ,  1.])

    >>> x = ivy.array([1.5, 0.7, -2.4])
    >>> y = ivy.zeros(3)
    >>> ivy.thresholded_relu(x, threshold=1, out = y)
    >>> print(y)
    ivy.array([ 1.5,  0., 0.])

    With :class:`ivy.Container` input:

    >>> x = ivy.Container(a=ivy.array([1.0, -1.2]), b=ivy.array([0.2, 0.6]))
    >>> x = ivy.thresholded_relu(x, threshold=0.5)
    >>> print(x)
    {
        a: ivy.array([1., 0.]),
        b: ivy.array([0., 0.6])
    }
    """
    return current_backend(x).thresholded_relu(x, threshold=threshold, out=out)


def _relu6_jax_like(
    x: Union[ivy.Array, ivy.NativeArray],
    /,
    *,
    fn_original=None,
    out: Optional[ivy.Array] = None,
) -> ivy.Array:
    return ivy.where(
        ivy.logical_or(
            ivy.real(x) < 0, ivy.logical_and(ivy.real(x) == 0, ivy.imag(x) < 0)
        ),
        ivy.array(0, dtype=x.dtype),
        ivy.where(
            ivy.logical_or(
                ivy.real(x) > 6, ivy.logical_and(ivy.real(x) == 6, ivy.imag(x) > 0)
            ),
            ivy.array(6, dtype=x.dtype),
            x,
        ),
    )


@handle_exceptions
@handle_backend_invalid
@handle_nestable
@handle_array_like_without_promotion
@handle_out_argument
@to_native_arrays_and_back
@handle_array_function
@handle_device
@handle_complex_input
def relu6(
    x: Union[ivy.Array, ivy.NativeArray],
    /,
    *,
    complex_mode: Literal["split", "magnitude", "jax"] = "jax",
    out: Optional[ivy.Array] = None,
) -> ivy.Array:
    """
    Apply the rectified linear unit 6 function element-wise.

    Parameters
    ----------
    x
        input array
    complex_mode
        optional specifier for how to handle complex data types. See
        ``ivy.func_wrapper.handle_complex_input`` for more detail.
    out
        optional output array, for writing the result to. It must have a shape that the
        inputs broadcast to.

    Returns
    -------
    ret
        an array containing the rectified linear unit 6 activation of each element in
        ``x``.

    Examples
    --------
    With :class:`ivy.Array` input:

    >>> x = ivy.array([-1.,  0.,  1.,  2.,  3.,  4.,  5.,  6.,  7.])
    >>> y = ivy.relu6(x)
    >>> print(y)
    ivy.array([0., 0., 1., 2., 3., 4., 5., 6., 6.])

    >>> x = ivy.array([-1.,  0.,  1.,  2.,  3.,  4.,  5.,  6.,  7.])
    >>> y = ivy.zeros(9)
    >>> ivy.relu6(x, out = y)
    >>> print(y)
    ivy.array([0., 0., 1., 2., 3., 4., 5., 6., 6.])
    """
    return current_backend(x).relu6(x, out=out)


relu6.jax_like = _relu6_jax_like


@handle_exceptions
@handle_backend_invalid
@handle_nestable
@handle_array_like_without_promotion
@handle_out_argument
@to_native_arrays_and_back
@handle_device
@handle_complex_input
def logsigmoid(
    input: Union[ivy.NativeArray, ivy.Array],
    /,
    *,
    complex_mode: Literal["split", "magnitude", "jax"] = "jax",
    out: Optional[ivy.Array] = None,
) -> ivy.Array:
    """
    Apply element-wise Log-sigmoid of x.

    logsigmoid(x) = log(1 / (1 + exp(-x)).

    Parameters
    ----------
    input
        Input array.
    complex_mode
        optional specifier for how to handle complex data types. See
        ``ivy.func_wrapper.handle_complex_input`` for more detail.

    Returns
    -------
        Array with same shape as input with Log-sigmoid applied to every element.

    Examples
    --------
    With :class:`ivy.Array` input:

    >>> x = ivy.array([-1., 0., 1.])
    >>> z = x.logsigmoid()
    >>> print(z)
    ivy.array([-1.31326175, -0.69314718, -0.31326169])

    >>> x = ivy.array([1.5, 0.7, -2.4])
    >>> z = x.logsigmoid()
    >>> print(z)
    ivy.array([-0.20141329, -0.40318608, -2.48683619])

    With :class:`ivy.Container` input:

    >>> x = ivy.Container(a=ivy.array([1.0, -1.2]), b=ivy.array([0.2, 0.6]))
    >>> x = ivy.logsigmoid(x)
    >>> print(x)
    {
        a: ivy.array([-0.31326169, -1.46328247]),
        b: ivy.array([-0.59813893, -0.43748799])
    }
    """
    return ivy.current_backend(input).logsigmoid(input, out=out)


@handle_exceptions
@handle_backend_invalid
@handle_nestable
@handle_array_like_without_promotion
@handle_out_argument
@to_native_arrays_and_back
@handle_array_function
@handle_device
def selu(
    x: Union[ivy.Array, ivy.NativeArray], /, *, out: Optional[ivy.Array] = None
) -> ivy.Array:
    """
    Apply the scaled exponential linear unit function element-wise.

    Parameters
    ----------
    x
        input array
    out
        optional output array, for writing the result to. It must have a shape that the
        inputs broadcast to.

    Returns
    -------
    ret
        an array containing the scaled exponential linear unit activation of each
        element in ``x``.

    Examples
    --------
    With :class:`ivy.Array` input:
    >>> x = ivy.array([-1.,  0.,  1.,  2.,  3.,  4.,  5.,  6.,  7.])
    >>> y = ivy.selu(x)
    >>> print(y)
    ivy.array([-1.11133075,  0.        ,  1.05070102,  2.10140204,  3.15210295,
            4.20280409,  5.25350523,  6.30420589,  7.35490704])
    >>> x = ivy.array([-1.,  0.,  1.,  2.,  3.,  4.,  5.,  6.,  7.])
    >>> y = ivy.zeros(9)
    >>> ivy.selu(x, out = y)
    >>> print(y)
    ivy.array([-1.11133075,  0.        ,  1.05070102,  2.10140204,  3.15210295,
            4.20280409,  5.25350523,  6.30420589,  7.35490704])

    With :class:`ivy.Container` input:
    >>> x = ivy.Container(a=ivy.array([-3., -2., -1., 0., 1., 2., 3., 4., 5.]),
    ...                   b=ivy.array([1., 2., 3., 4., 5., 6., 7., 8., 9.])
    ...                   )
    >>> x = ivy.selu(x, out=x)
    >>> print(x)
    {
        a: ivy.array([-1.6705687, -1.52016652, -1.11133075, 0., 1.05070102,
                      2.10140204, 3.15210295, 4.20280409, 5.25350523]),
        b: ivy.array([1.05070102, 2.10140204, 3.15210295, 4.20280409, 5.25350523,
                      6.30420589, 7.35490704, 8.40560818, 9.45630932])
    }
    """
    return current_backend(x).selu(x, out=out)


@handle_exceptions
@handle_backend_invalid
@handle_nestable
@handle_array_like_without_promotion
@handle_out_argument
@to_native_arrays_and_back
@handle_array_function
@handle_device
def silu(
    x: Union[ivy.Array, ivy.NativeArray], /, *, out: Optional[ivy.Array] = None
) -> ivy.Array:
    """
    Apply the silu function element-wise.

    Parameters
    ----------
    x
        input array.
    out
        optional output array, for writing the result to. It must have a shape that the
        inputs broadcast to.

    Returns
    -------
    ret
        an array containing the silu activation of each element in ``x``.

    Examples
    --------
    With :class:`ivy.Array` input:

    >>> x = ivy.array([-1.0, 1.0, 2.0])
    >>> y = ivy.silu(x)
    >>> print(y)
    ivy.array([-0.2689,  0.7310,  1.7615])

    >>> x = ivy.array([-1.0, 1.0, 2.0])
    >>> y = x.silu()
    >>> print(y)
    ivy.array([-0.2689,  0.7310,  1.7615])


    >>> x = ivy.array([[-1.3, 3.8, 2.1], [1.7, 4.2, -6.6]])
    >>> y = ivy.silu(x)
    >>> print(y)
    ivy.array([[-0.2784,  3.7168,  1.8708], [ 1.4374,  4.1379, -0.0089]])
    """
    return current_backend(x).silu(x, out=out)


@handle_exceptions
@handle_backend_invalid
@handle_nestable
@handle_array_like_without_promotion
@handle_out_argument
@to_native_arrays_and_back
@handle_array_function
def elu(
    x: Union[ivy.Array, ivy.NativeArray],
    /,
    *,
    alpha: float = 1.0,
    out: Optional[ivy.Array] = None,
) -> ivy.Array:
    """
    Apply the elu unit function element-wise.

    Parameters
    ----------
    x
        Input array.
    alpha
        scaler for controlling the slope of the function for x <= 0 Default: 1.0
    out
        optional output array, for writing the result to. It must have a shape that the
        inputs broadcast to.

    Returns
    -------
    ret
        The input array with elu applied element-wise.

    Examples
    --------
    With :class:`ivy.Array` input:
    >>> x = ivy.array([0.39, -0.85])
    >>> y = ivy.elu(x)
    >>> print(y)
    ivy.array([ 0.38999999, -0.57258511])
    >>> x = ivy.array([1.5, 0.7, -2.4])
    >>> y = ivy.zeros(3)
    >>> ivy.elu(x, out=y)
    >>> print(y)
    ivy.array([ 1.5, 0.69999999, -0.90928203])
    >>> x = ivy.array([[1.1, 2.2, 3.3],
    ...                [-4.4, -5.5, -6.6]])
    >>> ivy.elu(x, out=x)
    >>> print(x)
    ivy.array([[ 1.10000002,  2.20000005,  3.29999995],
           [-0.98772264, -0.99591321, -0.99863964]])
    With :class:`ivy.Container` input:
    >>> x = ivy.Container(a=ivy.array([0.0, -1.2]), b=ivy.array([0.4, -0.2]))
    >>> x = ivy.elu(x, out=x)
    >>> print(x)
    {
        a: ivy.array([0., -0.69880581]),
        b: ivy.array([0.40000001, -0.18126924])
    }
    """
    return current_backend(x).elu(x, alpha=alpha, out=out)


@handle_exceptions
@handle_backend_invalid
@handle_nestable
@handle_array_like_without_promotion
@handle_out_argument
@to_native_arrays_and_back
@handle_array_function
<<<<<<< HEAD
def sigmoid(
    x: Union[ivy.Array, ivy.NativeArray],
    /,
    *,
    out: Optional[ivy.Array] = None,
) -> ivy.Array:
    """
    Apply the sigmoid unit function element-wise.
=======
def hardtanh(
    x: Union[ivy.Array, ivy.NativeArray],
    /,
    *,
    max_val: float = 1,
    min_val: float = -1,
    out: Optional[ivy.Array] = None,
) -> ivy.Array:
    """
    Apply the hardtanh unit function element-wise.
>>>>>>> a8dde1a5

    Parameters
    ----------
    x
        Input array.
<<<<<<< HEAD
=======
    min_val
        minimum value of the linear region range. Default: -1.
    max_val
        maximum value of the linear region range. Default: 1.
>>>>>>> a8dde1a5
    out
        optional output array, for writing the result to. It must have a shape that the
        inputs broadcast to.

    Returns
    -------
    ret
<<<<<<< HEAD
        The input array with sigmoid applied element-wise.
=======
        The input array with elu applied element-wise.
>>>>>>> a8dde1a5

    Examples
    --------
    With :class:`ivy.Array` input:
    >>> x = ivy.array([0.39, -0.85])
<<<<<<< HEAD
    >>> y = ivy.sigmoid(x)
    >>> print(y)
    ivy.array([0.59628272, 0.29943284])
    >>> x = ivy.array([1.5, 0.7, -2.4])
    >>> y = ivy.zeros(3)
    >>> ivy.sigmoid(x, out=y)
    >>> print(y)
    ivy.array([0.8175745 , 0.6681878 , 0.08317269])
    >>> x = ivy.array([[1.1, 2.2, 3.3],
    ...                [-4.4, -5.5, -6.6]])
    >>> ivy.sigmoid(x, out=x)
    >>> print(x)
    ivy.array([[0.75026011, 0.90024954, 0.96442884],
       [0.01212843, 0.00407014, 0.00135852]])
    With :class:`ivy.Container` input:
    >>> x = ivy.Container(a=ivy.array([0.0, -1.2]), b=ivy.array([0.4, -0.2]))
    >>> x = ivy.sigmoid(x, out=x)
    >>> print(x)
    {
        a: ivy.array([0.5, 0.23147522]),
        b: ivy.array([0.59868765, 0.45016602])
    }
    """
    return current_backend(x).sigmoid(x, out=out)
=======
    >>> y = ivy.hardtanh(x)
    >>> print(y)
    ivy.array([ 0.39, -0.85])
    >>> x = ivy.array([1.5, 0.7, -2.4])
    >>> y = ivy.zeros(3)
    >>> ivy.hardtanh(x, out=y)
    >>> print(y)
    ivy.array([ 1., 0.7, -1.])
    >>> x = ivy.array([[1.1, 2.2, 3.3],
    ...                [-0.4, 0.5, -6.6]])
    >>> ivy.hardtanh(x, out=x)
    >>> print(x)
    ivy.array([[ 1.,  1., 1.],
           [-0.4, 0.5, -1.]])
    With :class:`ivy.Container` input:
    >>> x = ivy.Container(a=ivy.array([0.0, -1.2]), b=ivy.array([0.4, -0.2]))
    >>> x = ivy.hardtanhx, out=x)
    >>> print(x)
    {
        a: ivy.array([0., -1.]),
        b: ivy.array([0.4, -0.2])
    }
    """
    return current_backend(x).hardtanh(x, max_val=max_val, min_val=min_val, out=out)
>>>>>>> a8dde1a5
<|MERGE_RESOLUTION|>--- conflicted
+++ resolved
@@ -530,7 +530,6 @@
 @handle_out_argument
 @to_native_arrays_and_back
 @handle_array_function
-<<<<<<< HEAD
 def sigmoid(
     x: Union[ivy.Array, ivy.NativeArray],
     /,
@@ -539,30 +538,11 @@
 ) -> ivy.Array:
     """
     Apply the sigmoid unit function element-wise.
-=======
-def hardtanh(
-    x: Union[ivy.Array, ivy.NativeArray],
-    /,
-    *,
-    max_val: float = 1,
-    min_val: float = -1,
-    out: Optional[ivy.Array] = None,
-) -> ivy.Array:
-    """
-    Apply the hardtanh unit function element-wise.
->>>>>>> a8dde1a5
-
+    
     Parameters
     ----------
     x
         Input array.
-<<<<<<< HEAD
-=======
-    min_val
-        minimum value of the linear region range. Default: -1.
-    max_val
-        maximum value of the linear region range. Default: 1.
->>>>>>> a8dde1a5
     out
         optional output array, for writing the result to. It must have a shape that the
         inputs broadcast to.
@@ -570,17 +550,12 @@
     Returns
     -------
     ret
-<<<<<<< HEAD
         The input array with sigmoid applied element-wise.
-=======
-        The input array with elu applied element-wise.
->>>>>>> a8dde1a5
-
+    
     Examples
     --------
     With :class:`ivy.Array` input:
     >>> x = ivy.array([0.39, -0.85])
-<<<<<<< HEAD
     >>> y = ivy.sigmoid(x)
     >>> print(y)
     ivy.array([0.59628272, 0.29943284])
@@ -605,7 +580,47 @@
     }
     """
     return current_backend(x).sigmoid(x, out=out)
-=======
+
+
+@handle_exceptions
+@handle_backend_invalid
+@handle_nestable
+@handle_array_like_without_promotion
+@handle_out_argument
+@to_native_arrays_and_back
+@handle_array_function    
+def hardtanh(
+    x: Union[ivy.Array, ivy.NativeArray],
+    /,
+    *,
+    max_val: float = 1,
+    min_val: float = -1,
+    out: Optional[ivy.Array] = None,
+) -> ivy.Array:
+    """
+    Apply the hardtanh unit function element-wise.
+
+    Parameters
+    ----------
+    x
+        Input array.
+    min_val
+        minimum value of the linear region range. Default: -1.
+    max_val
+        maximum value of the linear region range. Default: 1.
+    out
+        optional output array, for writing the result to. It must have a shape that the
+        inputs broadcast to.
+
+    Returns
+    -------
+    ret
+        The input array with elu applied element-wise.
+
+    Examples
+    --------
+    With :class:`ivy.Array` input:
+    >>> x = ivy.array([0.39, -0.85])
     >>> y = ivy.hardtanh(x)
     >>> print(y)
     ivy.array([ 0.39, -0.85])
@@ -629,5 +644,4 @@
         b: ivy.array([0.4, -0.2])
     }
     """
-    return current_backend(x).hardtanh(x, max_val=max_val, min_val=min_val, out=out)
->>>>>>> a8dde1a5
+    return current_backend(x).hardtanh(x, max_val=max_val, min_val=min_val, out=out)