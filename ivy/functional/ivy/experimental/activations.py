--- conflicted
+++ resolved
@@ -332,106 +332,3 @@
     """
     return ivy.current_backend(input).logsigmoid(input)
 
-
-<<<<<<< HEAD
-@handle_out_argument
-@handle_nestable
-@to_native_arrays_and_back
-@handle_exceptions
-@handle_array_like_without_promotion
-def selu(
-    input: Union[ivy.NativeArray, ivy.Array],
-) -> ivy.Array:
-    """
-    Applies SELU of x i.e. selu(x) = λ α (exp (x) − 1)
-
-    Parameters
-    ----------
-    input
-        Input array.
-
-    Returns
-    -------
-        Array with same shape as input with SELU applied to every element.
-=======
-@to_native_arrays_and_back
-@handle_out_argument
-@handle_nestable
-@handle_exceptions
-@handle_array_like_without_promotion
-@handle_array_function
-def selu(
-    x: Union[ivy.Array, ivy.NativeArray], /, *, out: Optional[ivy.Array] = None
-) -> ivy.Array:
-    """Applies the scaled exponential linear unit function element-wise.
-
-    Parameters
-    ----------
-    x
-        input array
-    out
-        optional output array, for writing the result to. It must have a shape that the
-        inputs broadcast to.
-
-    Returns
-    -------
-    ret
-        an array containing the scaled exponential linear unit activation of each
-        element in ``x``.
->>>>>>> 1b76e9c3
-
-    Examples
-    --------
-    With :class:`ivy.Array` input:
-<<<<<<< HEAD
-
-    >>> x = ivy.array([-1., 0., 1.])
-    >>> z = x.selu()
-    >>> print(z)
-    ivy.array([-1.31326175, -0.69314718, -0.31326169])
-
-    >>> x = ivy.array([1.5, 0.7, -2.4])
-    >>> z = x.selu()
-    >>> print(z)
-    ivy.array([-0.20141329, -0.40318608, -2.48683619])
-
-    With :class:`ivy.Container` input:
-
-    >>> x = ivy.Container(a=ivy.array([1.0, -1.2]), b=ivy.array([0.2, 0.6]))
-    >>> x = ivy.selu(x)
-    >>> print(x)
-    {
-        a: ivy.array([-0.31326169, -1.46328247]),
-        b: ivy.array([-0.59813893, -0.43748799])
-    }
-    """
-    return ivy.current_backend(input).selu(input)
-=======
-    >>> x = ivy.array([-1.,  0.,  1.,  2.,  3.,  4.,  5.,  6.,  7.])
-    >>> y = ivy.selu(x)
-    >>> print(y)
-    ivy.array([-1.11133075,  0.,  1.05070102,  2.10140204,  3.15210295,
-                4.20280409,  5.25350523,  6.30420589,  7.35490704])
-    >>> x = ivy.array([-1.,  0.,  1.,  2.,  3.,  4.,  5.,  6.,  7.])
-    >>> y = ivy.zeros(9)
-    >>> ivy.selu(x, out = y)
-    >>> print(y)
-    ivy.array([-1.11133075,  0.,  1.05070102,  2.10140204,  3.15210295,
-                4.20280409,  5.25350523,  6.30420589,  7.35490704])
-
-    With :class:`ivy.Container` input:
-    >>> x = ivy.Container(
-            a=ivy.array([-3., -2., -1., 0., 1., 2., 3., 4., 5.]),
-            b=ivy.array([1., 2., 3., 4., 5., 6., 7., 8., 9.])
-        )
-    >>> x = ivy.selu(x, out=x)
-    >>> print(x)
-    {
-        a: ivy.array([-1.6705687, -1.52016652, -1.11133075, 0.,1.05070102,
-                        2.10140204, 3.15210295, 4.20280409, 5.25350523]),
-        b: ivy.array([1.05070102, 2.10140204, 3.15210295, 4.20280409, 5.25350523,
-                        6.30420589, 7.35490704, 8.40560818, 9.45630932])
-    }
-    """
-    return current_backend(x).selu(x, out=out)
->>>>>>> 1b76e9c3
