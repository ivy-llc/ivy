--- conflicted
+++ resolved
@@ -933,7 +933,6 @@
 @handle_out_argument
 @to_native_arrays_and_back
 @handle_array_function
-<<<<<<< HEAD
 def leaky_relu(
     x: Union[ivy.Array, ivy.NativeArray],
     /,
@@ -943,47 +942,25 @@
 ) -> ivy.Array:
     """
     Apply the Leaky_relu activation function to each element of the input.
-=======
-def hardshrink(
-    x: Union[ivy.Array, ivy.NativeArray],
-    /,
-    *,
-    lambd: float = 0.5,
-    out: Optional[ivy.Array] = None,
-) -> ivy.Array:
-    """
-    Apply the hardshrink function element-wise.
->>>>>>> 4ab48782
-
-    Parameters
-    ----------
-    x
-<<<<<<< HEAD
+
+    Parameters
+    ----------
+    x
         Input array.
     alpha
         Negative slope for ReLU.
-=======
-        input array.
-    lambd
-        the value for the Hardshrink formulation.
->>>>>>> 4ab48782
-    out
-        optional output array, for writing the result to. It must have a shape that the
-        inputs broadcast to.
-
-    Returns
-    -------
-    ret
-<<<<<<< HEAD
+    out
+        optional output array, for writing the result to. It must have a shape that the
+        inputs broadcast to.
+
+    Returns
+    -------
+    ret
         The input array with leaky relu applied element-wise.
-=======
-         an array containing the hardshrink activation of each element in ``x``.
->>>>>>> 4ab48782
-
-    Examples
-    --------
-    With :class:`ivy.Array` input:
-<<<<<<< HEAD
+
+    Examples
+    --------
+    With :class:`ivy.Array` input:
 
     >>> x = ivy.array([0.39, -0.85])
     >>> y = ivy.leaky_relu(x)
@@ -1014,7 +991,44 @@
     }
     """
     return current_backend(x).leaky_relu(x, alpha=alpha, out=out)
-=======
+
+
+@handle_exceptions
+@handle_backend_invalid
+@handle_nestable
+@handle_array_like_without_promotion
+@handle_out_argument
+@to_native_arrays_and_back
+@handle_array_function
+def hardshrink(
+    x: Union[ivy.Array, ivy.NativeArray],
+    /,
+    *,
+    lambd: float = 0.5,
+    out: Optional[ivy.Array] = None,
+) -> ivy.Array:
+    """
+    Apply the hardshrink function element-wise.
+
+    Parameters
+    ----------
+    x
+        input array.
+    lambd
+        the value for the Hardshrink formulation.
+    out
+        optional output array, for writing the result to. It must have a shape that the
+        inputs broadcast to.
+
+    Returns
+    -------
+    ret
+         an array containing the hardshrink activation of each element in ``x``.
+
+    Examples
+    --------
+    With :class:`ivy.Array` input:
+
     >>> x = ivy.array([-1.0, 1.0, 2.0])
     >>> y = ivy.hardshrink(x)
     >>> print(y)
@@ -1029,5 +1043,4 @@
     ivy.array([[-1.29999995,  3.79999995,  2.0999999 ],
        [ 1.70000005,  4.19999981, -6.5999999 ]])
     """
-    return current_backend(x).hardshrink(x, lambd=lambd, out=out)
->>>>>>> 4ab48782
+    return current_backend(x).hardshrink(x, lambd=lambd, out=out)