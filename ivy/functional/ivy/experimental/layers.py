# global
import math
import itertools
from typing import Optional, Union, Tuple, Literal, Sequence

# local
import ivy
from ivy.func_wrapper import (
    handle_array_like_without_promotion,
    handle_out_argument,
    to_native_arrays_and_back,
    handle_nestable,
    integer_arrays_to_float,
)
from ivy.utils.exceptions import handle_exceptions


@handle_nestable
@to_native_arrays_and_back
@handle_out_argument
def max_pool1d(
    x: Union[ivy.Array, ivy.NativeArray],
    kernel: Union[int, Tuple[int]],
    strides: Union[int, Tuple[int]],
    padding: str,
    /,
    *,
    data_format: str = "NWC",
    out: Optional[ivy.Array] = None,
) -> ivy.Array:
    """Computes a 1-D max pool given 3-D input x.

    Parameters
    ----------
    x
        Input image *[batch_size, w, d_in]*.
    kernel
        Size of the kernel i.e., the sliding window for each
        dimension of input. *[w]*.
    strides
        The stride of the sliding window for each dimension of input.
    padding
        SAME" or "VALID" indicating the algorithm, or list
        indicating the per-dimension paddings.
    data_format
        NWC" or "NCW". Defaults to "NWC".
    out
        optional output array, for writing the result to.

    Returns
    -------
    ret
        The result of the pooling operation.

    Both the description and the type hints above assumes an array input
    for simplicity, but this function is *nestable*, and therefore
    also accepts :class:`ivy.Container` instances in place of any of
    the arguments.

    Examples
    --------
    >>> x = ivy.arange(0, 24.).reshape((2, 3, 4))
    >>> print(ivy.max_pool1d(x, 2, 2, 'SAME'))
    ivy.array([[[ 4.,  5.,  6.,  7.],
            [ 8.,  9., 10., 11.]],

           [[16., 17., 18., 19.],
            [20., 21., 22., 23.]]])
    >>> x = ivy.arange(0, 24.).reshape((2, 3, 4))
    >>> print(ivy.max_pool1d(x, 2, 2, 'VALID'))
    ivy.array([[[ 4.,  5.,  6.,  7.]],

       [[16., 17., 18., 19.]]])
    """
    return ivy.current_backend(x).max_pool1d(
        x, kernel, strides, padding, data_format=data_format, out=out
    )


@to_native_arrays_and_back
@handle_out_argument
@handle_nestable
def max_pool2d(
    x: Union[ivy.Array, ivy.NativeArray],
    kernel: Union[int, Tuple[int], Tuple[int, int]],
    strides: Union[int, Tuple[int], Tuple[int, int]],
    padding: Union[str, int, Tuple[int], Tuple[int, int]],
    /,
    *,
    data_format: str = "NHWC",
    dilation: Union[int, Tuple[int], Tuple[int, int]] = 1,
    ceil_mode: bool = False,
    out: Optional[ivy.Array] = None,
) -> ivy.Array:
    """Computes a 2-D max pool given 4-D input x.

    Parameters
    ----------
    x
        Input image *[batch_size,h,w,d_in]*.
    kernel
        Size of the kernel i.e., the sliding window for each
        dimension of input. *[h,w]*.
    strides
        The stride of the sliding window for each dimension of input.
    padding
        SAME" or "VALID" indicating the algorithm, or list
        indicating the per-dimension paddings.
    data_format
        NHWC" or "NCHW". Defaults to "NHWC".
    out
        optional output array, for writing the result to.

    Returns
    -------
    ret
        The result of the pooling operation.

    Both the description and the type hints above assumes an array input
    for simplicity, but this function is *nestable*, and therefore
    also accepts :class:`ivy.Container` instances in place of any of
    the arguments.

    Examples
    --------
    >>> x = ivy.arange(12.).reshape((2, 1, 3, 2))
    >>> print(ivy.max_pool2d(x, (2, 2), (1, 1), 'SAME'))
    ivy.array([[[[ 2,  3],
             [ 4,  5],
             [ 4,  5]]],


           [[[ 8,  9],
             [10, 11],
             [10, 11]]]])

    >>> x = ivy.arange(48.).reshape((2, 4, 3, 2))
    >>> print(ivy.max_pool2d(x, 3, 1, 'VALID'))
    ivy.array([[[[16, 17]],

            [[22, 23]]],


           [[[40, 41]],

            [[46, 47]]]])
    """
    return ivy.current_backend(x).max_pool2d(
        x,
        kernel,
        strides,
        padding,
        data_format=data_format,
        dilation=dilation,
        ceil_mode=ceil_mode,
        out=out,
    )


@to_native_arrays_and_back
@handle_out_argument
@handle_nestable
def max_pool3d(
    x: Union[ivy.Array, ivy.NativeArray],
    kernel: Union[int, Tuple[int], Tuple[int, int, int]],
    strides: Union[int, Tuple[int], Tuple[int, int, int]],
    padding: str,
    /,
    *,
    data_format: str = "NDHWC",
    out: Optional[ivy.Array] = None,
) -> ivy.Array:
    """Computes a 3-D max pool given 5-D input x.

    Parameters
    ----------
    x
        Input volume *[batch_size,d,h,w,d_in]*.
    kernel
        Convolution filters *[d,h,w]*.
    strides
        The stride of the sliding window for each dimension of input.
    padding
        SAME" or "VALID" indicating the algorithm, or list indicating the per-dimension
        paddings.
    data_format
        NDHWC" or "NCDHW". Defaults to "NDHWC".
    out
        optional output array, for writing the result to. It must have a shape that the
        inputs broadcast to.

    Returns
    -------
    ret
        The result of the pooling operation.

    Both the description and the type hints above assumes an array input
    for simplicity, but this function is *nestable*, and therefore
    also accepts :class:`ivy.Container` instances in place of any of
    the arguments.

    Examples
    --------
    >>> x = ivy.arange(48.).reshape((2, 3, 2, 2, 2))
    >>> print(ivy.max_pool3d(x, 2, 2, 'VALID'))
    ivy.array([[[[[14., 15.]]]],



       [[[[38., 39.]]]]])
    >>> print(ivy.max_pool3d(x, 2, 2, 'SAME'))
    ivy.array([[[[[14., 15.]]],


        [[[22., 23.]]]],



       [[[[38., 39.]]],


        [[[46., 47.]]]]])

    """
    return ivy.current_backend(x).max_pool3d(
        x, kernel, strides, padding, data_format=data_format, out=out
    )


@handle_nestable
@to_native_arrays_and_back
@handle_out_argument
def avg_pool1d(
    x: Union[ivy.Array, ivy.NativeArray],
    kernel: Union[int, Tuple[int]],
    strides: Union[int, Tuple[int]],
    padding: str,
    /,
    *,
    data_format: str = "NWC",
    out: Optional[ivy.Array] = None,
) -> ivy.Array:
    """Computes a 1-D avg pool given 3-D input x.

    Parameters
    ----------
    x
        Input image *[batch_size, w, d_in]*.
    kernel
        Size of the kernel i.e., the sliding window for each
        dimension of input. *[w]*.
    strides
        The stride of the sliding window for each dimension of input.
    padding
        SAME" or "VALID" indicating the algorithm, or list
        indicating the per-dimension paddings.
    data_format
        NWC" or "NCW". Defaults to "NWC".
    out
        optional output array, for writing the result to.

    Returns
    -------
    ret
        The result of the pooling operation.

    Both the description and the type hints above assumes an array input
    for simplicity, but this function is *nestable*, and therefore
    also accepts :class:`ivy.Container` instances in place of any of
    the arguments.

    Examples
    --------
    >>> x = ivy.arange(0, 24.).reshape((2, 3, 4))
    >>> print(ivy.avg_pool1d(x, 2, 2, 'SAME'))
    ivy.array([[[ 2.,  3.,  4.,  5.],
            [ 8.,  9., 10., 11.]],

           [[14., 15., 16., 17.],
            [20., 21., 22., 23.]]])
    >>> x = ivy.arange(0, 24.).reshape((2, 3, 4))
    >>> print(ivy.avg_pool1d(x, 2, 2, 'VALID'))
    ivy.array([[[ 2.,  3.,  4.,  5.]],

           [[14., 15., 16., 17.]]])
    """
    return ivy.current_backend(x).avg_pool1d(
        x, kernel, strides, padding, data_format=data_format, out=out
    )


@to_native_arrays_and_back
@handle_out_argument
@handle_nestable
def avg_pool2d(
    x: Union[ivy.Array, ivy.NativeArray],
    kernel: Union[int, Tuple[int], Tuple[int, int]],
    strides: Union[int, Tuple[int], Tuple[int, int]],
    padding: str,
    /,
    *,
    data_format: str = "NHWC",
    out: Optional[ivy.Array] = None,
) -> ivy.Array:
    """Computes a 2-D average pool given 4-D input x.

    Parameters
    ----------
    x
        Input image *[batch_size,h,w,d_in]*.
    kernel
        Size of the kernel i.e., the sliding window for each
        dimension of input. *[h,w]*.
    strides
        The stride of the sliding window for each dimension of input.
    padding
        SAME" or "VALID" indicating the algorithm, or list
        indicating the per-dimensio paddings.
    data_format
        NHWC" or "NCHW". Defaults to "NHWC".
    out
        optional output array, for writing the result to.

    Returns
    -------
    ret
        The result of the pooling operation.

    Both the description and the type hints above assumes an array input
    for simplicity, but this function is *nestable*, and therefore
    also accepts :class:`ivy.Container` instances in place of any of
    the arguments.

    Examples
    --------
    >>> x = ivy.arange(12.).reshape((2, 1, 3, 2))
    >>> print(ivy.avg_pool2d(x, (2, 2), (1, 1), 'SAME'))
    ivy.array([[[[ 1.,  2.],
             [ 3.,  4.],
             [ 4.,  5.]]],


           [[[ 7.,  8.],
             [ 9., 10.],
             [10., 11.]]]])
    >>> x = ivy.arange(48.).reshape((2, 4, 3, 2))
    >>> print(ivy.avg_pool2d(x, 3, 1, 'VALID'))
    ivy.array([[[[ 8.,  9.]],

        [[14., 15.]]],


       [[[32., 33.]],

        [[38., 39.]]]])

    """
    return ivy.current_backend(x).avg_pool2d(
        x, kernel, strides, padding, data_format=data_format, out=out
    )


@to_native_arrays_and_back
@handle_out_argument
@handle_nestable
def avg_pool3d(
    x: Union[ivy.Array, ivy.NativeArray],
    kernel: Union[int, Tuple[int], Tuple[int, int, int]],
    strides: Union[int, Tuple[int], Tuple[int, int, int]],
    padding: str,
    /,
    *,
    data_format: str = "NDHWC",
    out: Optional[ivy.Array] = None,
) -> ivy.Array:
    """Computes a 3-D avg pool given 5-D input x.

    Parameters
    ----------
    x
        Input volume *[batch_size,d,h,w,d_in]*.
    kernel
        Convolution filters *[d,h,w]*.
    strides
        The stride of the sliding window for each dimension of input.
    padding
        SAME" or "VALID" indicating the algorithm, or list indicating the per-dimension
        paddings.
    data_format
        NDHWC" or "NCDHW". Defaults to "NDHWC".
    out
        optional output array, for writing the result to. It must have a shape that the
        inputs broadcast to.

    Returns
    -------
    ret
        The result of the pooling operation.

    Both the description and the type hints above assumes an array input
    for simplicity, but this function is *nestable*, and therefore
    also accepts :class:`ivy.Container` instances in place of any of
    the arguments.

    Examples
    --------
    >>> x = ivy.arange(48.).reshape((2, 3, 2, 2, 2))
    >>> print(ivy.avg_pool3d(x,2,2,'VALID'))
    ivy.array([[[[[ 7.,  8.]]]],



           [[[[31., 32.]]]]])
    >>> print(ivy.avg_pool3d(x,2,2,'SAME'))
    ivy.array([[[[[ 7.,  8.]]],


            [[[19., 20.]]]],



           [[[[31., 32.]]],


            [[[43., 44.]]]]])

    """
    return ivy.current_backend(x).avg_pool3d(
        x, kernel, strides, padding, data_format=data_format, out=out
    )


@to_native_arrays_and_back
@integer_arrays_to_float
@handle_out_argument
@handle_nestable
@handle_exceptions
def dct(
    x: Union[ivy.Array, ivy.NativeArray],
    /,
    *,
    type: Optional[Literal[1, 2, 3, 4]] = 2,
    n: Optional[int] = None,
    axis: Optional[int] = -1,
    norm: Optional[Literal["ortho"]] = None,
    out: Optional[Union[ivy.Array, ivy.NativeArray]] = None,
) -> Union[ivy.Array, ivy.NativeArray]:
    """Computes the 1D Discrete Cosine Tranformation of a given signal.

    Parameters
    ----------
    x
        The input signal.
    type
        The type of the dct. Must be 1, 2, 3 or 4.
    n
        The lenght of the transform. If n is less than the input signal lenght,
        then x is truncated, if n is larger then x is zero-padded.
    axis
        The axis to compute the DCT along.
    norm
        The type of normalization to be applied. Must be either None or "ortho".
    out
        optional output array, for writing the result to.

    Returns
    -------
    ret
        Array containing the transformed input.

    Both the description and the type hints above assumes an array input for simplicity,
    but this function is *nestable*, and therefore also accepts :class:`ivy.Container`
    instances in place of any of the arguments.

    Examples
    --------
    With :class:`ivy.Array` input:

    >>> x = ivy.array([8, 16, 24, 32, 40, 48, 56, 64])
    >>> ivy.dct(x, type=2, n=None, norm='ortho')
    ivy.array([102., -51.5, 0., -5.39, 0., -1.61, 0., -0.406])

    >>> x = ivy.array([[[8, 16, 24, 32], [40, 48, 56, 64]],
    ...                [[1,  2,  3,  4], [ 5,  6,  7,  8]]])
    >>> ivy.dct(x, type=1, n=None, axis=0, norm=None)
    ivy.array([[[ 9., 18., 27., 36.],
                [45., 54., 63., 72.]],
               [[ 7., 14., 21., 28.],
                [35., 42., 49., 56.]]])

    >>> x = ivy.array([[ 8.1, 16.2, 24.3, 32.4],
    ...                [40.5, 48.6, 56.7, 64.8]])
    >>> y = ivy.zeros((2, 4), dtype=ivy.float32)
    >>> ivy.dct(x, type=1, n=None, norm=None, out=y)
    >>> print(y)
    ivy.array([[ 1.22e+02, -3.24e+01,  1.91e-06, -8.10e+00],
               [ 3.16e+02, -3.24e+01,  3.81e-06, -8.10e+00]])

    >>> x = ivy.array([8., 16., 24., 32., 40., 48., 56., 64.])
    >>> ivy.dct(x, type=4, n=None, norm=None, out=x)
    >>> print(x)
    ivy.array([ 279. , -280. ,  128. , -115. ,   83.7,  -79.5,   69.8,  -68.7])

    With one :class:`ivy.Container` input:

    >>> x = ivy.Container(a=ivy.array([8, 16, 24, 32, 40, 48, 56, 64]),
    ...                   b=ivy.array([1,  2,  3,  4,  5,  6,  7,  8]))
    >>> ivy.dct(x, type=3, n=None, norm='ortho')
    {
        a: ivy.array([79.5, -70.4, 30., -23.6, 13.9, -10.1, 5.2, -1.95]),
        b: ivy.array([9.94, -8.8, 3.75, -2.95, 1.74, -1.26, 0.65, -0.244])
    }

    With multiple :class:`ivy.Container` inputs:

    >>> x = ivy.Container(a=ivy.array([8, 16, 24, 32, 40, 48, 56, 64]),
    ...                   b=ivy.array([1,  2,  3,  4,  5,  6,  7,  8]))
    >>> container_n = ivy.Container(a=9, b=4)
    >>> container_type = ivy.Container(a=2, b=1)
    >>> container_norm = ivy.Container(a="ortho", b=None)
    >>> ivy.dct(x, type=container_type, n=container_n, norm=container_norm)
    {
        a: ivy.array([96., -28.2, -31.9, 22.9, -26., 19.8, -17., 10.9,
                    -5.89]),
        b: ivy.array([15., -4., 0., -1.])
    }
    """
    return ivy.current_backend(x).dct(x, type=type, n=n, axis=axis, norm=norm, out=out)


@to_native_arrays_and_back
@handle_out_argument
@handle_exceptions
@handle_array_like_without_promotion
def fft(
    x: Union[ivy.Array, ivy.NativeArray],
    dim: int,
    /,
    *,
    norm: Optional[str] = "backward",
    n: Optional[Union[int, Tuple[int]]] = None,
    out: Optional[ivy.Array] = None,
) -> ivy.Array:
    r"""Computes the one dimensional discrete Fourier transform given input at least
    1-D input x.

    Parameters
    ----------
    x
        Input volume *[...,d_in,...]*,
        where d_in indicates the dimension that needs FFT.
    dim
        The dimension along which to take the one dimensional FFT.
    norm
        Optional argument, "backward", "ortho" or "forward". Defaults to be "backward".
        "backward" indicates no normalization.
        "ortho" indicates normalization by $\frac{1}{\sqrt{n}}$.
        "forward" indicates normalization by $\frac{1}{n}$.
    n
        Optional argument indicating the sequence length, if given, the input would be
        padded with zero or truncated to length n before performing FFT.
        Should be a integer greater than 1.
    out
        Optional output array, for writing the result to. It must have a shape that the
        inputs broadcast to.

    Returns
    -------
    ret
        The result of the FFT operation.

    Examples
    --------
    >>> ivy.fft(np.exp(2j * np.pi * np.arange(8) / 8), 0)
    ivy.array([-3.44509285e-16+1.14423775e-17j,  8.00000000e+00-8.11483250e-16j,
            2.33486982e-16+1.22464680e-16j,  0.00000000e+00+1.22464680e-16j,
            9.95799250e-17+2.33486982e-16j,  0.00000000e+00+7.66951701e-17j,
            1.14423775e-17+1.22464680e-16j,  0.00000000e+00+1.22464680e-16j])
    >>> ivy.fft(np.exp(2j * np.pi * np.arange(8) / 8), 0, n=16)
    ivy.array([-3.44509285e-16+1.14423775e-17j,  1.00000000e+00+5.02733949e+00j,
        8.00000000e+00-8.11483250e-16j,  1.00000000e+00-5.02733949e+00j,
        2.33486982e-16+1.22464680e-16j,  1.00000000e+00-1.49660576e+00j,
        0.00000000e+00+1.22464680e-16j,  1.00000000e+00-6.68178638e-01j,
        9.95799250e-17+2.33486982e-16j,  1.00000000e+00-1.98912367e-01j,
        0.00000000e+00+7.66951701e-17j,  1.00000000e+00+1.98912367e-01j,
        1.14423775e-17+1.22464680e-16j,  1.00000000e+00+6.68178638e-01j,
        0.00000000e+00+1.22464680e-16j,  1.00000000e+00+1.49660576e+00j])
    >>> ivy.fft(np.exp(2j * np.pi * np.arange(8) / 8), 0, norm="ortho")
    ivy.array([-1.21802426e-16+4.04549134e-18j,  2.82842712e+00-2.86902654e-16j,
        8.25501143e-17+4.32978028e-17j,  0.00000000e+00+4.32978028e-17j,
        3.52068201e-17+8.25501143e-17j,  0.00000000e+00+2.71158374e-17j,
        4.04549134e-18+4.32978028e-17j,  0.00000000e+00+4.32978028e-17j])
    """
    return ivy.current_backend(x).fft(x, dim, norm=norm, n=n, out=out)


@handle_nestable
@handle_exceptions
@to_native_arrays_and_back
@handle_array_like_without_promotion
def dropout1d(
    x: Union[ivy.Array, ivy.NativeArray],
    prob: float,
    /,
    *,
    training: bool = True,
    data_format: str = "NWC",
    out: Optional[ivy.Array] = None,
) -> ivy.Array:
    """Randomly zero out entire channels with probability prob using samples from
     a Bernoulli distribution and the remaining channels are scaled by (1/1-prob).
     In this case, dropout1d performs a channel-wise dropout but assumes
     a channel is a 1D feature map.

    Parameters
    ----------
    x
        a 2D or 3D input array. Should have a floating-point data type.
    prob
        probability of a channel to be zero-ed.
    training
        controls whether dropout1d is performed during training or ignored
        during testing.
    data_format
        "NWC" or "NCW". Defaults to "NWC".
    out
        optional output array, for writing the result to.
        It must have a shape that the inputs broadcast to.

    Returns
    -------
    ret
        an array with some channels zero-ed and the rest of channels are
         scaled by (1/1-prob).

    Both the description and the type hints above assumes an array input for simplicity,
    but this function is *nestable*, and therefore also accepts :class:`ivy.Container`
    instances in place of any of the arguments.

    Examples
    --------
    With :class:`ivy.Array` input:

    >>> x = ivy.array([1, 1, 1]).reshape([1, 1, 3])
    >>> y = ivy.dropout1d(x, 0.5)
    >>> print(y)
    ivy.array([[[2., 0, 2.]]])

    >>> x = ivy.array([1, 1, 1]).reshape([1, 1, 3])
    >>> y = ivy.dropout1d(x, 1, training=False, data_format="NCW")
    >>> print(y)
    ivy.array([[[1, 1, 1]]])

    With one :class:`ivy.Container` input:
    >>> x = ivy.Container(a=ivy.array([100, 200, 300]).reshape([1, 1, 3]),
    ...                   b=ivy.array([400, 500, 600]).reshape([1, 1, 3]))
    >>> y = ivy.dropout1d(x, 0.5)
    >>> print(y)
    {
    a: ivy.array([[[200., 400., 0.]]]),
    b: ivy.array([[[0., 0., 0.]]])
    }
    """
    return ivy.current_backend(x).dropout1d(
        x, prob, training=training, data_format=data_format, out=out
    )


@handle_nestable
@handle_exceptions
@to_native_arrays_and_back
@handle_array_like_without_promotion
def dropout3d(
    x: Union[ivy.Array, ivy.NativeArray],
    prob: float,
    /,
    *,
    training: bool = True,
    data_format: str = "NDHWC",
    out: Optional[ivy.Array] = None,
) -> ivy.Array:
    """Randomly zero out entire channels with probability prob using samples from
     a Bernoulli distribution and the remaining channels are scaled by (1/1-prob).
     In this case, dropout3d performs a channel-wise dropout but assumes
     a channel is a 1D feature map.

    Parameters
    ----------
    x
        a 4D or 5D input array. Should have a floating-point data type.
    prob
        probability of a channel to be zero-ed.
    training
        controls whether dropout3d is performed during training or ignored
        during testing.
    data_format
        "NDHWC" or "NCDHW". Defaults to "NDHWC".
    out
        optional output array, for writing the result to.
        It must have a shape that the inputs broadcast to.

    Returns
    -------
    ret
        an array with some channels zero-ed and the rest of channels are
         scaled by (1/1-prob).

    Both the description and the type hints above assumes an array input for simplicity,
    but this function is *nestable*, and therefore also accepts :class:`ivy.Container`
    instances in place of any of the arguments.

    """
    return ivy.current_backend(x).dropout3d(
        x, prob, training=training, data_format=data_format, out=out
    )


@to_native_arrays_and_back
@handle_out_argument
@handle_exceptions
@handle_nestable
@handle_array_like_without_promotion
def ifft(
    x: Union[ivy.Array, ivy.NativeArray],
    dim: int,
    *,
    norm: Optional[str] = "backward",
    n: Optional[Union[int, Tuple[int]]] = None,
    out: Optional[ivy.Array] = None,
) -> ivy.Array:
    r"""Computes the one dimensional discrete Fourier transform given input at least
    1-D input x.

    Parameters
    ----------
    x
        Input volume *[...,d_in,...]*,
        where d_in indicates the dimension that needs IFFT.
    dim
        The dimension along which to take the one dimensional IFFT.
    norm
        Optional argument, "backward", "ortho" or "forward". Defaults to be "backward".
        "backward" indicates no normalization.
        "ortho" indicates normalization by $\frac{1}{\sqrt{n}}$.
        "forward" indicates normalization by $\frac{1}{n}$.
    n
        Optional argument indicating the sequence length, if given, the input would be
        padded with zero or truncated to length n before performing IFFT.
        Should be a integer greater than 1.
    out
        Optional output array, for writing the result to. It must have a shape that the
        inputs broadcast to.

    Returns
    -------
    ret
        The result of the IFFT operation.

    Examples
    --------
    >>> ivy.ifft(np.exp(2j * np.pi * np.arange(8) / 8), 0)
    ivy.array([-4.30636606e-17+1.43029718e-18j,  0.00000000e+00+1.53080850e-17j,
                1.43029718e-18+1.53080850e-17j,  0.00000000e+00+9.58689626e-18j,
                1.24474906e-17+2.91858728e-17j,  0.00000000e+00+1.53080850e-17j,
                2.91858728e-17+1.53080850e-17j,  1.00000000e+00-1.01435406e-16j])
    >>> ivy.ifft(np.exp(2j * np.pi * np.arange(8) / 8), 0, n=16)
    ivy.array([-2.15318303e-17+7.15148591e-19j,  6.25000000e-02+9.35378602e-02j,
                0.00000000e+00+7.65404249e-18j,  6.25000000e-02+4.17611649e-02j,
                7.15148591e-19+7.65404249e-18j,  6.25000000e-02+1.24320230e-02j,
                0.00000000e+00+4.79344813e-18j,  6.25000000e-02-1.24320230e-02j,
                6.22374531e-18+1.45929364e-17j,  6.25000000e-02-4.17611649e-02j,
                0.00000000e+00+7.65404249e-18j,  6.25000000e-02-9.35378602e-02j,
                1.45929364e-17+7.65404249e-18j,  6.25000000e-02-3.14208718e-01j,
                5.00000000e-01-5.07177031e-17j,  6.25000000e-02+3.14208718e-01j])
    >>> ivy.ifft(np.exp(2j * np.pi * np.arange(8) / 8), 0, norm="ortho")
    ivy.array([-1.21802426e-16+4.04549134e-18j,  0.00000000e+00+4.32978028e-17j,
                4.04549134e-18+4.32978028e-17j,  0.00000000e+00+2.71158374e-17j,
                3.52068201e-17+8.25501143e-17j,  0.00000000e+00+4.32978028e-17j,
                8.25501143e-17+4.32978028e-17j,  2.82842712e+00-2.86902654e-16j])
    """
    return ivy.current_backend(x).ifft(x, dim, norm=norm, n=n, out=out)


@to_native_arrays_and_back
@handle_out_argument
@handle_exceptions
@handle_nestable
def embedding(
    weights: Union[ivy.Array, ivy.NativeArray],
    indices: Union[ivy.Array, ivy.NativeArray],
    /,
    *,
    max_norm: Optional[int] = None,
    out: Optional[ivy.Array] = None,
) -> ivy.Array:
    """Embeds a given tensor of indices using a given tensor of weights.

    Parameters
    ----------
    weights
        The weights tensor.
    indices
        The indices tensor.
    max_norm
        The maximum norm of the embeddings.
    out
        Optional output array, for writing the result to. It must have a shape that the
        inputs broadcast to.

    Returns
    -------
    ret
        The result of the embedding operation.

    Examples
    --------
    >>> weights = ivy.array([[1., 2., 3.], [4., 5., 6.], [7., 8., 9.]])
    >>> indices = ivy.array([0, 2])
    >>> print(ivy.embedding(weights, indices, max_norm=5))
    ivy.array([[1., 2., 3.],
                [7., 8., 9.]])
    """
    ivy.utils.assertions.check_equal(
        len(weights.shape), 2, message="weights must be 2-d"
    )

    ret = ivy.empty(
        indices.shape + (weights.shape[1],), dtype=ivy.as_ivy_dtype(weights.dtype)
    )
    if not ivy.is_ivy_array(indices):
        indices = ivy.array(indices, dtype=ivy.int32)

    for i, x in ivy.ndenumerate(indices):

        if ivy.exists(max_norm):
            ret[i] = ivy.clip_vector_norm(weights[x, :], max_norm)
        else:
            ret[i] = weights[x, :]
    return ret


@to_native_arrays_and_back
@handle_out_argument
@handle_exceptions
@handle_nestable
def dft(
    x: Union[ivy.Array, ivy.NativeArray],
    /,
    *,
    axis: int = 1,
    inverse: bool = False,
    onesided: bool = False,
    dft_length: Optional[Union[int, Tuple[int]]] = None,
    norm: Optional[str] = "backward",
    out: Optional[ivy.Array] = None,
) -> ivy.Array:
    """
        Computes the discrete Fourier transform of input.

    Parameters
    ----------
    x
        Input volume *[...,d_in,...]*,
        where d_in indicates the dimension that needs FFT.
    axis
        The axis on which to perform the DFT. By default this
        value is  set to 1, which corresponds to the first dimension
        after the batch index.
    inverse
        Whether to perform the inverse discrete fourier transform.
        By default this value is set to False.
    onesided
        If onesided is True, only values for w in [0, 1, 2, …, floor(n_fft/2) + 1]
        are returned because the real-to-complex Fourier transform satisfies the
        conjugate symmetry, i.e., X[m, w] = X[m,w]=X[m,n_fft-w]*. Note if the
        input or window tensors are complex, then onesided output is not possible.
        Enabling onesided with real inputs performs a Real-valued fast Fourier
        transform (RFFT). When invoked with real or complex valued input, the
        default value is False. Values can be True or False.
    dft_length
        The length of the signal.If greater than the axis dimension,
        the signal will be zero-padded up to dft_length. If less than
        the axis dimension, only the first dft_length values will be
        used as the signal. It’s an optional value.
    norm
          Optional argument, "backward", "ortho" or "forward". Defaults to be
          "backward".
          "backward" indicates no normalization.
          "ortho" indicates normalization by 1/sqrt(n).
          "forward" indicates normalization by 1/n.
    out
        Optional output array, for writing the result to. It must
        have a shape that the inputs broadcast to.

    Returns
    -------
    ret
        The Fourier Transform of the input vector.If onesided is False,
        the following shape is expected: [batch_idx][signal_dim1][signal_dim2]
        …[signal_dimN][2]. If axis=0 and onesided is True, the following shape
        is expected: [batch_idx][floor(signal_dim1/2)+1][signal_dim2]…[signal_dimN][2].
        If axis=1 and onesided is True, the following shape is expected:
        [batch_idx][signal_dim1][floor(signal_dim2/2)+1]…[signal_dimN][2].
        If axis=N-1 and onesided is True, the following shape is expected:
        [batch_idx][signal_dim1][signal_dim2]…[floor(signal_dimN/2)+1][2].
        The signal_dim at the specified axis is equal to the dft_length.

    """
    if inverse:
        res = ifft(x, axis, norm=norm, n=dft_length, out=out)
    else:
        res = fft(x, axis, norm=norm, n=dft_length, out=out)

    if onesided:
        slices = [slice(0, a) for a in res.shape]
        slices[axis] = slice(0, res.shape[axis] // 2 + 1)
        res = res[tuple(slices)]
    return res


@to_native_arrays_and_back
@handle_exceptions
@handle_out_argument
@handle_nestable
def interp(x, xp, fp, left=None, right=None, period=None):
    x_arr = ivy.array(x)
    fix_later = False
    if x_arr.shape == ():
        x_arr = ivy.array([x])
        fix_later = True
    x = ivy.astype(x_arr, "float64")
    xp = ivy.astype(ivy.array(xp), "float64")
    fp = ivy.astype(ivy.array(fp), "float64")
    ivy.utils.assertions.check_equal(xp.ndim, 1)
    ivy.utils.assertions.check_equal(fp.ndim, 1)
    ivy.utils.assertions.check_equal(xp.shape[0], fp.shape[0])
    if period is not None:
        ivy.utils.assertions.check_equal(period, 0, inverse=True)
        period = ivy.abs(period)
        x = ivy.remainder(x, period)
        xp = ivy.remainder(xp, period)
        asort_xp = ivy.argsort(xp)
        xp = xp[asort_xp]
        fp = fp[asort_xp]
        xp = ivy.concat((xp[-1:] - period, xp, xp[0:1] + period))
        fp = ivy.concat((fp[-1:], fp, fp[0:1]))

    def interp_inner(value):
        value = ivy.array(value)
        if value < xp[0]:
            return left if left is not None else fp[0]
        elif value > xp[-1]:
            return right if right is not None else fp[-1]
        else:
            last = None
            if xp.shape[0] < 3:
                for i in range(xp.shape[0] - 1, -1, -1):
                    if xp[i] == value:
                        return fp[i]
                    elif xp[i] < value:
                        last = i
            else:
                first = 0
                last = xp.shape[0]
                while first < last:
                    midpoint = (first + last) // 2
                    if xp[midpoint] == value:
                        already_exists = ivy.argwhere(xp == value)
                        if already_exists.shape[0] > 0:
                            return fp[already_exists[-1][0]]
                        return fp[midpoint]
                    else:
                        if value < xp[midpoint]:
                            last = midpoint - 1
                        else:
                            first = midpoint + 1
            dist = (value - xp[last]) / (xp[last + 1] - xp[last])
            return (fp[last + 1] - fp[last]) * dist + fp[last]

    ret = ivy.map(interp_inner, unique={"value": x})
    if fix_later:
        return ivy.astype(ivy.array(ret[0]), "float64")
    else:
        return ivy.astype(ivy.array(ret), "float64")


def _tf_area_dim_scale(index, starting_index, scale, ending_index):
    if index < starting_index:
        dim_scale = scale if index + 1 > ending_index else index + 1 - starting_index
    else:
        dim_scale = ending_index - index if index + 1 > ending_index else 1.0
    return dim_scale


def _tf_area_indices(dim_index, scale):
    starting_index = dim_index * scale
    ending_index = (dim_index + 1) * scale
    rounded_indices = (
        int(starting_index),
        math.ceil(ending_index),
    )
    return starting_index, ending_index, rounded_indices


def _tf_area_interpolate(x, size, dims):
    ret = ivy.zeros((x.shape[:2] + size))
    scale = ivy.divide(ivy.shape(x)[2:], size)
    area = 1.0 / ivy.prod(scale)
    for i, ba in enumerate(x):
        for j, ch in enumerate(ba):
            if dims == 3:
                for d_dim in range(size[0]):
                    for h_dim in range(size[1]):
                        for w_dim in range(size[2]):
                            d_in, d_in1, d_index = _tf_area_indices(d_dim, scale[0])
                            h_in, h_in1, h_index = _tf_area_indices(h_dim, scale[1])
                            w_in, w_in1, w_index = _tf_area_indices(w_dim, scale[2])
                            sum_data = ivy.zeros(
                                (
                                    d_index[1] - d_index[0],
                                    h_index[1] - h_index[0],
                                    w_index[1] - w_index[0],
                                )
                            )
                            for d_ind in range(d_index[0], d_index[1]):
                                scale_z = _tf_area_dim_scale(
                                    d_ind, d_in, scale[0], d_in1
                                )
                                for h_ind in range(h_index[0], h_index[1]):
                                    scale_y = _tf_area_dim_scale(
                                        h_ind, h_in, scale[1], h_in1
                                    )
                                    for w_ind in range(w_index[0], w_index[1]):
                                        scale_x = _tf_area_dim_scale(
                                            w_ind, w_in, scale[2], w_in1
                                        )
                                        sum_data[
                                            d_ind - d_index[0],
                                            h_ind - h_index[0],
                                            w_ind - w_index[0],
                                        ] = (
                                            ivy.array(ch[d_ind, h_ind, w_ind])
                                            * scale_x
                                            * scale_y
                                            * scale_z
                                            * area
                                        )
                            ret[i, j, d_dim, h_dim, w_dim] = ivy.sum(sum_data)
            elif dims == 2:
                for h_dim in range(size[0]):
                    for w_dim in range(size[1]):
                        h_in, h_in1, h_index = _tf_area_indices(h_dim, scale[0])
                        w_in, w_in1, w_index = _tf_area_indices(w_dim, scale[1])
                        sum_data = ivy.zeros(
                            (h_index[1] - h_index[0], w_index[1] - w_index[0])
                        )
                        for h_ind in range(h_index[0], h_index[1]):
                            scale_y = _tf_area_dim_scale(h_ind, h_in, scale[0], h_in1)
                            for w_ind in range(w_index[0], w_index[1]):
                                scale_x = _tf_area_dim_scale(
                                    w_ind, w_in, scale[1], w_in1
                                )
                                sum_data[h_ind - h_index[0], w_ind - w_index[0]] = (
                                    ivy.array(ch[h_ind, w_ind])
                                    * scale_x
                                    * scale_y
                                    * area
                                )
                        ret[i, j, h_dim, w_dim] = ivy.sum(sum_data)
            else:
                for w_dim in range(size[0]):
                    w_in, w_in1, w_index = _tf_area_indices(w_dim, scale[0])
                    sum_data = ivy.zeros((w_index[1] - w_index[0],))
                    for w_ind in range(w_index[0], w_index[1]):
                        scale_x = _tf_area_dim_scale(w_ind, w_in, scale[0], w_in1)
                        sum_data[w_ind - w_index[0]] = (
                            ivy.array(ch[w_ind]) * scale_x * area
                        )
                    ret[i, j, w_dim] = ivy.sum(sum_data)
    return ret


def _triangle_kernel(x):
    return ivy.maximum(0, 1 - ivy.abs(x))

def _cubic_kernel(x):
  out = ((1.5 * x - 2.5) * x) * x + 1.
  out = ivy.where(x >= 1., ((-0.5 * x + 2.5) * x - 4.) * x + 2., out)
  return ivy.where(x >= 2., 0.0, out)

def _lanczos_kernel(radius, x):
    y = radius * ivy.sin(ivy.pi * x) * ivy.sin(ivy.pi * x / radius)
    out = ivy.where(
        x > 1e-3, ivy.divide(y, ivy.where(x != 0, ivy.pi**2 * x**2, 1)), 1
    )
    return ivy.where(x > radius, 0.0, out)


def _lanczos_kernel(radius, x):
    y = radius * ivy.sin(ivy.pi * x) * ivy.sin(ivy.pi * x / radius)
    out = ivy.where(
        x > 1e-3, ivy.divide(y, ivy.where(x != 0, ivy.pi**2 * x**2, 1)), 1
    )
    return ivy.where(x > radius, 0.0, out)


def compute_weight_mat(
    input_size, output_size, scale, align_corners, kernel_fn, antialias: bool
):
    inv_scale = 1.0 / scale
    kernel_scale = ivy.maximum(inv_scale, 1.0) if antialias else 1.0
    if not align_corners or align_corners is None:
        sample_f = (ivy.arange(output_size) + 0.5) * inv_scale - 0.5
        x = ivy.abs(sample_f[None, :] - ivy.arange(input_size)[:, None]) / kernel_scale
    else:
        sample_f = ivy.linspace(0, input_size - 1, output_size)
        x = ivy.abs(sample_f[None, :] - ivy.arange(input_size)[:, None]) / (
            kernel_scale
        )
    weights = kernel_fn(x)
    total_weight_sum = ivy.sum(weights, axis=0, keepdims=True)
    weights = ivy.where(
        ivy.abs(total_weight_sum) > 1000.0 * float(ivy.finfo("float32").eps),
        ivy.divide(weights, ivy.where(total_weight_sum != 0, total_weight_sum, 1)),
        0,
    )
    input_size_minus_0_5 = input_size if align_corners else input_size - 0.5
    return ivy.where(
        ivy.logical_and(sample_f >= -0.5, sample_f <= input_size_minus_0_5)[None, :],
        weights,
        0,
    )


@handle_out_argument
@handle_nestable
def interpolate(
    x: Union[ivy.Array, ivy.NativeArray],
    size: Union[Sequence[int], int],
    /,
    *,
    mode: Union[
        Literal[
            "linear",
            "bilinear",
            "trilinear",
            "nearest",
            "area",
            "nearest_exact",
            "tf_area",
<<<<<<< HEAD
            "bicubic",
=======
            "bicubic_tensorflow",
>>>>>>> 1775266e
            "mitchellcubic",
            "lanczos3",
            "lanczos5",
            "gaussian",
        ]
    ] = "linear",
    scale_factor: Optional[Union[Sequence[int], int]] = None,
    align_corners: Optional[bool] = None,
    antialias: Optional[bool] = False,
    out: Optional[ivy.Array] = None,
) -> ivy.Array:
    """
    Down/up samples the input to the given size.
    The algorithm used for interpolation is determined by mode.

    Parameters
    ----------
    x
        Input array, Must have the shape
        [batch x channels x [optional depth] x [optional height] x width].
    size
        Output size.
    mode
        Interpolation mode. Can be one of the following:
        - linear
        - bilinear
        - trilinear
        - nearest
        - area
        - tf_area
        - bicubic
        - mitchellcubic
        - lanczos3
        - lanczos5
        - gaussian
    scale_factor
        Multiplier for spatial size that defines the output size (overwriting `size`).
    align_corners
        If True, the corner pixels of the input and output tensors are aligned,
        and thus preserving the values at the corner pixels. If False, the corner
        pixels are not aligned, and the interpolation uses edge value padding for
        out-of-boundary values.
        only has an effect when mode is 'linear', 'bilinear',
        'bicubic' or 'trilinear'. Default: False
    antialias
        If True, antialiasing is applied when downsampling an image.
        Supported modes: 'bilinear', 'bicubic'.
    out
        Optional output array, for writing the result to. It must
        have a shape that the inputs broadcast to.

    Returns
    -------
        resized array

    """

    def bicubic_kernel(s, a=-0.5):
        abs_s = abs(s)
        if (abs_s >= 0) & (abs_s <= 1):
            return (a + 2) * (abs_s**3) - (a + 3) * (abs_s**2) + 1
        elif (abs_s > 1) & (abs_s <= 2):
            return a * (abs_s**3) - (5 * a) * (abs_s**2) + (8 * a) * abs_s - 4 * a
        return 0

    def mitchellcubic_kernel(s, b=1/3, c=1/3):
        abs_s = abs(s)
        abs_s_2 = abs_s ** 2
        abs_s_3 = abs_s ** 3
        return ivy.where(
            abs_s <= 1,
            ((12 - 9 * b - 6 * c) * abs_s_3 +
             (-18 + 12 * b + 6 * c) * abs_s_2 +
             (6 - 2 * b)) / 6,
            ivy.where(
                abs_s <= 2,
                ((-1 * b - 6 * c) * abs_s_3 +
                 (6 * b + 30 * c) * abs_s_2 +
                 (-12 * b - 48 * c) * abs_s +
                 (8 * b + 24 * c)) / 6,
                ivy.zeros_like(s)))

    dims = len(x.shape) - 2
    size = _get_size(scale_factor, size, dims, x.shape)
    spatial_dims = [2 + i for i in range(dims)]
    input_shape = ivy.shape(x)
    scale = [ivy.divide(size[i], input_shape[spatial_dims[i]]) for i in range(dims)]
<<<<<<< HEAD
    if mode in ["linear", "bilinear", "trilinear", "lanczos3", "lanczos5"]:
=======
    if mode in ["linear", "bilinear", "bicubic_tensorflow", "trilinear", "lanczos3", "lanczos5"]:
>>>>>>> 1775266e
        kernel_func = _triangle_kernel
        if mode == "linear" or dims == 1:
            equation = "ijk,km->ijm"
        elif mode == "bilinear" or dims == 2:
            equation = "ijkl,km,ln->ijmn"
        elif mode == "trilinear" or dims == 3:
            equation = "ijklm,kn,lo,mp->ijnop"

<<<<<<< HEAD
=======
        if mode == "bicubic_tensorflow":
            kernel_func = lambda inputs: _cubic_kernel(inputs)

>>>>>>> 1775266e
        if mode == "lanczos3":
            kernel_func = lambda inputs: _lanczos_kernel(3, inputs)
        elif mode == "lanczos5":
            kernel_func = lambda inputs: _lanczos_kernel(5, inputs)
        output_shape = tuple(input_shape[:2]) + size
        operands = []
        for i, d in enumerate(spatial_dims):
            m = input_shape[d]
            n = output_shape[d]
            w = compute_weight_mat(
                m, n, scale[i], align_corners, kernel_func, antialias
            ).astype(x.dtype)
            operands.append(w)
        ret = ivy.einsum(equation, x, *operands)
    elif mode == "nearest" or mode == "nearest_exact":
        ret = ivy.zeros((x.shape[:2] + tuple(size)))
        for i, ba in enumerate(x):
            for j, ch in enumerate(ba):
                w_scale = size[-1] / x.shape[-1]
                if dims == 3:
                    h_scale = size[-2] / x.shape[-2]
                    d_scale = size[-3] / x.shape[-3]
                    for d_dim in range(size[0]):
                        for h_dim in range(size[1]):
                            for w_dim in range(size[2]):
                                ret[i, j, d_dim, h_dim, w_dim] = x[i][j][
                                    round(d_dim // d_scale)
                                ][round(h_dim // h_scale)][round(w_dim // w_scale)]
                elif dims == 2:
                    h_scale = size[-2] / x.shape[-2]
                    for h_dim in range(size[0]):
                        for w_dim in range(size[1]):
                            ret[i, j, h_dim, w_dim] = x[i][j][round(h_dim // h_scale)][
                                round(w_dim // w_scale)
                            ]
                elif dims == 1:
                    for w_dim in range(size[0]):
                        ret[i, j, w_dim] = x[i][j][round(w_dim // w_scale)]
    elif mode == "area":
        ret = ivy.zeros((x.shape[:2] + size))
        scale = ivy.divide(ivy.shape(x)[2:], size)
        for i, ba in enumerate(x):
            for j, ch in enumerate(ba):
                if dims == 3:
                    for d_dim in range(size[0]):
                        for h_dim in range(size[1]):
                            for w_dim in range(size[2]):
                                d_index = (
                                    int(d_dim * scale[0]),
                                    math.ceil((d_dim + 1) * scale[0]),
                                )
                                h_index = (
                                    int(h_dim * scale[1]),
                                    math.ceil((h_dim + 1) * scale[1]),
                                )
                                w_index = (
                                    int(w_dim * scale[2]),
                                    math.ceil((w_dim + 1) * scale[2]),
                                )
                                scale_z = d_index[1] - d_index[0]
                                scale_y = h_index[1] - h_index[0]
                                scale_x = w_index[1] - w_index[0]
                                area = scale_z * scale_y * scale_x
                                ret[i, j, d_dim, h_dim, w_dim] = ivy.sum(
                                    ch[
                                        d_index[0] : d_index[1],
                                        h_index[0] : h_index[1],
                                        w_index[0] : w_index[1],
                                    ]
                                ) * (1 / area)
                elif dims == 2:
                    for h_dim in range(size[0]):
                        for w_dim in range(size[1]):
                            h_index = (
                                int(h_dim * scale[0]),
                                math.ceil((h_dim + 1) * scale[0]),
                            )
                            w_index = (
                                int(w_dim * scale[1]),
                                math.ceil((w_dim + 1) * scale[1]),
                            )
                            scale_y = h_index[1] - h_index[0]
                            scale_x = w_index[1] - w_index[0]
                            area = scale_y * scale_x
                            ret[i, j, h_dim, w_dim] = ivy.sum(
                                ch[h_index[0] : h_index[1], w_index[0] : w_index[1]]
                            ) * (1 / area)
                else:
                    for w_dim in range(size[0]):
                        w_index = (
                            int(w_dim * scale[0]),
                            math.ceil((w_dim + 1) * scale[0]),
                        )
                        scale_x = w_index[1] - w_index[0]
                        ret[i, j, w_dim] = ivy.sum(ch[w_index[0] : w_index[1]]) * (
                            1 / scale_x
                        )
    elif mode == "bicubic":
        scale_factor_h = size[0] / x.shape[2]
        scale_factor_w = size[1] / x.shape[3]
        x = ivy.pad(x, ((0, 0), (0, 0), (2, 2), (2, 2)), mode="edge")
        ret = ivy.zeros((*x.shape[:2], size[0], size[1]))
        for n in range(ret.shape[0]):
            for c in range(ret.shape[1]):
                for i in range(ret.shape[2]):
                    for j in range(ret.shape[3]):
                        x0, y0 = i / scale_factor_h + 2, j / scale_factor_w + 2
                        x_s = [math.floor(x0) + i - x0 for i in range(-1, 3, 1)]
                        y_s = [math.floor(y0) + i - y0 for i in range(-1, 3, 1)]
                        mat_l = ivy.array([[bicubic_kernel(x_i) for x_i in x_s]])
                        mat_m = ivy.array(
                            [
                                [x[n, c, int(x0 + x_i), int(y0 + y_i)] for y_i in y_s]
                                for x_i in x_s
                            ], dtype=ivy.float32)
                        mat_r = ivy.array([[bicubic_kernel(y_i)] for y_i in y_s])
                        ret[n, c, i, j] = ivy.squeeze(
                            ivy.multi_dot((mat_l, mat_m, mat_r)),
                            0
                        )
    elif mode in ["mitchellcubic", "gaussian"]:
        if mode == "mitchellcubic":
            kernel_size_h = 3 * size[0]
            kernel_size_w = 3 * size[1]
            kernel_h = mitchellcubic_kernel(ivy.linspace(-1, 1, kernel_size_h))
            kernel_w = mitchellcubic_kernel(ivy.linspace(-1, 1, kernel_size_w))
            kernel = ivy.outer(kernel_h, kernel_w)
        else:
            kernel_size_h = size[0] // 10 * 2 + 1
            kernel_size_w = size[1] // 10 * 2 + 1
            sigma_h = 0.3 * ((kernel_size_h - 1) * 0.5 - 1) + 0.8
            sigma_w = 0.3 * ((kernel_size_w - 1) * 0.5 - 1) + 0.8
            kernel = ivy.array(
                [[math.exp(-(i ** 2 + j ** 2) / (sigma_h ** 2 + sigma_w ** 2))
                  for i in range(-(kernel_size_h // 2), kernel_size_h // 2 + 1)]
                 for j in range(-(kernel_size_w // 2), kernel_size_w // 2 + 1)]
            )
        kernel = kernel / kernel.sum()
        padding = (kernel_size_h // 2, kernel_size_w // 2)
        x = ivy.pad(x, ((0, 0), (0, 0), padding, padding), mode='reflect')
        x = ivy.conv2d(
            x,
            kernel.unsqueeze(-1).unsqueeze(-1),
            1,
            ((0, 0), (0, 0)),
            data_format="NCHW",
        )
        return interpolate(x, size=size, mode='bicubic', align_corners=True)
    elif mode == "tf_area":
        ret = _tf_area_interpolate(x, size, dims)
    return ivy.astype(ret, ivy.dtype(x), out=out)


def _get_size(scale_factor, size, dims, x_shape):
    if scale_factor is not None:
        if isinstance(scale_factor, (float, int)):
            scale_factor = [scale_factor] * dims
        size = tuple(
            [int(math.floor(x_shape[2 + i] * scale_factor[i])) for i in range(dims)]
        )
    else:
        size = (size,) * dims if isinstance(size, int) else tuple(size)
    return size


interpolate.mixed_function = True


def _output_ceil_shape(w, f, p, s):
    return math.ceil((w - f + p) / s) + 1


def _padding_ceil_mode(w, f, p, s):
    remaining_pixels = (w - f + sum(p)) % s
    if s > 1 and remaining_pixels != 0 and f > 1:
        input_size = w + sum(p)
        # making sure that the remaining pixels are supposed
        # to be covered by the window
        # they won't be covered if stride is big enough to skip them
        if input_size - remaining_pixels - (f - 1) + s > input_size:
            return p
        output_shape = _output_ceil_shape(
            w,
            f,
            sum(p),
            s,
        )
        # calculating new padding with ceil_output_shape
        new_pad = (output_shape - 1) * s + f - w
        # updating pad_list with new padding by adding it to the end
        p = (
            p[0],
            p[1] + new_pad - sum(p),
        )
    return p


def _compute_idx(in_size, out_size, device):
    out_range = ivy.arange(out_size, device=device, dtype=ivy.int64)
    i0 = ivy.trunc_divide(out_range * in_size, out_size).astype(ivy.int64)
    maxlength = in_size // out_size + 1
    in_size_mod = in_size % out_size
    # adaptive = True iff there are kernels with different lengths
    adaptive = not (in_size_mod == 0 or out_size % in_size_mod == 0)
    if adaptive:
        maxlength += 1
    elif in_size_mod == 0:
        maxlength -= 1
    range_max = ivy.arange(maxlength, device=device, dtype=ivy.int64)
    idx = ivy.expand_dims(i0, axis=-1) + range_max
    if adaptive:
        maxval = ivy.full_like(idx, fill_value=in_size - 1)
        idx = ivy.minimum(idx, maxval)
        i1 = ivy.trunc_divide(
            (out_range + 1) * in_size + out_size - 1, out_size
        ).astype(ivy.int64)
        length = i1 - i0
    else:
        length = maxlength
    return idx, length, range_max, adaptive


def _expand_to_dim(x, dim):
    for _ in range(dim - len(x.shape)):
        x = ivy.expand_dims(x, axis=-1)
    return x


def _mask(vals, length, range_max, dim):
    if isinstance(length, int):
        return vals, length
    else:
        assert dim < 0
        mask = ivy.greater_equal(range_max, ivy.expand_dims(length, axis=-1))
        if dim == -2:
            mask = _expand_to_dim(mask, 4)
        vals = ivy.where(mask, 0.0, vals)
        length = _expand_to_dim(length, -dim)
        return vals, length


def adaptive_avg_pool1d(
    input: Union[ivy.Array, ivy.NativeArray],
    output_size: int,
) -> ivy.Array:
    """
    Applies a 1D adaptive average pooling over an input signal composed of several input
    planes.

    Parameters
    ----------
    input
        Input array. Must have shape (N, C, L_in) or (C, L_in) where N is
        the batch dimension, C is the feature dimension, and L_in is the spatial
        dimension.
    output_size
        Spatial output size.

    Returns
    -------
        The result of the pooling operation. Will have shape (N, C, L_out) or
        (C, L_out), where L_out = `output_size`

    """
    squeeze = False
    if len(input.shape) == 2:
        input = ivy.expand_dims(input, axis=0)
        squeeze = True
    elif len(input.shape) != 3:
        raise ivy.utils.exceptions.IvyException(
            f"Got {len(input.shape)}D input, but only 2D and 3D inputs are supported.",
        )

    if input.shape[-1] % output_size == 0:
        stride = input.shape[-1] // output_size
        kernel_size = input.shape[-1] - (output_size - 1) * stride
        pooled_output = ivy.avg_pool1d(
            input, kernel_size, stride, "VALID", data_format="NCW"
        )
        if squeeze:
            return ivy.squeeze(pooled_output, axis=0)
        return pooled_output

    idxw, length_w, range_max_w, adaptive_w = _compute_idx(
        input.shape[-1], output_size, input.device
    )

    # to numpy and back in order to bypass a slicing error in tensorflow
    vals = ivy.array(input.to_numpy()[..., idxw])

    if not adaptive_w:
        return ivy.mean(vals, axis=-1)

    vals, length_w = _mask(vals, length_w, range_max_w, dim=-1)

    ret = None
    for i in range(vals.shape[-1]):
        if ret is None:
            ret = vals[..., i]
        else:
            ret = ret + vals[..., i]
    pooled_output = ret / length_w

    if squeeze:
        return ivy.squeeze(pooled_output, axis=0)
    return pooled_output


def adaptive_avg_pool2d(
    input: Union[ivy.Array, ivy.NativeArray],
    output_size: Union[Sequence[int], int],
) -> ivy.Array:
    """
    Applies a 2D adaptive average pooling over an input signal composed of several input
    planes.

    Parameters
    ----------
    input
        Input array. Must have shape (N, C, H_in, W_in) or (C, H_in, W_in) where N is
        the batch dimension, C is the feature dimension, and H_in and W_in are the 2
        spatial dimensions.
    output_size
        Spatial output size.

    Returns
    -------
        The result of the pooling operation. Will have shape (N, C, S_0, S_1) or
        (C, S_0, S_1), where S = `output_size`

    """
    squeeze = False
    if len(input.shape) == 3:
        input = ivy.expand_dims(input, axis=0)
        squeeze = True
    elif len(input.shape) != 4:
        raise ivy.utils.exceptions.IvyException(
            f"Got {len(input.shape)}D input, but only 3D and 4D inputs are supported.",
        )

    if all(i_s % o_s == 0 for i_s, o_s in zip(input.shape[-2:], output_size)):
        stride = tuple(i_s // o_s for i_s, o_s in zip(input.shape[-2:], output_size))
        kernel_size = tuple(
            i_s - (o_s - 1) * st
            for i_s, o_s, st in zip(input.shape[-2:], output_size, stride)
        )
        pooled_output = ivy.avg_pool2d(
            input, kernel_size, stride, "VALID", data_format="NCHW"
        )
        if squeeze:
            return ivy.squeeze(pooled_output, axis=0)
        return pooled_output

    idxh, length_h, range_max_h, adaptive_h = _compute_idx(
        input.shape[-2], output_size[-2], input.device
    )
    idxw, length_w, range_max_w, adaptive_w = _compute_idx(
        input.shape[-1], output_size[-1], input.device
    )

    # to numpy and back in order to bypass a slicing error in tensorflow
    vals = ivy.array(input.to_numpy()[..., _expand_to_dim(idxh, 4), idxw])

    if not adaptive_h and not adaptive_w:
        return ivy.mean(vals, axis=(-3, -1))

    vals, length_h = _mask(vals, length_h, range_max_h, dim=-2)
    vals, length_w = _mask(vals, length_w, range_max_w, dim=-1)

    ret = None
    for i, j in itertools.product(range(vals.shape[-3]), range(vals.shape[-1])):
        if ret is None:
            ret = vals[..., i, :, j]
        else:
            ret = ret + vals[..., i, :, j]
    pooled_output = ret / (length_h * length_w)

    if squeeze:
        return ivy.squeeze(pooled_output, axis=0)
    return pooled_output<|MERGE_RESOLUTION|>--- conflicted
+++ resolved
@@ -1148,11 +1148,10 @@
             "area",
             "nearest_exact",
             "tf_area",
-<<<<<<< HEAD
+
             "bicubic",
-=======
+
             "bicubic_tensorflow",
->>>>>>> 1775266e
             "mitchellcubic",
             "lanczos3",
             "lanczos5",
@@ -1240,11 +1239,11 @@
     spatial_dims = [2 + i for i in range(dims)]
     input_shape = ivy.shape(x)
     scale = [ivy.divide(size[i], input_shape[spatial_dims[i]]) for i in range(dims)]
-<<<<<<< HEAD
+
     if mode in ["linear", "bilinear", "trilinear", "lanczos3", "lanczos5"]:
-=======
+
     if mode in ["linear", "bilinear", "bicubic_tensorflow", "trilinear", "lanczos3", "lanczos5"]:
->>>>>>> 1775266e
+
         kernel_func = _triangle_kernel
         if mode == "linear" or dims == 1:
             equation = "ijk,km->ijm"
@@ -1253,12 +1252,10 @@
         elif mode == "trilinear" or dims == 3:
             equation = "ijklm,kn,lo,mp->ijnop"
 
-<<<<<<< HEAD
-=======
+
         if mode == "bicubic_tensorflow":
             kernel_func = lambda inputs: _cubic_kernel(inputs)
 
->>>>>>> 1775266e
         if mode == "lanczos3":
             kernel_func = lambda inputs: _lanczos_kernel(3, inputs)
         elif mode == "lanczos5":
