# global
import math
from typing import Optional, Union, Tuple, Literal


# local
import ivy
from ivy.func_wrapper import (
    handle_array_like_without_promotion,
    handle_out_argument,
    to_native_arrays_and_back,
    handle_nestable,
    integer_arrays_to_float,
)
from ivy.exceptions import handle_exceptions


@handle_nestable
@to_native_arrays_and_back
@handle_out_argument
def max_pool1d(
    x: Union[ivy.Array, ivy.NativeArray],
    kernel: Union[int, Tuple[int]],
    strides: Union[int, Tuple[int]],
    padding: str,
    /,
    *,
    data_format: str = "NWC",
    out: Optional[ivy.Array] = None,
) -> ivy.Array:
    """Computes a 1-D max pool given 3-D input x.

    Parameters
    ----------
    x
        Input image *[batch_size, w, d_in]*.
    kernel
        Size of the kernel i.e., the sliding window for each
        dimension of input. *[w]*.
    strides
        The stride of the sliding window for each dimension of input.
    padding
        SAME" or "VALID" indicating the algorithm, or list
        indicating the per-dimension paddings.
    data_format
        NWC" or "NCW". Defaults to "NWC".
    out
        optional output array, for writing the result to.

    Returns
    -------
    ret
        The result of the pooling operation.

    Both the description and the type hints above assumes an array input
    for simplicity, but this function is *nestable*, and therefore
    also accepts :class:`ivy.Container` instances in place of any of
    the arguments.

    Examples
    --------
    >>> x = ivy.arange(0, 24.).reshape((2, 3, 4))
    >>> print(ivy.max_pool1d(x, 2, 2, 'SAME'))
    ivy.array([[[ 4.,  5.,  6.,  7.],
            [ 8.,  9., 10., 11.]],

           [[16., 17., 18., 19.],
            [20., 21., 22., 23.]]])
    >>> x = ivy.arange(0, 24.).reshape((2, 3, 4))
    >>> print(ivy.max_pool1d(x, 2, 2, 'VALID'))
    ivy.array([[[ 4.,  5.,  6.,  7.]],

       [[16., 17., 18., 19.]]])
    """
    return ivy.current_backend(x).max_pool1d(
        x, kernel, strides, padding, data_format=data_format, out=out
    )


@to_native_arrays_and_back
@handle_out_argument
@handle_nestable
def max_pool2d(
    x: Union[ivy.Array, ivy.NativeArray],
    kernel: Union[int, Tuple[int], Tuple[int, int]],
    strides: Union[int, Tuple[int], Tuple[int, int]],
    padding: Union[str, int, Tuple[int], Tuple[int, int]],
    /,
    *,
    data_format: str = "NHWC",
    dilation: Union[int, Tuple[int], Tuple[int, int]] = 1,
    ceil_mode: bool = False,
    out: Optional[ivy.Array] = None,
) -> ivy.Array:
    """Computes a 2-D max pool given 4-D input x.

    Parameters
    ----------
    x
        Input image *[batch_size,h,w,d_in]*.
    kernel
        Size of the kernel i.e., the sliding window for each
        dimension of input. *[h,w]*.
    strides
        The stride of the sliding window for each dimension of input.
    padding
        SAME" or "VALID" indicating the algorithm, or list
        indicating the per-dimension paddings.
    data_format
        NHWC" or "NCHW". Defaults to "NHWC".
    out
        optional output array, for writing the result to.

    Returns
    -------
    ret
        The result of the pooling operation.

    Both the description and the type hints above assumes an array input
    for simplicity, but this function is *nestable*, and therefore
    also accepts :class:`ivy.Container` instances in place of any of
    the arguments.

    Examples
    --------
    >>> x = ivy.arange(12.).reshape((2, 1, 3, 2))
    >>> print(ivy.max_pool2d(x, (2, 2), (1, 1), 'SAME'))
    ivy.array([[[[ 2,  3],
             [ 4,  5],
             [ 4,  5]]],


           [[[ 8,  9],
             [10, 11],
             [10, 11]]]])

    >>> x = ivy.arange(48.).reshape((2, 4, 3, 2))
    >>> print(ivy.max_pool2d(x, 3, 1, 'VALID'))
    ivy.array([[[[16, 17]],

            [[22, 23]]],


           [[[40, 41]],

            [[46, 47]]]])
    """
    return ivy.current_backend(x).max_pool2d(
        x,
        kernel,
        strides,
        padding,
        data_format=data_format,
        dilation=dilation,
        ceil_mode=ceil_mode,
        out=out,
    )


@to_native_arrays_and_back
@handle_out_argument
@handle_nestable
def max_pool3d(
    x: Union[ivy.Array, ivy.NativeArray],
    kernel: Union[int, Tuple[int], Tuple[int, int, int]],
    strides: Union[int, Tuple[int], Tuple[int, int, int]],
    padding: str,
    /,
    *,
    data_format: str = "NDHWC",
    out: Optional[ivy.Array] = None,
) -> ivy.Array:
    """Computes a 3-D max pool given 5-D input x.

    Parameters
    ----------
    x
        Input volume *[batch_size,d,h,w,d_in]*.
    kernel
        Convolution filters *[d,h,w]*.
    strides
        The stride of the sliding window for each dimension of input.
    padding
        SAME" or "VALID" indicating the algorithm, or list indicating the per-dimension
        paddings.
    data_format
        NDHWC" or "NCDHW". Defaults to "NDHWC".
    out
        optional output array, for writing the result to. It must have a shape that the
        inputs broadcast to.

    Returns
    -------
    ret
        The result of the pooling operation.

    Both the description and the type hints above assumes an array input
    for simplicity, but this function is *nestable*, and therefore
    also accepts :class:`ivy.Container` instances in place of any of
    the arguments.

    Examples
    --------
    >>> x = ivy.arange(48.).reshape((2, 3, 2, 2, 2))
    >>> print(ivy.max_pool3d(x, 2, 2, 'VALID'))
    ivy.array([[[[[14., 15.]]]],



       [[[[38., 39.]]]]])
    >>> print(ivy.max_pool3d(x, 2, 2, 'SAME'))
    ivy.array([[[[[14., 15.]]],


        [[[22., 23.]]]],



       [[[[38., 39.]]],


        [[[46., 47.]]]]])

    """
    return ivy.current_backend(x).max_pool3d(
        x, kernel, strides, padding, data_format=data_format, out=out
    )


@handle_nestable
@to_native_arrays_and_back
@handle_out_argument
def avg_pool1d(
    x: Union[ivy.Array, ivy.NativeArray],
    kernel: Union[int, Tuple[int]],
    strides: Union[int, Tuple[int]],
    padding: str,
    /,
    *,
    data_format: str = "NWC",
    out: Optional[ivy.Array] = None,
) -> ivy.Array:
    """Computes a 1-D avg pool given 3-D input x.

    Parameters
    ----------
    x
        Input image *[batch_size, w, d_in]*.
    kernel
        Size of the kernel i.e., the sliding window for each
        dimension of input. *[w]*.
    strides
        The stride of the sliding window for each dimension of input.
    padding
        SAME" or "VALID" indicating the algorithm, or list
        indicating the per-dimension paddings.
    data_format
        NWC" or "NCW". Defaults to "NWC".
    out
        optional output array, for writing the result to.

    Returns
    -------
    ret
        The result of the pooling operation.

    Both the description and the type hints above assumes an array input
    for simplicity, but this function is *nestable*, and therefore
    also accepts :class:`ivy.Container` instances in place of any of
    the arguments.

    Examples
    --------
    >>> x = ivy.arange(0, 24.).reshape((2, 3, 4))
    >>> print(ivy.avg_pool1d(x, 2, 2, 'SAME'))
    ivy.array([[[ 2.,  3.,  4.,  5.],
            [ 8.,  9., 10., 11.]],

           [[14., 15., 16., 17.],
            [20., 21., 22., 23.]]])
    >>> x = ivy.arange(0, 24.).reshape((2, 3, 4))
    >>> print(ivy.avg_pool1d(x, 2, 2, 'VALID'))
    ivy.array([[[ 2.,  3.,  4.,  5.]],

           [[14., 15., 16., 17.]]])
    """
    return ivy.current_backend(x).avg_pool1d(
        x, kernel, strides, padding, data_format=data_format, out=out
    )


@to_native_arrays_and_back
@handle_out_argument
@handle_nestable
def avg_pool2d(
    x: Union[ivy.Array, ivy.NativeArray],
    kernel: Union[int, Tuple[int], Tuple[int, int]],
    strides: Union[int, Tuple[int], Tuple[int, int]],
    padding: str,
    /,
    *,
    data_format: str = "NHWC",
    out: Optional[ivy.Array] = None,
) -> ivy.Array:
    """Computes a 2-D average pool given 4-D input x.

    Parameters
    ----------
    x
        Input image *[batch_size,h,w,d_in]*.
    kernel
        Size of the kernel i.e., the sliding window for each
        dimension of input. *[h,w]*.
    strides
        The stride of the sliding window for each dimension of input.
    padding
        SAME" or "VALID" indicating the algorithm, or list
        indicating the per-dimensio paddings.
    data_format
        NHWC" or "NCHW". Defaults to "NHWC".
    out
        optional output array, for writing the result to.

    Returns
    -------
    ret
        The result of the pooling operation.

    Both the description and the type hints above assumes an array input
    for simplicity, but this function is *nestable*, and therefore
    also accepts :class:`ivy.Container` instances in place of any of
    the arguments.

    Examples
    --------
    >>> x = ivy.arange(12.).reshape((2, 1, 3, 2))
    >>> print(ivy.avg_pool2d(x, (2, 2), (1, 1), 'SAME'))
    ivy.array([[[[ 1.,  2.],
             [ 3.,  4.],
             [ 4.,  5.]]],


           [[[ 7.,  8.],
             [ 9., 10.],
             [10., 11.]]]])
    >>> x = ivy.arange(48.).reshape((2, 4, 3, 2))
    >>> print(ivy.avg_pool2d(x, 3, 1, 'VALID'))
    ivy.array([[[[ 8.,  9.]],

        [[14., 15.]]],


       [[[32., 33.]],

        [[38., 39.]]]])

    """
    return ivy.current_backend(x).avg_pool2d(
        x, kernel, strides, padding, data_format=data_format, out=out
    )


@to_native_arrays_and_back
@handle_out_argument
@handle_nestable
def avg_pool3d(
    x: Union[ivy.Array, ivy.NativeArray],
    kernel: Union[int, Tuple[int], Tuple[int, int, int]],
    strides: Union[int, Tuple[int], Tuple[int, int, int]],
    padding: str,
    /,
    *,
    data_format: str = "NDHWC",
    out: Optional[ivy.Array] = None,
) -> ivy.Array:
    """Computes a 3-D avg pool given 5-D input x.

    Parameters
    ----------
    x
        Input volume *[batch_size,d,h,w,d_in]*.
    kernel
        Convolution filters *[d,h,w]*.
    strides
        The stride of the sliding window for each dimension of input.
    padding
        SAME" or "VALID" indicating the algorithm, or list indicating the per-dimension
        paddings.
    data_format
        NDHWC" or "NCDHW". Defaults to "NDHWC".
    out
        optional output array, for writing the result to. It must have a shape that the
        inputs broadcast to.

    Returns
    -------
    ret
        The result of the pooling operation.

    Both the description and the type hints above assumes an array input
    for simplicity, but this function is *nestable*, and therefore
    also accepts :class:`ivy.Container` instances in place of any of
    the arguments.

    Examples
    --------
    >>> x = ivy.arange(48.).reshape((2, 3, 2, 2, 2))
    >>> print(ivy.avg_pool3d(x,2,2,'VALID'))
    ivy.array([[[[[ 7.,  8.]]]],



           [[[[31., 32.]]]]])
    >>> print(ivy.avg_pool3d(x,2,2,'SAME'))
    ivy.array([[[[[ 7.,  8.]]],


            [[[19., 20.]]]],



           [[[[31., 32.]]],


            [[[43., 44.]]]]])

    """
    return ivy.current_backend(x).avg_pool3d(
        x, kernel, strides, padding, data_format=data_format, out=out
    )


@to_native_arrays_and_back
@integer_arrays_to_float
@handle_out_argument
@handle_nestable
@handle_exceptions
def dct(
    x: Union[ivy.Array, ivy.NativeArray],
    /,
    *,
    type: Optional[Literal[1, 2, 3, 4]] = 2,
    n: Optional[int] = None,
    axis: Optional[int] = -1,
    norm: Optional[Literal["ortho"]] = None,
    out: Optional[Union[ivy.Array, ivy.NativeArray]] = None,
) -> Union[ivy.Array, ivy.NativeArray]:
    """Computes the 1D Discrete Cosine Tranformation of a given signal.

    Parameters
    ----------
    x
        The input signal.
    type
        The type of the dct. Must be 1, 2, 3 or 4.
    n
        The lenght of the transform. If n is less than the input signal lenght,
        then x is truncated, if n is larger then x is zero-padded.
    axis
        The axis to compute the DCT along.
    norm
        The type of normalization to be applied. Must be either None or "ortho".
    out
        optional output array, for writing the result to.

    Returns
    -------
    ret
        Array containing the transformed input.

    Both the description and the type hints above assumes an array input for simplicity,
    but this function is *nestable*, and therefore also accepts :class:`ivy.Container`
    instances in place of any of the arguments.

    Examples
    --------
    With :class:`ivy.Array` input:

    >>> x = ivy.array([8, 16, 24, 32, 40, 48, 56, 64])
    >>> ivy.dct(x, type=2, n=None, norm='ortho')
    ivy.array([102., -51.5, 0., -5.39, 0., -1.61, 0., -0.406])

    >>> x = ivy.array([[[8, 16, 24, 32], [40, 48, 56, 64]],
    ...                [[1,  2,  3,  4], [ 5,  6,  7,  8]]])
    >>> ivy.dct(x, type=1, n=None, axis=0, norm=None)
    ivy.array([[[ 9., 18., 27., 36.],
                [45., 54., 63., 72.]],
               [[ 7., 14., 21., 28.],
                [35., 42., 49., 56.]]])

    >>> x = ivy.array([[ 8.1, 16.2, 24.3, 32.4],
    ...                [40.5, 48.6, 56.7, 64.8]])
    >>> y = ivy.zeros((2, 4), dtype=ivy.float32)
    >>> ivy.dct(x, type=1, n=None, norm=None, out=y)
    >>> print(y)
    ivy.array([[ 1.22e+02, -3.24e+01,  1.91e-06, -8.10e+00],
               [ 3.16e+02, -3.24e+01,  3.81e-06, -8.10e+00]])

    >>> x = ivy.array([8., 16., 24., 32., 40., 48., 56., 64.])
    >>> ivy.dct(x, type=4, n=None, norm=None, out=x)
    >>> print(x)
    ivy.array([ 279. , -280. ,  128. , -115. ,   83.7,  -79.5,   69.8,  -68.7])

    With one :class:`ivy.Container` input:

    >>> x = ivy.Container(a=ivy.array([8, 16, 24, 32, 40, 48, 56, 64]),
    ...                   b=ivy.array([1,  2,  3,  4,  5,  6,  7,  8]))
    >>> ivy.dct(x, type=3, n=None, norm='ortho')
    {
        a: ivy.array([79.5, -70.4, 30., -23.6, 13.9, -10.1, 5.2, -1.95]),
        b: ivy.array([9.94, -8.8, 3.75, -2.95, 1.74, -1.26, 0.65, -0.244])
    }

    With multiple :class:`ivy.Container` inputs:

    >>> x = ivy.Container(a=ivy.array([8, 16, 24, 32, 40, 48, 56, 64]),
    ...                   b=ivy.array([1,  2,  3,  4,  5,  6,  7,  8]))
    >>> container_n = ivy.Container(a=9, b=4)
    >>> container_type = ivy.Container(a=2, b=1)
    >>> container_norm = ivy.Container(a="ortho", b=None)
    >>> ivy.dct(x, type=container_type, n=container_n, norm=container_norm)
    {
        a: ivy.array([96., -28.2, -31.9, 22.9, -26., 19.8, -17., 10.9,
                    -5.89]),
        b: ivy.array([15., -4., 0., -1.])
    }
    """
    return ivy.current_backend(x).dct(x, type=type, n=n, axis=axis, norm=norm, out=out)


@to_native_arrays_and_back
@handle_out_argument
@handle_exceptions
@handle_array_like_without_promotion
def fft(
    x: Union[ivy.Array, ivy.NativeArray],
    dim: int,
    /,
    *,
    norm: Optional[str] = "backward",
    n: Optional[Union[int, Tuple[int]]] = None,
    out: Optional[ivy.Array] = None,
) -> ivy.Array:
    r"""Computes the one dimensional discrete Fourier transform given input at least
    1-D input x.

    Parameters
    ----------
    x
        Input volume *[...,d_in,...]*,
        where d_in indicates the dimension that needs FFT.
    dim
        The dimension along which to take the one dimensional FFT.
    norm
        Optional argument, "backward", "ortho" or "forward". Defaults to be "backward".
        "backward" indicates no normalization.
        "ortho" indicates normalization by $\frac{1}{\sqrt{n}}$.
        "forward" indicates normalization by $\frac{1}{n}$.
    n
        Optional argument indicating the sequence length, if given, the input would be
        padded with zero or truncated to length n before performing FFT.
        Should be a integer greater than 1.
    out
        Optional output array, for writing the result to. It must have a shape that the
        inputs broadcast to.

    Returns
    -------
    ret
        The result of the FFT operation.

    Examples
    --------
    >>> ivy.fft(np.exp(2j * np.pi * np.arange(8) / 8), 0)
    ivy.array([-3.44509285e-16+1.14423775e-17j,  8.00000000e+00-8.11483250e-16j,
            2.33486982e-16+1.22464680e-16j,  0.00000000e+00+1.22464680e-16j,
            9.95799250e-17+2.33486982e-16j,  0.00000000e+00+7.66951701e-17j,
            1.14423775e-17+1.22464680e-16j,  0.00000000e+00+1.22464680e-16j])
    >>> ivy.fft(np.exp(2j * np.pi * np.arange(8) / 8), 0, n=16)
    ivy.array([-3.44509285e-16+1.14423775e-17j,  1.00000000e+00+5.02733949e+00j,
        8.00000000e+00-8.11483250e-16j,  1.00000000e+00-5.02733949e+00j,
        2.33486982e-16+1.22464680e-16j,  1.00000000e+00-1.49660576e+00j,
        0.00000000e+00+1.22464680e-16j,  1.00000000e+00-6.68178638e-01j,
        9.95799250e-17+2.33486982e-16j,  1.00000000e+00-1.98912367e-01j,
        0.00000000e+00+7.66951701e-17j,  1.00000000e+00+1.98912367e-01j,
        1.14423775e-17+1.22464680e-16j,  1.00000000e+00+6.68178638e-01j,
        0.00000000e+00+1.22464680e-16j,  1.00000000e+00+1.49660576e+00j])
    >>> ivy.fft(np.exp(2j * np.pi * np.arange(8) / 8), 0, norm="ortho")
    ivy.array([-1.21802426e-16+4.04549134e-18j,  2.82842712e+00-2.86902654e-16j,
        8.25501143e-17+4.32978028e-17j,  0.00000000e+00+4.32978028e-17j,
        3.52068201e-17+8.25501143e-17j,  0.00000000e+00+2.71158374e-17j,
        4.04549134e-18+4.32978028e-17j,  0.00000000e+00+4.32978028e-17j])
    """
    return ivy.current_backend(x).fft(x, dim, norm=norm, n=n, out=out)


@handle_nestable
@handle_exceptions
@to_native_arrays_and_back
@handle_array_like_without_promotion
def dropout1d(
    x: Union[ivy.Array, ivy.NativeArray],
    prob: float,
    /,
    *,
    training: bool = True,
    data_format: str = "NWC",
    out: Optional[ivy.Array] = None,
) -> ivy.Array:
    """Randomly zero out entire channels with probability prob using samples from
     a Bernoulli distribution and the remaining channels are scaled by (1/1-prob).
     In this case, dropout1d performs a channel-wise dropout but assumes
     a channel is a 1D feature map.

    Parameters
    ----------
    x
        a 2D or 3D input array. Should have a floating-point data type.
    prob
        probability of a channel to be zero-ed.
    training
        controls whether dropout1d is performed during training or ignored
        during testing.
    data_format
        "NWC" or "NCW". Defaults to "NWC".
    out
        optional output array, for writing the result to.
        It must have a shape that the inputs broadcast to.

    Returns
    -------
    ret
        an array with some channels zero-ed and the rest of channels are
         scaled by (1/1-prob).

    Both the description and the type hints above assumes an array input for simplicity,
    but this function is *nestable*, and therefore also accepts :class:`ivy.Container`
    instances in place of any of the arguments.

    Examples
    --------
    With :class:`ivy.Array` input:

    >>> x = ivy.array([1, 1, 1]).reshape([1, 1, 3])
    >>> y = ivy.dropout1d(x, 0.5)
    >>> print(y)
    ivy.array([[[2., 0, 2.]]])

    >>> x = ivy.array([1, 1, 1]).reshape([1, 1, 3])
    >>> y = ivy.dropout1d(x, 1, training=False, data_format="NCW")
    >>> print(y)
    ivy.array([[[1, 1, 1]]])

    With one :class:`ivy.Container` input:
    >>> x = ivy.Container(a=ivy.array([100, 200, 300]).reshape([1, 1, 3]),
    ...                   b=ivy.array([400, 500, 600]).reshape([1, 1, 3]))
    >>> y = ivy.dropout1d(x, 0.5)
    >>> print(y)
    {
    a: ivy.array([[[200., 400., 0.]]]),
    b: ivy.array([[[0., 0., 0.]]])
    }
    """
    return ivy.current_backend(x).dropout1d(
        x, prob, training=training, data_format=data_format, out=out
    )


@to_native_arrays_and_back
@handle_out_argument
@handle_exceptions
@handle_nestable
@handle_array_like_without_promotion
def ifft(
    x: Union[ivy.Array, ivy.NativeArray],
    dim: int,
    *,
    norm: Optional[str] = "backward",
    n: Optional[Union[int, Tuple[int]]] = None,
    out: Optional[ivy.Array] = None,
) -> ivy.Array:
    r"""Computes the one dimensional discrete Fourier transform given input at least
    1-D input x.

    Parameters
    ----------
    x
        Input volume *[...,d_in,...]*,
        where d_in indicates the dimension that needs IFFT.
    dim
        The dimension along which to take the one dimensional IFFT.
    norm
        Optional argument, "backward", "ortho" or "forward". Defaults to be "backward".
        "backward" indicates no normalization.
        "ortho" indicates normalization by $\frac{1}{\sqrt{n}}$.
        "forward" indicates normalization by $\frac{1}{n}$.
    n
        Optional argument indicating the sequence length, if given, the input would be
        padded with zero or truncated to length n before performing IFFT.
        Should be a integer greater than 1.
    out
        Optional output array, for writing the result to. It must have a shape that the
        inputs broadcast to.

    Returns
    -------
    ret
        The result of the IFFT operation.

    Examples
    --------
    >>> ivy.ifft(np.exp(2j * np.pi * np.arange(8) / 8), 0)
    ivy.array([-4.30636606e-17+1.43029718e-18j,  0.00000000e+00+1.53080850e-17j,
                1.43029718e-18+1.53080850e-17j,  0.00000000e+00+9.58689626e-18j,
                1.24474906e-17+2.91858728e-17j,  0.00000000e+00+1.53080850e-17j,
                2.91858728e-17+1.53080850e-17j,  1.00000000e+00-1.01435406e-16j])
    >>> ivy.ifft(np.exp(2j * np.pi * np.arange(8) / 8), 0, n=16)
    ivy.array([-2.15318303e-17+7.15148591e-19j,  6.25000000e-02+9.35378602e-02j,
                0.00000000e+00+7.65404249e-18j,  6.25000000e-02+4.17611649e-02j,
                7.15148591e-19+7.65404249e-18j,  6.25000000e-02+1.24320230e-02j,
                0.00000000e+00+4.79344813e-18j,  6.25000000e-02-1.24320230e-02j,
                6.22374531e-18+1.45929364e-17j,  6.25000000e-02-4.17611649e-02j,
                0.00000000e+00+7.65404249e-18j,  6.25000000e-02-9.35378602e-02j,
                1.45929364e-17+7.65404249e-18j,  6.25000000e-02-3.14208718e-01j,
                5.00000000e-01-5.07177031e-17j,  6.25000000e-02+3.14208718e-01j])
    >>> ivy.ifft(np.exp(2j * np.pi * np.arange(8) / 8), 0, norm="ortho")
    ivy.array([-1.21802426e-16+4.04549134e-18j,  0.00000000e+00+4.32978028e-17j,
                4.04549134e-18+4.32978028e-17j,  0.00000000e+00+2.71158374e-17j,
                3.52068201e-17+8.25501143e-17j,  0.00000000e+00+4.32978028e-17j,
                8.25501143e-17+4.32978028e-17j,  2.82842712e+00-2.86902654e-16j])
    """
    return ivy.current_backend(x).ifft(x, dim, norm=norm, n=n, out=out)


@to_native_arrays_and_back
@handle_out_argument
@handle_exceptions
@handle_nestable
def embedding(
    weights: Union[ivy.Array, ivy.NativeArray],
    indices: Union[ivy.Array, ivy.NativeArray],
    /,
    *,
    max_norm: Optional[int] = None,
    out=None,
) -> ivy.Array:
    """Embeds a given tensor of indices using a given tensor of weights.

    Parameters
    ----------
    weights
        The weights tensor.
    indices
        The indices tensor.
    max_norm
        The maximum norm of the embeddings.
    out
        Optional output array, for writing the result to. It must have a shape that the
        inputs broadcast to.

    Returns
    -------
    ret
        The result of the embedding operation.

    Examples
    --------
    >>> weights = ivy.array([[1., 2., 3.], [4., 5., 6.], [7., 8., 9.]])
    >>> indices = ivy.array([0, 2])
    >>> print(ivy.embedding(weights, indices, max_norm=5))
    ivy.array([[1., 2., 3.],
                [7., 8., 9.]])
    """
    ivy.assertions.check_equal(len(weights.shape), 2, message="weights must be 2-d")

    ret = ivy.empty(
        indices.shape + (weights.shape[1],), dtype=ivy.as_ivy_dtype(weights.dtype)
    )
    if not ivy.is_ivy_array(indices):
        indices = ivy.array(indices, dtype=ivy.int32)

    for i, x in ivy.ndenumerate(indices):

        if ivy.exists(max_norm):
            ret[i] = ivy.clip_vector_norm(weights[x, :], max_norm)
        else:
            ret[i] = weights[x, :]
    return ret


@to_native_arrays_and_back
@handle_out_argument
@handle_exceptions
@handle_nestable
def dft(
    x: Union[ivy.Array, ivy.NativeArray],
    /,
    *,
    axis: int = 1,
    inverse: bool = False,
    onesided: bool = False,
    dft_length: Optional[Union[int, Tuple[int]]] = None,
    norm: Optional[str] = "backward",
    out: Optional[ivy.Array] = None,
) -> ivy.Array:
    """
        Computes the discrete Fourier transform of input.

    Parameters
    ----------
    x
        Input volume *[...,d_in,...]*,
        where d_in indicates the dimension that needs FFT.
    axis
        The axis on which to perform the DFT. By default this
        value is  set to 1, which corresponds to the first dimension
        after the batch index.
    inverse
        Whether to perform the inverse discrete fourier transform.
        By default this value is set to False.
    onesided
        If onesided is True, only values for w in [0, 1, 2, …, floor(n_fft/2) + 1]
        are returned because the real-to-complex Fourier transform satisfies the
        conjugate symmetry, i.e., X[m, w] = X[m,w]=X[m,n_fft-w]*. Note if the
        input or window tensors are complex, then onesided output is not possible.
        Enabling onesided with real inputs performs a Real-valued fast Fourier
        transform (RFFT). When invoked with real or complex valued input, the
        default value is False. Values can be True or False.
    dft_length
        The length of the signal.If greater than the axis dimension,
        the signal will be zero-padded up to dft_length. If less than
        the axis dimension, only the first dft_length values will be
        used as the signal. It’s an optional value.
    norm
          Optional argument, "backward", "ortho" or "forward". Defaults to be
          "backward".
          "backward" indicates no normalization.
          "ortho" indicates normalization by 1/sqrt(n).
          "forward" indicates normalization by 1/n.
    out
        Optional output array, for writing the result to. It must
        have a shape that the inputs broadcast to.

    Returns
    -------
    ret
        The Fourier Transform of the input vector.If onesided is False,
        the following shape is expected: [batch_idx][signal_dim1][signal_dim2]
        …[signal_dimN][2]. If axis=0 and onesided is True, the following shape
        is expected: [batch_idx][floor(signal_dim1/2)+1][signal_dim2]…[signal_dimN][2].
        If axis=1 and onesided is True, the following shape is expected:
        [batch_idx][signal_dim1][floor(signal_dim2/2)+1]…[signal_dimN][2].
        If axis=N-1 and onesided is True, the following shape is expected:
        [batch_idx][signal_dim1][signal_dim2]…[floor(signal_dimN/2)+1][2].
        The signal_dim at the specified axis is equal to the dft_length.

    """
    if inverse:
        res = ifft(x, axis, norm=norm, n=dft_length, out=out)
    else:
        res = fft(x, axis, norm=norm, n=dft_length, out=out)

    if onesided:
        slices = [slice(0, a) for a in res.shape]
        slices[axis] = slice(0, res.shape[axis] // 2 + 1)
        res = res[tuple(slices)]
    return res


<<<<<<< HEAD
@handle_exceptions
@to_native_arrays_and_back
@handle_array_like_without_promotion
def stft(
        signal: Union[ivy.Array, ivy.NativeArray],
        /,
        *,
        frame_length: Union[int, ivy.Array, ivy.NativeArray],
        frame_step: Union[int, ivy.Array, ivy.NativeArray],
        fft_length: Union[int, ivy.Array, ivy.NativeArray] = None,
        window_fn: str = "hann_window",
        pad_end: bool = False,
        name: str = None
) -> ivy.Array:
    """
    Computes the Short-time Fourier Transform of signals.


    Parameters
    ----------
    signal
        Input signal to be transformed
    frame_length
        Window length in samples
    frame_step
        Number of samples to step
    fft_length
        Size of FFT to apply. If not specified, uses the smallest power of 2 closest to frame_length
    window_fn
        Window function to use - takes in window length and dtype, returns a tensor of [window_length] samples. No windowing is applied if not specified
    pad_end
        Whether to pad the end of signals with zeros when the provided frame length and step produces a frame that lies partially past its end
    name
        An optional name for the operation.

    Returns
    -------
    ret
        Transformed signal

    Examples
    --------
    >>> x = ivy.array([[1., 3., 4.], [5., 15., 20.], [9., 27., 36.]])
    >>> x.stft(frame_length=1, frame_step=10, fft_length=1)
    ivy.array([[[ 1.+0.j],
    [ 3.+0.j],
    [ 4.+0.j]],

   [[ 5.+0.j],
    [15.+0.j],
    [20.+0.j]],

   [[ 9.+0.j],
    [27.+0.j],
    [36.+0.j]]])

    """
    return ivy.current_backend(signal).stft(signal, frame_length=frame_length, frame_step=frame_step,
        fft_length=fft_length, window_fn=window_fn, pad_end=pad_end, name=name
    )
=======
# helpers #


def _output_ceil_shape(w, f, p, s):
    return math.ceil((w - f + p) / s) + 1


def padding_ceil_mode(w, f, p, s):
    remaining_pixels = (w - f + sum(p)) % s
    if s > 1 and remaining_pixels != 0 and f > 1:
        input_size = w + sum(p)
        # making sure that the remaining pixels are supposed
        # to be covered by the window
        # they won't be covered if stride is big enough to skip them
        if input_size - remaining_pixels - (f - 1) + s > input_size:
            return p
        output_shape = _output_ceil_shape(
            w,
            f,
            sum(p),
            s,
        )
        # calculating new padding with ceil_output_shape
        new_pad = (output_shape - 1) * s + f - w
        # updating pad_list with new padding by adding it to the end
        p = (
            p[0],
            p[1] + new_pad - sum(p),
        )
    return p
>>>>>>> e3506525
<|MERGE_RESOLUTION|>--- conflicted
+++ resolved
@@ -867,7 +867,6 @@
     return res
 
 
-<<<<<<< HEAD
 @handle_exceptions
 @to_native_arrays_and_back
 @handle_array_like_without_promotion
@@ -928,7 +927,7 @@
     return ivy.current_backend(signal).stft(signal, frame_length=frame_length, frame_step=frame_step,
         fft_length=fft_length, window_fn=window_fn, pad_end=pad_end, name=name
     )
-=======
+
 # helpers #
 
 
@@ -959,4 +958,3 @@
             p[1] + new_pad - sum(p),
         )
     return p
->>>>>>> e3506525
