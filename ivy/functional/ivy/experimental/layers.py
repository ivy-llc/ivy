--- conflicted
+++ resolved
@@ -867,7 +867,6 @@
 @handle_array_like_without_promotion
 @handle_out_argument
 @to_native_arrays_and_back
-<<<<<<< HEAD
 @handle_device_shifting
 def irfft(
     x: Union[ivy.Array, ivy.NativeArray],
@@ -942,9 +941,8 @@
 @handle_out_argument
 @to_native_arrays_and_back
 @handle_device_shifting
-=======
 @handle_device
->>>>>>> 3d0e3659
+
 def fft(
     x: Union[ivy.Array, ivy.NativeArray],
     dim: int,
