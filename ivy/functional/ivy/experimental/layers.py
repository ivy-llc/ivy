# global
import math
import itertools
from typing import Optional, Union, Tuple, Literal, Sequence, Callable
from functools import reduce as _reduce
import builtins

# local
import ivy
from ivy.func_wrapper import (
    handle_array_like_without_promotion,
    handle_out_argument,
    to_native_arrays_and_back,
    handle_nestable,
    handle_partial_mixed_function,
    inputs_to_ivy_arrays,
    handle_array_function,
    handle_device_shifting,
)
from ivy.functional.ivy.experimental.general import _correct_ivy_callable
from ivy.utils.exceptions import handle_exceptions

_min = builtins.min
_slice = builtins.slice
_max = builtins.max


@handle_nestable
@handle_out_argument
@to_native_arrays_and_back
@handle_device_shifting
def max_pool1d(
    x: Union[ivy.Array, ivy.NativeArray],
    kernel: Union[int, Tuple[int]],
    strides: Union[int, Tuple[int]],
    padding: str,
    /,
    *,
    data_format: str = "NWC",
    out: Optional[ivy.Array] = None,
) -> ivy.Array:
    """
    Compute a 1-D max pool given 3-D input x.

    Parameters
    ----------
    x
        Input image *[batch_size, w, d_in]*.
    kernel
        Size of the kernel i.e., the sliding window for each
        dimension of input. *[w]*.
    strides
        The stride of the sliding window for each dimension of input.
    padding
        SAME" or "VALID" indicating the algorithm, or list
        indicating the per-dimension paddings.
    data_format
        NWC" or "NCW". Defaults to "NWC".
    out
        optional output array, for writing the result to.

    Returns
    -------
    ret
        The result of the pooling operation.

    Both the description and the type hints above assumes an array input
    for simplicity, but this function is *nestable*, and therefore
    also accepts :class:`ivy.Container` instances in place of any of
    the arguments.

    Examples
    --------
    >>> x = ivy.arange(0, 24.).reshape((2, 3, 4))
    >>> print(ivy.max_pool1d(x, 2, 2, 'SAME'))
    ivy.array([[[ 4.,  5.,  6.,  7.],
            [ 8.,  9., 10., 11.]],

           [[16., 17., 18., 19.],
            [20., 21., 22., 23.]]])
    >>> x = ivy.arange(0, 24.).reshape((2, 3, 4))
    >>> print(ivy.max_pool1d(x, 2, 2, 'VALID'))
    ivy.array([[[ 4.,  5.,  6.,  7.]],

       [[16., 17., 18., 19.]]])
    """
    return ivy.current_backend(x).max_pool1d(
        x, kernel, strides, padding, data_format=data_format, out=out
    )


@handle_nestable
@handle_out_argument
@to_native_arrays_and_back
@handle_device_shifting
def max_pool2d(
    x: Union[ivy.Array, ivy.NativeArray],
    kernel: Union[int, Tuple[int], Tuple[int, int]],
    strides: Union[int, Tuple[int], Tuple[int, int]],
    padding: Union[str, int, Tuple[int], Tuple[int, int]],
    /,
    *,
    data_format: str = "NHWC",
    dilation: Union[int, Tuple[int], Tuple[int, int]] = 1,
    ceil_mode: bool = False,
    out: Optional[ivy.Array] = None,
) -> ivy.Array:
    """
    Compute a 2-D max pool given 4-D input x.

    Parameters
    ----------
    x
        Input image *[batch_size,h,w,d_in]*.
    kernel
        Size of the kernel i.e., the sliding window for each
        dimension of input. *[h,w]*.
    strides
        The stride of the sliding window for each dimension of input.
    padding
        SAME" or "VALID" indicating the algorithm, or list
        indicating the per-dimension paddings.
    data_format
        NHWC" or "NCHW". Defaults to "NHWC".
    out
        optional output array, for writing the result to.

    Returns
    -------
    ret
        The result of the pooling operation.

    Both the description and the type hints above assumes an array input
    for simplicity, but this function is *nestable*, and therefore
    also accepts :class:`ivy.Container` instances in place of any of
    the arguments.

    Examples
    --------
    >>> x = ivy.arange(12.).reshape((2, 1, 3, 2))
    >>> print(ivy.max_pool2d(x, (2, 2), (1, 1), 'SAME'))
    ivy.array([[[[ 2,  3],
             [ 4,  5],
             [ 4,  5]]],


           [[[ 8,  9],
             [10, 11],
             [10, 11]]]])

    >>> x = ivy.arange(48.).reshape((2, 4, 3, 2))
    >>> print(ivy.max_pool2d(x, 3, 1, 'VALID'))
    ivy.array([[[[16, 17]],

            [[22, 23]]],


           [[[40, 41]],

            [[46, 47]]]])
    """
    return ivy.current_backend(x).max_pool2d(
        x,
        kernel,
        strides,
        padding,
        data_format=data_format,
        dilation=dilation,
        ceil_mode=ceil_mode,
        out=out,
    )


@handle_nestable
@handle_out_argument
@to_native_arrays_and_back
@handle_device_shifting
def max_pool3d(
    x: Union[ivy.Array, ivy.NativeArray],
    kernel: Union[int, Tuple[int], Tuple[int, int, int]],
    strides: Union[int, Tuple[int], Tuple[int, int, int]],
    padding: str,
    /,
    *,
    data_format: str = "NDHWC",
    out: Optional[ivy.Array] = None,
) -> ivy.Array:
    """
    Compute a 3-D max pool given 5-D input x.

    Parameters
    ----------
    x
        Input volume *[batch_size,d,h,w,d_in]*.
    kernel
        Convolution filters *[d,h,w]*.
    strides
        The stride of the sliding window for each dimension of input.
    padding
        SAME" or "VALID" indicating the algorithm, or list indicating the per-dimension
        paddings.
    data_format
        NDHWC" or "NCDHW". Defaults to "NDHWC".
    out
        optional output array, for writing the result to. It must have a shape that the
        inputs broadcast to.

    Returns
    -------
    ret
        The result of the pooling operation.

    Both the description and the type hints above assumes an array input
    for simplicity, but this function is *nestable*, and therefore
    also accepts :class:`ivy.Container` instances in place of any of
    the arguments.

    Examples
    --------
    >>> x = ivy.arange(48.).reshape((2, 3, 2, 2, 2))
    >>> print(ivy.max_pool3d(x, 2, 2, 'VALID'))
    ivy.array([[[[[14., 15.]]]],



       [[[[38., 39.]]]]])
    >>> print(ivy.max_pool3d(x, 2, 2, 'SAME'))
    ivy.array([[[[[14., 15.]]],


        [[[22., 23.]]]],



       [[[[38., 39.]]],


        [[[46., 47.]]]]])
    """
    return ivy.current_backend(x).max_pool3d(
        x, kernel, strides, padding, data_format=data_format, out=out
    )


@handle_nestable
@handle_out_argument
@to_native_arrays_and_back
@handle_device_shifting
def avg_pool1d(
    x: Union[ivy.Array, ivy.NativeArray],
    kernel: Union[int, Tuple[int]],
    strides: Union[int, Tuple[int]],
    padding: str,
    /,
    *,
    data_format: str = "NWC",
    count_include_pad: bool = False,
    ceil_mode: bool = False,
    division_override: Optional[int] = None,
    out: Optional[ivy.Array] = None,
) -> ivy.Array:
    """
    Compute a 1-D avg pool given 3-D input x.

    Parameters
    ----------
    x
        Input image *[batch_size, w, d_in]*.
    kernel
        Size of the kernel i.e., the sliding window for each
        dimension of input. *[w]*.
    strides
        The stride of the sliding window for each dimension of input.
    padding
        SAME" or "VALID" indicating the algorithm, or list
        indicating the per-dimension paddings.
    data_format
        NWC" or "NCW". Defaults to "NWC".
    count_include_pad
        Whether to include padding in the averaging calculation.
    ceil_mode
        Whether to use ceil or floor for creating the output shape.
    division_override
        If specified, it will be used as the divisor,
        otherwise kernel_size will be used.
    out
        optional output array, for writing the result to.

    Returns
    -------
    ret
        The result of the pooling operation.

    Both the description and the type hints above assumes an array input
    for simplicity, but this function is *nestable*, and therefore
    also accepts :class:`ivy.Container` instances in place of any of
    the arguments.

    Examples
    --------
    >>> x = ivy.arange(0, 24.).reshape((2, 3, 4))
    >>> print(ivy.avg_pool1d(x, 2, 2, 'SAME'))
    ivy.array([[[ 2.,  3.,  4.,  5.],
            [ 8.,  9., 10., 11.]],

           [[14., 15., 16., 17.],
            [20., 21., 22., 23.]]])
    >>> x = ivy.arange(0, 24.).reshape((2, 3, 4))
    >>> print(ivy.avg_pool1d(x, 2, 2, 'VALID'))
    ivy.array([[[ 2.,  3.,  4.,  5.]],

           [[14., 15., 16., 17.]]])
    """
    return ivy.current_backend(x).avg_pool1d(
        x,
        kernel,
        strides,
        padding,
        data_format=data_format,
        count_include_pad=count_include_pad,
        ceil_mode=ceil_mode,
        division_override=division_override,
        out=out,
    )


@handle_nestable
@handle_out_argument
@to_native_arrays_and_back
@handle_device_shifting
def avg_pool2d(
    x: Union[ivy.Array, ivy.NativeArray],
    kernel: Union[int, Tuple[int], Tuple[int, int]],
    strides: Union[int, Tuple[int], Tuple[int, int]],
    padding: str,
    /,
    *,
    data_format: str = "NHWC",
    count_include_pad: bool = False,
    ceil_mode: bool = False,
    divisor_override: Optional[int] = None,
    out: Optional[ivy.Array] = None,
) -> ivy.Array:
    """
    Compute a 2-D average pool given 4-D input x.

    Parameters
    ----------
    x
        Input image *[batch_size,h,w,d_in]*.
    kernel
        Size of the kernel i.e., the sliding window for each
        dimension of input. *[h,w]*.
    strides
        The stride of the sliding window for each dimension of input.
    padding
        SAME" or "VALID" indicating the algorithm, or list
        indicating the per-dimensio paddings.
    data_format
        NHWC" or "NCHW". Defaults to "NHWC".
    count_include_pad
        Whether to include padding in the averaging calculation.
    ceil_mode
        Whether to use ceil or floor for creating the output shape.
    out
        optional output array, for writing the result to.

    Returns
    -------
    ret
        The result of the pooling operation.

    Both the description and the type hints above assumes an array input
    for simplicity, but this function is *nestable*, and therefore
    also accepts :class:`ivy.Container` instances in place of any of
    the arguments.

    Examples
    --------
    >>> x = ivy.arange(12.).reshape((2, 1, 3, 2))
    >>> print(ivy.avg_pool2d(x, (2, 2), (1, 1), 'SAME'))
    ivy.array([[[[ 1.,  2.],
             [ 3.,  4.],
             [ 4.,  5.]]],


           [[[ 7.,  8.],
             [ 9., 10.],
             [10., 11.]]]])
    >>> x = ivy.arange(48.).reshape((2, 4, 3, 2))
    >>> print(ivy.avg_pool2d(x, 3, 1, 'VALID'))
    ivy.array([[[[ 8.,  9.]],

        [[14., 15.]]],


       [[[32., 33.]],

        [[38., 39.]]]])
    """
    return ivy.current_backend(x).avg_pool2d(
        x,
        kernel,
        strides,
        padding,
        data_format=data_format,
        count_include_pad=count_include_pad,
        ceil_mode=ceil_mode,
        divisor_override=divisor_override,
        out=out,
    )


@handle_nestable
@handle_out_argument
@to_native_arrays_and_back
@handle_device_shifting
def avg_pool3d(
    x: Union[ivy.Array, ivy.NativeArray],
    kernel: Union[int, Tuple[int], Tuple[int, int, int]],
    strides: Union[int, Tuple[int], Tuple[int, int, int]],
    padding: str,
    /,
    *,
    data_format: str = "NDHWC",
    count_include_pad: bool = False,
    ceil_mode: bool = False,
    divisor_override: Optional[int] = None,
    out: Optional[ivy.Array] = None,
) -> ivy.Array:
    """
    Compute a 3-D avg pool given 5-D input x.

    Parameters
    ----------
    x
        Input volume *[batch_size,d,h,w,d_in]*.
    kernel
        Convolution filters *[d,h,w]*.
    strides
        The stride of the sliding window for each dimension of input.
    padding
        SAME" or "VALID" indicating the algorithm, or list indicating the per-dimension
        paddings.
    data_format
        NDHWC" or "NCDHW". Defaults to "NDHWC".
    count_include_pad
        Whether to include padding in the averaging calculation.
    ceil_mode
        Whether to use ceil or floor for creating the output shape.
    divisor_override
        If specified, it will be used as divisor, otherwise kernel_size will be used.
    out
        optional output array, for writing the result to. It must have a shape that the
        inputs broadcast to.

    Returns
    -------
    ret
        The result of the pooling operation.

    Both the description and the type hints above assumes an array input
    for simplicity, but this function is *nestable*, and therefore
    also accepts :class:`ivy.Container` instances in place of any of
    the arguments.

    Examples
    --------
    >>> x = ivy.arange(48.).reshape((2, 3, 2, 2, 2))
    >>> print(ivy.avg_pool3d(x,2,2,'VALID'))
    ivy.array([[[[[ 7.,  8.]]]],



           [[[[31., 32.]]]]])
    >>> print(ivy.avg_pool3d(x,2,2,'SAME'))
    ivy.array([[[[[ 7.,  8.]]],


            [[[19., 20.]]]],



           [[[[31., 32.]]],


            [[[43., 44.]]]]])
    """
    return ivy.current_backend(x).avg_pool3d(
        x,
        kernel,
        strides,
        padding,
        data_format=data_format,
        count_include_pad=count_include_pad,
        ceil_mode=ceil_mode,
        divisor_override=divisor_override,
        out=out,
    )


@handle_nestable
@handle_out_argument
@to_native_arrays_and_back
def pool(
    x: Union[ivy.Array, ivy.NativeArray],
    window_shape: Union[int, Tuple[int], Tuple[int, int]],
    pool_type: str,
    /,
    *,
    strides: Optional[Union[int, Tuple[int], Tuple[int, int]]] = None,
    padding: str = "VALID",
    data_format: Optional[str] = None,
    dilations: Optional[Union[int, Tuple[int], Tuple[int, int]]] = None,
    ceil_mode: bool = False,
    out: Optional[ivy.Array] = None,
) -> ivy.Array:
    """
    Perform an N-D pooling operation.

    Parameters
    ----------
    x
        Input array to pool over.
    window_shape
        Shape of the pooling window.
    pool_type
        Type of pooling operation, either 'MAX' or 'AVG'.
    strides
        Strides of the pooling operation.
    padding
        Padding type, either 'VALID' or 'SAME'.
    data_format
        Data format of the input and output data, either 'NCHW' or 'NHWC'.
    dilations
        Dilation rate of the pooling operation.
    ceil_mode
        Whether to use ceil or floor for creating the output shape.
    out
        optional output array, for writing the result to. It must have a shape that the
        inputs broadcast to.

    Returns
    -------
    ret
        The result of the pooling operation.

    Examples
    --------
    >>> x = ivy.arange(12.).reshape((2, 1, 3, 2))
    >>> print(ivy.pool(x, (2, 2), 'MAX', (1, 1), 'SAME'))
    ivy.array([[[[ 1.,  2.],
                [ 3.,  4.],
                [ 4.,  5.]]],
            [[[ 7.,  8.],
                [ 9., 10.],
                [10., 11.]]]])
    >>> x = ivy.arange(48.).reshape((2, 4, 3, 2))
    >>> print(ivy.pool(x, 3, 'AVG', 1, 'VALID'))
    ivy.array([[[[ 8.,  9.]],
            [[14., 15.]]],
            [[[32., 33.]],
            [[38., 39.]]]])
    """
    return ivy.current_backend(x).pool(
        x,
        window_shape,
        pool_type,
        strides=strides,
        padding=padding,
        data_format=data_format,
        dilations=dilations,
        ceil_mode=ceil_mode,
        out=out,
    )


@handle_exceptions
@handle_nestable
@handle_out_argument
@to_native_arrays_and_back
<<<<<<< HEAD
@integer_arrays_to_float
@handle_device_shifting
=======
>>>>>>> 47fe5608
def dct(
    x: Union[ivy.Array, ivy.NativeArray],
    /,
    *,
    type: Literal[1, 2, 3, 4] = 2,
    n: Optional[int] = None,
    axis: int = -1,
    norm: Optional[Literal["ortho"]] = None,
    out: Optional[Union[ivy.Array, ivy.NativeArray]] = None,
) -> Union[ivy.Array, ivy.NativeArray]:
    """
    Compute the 1D Discrete Cosine Tranformation of a given signal.

    Parameters
    ----------
    x
        The input signal.
    type
        The type of the dct. Must be 1, 2, 3 or 4.
    n
        The lenght of the transform. If n is less than the input signal lenght,
        then x is truncated, if n is larger then x is zero-padded.
    axis
        The axis to compute the DCT along.
    norm
        The type of normalization to be applied. Must be either None or "ortho".
    out
        optional output array, for writing the result to.

    Returns
    -------
    ret
        Array containing the transformed input.

    Both the description and the type hints above assumes an array input for simplicity,
    but this function is *nestable*, and therefore also accepts :class:`ivy.Container`
    instances in place of any of the arguments.

    Examples
    --------
    With :class:`ivy.Array` input:

    >>> x = ivy.array([8, 16, 24, 32, 40, 48, 56, 64])
    >>> ivy.dct(x, type=2, n=None, norm='ortho')
    ivy.array([102., -51.5, 0., -5.39, 0., -1.61, 0., -0.406])

    >>> x = ivy.array([[[8, 16, 24, 32], [40, 48, 56, 64]],
    ...                [[1,  2,  3,  4], [ 5,  6,  7,  8]]])
    >>> ivy.dct(x, type=1, n=None, axis=0, norm=None)
    ivy.array([[[ 9., 18., 27., 36.],
                [45., 54., 63., 72.]],
               [[ 7., 14., 21., 28.],
                [35., 42., 49., 56.]]])

    >>> x = ivy.array([[ 8.1, 16.2, 24.3, 32.4],
    ...                [40.5, 48.6, 56.7, 64.8]])
    >>> y = ivy.zeros((2, 4), dtype=ivy.float32)
    >>> ivy.dct(x, type=1, n=None, norm=None, out=y)
    >>> print(y)
    ivy.array([[ 1.22e+02, -3.24e+01,  1.91e-06, -8.10e+00],
               [ 3.16e+02, -3.24e+01,  3.81e-06, -8.10e+00]])

    >>> x = ivy.array([8., 16., 24., 32., 40., 48., 56., 64.])
    >>> ivy.dct(x, type=4, n=None, norm=None, out=x)
    >>> print(x)
    ivy.array([ 279. , -280. ,  128. , -115. ,   83.7,  -79.5,   69.8,  -68.7])

    With one :class:`ivy.Container` input:

    >>> x = ivy.Container(a=ivy.array([8, 16, 24, 32, 40, 48, 56, 64]),
    ...                   b=ivy.array([1,  2,  3,  4,  5,  6,  7,  8]))
    >>> ivy.dct(x, type=3, n=None, norm='ortho')
    {
        a: ivy.array([79.5, -70.4, 30., -23.6, 13.9, -10.1, 5.2, -1.95]),
        b: ivy.array([9.94, -8.8, 3.75, -2.95, 1.74, -1.26, 0.65, -0.244])
    }

    With multiple :class:`ivy.Container` inputs:

    >>> x = ivy.Container(a=ivy.array([8, 16, 24, 32, 40, 48, 56, 64]),
    ...                   b=ivy.array([1,  2,  3,  4,  5,  6,  7,  8]))
    >>> container_n = ivy.Container(a=9, b=4)
    >>> container_type = ivy.Container(a=2, b=1)
    >>> container_norm = ivy.Container(a="ortho", b=None)
    >>> ivy.dct(x, type=container_type, n=container_n, norm=container_norm)
    {
        a: ivy.array([96., -28.2, -31.9, 22.9, -26., 19.8, -17., 10.9,
                    -5.89]),
        b: ivy.array([15., -4., 0., -1.])
    }
    """
    return ivy.current_backend(x).dct(x, type=type, n=n, axis=axis, norm=norm, out=out)


@handle_exceptions
@handle_nestable
@handle_out_argument
@to_native_arrays_and_back
def idct(
    x: Union[ivy.Array, ivy.NativeArray],
    /,
    *,
    type: Literal[1, 2, 3, 4] = 2,
    n: Optional[int] = None,
    axis: int = -1,
    norm: Optional[Literal["ortho"]] = None,
    out: Optional[Union[ivy.Array, ivy.NativeArray]] = None,
) -> Union[ivy.Array, ivy.NativeArray]:
    """
    Compute the 1D Inverse Discrete Cosine Tranformation of a given signal.

    Parameters
    ----------
    x
        The input signal.
    type
        The type of the idct. Must be 1, 2, 3 or 4.
    n
        The length of the transform. If n is less than the input signal length,
        then x is truncated, if n is larger then x is zero-padded.
    axis
        The axis to compute the IDCT along.
    norm
        The type of normalization to be applied. Must be either None or "ortho".
    out
        optional output array, for writing the result to.

    Returns
    -------
    ret
        Array containing the transformed input.

    Both the description and the type hints above assumes an array input for simplicity,
    but this function is *nestable*, and therefore also accepts :class:`ivy.Container`
    instances in place of any of the arguments.

    Examples
    --------
    With :class:`ivy.Array` input:

    >>> x = ivy.array([8, 16, 24, 32, 40, 48, 56, 64])
    >>> ivy.idct(x, type=2, n=None, norm='ortho')
    ivy.array([ 79.49862671, -70.37691498,  30.00390816, -23.58938599,
        13.92713165, -10.078475  ,   5.19664812,  -1.95411837])

    >>> x = ivy.array([[[8, 16, 24, 32], [40, 48, 56, 64]],
    ...                [[1,  2,  3,  4], [ 5,  6,  7,  8]]])
    >>> ivy.idct(x, type=1, n=None, axis=0, norm=None)
    ivy.array([[[ 9., 18., 27., 36.],
        [45., 54., 63., 72.]],
       [[ 7., 14., 21., 28.],
        [35., 42., 49., 56.]]])

    >>> x = ivy.array([[ 8.1, 16.2, 24.3, 32.4],
    ...                [40.5, 48.6, 56.7, 64.8]])
    >>> y = ivy.zeros((2, 4), dtype=ivy.float32)
    >>> ivy.idct(x, type=1, n=None, norm=None, out=y)
    >>> print(y)
    ivy.array([[ 1.21500000e+02, -3.24000015e+01,  1.90734863e-06,
            -8.10000420e+00],
           [ 3.15899994e+02, -3.24000053e+01,  3.81469727e-06,
            -8.09999847e+00]])

    >>> x = ivy.array([8., 16., 24., 32., 40., 48., 56., 64.])
    >>> ivy.idct(x, type=4, n=None, norm=None, out=x)
    >>> print(x)
    ivy.array([ 279.4135742 , -279.6779785 ,  128.3770599 , -114.8719864 ,
             83.72109985,  -79.52869415,   69.79182434,  -68.72489166])

    With one :class:`ivy.Container` input:

    >>> x = ivy.Container(a=ivy.array([8, 16, 24, 32, 40, 48, 56, 64]),
    ...                   b=ivy.array([1,  2,  3,  4,  5,  6,  7,  8]))
    >>> ivy.idct(x, type=3, n=None, norm='ortho')
    {
        a: ivy.array([1.01823372e+02, -5.15385818e+01, 1.36371455e-06, -5.38763905e+00,
                      0., -1.60722279e+00, -8.80319249e-08, -4.05617893e-01]),
        b: ivy.array([1.27279215e+01, -6.44232273e+00, 1.70464318e-07, -6.73454881e-01,
                      0., -2.00902849e-01, -1.10039906e-08, -5.07022366e-02])
    }

    With multiple :class:`ivy.Container` inputs:

    >>> x = ivy.Container(a=ivy.array([8, 16, 24, 32, 40, 48, 56, 64]),
    ...                   b=ivy.array([1,  2,  3,  4,  5,  6,  7,  8]))
    >>> container_n = ivy.Container(a=9, b=4)
    >>> container_type = ivy.Container(a=2, b=1)
    >>> container_norm = ivy.Container(a="ortho", b=None)
    >>> ivy.idct(x, type=container_type, n=container_n, norm=container_norm)
    {
        a: ivy.array([86.29723358, -66.6950531, 9.93914509, 2.88008738,
                      -16.18951225, 18.06697273, -17.57439804, 11.68861485,
                      -4.41308832]),
        b: ivy.array([15., -4., -2.22044605e-16, -1.])
    }
    """
    return ivy.current_backend(x).idct(x, type=type, n=n, axis=axis, norm=norm, out=out)


idct.mixed_backend_wrappers = {"to_add": ("handle_device_shifting",), "to_skip": ()}


@handle_exceptions
@handle_nestable
@handle_array_like_without_promotion
@handle_out_argument
@to_native_arrays_and_back
@handle_device_shifting
def fft(
    x: Union[ivy.Array, ivy.NativeArray],
    dim: int,
    /,
    *,
    norm: str = "backward",
    n: Optional[Union[int, Tuple[int]]] = None,
    out: Optional[ivy.Array] = None,
) -> ivy.Array:
    r"""
    Compute the one dimensional discrete Fourier transform given input at least 1-D
    input x.

    Parameters
    ----------
    x
        Input volume *[...,d_in,...]*,
        where d_in indicates the dimension that needs FFT.
    dim
        The dimension along which to take the one dimensional FFT.
    norm
        Optional argument, "backward", "ortho" or "forward". Defaults to be "backward".
        "backward" indicates no normalization.
        "ortho" indicates normalization by $\frac{1}{\sqrt{n}}$.
        "forward" indicates normalization by $\frac{1}{n}$.
    n
        Optional argument indicating the sequence length, if given, the input would be
        padded with zero or truncated to length n before performing FFT.
        Should be a integer greater than 1.
    out
        Optional output array, for writing the result to. It must have a shape that the
        inputs broadcast to.

    Returns
    -------
    ret
        The result of the FFT operation.

    Examples
    --------
    >>> ivy.fft(np.exp(2j * np.pi * np.arange(8) / 8), 0)
    ivy.array([-3.44509285e-16+1.14423775e-17j,  8.00000000e+00-8.11483250e-16j,
            2.33486982e-16+1.22464680e-16j,  0.00000000e+00+1.22464680e-16j,
            9.95799250e-17+2.33486982e-16j,  0.00000000e+00+7.66951701e-17j,
            1.14423775e-17+1.22464680e-16j,  0.00000000e+00+1.22464680e-16j])
    >>> ivy.fft(np.exp(2j * np.pi * np.arange(8) / 8), 0, n=16)
    ivy.array([-3.44509285e-16+1.14423775e-17j,  1.00000000e+00+5.02733949e+00j,
        8.00000000e+00-8.11483250e-16j,  1.00000000e+00-5.02733949e+00j,
        2.33486982e-16+1.22464680e-16j,  1.00000000e+00-1.49660576e+00j,
        0.00000000e+00+1.22464680e-16j,  1.00000000e+00-6.68178638e-01j,
        9.95799250e-17+2.33486982e-16j,  1.00000000e+00-1.98912367e-01j,
        0.00000000e+00+7.66951701e-17j,  1.00000000e+00+1.98912367e-01j,
        1.14423775e-17+1.22464680e-16j,  1.00000000e+00+6.68178638e-01j,
        0.00000000e+00+1.22464680e-16j,  1.00000000e+00+1.49660576e+00j])
    >>> ivy.fft(np.exp(2j * np.pi * np.arange(8) / 8), 0, norm="ortho")
    ivy.array([-1.21802426e-16+4.04549134e-18j,  2.82842712e+00-2.86902654e-16j,
        8.25501143e-17+4.32978028e-17j,  0.00000000e+00+4.32978028e-17j,
        3.52068201e-17+8.25501143e-17j,  0.00000000e+00+2.71158374e-17j,
        4.04549134e-18+4.32978028e-17j,  0.00000000e+00+4.32978028e-17j])
    """
    return ivy.current_backend(x).fft(x, dim, norm=norm, n=n, out=out)


@handle_exceptions
@handle_nestable
@handle_array_like_without_promotion
@handle_out_argument
@to_native_arrays_and_back
@handle_device_shifting
def dropout1d(
    x: Union[ivy.Array, ivy.NativeArray],
    prob: float,
    /,
    *,
    training: bool = True,
    data_format: str = "NWC",
    out: Optional[ivy.Array] = None,
) -> ivy.Array:
    """
    Randomly zero out entire channels with probability prob using samples from a
    Bernoulli distribution and the remaining channels are scaled by (1/1-prob). In this
    case, dropout1d performs a channel-wise dropout but assumes a channel is a 1D
    feature map.

    Parameters
    ----------
    x
        a 2D or 3D input array. Should have a floating-point data type.
    prob
        probability of a channel to be zero-ed.
    training
        controls whether dropout1d is performed during training or ignored
        during testing.
    data_format
        "NWC" or "NCW". Defaults to "NWC".
    out
        optional output array, for writing the result to.
        It must have a shape that the inputs broadcast to.

    Returns
    -------
    ret
        an array with some channels zero-ed and the rest of channels are
         scaled by (1/1-prob).

    Both the description and the type hints above assumes an array input for simplicity,
    but this function is *nestable*, and therefore also accepts :class:`ivy.Container`
    instances in place of any of the arguments.

    Examples
    --------
    With :class:`ivy.Array` input:

    >>> x = ivy.array([1, 1, 1]).reshape([1, 1, 3])
    >>> y = ivy.dropout1d(x, 0.5)
    >>> print(y)
    ivy.array([[[2., 0, 2.]]])

    >>> x = ivy.array([1, 1, 1]).reshape([1, 1, 3])
    >>> y = ivy.dropout1d(x, 1, training=False, data_format="NCW")
    >>> print(y)
    ivy.array([[[1, 1, 1]]])

    With one :class:`ivy.Container` input:
    >>> x = ivy.Container(a=ivy.array([100, 200, 300]).reshape([1, 1, 3]),
    ...                   b=ivy.array([400, 500, 600]).reshape([1, 1, 3]))
    >>> y = ivy.dropout1d(x, 0.5)
    >>> print(y)
    {
        a: ivy.array([[[200., 400., 0.]]]),
        b: ivy.array([[[0., 0., 0.]]])
    }
    """
    return ivy.current_backend(x).dropout1d(
        x, prob, training=training, data_format=data_format, out=out
    )


@handle_exceptions
@handle_nestable
@handle_array_like_without_promotion
@handle_out_argument
@to_native_arrays_and_back
@handle_device_shifting
def dropout2d(
    x: Union[ivy.Array, ivy.NativeArray],
    prob: float,
    /,
    *,
    training: bool = True,
    data_format: str = "NHWC",
    out: Optional[ivy.Array] = None,
) -> ivy.Array:
    """
    Randomly zero out entire channels with probability prob using samples from a
    Bernoulli distribution and the remaining channels are scaled by (1/1-prob). In this
    case, dropout2d performs a channel-wise dropout but assumes a channel is a 2D
    feature map.

    Parameters
    ----------
    x
        a 3D or 4D input array. Should have a floating-point data type.
    prob
        probability of a channel to be zero-ed.
    training
        controls whether dropout2d is performed during training or ignored
        during testing.
    data_format
        "NHWC" or "NCHW". Defaults to "NHWC".
    out
        optional output array, for writing the result to.
        It must have a shape that the inputs broadcast to.

    Returns
    -------
    ret
        an array with some channels zero-ed and the rest of channels are
         scaled by (1/1-prob).

    Both the description and the type hints above assumes an array input for simplicity,
    but this function is *nestable*, and therefore also accepts :class:`ivy.Container`
    instances in place of any of the arguments.

    Examples
    --------
    With :class:`ivy.Array` input:

    >>> x = ivy.array([[1, 1, 1]])
    >>> y = ivy.dropout2d(x, 0.5)
    >>> print(y)
    ivy.array([[0., 2., 2.]])

    >>> x = ivy.array([[1, 1, 1]])
    >>> y = ivy.dropout2d(x, 1, training=False, data_format="NCW")
    >>> print(y)
    ivy.array([[1, 1, 1]])

    With one :class:`ivy.Container` input:
    >>> x = ivy.Container(a=ivy.array([[100, 200, 300]]),
                          b=ivy.array([[400, 500, 600]]))
    >>> y = ivy.dropout2d(x, 0.5)
    >>> print(y)
    {
        a: ivy.array([[200., 0., 600.]]),
        b: ivy.array([[0., 0., 1200.]])
    }
    """
    return ivy.current_backend(x).dropout2d(
        x, prob, training=training, data_format=data_format, out=out
    )


@handle_exceptions
@handle_nestable
@handle_array_like_without_promotion
@handle_out_argument
@to_native_arrays_and_back
@handle_device_shifting
def dropout3d(
    x: Union[ivy.Array, ivy.NativeArray],
    prob: float,
    /,
    *,
    training: bool = True,
    data_format: str = "NDHWC",
    out: Optional[ivy.Array] = None,
) -> ivy.Array:
    """
    Randomly zero out entire channels with probability prob using samples from a
    Bernoulli distribution and the remaining channels are scaled by (1/1-prob). In this
    case, dropout3d performs a channel-wise dropout but assumes a channel is a 1D
    feature map.

    Parameters
    ----------
    x
        a 4D or 5D input array. Should have a floating-point data type.
    prob
        probability of a channel to be zero-ed.
    training
        controls whether dropout3d is performed during training or ignored
        during testing.
    data_format
        "NDHWC" or "NCDHW". Defaults to "NDHWC".
    out
        optional output array, for writing the result to.
        It must have a shape that the inputs broadcast to.

    Returns
    -------
    ret
        an array with some channels zero-ed and the rest of channels are
         scaled by (1/1-prob).

    Both the description and the type hints above assumes an array input for simplicity,
    but this function is *nestable*, and therefore also accepts :class:`ivy.Container`
    instances in place of any of the arguments.
    """
    return ivy.current_backend(x).dropout3d(
        x, prob, training=training, data_format=data_format, out=out
    )


@handle_exceptions
@handle_nestable
@handle_array_like_without_promotion
@handle_out_argument
@to_native_arrays_and_back
@handle_device_shifting
def ifft(
    x: Union[ivy.Array, ivy.NativeArray],
    dim: int,
    *,
    norm: str = "backward",
    n: Optional[Union[int, Tuple[int]]] = None,
    out: Optional[ivy.Array] = None,
) -> ivy.Array:
    r"""
    Compute the one dimensional discrete Fourier transform given input at least 1-D
    input x.

    Parameters
    ----------
    x
        Input volume *[...,d_in,...]*,
        where d_in indicates the dimension that needs IFFT.
    dim
        The dimension along which to take the one dimensional IFFT.
    norm
        Optional argument, "backward", "ortho" or "forward". Defaults to be "backward".
        "backward" indicates no normalization.
        "ortho" indicates normalization by $\frac{1}{\sqrt{n}}$.
        "forward" indicates normalization by $\frac{1}{n}$.
    n
        Optional argument indicating the sequence length, if given, the input would be
        padded with zero or truncated to length n before performing IFFT.
        Should be a integer greater than 1.
    out
        Optional output array, for writing the result to. It must have a shape that the
        inputs broadcast to.

    Returns
    -------
    ret
        The result of the IFFT operation.

    Examples
    --------
    >>> ivy.ifft(np.exp(2j * np.pi * np.arange(8) / 8), 0)
    ivy.array([-4.30636606e-17+1.43029718e-18j,  0.00000000e+00+1.53080850e-17j,
                1.43029718e-18+1.53080850e-17j,  0.00000000e+00+9.58689626e-18j,
                1.24474906e-17+2.91858728e-17j,  0.00000000e+00+1.53080850e-17j,
                2.91858728e-17+1.53080850e-17j,  1.00000000e+00-1.01435406e-16j])
    >>> ivy.ifft(np.exp(2j * np.pi * np.arange(8) / 8), 0, n=16)
    ivy.array([-2.15318303e-17+7.15148591e-19j,  6.25000000e-02+9.35378602e-02j,
                0.00000000e+00+7.65404249e-18j,  6.25000000e-02+4.17611649e-02j,
                7.15148591e-19+7.65404249e-18j,  6.25000000e-02+1.24320230e-02j,
                0.00000000e+00+4.79344813e-18j,  6.25000000e-02-1.24320230e-02j,
                6.22374531e-18+1.45929364e-17j,  6.25000000e-02-4.17611649e-02j,
                0.00000000e+00+7.65404249e-18j,  6.25000000e-02-9.35378602e-02j,
                1.45929364e-17+7.65404249e-18j,  6.25000000e-02-3.14208718e-01j,
                5.00000000e-01-5.07177031e-17j,  6.25000000e-02+3.14208718e-01j])
    >>> ivy.ifft(np.exp(2j * np.pi * np.arange(8) / 8), 0, norm="ortho")
    ivy.array([-1.21802426e-16+4.04549134e-18j,  0.00000000e+00+4.32978028e-17j,
                4.04549134e-18+4.32978028e-17j,  0.00000000e+00+2.71158374e-17j,
                3.52068201e-17+8.25501143e-17j,  0.00000000e+00+4.32978028e-17j,
                8.25501143e-17+4.32978028e-17j,  2.82842712e+00-2.86902654e-16j])
    """
    return ivy.current_backend(x).ifft(x, dim, norm=norm, n=n, out=out)


@handle_exceptions
@handle_nestable
@handle_array_like_without_promotion
@handle_out_argument
@to_native_arrays_and_back
@handle_device_shifting
def embedding(
    weights: Union[ivy.Array, ivy.NativeArray],
    indices: Union[ivy.Array, ivy.NativeArray],
    /,
    *,
    max_norm: Optional[int] = None,
    out: Optional[ivy.Array] = None,
) -> ivy.Array:
    """
    Embeds a given tensor of indices using a given tensor of weights.

    Parameters
    ----------
    weights
        The weights tensor.
    indices
        The indices tensor.
    max_norm
        The maximum norm of the embeddings.
    out
        Optional output array, for writing the result to. It must have a shape that the
        inputs broadcast to.

    Returns
    -------
    ret
        The result of the embedding operation.

    Examples
    --------
    >>> weights = ivy.array([[1., 2., 3.], [4., 5., 6.], [7., 8., 9.]])
    >>> indices = ivy.array([0, 2])
    >>> print(ivy.embedding(weights, indices, max_norm=5))
    ivy.array([[1., 2., 3.],
                [7., 8., 9.]])
    """
    ivy.utils.assertions.check_equal(
        len(weights.shape), 2, message="weights must be 2-d", as_array=False
    )
    if ivy.exists(out):
        return ivy.inplace_update(
            out,
            ivy.current_backend(indices).embedding(
                weights,
                indices,
                max_norm=max_norm,
                out=out,
            ),
        )
    else:
        return ivy.current_backend(indices).embedding(
            weights,
            indices,
            max_norm=max_norm,
            out=out,
        )


@handle_exceptions
@handle_nestable
@handle_out_argument
@inputs_to_ivy_arrays
def dft(
    x: Union[ivy.Array, ivy.NativeArray],
    /,
    *,
    axis: int = 1,
    inverse: bool = False,
    onesided: bool = False,
    dft_length: Optional[Union[int, Tuple[int]]] = None,
    norm: str = "backward",
    out: Optional[ivy.Array] = None,
) -> ivy.Array:
    """
    Compute the discrete Fourier transform of input.

    Parameters
    ----------
    x
        Input volume *[...,d_in,...]*,
        where d_in indicates the dimension that needs FFT.
    axis
        The axis on which to perform the DFT. By default this
        value is  set to 1, which corresponds to the first dimension
        after the batch index.
    inverse
        Whether to perform the inverse discrete fourier transform.
        By default this value is set to False.
    onesided
        If onesided is True, only values for w in [0, 1, 2, …, floor(n_fft/2) + 1]
        are returned because the real-to-complex Fourier transform satisfies the
        conjugate symmetry, i.e., X[m, w] = X[m,w]=X[m,n_fft-w]*. Note if the
        input or window tensors are complex, then onesided output is not possible.
        Enabling onesided with real inputs performs a Real-valued fast Fourier
        transform (RFFT). When invoked with real or complex valued input, the
        default value is False. Values can be True or False.
    dft_length
        The length of the signal.If greater than the axis dimension,
        the signal will be zero-padded up to dft_length. If less than
        the axis dimension, only the first dft_length values will be
        used as the signal. It’s an optional value.
    norm
          Optional argument, "backward", "ortho" or "forward". Defaults to be
          "backward".
          "backward" indicates no normalization.
          "ortho" indicates normalization by 1/sqrt(n).
          "forward" indicates normalization by 1/n.
    out
        Optional output array, for writing the result to. It must
        have a shape that the inputs broadcast to.

    Returns
    -------
    ret
        The Fourier Transform of the input vector.If onesided is False,
        the following shape is expected: [batch_idx][signal_dim1][signal_dim2]
        …[signal_dimN][2]. If axis=0 and onesided is True, the following shape
        is expected: [batch_idx][floor(signal_dim1/2)+1][signal_dim2]…[signal_dimN][2].
        If axis=1 and onesided is True, the following shape is expected:
        [batch_idx][signal_dim1][floor(signal_dim2/2)+1]…[signal_dimN][2].
        If axis=N-1 and onesided is True, the following shape is expected:
        [batch_idx][signal_dim1][signal_dim2]…[floor(signal_dimN/2)+1][2].
        The signal_dim at the specified axis is equal to the dft_length.
    """
    if inverse:
        res = ivy.ifft(x, axis, norm=norm, n=dft_length, out=out)
    else:
        res = ivy.fft(x, axis, norm=norm, n=dft_length, out=out)

    if onesided:
        slices = [slice(0, a) for a in res.shape]
        slices[axis] = slice(0, ivy.shape(res, as_array=True)[axis] // 2 + 1)
        res = res[tuple(slices)]
    return res


@handle_exceptions
@handle_nestable
@handle_out_argument
@inputs_to_ivy_arrays
def interp(x, xp, fp, left=None, right=None, period=None):
    x_arr = ivy.array(x)
    fix_later = False
    if x_arr.shape == ():
        x_arr = ivy.array([x])
        fix_later = True
    x = ivy.astype(x_arr, "float64")
    xp = ivy.astype(ivy.array(xp), "float64")
    fp = ivy.astype(ivy.array(fp), "float64")
    ivy.utils.assertions.check_equal(xp.ndim, 1, as_array=False)
    ivy.utils.assertions.check_equal(fp.ndim, 1, as_array=False)
    ivy.utils.assertions.check_equal(xp.shape[0], fp.shape[0], as_array=False)
    if period is not None:
        ivy.utils.assertions.check_equal(period, 0, inverse=True)
        period = ivy.abs(period)
        x = ivy.remainder(x, period)
        xp = ivy.remainder(xp, period)
        asort_xp = ivy.argsort(xp)
        xp = xp[asort_xp]
        fp = fp[asort_xp]
        xp = ivy.concat((xp[-1:] - period, xp, xp[0:1] + period))
        fp = ivy.concat((fp[-1:], fp, fp[0:1]))

    def interp_inner(value):
        value = ivy.array(value)
        if value < xp[0]:
            return left if left is not None else fp[0]
        elif value > xp[-1]:
            return right if right is not None else fp[-1]
        else:
            last = None
            if xp.shape[0] < 3:
                for i in range(xp.shape[0] - 1, -1, -1):
                    if xp[i] == value:
                        return fp[i]
                    elif xp[i] < value:
                        last = i
            else:
                first = 0
                last = xp.shape[0]
                while first < last:
                    midpoint = (first + last) // 2
                    if xp[midpoint] == value:
                        already_exists = ivy.argwhere(xp == value)
                        if already_exists.shape[0] > 0:
                            return fp[already_exists[-1][0]]
                        return fp[midpoint]
                    else:
                        if value < xp[midpoint]:
                            last = midpoint - 1
                        else:
                            first = midpoint + 1
            dist = (value - xp[last]) / (xp[last + 1] - xp[last])
            return (fp[last + 1] - fp[last]) * dist + fp[last]

    ret = ivy.map(interp_inner, unique={"value": x})
    if fix_later:
        return ivy.astype(ivy.array(ret[0]), "float64")
    else:
        return ivy.astype(ivy.array(ret), "float64")


def _tf_area_dim_scale(index, starting_index, scale, ending_index):
    if index < starting_index:
        dim_scale = scale if index + 1 > ending_index else index + 1 - starting_index
    else:
        dim_scale = ending_index - index if index + 1 > ending_index else 1.0
    return dim_scale


def _tf_area_indices(dim_index, scale):
    starting_index = dim_index * scale
    ending_index = (dim_index + 1) * scale
    rounded_indices = (
        int(starting_index),
        math.ceil(ending_index),
    )
    return starting_index, ending_index, rounded_indices


def _tf_area_interpolate(x, size, dims):
    ret = ivy.zeros((x.shape[:2] + size))
    scale = ivy.divide(ivy.shape(x)[2:], size)
    area = 1.0 / ivy.prod(scale)
    for i, ba in enumerate(x):
        for j, ch in enumerate(ba):
            if dims == 3:
                for d_dim in range(size[0]):
                    for h_dim in range(size[1]):
                        for w_dim in range(size[2]):
                            d_in, d_in1, d_index = _tf_area_indices(d_dim, scale[0])
                            h_in, h_in1, h_index = _tf_area_indices(h_dim, scale[1])
                            w_in, w_in1, w_index = _tf_area_indices(w_dim, scale[2])
                            sum_data = ivy.zeros(
                                (
                                    d_index[1] - d_index[0],
                                    h_index[1] - h_index[0],
                                    w_index[1] - w_index[0],
                                )
                            )
                            for d_ind in range(d_index[0], d_index[1]):
                                scale_z = _tf_area_dim_scale(
                                    d_ind, d_in, scale[0], d_in1
                                )
                                for h_ind in range(h_index[0], h_index[1]):
                                    scale_y = _tf_area_dim_scale(
                                        h_ind, h_in, scale[1], h_in1
                                    )
                                    for w_ind in range(w_index[0], w_index[1]):
                                        scale_x = _tf_area_dim_scale(
                                            w_ind, w_in, scale[2], w_in1
                                        )
                                        sum_data[
                                            d_ind - d_index[0],
                                            h_ind - h_index[0],
                                            w_ind - w_index[0],
                                        ] = (
                                            ivy.array(ch[d_ind, h_ind, w_ind])
                                            * scale_x
                                            * scale_y
                                            * scale_z
                                            * area
                                        )
                            ret[i, j, d_dim, h_dim, w_dim] = ivy.sum(sum_data)
            elif dims == 2:
                for h_dim in range(size[0]):
                    for w_dim in range(size[1]):
                        h_in, h_in1, h_index = _tf_area_indices(h_dim, scale[0])
                        w_in, w_in1, w_index = _tf_area_indices(w_dim, scale[1])
                        sum_data = ivy.zeros(
                            (h_index[1] - h_index[0], w_index[1] - w_index[0])
                        )
                        for h_ind in range(h_index[0], h_index[1]):
                            scale_y = _tf_area_dim_scale(h_ind, h_in, scale[0], h_in1)
                            for w_ind in range(w_index[0], w_index[1]):
                                scale_x = _tf_area_dim_scale(
                                    w_ind, w_in, scale[1], w_in1
                                )
                                sum_data[h_ind - h_index[0], w_ind - w_index[0]] = (
                                    ivy.array(ch[h_ind, w_ind])
                                    * scale_x
                                    * scale_y
                                    * area
                                )
                        ret[i, j, h_dim, w_dim] = ivy.sum(sum_data)
            else:
                for w_dim in range(size[0]):
                    w_in, w_in1, w_index = _tf_area_indices(w_dim, scale[0])
                    sum_data = ivy.zeros((w_index[1] - w_index[0],))
                    for w_ind in range(w_index[0], w_index[1]):
                        scale_x = _tf_area_dim_scale(w_ind, w_in, scale[0], w_in1)
                        sum_data[w_ind - w_index[0]] = (
                            ivy.array(ch[w_ind]) * scale_x * area
                        )
                    ret[i, j, w_dim] = ivy.sum(sum_data)
    return ret


def nearest_interpolate(x, dims, size, input_shape, exact):
    off = 0.5 if exact else 0
    for d in range(dims):
        m = input_shape[d + 2]
        n = size[d]
        offsets = (ivy.arange(n, dtype="float32") + off) * m / n
        offsets = ivy.astype(ivy.floor(ivy.astype(offsets, "float32")), "int32")
        x = ivy.gather(x, offsets, axis=d + 2)
    return x


def _triangle_kernel(x):
    return ivy.maximum(0, 1 - ivy.abs(x))


def _cubic_kernel(x):
    out = ((1.5 * x - 2.5) * x) * x + 1.0
    out = ivy.where(x >= 1.0, ((-0.5 * x + 2.5) * x - 4.0) * x + 2.0, out)
    return ivy.where(x >= 2.0, 0.0, out)


def _lanczos_kernel(radius, x):
    y = radius * ivy.sin(ivy.pi * x) * ivy.sin(ivy.pi * x / radius)
    out = ivy.where(x != 0, ivy.divide(y, ivy.pi**2 * x**2), 1)
    return ivy.where(ivy.bitwise_and(x >= radius, x < -radius), 0.0, out)


def _dim_scale_factor(input_size, output_size, align_corners, scales):
    if align_corners:
        if output_size > 1:
            dim_scale_factor = (input_size - 1) / (output_size - 1)
        else:
            dim_scale_factor = 0.0
    else:
        dim_scale_factor = (
            input_size / (input_size * scales)
            if scales is not None
            else input_size / output_size
        )
    return dim_scale_factor


def _mitchellcubic_kernel(x):
    absx = abs(x)
    if absx < 1:
        return (7 * absx**3 - 12 * absx**2 + 6) / 6
    elif absx < 2:
        return (-(absx**3) + 6 * absx**2 - 11 * absx + 6) / 6
    else:
        return 0


def _compute_weight_mat(
    input_size,
    output_size,
    scale,
    align_corners,
    kernel_fn,
    antialias: bool,
    dim_scale_factor,
):
    inv_scale = 1.0 / scale
    kernel_scale = ivy.maximum(inv_scale, 1.0) if antialias else 1.0
    if not align_corners:
        sample_f = (ivy.arange(output_size) + 0.5) * dim_scale_factor - 0.5
        x = (
            ivy.abs(
                ivy.expand_dims(sample_f)
                - ivy.expand_dims(ivy.arange(input_size), axis=-1)
            )
            / kernel_scale
        )
    else:
        sample_f = ivy.arange(output_size) * dim_scale_factor
        x = ivy.abs(
            ivy.expand_dims(sample_f) - ivy.expand_dims(ivy.arange(input_size), axis=-1)
        ) / (kernel_scale)
    weights = kernel_fn(x)
    total_weight_sum = ivy.sum(weights, axis=0, keepdims=True)
    weights = ivy.where(
        ivy.abs(total_weight_sum) > 1000.0 * float(ivy.finfo("float32").eps),
        ivy.divide(weights, ivy.where(total_weight_sum != 0, total_weight_sum, 1)),
        0,
    )
    input_size_minus_0_5 = input_size if align_corners else input_size - 0.5
    return ivy.where(
        ivy.expand_dims(
            ivy.logical_and(sample_f >= -0.5, sample_f <= input_size_minus_0_5)
        ),
        weights,
        0,
    )


def _upsample_cubic_convolution1(x, A):
    return ((A + 2) * x - (A + 3)) * x * x + 1


def _upsample_cubic_convolution2(x, A):
    return ((A * x - 5 * A) * x + 8 * A) * x - 4 * A


def _upsample_get_cubic_coefficients(t):
    A = -0.75
    return (
        _upsample_cubic_convolution2(t + 1.0, A),
        _upsample_cubic_convolution1(t, A),
        _upsample_cubic_convolution1(1.0 - t, A),
        _upsample_cubic_convolution2(2.0 - t, A),
    )


def _upsample_cubic_interp1d(coeffs, ts):
    coeffs2 = _upsample_get_cubic_coefficients(ts)
    return _sum_tensors(c1 * c2 for (c1, c2) in zip(coeffs, coeffs2))


def _sum_tensors(ts):
    return _reduce(ivy.add, ts)


def _upsample_bicubic2d_default(
    a,
    output_size,
    align_corners,
    scale_h=None,
    scale_w=None,
):
    N, C, iH, iW = a.shape
    oH, oW = output_size

    def compute_scale(in_size, out_size, align_corners, scale=None):
        if align_corners:
            return (in_size - 1) / (out_size - 1) if out_size > 1 else 0
        else:
            return 1 / scale if scale is not None and scale > 0 else in_size / out_size

    def compute_source_index(scale, dst_index, align_corners):
        if align_corners:
            return scale * dst_index
        else:
            return scale * (dst_index + 0.5) - 0.5

    height_scale = compute_scale(iH, oH, align_corners, scale_h)
    width_scale = compute_scale(iW, oW, align_corners, scale_w)

    N_idx = ivy.reshape(ivy.arange(N), (N, 1, 1, 1))
    C_idx = ivy.reshape(ivy.arange(C), (1, C, 1, 1))
    out_y = ivy.reshape(ivy.arange(oH), ((1, 1, oH, 1)))
    out_x = ivy.reshape(ivy.arange(oW), ((1, 1, 1, oW)))

    real_x = compute_source_index(width_scale, out_x, align_corners)
    in_x = ivy.floor(real_x)
    t_x = real_x - in_x
    ix = ivy.astype(in_x, ivy.int64)

    real_y = compute_source_index(height_scale, out_y, align_corners)
    in_y = ivy.floor(real_y)
    t_y = real_y - in_y
    iy = ivy.astype(in_y, ivy.int64)

    iys_ofs = (iy - 1, iy, iy + 1, iy + 2)
    ixs_ofs = (ix - 1, ix, ix + 1, ix + 2)

    def load_bounded(ys, xs):
        y_idx = ivy.clip(ys, 0, iH - 1)
        x_idx = ivy.clip(xs, 0, iW - 1)
        return a[N_idx, C_idx, y_idx, x_idx]

    def get_x_interp(y):
        coeffs_x = tuple((load_bounded(y, x_ofs) for x_ofs in ixs_ofs))
        return _upsample_cubic_interp1d(coeffs_x, t_x)

    coeffs_y = tuple((get_x_interp(y_ofs) for y_ofs in iys_ofs))
    result = _upsample_cubic_interp1d(coeffs_y, t_y)

    return result


def area_interpolate(x, dims, size, scale):
    ret = ivy.zeros((x.shape[:2] + size))
    inv_scale = ivy.divide(1.0, scale)
    for i, ba in enumerate(x):
        for j, ch in enumerate(ba):
            if dims == 3:
                for d_dim in range(size[0]):
                    for h_dim in range(size[1]):
                        for w_dim in range(size[2]):
                            d_index = (
                                int(d_dim * inv_scale[0]),
                                math.ceil((d_dim + 1) * inv_scale[0]),
                            )
                            h_index = (
                                int(h_dim * inv_scale[1]),
                                math.ceil((h_dim + 1) * inv_scale[1]),
                            )
                            w_index = (
                                int(w_dim * scale[2]),
                                math.ceil((w_dim + 1) * inv_scale[2]),
                            )
                            scale_z = d_index[1] - d_index[0]
                            scale_y = h_index[1] - h_index[0]
                            scale_x = w_index[1] - w_index[0]
                            area = scale_z * scale_y * scale_x
                            ret[i, j, d_dim, h_dim, w_dim] = ivy.sum(
                                ch[
                                    d_index[0] : d_index[1],
                                    h_index[0] : h_index[1],
                                    w_index[0] : w_index[1],
                                ]
                            ) * (1 / area)
            elif dims == 2:
                for h_dim in range(size[0]):
                    for w_dim in range(size[1]):
                        h_index = (
                            int(h_dim * inv_scale[0]),
                            math.ceil((h_dim + 1) * inv_scale[0]),
                        )
                        w_index = (
                            int(w_dim * inv_scale[1]),
                            math.ceil((w_dim + 1) * inv_scale[1]),
                        )
                        scale_y = h_index[1] - h_index[0]
                        scale_x = w_index[1] - w_index[0]
                        area = scale_y * scale_x
                        ret[i, j, h_dim, w_dim] = ivy.sum(
                            ch[h_index[0] : h_index[1], w_index[0] : w_index[1]]
                        ) * (1 / area)
            else:
                for w_dim in range(size[0]):
                    w_index = (
                        int(w_dim * inv_scale[0]),
                        math.ceil((w_dim + 1) * inv_scale[0]),
                    )
                    scale_x = w_index[1] - w_index[0]
                    ret[i, j, w_dim] = ivy.sum(ch[w_index[0] : w_index[1]]) * (
                        1 / scale_x
                    )
    return ret


def _interpolate_with_kernel(
    x, dims, size, scale, input_shape, align_corners, antialias, scale_factor, mode
):
    spatial_dims = [2 + i for i in range(dims)]
    kernel_func = _triangle_kernel
    equation = generate_einsum_equation(dims)
    if mode == "bicubic":
        return _upsample_bicubic2d_default(x, size, align_corners)
    if mode == "bicubic_tensorflow":
        kernel_func = lambda inputs: _cubic_kernel(inputs)
    elif mode == "lanczos3":
        kernel_func = lambda inputs: _lanczos_kernel(3, inputs)
    elif mode == "lanczos5":
        kernel_func = lambda inputs: _lanczos_kernel(5, inputs)

    output_shape = tuple(input_shape[:2]) + size
    operands = []
    for i, d in enumerate(spatial_dims):
        m = input_shape[d]
        n = output_shape[d]
        dim_scale_factor = _dim_scale_factor(
            m,
            n,
            align_corners,
            scale_factor[i] if scale_factor is not None else None,
        )
        w = _compute_weight_mat(
            m, n, scale[i], align_corners, kernel_func, antialias, dim_scale_factor
        ).astype(x.dtype)
        operands.append(w)
    return ivy.einsum(equation, x, *operands)


def generate_einsum_equation(dim):
    alphabet = "abcdefghijklmnopqrstuvwxyz"
    input_indices = alphabet[: dim + 2]
    output_indices = [alphabet[2 + i] + alphabet[2 + dim + i] for i in range(dim)]
    contraction_indices = ",".join([input_indices, *output_indices])
    output = input_indices[:2] + "".join([output[-1] for output in output_indices])
    einsum_string = contraction_indices + "->" + output
    return einsum_string


@handle_exceptions
@handle_nestable
@handle_partial_mixed_function
@inputs_to_ivy_arrays
@handle_array_function
def interpolate(
    x: Union[ivy.Array, ivy.NativeArray],
    size: Union[Sequence[int], int],
    /,
    *,
    mode: Literal[
        "linear",
        "bilinear",
        "trilinear",
        "nd",
        "nearest",
        "area",
        "nearest_exact",
        "tf_area",
        "bicubic_tensorflow",
        "bicubic",
        "mitchellcubic",
        "lanczos3",
        "lanczos5",
        "gaussian",
    ] = "linear",
    scale_factor: Optional[Union[Sequence[int], int]] = None,
    recompute_scale_factor: Optional[bool] = None,
    align_corners: Optional[bool] = None,
    antialias: bool = False,
    out: Optional[ivy.Array] = None,
) -> ivy.Array:
    """
    Down/up samples the input to the given size. The algorithm used for interpolation is
    determined by mode.

    Parameters
    ----------
    x
        Input array, Must have the shape
        [batch x channels x [optional depth] x [optional height] x width].
    size
        Output size.
    mode
        Interpolation mode. Can be one of the following:
        - linear
        - bilinear
        - trilinear
        - nd
        - nearest
        - nearest-exact
        - area
        - tf_area
        - bicubic
        - mitchellcubic
        - lanczos3
        - lanczos5
        - gaussian
    scale_factor
        Multiplier for spatial size that defines the output size (overwriting `size`).
    align_corners
        If True, the corner pixels of the input and output tensors are aligned,
        and thus preserving the values at the corner pixels. If False, the corner
        pixels are not aligned, and the interpolation uses edge value padding for
        out-of-boundary values.
        only has an effect when mode is 'linear', 'bilinear',
        'bicubic' or 'trilinear'. Default: False
    antialias
        If True, antialiasing is applied when downsampling an image.
        Supported modes: 'bilinear', 'bicubic'.
    out
        Optional output array, for writing the result to. It must
        have a shape that the inputs broadcast to.

    Returns
    -------
        resized array
    """
    input_shape = ivy.shape(x)
    dims = len(input_shape) - 2
    size = _get_size(scale_factor, size, dims, x.shape)
    if recompute_scale_factor:
        scale_factor = None
    elif scale_factor is not None:
        scale_factor = (
            [scale_factor] * dims
            if isinstance(scale_factor, (int, float))
            else scale_factor
        )
        scale_factor = (
            [scale_factor[0]] * dims
            if isinstance(scale_factor, (list, tuple)) and len(scale_factor) != dims
            else [scale_factor] * dims
        )
    scale = [ivy.divide(size[i], input_shape[i + 2]) for i in range(dims)]
    if mode in [
        "linear",
        "bilinear",
        "trilinear",
        "nd",
        "bicubic",
        "bicubic_tensorflow",
        "lanczos3",
        "lanczos5",
    ]:
        ret = _interpolate_with_kernel(
            x,
            dims,
            size,
            scale,
            input_shape,
            align_corners,
            antialias,
            scale_factor,
            mode,
        )
    elif mode in ["nearest-exact", "nearest"]:
        ret = nearest_interpolate(x, dims, size, input_shape, mode == "nearest-exact")
    elif mode == "area":
        ret = area_interpolate(x, dims, size, scale)
    elif mode == "mitchellcubic":
        batch, channels, in_height, in_width = x.shape
        out_height, out_width = size
        scale_factor_h = out_height / in_height
        scale_factor_w = out_width / in_width
        ret = ivy.zeros((batch, channels, out_height, out_width))
        for i in range(out_height):
            for j in range(out_width):
                p_i = i / scale_factor_h
                p_j = j / scale_factor_w
                left = int(math.floor(p_j - 2))
                right = int(math.ceil(p_j + 2))
                top = int(math.floor(p_i - 2))
                bottom = int(math.ceil(p_i + 2))
                kernel_w = ivy.array(
                    [
                        _mitchellcubic_kernel((p_j - j) / scale_factor_w)
                        for i in range(left, right)
                    ]
                )
                kernel_h = ivy.array(
                    [
                        _mitchellcubic_kernel((p_i - i) / scale_factor_h)
                        for j in range(top, bottom)
                    ]
                )
                left_pad = max(0, -left)
                right_pad = max(0, right - in_width)
                top_pad = max(0, -top)
                bottom_pad = max(0, bottom - in_height)
                pad_width = [(0, 0), (0, 0)] * (len(x.shape) - 3) + [
                    (top_pad, bottom_pad),
                    (left_pad, right_pad),
                ]
                padded_x = ivy.pad(x, pad_width, mode="edge")
                for b in range(batch):
                    for c in range(channels):
                        patch = padded_x[
                            b,
                            c,
                            top + top_pad : bottom + top_pad,
                            left + left_pad : right + left_pad,
                        ]
                        ret[b, c, i, j] = ivy.sum(
                            kernel_h[:, ivy.newaxis] * patch * kernel_w[ivy.newaxis, :]
                        )
    elif mode == "gaussian":
        ratio_h = size[0] / x.shape[-2]
        ratio_w = size[1] / x.shape[-1]
        sigma = max(1 / ratio_h, 1 / ratio_w) * 0.5
        kernel_size = 2 * int(math.ceil(3 * sigma)) + 1
        kernel_h = ivy.zeros((kernel_size,), dtype=x.dtype)
        kernel_w = ivy.zeros((kernel_size,), dtype=x.dtype)
        for i in range(kernel_h.size):
            kernel_h[i] = ivy.exp(-0.5 * ((i - kernel_h.size // 2) / sigma) ** 2)
            kernel_w[i] = ivy.exp(-0.5 * ((i - kernel_w.size // 2) / sigma) ** 2)
        kernel_h /= ivy.sum(kernel_h)
        kernel_w /= ivy.sum(kernel_w)
        pad_width = [(0, 0), (0, 0)] * (len(x.shape) - 3) + [
            (int(math.ceil(3 * sigma)), int(math.ceil(3 * sigma))),
            (int(math.ceil(3 * sigma)), int(math.ceil(3 * sigma))),
        ]
        padded_x = ivy.pad(x, pad_width, mode="constant")
        output_shape = x.shape[:2] + size
        ret = ivy.zeros(output_shape, dtype=x.dtype)
        for i in range(size[0]):
            for j in range(size[1]):
                p_i = int(math.floor(i / ratio_h + int(math.ceil(3 * sigma))))
                p_j = int(math.floor(j / ratio_w + int(math.ceil(3 * sigma))))
                for b in range(x.shape[0]):
                    for c in range(x.shape[1]):
                        patch = padded_x[
                            b,
                            c,
                            p_i - kernel_size // 2 : p_i + kernel_size // 2 + 1,
                            p_j - kernel_size // 2 : p_j + kernel_size // 2 + 1,
                        ]
                        ret[b, c, i, j] = ivy.sum(
                            kernel_h[ivy.newaxis, :] * patch * kernel_w[:, ivy.newaxis]
                        )
    elif mode == "tf_area":
        ret = _tf_area_interpolate(x, size, dims)
    return ivy.astype(ret, ivy.dtype(x), out=out)


interpolate.mixed_backend_wrappers = {
    "to_add": ("handle_device_shifting",),
    "to_skip": (),
}


def _get_size(scale_factor, size, dims, x_shape):
    if scale_factor is not None:
        if isinstance(scale_factor, (float, int)):
            scale_factor = [scale_factor] * dims
        elif isinstance(scale_factor, (tuple, list)) and len(scale_factor) != dims:
            scale_factor = [scale_factor[0]] * dims

        size = tuple(
            [int(math.floor(x_shape[2 + i] * scale_factor[i])) for i in range(dims)]
        )
    else:
        size = (size,) * dims if isinstance(size, int) else tuple(size)
    return size


def _output_ceil_shape(w, f, p, s):
    return math.ceil((w - f + p) / s) + 1


def _padding_ceil_mode(w, f, p, s, return_added_padding=False):
    remaining_pixels = (w - f + sum(p)) % s
    added_padding = 0
    if s > 1 and remaining_pixels != 0 and f > 1:
        input_size = w + sum(p)
        # making sure that the remaining pixels are supposed
        # to be covered by the window
        # they won't be covered if stride is big enough to skip them
        if input_size - remaining_pixels - (f - 1) + s > input_size:
            return p
        output_shape = _output_ceil_shape(
            w,
            f,
            sum(p),
            s,
        )
        # calculating new padding with ceil_output_shape
        new_pad = (output_shape - 1) * s + f - w
        # updating pad_list with new padding by adding it to the end
        added_padding = new_pad - sum(p)
        p = (
            p[0],
            p[1] + added_padding,
        )
    if return_added_padding:
        return p, added_padding
    return p


interpolate.mixed_backend_wrappers = {
    "to_add": (
        "handle_out_argument",
        "inputs_to_native_arrays",
        "outputs_to_ivy_arrays",
    ),
    "to_skip": ("inputs_to_ivy_arrays", "handle_partial_mixed_function"),
}


def _compute_idx(in_size, out_size, device):
    out_range = ivy.arange(out_size, device=device, dtype=ivy.int64)
    i0 = ivy.trunc_divide(out_range * in_size, out_size).astype(ivy.int64)
    maxlength = in_size // out_size + 1
    in_size_mod = in_size % out_size
    # adaptive = True iff there are kernels with different lengths
    adaptive = not (in_size_mod == 0 or out_size % in_size_mod == 0)
    if adaptive:
        maxlength += 1
    elif in_size_mod == 0:
        maxlength -= 1
    range_max = ivy.arange(maxlength, device=device, dtype=ivy.int64)
    idx = ivy.expand_dims(i0, axis=-1) + range_max
    if adaptive:
        maxval = ivy.full_like(idx, fill_value=in_size - 1)
        idx = ivy.minimum(idx, maxval)
        i1 = ivy.trunc_divide(
            (out_range + 1) * in_size + out_size - 1, out_size
        ).astype(ivy.int64)
        length = i1 - i0
    else:
        length = maxlength
    return idx, length, range_max, adaptive


def _expand_to_dim(x, dim):
    for _ in range(dim - len(x.shape)):
        x = ivy.expand_dims(x, axis=-1)
    return x


def _mask(vals, length, range_max, dim):
    if isinstance(length, int):
        return vals, length
    else:
        assert dim < 0
        mask = ivy.greater_equal(range_max, ivy.expand_dims(length, axis=-1))
        if dim == -2:
            mask = _expand_to_dim(mask, 4)
        vals = ivy.where(mask, 0.0, vals)
        length = _expand_to_dim(length, -dim)
        return vals, length


@handle_nestable
@inputs_to_ivy_arrays
def adaptive_avg_pool1d(
    input: Union[ivy.Array, ivy.NativeArray],
    output_size: int,
) -> ivy.Array:
    """
    Apply a 1D adaptive average pooling over an input signal composed of several input
    planes.

    Parameters
    ----------
    input
        Input array. Must have shape (N, C, L_in) or (C, L_in) where N is
        the batch dimension, C is the feature dimension, and L_in is the spatial
        dimension.
    output_size
        Spatial output size.

    Returns
    -------
        The result of the pooling operation. Will have shape (N, C, L_out) or
        (C, L_out), where L_out = `output_size`
    """
    squeeze = False
    if input.ndim == 2:
        input = ivy.expand_dims(input, axis=0)
        squeeze = True
    elif input.ndim != 3:
        raise ivy.utils.exceptions.IvyException(
            f"Got {len(input.shape)}D input, but only 2D and 3D inputs are supported.",
        )

    if input.shape[-1] % output_size == 0:
        stride = input.shape[-1] // output_size
        kernel_size = input.shape[-1] - (output_size - 1) * stride
        pooled_output = ivy.avg_pool1d(
            input, kernel_size, stride, "VALID", data_format="NCW"
        )
        if squeeze:
            return ivy.squeeze(pooled_output, axis=0)
        return pooled_output

    idxw, length_w, range_max_w, adaptive_w = _compute_idx(
        input.shape[-1], output_size, input.device
    )

    # to numpy and back in order to bypass a slicing error in tensorflow
    vals = ivy.array(input.to_numpy()[..., idxw])

    if not adaptive_w:
        ret = ivy.mean(vals, axis=-1)
        ret = ivy.squeeze(ret, axis=0) if squeeze else ret
        return ret

    vals, length_w = _mask(vals, length_w, range_max_w, dim=-1)

    ret = None
    for i in range(vals.shape[-1]):
        if ret is None:
            ret = vals[..., i]
        else:
            ret = ret + vals[..., i]
    pooled_output = ret / length_w.astype(ret.dtype)

    pooled_output = ivy.squeeze(pooled_output, axis=0) if squeeze else pooled_output
    return pooled_output


adaptive_avg_pool1d.mixed_backend_wrappers = {
    "to_add": (
        "inputs_to_native_arrays",
        "outputs_to_ivy_arrays",
        "handle_device_shifting",
    ),
    "to_skip": ("inputs_to_ivy_arrays",),
}


@handle_exceptions
@handle_nestable
@handle_array_like_without_promotion
@inputs_to_ivy_arrays
@handle_array_function
def adaptive_avg_pool2d(
    input: Union[ivy.Array, ivy.NativeArray],
    output_size: Union[Sequence[int], int],
) -> ivy.Array:
    """
    Apply a 2D adaptive average pooling over an input signal composed of several input
    planes.

    Parameters
    ----------
    input
        Input array. Must have shape (N, C, H_in, W_in) or (C, H_in, W_in) where N is
        the batch dimension, C is the feature dimension, and H_in and W_in are the 2
        spatial dimensions.
    output_size
        Spatial output size.

    Returns
    -------
        The result of the pooling operation. Will have shape (N, C, S_0, S_1) or
        (C, S_0, S_1), where S = `output_size`
    """
    squeeze = False
    if input.ndim == 3:
        input = ivy.expand_dims(input, axis=0)
        squeeze = True
    elif input.ndim != 4:
        raise ivy.utils.exceptions.IvyException(
            f"Got {len(input.shape)}D input, but only 3D and 4D inputs are supported.",
        )

    if isinstance(output_size, int):
        output_size = (output_size, output_size)

    if all(i_s % o_s == 0 for i_s, o_s in zip(input.shape[-2:], output_size)):
        stride = tuple(i_s // o_s for i_s, o_s in zip(input.shape[-2:], output_size))
        kernel_size = tuple(
            i_s - (o_s - 1) * st
            for i_s, o_s, st in zip(input.shape[-2:], output_size, stride)
        )
        pooled_output = ivy.avg_pool2d(
            input, kernel_size, stride, "VALID", data_format="NCHW"
        )
        if squeeze:
            return ivy.squeeze(pooled_output, axis=0)
        return pooled_output

    idxh, length_h, range_max_h, adaptive_h = _compute_idx(
        input.shape[-2], output_size[-2], input.device
    )
    idxw, length_w, range_max_w, adaptive_w = _compute_idx(
        input.shape[-1], output_size[-1], input.device
    )

    # to numpy and back in order to bypass a slicing error in tensorflow
    vals = ivy.array(input.to_numpy()[..., _expand_to_dim(idxh, 4), idxw])

    if not adaptive_h and not adaptive_w:
        ret = ivy.mean(vals, axis=(-3, -1))
        ret = ivy.squeeze(ret, axis=0) if squeeze else ret
        return ret

    vals, length_h = _mask(vals, length_h, range_max_h, dim=-2)
    vals, length_w = _mask(vals, length_w, range_max_w, dim=-1)

    ret = None
    for i, j in itertools.product(range(vals.shape[-3]), range(vals.shape[-1])):
        if ret is None:
            ret = vals[..., i, :, j]
        else:
            ret = ret + vals[..., i, :, j]
    pooled_output = ret / (length_h * length_w).astype(vals.dtype)

    pooled_output = ivy.squeeze(pooled_output, axis=0) if squeeze else pooled_output
    return pooled_output


adaptive_avg_pool2d.mixed_backend_wrappers = {
    "to_add": (
        "inputs_to_native_arrays",
        "outputs_to_ivy_arrays",
        "handle_device_shifting",
    ),
    "to_skip": ("inputs_to_ivy_arrays",),
}


def _conv_view(lhs, rhs_shape, window_strides, pads, pad_value):
    def _pad(arr, pads, pad_value):
        out = ivy.astype(
            ivy.pad(
                arr,
                ivy.maximum(0, pads).to_list(),
                mode="constant",
                constant_values=ivy.to_scalar(pad_value),
            ),
            arr.dtype,
        )
        slices = tuple(
            _slice(abs(lo) if lo < 0 else 0, hi % dim if hi < 0 else None)
            for (lo, hi), dim in zip(pads, arr.shape)
        )
        return out[slices]

    if (
        _min(lhs.ndim, len(rhs_shape)) < 2
        or lhs.ndim != len(rhs_shape)
        or lhs.shape[1] != rhs_shape[1]
    ):
        raise ValueError("Dimension mismatch")
    if len(window_strides) != len(rhs_shape) - 2:
        raise ValueError("Wrong number of strides for spatial dimensions")
    if len(pads) != len(rhs_shape) - 2:
        raise ValueError("Wrong number of pads for spatial dimensions")

    lhs = _pad(lhs, [(0, 0)] * 2 + list(pads), pad_value)
    in_shape = lhs.shape[2:]
    filter_shape = rhs_shape[2:]
    dim = len(filter_shape)

    out_strides = ivy.multiply(window_strides, lhs.strides[2:]).to_list()
    view_strides = lhs.strides[:1] + tuple(out_strides) + lhs.strides[1:]

    out_shape = [
        (in_shape[i] - filter_shape[i]) // s + 1 for i, s in enumerate(window_strides)
    ]
    view_shape = list(lhs.shape[:1]) + out_shape + rhs_shape[1:]

    view = ivy.as_strided(lhs, view_shape, view_strides)

    view_axes = list(range(view.ndim))
    sum_axes = view_axes[-dim - 1 :]
    rhs_axes = [view.ndim] + sum_axes
    out_axes = [0, view.ndim] + list(range(1, dim + 1))

    return view, view_axes, rhs_axes, out_axes


def _dilate(operand, factors, fill_value):
    outspace = list(operand.shape[:2]) + [
        shape + (factors[i] - 1) * (shape - 1)
        for i, shape in enumerate(operand.shape[2:])
    ]
    out = ivy.full(
        outspace,
        ivy.to_scalar(fill_value),
        dtype=fill_value.dtype,
    )
    lhs_slices = tuple(_slice(None, None, step) for step in factors)
    out[(_slice(None),) * 2 + lhs_slices] = operand
    return out


def _padtype_to_pads(in_shape, filter_shape, window_strides, padding):
    if padding.upper() == "SAME":
        out_shape = [
            math.ceil(in_size / stride)
            for in_size, stride in zip(in_shape, window_strides)
        ]
        pad_sizes = [
            _max((out_size - 1) * stride + filter_size - in_size, 0)
            for out_size, stride, filter_size, in_size in zip(
                out_shape, window_strides, filter_shape, in_shape
            )
        ]
        return [(pad_size // 2, pad_size - pad_size // 2) for pad_size in pad_sizes]
    else:
        return [(0, 0)] * len(in_shape)


identities = {
    "max": -float("inf"),
    "min": float("inf"),
    "add": 0,
    "mul": 1,
    "multiply": 1,
    "logical_and": True,
    "logical_or": False,
}


def _cast_init(init, dtype):
    if not ivy.is_bool_dtype(dtype) and ivy.isinf(init):
        if ivy.is_float_dtype(dtype):
            info = ivy.finfo(dtype)
        else:
            info = ivy.iinfo(dtype)
        if "float64" not in str(dtype):
            init = info.max if init > 0 else info.min
    return ivy.array(init, dtype=dtype)


def _get_identity(func, dtype, init):
    func_name = func.__name__
    if func_name in identities:
        identity = identities[func_name]
        return _cast_init(identity, dtype)
    return init


def _int_arg_to_tuple(arg, dims):
    if isinstance(arg, int):
        arg = tuple([arg] * dims)
    return arg


avg_pool2d.mixed_backend_wrappers = {
    "to_add": (
        "handle_out_argument",
        "inputs_to_native_arrays",
        "outputs_to_ivy_arrays",
    ),
    "to_skip": ("inputs_to_ivy_arrays",),
}


@handle_exceptions
@handle_nestable
@handle_array_like_without_promotion
@inputs_to_ivy_arrays
@handle_array_function
def reduce_window(
    operand: Union[ivy.Array, ivy.NativeArray],
    init_value: Union[int, float],
    computation: Callable,
    window_dimensions: Union[int, Sequence[int]],
    /,
    *,
    window_strides: Union[int, Sequence[int]] = 1,
    padding: Union[str, int, Sequence[Tuple[int, int]]] = "VALID",
    base_dilation: Union[int, Sequence[int]] = 1,
    window_dilation: Union[int, Sequence[int]] = 1,
) -> ivy.Array:
    """
    Apply a reduction function to all elements in each window of an array.

    Parameters
    ----------
    operand
        An array representing the base area on which the window is going to slide over.
    init_value
        The starting value for the reduction.
    computation
        The reduction function to apply to elements in each window.
    window_dimensions
        A sequence containing the window dimensions.
    window_strides
        A sequence containing the window strides.
    padding
        Either the string ‘SAME’ (padding with zeros evenly), the string ‘VALID’ (no
        padding), or a sequence of n (low, high) integer pairs that give the padding to
        apply before and after each spatial dimension.
    base_dilation
        A sequence containing the base dilation values.
    window_dilation
        A sequence containing the window dilation values.

    Returns
    -------
    ret
        The result of the pooling-like operation.

    Examples
    --------
    >>> x = ivy.array([[1, 2, 3, 4],
    >>>                [5, 6, 7, 8],
    >>>                [9, 10, 11, 12]])
    >>> ivy.reduce_window(x, 0, ivy.sum, (2, 2))
    ivy.array([[32.]])
    """
    # ToDo: add support for window_dilation
    computation = _correct_ivy_callable(computation)
    op = operand

    dims, strides, padding, base_dilation, window_dilation = ivy.map(
        _int_arg_to_tuple,
        unique={
            "arg": [
                window_dimensions,
                window_strides,
                padding,
                base_dilation,
                window_dilation,
            ]
        },
        constant={"dims": len(op.shape)},
    )

    init_value = _cast_init(init_value, op.dtype)
    identity = _get_identity(computation, operand.dtype, init_value)
    if isinstance(padding, str):
        pads = _padtype_to_pads(op.shape, dims, strides, padding)
    else:
        pads = padding
    op = op.reshape((1, 1) + op.shape)
    if base_dilation:
        op = _dilate(op, base_dilation, identity)
    view = _conv_view(op, [1, 1] + list(dims), strides, pads, identity)[0]
    view = ivy.reshape(view, (*view.shape[1 : 1 + len(dims)], -1))
    ret = ivy.reduce(view, init_value, computation, axes=-1)
    return ret.astype(operand.dtype)


reduce_window.mixed_backend_wrappers = {
    "to_add": (
        "inputs_to_native_arrays",
        "outputs_to_ivy_arrays",
        "handle_device_shifting",
    ),
    "to_skip": ("inputs_to_ivy_arrays",),
}


@handle_exceptions
@handle_array_like_without_promotion
@handle_out_argument
@to_native_arrays_and_back
# @outputs_to_ivy_arrays
def fft2(
    x: Union[ivy.Array, ivy.NativeArray],
    *,
    s: Sequence[int] = None,
    dim: Sequence[int] = (-2, -1),
    norm: str = "backward",
    out: Optional[ivy.Array] = None,
) -> ivy.Array:
    r"""
    Compute the 2-dimensional discrete Fourier Transform.

    Parameters
    ----------
    x
        Input volume *[...,d_in,...]*,
        where d_in indicates the dimension that needs FFT2.
    s
        sequence of ints, optional
        Shape (length of each transformed axis) of the output (s[0] refers to axis 0,
        s[1] to axis 1, etc.). This corresponds to n for fft(x, n). Along each axis,
        if the given shape is smaller than that of the input, the input is cropped.
        If it is larger, the input is padded with zeros. if s is not given, the shape
        of the input along the axes specified by axes is used.
    dim
        Axes over which to compute the FFT2. If not given, the last two axes are used.
        A repeated index in axes means the transform over that axis is performed
        multiple times. A one-element sequence means that a one-dimensional FFT is
        performed.
    norm
        Optional argument, "backward", "ortho" or "forward". Defaults to be "backward".
        "backward" indicates no normalization.
        "ortho" indicates normalization by $\frac{1}{\sqrt{n}}$.
        "forward" indicates normalization by $\frac{1}{n}$.
    out
        Optional output array, for writing the result to. It must have a shape that the
        inputs broadcast to.

    Returns
    -------
    ret
        The result of the FFT2 operation.

    Examples
    --------
    >>> a = ivy.array([[0, 0, 0, 0, 0],
                       [1, 1, 1, 1, 1],
                       [2, 2, 2, 2, 2],
                       [3, 3, 3, 3, 3],
                       [4, 4, 4, 4, 4]])
    >>> ivy.fft2(a)
    array([[ 50.  +0.j        ,   0.  +0.j        ,   0.  +0.j        , # may vary
             0.  +0.j        ,   0.  +0.j        ],
           [-12.5+17.20477401j,   0.  +0.j        ,   0.  +0.j        ,
             0.  +0.j        ,   0.  +0.j        ],
           [-12.5 +4.0614962j ,   0.  +0.j        ,   0.  +0.j        ,
             0.  +0.j        ,   0.  +0.j        ],
           [-12.5 -4.0614962j ,   0.  +0.j        ,   0.  +0.j        ,
             0.  +0.j        ,   0.  +0.j        ],
           [-12.5-17.20477401j,   0.  +0.j        ,   0.  +0.j        ,
              0.  +0.j        ,   0.  +0.j        ]])
    """
    return ivy.current_backend(x).fft2(x, s=s, dim=dim, norm=norm, out=out)


fft2.mixed_backend_wrappers = {
    "to_add": ("handle_device_shifting",),
    "to_skip": (),
}


@handle_exceptions
@handle_nestable
@handle_array_like_without_promotion
@handle_out_argument
@to_native_arrays_and_back
def ifftn(
    x: Union[ivy.Array, ivy.NativeArray],
    s: Optional[Union[int, Tuple[int, ...]]] = None,
    axes: Optional[Union[int, Tuple[int, ...]]] = None,
    *,
    norm: str = "backward",
    out: Optional[ivy.Array] = None,
) -> ivy.Array:
    r"""
    Compute the N-dimensional inverse discrete Fourier Transform.

    Parameters
    ----------
    x
        Input array of complex numbers.
    s
        Shape (length of transformed axis) of the output (`s[0]` refers to axis 0,
        `s[1]` to axis 1, etc.). If given shape is smaller than that of the input,
        the input is cropped. If larger, input is padded with zeros. If `s` is not
        given, shape of input along axes specified by axes is used.
    axes
        Axes over which to compute the IFFT. If not given, last `len(s)` axes are
        used, or all axes if `s` is also not specified. Repeated indices in axes
        means inverse transform over that axis is performed multiple times.
    norm
        Indicates direction of the forward/backward pair of transforms is scaled
        and with what normalization factor. "backward" indicates no normalization.
        "ortho" indicates normalization by $\frac{1}{\sqrt{n}}$. "forward"
        indicates normalization by $\frac{1}{n}$.
    out
        Optional output array for writing the result to. It must have a shape that
        the inputs broadcast to.

    Returns
    -------
    out
        The truncated or zero-padded input, transformed along the axes indicated
        by axes, or by a combination of s or x, as explained in the parameters
        section above.

    Raises
    ------
    ValueError
        If `s` and `axes` have different length.
    IndexError
        If an element of axes is larger than the number of axes of x.

    Examples
    --------
    >>> x = ivy.array([[0.24730653+0.90832391j, 0.49495562+0.9039565j,
                        0.98193269+0.49560517j],
                        [0.93280757+0.48075343j, 0.28526384+0.3351205j,
                        0.2343787 +0.83528011j],
                        [0.18791352+0.30690572j, 0.82115787+0.96195183j,
                        0.44719226+0.72654048j]])
    >>> y = ivy.ifftn(x)
    >>> print(y)
    ivy.array([[ 0.51476765+0.66160417j, -0.04319742-0.05411636j,
            -0.015561  -0.04216015j],
            [ 0.06310689+0.05347854j, -0.13392983+0.16052352j,
            -0.08371392+0.17252843j],
            [-0.0031429 +0.05421245j, -0.10446617-0.17747098j,
            0.05344324+0.07972424j]])

    >>> b = ivy.ifftn(x, s=[2, 1], axes=[0, 1], norm='ortho')
    >>> print(b)
    ivy.array([[ 0.8344667 +0.98222595j],
            [-0.48472244+0.30233797j]])
    """
    return ivy.current_backend(x).ifftn(x, s=s, axes=axes, norm=norm, out=out)<|MERGE_RESOLUTION|>--- conflicted
+++ resolved
@@ -579,11 +579,7 @@
 @handle_nestable
 @handle_out_argument
 @to_native_arrays_and_back
-<<<<<<< HEAD
-@integer_arrays_to_float
 @handle_device_shifting
-=======
->>>>>>> 47fe5608
 def dct(
     x: Union[ivy.Array, ivy.NativeArray],
     /,
