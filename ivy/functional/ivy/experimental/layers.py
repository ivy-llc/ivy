# global
import math
from typing import Optional, Union, Tuple, Literal, Sequence


# local
import ivy
from ivy.func_wrapper import (
    handle_array_like_without_promotion,
    handle_out_argument,
    to_native_arrays_and_back,
    handle_nestable,
    integer_arrays_to_float,
)
from ivy.utils.exceptions import handle_exceptions


@handle_nestable
@to_native_arrays_and_back
@handle_out_argument
def max_pool1d(
    x: Union[ivy.Array, ivy.NativeArray],
    kernel: Union[int, Tuple[int]],
    strides: Union[int, Tuple[int]],
    padding: str,
    /,
    *,
    data_format: str = "NWC",
    out: Optional[ivy.Array] = None,
) -> ivy.Array:
    """Computes a 1-D max pool given 3-D input x.

    Parameters
    ----------
    x
        Input image *[batch_size, w, d_in]*.
    kernel
        Size of the kernel i.e., the sliding window for each
        dimension of input. *[w]*.
    strides
        The stride of the sliding window for each dimension of input.
    padding
        SAME" or "VALID" indicating the algorithm, or list
        indicating the per-dimension paddings.
    data_format
        NWC" or "NCW". Defaults to "NWC".
    out
        optional output array, for writing the result to.

    Returns
    -------
    ret
        The result of the pooling operation.

    Both the description and the type hints above assumes an array input
    for simplicity, but this function is *nestable*, and therefore
    also accepts :class:`ivy.Container` instances in place of any of
    the arguments.

    Examples
    --------
    >>> x = ivy.arange(0, 24.).reshape((2, 3, 4))
    >>> print(ivy.max_pool1d(x, 2, 2, 'SAME'))
    ivy.array([[[ 4.,  5.,  6.,  7.],
            [ 8.,  9., 10., 11.]],

           [[16., 17., 18., 19.],
            [20., 21., 22., 23.]]])
    >>> x = ivy.arange(0, 24.).reshape((2, 3, 4))
    >>> print(ivy.max_pool1d(x, 2, 2, 'VALID'))
    ivy.array([[[ 4.,  5.,  6.,  7.]],

       [[16., 17., 18., 19.]]])
    """
    return ivy.current_backend(x).max_pool1d(
        x, kernel, strides, padding, data_format=data_format, out=out
    )


@to_native_arrays_and_back
@handle_out_argument
@handle_nestable
def max_pool2d(
    x: Union[ivy.Array, ivy.NativeArray],
    kernel: Union[int, Tuple[int], Tuple[int, int]],
    strides: Union[int, Tuple[int], Tuple[int, int]],
    padding: Union[str, int, Tuple[int], Tuple[int, int]],
    /,
    *,
    data_format: str = "NHWC",
    dilation: Union[int, Tuple[int], Tuple[int, int]] = 1,
    ceil_mode: bool = False,
    out: Optional[ivy.Array] = None,
) -> ivy.Array:
    """Computes a 2-D max pool given 4-D input x.

    Parameters
    ----------
    x
        Input image *[batch_size,h,w,d_in]*.
    kernel
        Size of the kernel i.e., the sliding window for each
        dimension of input. *[h,w]*.
    strides
        The stride of the sliding window for each dimension of input.
    padding
        SAME" or "VALID" indicating the algorithm, or list
        indicating the per-dimension paddings.
    data_format
        NHWC" or "NCHW". Defaults to "NHWC".
    out
        optional output array, for writing the result to.

    Returns
    -------
    ret
        The result of the pooling operation.

    Both the description and the type hints above assumes an array input
    for simplicity, but this function is *nestable*, and therefore
    also accepts :class:`ivy.Container` instances in place of any of
    the arguments.

    Examples
    --------
    >>> x = ivy.arange(12.).reshape((2, 1, 3, 2))
    >>> print(ivy.max_pool2d(x, (2, 2), (1, 1), 'SAME'))
    ivy.array([[[[ 2,  3],
             [ 4,  5],
             [ 4,  5]]],


           [[[ 8,  9],
             [10, 11],
             [10, 11]]]])

    >>> x = ivy.arange(48.).reshape((2, 4, 3, 2))
    >>> print(ivy.max_pool2d(x, 3, 1, 'VALID'))
    ivy.array([[[[16, 17]],

            [[22, 23]]],


           [[[40, 41]],

            [[46, 47]]]])
    """
    return ivy.current_backend(x).max_pool2d(
        x,
        kernel,
        strides,
        padding,
        data_format=data_format,
        dilation=dilation,
        ceil_mode=ceil_mode,
        out=out,
    )


@to_native_arrays_and_back
@handle_out_argument
@handle_nestable
def max_pool3d(
    x: Union[ivy.Array, ivy.NativeArray],
    kernel: Union[int, Tuple[int], Tuple[int, int, int]],
    strides: Union[int, Tuple[int], Tuple[int, int, int]],
    padding: str,
    /,
    *,
    data_format: str = "NDHWC",
    out: Optional[ivy.Array] = None,
) -> ivy.Array:
    """Computes a 3-D max pool given 5-D input x.

    Parameters
    ----------
    x
        Input volume *[batch_size,d,h,w,d_in]*.
    kernel
        Convolution filters *[d,h,w]*.
    strides
        The stride of the sliding window for each dimension of input.
    padding
        SAME" or "VALID" indicating the algorithm, or list indicating the per-dimension
        paddings.
    data_format
        NDHWC" or "NCDHW". Defaults to "NDHWC".
    out
        optional output array, for writing the result to. It must have a shape that the
        inputs broadcast to.

    Returns
    -------
    ret
        The result of the pooling operation.

    Both the description and the type hints above assumes an array input
    for simplicity, but this function is *nestable*, and therefore
    also accepts :class:`ivy.Container` instances in place of any of
    the arguments.

    Examples
    --------
    >>> x = ivy.arange(48.).reshape((2, 3, 2, 2, 2))
    >>> print(ivy.max_pool3d(x, 2, 2, 'VALID'))
    ivy.array([[[[[14., 15.]]]],



       [[[[38., 39.]]]]])
    >>> print(ivy.max_pool3d(x, 2, 2, 'SAME'))
    ivy.array([[[[[14., 15.]]],


        [[[22., 23.]]]],



       [[[[38., 39.]]],


        [[[46., 47.]]]]])

    """
    return ivy.current_backend(x).max_pool3d(
        x, kernel, strides, padding, data_format=data_format, out=out
    )


@handle_nestable
@to_native_arrays_and_back
@handle_out_argument
def avg_pool1d(
    x: Union[ivy.Array, ivy.NativeArray],
    kernel: Union[int, Tuple[int]],
    strides: Union[int, Tuple[int]],
    padding: str,
    /,
    *,
    data_format: str = "NWC",
    out: Optional[ivy.Array] = None,
) -> ivy.Array:
    """Computes a 1-D avg pool given 3-D input x.

    Parameters
    ----------
    x
        Input image *[batch_size, w, d_in]*.
    kernel
        Size of the kernel i.e., the sliding window for each
        dimension of input. *[w]*.
    strides
        The stride of the sliding window for each dimension of input.
    padding
        SAME" or "VALID" indicating the algorithm, or list
        indicating the per-dimension paddings.
    data_format
        NWC" or "NCW". Defaults to "NWC".
    out
        optional output array, for writing the result to.

    Returns
    -------
    ret
        The result of the pooling operation.

    Both the description and the type hints above assumes an array input
    for simplicity, but this function is *nestable*, and therefore
    also accepts :class:`ivy.Container` instances in place of any of
    the arguments.

    Examples
    --------
    >>> x = ivy.arange(0, 24.).reshape((2, 3, 4))
    >>> print(ivy.avg_pool1d(x, 2, 2, 'SAME'))
    ivy.array([[[ 2.,  3.,  4.,  5.],
            [ 8.,  9., 10., 11.]],

           [[14., 15., 16., 17.],
            [20., 21., 22., 23.]]])
    >>> x = ivy.arange(0, 24.).reshape((2, 3, 4))
    >>> print(ivy.avg_pool1d(x, 2, 2, 'VALID'))
    ivy.array([[[ 2.,  3.,  4.,  5.]],

           [[14., 15., 16., 17.]]])
    """
    return ivy.current_backend(x).avg_pool1d(
        x, kernel, strides, padding, data_format=data_format, out=out
    )


@to_native_arrays_and_back
@handle_out_argument
@handle_nestable
def avg_pool2d(
    x: Union[ivy.Array, ivy.NativeArray],
    kernel: Union[int, Tuple[int], Tuple[int, int]],
    strides: Union[int, Tuple[int], Tuple[int, int]],
    padding: str,
    /,
    *,
    data_format: str = "NHWC",
    out: Optional[ivy.Array] = None,
) -> ivy.Array:
    """Computes a 2-D average pool given 4-D input x.

    Parameters
    ----------
    x
        Input image *[batch_size,h,w,d_in]*.
    kernel
        Size of the kernel i.e., the sliding window for each
        dimension of input. *[h,w]*.
    strides
        The stride of the sliding window for each dimension of input.
    padding
        SAME" or "VALID" indicating the algorithm, or list
        indicating the per-dimensio paddings.
    data_format
        NHWC" or "NCHW". Defaults to "NHWC".
    out
        optional output array, for writing the result to.

    Returns
    -------
    ret
        The result of the pooling operation.

    Both the description and the type hints above assumes an array input
    for simplicity, but this function is *nestable*, and therefore
    also accepts :class:`ivy.Container` instances in place of any of
    the arguments.

    Examples
    --------
    >>> x = ivy.arange(12.).reshape((2, 1, 3, 2))
    >>> print(ivy.avg_pool2d(x, (2, 2), (1, 1), 'SAME'))
    ivy.array([[[[ 1.,  2.],
             [ 3.,  4.],
             [ 4.,  5.]]],


           [[[ 7.,  8.],
             [ 9., 10.],
             [10., 11.]]]])
    >>> x = ivy.arange(48.).reshape((2, 4, 3, 2))
    >>> print(ivy.avg_pool2d(x, 3, 1, 'VALID'))
    ivy.array([[[[ 8.,  9.]],

        [[14., 15.]]],


       [[[32., 33.]],

        [[38., 39.]]]])

    """
    return ivy.current_backend(x).avg_pool2d(
        x, kernel, strides, padding, data_format=data_format, out=out
    )


@to_native_arrays_and_back
@handle_out_argument
@handle_nestable
def avg_pool3d(
    x: Union[ivy.Array, ivy.NativeArray],
    kernel: Union[int, Tuple[int], Tuple[int, int, int]],
    strides: Union[int, Tuple[int], Tuple[int, int, int]],
    padding: str,
    /,
    *,
    data_format: str = "NDHWC",
    out: Optional[ivy.Array] = None,
) -> ivy.Array:
    """Computes a 3-D avg pool given 5-D input x.

    Parameters
    ----------
    x
        Input volume *[batch_size,d,h,w,d_in]*.
    kernel
        Convolution filters *[d,h,w]*.
    strides
        The stride of the sliding window for each dimension of input.
    padding
        SAME" or "VALID" indicating the algorithm, or list indicating the per-dimension
        paddings.
    data_format
        NDHWC" or "NCDHW". Defaults to "NDHWC".
    out
        optional output array, for writing the result to. It must have a shape that the
        inputs broadcast to.

    Returns
    -------
    ret
        The result of the pooling operation.

    Both the description and the type hints above assumes an array input
    for simplicity, but this function is *nestable*, and therefore
    also accepts :class:`ivy.Container` instances in place of any of
    the arguments.

    Examples
    --------
    >>> x = ivy.arange(48.).reshape((2, 3, 2, 2, 2))
    >>> print(ivy.avg_pool3d(x,2,2,'VALID'))
    ivy.array([[[[[ 7.,  8.]]]],



           [[[[31., 32.]]]]])
    >>> print(ivy.avg_pool3d(x,2,2,'SAME'))
    ivy.array([[[[[ 7.,  8.]]],


            [[[19., 20.]]]],



           [[[[31., 32.]]],


            [[[43., 44.]]]]])

    """
    return ivy.current_backend(x).avg_pool3d(
        x, kernel, strides, padding, data_format=data_format, out=out
    )


@to_native_arrays_and_back
@integer_arrays_to_float
@handle_out_argument
@handle_nestable
@handle_exceptions
def dct(
    x: Union[ivy.Array, ivy.NativeArray],
    /,
    *,
    type: Optional[Literal[1, 2, 3, 4]] = 2,
    n: Optional[int] = None,
    axis: Optional[int] = -1,
    norm: Optional[Literal["ortho"]] = None,
    out: Optional[Union[ivy.Array, ivy.NativeArray]] = None,
) -> Union[ivy.Array, ivy.NativeArray]:
    """Computes the 1D Discrete Cosine Tranformation of a given signal.

    Parameters
    ----------
    x
        The input signal.
    type
        The type of the dct. Must be 1, 2, 3 or 4.
    n
        The lenght of the transform. If n is less than the input signal lenght,
        then x is truncated, if n is larger then x is zero-padded.
    axis
        The axis to compute the DCT along.
    norm
        The type of normalization to be applied. Must be either None or "ortho".
    out
        optional output array, for writing the result to.

    Returns
    -------
    ret
        Array containing the transformed input.

    Both the description and the type hints above assumes an array input for simplicity,
    but this function is *nestable*, and therefore also accepts :class:`ivy.Container`
    instances in place of any of the arguments.

    Examples
    --------
    With :class:`ivy.Array` input:

    >>> x = ivy.array([8, 16, 24, 32, 40, 48, 56, 64])
    >>> ivy.dct(x, type=2, n=None, norm='ortho')
    ivy.array([102., -51.5, 0., -5.39, 0., -1.61, 0., -0.406])

    >>> x = ivy.array([[[8, 16, 24, 32], [40, 48, 56, 64]],
    ...                [[1,  2,  3,  4], [ 5,  6,  7,  8]]])
    >>> ivy.dct(x, type=1, n=None, axis=0, norm=None)
    ivy.array([[[ 9., 18., 27., 36.],
                [45., 54., 63., 72.]],
               [[ 7., 14., 21., 28.],
                [35., 42., 49., 56.]]])

    >>> x = ivy.array([[ 8.1, 16.2, 24.3, 32.4],
    ...                [40.5, 48.6, 56.7, 64.8]])
    >>> y = ivy.zeros((2, 4), dtype=ivy.float32)
    >>> ivy.dct(x, type=1, n=None, norm=None, out=y)
    >>> print(y)
    ivy.array([[ 1.22e+02, -3.24e+01,  1.91e-06, -8.10e+00],
               [ 3.16e+02, -3.24e+01,  3.81e-06, -8.10e+00]])

    >>> x = ivy.array([8., 16., 24., 32., 40., 48., 56., 64.])
    >>> ivy.dct(x, type=4, n=None, norm=None, out=x)
    >>> print(x)
    ivy.array([ 279. , -280. ,  128. , -115. ,   83.7,  -79.5,   69.8,  -68.7])

    With one :class:`ivy.Container` input:

    >>> x = ivy.Container(a=ivy.array([8, 16, 24, 32, 40, 48, 56, 64]),
    ...                   b=ivy.array([1,  2,  3,  4,  5,  6,  7,  8]))
    >>> ivy.dct(x, type=3, n=None, norm='ortho')
    {
        a: ivy.array([79.5, -70.4, 30., -23.6, 13.9, -10.1, 5.2, -1.95]),
        b: ivy.array([9.94, -8.8, 3.75, -2.95, 1.74, -1.26, 0.65, -0.244])
    }

    With multiple :class:`ivy.Container` inputs:

    >>> x = ivy.Container(a=ivy.array([8, 16, 24, 32, 40, 48, 56, 64]),
    ...                   b=ivy.array([1,  2,  3,  4,  5,  6,  7,  8]))
    >>> container_n = ivy.Container(a=9, b=4)
    >>> container_type = ivy.Container(a=2, b=1)
    >>> container_norm = ivy.Container(a="ortho", b=None)
    >>> ivy.dct(x, type=container_type, n=container_n, norm=container_norm)
    {
        a: ivy.array([96., -28.2, -31.9, 22.9, -26., 19.8, -17., 10.9,
                    -5.89]),
        b: ivy.array([15., -4., 0., -1.])
    }
    """
    return ivy.current_backend(x).dct(x, type=type, n=n, axis=axis, norm=norm, out=out)


@to_native_arrays_and_back
@handle_out_argument
@handle_exceptions
@handle_array_like_without_promotion
def fft(
    x: Union[ivy.Array, ivy.NativeArray],
    dim: int,
    /,
    *,
    norm: Optional[str] = "backward",
    n: Optional[Union[int, Tuple[int]]] = None,
    out: Optional[ivy.Array] = None,
) -> ivy.Array:
    r"""Computes the one dimensional discrete Fourier transform given input at least
    1-D input x.

    Parameters
    ----------
    x
        Input volume *[...,d_in,...]*,
        where d_in indicates the dimension that needs FFT.
    dim
        The dimension along which to take the one dimensional FFT.
    norm
        Optional argument, "backward", "ortho" or "forward". Defaults to be "backward".
        "backward" indicates no normalization.
        "ortho" indicates normalization by $\frac{1}{\sqrt{n}}$.
        "forward" indicates normalization by $\frac{1}{n}$.
    n
        Optional argument indicating the sequence length, if given, the input would be
        padded with zero or truncated to length n before performing FFT.
        Should be a integer greater than 1.
    out
        Optional output array, for writing the result to. It must have a shape that the
        inputs broadcast to.

    Returns
    -------
    ret
        The result of the FFT operation.

    Examples
    --------
    >>> ivy.fft(np.exp(2j * np.pi * np.arange(8) / 8), 0)
    ivy.array([-3.44509285e-16+1.14423775e-17j,  8.00000000e+00-8.11483250e-16j,
            2.33486982e-16+1.22464680e-16j,  0.00000000e+00+1.22464680e-16j,
            9.95799250e-17+2.33486982e-16j,  0.00000000e+00+7.66951701e-17j,
            1.14423775e-17+1.22464680e-16j,  0.00000000e+00+1.22464680e-16j])
    >>> ivy.fft(np.exp(2j * np.pi * np.arange(8) / 8), 0, n=16)
    ivy.array([-3.44509285e-16+1.14423775e-17j,  1.00000000e+00+5.02733949e+00j,
        8.00000000e+00-8.11483250e-16j,  1.00000000e+00-5.02733949e+00j,
        2.33486982e-16+1.22464680e-16j,  1.00000000e+00-1.49660576e+00j,
        0.00000000e+00+1.22464680e-16j,  1.00000000e+00-6.68178638e-01j,
        9.95799250e-17+2.33486982e-16j,  1.00000000e+00-1.98912367e-01j,
        0.00000000e+00+7.66951701e-17j,  1.00000000e+00+1.98912367e-01j,
        1.14423775e-17+1.22464680e-16j,  1.00000000e+00+6.68178638e-01j,
        0.00000000e+00+1.22464680e-16j,  1.00000000e+00+1.49660576e+00j])
    >>> ivy.fft(np.exp(2j * np.pi * np.arange(8) / 8), 0, norm="ortho")
    ivy.array([-1.21802426e-16+4.04549134e-18j,  2.82842712e+00-2.86902654e-16j,
        8.25501143e-17+4.32978028e-17j,  0.00000000e+00+4.32978028e-17j,
        3.52068201e-17+8.25501143e-17j,  0.00000000e+00+2.71158374e-17j,
        4.04549134e-18+4.32978028e-17j,  0.00000000e+00+4.32978028e-17j])
    """
    return ivy.current_backend(x).fft(x, dim, norm=norm, n=n, out=out)


@handle_nestable
@handle_exceptions
@to_native_arrays_and_back
@handle_array_like_without_promotion
def dropout1d(
    x: Union[ivy.Array, ivy.NativeArray],
    prob: float,
    /,
    *,
    training: bool = True,
    data_format: str = "NWC",
    out: Optional[ivy.Array] = None,
) -> ivy.Array:
    """Randomly zero out entire channels with probability prob using samples from
     a Bernoulli distribution and the remaining channels are scaled by (1/1-prob).
     In this case, dropout1d performs a channel-wise dropout but assumes
     a channel is a 1D feature map.

    Parameters
    ----------
    x
        a 2D or 3D input array. Should have a floating-point data type.
    prob
        probability of a channel to be zero-ed.
    training
        controls whether dropout1d is performed during training or ignored
        during testing.
    data_format
        "NWC" or "NCW". Defaults to "NWC".
    out
        optional output array, for writing the result to.
        It must have a shape that the inputs broadcast to.

    Returns
    -------
    ret
        an array with some channels zero-ed and the rest of channels are
         scaled by (1/1-prob).

    Both the description and the type hints above assumes an array input for simplicity,
    but this function is *nestable*, and therefore also accepts :class:`ivy.Container`
    instances in place of any of the arguments.

    Examples
    --------
    With :class:`ivy.Array` input:

    >>> x = ivy.array([1, 1, 1]).reshape([1, 1, 3])
    >>> y = ivy.dropout1d(x, 0.5)
    >>> print(y)
    ivy.array([[[2., 0, 2.]]])

    >>> x = ivy.array([1, 1, 1]).reshape([1, 1, 3])
    >>> y = ivy.dropout1d(x, 1, training=False, data_format="NCW")
    >>> print(y)
    ivy.array([[[1, 1, 1]]])

    With one :class:`ivy.Container` input:
    >>> x = ivy.Container(a=ivy.array([100, 200, 300]).reshape([1, 1, 3]),
    ...                   b=ivy.array([400, 500, 600]).reshape([1, 1, 3]))
    >>> y = ivy.dropout1d(x, 0.5)
    >>> print(y)
    {
    a: ivy.array([[[200., 400., 0.]]]),
    b: ivy.array([[[0., 0., 0.]]])
    }
    """
    return ivy.current_backend(x).dropout1d(
        x, prob, training=training, data_format=data_format, out=out
    )


@handle_nestable
@handle_exceptions
@to_native_arrays_and_back
@handle_array_like_without_promotion
def dropout3d(
    x: Union[ivy.Array, ivy.NativeArray],
    prob: float,
    /,
    *,
    training: bool = True,
    data_format: str = "NDHWC",
    out: Optional[ivy.Array] = None,
) -> ivy.Array:
    """Randomly zero out entire channels with probability prob using samples from
     a Bernoulli distribution and the remaining channels are scaled by (1/1-prob).
     In this case, dropout3d performs a channel-wise dropout but assumes
     a channel is a 1D feature map.

    Parameters
    ----------
    x
        a 4D or 5D input array. Should have a floating-point data type.
    prob
        probability of a channel to be zero-ed.
    training
        controls whether dropout3d is performed during training or ignored
        during testing.
    data_format
        "NDHWC" or "NCDHW". Defaults to "NDHWC".
    out
        optional output array, for writing the result to.
        It must have a shape that the inputs broadcast to.

    Returns
    -------
    ret
        an array with some channels zero-ed and the rest of channels are
         scaled by (1/1-prob).

    Both the description and the type hints above assumes an array input for simplicity,
    but this function is *nestable*, and therefore also accepts :class:`ivy.Container`
    instances in place of any of the arguments.

    """
    return ivy.current_backend(x).dropout3d(
        x, prob, training=training, data_format=data_format, out=out
    )


@to_native_arrays_and_back
@handle_out_argument
@handle_exceptions
@handle_nestable
@handle_array_like_without_promotion
def ifft(
    x: Union[ivy.Array, ivy.NativeArray],
    dim: int,
    *,
    norm: Optional[str] = "backward",
    n: Optional[Union[int, Tuple[int]]] = None,
    out: Optional[ivy.Array] = None,
) -> ivy.Array:
    r"""Computes the one dimensional discrete Fourier transform given input at least
    1-D input x.

    Parameters
    ----------
    x
        Input volume *[...,d_in,...]*,
        where d_in indicates the dimension that needs IFFT.
    dim
        The dimension along which to take the one dimensional IFFT.
    norm
        Optional argument, "backward", "ortho" or "forward". Defaults to be "backward".
        "backward" indicates no normalization.
        "ortho" indicates normalization by $\frac{1}{\sqrt{n}}$.
        "forward" indicates normalization by $\frac{1}{n}$.
    n
        Optional argument indicating the sequence length, if given, the input would be
        padded with zero or truncated to length n before performing IFFT.
        Should be a integer greater than 1.
    out
        Optional output array, for writing the result to. It must have a shape that the
        inputs broadcast to.

    Returns
    -------
    ret
        The result of the IFFT operation.

    Examples
    --------
    >>> ivy.ifft(np.exp(2j * np.pi * np.arange(8) / 8), 0)
    ivy.array([-4.30636606e-17+1.43029718e-18j,  0.00000000e+00+1.53080850e-17j,
                1.43029718e-18+1.53080850e-17j,  0.00000000e+00+9.58689626e-18j,
                1.24474906e-17+2.91858728e-17j,  0.00000000e+00+1.53080850e-17j,
                2.91858728e-17+1.53080850e-17j,  1.00000000e+00-1.01435406e-16j])
    >>> ivy.ifft(np.exp(2j * np.pi * np.arange(8) / 8), 0, n=16)
    ivy.array([-2.15318303e-17+7.15148591e-19j,  6.25000000e-02+9.35378602e-02j,
                0.00000000e+00+7.65404249e-18j,  6.25000000e-02+4.17611649e-02j,
                7.15148591e-19+7.65404249e-18j,  6.25000000e-02+1.24320230e-02j,
                0.00000000e+00+4.79344813e-18j,  6.25000000e-02-1.24320230e-02j,
                6.22374531e-18+1.45929364e-17j,  6.25000000e-02-4.17611649e-02j,
                0.00000000e+00+7.65404249e-18j,  6.25000000e-02-9.35378602e-02j,
                1.45929364e-17+7.65404249e-18j,  6.25000000e-02-3.14208718e-01j,
                5.00000000e-01-5.07177031e-17j,  6.25000000e-02+3.14208718e-01j])
    >>> ivy.ifft(np.exp(2j * np.pi * np.arange(8) / 8), 0, norm="ortho")
    ivy.array([-1.21802426e-16+4.04549134e-18j,  0.00000000e+00+4.32978028e-17j,
                4.04549134e-18+4.32978028e-17j,  0.00000000e+00+2.71158374e-17j,
                3.52068201e-17+8.25501143e-17j,  0.00000000e+00+4.32978028e-17j,
                8.25501143e-17+4.32978028e-17j,  2.82842712e+00-2.86902654e-16j])
    """
    return ivy.current_backend(x).ifft(x, dim, norm=norm, n=n, out=out)


@to_native_arrays_and_back
@handle_out_argument
@handle_exceptions
@handle_nestable
def embedding(
    weights: Union[ivy.Array, ivy.NativeArray],
    indices: Union[ivy.Array, ivy.NativeArray],
    /,
    *,
    max_norm: Optional[int] = None,
    out=None,
) -> ivy.Array:
    """Embeds a given tensor of indices using a given tensor of weights.

    Parameters
    ----------
    weights
        The weights tensor.
    indices
        The indices tensor.
    max_norm
        The maximum norm of the embeddings.
    out
        Optional output array, for writing the result to. It must have a shape that the
        inputs broadcast to.

    Returns
    -------
    ret
        The result of the embedding operation.

    Examples
    --------
    >>> weights = ivy.array([[1., 2., 3.], [4., 5., 6.], [7., 8., 9.]])
    >>> indices = ivy.array([0, 2])
    >>> print(ivy.embedding(weights, indices, max_norm=5))
    ivy.array([[1., 2., 3.],
                [7., 8., 9.]])
    """
    ivy.utils.assertions.check_equal(
        len(weights.shape), 2, message="weights must be 2-d"
    )

    ret = ivy.empty(
        indices.shape + (weights.shape[1],), dtype=ivy.as_ivy_dtype(weights.dtype)
    )
    if not ivy.is_ivy_array(indices):
        indices = ivy.array(indices, dtype=ivy.int32)

    for i, x in ivy.ndenumerate(indices):

        if ivy.exists(max_norm):
            ret[i] = ivy.clip_vector_norm(weights[x, :], max_norm)
        else:
            ret[i] = weights[x, :]
    return ret


@to_native_arrays_and_back
@handle_out_argument
@handle_exceptions
@handle_nestable
def dft(
    x: Union[ivy.Array, ivy.NativeArray],
    /,
    *,
    axis: int = 1,
    inverse: bool = False,
    onesided: bool = False,
    dft_length: Optional[Union[int, Tuple[int]]] = None,
    norm: Optional[str] = "backward",
    out: Optional[ivy.Array] = None,
) -> ivy.Array:
    """
        Computes the discrete Fourier transform of input.

    Parameters
    ----------
    x
        Input volume *[...,d_in,...]*,
        where d_in indicates the dimension that needs FFT.
    axis
        The axis on which to perform the DFT. By default this
        value is  set to 1, which corresponds to the first dimension
        after the batch index.
    inverse
        Whether to perform the inverse discrete fourier transform.
        By default this value is set to False.
    onesided
        If onesided is True, only values for w in [0, 1, 2, …, floor(n_fft/2) + 1]
        are returned because the real-to-complex Fourier transform satisfies the
        conjugate symmetry, i.e., X[m, w] = X[m,w]=X[m,n_fft-w]*. Note if the
        input or window tensors are complex, then onesided output is not possible.
        Enabling onesided with real inputs performs a Real-valued fast Fourier
        transform (RFFT). When invoked with real or complex valued input, the
        default value is False. Values can be True or False.
    dft_length
        The length of the signal.If greater than the axis dimension,
        the signal will be zero-padded up to dft_length. If less than
        the axis dimension, only the first dft_length values will be
        used as the signal. It’s an optional value.
    norm
          Optional argument, "backward", "ortho" or "forward". Defaults to be
          "backward".
          "backward" indicates no normalization.
          "ortho" indicates normalization by 1/sqrt(n).
          "forward" indicates normalization by 1/n.
    out
        Optional output array, for writing the result to. It must
        have a shape that the inputs broadcast to.

    Returns
    -------
    ret
        The Fourier Transform of the input vector.If onesided is False,
        the following shape is expected: [batch_idx][signal_dim1][signal_dim2]
        …[signal_dimN][2]. If axis=0 and onesided is True, the following shape
        is expected: [batch_idx][floor(signal_dim1/2)+1][signal_dim2]…[signal_dimN][2].
        If axis=1 and onesided is True, the following shape is expected:
        [batch_idx][signal_dim1][floor(signal_dim2/2)+1]…[signal_dimN][2].
        If axis=N-1 and onesided is True, the following shape is expected:
        [batch_idx][signal_dim1][signal_dim2]…[floor(signal_dimN/2)+1][2].
        The signal_dim at the specified axis is equal to the dft_length.

    """
    if inverse:
        res = ifft(x, axis, norm=norm, n=dft_length, out=out)
    else:
        res = fft(x, axis, norm=norm, n=dft_length, out=out)

    if onesided:
        slices = [slice(0, a) for a in res.shape]
        slices[axis] = slice(0, res.shape[axis] // 2 + 1)
        res = res[tuple(slices)]
    return res


@to_native_arrays_and_back
@handle_exceptions
@handle_out_argument
@handle_nestable
def interp(x, xp, fp, left=None, right=None, period=None):
    x_arr = ivy.array(x)
    fix_later = False
    if x_arr.shape == ():
        x_arr = ivy.array([x])
        fix_later = True
    x = ivy.astype(x_arr, "float64")
    xp = ivy.astype(ivy.array(xp), "float64")
    fp = ivy.astype(ivy.array(fp), "float64")
    ivy.utils.assertions.check_equal(xp.ndim, 1)
    ivy.utils.assertions.check_equal(fp.ndim, 1)
    ivy.utils.assertions.check_equal(xp.shape[0], fp.shape[0])
    if period is not None:
        ivy.utils.assertions.check_equal(period, 0, inverse=True)
        period = ivy.abs(period)
        x = ivy.remainder(x, period)
        xp = ivy.remainder(xp, period)
        asort_xp = ivy.argsort(xp)
        xp = xp[asort_xp]
        fp = fp[asort_xp]
        xp = ivy.concat((xp[-1:] - period, xp, xp[0:1] + period))
        fp = ivy.concat((fp[-1:], fp, fp[0:1]))

    def interp_inner(value):
        value = ivy.array(value)
        if value < xp[0]:
            return left if left is not None else fp[0]
        elif value > xp[-1]:
            return right if right is not None else fp[-1]
        else:
            last = None
            if xp.shape[0] < 3:
                for i in range(xp.shape[0] - 1, -1, -1):
                    if xp[i] == value:
                        return fp[i]
                    elif xp[i] < value:
                        last = i
            else:
                first = 0
                last = xp.shape[0]
                while first < last:
                    midpoint = (first + last) // 2
                    if xp[midpoint] == value:
                        already_exists = ivy.argwhere(xp == value)
                        if already_exists.shape[0] > 0:
                            return fp[already_exists[-1][0]]
                        return fp[midpoint]
                    else:
                        if value < xp[midpoint]:
                            last = midpoint - 1
                        else:
                            first = midpoint + 1
            dist = (value - xp[last]) / (xp[last + 1] - xp[last])
            return (fp[last + 1] - fp[last]) * dist + fp[last]

    ret = ivy.map(interp_inner, unique={"value": x})
    if fix_later:
        return ivy.astype(ivy.array(ret[0]), "float64")
    else:
        return ivy.astype(ivy.array(ret), "float64")


<<<<<<< HEAD
def paddedRow(arr: ivy.array) -> ivy.array:
    return ivy.array([arr[0], arr[0], *arr, arr[-1], arr[-1]])


# take four points and find the value of P on slop between p[1] and p[2]
def polynomial_calclulation(arr: ivy.array, p: float) -> float:
    arr = ivy.astype(arr, 'float64')
    x = arr[1] + 0.5 * p * (arr[2] - arr[0] + p * (
                2.0 * arr[0] - 5.0 * arr[1] + 4.0 * arr[2] - arr[3] + p * (3.0 * (arr[1] - arr[2]) + arr[3] - arr[0])))
    x = ivy.astype(x, 'float64')
    return x


def cubic(row: ivy.array, size: int, align_corners: bool) -> ivy.array:
    # append 2 extra pixels on both-ends of the row
    padded = paddedRow(row)

    # distributing pixles on x-axis for resampling
    resample = ivy.zeros(size)

    if align_corners:
        delta = (len(row) - 1) / (size - 1);
        for i in range(size):
            resample[i] = i * delta;
    else:
        delta = len(row) / size;
        for i in range(size):
            resample[i] = ((i + 0.5) * delta) - 0.5;

    # Calculating interpolated value of every newly distributed pixel
    for i in range(size):
        p = resample[i] + 1
        dec = int(p)
        frc = p % 1
        resample[i] = polynomial_calclulation(padded[dec:dec + 4], frc)

    return resample


def bicubic(
    matrix: ivy.array,
    size: Union[Sequence[int], int],
    align_corners: Optional[bool] = None,
) -> ivy.array:
    width = size[-1] if isinstance(size, (list, tuple)) else size
    height = size[-2] if isinstance(size, (list, tuple)) else size

    arr_4d = []
    for i in range(ivy.shape(matrix)[0]):

        arr_3d = []
        for j in range(ivy.shape(matrix)[1]):

            tempX = []
            for k in range(ivy.shape(matrix)[2]):
                tempX.append(cubic(matrix[i][j][k], width, align_corners))
            tempX = ivy.array(tempX)

            # Then, Resampling column-wise (result of row-wise)
            tempY = []
            for k in range(tempX.shape[-1]):
                tempY.append(cubic(tempX[:, k], height, align_corners))

            print(tempY)
            resample = ivy.matrix_transpose(tempY)
            arr_3d.append(resample)

        arr_4d.append(arr_3d)

    return arr_4d
=======
def _fill_triangle_kernel(x):
    return ivy.maximum(0, 1 - ivy.abs(x))


def compute_weight_mat(
    input_size, output_size, scale, align_corners, kernel_fn, antialias: bool
):
    inv_scale = 1.0 / scale
    kernel_scale = ivy.maximum(inv_scale, 1.0) if antialias else 1.0
    if not align_corners or align_corners is None:
        sample_f = (ivy.arange(output_size) + 0.5) * inv_scale - 0.5
        x = ivy.abs(sample_f[None, :] - ivy.arange(input_size)[:, None]) / kernel_scale
    else:
        sample_f = ivy.linspace(0, input_size - 1, output_size)
        x = ivy.abs(sample_f[None, :] - ivy.arange(input_size)[:, None]) / (
            kernel_scale
        )
    weights = kernel_fn(x)
    total_weight_sum = ivy.sum(weights, axis=0, keepdims=True)
    weights = ivy.where(
        ivy.abs(total_weight_sum) > 1000.0 * float(ivy.finfo("float32").eps),
        ivy.divide(weights, ivy.where(total_weight_sum != 0, total_weight_sum, 1)),
        0,
    )
    input_size_minus_0_5 = input_size if align_corners else input_size - 0.5
    return ivy.where(
        ivy.logical_and(sample_f >= -0.5, sample_f <= input_size_minus_0_5)[None, :],
        weights,
        0,
    )
>>>>>>> 069ebcf5


@to_native_arrays_and_back
@handle_out_argument
@handle_nestable
def interpolate(
    x: Union[ivy.Array, ivy.NativeArray],
    size: Union[Sequence[int], int],
    /,
    *,
    mode: Union[
        Literal["linear", "bilinear", "bicubic", "trilinear", "nearest", "area", "nearest_exact"]
    ] = "linear",
    align_corners: Optional[bool] = None,
    antialias: Optional[bool] = False,
    out: Optional[ivy.Array] = None,
) -> ivy.Array:
    """
    Down/up samples the input to the given size.
    The algorithm used for interpolation is determined by mode.

    Parameters
    ----------
    x
        Input array, Must have the shape
        [batch x channels x [optional depth] x [optional height] x width].
    size
        Output size.
    mode
        Interpolation mode. Can be one of the following:
        - linear
        - bilinear
        - trilinear
        - nearest
        - area
    align_corners
        If True, the corner pixels of the input and output tensors are aligned,
        and thus preserving the values at the corner pixels. If False, the corner
        pixels are not aligned, and the interpolation uses edge value padding for
        out-of-boundary values.
        only has an effect when mode is 'linear', 'bilinear',
        'bicubic' or 'trilinear'. Default: False
    antialias
        If True, antialiasing is applied when downsampling an image.
        Supported modes: 'bilinear', 'bicubic'.
    out
        Optional output array, for writing the result to. It must
        have a shape that the inputs broadcast to.

    Returns
    -------
        resized array

    """
    dims = len(x.shape) - 2
    size = (size,) * dims if isinstance(size, int) else tuple(size)
<<<<<<< HEAD
    if mode == "linear":
        size = size[0]
        if not align_corners or align_corners is None:
            x_up = ivy.arange(0, ivy.shape(x)[-1])
            missing = (ivy.arange(0, size) + 0.5) * (ivy.shape(x)[-1] / size) - 0.5
        else:
            x_up = ivy.linspace(0, 1, ivy.shape(x)[-1])
            missing = ivy.linspace(0, 1, size)
        ret = ivy.zeros(ivy.shape(x)[:-1] + (size,))
        for i, ba in enumerate(x):
            for j, ch in enumerate(ba):
                ret[i, j] = ivy.interp(missing, x_up, ch)
    elif mode == "bilinear":
        if not align_corners or align_corners is None:
            x_up_h = ivy.arange(0, ivy.shape(x)[-2])
            x_up_w = ivy.arange(0, ivy.shape(x)[-1])
            missing_h = (ivy.arange(0, size[0]) + 0.5) * (
                ivy.shape(x)[-2] / size[0]
            ) - 0.5
            missing_w = (ivy.arange(0, size[1]) + 0.5) * (
                ivy.shape(x)[-1] / size[1]
            ) - 0.5
        else:
            x_up_h = ivy.linspace(0, 1, ivy.shape(x)[-2])
            x_up_w = ivy.linspace(0, 1, ivy.shape(x)[-1])
            missing_h = ivy.linspace(0, 1, size[0])
            missing_w = ivy.linspace(0, 1, size[1])
        ret = ivy.zeros(ivy.shape(x)[:-2] + (size[1], size[0]))
        for i, ba in enumerate(x):
            for j, ch in enumerate(ba):
                row_ret = ivy.zeros((ivy.shape(x)[-2], size[1]))
                for k, row in enumerate(ch):
                    row_ret[k] = ivy.interp(missing_w, x_up_w, row)
                row_ret = row_ret.T
                for k, col in enumerate(row_ret):
                    ret[i, j, k] = ivy.interp(missing_h, x_up_h, col)
        ret = ivy.permute_dims(ret, (0, 1, 3, 2))
    elif mode == "bicubic":
        ret = bicubic(x, size, align_corners)
    elif mode == "trilinear":
        if not align_corners or align_corners is None:
            x_up_d = ivy.arange(0, ivy.shape(x)[-3])
            x_up_h = ivy.arange(0, ivy.shape(x)[-2])
            x_up_w = ivy.arange(0, ivy.shape(x)[-1])
            missing_d = (ivy.arange(0, size[0]) + 0.5) * (
                ivy.shape(x)[-3] / size[0]
            ) - 0.5
            missing_h = (ivy.arange(0, size[1]) + 0.5) * (
                ivy.shape(x)[-2] / size[1]
            ) - 0.5
            missing_w = (ivy.arange(0, size[2]) + 0.5) * (
                ivy.shape(x)[-1] / size[2]
            ) - 0.5
        else:
            x_up_d = ivy.linspace(0, 1, ivy.shape(x)[-3])
            x_up_h = ivy.linspace(0, 1, ivy.shape(x)[-2])
            x_up_w = ivy.linspace(0, 1, ivy.shape(x)[-1])
            missing_d = ivy.linspace(0, 1, size[0])
            missing_h = ivy.linspace(0, 1, size[1])
            missing_w = ivy.linspace(0, 1, size[2])
        ret = ivy.zeros(ivy.shape(x)[:-3] + (size[1], size[2], size[0]))
        for i, ba in enumerate(x):
            for j, ch in enumerate(ba):
                depth_ret = ivy.zeros((x.shape[-3], size[2], size[1]))
                row_ret = ivy.zeros((ivy.shape(x)[-3], ivy.shape(x)[-2], size[2]))
                for k, depth in enumerate(ch):
                    for (
                        l,
                        row,
                    ) in enumerate(ch[k]):
                        row_ret[k, l] = ivy.interp(missing_w, x_up_w, row)
                row_ret = row_ret.transpose((0, 2, 1))
                for k, row in enumerate(ch):
                    for (
                        l,
                        col,
                    ) in enumerate(row_ret[k]):
                        depth_ret[k, l] = ivy.interp(missing_h, x_up_h, col)
                depth_ret = depth_ret.transpose((2, 1, 0))
                for k, col in enumerate(depth_ret):
                    for (
                        l,
                        depth,
                    ) in enumerate(depth_ret[k]):
                        ret[i, j, k, l] = ivy.interp(missing_d, x_up_d, depth)
        ret = ret.transpose((0, 1, 4, 2, 3))
=======
    spatial_dims = [2 + i for i in range(dims)]
    input_shape = ivy.shape(x)
    scale = [ivy.divide(size[i], input_shape[spatial_dims[i]]) for i in range(dims)]
    if mode == "bilinear" or mode == "linear" or mode == "trilinear":
        if mode == "linear":
            equation = "ijk,km->ijm"
        elif mode == "bilinear":
            equation = "ijkl,km,ln->ijmn"
        elif mode == "trilinear":
            equation = "ijklm,kn,lo,mp->ijnop"
        output_shape = tuple(input_shape[:2]) + size
        operands = []
        for i, d in enumerate(spatial_dims):
            m = input_shape[d]
            n = output_shape[d]
            w = compute_weight_mat(
                m, n, scale[i], align_corners, _fill_triangle_kernel, antialias
            ).astype(x.dtype)
            operands.append(w)
        ret = ivy.einsum(equation, x, *operands)
>>>>>>> 069ebcf5
    elif mode == "nearest" or mode == "nearest_exact":
        ret = ivy.zeros((x.shape[:2] + tuple(size)))
        for i, ba in enumerate(x):
            for j, ch in enumerate(ba):
                w_scale = size[-1] / x.shape[-1]
                if dims == 3:
                    h_scale = size[-2] / x.shape[-2]
                    d_scale = size[-3] / x.shape[-3]
                    for d_dim in range(size[0]):
                        for h_dim in range(size[1]):
                            for w_dim in range(size[2]):
                                ret[i, j, d_dim, h_dim, w_dim] = x[i][j][
                                    round(d_dim // d_scale)
                                ][round(h_dim // h_scale)][round(w_dim // w_scale)]
                elif dims == 2:
                    h_scale = size[-2] / x.shape[-2]
                    for h_dim in range(size[0]):
                        for w_dim in range(size[1]):
                            ret[i, j, h_dim, w_dim] = x[i][j][round(h_dim // h_scale)][
                                round(w_dim // w_scale)
                            ]
                elif dims == 1:
                    for w_dim in range(size[0]):
                        ret[i, j, w_dim] = x[i][j][round(w_dim // w_scale)]
    elif mode == "area":
        ret = ivy.zeros((x.shape[:2] + size))
        scale = ivy.divide(ivy.shape(x)[2:], size)
        for i, ba in enumerate(x):
            for j, ch in enumerate(ba):
                if dims == 3:
                    for d_dim in range(size[0]):
                        for h_dim in range(size[1]):
                            for w_dim in range(size[2]):
                                d_index = (
                                    int(d_dim * scale[0]),
                                    math.ceil((d_dim + 1) * scale[0]),
                                )
                                h_index = (
                                    int(h_dim * scale[1]),
                                    math.ceil((h_dim + 1) * scale[1]),
                                )
                                w_index = (
                                    int(w_dim * scale[2]),
                                    math.ceil((w_dim + 1) * scale[2]),
                                )
                                scale_z = d_index[1] - d_index[0]
                                scale_y = h_index[1] - h_index[0]
                                scale_x = w_index[1] - w_index[0]
                                area = scale_z * scale_y * scale_x
                                ret[i, j, d_dim, h_dim, w_dim] = ivy.sum(
                                    ch[
                                        d_index[0] : d_index[1],
                                        h_index[0] : h_index[1],
                                        w_index[0] : w_index[1],
                                    ]
                                ) * (1 / area)
                elif dims == 2:
                    for h_dim in range(size[0]):
                        for w_dim in range(size[1]):
                            h_index = (
                                int(h_dim * scale[0]),
                                math.ceil((h_dim + 1) * scale[0]),
                            )
                            w_index = (
                                int(w_dim * scale[1]),
                                math.ceil((w_dim + 1) * scale[1]),
                            )
                            scale_y = h_index[1] - h_index[0]
                            scale_x = w_index[1] - w_index[0]
                            area = scale_y * scale_x
                            ret[i, j, h_dim, w_dim] = ivy.sum(
                                ch[h_index[0] : h_index[1], w_index[0] : w_index[1]]
                            ) * (1 / area)
                else:
                    for w_dim in range(size[0]):
                        w_index = (
                            int(w_dim * scale[0]),
                            math.ceil((w_dim + 1) * scale[0]),
                        )
                        scale_x = w_index[1] - w_index[0]
                        ret[i, j, w_dim] = ivy.sum(ch[w_index[0] : w_index[1]]) * (
                            1 / scale_x
                        )
    return ivy.astype(ret, ivy.dtype(x), out=out)


interpolate.mixed_function = True


# Helpers #


def _output_ceil_shape(w, f, p, s):
    return math.ceil((w - f + p) / s) + 1


def padding_ceil_mode(w, f, p, s):
    remaining_pixels = (w - f + sum(p)) % s
    if s > 1 and remaining_pixels != 0 and f > 1:
        input_size = w + sum(p)
        # making sure that the remaining pixels are supposed
        # to be covered by the window
        # they won't be covered if stride is big enough to skip them
        if input_size - remaining_pixels - (f - 1) + s > input_size:
            return p
        output_shape = _output_ceil_shape(
            w,
            f,
            sum(p),
            s,
        )
        # calculating new padding with ceil_output_shape
        new_pad = (output_shape - 1) * s + f - w
        # updating pad_list with new padding by adding it to the end
        p = (
            p[0],
            p[1] + new_pad - sum(p),
        )
    return p<|MERGE_RESOLUTION|>--- conflicted
+++ resolved
@@ -983,8 +983,6 @@
     else:
         return ivy.astype(ivy.array(ret), "float64")
 
-
-<<<<<<< HEAD
 def paddedRow(arr: ivy.array) -> ivy.array:
     return ivy.array([arr[0], arr[0], *arr, arr[-1], arr[-1]])
 
@@ -1055,7 +1053,7 @@
         arr_4d.append(arr_3d)
 
     return arr_4d
-=======
+    
 def _fill_triangle_kernel(x):
     return ivy.maximum(0, 1 - ivy.abs(x))
 
@@ -1086,7 +1084,6 @@
         weights,
         0,
     )
->>>>>>> 069ebcf5
 
 
 @to_native_arrays_and_back
@@ -1143,7 +1140,6 @@
     """
     dims = len(x.shape) - 2
     size = (size,) * dims if isinstance(size, int) else tuple(size)
-<<<<<<< HEAD
     if mode == "linear":
         size = size[0]
         if not align_corners or align_corners is None:
@@ -1230,7 +1226,6 @@
                     ) in enumerate(depth_ret[k]):
                         ret[i, j, k, l] = ivy.interp(missing_d, x_up_d, depth)
         ret = ret.transpose((0, 1, 4, 2, 3))
-=======
     spatial_dims = [2 + i for i in range(dims)]
     input_shape = ivy.shape(x)
     scale = [ivy.divide(size[i], input_shape[spatial_dims[i]]) for i in range(dims)]
@@ -1251,7 +1246,6 @@
             ).astype(x.dtype)
             operands.append(w)
         ret = ivy.einsum(equation, x, *operands)
->>>>>>> 069ebcf5
     elif mode == "nearest" or mode == "nearest_exact":
         ret = ivy.zeros((x.shape[:2] + tuple(size)))
         for i, ba in enumerate(x):
