--- conflicted
+++ resolved
@@ -1,13 +1,9 @@
-<<<<<<< HEAD
-from typing import Optional, Union, Tuple, Literal, Sequence
-=======
 # global
 import math
-from typing import Optional, Union, Tuple, Literal
+from typing import Optional, Union, Tuple, Literal, Sequence
 
 
 # local
->>>>>>> 0630f1e9
 import ivy
 from ivy.func_wrapper import (
     handle_array_like_without_promotion,
@@ -871,7 +867,38 @@
     return res
 
 
-<<<<<<< HEAD
+# Helpers #
+
+
+def _output_ceil_shape(w, f, p, s):
+    return math.ceil((w - f + p) / s) + 1
+
+
+def padding_ceil_mode(w, f, p, s):
+    remaining_pixels = (w - f + sum(p)) % s
+    if s > 1 and remaining_pixels != 0 and f > 1:
+        input_size = w + sum(p)
+        # making sure that the remaining pixels are supposed
+        # to be covered by the window
+        # they won't be covered if stride is big enough to skip them
+        if input_size - remaining_pixels - (f - 1) + s > input_size:
+            return p
+        output_shape = _output_ceil_shape(
+            w,
+            f,
+            sum(p),
+            s,
+        )
+        # calculating new padding with ceil_output_shape
+        new_pad = (output_shape - 1) * s + f - w
+        # updating pad_list with new padding by adding it to the end
+        p = (
+            p[0],
+            p[1] + new_pad - sum(p),
+        )
+    return p
+
+
 def interp(x, xp, fp, left=None, right=None, period=None):
     x_arr = ivy.array(x)
     fix_later = False
@@ -1071,35 +1098,4 @@
                         ret[i][j][w_dim] = x[i][j][round(w_dim // w_scale)]
 
     return ivy.astype(ret, ivy.dtype(x))
-=======
-# helpers #
-
-
-def _output_ceil_shape(w, f, p, s):
-    return math.ceil((w - f + p) / s) + 1
-
-
-def padding_ceil_mode(w, f, p, s):
-    remaining_pixels = (w - f + sum(p)) % s
-    if s > 1 and remaining_pixels != 0 and f > 1:
-        input_size = w + sum(p)
-        # making sure that the remaining pixels are supposed
-        # to be covered by the window
-        # they won't be covered if stride is big enough to skip them
-        if input_size - remaining_pixels - (f - 1) + s > input_size:
-            return p
-        output_shape = _output_ceil_shape(
-            w,
-            f,
-            sum(p),
-            s,
-        )
-        # calculating new padding with ceil_output_shape
-        new_pad = (output_shape - 1) * s + f - w
-        # updating pad_list with new padding by adding it to the end
-        p = (
-            p[0],
-            p[1] + new_pad - sum(p),
-        )
-    return p
->>>>>>> 0630f1e9
+    