# global
import math
import itertools
from typing import Optional, Union, Tuple, List, Literal, Sequence, Callable
from functools import reduce as _reduce
import builtins

# local
import ivy
from ivy.func_wrapper import (
    handle_array_like_without_promotion,
    handle_out_argument,
    to_native_arrays_and_back,
    handle_nestable,
    handle_partial_mixed_function,
    inputs_to_ivy_arrays,
    handle_array_function,
    handle_device_shifting,
    handle_backend_invalid,
)
from ivy.functional.ivy.experimental.general import _correct_ivy_callable
from ivy.utils.exceptions import handle_exceptions

_min = builtins.min
_slice = builtins.slice
_max = builtins.max


@handle_backend_invalid
@handle_nestable
@handle_out_argument
@to_native_arrays_and_back
@handle_device_shifting
def max_pool1d(
    x: Union[ivy.Array, ivy.NativeArray],
    kernel: Union[int, Tuple[int, ...]],
    strides: Union[int, Tuple[int, ...]],
    padding: Union[str, int, Tuple[int], List[Tuple[int, int]]],
    /,
    *,
    data_format: str = "NWC",
    dilation: Union[int, Tuple[int]] = 1,
    ceil_mode: bool = False,
    out: Optional[ivy.Array] = None,
) -> ivy.Array:
    """
    Compute a 1-D max pool given 3-D input x.

    Parameters
    ----------
    x
        Input image *[batch_size, w, d_in]* if data_format is "NWC".
    kernel
        Size of the kernel i.e., the sliding window for each
        dimension of input. *[w]*.
    strides
        The stride of the sliding window for each dimension of input.
    padding
        "SAME" or "VALID" indicating the algorithm; int, or list of tuple
        indicating the per-dimension paddings. (e.g. 2, [(1, 0)])
    data_format
        "NWC" or "NCW". Defaults to "NWC".
    dilaton
        The stride between elements within a sliding window, must be > 0.
    ceil_mode
        If True, ceil is used instead of floor to compute the output shape.
        This ensures that every element in 'x' is covered by a sliding window.
    out
        optional output array, for writing the result to.

    Returns
    -------
    ret
        The result of the pooling operation.

    Both the description and the type hints above assumes an array input
    for simplicity, but this function is *nestable*, and therefore
    also accepts :class:`ivy.Container` instances in place of any of
    the arguments.

    Examples
    --------
    >>> x = ivy.arange(0, 24.).reshape((2, 3, 4))
    >>> print(ivy.max_pool1d(x, 2, 2, 'SAME'))
    ivy.array([[[ 4.,  5.,  6.,  7.],
            [ 8.,  9., 10., 11.]],

           [[16., 17., 18., 19.],
            [20., 21., 22., 23.]]])
    >>> x = ivy.arange(0, 24.).reshape((2, 3, 4))
    >>> print(ivy.max_pool1d(x, 2, 2, 'VALID'))
    ivy.array([[[ 4.,  5.,  6.,  7.]],

       [[16., 17., 18., 19.]]])
    >>> x = ivy.arange(0, 24.).reshape((2, 3, 4))
    >>> print(ivy.max_pool1d(x, 2, 2, [(1,0)], data_format="NCW", dilation=2, ceil_mode=True)) # noqa
    ivy.array([[[ 1.,  3.],
            [ 5.,  7.],
            [ 9., 11.]],

        [[13., 15.],
            [17., 19.],
            [21., 23.]]])
    """
    return ivy.current_backend(x).max_pool1d(
        x,
        kernel,
        strides,
        padding,
        data_format=data_format,
        dilation=dilation,
        ceil_mode=ceil_mode,
        out=out,
    )


@handle_backend_invalid
@handle_nestable
@handle_out_argument
@to_native_arrays_and_back
@handle_device_shifting
def max_pool2d(
    x: Union[ivy.Array, ivy.NativeArray],
    kernel: Union[int, Tuple[int, ...]],
    strides: Union[int, Tuple[int, ...]],
    padding: Union[str, int, Tuple[int], List[Tuple[int, int]]],
    /,
    *,
    data_format: str = "NHWC",
    dilation: Union[int, Tuple[int, ...]] = 1,
    ceil_mode: bool = False,
    out: Optional[ivy.Array] = None,
) -> ivy.Array:
    """
    Compute a 2-D max pool given 4-D input x.

    Parameters
    ----------
    x
        Input image *[batch_size,h,w,d_in]*.
    kernel
        Size of the kernel i.e., the sliding window for each
        dimension of input. *[h,w]*.
    strides
        The stride of the sliding window for each dimension of input.
    padding
        SAME" or "VALID" indicating the algorithm, or list
        indicating the per-dimension paddings.
    data_format
        NHWC" or "NCHW". Defaults to "NHWC".
    dilaton
        The stride between elements within a sliding window, must be > 0.
    ceil_mode
        If True, ceil is used instead of floor to compute the output shape.
        This ensures that every element in 'x' is covered by a sliding window.
    out
        optional output array, for writing the result to.

    Returns
    -------
    ret
        The result of the pooling operation.

    Both the description and the type hints above assumes an array input
    for simplicity, but this function is *nestable*, and therefore
    also accepts :class:`ivy.Container` instances in place of any of
    the arguments.

    Examples
    --------
    >>> x = ivy.arange(12.).reshape((2, 1, 3, 2))
    >>> print(ivy.max_pool2d(x, (2, 2), (1, 1), 'SAME'))
    ivy.array([[[[ 2.,  3.],
             [ 4.,  5.],
             [ 4.,  5.]]],


           [[[ 8.,  9.],
             [10., 11.],
             [10., 11.]]]])

    >>> x = ivy.arange(48.).reshape((2, 4, 3, 2))
    >>> print(ivy.max_pool2d(x, 3, 1, 'VALID'))
    ivy.array([[[[16., 17.]],

            [[22., 23.]]],


           [[[40., 41.]],

            [[46., 47.]]]])
    """
    return ivy.current_backend(x).max_pool2d(
        x,
        kernel,
        strides,
        padding,
        data_format=data_format,
        dilation=dilation,
        ceil_mode=ceil_mode,
        out=out,
    )


@handle_backend_invalid
@handle_nestable
@handle_out_argument
@to_native_arrays_and_back
@handle_device_shifting
def max_pool3d(
    x: Union[ivy.Array, ivy.NativeArray],
    kernel: Union[int, Tuple[int, ...]],
    strides: Union[int, Tuple[int, ...]],
    padding: Union[str, int, Tuple[int], List[Tuple[int, int]]],
    /,
    *,
    data_format: str = "NDHWC",
    dilation: Union[int, Tuple[int, ...]] = 1,
    ceil_mode: bool = False,
    out: Optional[ivy.Array] = None,
) -> ivy.Array:
    """
    Compute a 3-D max pool given 5-D input x.

    Parameters
    ----------
    x
        Input tensor *[batch_size,d,h,w,d_in]* if data_format is "NDHWC".
    kernel
        Convolution filters *[d,h,w]*.
    strides
        The stride of the sliding window for each dimension of input.
    padding
        "SAME" or "VALID" indicating the algorithm; int, or list of tuple
        indicating the per-dimension paddings. (e.g. 2, [(1, 0), (0, 1), (1, 1)])
    data_format
        "NDHWC" or "NCDHW". Defaults to "NDHWC".
    dilaton
        The stride between elements within a sliding window, must be > 0.
    ceil_mode
        If True, ceil is used instead of floor to compute the output shape.
        This ensures that every element in 'x' is covered by a sliding window.
    out
        optional output array, for writing the result to. It must have a shape that the
        inputs broadcast to.

    Returns
    -------
    ret
        The result of the pooling operation.

    Both the description and the type hints above assumes an array input
    for simplicity, but this function is *nestable*, and therefore
    also accepts :class:`ivy.Container` instances in place of any of
    the arguments.

    Examples
    --------
    >>> x = ivy.arange(48.).reshape((2, 3, 2, 2, 2))
    >>> print(ivy.max_pool3d(x, 2, 2, 'VALID'))
    ivy.array([[[[[14., 15.]]]],



       [[[[38., 39.]]]]])
    >>> print(ivy.max_pool3d(x, 2, 2, 'SAME'))
    ivy.array([[[[[14., 15.]]],


        [[[22., 23.]]]],



       [[[[38., 39.]]],


        [[[46., 47.]]]]])
    """
    return ivy.current_backend(x).max_pool3d(
        x,
        kernel,
        strides,
        padding,
        data_format=data_format,
        dilation=dilation,
        ceil_mode=ceil_mode,
        out=out,
    )


@handle_backend_invalid
@handle_nestable
@handle_out_argument
@to_native_arrays_and_back
@handle_device_shifting
def avg_pool1d(
    x: Union[ivy.Array, ivy.NativeArray],
    kernel: Union[int, Tuple[int]],
    strides: Union[int, Tuple[int]],
    padding: str,
    /,
    *,
    data_format: str = "NWC",
    count_include_pad: bool = False,
    ceil_mode: bool = False,
    division_override: Optional[int] = None,
    out: Optional[ivy.Array] = None,
) -> ivy.Array:
    """
    Compute a 1-D avg pool given 3-D input x.

    Parameters
    ----------
    x
        Input image *[batch_size, w, d_in]*.
    kernel
        Size of the kernel i.e., the sliding window for each
        dimension of input. *[w]*.
    strides
        The stride of the sliding window for each dimension of input.
    padding
        SAME" or "VALID" indicating the algorithm, or list
        indicating the per-dimension paddings.
    data_format
        NWC" or "NCW". Defaults to "NWC".
    count_include_pad
        Whether to include padding in the averaging calculation.
    ceil_mode
        Whether to use ceil or floor for creating the output shape.
    division_override
        If specified, it will be used as the divisor,
        otherwise kernel_size will be used.
    out
        optional output array, for writing the result to.

    Returns
    -------
    ret
        The result of the pooling operation.

    Both the description and the type hints above assumes an array input
    for simplicity, but this function is *nestable*, and therefore
    also accepts :class:`ivy.Container` instances in place of any of
    the arguments.

    Examples
    --------
    >>> x = ivy.arange(0, 24.).reshape((2, 3, 4))
    >>> print(ivy.avg_pool1d(x, 2, 2, 'SAME'))
    ivy.array([[[ 2.,  3.,  4.,  5.],
            [ 8.,  9., 10., 11.]],

           [[14., 15., 16., 17.],
            [20., 21., 22., 23.]]])
    >>> x = ivy.arange(0, 24.).reshape((2, 3, 4))
    >>> print(ivy.avg_pool1d(x, 2, 2, 'VALID'))
    ivy.array([[[ 2.,  3.,  4.,  5.]],

           [[14., 15., 16., 17.]]])
    """
    return ivy.current_backend(x).avg_pool1d(
        x,
        kernel,
        strides,
        padding,
        data_format=data_format,
        count_include_pad=count_include_pad,
        ceil_mode=ceil_mode,
        division_override=division_override,
        out=out,
    )


@handle_backend_invalid
@handle_nestable
@handle_out_argument
@to_native_arrays_and_back
@handle_device_shifting
def avg_pool2d(
    x: Union[ivy.Array, ivy.NativeArray],
    kernel: Union[int, Tuple[int], Tuple[int, int]],
    strides: Union[int, Tuple[int], Tuple[int, int]],
    padding: str,
    /,
    *,
    data_format: str = "NHWC",
    count_include_pad: bool = False,
    ceil_mode: bool = False,
    divisor_override: Optional[int] = None,
    out: Optional[ivy.Array] = None,
) -> ivy.Array:
    """
    Compute a 2-D average pool given 4-D input x.

    Parameters
    ----------
    x
        Input image *[batch_size,h,w,d_in]*.
    kernel
        Size of the kernel i.e., the sliding window for each
        dimension of input. *[h,w]*.
    strides
        The stride of the sliding window for each dimension of input.
    padding
        SAME" or "VALID" indicating the algorithm, or list
        indicating the per-dimensio paddings.
    data_format
        NHWC" or "NCHW". Defaults to "NHWC".
    count_include_pad
        Whether to include padding in the averaging calculation.
    ceil_mode
        Whether to use ceil or floor for creating the output shape.
    out
        optional output array, for writing the result to.

    Returns
    -------
    ret
        The result of the pooling operation.

    Both the description and the type hints above assumes an array input
    for simplicity, but this function is *nestable*, and therefore
    also accepts :class:`ivy.Container` instances in place of any of
    the arguments.

    Examples
    --------
    >>> x = ivy.arange(12.).reshape((2, 1, 3, 2))
    >>> print(ivy.avg_pool2d(x, (2, 2), (1, 1), 'SAME'))
    ivy.array([[[[ 1.,  2.],
             [ 3.,  4.],
             [ 4.,  5.]]],


           [[[ 7.,  8.],
             [ 9., 10.],
             [10., 11.]]]])
    >>> x = ivy.arange(48.).reshape((2, 4, 3, 2))
    >>> print(ivy.avg_pool2d(x, 3, 1, 'VALID'))
    ivy.array([[[[ 8.,  9.]],

        [[14., 15.]]],


       [[[32., 33.]],

        [[38., 39.]]]])
    """
    return ivy.current_backend(x).avg_pool2d(
        x,
        kernel,
        strides,
        padding,
        data_format=data_format,
        count_include_pad=count_include_pad,
        ceil_mode=ceil_mode,
        divisor_override=divisor_override,
        out=out,
    )


@handle_backend_invalid
@handle_nestable
@handle_out_argument
@to_native_arrays_and_back
@handle_device_shifting
def avg_pool3d(
    x: Union[ivy.Array, ivy.NativeArray],
    kernel: Union[int, Tuple[int], Tuple[int, int, int]],
    strides: Union[int, Tuple[int], Tuple[int, int, int]],
    padding: str,
    /,
    *,
    data_format: str = "NDHWC",
    count_include_pad: bool = False,
    ceil_mode: bool = False,
    divisor_override: Optional[int] = None,
    out: Optional[ivy.Array] = None,
) -> ivy.Array:
    """
    Compute a 3-D avg pool given 5-D input x.

    Parameters
    ----------
    x
        Input volume *[batch_size,d,h,w,d_in]*.
    kernel
        Convolution filters *[d,h,w]*.
    strides
        The stride of the sliding window for each dimension of input.
    padding
        SAME" or "VALID" indicating the algorithm, or list indicating the per-dimension
        paddings.
    data_format
        NDHWC" or "NCDHW". Defaults to "NDHWC".
    count_include_pad
        Whether to include padding in the averaging calculation.
    ceil_mode
        Whether to use ceil or floor for creating the output shape.
    divisor_override
        If specified, it will be used as divisor, otherwise kernel_size will be used.
    out
        optional output array, for writing the result to. It must have a shape that the
        inputs broadcast to.

    Returns
    -------
    ret
        The result of the pooling operation.

    Both the description and the type hints above assumes an array input
    for simplicity, but this function is *nestable*, and therefore
    also accepts :class:`ivy.Container` instances in place of any of
    the arguments.

    Examples
    --------
    >>> x = ivy.arange(48.).reshape((2, 3, 2, 2, 2))
    >>> print(ivy.avg_pool3d(x,2,2,'VALID'))
    ivy.array([[[[[ 7.,  8.]]]],



           [[[[31., 32.]]]]])
    >>> print(ivy.avg_pool3d(x,2,2,'SAME'))
    ivy.array([[[[[ 7.,  8.]]],


            [[[19., 20.]]]],



           [[[[31., 32.]]],


            [[[43., 44.]]]]])
    """
    return ivy.current_backend(x).avg_pool3d(
        x,
        kernel,
        strides,
        padding,
        data_format=data_format,
        count_include_pad=count_include_pad,
        ceil_mode=ceil_mode,
        divisor_override=divisor_override,
        out=out,
    )


@handle_backend_invalid
@handle_nestable
@handle_out_argument
@to_native_arrays_and_back
def pool(
    x: Union[ivy.Array, ivy.NativeArray],
    window_shape: Union[int, Tuple[int], Tuple[int, int]],
    pool_type: str,
    /,
    *,
    strides: Optional[Union[int, Tuple[int], Tuple[int, int]]] = None,
    padding: str = "VALID",
    data_format: Optional[str] = None,
    dilations: Optional[Union[int, Tuple[int], Tuple[int, int]]] = None,
    ceil_mode: bool = False,
    out: Optional[ivy.Array] = None,
) -> ivy.Array:
    """
    Perform an N-D pooling operation.

    Parameters
    ----------
    x
        Input array to pool over.
    window_shape
        Shape of the pooling window.
    pool_type
        Type of pooling operation, either 'MAX' or 'AVG'.
    strides
        Strides of the pooling operation.
    padding
        Padding type, either 'VALID' or 'SAME'.
    data_format
        Data format of the input and output data, either 'NCHW' or 'NHWC'.
    dilations
        Dilation rate of the pooling operation.
    ceil_mode
        Whether to use ceil or floor for creating the output shape.
    out
        optional output array, for writing the result to. It must have a shape that the
        inputs broadcast to.

    Returns
    -------
    ret
        The result of the pooling operation.

    Examples
    --------
    >>> x = ivy.arange(12.).reshape((2, 1, 3, 2))
    >>> print(ivy.pool(x, (2, 2), 'MAX', (1, 1), 'SAME'))
    ivy.array([[[[ 1.,  2.],
                [ 3.,  4.],
                [ 4.,  5.]]],
            [[[ 7.,  8.],
                [ 9., 10.],
                [10., 11.]]]])
    >>> x = ivy.arange(48.).reshape((2, 4, 3, 2))
    >>> print(ivy.pool(x, 3, 'AVG', 1, 'VALID'))
    ivy.array([[[[ 8.,  9.]],
            [[14., 15.]]],
            [[[32., 33.]],
            [[38., 39.]]]])
    """
    return ivy.current_backend(x).pool(
        x,
        window_shape,
        pool_type,
        strides=strides,
        padding=padding,
        data_format=data_format,
        dilations=dilations,
        ceil_mode=ceil_mode,
        out=out,
    )


@handle_exceptions
@handle_backend_invalid
@handle_nestable
@handle_out_argument
@to_native_arrays_and_back
@handle_device_shifting
def dct(
    x: Union[ivy.Array, ivy.NativeArray],
    /,
    *,
    type: Literal[1, 2, 3, 4] = 2,
    n: Optional[int] = None,
    axis: int = -1,
    norm: Optional[Literal["ortho"]] = None,
    out: Optional[Union[ivy.Array, ivy.NativeArray]] = None,
) -> Union[ivy.Array, ivy.NativeArray]:
    """
    Compute the 1D Discrete Cosine Tranformation of a given signal.

    Parameters
    ----------
    x
        The input signal.
    type
        The type of the dct. Must be 1, 2, 3 or 4.
    n
        The lenght of the transform. If n is less than the input signal lenght,
        then x is truncated, if n is larger then x is zero-padded.
    axis
        The axis to compute the DCT along.
    norm
        The type of normalization to be applied. Must be either None or "ortho".
    out
        optional output array, for writing the result to.

    Returns
    -------
    ret
        Array containing the transformed input.

    Both the description and the type hints above assumes an array input for simplicity,
    but this function is *nestable*, and therefore also accepts :class:`ivy.Container`
    instances in place of any of the arguments.

    Examples
    --------
    With :class:`ivy.Array` input:

    >>> x = ivy.array([8, 16, 24, 32, 40, 48, 56, 64])
    >>> y = ivy.dct(x, type=2, n=None, norm='ortho')
    >>> print(y)
    ivy.array([ 1.01823380e+02, -5.15385818e+01,  1.36371466e-06, -5.38763905e+00,
            0.00000000e+00, -1.60722279e+00, -8.80319249e-08, -4.05617893e-01])

    >>> x = ivy.array([[[8, 16, 24, 32], [40, 48, 56, 64]],
    ...                [[1,  2,  3,  4], [ 5,  6,  7,  8]]])
    >>> y = ivy.dct(x, type=1, n=None, axis=0, norm=None)
    >>> print(y)
    ivy.array([[[ 9., 18., 27., 36.],
            [45., 54., 63., 72.]],

           [[ 7., 14., 21., 28.],
            [35., 42., 49., 56.]]])

    >>> x = ivy.array([[ 8.1, 16.2, 24.3, 32.4],
    ...                [40.5, 48.6, 56.7, 64.8]])
    >>> y = ivy.zeros((2, 4), dtype=ivy.float32)
    >>> ivy.dct(x, type=1, n=None, norm=None, out=y)
    >>> print(y)
    ivy.array([[ 1.21500000e+02, -3.24000015e+01,  1.90734863e-06,
            -8.10000420e+00],
           [ 3.15899994e+02, -3.24000053e+01,  3.81469727e-06,
            -8.09999847e+00]])

    >>> x = ivy.array([8., 16., 24., 32., 40., 48., 56., 64.])
    >>> ivy.dct(x, type=4, n=None, norm=None, out=x)
    >>> print(x)
    ivy.array([ 279.4135742 , -279.6779785 ,  128.3770599 , -114.8719864 ,
             83.72109985,  -79.52869415,   69.79182434,  -68.72489166])

    With one :class:`ivy.Container` input:

    >>> x = ivy.Container(a=ivy.array([8, 16, 24, 32, 40, 48, 56, 64]),
    ...                   b=ivy.array([1,  2,  3,  4,  5,  6,  7,  8]))
    >>> y = ivy.dct(x, type=3, n=None, norm='ortho')
    >>> print(y)
    {
        a: ivy.array([79.49862671, -70.37691498, 30.00390816, -23.58938599,
                      13.92713165, -10.078475, 5.19664812, -1.95411837]),
        b: ivy.array([9.93732834, -8.79711437, 3.75048852, -2.94867325, 1.74089146,
                      -1.25980937, 0.64958102, -0.2442648])
    }

    With multiple :class:`ivy.Container` inputs:

    >>> x = ivy.Container(a=ivy.array([8, 16, 24, 32, 40, 48, 56, 64]),
    ...                   b=ivy.array([1,  2,  3,  4,  5,  6,  7,  8]))
    >>> container_n = ivy.Container(a=9, b=4)
    >>> container_type = ivy.Container(a=2, b=1)
    >>> container_norm = ivy.Container(a="ortho", b=None)
    >>> y = ivy.dct(x, type=container_type, n=container_n, norm=container_norm)
    >>> print(y)
    {
        a: ivy.array([96., -28.1580677, -31.89422607, 22.86190414,
                      -26.00041008, 19.75149155, -16.97056389, 10.87819386,
                      -5.89381361]),
        b: ivy.array([1.50000000e+01, -4.00000000e+00, -2.22044605e-16,
                      -1.00000000e+00])
    }
    """
    return ivy.current_backend(x).dct(x, type=type, n=n, axis=axis, norm=norm, out=out)


@handle_exceptions
@handle_nestable
@handle_out_argument
@to_native_arrays_and_back
def idct(
    x: Union[ivy.Array, ivy.NativeArray],
    /,
    *,
    type: Literal[1, 2, 3, 4] = 2,
    n: Optional[int] = None,
    axis: int = -1,
    norm: Optional[Literal["ortho"]] = None,
    out: Optional[Union[ivy.Array, ivy.NativeArray]] = None,
) -> Union[ivy.Array, ivy.NativeArray]:
    """
    Compute the 1D Inverse Discrete Cosine Tranformation of a given signal.

    Parameters
    ----------
    x
        The input signal.
    type
        The type of the idct. Must be 1, 2, 3 or 4.
    n
        The length of the transform. If n is less than the input signal length,
        then x is truncated, if n is larger then x is zero-padded.
    axis
        The axis to compute the IDCT along.
    norm
        The type of normalization to be applied. Must be either None or "ortho".
    out
        optional output array, for writing the result to.

    Returns
    -------
    ret
        Array containing the transformed input.

    Both the description and the type hints above assumes an array input for simplicity,
    but this function is *nestable*, and therefore also accepts :class:`ivy.Container`
    instances in place of any of the arguments.

    Examples
    --------
    With :class:`ivy.Array` input:

    >>> x = ivy.array([8, 16, 24, 32, 40, 48, 56, 64])
    >>> y = ivy.idct(x, type=2, n=None, norm='ortho')
    >>> print(y)
    ivy.array([ 79.49862671, -70.37691498,  30.00390816, -23.58938599,
            13.92713165, -10.078475  ,   5.19664812,  -1.95411837])

    >>> x = ivy.array([[[8, 16, 24, 32], [40, 48, 56, 64]],
    ...                [[1,  2,  3,  4], [ 5,  6,  7,  8]]])
    >>> y = ivy.idct(x, type=1, n=None, axis=0, norm=None)
    >>> print(y)
    ivy.array([[[ 9., 18., 27., 36.],
            [45., 54., 63., 72.]],

           [[ 7., 14., 21., 28.],
            [35., 42., 49., 56.]]])

    >>> x = ivy.array([[ 8.1, 16.2, 24.3, 32.4],
    ...                [40.5, 48.6, 56.7, 64.8]])
    >>> y = ivy.zeros((2, 4), dtype=ivy.float32)
    >>> ivy.idct(x, type=1, n=None, norm=None, out=y)
    >>> print(y)
    ivy.array([[ 1.21500000e+02, -3.24000015e+01,  1.90734863e-06,
            -8.10000420e+00],
           [ 3.15899994e+02, -3.24000053e+01,  3.81469727e-06,
            -8.09999847e+00]])

    >>> x = ivy.array([8., 16., 24., 32., 40., 48., 56., 64.])
    >>> ivy.idct(x, type=4, n=None, norm=None, out=x)
    >>> print(x)
    ivy.array([279.4135742, -279.6779785, 128.3770599, -114.8719864,
               83.72109985, -79.52869415, 69.79182434, -68.72489166])

    With one :class:`ivy.Container` input:

    >>> x = ivy.Container(a=ivy.array([8, 16, 24, 32, 40, 48, 56, 64]),
    ...                   b=ivy.array([1,  2,  3,  4,  5,  6,  7,  8]))
    >>> y = ivy.idct(x, type=3, n=None, norm='ortho')
    >>> print(y)
    {
        a: ivy.array([1.01823380e+02, -5.15385818e+01, 1.36371466e-06, -5.38763905e+00,
                      0.00000000e+00, -1.60722279e+00, -8.80319249e-08,
                      -4.05617893e-01]),
        b: ivy.array([1.27279224e+01, -6.44232273e+00, 1.70464332e-07, -6.73454881e-01,
                      0.00000000e+00, -2.00902849e-01, -1.10039906e-08,
                      -5.07022366e-02])
    }

    With multiple :class:`ivy.Container` inputs:

    >>> x = ivy.Container(a=ivy.array([8, 16, 24, 32, 40, 48, 56, 64]),
    ...                   b=ivy.array([1,  2,  3,  4,  5,  6,  7,  8]))
    >>> container_n = ivy.Container(a=9, b=4)
    >>> container_type = ivy.Container(a=2, b=1)
    >>> container_norm = ivy.Container(a="ortho", b=None)
    >>> y = ivy.idct(x, type=container_type, n=container_n, norm=container_norm)
    >>> print(y)
    {
        a: ivy.array([86.29723358, -66.69506073, 9.93914604, 2.88008881,
                      -16.18951607, 18.06697273, -17.57439613, 11.68861485,
                      -4.41308832]),
        b: ivy.array([1.50000000e+01, -4.00000000e+00, -2.22044605e-16,
                      -1.00000000e+00])
    }
    """
    return ivy.current_backend(x).idct(x, type=type, n=n, axis=axis, norm=norm, out=out)


idct.mixed_backend_wrappers = {
    "to_add": (
        "handle_backend_invalid",
        "handle_device_shifting",
    ),
    "to_skip": (),
}


@handle_exceptions
@handle_backend_invalid
@handle_nestable
@handle_array_like_without_promotion
@handle_out_argument
@to_native_arrays_and_back
@handle_device_shifting
def fft(
    x: Union[ivy.Array, ivy.NativeArray],
    dim: int,
    /,
    *,
    norm: str = "backward",
    n: Optional[Union[int, Tuple[int]]] = None,
    out: Optional[ivy.Array] = None,
) -> ivy.Array:
    r"""
    Compute the one dimensional discrete Fourier transform given input at least 1-D
    input x.

    Parameters
    ----------
    x
        Input volume *[...,d_in,...]*,
        where d_in indicates the dimension that needs FFT.
    dim
        The dimension along which to take the one dimensional FFT.
    norm
        Optional argument, "backward", "ortho" or "forward". Defaults to be "backward".
        "backward" indicates no normalization.
        "ortho" indicates normalization by $\frac{1}{\sqrt{n}}$.
        "forward" indicates normalization by $\frac{1}{n}$.
    n
        Optional argument indicating the sequence length, if given, the input would be
        padded with zero or truncated to length n before performing FFT.
        Should be a integer greater than 1.
    out
        Optional output array, for writing the result to. It must have a shape that the
        inputs broadcast to.

    Returns
    -------
    ret
        The result of the FFT operation.

    Examples
    --------
    >>> ivy.fft(np.exp(2j * np.pi * np.arange(8) / 8), 0)
    ivy.array([-3.44509285e-16+1.14423775e-17j,  8.00000000e+00-8.11483250e-16j,
            2.33486982e-16+1.22464680e-16j,  0.00000000e+00+1.22464680e-16j,
            9.95799250e-17+2.33486982e-16j,  0.00000000e+00+7.66951701e-17j,
            1.14423775e-17+1.22464680e-16j,  0.00000000e+00+1.22464680e-16j])
    >>> ivy.fft(np.exp(2j * np.pi * np.arange(8) / 8), 0, n=16)
    ivy.array([-3.44509285e-16+1.14423775e-17j,  1.00000000e+00+5.02733949e+00j,
        8.00000000e+00-8.11483250e-16j,  1.00000000e+00-5.02733949e+00j,
        2.33486982e-16+1.22464680e-16j,  1.00000000e+00-1.49660576e+00j,
        0.00000000e+00+1.22464680e-16j,  1.00000000e+00-6.68178638e-01j,
        9.95799250e-17+2.33486982e-16j,  1.00000000e+00-1.98912367e-01j,
        0.00000000e+00+7.66951701e-17j,  1.00000000e+00+1.98912367e-01j,
        1.14423775e-17+1.22464680e-16j,  1.00000000e+00+6.68178638e-01j,
        0.00000000e+00+1.22464680e-16j,  1.00000000e+00+1.49660576e+00j])
    >>> ivy.fft(np.exp(2j * np.pi * np.arange(8) / 8), 0, norm="ortho")
    ivy.array([-1.21802426e-16+4.04549134e-18j,  2.82842712e+00-2.86902654e-16j,
        8.25501143e-17+4.32978028e-17j,  0.00000000e+00+4.32978028e-17j,
        3.52068201e-17+8.25501143e-17j,  0.00000000e+00+2.71158374e-17j,
        4.04549134e-18+4.32978028e-17j,  0.00000000e+00+4.32978028e-17j])
    """
    return ivy.current_backend(x).fft(x, dim, norm=norm, n=n, out=out)


@handle_exceptions
@handle_backend_invalid
@handle_nestable
@handle_array_like_without_promotion
@handle_out_argument
@to_native_arrays_and_back
@handle_device_shifting
def dropout1d(
    x: Union[ivy.Array, ivy.NativeArray],
    prob: float,
    /,
    *,
    training: bool = True,
    data_format: str = "NWC",
    out: Optional[ivy.Array] = None,
) -> ivy.Array:
    """
    Randomly zero out entire channels with probability prob using samples from a
    Bernoulli distribution and the remaining channels are scaled by (1/1-prob). In this
    case, dropout1d performs a channel-wise dropout but assumes a channel is a 1D
    feature map.

    Parameters
    ----------
    x
        a 2D or 3D input array. Should have a floating-point data type.
    prob
        probability of a channel to be zero-ed.
    training
        controls whether dropout1d is performed during training or ignored
        during testing.
    data_format
        "NWC" or "NCW". Defaults to "NWC".
    out
        optional output array, for writing the result to.
        It must have a shape that the inputs broadcast to.

    Returns
    -------
    ret
        an array with some channels zero-ed and the rest of channels are
         scaled by (1/1-prob).

    Both the description and the type hints above assumes an array input for simplicity,
    but this function is *nestable*, and therefore also accepts :class:`ivy.Container`
    instances in place of any of the arguments.

    Examples
    --------
    With :class:`ivy.Array` input:

    >>> x = ivy.array([1, 1, 1]).reshape([1, 1, 3])
    >>> y = ivy.dropout1d(x, 0.5)
    >>> print(y)
    ivy.array([[[2., 0, 2.]]])

    >>> x = ivy.array([1, 1, 1]).reshape([1, 1, 3])
    >>> y = ivy.dropout1d(x, 1, training=False, data_format="NCW")
    >>> print(y)
    ivy.array([[[1, 1, 1]]])

    With one :class:`ivy.Container` input:
    >>> x = ivy.Container(a=ivy.array([100, 200, 300]).reshape([1, 1, 3]),
    ...                   b=ivy.array([400, 500, 600]).reshape([1, 1, 3]))
    >>> y = ivy.dropout1d(x, 0.5)
    >>> print(y)
    {
        a: ivy.array([[[200., 400., 0.]]]),
        b: ivy.array([[[0., 0., 0.]]])
    }
    """
    return ivy.current_backend(x).dropout1d(
        x, prob, training=training, data_format=data_format, out=out
    )


@handle_exceptions
@handle_backend_invalid
@handle_nestable
@handle_array_like_without_promotion
@handle_out_argument
@to_native_arrays_and_back
@handle_device_shifting
def dropout2d(
    x: Union[ivy.Array, ivy.NativeArray],
    prob: float,
    /,
    *,
    training: bool = True,
    data_format: str = "NHWC",
    out: Optional[ivy.Array] = None,
) -> ivy.Array:
    """
    Randomly zero out entire channels with probability prob using samples from a
    Bernoulli distribution and the remaining channels are scaled by (1/1-prob). In this
    case, dropout2d performs a channel-wise dropout but assumes a channel is a 2D
    feature map.

    Parameters
    ----------
    x
        a 3D or 4D input array. Should have a floating-point data type.
    prob
        probability of a channel to be zero-ed.
    training
        controls whether dropout2d is performed during training or ignored
        during testing.
    data_format
        "NHWC" or "NCHW". Defaults to "NHWC".
    out
        optional output array, for writing the result to.
        It must have a shape that the inputs broadcast to.

    Returns
    -------
    ret
        an array with some channels zero-ed and the rest of channels are
         scaled by (1/1-prob).

    Both the description and the type hints above assumes an array input for simplicity,
    but this function is *nestable*, and therefore also accepts :class:`ivy.Container`
    instances in place of any of the arguments.

    Examples
    --------
    With :class:`ivy.Array` input:

    >>> x = ivy.array([[1, 1, 1]])
    >>> y = ivy.dropout2d(x, 0.5)
    >>> print(y)
    ivy.array([[0., 2., 2.]])

    >>> x = ivy.array([[1, 1, 1]])
    >>> y = ivy.dropout2d(x, 1, training=False, data_format="NCW")
    >>> print(y)
    ivy.array([[1, 1, 1]])
    """
    return ivy.current_backend(x).dropout2d(
        x, prob, training=training, data_format=data_format, out=out
    )


@handle_exceptions
@handle_backend_invalid
@handle_nestable
@handle_array_like_without_promotion
@handle_out_argument
@to_native_arrays_and_back
@handle_device_shifting
def dropout3d(
    x: Union[ivy.Array, ivy.NativeArray],
    prob: float,
    /,
    *,
    training: bool = True,
    data_format: str = "NDHWC",
    out: Optional[ivy.Array] = None,
) -> ivy.Array:
    """
    Randomly zero out entire channels with probability prob using samples from a
    Bernoulli distribution and the remaining channels are scaled by (1/1-prob). In this
    case, dropout3d performs a channel-wise dropout but assumes a channel is a 1D
    feature map.

    Parameters
    ----------
    x
        a 4D or 5D input array. Should have a floating-point data type.
    prob
        probability of a channel to be zero-ed.
    training
        controls whether dropout3d is performed during training or ignored
        during testing.
    data_format
        "NDHWC" or "NCDHW". Defaults to "NDHWC".
    out
        optional output array, for writing the result to.
        It must have a shape that the inputs broadcast to.

    Returns
    -------
    ret
        an array with some channels zero-ed and the rest of channels are
         scaled by (1/1-prob).

    Both the description and the type hints above assumes an array input for simplicity,
    but this function is *nestable*, and therefore also accepts :class:`ivy.Container`
    instances in place of any of the arguments.
    """
    return ivy.current_backend(x).dropout3d(
        x, prob, training=training, data_format=data_format, out=out
    )


@handle_exceptions
@handle_backend_invalid
@handle_nestable
@handle_array_like_without_promotion
@handle_out_argument
@to_native_arrays_and_back
@handle_device_shifting
def ifft(
    x: Union[ivy.Array, ivy.NativeArray],
    dim: int,
    *,
    norm: str = "backward",
    n: Optional[Union[int, Tuple[int]]] = None,
    out: Optional[ivy.Array] = None,
) -> ivy.Array:
    r"""
    Compute the one dimensional discrete Fourier transform given input at least 1-D
    input x.

    Parameters
    ----------
    x
        Input volume *[...,d_in,...]*,
        where d_in indicates the dimension that needs IFFT.
    dim
        The dimension along which to take the one dimensional IFFT.
    norm
        Optional argument, "backward", "ortho" or "forward". Defaults to be "backward".
        "backward" indicates no normalization.
        "ortho" indicates normalization by $\frac{1}{\sqrt{n}}$.
        "forward" indicates normalization by $\frac{1}{n}$.
    n
        Optional argument indicating the sequence length, if given, the input would be
        padded with zero or truncated to length n before performing IFFT.
        Should be a integer greater than 1.
    out
        Optional output array, for writing the result to. It must have a shape that the
        inputs broadcast to.

    Returns
    -------
    ret
        The result of the IFFT operation.

    Examples
    --------
    >>> ivy.ifft(np.exp(2j * np.pi * np.arange(8) / 8), 0)
    ivy.array([-4.30636606e-17+1.43029718e-18j,  0.00000000e+00+1.53080850e-17j,
                1.43029718e-18+1.53080850e-17j,  0.00000000e+00+9.58689626e-18j,
                1.24474906e-17+2.91858728e-17j,  0.00000000e+00+1.53080850e-17j,
                2.91858728e-17+1.53080850e-17j,  1.00000000e+00-1.01435406e-16j])
    >>> ivy.ifft(np.exp(2j * np.pi * np.arange(8) / 8), 0, n=16)
    ivy.array([-2.15318303e-17+7.15148591e-19j,  6.25000000e-02+9.35378602e-02j,
                0.00000000e+00+7.65404249e-18j,  6.25000000e-02+4.17611649e-02j,
                7.15148591e-19+7.65404249e-18j,  6.25000000e-02+1.24320230e-02j,
                0.00000000e+00+4.79344813e-18j,  6.25000000e-02-1.24320230e-02j,
                6.22374531e-18+1.45929364e-17j,  6.25000000e-02-4.17611649e-02j,
                0.00000000e+00+7.65404249e-18j,  6.25000000e-02-9.35378602e-02j,
                1.45929364e-17+7.65404249e-18j,  6.25000000e-02-3.14208718e-01j,
                5.00000000e-01-5.07177031e-17j,  6.25000000e-02+3.14208718e-01j])
    >>> ivy.ifft(np.exp(2j * np.pi * np.arange(8) / 8), 0, norm="ortho")
    ivy.array([-1.21802426e-16+4.04549134e-18j,  0.00000000e+00+4.32978028e-17j,
                4.04549134e-18+4.32978028e-17j,  0.00000000e+00+2.71158374e-17j,
                3.52068201e-17+8.25501143e-17j,  0.00000000e+00+4.32978028e-17j,
                8.25501143e-17+4.32978028e-17j,  2.82842712e+00-2.86902654e-16j])
    """
    return ivy.current_backend(x).ifft(x, dim, norm=norm, n=n, out=out)


@handle_exceptions
@handle_backend_invalid
@handle_nestable
@handle_array_like_without_promotion
@handle_out_argument
@to_native_arrays_and_back
@handle_device_shifting
def embedding(
    weights: Union[ivy.Array, ivy.NativeArray],
    indices: Union[ivy.Array, ivy.NativeArray],
    /,
    *,
    max_norm: Optional[int] = None,
    out: Optional[ivy.Array] = None,
) -> ivy.Array:
    """
    Embeds a given tensor of indices using a given tensor of weights.

    Parameters
    ----------
    weights
        The weights tensor.
    indices
        The indices tensor.
    max_norm
        The maximum norm of the embeddings.
    out
        Optional output array, for writing the result to. It must have a shape that the
        inputs broadcast to.

    Returns
    -------
    ret
        The result of the embedding operation.

    Examples
    --------
    >>> weights = ivy.array([[1., 2., 3.], [4., 5., 6.], [7., 8., 9.]])
    >>> indices = ivy.array([0, 2])
    >>> print(ivy.embedding(weights, indices, max_norm=5))
    ivy.array([[1.        , 2.        , 3.        ],
           [2.51285338, 2.87183261, 3.2308116 ]])
    """
    ivy.utils.assertions.check_equal(
        len(weights.shape), 2, message="weights must be 2-d", as_array=False
    )
    return ivy.current_backend(indices).embedding(
        weights,
        indices,
        max_norm=max_norm,
        out=out,
    )


@handle_exceptions
@handle_nestable
@handle_out_argument
@inputs_to_ivy_arrays
def dft(
    x: Union[ivy.Array, ivy.NativeArray],
    /,
    *,
    axis: int = 1,
    inverse: bool = False,
    onesided: bool = False,
    dft_length: Optional[Union[int, Tuple[int]]] = None,
    norm: str = "backward",
    out: Optional[ivy.Array] = None,
) -> ivy.Array:
    """
    Compute the discrete Fourier transform of input.

    Parameters
    ----------
    x
        Input volume *[...,d_in,...]*,
        where d_in indicates the dimension that needs FFT.
    axis
        The axis on which to perform the DFT. By default this
        value is  set to 1, which corresponds to the first dimension
        after the batch index.
    inverse
        Whether to perform the inverse discrete fourier transform.
        By default this value is set to False.
    onesided
        If onesided is True, only values for w in [0, 1, 2, …, floor(n_fft/2) + 1]
        are returned because the real-to-complex Fourier transform satisfies the
        conjugate symmetry, i.e., X[m, w] = X[m,w]=X[m,n_fft-w]*. Note if the
        input or window tensors are complex, then onesided output is not possible.
        Enabling onesided with real inputs performs a Real-valued fast Fourier
        transform (RFFT). When invoked with real or complex valued input, the
        default value is False. Values can be True or False.
    dft_length
        The length of the signal.If greater than the axis dimension,
        the signal will be zero-padded up to dft_length. If less than
        the axis dimension, only the first dft_length values will be
        used as the signal. It’s an optional value.
    norm
          Optional argument, "backward", "ortho" or "forward". Defaults to be
          "backward".
          "backward" indicates no normalization.
          "ortho" indicates normalization by 1/sqrt(n).
          "forward" indicates normalization by 1/n.
    out
        Optional output array, for writing the result to. It must
        have a shape that the inputs broadcast to.

    Returns
    -------
    ret
        The Fourier Transform of the input vector.If onesided is False,
        the following shape is expected: [batch_idx][signal_dim1][signal_dim2]
        …[signal_dimN][2]. If axis=0 and onesided is True, the following shape
        is expected: [batch_idx][floor(signal_dim1/2)+1][signal_dim2]…[signal_dimN][2].
        If axis=1 and onesided is True, the following shape is expected:
        [batch_idx][signal_dim1][floor(signal_dim2/2)+1]…[signal_dimN][2].
        If axis=N-1 and onesided is True, the following shape is expected:
        [batch_idx][signal_dim1][signal_dim2]…[floor(signal_dimN/2)+1][2].
        The signal_dim at the specified axis is equal to the dft_length.
    """
    if inverse:
        res = ivy.ifft(x, axis, norm=norm, n=dft_length, out=out)
    else:
        res = ivy.fft(x, axis, norm=norm, n=dft_length, out=out)

    if onesided:
        slices = [slice(0, a) for a in res.shape]
        slices[axis] = slice(0, ivy.shape(res, as_array=True)[axis] // 2 + 1)
        res = res[tuple(slices)]
    return res


@handle_exceptions
@handle_nestable
@handle_out_argument
@inputs_to_ivy_arrays
def interp(x, xp, fp, left=None, right=None, period=None):
    x_arr = ivy.array(x)
    fix_later = False
    if x_arr.shape == ():
        x_arr = ivy.array([x])
        fix_later = True
    x = ivy.astype(x_arr, "float64")
    xp = ivy.astype(ivy.array(xp), "float64")
    fp = ivy.astype(ivy.array(fp), "float64")
    ivy.utils.assertions.check_equal(xp.ndim, 1, as_array=False)
    ivy.utils.assertions.check_equal(fp.ndim, 1, as_array=False)
    ivy.utils.assertions.check_equal(xp.shape[0], fp.shape[0], as_array=False)
    if period is not None:
        ivy.utils.assertions.check_equal(period, 0, inverse=True)
        period = ivy.abs(period)
        x = ivy.remainder(x, period)
        xp = ivy.remainder(xp, period)
        asort_xp = ivy.argsort(xp)
        xp = xp[asort_xp]
        fp = fp[asort_xp]
        xp = ivy.concat((xp[-1:] - period, xp, xp[0:1] + period))
        fp = ivy.concat((fp[-1:], fp, fp[0:1]))

    def interp_inner(value):
        value = ivy.array(value)
        if value < xp[0]:
            return left if left is not None else fp[0]
        elif value > xp[-1]:
            return right if right is not None else fp[-1]
        else:
            last = None
            if xp.shape[0] < 3:
                for i in range(xp.shape[0] - 1, -1, -1):
                    if xp[i] == value:
                        return fp[i]
                    elif xp[i] < value:
                        last = i
            else:
                first = 0
                last = xp.shape[0]
                while first < last:
                    midpoint = (first + last) // 2
                    if xp[midpoint] == value:
                        already_exists = ivy.argwhere(xp == value)
                        if already_exists.shape[0] > 0:
                            return fp[already_exists[-1][0]]
                        return fp[midpoint]
                    else:
                        if value < xp[midpoint]:
                            last = midpoint - 1
                        else:
                            first = midpoint + 1
            dist = (value - xp[last]) / (xp[last + 1] - xp[last])
            return (fp[last + 1] - fp[last]) * dist + fp[last]

    ret = ivy.map(interp_inner, unique={"value": x})
    if fix_later:
        return ivy.astype(ivy.array(ret[0]), "float64")
    else:
        return ivy.astype(ivy.array(ret), "float64")


def _tf_area_dim_scale(index, starting_index, scale, ending_index):
    if index < starting_index:
        dim_scale = scale if index + 1 > ending_index else index + 1 - starting_index
    else:
        dim_scale = ending_index - index if index + 1 > ending_index else 1.0
    return dim_scale


def _tf_area_indices(dim_index, scale):
    starting_index = dim_index * scale
    ending_index = (dim_index + 1) * scale
    rounded_indices = (
        int(starting_index),
        math.ceil(ending_index),
    )
    return starting_index, ending_index, rounded_indices


def _tf_area_interpolate(x, size, dims):
    ret = ivy.zeros((x.shape[:2] + size))
    scale = ivy.divide(ivy.shape(x)[2:], size)
    area = 1.0 / ivy.prod(scale)
    for i, ba in enumerate(x):
        for j, ch in enumerate(ba):
            if dims == 3:
                for d_dim in range(size[0]):
                    for h_dim in range(size[1]):
                        for w_dim in range(size[2]):
                            d_in, d_in1, d_index = _tf_area_indices(d_dim, scale[0])
                            h_in, h_in1, h_index = _tf_area_indices(h_dim, scale[1])
                            w_in, w_in1, w_index = _tf_area_indices(w_dim, scale[2])
                            sum_data = ivy.zeros(
                                (
                                    d_index[1] - d_index[0],
                                    h_index[1] - h_index[0],
                                    w_index[1] - w_index[0],
                                )
                            )
                            for d_ind in range(d_index[0], d_index[1]):
                                scale_z = _tf_area_dim_scale(
                                    d_ind, d_in, scale[0], d_in1
                                )
                                for h_ind in range(h_index[0], h_index[1]):
                                    scale_y = _tf_area_dim_scale(
                                        h_ind, h_in, scale[1], h_in1
                                    )
                                    for w_ind in range(w_index[0], w_index[1]):
                                        scale_x = _tf_area_dim_scale(
                                            w_ind, w_in, scale[2], w_in1
                                        )
                                        sum_data[
                                            d_ind - d_index[0],
                                            h_ind - h_index[0],
                                            w_ind - w_index[0],
                                        ] = (
                                            ivy.array(ch[d_ind, h_ind, w_ind])
                                            * scale_x
                                            * scale_y
                                            * scale_z
                                            * area
                                        )
                            ret[i, j, d_dim, h_dim, w_dim] = ivy.sum(sum_data)
            elif dims == 2:
                for h_dim in range(size[0]):
                    for w_dim in range(size[1]):
                        h_in, h_in1, h_index = _tf_area_indices(h_dim, scale[0])
                        w_in, w_in1, w_index = _tf_area_indices(w_dim, scale[1])
                        sum_data = ivy.zeros(
                            (h_index[1] - h_index[0], w_index[1] - w_index[0])
                        )
                        for h_ind in range(h_index[0], h_index[1]):
                            scale_y = _tf_area_dim_scale(h_ind, h_in, scale[0], h_in1)
                            for w_ind in range(w_index[0], w_index[1]):
                                scale_x = _tf_area_dim_scale(
                                    w_ind, w_in, scale[1], w_in1
                                )
                                sum_data[h_ind - h_index[0], w_ind - w_index[0]] = (
                                    ivy.array(ch[h_ind, w_ind])
                                    * scale_x
                                    * scale_y
                                    * area
                                )
                        ret[i, j, h_dim, w_dim] = ivy.sum(sum_data)
            else:
                for w_dim in range(size[0]):
                    w_in, w_in1, w_index = _tf_area_indices(w_dim, scale[0])
                    sum_data = ivy.zeros((w_index[1] - w_index[0],))
                    for w_ind in range(w_index[0], w_index[1]):
                        scale_x = _tf_area_dim_scale(w_ind, w_in, scale[0], w_in1)
                        sum_data[w_ind - w_index[0]] = (
                            ivy.array(ch[w_ind]) * scale_x * area
                        )
                    ret[i, j, w_dim] = ivy.sum(sum_data)
    return ret


def nearest_interpolate(x, dims, size, input_shape, exact):
    off = 0.5 if exact else 0
    for d in range(dims):
        m = input_shape[d + 2]
        n = size[d]
        offsets = (ivy.arange(n, dtype="float32") + off) * m / n
        offsets = ivy.astype(ivy.floor(ivy.astype(offsets, "float32")), "int32")
        x = ivy.gather(x, offsets, axis=d + 2)
    return x


def _triangle_kernel(x):
    return ivy.maximum(0, 1 - ivy.abs(x))


def _cubic_kernel(x):
    out = ((1.5 * x - 2.5) * x) * x + 1.0
    out = ivy.where(x >= 1.0, ((-0.5 * x + 2.5) * x - 4.0) * x + 2.0, out)
    return ivy.where(x >= 2.0, 0.0, out)


def _lanczos_kernel(radius, x):
    y = radius * ivy.sin(ivy.pi * x) * ivy.sin(ivy.pi * x / radius)
    out = ivy.where(x != 0, ivy.divide(y, ivy.pi**2 * x**2), 1)
    return ivy.where(ivy.bitwise_and(x >= radius, x < -radius), 0.0, out)


def _dim_scale_factor(input_size, output_size, align_corners, scales):
    if align_corners:
        if output_size > 1:
            dim_scale_factor = (input_size - 1) / (output_size - 1)
        else:
            dim_scale_factor = 0.0
    else:
        dim_scale_factor = (
            input_size / (input_size * scales)
            if scales is not None
            else input_size / output_size
        )
    return dim_scale_factor


def _mitchellcubic_kernel(x):
    absx = abs(x)
    if absx < 1:
        return (7 * absx**3 - 12 * absx**2 + 6) / 6
    elif absx < 2:
        return (-(absx**3) + 6 * absx**2 - 11 * absx + 6) / 6
    else:
        return 0


def _compute_weight_mat(
    input_size,
    output_size,
    scale,
    align_corners,
    kernel_fn,
    antialias: bool,
    dim_scale_factor,
):
    inv_scale = 1.0 / scale
    kernel_scale = ivy.maximum(inv_scale, 1.0) if antialias else 1.0
    if not align_corners:
        sample_f = (ivy.arange(output_size) + 0.5) * dim_scale_factor - 0.5
        x = (
            ivy.abs(
                ivy.expand_dims(sample_f)
                - ivy.expand_dims(ivy.arange(input_size), axis=-1)
            )
            / kernel_scale
        )
    else:
        sample_f = ivy.arange(output_size) * dim_scale_factor
        x = ivy.abs(
            ivy.expand_dims(sample_f) - ivy.expand_dims(ivy.arange(input_size), axis=-1)
        ) / (kernel_scale)
    weights = kernel_fn(x)
    total_weight_sum = ivy.sum(weights, axis=0, keepdims=True)
    weights = ivy.where(
        ivy.abs(total_weight_sum) > 1000.0 * float(ivy.finfo("float32").eps),
        ivy.divide(weights, ivy.where(total_weight_sum != 0, total_weight_sum, 1)),
        0,
    )
    input_size_minus_0_5 = input_size if align_corners else input_size - 0.5
    return ivy.where(
        ivy.expand_dims(
            ivy.logical_and(sample_f >= -0.5, sample_f <= input_size_minus_0_5)
        ),
        weights,
        0,
    )


def _upsample_cubic_convolution1(x, A):
    return ((A + 2) * x - (A + 3)) * x * x + 1


def _upsample_cubic_convolution2(x, A):
    return ((A * x - 5 * A) * x + 8 * A) * x - 4 * A


def _upsample_get_cubic_coefficients(t):
    A = -0.75
    return (
        _upsample_cubic_convolution2(t + 1.0, A),
        _upsample_cubic_convolution1(t, A),
        _upsample_cubic_convolution1(1.0 - t, A),
        _upsample_cubic_convolution2(2.0 - t, A),
    )


def _upsample_cubic_interp1d(coeffs, ts):
    coeffs2 = _upsample_get_cubic_coefficients(ts)
    return _sum_tensors(c1 * c2 for (c1, c2) in zip(coeffs, coeffs2))


def _sum_tensors(ts):
    return _reduce(ivy.add, ts)


def _upsample_bicubic2d_default(
    a,
    output_size,
    align_corners,
    scale_h=None,
    scale_w=None,
):
    N, C, iH, iW = a.shape
    oH, oW = output_size

    def compute_scale(in_size, out_size, align_corners, scale=None):
        if align_corners:
            return (in_size - 1) / (out_size - 1) if out_size > 1 else 0
        else:
            return 1 / scale if scale is not None and scale > 0 else in_size / out_size

    def compute_source_index(scale, dst_index, align_corners):
        if align_corners:
            return scale * dst_index
        else:
            return scale * (dst_index + 0.5) - 0.5

    height_scale = compute_scale(iH, oH, align_corners, scale_h)
    width_scale = compute_scale(iW, oW, align_corners, scale_w)

    N_idx = ivy.reshape(ivy.arange(N), (N, 1, 1, 1))
    C_idx = ivy.reshape(ivy.arange(C), (1, C, 1, 1))
    out_y = ivy.reshape(ivy.arange(oH), ((1, 1, oH, 1)))
    out_x = ivy.reshape(ivy.arange(oW), ((1, 1, 1, oW)))

    real_x = compute_source_index(width_scale, out_x, align_corners)
    in_x = ivy.floor(real_x)
    t_x = real_x - in_x
    ix = ivy.astype(in_x, ivy.int64)

    real_y = compute_source_index(height_scale, out_y, align_corners)
    in_y = ivy.floor(real_y)
    t_y = real_y - in_y
    iy = ivy.astype(in_y, ivy.int64)

    iys_ofs = (iy - 1, iy, iy + 1, iy + 2)
    ixs_ofs = (ix - 1, ix, ix + 1, ix + 2)

    def load_bounded(ys, xs):
        y_idx = ivy.clip(ys, 0, iH - 1)
        x_idx = ivy.clip(xs, 0, iW - 1)
        return a[N_idx, C_idx, y_idx, x_idx]

    def get_x_interp(y):
        coeffs_x = tuple((load_bounded(y, x_ofs) for x_ofs in ixs_ofs))
        return _upsample_cubic_interp1d(coeffs_x, t_x)

    coeffs_y = tuple((get_x_interp(y_ofs) for y_ofs in iys_ofs))
    result = _upsample_cubic_interp1d(coeffs_y, t_y)

    return result


def area_interpolate(x, dims, size, scale):
    ret = ivy.zeros((x.shape[:2] + size))
    inv_scale = ivy.divide(1.0, scale)
    for i, ba in enumerate(x):
        for j, ch in enumerate(ba):
            if dims == 3:
                for d_dim in range(size[0]):
                    for h_dim in range(size[1]):
                        for w_dim in range(size[2]):
                            d_index = (
                                int(d_dim * inv_scale[0]),
                                math.ceil((d_dim + 1) * inv_scale[0]),
                            )
                            h_index = (
                                int(h_dim * inv_scale[1]),
                                math.ceil((h_dim + 1) * inv_scale[1]),
                            )
                            w_index = (
                                int(w_dim * scale[2]),
                                math.ceil((w_dim + 1) * inv_scale[2]),
                            )
                            scale_z = d_index[1] - d_index[0]
                            scale_y = h_index[1] - h_index[0]
                            scale_x = w_index[1] - w_index[0]
                            area = scale_z * scale_y * scale_x
                            ret[i, j, d_dim, h_dim, w_dim] = ivy.sum(
                                ch[
                                    d_index[0] : d_index[1],
                                    h_index[0] : h_index[1],
                                    w_index[0] : w_index[1],
                                ]
                            ) * (1 / area)
            elif dims == 2:
                for h_dim in range(size[0]):
                    for w_dim in range(size[1]):
                        h_index = (
                            int(h_dim * inv_scale[0]),
                            math.ceil((h_dim + 1) * inv_scale[0]),
                        )
                        w_index = (
                            int(w_dim * inv_scale[1]),
                            math.ceil((w_dim + 1) * inv_scale[1]),
                        )
                        scale_y = h_index[1] - h_index[0]
                        scale_x = w_index[1] - w_index[0]
                        area = scale_y * scale_x
                        ret[i, j, h_dim, w_dim] = ivy.sum(
                            ch[h_index[0] : h_index[1], w_index[0] : w_index[1]]
                        ) * (1 / area)
            else:
                for w_dim in range(size[0]):
                    w_index = (
                        int(w_dim * inv_scale[0]),
                        math.ceil((w_dim + 1) * inv_scale[0]),
                    )
                    scale_x = w_index[1] - w_index[0]
                    ret[i, j, w_dim] = ivy.sum(ch[w_index[0] : w_index[1]]) * (
                        1 / scale_x
                    )
    return ret


def get_interpolate_kernel(mode):
    kernel_func = _triangle_kernel
    if mode == "bicubic_tensorflow":
        kernel_func = lambda inputs: _cubic_kernel(inputs)
    elif mode == "lanczos3":
        kernel_func = lambda inputs: _lanczos_kernel(3, inputs)
    elif mode == "lanczos5":
        kernel_func = lambda inputs: _lanczos_kernel(5, inputs)
    return kernel_func


def generate_einsum_equation(dim):
    alphabet = "abcdefghijklmnopqrstuvwxyz"
    input_indices = alphabet[: dim + 2]
    output_indices = [alphabet[2 + i] + alphabet[2 + dim + i] for i in range(dim)]
    contraction_indices = ",".join([input_indices, *output_indices])
    output = input_indices[:2] + "".join([output[-1] for output in output_indices])
    einsum_string = contraction_indices + "->" + output
    return einsum_string


def _interpolate_with_kernel(
    x, dims, size, scale, input_shape, align_corners, antialias, scale_factor, mode
):
    spatial_dims = [2 + i for i in range(dims)]
    equation = generate_einsum_equation(dims)
    kernel_func = get_interpolate_kernel(mode)
    output_shape = tuple(input_shape[:2]) + size
    operands = []
    for i, d in enumerate(spatial_dims):
        m = input_shape[d]
        n = output_shape[d]
        dim_scale_factor = _dim_scale_factor(
            m,
            n,
            align_corners,
            scale_factor[i] if scale_factor is not None else None,
        )
        w = _compute_weight_mat(
            m, n, scale[i], align_corners, kernel_func, antialias, dim_scale_factor
        ).astype(x.dtype)
        operands.append(w)
    return ivy.einsum(equation, x, *operands)


@handle_exceptions
@handle_nestable
@handle_partial_mixed_function
@inputs_to_ivy_arrays
@handle_array_function
def interpolate(
    x: Union[ivy.Array, ivy.NativeArray],
    size: Union[Sequence[int], int],
    /,
    *,
    mode: Literal[
        "linear",
        "bilinear",
        "trilinear",
        "nd",
        "nearest",
        "area",
        "nearest_exact",
        "tf_area",
        "bicubic_tensorflow",
        "bicubic",
        "mitchellcubic",
        "lanczos3",
        "lanczos5",
        "gaussian",
    ] = "linear",
    scale_factor: Optional[Union[Sequence[int], int]] = None,
    recompute_scale_factor: Optional[bool] = None,
    align_corners: Optional[bool] = None,
    antialias: bool = False,
    out: Optional[ivy.Array] = None,
) -> ivy.Array:
    """
    Down/up samples the input to the given size. The algorithm used for interpolation is
    determined by mode.

    Parameters
    ----------
    x
        Input array, Must have the shape
        [batch x channels x [optional depth] x [optional height] x width].
    size
        Output size.
    mode
        Interpolation mode. Can be one of the following:
        - linear
        - bilinear
        - trilinear
        - nd
        - nearest
        - nearest-exact
        - area
        - tf_area
        - bicubic
        - mitchellcubic
        - lanczos3
        - lanczos5
        - gaussian
    scale_factor
        Multiplier for spatial size that defines the output size (overwriting `size`).
    align_corners
        If True, the corner pixels of the input and output tensors are aligned,
        and thus preserving the values at the corner pixels. If False, the corner
        pixels are not aligned, and the interpolation uses edge value padding for
        out-of-boundary values.
        only has an effect when mode is 'linear', 'bilinear',
        'bicubic' or 'trilinear'. Default: False
    antialias
        If True, antialiasing is applied when downsampling an image.
        Supported modes: 'bilinear', 'bicubic'.
    out
        Optional output array, for writing the result to. It must
        have a shape that the inputs broadcast to.

    Returns
    -------
        resized array
    """
    input_shape = ivy.shape(x)
    dims = len(input_shape) - 2
    size = _get_size(scale_factor, size, dims, x.shape)
    if recompute_scale_factor:
        scale_factor = None
    elif scale_factor is not None:
        scale_factor = (
            [scale_factor] * dims
            if isinstance(scale_factor, (int, float))
            else scale_factor
        )
        scale_factor = (
            [scale_factor[0]] * dims
            if isinstance(scale_factor, (list, tuple)) and len(scale_factor) != dims
            else [scale_factor] * dims
        )
    scale = [ivy.divide(size[i], input_shape[i + 2]) for i in range(dims)]
    if mode in [
        "linear",
        "bilinear",
        "trilinear",
        "nd",
        "bicubic_tensorflow",
        "lanczos3",
        "lanczos5",
    ]:
        ret = _interpolate_with_kernel(
            x,
            dims,
            size,
            scale,
            input_shape,
            align_corners,
            antialias,
            scale_factor,
            mode,
        )
    elif mode == "bicubic":
        return _upsample_bicubic2d_default(x, size, align_corners)
    elif mode in ["nearest-exact", "nearest"]:
        ret = nearest_interpolate(x, dims, size, input_shape, mode == "nearest-exact")
    elif mode == "area":
        ret = area_interpolate(x, dims, size, scale)
    elif mode == "mitchellcubic":
        batch, channels, in_height, in_width = x.shape
        out_height, out_width = size
        scale_factor_h = out_height / in_height
        scale_factor_w = out_width / in_width
        ret = ivy.zeros((batch, channels, out_height, out_width))
        for i in range(out_height):
            for j in range(out_width):
                p_i = i / scale_factor_h
                p_j = j / scale_factor_w
                left = int(math.floor(p_j - 2))
                right = int(math.ceil(p_j + 2))
                top = int(math.floor(p_i - 2))
                bottom = int(math.ceil(p_i + 2))
                kernel_w = ivy.array(
                    [
                        _mitchellcubic_kernel((p_j - j) / scale_factor_w)
                        for i in range(left, right)
                    ]
                )
                kernel_h = ivy.array(
                    [
                        _mitchellcubic_kernel((p_i - i) / scale_factor_h)
                        for j in range(top, bottom)
                    ]
                )
                left_pad = max(0, -left)
                right_pad = max(0, right - in_width)
                top_pad = max(0, -top)
                bottom_pad = max(0, bottom - in_height)
                pad_width = [(0, 0), (0, 0)] * (len(x.shape) - 3) + [
                    (top_pad, bottom_pad),
                    (left_pad, right_pad),
                ]
                padded_x = ivy.pad(x, pad_width, mode="edge")
                for b in range(batch):
                    for c in range(channels):
                        patch = padded_x[
                            b,
                            c,
                            top + top_pad : bottom + top_pad,
                            left + left_pad : right + left_pad,
                        ]
                        ret[b, c, i, j] = ivy.sum(
                            kernel_h[:, ivy.newaxis] * patch * kernel_w[ivy.newaxis, :]
                        )
    elif mode == "gaussian":
        ratio_h = size[0] / x.shape[-2]
        ratio_w = size[1] / x.shape[-1]
        sigma = max(1 / ratio_h, 1 / ratio_w) * 0.5
        kernel_size = 2 * int(math.ceil(3 * sigma)) + 1
        kernel_h = ivy.zeros((kernel_size,), dtype=x.dtype)
        kernel_w = ivy.zeros((kernel_size,), dtype=x.dtype)
        for i in range(kernel_h.size):
            kernel_h[i] = ivy.exp(-0.5 * ((i - kernel_h.size // 2) / sigma) ** 2)
            kernel_w[i] = ivy.exp(-0.5 * ((i - kernel_w.size // 2) / sigma) ** 2)
        kernel_h /= ivy.sum(kernel_h)
        kernel_w /= ivy.sum(kernel_w)
        pad_width = [(0, 0), (0, 0)] * (len(x.shape) - 3) + [
            (int(math.ceil(3 * sigma)), int(math.ceil(3 * sigma))),
            (int(math.ceil(3 * sigma)), int(math.ceil(3 * sigma))),
        ]
        padded_x = ivy.pad(x, pad_width, mode="constant")
        output_shape = x.shape[:2] + size
        ret = ivy.zeros(output_shape, dtype=x.dtype)
        for i in range(size[0]):
            for j in range(size[1]):
                p_i = int(math.floor(i / ratio_h + int(math.ceil(3 * sigma))))
                p_j = int(math.floor(j / ratio_w + int(math.ceil(3 * sigma))))
                for b in range(x.shape[0]):
                    for c in range(x.shape[1]):
                        patch = padded_x[
                            b,
                            c,
                            p_i - kernel_size // 2 : p_i + kernel_size // 2 + 1,
                            p_j - kernel_size // 2 : p_j + kernel_size // 2 + 1,
                        ]
                        ret[b, c, i, j] = ivy.sum(
                            kernel_h[ivy.newaxis, :] * patch * kernel_w[:, ivy.newaxis]
                        )
    elif mode == "tf_area":
        ret = _tf_area_interpolate(x, size, dims)
    return ivy.astype(ret, ivy.dtype(x), out=out)


interpolate.mixed_backend_wrappers = {
    "to_add": (
        "handle_backend_invalid",
        "handle_device_shifting",
    ),
    "to_skip": (),
}


def _get_size(scale_factor, size, dims, x_shape):
    if scale_factor is not None:
        if isinstance(scale_factor, (float, int)):
            scale_factor = [scale_factor] * dims
        elif isinstance(scale_factor, (tuple, list)) and len(scale_factor) != dims:
            scale_factor = [scale_factor[0]] * dims

        size = tuple(
            [int(math.floor(x_shape[2 + i] * scale_factor[i])) for i in range(dims)]
        )
    else:
        size = (size,) * dims if isinstance(size, int) else tuple(size)
    return size


def _output_ceil_shape(w, f, p, s):
    return math.ceil((w - f + p) / s) + 1


def _padding_ceil_mode(w, f, p, s, return_added_padding=False):
    remaining_pixels = (w - f + sum(p)) % s
    added_padding = 0
    if s > 1 and remaining_pixels != 0 and f > 1:
        input_size = w + sum(p)
        # making sure that the remaining pixels are supposed
        # to be covered by the window
        # they won't be covered if stride is big enough to skip them
        if input_size - remaining_pixels - (f - 1) + s > input_size:
            return p
        output_shape = _output_ceil_shape(
            w,
            f,
            sum(p),
            s,
        )
        # calculating new padding with ceil_output_shape
        new_pad = (output_shape - 1) * s + f - w
        # updating pad_list with new padding by adding it to the end
        added_padding = new_pad - sum(p)
        p = (
            p[0],
            p[1] + added_padding,
        )
    if return_added_padding:
        return p, added_padding
    return p


interpolate.mixed_backend_wrappers = {
    "to_add": (
        "handle_out_argument",
        "inputs_to_native_arrays",
        "outputs_to_ivy_arrays",
    ),
    "to_skip": ("inputs_to_ivy_arrays", "handle_partial_mixed_function"),
}


def _compute_idx(in_size, out_size, device):
    out_range = ivy.arange(out_size, device=device, dtype=ivy.int64)
    i0 = ivy.trunc_divide(out_range * in_size, out_size).astype(ivy.int64)
    maxlength = in_size // out_size + 1
    in_size_mod = in_size % out_size
    # adaptive = True iff there are kernels with different lengths
    adaptive = not (in_size_mod == 0 or out_size % in_size_mod == 0)
    if adaptive:
        maxlength += 1
    elif in_size_mod == 0:
        maxlength -= 1
    range_max = ivy.arange(maxlength, device=device, dtype=ivy.int64)
    idx = ivy.expand_dims(i0, axis=-1) + range_max
    if adaptive:
        maxval = ivy.full_like(idx, fill_value=in_size - 1)
        idx = ivy.minimum(idx, maxval)
        i1 = ivy.trunc_divide(
            (out_range + 1) * in_size + out_size - 1, out_size
        ).astype(ivy.int64)
        length = i1 - i0
    else:
        length = maxlength
    return idx, length, range_max, adaptive


def _expand_to_dim(x, dim):
    for _ in range(dim - len(x.shape)):
        x = ivy.expand_dims(x, axis=-1)
    return x


def _mask(vals, length, range_max, dim, mask_value=0.0):
    if isinstance(length, int):
        return vals, length
    else:
        assert dim < 0
        mask = ivy.greater_equal(range_max, ivy.expand_dims(length, axis=-1))
        if dim == -2:
            mask = _expand_to_dim(mask, 4)
        vals = ivy.where(mask, ivy.array(mask_value, device=vals.device), vals)
        length = _expand_to_dim(length, -dim)
        return vals, length


@handle_nestable
@inputs_to_ivy_arrays
def adaptive_max_pool2d(
    input: Union[ivy.Array, ivy.NativeArray],
    output_size: Union[Sequence[int], int],
):
    """
    Apply a 2D adaptive maximum pooling over an input signal composed of several input
    planes.

    Parameters
    ----------
    input
        Input array. Must have shape (N, C, H_in, W_in) or (C, H_in, W_in) where N is
        the batch dimension, C is the feature dimension, and H_in and W_in are the 2
        spatial dimensions.
    output_size
        Spatial output size.

    Returns
    -------
        The result of the pooling operation. Will have shape (N, C, S_0, S_1) or
        (C, S_0, S_1), where S = `output_size`
    """
    squeeze = False
    if input.ndim == 3:
        input = ivy.expand_dims(input, axis=0)
        squeeze = True
    elif input.ndim != 4:
        raise ivy.utils.exceptions.IvyException(
            f"Got {len(input.shape)}D input, but only 3D and 4D inputs are supported.",
        )

    if isinstance(output_size, int):
        output_size = (output_size, output_size)

    if all(i_s % o_s == 0 for i_s, o_s in zip(input.shape[-2:], output_size)):
        stride = tuple(i_s // o_s for i_s, o_s in zip(input.shape[-2:], output_size))
        kernel_size = stride  # Mathematically identical to the previous expression
        pooled_output = ivy.max_pool2d(
            input, kernel_size, stride, "VALID", data_format="NCHW"
        )
        if squeeze:
            return ivy.squeeze(pooled_output, axis=0)
        return pooled_output

    idxh, length_h, range_max_h, adaptive_h = _compute_idx(
        input.shape[-2], output_size[-2], input.device
    )
    idxw, length_w, range_max_w, adaptive_w = _compute_idx(
        input.shape[-1], output_size[-1], input.device
    )

    # to numpy and back in order to bypass a slicing error in tensorflow
    vals = ivy.array(
        input.to_numpy()[..., _expand_to_dim(idxh, 4), idxw], device=input.device
    )

    if not adaptive_h and not adaptive_w:
        ret = ivy.max(vals, axis=(-3, -1))
        ret = ivy.squeeze(ret, axis=0) if squeeze else ret
        return ret

    vals, length_h = _mask(
        vals, length_h, range_max_h, dim=-2, mask_value=float("-inf")
    )
    vals, length_w = _mask(
        vals, length_w, range_max_w, dim=-1, mask_value=float("-inf")
    )

    ret = None
    for i, j in itertools.product(range(vals.shape[-3]), range(vals.shape[-1])):
        if ret is None:
            ret = vals[..., i, :, j]
        else:
            ret = ivy.maximum(ret, vals[..., i, :, j])
    pooled_output = ret.astype(vals.dtype)

    pooled_output = ivy.squeeze(pooled_output, axis=0) if squeeze else pooled_output
    return pooled_output


adaptive_max_pool2d.mixed_backend_wrappers = {
    "to_add": (
        "handle_backend_invalid",
        "inputs_to_native_arrays",
        "outputs_to_ivy_arrays",
        "handle_device_shifting",
    ),
    "to_skip": ("inputs_to_ivy_arrays",),
}


@handle_nestable
@inputs_to_ivy_arrays
def adaptive_avg_pool1d(
    input: Union[ivy.Array, ivy.NativeArray],
    output_size: int,
) -> ivy.Array:
    """
    Apply a 1D adaptive average pooling over an input signal composed of several input
    planes.

    Parameters
    ----------
    input
        Input array. Must have shape (N, C, L_in) or (C, L_in) where N is
        the batch dimension, C is the feature dimension, and L_in is the spatial
        dimension.
    output_size
        Spatial output size.

    Returns
    -------
        The result of the pooling operation. Will have shape (N, C, L_out) or
        (C, L_out), where L_out = `output_size`
    """
    squeeze = False
    if input.ndim == 2:
        input = ivy.expand_dims(input, axis=0)
        squeeze = True
    elif input.ndim != 3:
        raise ivy.utils.exceptions.IvyException(
            f"Got {len(input.shape)}D input, but only 2D and 3D inputs are supported.",
        )

    if input.shape[-1] % output_size == 0:
        stride = input.shape[-1] // output_size
        kernel_size = input.shape[-1] - (output_size - 1) * stride
        pooled_output = ivy.avg_pool1d(
            input, kernel_size, stride, "VALID", data_format="NCW"
        )
        if squeeze:
            return ivy.squeeze(pooled_output, axis=0)
        return pooled_output

    idxw, length_w, range_max_w, adaptive_w = _compute_idx(
        input.shape[-1], output_size, input.device
    )

    # to numpy and back in order to bypass a slicing error in tensorflow
    vals = ivy.array(input.to_numpy()[..., idxw])

    if not adaptive_w:
        ret = ivy.mean(vals, axis=-1)
        ret = ivy.squeeze(ret, axis=0) if squeeze else ret
        return ret

    vals, length_w = _mask(vals, length_w, range_max_w, dim=-1)

    ret = None
    for i in range(vals.shape[-1]):
        if ret is None:
            ret = vals[..., i]
        else:
            ret = ret + vals[..., i]
    pooled_output = ret / length_w.astype(ret.dtype)

    pooled_output = ivy.squeeze(pooled_output, axis=0) if squeeze else pooled_output
    return pooled_output


adaptive_avg_pool1d.mixed_backend_wrappers = {
    "to_add": (
        "handle_backend_invalid",
        "inputs_to_native_arrays",
        "outputs_to_ivy_arrays",
        "handle_device_shifting",
    ),
    "to_skip": ("inputs_to_ivy_arrays",),
}


@handle_exceptions
@handle_nestable
@handle_array_like_without_promotion
@inputs_to_ivy_arrays
@handle_array_function
def adaptive_avg_pool2d(
    input: Union[ivy.Array, ivy.NativeArray],
    output_size: Union[Sequence[int], int],
) -> ivy.Array:
    """
    Apply a 2D adaptive average pooling over an input signal composed of several input
    planes.

    Parameters
    ----------
    input
        Input array. Must have shape (N, C, H_in, W_in) or (C, H_in, W_in) where N is
        the batch dimension, C is the feature dimension, and H_in and W_in are the 2
        spatial dimensions.
    output_size
        Spatial output size.

    Returns
    -------
        The result of the pooling operation. Will have shape (N, C, S_0, S_1) or
        (C, S_0, S_1), where S = `output_size`
    """
    squeeze = False
    if input.ndim == 3:
        input = ivy.expand_dims(input, axis=0)
        squeeze = True
    elif input.ndim != 4:
        raise ivy.utils.exceptions.IvyException(
            f"Got {len(input.shape)}D input, but only 3D and 4D inputs are supported.",
        )

    if isinstance(output_size, int):
        output_size = (output_size, output_size)

    if all(i_s % o_s == 0 for i_s, o_s in zip(input.shape[-2:], output_size)):
        stride = tuple(i_s // o_s for i_s, o_s in zip(input.shape[-2:], output_size))
        kernel_size = stride  # Mathematically identical to the previous expression
        pooled_output = ivy.avg_pool2d(
            input, kernel_size, stride, "VALID", data_format="NCHW"
        )
        if squeeze:
            return ivy.squeeze(pooled_output, axis=0)
        return pooled_output

    idxh, length_h, range_max_h, adaptive_h = _compute_idx(
        input.shape[-2], output_size[-2], input.device
    )
    idxw, length_w, range_max_w, adaptive_w = _compute_idx(
        input.shape[-1], output_size[-1], input.device
    )

    # to numpy and back in order to bypass a slicing error in tensorflow
    vals = ivy.array(input.to_numpy()[..., _expand_to_dim(idxh, 4), idxw])

    if not adaptive_h and not adaptive_w:
        ret = ivy.mean(vals, axis=(-3, -1))
        ret = ivy.squeeze(ret, axis=0) if squeeze else ret
        return ret

    vals, length_h = _mask(vals, length_h, range_max_h, dim=-2)
    vals, length_w = _mask(vals, length_w, range_max_w, dim=-1)

    ret = None
    for i, j in itertools.product(range(vals.shape[-3]), range(vals.shape[-1])):
        if ret is None:
            ret = vals[..., i, :, j]
        else:
            ret = ret + vals[..., i, :, j]
    pooled_output = ret / (length_h * length_w).astype(vals.dtype)

    pooled_output = ivy.squeeze(pooled_output, axis=0) if squeeze else pooled_output
    return pooled_output


adaptive_avg_pool2d.mixed_backend_wrappers = {
    "to_add": (
        "handle_backend_invalid",
        "inputs_to_native_arrays",
        "outputs_to_ivy_arrays",
        "handle_device_shifting",
    ),
    "to_skip": ("inputs_to_ivy_arrays",),
}


def _conv_view(lhs, rhs_shape, window_strides, pads, pad_value):
    def _pad(arr, pads, pad_value):
        out = ivy.astype(
            ivy.pad(
                arr,
                ivy.maximum(0, pads).to_list(),
                mode="constant",
                constant_values=ivy.to_scalar(pad_value),
            ),
            arr.dtype,
        )
        slices = tuple(
            _slice(abs(lo) if lo < 0 else 0, hi % dim if hi < 0 else None)
            for (lo, hi), dim in zip(pads, arr.shape)
        )
        return out[slices]

    if (
        _min(lhs.ndim, len(rhs_shape)) < 2
        or lhs.ndim != len(rhs_shape)
        or lhs.shape[1] != rhs_shape[1]
    ):
        raise ValueError("Dimension mismatch")
    if len(window_strides) != len(rhs_shape) - 2:
        raise ValueError("Wrong number of strides for spatial dimensions")
    if len(pads) != len(rhs_shape) - 2:
        raise ValueError("Wrong number of pads for spatial dimensions")

    lhs = _pad(lhs, [(0, 0)] * 2 + list(pads), pad_value)
    in_shape = lhs.shape[2:]
    filter_shape = rhs_shape[2:]
    dim = len(filter_shape)

    out_strides = ivy.multiply(window_strides, lhs.strides[2:]).to_list()
    view_strides = lhs.strides[:1] + tuple(out_strides) + lhs.strides[1:]

    out_shape = [
        (in_shape[i] - filter_shape[i]) // s + 1 for i, s in enumerate(window_strides)
    ]
    view_shape = list(lhs.shape[:1]) + out_shape + rhs_shape[1:]

    view = ivy.as_strided(lhs, view_shape, view_strides)

    view_axes = list(range(view.ndim))
    sum_axes = view_axes[-dim - 1 :]
    rhs_axes = [view.ndim] + sum_axes
    out_axes = [0, view.ndim] + list(range(1, dim + 1))

    return view, view_axes, rhs_axes, out_axes


def _dilate(operand, factors, fill_value):
    outspace = list(operand.shape[:2]) + [
        shape + (factors[i] - 1) * (shape - 1)
        for i, shape in enumerate(operand.shape[2:])
    ]
    out = ivy.full(outspace, fill_value, dtype=fill_value.dtype)
    lhs_slices = tuple(_slice(None, None, step) for step in factors)
    out[(_slice(None),) * 2 + lhs_slices] = operand
    return out


def _padtype_to_pads(in_shape, filter_shape, window_strides, padding):
    if padding.upper() == "SAME":
        out_shape = [
            math.ceil(in_size / stride)
            for in_size, stride in zip(in_shape, window_strides)
        ]
        pad_sizes = [
            _max((out_size - 1) * stride + filter_size - in_size, 0)
            for out_size, stride, filter_size, in_size in zip(
                out_shape, window_strides, filter_shape, in_shape
            )
        ]
        return [(pad_size // 2, pad_size - pad_size // 2) for pad_size in pad_sizes]
    else:
        return [(0, 0)] * len(in_shape)


identities = {
    "max": -float("inf"),
    "min": float("inf"),
    "add": 0,
    "mul": 1,
    "multiply": 1,
    "logical_and": True,
    "logical_or": False,
}


def _cast_init(init, dtype):
    if not ivy.is_bool_dtype(dtype) and ivy.isinf(init):
        if ivy.is_float_dtype(dtype):
            info = ivy.finfo(dtype)
        else:
            info = ivy.iinfo(dtype)
        if "float64" not in str(dtype):
            init = info.max if init > 0 else info.min
    return ivy.array(init, dtype=dtype)


def _get_identity(func, dtype, init):
    func_name = func.__name__
    if func_name in identities:
        identity = identities[func_name]
        return _cast_init(identity, dtype)
    return init


avg_pool2d.mixed_backend_wrappers = {
    "to_add": (
        "handle_out_argument",
        "inputs_to_native_arrays",
        "outputs_to_ivy_arrays",
    ),
    "to_skip": ("inputs_to_ivy_arrays",),
}


@handle_exceptions
@handle_nestable
@handle_array_like_without_promotion
@inputs_to_ivy_arrays
@handle_array_function
def sliding_window(
    input: Union[ivy.Array, ivy.NativeArray],
    kernel_size: Union[int, Sequence[int]],
    /,
    *,
    stride: Union[int, Tuple[int, int]] = 1,
    dilation: Union[int, Tuple[int, int]] = 1,
    padding: Union[str, int, Tuple[int, int]] = "VALID",
) -> ivy.Array:
    """
    Slide a window of specified dimension over all elements of an array.

    Parameters
    ----------
    input
        An array representing the base area on which the window is going to slide over.
    window_size
        Size of the sliding window for each dimension of the input.
    stride
        The stride of the sliding window for each dimension of input
    padding
        Either the string ‘SAME’ (padding with zeros evenly), the string ‘VALID’ (no
        padding), or a sequence of n (low, high) integer pairs that give the padding to
        apply before and after each spatial dimension.
    dilation
        The stride between elements within a sliding window, must be > 0.

    Returns
    -------
    ret
        The result of the sliding window operation.

    Examples
    --------
    >>> x = ivy.array([[1, 2, 3, 4],
    >>>                [5, 6, 7, 8],
    >>>                [9, 10, 11, 12]])
    >>> ivy.sliding_window(x, (2, 2))
    ivy.array([[[ 1,  2,  5,  6],
                [ 2,  3,  6,  7],
                [ 3,  4,  7,  8]],

                [[ 5,  6,  9, 10],
                [ 6,  7, 10, 11],
                [ 7,  8, 11, 12]]])
    """
    if ivy.current_backend_str() == "torch":
        return ivy.current_backend(input).sliding_window(
            input,
            kernel_size,
            stride=stride,
            dilation=dilation,
            padding=padding,
        )

    if ivy.current_backend_str == "tensorflow":
        return ivy.current_backend(input).sliding_window(
            input,
            kernel_size,
            stride=stride,
            dilation=dilation,
            padding=padding,
        )

    # convert to 2D
    n = len(input.shape)
    if n > 2:
        input = ivy.reshape(input, (input.shape[n - 2 :]))

    k_size, stride, padding, dilation = map(
        lambda x: tuple([x] * len(input.shape)) if isinstance(x, int) else x,
        [kernel_size, stride, padding, dilation],
    )

    k_size = list(k_size)
    if len(input.shape) != len(k_size):
        while len(k_size) < len(input.shape):
            k_size.append(k_size[-1])
    k_size = tuple(k_size)

    stride = list(stride)
    if len(input.shape) != len(stride):
        while len(stride) < len(input.shape):
            stride.append(stride[-1])
    stride = tuple(stride)

    if not isinstance(padding, str):
        if padding[0] == 0 and padding[-1] == 0:
            padding = "VALID"
        else:
            padding = "SAME"

    pads = _padtype_to_pads(input.shape, k_size, stride, padding)

    input = input.reshape((1, 1) + input.shape)
    if dilation:
        identity = ivy.array(0)
        input = _dilate(input, dilation, identity)

    view = _conv_view(input, [1, 1] + list(k_size), stride, pads, identity)[0]
    view = ivy.reshape(view, (*view.shape[1 : 1 + len(k_size)], -1))

    return view


sliding_window.mixed_backend_wrappers = {
    "to_add": (
        "handle_backend_invalid",
        "inputs_to_native_arrays",
        "outputs_to_ivy_arrays",
        "handle_device_shifting",
    ),
    "to_skip": ("inputs_to_ivy_arrays",),
}


@handle_exceptions
@handle_nestable
@handle_array_like_without_promotion
@inputs_to_ivy_arrays
@handle_array_function
def reduce_window(
    operand: Union[ivy.Array, ivy.NativeArray],
    init_value: Union[int, float],
    computation: Callable,
    window_dimensions: Union[int, Sequence[int]],
    /,
    *,
    window_strides: Union[int, Sequence[int]] = 1,
    padding: Union[str, int, Sequence[Tuple[int, int]]] = "VALID",
    base_dilation: Union[int, Sequence[int]] = 1,
    window_dilation: Union[int, Sequence[int]] = 1,
) -> ivy.Array:
    """
    Apply a reduction function to all elements in each window of an array.

    Parameters
    ----------
    operand
        An array representing the base area on which the window is going to slide over.
    init_value
        The starting value for the reduction.
    computation
        The reduction function to apply to elements in each window.
    window_dimensions
        A sequence containing the window dimensions.
    window_strides
        A sequence containing the window strides.
    padding
        Either the string ‘SAME’ (padding with zeros evenly), the string ‘VALID’ (no
        padding), or a sequence of n (low, high) integer pairs that give the padding to
        apply before and after each spatial dimension.
    base_dilation
        A sequence containing the base dilation values.
    window_dilation
        A sequence containing the window dilation values.

    Returns
    -------
    ret
        The result of the pooling-like operation.

    Examples
    --------
    >>> x = ivy.array([[1, 2, 3, 4],
    >>>                [5, 6, 7, 8],
    >>>                [9, 10, 11, 12]])
    >>> ivy.reduce_window(x, 0, ivy.add, (2, 2))
    ivy.array([[14, 18, 22], [30, 34, 38]])
    """
    # ToDo: add support for window_dilation
    computation = _correct_ivy_callable(computation)
    op = operand
    init_value = _cast_init(init_value, op.dtype)
<<<<<<< HEAD
    slid_wind_vals = ivy.sliding_window(
=======
    slid_wind_vals = ivy.current_backend(operand).sliding_window(
>>>>>>> 0b26e57f
        operand,
        window_dimensions,
        stride=window_strides,
        dilation=base_dilation,
        padding=padding,
    )
    ret = ivy.reduce(slid_wind_vals, init_value, computation, axes=-1)
    return ret.astype(operand.dtype)


reduce_window.mixed_backend_wrappers = {
    "to_add": (
        "handle_backend_invalid",
        "inputs_to_native_arrays",
        "outputs_to_ivy_arrays",
        "handle_device_shifting",
    ),
    "to_skip": ("inputs_to_ivy_arrays",),
}


@handle_exceptions
@handle_backend_invalid
@handle_nestable
@handle_array_like_without_promotion
@handle_out_argument
@to_native_arrays_and_back
def fft2(
    x: Union[ivy.Array, ivy.NativeArray],
    *,
    s: Sequence[int] = None,
    dim: Sequence[int] = (-2, -1),
    norm: str = "backward",
    out: Optional[ivy.Array] = None,
) -> ivy.Array:
    r"""
    Compute the 2-dimensional discrete Fourier Transform.

    Parameters
    ----------
    x
        Input volume *[...,d_in,...]*,
        where d_in indicates the dimension that needs FFT2.
    s
        sequence of ints, optional
        Shape (length of each transformed axis) of the output (s[0] refers to axis 0,
        s[1] to axis 1, etc.). This corresponds to n for fft(x, n). Along each axis,
        if the given shape is smaller than that of the input, the input is cropped.
        If it is larger, the input is padded with zeros. if s is not given, the shape
        of the input along the axes specified by axes is used.
    dim
        Axes over which to compute the FFT2. If not given, the last two axes are used.
        A repeated index in axes means the transform over that axis is performed
        multiple times. A one-element sequence means that a one-dimensional FFT is
        performed.
    norm
        Optional argument, "backward", "ortho" or "forward". Defaults to be "backward".
        "backward" indicates no normalization.
        "ortho" indicates normalization by $\frac{1}{\sqrt{n}}$.
        "forward" indicates normalization by $\frac{1}{n}$.
    out
        Optional output array, for writing the result to. It must have a shape that the
        inputs broadcast to.

    Returns
    -------
    ret
        The result of the FFT2 operation.

    Examples
    --------
    >>> x = ivy.array([[0, 0, 0, 0, 0],
    ...                [1, 1, 1, 1, 1],
    ...                [2, 2, 2, 2, 2],
    ...                [3, 3, 3, 3, 3],
    ...                [4, 4, 4, 4, 4]])
    >>> y = ivy.fft2(x)
    >>> print(y)
    ivy.array([[ 50.  +0.j        ,   0.  +0.j        ,   0.  +0.j        ,
              0.  +0.j        ,   0.  +0.j        ],
           [-12.5+17.20477401j,   0.  +0.j        ,   0.  +0.j        ,
              0.  +0.j        ,   0.  +0.j        ],
           [-12.5 +4.0614962j ,   0.  +0.j        ,   0.  +0.j        ,
              0.  +0.j        ,   0.  +0.j        ],
           [-12.5 -4.0614962j ,   0.  +0.j        ,   0.  +0.j        ,
              0.  +0.j        ,   0.  +0.j        ],
           [-12.5-17.20477401j,   0.  +0.j        ,   0.  +0.j        ,
              0.  +0.j        ,   0.  +0.j        ]])
    """
    return ivy.current_backend(x).fft2(x, s=s, dim=dim, norm=norm, out=out)


fft2.mixed_backend_wrappers = {
    "to_add": ("handle_device_shifting",),
    "to_skip": (),
}


@handle_exceptions
@handle_backend_invalid
@handle_nestable
@handle_array_like_without_promotion
@handle_out_argument
@to_native_arrays_and_back
def ifftn(
    x: Union[ivy.Array, ivy.NativeArray],
    s: Optional[Union[int, Tuple[int, ...]]] = None,
    axes: Optional[Union[int, Tuple[int, ...]]] = None,
    *,
    norm: str = "backward",
    out: Optional[ivy.Array] = None,
) -> ivy.Array:
    r"""
    Compute the N-dimensional inverse discrete Fourier Transform.

    Parameters
    ----------
    x
        Input array of complex numbers.
    s
        Shape (length of transformed axis) of the output (`s[0]` refers to axis 0,
        `s[1]` to axis 1, etc.). If given shape is smaller than that of the input,
        the input is cropped. If larger, input is padded with zeros. If `s` is not
        given, shape of input along axes specified by axes is used.
    axes
        Axes over which to compute the IFFT. If not given, last `len(s)` axes are
        used, or all axes if `s` is also not specified. Repeated indices in axes
        means inverse transform over that axis is performed multiple times.
    norm
        Indicates direction of the forward/backward pair of transforms is scaled
        and with what normalization factor. "backward" indicates no normalization.
        "ortho" indicates normalization by $\frac{1}{\sqrt{n}}$. "forward"
        indicates normalization by $\frac{1}{n}$.
    out
        Optional output array for writing the result to. It must have a shape that
        the inputs broadcast to.

    Returns
    -------
    out
        The truncated or zero-padded input, transformed along the axes indicated
        by axes, or by a combination of s or x, as explained in the parameters
        section above.

    Raises
    ------
    ValueError
        If `s` and `axes` have different length.
    IndexError
        If an element of axes is larger than the number of axes of x.

    Examples
    --------
    >>> x = ivy.array([[0.24730653+0.90832391j, 0.49495562+0.9039565j,
    ...                 0.98193269+0.49560517j],
    ...                 [0.93280757+0.48075343j, 0.28526384+0.3351205j,
    ...                 0.2343787 +0.83528011j],
    ...                 [0.18791352+0.30690572j, 0.82115787+0.96195183j,
    ...                 0.44719226+0.72654048j]])
    >>> y = ivy.ifftn(x)
    >>> print(y)
    ivy.array([[ 0.51476765+0.66160417j, -0.04319742-0.05411636j,
            -0.015561  -0.04216015j],
           [ 0.06310689+0.05347854j, -0.13392983+0.16052352j,
            -0.08371392+0.17252843j],
           [-0.0031429 +0.05421245j, -0.10446617-0.17747098j,
             0.05344324+0.07972424j]])

    >>> x = ivy.array([[0.24730653+0.90832391j, 0.49495562+0.9039565j,
    ...                 0.98193269+0.49560517j],
    ...                 [0.93280757+0.48075343j, 0.28526384+0.3351205j,
    ...                 0.2343787 +0.83528011j],
    ...                 [0.18791352+0.30690572j, 0.82115787+0.96195183j,
    ...                 0.44719226+0.72654048j]])
    >>> b = ivy.ifftn(x, s=[2, 1], axes=[0, 1], norm='ortho')
    >>> print(b)
    ivy.array([[ 0.8344667 +0.98222595j],
           [-0.48472244+0.30233797j]])
    """
    return ivy.current_backend(x).ifftn(x, s=s, axes=axes, norm=norm, out=out)


@handle_exceptions
@handle_backend_invalid
@handle_nestable
@handle_out_argument
@to_native_arrays_and_back
def rfftn(
    x: Union[ivy.Array, ivy.NativeArray],
    s: Optional[Sequence[int]] = None,
    axes: Optional[Sequence[int]] = None,
    *,
    norm: Optional[str] = None,
    out: Optional[ivy.Array] = None,
) -> ivy.Array:
    """
    Compute the N-dimensional discrete Fourier Transform for real input.

    Parameters
    ----------
    x : array_like
        Input array, taken to be real.
    s : sequence of ints, optional
        Shape (length along each transformed axis) to use from the input.
        (s[0] refers to axis 0, s[1] to axis 1, etc.). The final element of s
        corresponds to n for rfft(x, n), while for the remaining axes, it
        corresponds to n for fft(x, n). Along any axis, if the given shape is
        smaller than that of the input, the input is cropped. If it is larger,
        the input is padded with zeros. If s is not given, the shape of the
        input along the axes specified by axes is used.
    axes : sequence of ints, optional
        Axes over which to compute the FFT. If not given, the last len(s) axes
        are used, or all axes if s is also not specified.
    norm : {"backward", "ortho", "forward"}, optional
        Normalization mode. Default is "backward". Indicates which direction of
        the forward/backward pair of transforms is scaled and with what
        normalization factor.
    out : array_like, optional
        Optional output array to store the result of the computation. The shape
        and dtype of this array must match the expected output.

    Returns
    -------
    out : complex ndarray
        The truncated or zero-padded input, transformed along the axes indicated
        by axes or by a combination of s and a, as explained in the parameters
        section above. The length of the last axis transformed will be
        s[-1] // 2 + 1, while the remaining transformed axes will have lengths
        according to s, or unchanged from the input.

    Raises
    ------
    ValueError
        If s and axes have different lengths.
    IndexError
        If an element of axes is larger than the number of axes of a.

    Examples
    --------
    >>> x = ivy.array([1, 2, 3, 4], dtype=ivy.float32)
    >>> result = ivy.rfftn(x, s=(4,))
    >>> print(result)
    ivy.array([10.+0.j, -2.+2.j, -2.+0.j])

    >>> x = ivy.array([[1, 2, 3], [4, 5, 6]], dtype=ivy.float32)
    >>> result = ivy.rfftn(x, s=(3, 4), axes=(0, 1))
    >>> print(result)
    ivy.array([[21.         +0.j        , -4.         -7.j        ,
             7.         +0.j        ],
           [-1.5       -12.99038106j, -5.33012702 +2.23205081j,
            -0.5        -4.33012702j],
           [-1.5       +12.99038106j,  3.33012702 -1.23205081j,
            -0.5        +4.33012702j]])
    """
    if norm is None:
        norm = "backward"

    if axes is None:
        axes = list(range(x.ndim - len(s), x.ndim))
    elif s is None:
        s = [x.shape[axis] for axis in axes]
    elif len(s) != len(axes):
        raise ValueError("s and axes must have the same length.")

    return ivy.current_backend(x).rfftn(x, s=s, axes=axes, norm=norm, out=out)



@handle_exceptions
@handle_array_like_without_promotion
@to_native_arrays_and_back
@handle_array_function
def sliding_window(
    input: Union[ivy.Array, ivy.NativeArray],
    window_size: Union[int, Tuple[int, int], Tuple[int, int, int]],
    /,
    *,
    stride: Union[int, Tuple[int, int]] = 1,
    dilation: Union[int, Tuple[int, int]] = 1,
    padding: Union[str, int, Sequence[Tuple[int, int]]] = "VALID",
):
    """
    Slide a window of specified dimension over all elements of an array.

    Parameters
    ----------
    input
        An array representing the base area on which the window is going to slide over.
    window_size
        Size of the sliding window for each dimension of the input.
    stride
        The stride of the sliding window for each dimension of input
    padding
        Either the string ‘SAME’ (padding with zeros evenly), the string ‘VALID’ (no
        padding), or a sequence of n (low, high) integer pairs that give the padding to
        apply before and after each spatial dimension.
    dilation
        The stride between elements within a sliding window, must be > 0.
    
    Returns
    -------
    ret
        The result of the sliding window operation.

    Examples
    --------
    >>> x = ivy.array([[1, 2, 3, 4],
    >>>                [5, 6, 7, 8],
    >>>                [9, 10, 11, 12]])
    >>> ivy.sliding_window(x, (2, 2))
    ivy.array([[[ 1,  2,  5,  6],
                [ 2,  3,  6,  7],
                [ 3,  4,  7,  8]],

                [[ 5,  6,  9, 10],
                [ 6,  7, 10, 11],
                [ 7,  8, 11, 12]]])
    """
    return ivy.current_backend(input).sliding_window(
        input,
        window_size,
        stride=stride,
        dilation=dilation,
        padding=padding,
    )

    
# stft
@handle_exceptions
@handle_backend_invalid
@handle_nestable
@handle_array_like_without_promotion
@handle_out_argument
@to_native_arrays_and_back
@handle_device_shifting
def stft(
    signals: Union[ivy.Array, ivy.NativeArray],
    frame_length: int,
    frame_step: int,
    /,
    *,
    fft_length: Optional[int] = None,
    window_fn: Optional = None,
    pad_end: bool = False,
    name: Optional[str] = None,
    out: Optional[ivy.Array] = None,
) -> ivy.Array:
    """
    ivy.Container static method variant of ivy.stft.

    This method simply wraps the function, and so the docstring for
    ivy.stft also applies to this method with minimal changes.

    Parameters
    ----------
    signals
        Input Arrays.
    frame_length
       An integer scalar Tensor. The window length in samples.
    frame_step
        An integer scalar Tensor. The number of samples to step.
    fft_length, optional
        An integer scalar Tensor. The size of the FFT to apply.
        If not provided, uses the smallest power of 2 enclosing frame_length.
    window_fn, optional
        A callable that takes a window length and a dtype
        keyword argument and returns a [window_length] Tensor of samples
        in the provided datatype. If set to None, no windowing is used.
    pad_end, optional
        Whether to pad the end of signals with zeros when the provided frame length
        and step produces a frame that lies partially past its end.
    name, optional
        An optional name for the operation.
    out, optional
        Optional output array for writing the result.
    
    Returns
    -------
    ret

        A [..., frames, fft_unique_bins] Tensor of
        complex64/complex128 STFT values where fft_unique_bins is
        fft_length // 2 + 1 (the unique components of the FFT).
    """
    return ivy.current_backend(signals).stft(
        signals,
        frame_length,
        frame_step,
        fft_length=fft_length,
        window_fn=window_fn,
        pad_end=pad_end,
        name=name,
        out=out,
    )<|MERGE_RESOLUTION|>--- conflicted
+++ resolved
@@ -2651,11 +2651,7 @@
     computation = _correct_ivy_callable(computation)
     op = operand
     init_value = _cast_init(init_value, op.dtype)
-<<<<<<< HEAD
     slid_wind_vals = ivy.sliding_window(
-=======
-    slid_wind_vals = ivy.current_backend(operand).sliding_window(
->>>>>>> 0b26e57f
         operand,
         window_dimensions,
         stride=window_strides,
@@ -2920,133 +2916,4 @@
     elif len(s) != len(axes):
         raise ValueError("s and axes must have the same length.")
 
-    return ivy.current_backend(x).rfftn(x, s=s, axes=axes, norm=norm, out=out)
-
-
-
-@handle_exceptions
-@handle_array_like_without_promotion
-@to_native_arrays_and_back
-@handle_array_function
-def sliding_window(
-    input: Union[ivy.Array, ivy.NativeArray],
-    window_size: Union[int, Tuple[int, int], Tuple[int, int, int]],
-    /,
-    *,
-    stride: Union[int, Tuple[int, int]] = 1,
-    dilation: Union[int, Tuple[int, int]] = 1,
-    padding: Union[str, int, Sequence[Tuple[int, int]]] = "VALID",
-):
-    """
-    Slide a window of specified dimension over all elements of an array.
-
-    Parameters
-    ----------
-    input
-        An array representing the base area on which the window is going to slide over.
-    window_size
-        Size of the sliding window for each dimension of the input.
-    stride
-        The stride of the sliding window for each dimension of input
-    padding
-        Either the string ‘SAME’ (padding with zeros evenly), the string ‘VALID’ (no
-        padding), or a sequence of n (low, high) integer pairs that give the padding to
-        apply before and after each spatial dimension.
-    dilation
-        The stride between elements within a sliding window, must be > 0.
-    
-    Returns
-    -------
-    ret
-        The result of the sliding window operation.
-
-    Examples
-    --------
-    >>> x = ivy.array([[1, 2, 3, 4],
-    >>>                [5, 6, 7, 8],
-    >>>                [9, 10, 11, 12]])
-    >>> ivy.sliding_window(x, (2, 2))
-    ivy.array([[[ 1,  2,  5,  6],
-                [ 2,  3,  6,  7],
-                [ 3,  4,  7,  8]],
-
-                [[ 5,  6,  9, 10],
-                [ 6,  7, 10, 11],
-                [ 7,  8, 11, 12]]])
-    """
-    return ivy.current_backend(input).sliding_window(
-        input,
-        window_size,
-        stride=stride,
-        dilation=dilation,
-        padding=padding,
-    )
-
-    
-# stft
-@handle_exceptions
-@handle_backend_invalid
-@handle_nestable
-@handle_array_like_without_promotion
-@handle_out_argument
-@to_native_arrays_and_back
-@handle_device_shifting
-def stft(
-    signals: Union[ivy.Array, ivy.NativeArray],
-    frame_length: int,
-    frame_step: int,
-    /,
-    *,
-    fft_length: Optional[int] = None,
-    window_fn: Optional = None,
-    pad_end: bool = False,
-    name: Optional[str] = None,
-    out: Optional[ivy.Array] = None,
-) -> ivy.Array:
-    """
-    ivy.Container static method variant of ivy.stft.
-
-    This method simply wraps the function, and so the docstring for
-    ivy.stft also applies to this method with minimal changes.
-
-    Parameters
-    ----------
-    signals
-        Input Arrays.
-    frame_length
-       An integer scalar Tensor. The window length in samples.
-    frame_step
-        An integer scalar Tensor. The number of samples to step.
-    fft_length, optional
-        An integer scalar Tensor. The size of the FFT to apply.
-        If not provided, uses the smallest power of 2 enclosing frame_length.
-    window_fn, optional
-        A callable that takes a window length and a dtype
-        keyword argument and returns a [window_length] Tensor of samples
-        in the provided datatype. If set to None, no windowing is used.
-    pad_end, optional
-        Whether to pad the end of signals with zeros when the provided frame length
-        and step produces a frame that lies partially past its end.
-    name, optional
-        An optional name for the operation.
-    out, optional
-        Optional output array for writing the result.
-    
-    Returns
-    -------
-    ret
-
-        A [..., frames, fft_unique_bins] Tensor of
-        complex64/complex128 STFT values where fft_unique_bins is
-        fft_length // 2 + 1 (the unique components of the FFT).
-    """
-    return ivy.current_backend(signals).stft(
-        signals,
-        frame_length,
-        frame_step,
-        fft_length=fft_length,
-        window_fn=window_fn,
-        pad_end=pad_end,
-        name=name,
-        out=out,
-    )+    return ivy.current_backend(x).rfftn(x, s=s, axes=axes, norm=norm, out=out)