from typing import Optional, Union, Tuple, Literal, Sequence
import ivy
from ivy.func_wrapper import (
    handle_array_like,
    handle_out_argument,
    to_native_arrays_and_back,
    handle_nestable,
    integer_arrays_to_float,
)
from ivy.exceptions import handle_exceptions


@handle_nestable
@to_native_arrays_and_back
@handle_out_argument
def max_pool1d(
    x: Union[ivy.Array, ivy.NativeArray],
    kernel: Union[int, Tuple[int]],
    strides: Union[int, Tuple[int]],
    padding: str,
    /,
    *,
    data_format: str = "NWC",
    out: Optional[ivy.Array] = None,
) -> ivy.Array:
    """Computes a 1-D max pool given 3-D input x.

    Parameters
    ----------
    x
        Input image *[batch_size, w, d_in]*.
    kernel
        Size of the kernel i.e., the sliding window for each
        dimension of input. *[w]*.
    strides
        The stride of the sliding window for each dimension of input.
    padding
        SAME" or "VALID" indicating the algorithm, or list
        indicating the per-dimension paddings.
    data_format
        NWC" or "NCW". Defaults to "NWC".
    out
        optional output array, for writing the result to.

    Returns
    -------
    ret
        The result of the pooling operation.

    Both the description and the type hints above assumes an array input
    for simplicity, but this function is *nestable*, and therefore
    also accepts :class:`ivy.Container` instances in place of any of
    the arguments.

    Examples
    --------
    >>> x = ivy.arange(0, 24.).reshape((2, 3, 4))
    >>> print(ivy.max_pool1d(x, 2, 2, 'SAME'))
    ivy.array([[[ 4.,  5.,  6.,  7.],
            [ 8.,  9., 10., 11.]],

           [[16., 17., 18., 19.],
            [20., 21., 22., 23.]]])
    >>> x = ivy.arange(0, 24.).reshape((2, 3, 4))
    >>> print(ivy.max_pool1d(x, 2, 2, 'VALID'))
    ivy.array([[[ 4.,  5.,  6.,  7.]],

       [[16., 17., 18., 19.]]])
    """
    return ivy.current_backend(x).max_pool1d(
        x, kernel, strides, padding, data_format=data_format, out=out
    )


@to_native_arrays_and_back
@handle_out_argument
@handle_nestable
def max_pool2d(
    x: Union[ivy.Array, ivy.NativeArray],
    kernel: Union[int, Tuple[int], Tuple[int, int]],
    strides: Union[int, Tuple[int], Tuple[int, int]],
    padding: str,
    /,
    *,
    data_format: str = "NHWC",
    out: Optional[ivy.Array] = None,
) -> ivy.Array:
    """Computes a 2-D max pool given 4-D input x.

    Parameters
    ----------
    x
        Input image *[batch_size,h,w,d_in]*.
    kernel
        Size of the kernel i.e., the sliding window for each
        dimension of input. *[h,w]*.
    strides
        The stride of the sliding window for each dimension of input.
    padding
        SAME" or "VALID" indicating the algorithm, or list
        indicating the per-dimensio paddings.
    data_format
        NHWC" or "NCHW". Defaults to "NHWC".
    out
        optional output array, for writing the result to.

    Returns
    -------
    ret
        The result of the pooling operation.

    Both the description and the type hints above assumes an array input
    for simplicity, but this function is *nestable*, and therefore
    also accepts :class:`ivy.Container` instances in place of any of
    the arguments.

    Examples
    --------
    >>> x = ivy.arange(12.).reshape((2, 1, 3, 2))
    >>> print(ivy.max_pool2d(x, (2, 2), (1, 1), 'SAME'))
    ivy.array([[[[ 2,  3],
             [ 4,  5],
             [ 4,  5]]],


           [[[ 8,  9],
             [10, 11],
             [10, 11]]]])

    >>> x = ivy.arange(48.).reshape((2, 4, 3, 2))
    >>> print(ivy.max_pool2d(x, 3, 1, 'VALID'))
    ivy.array([[[[16, 17]],

            [[22, 23]]],


           [[[40, 41]],

            [[46, 47]]]])
    """
    return ivy.current_backend(x).max_pool2d(x, kernel, strides, padding, out=out)


@to_native_arrays_and_back
@handle_out_argument
@handle_nestable
def max_pool3d(
    x: Union[ivy.Array, ivy.NativeArray],
    kernel: Union[int, Tuple[int], Tuple[int, int, int]],
    strides: Union[int, Tuple[int], Tuple[int, int, int]],
    padding: str,
    /,
    *,
    data_format: str = "NDHWC",
    out: Optional[ivy.Array] = None,
) -> ivy.Array:
    """Computes a 3-D max pool given 5-D input x.

    Parameters
    ----------
    x
        Input volume *[batch_size,d,h,w,d_in]*.
    kernel
        Convolution filters *[d,h,w]*.
    strides
        The stride of the sliding window for each dimension of input.
    padding
        SAME" or "VALID" indicating the algorithm, or list indicating the per-dimension
        paddings.
    data_format
        NDHWC" or "NCDHW". Defaults to "NDHWC".
    out
        optional output array, for writing the result to. It must have a shape that the
        inputs broadcast to.

    Returns
    -------
    ret
        The result of the pooling operation.

    Both the description and the type hints above assumes an array input
    for simplicity, but this function is *nestable*, and therefore
    also accepts :class:`ivy.Container` instances in place of any of
    the arguments.

    Examples
    --------
    >>> x = ivy.arange(48.).reshape((2, 3, 2, 2, 2))
    >>> print(ivy.max_pool3d(x, 2, 2, 'VALID'))
    ivy.array([[[[[14., 15.]]]],



       [[[[38., 39.]]]]])
    >>> print(ivy.max_pool3d(x, 2, 2, 'SAME'))
    ivy.array([[[[[14., 15.]]],


        [[[22., 23.]]]],



       [[[[38., 39.]]],


        [[[46., 47.]]]]])

    """
    return ivy.current_backend(x).max_pool3d(
        x, kernel, strides, padding, data_format=data_format, out=out
    )


@handle_nestable
@to_native_arrays_and_back
@handle_out_argument
def avg_pool1d(
    x: Union[ivy.Array, ivy.NativeArray],
    kernel: Union[int, Tuple[int]],
    strides: Union[int, Tuple[int]],
    padding: str,
    /,
    *,
    data_format: str = "NWC",
    out: Optional[ivy.Array] = None,
) -> ivy.Array:
    """Computes a 1-D avg pool given 3-D input x.

    Parameters
    ----------
    x
        Input image *[batch_size, w, d_in]*.
    kernel
        Size of the kernel i.e., the sliding window for each
        dimension of input. *[w]*.
    strides
        The stride of the sliding window for each dimension of input.
    padding
        SAME" or "VALID" indicating the algorithm, or list
        indicating the per-dimension paddings.
    data_format
        NWC" or "NCW". Defaults to "NWC".
    out
        optional output array, for writing the result to.

    Returns
    -------
    ret
        The result of the pooling operation.

    Both the description and the type hints above assumes an array input
    for simplicity, but this function is *nestable*, and therefore
    also accepts :class:`ivy.Container` instances in place of any of
    the arguments.

    Examples
    --------
    >>> x = ivy.arange(0, 24.).reshape((2, 3, 4))
    >>> print(ivy.avg_pool1d(x, 2, 2, 'SAME'))
    ivy.array([[[ 2.,  3.,  4.,  5.],
            [ 8.,  9., 10., 11.]],

           [[14., 15., 16., 17.],
            [20., 21., 22., 23.]]])
    >>> x = ivy.arange(0, 24.).reshape((2, 3, 4))
    >>> print(ivy.avg_pool1d(x, 2, 2, 'VALID'))
    ivy.array([[[ 2.,  3.,  4.,  5.]],

           [[14., 15., 16., 17.]]])
    """
    return ivy.current_backend(x).avg_pool1d(
        x, kernel, strides, padding, data_format=data_format, out=out
    )


@to_native_arrays_and_back
@handle_out_argument
@handle_nestable
def avg_pool2d(
    x: Union[ivy.Array, ivy.NativeArray],
    kernel: Union[int, Tuple[int], Tuple[int, int]],
    strides: Union[int, Tuple[int], Tuple[int, int]],
    padding: str,
    /,
    *,
    data_format: str = "NHWC",
    out: Optional[ivy.Array] = None,
) -> ivy.Array:
    """Computes a 2-D average pool given 4-D input x.

    Parameters
    ----------
    x
        Input image *[batch_size,h,w,d_in]*.
    kernel
        Size of the kernel i.e., the sliding window for each
        dimension of input. *[h,w]*.
    strides
        The stride of the sliding window for each dimension of input.
    padding
        SAME" or "VALID" indicating the algorithm, or list
        indicating the per-dimensio paddings.
    data_format
        NHWC" or "NCHW". Defaults to "NHWC".
    out
        optional output array, for writing the result to.

    Returns
    -------
    ret
        The result of the pooling operation.

    Both the description and the type hints above assumes an array input
    for simplicity, but this function is *nestable*, and therefore
    also accepts :class:`ivy.Container` instances in place of any of
    the arguments.

    Examples
    --------
    >>> x = ivy.arange(12.).reshape((2, 1, 3, 2))
    >>> print(ivy.avg_pool2d(x, (2, 2), (1, 1), 'SAME'))
    ivy.array([[[[ 1.,  2.],
             [ 3.,  4.],
             [ 4.,  5.]]],


           [[[ 7.,  8.],
             [ 9., 10.],
             [10., 11.]]]])
    >>> x = ivy.arange(48.).reshape((2, 4, 3, 2))
    >>> print(ivy.avg_pool2d(x, 3, 1, 'VALID'))
    ivy.array([[[[ 8.,  9.]],

        [[14., 15.]]],


       [[[32., 33.]],

        [[38., 39.]]]])

    """
    return ivy.current_backend(x).avg_pool2d(
        x, kernel, strides, padding, data_format=data_format, out=out
    )


@to_native_arrays_and_back
@handle_out_argument
@handle_nestable
def avg_pool3d(
    x: Union[ivy.Array, ivy.NativeArray],
    kernel: Union[int, Tuple[int], Tuple[int, int, int]],
    strides: Union[int, Tuple[int], Tuple[int, int, int]],
    padding: str,
    /,
    *,
    data_format: str = "NDHWC",
    out: Optional[ivy.Array] = None,
) -> ivy.Array:
    """Computes a 3-D avg pool given 5-D input x.

    Parameters
    ----------
    x
        Input volume *[batch_size,d,h,w,d_in]*.
    kernel
        Convolution filters *[d,h,w]*.
    strides
        The stride of the sliding window for each dimension of input.
    padding
        SAME" or "VALID" indicating the algorithm, or list indicating the per-dimension
        paddings.
    data_format
        NDHWC" or "NCDHW". Defaults to "NDHWC".
    out
        optional output array, for writing the result to. It must have a shape that the
        inputs broadcast to.

    Returns
    -------
    ret
        The result of the pooling operation.

    Both the description and the type hints above assumes an array input
    for simplicity, but this function is *nestable*, and therefore
    also accepts :class:`ivy.Container` instances in place of any of
    the arguments.

    Examples
    --------
    >>> x = ivy.arange(48.).reshape((2, 3, 2, 2, 2))
    >>> print(ivy.avg_pool3d(x,2,2,'VALID'))
    ivy.array([[[[[ 7.,  8.]]]],



           [[[[31., 32.]]]]])
    >>> print(ivy.avg_pool3d(x,2,2,'SAME'))
    ivy.array([[[[[ 7.,  8.]]],


            [[[19., 20.]]]],



           [[[[31., 32.]]],


            [[[43., 44.]]]]])

    """
    return ivy.current_backend(x).avg_pool3d(
        x, kernel, strides, padding, data_format=data_format, out=out
    )


@to_native_arrays_and_back
@integer_arrays_to_float
@handle_out_argument
@handle_nestable
@handle_exceptions
def dct(
    x: Union[ivy.Array, ivy.NativeArray],
    /,
    *,
    type: Optional[Literal[1, 2, 3, 4]] = 2,
    n: Optional[int] = None,
    axis: Optional[int] = -1,
    norm: Optional[Literal["ortho"]] = None,
    out: Optional[Union[ivy.Array, ivy.NativeArray]] = None,
) -> Union[ivy.Array, ivy.NativeArray]:
    """Computes the 1D Discrete Cosine Tranformation of a given signal.

    Parameters
    ----------
    x
        The input signal.
    type
        The type of the dct. Must be 1, 2, 3 or 4.
    n
        The lenght of the transform. If n is less than the input signal lenght,
        then x is truncated, if n is larger then x is zero-padded.
    axis
        The axis to compute the DCT along.
    norm
        The type of normalization to be applied. Must be either None or "ortho".
    out
        optional output array, for writing the result to.

    Returns
    -------
    ret
        Array containing the transformed input.

    Both the description and the type hints above assumes an array input for simplicity,
    but this function is *nestable*, and therefore also accepts :class:`ivy.Container`
    instances in place of any of the arguments.

    Examples
    --------
    With :class:`ivy.Array` input:

    >>> x = ivy.array([8, 16, 24, 32, 40, 48, 56, 64])
    >>> ivy.dct(x, type=2, n=None, norm='ortho')
    ivy.array([102., -51.5, 0., -5.39, 0., -1.61, 0., -0.406])

    >>> x = ivy.array([[[8, 16, 24, 32], [40, 48, 56, 64]],
    ...                [[1,  2,  3,  4], [ 5,  6,  7,  8]]])
    >>> ivy.dct(x, type=1, n=None, axis=0, norm=None)
    ivy.array([[[ 9., 18., 27., 36.],
                [45., 54., 63., 72.]],
               [[ 7., 14., 21., 28.],
                [35., 42., 49., 56.]]])

    >>> x = ivy.array([[ 8.1, 16.2, 24.3, 32.4],
    ...                [40.5, 48.6, 56.7, 64.8]])
    >>> y = ivy.zeros((2, 4), dtype=ivy.float32)
    >>> ivy.dct(x, type=1, n=None, norm=None, out=y)
    >>> print(y)
    ivy.array([[ 1.22e+02, -3.24e+01,  1.91e-06, -8.10e+00],
               [ 3.16e+02, -3.24e+01,  3.81e-06, -8.10e+00]])

    >>> x = ivy.array([8., 16., 24., 32., 40., 48., 56., 64.])
    >>> ivy.dct(x, type=4, n=None, norm=None, out=x)
    >>> print(x)
    ivy.array([ 279. , -280. ,  128. , -115. ,   83.7,  -79.5,   69.8,  -68.7])

    With one :class:`ivy.Container` input:

    >>> x = ivy.Container(a=ivy.array([8, 16, 24, 32, 40, 48, 56, 64]),
    ...                   b=ivy.array([1,  2,  3,  4,  5,  6,  7,  8]))
    >>> ivy.dct(x, type=3, n=None, norm='ortho')
    {
        a: ivy.array([79.5, -70.4, 30., -23.6, 13.9, -10.1, 5.2, -1.95]),
        b: ivy.array([9.94, -8.8, 3.75, -2.95, 1.74, -1.26, 0.65, -0.244])
    }

    With multiple :class:`ivy.Container` inputs:

    >>> x = ivy.Container(a=ivy.array([8, 16, 24, 32, 40, 48, 56, 64]),
    ...                   b=ivy.array([1,  2,  3,  4,  5,  6,  7,  8]))
    >>> container_n = ivy.Container(a=9, b=4)
    >>> container_type = ivy.Container(a=2, b=1)
    >>> container_norm = ivy.Container(a="ortho", b=None)
    >>> ivy.dct(x, type=container_type, n=container_n, norm=container_norm)
    {
        a: ivy.array([96., -28.2, -31.9, 22.9, -26., 19.8, -17., 10.9,
                    -5.89]),
        b: ivy.array([15., -4., 0., -1.])
    }
    """
    return ivy.current_backend(x).dct(x, type=type, n=n, axis=axis, norm=norm, out=out)


@to_native_arrays_and_back
@handle_out_argument
@handle_exceptions
@handle_array_like
def fft(
    x: Union[ivy.Array, ivy.NativeArray],
    dim: int,
    /,
    *,
    norm: Optional[str] = "backward",
    n: Optional[Union[int, Tuple[int]]] = None,
    out: Optional[ivy.Array] = None,
) -> ivy.Array:
    r"""Computes the one dimensional discrete Fourier transform given input at least
    1-D input x.

    Parameters
    ----------
    x
        Input volume *[...,d_in,...]*,
        where d_in indicates the dimension that needs FFT.
    dim
        The dimension along which to take the one dimensional FFT.
    norm
        Optional argument, "backward", "ortho" or "forward". Defaults to be "backward".
        "backward" indicates no normalization.
        "ortho" indicates normalization by $\frac{1}{\sqrt{n}}$.
        "forward" indicates normalization by $\frac{1}{n}$.
    n
        Optional argument indicating the sequence length, if given, the input would be
        padded with zero or truncated to length n before performing FFT.
        Should be a integer greater than 1.
    out
        Optional output array, for writing the result to. It must have a shape that the
        inputs broadcast to.

    Returns
    -------
    ret
        The result of the FFT operation.

    Examples
    --------
    >>> ivy.fft(np.exp(2j * np.pi * np.arange(8) / 8), 0)
    ivy.array([-3.44509285e-16+1.14423775e-17j,  8.00000000e+00-8.11483250e-16j,
            2.33486982e-16+1.22464680e-16j,  0.00000000e+00+1.22464680e-16j,
            9.95799250e-17+2.33486982e-16j,  0.00000000e+00+7.66951701e-17j,
            1.14423775e-17+1.22464680e-16j,  0.00000000e+00+1.22464680e-16j])
    >>> ivy.fft(np.exp(2j * np.pi * np.arange(8) / 8), 0, n=16)
    ivy.array([-3.44509285e-16+1.14423775e-17j,  1.00000000e+00+5.02733949e+00j,
        8.00000000e+00-8.11483250e-16j,  1.00000000e+00-5.02733949e+00j,
        2.33486982e-16+1.22464680e-16j,  1.00000000e+00-1.49660576e+00j,
        0.00000000e+00+1.22464680e-16j,  1.00000000e+00-6.68178638e-01j,
        9.95799250e-17+2.33486982e-16j,  1.00000000e+00-1.98912367e-01j,
        0.00000000e+00+7.66951701e-17j,  1.00000000e+00+1.98912367e-01j,
        1.14423775e-17+1.22464680e-16j,  1.00000000e+00+6.68178638e-01j,
        0.00000000e+00+1.22464680e-16j,  1.00000000e+00+1.49660576e+00j])
    >>> ivy.fft(np.exp(2j * np.pi * np.arange(8) / 8), 0, norm="ortho")
    ivy.array([-1.21802426e-16+4.04549134e-18j,  2.82842712e+00-2.86902654e-16j,
        8.25501143e-17+4.32978028e-17j,  0.00000000e+00+4.32978028e-17j,
        3.52068201e-17+8.25501143e-17j,  0.00000000e+00+2.71158374e-17j,
        4.04549134e-18+4.32978028e-17j,  0.00000000e+00+4.32978028e-17j])
    """
    return ivy.current_backend(x).fft(x, dim, norm=norm, n=n, out=out)


@handle_exceptions
@to_native_arrays_and_back
@handle_array_like
def dropout1d(
    x: Union[ivy.Array, ivy.NativeArray],
    prob: float,
    /,
    *,
    training: bool = True,
    data_format: str = "NWC",
    out: Optional[ivy.Array] = None,
) -> ivy.Array:
    """Randomly zero out entire channels with probability prob using samples from
     a Bernoulli distribution and the remaining channels are scaled by (1/1-prob).
     In this case, dropout1d performs a channel-wise dropout but assumes
     a channel is a 1D feature map.

    Parameters
    ----------
    x
        a 2D or 3D input array. Should have a floating-point data type.
    prob
        probability of a channel to be zero-ed.
    training
        controls whether dropout1d is performed during training or ignored
        during testing.
    data_format
        "NWC" or "NCW". Defaults to "NWC".
    out
        optional output array, for writing the result to.
        It must have a shape that the inputs broadcast to.

    Returns
    -------
    ret
        an array with some channels zero-ed and the rest of channels are
         scaled by (1/1-prob).
    """
    return ivy.current_backend(x).dropout1d(
        x, prob, training=training, data_format=data_format, out=out
    )


<<<<<<< HEAD
def interp(x, xp, fp, left=None, right=None, period=None):
    x_arr = ivy.array(x)
    fix_later = False
    if x_arr.shape == ():
        x_arr = ivy.array([x])
        fix_later = True
    x = ivy.astype(x_arr, "float64")
    xp = ivy.astype(ivy.array(xp), "float64")
    fp = ivy.astype(ivy.array(fp), "float64")
    ivy.assertions.check_equal(xp.ndim, 1)
    ivy.assertions.check_equal(fp.ndim, 1)
    ivy.assertions.check_equal(xp.shape[0], fp.shape[0])
    if period is not None:
        ivy.assertions.check_equal(period, 0, inverse=True)
        period = ivy.abs(period)
        x = ivy.remainder(x, period)
        xp = ivy.remainder(xp, period)
        asort_xp = ivy.argsort(xp)
        xp = xp[asort_xp]
        fp = fp[asort_xp]
        xp = ivy.concat((xp[-1:] - period, xp, xp[0:1] + period))
        fp = ivy.concat((fp[-1:], fp, fp[0:1]))

    def interp_inner(value):
        if value < xp[0]:
            return left if left is not None else fp[0]
        elif value > xp[-1]:
            return right if right is not None else fp[-1]
        else:
            last = None
            if xp.shape[0] < 3:
                for i in range(xp.shape[0] - 1, -1, -1):
                    if xp[i] == value:
                        return fp[i]
                    elif xp[i] < value:
                        last = i
            else:
                first = 0
                last = xp.shape[0]
                while first < last:
                    midpoint = (first + last) // 2
                    if xp[midpoint] == value:
                        already_exists = ivy.argwhere(xp == value)
                        if already_exists.shape[0] > 0:
                            return fp[already_exists[-1][0]]
                        return fp[midpoint]
                    else:
                        if value < xp[midpoint]:
                            last = midpoint - 1
                        else:
                            first = midpoint + 1
            dist = (value - xp[last]) / (xp[last + 1] - xp[last])
            return (fp[last + 1] - fp[last]) * dist + fp[last]

    ret = ivy.map(interp_inner, unique={"value": x})
    if fix_later:
        return ivy.astype(ivy.array(ret[0]), "float64")
    else:
        return ivy.astype(ivy.array(ret), "float64")


def interpolate(
    x: Union[ivy.Array, ivy.NativeArray],
    size: Union[Sequence[int], int],
    /,
    *,
    mode: Union[Literal["linear", "bilinear", "trilinear"]] = "linear",
    align_corners: Optional[bool] = True,
    antialias: Optional[bool] = False,
):
    if mode == "linear":
        size = size[0] if isinstance(size, (list, tuple)) else size
        if not align_corners:
            x_up = ivy.arange(0, ivy.shape(x)[-1])
            missing = (ivy.arange(0, size) + 0.5) * (ivy.shape(x)[-1] / size) - 0.5
        else:
            x_up = ivy.linspace(0, 1, ivy.shape(x)[-1])
            missing = ivy.linspace(0, 1, size)
        ret = ivy.zeros(ivy.shape(x)[:-1] + (size,))
        for i, ba in enumerate(x):
            for j, ch in enumerate(ba):
                ret[i][j] = ivy.interp(missing, x_up, ch)
    elif mode == "bilinear":
        if not align_corners:
            x_up_h = ivy.arange(0, ivy.shape(x)[-2])
            x_up_w = ivy.arange(0, ivy.shape(x)[-1])
            missing_h = (ivy.arange(0, size[0]) + 0.5) * (
                ivy.shape(x)[-2] / size[0]
            ) - 0.5
            missing_w = (ivy.arange(0, size[1]) + 0.5) * (
                ivy.shape(x)[-1] / size[1]
            ) - 0.5
        else:
            x_up_h = ivy.linspace(0, 1, ivy.shape(x)[-2])
            x_up_w = ivy.linspace(0, 1, ivy.shape(x)[-1])
            missing_h = ivy.linspace(0, 1, size[0])
            missing_w = ivy.linspace(0, 1, size[1])
        ret = ivy.zeros(ivy.shape(x)[:-2] + (size[0], size[1]))
        for i, ba in enumerate(x):
            for j, ch in enumerate(ba):
                row_ret = ivy.zeros((ivy.shape(x)[-2], size[1]))
                for k, row in enumerate(ch):
                    row_ret[k] = ivy.interp(missing_w, x_up_w, row)
                row_ret = row_ret.T
                for k, col in enumerate(row_ret):
                    ret[i][j][k] = ivy.interp(missing_h, x_up_h, col)
                ret[i][j] = ret[i][j].T
    elif mode == "trilinear":
        if not align_corners:
            x_up_d = ivy.arange(0, ivy.shape(x)[-3])
            x_up_h = ivy.arange(0, ivy.shape(x)[-2])
            x_up_w = ivy.arange(0, ivy.shape(x)[-1])
            missing_d = (ivy.arange(0, size[0]) + 0.5) * (
                ivy.shape(x)[-3] / size[0]
            ) - 0.5
            missing_h = (ivy.arange(0, size[1]) + 0.5) * (
                ivy.shape(x)[-2] / size[1]
            ) - 0.5
            missing_w = (ivy.arange(0, size[2]) + 0.5) * (
                ivy.shape(x)[-1] / size[2]
            ) - 0.5
        else:
            x_up_d = ivy.linspace(0, 1, ivy.shape(x)[-3])
            x_up_h = ivy.linspace(0, 1, ivy.shape(x)[-2])
            x_up_w = ivy.linspace(0, 1, ivy.shape(x)[-1])
            missing_d = ivy.linspace(0, 1, size[0])
            missing_h = ivy.linspace(0, 1, size[1])
            missing_w = ivy.linspace(0, 1, size[2])
        ret = ivy.zeros(ivy.shape(x)[:-3] + (size[1], size[2], size[0]))
        for i, ba in enumerate(x):
            for j, ch in enumerate(ba):
                depth_ret = ivy.zeros((x.shape[-3], size[2], size[1]))
                row_ret = ivy.zeros((ivy.shape(x)[-3], ivy.shape(x)[-2], size[2]))
                for k, depth in enumerate(ch):
                    for (
                        l,
                        row,
                    ) in enumerate(ch[k]):
                        row_ret[k][l] = ivy.interp(missing_w, x_up_w, row)
                row_ret = row_ret.transpose((0, 2, 1))
                for k, row in enumerate(ch):
                    for (
                        l,
                        col,
                    ) in enumerate(row_ret[k]):
                        depth_ret[k][l] = ivy.interp(missing_h, x_up_h, col)
                depth_ret = depth_ret.transpose((2, 1, 0))
                for k, col in enumerate(depth_ret):
                    for (
                        l,
                        depth,
                    ) in enumerate(depth_ret[k]):
                        ret[i][j][k][l] = ivy.interp(missing_d, x_up_d, depth)
                ret = ret.transpose((0, 1, 4, 2, 3))
=======
@to_native_arrays_and_back
@handle_out_argument
@handle_exceptions
@handle_nestable
@handle_array_like
def ifft(
    x: Union[ivy.Array, ivy.NativeArray],
    dim: int,
    *,
    norm: Optional[str] = "backward",
    n: Optional[Union[int, Tuple[int]]] = None,
    out: Optional[ivy.Array] = None,
) -> ivy.Array:
    r"""Computes the one dimensional discrete Fourier transform given input at least
    1-D input x.

    Parameters
    ----------
    x
        Input volume *[...,d_in,...]*,
        where d_in indicates the dimension that needs IFFT.
    dim
        The dimension along which to take the one dimensional IFFT.
    norm
        Optional argument, "backward", "ortho" or "forward". Defaults to be "backward".
        "backward" indicates no normalization.
        "ortho" indicates normalization by $\frac{1}{\sqrt{n}}$.
        "forward" indicates normalization by $\frac{1}{n}$.
    n
        Optional argument indicating the sequence length, if given, the input would be
        padded with zero or truncated to length n before performing IFFT.
        Should be a integer greater than 1.
    out
        Optional output array, for writing the result to. It must have a shape that the
        inputs broadcast to.

    Returns
    -------
    ret
        The result of the IFFT operation.

    Examples
    --------
    >>> ivy.ifft(np.exp(2j * np.pi * np.arange(8) / 8), 0)
    ivy.array([-4.30636606e-17+1.43029718e-18j,  0.00000000e+00+1.53080850e-17j,
                1.43029718e-18+1.53080850e-17j,  0.00000000e+00+9.58689626e-18j,
                1.24474906e-17+2.91858728e-17j,  0.00000000e+00+1.53080850e-17j,
                2.91858728e-17+1.53080850e-17j,  1.00000000e+00-1.01435406e-16j])
    >>> ivy.ifft(np.exp(2j * np.pi * np.arange(8) / 8), 0, n=16)
    ivy.array([-2.15318303e-17+7.15148591e-19j,  6.25000000e-02+9.35378602e-02j,
                0.00000000e+00+7.65404249e-18j,  6.25000000e-02+4.17611649e-02j,
                7.15148591e-19+7.65404249e-18j,  6.25000000e-02+1.24320230e-02j,
                0.00000000e+00+4.79344813e-18j,  6.25000000e-02-1.24320230e-02j,
                6.22374531e-18+1.45929364e-17j,  6.25000000e-02-4.17611649e-02j,
                0.00000000e+00+7.65404249e-18j,  6.25000000e-02-9.35378602e-02j,
                1.45929364e-17+7.65404249e-18j,  6.25000000e-02-3.14208718e-01j,
                5.00000000e-01-5.07177031e-17j,  6.25000000e-02+3.14208718e-01j])
    >>> ivy.ifft(np.exp(2j * np.pi * np.arange(8) / 8), 0, norm="ortho")
    ivy.array([-1.21802426e-16+4.04549134e-18j,  0.00000000e+00+4.32978028e-17j,
                4.04549134e-18+4.32978028e-17j,  0.00000000e+00+2.71158374e-17j,
                3.52068201e-17+8.25501143e-17j,  0.00000000e+00+4.32978028e-17j,
                8.25501143e-17+4.32978028e-17j,  2.82842712e+00-2.86902654e-16j])
    """
    return ivy.current_backend(x).ifft(x, dim, norm=norm, n=n, out=out)


@to_native_arrays_and_back
@handle_out_argument
@handle_exceptions
@handle_nestable
def embedding(
        weights: Union[ivy.Array, ivy.NativeArray],
        indices: Union[ivy.Array, ivy.NativeArray],
        /,
        *,
        max_norm: Optional[int] = None,
        out=None
) -> ivy.Array:
    """Embeds a given tensor of indices using a given tensor of weights.

    Parameters
    ----------
    weights
        The weights tensor.
    indices
        The indices tensor.
    max_norm
        The maximum norm of the embeddings.
    out
        Optional output array, for writing the result to. It must have a shape that the
        inputs broadcast to.

    Returns
    -------
    ret
        The result of the embedding operation.

    Examples
    --------
    >>> weights = ivy.array([[1., 2., 3.], [4., 5., 6.], [7., 8., 9.]])
    >>> indices = ivy.array([0, 2])
    >>> print(ivy.embedding(weights, indices, max_norm=5))
    ivy.array([[1., 2., 3.],
                [7., 8., 9.]])
    """
    ivy.assertions.check_equal(
        len(weights.shape), 2, message="weights must be 2-d"
    )

    ret = ivy.empty(indices.shape + (weights.shape[1],),
                    dtype=ivy.as_ivy_dtype(weights.dtype))
    if not ivy.is_ivy_array(indices):
        indices = ivy.array(indices, dtype=ivy.int32)

    for i, x in ivy.ndenumerate(indices):

        if ivy.exists(max_norm):
            ret[i] = ivy.clip_vector_norm(weights[x, :], max_norm)
        else:
            ret[i] = weights[x, :]
>>>>>>> 600e37c9
    return ret<|MERGE_RESOLUTION|>--- conflicted
+++ resolved
@@ -621,7 +621,129 @@
     )
 
 
-<<<<<<< HEAD
+@to_native_arrays_and_back
+@handle_out_argument
+@handle_exceptions
+@handle_nestable
+@handle_array_like
+def ifft(
+    x: Union[ivy.Array, ivy.NativeArray],
+    dim: int,
+    *,
+    norm: Optional[str] = "backward",
+    n: Optional[Union[int, Tuple[int]]] = None,
+    out: Optional[ivy.Array] = None,
+) -> ivy.Array:
+    r"""Computes the one dimensional discrete Fourier transform given input at least
+    1-D input x.
+
+    Parameters
+    ----------
+    x
+        Input volume *[...,d_in,...]*,
+        where d_in indicates the dimension that needs IFFT.
+    dim
+        The dimension along which to take the one dimensional IFFT.
+    norm
+        Optional argument, "backward", "ortho" or "forward". Defaults to be "backward".
+        "backward" indicates no normalization.
+        "ortho" indicates normalization by $\frac{1}{\sqrt{n}}$.
+        "forward" indicates normalization by $\frac{1}{n}$.
+    n
+        Optional argument indicating the sequence length, if given, the input would be
+        padded with zero or truncated to length n before performing IFFT.
+        Should be a integer greater than 1.
+    out
+        Optional output array, for writing the result to. It must have a shape that the
+        inputs broadcast to.
+
+    Returns
+    -------
+    ret
+        The result of the IFFT operation.
+
+    Examples
+    --------
+    >>> ivy.ifft(np.exp(2j * np.pi * np.arange(8) / 8), 0)
+    ivy.array([-4.30636606e-17+1.43029718e-18j,  0.00000000e+00+1.53080850e-17j,
+                1.43029718e-18+1.53080850e-17j,  0.00000000e+00+9.58689626e-18j,
+                1.24474906e-17+2.91858728e-17j,  0.00000000e+00+1.53080850e-17j,
+                2.91858728e-17+1.53080850e-17j,  1.00000000e+00-1.01435406e-16j])
+    >>> ivy.ifft(np.exp(2j * np.pi * np.arange(8) / 8), 0, n=16)
+    ivy.array([-2.15318303e-17+7.15148591e-19j,  6.25000000e-02+9.35378602e-02j,
+                0.00000000e+00+7.65404249e-18j,  6.25000000e-02+4.17611649e-02j,
+                7.15148591e-19+7.65404249e-18j,  6.25000000e-02+1.24320230e-02j,
+                0.00000000e+00+4.79344813e-18j,  6.25000000e-02-1.24320230e-02j,
+                6.22374531e-18+1.45929364e-17j,  6.25000000e-02-4.17611649e-02j,
+                0.00000000e+00+7.65404249e-18j,  6.25000000e-02-9.35378602e-02j,
+                1.45929364e-17+7.65404249e-18j,  6.25000000e-02-3.14208718e-01j,
+                5.00000000e-01-5.07177031e-17j,  6.25000000e-02+3.14208718e-01j])
+    >>> ivy.ifft(np.exp(2j * np.pi * np.arange(8) / 8), 0, norm="ortho")
+    ivy.array([-1.21802426e-16+4.04549134e-18j,  0.00000000e+00+4.32978028e-17j,
+                4.04549134e-18+4.32978028e-17j,  0.00000000e+00+2.71158374e-17j,
+                3.52068201e-17+8.25501143e-17j,  0.00000000e+00+4.32978028e-17j,
+                8.25501143e-17+4.32978028e-17j,  2.82842712e+00-2.86902654e-16j])
+    """
+    return ivy.current_backend(x).ifft(x, dim, norm=norm, n=n, out=out)
+
+
+@to_native_arrays_and_back
+@handle_out_argument
+@handle_exceptions
+@handle_nestable
+def embedding(
+        weights: Union[ivy.Array, ivy.NativeArray],
+        indices: Union[ivy.Array, ivy.NativeArray],
+        /,
+        *,
+        max_norm: Optional[int] = None,
+        out=None
+) -> ivy.Array:
+    """Embeds a given tensor of indices using a given tensor of weights.
+
+    Parameters
+    ----------
+    weights
+        The weights tensor.
+    indices
+        The indices tensor.
+    max_norm
+        The maximum norm of the embeddings.
+    out
+        Optional output array, for writing the result to. It must have a shape that the
+        inputs broadcast to.
+
+    Returns
+    -------
+    ret
+        The result of the embedding operation.
+
+    Examples
+    --------
+    >>> weights = ivy.array([[1., 2., 3.], [4., 5., 6.], [7., 8., 9.]])
+    >>> indices = ivy.array([0, 2])
+    >>> print(ivy.embedding(weights, indices, max_norm=5))
+    ivy.array([[1., 2., 3.],
+                [7., 8., 9.]])
+    """
+    ivy.assertions.check_equal(
+        len(weights.shape), 2, message="weights must be 2-d"
+    )
+
+    ret = ivy.empty(indices.shape + (weights.shape[1],),
+                    dtype=ivy.as_ivy_dtype(weights.dtype))
+    if not ivy.is_ivy_array(indices):
+        indices = ivy.array(indices, dtype=ivy.int32)
+
+    for i, x in ivy.ndenumerate(indices):
+
+        if ivy.exists(max_norm):
+            ret[i] = ivy.clip_vector_norm(weights[x, :], max_norm)
+        else:
+            ret[i] = weights[x, :]
+    return ret
+    
+    
 def interp(x, xp, fp, left=None, right=None, period=None):
     x_arr = ivy.array(x)
     fix_later = False
@@ -776,126 +898,4 @@
                     ) in enumerate(depth_ret[k]):
                         ret[i][j][k][l] = ivy.interp(missing_d, x_up_d, depth)
                 ret = ret.transpose((0, 1, 4, 2, 3))
-=======
-@to_native_arrays_and_back
-@handle_out_argument
-@handle_exceptions
-@handle_nestable
-@handle_array_like
-def ifft(
-    x: Union[ivy.Array, ivy.NativeArray],
-    dim: int,
-    *,
-    norm: Optional[str] = "backward",
-    n: Optional[Union[int, Tuple[int]]] = None,
-    out: Optional[ivy.Array] = None,
-) -> ivy.Array:
-    r"""Computes the one dimensional discrete Fourier transform given input at least
-    1-D input x.
-
-    Parameters
-    ----------
-    x
-        Input volume *[...,d_in,...]*,
-        where d_in indicates the dimension that needs IFFT.
-    dim
-        The dimension along which to take the one dimensional IFFT.
-    norm
-        Optional argument, "backward", "ortho" or "forward". Defaults to be "backward".
-        "backward" indicates no normalization.
-        "ortho" indicates normalization by $\frac{1}{\sqrt{n}}$.
-        "forward" indicates normalization by $\frac{1}{n}$.
-    n
-        Optional argument indicating the sequence length, if given, the input would be
-        padded with zero or truncated to length n before performing IFFT.
-        Should be a integer greater than 1.
-    out
-        Optional output array, for writing the result to. It must have a shape that the
-        inputs broadcast to.
-
-    Returns
-    -------
-    ret
-        The result of the IFFT operation.
-
-    Examples
-    --------
-    >>> ivy.ifft(np.exp(2j * np.pi * np.arange(8) / 8), 0)
-    ivy.array([-4.30636606e-17+1.43029718e-18j,  0.00000000e+00+1.53080850e-17j,
-                1.43029718e-18+1.53080850e-17j,  0.00000000e+00+9.58689626e-18j,
-                1.24474906e-17+2.91858728e-17j,  0.00000000e+00+1.53080850e-17j,
-                2.91858728e-17+1.53080850e-17j,  1.00000000e+00-1.01435406e-16j])
-    >>> ivy.ifft(np.exp(2j * np.pi * np.arange(8) / 8), 0, n=16)
-    ivy.array([-2.15318303e-17+7.15148591e-19j,  6.25000000e-02+9.35378602e-02j,
-                0.00000000e+00+7.65404249e-18j,  6.25000000e-02+4.17611649e-02j,
-                7.15148591e-19+7.65404249e-18j,  6.25000000e-02+1.24320230e-02j,
-                0.00000000e+00+4.79344813e-18j,  6.25000000e-02-1.24320230e-02j,
-                6.22374531e-18+1.45929364e-17j,  6.25000000e-02-4.17611649e-02j,
-                0.00000000e+00+7.65404249e-18j,  6.25000000e-02-9.35378602e-02j,
-                1.45929364e-17+7.65404249e-18j,  6.25000000e-02-3.14208718e-01j,
-                5.00000000e-01-5.07177031e-17j,  6.25000000e-02+3.14208718e-01j])
-    >>> ivy.ifft(np.exp(2j * np.pi * np.arange(8) / 8), 0, norm="ortho")
-    ivy.array([-1.21802426e-16+4.04549134e-18j,  0.00000000e+00+4.32978028e-17j,
-                4.04549134e-18+4.32978028e-17j,  0.00000000e+00+2.71158374e-17j,
-                3.52068201e-17+8.25501143e-17j,  0.00000000e+00+4.32978028e-17j,
-                8.25501143e-17+4.32978028e-17j,  2.82842712e+00-2.86902654e-16j])
-    """
-    return ivy.current_backend(x).ifft(x, dim, norm=norm, n=n, out=out)
-
-
-@to_native_arrays_and_back
-@handle_out_argument
-@handle_exceptions
-@handle_nestable
-def embedding(
-        weights: Union[ivy.Array, ivy.NativeArray],
-        indices: Union[ivy.Array, ivy.NativeArray],
-        /,
-        *,
-        max_norm: Optional[int] = None,
-        out=None
-) -> ivy.Array:
-    """Embeds a given tensor of indices using a given tensor of weights.
-
-    Parameters
-    ----------
-    weights
-        The weights tensor.
-    indices
-        The indices tensor.
-    max_norm
-        The maximum norm of the embeddings.
-    out
-        Optional output array, for writing the result to. It must have a shape that the
-        inputs broadcast to.
-
-    Returns
-    -------
-    ret
-        The result of the embedding operation.
-
-    Examples
-    --------
-    >>> weights = ivy.array([[1., 2., 3.], [4., 5., 6.], [7., 8., 9.]])
-    >>> indices = ivy.array([0, 2])
-    >>> print(ivy.embedding(weights, indices, max_norm=5))
-    ivy.array([[1., 2., 3.],
-                [7., 8., 9.]])
-    """
-    ivy.assertions.check_equal(
-        len(weights.shape), 2, message="weights must be 2-d"
-    )
-
-    ret = ivy.empty(indices.shape + (weights.shape[1],),
-                    dtype=ivy.as_ivy_dtype(weights.dtype))
-    if not ivy.is_ivy_array(indices):
-        indices = ivy.array(indices, dtype=ivy.int32)
-
-    for i, x in ivy.ndenumerate(indices):
-
-        if ivy.exists(max_norm):
-            ret[i] = ivy.clip_vector_norm(weights[x, :], max_norm)
-        else:
-            ret[i] = weights[x, :]
->>>>>>> 600e37c9
     return ret