# global
import math
import itertools
from typing import Optional, Union, Tuple, List, Literal, Sequence, Callable
from functools import reduce as _reduce
import builtins

# local
import ivy
from ivy.func_wrapper import (
    handle_array_like_without_promotion,
    handle_out_argument,
    to_native_arrays_and_back,
    handle_nestable,
    handle_partial_mixed_function,
    inputs_to_ivy_arrays,
    handle_array_function,
    handle_device,
    handle_backend_invalid,
)
from ivy.functional.ivy.experimental.general import _correct_ivy_callable
from ivy.utils.exceptions import handle_exceptions

_min = builtins.min
_slice = builtins.slice
_max = builtins.max


@handle_backend_invalid
@handle_nestable
@handle_out_argument
@to_native_arrays_and_back
@handle_device
def max_pool1d(
    x: Union[ivy.Array, ivy.NativeArray],
    kernel: Union[int, Tuple[int, ...]],
    strides: Union[int, Tuple[int, ...]],
    padding: Union[str, int, Tuple[int], List[Tuple[int, int]]],
    /,
    *,
    data_format: str = "NWC",
    dilation: Union[int, Tuple[int]] = 1,
    ceil_mode: bool = False,
    out: Optional[ivy.Array] = None,
) -> ivy.Array:
    """
    Compute a 1-D max pool given 3-D input x.

    Parameters
    ----------
    x
        Input image *[batch_size, w, d_in]* if data_format is "NWC".
    kernel
        Size of the kernel i.e., the sliding window for each
        dimension of input. *[w]*.
    strides
        The stride of the sliding window for each dimension of input.
    padding
        "SAME" or "VALID" indicating the algorithm; int, or list of tuple
        indicating the per-dimension paddings. (e.g. 2, [(1, 0)])
    data_format
        "NWC" or "NCW". Defaults to "NWC".
    dilation
        The stride between elements within a sliding window, must be > 0.
    ceil_mode
        If True, ceil is used instead of floor to compute the output shape.
        This ensures that every element in 'x' is covered by a sliding window.
    out
        optional output array, for writing the result to.

    Returns
    -------
    ret
        The result of the pooling operation.

    Both the description and the type hints above assumes an array input
    for simplicity, but this function is *nestable*, and therefore
    also accepts :class:`ivy.Container` instances in place of any of
    the arguments.

    Examples
    --------
    >>> x = ivy.arange(0, 24.).reshape((2, 3, 4))
    >>> print(ivy.max_pool1d(x, 2, 2, 'SAME'))
    ivy.array([[[ 4.,  5.,  6.,  7.],
            [ 8.,  9., 10., 11.]],

           [[16., 17., 18., 19.],
            [20., 21., 22., 23.]]])
    >>> x = ivy.arange(0, 24.).reshape((2, 3, 4))
    >>> print(ivy.max_pool1d(x, 2, 2, 'VALID'))
    ivy.array([[[ 4.,  5.,  6.,  7.]],

       [[16., 17., 18., 19.]]])
    >>> x = ivy.arange(0, 24.).reshape((2, 3, 4))
    >>> print(ivy.max_pool1d(x, 2, 2, [(1,0)], data_format="NCW", dilation=2, ceil_mode=True)) # noqa
    ivy.array([[[ 1.,  3.],
            [ 5.,  7.],
            [ 9., 11.]],

        [[13., 15.],
            [17., 19.],
            [21., 23.]]])
    """
    return ivy.current_backend(x).max_pool1d(
        x,
        kernel,
        strides,
        padding,
        data_format=data_format,
        dilation=dilation,
        ceil_mode=ceil_mode,
        out=out,
    )


@handle_backend_invalid
@handle_nestable
@handle_out_argument
@to_native_arrays_and_back
@handle_device
def max_pool2d(
    x: Union[ivy.Array, ivy.NativeArray],
    kernel: Union[int, Tuple[int, ...]],
    strides: Union[int, Tuple[int, ...]],
    padding: Union[str, int, Tuple[int], List[Tuple[int, int]]],
    /,
    *,
    data_format: str = "NHWC",
    dilation: Union[int, Tuple[int, ...]] = 1,
    ceil_mode: bool = False,
    out: Optional[ivy.Array] = None,
) -> ivy.Array:
    """
    Compute a 2-D max pool given 4-D input x.

    Parameters
    ----------
    x
        Input image *[batch_size,h,w,d_in]*.
    kernel
        Size of the kernel i.e., the sliding window for each
        dimension of input. *[h,w]*.
    strides
        The stride of the sliding window for each dimension of input.
    padding
        SAME" or "VALID" indicating the algorithm, or list
        indicating the per-dimension paddings.
    data_format
        NHWC" or "NCHW". Defaults to "NHWC".
    dilation
        The stride between elements within a sliding window, must be > 0.
    ceil_mode
        If True, ceil is used instead of floor to compute the output shape.
        This ensures that every element in 'x' is covered by a sliding window.
    out
        optional output array, for writing the result to.

    Returns
    -------
    ret
        The result of the pooling operation.

    Both the description and the type hints above assumes an array input
    for simplicity, but this function is *nestable*, and therefore
    also accepts :class:`ivy.Container` instances in place of any of
    the arguments.

    Examples
    --------
    >>> x = ivy.arange(12.).reshape((2, 1, 3, 2))
    >>> print(ivy.max_pool2d(x, (2, 2), (1, 1), 'SAME'))
    ivy.array([[[[ 2.,  3.],
             [ 4.,  5.],
             [ 4.,  5.]]],


           [[[ 8.,  9.],
             [10., 11.],
             [10., 11.]]]])

    >>> x = ivy.arange(48.).reshape((2, 4, 3, 2))
    >>> print(ivy.max_pool2d(x, 3, 1, 'VALID'))
    ivy.array([[[[16., 17.]],

            [[22., 23.]]],


           [[[40., 41.]],

            [[46., 47.]]]])
    """
    return ivy.current_backend(x).max_pool2d(
        x,
        kernel,
        strides,
        padding,
        data_format=data_format,
        dilation=dilation,
        ceil_mode=ceil_mode,
        out=out,
    )


@handle_backend_invalid
@handle_nestable
@handle_out_argument
@to_native_arrays_and_back
@handle_device
def max_pool3d(
    x: Union[ivy.Array, ivy.NativeArray],
    kernel: Union[int, Tuple[int, ...]],
    strides: Union[int, Tuple[int, ...]],
    padding: Union[str, int, Tuple[int], List[Tuple[int, int]]],
    /,
    *,
    data_format: str = "NDHWC",
    dilation: Union[int, Tuple[int, ...]] = 1,
    ceil_mode: bool = False,
    out: Optional[ivy.Array] = None,
) -> ivy.Array:
    """
    Compute a 3-D max pool given 5-D input x.

    Parameters
    ----------
    x
        Input tensor *[batch_size,d,h,w,d_in]* if data_format is "NDHWC".
    kernel
        Convolution filters *[d,h,w]*.
    strides
        The stride of the sliding window for each dimension of input.
    padding
        "SAME" or "VALID" indicating the algorithm; int, or list of tuple
        indicating the per-dimension paddings. (e.g. 2, [(1, 0), (0, 1), (1, 1)])
    data_format
        "NDHWC" or "NCDHW". Defaults to "NDHWC".
    dilation
        The stride between elements within a sliding window, must be > 0.
    ceil_mode
        If True, ceil is used instead of floor to compute the output shape.
        This ensures that every element in 'x' is covered by a sliding window.
    out
        optional output array, for writing the result to. It must have a shape that the
        inputs broadcast to.

    Returns
    -------
    ret
        The result of the pooling operation.

    Both the description and the type hints above assumes an array input
    for simplicity, but this function is *nestable*, and therefore
    also accepts :class:`ivy.Container` instances in place of any of
    the arguments.

    Examples
    --------
    >>> x = ivy.arange(48.).reshape((2, 3, 2, 2, 2))
    >>> print(ivy.max_pool3d(x, 2, 2, 'VALID'))
    ivy.array([[[[[14., 15.]]]],



       [[[[38., 39.]]]]])
    >>> print(ivy.max_pool3d(x, 2, 2, 'SAME'))
    ivy.array([[[[[14., 15.]]],


        [[[22., 23.]]]],



       [[[[38., 39.]]],


        [[[46., 47.]]]]])
    """
    return ivy.current_backend(x).max_pool3d(
        x,
        kernel,
        strides,
        padding,
        data_format=data_format,
        dilation=dilation,
        ceil_mode=ceil_mode,
        out=out,
    )


@handle_backend_invalid
@handle_nestable
@handle_out_argument
@to_native_arrays_and_back
@handle_device
def avg_pool1d(
    x: Union[ivy.Array, ivy.NativeArray],
    kernel: Union[int, Tuple[int]],
    strides: Union[int, Tuple[int]],
    padding: Union[str, int, List[Tuple[int, int]]],
    /,
    *,
    data_format: str = "NWC",
    count_include_pad: bool = False,
    ceil_mode: bool = False,
    division_override: Optional[int] = None,
    out: Optional[ivy.Array] = None,
) -> ivy.Array:
    """
    Compute a 1-D avg pool given 3-D input x.

    Parameters
    ----------
    x
        Input image *[batch_size, w, d_in]*.
    kernel
        Size of the kernel i.e., the sliding window for each
        dimension of input. *[w]*.
    strides
        The stride of the sliding window for each dimension of input.
    padding
        SAME" or "VALID" indicating the algorithm, or list
        indicating the per-dimension paddings.
    data_format
        NWC" or "NCW". Defaults to "NWC".
    count_include_pad
        Whether to include padding in the averaging calculation.
    ceil_mode
        Whether to use ceil or floor for creating the output shape.
    division_override
        If specified, it will be used as the divisor,
        otherwise kernel_size will be used.
    out
        optional output array, for writing the result to.

    Returns
    -------
    ret
        The result of the pooling operation.

    Both the description and the type hints above assumes an array input
    for simplicity, but this function is *nestable*, and therefore
    also accepts :class:`ivy.Container` instances in place of any of
    the arguments.

    Examples
    --------
    >>> x = ivy.arange(0, 24.).reshape((2, 3, 4))
    >>> print(ivy.avg_pool1d(x, 2, 2, 'SAME'))
    ivy.array([[[ 2.,  3.,  4.,  5.],
            [ 8.,  9., 10., 11.]],

           [[14., 15., 16., 17.],
            [20., 21., 22., 23.]]])
    >>> x = ivy.arange(0, 24.).reshape((2, 3, 4))
    >>> print(ivy.avg_pool1d(x, 2, 2, 'VALID'))
    ivy.array([[[ 2.,  3.,  4.,  5.]],

           [[14., 15., 16., 17.]]])
    """
    return ivy.current_backend(x).avg_pool1d(
        x,
        kernel,
        strides,
        padding,
        data_format=data_format,
        count_include_pad=count_include_pad,
        ceil_mode=ceil_mode,
        division_override=division_override,
        out=out,
    )


@handle_backend_invalid
@handle_nestable
@handle_out_argument
@to_native_arrays_and_back
@handle_device
def avg_pool2d(
    x: Union[ivy.Array, ivy.NativeArray],
    kernel: Union[int, Tuple[int], Tuple[int, int]],
    strides: Union[int, Tuple[int], Tuple[int, int]],
    padding: Union[str, int, List[Tuple[int, int]]],
    /,
    *,
    data_format: str = "NHWC",
    count_include_pad: bool = False,
    ceil_mode: bool = False,
    divisor_override: Optional[int] = None,
    out: Optional[ivy.Array] = None,
) -> ivy.Array:
    """
    Compute a 2-D average pool given 4-D input x.

    Parameters
    ----------
    x
        Input image *[batch_size,h,w,d_in]*.
    kernel
        Size of the kernel i.e., the sliding window for each
        dimension of input. *[h,w]*.
    strides
        The stride of the sliding window for each dimension of input.
    padding
        SAME" or "VALID" indicating the algorithm, or list
        indicating the per-dimension paddings.
    data_format
        NHWC" or "NCHW". Defaults to "NHWC".
    count_include_pad
        Whether to include padding in the averaging calculation.
    ceil_mode
        Whether to use ceil or floor for creating the output shape.
    out
        optional output array, for writing the result to.

    Returns
    -------
    ret
        The result of the pooling operation.

    Both the description and the type hints above assumes an array input
    for simplicity, but this function is *nestable*, and therefore
    also accepts :class:`ivy.Container` instances in place of any of
    the arguments.

    Examples
    --------
    >>> x = ivy.arange(12.).reshape((2, 1, 3, 2))
    >>> print(ivy.avg_pool2d(x, (2, 2), (1, 1), 'SAME'))
    ivy.array([[[[ 1.,  2.],
             [ 3.,  4.],
             [ 4.,  5.]]],


           [[[ 7.,  8.],
             [ 9., 10.],
             [10., 11.]]]])
    >>> x = ivy.arange(48.).reshape((2, 4, 3, 2))
    >>> print(ivy.avg_pool2d(x, 3, 1, 'VALID'))
    ivy.array([[[[ 8.,  9.]],

        [[14., 15.]]],


       [[[32., 33.]],

        [[38., 39.]]]])
    """
    return ivy.current_backend(x).avg_pool2d(
        x,
        kernel,
        strides,
        padding,
        data_format=data_format,
        count_include_pad=count_include_pad,
        ceil_mode=ceil_mode,
        divisor_override=divisor_override,
        out=out,
    )


@handle_backend_invalid
@handle_nestable
@handle_out_argument
@to_native_arrays_and_back
@handle_device
def avg_pool3d(
    x: Union[ivy.Array, ivy.NativeArray],
    kernel: Union[int, Tuple[int], Tuple[int, int, int]],
    strides: Union[int, Tuple[int], Tuple[int, int, int]],
    padding: Union[str, int, List[Tuple[int, int]]],
    /,
    *,
    data_format: str = "NDHWC",
    count_include_pad: bool = False,
    ceil_mode: bool = False,
    divisor_override: Optional[int] = None,
    out: Optional[ivy.Array] = None,
) -> ivy.Array:
    """
    Compute a 3-D avg pool given 5-D input x.

    Parameters
    ----------
    x
        Input volume *[batch_size,d,h,w,d_in]*.
    kernel
        Convolution filters *[d,h,w]*.
    strides
        The stride of the sliding window for each dimension of input.
    padding
        SAME" or "VALID" indicating the algorithm, or list indicating the per-dimension
        paddings.
    data_format
        NDHWC" or "NCDHW". Defaults to "NDHWC".
    count_include_pad
        Whether to include padding in the averaging calculation.
    ceil_mode
        Whether to use ceil or floor for creating the output shape.
    divisor_override
        If specified, it will be used as divisor, otherwise kernel_size will be used.
    out
        optional output array, for writing the result to. It must have a shape that the
        inputs broadcast to.

    Returns
    -------
    ret
        The result of the pooling operation.

    Both the description and the type hints above assumes an array input
    for simplicity, but this function is *nestable*, and therefore
    also accepts :class:`ivy.Container` instances in place of any of
    the arguments.

    Examples
    --------
    >>> x = ivy.arange(48.).reshape((2, 3, 2, 2, 2))
    >>> print(ivy.avg_pool3d(x,2,2,'VALID'))
    ivy.array([[[[[ 7.,  8.]]]],



           [[[[31., 32.]]]]])
    >>> print(ivy.avg_pool3d(x,2,2,'SAME'))
    ivy.array([[[[[ 7.,  8.]]],


            [[[19., 20.]]]],



           [[[[31., 32.]]],


            [[[43., 44.]]]]])
    """
    return ivy.current_backend(x).avg_pool3d(
        x,
        kernel,
        strides,
        padding,
        data_format=data_format,
        count_include_pad=count_include_pad,
        ceil_mode=ceil_mode,
        divisor_override=divisor_override,
        out=out,
    )


@handle_backend_invalid
@handle_nestable
@handle_out_argument
@to_native_arrays_and_back
def pool(
    x: Union[ivy.Array, ivy.NativeArray],
    window_shape: Union[int, Tuple[int], Tuple[int, int]],
    pool_type: str,
    /,
    *,
    strides: Optional[Union[int, Tuple[int], Tuple[int, int]]] = None,
    padding: str = "VALID",
    data_format: Optional[str] = None,
    dilations: Optional[Union[int, Tuple[int], Tuple[int, int]]] = None,
    ceil_mode: bool = False,
    out: Optional[ivy.Array] = None,
) -> ivy.Array:
    """
    Perform an N-D pooling operation.

    Parameters
    ----------
    x
        Input array to pool over.
    window_shape
        Shape of the pooling window.
    pool_type
        Type of pooling operation, either 'MAX' or 'AVG'.
    strides
        Strides of the pooling operation.
    padding
        Padding type, either 'VALID' or 'SAME'.
    data_format
        Data format of the input and output data, either 'NCHW' or 'NHWC'.
    dilations
        Dilation rate of the pooling operation.
    ceil_mode
        Whether to use ceil or floor for creating the output shape.
    out
        optional output array, for writing the result to. It must have a shape that the
        inputs broadcast to.

    Returns
    -------
    ret
        The result of the pooling operation.

    Examples
    --------
    >>> x = ivy.arange(12.).reshape((2, 1, 3, 2))
    >>> print(ivy.pool(x, (2, 2), 'MAX', (1, 1), 'SAME'))
    ivy.array([[[[ 1.,  2.],
                [ 3.,  4.],
                [ 4.,  5.]]],
            [[[ 7.,  8.],
                [ 9., 10.],
                [10., 11.]]]])
    >>> x = ivy.arange(48.).reshape((2, 4, 3, 2))
    >>> print(ivy.pool(x, 3, 'AVG', 1, 'VALID'))
    ivy.array([[[[ 8.,  9.]],
            [[14., 15.]]],
            [[[32., 33.]],
            [[38., 39.]]]])
    """
    return ivy.current_backend(x).pool(
        x,
        window_shape,
        pool_type,
        strides=strides,
        padding=padding,
        data_format=data_format,
        dilations=dilations,
        ceil_mode=ceil_mode,
        out=out,
    )


@handle_exceptions
@handle_backend_invalid
@handle_nestable
@handle_out_argument
@to_native_arrays_and_back
@handle_device
def dct(
    x: Union[ivy.Array, ivy.NativeArray],
    /,
    *,
    type: Literal[1, 2, 3, 4] = 2,
    n: Optional[int] = None,
    axis: int = -1,
    norm: Optional[Literal["ortho"]] = None,
    out: Optional[Union[ivy.Array, ivy.NativeArray]] = None,
) -> Union[ivy.Array, ivy.NativeArray]:
    """
    Compute the 1D Discrete Cosine Transformation of a given signal.

    Parameters
    ----------
    x
        The input signal.
    type
        The type of the dct. Must be 1, 2, 3 or 4.
    n
        The length of the transform. If n is less than the input signal length,
        then x is truncated, if n is larger then x is zero-padded.
    axis
        The axis to compute the DCT along.
    norm
        The type of normalization to be applied. Must be either None or "ortho".
    out
        optional output array, for writing the result to.

    Returns
    -------
    ret
        Array containing the transformed input.

    Both the description and the type hints above assumes an array input for simplicity,
    but this function is *nestable*, and therefore also accepts :class:`ivy.Container`
    instances in place of any of the arguments.

    Examples
    --------
    With :class:`ivy.Array` input:

    >>> x = ivy.array([8, 16, 24, 32, 40, 48, 56, 64])
    >>> y = ivy.dct(x, type=2, n=None, norm='ortho')
    >>> print(y)
    ivy.array([ 1.01823380e+02, -5.15385818e+01,  1.36371466e-06, -5.38763905e+00,
            0.00000000e+00, -1.60722279e+00, -8.80319249e-08, -4.05617893e-01])

    >>> x = ivy.array([[[8, 16, 24, 32], [40, 48, 56, 64]],
    ...                [[1,  2,  3,  4], [ 5,  6,  7,  8]]])
    >>> y = ivy.dct(x, type=1, n=None, axis=0, norm=None)
    >>> print(y)
    ivy.array([[[ 9., 18., 27., 36.],
            [45., 54., 63., 72.]],

           [[ 7., 14., 21., 28.],
            [35., 42., 49., 56.]]])

    >>> x = ivy.array([[ 8.1, 16.2, 24.3, 32.4],
    ...                [40.5, 48.6, 56.7, 64.8]])
    >>> y = ivy.zeros((2, 4), dtype=ivy.float32)
    >>> ivy.dct(x, type=1, n=None, norm=None, out=y)
    >>> print(y)
    ivy.array([[ 1.21500000e+02, -3.24000015e+01,  1.90734863e-06,
            -8.10000420e+00],
           [ 3.15899994e+02, -3.24000053e+01,  3.81469727e-06,
            -8.09999847e+00]])

    >>> x = ivy.array([8., 16., 24., 32., 40., 48., 56., 64.])
    >>> ivy.dct(x, type=4, n=None, norm=None, out=x)
    >>> print(x)
    ivy.array([ 279.4135742 , -279.6779785 ,  128.3770599 , -114.8719864 ,
             83.72109985,  -79.52869415,   69.79182434,  -68.72489166])

    With one :class:`ivy.Container` input:

    >>> x = ivy.Container(a=ivy.array([8, 16, 24, 32, 40, 48, 56, 64]),
    ...                   b=ivy.array([1,  2,  3,  4,  5,  6,  7,  8]))
    >>> y = ivy.dct(x, type=3, n=None, norm='ortho')
    >>> print(y)
    {
        a: ivy.array([79.49862671, -70.37691498, 30.00390816, -23.58938599,
                      13.92713165, -10.078475, 5.19664812, -1.95411837]),
        b: ivy.array([9.93732834, -8.79711437, 3.75048852, -2.94867325, 1.74089146,
                      -1.25980937, 0.64958102, -0.2442648])
    }

    With multiple :class:`ivy.Container` inputs:

    >>> x = ivy.Container(a=ivy.array([8, 16, 24, 32, 40, 48, 56, 64]),
    ...                   b=ivy.array([1,  2,  3,  4,  5,  6,  7,  8]))
    >>> container_n = ivy.Container(a=9, b=4)
    >>> container_type = ivy.Container(a=2, b=1)
    >>> container_norm = ivy.Container(a="ortho", b=None)
    >>> y = ivy.dct(x, type=container_type, n=container_n, norm=container_norm)
    >>> print(y)
    {
        a: ivy.array([96., -28.1580677, -31.89422607, 22.86190414,
                      -26.00041008, 19.75149155, -16.97056389, 10.87819386,
                      -5.89381361]),
        b: ivy.array([1.50000000e+01, -4.00000000e+00, -2.22044605e-16,
                      -1.00000000e+00])
    }
    """
    return ivy.current_backend(x).dct(x, type=type, n=n, axis=axis, norm=norm, out=out)


@handle_exceptions
@handle_nestable
@handle_out_argument
@to_native_arrays_and_back
def idct(
    x: Union[ivy.Array, ivy.NativeArray],
    /,
    *,
    type: Literal[1, 2, 3, 4] = 2,
    n: Optional[int] = None,
    axis: int = -1,
    norm: Optional[Literal["ortho"]] = None,
    out: Optional[Union[ivy.Array, ivy.NativeArray]] = None,
) -> Union[ivy.Array, ivy.NativeArray]:
    """
    Compute the 1D Inverse Discrete Cosine Transformation of a given signal.

    Parameters
    ----------
    x
        The input signal.
    type
        The type of the idct. Must be 1, 2, 3 or 4.
    n
        The length of the transform. If n is less than the input signal length,
        then x is truncated, if n is larger then x is zero-padded.
    axis
        The axis to compute the IDCT along.
    norm
        The type of normalization to be applied. Must be either None or "ortho".
    out
        optional output array, for writing the result to.

    Returns
    -------
    ret
        Array containing the transformed input.

    Both the description and the type hints above assumes an array input for simplicity,
    but this function is *nestable*, and therefore also accepts :class:`ivy.Container`
    instances in place of any of the arguments.

    Examples
    --------
    With :class:`ivy.Array` input:

    >>> x = ivy.array([8, 16, 24, 32, 40, 48, 56, 64])
    >>> y = ivy.idct(x, type=2, n=None, norm='ortho')
    >>> print(y)
    ivy.array([ 79.49862671, -70.37691498,  30.00390816, -23.58938599,
            13.92713165, -10.078475  ,   5.19664812,  -1.95411837])

    >>> x = ivy.array([[[8, 16, 24, 32], [40, 48, 56, 64]],
    ...                [[1,  2,  3,  4], [ 5,  6,  7,  8]]])
    >>> y = ivy.idct(x, type=1, n=None, axis=0, norm=None)
    >>> print(y)
    ivy.array([[[ 9., 18., 27., 36.],
            [45., 54., 63., 72.]],

           [[ 7., 14., 21., 28.],
            [35., 42., 49., 56.]]])

    >>> x = ivy.array([[ 8.1, 16.2, 24.3, 32.4],
    ...                [40.5, 48.6, 56.7, 64.8]])
    >>> y = ivy.zeros((2, 4), dtype=ivy.float32)
    >>> ivy.idct(x, type=1, n=None, norm=None, out=y)
    >>> print(y)
    ivy.array([[ 1.21500000e+02, -3.24000015e+01,  1.90734863e-06,
            -8.10000420e+00],
           [ 3.15899994e+02, -3.24000053e+01,  3.81469727e-06,
            -8.09999847e+00]])

    >>> x = ivy.array([8., 16., 24., 32., 40., 48., 56., 64.])
    >>> ivy.idct(x, type=4, n=None, norm=None, out=x)
    >>> print(x)
    ivy.array([279.4135742, -279.6779785, 128.3770599, -114.8719864,
               83.72109985, -79.52869415, 69.79182434, -68.72489166])

    With one :class:`ivy.Container` input:

    >>> x = ivy.Container(a=ivy.array([8, 16, 24, 32, 40, 48, 56, 64]),
    ...                   b=ivy.array([1,  2,  3,  4,  5,  6,  7,  8]))
    >>> y = ivy.idct(x, type=3, n=None, norm='ortho')
    >>> print(y)
    {
        a: ivy.array([1.01823380e+02, -5.15385818e+01, 1.36371466e-06, -5.38763905e+00,
                      0.00000000e+00, -1.60722279e+00, -8.80319249e-08,
                      -4.05617893e-01]),
        b: ivy.array([1.27279224e+01, -6.44232273e+00, 1.70464332e-07, -6.73454881e-01,
                      0.00000000e+00, -2.00902849e-01, -1.10039906e-08,
                      -5.07022366e-02])
    }

    With multiple :class:`ivy.Container` inputs:

    >>> x = ivy.Container(a=ivy.array([8, 16, 24, 32, 40, 48, 56, 64]),
    ...                   b=ivy.array([1,  2,  3,  4,  5,  6,  7,  8]))
    >>> container_n = ivy.Container(a=9, b=4)
    >>> container_type = ivy.Container(a=2, b=1)
    >>> container_norm = ivy.Container(a="ortho", b=None)
    >>> y = ivy.idct(x, type=container_type, n=container_n, norm=container_norm)
    >>> print(y)
    {
        a: ivy.array([86.29723358, -66.69506073, 9.93914604, 2.88008881,
                      -16.18951607, 18.06697273, -17.57439613, 11.68861485,
                      -4.41308832]),
        b: ivy.array([1.50000000e+01, -4.00000000e+00, -2.22044605e-16,
                      -1.00000000e+00])
    }
    """
    return ivy.current_backend(x).idct(x, type=type, n=n, axis=axis, norm=norm, out=out)


idct.mixed_backend_wrappers = {
    "to_add": (
        "handle_backend_invalid",
        "handle_device",
    ),
    "to_skip": (),
}


@handle_exceptions
@handle_backend_invalid
@handle_nestable
@handle_array_like_without_promotion
@handle_out_argument
@to_native_arrays_and_back
@handle_device
def fft(
    x: Union[ivy.Array, ivy.NativeArray],
    dim: int,
    /,
    *,
    norm: str = "backward",
    n: Optional[Union[int, Tuple[int]]] = None,
    out: Optional[ivy.Array] = None,
) -> ivy.Array:
    r"""
    Compute the one dimensional discrete Fourier transform given input at least 1-D
    input x.

    Parameters
    ----------
    x
        Input volume *[...,d_in,...]*,
        where d_in indicates the dimension that needs FFT.
    dim
        The dimension along which to take the one dimensional FFT.
    norm
        Optional argument, "backward", "ortho" or "forward". Defaults to be "backward".
        "backward" indicates no normalization.
        "ortho" indicates normalization by $\frac{1}{\sqrt{n}}$.
        "forward" indicates normalization by $\frac{1}{n}$.
    n
        Optional argument indicating the sequence length, if given, the input would be
        padded with zero or truncated to length n before performing FFT.
        Should be a integer greater than 1.
    out
        Optional output array, for writing the result to. It must have a shape that the
        inputs broadcast to.

    Returns
    -------
    ret
        The result of the FFT operation.

    Examples
    --------
    >>> ivy.fft(np.exp(2j * np.pi * np.arange(8) / 8), 0)
    ivy.array([-3.44509285e-16+1.14423775e-17j,  8.00000000e+00-8.11483250e-16j,
            2.33486982e-16+1.22464680e-16j,  0.00000000e+00+1.22464680e-16j,
            9.95799250e-17+2.33486982e-16j,  0.00000000e+00+7.66951701e-17j,
            1.14423775e-17+1.22464680e-16j,  0.00000000e+00+1.22464680e-16j])
    >>> ivy.fft(np.exp(2j * np.pi * np.arange(8) / 8), 0, n=16)
    ivy.array([-3.44509285e-16+1.14423775e-17j,  1.00000000e+00+5.02733949e+00j,
        8.00000000e+00-8.11483250e-16j,  1.00000000e+00-5.02733949e+00j,
        2.33486982e-16+1.22464680e-16j,  1.00000000e+00-1.49660576e+00j,
        0.00000000e+00+1.22464680e-16j,  1.00000000e+00-6.68178638e-01j,
        9.95799250e-17+2.33486982e-16j,  1.00000000e+00-1.98912367e-01j,
        0.00000000e+00+7.66951701e-17j,  1.00000000e+00+1.98912367e-01j,
        1.14423775e-17+1.22464680e-16j,  1.00000000e+00+6.68178638e-01j,
        0.00000000e+00+1.22464680e-16j,  1.00000000e+00+1.49660576e+00j])
    >>> ivy.fft(np.exp(2j * np.pi * np.arange(8) / 8), 0, norm="ortho")
    ivy.array([-1.21802426e-16+4.04549134e-18j,  2.82842712e+00-2.86902654e-16j,
        8.25501143e-17+4.32978028e-17j,  0.00000000e+00+4.32978028e-17j,
        3.52068201e-17+8.25501143e-17j,  0.00000000e+00+2.71158374e-17j,
        4.04549134e-18+4.32978028e-17j,  0.00000000e+00+4.32978028e-17j])
    """
    return ivy.current_backend(x).fft(x, dim, norm=norm, n=n, out=out)


@handle_exceptions
@handle_backend_invalid
@handle_nestable
@handle_array_like_without_promotion
@handle_out_argument
@to_native_arrays_and_back
@handle_device
def dropout1d(
    x: Union[ivy.Array, ivy.NativeArray],
    prob: float,
    /,
    *,
    training: bool = True,
    data_format: str = "NWC",
    out: Optional[ivy.Array] = None,
) -> ivy.Array:
    """
    Randomly zero out entire channels with probability prob using samples from a
    Bernoulli distribution and the remaining channels are scaled by (1/1-prob). In this
    case, dropout1d performs a channel-wise dropout but assumes a channel is a 1D
    feature map.

    Parameters
    ----------
    x
        a 2D or 3D input array. Should have a floating-point data type.
    prob
        probability of a channel to be zero-ed.
    training
        controls whether dropout1d is performed during training or ignored
        during testing.
    data_format
        "NWC" or "NCW". Defaults to "NWC".
    out
        optional output array, for writing the result to.
        It must have a shape that the inputs broadcast to.

    Returns
    -------
    ret
        an array with some channels zero-ed and the rest of channels are
         scaled by (1/1-prob).

    Both the description and the type hints above assumes an array input for simplicity,
    but this function is *nestable*, and therefore also accepts :class:`ivy.Container`
    instances in place of any of the arguments.

    Examples
    --------
    With :class:`ivy.Array` input:

    >>> x = ivy.array([1, 1, 1]).reshape([1, 1, 3])
    >>> y = ivy.dropout1d(x, 0.5)
    >>> print(y)
    ivy.array([[[2., 0, 2.]]])

    >>> x = ivy.array([1, 1, 1]).reshape([1, 1, 3])
    >>> y = ivy.dropout1d(x, 1, training=False, data_format="NCW")
    >>> print(y)
    ivy.array([[[1, 1, 1]]])

    With one :class:`ivy.Container` input:
    >>> x = ivy.Container(a=ivy.array([100, 200, 300]).reshape([1, 1, 3]),
    ...                   b=ivy.array([400, 500, 600]).reshape([1, 1, 3]))
    >>> y = ivy.dropout1d(x, 0.5)
    >>> print(y)
    {
        a: ivy.array([[[200., 400., 0.]]]),
        b: ivy.array([[[0., 0., 0.]]])
    }
    """
    return ivy.current_backend(x).dropout1d(
        x, prob, training=training, data_format=data_format, out=out
    )


@handle_exceptions
@handle_backend_invalid
@handle_nestable
@handle_array_like_without_promotion
@handle_out_argument
@to_native_arrays_and_back
@handle_device
def dropout2d(
    x: Union[ivy.Array, ivy.NativeArray],
    prob: float,
    /,
    *,
    training: bool = True,
    data_format: str = "NHWC",
    out: Optional[ivy.Array] = None,
) -> ivy.Array:
    """
    Randomly zero out entire channels with probability prob using samples from a
    Bernoulli distribution and the remaining channels are scaled by (1/1-prob). In this
    case, dropout2d performs a channel-wise dropout but assumes a channel is a 2D
    feature map.

    Parameters
    ----------
    x
        a 3D or 4D input array. Should have a floating-point data type.
    prob
        probability of a channel to be zero-ed.
    training
        controls whether dropout2d is performed during training or ignored
        during testing.
    data_format
        "NHWC" or "NCHW". Defaults to "NHWC".
    out
        optional output array, for writing the result to.
        It must have a shape that the inputs broadcast to.

    Returns
    -------
    ret
        an array with some channels zero-ed and the rest of channels are
         scaled by (1/1-prob).

    Both the description and the type hints above assumes an array input for simplicity,
    but this function is *nestable*, and therefore also accepts :class:`ivy.Container`
    instances in place of any of the arguments.

    Examples
    --------
    With :class:`ivy.Array` input:

    >>> x = ivy.array([[1, 1, 1]])
    >>> y = ivy.dropout2d(x, 0.5)
    >>> print(y)
    ivy.array([[0., 2., 2.]])

    >>> x = ivy.array([[1, 1, 1]])
    >>> y = ivy.dropout2d(x, 1, training=False, data_format="NCW")
    >>> print(y)
    ivy.array([[1, 1, 1]])
    """
    return ivy.current_backend(x).dropout2d(
        x, prob, training=training, data_format=data_format, out=out
    )


@handle_exceptions
@handle_backend_invalid
@handle_nestable
@handle_array_like_without_promotion
@handle_out_argument
@to_native_arrays_and_back
@handle_device
def dropout3d(
    x: Union[ivy.Array, ivy.NativeArray],
    prob: float,
    /,
    *,
    training: bool = True,
    data_format: str = "NDHWC",
    out: Optional[ivy.Array] = None,
) -> ivy.Array:
    """
    Randomly zero out entire channels with probability prob using samples from a
    Bernoulli distribution and the remaining channels are scaled by (1/1-prob). In this
    case, dropout3d performs a channel-wise dropout but assumes a channel is a 1D
    feature map.

    Parameters
    ----------
    x
        a 4D or 5D input array. Should have a floating-point data type.
    prob
        probability of a channel to be zero-ed.
    training
        controls whether dropout3d is performed during training or ignored
        during testing.
    data_format
        "NDHWC" or "NCDHW". Defaults to "NDHWC".
    out
        optional output array, for writing the result to.
        It must have a shape that the inputs broadcast to.

    Returns
    -------
    ret
        an array with some channels zero-ed and the rest of channels are
         scaled by (1/1-prob).

    Both the description and the type hints above assumes an array input for simplicity,
    but this function is *nestable*, and therefore also accepts :class:`ivy.Container`
    instances in place of any of the arguments.
    """
    return ivy.current_backend(x).dropout3d(
        x, prob, training=training, data_format=data_format, out=out
    )


@handle_exceptions
@handle_backend_invalid
@handle_nestable
@handle_array_like_without_promotion
@handle_out_argument
@to_native_arrays_and_back
@handle_device
def ifft(
    x: Union[ivy.Array, ivy.NativeArray],
    dim: int,
    *,
    norm: str = "backward",
    n: Optional[Union[int, Tuple[int]]] = None,
    out: Optional[ivy.Array] = None,
) -> ivy.Array:
    r"""
    Compute the one dimensional discrete Fourier transform given input at least 1-D
    input x.

    Parameters
    ----------
    x
        Input volume *[...,d_in,...]*,
        where d_in indicates the dimension that needs IFFT.
    dim
        The dimension along which to take the one dimensional IFFT.
    norm
        Optional argument, "backward", "ortho" or "forward". Defaults to be "backward".
        "backward" indicates no normalization.
        "ortho" indicates normalization by $\frac{1}{\sqrt{n}}$.
        "forward" indicates normalization by $\frac{1}{n}$.
    n
        Optional argument indicating the sequence length, if given, the input would be
        padded with zero or truncated to length n before performing IFFT.
        Should be a integer greater than 1.
    out
        Optional output array, for writing the result to. It must have a shape that the
        inputs broadcast to.

    Returns
    -------
    ret
        The result of the IFFT operation.

    Examples
    --------
    >>> ivy.ifft(np.exp(2j * np.pi * np.arange(8) / 8), 0)
    ivy.array([-4.30636606e-17+1.43029718e-18j,  0.00000000e+00+1.53080850e-17j,
                1.43029718e-18+1.53080850e-17j,  0.00000000e+00+9.58689626e-18j,
                1.24474906e-17+2.91858728e-17j,  0.00000000e+00+1.53080850e-17j,
                2.91858728e-17+1.53080850e-17j,  1.00000000e+00-1.01435406e-16j])
    >>> ivy.ifft(np.exp(2j * np.pi * np.arange(8) / 8), 0, n=16)
    ivy.array([-2.15318303e-17+7.15148591e-19j,  6.25000000e-02+9.35378602e-02j,
                0.00000000e+00+7.65404249e-18j,  6.25000000e-02+4.17611649e-02j,
                7.15148591e-19+7.65404249e-18j,  6.25000000e-02+1.24320230e-02j,
                0.00000000e+00+4.79344813e-18j,  6.25000000e-02-1.24320230e-02j,
                6.22374531e-18+1.45929364e-17j,  6.25000000e-02-4.17611649e-02j,
                0.00000000e+00+7.65404249e-18j,  6.25000000e-02-9.35378602e-02j,
                1.45929364e-17+7.65404249e-18j,  6.25000000e-02-3.14208718e-01j,
                5.00000000e-01-5.07177031e-17j,  6.25000000e-02+3.14208718e-01j])
    >>> ivy.ifft(np.exp(2j * np.pi * np.arange(8) / 8), 0, norm="ortho")
    ivy.array([-1.21802426e-16+4.04549134e-18j,  0.00000000e+00+4.32978028e-17j,
                4.04549134e-18+4.32978028e-17j,  0.00000000e+00+2.71158374e-17j,
                3.52068201e-17+8.25501143e-17j,  0.00000000e+00+4.32978028e-17j,
                8.25501143e-17+4.32978028e-17j,  2.82842712e+00-2.86902654e-16j])
    """
    return ivy.current_backend(x).ifft(x, dim, norm=norm, n=n, out=out)


@handle_exceptions
@handle_backend_invalid
@handle_nestable
@handle_array_like_without_promotion
@handle_out_argument
@to_native_arrays_and_back
@handle_device
def embedding(
    weights: Union[ivy.Array, ivy.NativeArray],
    indices: Union[ivy.Array, ivy.NativeArray],
    /,
    *,
    max_norm: Optional[int] = None,
    out: Optional[ivy.Array] = None,
) -> ivy.Array:
    """
    Embeds a given tensor of indices using a given tensor of weights.

    Parameters
    ----------
    weights
        The weights tensor.
    indices
        The indices tensor.
    max_norm
        The maximum norm of the embeddings.
    out
        Optional output array, for writing the result to. It must have a shape that the
        inputs broadcast to.

    Returns
    -------
    ret
        The result of the embedding operation.

    Examples
    --------
    >>> weights = ivy.array([[1., 2., 3.], [4., 5., 6.], [7., 8., 9.]])
    >>> indices = ivy.array([0, 2])
    >>> print(ivy.embedding(weights, indices, max_norm=5))
    ivy.array([[1.        , 2.        , 3.        ],
           [2.51285338, 2.87183261, 3.2308116 ]])
    """
    ivy.utils.assertions.check_equal(
        len(weights.shape), 2, message="weights must be 2-d", as_array=False
    )
    return ivy.current_backend(indices).embedding(
        weights,
        indices,
        max_norm=max_norm,
        out=out,
    )


@handle_exceptions
@handle_nestable
@handle_out_argument
@inputs_to_ivy_arrays
def dft(
    x: Union[ivy.Array, ivy.NativeArray],
    /,
    *,
    axis: int = 1,
    inverse: bool = False,
    onesided: bool = False,
    dft_length: Optional[Union[int, Tuple[int]]] = None,
    norm: str = "backward",
    out: Optional[ivy.Array] = None,
) -> ivy.Array:
    """
    Compute the discrete Fourier transform of input.

    Parameters
    ----------
    x
        Input volume *[...,d_in,...]*,
        where d_in indicates the dimension that needs FFT.
    axis
        The axis on which to perform the DFT. By default this
        value is  set to 1, which corresponds to the first dimension
        after the batch index.
    inverse
        Whether to perform the inverse discrete fourier transform.
        By default this value is set to False.
    onesided
        If onesided is True, only values for w in [0, 1, 2, …, floor(n_fft/2) + 1]
        are returned because the real-to-complex Fourier transform satisfies the
        conjugate symmetry, i.e., X[m, w] = X[m,w]=X[m,n_fft-w]*. Note if the
        input or window tensors are complex, then onesided output is not possible.
        Enabling onesided with real inputs performs a Real-valued fast Fourier
        transform (RFFT). When invoked with real or complex valued input, the
        default value is False. Values can be True or False.
    dft_length
        The length of the signal.If greater than the axis dimension,
        the signal will be zero-padded up to dft_length. If less than
        the axis dimension, only the first dft_length values will be
        used as the signal. It’s an optional value.
    norm
          Optional argument, "backward", "ortho" or "forward". Defaults to be
          "backward".
          "backward" indicates no normalization.
          "ortho" indicates normalization by 1/sqrt(n).
          "forward" indicates normalization by 1/n.
    out
        Optional output array, for writing the result to. It must
        have a shape that the inputs broadcast to.

    Returns
    -------
    ret
        The Fourier Transform of the input vector.If onesided is False,
        the following shape is expected: [batch_idx][signal_dim1][signal_dim2]
        …[signal_dimN][2]. If axis=0 and onesided is True, the following shape
        is expected: [batch_idx][floor(signal_dim1/2)+1][signal_dim2]…[signal_dimN][2].
        If axis=1 and onesided is True, the following shape is expected:
        [batch_idx][signal_dim1][floor(signal_dim2/2)+1]…[signal_dimN][2].
        If axis=N-1 and onesided is True, the following shape is expected:
        [batch_idx][signal_dim1][signal_dim2]…[floor(signal_dimN/2)+1][2].
        The signal_dim at the specified axis is equal to the dft_length.
    """
    if inverse:
        res = ivy.ifft(x, axis, norm=norm, n=dft_length, out=out)
    else:
        res = ivy.fft(x, axis, norm=norm, n=dft_length, out=out)

    if onesided:
        slices = [slice(0, a) for a in res.shape]
        slices[axis] = slice(0, ivy.shape(res)[axis] // 2 + 1)
        res = res[tuple(slices)]
    return res


@handle_exceptions
@handle_nestable
@handle_out_argument
@inputs_to_ivy_arrays
def interp(x, xp, fp, left=None, right=None, period=None):
    x_arr = ivy.array(x)
    fix_later = False
    if x_arr.shape == ():
        x_arr = ivy.array([x])
        fix_later = True
    x = ivy.astype(x_arr, "float64")
    xp = ivy.astype(ivy.array(xp), "float64")
    fp = ivy.astype(ivy.array(fp), "float64")
    ivy.utils.assertions.check_equal(xp.ndim, 1, as_array=False)
    ivy.utils.assertions.check_equal(fp.ndim, 1, as_array=False)
    ivy.utils.assertions.check_equal(xp.shape[0], fp.shape[0], as_array=False)
    if period is not None:
        ivy.utils.assertions.check_equal(period, 0, inverse=True)
        period = ivy.abs(period)
        x = ivy.remainder(x, period)
        xp = ivy.remainder(xp, period)
        asort_xp = ivy.argsort(xp)
        xp = xp[asort_xp]
        fp = fp[asort_xp]
        xp = ivy.concat((xp[-1:] - period, xp, xp[0:1] + period))
        fp = ivy.concat((fp[-1:], fp, fp[0:1]))

    def interp_inner(value):
        value = ivy.array(value)
        if value < xp[0]:
            return left if left is not None else fp[0]
        elif value > xp[-1]:
            return right if right is not None else fp[-1]
        else:
            last = None
            if xp.shape[0] < 3:
                for i in range(xp.shape[0] - 1, -1, -1):
                    if xp[i] == value:
                        return fp[i]
                    elif xp[i] < value:
                        last = i
            else:
                first = 0
                last = xp.shape[0]
                while first < last:
                    midpoint = (first + last) // 2
                    if xp[midpoint] == value:
                        already_exists = ivy.argwhere(xp == value)
                        if already_exists.shape[0] > 0:
                            return fp[already_exists[-1][0]]
                        return fp[midpoint]
                    else:
                        if value < xp[midpoint]:
                            last = midpoint - 1
                        else:
                            first = midpoint + 1
            dist = (value - xp[last]) / (xp[last + 1] - xp[last])
            return (fp[last + 1] - fp[last]) * dist + fp[last]

    ret = ivy.map(interp_inner, unique={"value": x})
    if fix_later:
        return ivy.astype(ivy.array(ret[0]), "float64")
    else:
        return ivy.astype(ivy.array(ret), "float64")


def _tf_area_dim_scale(index, starting_index, scale, ending_index):
    if index < starting_index:
        dim_scale = scale if index + 1 > ending_index else index + 1 - starting_index
    else:
        dim_scale = ending_index - index if index + 1 > ending_index else 1.0
    return dim_scale


def _tf_area_indices(dim_index, scale):
    starting_index = dim_index * scale
    ending_index = (dim_index + 1) * scale
    rounded_indices = (
        int(starting_index),
        math.ceil(ending_index),
    )
    return starting_index, ending_index, rounded_indices


<<<<<<< HEAD
def _tf_area_interpolate(x, size, dims):
    ret = ivy.zeros(x.shape[:2] + size)
    scale = ivy.divide(ivy.shape(x)[2:], size)
=======
def _tf_area_interpolate(x, size, scale, dims):
    ret = ivy.zeros((x.shape[:2] + size))
>>>>>>> 08c1ce01
    area = 1.0 / ivy.prod(scale)
    for i, ba in enumerate(x):
        for j, ch in enumerate(ba):
            if dims == 3:
                for d_dim in range(size[0]):
                    for h_dim in range(size[1]):
                        for w_dim in range(size[2]):
                            d_in, d_in1, d_index = _tf_area_indices(d_dim, scale[0])
                            h_in, h_in1, h_index = _tf_area_indices(h_dim, scale[1])
                            w_in, w_in1, w_index = _tf_area_indices(w_dim, scale[2])
                            sum_data = ivy.zeros(
                                (
                                    d_index[1] - d_index[0],
                                    h_index[1] - h_index[0],
                                    w_index[1] - w_index[0],
                                )
                            )
                            for d_ind in range(d_index[0], d_index[1]):
                                scale_z = _tf_area_dim_scale(
                                    d_ind, d_in, scale[0], d_in1
                                )
                                for h_ind in range(h_index[0], h_index[1]):
                                    scale_y = _tf_area_dim_scale(
                                        h_ind, h_in, scale[1], h_in1
                                    )
                                    for w_ind in range(w_index[0], w_index[1]):
                                        scale_x = _tf_area_dim_scale(
                                            w_ind, w_in, scale[2], w_in1
                                        )
                                        sum_data[
                                            d_ind - d_index[0],
                                            h_ind - h_index[0],
                                            w_ind - w_index[0],
                                        ] = (
                                            ivy.array(ch[d_ind, h_ind, w_ind])
                                            * scale_x
                                            * scale_y
                                            * scale_z
                                            * area
                                        )
                            ret[i, j, d_dim, h_dim, w_dim] = ivy.sum(sum_data)
            elif dims == 2:
                for h_dim in range(size[0]):
                    for w_dim in range(size[1]):
                        h_in, h_in1, h_index = _tf_area_indices(h_dim, scale[0])
                        w_in, w_in1, w_index = _tf_area_indices(w_dim, scale[1])
                        sum_data = ivy.zeros(
                            (h_index[1] - h_index[0], w_index[1] - w_index[0])
                        )
                        for h_ind in range(h_index[0], h_index[1]):
                            scale_y = _tf_area_dim_scale(h_ind, h_in, scale[0], h_in1)
                            for w_ind in range(w_index[0], w_index[1]):
                                scale_x = _tf_area_dim_scale(
                                    w_ind, w_in, scale[1], w_in1
                                )
                                sum_data[h_ind - h_index[0], w_ind - w_index[0]] = (
                                    ivy.array(ch[h_ind, w_ind])
                                    * scale_x
                                    * scale_y
                                    * area
                                )
                        ret[i, j, h_dim, w_dim] = ivy.sum(sum_data)
            else:
                for w_dim in range(size[0]):
                    w_in, w_in1, w_index = _tf_area_indices(w_dim, scale[0])
                    sum_data = ivy.zeros((w_index[1] - w_index[0],))
                    for w_ind in range(w_index[0], w_index[1]):
                        scale_x = _tf_area_dim_scale(w_ind, w_in, scale[0], w_in1)
                        sum_data[w_ind - w_index[0]] = (
                            ivy.array(ch[w_ind]) * scale_x * area
                        )
                    ret[i, j, w_dim] = ivy.sum(sum_data)
    return ret


def nearest_interpolate(x, dims, size, scale, exact):
    off = 0.5 if exact else 0
    for d in range(dims):
        n = size[d]
        offsets = (ivy.arange(n, dtype="float32") + off) * scale[d]
        offsets = ivy.astype(ivy.floor(ivy.astype(offsets, "float32")), "int32")
        x = ivy.gather(x, offsets, axis=d + 2)
    return x


def _triangle_kernel(x):
    return ivy.maximum(0, 1 - ivy.abs(x))


def _cubic_kernel(x):
    out = ((1.5 * x - 2.5) * x) * x + 1.0
    out = ivy.where(x >= 1.0, ((-0.5 * x + 2.5) * x - 4.0) * x + 2.0, out)
    return ivy.where(x >= 2.0, 0.0, out)


def _lanczos_kernel(radius, x):
    y = radius * ivy.sin(ivy.pi * x) * ivy.sin(ivy.pi * x / radius)
    out = ivy.where(x != 0, ivy.divide(y, ivy.pi**2 * x**2), 1)
    return ivy.where(ivy.bitwise_and(x >= radius, x < -radius), 0.0, out)


def _get_final_scale(input_size, output_size, align_corners, scale_factor):
    scale = []
    for i, (input, output) in enumerate(zip(input_size, output_size)):
        if align_corners:
            if output > 1:
                scale.append((input - 1) / (output - 1))
            else:
                scale.append(1)
        else:
            scale.append(1 / scale_factor[i])
    return scale


def _mitchellcubic_kernel(x):
    absx = abs(x)
    if absx < 1:
        return (7 * absx**3 - 12 * absx**2 + 6) / 6
    elif absx < 2:
        return (-(absx**3) + 6 * absx**2 - 11 * absx + 6) / 6
    else:
        return 0


def _compute_weight_mat(
    input_size,
    output_size,
    align_corners,
    kernel_fn,
    dim_scale,
):
    if not align_corners:
        sample_f = (ivy.arange(output_size) + 0.5) * dim_scale - 0.5
    else:
        sample_f = ivy.arange(output_size) * dim_scale
    x = ivy.abs(
        ivy.expand_dims(sample_f) - ivy.expand_dims(ivy.arange(input_size), axis=-1)
    )
    weights = kernel_fn(x)
    total_weight_sum = ivy.sum(weights, axis=0, keepdims=True)
    weights = ivy.where(
        ivy.abs(total_weight_sum) > 1000.0 * float(ivy.finfo("float32").eps),
        ivy.divide(weights, ivy.where(total_weight_sum != 0, total_weight_sum, 1)),
        0,
    )
    input_size_minus_0_5 = input_size if align_corners else input_size - 0.5
    return ivy.where(
        ivy.expand_dims(
            ivy.logical_and(sample_f >= -0.5, sample_f <= input_size_minus_0_5)
        ),
        weights,
        0,
    )


def _upsample_cubic_convolution1(x, A):
    return ((A + 2) * x - (A + 3)) * x * x + 1


def _upsample_cubic_convolution2(x, A):
    return ((A * x - 5 * A) * x + 8 * A) * x - 4 * A


def _upsample_get_cubic_coefficients(t):
    A = -0.75
    return (
        _upsample_cubic_convolution2(t + 1.0, A),
        _upsample_cubic_convolution1(t, A),
        _upsample_cubic_convolution1(1.0 - t, A),
        _upsample_cubic_convolution2(2.0 - t, A),
    )


def _upsample_cubic_interp1d(coeffs, ts):
    coeffs2 = _upsample_get_cubic_coefficients(ts)
    return _sum_tensors(c1 * c2 for (c1, c2) in zip(coeffs, coeffs2))


def _sum_tensors(ts):
    return _reduce(ivy.add, ts)


def _upsample_bicubic2d_default(
    a,
    output_size,
    scale,
    align_corners,
):
    N, C, iH, iW = a.shape
    oH, oW = output_size

    def compute_source_index(scale, dst_index, align_corners):
        if align_corners:
            return scale * dst_index
        else:
            return scale * (dst_index + 0.5) - 0.5

    N_idx = ivy.reshape(ivy.arange(N), (N, 1, 1, 1)).astype(ivy.int64)
    C_idx = ivy.reshape(ivy.arange(C), (1, C, 1, 1)).astype(ivy.int64)
    out_y = ivy.reshape(ivy.arange(oH), ((1, 1, oH, 1)))
    out_x = ivy.reshape(ivy.arange(oW), ((1, 1, 1, oW)))

    scale_y, scale_x = scale

    real_x = compute_source_index(scale_x, out_x, align_corners)
    in_x = ivy.floor(real_x)
    t_x = real_x - in_x
    ix = ivy.astype(in_x, ivy.int64)

    real_y = compute_source_index(scale_y, out_y, align_corners)
    in_y = ivy.floor(real_y)
    t_y = real_y - in_y
    iy = ivy.astype(in_y, ivy.int64)

    iys_ofs = (iy - 1, iy, iy + 1, iy + 2)
    ixs_ofs = (ix - 1, ix, ix + 1, ix + 2)

    def load_bounded(ys, xs):
        y_idx = ivy.clip(ys, 0, iH - 1)
        x_idx = ivy.clip(xs, 0, iW - 1)
        return a[N_idx, C_idx, y_idx, x_idx]

    def get_x_interp(y):
        coeffs_x = tuple(load_bounded(y, x_ofs) for x_ofs in ixs_ofs)
        return _upsample_cubic_interp1d(coeffs_x, t_x)

    coeffs_y = tuple(get_x_interp(y_ofs) for y_ofs in iys_ofs)
    result = _upsample_cubic_interp1d(coeffs_y, t_y)

    return result


def area_interpolate(x, dims, size, scale):
<<<<<<< HEAD
    ret = ivy.zeros(x.shape[:2] + size)
    inv_scale = ivy.divide(1.0, scale)
=======
    ret = ivy.zeros((x.shape[:2] + size))
>>>>>>> 08c1ce01
    for i, ba in enumerate(x):
        for j, ch in enumerate(ba):
            if dims == 3:
                for d_dim in range(size[0]):
                    for h_dim in range(size[1]):
                        for w_dim in range(size[2]):
                            d_index = (
                                int(d_dim * scale[0]),
                                math.ceil((d_dim + 1) * scale[0]),
                            )
                            h_index = (
                                int(h_dim * scale[1]),
                                math.ceil((h_dim + 1) * scale[1]),
                            )
                            w_index = (
                                int(w_dim * scale[2]),
                                math.ceil((w_dim + 1) * scale[2]),
                            )
                            scale_z = d_index[1] - d_index[0]
                            scale_y = h_index[1] - h_index[0]
                            scale_x = w_index[1] - w_index[0]
                            area = scale_z * scale_y * scale_x
                            ret[i, j, d_dim, h_dim, w_dim] = ivy.sum(
                                ch[
                                    d_index[0] : d_index[1],
                                    h_index[0] : h_index[1],
                                    w_index[0] : w_index[1],
                                ]
                            ) * (1 / area)
            elif dims == 2:
                for h_dim in range(size[0]):
                    for w_dim in range(size[1]):
                        h_index = (
                            int(h_dim * scale[0]),
                            math.ceil((h_dim + 1) * scale[0]),
                        )
                        w_index = (
                            int(w_dim * scale[1]),
                            math.ceil((w_dim + 1) * scale[1]),
                        )
                        scale_y = h_index[1] - h_index[0]
                        scale_x = w_index[1] - w_index[0]
                        area = scale_y * scale_x
                        ret[i, j, h_dim, w_dim] = ivy.sum(
                            ch[h_index[0] : h_index[1], w_index[0] : w_index[1]]
                        ) * (1 / area)
            else:
                for w_dim in range(size[0]):
                    w_index = (
                        int(w_dim * scale[0]),
                        math.ceil((w_dim + 1) * scale[0]),
                    )
                    scale_x = w_index[1] - w_index[0]
                    ret[i, j, w_dim] = ivy.sum(ch[w_index[0] : w_index[1]]) * (
                        1 / scale_x
                    )
    return ret


def get_interpolate_kernel(mode):
    kernel_func = _triangle_kernel
    if mode == "tf_bicubic":
        kernel_func = lambda inputs: _cubic_kernel(inputs)
    elif mode == "lanczos3":
        kernel_func = lambda inputs: _lanczos_kernel(3, inputs)
    elif mode == "lanczos5":
        kernel_func = lambda inputs: _lanczos_kernel(5, inputs)
    return kernel_func


def generate_einsum_equation(dim):
    alphabet = "abcdefghijklmnopqrstuvwxyz"
    input_indices = alphabet[: dim + 2]
    output_indices = [alphabet[2 + i] + alphabet[2 + dim + i] for i in range(dim)]
    contraction_indices = ",".join([input_indices, *output_indices])
    output = input_indices[:2] + "".join([output[-1] for output in output_indices])
    einsum_string = contraction_indices + "->" + output
    return einsum_string


def _interpolate_with_kernel(x, dims, size, input_size, align_corners, scale, mode):
    equation = generate_einsum_equation(dims)
    kernel_func = get_interpolate_kernel(mode)
    operands = []
    for m, n, s in zip(input_size, size, scale):
        w = _compute_weight_mat(m, n, align_corners, kernel_func, s).astype(x.dtype)
        operands.append(w)
    return ivy.einsum(equation, x, *operands)


@handle_exceptions
@handle_nestable
@handle_partial_mixed_function
@inputs_to_ivy_arrays
@handle_array_function
def interpolate(
    x: Union[ivy.Array, ivy.NativeArray],
    size: Union[Sequence[int], int],
    /,
    *,
    mode: Literal[
        "linear",
        "bilinear",
        "trilinear",
        "nd",
        "nearest",
        "area",
        "nearest_exact",
        "tf_area",
        "tf_bicubic",
        "bicubic",
        "mitchellcubic",
        "lanczos3",
        "lanczos5",
        "gaussian",
    ] = "linear",
    scale_factor: Optional[Union[Sequence[int], int]] = None,
    recompute_scale_factor: Optional[bool] = None,
    align_corners: bool = False,
    antialias: bool = False,  # ToDo: add support for antialias
    out: Optional[ivy.Array] = None,
) -> ivy.Array:
    """
    Down/up samples the input to the given size. The algorithm used for interpolation is
    determined by mode.

    Parameters
    ----------
    x
        Input array, Must have the shape
        [batch x channels x [optional depth] x [optional height] x width].
    size
        Output size.
    mode
        Interpolation mode. Can be one of the following:
        - linear
        - bilinear
        - trilinear
        - nd
        - nearest
        - nearest-exact
        - area
        - tf_area
        - bicubic
        - tf_bicubic
        - mitchellcubic
        - lanczos3
        - lanczos5
        - gaussian
    scale_factor
        Multiplier for spatial size that defines the output size (overwriting `size`).
    recompute_scale_factor
        If True, then scale_factor must be provided and scale_factor is used to
        compute the output size. The computed output size will be used to infer new
        scales for the interpolation. If recompute_scale_factor is False, then size
        or scale_factor will be used directly for interpolation.
    align_corners
        If True, the corner pixels of the input and output tensors are aligned,
        and thus preserving the values at the corner pixels. If False, the corner
        pixels are not aligned, and the interpolation uses edge value padding for
        out-of-boundary values.
    out
        Optional output array, for writing the result to. It must
        have a shape that the inputs broadcast to.

    Returns
    -------
        resized array
    """
    input_size = ivy.shape(x)[2:]
    dims = len(input_size)
    if ivy.exists(size) and ivy.exists(scale_factor):
        raise ivy.utils.exceptions.IvyException(
            "only one of size or scale_factor should be defined"
        )
    elif ivy.exists(size) and not ivy.exists(scale_factor):
        if isinstance(size, (list, tuple)):
            ivy.utils.assertions.check_equal(
                len(size),
                dims,
                inverse=False,
                message=(
                    "Input and output must have the same number of spatial dimensions,"
                    f" but got input with {list(input_size)} spatial dimensions and"
                    f" output size {size}."
                ),
                as_array=False,
            )
    elif ivy.exists(scale_factor) and not ivy.exists(size):
        if isinstance(scale_factor, (list, tuple)):
            ivy.utils.assertions.check_equal(
                len(scale_factor),
                dims,
                inverse=False,
                message=(
                    "Input and scale_factor must have the same number of spatial"
                    f" dimensions, but got input with {list(input_size)} spatial"
                    f" dimensions and scale_factor {scale_factor}."
                ),
                as_array=False,
            )
    else:
        raise ivy.utils.exceptions.IvyException(
            "either size or scale_factor should be defined"
        )
    if ivy.exists(size) and recompute_scale_factor is not None:
        raise ivy.utils.exceptions.IvyException(
            "recompute_scale_factor is not meaningful with an explicit size."
        )
    if ivy.get_num_dims(x) != 4 and mode == "bilinear":
        raise ivy.utils.exceptions.IvyException(
            f"Got {x.ndim}D input, but bilinear mode needs 4D input"
        )
    if ivy.get_num_dims(x) != 5 and mode == "trilinear":
        raise ivy.utils.exceptions.IvyException(
            f"Got {x.ndim}D input, but trilinear mode needs 5D input"
        )
    if ivy.get_num_dims(x) != 3 and mode == "linear":
        raise ivy.utils.exceptions.IvyException(
            f"Got {x.ndim}D input, but trilinear mode needs 3D input"
        )
    size, scale_factor = _get_size(scale_factor, size, dims, input_size)
    ivy.utils.assertions.check_true(
        all(s > 0 for s in size),
        message=f"output sizes should be greater than 0, but got {size}",
    )
    if all(a == b for a, b in zip(size, input_size)):
        ret = x
    else:
        if recompute_scale_factor:
            scale_factor = [ivy.divide(size[i], input_size[i]) for i in range(dims)]
        else:
            scale_factor = [
                1 if input_size[i] == size[i] else scale_factor[i] for i in range(dims)
            ]
        scale = _get_final_scale(input_size, size, align_corners, scale_factor)
        if mode in [
            "linear",
            "bilinear",
            "trilinear",
            "nd",
            "tf_bicubic",
            "lanczos3",
            "lanczos5",
        ]:
            ret = _interpolate_with_kernel(
                x,
                dims,
                size,
                input_size,
                align_corners,
                scale,
                mode,
            )
        elif mode == "bicubic":
            ret = _upsample_bicubic2d_default(x, size, scale, align_corners)
        elif mode in ["nearest-exact", "nearest"]:
            ret = nearest_interpolate(x, dims, size, scale, mode == "nearest-exact")
        elif mode == "area":
            ret = area_interpolate(x, dims, size, scale)
        elif mode == "mitchellcubic":
            batch, channels, in_height, in_width = x.shape
            out_height, out_width = size
            scale_h, scale_w = scale
            ret = ivy.zeros((batch, channels, out_height, out_width))
            for i in range(out_height):
                for j in range(out_width):
                    p_i = i * scale_h
                    p_j = j * scale_w
                    left = int(math.floor(p_j - 2))
                    right = int(math.ceil(p_j + 2))
                    top = int(math.floor(p_i - 2))
                    bottom = int(math.ceil(p_i + 2))
                    kernel_w = ivy.array(
                        [
                            _mitchellcubic_kernel((p_j - j) * scale_w)
                            for i in range(left, right)
                        ]
                    )
                    kernel_h = ivy.array(
                        [
                            _mitchellcubic_kernel((p_i - i) * scale_h)
                            for j in range(top, bottom)
                        ]
                    )
                    left_pad = max(0, -left)
                    right_pad = max(0, right - in_width)
                    top_pad = max(0, -top)
                    bottom_pad = max(0, bottom - in_height)
                    pad_width = [(0, 0), (0, 0)] * (len(x.shape) - 3) + [
                        (top_pad, bottom_pad),
                        (left_pad, right_pad),
                    ]
                    padded_x = ivy.pad(x, pad_width, mode="edge")
                    for b in range(batch):
                        for c in range(channels):
                            patch = padded_x[
                                b,
                                c,
                                top + top_pad : bottom + top_pad,
                                left + left_pad : right + left_pad,
                            ]
                            ret[b, c, i, j] = ivy.sum(
                                kernel_h[:, ivy.newaxis]
                                * patch
                                * kernel_w[ivy.newaxis, :]
                            )
        elif mode == "gaussian":
            ratio_h, ratio_w = scale
            sigma = max(ratio_h, ratio_w) * 0.5
            kernel_size = 2 * int(math.ceil(3 * sigma)) + 1
            kernel_h = ivy.zeros((kernel_size,), dtype=x.dtype)
            kernel_w = ivy.zeros((kernel_size,), dtype=x.dtype)
            for i in range(kernel_h.size):
                kernel_h[i] = ivy.exp(-0.5 * ((i - kernel_h.size // 2) / sigma) ** 2)
                kernel_w[i] = ivy.exp(-0.5 * ((i - kernel_w.size // 2) / sigma) ** 2)
            kernel_h /= ivy.sum(kernel_h)
            kernel_w /= ivy.sum(kernel_w)
            pad_width = [(0, 0), (0, 0)] * (len(x.shape) - 3) + [
                (int(math.ceil(3 * sigma)), int(math.ceil(3 * sigma))),
                (int(math.ceil(3 * sigma)), int(math.ceil(3 * sigma))),
            ]
            padded_x = ivy.pad(x, pad_width, mode="constant")
            output_shape = x.shape[:2] + size
            ret = ivy.zeros(output_shape, dtype=x.dtype)
            for i in range(size[0]):
                for j in range(size[1]):
                    p_i = int(math.floor(i * ratio_h + int(math.ceil(3 * sigma))))
                    p_j = int(math.floor(j * ratio_w + int(math.ceil(3 * sigma))))
                    for b in range(x.shape[0]):
                        for c in range(x.shape[1]):
                            patch = padded_x[
                                b,
                                c,
                                p_i - kernel_size // 2 : p_i + kernel_size // 2 + 1,
                                p_j - kernel_size // 2 : p_j + kernel_size // 2 + 1,
                            ]
                            ret[b, c, i, j] = ivy.sum(
                                kernel_h[ivy.newaxis, :]
                                * patch
                                * kernel_w[:, ivy.newaxis]
                            )
        elif mode == "tf_area":
            ret = _tf_area_interpolate(x, size, scale, dims)
        ret = ivy.astype(ret, ivy.dtype(x))
    if ivy.exists(out):
        return ivy.inplace_update(out, ret)
    return ret


interpolate.mixed_backend_wrappers = {
    "to_add": (
        "handle_backend_invalid",
        "handle_device",
    ),
    "to_skip": (),
}


def _get_size(scale_factor, size, dims, input_shape):
    if scale_factor is not None:
        if isinstance(scale_factor, (float, int)):
            scale_factor = [scale_factor] * dims
        elif isinstance(scale_factor, (tuple, list)) and len(scale_factor) != dims:
            scale_factor = [scale_factor[0]] * dims

        size = tuple(
            int(math.floor(input_shape[i] * scale_factor[i])) for i in range(dims)
        )
    else:
        size = (size,) * dims if isinstance(size, int) else tuple(size)
        scale_factor = [ivy.divide(size[i], input_shape[i]) for i in range(dims)]
    return size, scale_factor


def _output_ceil_shape(w, f, p, s):
    return math.ceil((w - f + p) / s) + 1


def _padding_ceil_mode(w, f, p, s, return_added_padding=False):
    remaining_pixels = (w - f + sum(p)) % s
    added_padding = 0
    if s > 1 and remaining_pixels != 0 and f > 1:
        input_size = w + sum(p)
        # making sure that the remaining pixels are supposed
        # to be covered by the window
        # they won't be covered if stride is big enough to skip them
        if input_size - remaining_pixels - (f - 1) + s > input_size:
            return p
        output_shape = _output_ceil_shape(
            w,
            f,
            sum(p),
            s,
        )
        # calculating new padding with ceil_output_shape
        new_pad = (output_shape - 1) * s + f - w
        # updating pad_list with new padding by adding it to the end
        added_padding = new_pad - sum(p)
        p = (
            p[0],
            p[1] + added_padding,
        )
    if return_added_padding:
        return p, added_padding
    return p


interpolate.mixed_backend_wrappers = {
    "to_add": (
        "handle_out_argument",
        "inputs_to_native_arrays",
        "outputs_to_ivy_arrays",
    ),
    "to_skip": ("inputs_to_ivy_arrays", "handle_partial_mixed_function"),
}


def _compute_idx(in_size, out_size, device):
    out_range = ivy.arange(out_size, device=device, dtype=ivy.int64)
    i0 = ivy.trunc_divide(out_range * in_size, out_size).astype(ivy.int64)
    maxlength = in_size // out_size + 1
    in_size_mod = in_size % out_size
    # adaptive = True iff there are kernels with different lengths
    adaptive = in_size_mod != 0 and out_size % in_size_mod != 0
    if adaptive:
        maxlength += 1
    elif in_size_mod == 0:
        maxlength -= 1
    range_max = ivy.arange(maxlength, device=device, dtype=ivy.int64)
    idx = ivy.expand_dims(i0, axis=-1) + range_max
    if adaptive:
        maxval = ivy.full_like(idx, fill_value=in_size - 1)
        idx = ivy.minimum(idx, maxval)
        i1 = ivy.trunc_divide(
            (out_range + 1) * in_size + out_size - 1, out_size
        ).astype(ivy.int64)
        length = i1 - i0
    else:
        length = maxlength
    return idx, length, range_max, adaptive


def _expand_to_dim(x, dim):
    for _ in range(dim - len(x.shape)):
        x = ivy.expand_dims(x, axis=-1)
    return x


def _mask(vals, length, range_max, dim, mask_value=0.0):
    if isinstance(length, int):
        return vals, length
    else:
        assert dim < 0
        mask = ivy.greater_equal(range_max, ivy.expand_dims(length, axis=-1))
        if dim == -2:
            mask = _expand_to_dim(mask, 4)
        vals = ivy.where(mask, ivy.array(mask_value, device=vals.device), vals)
        length = _expand_to_dim(length, -dim)
        return vals, length


@handle_nestable
@inputs_to_ivy_arrays
def adaptive_max_pool2d(
    input: Union[ivy.Array, ivy.NativeArray],
    output_size: Union[Sequence[int], int],
):
    """
    Apply a 2D adaptive maximum pooling over an input signal composed of several input
    planes.

    Parameters
    ----------
    input
        Input array. Must have shape (N, C, H_in, W_in) or (C, H_in, W_in) where N is
        the batch dimension, C is the feature dimension, and H_in and W_in are the 2
        spatial dimensions.
    output_size
        Spatial output size.

    Returns
    -------
        The result of the pooling operation. Will have shape (N, C, S_0, S_1) or
        (C, S_0, S_1), where S = `output_size`
    """
    squeeze = False
    if input.ndim == 3:
        input = ivy.expand_dims(input, axis=0)
        squeeze = True
    elif input.ndim != 4:
        raise ivy.utils.exceptions.IvyException(
            f"Got {len(input.shape)}D input, but only 3D and 4D inputs are supported.",
        )

    if isinstance(output_size, int):
        output_size = (output_size, output_size)

    if all(i_s % o_s == 0 for i_s, o_s in zip(input.shape[-2:], output_size)):
        stride = tuple(i_s // o_s for i_s, o_s in zip(input.shape[-2:], output_size))
        kernel_size = stride  # Mathematically identical to the previous expression
        pooled_output = ivy.max_pool2d(
            input, kernel_size, stride, "VALID", data_format="NCHW"
        )
        if squeeze:
            return ivy.squeeze(pooled_output, axis=0)
        return pooled_output

    idxh, length_h, range_max_h, adaptive_h = _compute_idx(
        input.shape[-2], output_size[-2], input.device
    )
    idxw, length_w, range_max_w, adaptive_w = _compute_idx(
        input.shape[-1], output_size[-1], input.device
    )

    # to numpy and back in order to bypass a slicing error in tensorflow
    vals = ivy.array(
        input.to_numpy()[..., _expand_to_dim(idxh, 4), idxw], device=input.device
    )

    if not adaptive_h and not adaptive_w:
        ret = ivy.max(vals, axis=(-3, -1))
        ret = ivy.squeeze(ret, axis=0) if squeeze else ret
        return ret

    vals, length_h = _mask(
        vals, length_h, range_max_h, dim=-2, mask_value=float("-inf")
    )
    vals, length_w = _mask(
        vals, length_w, range_max_w, dim=-1, mask_value=float("-inf")
    )

    ret = None
    for i, j in itertools.product(range(vals.shape[-3]), range(vals.shape[-1])):
        if ret is None:
            ret = vals[..., i, :, j]
        else:
            ret = ivy.maximum(ret, vals[..., i, :, j])
    pooled_output = ret.astype(vals.dtype)

    pooled_output = ivy.squeeze(pooled_output, axis=0) if squeeze else pooled_output
    return pooled_output


adaptive_max_pool2d.mixed_backend_wrappers = {
    "to_add": (
        "handle_backend_invalid",
        "inputs_to_native_arrays",
        "outputs_to_ivy_arrays",
        "handle_device",
    ),
    "to_skip": ("inputs_to_ivy_arrays",),
}


@handle_nestable
@inputs_to_ivy_arrays
def adaptive_avg_pool1d(
    input: Union[ivy.Array, ivy.NativeArray],
    output_size: int,
) -> ivy.Array:
    """
    Apply a 1D adaptive average pooling over an input signal composed of several input
    planes.

    Parameters
    ----------
    input
        Input array. Must have shape (N, C, L_in) or (C, L_in) where N is
        the batch dimension, C is the feature dimension, and L_in is the spatial
        dimension.
    output_size
        Spatial output size.

    Returns
    -------
        The result of the pooling operation. Will have shape (N, C, L_out) or
        (C, L_out), where L_out = `output_size`
    """
    squeeze = False
    if input.ndim == 2:
        input = ivy.expand_dims(input, axis=0)
        squeeze = True
    elif input.ndim != 3:
        raise ivy.utils.exceptions.IvyException(
            f"Got {len(input.shape)}D input, but only 2D and 3D inputs are supported.",
        )

    if input.shape[-1] % output_size == 0:
        stride = input.shape[-1] // output_size
        kernel_size = input.shape[-1] - (output_size - 1) * stride
        pooled_output = ivy.avg_pool1d(
            input, kernel_size, stride, "VALID", data_format="NCW"
        )
        if squeeze:
            return ivy.squeeze(pooled_output, axis=0)
        return pooled_output

    idxw, length_w, range_max_w, adaptive_w = _compute_idx(
        input.shape[-1], output_size, input.device
    )

    # to numpy and back in order to bypass a slicing error in tensorflow
    vals = ivy.array(input.to_numpy()[..., idxw])

    if not adaptive_w:
        ret = ivy.mean(vals, axis=-1)
        ret = ivy.squeeze(ret, axis=0) if squeeze else ret
        return ret

    vals, length_w = _mask(vals, length_w, range_max_w, dim=-1)

    ret = None
    for i in range(vals.shape[-1]):
        if ret is None:
            ret = vals[..., i]
        else:
            ret = ret + vals[..., i]
    pooled_output = ret / length_w.astype(ret.dtype)

    pooled_output = ivy.squeeze(pooled_output, axis=0) if squeeze else pooled_output
    return pooled_output


adaptive_avg_pool1d.mixed_backend_wrappers = {
    "to_add": (
        "handle_backend_invalid",
        "inputs_to_native_arrays",
        "outputs_to_ivy_arrays",
        "handle_device",
    ),
    "to_skip": ("inputs_to_ivy_arrays",),
}


@handle_exceptions
@handle_nestable
@handle_array_like_without_promotion
@inputs_to_ivy_arrays
@handle_array_function
def adaptive_avg_pool2d(
    input: Union[ivy.Array, ivy.NativeArray],
    output_size: Union[Sequence[int], int],
) -> ivy.Array:
    """
    Apply a 2D adaptive average pooling over an input signal composed of several input
    planes.

    Parameters
    ----------
    input
        Input array. Must have shape (N, C, H_in, W_in) or (C, H_in, W_in) where N is
        the batch dimension, C is the feature dimension, and H_in and W_in are the 2
        spatial dimensions.
    output_size
        Spatial output size.

    Returns
    -------
        The result of the pooling operation. Will have shape (N, C, S_0, S_1) or
        (C, S_0, S_1), where S = `output_size`
    """
    squeeze = False
    if input.ndim == 3:
        input = ivy.expand_dims(input, axis=0)
        squeeze = True
    elif input.ndim != 4:
        raise ivy.utils.exceptions.IvyException(
            f"Got {len(input.shape)}D input, but only 3D and 4D inputs are supported.",
        )

    if isinstance(output_size, int):
        output_size = (output_size, output_size)

    if all(i_s % o_s == 0 for i_s, o_s in zip(input.shape[-2:], output_size)):
        stride = tuple(i_s // o_s for i_s, o_s in zip(input.shape[-2:], output_size))
        kernel_size = stride  # Mathematically identical to the previous expression
        pooled_output = ivy.avg_pool2d(
            input, kernel_size, stride, "VALID", data_format="NCHW"
        )
        if squeeze:
            return ivy.squeeze(pooled_output, axis=0)
        return pooled_output

    idxh, length_h, range_max_h, adaptive_h = _compute_idx(
        input.shape[-2], output_size[-2], input.device
    )
    idxw, length_w, range_max_w, adaptive_w = _compute_idx(
        input.shape[-1], output_size[-1], input.device
    )

    # to numpy and back in order to bypass a slicing error in tensorflow
    vals = ivy.array(input.to_numpy()[..., _expand_to_dim(idxh, 4), idxw])

    if not adaptive_h and not adaptive_w:
        ret = ivy.mean(vals, axis=(-3, -1))
        ret = ivy.squeeze(ret, axis=0) if squeeze else ret
        return ret

    vals, length_h = _mask(vals, length_h, range_max_h, dim=-2)
    vals, length_w = _mask(vals, length_w, range_max_w, dim=-1)

    ret = None
    for i, j in itertools.product(range(vals.shape[-3]), range(vals.shape[-1])):
        if ret is None:
            ret = vals[..., i, :, j]
        else:
            ret = ret + vals[..., i, :, j]
    pooled_output = ret / (length_h * length_w).astype(vals.dtype)

    pooled_output = ivy.squeeze(pooled_output, axis=0) if squeeze else pooled_output
    return pooled_output


adaptive_avg_pool2d.mixed_backend_wrappers = {
    "to_add": (
        "handle_backend_invalid",
        "inputs_to_native_arrays",
        "outputs_to_ivy_arrays",
        "handle_device",
    ),
    "to_skip": ("inputs_to_ivy_arrays",),
}


def _conv_view(lhs, rhs_shape, window_strides, pads, pad_value):
    def _pad(arr, pads, pad_value):
        out = ivy.astype(
            ivy.pad(
                arr,
                ivy.maximum(0, pads).to_list(),
                mode="constant",
                constant_values=ivy.to_scalar(pad_value),
            ),
            arr.dtype,
        )
        slices = tuple(
            _slice(abs(lo) if lo < 0 else 0, hi % dim if hi < 0 else None)
            for (lo, hi), dim in zip(pads, arr.shape)
        )
        return out[slices]

    if (
        _min(lhs.ndim, len(rhs_shape)) < 2
        or lhs.ndim != len(rhs_shape)
        or lhs.shape[1] != rhs_shape[1]
    ):
        raise ValueError("Dimension mismatch")
    if len(window_strides) != len(rhs_shape) - 2:
        raise ValueError("Wrong number of strides for spatial dimensions")
    if len(pads) != len(rhs_shape) - 2:
        raise ValueError("Wrong number of pads for spatial dimensions")

    lhs = _pad(lhs, [(0, 0)] * 2 + list(pads), pad_value)
    in_shape = lhs.shape[2:]
    filter_shape = rhs_shape[2:]
    dim = len(filter_shape)

    out_strides = ivy.multiply(window_strides, lhs.strides[2:]).to_list()
    view_strides = lhs.strides[:1] + tuple(out_strides) + lhs.strides[1:]

    out_shape = [
        (in_shape[i] - filter_shape[i]) // s + 1 for i, s in enumerate(window_strides)
    ]
    view_shape = list(lhs.shape[:1]) + out_shape + rhs_shape[1:]

    view = ivy.as_strided(lhs, view_shape, view_strides)

    view_axes = list(range(view.ndim))
    sum_axes = view_axes[-dim - 1 :]
    rhs_axes = [view.ndim] + sum_axes
    out_axes = [0, view.ndim] + list(range(1, dim + 1))

    return view, view_axes, rhs_axes, out_axes


def _dilate(operand, factors, fill_value):
    outspace = list(operand.shape[:2]) + [
        shape + (factors[i] - 1) * (shape - 1)
        for i, shape in enumerate(operand.shape[2:])
    ]
    out = ivy.full(outspace, fill_value, dtype=fill_value.dtype)
    lhs_slices = tuple(_slice(None, None, step) for step in factors)
    out[(_slice(None),) * 2 + lhs_slices] = operand
    return out


def _padtype_to_pads(in_shape, filter_shape, window_strides, padding):
    if padding.upper() == "SAME":
        out_shape = [
            math.ceil(in_size / stride)
            for in_size, stride in zip(in_shape, window_strides)
        ]
        pad_sizes = [
            _max((out_size - 1) * stride + filter_size - in_size, 0)
            for out_size, stride, filter_size, in_size in zip(
                out_shape, window_strides, filter_shape, in_shape
            )
        ]
        return [(pad_size // 2, pad_size - pad_size // 2) for pad_size in pad_sizes]
    else:
        return [(0, 0)] * len(in_shape)


identities = {
    "max": -float("inf"),
    "min": float("inf"),
    "add": 0,
    "mul": 1,
    "multiply": 1,
    "logical_and": True,
    "logical_or": False,
}


def _cast_init(init, dtype):
    if not ivy.is_bool_dtype(dtype) and ivy.isinf(init):
        if ivy.is_float_dtype(dtype):
            info = ivy.finfo(dtype)
        else:
            info = ivy.iinfo(dtype)
        if "float64" not in str(dtype):
            init = info.max if init > 0 else info.min
    return ivy.array(init, dtype=dtype)


def _get_identity(func, dtype, init):
    func_name = func.__name__
    if func_name in identities:
        identity = identities[func_name]
        return _cast_init(identity, dtype)
    return init


avg_pool2d.mixed_backend_wrappers = {
    "to_add": (
        "handle_out_argument",
        "inputs_to_native_arrays",
        "outputs_to_ivy_arrays",
    ),
    "to_skip": ("inputs_to_ivy_arrays",),
}


@handle_exceptions
@handle_nestable
@handle_array_like_without_promotion
@inputs_to_ivy_arrays
@handle_array_function
def sliding_window(
    input: Union[ivy.Array, ivy.NativeArray],
    kernel_size: Union[int, Sequence[int]],
    /,
    *,
    stride: Union[int, Tuple[int, int]] = 1,
    dilation: Union[int, Tuple[int, int]] = 1,
    padding: Union[str, int, Tuple[int, int]] = "VALID",
) -> ivy.Array:
    """
    Slide a window of specified dimension over all elements of an array.

    Parameters
    ----------
    input
        An array representing the base area on which the window is going to slide over.
    window_size
        Size of the sliding window for each dimension of the input.
    stride
        The stride of the sliding window for each dimension of input
    padding
        Either the string ‘SAME’ (padding with zeros evenly), the string ‘VALID’ (no
        padding), or a sequence of n (low, high) integer pairs that give the padding to
        apply before and after each spatial dimension.
    dilation
        The stride between elements within a sliding window, must be > 0.

    Returns
    -------
    ret
        The result of the sliding window operation.

    Examples
    --------
    >>> x = ivy.array([[1, 2, 3, 4],
    >>>                [5, 6, 7, 8],
    >>>                [9, 10, 11, 12]])
    >>> ivy.sliding_window(x, (2, 2))
    ivy.array([[[ 1,  2,  5,  6],
                [ 2,  3,  6,  7],
                [ 3,  4,  7,  8]],

                [[ 5,  6,  9, 10],
                [ 6,  7, 10, 11],
                [ 7,  8, 11, 12]]])
    """
    if ivy.current_backend_str() == "torch":
        return ivy.current_backend(input).sliding_window(
            input,
            kernel_size,
            stride=stride,
            dilation=dilation,
            padding=padding,
        )

    if ivy.current_backend_str() == "tensorflow":
        return ivy.current_backend(input).sliding_window(
            input,
            kernel_size,
            stride=stride,
            dilation=dilation,
            padding=padding,
        )

    if ivy.current_backend_str() == "paddle":
        return ivy.current_backend(input).sliding_window(
            input,
            kernel_size,
            stride=stride,
            dilation=dilation,
            padding=padding,
        )

    # convert to 2D
    n = len(input.shape)
    if n > 2:
        input = ivy.reshape(input, (input.shape[n - 2 :]))

    k_size, stride, padding, dilation = map(
        lambda x: tuple([x] * len(input.shape)) if isinstance(x, int) else x,
        [kernel_size, stride, padding, dilation],
    )

    k_size = list(k_size)
    if len(input.shape) != len(k_size):
        while len(k_size) < len(input.shape):
            k_size.append(k_size[-1])
    k_size = tuple(k_size)

    stride = list(stride)
    if len(input.shape) != len(stride):
        while len(stride) < len(input.shape):
            stride.append(stride[-1])
    stride = tuple(stride)

    if not isinstance(padding, str):
        if padding[0] == 0 and padding[-1] == 0:
            padding = "VALID"
        else:
            padding = "SAME"

    pads = _padtype_to_pads(input.shape, k_size, stride, padding)

    input = input.reshape((1, 1) + input.shape)
    if dilation:
        identity = ivy.array(0)
        input = _dilate(input, dilation, identity)

    view = _conv_view(input, [1, 1] + list(k_size), stride, pads, identity)[0]
    view = ivy.reshape(view, (*view.shape[1 : 1 + len(k_size)], -1))

    return view


sliding_window.mixed_backend_wrappers = {
    "to_add": (
        "handle_backend_invalid",
        "inputs_to_native_arrays",
        "outputs_to_ivy_arrays",
        "handle_device",
    ),
    "to_skip": ("inputs_to_ivy_arrays",),
}


@handle_exceptions
@handle_nestable
@handle_array_like_without_promotion
@inputs_to_ivy_arrays
@handle_array_function
def reduce_window(
    operand: Union[ivy.Array, ivy.NativeArray],
    init_value: Union[int, float],
    computation: Callable,
    window_dimensions: Union[int, Sequence[int]],
    /,
    *,
    window_strides: Union[int, Sequence[int]] = 1,
    padding: Union[str, int, Sequence[Tuple[int, int]]] = "VALID",
    base_dilation: Union[int, Sequence[int]] = 1,
    window_dilation: Union[int, Sequence[int]] = 1,
) -> ivy.Array:
    """
    Apply a reduction function to all elements in each window of an array.

    Parameters
    ----------
    operand
        An array representing the base area on which the window is going to slide over.
    init_value
        The starting value for the reduction.
    computation
        The reduction function to apply to elements in each window.
    window_dimensions
        A sequence containing the window dimensions.
    window_strides
        A sequence containing the window strides.
    padding
        Either the string ‘SAME’ (padding with zeros evenly), the string ‘VALID’ (no
        padding), or a sequence of n (low, high) integer pairs that give the padding to
        apply before and after each spatial dimension.
    base_dilation
        A sequence containing the base dilation values.
    window_dilation
        A sequence containing the window dilation values.

    Returns
    -------
    ret
        The result of the pooling-like operation.

    Examples
    --------
    >>> x = ivy.array([[1, 2, 3, 4],
    >>>                [5, 6, 7, 8],
    >>>                [9, 10, 11, 12]])
    >>> ivy.reduce_window(x, 0, ivy.add, (2, 2))
    ivy.array([[14, 18, 22], [30, 34, 38]])
    """
    # ToDo: add support for window_dilation
    computation = _correct_ivy_callable(computation)
    op = operand
    init_value = _cast_init(init_value, op.dtype)
    slid_wind_vals = ivy.sliding_window(
        operand,
        window_dimensions,
        stride=window_strides,
        dilation=base_dilation,
        padding=padding,
    )
    ret = ivy.reduce(slid_wind_vals, init_value, computation, axes=-1)
    return ret.astype(operand.dtype)


reduce_window.mixed_backend_wrappers = {
    "to_add": (
        "handle_backend_invalid",
        "inputs_to_native_arrays",
        "outputs_to_ivy_arrays",
        "handle_device",
    ),
    "to_skip": ("inputs_to_ivy_arrays",),
}


@handle_exceptions
@handle_backend_invalid
@handle_nestable
@handle_array_like_without_promotion
@handle_out_argument
@to_native_arrays_and_back
def fft2(
    x: Union[ivy.Array, ivy.NativeArray],
    *,
    s: Sequence[int] = None,
    dim: Sequence[int] = (-2, -1),
    norm: str = "backward",
    out: Optional[ivy.Array] = None,
) -> ivy.Array:
    r"""
    Compute the 2-dimensional discrete Fourier Transform.

    Parameters
    ----------
    x
        Input volume *[...,d_in,...]*,
        where d_in indicates the dimension that needs FFT2.
    s
        sequence of ints, optional
        Shape (length of each transformed axis) of the output (s[0] refers to axis 0,
        s[1] to axis 1, etc.). This corresponds to n for fft(x, n). Along each axis,
        if the given shape is smaller than that of the input, the input is cropped.
        If it is larger, the input is padded with zeros. if s is not given, the shape
        of the input along the axes specified by axes is used.
    dim
        Axes over which to compute the FFT2. If not given, the last two axes are used.
        A repeated index in axes means the transform over that axis is performed
        multiple times. A one-element sequence means that a one-dimensional FFT is
        performed.
    norm
        Optional argument, "backward", "ortho" or "forward". Defaults to be "backward".
        "backward" indicates no normalization.
        "ortho" indicates normalization by $\frac{1}{\sqrt{n}}$.
        "forward" indicates normalization by $\frac{1}{n}$.
    out
        Optional output array, for writing the result to. It must have a shape that the
        inputs broadcast to.

    Returns
    -------
    ret
        The result of the FFT2 operation.

    Examples
    --------
    >>> x = ivy.array([[0, 0, 0, 0, 0],
    ...                [1, 1, 1, 1, 1],
    ...                [2, 2, 2, 2, 2],
    ...                [3, 3, 3, 3, 3],
    ...                [4, 4, 4, 4, 4]])
    >>> y = ivy.fft2(x)
    >>> print(y)
    ivy.array([[ 50.  +0.j        ,   0.  +0.j        ,   0.  +0.j        ,
              0.  +0.j        ,   0.  +0.j        ],
           [-12.5+17.20477401j,   0.  +0.j        ,   0.  +0.j        ,
              0.  +0.j        ,   0.  +0.j        ],
           [-12.5 +4.0614962j ,   0.  +0.j        ,   0.  +0.j        ,
              0.  +0.j        ,   0.  +0.j        ],
           [-12.5 -4.0614962j ,   0.  +0.j        ,   0.  +0.j        ,
              0.  +0.j        ,   0.  +0.j        ],
           [-12.5-17.20477401j,   0.  +0.j        ,   0.  +0.j        ,
              0.  +0.j        ,   0.  +0.j        ]])
    """
    return ivy.current_backend(x).fft2(x, s=s, dim=dim, norm=norm, out=out)


fft2.mixed_backend_wrappers = {
    "to_add": ("handle_device",),
    "to_skip": (),
}


@handle_exceptions
@handle_backend_invalid
@handle_nestable
@handle_array_like_without_promotion
@handle_out_argument
@to_native_arrays_and_back
def ifftn(
    x: Union[ivy.Array, ivy.NativeArray],
    s: Optional[Union[int, Tuple[int, ...]]] = None,
    axes: Optional[Union[int, Tuple[int, ...]]] = None,
    *,
    norm: str = "backward",
    out: Optional[ivy.Array] = None,
) -> ivy.Array:
    r"""
    Compute the N-dimensional inverse discrete Fourier Transform.

    Parameters
    ----------
    x
        Input array of complex numbers.
    s
        Shape (length of transformed axis) of the output (`s[0]` refers to axis 0,
        `s[1]` to axis 1, etc.). If given shape is smaller than that of the input,
        the input is cropped. If larger, input is padded with zeros. If `s` is not
        given, shape of input along axes specified by axes is used.
    axes
        Axes over which to compute the IFFT. If not given, last `len(s)` axes are
        used, or all axes if `s` is also not specified. Repeated indices in axes
        means inverse transform over that axis is performed multiple times.
    norm
        Indicates direction of the forward/backward pair of transforms is scaled
        and with what normalization factor. "backward" indicates no normalization.
        "ortho" indicates normalization by $\frac{1}{\sqrt{n}}$. "forward"
        indicates normalization by $\frac{1}{n}$.
    out
        Optional output array for writing the result to. It must have a shape that
        the inputs broadcast to.

    Returns
    -------
    out
        The truncated or zero-padded input, transformed along the axes indicated
        by axes, or by a combination of s or x, as explained in the parameters
        section above.

    Raises
    ------
    ValueError
        If `s` and `axes` have different length.
    IndexError
        If an element of axes is larger than the number of axes of x.

    Examples
    --------
    >>> x = ivy.array([[0.24730653+0.90832391j, 0.49495562+0.9039565j,
    ...                 0.98193269+0.49560517j],
    ...                 [0.93280757+0.48075343j, 0.28526384+0.3351205j,
    ...                 0.2343787 +0.83528011j],
    ...                 [0.18791352+0.30690572j, 0.82115787+0.96195183j,
    ...                 0.44719226+0.72654048j]])
    >>> y = ivy.ifftn(x)
    >>> print(y)
    ivy.array([[ 0.51476765+0.66160417j, -0.04319742-0.05411636j,
            -0.015561  -0.04216015j],
           [ 0.06310689+0.05347854j, -0.13392983+0.16052352j,
            -0.08371392+0.17252843j],
           [-0.0031429 +0.05421245j, -0.10446617-0.17747098j,
             0.05344324+0.07972424j]])

    >>> x = ivy.array([[0.24730653+0.90832391j, 0.49495562+0.9039565j,
    ...                 0.98193269+0.49560517j],
    ...                 [0.93280757+0.48075343j, 0.28526384+0.3351205j,
    ...                 0.2343787 +0.83528011j],
    ...                 [0.18791352+0.30690572j, 0.82115787+0.96195183j,
    ...                 0.44719226+0.72654048j]])
    >>> b = ivy.ifftn(x, s=[2, 1], axes=[0, 1], norm='ortho')
    >>> print(b)
    ivy.array([[ 0.8344667 +0.98222595j],
           [-0.48472244+0.30233797j]])
    """
    return ivy.current_backend(x).ifftn(x, s=s, axes=axes, norm=norm, out=out)


@handle_exceptions
@handle_backend_invalid
@handle_nestable
@handle_array_like_without_promotion
@to_native_arrays_and_back
@handle_device
def rfft(
    x: Union[ivy.Array, ivy.NativeArray],
    /,
    *,
    n: Optional[int] = None,
    axis: int = -1,
    norm: Literal["backward", "ortho", "forward"] = "backward",
    out: Optional[ivy.Array] = None,
) -> ivy.Array:
    """
    Compute the one-dimensional discrete Fourier transform for real-valued input.

    .. note::
        Applying the one-dimensional inverse discrete Fourier transform for
        real-valued input to the output of this function must return the original
        (i.e., non-transformed) input array within numerical accuracy
        (i.e., irfft(rfft(x)) == x), provided that the transform and inverse
        transform are performed with the same arguments
        (axis and normalization mode) and consistent length.

    .. note::
        If the input a contains an imaginary part, it is silently discarded.

    Parameters
    ----------
    x
        input array. Must have a real-valued floating-point data type.
    n
        length of the transformed axis of the input. If
        -   n is greater than the length of the input array, the input array
        is zero-padded to length n.
        -   n is less than the length of the input array, the input array is
        trimmed to length n.
        -   n is not provided, the length of the transformed axis of the
        output must equal the length of the input along the axis specified
        by axis. Default is ``None``.
    axis
        axis (dimension) over which to compute the Fourier transform.
        If not set, the last axis (dimension) is used. Default is ``-1``.
    norm
        normalization mode. Should be one of the following modes:
        -   'backward': no normalization.
        -   'ortho': normalize by 1/sqrt(n) (i.e., make the FFT orthonormal).
        -   'forward': normalize by 1/n.
        Default is ``backward``.
    out
        Optional output array, for writing the result to. It must
        have a shape that the inputs broadcast to.

    Returns
    -------
    ret
        an array transformed along the axis (dimension) indicated by axis.
        The returned array must have a complex-valued floating-point
        data type determined by Type Promotion Rules.

    This function conforms to the `Array API Standard
    <https://data-apis.org/array-api/latest/>`_. This docstring is an extension of the
    `docstring <https://data-apis.org/array-api/latest/
    API_specification/generated/array_api.max.html>`_
    in the standard.

    Both the description and the type hints above assumes an array input for simplicity,
    but this function is *nestable*, and therefore also accepts :class:`ivy.Container`
    instances in place of any of the arguments.

    Examples
    --------
    With `ivy.Array` input:

    >>> x = ivy.array([0,1,2])
    >>> y = ivy.rfft(x)
    >>> print(y)
    ivy.array([ 3. +0.j       , -1.5+0.8660254j])

    >>> x = ivy.array([2.3,3.14,7.2])
    >>> y = ivy.zeros(2)
    >>> ivy.rfft(x, out=y)
    ivy.array([12.639999+0.j      , -2.87    +3.516063j])

    >>> x = ivy.array([-1.2, 3.4, -5.6])
    >>> ivy.rfft(x, n=4, out=x)
    >>> print(x)
    ivy.array([ -3.3999999+0.j ,   4.3999996-3.4j, -10.2      +0.j ],
          dtype=complex64)

    With `ivy.Container` input:

    >>> x = ivy.Container(a=ivy.array([0.,1.,2.]),
    ...                   b=ivy.array([3.,4.,5.]))
    >>> y = ivy.rfft(x)
    >>> print(y)
    {
        a: ivy.array([3.+0.j, -1.5+0.8660254j]),
        b: ivy.array([12.+0.j, -1.5+0.8660254j])
    }
    """
    if axis is None:
        axis = -1
    if norm is None:
        norm = "backward"

    return ivy.current_backend().rfft(x, n=n, axis=axis, norm=norm, out=out)


@handle_exceptions
@handle_backend_invalid
@handle_nestable
@handle_out_argument
@to_native_arrays_and_back
def rfftn(
    x: Union[ivy.Array, ivy.NativeArray],
    s: Optional[Sequence[int]] = None,
    axes: Optional[Sequence[int]] = None,
    *,
    norm: Optional[str] = None,
    out: Optional[ivy.Array] = None,
) -> ivy.Array:
    """
    Compute the N-dimensional discrete Fourier Transform for real input.

    Parameters
    ----------
    x : array_like
        Input array, taken to be real.
    s : sequence of ints, optional
        Shape (length along each transformed axis) to use from the input.
        (s[0] refers to axis 0, s[1] to axis 1, etc.). The final element of s
        corresponds to n for rfft(x, n), while for the remaining axes, it
        corresponds to n for fft(x, n). Along any axis, if the given shape is
        smaller than that of the input, the input is cropped. If it is larger,
        the input is padded with zeros. If s is not given, the shape of the
        input along the axes specified by axes is used.
    axes : sequence of ints, optional
        Axes over which to compute the FFT. If not given, the last len(s) axes
        are used, or all axes if s is also not specified.
    norm : {"backward", "ortho", "forward"}, optional
        Normalization mode. Default is "backward". Indicates which direction of
        the forward/backward pair of transforms is scaled and with what
        normalization factor.
    out : array_like, optional
        Optional output array to store the result of the computation. The shape
        and dtype of this array must match the expected output.

    Returns
    -------
    out : complex ndarray
        The truncated or zero-padded input, transformed along the axes indicated
        by axes or by a combination of s and a, as explained in the parameters
        section above. The length of the last axis transformed will be
        s[-1] // 2 + 1, while the remaining transformed axes will have lengths
        according to s, or unchanged from the input.

    Raises
    ------
    ValueError
        If s and axes have different lengths.
    IndexError
        If an element of axes is larger than the number of axes of a.

    Examples
    --------
    >>> x = ivy.array([1, 2, 3, 4], dtype=ivy.float32)
    >>> result = ivy.rfftn(x, s=(4,))
    >>> print(result)
    ivy.array([10.+0.j, -2.+2.j, -2.+0.j])

    >>> x = ivy.array([[1, 2, 3], [4, 5, 6]], dtype=ivy.float32)
    >>> result = ivy.rfftn(x, s=(3, 4), axes=(0, 1))
    >>> print(result)
    ivy.array([[21.         +0.j        , -4.         -7.j        ,
             7.         +0.j        ],
           [-1.5       -12.99038106j, -5.33012702 +2.23205081j,
            -0.5        -4.33012702j],
           [-1.5       +12.99038106j,  3.33012702 -1.23205081j,
            -0.5        +4.33012702j]])
    """
    if norm is None:
        norm = "backward"

    if axes is None:
        axes = list(range(x.ndim - len(s), x.ndim))
    elif s is None:
        s = [x.shape[axis] for axis in axes]
    elif len(s) != len(axes):
        raise ValueError("s and axes must have the same length.")

    return ivy.current_backend(x).rfftn(x, s=s, axes=axes, norm=norm, out=out)


# stft
@handle_exceptions
@handle_backend_invalid
@handle_nestable
@handle_array_like_without_promotion
@handle_out_argument
@to_native_arrays_and_back
@handle_device
def stft(
    signals: Union[ivy.Array, ivy.NativeArray],
    frame_length: int,
    frame_step: int,
    /,
    *,
    fft_length: Optional[int] = None,
    window_fn: Optional[Callable] = None,
    pad_end: bool = False,
    name: Optional[str] = None,
    out: Optional[ivy.Array] = None,
) -> ivy.Array:
    """
    ivy.Container static method variant of ivy.stft.

    This method simply wraps the function, and so the docstring for
    ivy.stft also applies to this method with minimal changes.

    Parameters
    ----------
    signals
        Input Arrays.
    frame_length
       An integer scalar Tensor. The window length in samples.
    frame_step
        An integer scalar Tensor. The number of samples to step.
    fft_length, optional
        An integer scalar Tensor. The size of the FFT to apply.
        If not provided, uses the smallest power of 2 enclosing frame_length.
    window_fn, optional
        A callable that takes a window length and a dtype
        keyword argument and returns a [window_length] Tensor of samples
        in the provided datatype. If set to None, no windowing is used.
    pad_end, optional
        Whether to pad the end of signals with zeros when the provided frame length
        and step produces a frame that lies partially past its end.
    name, optional
        An optional name for the operation.
    out, optional
        Optional output array for writing the result.

    Returns
    -------
    ret
        A [..., frames, fft_unique_bins] Tensor of
        complex64/complex128 STFT values where fft_unique_bins is
        fft_length // 2 + 1 (the unique components of the FFT).
    """
    return ivy.current_backend(signals).stft(
        signals,
        frame_length,
        frame_step,
        fft_length=fft_length,
        window_fn=window_fn,
        pad_end=pad_end,
        name=name,
        out=out,
    )


def _broadcast_pooling_helper(x, pool_dims: str = "2d", name: str = "padding"):
    dims = {"1d": 1, "2d": 2, "3d": 3}
    if isinstance(x, int):
        return tuple([x for _ in range(dims[pool_dims])])

    if len(x) == 1:
        return tuple([x[0] for _ in range(dims[pool_dims])])

    elif len(x) == dims[pool_dims]:
        return tuple(x)

    elif len(x) != dims[pool_dims]:
        raise ValueError(
            f"`{name}` must either be a single int, "
            f"or a tuple of {dims[pool_dims]} ints. "
        )


def _cal_output_shape(
    input_shape,
    padding,
    kernel_size,
    strides,
):
    return [
        (length - 1) * stride - 2 * pad + ker
        for length, stride, pad, ker in zip(input_shape, strides, padding, kernel_size)
    ]


@handle_backend_invalid
@handle_nestable
@handle_partial_mixed_function
@to_native_arrays_and_back
@inputs_to_ivy_arrays
@handle_device
def max_unpool1d(
    input: ivy.Array,
    indices: ivy.Array,
    kernel_size: Union[Tuple[int], int],
    /,
    *,
    strides: Union[int, Tuple[int]] = None,
    padding: Union[int, Tuple[int]] = 0,
    data_format: Optional[str] = "NCW",
) -> ivy.Array:
    """
    Compute a 1-D max unpooling given the 1-D pooled input x and its indices.

    Parameters
    ----------
    input
        Pooled input image *[batch_size, w, d_in]*.
    indices
        Indices obtained from the corresponding max pooling operation.
    kernel_size
        Size of the kernel i.e., the sliding window for each
        dimension of input. *[w]*.
    strides
        The stride of the sliding window for each dimension of input.
    padding
        SAME" or "VALID" indicating the algorithm, or list
        indicating the per-dimension paddings.
    data_format
        NWC" or "NCW". Defaults to "NWC".

    Returns
    -------
    ret
        The result of the unpooling operation.
    """
    if strides is None:
        strides = kernel_size
    input_shape = input.shape
    if data_format in ["NCW", "NWC"]:
        revert = False
        if data_format == "NWC":
            x_len = (input_shape[1],)
            input = input.permute_dims((0, 2, 1))
            indices = indices.permute_dims((0, 2, 1))
            revert = True
        else:
            x_len = (input_shape[-1],)
    else:
        raise ValueError(
            f"data_format attr should be NCW or NWC but found {data_format}"
        )
    input_shape = input.shape
    kernel_size = _broadcast_pooling_helper(kernel_size, "1d", name="kernel_size")
    padding = _broadcast_pooling_helper(padding, "1d", name="padding")
    strides = _broadcast_pooling_helper(strides, "1d", name="strides")
    output_len = _cal_output_shape(x_len, padding, kernel_size, strides)
    output_shape = list(input_shape[:-1]) + output_len
    one_like_mask = ivy.ones_like(indices, dtype="int32")
    batch_shape = [input_shape[0], 1, 1]
    batch_range = ivy.reshape(
        ivy.arange(0, output_shape[0], dtype="int32"), batch_shape
    )
    b = one_like_mask * batch_range
    feature_range = ivy.arange(0, output_shape[1], dtype="int32").reshape((1, -1, 1))
    f = one_like_mask * feature_range
    indices = ivy.stack([b, f, indices]).reshape((3, -1))
    output = ivy.zeros(output_shape, dtype=input.dtype)
    indices = tuple(indices)
    output[indices] = input.reshape((-1,))
    if revert:
        output = output.permute_dims([0, 2, 1])
    return output


max_unpool1d.mixed_backend_wrappers = {
    "to_add": (
        "handle_backend_invalid",
        "to_native_arrays_and_back",
        "handle_device",
    ),
    "to_skip": ("inputs_to_ivy_arrays", "handle_partial_mixed_function"),
}<|MERGE_RESOLUTION|>--- conflicted
+++ resolved
@@ -1409,14 +1409,8 @@
     return starting_index, ending_index, rounded_indices
 
 
-<<<<<<< HEAD
-def _tf_area_interpolate(x, size, dims):
-    ret = ivy.zeros(x.shape[:2] + size)
-    scale = ivy.divide(ivy.shape(x)[2:], size)
-=======
 def _tf_area_interpolate(x, size, scale, dims):
     ret = ivy.zeros((x.shape[:2] + size))
->>>>>>> 08c1ce01
     area = 1.0 / ivy.prod(scale)
     for i, ba in enumerate(x):
         for j, ch in enumerate(ba):
@@ -1650,12 +1644,7 @@
 
 
 def area_interpolate(x, dims, size, scale):
-<<<<<<< HEAD
-    ret = ivy.zeros(x.shape[:2] + size)
-    inv_scale = ivy.divide(1.0, scale)
-=======
     ret = ivy.zeros((x.shape[:2] + size))
->>>>>>> 08c1ce01
     for i, ba in enumerate(x):
         for j, ch in enumerate(ba):
             if dims == 3:
