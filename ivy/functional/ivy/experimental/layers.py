# global
import math
import itertools
from typing import Optional, Union, Tuple, List, Literal, Sequence, Callable
from functools import reduce as _reduce
import builtins

# local
import ivy
from ivy.func_wrapper import (
    handle_array_like_without_promotion,
    handle_out_argument,
    to_native_arrays_and_back,
    handle_nestable,
    handle_partial_mixed_function,
    inputs_to_ivy_arrays,
    handle_array_function,
    handle_device,
    handle_backend_invalid,
)
from ivy.functional.ivy.experimental.general import _correct_ivy_callable
from ivy.utils.exceptions import handle_exceptions

_min = builtins.min
_slice = builtins.slice
_max = builtins.max


@handle_backend_invalid
@handle_nestable
@handle_out_argument
@to_native_arrays_and_back
@handle_device
def max_pool1d(
    x: Union[ivy.Array, ivy.NativeArray],
    kernel: Union[int, Tuple[int, ...]],
    strides: Union[int, Tuple[int, ...]],
    padding: Union[str, int, Tuple[int], List[Tuple[int, int]]],
    /,
    *,
    data_format: str = "NWC",
    dilation: Union[int, Tuple[int]] = 1,
    ceil_mode: bool = False,
    out: Optional[ivy.Array] = None,
) -> ivy.Array:
    """Compute a 1-D max pool given 3-D input x.

    Parameters
    ----------
    x
        Input image *[batch_size, w, d_in]* if data_format is "NWC".
    kernel
        Size of the kernel i.e., the sliding window for each
        dimension of input. *[w]*.
    strides
        The stride of the sliding window for each dimension of input.
    padding
        "SAME" or "VALID" indicating the algorithm; int, or list of tuple
        indicating the per-dimension paddings. (e.g. 2, [(1, 0)])
    data_format
        "NWC" or "NCW". Defaults to "NWC".
    dilation
        The stride between elements within a sliding window, must be > 0.
    ceil_mode
        If True, ceil is used instead of floor to compute the output shape.
        This ensures that every element in 'x' is covered by a sliding window.
    out
        optional output array, for writing the result to.

    Returns
    -------
    ret
        The result of the pooling operation.

    Both the description and the type hints above assumes an array input
    for simplicity, but this function is *nestable*, and therefore
    also accepts :class:`ivy.Container` instances in place of any of
    the arguments.

    Examples
    --------
    >>> x = ivy.arange(0, 24.).reshape((2, 3, 4))
    >>> print(ivy.max_pool1d(x, 2, 2, 'SAME'))
    ivy.array([[[ 4.,  5.,  6.,  7.],
            [ 8.,  9., 10., 11.]],

           [[16., 17., 18., 19.],
            [20., 21., 22., 23.]]])
    >>> x = ivy.arange(0, 24.).reshape((2, 3, 4))
    >>> print(ivy.max_pool1d(x, 2, 2, 'VALID'))
    ivy.array([[[ 4.,  5.,  6.,  7.]],

       [[16., 17., 18., 19.]]])
    >>> x = ivy.arange(0, 24.).reshape((2, 3, 4))
    >>> print(ivy.max_pool1d(x, 2, 2, [(1,0)], data_format="NCW", dilation=1, ceil_mode=True))
    ivy.array([[[ 0.,  2.,  3.],
        [ 4.,  6.,  7.],
        [ 8., 10., 11.]],

       [[12., 14., 15.],
        [16., 18., 19.],
        [20., 22., 23.]]])
    """  # noqa: E501
    return ivy.current_backend(x).max_pool1d(
        x,
        kernel,
        strides,
        padding,
        data_format=data_format,
        dilation=dilation,
        ceil_mode=ceil_mode,
        out=out,
    )


@handle_backend_invalid
@handle_nestable
@handle_out_argument
@to_native_arrays_and_back
@handle_device
def max_pool2d(
    x: Union[ivy.Array, ivy.NativeArray],
    kernel: Union[int, Tuple[int, ...]],
    strides: Union[int, Tuple[int, ...]],
    padding: Union[str, int, Tuple[int], List[Tuple[int, int]]],
    /,
    *,
    data_format: str = "NHWC",
    dilation: Union[int, Tuple[int, ...]] = 1,
    ceil_mode: bool = False,
    out: Optional[ivy.Array] = None,
) -> ivy.Array:
    """Compute a 2-D max pool given 4-D input x.

    Parameters
    ----------
    x
        Input image *[batch_size,h,w,d_in]*.
    kernel
        Size of the kernel i.e., the sliding window for each
        dimension of input. *[h,w]*.
    strides
        The stride of the sliding window for each dimension of input.
    padding
        SAME" or "VALID" indicating the algorithm, or list
        indicating the per-dimension paddings.
    data_format
        NHWC" or "NCHW". Defaults to "NHWC".
    dilation
        The stride between elements within a sliding window, must be > 0.
    ceil_mode
        If True, ceil is used instead of floor to compute the output shape.
        This ensures that every element in 'x' is covered by a sliding window.
    out
        optional output array, for writing the result to.

    Returns
    -------
    ret
        The result of the pooling operation.

    Both the description and the type hints above assumes an array input
    for simplicity, but this function is *nestable*, and therefore
    also accepts :class:`ivy.Container` instances in place of any of
    the arguments.

    Examples
    --------
    >>> x = ivy.arange(12.).reshape((2, 1, 3, 2))
    >>> print(ivy.max_pool2d(x, (2, 2), (1, 1), 'SAME'))
    ivy.array([[[[ 2.,  3.],
             [ 4.,  5.],
             [ 4.,  5.]]],


           [[[ 8.,  9.],
             [10., 11.],
             [10., 11.]]]])

    >>> x = ivy.arange(48.).reshape((2, 4, 3, 2))
    >>> print(ivy.max_pool2d(x, 3, 1, 'VALID'))
    ivy.array([[[[16., 17.]],

            [[22., 23.]]],


           [[[40., 41.]],

            [[46., 47.]]]])
    """
    return ivy.current_backend(x).max_pool2d(
        x,
        kernel,
        strides,
        padding,
        data_format=data_format,
        dilation=dilation,
        ceil_mode=ceil_mode,
        out=out,
    )


@handle_backend_invalid
@handle_nestable
@handle_out_argument
@to_native_arrays_and_back
@handle_device
def max_pool3d(
    x: Union[ivy.Array, ivy.NativeArray],
    kernel: Union[int, Tuple[int, ...]],
    strides: Union[int, Tuple[int, ...]],
    padding: Union[str, int, Tuple[int], List[Tuple[int, int]]],
    /,
    *,
    data_format: str = "NDHWC",
    dilation: Union[int, Tuple[int, ...]] = 1,
    ceil_mode: bool = False,
    out: Optional[ivy.Array] = None,
) -> ivy.Array:
    """Compute a 3-D max pool given 5-D input x.

    Parameters
    ----------
    x
        Input tensor *[batch_size,d,h,w,d_in]* if data_format is "NDHWC".
    kernel
        Convolution filters *[d,h,w]*.
    strides
        The stride of the sliding window for each dimension of input.
    padding
        "SAME" or "VALID" indicating the algorithm; int, or list of tuple
        indicating the per-dimension paddings. (e.g. 2, [(1, 0), (0, 1), (1, 1)])
    data_format
        "NDHWC" or "NCDHW". Defaults to "NDHWC".
    dilation
        The stride between elements within a sliding window, must be > 0.
    ceil_mode
        If True, ceil is used instead of floor to compute the output shape.
        This ensures that every element in 'x' is covered by a sliding window.
    out
        optional output array, for writing the result to. It must have a shape that the
        inputs broadcast to.

    Returns
    -------
    ret
        The result of the pooling operation.

    Both the description and the type hints above assumes an array input
    for simplicity, but this function is *nestable*, and therefore
    also accepts :class:`ivy.Container` instances in place of any of
    the arguments.

    Examples
    --------
    >>> x = ivy.arange(48.).reshape((2, 3, 2, 2, 2))
    >>> print(ivy.max_pool3d(x, 2, 2, 'VALID'))
    ivy.array([[[[[14., 15.]]]],



       [[[[38., 39.]]]]])
    >>> print(ivy.max_pool3d(x, 2, 2, 'SAME'))
    ivy.array([[[[[14., 15.]]],


        [[[22., 23.]]]],



       [[[[38., 39.]]],


        [[[46., 47.]]]]])
    """
    return ivy.current_backend(x).max_pool3d(
        x,
        kernel,
        strides,
        padding,
        data_format=data_format,
        dilation=dilation,
        ceil_mode=ceil_mode,
        out=out,
    )


@handle_backend_invalid
@handle_nestable
@handle_out_argument
@to_native_arrays_and_back
@handle_device
def avg_pool1d(
    x: Union[ivy.Array, ivy.NativeArray],
    kernel: Union[int, Tuple[int]],
    strides: Union[int, Tuple[int]],
    padding: Union[str, int, List[Tuple[int, int]]],
    /,
    *,
    data_format: str = "NWC",
    count_include_pad: bool = False,
    ceil_mode: bool = False,
    divisor_override: Optional[int] = None,
    out: Optional[ivy.Array] = None,
) -> ivy.Array:
    """Compute a 1-D avg pool given 3-D input x.

    Parameters
    ----------
    x
        Input image *[batch_size, w, d_in]*.
    kernel
        Size of the kernel i.e., the sliding window for each
        dimension of input. *[w]*.
    strides
        The stride of the sliding window for each dimension of input.
    padding
        SAME" or "VALID" indicating the algorithm, or list
        indicating the per-dimension paddings.
    data_format
        NWC" or "NCW". Defaults to "NWC".
    count_include_pad
        Whether to include padding in the averaging calculation.
    ceil_mode
        Whether to use ceil or floor for creating the output shape.
    divisor_override
        If specified, it will be used as the divisor,
        otherwise kernel_size will be used.
    out
        optional output array, for writing the result to.

    Returns
    -------
    ret
        The result of the pooling operation.

    Both the description and the type hints above assumes an array input
    for simplicity, but this function is *nestable*, and therefore
    also accepts :class:`ivy.Container` instances in place of any of
    the arguments.

    Examples
    --------
    >>> x = ivy.arange(0, 24.).reshape((2, 3, 4))
    >>> print(ivy.avg_pool1d(x, 2, 2, 'SAME'))
    ivy.array([[[ 2.,  3.,  4.,  5.],
            [ 8.,  9., 10., 11.]],

           [[14., 15., 16., 17.],
            [20., 21., 22., 23.]]])
    >>> x = ivy.arange(0, 24.).reshape((2, 3, 4))
    >>> print(ivy.avg_pool1d(x, 2, 2, 'VALID'))
    ivy.array([[[ 2.,  3.,  4.,  5.]],

           [[14., 15., 16., 17.]]])
    """
    return ivy.current_backend(x).avg_pool1d(
        x,
        kernel,
        strides,
        padding,
        data_format=data_format,
        count_include_pad=count_include_pad,
        ceil_mode=ceil_mode,
        divisor_override=divisor_override,
        out=out,
    )


@handle_backend_invalid
@handle_nestable
@handle_out_argument
@to_native_arrays_and_back
@handle_device
def avg_pool2d(
    x: Union[ivy.Array, ivy.NativeArray],
    kernel: Union[int, Tuple[int], Tuple[int, int]],
    strides: Union[int, Tuple[int], Tuple[int, int]],
    padding: Union[str, int, List[Tuple[int, int]]],
    /,
    *,
    data_format: str = "NHWC",
    count_include_pad: bool = False,
    ceil_mode: bool = False,
    divisor_override: Optional[int] = None,
    out: Optional[ivy.Array] = None,
) -> ivy.Array:
    """Compute a 2-D average pool given 4-D input x.

    Parameters
    ----------
    x
        Input image *[batch_size,h,w,d_in]*.
    kernel
        Size of the kernel i.e., the sliding window for each
        dimension of input. *[h,w]*.
    strides
        The stride of the sliding window for each dimension of input.
    padding
        SAME" or "VALID" indicating the algorithm, or list
        indicating the per-dimension paddings.
    data_format
        NHWC" or "NCHW". Defaults to "NHWC".
    count_include_pad
        Whether to include padding in the averaging calculation.
    ceil_mode
        Whether to use ceil or floor for creating the output shape.
    out
        optional output array, for writing the result to.

    Returns
    -------
    ret
        The result of the pooling operation.

    Both the description and the type hints above assumes an array input
    for simplicity, but this function is *nestable*, and therefore
    also accepts :class:`ivy.Container` instances in place of any of
    the arguments.

    Examples
    --------
    >>> x = ivy.arange(12.).reshape((2, 1, 3, 2))
    >>> print(ivy.avg_pool2d(x, (2, 2), (1, 1), 'SAME'))
    ivy.array([[[[ 1.,  2.],
             [ 3.,  4.],
             [ 4.,  5.]]],


           [[[ 7.,  8.],
             [ 9., 10.],
             [10., 11.]]]])
    >>> x = ivy.arange(48.).reshape((2, 4, 3, 2))
    >>> print(ivy.avg_pool2d(x, 3, 1, 'VALID'))
    ivy.array([[[[ 8.,  9.]],

        [[14., 15.]]],


       [[[32., 33.]],

        [[38., 39.]]]])
    """
    return ivy.current_backend(x).avg_pool2d(
        x,
        kernel,
        strides,
        padding,
        data_format=data_format,
        count_include_pad=count_include_pad,
        ceil_mode=ceil_mode,
        divisor_override=divisor_override,
        out=out,
    )


@handle_backend_invalid
@handle_nestable
@handle_out_argument
@to_native_arrays_and_back
@handle_device
def avg_pool3d(
    x: Union[ivy.Array, ivy.NativeArray],
    kernel: Union[int, Tuple[int], Tuple[int, int, int]],
    strides: Union[int, Tuple[int], Tuple[int, int, int]],
    padding: Union[str, int, List[Tuple[int, int]]],
    /,
    *,
    data_format: str = "NDHWC",
    count_include_pad: bool = False,
    ceil_mode: bool = False,
    divisor_override: Optional[int] = None,
    out: Optional[ivy.Array] = None,
) -> ivy.Array:
    """Compute a 3-D avg pool given 5-D input x.

    Parameters
    ----------
    x
        Input volume *[batch_size,d,h,w,d_in]*.
    kernel
        Convolution filters *[d,h,w]*.
    strides
        The stride of the sliding window for each dimension of input.
    padding
        SAME" or "VALID" indicating the algorithm, or list indicating the per-dimension
        paddings.
    data_format
        NDHWC" or "NCDHW". Defaults to "NDHWC".
    count_include_pad
        Whether to include padding in the averaging calculation.
    ceil_mode
        Whether to use ceil or floor for creating the output shape.
    divisor_override
        If specified, it will be used as divisor, otherwise kernel_size will be used.
    out
        optional output array, for writing the result to. It must have a shape that the
        inputs broadcast to.

    Returns
    -------
    ret
        The result of the pooling operation.

    Both the description and the type hints above assumes an array input
    for simplicity, but this function is *nestable*, and therefore
    also accepts :class:`ivy.Container` instances in place of any of
    the arguments.

    Examples
    --------
    >>> x = ivy.arange(48.).reshape((2, 3, 2, 2, 2))
    >>> print(ivy.avg_pool3d(x,2,2,'VALID'))
    ivy.array([[[[[ 7.,  8.]]]],



           [[[[31., 32.]]]]])
    >>> print(ivy.avg_pool3d(x,2,2,'SAME'))
    ivy.array([[[[[ 7.,  8.]]],


            [[[19., 20.]]]],



           [[[[31., 32.]]],


            [[[43., 44.]]]]])
    """
    return ivy.current_backend(x).avg_pool3d(
        x,
        kernel,
        strides,
        padding,
        data_format=data_format,
        count_include_pad=count_include_pad,
        ceil_mode=ceil_mode,
        divisor_override=divisor_override,
        out=out,
    )


@handle_backend_invalid
@handle_nestable
@handle_out_argument
@to_native_arrays_and_back
def pool(
    x: Union[ivy.Array, ivy.NativeArray],
    window_shape: Union[int, Tuple[int], Tuple[int, int]],
    pool_type: str,
    /,
    *,
    strides: Optional[Union[int, Tuple[int], Tuple[int, int]]] = None,
    padding: str = "VALID",
    data_format: Optional[str] = None,
    dilations: Optional[Union[int, Tuple[int], Tuple[int, int]]] = None,
    ceil_mode: bool = False,
    out: Optional[ivy.Array] = None,
) -> ivy.Array:
    """Perform an N-D pooling operation.

    Parameters
    ----------
    x
        Input array to pool over.
    window_shape
        Shape of the pooling window.
    pool_type
        Type of pooling operation, either 'MAX' or 'AVG'.
    strides
        Strides of the pooling operation.
    padding
        Padding type, either 'VALID' or 'SAME'.
    data_format
        Data format of the input and output data, either 'NCHW' or 'NHWC'.
    dilations
        Dilation rate of the pooling operation.
    ceil_mode
        Whether to use ceil or floor for creating the output shape.
    out
        optional output array, for writing the result to. It must have a shape that the
        inputs broadcast to.

    Returns
    -------
    ret
        The result of the pooling operation.

    Examples
    --------
    >>> x = ivy.arange(12.).reshape((2, 1, 3, 2))
    >>> print(ivy.pool(x, (2, 2), 'MAX', strides=(1, 1), padding='SAME'))
    ivy.array([[[[ 1.,  2.],
                [ 3.,  4.],
                [ 4.,  5.]]],
            [[[ 7.,  8.],
                [ 9., 10.],
                [10., 11.]]]])
    >>> x = ivy.arange(48.).reshape((2, 4, 3, 2))
    >>> print(ivy.pool(x, 3, 'AVG', strides=1, padding='VALID'))
    ivy.array([[[[ 8.,  9.]],
            [[14., 15.]]],
            [[[32., 33.]],
            [[38., 39.]]]])
    """
    return ivy.current_backend(x).pool(
        x,
        window_shape,
        pool_type,
        strides=strides,
        padding=padding,
        data_format=data_format,
        dilations=dilations,
        ceil_mode=ceil_mode,
        out=out,
    )


@handle_exceptions
@handle_backend_invalid
@handle_nestable
@handle_out_argument
@to_native_arrays_and_back
@handle_device
def dct(
    x: Union[ivy.Array, ivy.NativeArray],
    /,
    *,
    type: Literal[1, 2, 3, 4] = 2,
    n: Optional[int] = None,
    axis: int = -1,
    norm: Optional[Literal["ortho"]] = None,
    out: Optional[Union[ivy.Array, ivy.NativeArray]] = None,
) -> Union[ivy.Array, ivy.NativeArray]:
    """Compute the 1D Discrete Cosine Transformation of a given signal.

    Parameters
    ----------
    x
        The input signal.
    type
        The type of the dct. Must be 1, 2, 3 or 4.
    n
        The length of the transform. If n is less than the input signal length,
        then x is truncated, if n is larger then x is zero-padded.
    axis
        The axis to compute the DCT along.
    norm
        The type of normalization to be applied. Must be either None or "ortho".
    out
        optional output array, for writing the result to.

    Returns
    -------
    ret
        Array containing the transformed input.

    Both the description and the type hints above assumes an array input for simplicity,
    but this function is *nestable*, and therefore also accepts :class:`ivy.Container`
    instances in place of any of the arguments.

    Examples
    --------
    With :class:`ivy.Array` input:

    >>> x = ivy.array([8, 16, 24, 32, 40, 48, 56, 64])
    >>> y = ivy.dct(x, type=2, n=None, norm='ortho')
    >>> print(y)
    ivy.array([ 1.01823380e+02, -5.15385818e+01,  1.36371466e-06, -5.38763905e+00,
            0.00000000e+00, -1.60722279e+00, -8.80319249e-08, -4.05617893e-01])

    >>> x = ivy.array([[[8, 16, 24, 32], [40, 48, 56, 64]],
    ...                [[1,  2,  3,  4], [ 5,  6,  7,  8]]])
    >>> y = ivy.dct(x, type=1, n=None, axis=0, norm=None)
    >>> print(y)
    ivy.array([[[ 9., 18., 27., 36.],
            [45., 54., 63., 72.]],

           [[ 7., 14., 21., 28.],
            [35., 42., 49., 56.]]])

    >>> x = ivy.array([[ 8.1, 16.2, 24.3, 32.4],
    ...                [40.5, 48.6, 56.7, 64.8]])
    >>> y = ivy.zeros((2, 4), dtype=ivy.float32)
    >>> ivy.dct(x, type=1, n=None, norm=None, out=y)
    >>> print(y)
    ivy.array([[ 1.21500000e+02, -3.24000015e+01,  1.90734863e-06,
            -8.10000420e+00],
           [ 3.15899994e+02, -3.24000053e+01,  3.81469727e-06,
            -8.09999847e+00]])

    >>> x = ivy.array([8., 16., 24., 32., 40., 48., 56., 64.])
    >>> ivy.dct(x, type=4, n=None, norm=None, out=x)
    >>> print(x)
    ivy.array([ 279.4135742 , -279.6779785 ,  128.3770599 , -114.8719864 ,
             83.72109985,  -79.52869415,   69.79182434,  -68.72489166])

    With one :class:`ivy.Container` input:

    >>> x = ivy.Container(a=ivy.array([8, 16, 24, 32, 40, 48, 56, 64]),
    ...                   b=ivy.array([1,  2,  3,  4,  5,  6,  7,  8]))
    >>> y = ivy.dct(x, type=3, n=None, norm='ortho')
    >>> print(y)
    {
        a: ivy.array([79.49862671, -70.37691498, 30.00390816, -23.58938599,
                      13.92713165, -10.078475, 5.19664812, -1.95411837]),
        b: ivy.array([9.93732834, -8.79711437, 3.75048852, -2.94867325, 1.74089146,
                      -1.25980937, 0.64958102, -0.2442648])
    }

    With multiple :class:`ivy.Container` inputs:

    >>> x = ivy.Container(a=ivy.array([8, 16, 24, 32, 40, 48, 56, 64]),
    ...                   b=ivy.array([1,  2,  3,  4,  5,  6,  7,  8]))
    >>> container_n = ivy.Container(a=9, b=4)
    >>> container_type = ivy.Container(a=2, b=1)
    >>> container_norm = ivy.Container(a="ortho", b=None)
    >>> y = ivy.dct(x, type=container_type, n=container_n, norm=container_norm)
    >>> print(y)
    {
        a: ivy.array([96., -28.1580677, -31.89422607, 22.86190414,
                      -26.00041008, 19.75149155, -16.97056389, 10.87819386,
                      -5.89381361]),
        b: ivy.array([1.50000000e+01, -4.00000000e+00, -2.22044605e-16,
                      -1.00000000e+00])
    }
    """
    return ivy.current_backend(x).dct(x, type=type, n=n, axis=axis, norm=norm, out=out)


@handle_exceptions
@handle_nestable
@handle_out_argument
@to_native_arrays_and_back
def idct(
    x: Union[ivy.Array, ivy.NativeArray],
    /,
    *,
    type: Literal[1, 2, 3, 4] = 2,
    n: Optional[int] = None,
    axis: int = -1,
    norm: Optional[Literal["ortho"]] = None,
    out: Optional[Union[ivy.Array, ivy.NativeArray]] = None,
) -> Union[ivy.Array, ivy.NativeArray]:
    """Compute the 1D Inverse Discrete Cosine Transformation of a given signal.

    Parameters
    ----------
    x
        The input signal.
    type
        The type of the idct. Must be 1, 2, 3 or 4.
    n
        The length of the transform. If n is less than the input signal length,
        then x is truncated, if n is larger then x is zero-padded.
    axis
        The axis to compute the IDCT along.
    norm
        The type of normalization to be applied. Must be either None or "ortho".
    out
        optional output array, for writing the result to.

    Returns
    -------
    ret
        Array containing the transformed input.

    Both the description and the type hints above assumes an array input for simplicity,
    but this function is *nestable*, and therefore also accepts :class:`ivy.Container`
    instances in place of any of the arguments.

    Examples
    --------
    With :class:`ivy.Array` input:

    >>> x = ivy.array([8, 16, 24, 32, 40, 48, 56, 64])
    >>> y = ivy.idct(x, type=2, n=None, norm='ortho')
    >>> print(y)
    ivy.array([ 79.49862671, -70.37691498,  30.00390816, -23.58938599,
            13.92713165, -10.078475  ,   5.19664812,  -1.95411837])

    >>> x = ivy.array([[[8, 16, 24, 32], [40, 48, 56, 64]],
    ...                [[1,  2,  3,  4], [ 5,  6,  7,  8]]])
    >>> y = ivy.idct(x, type=1, n=None, axis=0, norm=None)
    >>> print(y)
    ivy.array([[[ 9., 18., 27., 36.],
            [45., 54., 63., 72.]],

           [[ 7., 14., 21., 28.],
            [35., 42., 49., 56.]]])

    >>> x = ivy.array([[ 8.1, 16.2, 24.3, 32.4],
    ...                [40.5, 48.6, 56.7, 64.8]])
    >>> y = ivy.zeros((2, 4), dtype=ivy.float32)
    >>> ivy.idct(x, type=1, n=None, norm=None, out=y)
    >>> print(y)
    ivy.array([[ 1.21500000e+02, -3.24000015e+01,  1.90734863e-06,
            -8.10000420e+00],
           [ 3.15899994e+02, -3.24000053e+01,  3.81469727e-06,
            -8.09999847e+00]])

    >>> x = ivy.array([8., 16., 24., 32., 40., 48., 56., 64.])
    >>> ivy.idct(x, type=4, n=None, norm=None, out=x)
    >>> print(x)
    ivy.array([279.4135742, -279.6779785, 128.3770599, -114.8719864,
               83.72109985, -79.52869415, 69.79182434, -68.72489166])

    With one :class:`ivy.Container` input:

    >>> x = ivy.Container(a=ivy.array([8, 16, 24, 32, 40, 48, 56, 64]),
    ...                   b=ivy.array([1,  2,  3,  4,  5,  6,  7,  8]))
    >>> y = ivy.idct(x, type=3, n=None, norm='ortho')
    >>> print(y)
    {
        a: ivy.array([1.01823380e+02, -5.15385818e+01, 1.36371466e-06, -5.38763905e+00,
                      0.00000000e+00, -1.60722279e+00, -8.80319249e-08,
                      -4.05617893e-01]),
        b: ivy.array([1.27279224e+01, -6.44232273e+00, 1.70464332e-07, -6.73454881e-01,
                      0.00000000e+00, -2.00902849e-01, -1.10039906e-08,
                      -5.07022366e-02])
    }

    With multiple :class:`ivy.Container` inputs:

    >>> x = ivy.Container(a=ivy.array([8, 16, 24, 32, 40, 48, 56, 64]),
    ...                   b=ivy.array([1,  2,  3,  4,  5,  6,  7,  8]))
    >>> container_n = ivy.Container(a=9, b=4)
    >>> container_type = ivy.Container(a=2, b=1)
    >>> container_norm = ivy.Container(a="ortho", b=None)
    >>> y = ivy.idct(x, type=container_type, n=container_n, norm=container_norm)
    >>> print(y)
    {
        a: ivy.array([86.29723358, -66.69506073, 9.93914604, 2.88008881,
                      -16.18951607, 18.06697273, -17.57439613, 11.68861485,
                      -4.41308832]),
        b: ivy.array([1.50000000e+01, -4.00000000e+00, -2.22044605e-16,
                      -1.00000000e+00])
    }
    """
    return ivy.current_backend(x).idct(x, type=type, n=n, axis=axis, norm=norm, out=out)


idct.mixed_backend_wrappers = {
    "to_add": (
        "handle_backend_invalid",
        "handle_device",
    ),
    "to_skip": (),
}


@handle_exceptions
@handle_backend_invalid
@handle_nestable
@handle_array_like_without_promotion
@handle_out_argument
@to_native_arrays_and_back
@handle_device
def fft(
    x: Union[ivy.Array, ivy.NativeArray],
    dim: int,
    /,
    *,
    norm: str = "backward",
    n: Optional[Union[int, Tuple[int]]] = None,
    out: Optional[ivy.Array] = None,
) -> ivy.Array:
    r"""Compute the one dimensional discrete Fourier transform given input at
    least 1-D input x.

    Parameters
    ----------
    x
        Input volume *[...,d_in,...]*,
        where d_in indicates the dimension that needs FFT.
    dim
        The dimension along which to take the one dimensional FFT.
    norm
        Optional argument, "backward", "ortho" or "forward". Defaults to be "backward".
        "backward" indicates no normalization.
        "ortho" indicates normalization by $\frac{1}{\sqrt{n}}$.
        "forward" indicates normalization by $\frac{1}{n}$.
    n
        Optional argument indicating the sequence length, if given, the input would be
        padded with zero or truncated to length n before performing FFT.
        Should be a integer greater than 1.
    out
        Optional output array, for writing the result to. It must have a shape that the
        inputs broadcast to.

    Returns
    -------
    ret
        The result of the FFT operation.

    Examples
    --------
    >>> ivy.fft(np.exp(2j * np.pi * np.arange(8) / 8), 0)
    ivy.array([-3.44509285e-16+1.14423775e-17j,  8.00000000e+00-8.11483250e-16j,
            2.33486982e-16+1.22464680e-16j,  0.00000000e+00+1.22464680e-16j,
            9.95799250e-17+2.33486982e-16j,  0.00000000e+00+7.66951701e-17j,
            1.14423775e-17+1.22464680e-16j,  0.00000000e+00+1.22464680e-16j])
    >>> ivy.fft(np.exp(2j * np.pi * np.arange(8) / 8), 0, n=16)
    ivy.array([-3.44509285e-16+1.14423775e-17j,  1.00000000e+00+5.02733949e+00j,
        8.00000000e+00-8.11483250e-16j,  1.00000000e+00-5.02733949e+00j,
        2.33486982e-16+1.22464680e-16j,  1.00000000e+00-1.49660576e+00j,
        0.00000000e+00+1.22464680e-16j,  1.00000000e+00-6.68178638e-01j,
        9.95799250e-17+2.33486982e-16j,  1.00000000e+00-1.98912367e-01j,
        0.00000000e+00+7.66951701e-17j,  1.00000000e+00+1.98912367e-01j,
        1.14423775e-17+1.22464680e-16j,  1.00000000e+00+6.68178638e-01j,
        0.00000000e+00+1.22464680e-16j,  1.00000000e+00+1.49660576e+00j])
    >>> ivy.fft(np.exp(2j * np.pi * np.arange(8) / 8), 0, norm="ortho")
    ivy.array([-1.21802426e-16+4.04549134e-18j,  2.82842712e+00-2.86902654e-16j,
        8.25501143e-17+4.32978028e-17j,  0.00000000e+00+4.32978028e-17j,
        3.52068201e-17+8.25501143e-17j,  0.00000000e+00+2.71158374e-17j,
        4.04549134e-18+4.32978028e-17j,  0.00000000e+00+4.32978028e-17j])
    """
    return ivy.current_backend(x).fft(x, dim, norm=norm, n=n, out=out)


@handle_exceptions
@handle_backend_invalid
@handle_nestable
@handle_array_like_without_promotion
@handle_out_argument
@to_native_arrays_and_back
@handle_device
def dropout1d(
    x: Union[ivy.Array, ivy.NativeArray],
    prob: float,
    /,
    *,
    training: bool = True,
    data_format: str = "NWC",
    out: Optional[ivy.Array] = None,
) -> ivy.Array:
    """Randomly zero out entire channels with probability prob using samples
    from a Bernoulli distribution and the remaining channels are scaled by
    (1/1-prob). In this case, dropout1d performs a channel-wise dropout but
    assumes a channel is a 1D feature map.

    Parameters
    ----------
    x
        a 2D or 3D input array. Should have a floating-point data type.
    prob
        probability of a channel to be zero-ed.
    training
        controls whether dropout1d is performed during training or ignored
        during testing.
    data_format
        "NWC" or "NCW". Defaults to "NWC".
    out
        optional output array, for writing the result to.
        It must have a shape that the inputs broadcast to.

    Returns
    -------
    ret
        an array with some channels zero-ed and the rest of channels are
         scaled by (1/1-prob).

    Both the description and the type hints above assumes an array input for simplicity,
    but this function is *nestable*, and therefore also accepts :class:`ivy.Container`
    instances in place of any of the arguments.

    Examples
    --------
    With :class:`ivy.Array` input:

    >>> x = ivy.array([1, 1, 1]).reshape([1, 1, 3])
    >>> y = ivy.dropout1d(x, 0.5)
    >>> print(y)
    ivy.array([[[2., 0, 2.]]])

    >>> x = ivy.array([1, 1, 1]).reshape([1, 1, 3])
    >>> y = ivy.dropout1d(x, 1, training=False, data_format="NCW")
    >>> print(y)
    ivy.array([[[1, 1, 1]]])

    With one :class:`ivy.Container` input:
    >>> x = ivy.Container(a=ivy.array([100, 200, 300]).reshape([1, 1, 3]),
    ...                   b=ivy.array([400, 500, 600]).reshape([1, 1, 3]))
    >>> y = ivy.dropout1d(x, 0.5)
    >>> print(y)
    {
        a: ivy.array([[[200., 400., 0.]]]),
        b: ivy.array([[[0., 0., 0.]]])
    }
    """
    return ivy.current_backend(x).dropout1d(
        x, prob, training=training, data_format=data_format, out=out
    )


@handle_exceptions
@handle_backend_invalid
@handle_nestable
@handle_array_like_without_promotion
@handle_out_argument
@to_native_arrays_and_back
@handle_device
def dropout2d(
    x: Union[ivy.Array, ivy.NativeArray],
    prob: float,
    /,
    *,
    training: bool = True,
    data_format: str = "NHWC",
    out: Optional[ivy.Array] = None,
) -> ivy.Array:
    """Randomly zero out entire channels with probability prob using samples
    from a Bernoulli distribution and the remaining channels are scaled by
    (1/1-prob). In this case, dropout2d performs a channel-wise dropout but
    assumes a channel is a 2D feature map.

    Parameters
    ----------
    x
        a 3D or 4D input array. Should have a floating-point data type.
    prob
        probability of a channel to be zero-ed.
    training
        controls whether dropout2d is performed during training or ignored
        during testing.
    data_format
        "NHWC" or "NCHW". Defaults to "NHWC".
    out
        optional output array, for writing the result to.
        It must have a shape that the inputs broadcast to.

    Returns
    -------
    ret
        an array with some channels zero-ed and the rest of channels are
         scaled by (1/1-prob).

    Both the description and the type hints above assumes an array input for simplicity,
    but this function is *nestable*, and therefore also accepts :class:`ivy.Container`
    instances in place of any of the arguments.

    Examples
    --------
    With :class:`ivy.Array` input:

    >>> x = ivy.array([[1, 1, 1]])
    >>> y = ivy.dropout2d(x, 0.5)
    >>> print(y)
    ivy.array([[0., 2., 2.]])

    >>> x = ivy.array([[1, 1, 1]])
    >>> y = ivy.dropout2d(x, 1, training=False, data_format="NCW")
    >>> print(y)
    ivy.array([[1, 1, 1]])
    """
    return ivy.current_backend(x).dropout2d(
        x, prob, training=training, data_format=data_format, out=out
    )


@handle_exceptions
@handle_backend_invalid
@handle_nestable
@handle_array_like_without_promotion
@handle_out_argument
@to_native_arrays_and_back
@handle_device
def dropout3d(
    x: Union[ivy.Array, ivy.NativeArray],
    prob: float,
    /,
    *,
    training: bool = True,
    data_format: str = "NDHWC",
    out: Optional[ivy.Array] = None,
) -> ivy.Array:
    """Randomly zero out entire channels with probability prob using samples
    from a Bernoulli distribution and the remaining channels are scaled by
    (1/1-prob). In this case, dropout3d performs a channel-wise dropout but
    assumes a channel is a 1D feature map.

    Parameters
    ----------
    x
        a 4D or 5D input array. Should have a floating-point data type.
    prob
        probability of a channel to be zero-ed.
    training
        controls whether dropout3d is performed during training or ignored
        during testing.
    data_format
        "NDHWC" or "NCDHW". Defaults to "NDHWC".
    out
        optional output array, for writing the result to.
        It must have a shape that the inputs broadcast to.

    Returns
    -------
    ret
        an array with some channels zero-ed and the rest of channels are
         scaled by (1/1-prob).

    Both the description and the type hints above assumes an array input for simplicity,
    but this function is *nestable*, and therefore also accepts :class:`ivy.Container`
    instances in place of any of the arguments.
    """
    return ivy.current_backend(x).dropout3d(
        x, prob, training=training, data_format=data_format, out=out
    )


@handle_exceptions
@handle_backend_invalid
@handle_nestable
@handle_array_like_without_promotion
@handle_out_argument
@to_native_arrays_and_back
@handle_device
def ifft(
    x: Union[ivy.Array, ivy.NativeArray],
    dim: int,
    *,
    norm: str = "backward",
    n: Optional[Union[int, Tuple[int]]] = None,
    out: Optional[ivy.Array] = None,
) -> ivy.Array:
    r"""Compute the one dimensional discrete Fourier transform given input at
    least 1-D input x.

    Parameters
    ----------
    x
        Input volume *[...,d_in,...]*,
        where d_in indicates the dimension that needs IFFT.
    dim
        The dimension along which to take the one dimensional IFFT.
    norm
        Optional argument, "backward", "ortho" or "forward". Defaults to be "backward".
        "backward" indicates no normalization.
        "ortho" indicates normalization by $\frac{1}{\sqrt{n}}$.
        "forward" indicates normalization by $\frac{1}{n}$.
    n
        Optional argument indicating the sequence length, if given, the input would be
        padded with zero or truncated to length n before performing IFFT.
        Should be a integer greater than 1.
    out
        Optional output array, for writing the result to. It must have a shape that the
        inputs broadcast to.

    Returns
    -------
    ret
        The result of the IFFT operation.

    Examples
    --------
    >>> ivy.ifft(np.exp(2j * np.pi * np.arange(8) / 8), 0)
    ivy.array([-4.30636606e-17+1.43029718e-18j,  0.00000000e+00+1.53080850e-17j,
                1.43029718e-18+1.53080850e-17j,  0.00000000e+00+9.58689626e-18j,
                1.24474906e-17+2.91858728e-17j,  0.00000000e+00+1.53080850e-17j,
                2.91858728e-17+1.53080850e-17j,  1.00000000e+00-1.01435406e-16j])
    >>> ivy.ifft(np.exp(2j * np.pi * np.arange(8) / 8), 0, n=16)
    ivy.array([-2.15318303e-17+7.15148591e-19j,  6.25000000e-02+9.35378602e-02j,
                0.00000000e+00+7.65404249e-18j,  6.25000000e-02+4.17611649e-02j,
                7.15148591e-19+7.65404249e-18j,  6.25000000e-02+1.24320230e-02j,
                0.00000000e+00+4.79344813e-18j,  6.25000000e-02-1.24320230e-02j,
                6.22374531e-18+1.45929364e-17j,  6.25000000e-02-4.17611649e-02j,
                0.00000000e+00+7.65404249e-18j,  6.25000000e-02-9.35378602e-02j,
                1.45929364e-17+7.65404249e-18j,  6.25000000e-02-3.14208718e-01j,
                5.00000000e-01-5.07177031e-17j,  6.25000000e-02+3.14208718e-01j])
    >>> ivy.ifft(np.exp(2j * np.pi * np.arange(8) / 8), 0, norm="ortho")
    ivy.array([-1.21802426e-16+4.04549134e-18j,  0.00000000e+00+4.32978028e-17j,
                4.04549134e-18+4.32978028e-17j,  0.00000000e+00+2.71158374e-17j,
                3.52068201e-17+8.25501143e-17j,  0.00000000e+00+4.32978028e-17j,
                8.25501143e-17+4.32978028e-17j,  2.82842712e+00-2.86902654e-16j])
    """
    return ivy.current_backend(x).ifft(x, dim, norm=norm, n=n, out=out)


@handle_exceptions
@handle_backend_invalid
@handle_nestable
@handle_array_like_without_promotion
@handle_out_argument
@to_native_arrays_and_back
@handle_device
def embedding(
    weights: Union[ivy.Array, ivy.NativeArray],
    indices: Union[ivy.Array, ivy.NativeArray],
    /,
    *,
    max_norm: Optional[int] = None,
    out: Optional[ivy.Array] = None,
) -> ivy.Array:
    """Embeds a given tensor of indices using a given tensor of weights.

    Parameters
    ----------
    weights
        The weights tensor.
    indices
        The indices tensor.
    max_norm
        The maximum norm of the embeddings.
    out
        Optional output array, for writing the result to. It must have a shape that the
        inputs broadcast to.

    Returns
    -------
    ret
        The result of the embedding operation.

    Examples
    --------
    >>> weights = ivy.array([[1., 2., 3.], [4., 5., 6.], [7., 8., 9.]])
    >>> indices = ivy.array([0, 2])
    >>> print(ivy.embedding(weights, indices, max_norm=5))
    ivy.array([[1.        , 2.        , 3.        ],
           [2.51285338, 2.87183261, 3.2308116 ]])
    """
    ivy.utils.assertions.check_equal(
        len(weights.shape), 2, message="weights must be 2-d", as_array=False
    )
    return ivy.current_backend(indices).embedding(
        weights,
        indices,
        max_norm=max_norm,
        out=out,
    )


@handle_exceptions
@handle_nestable
@handle_out_argument
@inputs_to_ivy_arrays
def dft(
    x: Union[ivy.Array, ivy.NativeArray],
    /,
    *,
    axis: int = 1,
    inverse: bool = False,
    onesided: bool = False,
    dft_length: Optional[Union[int, Tuple[int]]] = None,
    norm: str = "backward",
    out: Optional[ivy.Array] = None,
) -> ivy.Array:
    """Compute the discrete Fourier transform of input.

    Parameters
    ----------
    x
        Input volume *[...,d_in,...]*,
        where d_in indicates the dimension that needs FFT.
    axis
        The axis on which to perform the DFT. By default this
        value is  set to 1, which corresponds to the first dimension
        after the batch index.
    inverse
        Whether to perform the inverse discrete fourier transform.
        By default this value is set to False.
    onesided
        If onesided is True, only values for w in [0, 1, 2, …, floor(n_fft/2) + 1]
        are returned because the real-to-complex Fourier transform satisfies the
        conjugate symmetry, i.e., X[m, w] = X[m,w]=X[m,n_fft-w]*. Note if the
        input or window tensors are complex, then onesided output is not possible.
        Enabling onesided with real inputs performs a Real-valued fast Fourier
        transform (RFFT). When invoked with real or complex valued input, the
        default value is False. Values can be True or False.
    dft_length
        The length of the signal.If greater than the axis dimension,
        the signal will be zero-padded up to dft_length. If less than
        the axis dimension, only the first dft_length values will be
        used as the signal. It’s an optional value.
    norm
          Optional argument, "backward", "ortho" or "forward". Defaults to be
          "backward".
          "backward" indicates no normalization.
          "ortho" indicates normalization by 1/sqrt(n).
          "forward" indicates normalization by 1/n.
    out
        Optional output array, for writing the result to. It must
        have a shape that the inputs broadcast to.

    Returns
    -------
    ret
        The Fourier Transform of the input vector.If onesided is False,
        the following shape is expected: [batch_idx][signal_dim1][signal_dim2]
        …[signal_dimN][2]. If axis=0 and onesided is True, the following shape
        is expected: [batch_idx][floor(signal_dim1/2)+1][signal_dim2]…[signal_dimN][2].
        If axis=1 and onesided is True, the following shape is expected:
        [batch_idx][signal_dim1][floor(signal_dim2/2)+1]…[signal_dimN][2].
        If axis=N-1 and onesided is True, the following shape is expected:
        [batch_idx][signal_dim1][signal_dim2]…[floor(signal_dimN/2)+1][2].
        The signal_dim at the specified axis is equal to the dft_length.
    """
    if inverse:
        res = ivy.ifft(x, axis, norm=norm, n=dft_length, out=out)
    else:
        res = ivy.fft(x, axis, norm=norm, n=dft_length, out=out)

    if onesided:
        slices = [slice(0, a) for a in res.shape]
        slices[axis] = slice(0, ivy.shape(res)[axis] // 2 + 1)
        res = res[tuple(slices)]
    return res


@handle_exceptions
@handle_nestable
@handle_out_argument
@inputs_to_ivy_arrays
def interp(x, xp, fp, left=None, right=None, period=None):
    x_arr = ivy.array(x)
    fix_later = False
    if x_arr.shape == ():
        x_arr = ivy.array([x])
        fix_later = True
    x = ivy.astype(x_arr, "float64")
    xp = ivy.astype(ivy.array(xp), "float64")
    fp = ivy.astype(ivy.array(fp), "float64")
    ivy.utils.assertions.check_equal(xp.ndim, 1, as_array=False)
    ivy.utils.assertions.check_equal(fp.ndim, 1, as_array=False)
    ivy.utils.assertions.check_equal(xp.shape[0], fp.shape[0], as_array=False)
    if period is not None:
        ivy.utils.assertions.check_equal(period, 0, inverse=True)
        period = ivy.abs(period)
        x = ivy.remainder(x, period)
        xp = ivy.remainder(xp, period)
        asort_xp = ivy.argsort(xp)
        xp = xp[asort_xp]
        fp = fp[asort_xp]
        xp = ivy.concat((xp[-1:] - period, xp, xp[0:1] + period))
        fp = ivy.concat((fp[-1:], fp, fp[0:1]))

    def interp_inner(value):
        value = ivy.array(value)
        if value < xp[0]:
            return left if left is not None else fp[0]
        elif value > xp[-1]:
            return right if right is not None else fp[-1]
        else:
            last = None
            if xp.shape[0] < 3:
                for i in range(xp.shape[0] - 1, -1, -1):
                    if xp[i] == value:
                        return fp[i]
                    elif xp[i] < value:
                        last = i
            else:
                first = 0
                last = xp.shape[0]
                while first < last:
                    midpoint = (first + last) // 2
                    if xp[midpoint] == value:
                        already_exists = ivy.argwhere(xp == value)
                        if already_exists.shape[0] > 0:
                            return fp[already_exists[-1][0]]
                        return fp[midpoint]
                    else:
                        if value < xp[midpoint]:
                            last = midpoint - 1
                        else:
                            first = midpoint + 1
            dist = (value - xp[last]) / (xp[last + 1] - xp[last])
            return (fp[last + 1] - fp[last]) * dist + fp[last]

    ret = ivy.map(interp_inner, unique={"value": x})
    if fix_later:
        return ivy.astype(ivy.array(ret[0]), "float64")
    else:
        return ivy.astype(ivy.array(ret), "float64")


def _tf_area_dim_scale(index, starting_index, scale, ending_index):
    if index < starting_index:
        dim_scale = scale if index + 1 > ending_index else index + 1 - starting_index
    else:
        dim_scale = ending_index - index if index + 1 > ending_index else 1.0
    return dim_scale


def _tf_area_indices(dim_index, scale):
    starting_index = dim_index * scale
    ending_index = (dim_index + 1) * scale
    rounded_indices = (
        int(starting_index),
        math.ceil(ending_index),
    )
    return starting_index, ending_index, rounded_indices


def _tf_area_interpolate(x, size, scale, dims):
    ret = ivy.zeros(x.shape[:2] + size)
    area = 1.0 / ivy.prod(scale)
    for i, ba in enumerate(x):
        for j, ch in enumerate(ba):
            if dims == 3:
                for d_dim in range(size[0]):
                    for h_dim in range(size[1]):
                        for w_dim in range(size[2]):
                            d_in, d_in1, d_index = _tf_area_indices(d_dim, scale[0])
                            h_in, h_in1, h_index = _tf_area_indices(h_dim, scale[1])
                            w_in, w_in1, w_index = _tf_area_indices(w_dim, scale[2])
                            sum_data = ivy.zeros(
                                (
                                    d_index[1] - d_index[0],
                                    h_index[1] - h_index[0],
                                    w_index[1] - w_index[0],
                                )
                            )
                            for d_ind in range(d_index[0], d_index[1]):
                                scale_z = _tf_area_dim_scale(
                                    d_ind, d_in, scale[0], d_in1
                                )
                                for h_ind in range(h_index[0], h_index[1]):
                                    scale_y = _tf_area_dim_scale(
                                        h_ind, h_in, scale[1], h_in1
                                    )
                                    for w_ind in range(w_index[0], w_index[1]):
                                        scale_x = _tf_area_dim_scale(
                                            w_ind, w_in, scale[2], w_in1
                                        )
                                        sum_data[
                                            d_ind - d_index[0],
                                            h_ind - h_index[0],
                                            w_ind - w_index[0],
                                        ] = (
                                            ivy.array(ch[d_ind, h_ind, w_ind])
                                            * scale_x
                                            * scale_y
                                            * scale_z
                                            * area
                                        )
                            ret[i, j, d_dim, h_dim, w_dim] = ivy.sum(sum_data)
            elif dims == 2:
                for h_dim in range(size[0]):
                    for w_dim in range(size[1]):
                        h_in, h_in1, h_index = _tf_area_indices(h_dim, scale[0])
                        w_in, w_in1, w_index = _tf_area_indices(w_dim, scale[1])
                        sum_data = ivy.zeros(
                            (h_index[1] - h_index[0], w_index[1] - w_index[0])
                        )
                        for h_ind in range(h_index[0], h_index[1]):
                            scale_y = _tf_area_dim_scale(h_ind, h_in, scale[0], h_in1)
                            for w_ind in range(w_index[0], w_index[1]):
                                scale_x = _tf_area_dim_scale(
                                    w_ind, w_in, scale[1], w_in1
                                )
                                sum_data[h_ind - h_index[0], w_ind - w_index[0]] = (
                                    ivy.array(ch[h_ind, w_ind])
                                    * scale_x
                                    * scale_y
                                    * area
                                )
                        ret[i, j, h_dim, w_dim] = ivy.sum(sum_data)
            else:
                for w_dim in range(size[0]):
                    w_in, w_in1, w_index = _tf_area_indices(w_dim, scale[0])
                    sum_data = ivy.zeros((w_index[1] - w_index[0],))
                    for w_ind in range(w_index[0], w_index[1]):
                        scale_x = _tf_area_dim_scale(w_ind, w_in, scale[0], w_in1)
                        sum_data[w_ind - w_index[0]] = (
                            ivy.array(ch[w_ind]) * scale_x * area
                        )
                    ret[i, j, w_dim] = ivy.sum(sum_data)
    return ret


def nearest_interpolate(x, dims, size, scale, exact):
    off = 0.5 if exact else 0
    for d in range(dims):
        n = size[d]
        offsets = (ivy.arange(n, dtype="float32") + off) * scale[d]
        offsets = ivy.astype(ivy.floor(ivy.astype(offsets, "float32")), "int64")
        num_dims_to_add = x.ndim - offsets.ndim
        if num_dims_to_add > 0:
            for _ in range(num_dims_to_add):
                offsets = ivy.expand_dims(offsets, axis=0)
        x = ivy.gather(x, offsets, axis=d + 2)
    return x


def _triangle_kernel(x):
    return ivy.maximum(0, 1 - ivy.abs(x))


def _cubic_kernel(x):
    out = ((1.5 * x - 2.5) * x) * x + 1.0
    out = ivy.where(x >= 1.0, ((-0.5 * x + 2.5) * x - 4.0) * x + 2.0, out)
    return ivy.where(x >= 2.0, 0.0, out)


def _lanczos_kernel(radius, x):
    y = radius * ivy.sin(ivy.pi * x) * ivy.sin(ivy.pi * x / radius)
    out = ivy.where(x != 0, ivy.divide(y, ivy.pi**2 * x**2), 1)
    return ivy.where(ivy.bitwise_and(x >= radius, x < -radius), 0.0, out)


def _get_final_scale(input_size, output_size, align_corners, scale_factor):
    scale = []
    for i, (input, output) in enumerate(zip(input_size, output_size)):
        if align_corners:
            if output > 1:
                scale.append((input - 1) / (output - 1))
            else:
                scale.append(1)
        else:
            scale.append(1 / scale_factor[i])
    return scale


def _mitchellcubic_kernel(x):
    absx = abs(x)
    if absx < 1:
        return (7 * absx**3 - 12 * absx**2 + 6) / 6
    elif absx < 2:
        return (-(absx**3) + 6 * absx**2 - 11 * absx + 6) / 6
    else:
        return 0


def _compute_weight_mat(
    input_size,
    output_size,
    align_corners,
    kernel_fn,
    dim_scale,
):
    if not align_corners:
        sample_f = (ivy.arange(output_size) + 0.5) * dim_scale - 0.5
    else:
        sample_f = ivy.arange(output_size) * dim_scale
    x = ivy.abs(
        ivy.expand_dims(sample_f) - ivy.expand_dims(ivy.arange(input_size), axis=-1)
    )
    weights = kernel_fn(x)
    total_weight_sum = ivy.sum(weights, axis=0, keepdims=True)
    weights = ivy.where(
        ivy.abs(total_weight_sum) > 1000.0 * float(ivy.finfo("float32").eps),
        ivy.divide(weights, ivy.where(total_weight_sum != 0, total_weight_sum, 1)),
        0,
    )
    input_size_minus_0_5 = input_size if align_corners else input_size - 0.5
    return ivy.where(
        ivy.expand_dims(
            ivy.logical_and(sample_f >= -0.5, sample_f <= input_size_minus_0_5)
        ),
        weights,
        0,
    )


def _upsample_cubic_convolution1(x, A):
    return ((A + 2) * x - (A + 3)) * x * x + 1


def _upsample_cubic_convolution2(x, A):
    return ((A * x - 5 * A) * x + 8 * A) * x - 4 * A


def _upsample_get_cubic_coefficients(t):
    A = -0.75
    return (
        _upsample_cubic_convolution2(t + 1.0, A),
        _upsample_cubic_convolution1(t, A),
        _upsample_cubic_convolution1(1.0 - t, A),
        _upsample_cubic_convolution2(2.0 - t, A),
    )


def _upsample_cubic_interp1d(coeffs, ts):
    coeffs2 = _upsample_get_cubic_coefficients(ts)
    return _sum_tensors(c1 * c2 for (c1, c2) in zip(coeffs, coeffs2))


def _sum_tensors(ts):
    return _reduce(ivy.add, ts)


def _upsample_bicubic2d_default(
    a,
    output_size,
    scale,
    align_corners,
):
    N, C, iH, iW = a.shape
    oH, oW = output_size

    def compute_source_index(scale, dst_index, align_corners):
        if align_corners:
            return scale * dst_index
        else:
            return scale * (dst_index + 0.5) - 0.5

    N_idx = ivy.reshape(ivy.arange(N), (N, 1, 1, 1)).astype(ivy.int64)
    C_idx = ivy.reshape(ivy.arange(C), (1, C, 1, 1)).astype(ivy.int64)
    out_y = ivy.reshape(ivy.arange(oH), ((1, 1, oH, 1)))
    out_x = ivy.reshape(ivy.arange(oW), ((1, 1, 1, oW)))

    scale_y, scale_x = scale

    real_x = compute_source_index(scale_x, out_x, align_corners)
    in_x = ivy.floor(real_x)
    t_x = real_x - in_x
    ix = ivy.astype(in_x, ivy.int64)

    real_y = compute_source_index(scale_y, out_y, align_corners)
    in_y = ivy.floor(real_y)
    t_y = real_y - in_y
    iy = ivy.astype(in_y, ivy.int64)

    iys_ofs = (iy - 1, iy, iy + 1, iy + 2)
    ixs_ofs = (ix - 1, ix, ix + 1, ix + 2)

    def load_bounded(ys, xs):
        y_idx = ivy.clip(ys, 0, iH - 1)
        x_idx = ivy.clip(xs, 0, iW - 1)
        return a[N_idx, C_idx, y_idx, x_idx]

    def get_x_interp(y):
        coeffs_x = tuple(load_bounded(y, x_ofs) for x_ofs in ixs_ofs)
        return _upsample_cubic_interp1d(coeffs_x, t_x)

    coeffs_y = tuple(get_x_interp(y_ofs) for y_ofs in iys_ofs)
    result = _upsample_cubic_interp1d(coeffs_y, t_y)

    return result


def area_interpolate(x, dims, size, scale):
    ret = ivy.zeros(x.shape[:2] + size)
    for i, ba in enumerate(x):
        for j, ch in enumerate(ba):
            if dims == 3:
                for d_dim in range(size[0]):
                    for h_dim in range(size[1]):
                        for w_dim in range(size[2]):
                            d_index = (
                                int(d_dim * scale[0]),
                                math.ceil((d_dim + 1) * scale[0]),
                            )
                            h_index = (
                                int(h_dim * scale[1]),
                                math.ceil((h_dim + 1) * scale[1]),
                            )
                            w_index = (
                                int(w_dim * scale[2]),
                                math.ceil((w_dim + 1) * scale[2]),
                            )
                            scale_z = d_index[1] - d_index[0]
                            scale_y = h_index[1] - h_index[0]
                            scale_x = w_index[1] - w_index[0]
                            area = scale_z * scale_y * scale_x
                            ret[i, j, d_dim, h_dim, w_dim] = ivy.sum(
                                ch[
                                    d_index[0] : d_index[1],
                                    h_index[0] : h_index[1],
                                    w_index[0] : w_index[1],
                                ]
                            ) * (1 / area)
            elif dims == 2:
                for h_dim in range(size[0]):
                    for w_dim in range(size[1]):
                        h_index = (
                            int(h_dim * scale[0]),
                            math.ceil((h_dim + 1) * scale[0]),
                        )
                        w_index = (
                            int(w_dim * scale[1]),
                            math.ceil((w_dim + 1) * scale[1]),
                        )
                        scale_y = h_index[1] - h_index[0]
                        scale_x = w_index[1] - w_index[0]
                        area = scale_y * scale_x
                        ret[i, j, h_dim, w_dim] = ivy.sum(
                            ch[h_index[0] : h_index[1], w_index[0] : w_index[1]]
                        ) * (1 / area)
            else:
                for w_dim in range(size[0]):
                    w_index = (
                        int(w_dim * scale[0]),
                        math.ceil((w_dim + 1) * scale[0]),
                    )
                    scale_x = w_index[1] - w_index[0]
                    ret[i, j, w_dim] = ivy.sum(ch[w_index[0] : w_index[1]]) * (
                        1 / scale_x
                    )
    return ret


def get_interpolate_kernel(mode):
    kernel_func = _triangle_kernel
    if mode == "tf_bicubic":

        def kernel_func(inputs):  # noqa F811
            return _cubic_kernel(inputs)

    elif mode == "lanczos3":

        def kernel_func(inputs):
            return _lanczos_kernel(3, inputs)

    elif mode == "lanczos5":

        def kernel_func(inputs):
            return _lanczos_kernel(5, inputs)

    return kernel_func


def generate_einsum_equation(dim):
    alphabet = "abcdefghijklmnopqrstuvwxyz"
    input_indices = alphabet[: dim + 2]
    output_indices = [alphabet[2 + i] + alphabet[2 + dim + i] for i in range(dim)]
    contraction_indices = ",".join([input_indices, *output_indices])
    output = input_indices[:2] + "".join([output[-1] for output in output_indices])
    einsum_string = contraction_indices + "->" + output
    return einsum_string


def _interpolate_with_kernel(x, dims, size, input_size, align_corners, scale, mode):
    equation = generate_einsum_equation(dims)
    kernel_func = get_interpolate_kernel(mode)
    operands = []
    for m, n, s in zip(input_size, size, scale):
        w = _compute_weight_mat(m, n, align_corners, kernel_func, s).astype(x.dtype)
        operands.append(w)
    return ivy.einsum(equation, x, *operands)


@handle_exceptions
@handle_nestable
@handle_partial_mixed_function
@inputs_to_ivy_arrays
@handle_array_function
def interpolate(
    x: Union[ivy.Array, ivy.NativeArray],
    size: Union[Sequence[int], int],
    /,
    *,
    mode: Literal[
        "linear",
        "bilinear",
        "trilinear",
        "nd",
        "nearest",
        "area",
        "nearest_exact",
        "tf_area",
        "tf_bicubic",
        "bicubic",
        "mitchellcubic",
        "lanczos3",
        "lanczos5",
        "gaussian",
    ] = "linear",
    scale_factor: Optional[Union[Sequence[int], int]] = None,
    recompute_scale_factor: Optional[bool] = None,
    align_corners: bool = False,
    antialias: bool = False,  # ToDo: add support for antialias
    out: Optional[ivy.Array] = None,
) -> ivy.Array:
    """Down/up samples the input to the given size. The algorithm used for
    interpolation is determined by mode.

    Parameters
    ----------
    x
        Input array, Must have the shape
        [batch x channels x [optional depth] x [optional height] x width].
    size
        Output size.
    mode
        Interpolation mode. Can be one of the following:
        - linear
        - bilinear
        - trilinear
        - nd
        - nearest
        - nearest-exact
        - area
        - tf_area
        - bicubic
        - tf_bicubic
        - mitchellcubic
        - lanczos3
        - lanczos5
        - gaussian
    scale_factor
        Multiplier for spatial size that defines the output size (overwriting `size`).
    recompute_scale_factor
        If True, then scale_factor must be provided and scale_factor is used to
        compute the output size. The computed output size will be used to infer new
        scales for the interpolation. If recompute_scale_factor is False, then size
        or scale_factor will be used directly for interpolation.
    align_corners
        If True, the corner pixels of the input and output tensors are aligned,
        and thus preserving the values at the corner pixels. If False, the corner
        pixels are not aligned, and the interpolation uses edge value padding for
        out-of-boundary values.
    out
        Optional output array, for writing the result to. It must
        have a shape that the inputs broadcast to.

    Returns
    -------
        resized array
    """
    input_size = ivy.shape(x)[2:]
    dims = len(input_size)
    if ivy.exists(size) and ivy.exists(scale_factor):
        raise ivy.utils.exceptions.IvyException(
            "only one of size or scale_factor should be defined"
        )
    elif ivy.exists(size) and not ivy.exists(scale_factor):
        if isinstance(size, (list, tuple)):
            ivy.utils.assertions.check_equal(
                len(size),
                dims,
                inverse=False,
                message=(
                    "Input and output must have the same number of spatial dimensions,"
                    f" but got input with {list(input_size)} spatial dimensions and"
                    f" output size {size}."
                ),
                as_array=False,
            )
    elif ivy.exists(scale_factor) and not ivy.exists(size):
        if isinstance(scale_factor, (list, tuple)):
            ivy.utils.assertions.check_equal(
                len(scale_factor),
                dims,
                inverse=False,
                message=(
                    "Input and scale_factor must have the same number of spatial"
                    f" dimensions, but got input with {list(input_size)} spatial"
                    f" dimensions and scale_factor {scale_factor}."
                ),
                as_array=False,
            )
    else:
        raise ivy.utils.exceptions.IvyException(
            "either size or scale_factor should be defined"
        )
    if ivy.exists(size) and recompute_scale_factor is not None:
        raise ivy.utils.exceptions.IvyException(
            "recompute_scale_factor is not meaningful with an explicit size."
        )
    if ivy.get_num_dims(x) != 4 and mode == "bilinear":
        raise ivy.utils.exceptions.IvyException(
            f"Got {x.ndim}D input, but bilinear mode needs 4D input"
        )
    if ivy.get_num_dims(x) != 5 and mode == "trilinear":
        raise ivy.utils.exceptions.IvyException(
            f"Got {x.ndim}D input, but trilinear mode needs 5D input"
        )
    if ivy.get_num_dims(x) != 3 and mode == "linear":
        raise ivy.utils.exceptions.IvyException(
            f"Got {x.ndim}D input, but trilinear mode needs 3D input"
        )
    size, scale_factor = _get_size(scale_factor, size, dims, input_size)
    ivy.utils.assertions.check_true(
        all(s > 0 for s in size),
        message=f"output sizes should be greater than 0, but got {size}",
    )
    if all(a == b for a, b in zip(size, input_size)):
        ret = x
    else:
        if recompute_scale_factor:
            scale_factor = [ivy.divide(size[i], input_size[i]) for i in range(dims)]
        else:
            scale_factor = [
                1 if input_size[i] == size[i] else scale_factor[i] for i in range(dims)
            ]
        scale = _get_final_scale(input_size, size, align_corners, scale_factor)
        if mode in [
            "linear",
            "bilinear",
            "trilinear",
            "nd",
            "tf_bicubic",
            "lanczos3",
            "lanczos5",
        ]:
            ret = _interpolate_with_kernel(
                x,
                dims,
                size,
                input_size,
                align_corners,
                scale,
                mode,
            )
        elif mode == "bicubic":
            ret = _upsample_bicubic2d_default(x, size, scale, align_corners)
        elif mode in ["nearest-exact", "nearest"]:
            ret = nearest_interpolate(x, dims, size, scale, mode == "nearest-exact")
        elif mode == "area":
            ret = area_interpolate(x, dims, size, scale)
        elif mode == "mitchellcubic":
            batch, channels, in_height, in_width = x.shape
            out_height, out_width = size
            scale_h, scale_w = scale
            ret = ivy.zeros((batch, channels, out_height, out_width))
            for i in range(out_height):
                for j in range(out_width):
                    p_i = i * scale_h
                    p_j = j * scale_w
                    left = int(math.floor(p_j - 2))
                    right = int(math.ceil(p_j + 2))
                    top = int(math.floor(p_i - 2))
                    bottom = int(math.ceil(p_i + 2))
                    kernel_w = ivy.array(
                        [
                            _mitchellcubic_kernel((p_j - j) * scale_w)
                            for i in range(left, right)
                        ]
                    )
                    kernel_h = ivy.array(
                        [
                            _mitchellcubic_kernel((p_i - i) * scale_h)
                            for j in range(top, bottom)
                        ]
                    )
                    left_pad = max(0, -left)
                    right_pad = max(0, right - in_width)
                    top_pad = max(0, -top)
                    bottom_pad = max(0, bottom - in_height)
                    pad_width = [(0, 0), (0, 0)] * (len(x.shape) - 3) + [
                        (top_pad, bottom_pad),
                        (left_pad, right_pad),
                    ]
                    padded_x = ivy.pad(x, pad_width, mode="edge")
                    for b in range(batch):
                        for c in range(channels):
                            patch = padded_x[
                                b,
                                c,
                                top + top_pad : bottom + top_pad,
                                left + left_pad : right + left_pad,
                            ]
                            ret[b, c, i, j] = ivy.sum(
                                kernel_h[:, ivy.newaxis]
                                * patch
                                * kernel_w[ivy.newaxis, :]
                            )
        elif mode == "gaussian":
            ratio_h, ratio_w = scale
            sigma = max(ratio_h, ratio_w) * 0.5
            kernel_size = 2 * int(math.ceil(3 * sigma)) + 1
            kernel_h = ivy.zeros((kernel_size,), dtype=x.dtype)
            kernel_w = ivy.zeros((kernel_size,), dtype=x.dtype)
            for i in range(kernel_h.size):
                kernel_h[i] = ivy.exp(-0.5 * ((i - kernel_h.size // 2) / sigma) ** 2)
                kernel_w[i] = ivy.exp(-0.5 * ((i - kernel_w.size // 2) / sigma) ** 2)
            kernel_h /= ivy.sum(kernel_h)
            kernel_w /= ivy.sum(kernel_w)
            pad_width = [(0, 0), (0, 0)] * (len(x.shape) - 3) + [
                (int(math.ceil(3 * sigma)), int(math.ceil(3 * sigma))),
                (int(math.ceil(3 * sigma)), int(math.ceil(3 * sigma))),
            ]
            padded_x = ivy.pad(x, pad_width, mode="constant")
            output_shape = x.shape[:2] + size
            ret = ivy.zeros(output_shape, dtype=x.dtype)
            for i in range(size[0]):
                for j in range(size[1]):
                    p_i = int(math.floor(i * ratio_h + int(math.ceil(3 * sigma))))
                    p_j = int(math.floor(j * ratio_w + int(math.ceil(3 * sigma))))
                    for b in range(x.shape[0]):
                        for c in range(x.shape[1]):
                            patch = padded_x[
                                b,
                                c,
                                p_i - kernel_size // 2 : p_i + kernel_size // 2 + 1,
                                p_j - kernel_size // 2 : p_j + kernel_size // 2 + 1,
                            ]
                            ret[b, c, i, j] = ivy.sum(
                                kernel_h[ivy.newaxis, :]
                                * patch
                                * kernel_w[:, ivy.newaxis]
                            )
        elif mode == "tf_area":
            ret = _tf_area_interpolate(x, size, scale, dims)
        ret = ivy.astype(ret, ivy.dtype(x))
    if ivy.exists(out):
        return ivy.inplace_update(out, ret)
    return ret


interpolate.mixed_backend_wrappers = {
    "to_add": (
        "handle_backend_invalid",
        "handle_device",
    ),
    "to_skip": (),
}


def _get_size(scale_factor, size, dims, input_shape):
    if scale_factor is not None:
        if isinstance(scale_factor, (float, int)):
            scale_factor = [scale_factor] * dims
        elif isinstance(scale_factor, (tuple, list)) and len(scale_factor) != dims:
            scale_factor = [scale_factor[0]] * dims

        size = tuple(
            int(math.floor(input_shape[i] * scale_factor[i])) for i in range(dims)
        )
    else:
        size = (size,) * dims if isinstance(size, int) else tuple(size)
        scale_factor = [ivy.divide(size[i], input_shape[i]) for i in range(dims)]
    return size, scale_factor


def _output_ceil_shape(w, f, p, s):
    return math.ceil((w - f + p) / s) + 1


def _padding_ceil_mode(w, f, p, s, return_added_padding=False):
    remaining_pixels = (w - f + p[0]) % s
    added_padding = 0
    if s > 1 and remaining_pixels != 0 and f > 1:
        input_size = w + sum(p)
        # making sure that the remaining pixels are supposed
        # to be covered by the window
        # they won't be covered if stride is big enough to skip them
        if input_size - remaining_pixels - (f - 1) + s > input_size:
            return p
        output_shape = _output_ceil_shape(
            w,
            f,
            sum(p),
            s,
        )
        # calculating new padding with ceil_output_shape
        new_pad = (output_shape - 1) * s + f - w
        # updating pad_list with new padding by adding it to the end
        added_padding = new_pad - sum(p)
        p = (
            p[0],
            p[1] + added_padding,
        )
    if return_added_padding:
        return p, added_padding
    return p


interpolate.mixed_backend_wrappers = {
    "to_add": (
        "handle_out_argument",
        "inputs_to_native_arrays",
        "outputs_to_ivy_arrays",
    ),
    "to_skip": ("inputs_to_ivy_arrays", "handle_partial_mixed_function"),
}


def _compute_idx(in_size, out_size, device):
    out_range = ivy.arange(out_size, device=device, dtype=ivy.int64)
    i0 = ivy.trunc_divide(out_range * in_size, out_size).astype(ivy.int64)
    maxlength = in_size // out_size + 1
    in_size_mod = in_size % out_size
    # adaptive = True iff there are kernels with different lengths
    adaptive = in_size_mod != 0 and out_size % in_size_mod != 0
    if adaptive:
        maxlength += 1
    elif in_size_mod == 0:
        maxlength -= 1
    range_max = ivy.arange(maxlength, device=device, dtype=ivy.int64)
    idx = ivy.expand_dims(i0, axis=-1) + range_max
    if adaptive:
        maxval = ivy.full_like(idx, fill_value=in_size - 1)
        idx = ivy.minimum(idx, maxval)
        i1 = ivy.trunc_divide(
            (out_range + 1) * in_size + out_size - 1, out_size
        ).astype(ivy.int64)
        length = i1 - i0
    else:
        length = maxlength
    return idx, length, range_max, adaptive


def _expand_to_dim(x, dim):
    for _ in range(dim - len(x.shape)):
        x = ivy.expand_dims(x, axis=-1)
    return x


def _mask(vals, length, range_max, dim, mask_value=0.0):
    if isinstance(length, int):
        return vals, length
    else:
        assert dim < 0
        mask = ivy.greater_equal(range_max, ivy.expand_dims(length, axis=-1))
        if dim == -2:
            mask = _expand_to_dim(mask, 4)
        vals = ivy.where(mask, ivy.array(mask_value, device=vals.device), vals)
        length = _expand_to_dim(length, -dim)
        return vals, length


@handle_nestable
@inputs_to_ivy_arrays
def adaptive_max_pool2d(
    input: Union[ivy.Array, ivy.NativeArray],
    output_size: Union[Sequence[int], int],
):
    """Apply a 2D adaptive maximum pooling over an input signal composed of
    several input planes.

    Parameters
    ----------
    input
        Input array. Must have shape (N, C, H_in, W_in) or (C, H_in, W_in) where N is
        the batch dimension, C is the feature dimension, and H_in and W_in are the 2
        spatial dimensions.
    output_size
        Spatial output size.

    Returns
    -------
        The result of the pooling operation. Will have shape (N, C, S_0, S_1) or
        (C, S_0, S_1), where S = `output_size`
    """
    squeeze = False
    if input.ndim == 3:
        input = ivy.expand_dims(input, axis=0)
        squeeze = True
    elif input.ndim != 4:
        raise ivy.utils.exceptions.IvyException(
            f"Got {len(input.shape)}D input, but only 3D and 4D inputs are supported.",
        )

    if isinstance(output_size, int):
        output_size = (output_size, output_size)

    if all(i_s % o_s == 0 for i_s, o_s in zip(input.shape[-2:], output_size)):
        stride = tuple(i_s // o_s for i_s, o_s in zip(input.shape[-2:], output_size))
        kernel_size = stride  # Mathematically identical to the previous expression
        pooled_output = ivy.max_pool2d(
            input, kernel_size, stride, "VALID", data_format="NCHW"
        )
        if squeeze:
            return ivy.squeeze(pooled_output, axis=0)
        return pooled_output

    idxh, length_h, range_max_h, adaptive_h = _compute_idx(
        input.shape[-2], output_size[-2], input.device
    )
    idxw, length_w, range_max_w, adaptive_w = _compute_idx(
        input.shape[-1], output_size[-1], input.device
    )

    # to numpy and back in order to bypass a slicing error in tensorflow
    vals = ivy.array(
        input.to_numpy()[..., _expand_to_dim(idxh, 4), idxw], device=input.device
    )

    if not adaptive_h and not adaptive_w:
        ret = ivy.max(vals, axis=(-3, -1))
        ret = ivy.squeeze(ret, axis=0) if squeeze else ret
        return ret

    vals, length_h = _mask(
        vals, length_h, range_max_h, dim=-2, mask_value=float("-inf")
    )
    vals, length_w = _mask(
        vals, length_w, range_max_w, dim=-1, mask_value=float("-inf")
    )

    ret = None
    for i, j in itertools.product(range(vals.shape[-3]), range(vals.shape[-1])):
        if ret is None:
            ret = vals[..., i, :, j]
        else:
            ret = ivy.maximum(ret, vals[..., i, :, j])
    pooled_output = ret.astype(vals.dtype)

    pooled_output = ivy.squeeze(pooled_output, axis=0) if squeeze else pooled_output
    return pooled_output


adaptive_max_pool2d.mixed_backend_wrappers = {
    "to_add": (
        "handle_backend_invalid",
        "inputs_to_native_arrays",
        "outputs_to_ivy_arrays",
        "handle_device",
    ),
    "to_skip": ("inputs_to_ivy_arrays",),
}


@handle_nestable
@inputs_to_ivy_arrays
def adaptive_max_pool3d(
    input: Union[ivy.Array, ivy.NativeArray],
    output_size: Union[Sequence[int], int],
):
    """Apply a 3D adaptive maximum pooling over an input signal composed of
    several input planes.

    Parameters
    ----------
    input
        Input array. Must have shape (N, C, D_in, H_in, W_in) or (C, D_in, H_in, W_in)
        where N is the batch dimension, C is the feature dimension, and D_in, H_in,
        and W_in are the 3 spatial dimensions.
    output_size
        Spatial output size.

    Returns
    -------
        The result of the pooling operation. Will have shape (N, C, D_out, H_out, W_out)
        or (C, D_out, H_out, W_out), where D_out, H_out, W_out = `output_size`
    """
    squeeze = False
    if input.ndim == 4:
        input = ivy.expand_dims(input, axis=0)
        squeeze = True
    elif input.ndim != 5:
        raise ivy.utils.exceptions.IvyException(
            f"Got {len(input.shape)}D input, but only 4D and 5D inputs are supported.",
        )

    if isinstance(output_size, int):
        output_size = (output_size, output_size, output_size)

    if all(i_s % o_s == 0 for i_s, o_s in zip(input.shape[-3:], output_size)):
        stride = tuple(i_s // o_s for i_s, o_s in zip(input.shape[-3:], output_size))
        kernel_size = stride
        pooled_output = ivy.max_pool3d(
            input, kernel_size, stride, "VALID", data_format="NCDHW"
        )
        if squeeze:
            return ivy.squeeze(pooled_output, axis=0)
        return pooled_output

    idxd, length_d, range_max_d, adaptive_d = _compute_idx(
        input.shape[-3], output_size[-3], input.device
    )
    idxh, length_h, range_max_h, adaptive_h = _compute_idx(
        input.shape[-2], output_size[-2], input.device
    )
    idxw, length_w, range_max_w, adaptive_w = _compute_idx(
        input.shape[-1], output_size[-1], input.device
    )

    # to numpy and back in order to bypass a slicing error in tensorflow
    vals = ivy.array(
        input.to_numpy()[..., _expand_to_dim(idxd, 5), _expand_to_dim(idxh, 4), idxw],
        device=input.device,
    )

    if not (adaptive_d or adaptive_h or adaptive_w):
        ret = ivy.max(vals, axis=(-3, -1))
        ret = ivy.squeeze(ret, axis=0) if squeeze else ret
        return ret

    vals, length_d = _mask(
        vals, length_d, range_max_d, dim=-3, mask_value=float("-inf")
    )
    vals, length_h = _mask(
        vals, length_h, range_max_h, dim=-2, mask_value=float("-inf")
    )
    vals, length_w = _mask(
        vals, length_w, range_max_w, dim=-1, mask_value=float("-inf")
    )

    ret = None
    for i, j, k in itertools.product(
        range(vals.shape[-4]), range(vals.shape[-2]), range(vals.shape[-1])
    ):
        if ret is None:
            ret = vals[..., i, :, j, k]
        else:
            ret = ivy.maximum(ret, vals[..., i, :, j, k])
    pooled_output = ret.astype(vals.dtype)
    pooled_output = ivy.squeeze(pooled_output, axis=0) if squeeze else pooled_output
    return pooled_output


adaptive_max_pool3d.mixed_backend_wrappers = {
    "to_add": (
        "handle_backend_invalid",
        "inputs_to_native_arrays",
        "outputs_to_ivy_arrays",
        "handle_device",
    ),
    "to_skip": ("inputs_to_ivy_arrays",),
}


@handle_nestable
@inputs_to_ivy_arrays
def adaptive_avg_pool1d(
    input: Union[ivy.Array, ivy.NativeArray],
    output_size: int,
) -> ivy.Array:
    """Apply a 1D adaptive average pooling over an input signal composed of
    several input planes.

    Parameters
    ----------
    input
        Input array. Must have shape (N, C, L_in) or (C, L_in) where N is
        the batch dimension, C is the feature dimension, and L_in is the spatial
        dimension.
    output_size
        Spatial output size.

    Returns
    -------
        The result of the pooling operation. Will have shape (N, C, L_out) or
        (C, L_out), where L_out = `output_size`
    """
    squeeze = False
    if input.ndim == 2:
        input = ivy.expand_dims(input, axis=0)
        squeeze = True
    elif input.ndim != 3:
        raise ivy.utils.exceptions.IvyException(
            f"Got {len(input.shape)}D input, but only 2D and 3D inputs are supported.",
        )

    if input.shape[-1] % output_size == 0:
        stride = input.shape[-1] // output_size
        kernel_size = input.shape[-1] - (output_size - 1) * stride
        pooled_output = ivy.avg_pool1d(
            input, kernel_size, stride, "VALID", data_format="NCW"
        )
        if squeeze:
            return ivy.squeeze(pooled_output, axis=0)
        return pooled_output

    idxw, length_w, range_max_w, adaptive_w = _compute_idx(
        input.shape[-1], output_size, input.device
    )

    # to numpy and back in order to bypass a slicing error in tensorflow
    vals = ivy.array(input.to_numpy()[..., idxw])

    if not adaptive_w:
        ret = ivy.mean(vals, axis=-1)
        ret = ivy.squeeze(ret, axis=0) if squeeze else ret
        return ret

    vals, length_w = _mask(vals, length_w, range_max_w, dim=-1)

    ret = None
    for i in range(vals.shape[-1]):
        if ret is None:
            ret = vals[..., i]
        else:
            ret = ret + vals[..., i]
    pooled_output = ret / length_w.astype(ret.dtype)

    pooled_output = ivy.squeeze(pooled_output, axis=0) if squeeze else pooled_output
    return pooled_output


adaptive_avg_pool1d.mixed_backend_wrappers = {
    "to_add": (
        "handle_backend_invalid",
        "inputs_to_native_arrays",
        "outputs_to_ivy_arrays",
        "handle_device",
    ),
    "to_skip": ("inputs_to_ivy_arrays",),
}


@handle_exceptions
@handle_nestable
@handle_array_like_without_promotion
@inputs_to_ivy_arrays
@handle_array_function
def adaptive_avg_pool2d(
    input: Union[ivy.Array, ivy.NativeArray],
    output_size: Union[Sequence[int], int],
    /,
    *,
    data_format: str = "NHWC",
) -> ivy.Array:
    """Apply a 2D adaptive average pooling over an input signal composed of
    several input planes.

    Parameters
    ----------
    input
        A 3D or 4D input array. Should have a floating-point data type.
    output_size
        Spatial output size.
    data_format
        "NHWC" or "NCHW". Defaults to "NHWC".

    Returns
    -------
        The result of the pooling operation. Will have shape (N, C, S_0, S_1) or
        (C, S_0, S_1), where S = `output_size`
    """
    squeeze = False
    if input.ndim == 3:
        input = ivy.expand_dims(input, axis=0)
        squeeze = True
    elif input.ndim != 4:
        raise ivy.utils.exceptions.IvyException(
            f"Got {len(input.shape)}D input, but only 3D and 4D inputs are supported.",
        )

    permuted_input = False
    if data_format == "NHWC":
        input = ivy.permute_dims(input, (0, input.ndim - 1, *range(1, input.ndim - 1)))
        data_format = "NCHW"
        permuted_input = True

    if isinstance(output_size, int):
        output_size = (output_size, output_size)

    if all(i_s % o_s == 0 for i_s, o_s in zip(input.shape[-2:], output_size)):
        stride = tuple(i_s // o_s for i_s, o_s in zip(input.shape[-2:], output_size))
        kernel_size = stride  # Mathematically identical to the previous expression
        pooled_output = ivy.avg_pool2d(
            input, kernel_size, stride, "VALID", data_format="NCHW"
        )
        pooled_output = (
            ivy.permute_dims(pooled_output, (0, *range(2, input.ndim), 1))
            if permuted_input
            else pooled_output
        )
        if squeeze:
            return ivy.squeeze(pooled_output, axis=0)
        return pooled_output

    idxh, length_h, range_max_h, adaptive_h = _compute_idx(
        input.shape[-2], output_size[-2], input.device
    )
    idxw, length_w, range_max_w, adaptive_w = _compute_idx(
        input.shape[-1], output_size[-1], input.device
    )

    # to numpy and back in order to bypass a slicing error in tensorflow
    vals = input[..., _expand_to_dim(idxh, 4), idxw]

    if not adaptive_h and not adaptive_w:
        ret = ivy.mean(vals, axis=(-3, -1))
        ret = (
            ivy.permute_dims(ret, (0, *range(2, input.ndim), 1))
            if permuted_input
            else ret
        )
        ret = ivy.squeeze(ret, axis=0) if squeeze else ret
        return ret

    vals, length_h = _mask(vals, length_h, range_max_h, dim=-2)
    vals, length_w = _mask(vals, length_w, range_max_w, dim=-1)

    ret = None
    for i, j in itertools.product(range(vals.shape[-3]), range(vals.shape[-1])):
        if ret is None:
            ret = vals[..., i, :, j]
        else:
            ret = ret + vals[..., i, :, j]
    pooled_output = ret / (length_h * length_w).astype(vals.dtype)

    pooled_output = (
        ivy.permute_dims(pooled_output, (0, *range(2, input.ndim), 1))
        if permuted_input
        else pooled_output
    )
    pooled_output = ivy.squeeze(pooled_output, axis=0) if squeeze else pooled_output
    return pooled_output


adaptive_avg_pool2d.mixed_backend_wrappers = {
    "to_add": (
        "handle_backend_invalid",
        "inputs_to_native_arrays",
        "outputs_to_ivy_arrays",
        "handle_device",
    ),
    "to_skip": ("inputs_to_ivy_arrays",),
}


def _conv_view(lhs, rhs_shape, window_strides, pads, pad_value):
    def _pad(arr, pads, pad_value):
        out = ivy.astype(
            ivy.pad(
                arr,
                ivy.maximum(0, pads).to_list(),
                mode="constant",
                constant_values=ivy.to_scalar(pad_value),
            ),
            arr.dtype,
        )
        slices = tuple(
            _slice(abs(lo) if lo < 0 else 0, hi % dim if hi < 0 else None)
            for (lo, hi), dim in zip(pads, arr.shape)
        )
        return out[slices]

    if (
        _min(lhs.ndim, len(rhs_shape)) < 2
        or lhs.ndim != len(rhs_shape)
        or lhs.shape[1] != rhs_shape[1]
    ):
        raise ValueError("Dimension mismatch")
    if len(window_strides) != len(rhs_shape) - 2:
        raise ValueError("Wrong number of strides for spatial dimensions")
    if len(pads) != len(rhs_shape) - 2:
        raise ValueError("Wrong number of pads for spatial dimensions")

    lhs = _pad(lhs, [(0, 0)] * 2 + list(pads), pad_value)
    in_shape = lhs.shape[2:]
    filter_shape = rhs_shape[2:]
    dim = len(filter_shape)

    out_strides = ivy.multiply(window_strides, lhs.strides[2:]).to_list()
    view_strides = lhs.strides[:1] + tuple(out_strides) + lhs.strides[1:]

    out_shape = [
        (in_shape[i] - filter_shape[i]) // s + 1 for i, s in enumerate(window_strides)
    ]
    view_shape = list(lhs.shape[:1]) + out_shape + rhs_shape[1:]

    view = ivy.as_strided(lhs, view_shape, view_strides)

    view_axes = list(range(view.ndim))
    sum_axes = view_axes[-dim - 1 :]
    rhs_axes = [view.ndim] + sum_axes
    out_axes = [0, view.ndim] + list(range(1, dim + 1))

    return view, view_axes, rhs_axes, out_axes


def _dilate(operand, factors, fill_value):
    outspace = list(operand.shape[:2]) + [
        shape + (factors[i] - 1) * (shape - 1)
        for i, shape in enumerate(operand.shape[2:])
    ]
    out = ivy.full(outspace, fill_value, dtype=fill_value.dtype)
    lhs_slices = tuple(_slice(None, None, step) for step in factors)
    out[(_slice(None),) * 2 + lhs_slices] = operand
    return out


def _padtype_to_pads(in_shape, filter_shape, window_strides, padding):
    if padding.upper() == "SAME":
        out_shape = [
            math.ceil(in_size / stride)
            for in_size, stride in zip(in_shape, window_strides)
        ]
        pad_sizes = [
            _max((out_size - 1) * stride + filter_size - in_size, 0)
            for out_size, stride, filter_size, in_size in zip(
                out_shape, window_strides, filter_shape, in_shape
            )
        ]
        return [(pad_size // 2, pad_size - pad_size // 2) for pad_size in pad_sizes]
    else:
        return [(0, 0)] * len(in_shape)


identities = {
    "max": -float("inf"),
    "min": float("inf"),
    "add": 0,
    "mul": 1,
    "multiply": 1,
    "logical_and": True,
    "logical_or": False,
}


def _cast_init(init, dtype):
    if not ivy.is_bool_dtype(dtype) and ivy.isinf(init):
        if ivy.is_float_dtype(dtype):
            info = ivy.finfo(dtype)
        else:
            info = ivy.iinfo(dtype)
        if "float64" not in str(dtype):
            init = info.max if init > 0 else info.min
    return ivy.array(init, dtype=dtype)


def _get_identity(func, dtype, init):
    func_name = func.__name__
    if func_name in identities:
        identity = identities[func_name]
        return _cast_init(identity, dtype)
    return init


avg_pool2d.mixed_backend_wrappers = {
    "to_add": (
        "handle_out_argument",
        "inputs_to_native_arrays",
        "outputs_to_ivy_arrays",
    ),
    "to_skip": ("inputs_to_ivy_arrays",),
}


@handle_exceptions
@handle_nestable
@handle_array_like_without_promotion
@inputs_to_ivy_arrays
@handle_array_function
def sliding_window(
    input: Union[ivy.Array, ivy.NativeArray],
    kernel_size: Union[int, Sequence[int]],
    /,
    *,
    stride: Union[int, Tuple[int, int]] = 1,
    dilation: Union[int, Tuple[int, int]] = 1,
    padding: Union[str, int, Tuple[int, int]] = "VALID",
) -> ivy.Array:
    """Slide a window of specified dimension over all elements of an array.

    Parameters
    ----------
    input
        An array representing the base area on which the window is going to slide over.
    window_size
        Size of the sliding window for each dimension of the input.
    stride
        The stride of the sliding window for each dimension of input
    padding
        Either the string ‘SAME’ (padding with zeros evenly), the string ‘VALID’ (no
        padding), or a sequence of n (low, high) integer pairs that give the padding to
        apply before and after each spatial dimension.
    dilation
        The stride between elements within a sliding window, must be > 0.

    Returns
    -------
    ret
        The result of the sliding window operation.

    Examples
    --------
    >>> x = ivy.array([[1, 2, 3, 4],
    >>>                [5, 6, 7, 8],
    >>>                [9, 10, 11, 12]])
    >>> ivy.sliding_window(x, (2, 2))
    ivy.array([[[ 1,  2,  5,  6],
                [ 2,  3,  6,  7],
                [ 3,  4,  7,  8]],

                [[ 5,  6,  9, 10],
                [ 6,  7, 10, 11],
                [ 7,  8, 11, 12]]])
    """
    if ivy.current_backend_str() == "torch":
        return ivy.current_backend(input).sliding_window(
            input,
            kernel_size,
            stride=stride,
            dilation=dilation,
            padding=padding,
        )

    if ivy.current_backend_str() == "tensorflow":
        return ivy.current_backend(input).sliding_window(
            input,
            kernel_size,
            stride=stride,
            dilation=dilation,
            padding=padding,
        )

    if ivy.current_backend_str() == "paddle":
        return ivy.current_backend(input).sliding_window(
            input,
            kernel_size,
            stride=stride,
            dilation=dilation,
            padding=padding,
        )

    # convert to 2D
    n = len(input.shape)
    if n > 2:
        input = ivy.reshape(input, (input.shape[n - 2 :]))

    k_size, stride, padding, dilation = map(
        lambda x: tuple([x] * len(input.shape)) if isinstance(x, int) else x,
        [kernel_size, stride, padding, dilation],
    )

    k_size = list(k_size)
    if len(input.shape) != len(k_size):
        while len(k_size) < len(input.shape):
            k_size.append(k_size[-1])
    k_size = tuple(k_size)

    stride = list(stride)
    if len(input.shape) != len(stride):
        while len(stride) < len(input.shape):
            stride.append(stride[-1])
    stride = tuple(stride)

    if not isinstance(padding, str):
        if padding[0] == 0 and padding[-1] == 0:
            padding = "VALID"
        else:
            padding = "SAME"

    pads = _padtype_to_pads(input.shape, k_size, stride, padding)

    input = input.reshape((1, 1) + input.shape)
    if dilation:
        identity = ivy.array(0)
        input = _dilate(input, dilation, identity)

    view = _conv_view(input, [1, 1] + list(k_size), stride, pads, identity)[0]
    view = ivy.reshape(view, (*view.shape[1 : 1 + len(k_size)], -1))

    return view


sliding_window.mixed_backend_wrappers = {
    "to_add": (
        "handle_backend_invalid",
        "inputs_to_native_arrays",
        "outputs_to_ivy_arrays",
        "handle_device",
    ),
    "to_skip": ("inputs_to_ivy_arrays",),
}


@handle_exceptions
@handle_nestable
@handle_array_like_without_promotion
@inputs_to_ivy_arrays
@handle_array_function
def reduce_window(
    operand: Union[ivy.Array, ivy.NativeArray],
    init_value: Union[int, float],
    computation: Callable,
    window_dimensions: Union[int, Sequence[int]],
    /,
    *,
    window_strides: Union[int, Sequence[int]] = 1,
    padding: Union[str, int, Sequence[Tuple[int, int]]] = "VALID",
    base_dilation: Union[int, Sequence[int]] = 1,
    window_dilation: Union[int, Sequence[int]] = 1,
) -> ivy.Array:
    """Apply a reduction function to all elements in each window of an array.

    Parameters
    ----------
    operand
        An array representing the base area on which the window is going to slide over.
    init_value
        The starting value for the reduction.
    computation
        The reduction function to apply to elements in each window.
    window_dimensions
        A sequence containing the window dimensions.
    window_strides
        A sequence containing the window strides.
    padding
        Either the string ‘SAME’ (padding with zeros evenly), the string ‘VALID’ (no
        padding), or a sequence of n (low, high) integer pairs that give the padding to
        apply before and after each spatial dimension.
    base_dilation
        A sequence containing the base dilation values.
    window_dilation
        A sequence containing the window dilation values.

    Returns
    -------
    ret
        The result of the pooling-like operation.

    Examples
    --------
    >>> x = ivy.array([[1, 2, 3, 4],
    >>>                [5, 6, 7, 8],
    >>>                [9, 10, 11, 12]])
    >>> ivy.reduce_window(x, 0, ivy.add, (2, 2))
    ivy.array([[14, 18, 22], [30, 34, 38]])
    """
    # ToDo: add support for window_dilation
    computation = _correct_ivy_callable(computation)
    op = operand
    init_value = _cast_init(init_value, op.dtype)
    slid_wind_vals = ivy.sliding_window(
        operand,
        window_dimensions,
        stride=window_strides,
        dilation=base_dilation,
        padding=padding,
    )
    ret = ivy.reduce(slid_wind_vals, init_value, computation, axes=-1)
    return ret.astype(operand.dtype)


reduce_window.mixed_backend_wrappers = {
    "to_add": (
        "handle_backend_invalid",
        "inputs_to_native_arrays",
        "outputs_to_ivy_arrays",
        "handle_device",
    ),
    "to_skip": ("inputs_to_ivy_arrays",),
}


@handle_exceptions
@handle_backend_invalid
@handle_nestable
@handle_array_like_without_promotion
@handle_out_argument
@to_native_arrays_and_back
def fft2(
    x: Union[ivy.Array, ivy.NativeArray],
    *,
    s: Optional[Sequence[int]] = None,
    dim: Sequence[int] = (-2, -1),
    norm: str = "backward",
    out: Optional[ivy.Array] = None,
) -> ivy.Array:
    r"""Compute the 2-dimensional discrete Fourier Transform.

    Parameters
    ----------
    x
        Input volume *[...,d_in,...]*,
        where d_in indicates the dimension that needs FFT2.
    s
        sequence of ints, optional
        Shape (length of each transformed axis) of the output (s[0] refers to axis 0,
        s[1] to axis 1, etc.). This corresponds to n for fft(x, n). Along each axis,
        if the given shape is smaller than that of the input, the input is cropped.
        If it is larger, the input is padded with zeros. if s is not given, the shape
        of the input along the axes specified by axes is used.
    dim
        Axes over which to compute the FFT2. If not given, the last two axes are used.
        A repeated index in axes means the transform over that axis is performed
        multiple times. A one-element sequence means that a one-dimensional FFT is
        performed.
    norm
        Optional argument, "backward", "ortho" or "forward". Defaults to be "backward".
        "backward" indicates no normalization.
        "ortho" indicates normalization by $\frac{1}{\sqrt{n}}$.
        "forward" indicates normalization by $\frac{1}{n}$.
    out
        Optional output array, for writing the result to. It must have a shape that the
        inputs broadcast to.

    Returns
    -------
    ret
        The result of the FFT2 operation.

    Examples
    --------
    >>> x = ivy.array([[0, 0, 0, 0, 0],
    ...                [1, 1, 1, 1, 1],
    ...                [2, 2, 2, 2, 2],
    ...                [3, 3, 3, 3, 3],
    ...                [4, 4, 4, 4, 4]])
    >>> y = ivy.fft2(x)
    >>> print(y)
    ivy.array([[ 50.  +0.j        ,   0.  +0.j        ,   0.  +0.j        ,
              0.  +0.j        ,   0.  +0.j        ],
           [-12.5+17.20477401j,   0.  +0.j        ,   0.  +0.j        ,
              0.  +0.j        ,   0.  +0.j        ],
           [-12.5 +4.0614962j ,   0.  +0.j        ,   0.  +0.j        ,
              0.  +0.j        ,   0.  +0.j        ],
           [-12.5 -4.0614962j ,   0.  +0.j        ,   0.  +0.j        ,
              0.  +0.j        ,   0.  +0.j        ],
           [-12.5-17.20477401j,   0.  +0.j        ,   0.  +0.j        ,
              0.  +0.j        ,   0.  +0.j        ]])
    """
    return ivy.current_backend(x).fft2(x, s=s, dim=dim, norm=norm, out=out)


fft2.mixed_backend_wrappers = {
    "to_add": ("handle_device",),
    "to_skip": (),
}


@handle_exceptions
@handle_backend_invalid
@handle_nestable
@handle_array_like_without_promotion
@handle_out_argument
@to_native_arrays_and_back
def ifftn(
    x: Union[ivy.Array, ivy.NativeArray],
    s: Optional[Union[int, Tuple[int, ...]]] = None,
    axes: Optional[Union[int, Tuple[int, ...]]] = None,
    *,
    norm: str = "backward",
    out: Optional[ivy.Array] = None,
) -> ivy.Array:
    r"""Compute the N-dimensional inverse discrete Fourier Transform.

    Parameters
    ----------
    x
        Input array of complex numbers.
    s
        Shape (length of transformed axis) of the output (`s[0]` refers to axis 0,
        `s[1]` to axis 1, etc.). If given shape is smaller than that of the input,
        the input is cropped. If larger, input is padded with zeros. If `s` is not
        given, shape of input along axes specified by axes is used.
    axes
        Axes over which to compute the IFFT. If not given, last `len(s)` axes are
        used, or all axes if `s` is also not specified. Repeated indices in axes
        means inverse transform over that axis is performed multiple times.
    norm
        Indicates direction of the forward/backward pair of transforms is scaled
        and with what normalization factor. "backward" indicates no normalization.
        "ortho" indicates normalization by $\frac{1}{\sqrt{n}}$. "forward"
        indicates normalization by $\frac{1}{n}$.
    out
        Optional output array for writing the result to. It must have a shape that
        the inputs broadcast to.

    Returns
    -------
    out
        The truncated or zero-padded input, transformed along the axes indicated
        by axes, or by a combination of s or x, as explained in the parameters
        section above.

    Raises
    ------
    ValueError
        If `s` and `axes` have different length.
    IndexError
        If an element of axes is larger than the number of axes of x.

    Examples
    --------
    >>> x = ivy.array([[0.24730653+0.90832391j, 0.49495562+0.9039565j,
    ...                 0.98193269+0.49560517j],
    ...                 [0.93280757+0.48075343j, 0.28526384+0.3351205j,
    ...                 0.2343787 +0.83528011j],
    ...                 [0.18791352+0.30690572j, 0.82115787+0.96195183j,
    ...                 0.44719226+0.72654048j]])
    >>> y = ivy.ifftn(x)
    >>> print(y)
    ivy.array([[ 0.51476765+0.66160417j, -0.04319742-0.05411636j,
            -0.015561  -0.04216015j],
           [ 0.06310689+0.05347854j, -0.13392983+0.16052352j,
            -0.08371392+0.17252843j],
           [-0.0031429 +0.05421245j, -0.10446617-0.17747098j,
             0.05344324+0.07972424j]])

    >>> x = ivy.array([[0.24730653+0.90832391j, 0.49495562+0.9039565j,
    ...                 0.98193269+0.49560517j],
    ...                 [0.93280757+0.48075343j, 0.28526384+0.3351205j,
    ...                 0.2343787 +0.83528011j],
    ...                 [0.18791352+0.30690572j, 0.82115787+0.96195183j,
    ...                 0.44719226+0.72654048j]])
    >>> b = ivy.ifftn(x, s=[2, 1], axes=[0, 1], norm='ortho')
    >>> print(b)
    ivy.array([[ 0.8344667 +0.98222595j],
           [-0.48472244+0.30233797j]])
    """
    return ivy.current_backend(x).ifftn(x, s=s, axes=axes, norm=norm, out=out)


@handle_exceptions
@handle_backend_invalid
@handle_nestable
@handle_array_like_without_promotion
@to_native_arrays_and_back
@handle_device
def rfft(
    x: Union[ivy.Array, ivy.NativeArray],
    /,
    *,
    n: Optional[int] = None,
    axis: int = -1,
    norm: Literal["backward", "ortho", "forward"] = "backward",
    out: Optional[ivy.Array] = None,
) -> ivy.Array:
    """Compute the one-dimensional discrete Fourier transform for real-valued
    input.

    .. note::
        Applying the one-dimensional inverse discrete Fourier transform for
        real-valued input to the output of this function must return the original
        (i.e., non-transformed) input array within numerical accuracy
        (i.e., irfft(rfft(x)) == x), provided that the transform and inverse
        transform are performed with the same arguments
        (axis and normalization mode) and consistent length.

    .. note::
        If the input a contains an imaginary part, it is silently discarded.

    Parameters
    ----------
    x
        input array. Must have a real-valued floating-point data type.
    n
        length of the transformed axis of the input. If
        -   n is greater than the length of the input array, the input array
        is zero-padded to length n.
        -   n is less than the length of the input array, the input array is
        trimmed to length n.
        -   n is not provided, the length of the transformed axis of the
        output must equal the length of the input along the axis specified
        by axis. Default is ``None``.
    axis
        axis (dimension) over which to compute the Fourier transform.
        If not set, the last axis (dimension) is used. Default is ``-1``.
    norm
        normalization mode. Should be one of the following modes:
        -   'backward': no normalization.
        -   'ortho': normalize by 1/sqrt(n) (i.e., make the FFT orthonormal).
        -   'forward': normalize by 1/n.
        Default is ``backward``.
    out
        Optional output array, for writing the result to. It must
        have a shape that the inputs broadcast to.

    Returns
    -------
    ret
        an array transformed along the axis (dimension) indicated by axis.
        The returned array must have a complex-valued floating-point
        data type determined by Type Promotion Rules.

    This function conforms to the `Array API Standard
    <https://data-apis.org/array-api/latest/>`_. This docstring is an extension of the
    `docstring <https://data-apis.org/array-api/latest/
    API_specification/generated/array_api.max.html>`_
    in the standard.

    Both the description and the type hints above assumes an array input for simplicity,
    but this function is *nestable*, and therefore also accepts :class:`ivy.Container`
    instances in place of any of the arguments.

    Examples
    --------
    With `ivy.Array` input:

    >>> x = ivy.array([0,1,2])
    >>> y = ivy.rfft(x)
    >>> print(y)
    ivy.array([ 3. +0.j       , -1.5+0.8660254j])

    >>> x = ivy.array([2.3,3.14,7.2])
    >>> y = ivy.zeros(2)
    >>> ivy.rfft(x, out=y)
    >>> print(x)
    ivy.array([2.29999995, 3.1400001 , 7.19999981])

    >>> x = ivy.array([-1.2, 3.4, -5.6])
    >>> ivy.rfft(x, n=4, out=x)
    >>> print(x)
    ivy.array([ -3.3999999+0.j ,   4.3999996-3.4j, -10.2      +0.j ],
          dtype=complex64)

    With `ivy.Container` input:

    >>> x = ivy.Container(a=ivy.array([0.,1.,2.]),
    ...                   b=ivy.array([3.,4.,5.]))
    >>> y = ivy.rfft(x)
    >>> print(y)
    {
        a: ivy.array([3.+0.j, -1.5+0.8660254j]),
        b: ivy.array([12.+0.j, -1.5+0.8660254j])
    }
    """
    if axis is None:
        axis = -1
    if norm is None:
        norm = "backward"

    return ivy.current_backend().rfft(x, n=n, axis=axis, norm=norm, out=out)


@handle_exceptions
@handle_backend_invalid
@handle_nestable
@handle_out_argument
@to_native_arrays_and_back
def rfftn(
    x: Union[ivy.Array, ivy.NativeArray],
    s: Optional[Sequence[int]] = None,
    axes: Optional[Sequence[int]] = None,
    *,
    norm: Optional[str] = None,
    out: Optional[ivy.Array] = None,
) -> ivy.Array:
    """Compute the N-dimensional discrete Fourier Transform for real input.

    Parameters
    ----------
    x : array_like
        Input array, taken to be real.
    s : sequence of ints, optional
        Shape (length along each transformed axis) to use from the input.
        (s[0] refers to axis 0, s[1] to axis 1, etc.). The final element of s
        corresponds to n for rfft(x, n), while for the remaining axes, it
        corresponds to n for fft(x, n). Along any axis, if the given shape is
        smaller than that of the input, the input is cropped. If it is larger,
        the input is padded with zeros. If s is not given, the shape of the
        input along the axes specified by axes is used.
    axes : sequence of ints, optional
        Axes over which to compute the FFT. If not given, the last len(s) axes
        are used, or all axes if s is also not specified.
    norm : {"backward", "ortho", "forward"}, optional
        Normalization mode. Default is "backward". Indicates which direction of
        the forward/backward pair of transforms is scaled and with what
        normalization factor.
    out : array_like, optional
        Optional output array to store the result of the computation. The shape
        and dtype of this array must match the expected output.

    Returns
    -------
    out : complex ndarray
        The truncated or zero-padded input, transformed along the axes indicated
        by axes or by a combination of s and a, as explained in the parameters
        section above. The length of the last axis transformed will be
        s[-1] // 2 + 1, while the remaining transformed axes will have lengths
        according to s, or unchanged from the input.

    Raises
    ------
    ValueError
        If s and axes have different lengths.
    IndexError
        If an element of axes is larger than the number of axes of a.

    Examples
    --------
    >>> x = ivy.array([1, 2, 3, 4], dtype=ivy.float32)
    >>> result = ivy.rfftn(x, s=(4,), axes=(0,))
    >>> print(result)
    ivy.array([10.+0.j, -2.+2.j, -2.+0.j])

    >>> x = ivy.array([[1, 2, 3], [4, 5, 6]], dtype=ivy.float32)
    >>> result = ivy.rfftn(x, s=(3, 4), axes=(0, 1))
    >>> print(result)
    ivy.array([[21.         +0.j        , -4.         -7.j        ,
             7.         +0.j        ],
           [-1.5       -12.99038106j, -5.33012702 +2.23205081j,
            -0.5        -4.33012702j],
           [-1.5       +12.99038106j,  3.33012702 -1.23205081j,
            -0.5        +4.33012702j]])
    """
    if norm is None:
        norm = "backward"

    if axes is None:
        axes = list(range(x.ndim - len(s), x.ndim))
    elif s is None:
        s = [x.shape[axis] for axis in axes]
    elif len(s) != len(axes):
        raise ValueError("s and axes must have the same length.")

    return ivy.current_backend(x).rfftn(x, s=s, axes=axes, norm=norm, out=out)


# stft
@handle_exceptions
@handle_backend_invalid
@handle_nestable
@handle_array_like_without_promotion
@handle_out_argument
@to_native_arrays_and_back
@handle_device
def stft(
    signals: Union[ivy.Array, ivy.NativeArray],
    frame_length: int,
    frame_step: int,
    /,
    *,
    fft_length: Optional[int] = None,
    window_fn: Optional[Callable] = None,
    pad_end: bool = False,
    name: Optional[str] = None,
    out: Optional[ivy.Array] = None,
) -> ivy.Array:
    """ivy.Container static method variant of ivy.stft.

    This method simply wraps the function, and so the docstring for
    ivy.stft also applies to this method with minimal changes.

    Parameters
    ----------
    signals
        Input Arrays.
    frame_length
       An integer scalar Tensor. The window length in samples.
    frame_step
        An integer scalar Tensor. The number of samples to step.
    fft_length, optional
        An integer scalar Tensor. The size of the FFT to apply.
        If not provided, uses the smallest power of 2 enclosing frame_length.
    window_fn, optional
        A callable that takes a window length and a dtype
        keyword argument and returns a [window_length] Tensor of samples
        in the provided datatype. If set to None, no windowing is used.
    pad_end, optional
        Whether to pad the end of signals with zeros when the provided frame length
        and step produces a frame that lies partially past its end.
    name, optional
        An optional name for the operation.
    out, optional
        Optional output array for writing the result.

    Returns
    -------
    ret
        A [..., frames, fft_unique_bins] Tensor of
        complex64/complex128 STFT values where fft_unique_bins is
        fft_length // 2 + 1 (the unique components of the FFT).
    """
    return ivy.current_backend(signals).stft(
        signals,
        frame_length,
        frame_step,
        fft_length=fft_length,
        window_fn=window_fn,
        pad_end=pad_end,
        name=name,
        out=out,
    )


def _broadcast_pooling_helper(x, pool_dims: str = "2d", name: str = "padding"):
    dims = {"1d": 1, "2d": 2, "3d": 3}
    if isinstance(x, int):
        return tuple(x for _ in range(dims[pool_dims]))

    if len(x) == 1:
        return tuple(x[0] for _ in range(dims[pool_dims]))

    elif len(x) == dims[pool_dims]:
        return tuple(x)

    elif len(x) != dims[pool_dims]:
        raise ValueError(
            f"`{name}` must either be a single int, "
            f"or a tuple of {dims[pool_dims]} ints. "
        )


def _cal_output_shape(
    input_shape,
    padding,
    kernel_size,
    strides,
):
    return [
        (length - 1) * stride - 2 * pad + ker
        for length, stride, pad, ker in zip(input_shape, strides, padding, kernel_size)
    ]


@handle_backend_invalid
@handle_nestable
@handle_partial_mixed_function
@to_native_arrays_and_back
@inputs_to_ivy_arrays
@handle_device
def max_unpool1d(
    input: ivy.Array,
    indices: ivy.Array,
    kernel_size: Union[Tuple[int], int],
    /,
    *,
    strides: Optional[Union[int, Tuple[int]]] = None,
    padding: Union[int, Tuple[int]] = 0,
    data_format: Optional[str] = "NCW",
) -> ivy.Array:
    """Compute a 1-D max unpooling given the 1-D pooled input x and its
    indices.

    Parameters
    ----------
    input
        Pooled input image *[batch_size, w, d_in]*.
    indices
        Indices obtained from the corresponding max pooling operation.
    kernel_size
        Size of the kernel i.e., the sliding window for each
        dimension of input. *[w]*.
    strides
        The stride of the sliding window for each dimension of input.
    padding
        SAME" or "VALID" indicating the algorithm, or list
        indicating the per-dimension paddings.
    data_format
        NWC" or "NCW". Defaults to "NWC".

    Returns
    -------
    ret
        The result of the unpooling operation.
    """
    if strides is None:
        strides = kernel_size
    input_shape = input.shape
    if data_format in ["NCW", "NWC"]:
        revert = False
        if data_format == "NWC":
            x_len = (input_shape[1],)
            input = input.permute_dims((0, 2, 1))
            indices = indices.permute_dims((0, 2, 1))
            revert = True
        else:
            x_len = (input_shape[-1],)
    else:
        raise ValueError(
            f"data_format attr should be NCW or NWC but found {data_format}"
        )
    input_shape = input.shape
    kernel_size = _broadcast_pooling_helper(kernel_size, "1d", name="kernel_size")
    padding = _broadcast_pooling_helper(padding, "1d", name="padding")
    strides = _broadcast_pooling_helper(strides, "1d", name="strides")
    output_len = _cal_output_shape(x_len, padding, kernel_size, strides)
    output_shape = list(input_shape[:-1]) + output_len
    one_like_mask = ivy.ones_like(indices, dtype="int32")
    batch_shape = [input_shape[0], 1, 1]
    batch_range = ivy.reshape(
        ivy.arange(0, output_shape[0], dtype="int32"), batch_shape
    )
    b = one_like_mask * batch_range
    feature_range = ivy.arange(0, output_shape[1], dtype="int32").reshape((1, -1, 1))
    f = one_like_mask * feature_range
    indices = ivy.stack([b, f, indices]).reshape((3, -1))
    output = ivy.zeros(output_shape, dtype=input.dtype)
    indices = tuple(indices)
    output[indices] = input.reshape((-1,))
    if revert:
        output = output.permute_dims([0, 2, 1])
    return output


max_unpool1d.mixed_backend_wrappers = {
    "to_add": (
        "handle_backend_invalid",
        "to_native_arrays_and_back",
        "handle_device",
    ),
    "to_skip": ("inputs_to_ivy_arrays", "handle_partial_mixed_function"),
}


@handle_exceptions
<<<<<<< HEAD
@inputs_to_ivy_arrays
def adaptive_max_pool1d(
    input: Union[ivy.Array, ivy.NativeArray],
    output_size: int,
) -> ivy.Array:
    """Apply a 1D adaptive maximum pooling over an input signal composed of
    several input planes.

    Parameters
    ----------
    input
        Input array. Must have shape (N, C, L_in) or (C, L_in) where N is
        the batch dimension, C is the feature dimension, and L_in is the spatial
        dimension.
    output_size
        Spatial output size.

    Returns
    -------
        The result of the pooling operation. Will have shape (N, C, L_out) or
        (C, L_out), where L_out = `output_size`
    """
    squeeze = False
    if input.ndim == 2:
        input = ivy.expand_dims(input, axis=0)
        squeeze = True
    elif input.ndim != 3:
        raise ivy.utils.exceptions.IvyException(
            f"Got {len(input.shape)}D input, but only 2D and 3D inputs are supported.",
        )

    if input.shape[-1] % output_size == 0:
        stride = input.shape[-1] // output_size
        kernel_size = input.shape[-1] - (output_size - 1) * stride
        pooled_output = ivy.max_pool1d(
            input, kernel_size, stride, "VALID", data_format="NCW"
        )
        if squeeze:
            return ivy.squeeze(pooled_output, axis=0)
        return pooled_output

    idxw, length_w, range_max_w, adaptive_w = _compute_idx(
        input.shape[-1], output_size, input.device
    )

    # to numpy and back in order to bypass a slicing error in tensorflow
    vals = ivy.array(input.to_numpy()[..., idxw])

    if not adaptive_w:
        ret = ivy.max(vals, axis=-1)
        ret = ivy.squeeze(ret, axis=0) if squeeze else ret
        return ret

    vals, length_w = _mask(vals, length_w, range_max_w, dim=-1)

    ret = None
    for i in range(vals.shape[-1]):
        if ret is None:
            ret = vals[..., i]
        else:
            ret = ivy.maximum(ret, vals[..., i])
    pooled_output = ret.astype(vals.dtype)

    pooled_output = ivy.squeeze(pooled_output, axis=0) if squeeze else pooled_output
    return pooled_output


adaptive_max_pool1d.mixed_backend_wrappers = {
    "to_add": (
        "handle_backend_invalid",
        "inputs_to_native_arrays",
        "outputs_to_ivy_arrays",
        "handle_device_shifting",
=======
@handle_backend_invalid
@handle_nestable
@inputs_to_ivy_arrays
@handle_device
def rnn(
    step_function: Callable,
    inputs: ivy.Array,
    initial_states: List[ivy.Array],
    /,
    *,
    go_backwards: bool = False,
    mask: Optional[ivy.Array] = None,
    constants: Optional[ivy.Array] = None,
    unroll: bool = False,
    input_length: Optional[int] = None,
    time_major: bool = False,
    zero_output_for_mask: bool = False,
    return_all_outputs: bool = True,
):
    """Iterate over the time dimension of a tensor.

    Parameters
    ----------
    step_function
        RNN step function.
    inputs
        Array of temporal data of shape (samples, time, ...).
    initial_states
        Array with shape (samples, state_size).
    go_backwards
        If True, do the iteration over the time dimension in reverse order and return
        the reversed sequence.
    mask
        Binary array with shape (samples, time, 1), with a zero for every element that
        is masked.
    constants
        List of constant values passed at each step.
    unroll
        Whether to use a pythonic while loop or ivy.while_loop
    input_length
        An integer or 1-D array, depending on whether the time dimension is
        fixed-length. In case of variable length input, it is used for masking in case
        there is no mask specified.
    time_major
        If True, the inputs and outputs will be in shape (timesteps, batch, ...) whereas
        in the False case, it will be (batch, timesteps, ...).
    zero_output_for_mask
        If True, the otput for masked timestep will be zeros, whereas in the False case,
        output from previous timestep is returned
    return_all_outputs
        If True, return the recurrent outputs for all timesteps in the sequence. If
        False, only return the output for the last timestep.

    Returns
    -------
    ret
        A tuple of
        -   the latest output of the rnn of shape (samples, ...)
        -   the output of the rnn of shape (samples, time, ...) if
            return_all_outputs=True else (samples, 1, ...)
        -   list of tensors, latest states returned by the step funciton, of shape
            (samples, ...)

    Both the description and the type hints above assumes an array input for simplicity,
    but this function is *nestable*, and therefore also accepts :class:`ivy.Container`
    instances in place of any of the arguments.
    """
    # an ivy implementation of rnn inspired from
    # https://github.com/keras-team/keras/blob/v2.14.0/keras/backend.py#L4723-L5202

    # Swap the batch and timestep dim for the incoming tensor.
    if not time_major:
        inputs = ivy.permute_dims(inputs, (1, 0, *range(2, len(inputs.shape))))

    time_steps = inputs.shape[0]
    batch = inputs.shape[1]
    time_steps_t = ivy.asarray(inputs.shape[0])

    if mask is not None:
        if not ivy.is_bool_dtype(mask):
            mask = ivy.astype(mask, ivy.bool)
        if len(mask.shape) == 2:
            mask = ivy.expand_dims(mask, axis=-1)
        if not time_major:
            mask = ivy.permute_dims(mask, (1, 0, *range(2, len(mask.shape))))

    if constants is None:
        constants = []

    def _expand_mask(mask_t, input_t, fixed_dim=1):
        rank_diff = len(input_t.shape) - len(mask_t.shape)
        for _ in range(rank_diff):
            mask_t = ivy.expand_dims(mask_t, axis=-1)
        multiples = [1] * fixed_dim + list(input_t.shape[fixed_dim:])
        return ivy.tile(mask_t, repeats=multiples)

    if unroll:
        states = tuple(initial_states)
        successive_states = []
        successive_outputs = []

        processed_input = ivy.unstack(inputs)
        if go_backwards:
            processed_input.reverse()

        if mask is not None:
            mask_list = ivy.unstack(mask)
            if go_backwards:
                mask_list.reverse()

            for i in range(time_steps):
                input_t = processed_input[i]
                mask_t = mask_list[i]
                output_t, new_states = step_function(
                    input_t, tuple(states) + tuple(constants)
                )
                tiled_mask_t = _expand_mask(mask_t, output_t)

                if not successive_outputs:
                    prev_output = ivy.zeros_like(output_t)
                else:
                    prev_output = successive_outputs[-1]

                output = ivy.where(tiled_mask_t, output_t, prev_output)

                tiled_mask_t = tuple(_expand_mask(mask_t, s) for s in states)
                final_states = tuple(
                    ivy.where(m, s, ps)
                    for m, s, ps in zip(tiled_mask_t, new_states, states)
                )
                states = final_states

                if return_all_outputs:
                    successive_outputs.append(output)
                    successive_states.append(states)
                else:
                    successive_outputs = [output]
                    successive_states = [states]
            last_output = successive_outputs[-1]
            new_states = successive_states[-1]
            outputs = ivy.stack(successive_outputs)

            if zero_output_for_mask:
                last_output = ivy.where(
                    _expand_mask(mask_list[-1], last_output),
                    last_output,
                    ivy.zeros_like(last_output),
                )
                outputs = ivy.where(
                    _expand_mask(mask, outputs, fixed_dim=2),
                    outputs,
                    ivy.zeros_like(outputs),
                )

        else:
            for i in range(time_steps):
                input_t = processed_input[i]
                output_t, states = step_function(
                    input_t, tuple(states) + tuple(constants)
                )
                if return_all_outputs:
                    successive_outputs.append(output_t)
                    successive_states.append(states)
                else:
                    successive_outputs = [output_t]
                    successive_states = [states]
            last_output = successive_outputs[-1]
            new_states = successive_states[-1]
            outputs = ivy.stack(successive_outputs)

    else:
        states = tuple(initial_states)
        input_time_zero = inputs[0]
        output_time_zero, _ = step_function(
            input_time_zero, tuple(initial_states) + tuple(constants)
        )

        if return_all_outputs:
            if ivy.is_array(time_steps_t):
                output_size = time_steps_t.to_scalar()
            else:
                output_size = time_steps_t
        else:
            output_size = 1
        output_loop = ivy.empty(
            (output_size, *output_time_zero.shape), dtype=output_time_zero.dtype
        )

        if go_backwards:
            inputs = ivy.flip(inputs, axis=0)
        time = 0

        test_fn = lambda time, *_: time < time_steps_t
        if mask is not None:
            if go_backwards:
                mask = ivy.flip(mask, axis=0)

            def masking_fn(time):
                return mask[time]

            def compute_masked_output(mask_t, output, mask):
                tiled_mask_t = tuple(
                    _expand_mask(mask_t, o, fixed_dim=len(mask_t.shape)) for o in output
                )
                return tuple(
                    ivy.where(m, o, fm) for m, o, fm in zip(tiled_mask_t, output, mask)
                )

        elif ivy.is_ivy_array(input_length):
            if go_backwards:
                max_len = ivy.max(input_length)
                rev_input_length = ivy.subtract(max_len - 1, input_length)

                def masking_fn(time):
                    return rev_input_length < time

            else:

                def masking_fn(time):
                    return input_length > time

            def compute_masked_output(mask_t, output, mask):
                return ivy.where(mask_t, output, mask)

        else:
            masking_fn = None

        if masking_fn is not None:
            zero_output = ivy.zeros_like(output_time_zero)

            def _step(time, output_t, prev_output, *states):
                current_input = inputs[time]
                mask_t = masking_fn(time)
                output, new_states = step_function(
                    current_input, tuple(states) + tuple(constants)
                )
                mask_output = zero_output if zero_output_for_mask else prev_output
                new_output = compute_masked_output(mask_t, [output], [mask_output])[0]

                for state, new_state in zip(states, new_states):
                    if ivy.is_ivy_array(new_state):
                        ivy.reshape(new_state, shape=state.shape, out=new_state)
                final_states = compute_masked_output(mask_t, new_states, states)
                new_states = final_states
                output_t[time if return_all_outputs else 0] = new_output

                return (time + 1, output_t, new_output) + tuple(new_states)

            final_outputs = ivy.while_loop(
                test_fn=test_fn,
                body_fn=_step,
                vars=(time, output_loop, zero_output) + states,
            )
            new_states = final_outputs[3:]
        else:

            def _step(time, output_t, *states):
                current_input = inputs[time]
                output, new_states = step_function(
                    current_input, tuple(states) + tuple(constants)
                )

                for state, new_state in zip(states, new_states):
                    if ivy.is_ivy_array(new_state):
                        ivy.reshape(new_state, shape=state.shape, out=new_state)

                output_t[time if return_all_outputs else 0] = output
                return (time + 1, output_t) + tuple(new_states)

            final_outputs = ivy.while_loop(
                test_fn=test_fn, body_fn=_step, vars=(time, output_loop) + states
            )
            new_states = final_outputs[2:]

        outputs = final_outputs[1]
        last_output = outputs[-1]

    shape = list(outputs.shape)
    if return_all_outputs:
        shape[0] = time_steps
    else:
        shape[0] = 1
    shape[1] = batch
    outputs = ivy.reshape(outputs, shape)

    if not time_major:
        outputs = ivy.permute_dims(outputs, (1, 0, *range(2, len(outputs.shape))))

    return last_output, outputs, new_states


rnn.mixed_backend_wrappers = {
    "to_add": (
        "inputs_to_native_arrays",
        "outputs_to_ivy_arrays",
>>>>>>> 5a4b8bdd
    ),
    "to_skip": ("inputs_to_ivy_arrays",),
}<|MERGE_RESOLUTION|>--- conflicted
+++ resolved
@@ -3357,7 +3357,6 @@
 
 
 @handle_exceptions
-<<<<<<< HEAD
 @inputs_to_ivy_arrays
 def adaptive_max_pool1d(
     input: Union[ivy.Array, ivy.NativeArray],
@@ -3431,7 +3430,8 @@
         "inputs_to_native_arrays",
         "outputs_to_ivy_arrays",
         "handle_device_shifting",
-=======
+
+
 @handle_backend_invalid
 @handle_nestable
 @inputs_to_ivy_arrays
@@ -3727,7 +3727,6 @@
     "to_add": (
         "inputs_to_native_arrays",
         "outputs_to_ivy_arrays",
->>>>>>> 5a4b8bdd
     ),
     "to_skip": ("inputs_to_ivy_arrays",),
 }