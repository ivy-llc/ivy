--- conflicted
+++ resolved
@@ -2798,7 +2798,7 @@
     return ivy.current_backend(x).rfftn(x, s=s, axes=axes, norm=norm, out=out)
 
 
-<<<<<<< HEAD
+
 @handle_exceptions
 @handle_array_like_without_promotion
 @to_native_arrays_and_back
@@ -2829,7 +2829,35 @@
         apply before and after each spatial dimension.
     dilation
         The stride between elements within a sliding window, must be > 0.
-=======
+    
+    Returns
+    -------
+    ret
+        The result of the sliding window operation.
+
+    Examples
+    --------
+    >>> x = ivy.array([[1, 2, 3, 4],
+    >>>                [5, 6, 7, 8],
+    >>>                [9, 10, 11, 12]])
+    >>> ivy.sliding_window(x, (2, 2))
+    ivy.array([[[ 1,  2,  5,  6],
+                [ 2,  3,  6,  7],
+                [ 3,  4,  7,  8]],
+
+                [[ 5,  6,  9, 10],
+                [ 6,  7, 10, 11],
+                [ 7,  8, 11, 12]]])
+    """
+    return ivy.current_backend(input).sliding_window(
+        input,
+        window_size,
+        stride=stride,
+        dilation=dilation,
+        padding=padding,
+    )
+
+    
 # stft
 @handle_exceptions
 @handle_backend_invalid
@@ -2878,35 +2906,11 @@
         An optional name for the operation.
     out, optional
         Optional output array for writing the result.
->>>>>>> 9caa8c7e
-
+    
     Returns
     -------
     ret
-<<<<<<< HEAD
-        The result of the sliding window operation.
-
-    Examples
-    --------
-    >>> x = ivy.array([[1, 2, 3, 4],
-    >>>                [5, 6, 7, 8],
-    >>>                [9, 10, 11, 12]])
-    >>> ivy.sliding_window(x, (2, 2))
-    ivy.array([[[ 1,  2,  5,  6],
-                [ 2,  3,  6,  7],
-                [ 3,  4,  7,  8]],
-
-                [[ 5,  6,  9, 10],
-                [ 6,  7, 10, 11],
-                [ 7,  8, 11, 12]]])
-    """
-    return ivy.current_backend(input).sliding_window(
-        input,
-        window_size,
-        stride=stride,
-        dilation=dilation,
-        padding=padding,
-=======
+
         A [..., frames, fft_unique_bins] Tensor of
         complex64/complex128 STFT values where fft_unique_bins is
         fft_length // 2 + 1 (the unique components of the FFT).
@@ -2920,5 +2924,4 @@
         pad_end=pad_end,
         name=name,
         out=out,
->>>>>>> 9caa8c7e
     )