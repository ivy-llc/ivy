# global
import math
import itertools
from typing import Optional, Union, Tuple, Literal, Sequence, Callable
from functools import reduce as _reduce
import builtins

# local
import ivy
from ivy.func_wrapper import (
    handle_array_like_without_promotion,
    handle_out_argument,
    to_native_arrays_and_back,
    handle_nestable,
    handle_partial_mixed_function,
    inputs_to_ivy_arrays,
    handle_array_function,
    handle_device_shifting,
)
from ivy.functional.ivy.experimental.general import _correct_ivy_callable
from ivy.utils.exceptions import handle_exceptions

_min = builtins.min
_slice = builtins.slice
_max = builtins.max


@handle_nestable
@handle_out_argument
@to_native_arrays_and_back
@handle_device_shifting
def max_pool1d(
    x: Union[ivy.Array, ivy.NativeArray],
    kernel: Union[int, Tuple[int]],
    strides: Union[int, Tuple[int]],
    padding: str,
    /,
    *,
    data_format: str = "NWC",
    out: Optional[ivy.Array] = None,
) -> ivy.Array:
    """
    Compute a 1-D max pool given 3-D input x.

    Parameters
    ----------
    x
        Input image *[batch_size, w, d_in]*.
    kernel
        Size of the kernel i.e., the sliding window for each
        dimension of input. *[w]*.
    strides
        The stride of the sliding window for each dimension of input.
    padding
        SAME" or "VALID" indicating the algorithm, or list
        indicating the per-dimension paddings.
    data_format
        NWC" or "NCW". Defaults to "NWC".
    out
        optional output array, for writing the result to.

    Returns
    -------
    ret
        The result of the pooling operation.

    Both the description and the type hints above assumes an array input
    for simplicity, but this function is *nestable*, and therefore
    also accepts :class:`ivy.Container` instances in place of any of
    the arguments.

    Examples
    --------
    >>> x = ivy.arange(0, 24.).reshape((2, 3, 4))
    >>> print(ivy.max_pool1d(x, 2, 2, 'SAME'))
    ivy.array([[[ 4.,  5.,  6.,  7.],
            [ 8.,  9., 10., 11.]],

           [[16., 17., 18., 19.],
            [20., 21., 22., 23.]]])
    >>> x = ivy.arange(0, 24.).reshape((2, 3, 4))
    >>> print(ivy.max_pool1d(x, 2, 2, 'VALID'))
    ivy.array([[[ 4.,  5.,  6.,  7.]],

       [[16., 17., 18., 19.]]])
    """
    return ivy.current_backend(x).max_pool1d(
        x, kernel, strides, padding, data_format=data_format, out=out
    )


@handle_nestable
@handle_out_argument
@to_native_arrays_and_back
@handle_device_shifting
def max_unpool1d(
    x: ivy.Union[ivy.Array, ivy.NativeArray],
    indices: Union[ivy.Array, ivy.NativeArray],
    kernel: Union[int, Tuple[int]],
    strides: Union[int, Tuple[int]],
    padding: str,
    /,
    *,
    data_format: str = "NWC",
    out: Optional[ivy.Array] = None,
) -> ivy.Array:
    """
    Compute a 1-D max unpooling given the 1-D pooled input x and its indices.

    Parameters
    ----------
    x
        Pooled input image *[batch_size, w, d_in]*.
    indices
        Indices obtained from the corresponding max pooling operation.
    kernel
        Size of the kernel i.e., the sliding window for each
        dimension of input. *[w]*.
    strides
        The stride of the sliding window for each dimension of input.
    padding
        SAME" or "VALID" indicating the algorithm, or list
        indicating the per-dimension paddings.
    data_format
        NWC" or "NCW". Defaults to "NWC".
    out
        optional output array, for writing the result to.

    Returns
    -------
    ret
        The result of the unpooling operation.

    Both the description and the type hints above assume an array input
    for simplicity, but this function is *nestable*, and therefore
    also accepts :class:`ivy.Container` instances in place of any of
    the arguments.

    Examples
    --------
    >>> x = ivy.arange(0, 24.).reshape((2, 3, 4))
    >>> pool_result = ivy.max_pool1d(x, 2, 2, 'SAME')
    >>> print(pool_result)
    ivy.array([[[ 4.,  5.,  6.,  7.],
            [ 8.,  9., 10., 11.]],

           [[16., 17., 18., 19.],
            [20., 21., 22., 23.]]])
    >>> unpool_result = ivy.max_unpool1d(pool_result, indices, 2, 2, 'SAME')
    >>> print(unpool_result)
    ivy.array([[[ 0.,  4.,  0.,  5.,  0.,  6.,  0.,  7.,  0.,  0.,  0.,  0.],
            [ 0.,  0.,  0.,  0.,  8.,  0.,  9.,  0., 10.,  0., 11.,  0.]],

           [[ 0.,  0.,  0.,  0.,  0.,  0.,  0.,  0., 16.,  0., 17.,  0.],
            [ 0., 18.,  0., 19.,  0.,  0.,  0.,  0., 20.,  0., 21.,  0.]]])
    """
    return ivy.current_backend(x).max_unpool1d(
        x, indices, kernel, strides, padding, data_format=data_format, out=out
    )


@handle_nestable
@handle_out_argument
@to_native_arrays_and_back
@handle_device_shifting
def max_pool2d(
    x: Union[ivy.Array, ivy.NativeArray],
    kernel: Union[int, Tuple[int], Tuple[int, int]],
    strides: Union[int, Tuple[int], Tuple[int, int]],
    padding: Union[str, int, Tuple[int], Tuple[int, int]],
    /,
    *,
    data_format: str = "NHWC",
    dilation: Union[int, Tuple[int], Tuple[int, int]] = 1,
    ceil_mode: bool = False,
    out: Optional[ivy.Array] = None,
) -> ivy.Array:
    """
    Compute a 2-D max pool given 4-D input x.

    Parameters
    ----------
    x
        Input image *[batch_size,h,w,d_in]*.
    kernel
        Size of the kernel i.e., the sliding window for each
        dimension of input. *[h,w]*.
    strides
        The stride of the sliding window for each dimension of input.
    padding
        SAME" or "VALID" indicating the algorithm, or list
        indicating the per-dimension paddings.
    data_format
        NHWC" or "NCHW". Defaults to "NHWC".
    out
        optional output array, for writing the result to.

    Returns
    -------
    ret
        The result of the pooling operation.

    Both the description and the type hints above assumes an array input
    for simplicity, but this function is *nestable*, and therefore
    also accepts :class:`ivy.Container` instances in place of any of
    the arguments.

    Examples
    --------
    >>> x = ivy.arange(12.).reshape((2, 1, 3, 2))
    >>> print(ivy.max_pool2d(x, (2, 2), (1, 1), 'SAME'))
    ivy.array([[[[ 2,  3],
             [ 4,  5],
             [ 4,  5]]],


           [[[ 8,  9],
             [10, 11],
             [10, 11]]]])

    >>> x = ivy.arange(48.).reshape((2, 4, 3, 2))
    >>> print(ivy.max_pool2d(x, 3, 1, 'VALID'))
    ivy.array([[[[16, 17]],

            [[22, 23]]],


           [[[40, 41]],

            [[46, 47]]]])
    """
    return ivy.current_backend(x).max_pool2d(
        x,
        kernel,
        strides,
        padding,
        data_format=data_format,
        dilation=dilation,
        ceil_mode=ceil_mode,
        out=out,
    )


@handle_nestable
@handle_out_argument
@to_native_arrays_and_back
@handle_device_shifting
def max_pool3d(
    x: Union[ivy.Array, ivy.NativeArray],
    kernel: Union[int, Tuple[int], Tuple[int, int, int]],
    strides: Union[int, Tuple[int], Tuple[int, int, int]],
    padding: str,
    /,
    *,
    data_format: str = "NDHWC",
    out: Optional[ivy.Array] = None,
) -> ivy.Array:
    """
    Compute a 3-D max pool given 5-D input x.

    Parameters
    ----------
    x
        Input volume *[batch_size,d,h,w,d_in]*.
    kernel
        Convolution filters *[d,h,w]*.
    strides
        The stride of the sliding window for each dimension of input.
    padding
        SAME" or "VALID" indicating the algorithm, or list indicating the per-dimension
        paddings.
    data_format
        NDHWC" or "NCDHW". Defaults to "NDHWC".
    out
        optional output array, for writing the result to. It must have a shape that the
        inputs broadcast to.

    Returns
    -------
    ret
        The result of the pooling operation.

    Both the description and the type hints above assumes an array input
    for simplicity, but this function is *nestable*, and therefore
    also accepts :class:`ivy.Container` instances in place of any of
    the arguments.

    Examples
    --------
    >>> x = ivy.arange(48.).reshape((2, 3, 2, 2, 2))
    >>> print(ivy.max_pool3d(x, 2, 2, 'VALID'))
    ivy.array([[[[[14., 15.]]]],



       [[[[38., 39.]]]]])
    >>> print(ivy.max_pool3d(x, 2, 2, 'SAME'))
    ivy.array([[[[[14., 15.]]],


        [[[22., 23.]]]],



       [[[[38., 39.]]],


        [[[46., 47.]]]]])
    """
    return ivy.current_backend(x).max_pool3d(
        x, kernel, strides, padding, data_format=data_format, out=out
    )


@handle_nestable
@handle_out_argument
@to_native_arrays_and_back
@handle_device_shifting
def avg_pool1d(
    x: Union[ivy.Array, ivy.NativeArray],
    kernel: Union[int, Tuple[int]],
    strides: Union[int, Tuple[int]],
    padding: str,
    /,
    *,
    data_format: str = "NWC",
    count_include_pad: bool = False,
    ceil_mode: bool = False,
    division_override: Optional[int] = None,
    out: Optional[ivy.Array] = None,
) -> ivy.Array:
    """
    Compute a 1-D avg pool given 3-D input x.

    Parameters
    ----------
    x
        Input image *[batch_size, w, d_in]*.
    kernel
        Size of the kernel i.e., the sliding window for each
        dimension of input. *[w]*.
    strides
        The stride of the sliding window for each dimension of input.
    padding
        SAME" or "VALID" indicating the algorithm, or list
        indicating the per-dimension paddings.
    data_format
        NWC" or "NCW". Defaults to "NWC".
    count_include_pad
        Whether to include padding in the averaging calculation.
    ceil_mode
        Whether to use ceil or floor for creating the output shape.
    division_override
        If specified, it will be used as the divisor,
        otherwise kernel_size will be used.
    out
        optional output array, for writing the result to.

    Returns
    -------
    ret
        The result of the pooling operation.

    Both the description and the type hints above assumes an array input
    for simplicity, but this function is *nestable*, and therefore
    also accepts :class:`ivy.Container` instances in place of any of
    the arguments.

    Examples
    --------
    >>> x = ivy.arange(0, 24.).reshape((2, 3, 4))
    >>> print(ivy.avg_pool1d(x, 2, 2, 'SAME'))
    ivy.array([[[ 2.,  3.,  4.,  5.],
            [ 8.,  9., 10., 11.]],

           [[14., 15., 16., 17.],
            [20., 21., 22., 23.]]])
    >>> x = ivy.arange(0, 24.).reshape((2, 3, 4))
    >>> print(ivy.avg_pool1d(x, 2, 2, 'VALID'))
    ivy.array([[[ 2.,  3.,  4.,  5.]],

           [[14., 15., 16., 17.]]])
    """
    return ivy.current_backend(x).avg_pool1d(
        x,
        kernel,
        strides,
        padding,
        data_format=data_format,
        count_include_pad=count_include_pad,
        ceil_mode=ceil_mode,
        division_override=division_override,
        out=out,
    )


@handle_nestable
@handle_out_argument
@to_native_arrays_and_back
@handle_device_shifting
def avg_pool2d(
    x: Union[ivy.Array, ivy.NativeArray],
    kernel: Union[int, Tuple[int], Tuple[int, int]],
    strides: Union[int, Tuple[int], Tuple[int, int]],
    padding: str,
    /,
    *,
    data_format: str = "NHWC",
    count_include_pad: bool = False,
    ceil_mode: bool = False,
    divisor_override: Optional[int] = None,
    out: Optional[ivy.Array] = None,
) -> ivy.Array:
    """
    Compute a 2-D average pool given 4-D input x.

    Parameters
    ----------
    x
        Input image *[batch_size,h,w,d_in]*.
    kernel
        Size of the kernel i.e., the sliding window for each
        dimension of input. *[h,w]*.
    strides
        The stride of the sliding window for each dimension of input.
    padding
        SAME" or "VALID" indicating the algorithm, or list
        indicating the per-dimensio paddings.
    data_format
        NHWC" or "NCHW". Defaults to "NHWC".
    count_include_pad
        Whether to include padding in the averaging calculation.
    ceil_mode
        Whether to use ceil or floor for creating the output shape.
    out
        optional output array, for writing the result to.

    Returns
    -------
    ret
        The result of the pooling operation.

    Both the description and the type hints above assumes an array input
    for simplicity, but this function is *nestable*, and therefore
    also accepts :class:`ivy.Container` instances in place of any of
    the arguments.

    Examples
    --------
    >>> x = ivy.arange(12.).reshape((2, 1, 3, 2))
    >>> print(ivy.avg_pool2d(x, (2, 2), (1, 1), 'SAME'))
    ivy.array([[[[ 1.,  2.],
             [ 3.,  4.],
             [ 4.,  5.]]],


           [[[ 7.,  8.],
             [ 9., 10.],
             [10., 11.]]]])
    >>> x = ivy.arange(48.).reshape((2, 4, 3, 2))
    >>> print(ivy.avg_pool2d(x, 3, 1, 'VALID'))
    ivy.array([[[[ 8.,  9.]],

        [[14., 15.]]],


       [[[32., 33.]],

        [[38., 39.]]]])
    """
    return ivy.current_backend(x).avg_pool2d(
        x,
        kernel,
        strides,
        padding,
        data_format=data_format,
        count_include_pad=count_include_pad,
        ceil_mode=ceil_mode,
        divisor_override=divisor_override,
        out=out,
    )


@handle_nestable
@handle_out_argument
@to_native_arrays_and_back
@handle_device_shifting
def avg_pool3d(
    x: Union[ivy.Array, ivy.NativeArray],
    kernel: Union[int, Tuple[int], Tuple[int, int, int]],
    strides: Union[int, Tuple[int], Tuple[int, int, int]],
    padding: str,
    /,
    *,
    data_format: str = "NDHWC",
    count_include_pad: bool = False,
    ceil_mode: bool = False,
    divisor_override: Optional[int] = None,
    out: Optional[ivy.Array] = None,
) -> ivy.Array:
    """
    Compute a 3-D avg pool given 5-D input x.

    Parameters
    ----------
    x
        Input volume *[batch_size,d,h,w,d_in]*.
    kernel
        Convolution filters *[d,h,w]*.
    strides
        The stride of the sliding window for each dimension of input.
    padding
        SAME" or "VALID" indicating the algorithm, or list indicating the per-dimension
        paddings.
    data_format
        NDHWC" or "NCDHW". Defaults to "NDHWC".
    count_include_pad
        Whether to include padding in the averaging calculation.
    ceil_mode
        Whether to use ceil or floor for creating the output shape.
    divisor_override
        If specified, it will be used as divisor, otherwise kernel_size will be used.
    out
        optional output array, for writing the result to. It must have a shape that the
        inputs broadcast to.

    Returns
    -------
    ret
        The result of the pooling operation.

    Both the description and the type hints above assumes an array input
    for simplicity, but this function is *nestable*, and therefore
    also accepts :class:`ivy.Container` instances in place of any of
    the arguments.

    Examples
    --------
    >>> x = ivy.arange(48.).reshape((2, 3, 2, 2, 2))
    >>> print(ivy.avg_pool3d(x,2,2,'VALID'))
    ivy.array([[[[[ 7.,  8.]]]],



           [[[[31., 32.]]]]])
    >>> print(ivy.avg_pool3d(x,2,2,'SAME'))
    ivy.array([[[[[ 7.,  8.]]],


            [[[19., 20.]]]],



           [[[[31., 32.]]],


            [[[43., 44.]]]]])
    """
    return ivy.current_backend(x).avg_pool3d(
        x,
        kernel,
        strides,
        padding,
        data_format=data_format,
        count_include_pad=count_include_pad,
        ceil_mode=ceil_mode,
        divisor_override=divisor_override,
        out=out,
    )


@handle_nestable
@handle_out_argument
@to_native_arrays_and_back
def pool(
    x: Union[ivy.Array, ivy.NativeArray],
    window_shape: Union[int, Tuple[int], Tuple[int, int]],
    pool_type: str,
    /,
    *,
    strides: Optional[Union[int, Tuple[int], Tuple[int, int]]] = None,
    padding: str = "VALID",
    data_format: Optional[str] = None,
    dilations: Optional[Union[int, Tuple[int], Tuple[int, int]]] = None,
    ceil_mode: bool = False,
    out: Optional[ivy.Array] = None,
) -> ivy.Array:
    """
    Perform an N-D pooling operation.

    Parameters
    ----------
    x
        Input array to pool over.
    window_shape
        Shape of the pooling window.
    pool_type
        Type of pooling operation, either 'MAX' or 'AVG'.
    strides
        Strides of the pooling operation.
    padding
        Padding type, either 'VALID' or 'SAME'.
    data_format
        Data format of the input and output data, either 'NCHW' or 'NHWC'.
    dilations
        Dilation rate of the pooling operation.
    ceil_mode
        Whether to use ceil or floor for creating the output shape.
    out
        optional output array, for writing the result to. It must have a shape that the
        inputs broadcast to.

    Returns
    -------
    ret
        The result of the pooling operation.

    Examples
    --------
    >>> x = ivy.arange(12.).reshape((2, 1, 3, 2))
    >>> print(ivy.pool(x, (2, 2), 'MAX', (1, 1), 'SAME'))
    ivy.array([[[[ 1.,  2.],
                [ 3.,  4.],
                [ 4.,  5.]]],
            [[[ 7.,  8.],
                [ 9., 10.],
                [10., 11.]]]])
    >>> x = ivy.arange(48.).reshape((2, 4, 3, 2))
    >>> print(ivy.pool(x, 3, 'AVG', 1, 'VALID'))
    ivy.array([[[[ 8.,  9.]],
            [[14., 15.]]],
            [[[32., 33.]],
            [[38., 39.]]]])
    """
    return ivy.current_backend(x).pool(
        x,
        window_shape,
        pool_type,
        strides=strides,
        padding=padding,
        data_format=data_format,
        dilations=dilations,
        ceil_mode=ceil_mode,
        out=out,
    )


@handle_exceptions
@handle_nestable
@handle_out_argument
@to_native_arrays_and_back
@handle_device_shifting
def dct(
    x: Union[ivy.Array, ivy.NativeArray],
    /,
    *,
    type: Literal[1, 2, 3, 4] = 2,
    n: Optional[int] = None,
    axis: int = -1,
    norm: Optional[Literal["ortho"]] = None,
    out: Optional[Union[ivy.Array, ivy.NativeArray]] = None,
) -> Union[ivy.Array, ivy.NativeArray]:
    """
    Compute the 1D Discrete Cosine Tranformation of a given signal.

    Parameters
    ----------
    x
        The input signal.
    type
        The type of the dct. Must be 1, 2, 3 or 4.
    n
        The lenght of the transform. If n is less than the input signal lenght,
        then x is truncated, if n is larger then x is zero-padded.
    axis
        The axis to compute the DCT along.
    norm
        The type of normalization to be applied. Must be either None or "ortho".
    out
        optional output array, for writing the result to.

    Returns
    -------
    ret
        Array containing the transformed input.

    Both the description and the type hints above assumes an array input for simplicity,
    but this function is *nestable*, and therefore also accepts :class:`ivy.Container`
    instances in place of any of the arguments.

    Examples
    --------
    With :class:`ivy.Array` input:

    >>> x = ivy.array([8, 16, 24, 32, 40, 48, 56, 64])
    >>> ivy.dct(x, type=2, n=None, norm='ortho')
    ivy.array([102., -51.5, 0., -5.39, 0., -1.61, 0., -0.406])

    >>> x = ivy.array([[[8, 16, 24, 32], [40, 48, 56, 64]],
    ...                [[1,  2,  3,  4], [ 5,  6,  7,  8]]])
    >>> ivy.dct(x, type=1, n=None, axis=0, norm=None)
    ivy.array([[[ 9., 18., 27., 36.],
                [45., 54., 63., 72.]],
               [[ 7., 14., 21., 28.],
                [35., 42., 49., 56.]]])

    >>> x = ivy.array([[ 8.1, 16.2, 24.3, 32.4],
    ...                [40.5, 48.6, 56.7, 64.8]])
    >>> y = ivy.zeros((2, 4), dtype=ivy.float32)
    >>> ivy.dct(x, type=1, n=None, norm=None, out=y)
    >>> print(y)
    ivy.array([[ 1.22e+02, -3.24e+01,  1.91e-06, -8.10e+00],
               [ 3.16e+02, -3.24e+01,  3.81e-06, -8.10e+00]])

    >>> x = ivy.array([8., 16., 24., 32., 40., 48., 56., 64.])
    >>> ivy.dct(x, type=4, n=None, norm=None, out=x)
    >>> print(x)
    ivy.array([ 279. , -280. ,  128. , -115. ,   83.7,  -79.5,   69.8,  -68.7])

    With one :class:`ivy.Container` input:

    >>> x = ivy.Container(a=ivy.array([8, 16, 24, 32, 40, 48, 56, 64]),
    ...                   b=ivy.array([1,  2,  3,  4,  5,  6,  7,  8]))
    >>> ivy.dct(x, type=3, n=None, norm='ortho')
    {
        a: ivy.array([79.5, -70.4, 30., -23.6, 13.9, -10.1, 5.2, -1.95]),
        b: ivy.array([9.94, -8.8, 3.75, -2.95, 1.74, -1.26, 0.65, -0.244])
    }

    With multiple :class:`ivy.Container` inputs:

    >>> x = ivy.Container(a=ivy.array([8, 16, 24, 32, 40, 48, 56, 64]),
    ...                   b=ivy.array([1,  2,  3,  4,  5,  6,  7,  8]))
    >>> container_n = ivy.Container(a=9, b=4)
    >>> container_type = ivy.Container(a=2, b=1)
    >>> container_norm = ivy.Container(a="ortho", b=None)
    >>> ivy.dct(x, type=container_type, n=container_n, norm=container_norm)
    {
        a: ivy.array([96., -28.2, -31.9, 22.9, -26., 19.8, -17., 10.9,
                    -5.89]),
        b: ivy.array([15., -4., 0., -1.])
    }
    """
    return ivy.current_backend(x).dct(x, type=type, n=n, axis=axis, norm=norm, out=out)


@handle_exceptions
@handle_nestable
@handle_out_argument
@to_native_arrays_and_back
def idct(
    x: Union[ivy.Array, ivy.NativeArray],
    /,
    *,
    type: Literal[1, 2, 3, 4] = 2,
    n: Optional[int] = None,
    axis: int = -1,
    norm: Optional[Literal["ortho"]] = None,
    out: Optional[Union[ivy.Array, ivy.NativeArray]] = None,
) -> Union[ivy.Array, ivy.NativeArray]:
    """
    Compute the 1D Inverse Discrete Cosine Tranformation of a given signal.

    Parameters
    ----------
    x
        The input signal.
    type
        The type of the idct. Must be 1, 2, 3 or 4.
    n
        The length of the transform. If n is less than the input signal length,
        then x is truncated, if n is larger then x is zero-padded.
    axis
        The axis to compute the IDCT along.
    norm
        The type of normalization to be applied. Must be either None or "ortho".
    out
        optional output array, for writing the result to.

    Returns
    -------
    ret
        Array containing the transformed input.

    Both the description and the type hints above assumes an array input for simplicity,
    but this function is *nestable*, and therefore also accepts :class:`ivy.Container`
    instances in place of any of the arguments.

    Examples
    --------
    With :class:`ivy.Array` input:

    >>> x = ivy.array([8, 16, 24, 32, 40, 48, 56, 64])
    >>> ivy.idct(x, type=2, n=None, norm='ortho')
    ivy.array([ 79.49862671, -70.37691498,  30.00390816, -23.58938599,
        13.92713165, -10.078475  ,   5.19664812,  -1.95411837])

    >>> x = ivy.array([[[8, 16, 24, 32], [40, 48, 56, 64]],
    ...                [[1,  2,  3,  4], [ 5,  6,  7,  8]]])
    >>> ivy.idct(x, type=1, n=None, axis=0, norm=None)
    ivy.array([[[ 9., 18., 27., 36.],
        [45., 54., 63., 72.]],
       [[ 7., 14., 21., 28.],
        [35., 42., 49., 56.]]])

    >>> x = ivy.array([[ 8.1, 16.2, 24.3, 32.4],
    ...                [40.5, 48.6, 56.7, 64.8]])
    >>> y = ivy.zeros((2, 4), dtype=ivy.float32)
    >>> ivy.idct(x, type=1, n=None, norm=None, out=y)
    >>> print(y)
    ivy.array([[ 1.21500000e+02, -3.24000015e+01,  1.90734863e-06,
            -8.10000420e+00],
           [ 3.15899994e+02, -3.24000053e+01,  3.81469727e-06,
            -8.09999847e+00]])

    >>> x = ivy.array([8., 16., 24., 32., 40., 48., 56., 64.])
    >>> ivy.idct(x, type=4, n=None, norm=None, out=x)
    >>> print(x)
    ivy.array([ 279.4135742 , -279.6779785 ,  128.3770599 , -114.8719864 ,
             83.72109985,  -79.52869415,   69.79182434,  -68.72489166])

    With one :class:`ivy.Container` input:

    >>> x = ivy.Container(a=ivy.array([8, 16, 24, 32, 40, 48, 56, 64]),
    ...                   b=ivy.array([1,  2,  3,  4,  5,  6,  7,  8]))
    >>> ivy.idct(x, type=3, n=None, norm='ortho')
    {
        a: ivy.array([1.01823372e+02, -5.15385818e+01, 1.36371455e-06, -5.38763905e+00,
                      0., -1.60722279e+00, -8.80319249e-08, -4.05617893e-01]),
        b: ivy.array([1.27279215e+01, -6.44232273e+00, 1.70464318e-07, -6.73454881e-01,
                      0., -2.00902849e-01, -1.10039906e-08, -5.07022366e-02])
    }

    With multiple :class:`ivy.Container` inputs:

    >>> x = ivy.Container(a=ivy.array([8, 16, 24, 32, 40, 48, 56, 64]),
    ...                   b=ivy.array([1,  2,  3,  4,  5,  6,  7,  8]))
    >>> container_n = ivy.Container(a=9, b=4)
    >>> container_type = ivy.Container(a=2, b=1)
    >>> container_norm = ivy.Container(a="ortho", b=None)
    >>> ivy.idct(x, type=container_type, n=container_n, norm=container_norm)
    {
        a: ivy.array([86.29723358, -66.6950531, 9.93914509, 2.88008738,
                      -16.18951225, 18.06697273, -17.57439804, 11.68861485,
                      -4.41308832]),
        b: ivy.array([15., -4., -2.22044605e-16, -1.])
    }
    """
    return ivy.current_backend(x).idct(x, type=type, n=n, axis=axis, norm=norm, out=out)


idct.mixed_backend_wrappers = {"to_add": ("handle_device_shifting",), "to_skip": ()}


@handle_exceptions
@handle_nestable
@handle_array_like_without_promotion
@handle_out_argument
@to_native_arrays_and_back
@handle_device_shifting
def fft(
    x: Union[ivy.Array, ivy.NativeArray],
    dim: int,
    /,
    *,
    norm: str = "backward",
    n: Optional[Union[int, Tuple[int]]] = None,
    out: Optional[ivy.Array] = None,
) -> ivy.Array:
    r"""
    Compute the one dimensional discrete Fourier transform given input at least 1-D
    input x.

    Parameters
    ----------
    x
        Input volume *[...,d_in,...]*,
        where d_in indicates the dimension that needs FFT.
    dim
        The dimension along which to take the one dimensional FFT.
    norm
        Optional argument, "backward", "ortho" or "forward". Defaults to be "backward".
        "backward" indicates no normalization.
        "ortho" indicates normalization by $\frac{1}{\sqrt{n}}$.
        "forward" indicates normalization by $\frac{1}{n}$.
    n
        Optional argument indicating the sequence length, if given, the input would be
        padded with zero or truncated to length n before performing FFT.
        Should be a integer greater than 1.
    out
        Optional output array, for writing the result to. It must have a shape that the
        inputs broadcast to.

    Returns
    -------
    ret
        The result of the FFT operation.

    Examples
    --------
    >>> ivy.fft(np.exp(2j * np.pi * np.arange(8) / 8), 0)
    ivy.array([-3.44509285e-16+1.14423775e-17j,  8.00000000e+00-8.11483250e-16j,
            2.33486982e-16+1.22464680e-16j,  0.00000000e+00+1.22464680e-16j,
            9.95799250e-17+2.33486982e-16j,  0.00000000e+00+7.66951701e-17j,
            1.14423775e-17+1.22464680e-16j,  0.00000000e+00+1.22464680e-16j])
    >>> ivy.fft(np.exp(2j * np.pi * np.arange(8) / 8), 0, n=16)
    ivy.array([-3.44509285e-16+1.14423775e-17j,  1.00000000e+00+5.02733949e+00j,
        8.00000000e+00-8.11483250e-16j,  1.00000000e+00-5.02733949e+00j,
        2.33486982e-16+1.22464680e-16j,  1.00000000e+00-1.49660576e+00j,
        0.00000000e+00+1.22464680e-16j,  1.00000000e+00-6.68178638e-01j,
        9.95799250e-17+2.33486982e-16j,  1.00000000e+00-1.98912367e-01j,
        0.00000000e+00+7.66951701e-17j,  1.00000000e+00+1.98912367e-01j,
        1.14423775e-17+1.22464680e-16j,  1.00000000e+00+6.68178638e-01j,
        0.00000000e+00+1.22464680e-16j,  1.00000000e+00+1.49660576e+00j])
    >>> ivy.fft(np.exp(2j * np.pi * np.arange(8) / 8), 0, norm="ortho")
    ivy.array([-1.21802426e-16+4.04549134e-18j,  2.82842712e+00-2.86902654e-16j,
        8.25501143e-17+4.32978028e-17j,  0.00000000e+00+4.32978028e-17j,
        3.52068201e-17+8.25501143e-17j,  0.00000000e+00+2.71158374e-17j,
        4.04549134e-18+4.32978028e-17j,  0.00000000e+00+4.32978028e-17j])
    """
    return ivy.current_backend(x).fft(x, dim, norm=norm, n=n, out=out)


@handle_exceptions
@handle_nestable
@handle_array_like_without_promotion
@handle_out_argument
@to_native_arrays_and_back
@handle_device_shifting
def dropout1d(
    x: Union[ivy.Array, ivy.NativeArray],
    prob: float,
    /,
    *,
    training: bool = True,
    data_format: str = "NWC",
    out: Optional[ivy.Array] = None,
) -> ivy.Array:
    """
    Randomly zero out entire channels with probability prob using samples from a
    Bernoulli distribution and the remaining channels are scaled by (1/1-prob). In this
    case, dropout1d performs a channel-wise dropout but assumes a channel is a 1D
    feature map.

    Parameters
    ----------
    x
        a 2D or 3D input array. Should have a floating-point data type.
    prob
        probability of a channel to be zero-ed.
    training
        controls whether dropout1d is performed during training or ignored
        during testing.
    data_format
        "NWC" or "NCW". Defaults to "NWC".
    out
        optional output array, for writing the result to.
        It must have a shape that the inputs broadcast to.

    Returns
    -------
    ret
        an array with some channels zero-ed and the rest of channels are
         scaled by (1/1-prob).

    Both the description and the type hints above assumes an array input for simplicity,
    but this function is *nestable*, and therefore also accepts :class:`ivy.Container`
    instances in place of any of the arguments.

    Examples
    --------
    With :class:`ivy.Array` input:

    >>> x = ivy.array([1, 1, 1]).reshape([1, 1, 3])
    >>> y = ivy.dropout1d(x, 0.5)
    >>> print(y)
    ivy.array([[[2., 0, 2.]]])

    >>> x = ivy.array([1, 1, 1]).reshape([1, 1, 3])
    >>> y = ivy.dropout1d(x, 1, training=False, data_format="NCW")
    >>> print(y)
    ivy.array([[[1, 1, 1]]])

    With one :class:`ivy.Container` input:
    >>> x = ivy.Container(a=ivy.array([100, 200, 300]).reshape([1, 1, 3]),
    ...                   b=ivy.array([400, 500, 600]).reshape([1, 1, 3]))
    >>> y = ivy.dropout1d(x, 0.5)
    >>> print(y)
    {
        a: ivy.array([[[200., 400., 0.]]]),
        b: ivy.array([[[0., 0., 0.]]])
    }
    """
    return ivy.current_backend(x).dropout1d(
        x, prob, training=training, data_format=data_format, out=out
    )


@handle_exceptions
@handle_nestable
@handle_array_like_without_promotion
@handle_out_argument
@to_native_arrays_and_back
@handle_device_shifting
def dropout2d(
    x: Union[ivy.Array, ivy.NativeArray],
    prob: float,
    /,
    *,
    training: bool = True,
    data_format: str = "NHWC",
    out: Optional[ivy.Array] = None,
) -> ivy.Array:
    """
    Randomly zero out entire channels with probability prob using samples from a
    Bernoulli distribution and the remaining channels are scaled by (1/1-prob). In this
    case, dropout2d performs a channel-wise dropout but assumes a channel is a 2D
    feature map.

    Parameters
    ----------
    x
        a 3D or 4D input array. Should have a floating-point data type.
    prob
        probability of a channel to be zero-ed.
    training
        controls whether dropout2d is performed during training or ignored
        during testing.
    data_format
        "NHWC" or "NCHW". Defaults to "NHWC".
    out
        optional output array, for writing the result to.
        It must have a shape that the inputs broadcast to.

    Returns
    -------
    ret
        an array with some channels zero-ed and the rest of channels are
         scaled by (1/1-prob).

    Both the description and the type hints above assumes an array input for simplicity,
    but this function is *nestable*, and therefore also accepts :class:`ivy.Container`
    instances in place of any of the arguments.

    Examples
    --------
    With :class:`ivy.Array` input:

    >>> x = ivy.array([[1, 1, 1]])
    >>> y = ivy.dropout2d(x, 0.5)
    >>> print(y)
    ivy.array([[0., 2., 2.]])

    >>> x = ivy.array([[1, 1, 1]])
    >>> y = ivy.dropout2d(x, 1, training=False, data_format="NCW")
    >>> print(y)
    ivy.array([[1, 1, 1]])

    With one :class:`ivy.Container` input:
    >>> x = ivy.Container(a=ivy.array([[100, 200, 300]]),
                          b=ivy.array([[400, 500, 600]]))
    >>> y = ivy.dropout2d(x, 0.5)
    >>> print(y)
    {
        a: ivy.array([[200., 0., 600.]]),
        b: ivy.array([[0., 0., 1200.]])
    }
    """
    return ivy.current_backend(x).dropout2d(
        x, prob, training=training, data_format=data_format, out=out
    )


@handle_exceptions
@handle_nestable
@handle_array_like_without_promotion
@handle_out_argument
@to_native_arrays_and_back
@handle_device_shifting
def dropout3d(
    x: Union[ivy.Array, ivy.NativeArray],
    prob: float,
    /,
    *,
    training: bool = True,
    data_format: str = "NDHWC",
    out: Optional[ivy.Array] = None,
) -> ivy.Array:
    """
    Randomly zero out entire channels with probability prob using samples from a
    Bernoulli distribution and the remaining channels are scaled by (1/1-prob). In this
    case, dropout3d performs a channel-wise dropout but assumes a channel is a 1D
    feature map.

    Parameters
    ----------
    x
        a 4D or 5D input array. Should have a floating-point data type.
    prob
        probability of a channel to be zero-ed.
    training
        controls whether dropout3d is performed during training or ignored
        during testing.
    data_format
        "NDHWC" or "NCDHW". Defaults to "NDHWC".
    out
        optional output array, for writing the result to.
        It must have a shape that the inputs broadcast to.

    Returns
    -------
    ret
        an array with some channels zero-ed and the rest of channels are
         scaled by (1/1-prob).

    Both the description and the type hints above assumes an array input for simplicity,
    but this function is *nestable*, and therefore also accepts :class:`ivy.Container`
    instances in place of any of the arguments.
    """
    return ivy.current_backend(x).dropout3d(
        x, prob, training=training, data_format=data_format, out=out
    )


@handle_exceptions
@handle_nestable
@handle_array_like_without_promotion
@handle_out_argument
@to_native_arrays_and_back
@handle_device_shifting
def ifft(
    x: Union[ivy.Array, ivy.NativeArray],
    dim: int,
    *,
    norm: str = "backward",
    n: Optional[Union[int, Tuple[int]]] = None,
    out: Optional[ivy.Array] = None,
) -> ivy.Array:
    r"""
    Compute the one dimensional discrete Fourier transform given input at least 1-D
    input x.

    Parameters
    ----------
    x
        Input volume *[...,d_in,...]*,
        where d_in indicates the dimension that needs IFFT.
    dim
        The dimension along which to take the one dimensional IFFT.
    norm
        Optional argument, "backward", "ortho" or "forward". Defaults to be "backward".
        "backward" indicates no normalization.
        "ortho" indicates normalization by $\frac{1}{\sqrt{n}}$.
        "forward" indicates normalization by $\frac{1}{n}$.
    n
        Optional argument indicating the sequence length, if given, the input would be
        padded with zero or truncated to length n before performing IFFT.
        Should be a integer greater than 1.
    out
        Optional output array, for writing the result to. It must have a shape that the
        inputs broadcast to.

    Returns
    -------
    ret
        The result of the IFFT operation.

    Examples
    --------
    >>> ivy.ifft(np.exp(2j * np.pi * np.arange(8) / 8), 0)
    ivy.array([-4.30636606e-17+1.43029718e-18j,  0.00000000e+00+1.53080850e-17j,
                1.43029718e-18+1.53080850e-17j,  0.00000000e+00+9.58689626e-18j,
                1.24474906e-17+2.91858728e-17j,  0.00000000e+00+1.53080850e-17j,
                2.91858728e-17+1.53080850e-17j,  1.00000000e+00-1.01435406e-16j])
    >>> ivy.ifft(np.exp(2j * np.pi * np.arange(8) / 8), 0, n=16)
    ivy.array([-2.15318303e-17+7.15148591e-19j,  6.25000000e-02+9.35378602e-02j,
                0.00000000e+00+7.65404249e-18j,  6.25000000e-02+4.17611649e-02j,
                7.15148591e-19+7.65404249e-18j,  6.25000000e-02+1.24320230e-02j,
                0.00000000e+00+4.79344813e-18j,  6.25000000e-02-1.24320230e-02j,
                6.22374531e-18+1.45929364e-17j,  6.25000000e-02-4.17611649e-02j,
                0.00000000e+00+7.65404249e-18j,  6.25000000e-02-9.35378602e-02j,
                1.45929364e-17+7.65404249e-18j,  6.25000000e-02-3.14208718e-01j,
                5.00000000e-01-5.07177031e-17j,  6.25000000e-02+3.14208718e-01j])
    >>> ivy.ifft(np.exp(2j * np.pi * np.arange(8) / 8), 0, norm="ortho")
    ivy.array([-1.21802426e-16+4.04549134e-18j,  0.00000000e+00+4.32978028e-17j,
                4.04549134e-18+4.32978028e-17j,  0.00000000e+00+2.71158374e-17j,
                3.52068201e-17+8.25501143e-17j,  0.00000000e+00+4.32978028e-17j,
                8.25501143e-17+4.32978028e-17j,  2.82842712e+00-2.86902654e-16j])
    """
    return ivy.current_backend(x).ifft(x, dim, norm=norm, n=n, out=out)


@handle_exceptions
@handle_nestable
@handle_array_like_without_promotion
@handle_out_argument
@to_native_arrays_and_back
@handle_device_shifting
def embedding(
    weights: Union[ivy.Array, ivy.NativeArray],
    indices: Union[ivy.Array, ivy.NativeArray],
    /,
    *,
    max_norm: Optional[int] = None,
    out: Optional[ivy.Array] = None,
) -> ivy.Array:
    """
    Embeds a given tensor of indices using a given tensor of weights.

    Parameters
    ----------
    weights
        The weights tensor.
    indices
        The indices tensor.
    max_norm
        The maximum norm of the embeddings.
    out
        Optional output array, for writing the result to. It must have a shape that the
        inputs broadcast to.

    Returns
    -------
    ret
        The result of the embedding operation.

    Examples
    --------
    >>> weights = ivy.array([[1., 2., 3.], [4., 5., 6.], [7., 8., 9.]])
    >>> indices = ivy.array([0, 2])
    >>> print(ivy.embedding(weights, indices, max_norm=5))
    ivy.array([[1., 2., 3.],
                [7., 8., 9.]])
    """
    ivy.utils.assertions.check_equal(
        len(weights.shape), 2, message="weights must be 2-d", as_array=False
    )
    if ivy.exists(out):
        return ivy.inplace_update(
            out,
            ivy.current_backend(indices).embedding(
                weights,
                indices,
                max_norm=max_norm,
                out=out,
            ),
        )
    else:
        return ivy.current_backend(indices).embedding(
            weights,
            indices,
            max_norm=max_norm,
            out=out,
        )


@handle_exceptions
@handle_nestable
@handle_out_argument
@inputs_to_ivy_arrays
def dft(
    x: Union[ivy.Array, ivy.NativeArray],
    /,
    *,
    axis: int = 1,
    inverse: bool = False,
    onesided: bool = False,
    dft_length: Optional[Union[int, Tuple[int]]] = None,
    norm: str = "backward",
    out: Optional[ivy.Array] = None,
) -> ivy.Array:
    """
    Compute the discrete Fourier transform of input.

    Parameters
    ----------
    x
        Input volume *[...,d_in,...]*,
        where d_in indicates the dimension that needs FFT.
    axis
        The axis on which to perform the DFT. By default this
        value is  set to 1, which corresponds to the first dimension
        after the batch index.
    inverse
        Whether to perform the inverse discrete fourier transform.
        By default this value is set to False.
    onesided
        If onesided is True, only values for w in [0, 1, 2, …, floor(n_fft/2) + 1]
        are returned because the real-to-complex Fourier transform satisfies the
        conjugate symmetry, i.e., X[m, w] = X[m,w]=X[m,n_fft-w]*. Note if the
        input or window tensors are complex, then onesided output is not possible.
        Enabling onesided with real inputs performs a Real-valued fast Fourier
        transform (RFFT). When invoked with real or complex valued input, the
        default value is False. Values can be True or False.
    dft_length
        The length of the signal.If greater than the axis dimension,
        the signal will be zero-padded up to dft_length. If less than
        the axis dimension, only the first dft_length values will be
        used as the signal. It’s an optional value.
    norm
          Optional argument, "backward", "ortho" or "forward". Defaults to be
          "backward".
          "backward" indicates no normalization.
          "ortho" indicates normalization by 1/sqrt(n).
          "forward" indicates normalization by 1/n.
    out
        Optional output array, for writing the result to. It must
        have a shape that the inputs broadcast to.

    Returns
    -------
    ret
        The Fourier Transform of the input vector.If onesided is False,
        the following shape is expected: [batch_idx][signal_dim1][signal_dim2]
        …[signal_dimN][2]. If axis=0 and onesided is True, the following shape
        is expected: [batch_idx][floor(signal_dim1/2)+1][signal_dim2]…[signal_dimN][2].
        If axis=1 and onesided is True, the following shape is expected:
        [batch_idx][signal_dim1][floor(signal_dim2/2)+1]…[signal_dimN][2].
        If axis=N-1 and onesided is True, the following shape is expected:
        [batch_idx][signal_dim1][signal_dim2]…[floor(signal_dimN/2)+1][2].
        The signal_dim at the specified axis is equal to the dft_length.
    """
    if inverse:
        res = ivy.ifft(x, axis, norm=norm, n=dft_length, out=out)
    else:
        res = ivy.fft(x, axis, norm=norm, n=dft_length, out=out)

    if onesided:
        slices = [slice(0, a) for a in res.shape]
        slices[axis] = slice(0, ivy.shape(res, as_array=True)[axis] // 2 + 1)
        res = res[tuple(slices)]
    return res


@handle_exceptions
@handle_nestable
@handle_out_argument
@inputs_to_ivy_arrays
def interp(x, xp, fp, left=None, right=None, period=None):
    x_arr = ivy.array(x)
    fix_later = False
    if x_arr.shape == ():
        x_arr = ivy.array([x])
        fix_later = True
    x = ivy.astype(x_arr, "float64")
    xp = ivy.astype(ivy.array(xp), "float64")
    fp = ivy.astype(ivy.array(fp), "float64")
    ivy.utils.assertions.check_equal(xp.ndim, 1, as_array=False)
    ivy.utils.assertions.check_equal(fp.ndim, 1, as_array=False)
    ivy.utils.assertions.check_equal(xp.shape[0], fp.shape[0], as_array=False)
    if period is not None:
        ivy.utils.assertions.check_equal(period, 0, inverse=True)
        period = ivy.abs(period)
        x = ivy.remainder(x, period)
        xp = ivy.remainder(xp, period)
        asort_xp = ivy.argsort(xp)
        xp = xp[asort_xp]
        fp = fp[asort_xp]
        xp = ivy.concat((xp[-1:] - period, xp, xp[0:1] + period))
        fp = ivy.concat((fp[-1:], fp, fp[0:1]))

    def interp_inner(value):
        value = ivy.array(value)
        if value < xp[0]:
            return left if left is not None else fp[0]
        elif value > xp[-1]:
            return right if right is not None else fp[-1]
        else:
            last = None
            if xp.shape[0] < 3:
                for i in range(xp.shape[0] - 1, -1, -1):
                    if xp[i] == value:
                        return fp[i]
                    elif xp[i] < value:
                        last = i
            else:
                first = 0
                last = xp.shape[0]
                while first < last:
                    midpoint = (first + last) // 2
                    if xp[midpoint] == value:
                        already_exists = ivy.argwhere(xp == value)
                        if already_exists.shape[0] > 0:
                            return fp[already_exists[-1][0]]
                        return fp[midpoint]
                    else:
                        if value < xp[midpoint]:
                            last = midpoint - 1
                        else:
                            first = midpoint + 1
            dist = (value - xp[last]) / (xp[last + 1] - xp[last])
            return (fp[last + 1] - fp[last]) * dist + fp[last]

    ret = ivy.map(interp_inner, unique={"value": x})
    if fix_later:
        return ivy.astype(ivy.array(ret[0]), "float64")
    else:
        return ivy.astype(ivy.array(ret), "float64")


def _tf_area_dim_scale(index, starting_index, scale, ending_index):
    if index < starting_index:
        dim_scale = scale if index + 1 > ending_index else index + 1 - starting_index
    else:
        dim_scale = ending_index - index if index + 1 > ending_index else 1.0
    return dim_scale


def _tf_area_indices(dim_index, scale):
    starting_index = dim_index * scale
    ending_index = (dim_index + 1) * scale
    rounded_indices = (
        int(starting_index),
        math.ceil(ending_index),
    )
    return starting_index, ending_index, rounded_indices


def _tf_area_interpolate(x, size, dims):
    ret = ivy.zeros((x.shape[:2] + size))
    scale = ivy.divide(ivy.shape(x)[2:], size)
    area = 1.0 / ivy.prod(scale)
    for i, ba in enumerate(x):
        for j, ch in enumerate(ba):
            if dims == 3:
                for d_dim in range(size[0]):
                    for h_dim in range(size[1]):
                        for w_dim in range(size[2]):
                            d_in, d_in1, d_index = _tf_area_indices(d_dim, scale[0])
                            h_in, h_in1, h_index = _tf_area_indices(h_dim, scale[1])
                            w_in, w_in1, w_index = _tf_area_indices(w_dim, scale[2])
                            sum_data = ivy.zeros(
                                (
                                    d_index[1] - d_index[0],
                                    h_index[1] - h_index[0],
                                    w_index[1] - w_index[0],
                                )
                            )
                            for d_ind in range(d_index[0], d_index[1]):
                                scale_z = _tf_area_dim_scale(
                                    d_ind, d_in, scale[0], d_in1
                                )
                                for h_ind in range(h_index[0], h_index[1]):
                                    scale_y = _tf_area_dim_scale(
                                        h_ind, h_in, scale[1], h_in1
                                    )
                                    for w_ind in range(w_index[0], w_index[1]):
                                        scale_x = _tf_area_dim_scale(
                                            w_ind, w_in, scale[2], w_in1
                                        )
                                        sum_data[
                                            d_ind - d_index[0],
                                            h_ind - h_index[0],
                                            w_ind - w_index[0],
                                        ] = (
                                            ivy.array(ch[d_ind, h_ind, w_ind])
                                            * scale_x
                                            * scale_y
                                            * scale_z
                                            * area
                                        )
                            ret[i, j, d_dim, h_dim, w_dim] = ivy.sum(sum_data)
            elif dims == 2:
                for h_dim in range(size[0]):
                    for w_dim in range(size[1]):
                        h_in, h_in1, h_index = _tf_area_indices(h_dim, scale[0])
                        w_in, w_in1, w_index = _tf_area_indices(w_dim, scale[1])
                        sum_data = ivy.zeros(
                            (h_index[1] - h_index[0], w_index[1] - w_index[0])
                        )
                        for h_ind in range(h_index[0], h_index[1]):
                            scale_y = _tf_area_dim_scale(h_ind, h_in, scale[0], h_in1)
                            for w_ind in range(w_index[0], w_index[1]):
                                scale_x = _tf_area_dim_scale(
                                    w_ind, w_in, scale[1], w_in1
                                )
                                sum_data[h_ind - h_index[0], w_ind - w_index[0]] = (
                                    ivy.array(ch[h_ind, w_ind])
                                    * scale_x
                                    * scale_y
                                    * area
                                )
                        ret[i, j, h_dim, w_dim] = ivy.sum(sum_data)
            else:
                for w_dim in range(size[0]):
                    w_in, w_in1, w_index = _tf_area_indices(w_dim, scale[0])
                    sum_data = ivy.zeros((w_index[1] - w_index[0],))
                    for w_ind in range(w_index[0], w_index[1]):
                        scale_x = _tf_area_dim_scale(w_ind, w_in, scale[0], w_in1)
                        sum_data[w_ind - w_index[0]] = (
                            ivy.array(ch[w_ind]) * scale_x * area
                        )
                    ret[i, j, w_dim] = ivy.sum(sum_data)
    return ret


def nearest_interpolate(x, dims, size, input_shape, exact):
    off = 0.5 if exact else 0
    for d in range(dims):
        m = input_shape[d + 2]
        n = size[d]
        offsets = (ivy.arange(n, dtype="float32") + off) * m / n
        offsets = ivy.astype(ivy.floor(ivy.astype(offsets, "float32")), "int32")
        x = ivy.gather(x, offsets, axis=d + 2)
    return x


def _triangle_kernel(x):
    return ivy.maximum(0, 1 - ivy.abs(x))


def _cubic_kernel(x):
    out = ((1.5 * x - 2.5) * x) * x + 1.0
    out = ivy.where(x >= 1.0, ((-0.5 * x + 2.5) * x - 4.0) * x + 2.0, out)
    return ivy.where(x >= 2.0, 0.0, out)


def _lanczos_kernel(radius, x):
    y = radius * ivy.sin(ivy.pi * x) * ivy.sin(ivy.pi * x / radius)
    out = ivy.where(x != 0, ivy.divide(y, ivy.pi**2 * x**2), 1)
    return ivy.where(ivy.bitwise_and(x >= radius, x < -radius), 0.0, out)


def _dim_scale_factor(input_size, output_size, align_corners, scales):
    if align_corners:
        if output_size > 1:
            dim_scale_factor = (input_size - 1) / (output_size - 1)
        else:
            dim_scale_factor = 0.0
    else:
        dim_scale_factor = (
            input_size / (input_size * scales)
            if scales is not None
            else input_size / output_size
        )
    return dim_scale_factor


def _mitchellcubic_kernel(x):
    absx = abs(x)
    if absx < 1:
        return (7 * absx**3 - 12 * absx**2 + 6) / 6
    elif absx < 2:
        return (-(absx**3) + 6 * absx**2 - 11 * absx + 6) / 6
    else:
        return 0


def _compute_weight_mat(
    input_size,
    output_size,
    scale,
    align_corners,
    kernel_fn,
    antialias: bool,
    dim_scale_factor,
):
    inv_scale = 1.0 / scale
    kernel_scale = ivy.maximum(inv_scale, 1.0) if antialias else 1.0
    if not align_corners:
        sample_f = (ivy.arange(output_size) + 0.5) * dim_scale_factor - 0.5
        x = (
            ivy.abs(
                ivy.expand_dims(sample_f)
                - ivy.expand_dims(ivy.arange(input_size), axis=-1)
            )
            / kernel_scale
        )
    else:
        sample_f = ivy.arange(output_size) * dim_scale_factor
        x = ivy.abs(
            ivy.expand_dims(sample_f) - ivy.expand_dims(ivy.arange(input_size), axis=-1)
        ) / (kernel_scale)
    weights = kernel_fn(x)
    total_weight_sum = ivy.sum(weights, axis=0, keepdims=True)
    weights = ivy.where(
        ivy.abs(total_weight_sum) > 1000.0 * float(ivy.finfo("float32").eps),
        ivy.divide(weights, ivy.where(total_weight_sum != 0, total_weight_sum, 1)),
        0,
    )
    input_size_minus_0_5 = input_size if align_corners else input_size - 0.5
    return ivy.where(
        ivy.expand_dims(
            ivy.logical_and(sample_f >= -0.5, sample_f <= input_size_minus_0_5)
        ),
        weights,
        0,
    )


def _upsample_cubic_convolution1(x, A):
    return ((A + 2) * x - (A + 3)) * x * x + 1


def _upsample_cubic_convolution2(x, A):
    return ((A * x - 5 * A) * x + 8 * A) * x - 4 * A


def _upsample_get_cubic_coefficients(t):
    A = -0.75
    return (
        _upsample_cubic_convolution2(t + 1.0, A),
        _upsample_cubic_convolution1(t, A),
        _upsample_cubic_convolution1(1.0 - t, A),
        _upsample_cubic_convolution2(2.0 - t, A),
    )


def _upsample_cubic_interp1d(coeffs, ts):
    coeffs2 = _upsample_get_cubic_coefficients(ts)
    return _sum_tensors(c1 * c2 for (c1, c2) in zip(coeffs, coeffs2))


def _sum_tensors(ts):
    return _reduce(ivy.add, ts)


def _upsample_bicubic2d_default(
    a,
    output_size,
    align_corners,
    scale_h=None,
    scale_w=None,
):
    N, C, iH, iW = a.shape
    oH, oW = output_size

    def compute_scale(in_size, out_size, align_corners, scale=None):
        if align_corners:
            return (in_size - 1) / (out_size - 1) if out_size > 1 else 0
        else:
            return 1 / scale if scale is not None and scale > 0 else in_size / out_size

    def compute_source_index(scale, dst_index, align_corners):
        if align_corners:
            return scale * dst_index
        else:
            return scale * (dst_index + 0.5) - 0.5

    height_scale = compute_scale(iH, oH, align_corners, scale_h)
    width_scale = compute_scale(iW, oW, align_corners, scale_w)

    N_idx = ivy.reshape(ivy.arange(N), (N, 1, 1, 1))
    C_idx = ivy.reshape(ivy.arange(C), (1, C, 1, 1))
    out_y = ivy.reshape(ivy.arange(oH), ((1, 1, oH, 1)))
    out_x = ivy.reshape(ivy.arange(oW), ((1, 1, 1, oW)))

    real_x = compute_source_index(width_scale, out_x, align_corners)
    in_x = ivy.floor(real_x)
    t_x = real_x - in_x
    ix = ivy.astype(in_x, ivy.int64)

    real_y = compute_source_index(height_scale, out_y, align_corners)
    in_y = ivy.floor(real_y)
    t_y = real_y - in_y
    iy = ivy.astype(in_y, ivy.int64)

    iys_ofs = (iy - 1, iy, iy + 1, iy + 2)
    ixs_ofs = (ix - 1, ix, ix + 1, ix + 2)

    def load_bounded(ys, xs):
        y_idx = ivy.clip(ys, 0, iH - 1)
        x_idx = ivy.clip(xs, 0, iW - 1)
        return a[N_idx, C_idx, y_idx, x_idx]

    def get_x_interp(y):
        coeffs_x = tuple((load_bounded(y, x_ofs) for x_ofs in ixs_ofs))
        return _upsample_cubic_interp1d(coeffs_x, t_x)

    coeffs_y = tuple((get_x_interp(y_ofs) for y_ofs in iys_ofs))
    result = _upsample_cubic_interp1d(coeffs_y, t_y)

    return result


def area_interpolate(x, dims, size, scale):
    ret = ivy.zeros((x.shape[:2] + size))
    inv_scale = ivy.divide(1.0, scale)
    for i, ba in enumerate(x):
        for j, ch in enumerate(ba):
            if dims == 3:
                for d_dim in range(size[0]):
                    for h_dim in range(size[1]):
                        for w_dim in range(size[2]):
                            d_index = (
                                int(d_dim * inv_scale[0]),
                                math.ceil((d_dim + 1) * inv_scale[0]),
                            )
                            h_index = (
                                int(h_dim * inv_scale[1]),
                                math.ceil((h_dim + 1) * inv_scale[1]),
                            )
                            w_index = (
                                int(w_dim * scale[2]),
                                math.ceil((w_dim + 1) * inv_scale[2]),
                            )
                            scale_z = d_index[1] - d_index[0]
                            scale_y = h_index[1] - h_index[0]
                            scale_x = w_index[1] - w_index[0]
                            area = scale_z * scale_y * scale_x
                            ret[i, j, d_dim, h_dim, w_dim] = ivy.sum(
                                ch[
                                    d_index[0] : d_index[1],
                                    h_index[0] : h_index[1],
                                    w_index[0] : w_index[1],
                                ]
                            ) * (1 / area)
            elif dims == 2:
                for h_dim in range(size[0]):
                    for w_dim in range(size[1]):
                        h_index = (
                            int(h_dim * inv_scale[0]),
                            math.ceil((h_dim + 1) * inv_scale[0]),
                        )
                        w_index = (
                            int(w_dim * inv_scale[1]),
                            math.ceil((w_dim + 1) * inv_scale[1]),
                        )
                        scale_y = h_index[1] - h_index[0]
                        scale_x = w_index[1] - w_index[0]
                        area = scale_y * scale_x
                        ret[i, j, h_dim, w_dim] = ivy.sum(
                            ch[h_index[0] : h_index[1], w_index[0] : w_index[1]]
                        ) * (1 / area)
            else:
                for w_dim in range(size[0]):
                    w_index = (
                        int(w_dim * inv_scale[0]),
                        math.ceil((w_dim + 1) * inv_scale[0]),
                    )
                    scale_x = w_index[1] - w_index[0]
                    ret[i, j, w_dim] = ivy.sum(ch[w_index[0] : w_index[1]]) * (
                        1 / scale_x
                    )
    return ret


def get_interpolate_kernel(mode):
    kernel_func = _triangle_kernel
    if mode == "bicubic_tensorflow":
        kernel_func = lambda inputs: _cubic_kernel(inputs)
    elif mode == "lanczos3":
        kernel_func = lambda inputs: _lanczos_kernel(3, inputs)
    elif mode == "lanczos5":
        kernel_func = lambda inputs: _lanczos_kernel(5, inputs)
    return kernel_func


def generate_einsum_equation(dim):
    alphabet = "abcdefghijklmnopqrstuvwxyz"
    input_indices = alphabet[: dim + 2]
    output_indices = [alphabet[2 + i] + alphabet[2 + dim + i] for i in range(dim)]
    contraction_indices = ",".join([input_indices, *output_indices])
    output = input_indices[:2] + "".join([output[-1] for output in output_indices])
    einsum_string = contraction_indices + "->" + output
    return einsum_string


def _interpolate_with_kernel(
    x, dims, size, scale, input_shape, align_corners, antialias, scale_factor, mode
):
    spatial_dims = [2 + i for i in range(dims)]
    equation = generate_einsum_equation(dims)
    kernel_func = get_interpolate_kernel(mode)
    output_shape = tuple(input_shape[:2]) + size
    operands = []
    for i, d in enumerate(spatial_dims):
        m = input_shape[d]
        n = output_shape[d]
        dim_scale_factor = _dim_scale_factor(
            m,
            n,
            align_corners,
            scale_factor[i] if scale_factor is not None else None,
        )
        w = _compute_weight_mat(
            m, n, scale[i], align_corners, kernel_func, antialias, dim_scale_factor
        ).astype(x.dtype)
        operands.append(w)
    return ivy.einsum(equation, x, *operands)


@handle_exceptions
@handle_nestable
@handle_partial_mixed_function
@inputs_to_ivy_arrays
@handle_array_function
def interpolate(
    x: Union[ivy.Array, ivy.NativeArray],
    size: Union[Sequence[int], int],
    /,
    *,
    mode: Literal[
        "linear",
        "bilinear",
        "trilinear",
        "nd",
        "nearest",
        "area",
        "nearest_exact",
        "tf_area",
        "bicubic_tensorflow",
        "bicubic",
        "mitchellcubic",
        "lanczos3",
        "lanczos5",
        "gaussian",
    ] = "linear",
    scale_factor: Optional[Union[Sequence[int], int]] = None,
    recompute_scale_factor: Optional[bool] = None,
    align_corners: Optional[bool] = None,
    antialias: bool = False,
    out: Optional[ivy.Array] = None,
) -> ivy.Array:
    """
    Down/up samples the input to the given size. The algorithm used for interpolation is
    determined by mode.

    Parameters
    ----------
    x
        Input array, Must have the shape
        [batch x channels x [optional depth] x [optional height] x width].
    size
        Output size.
    mode
        Interpolation mode. Can be one of the following:
        - linear
        - bilinear
        - trilinear
        - nd
        - nearest
        - nearest-exact
        - area
        - tf_area
        - bicubic
        - mitchellcubic
        - lanczos3
        - lanczos5
        - gaussian
    scale_factor
        Multiplier for spatial size that defines the output size (overwriting `size`).
    align_corners
        If True, the corner pixels of the input and output tensors are aligned,
        and thus preserving the values at the corner pixels. If False, the corner
        pixels are not aligned, and the interpolation uses edge value padding for
        out-of-boundary values.
        only has an effect when mode is 'linear', 'bilinear',
        'bicubic' or 'trilinear'. Default: False
    antialias
        If True, antialiasing is applied when downsampling an image.
        Supported modes: 'bilinear', 'bicubic'.
    out
        Optional output array, for writing the result to. It must
        have a shape that the inputs broadcast to.

    Returns
    -------
        resized array
    """
    input_shape = ivy.shape(x)
    dims = len(input_shape) - 2
    size = _get_size(scale_factor, size, dims, x.shape)
    if recompute_scale_factor:
        scale_factor = None
    elif scale_factor is not None:
        scale_factor = (
            [scale_factor] * dims
            if isinstance(scale_factor, (int, float))
            else scale_factor
        )
        scale_factor = (
            [scale_factor[0]] * dims
            if isinstance(scale_factor, (list, tuple)) and len(scale_factor) != dims
            else [scale_factor] * dims
        )
    scale = [ivy.divide(size[i], input_shape[i + 2]) for i in range(dims)]
    if mode in [
        "linear",
        "bilinear",
        "trilinear",
        "nd",
        "bicubic_tensorflow",
        "lanczos3",
        "lanczos5",
    ]:
        ret = _interpolate_with_kernel(
            x,
            dims,
            size,
            scale,
            input_shape,
            align_corners,
            antialias,
            scale_factor,
            mode,
        )
    elif mode == "bicubic":
        return _upsample_bicubic2d_default(x, size, align_corners)
    elif mode in ["nearest-exact", "nearest"]:
        ret = nearest_interpolate(x, dims, size, input_shape, mode == "nearest-exact")
    elif mode == "area":
        ret = area_interpolate(x, dims, size, scale)
    elif mode == "mitchellcubic":
        batch, channels, in_height, in_width = x.shape
        out_height, out_width = size
        scale_factor_h = out_height / in_height
        scale_factor_w = out_width / in_width
        ret = ivy.zeros((batch, channels, out_height, out_width))
        for i in range(out_height):
            for j in range(out_width):
                p_i = i / scale_factor_h
                p_j = j / scale_factor_w
                left = int(math.floor(p_j - 2))
                right = int(math.ceil(p_j + 2))
                top = int(math.floor(p_i - 2))
                bottom = int(math.ceil(p_i + 2))
                kernel_w = ivy.array(
                    [
                        _mitchellcubic_kernel((p_j - j) / scale_factor_w)
                        for i in range(left, right)
                    ]
                )
                kernel_h = ivy.array(
                    [
                        _mitchellcubic_kernel((p_i - i) / scale_factor_h)
                        for j in range(top, bottom)
                    ]
                )
                left_pad = max(0, -left)
                right_pad = max(0, right - in_width)
                top_pad = max(0, -top)
                bottom_pad = max(0, bottom - in_height)
                pad_width = [(0, 0), (0, 0)] * (len(x.shape) - 3) + [
                    (top_pad, bottom_pad),
                    (left_pad, right_pad),
                ]
                padded_x = ivy.pad(x, pad_width, mode="edge")
                for b in range(batch):
                    for c in range(channels):
                        patch = padded_x[
                            b,
                            c,
                            top + top_pad : bottom + top_pad,
                            left + left_pad : right + left_pad,
                        ]
                        ret[b, c, i, j] = ivy.sum(
                            kernel_h[:, ivy.newaxis] * patch * kernel_w[ivy.newaxis, :]
                        )
    elif mode == "gaussian":
        ratio_h = size[0] / x.shape[-2]
        ratio_w = size[1] / x.shape[-1]
        sigma = max(1 / ratio_h, 1 / ratio_w) * 0.5
        kernel_size = 2 * int(math.ceil(3 * sigma)) + 1
        kernel_h = ivy.zeros((kernel_size,), dtype=x.dtype)
        kernel_w = ivy.zeros((kernel_size,), dtype=x.dtype)
        for i in range(kernel_h.size):
            kernel_h[i] = ivy.exp(-0.5 * ((i - kernel_h.size // 2) / sigma) ** 2)
            kernel_w[i] = ivy.exp(-0.5 * ((i - kernel_w.size // 2) / sigma) ** 2)
        kernel_h /= ivy.sum(kernel_h)
        kernel_w /= ivy.sum(kernel_w)
        pad_width = [(0, 0), (0, 0)] * (len(x.shape) - 3) + [
            (int(math.ceil(3 * sigma)), int(math.ceil(3 * sigma))),
            (int(math.ceil(3 * sigma)), int(math.ceil(3 * sigma))),
        ]
        padded_x = ivy.pad(x, pad_width, mode="constant")
        output_shape = x.shape[:2] + size
        ret = ivy.zeros(output_shape, dtype=x.dtype)
        for i in range(size[0]):
            for j in range(size[1]):
                p_i = int(math.floor(i / ratio_h + int(math.ceil(3 * sigma))))
                p_j = int(math.floor(j / ratio_w + int(math.ceil(3 * sigma))))
                for b in range(x.shape[0]):
                    for c in range(x.shape[1]):
                        patch = padded_x[
                            b,
                            c,
                            p_i - kernel_size // 2 : p_i + kernel_size // 2 + 1,
                            p_j - kernel_size // 2 : p_j + kernel_size // 2 + 1,
                        ]
                        ret[b, c, i, j] = ivy.sum(
                            kernel_h[ivy.newaxis, :] * patch * kernel_w[:, ivy.newaxis]
                        )
    elif mode == "tf_area":
        ret = _tf_area_interpolate(x, size, dims)
    return ivy.astype(ret, ivy.dtype(x), out=out)


interpolate.mixed_backend_wrappers = {
    "to_add": ("handle_device_shifting",),
    "to_skip": (),
}


def _get_size(scale_factor, size, dims, x_shape):
    if scale_factor is not None:
        if isinstance(scale_factor, (float, int)):
            scale_factor = [scale_factor] * dims
        elif isinstance(scale_factor, (tuple, list)) and len(scale_factor) != dims:
            scale_factor = [scale_factor[0]] * dims

        size = tuple(
            [int(math.floor(x_shape[2 + i] * scale_factor[i])) for i in range(dims)]
        )
    else:
        size = (size,) * dims if isinstance(size, int) else tuple(size)
    return size


def _output_ceil_shape(w, f, p, s):
    return math.ceil((w - f + p) / s) + 1


def _padding_ceil_mode(w, f, p, s, return_added_padding=False):
    remaining_pixels = (w - f + sum(p)) % s
    added_padding = 0
    if s > 1 and remaining_pixels != 0 and f > 1:
        input_size = w + sum(p)
        # making sure that the remaining pixels are supposed
        # to be covered by the window
        # they won't be covered if stride is big enough to skip them
        if input_size - remaining_pixels - (f - 1) + s > input_size:
            return p
        output_shape = _output_ceil_shape(
            w,
            f,
            sum(p),
            s,
        )
        # calculating new padding with ceil_output_shape
        new_pad = (output_shape - 1) * s + f - w
        # updating pad_list with new padding by adding it to the end
        added_padding = new_pad - sum(p)
        p = (
            p[0],
            p[1] + added_padding,
        )
    if return_added_padding:
        return p, added_padding
    return p


interpolate.mixed_backend_wrappers = {
    "to_add": (
        "handle_out_argument",
        "inputs_to_native_arrays",
        "outputs_to_ivy_arrays",
    ),
    "to_skip": ("inputs_to_ivy_arrays", "handle_partial_mixed_function"),
}


def _compute_idx(in_size, out_size, device):
    out_range = ivy.arange(out_size, device=device, dtype=ivy.int64)
    i0 = ivy.trunc_divide(out_range * in_size, out_size).astype(ivy.int64)
    maxlength = in_size // out_size + 1
    in_size_mod = in_size % out_size
    # adaptive = True iff there are kernels with different lengths
    adaptive = not (in_size_mod == 0 or out_size % in_size_mod == 0)
    if adaptive:
        maxlength += 1
    elif in_size_mod == 0:
        maxlength -= 1
    range_max = ivy.arange(maxlength, device=device, dtype=ivy.int64)
    idx = ivy.expand_dims(i0, axis=-1) + range_max
    if adaptive:
        maxval = ivy.full_like(idx, fill_value=in_size - 1)
        idx = ivy.minimum(idx, maxval)
        i1 = ivy.trunc_divide(
            (out_range + 1) * in_size + out_size - 1, out_size
        ).astype(ivy.int64)
        length = i1 - i0
    else:
        length = maxlength
    return idx, length, range_max, adaptive


def _expand_to_dim(x, dim):
    for _ in range(dim - len(x.shape)):
        x = ivy.expand_dims(x, axis=-1)
    return x


def _mask(vals, length, range_max, dim):
    if isinstance(length, int):
        return vals, length
    else:
        assert dim < 0
        mask = ivy.greater_equal(range_max, ivy.expand_dims(length, axis=-1))
        if dim == -2:
            mask = _expand_to_dim(mask, 4)
        vals = ivy.where(mask, 0.0, vals)
        length = _expand_to_dim(length, -dim)
        return vals, length


@handle_nestable
@inputs_to_ivy_arrays
def adaptive_avg_pool1d(
    input: Union[ivy.Array, ivy.NativeArray],
    output_size: int,
) -> ivy.Array:
    """
    Apply a 1D adaptive average pooling over an input signal composed of several input
    planes.

    Parameters
    ----------
    input
        Input array. Must have shape (N, C, L_in) or (C, L_in) where N is
        the batch dimension, C is the feature dimension, and L_in is the spatial
        dimension.
    output_size
        Spatial output size.

    Returns
    -------
        The result of the pooling operation. Will have shape (N, C, L_out) or
        (C, L_out), where L_out = `output_size`
    """
    squeeze = False
    if input.ndim == 2:
        input = ivy.expand_dims(input, axis=0)
        squeeze = True
    elif input.ndim != 3:
        raise ivy.utils.exceptions.IvyException(
            f"Got {len(input.shape)}D input, but only 2D and 3D inputs are supported.",
        )

    if input.shape[-1] % output_size == 0:
        stride = input.shape[-1] // output_size
        kernel_size = input.shape[-1] - (output_size - 1) * stride
        pooled_output = ivy.avg_pool1d(
            input, kernel_size, stride, "VALID", data_format="NCW"
        )
        if squeeze:
            return ivy.squeeze(pooled_output, axis=0)
        return pooled_output

    idxw, length_w, range_max_w, adaptive_w = _compute_idx(
        input.shape[-1], output_size, input.device
    )

    # to numpy and back in order to bypass a slicing error in tensorflow
    vals = ivy.array(input.to_numpy()[..., idxw])

    if not adaptive_w:
        ret = ivy.mean(vals, axis=-1)
        ret = ivy.squeeze(ret, axis=0) if squeeze else ret
        return ret

    vals, length_w = _mask(vals, length_w, range_max_w, dim=-1)

    ret = None
    for i in range(vals.shape[-1]):
        if ret is None:
            ret = vals[..., i]
        else:
            ret = ret + vals[..., i]
    pooled_output = ret / length_w.astype(ret.dtype)

    pooled_output = ivy.squeeze(pooled_output, axis=0) if squeeze else pooled_output
    return pooled_output


adaptive_avg_pool1d.mixed_backend_wrappers = {
    "to_add": (
        "inputs_to_native_arrays",
        "outputs_to_ivy_arrays",
        "handle_device_shifting",
    ),
    "to_skip": ("inputs_to_ivy_arrays",),
}


@handle_exceptions
@handle_nestable
@handle_array_like_without_promotion
@inputs_to_ivy_arrays
@handle_array_function
def adaptive_avg_pool2d(
    input: Union[ivy.Array, ivy.NativeArray],
    output_size: Union[Sequence[int], int],
) -> ivy.Array:
    """
    Apply a 2D adaptive average pooling over an input signal composed of several input
    planes.

    Parameters
    ----------
    input
        Input array. Must have shape (N, C, H_in, W_in) or (C, H_in, W_in) where N is
        the batch dimension, C is the feature dimension, and H_in and W_in are the 2
        spatial dimensions.
    output_size
        Spatial output size.

    Returns
    -------
        The result of the pooling operation. Will have shape (N, C, S_0, S_1) or
        (C, S_0, S_1), where S = `output_size`
    """
    squeeze = False
    if input.ndim == 3:
        input = ivy.expand_dims(input, axis=0)
        squeeze = True
    elif input.ndim != 4:
        raise ivy.utils.exceptions.IvyException(
            f"Got {len(input.shape)}D input, but only 3D and 4D inputs are supported.",
        )

    if isinstance(output_size, int):
        output_size = (output_size, output_size)

    if all(i_s % o_s == 0 for i_s, o_s in zip(input.shape[-2:], output_size)):
        stride = tuple(i_s // o_s for i_s, o_s in zip(input.shape[-2:], output_size))
        kernel_size = tuple(
            i_s - (o_s - 1) * st
            for i_s, o_s, st in zip(input.shape[-2:], output_size, stride)
        )
        pooled_output = ivy.avg_pool2d(
            input, kernel_size, stride, "VALID", data_format="NCHW"
        )
        if squeeze:
            return ivy.squeeze(pooled_output, axis=0)
        return pooled_output

    idxh, length_h, range_max_h, adaptive_h = _compute_idx(
        input.shape[-2], output_size[-2], input.device
    )
    idxw, length_w, range_max_w, adaptive_w = _compute_idx(
        input.shape[-1], output_size[-1], input.device
    )

    # to numpy and back in order to bypass a slicing error in tensorflow
    vals = ivy.array(input.to_numpy()[..., _expand_to_dim(idxh, 4), idxw])

    if not adaptive_h and not adaptive_w:
        ret = ivy.mean(vals, axis=(-3, -1))
        ret = ivy.squeeze(ret, axis=0) if squeeze else ret
        return ret

    vals, length_h = _mask(vals, length_h, range_max_h, dim=-2)
    vals, length_w = _mask(vals, length_w, range_max_w, dim=-1)

    ret = None
    for i, j in itertools.product(range(vals.shape[-3]), range(vals.shape[-1])):
        if ret is None:
            ret = vals[..., i, :, j]
        else:
            ret = ret + vals[..., i, :, j]
    pooled_output = ret / (length_h * length_w).astype(vals.dtype)

    pooled_output = ivy.squeeze(pooled_output, axis=0) if squeeze else pooled_output
    return pooled_output


adaptive_avg_pool2d.mixed_backend_wrappers = {
    "to_add": (
        "inputs_to_native_arrays",
        "outputs_to_ivy_arrays",
        "handle_device_shifting",
    ),
    "to_skip": ("inputs_to_ivy_arrays",),
}


def _conv_view(lhs, rhs_shape, window_strides, pads, pad_value):
    def _pad(arr, pads, pad_value):
        out = ivy.astype(
            ivy.pad(
                arr,
                ivy.maximum(0, pads).to_list(),
                mode="constant",
                constant_values=ivy.to_scalar(pad_value),
            ),
            arr.dtype,
        )
        slices = tuple(
            _slice(abs(lo) if lo < 0 else 0, hi % dim if hi < 0 else None)
            for (lo, hi), dim in zip(pads, arr.shape)
        )
        return out[slices]

    if (
        _min(lhs.ndim, len(rhs_shape)) < 2
        or lhs.ndim != len(rhs_shape)
        or lhs.shape[1] != rhs_shape[1]
    ):
        raise ValueError("Dimension mismatch")
    if len(window_strides) != len(rhs_shape) - 2:
        raise ValueError("Wrong number of strides for spatial dimensions")
    if len(pads) != len(rhs_shape) - 2:
        raise ValueError("Wrong number of pads for spatial dimensions")

    lhs = _pad(lhs, [(0, 0)] * 2 + list(pads), pad_value)
    in_shape = lhs.shape[2:]
    filter_shape = rhs_shape[2:]
    dim = len(filter_shape)

    out_strides = ivy.multiply(window_strides, lhs.strides[2:]).to_list()
    view_strides = lhs.strides[:1] + tuple(out_strides) + lhs.strides[1:]

    out_shape = [
        (in_shape[i] - filter_shape[i]) // s + 1 for i, s in enumerate(window_strides)
    ]
    view_shape = list(lhs.shape[:1]) + out_shape + rhs_shape[1:]

    view = ivy.as_strided(lhs, view_shape, view_strides)

    view_axes = list(range(view.ndim))
    sum_axes = view_axes[-dim - 1 :]
    rhs_axes = [view.ndim] + sum_axes
    out_axes = [0, view.ndim] + list(range(1, dim + 1))

    return view, view_axes, rhs_axes, out_axes


def _dilate(operand, factors, fill_value):
    outspace = list(operand.shape[:2]) + [
        shape + (factors[i] - 1) * (shape - 1)
        for i, shape in enumerate(operand.shape[2:])
    ]
    out = ivy.full(
        outspace,
        ivy.to_scalar(fill_value),
        dtype=fill_value.dtype,
    )
    lhs_slices = tuple(_slice(None, None, step) for step in factors)
    out[(_slice(None),) * 2 + lhs_slices] = operand
    return out


def _padtype_to_pads(in_shape, filter_shape, window_strides, padding):
    if padding.upper() == "SAME":
        out_shape = [
            math.ceil(in_size / stride)
            for in_size, stride in zip(in_shape, window_strides)
        ]
        pad_sizes = [
            _max((out_size - 1) * stride + filter_size - in_size, 0)
            for out_size, stride, filter_size, in_size in zip(
                out_shape, window_strides, filter_shape, in_shape
            )
        ]
        return [(pad_size // 2, pad_size - pad_size // 2) for pad_size in pad_sizes]
    else:
        return [(0, 0)] * len(in_shape)


identities = {
    "max": -float("inf"),
    "min": float("inf"),
    "add": 0,
    "mul": 1,
    "multiply": 1,
    "logical_and": True,
    "logical_or": False,
}


def _cast_init(init, dtype):
    if not ivy.is_bool_dtype(dtype) and ivy.isinf(init):
        if ivy.is_float_dtype(dtype):
            info = ivy.finfo(dtype)
        else:
            info = ivy.iinfo(dtype)
        if "float64" not in str(dtype):
            init = info.max if init > 0 else info.min
    return ivy.array(init, dtype=dtype)


def _get_identity(func, dtype, init):
    func_name = func.__name__
    if func_name in identities:
        identity = identities[func_name]
        return _cast_init(identity, dtype)
    return init


avg_pool2d.mixed_backend_wrappers = {
    "to_add": (
        "handle_out_argument",
        "inputs_to_native_arrays",
        "outputs_to_ivy_arrays",
    ),
    "to_skip": ("inputs_to_ivy_arrays",),
}


@handle_exceptions
@handle_nestable
@handle_array_like_without_promotion
@inputs_to_ivy_arrays
@handle_array_function
def reduce_window(
    operand: Union[ivy.Array, ivy.NativeArray],
    init_value: Union[int, float],
    computation: Callable,
    window_dimensions: Union[int, Sequence[int]],
    /,
    *,
    window_strides: Union[int, Sequence[int]] = 1,
    padding: Union[str, int, Sequence[Tuple[int, int]]] = "VALID",
    base_dilation: Union[int, Sequence[int]] = 1,
    window_dilation: Union[int, Sequence[int]] = 1,
) -> ivy.Array:
    """
    Apply a reduction function to all elements in each window of an array.

    Parameters
    ----------
    operand
        An array representing the base area on which the window is going to slide over.
    init_value
        The starting value for the reduction.
    computation
        The reduction function to apply to elements in each window.
    window_dimensions
        A sequence containing the window dimensions.
    window_strides
        A sequence containing the window strides.
    padding
        Either the string ‘SAME’ (padding with zeros evenly), the string ‘VALID’ (no
        padding), or a sequence of n (low, high) integer pairs that give the padding to
        apply before and after each spatial dimension.
    base_dilation
        A sequence containing the base dilation values.
    window_dilation
        A sequence containing the window dilation values.

    Returns
    -------
    ret
        The result of the pooling-like operation.

    Examples
    --------
    >>> x = ivy.array([[1, 2, 3, 4],
    >>>                [5, 6, 7, 8],
    >>>                [9, 10, 11, 12]])
    >>> ivy.reduce_window(x, 0, ivy.add, (2, 2))
    ivy.array([[14, 18, 22], [30, 34, 38]])
    """
    # ToDo: add support for window_dilation
    computation = _correct_ivy_callable(computation)
    op = operand
    dims, strides, padding, base_dilation, window_dilation = map(
        lambda x: tuple([x] * len(op.shape)) if isinstance(x, int) else x,
        [window_dimensions, window_strides, padding, base_dilation, window_dilation],
    )
    init_value = _cast_init(init_value, op.dtype)
    identity = _get_identity(computation, operand.dtype, init_value)
    if isinstance(padding, str):
        pads = _padtype_to_pads(op.shape, dims, strides, padding)
    else:
        pads = padding
    op = op.reshape((1, 1) + op.shape)
    if base_dilation:
        op = _dilate(op, base_dilation, identity)
    view = _conv_view(op, [1, 1] + list(dims), strides, pads, identity)[0]
    view = ivy.reshape(view, (*view.shape[1 : 1 + len(dims)], -1))
    ret = ivy.reduce(view, init_value, computation, axes=-1)
    return ret.astype(operand.dtype)


reduce_window.mixed_backend_wrappers = {
    "to_add": (
        "inputs_to_native_arrays",
        "outputs_to_ivy_arrays",
        "handle_device_shifting",
    ),
    "to_skip": ("inputs_to_ivy_arrays",),
}


@handle_exceptions
@handle_array_like_without_promotion
@handle_out_argument
@to_native_arrays_and_back
# @outputs_to_ivy_arrays
def fft2(
    x: Union[ivy.Array, ivy.NativeArray],
    *,
    s: Sequence[int] = None,
    dim: Sequence[int] = (-2, -1),
    norm: str = "backward",
    out: Optional[ivy.Array] = None,
) -> ivy.Array:
    r"""
    Compute the 2-dimensional discrete Fourier Transform.

    Parameters
    ----------
    x
        Input volume *[...,d_in,...]*,
        where d_in indicates the dimension that needs FFT2.
    s
        sequence of ints, optional
        Shape (length of each transformed axis) of the output (s[0] refers to axis 0,
        s[1] to axis 1, etc.). This corresponds to n for fft(x, n). Along each axis,
        if the given shape is smaller than that of the input, the input is cropped.
        If it is larger, the input is padded with zeros. if s is not given, the shape
        of the input along the axes specified by axes is used.
    dim
        Axes over which to compute the FFT2. If not given, the last two axes are used.
        A repeated index in axes means the transform over that axis is performed
        multiple times. A one-element sequence means that a one-dimensional FFT is
        performed.
    norm
        Optional argument, "backward", "ortho" or "forward". Defaults to be "backward".
        "backward" indicates no normalization.
        "ortho" indicates normalization by $\frac{1}{\sqrt{n}}$.
        "forward" indicates normalization by $\frac{1}{n}$.
    out
        Optional output array, for writing the result to. It must have a shape that the
        inputs broadcast to.

    Returns
    -------
    ret
        The result of the FFT2 operation.

    Examples
    --------
    >>> a = ivy.array([[0, 0, 0, 0, 0],
                       [1, 1, 1, 1, 1],
                       [2, 2, 2, 2, 2],
                       [3, 3, 3, 3, 3],
                       [4, 4, 4, 4, 4]])
    >>> ivy.fft2(a)
    array([[ 50.  +0.j        ,   0.  +0.j        ,   0.  +0.j        , # may vary
             0.  +0.j        ,   0.  +0.j        ],
           [-12.5+17.20477401j,   0.  +0.j        ,   0.  +0.j        ,
             0.  +0.j        ,   0.  +0.j        ],
           [-12.5 +4.0614962j ,   0.  +0.j        ,   0.  +0.j        ,
             0.  +0.j        ,   0.  +0.j        ],
           [-12.5 -4.0614962j ,   0.  +0.j        ,   0.  +0.j        ,
             0.  +0.j        ,   0.  +0.j        ],
           [-12.5-17.20477401j,   0.  +0.j        ,   0.  +0.j        ,
              0.  +0.j        ,   0.  +0.j        ]])
    """
    return ivy.current_backend(x).fft2(x, s=s, dim=dim, norm=norm, out=out)


fft2.mixed_backend_wrappers = {
    "to_add": ("handle_device_shifting",),
    "to_skip": (),
}


@handle_exceptions
@handle_nestable
@handle_array_like_without_promotion
@handle_out_argument
@to_native_arrays_and_back
def ifftn(
    x: Union[ivy.Array, ivy.NativeArray],
    s: Optional[Union[int, Tuple[int, ...]]] = None,
    axes: Optional[Union[int, Tuple[int, ...]]] = None,
    *,
    norm: str = "backward",
    out: Optional[ivy.Array] = None,
) -> ivy.Array:
    r"""
    Compute the N-dimensional inverse discrete Fourier Transform.

    Parameters
    ----------
    x
        Input array of complex numbers.
    s
        Shape (length of transformed axis) of the output (`s[0]` refers to axis 0,
        `s[1]` to axis 1, etc.). If given shape is smaller than that of the input,
        the input is cropped. If larger, input is padded with zeros. If `s` is not
        given, shape of input along axes specified by axes is used.
    axes
        Axes over which to compute the IFFT. If not given, last `len(s)` axes are
        used, or all axes if `s` is also not specified. Repeated indices in axes
        means inverse transform over that axis is performed multiple times.
    norm
        Indicates direction of the forward/backward pair of transforms is scaled
        and with what normalization factor. "backward" indicates no normalization.
        "ortho" indicates normalization by $\frac{1}{\sqrt{n}}$. "forward"
        indicates normalization by $\frac{1}{n}$.
    out
        Optional output array for writing the result to. It must have a shape that
        the inputs broadcast to.

    Returns
    -------
    out
        The truncated or zero-padded input, transformed along the axes indicated
        by axes, or by a combination of s or x, as explained in the parameters
        section above.

    Raises
    ------
    ValueError
        If `s` and `axes` have different length.
    IndexError
        If an element of axes is larger than the number of axes of x.

    Examples
    --------
    >>> x = ivy.array([[0.24730653+0.90832391j, 0.49495562+0.9039565j,
                        0.98193269+0.49560517j],
                        [0.93280757+0.48075343j, 0.28526384+0.3351205j,
                        0.2343787 +0.83528011j],
                        [0.18791352+0.30690572j, 0.82115787+0.96195183j,
                        0.44719226+0.72654048j]])
    >>> y = ivy.ifftn(x)
    >>> print(y)
    ivy.array([[ 0.51476765+0.66160417j, -0.04319742-0.05411636j,
            -0.015561  -0.04216015j],
            [ 0.06310689+0.05347854j, -0.13392983+0.16052352j,
            -0.08371392+0.17252843j],
            [-0.0031429 +0.05421245j, -0.10446617-0.17747098j,
            0.05344324+0.07972424j]])

    >>> b = ivy.ifftn(x, s=[2, 1], axes=[0, 1], norm='ortho')
    >>> print(b)
    ivy.array([[ 0.8344667 +0.98222595j],
            [-0.48472244+0.30233797j]])
    """
    return ivy.current_backend(x).ifftn(x, s=s, axes=axes, norm=norm, out=out)


<<<<<<< HEAD
@handle_out_argument
@handle_array_like_without_promotion
@inputs_to_ivy_arrays
def stft(
    signal: Union[ivy.Array, ivy.NativeArray],
    n_fft: Union[int, Tuple[int]],
    frame_step: int,
    /,
    *,
    axis: Optional[int] = None,
    onesided:Optional[bool] = True,
    fs: Optional[float] = 1.0,
    window: Optional[Union[ivy.Array, list, str, Tuple[int]]] = None,
    win_length: Optional[int] = None,
    noverlap: Optional[int] = None,
    center: Optional[bool] = False,
    pad_mode: Optional[str] = "reflect",
    normalized: Optional[bool] = False,
    detrend: Optional[Union[str, callable, bool]] = False,
    return_complex: Optional[bool] = True,
    boundary: Optional[str] = None,
    out: Optional[ivy.Array] = None,
) -> ivy.Array:
    """
    Compute the discrete Fourier transform of input.
    Parameters
    ----------
    signal
        Input tensor representing a real or complex valued signal. 
        For real input, the following shape is expected: [batch_
        size][signal_length][1]. For complex input, the following 
        shape is expected: [batch_size][signal_length][2], where 
        [batch_size][signal_length][0] represents the real component 
        and [batch_size][signal_length][1] represents the imaginary 
        component of the signal.        
    n_fft
       Size of Fourier transform.
    frame_step
        An integer scalar Tensor. The window length in samples.             
    axis
        The axis on which to perform the DFT. By default this
        value is  set to 1, which corresponds to the first dimension
        after the batch index.
    onesided
        If onesided is True, only values for w in [0, 1, 2, …, floor
        (n_fft/2) + 1] are returned because the real-to-complex Fourier 
        transform satisfies the conjugate symmetry, i.e., X[m, w] = 
        X[m,w]=X[m,n_fft-w]*. Note if the input or window tensors are 
        complex, then onesided output is not possible.Enabling onesided 
        with real inputs performs a Real-valued fast Fourier transform 
        (RFFT). When invoked with real or complex valued input, the
        default value is False. Values can be True or False.
    fs
        Sampling frequency of the x time series. Defaults to 1.0.
    window
        Desired window to use. If window is a string or tuple, 
        it is passed to get_window to generate the window values, 
        which are DFT-even by default. See get_window for a list of 
        windows and required parameters. If window is array_like it 
        will be used directly as the window and its length must be 
        nperseg. Defaults to a Hann window.      
    win_length
        An integer scalar Tensor. The window length in samples.   
    noverlap
        Number of points to overlap between segments. If None, 
        noverlap = nperseg // 2. Defaults to None.
    center  
        Whether to pad x to make that the t * hop_length at the 
        center of t-th frame. Default: True.          
    pad_mode 
        Choose padding pattern when center is True. See paddle.
        nn.functional.pad for all padding options. Default: “reflect”.
    normalized 
        Control whether to scale the output by 1/sqrt(n_fft). 
        Default: False
    detrend 
        Specifies how to detrend each segment. If detrend is a string, 
        it is passed as the type argument to the detrend function. If 
        it is a function, it takes a segment and returns a detrended 
        segment. If detrend is False, no detrending is done. Defaults 
        to False.
    return_complex
        Whether to return a complex tensor, or a real tensor with an extra 
        last dimension for the real and imaginary components.            
    boundary
        Specifies whether the input signal is extended at both ends, and 
        how to generate the new values, in order to center the first 
        windowed segment on the first input point. This has the benefit of 
        enabling reconstruction of the first input point when the employed 
        window function starts at zero. Valid options are ['even', 'odd', 
        'constant','zeros', None]. Defaults to ‘zeros’, for zero padding 
        extension. I.e. [1, 2, 3, 4] is extended to [0, 1, 2, 3, 4, 0] 
        for nperseg=3.     
    out
        Optional output array, for writing the result to. It must
        have a shape that the inputs broadcast to.
    Returns
    -------
    ret
        The Fourier Transform of the input vector.If onesided is False,
        the following shape is expected: [batch_idx][signal_dim1][signal_dim2]
        …[signal_dimN][2]. If axis=0 and onesided is True, the following shape
        is expected: [batch_idx][floor(signal_dim1/2)+1][signal_dim2]
        …[signal_dimN][2]. If axis=1 and onesided is True, the following
        shape is expected: [batch_idx][signal_dim1] [floor(signal_dim2/2)+1]
        …[signal_dimN][2]. If axis=N-1 and onesided is True, the following
        shape is expected: [batch_idx][signal_dim1][signal_dim2]…
        [floor(signal_dimN/2)+1][2]. The signal_dim at the specified axis
        is equal to the dft_length.
    """
    return ivy.current_backend(signal).stft(
        signal,
        n_fft,
        frame_step,
        axis=axis,
        onesided=onesided,
        fs=fs,
        window=window,
        win_length=win_length,
        noverlap=noverlap,
        center=center,
        pad_mode=pad_mode,
        normalized=normalized,
        detrend=detrend,
        return_complex=return_complex,
        boundary=boundary,
        out=out,
    )    


stft.mixed_backend_wrappers = {
    "to_add": (
        "inputs_to_native_arrays",
        "outputs_to_ivy_arrays",
    ),
    "to_skip": ("inputs_to_ivy_arrays",),
}    
=======
@handle_exceptions
@handle_nestable
@handle_out_argument
# @inputs_to_ivy_arrays
@to_native_arrays_and_back
def rfftn(
    x: Union[ivy.Array, ivy.NativeArray],
    s: Optional[Sequence[int]] = None,
    axes: Optional[Sequence[int]] = None,
    *,
    norm: Optional[str] = None,
    out: Optional[ivy.Array] = None,
) -> ivy.Array:
    """
    Compute the N-dimensional discrete Fourier Transform for real input.

    Parameters
    ----------
    x : array_like
        Input array, taken to be real.
    s : sequence of ints, optional
        Shape (length along each transformed axis) to use from the input.
        (s[0] refers to axis 0, s[1] to axis 1, etc.). The final element of s
        corresponds to n for rfft(x, n), while for the remaining axes, it
        corresponds to n for fft(x, n). Along any axis, if the given shape is
        smaller than that of the input, the input is cropped. If it is larger,
        the input is padded with zeros. If s is not given, the shape of the
        input along the axes specified by axes is used.
    axes : sequence of ints, optional
        Axes over which to compute the FFT. If not given, the last len(s) axes
        are used, or all axes if s is also not specified.
    norm : {"backward", "ortho", "forward"}, optional
        Normalization mode. Default is "backward". Indicates which direction of
        the forward/backward pair of transforms is scaled and with what
        normalization factor.
    out : array_like, optional
        Optional output array to store the result of the computation. The shape
        and dtype of this array must match the expected output.

    Returns
    -------
    out : complex ndarray
        The truncated or zero-padded input, transformed along the axes indicated
        by axes or by a combination of s and a, as explained in the parameters
        section above. The length of the last axis transformed will be
        s[-1] // 2 + 1, while the remaining transformed axes will have lengths
        according to s, or unchanged from the input.

    Raises
    ------
    ValueError
        If s and axes have different lengths.
    IndexError
        If an element of axes is larger than the number of axes of a.

    Examples
    --------
    >>> x = ivy.array([1, 2, 3, 4], dtype=ivy.float32)
    >>> result = ivy.rfftn(x)
    >>> print(result)
    [10.+0.j  -2.+2.j   0.+0.j  -2.-2.j]

    >>> x = ivy.array([[1, 2, 3], [4, 5, 6]], dtype=ivy.float32)
    >>> result = ivy.rfftn(x, s=(3, 4), axes=(0, 1))
    >>> print(result)
    [[21. +0.j    0. +0.j    0. +0.j    0. +0.j   ]
     [-1.5+1.299j -1.5+0.433j -1.5-0.433j -1.5-1.299j]]
    """
    if norm is None:
        norm = "backward"

    if axes is None:
        axes = list(range(x.ndim - len(s), x.ndim))
    elif s is None:
        s = [x.shape[axis] for axis in axes]
    elif len(s) != len(axes):
        raise ValueError("s and axes must have the same length.")

    return ivy.current_backend(x).rfftn(x, s=s, axes=axes, norm=norm, out=out)
>>>>>>> 682b5191
<|MERGE_RESOLUTION|>--- conflicted
+++ resolved
@@ -2626,7 +2626,6 @@
     return ivy.current_backend(x).ifftn(x, s=s, axes=axes, norm=norm, out=out)
 
 
-<<<<<<< HEAD
 @handle_out_argument
 @handle_array_like_without_promotion
 @inputs_to_ivy_arrays
@@ -2764,7 +2763,7 @@
     ),
     "to_skip": ("inputs_to_ivy_arrays",),
 }    
-=======
+
 @handle_exceptions
 @handle_nestable
 @handle_out_argument
@@ -2843,5 +2842,4 @@
     elif len(s) != len(axes):
         raise ValueError("s and axes must have the same length.")
 
-    return ivy.current_backend(x).rfftn(x, s=s, axes=axes, norm=norm, out=out)
->>>>>>> 682b5191
+    return ivy.current_backend(x).rfftn(x, s=s, axes=axes, norm=norm, out=out)