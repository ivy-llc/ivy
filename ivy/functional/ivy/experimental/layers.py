--- conflicted
+++ resolved
@@ -161,8 +161,9 @@
     )
 
 
+@to_native_arrays_and_back
+@handle_out_argument
 @handle_nestable
-<<<<<<< HEAD
 def pool(
         x: Union[ivy.Array, ivy.NativeArray],
         window_shape,
@@ -267,10 +268,6 @@
 @to_native_arrays_and_back
 @handle_out_argument
 @handle_nestable
-=======
-@handle_out_argument
-@to_native_arrays_and_back
->>>>>>> e68ec375
 def max_pool3d(
     x: Union[ivy.Array, ivy.NativeArray],
     kernel: Union[int, Tuple[int], Tuple[int, int, int]],
