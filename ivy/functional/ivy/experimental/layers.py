--- conflicted
+++ resolved
@@ -12,11 +12,8 @@
     to_native_arrays_and_back,
     handle_nestable,
     integer_arrays_to_float,
-<<<<<<< HEAD
+    inputs_to_ivy_arrays,
     with_supported_dtypes
-=======
-    inputs_to_ivy_arrays,
->>>>>>> 91662f03
 )
 from ivy.utils.exceptions import handle_exceptions
 
@@ -1841,11 +1838,12 @@
         return ivy.squeeze(pooled_output, axis=0)
     return pooled_output
 
-<<<<<<< HEAD
-@with_supported_dtypes()
+adaptive_avg_pool2d.mixed_function = True
+
+@with_supported_dtypes("quint8", "qint8", "quint16", "qint16", "qint32")
 def quantize(
     x: Union[ivy.Array, ivy.NativeArray],
-    dtype: Literal["quint8", "qint8", "quint16", "qint16", "qint32"],
+    dtype: Union[ivy.quint8, ivy.qint8, ivy.quint16, ivy.qint16, ivy.qint32],
     /,
     *,
     scale_factor: Union[ivy.Array, ivy.NativeArray],
@@ -1900,7 +1898,4 @@
         min_range, 
         max_range,
     )
-=======
-
-adaptive_avg_pool2d.mixed_function = True
->>>>>>> 91662f03
+
