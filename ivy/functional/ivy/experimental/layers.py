--- conflicted
+++ resolved
@@ -1826,11 +1826,7 @@
 
     if squeeze:
         return ivy.squeeze(pooled_output, axis=0)
-<<<<<<< HEAD
     return pooled_output
-
-
-adaptive_avg_pool2d.mixed_function = True
 
 
 @handle_exceptions
@@ -1899,7 +1895,4 @@
            [-12.5-17.20477401j,   0.  +0.j        ,   0.  +0.j        ,
               0.  +0.j        ,   0.  +0.j        ]])
     """
-    return ivy.current_backend(x).fft2(x, s=s, dim=dim, norm=norm, out=out)
-=======
-    return pooled_output
->>>>>>> a50af163
+    return ivy.current_backend(x).fft2(x, s=s, dim=dim, norm=norm, out=out)