--- conflicted
+++ resolved
@@ -867,7 +867,7 @@
     return res
 
 
-<<<<<<< HEAD
+
 @handle_exceptions
 @to_native_arrays_and_back
 @handle_array_like_without_promotion
@@ -930,7 +930,7 @@
     )
 
 # helpers #
-=======
+
 @to_native_arrays_and_back
 @handle_exceptions
 @handle_out_argument
@@ -1226,7 +1226,7 @@
 
 
 # Helpers #
->>>>>>> 5a81678a
+
 
 
 def _output_ceil_shape(w, f, p, s):
