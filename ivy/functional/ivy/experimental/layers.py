--- conflicted
+++ resolved
@@ -1496,33 +1496,7 @@
                             1 / scale_x
                         )
     elif mode == "bicubic":
-<<<<<<< HEAD
-        scale_factor_h = size[0] / x.shape[2]
-        scale_factor_w = size[1] / x.shape[3]
-        x = ivy.pad(x, ((0, 0), (0, 0), (2, 2), (2, 2)), mode="edge")
-        ret = ivy.zeros((*x.shape[:2], size[0], size[1]))
-        for n in range(ret.shape[0]):
-            for c in range(ret.shape[1]):
-                for i in range(ret.shape[2]):
-                    for j in range(ret.shape[3]):
-                        x0, y0 = i / scale_factor_h + 2, j / scale_factor_w + 2
-                        x_s = [math.floor(x0) + i - x0 for i in range(-1, 3, 1)]
-                        y_s = [math.floor(y0) + i - y0 for i in range(-1, 3, 1)]
-                        mat_l = ivy.array([[_bicubic_kernel(x_i) for x_i in x_s]])
-                        mat_m = ivy.array(
-                            [
-                                [x[n, c, int(x0 + x_i), int(y0 + y_i)] for y_i in y_s]
-                                for x_i in x_s
-                            ],
-                            dtype=ivy.float32,
-                        )
-                        mat_r = ivy.array([[_bicubic_kernel(y_i)] for y_i in y_s])
-                        ret[n, c, i, j] = ivy.squeeze(
-                            ivy.multi_dot((mat_l, mat_m, mat_r)), 0
-                        )
-=======
         return upsample_bicubic2d_default(x, size, align_corners)
->>>>>>> 57f6ac96
     elif mode in ["mitchellcubic", "gaussian"]:
         new_h, new_w = size
         n, c, h, w = x.shape
