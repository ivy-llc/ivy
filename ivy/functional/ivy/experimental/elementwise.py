# local
from typing import Optional, Union, Tuple, List
from numbers import Number
import ivy
from ivy.func_wrapper import (
    handle_out_argument,
    to_native_arrays_and_back,
    handle_nestable,
    handle_partial_mixed_function,
    handle_array_like_without_promotion,
    inputs_to_ivy_arrays,
    handle_array_function,
    infer_dtype,
    handle_device_shifting,
    handle_backend_invalid,
)
from ivy.utils.exceptions import handle_exceptions


@handle_exceptions
@handle_backend_invalid
@handle_nestable
@handle_array_like_without_promotion
@handle_out_argument
@to_native_arrays_and_back
@handle_array_function
def lgamma(
    x: Union[ivy.Array, ivy.NativeArray],
    /,
    *,
    out: Optional[ivy.Array] = None,
) -> ivy.Array:
    """
    Compute the natural logarithm of the absolute value of the gamma function on x.

    Parameters
    ----------
    x
        input array. Should have a floating-point data type.
    out
        optional output array, for writing the result to. It must have a shape that the
        inputs broadcast to.

    Returns
    -------
    ret
        an array containing the natural log of Gamma(x) of each element in x.
        The returned array must have a floating-point data type determined
        by :ref:`type-promotion`.

    Examples
    --------
    >>> x = ivy.array([1.6, 2.6, 3.5])
    >>> y = x.lgamma()
    >>> print(y)
    ivy.array([-0.11259177,  0.3574118 ,  1.20097363])

    >>> x = ivy.array([1., 2., 3. ])
    >>> y = x.lgamma()
    >>> print(y)
    ivy.array([0. ,0. ,0.69314718])

    >>> x = ivy.array([4.5, -4, -5.6])
    >>> x.lgamma(out = x)
    >>> print(x)
    ivy.array([2.45373654, inf, -4.6477685 ])
    """
    return ivy.current_backend(x).lgamma(x, out=out)


@handle_exceptions
@handle_backend_invalid
@handle_nestable
@handle_array_like_without_promotion
@handle_out_argument
@to_native_arrays_and_back
@handle_device_shifting
def sinc(
    x: Union[ivy.Array, ivy.NativeArray],
    /,
    *,
    out: Optional[ivy.Array] = None,
) -> ivy.Array:
    """
    Calculate an implementation-dependent approximation of the principal value of the
    normalized sinc function, having domain ``(-infinity, +infinity)`` and codomain
    ``[-0.217234, 1]``, for each element ``x_i`` of the input array ``x``. Each element
    ``x_i`` is assumed to be expressed in radians.

    **Special cases**

    For floating-point operands,

    - If x_i is NaN, the result is NaN.
    - If ``x_i`` is ``0``, the result is ``1``.
    - If ``x_i`` is either ``+infinity`` or ``-infinity``, the result is ``NaN``.

    Parameters
    ----------
    x
        input array. Should have a floating-point data type.
    out
        optional output array, for writing the result to. It must have a shape that the
        inputs broadcast to.

    Returns
    -------
    ret
        an array containing the normalized sinc function of each element in x.
        The returned array must have a floating-point data type determined
        by :ref:`type-promotion`.

    Examples
    --------
    With :class:`ivy.Array` input:

    >>> x = ivy.array([0.5, 1.5, 2.5, 3.5])
    >>> y = x.sinc()
    >>> print(y)
    ivy.array([0.637,-0.212,0.127,-0.0909])

    >>> x = ivy.array([1.5, 0.5, -1.5])
    >>> y = ivy.zeros(3)
    >>> ivy.sinc(x, out=y)
    >>> print(y)
    ivy.array([-0.212,0.637,-0.212])

    With :class:`ivy.NativeArray` input:

    >>> x = ivy.array([0.5, 1.5, 2.5, 3.5])
    >>> y = ivy.sinc(x)
    >>> print(y)
    ivy.array([0.637,-0.212,0.127,-0.0909])

    With :class:`ivy.Container` input:

    >>> x = ivy.Container(a=ivy.array([0.5, 1.5, 2.5]),
    ...                   b=ivy.array([3.5, 4.5, 5.5]))
    >>> y = x.sinc()
    >>> print(y)
    {
        a: ivy.array([0.637,-0.212,0.127]),
        b: ivy.array([-0.0909,0.0707,-0.0579])
    }
    """
    return ivy.current_backend(x).sinc(x, out=out)


@handle_backend_invalid
@handle_nestable
@handle_out_argument
@to_native_arrays_and_back
@handle_device_shifting
def fmax(
    x1: Union[ivy.Array, ivy.NativeArray],
    x2: Union[ivy.Array, ivy.NativeArray],
    /,
    *,
    out: Optional[Union[ivy.Array, ivy.NativeArray]] = None,
) -> Union[ivy.Array, ivy.NativeArray]:
    """
    Compute the element-wise maximums of two arrays. Differs from ivy.maximum in the
    case where one of the elements is NaN. ivy.maximum returns the NaN element while
    ivy.fmax returns the non-NaN element.

    Parameters
    ----------
    x1
        First input array.
    x2
        Second input array.
    out
        optional output array, for writing the result to.

    Returns
    -------
    ret
        Array with element-wise maximums.

    Examples
    --------
    >>> x1 = ivy.array([2, 3, 4])
    >>> x2 = ivy.array([1, 5, 2])
    >>> ivy.fmax(x1, x2)
    ivy.array([ 2.,  5.,  4.])

    >>> x1 = ivy.array([ivy.nan, 0, ivy.nan])
    >>> x2 = ivy.array([0, ivy.nan, ivy.nan])
    >>> ivy.fmax(x1, x2)
    ivy.array([ 0.,  0.,  nan])
    """
    return ivy.current_backend().fmax(x1, x2, out=out)


@handle_backend_invalid
@handle_nestable
@handle_out_argument
@to_native_arrays_and_back
@handle_device_shifting
def float_power(
    x1: Union[ivy.Array, float, list, tuple],
    x2: Union[ivy.Array, float, list, tuple],
    /,
    *,
    out: Optional[ivy.Array] = None,
) -> ivy.Array:
    """
    Raise each base in x1 to the positionally-corresponding power in x2. x1 and x2 must
    be broadcastable to the same shape. This differs from the power function in that
    integers, float16, and float32 are promoted to floats with a minimum precision of
    float64 so that the result is always inexact.

    Parameters
    ----------
    x1
        Array-like with elements to raise in power.
    x2
        Array-like of exponents. If x1.shape != x2.shape,
        they must be broadcastable to a common shape
        (which becomes the shape of the output).
    out
        optional output array, for writing the result to.

    Returns
    -------
    ret
        The bases in x1 raised to the exponents in x2.
        This is a scalar if both x1 and x2 are scalars

    Examples
    --------
    >>> x1 = ivy.array([1, 2, 3, 4, 5])
    >>> ivy.float_power(x1, 3)
    ivy.array([1.,    8.,   27.,   64.,  125.])
    >>> x1 = ivy.array([1, 2, 3, 4, 5])
    >>> x2 = ivy.array([2, 3, 3, 2, 1])
    >>> ivy.float_power(x1, x2)
    ivy.array([1.,   8.,  27.,  16.,   5.])
    """
    return ivy.current_backend().float_power(x1, x2, out=out)


@handle_exceptions
@handle_backend_invalid
@handle_nestable
@handle_out_argument
@to_native_arrays_and_back
@handle_device_shifting
def copysign(
    x1: Union[ivy.Array, ivy.NativeArray, Number],
    x2: Union[ivy.Array, ivy.NativeArray, Number],
    /,
    *,
    out: Optional[Union[ivy.Array, ivy.NativeArray]] = None,
) -> ivy.Array:
    """
    Change the signs of x1 to match x2 x1 and x2 must be broadcastable to a common
    shape.

    Parameters
    ----------
    x1
        Array or scalar to change the sign of
    x2
        Array or scalar from which the new signs are applied
        Unsigned zeroes are considered positive.
    out
        optional output array, for writing the result to.

    Returns
    -------
    ret
        x1 with the signs of x2.
        This is a scalar if both x1 and x2 are scalars.

    Examples
    --------
    >>> x1 = ivy.array([-1, 0, 23, 2])
    >>> x2 = ivy.array([1, -1, -10, 44])
    >>> ivy.copysign(x1, x2)
    ivy.array([  1.,  -0., -23.,   2.])
    >>> ivy.copysign(x1, -1)
    ivy.array([ -1.,  -0., -23.,  -2.])
    >>> ivy.copysign(-10, 1)
    ivy.array(10.)
    """
    return ivy.current_backend().copysign(x1, x2, out=out)


@handle_exceptions
@handle_backend_invalid
@handle_nestable
@handle_array_like_without_promotion
@to_native_arrays_and_back
@infer_dtype
@handle_device_shifting
def count_nonzero(
    a: Union[ivy.Array, ivy.NativeArray],
    /,
    *,
    axis: Optional[Union[int, Tuple[int, ...]]] = None,
    keepdims: bool = False,
    dtype: Optional[Union[ivy.Dtype, ivy.NativeDtype]] = None,
    out: Optional[Union[ivy.Array, ivy.NativeArray]] = None,
) -> ivy.Array:
    """
    Count the number of non-zero values in the array a.

    Parameters
    ----------
    a
        array for which to count non-zeros.
    axis
        optional axis or tuple of axes along which to count non-zeros. Default is
        None, meaning that non-zeros will be counted along a flattened
        version of the input array.
    keepdims
        optional, if this is set to True, the axes that are counted are left in the
        result as dimensions with size one. With this option, the result
        will broadcast correctly against the input array.
    dtype
        optional output dtype. Default is of type integer.
    out
        optional output array, for writing the result to.

    Returns
    -------
    ret
        Number of non-zero values in the array along a given axis. Otherwise,
        the total number of non-zero values in the array is returned.

    Examples
    --------
    >>> a = ivy.array([[0, 1, 2, 3],[4, 5, 6, 7]])
    >>> ivy.count_nonzero(a)
    ivy.array(7)
    >>> a = ivy.array([[0, 1, 2, 3],[4, 5, 6, 7]])
    >>> ivy.count_nonzero(a, axis=0)
    ivy.array([1, 2, 2, 2])
    >>> a = ivy.array([[[0,1],[2,3]],[[4,5],[6,7]]])
    >>> ivy.count_nonzero(a, axis=(0,1), keepdims=True)
    ivy.array([[[3, 4]]])
    """
    return ivy.current_backend().count_nonzero(
        a, axis=axis, keepdims=keepdims, dtype=dtype, out=out
    )


@handle_exceptions
@handle_backend_invalid
@handle_nestable
@handle_array_like_without_promotion
@handle_out_argument
@to_native_arrays_and_back
@infer_dtype
@handle_device_shifting
def nansum(
    x: Union[ivy.Array, ivy.NativeArray],
    /,
    *,
    axis: Optional[Union[Tuple[int, ...], int]] = None,
    dtype: Optional[Union[ivy.Dtype, ivy.NativeDtype]] = None,
    keepdims: bool = False,
    out: Optional[ivy.Array] = None,
) -> ivy.Array:
    """
    Return the sum of array elements over a given axis treating Not a Numbers (NaNs) as
    zero.

    Parameters
    ----------
    x
        Input array.
    axis
        Axis or axes along which the sum is computed.
        The default is to compute the sum of the flattened array.
    dtype
        The type of the returned array and of the accumulator in
        which the elements are summed. By default, the dtype of input is used.
    keepdims
        If this is set to True, the axes which are reduced are left
        in the result as dimensions with size one.
    out
        Alternate output array in which to place the result.
        The default is None.

    Returns
    -------
    ret
        A new array holding the result is returned unless out is specified,
        in which it is returned.

    Examples
    --------
    >>> a = ivy.array([[ 2.1,  3.4,  ivy.nan], [ivy.nan, 2.4, 2.1]])
    >>> ivy.nansum(a)
    10.0
    >>> ivy.nansum(a, axis=0)
    ivy.array([2.1, 5.8, 2.1])
    >>> ivy.nansum(a, axis=1)
    ivy.array([5.5, 4.5])
    """
    return ivy.current_backend().nansum(
        x, axis=axis, dtype=dtype, keepdims=keepdims, out=out
    )


@handle_exceptions
@handle_backend_invalid
@handle_nestable
@handle_array_like_without_promotion
@handle_out_argument
@to_native_arrays_and_back
@handle_device_shifting
def isclose(
    a: Union[ivy.Array, ivy.NativeArray],
    b: Union[ivy.Array, ivy.NativeArray],
    /,
    *,
    rtol: float = 1e-05,
    atol: float = 1e-08,
    equal_nan: bool = False,
    out: Optional[ivy.Array] = None,
) -> ivy.Array:
    """
    Return a boolean array where two arrays are element-wise equal within a tolerance.

    The tolerance values are positive, typically very small numbers.
    The relative difference (rtol * abs(b)) and the absolute difference
    atol are added together to compare against the absolute difference
    between a and b.
    The default atol is not appropriate for comparing numbers that are
    much smaller than one

    Parameters
    ----------
    a
        First input array.
    b
        Second input array.
    rtol
        The relative tolerance parameter.
    atol
        The absolute tolerance parameter.
    equal_nan
        Whether to compare NaN's as equal. If True, NaN's in a will be
        considered equal to NaN's in b in the output array.
    out
        Alternate output array in which to place the result.
        The default is None.

    Returns
    -------
    ret
        Returns a boolean array of where a and b are equal within the given
        tolerance. If both a and b are scalars, returns a single boolean value.

    Examples
    --------
    >>> ivy.isclose([1e10,1e-7], [1.00001e10,1e-8])
    ivy.array([True, False])
    >>> ivy.isclose([1.0, ivy.nan], [1.0, ivy.nan], equal_nan=True)
    ivy.array([True, True])
    >>> ivy.isclose([1e-100, 1e-7], [0.0, 0.0], atol=0.0)
    ivy.array([False, False])
    >>> ivy.isclose([1e-10, 1e-10], [1e-20, 0.999999e-10], rtol=0.005, atol=0.0)
    ivy.array([False, True])
    """
    return ivy.current_backend().isclose(
        a, b, rtol=rtol, atol=atol, equal_nan=equal_nan, out=out
    )


@handle_backend_invalid
@handle_nestable
@handle_array_like_without_promotion
@handle_out_argument
@to_native_arrays_and_back
@handle_device_shifting
def signbit(
    x: Union[ivy.Array, ivy.NativeArray, float, int, list, tuple],
    /,
    *,
    out: Optional[ivy.Array] = None,
) -> ivy.Array:
    """
    Return element-wise True where signbit is set (less than zero).

    Parameters
    ----------
    x
        Array-like input.
    out
        optional output array, for writing the result to.

    Returns
    -------
    ret
        Output array, or reference to out if that was supplied.
        This is a scalar if x is a scalar.

    Examples
    --------
    >>> x = ivy.array([1, -2, 3])
    >>> ivy.signbit(x)
    ivy.array([False, True, False])
    """
    return ivy.current_backend(x).signbit(x, out=out)


@handle_backend_invalid
@handle_nestable
@handle_out_argument
@to_native_arrays_and_back
@handle_device_shifting
def hypot(
    x1: Union[ivy.Array, ivy.NativeArray],
    x2: Union[ivy.Array, ivy.NativeArray],
    /,
    *,
    out: Optional[Union[ivy.Array, ivy.NativeArray]] = None,
) -> Union[ivy.Array, ivy.NativeArray]:
    """
    Return the hypotenuse given the two sides of a right angle triangle.

    Parameters
    ----------
    x1
        The first input array
    x2
        The second input array

    Returns
    -------
    ret
        An array with the hypotenuse

    Examples
    --------
    >>> a = ivy.array([3.0, 4.0, 5.0])
    >>> b = ivy.array([4.0, 5.0, 6.0])
    >>> ivy.hypot(a, b)
    ivy.array([5.0, 6.4031, 7.8102])
    """
    return ivy.current_backend(x1, x2).hypot(x1, x2, out=out)


@handle_backend_invalid
@handle_nestable
@handle_array_like_without_promotion
@handle_out_argument
@to_native_arrays_and_back
@handle_device_shifting
def diff(
    x: Union[ivy.Array, ivy.NativeArray, list, tuple],
    /,
    *,
    n: int = 1,
    axis: int = -1,
    prepend: Optional[Union[ivy.Array, ivy.NativeArray, int, list, tuple]] = None,
    append: Optional[Union[ivy.Array, ivy.NativeArray, int, list, tuple]] = None,
    out: Optional[ivy.Array] = None,
) -> ivy.Array:
    """
    Return the n-th discrete difference along the given axis.

    Parameters
    ----------
    x
        Array-like input.
    n
        The number of times values are differenced. If zero, the input is returned
        as-is.
    axis
        The axis along which the difference is taken, default is the last axis.
    prepend,append
        Values to prepend/append to x along given axis prior to performing the
        difference. Scalar values are expanded to arrays with length 1 in the direction
        of axis and the shape of the input array in along all other axes. Otherwise the
        dimension and shape must match x except along axis.
    out
        optional output array, for writing the result to.

    Returns
    -------
    ret
        Returns the n-th discrete difference along the given axis.

    Both the description and the type hints above assumes an array input for simplicity,
    but this function is *nestable*, and therefore also accepts :class:`ivy.Container`
    instances in place of any of the arguments.

    Examples
    --------
    >>> x = ivy.array([1, 2, 4, 7, 0])
    >>> ivy.diff(x)
    ivy.array([ 1,  2,  3, -7])
    """
    return ivy.current_backend().diff(
        x, n=n, axis=axis, prepend=prepend, append=append, out=out
    )


@handle_exceptions
@handle_backend_invalid
@handle_nestable
@handle_array_like_without_promotion
@to_native_arrays_and_back
@handle_device_shifting
def allclose(
    a: Union[ivy.Array, ivy.NativeArray],
    b: Union[ivy.Array, ivy.NativeArray],
    /,
    *,
    rtol: float = 1e-05,
    atol: float = 1e-08,
    equal_nan: bool = False,
    out: Optional[ivy.Array] = None,
) -> bool:
    """
    Return a True if the two arrays are element-wise equal within given tolerance;
    otherwise False.

    The tolerance values are positive, typically very small numbers.
    The relative difference (rtol * abs(x2)) and the absolute difference
    atol are added together to compare against the absolute difference
    between x1 and x2.
    The default atol is not appropriate for comparing numbers that are
    much smaller than one

    Parameters
    ----------
    x1
        First input array.
    x2
        Second input array.
    rtol
        The relative tolerance parameter.
    atol
        The absolute tolerance parameter.
    equal_nan
        Whether to compare NaN's as equal. If True, NaN's in x1 will be
        considered equal to NaN's in x2 in the output array.
    out
        Alternate output array in which to place the result.
        The default is None.

    Returns
    -------
    ret
        Returns True if the two arrays are equal within the given tolerance;
        False otherwise.

    Examples
    --------
    >>> x1 = ivy.array([1e10, 1e-7])
    >>> x2 = ivy.array([1.00001e10, 1e-8])
    >>> y = ivy.allclose(x1, x2)
    >>> print(y)
    ivy.array(False)

    >>> x1 = ivy.array([1.0, ivy.nan])
    >>> x2 = ivy.array([1.0, ivy.nan])
    >>> y = ivy.allclose(x1, x2, equal_nan=True)
    >>> print(y)
    ivy.array(True)

    >>> x1 = ivy.array([1e-10, 1e-10])
    >>> x2 = ivy.array([1.00001e-10, 1e-10])
    >>> y = ivy.allclose(x1, x2, rtol=0.005, atol=0.0)
    >>> print(y)
    ivy.array(True)
    """
    return ivy.current_backend().allclose(
        a, b, rtol=rtol, atol=atol, equal_nan=equal_nan, out=out
    )


@handle_backend_invalid
@handle_nestable
@handle_array_like_without_promotion
@handle_out_argument
@to_native_arrays_and_back
@handle_device_shifting
def fix(
    x: Union[ivy.Array, ivy.NativeArray, float, int, list, tuple],
    /,
    *,
    out: Optional[ivy.Array] = None,
) -> ivy.Array:
    """
    Round an array of floats element-wise to nearest integer towards zero. The rounded
    values are returned as floats.

    Parameters
    ----------
    x
        Array input.
    out
        optional output array, for writing the result to.

    Returns
    -------
    ret
        Array of floats with elements corresponding to input elements
        rounded to nearest integer towards zero, element-wise.

    Examples
    --------
    >>> x = ivy.array([2.1, 2.9, -2.1])
    >>> ivy.fix(x)
    ivy.array([ 2.,  2., -2.])
    """
    return ivy.current_backend(x).fix(x, out=out)


@handle_exceptions
@handle_backend_invalid
@handle_nestable
@handle_array_like_without_promotion
@handle_out_argument
@to_native_arrays_and_back
@handle_device_shifting
def nextafter(
    x1: Union[ivy.Array, ivy.NativeArray],
    x2: Union[ivy.Array, ivy.NativeArray],
    /,
    *,
    out: Optional[ivy.Array] = None,
) -> bool:
    """
    Return the next floating-point value after x1 towards x2, element-wise.

    Parameters
    ----------
    x1
        First input array.
    x2
        Second input array.
    out
        Alternate output array in which to place the result.
        The default is None.

    Returns
    -------
    ret
        The next representable values of x1 in the direction of x2.

    Examples
    --------
    >>> x1 = ivy.array([1.0e-50, 2.0e+50])
    >>> x2 = ivy.array([2.0, 1.0])
    >>> ivy.nextafter(x1, x2)
    ivy.array([1.4013e-45., 3.4028e+38])
    """
    return ivy.current_backend(x1, x2).nextafter(x1, x2, out=out)


@handle_exceptions
@handle_backend_invalid
@handle_nestable
@handle_array_like_without_promotion
@handle_out_argument
@to_native_arrays_and_back
@handle_device_shifting
def zeta(
    x: Union[ivy.Array, ivy.NativeArray],
    q: Union[ivy.Array, ivy.NativeArray],
    /,
    *,
    out: Optional[ivy.Array] = None,
) -> bool:
    """
    Compute the Hurwitz zeta function elementwisely with each pair of floats in two
    arrays.

    Parameters
    ----------
    x
        First input array.
    q
        Second input array, must have the same shape as the first input array
    out
        Alternate output array in which to place the result.
        The default is None.

    Returns
    -------
    ret
        Array with values computed from zeta function from
        input arrays' values.

    Examples
    --------
    >>> x = ivy.array([5.0, 3.0])
    >>> q = ivy.array([2.0, 2.0])
    >>> ivy.zeta(x, q)
    ivy.array([0.0369, 0.2021])
    """
    return ivy.current_backend(x, q).zeta(x, q, out=out)


@handle_exceptions
@handle_backend_invalid
@handle_nestable
@handle_array_like_without_promotion
@to_native_arrays_and_back
@handle_device_shifting
def gradient(
    x: Union[ivy.Array, ivy.NativeArray],
    /,
    *,
    spacing: Union[int, list, tuple] = 1,
    edge_order: int = 1,
    axis: Optional[Union[int, list, tuple]] = None,
) -> Union[ivy.Array, List[ivy.Array]]:
    """
    Calculate gradient of x with respect to (w.r.t.) spacing.

    Parameters
    ----------
    x
        input array representing outcomes of the function
    spacing
        if not given, indices of x will be used
        if scalar indices of x will be scaled with this value
        if array gradient of x w.r.t. spacing
    edge_order
        1 or 2, for 'frist order' and 'second order' estimation
        of boundary values of gradient respectively.
        Note: jax supports edge_order=1 case only
    axis
        dimension(s) to approximate the gradient over
        by default partial gradient is computed in every dimention

    Returns
    -------
    ret
        Array with values computed from gradient function from
        inputs

    Examples
    --------
    >>> spacing = (ivy.array([-2., -1., 1., 4.]),)
    >>> x = ivy.array([4., 1., 1., 16.], )
    >>> ivy.gradient(x, spacing=spacing)
    ivy.array([-3., -2.,  2.,  5.])

    >>> x = ivy.array([[1, 2, 4, 8], [10, 20, 40, 80]])
    >>> ivy.gradient(x)
    [ivy.array([[ 9., 18., 36., 72.],
       [ 9., 18., 36., 72.]]), ivy.array([[ 1. ,  1.5,  3. ,  4. ],
       [10. , 15. , 30. , 40. ]])]

    >>> x = ivy.array([[1, 2, 4, 8], [10, 20, 40, 80]])
    >>> ivy.gradient(x, spacing=2.0)
    [ivy.array([[ 4.5,  9. , 18. , 36. ],
       [ 4.5,  9. , 18. , 36. ]]), ivy.array([[ 0.5 ,  0.75,  1.5 ,  2.  ],
       [ 5.  ,  7.5 , 15.  , 20.  ]])]

    >>> x = ivy.array([[1, 2, 4, 8], [10, 20, 40, 80]])
    >>> ivy.gradient(x, axis=1)
    ivy.array([[ 1. ,  1.5,  3. ,  4. ],
       [10. , 15. , 30. , 40. ]])

    >>> x = ivy.array([[1, 2, 4, 8], [10, 20, 40, 80]])
    >>> ivy.gradient(x, spacing=[3., 2.])
    [ivy.array([[ 3.,  6., 12., 24.],
       [ 3.,  6., 12., 24.]]), ivy.array([[ 0.5 ,  0.75,  1.5 ,  2.  ],
       [ 5.  ,  7.5 , 15.  , 20.  ]])]

    >>> spacing = (ivy.array([0, 2]), ivy.array([0, 3, 6, 9]))
    >>> ivy.gradient(x, spacing=spacing)
    [ivy.array([[ 4.5,  9. , 18. , 36. ],
       [ 4.5,  9. , 18. , 36. ]]), ivy.array([[ 0.33333333, 0.5,  1., 1.33333333],
       [ 3.33333333,  5.        , 10.        , 13.33333333]])]
    """
    return ivy.current_backend(x).gradient(
        x, spacing=spacing, edge_order=edge_order, axis=axis
    )


@handle_exceptions
@handle_backend_invalid
@handle_nestable
@handle_out_argument
@to_native_arrays_and_back
@handle_device_shifting
def xlogy(
    x: Union[ivy.Array, ivy.NativeArray],
    y: Union[ivy.Array, ivy.NativeArray],
    /,
    *,
    out: Optional[ivy.Array] = None,
) -> bool:
    """
    Compute x*log(y) element-wise so that the result is 0 if x = 0.

    Parameters
    ----------
    x
        First input array.
    y
        Second input array.
    out
        Alternate output array in which to place the result.
        The default is None.

    Returns
    -------
    ret
        The next representable values of x1 in the direction of x2.

    Examples
    --------
    >>> x = ivy.zeros(3)
    >>> y = ivy.array([-1.0, 0.0, 1.0])
    >>> ivy.xlogy(x, y)
    ivy.array([0.0, 0.0, 0.0])

    >>> x = ivy.array([1.0, 2.0, 3.0])
    >>> y = ivy.array([3.0, 2.0, 1.0])
    >>> ivy.xlogy(x, y)
    ivy.array([1.0986, 1.3863, 0.0000])
    """
    return ivy.current_backend(x, y).xlogy(x, y, out=out)


@handle_exceptions
@handle_nestable
@handle_array_like_without_promotion
@handle_out_argument
@inputs_to_ivy_arrays
def binarizer(
    x: Union[ivy.Array, ivy.NativeArray],
    /,
    *,
    threshold: float = 0,
    out: Optional[ivy.Array] = None,
) -> ivy.Array:
    """
    Map the values of the input tensor to either 0 or 1, element-wise, based on the
    outcome of a comparison against a threshold value.

    Parameters
    ----------
    x
        Data to be binarized
    threshold
        Values greater than this are
        mapped to 1, others to 0.
    out
        optional output array, for writing the result to.
        It must have a shape that the inputs broadcast to.

    Returns
    -------
    ret
        Binarized output data
    """
    xc = ivy.copy_array(x, out=out)
    if ivy.is_bool_dtype(xc) and ivy.current_backend_str() == "torch":
        xc = ivy.astype(xc, ivy.default_float_dtype())
    if ivy.is_complex_dtype(xc):
        xc = ivy.abs(xc)
    ret = ivy.where(xc > threshold, 1, 0)
    return ret


@handle_exceptions
@handle_backend_invalid
@handle_nestable
@handle_array_like_without_promotion
@handle_out_argument
@to_native_arrays_and_back
@handle_device_shifting
def conj(
    x: Union[ivy.Array, ivy.NativeArray],
    /,
    *,
    out: Optional[ivy.Array] = None,
) -> ivy.Array:
    """
    Return the complex conjugate for each element ``x_i`` of the input array ``x``.

    For complex number of the form

    .. math::
        a + bj

    the complex conjugate is defined as

    .. math::
        a - bj

    Hence, the returned conjugates must be computed by negating
    the imaginary component of each element ``x_i``

    This method conforms to the
    `Array API Standard <https://data-apis.org/array-api/latest/>`_.
    This docstring is an extension of the
    `docstring <https://data-apis.org/array-api/latest/
    API_specification/generated/array_api.conj.html>`_
    in the standard.

    Both the description and the type hints above assumes an array input for simplicity,
    but this function is *nestable*, and therefore also accepts :class:`ivy.Container`
    instances in place of any of the arguments.

    Parameters
    ----------
    x
        input array.
    out
        optional output array, for writing the result to.
        It must have a shape that the inputs broadcast to.

    Returns
    -------
    ret
        an arrray of the same dtype as the input array with
        the complex conjugates of the complex values present
        in the input array. If x is a scalar then a scalar
        will be returned.

    The descriptions above assume an array input for simplicity, but
    the method also accepts :class:`ivy.Container` instances
    in place of: class:`ivy.Array` or :class:`ivy.NativeArray`
    instances, as shown in the type hints and also the examples below.


    Examples
    --------
    With :class:`ivy.Array` inputs:
    >>> x = ivy.array([4.2-0j, 3j, 7+5j])
    >>> z = ivy.conj(x)
    >>> print(z)
    ivy.array([4.2-0.j, 0. -3.j, 7. -5.j])

    With :class:`ivy.Container` input:
    >>> x = ivy.Container(a=ivy.array([-6.7-7j, 0.314+0.355j, 1.23]),
    ...                   b=ivy.array([5j, 5.32-6.55j, 3.001]))
    >>> z = ivy.conj(x)
    >>> print(z)
    {
        a: ivy.array([-6.7+7.j, 0.314-0.355j, 1.23-0.j]),
        b: ivy.array([0.-5.j, 5.32+6.55j, 3.001-0.j])
    }
    """
    return ivy.current_backend(x).conj(x, out=out)


@handle_exceptions
@handle_backend_invalid
@handle_nestable
@handle_array_like_without_promotion
@handle_out_argument
@to_native_arrays_and_back
@handle_device_shifting
def ldexp(
    x1: Union[ivy.Array, ivy.NativeArray],
    x2: Union[ivy.Array, ivy.NativeArray],
    /,
    *,
    out: Optional[ivy.Array] = None,
) -> ivy.Array:
    """
    Return x1 * (2**x2), element-wise.

    Parameters
    ----------
    x1
        Input array.
    x2
        Input array.
    out
        optional output array, for writing the result to.
        It must have a shape that the inputs broadcast to.

    Returns
    -------
    ret
        The next representable values of x1 in the direction of x2.

    Examples
    --------
    >>> x1 = ivy.array([1, 2, 3])
    >>> x2 = ivy.array([0, 1, 2])
    >>> ivy.ldexp(x1, x2)
    ivy.array([1, 4, 12])
    """
    return ivy.current_backend(x1, x2).ldexp(x1, x2, out=out)


@handle_exceptions
@handle_nestable
@handle_partial_mixed_function
@handle_array_like_without_promotion
@inputs_to_ivy_arrays
@handle_array_function
@handle_device_shifting
def lerp(
    input: Union[ivy.Array, ivy.NativeArray],
    end: Union[ivy.Array, ivy.NativeArray],
    weight: Union[ivy.Array, ivy.NativeArray, float],
    /,
    *,
    out: Optional[ivy.Array] = None,
) -> ivy.Array:
    """
    Return a linear interpolation of two arrays start (given by input) and end.

    based on a scalar or array weight.
        input + weight * (end - input),  element-wise.

    Parameters
    ----------
    input
        array of starting points
    end
        array of ending points
    weight
        the weight for the interpolation formula. Scalar or Array.
    out
        optional output array, for writing the result to.
        It must have a shape that the inputs broadcast to.

    Returns
    -------
    ret
        The result of  input + ((end - input) * weight)

    Examples
    --------
    With :class:`ivy.Array` inputs:
    >>> input = ivy.array([1, 2, 3])
    >>> end = ivy.array([10, 10, 10])
    >>> weight = 0.5
    >>> y = ivy.lerp(input, end, weight)
    >>> print(y)
    ivy.array([5.5, 6. , 6.5])

    >>> input = ivy.array([1.1, 1.2, 1.3])
    >>> end = ivy.array([20])
    >>> weight = ivy.array([0.4, 0.5, 0.6])
    >>> y = ivy.zeros(3)
    >>> ivy.lerp(input, end, weight, out=y)
    >>> print(y)
    ivy.array([ 8.65999985, 10.60000038, 12.52000046])

    >>> input = ivy.array([[4, 5, 6],[4.1, 4.2, 4.3]])
    >>> end = ivy.array([10])
    >>> weight = ivy.array([0.5])
    >>> ivy.lerp(input, end, weight, out=input)
    >>> print(input)
    ivy.array([[7.        , 7.5       , 8.        ],
           [7.05000019, 7.0999999 , 7.1500001 ]])

    With :class:`ivy.Container` input:
    >>> input = ivy.Container(a=ivy.array([0., 1., 2.]), b=ivy.array([3., 4., 5.]))
    >>> end = ivy.array([10.])
    >>> weight = 1.1
    >>> y = input.lerp(end, weight)
    >>> print(y)
    {
        a: ivy.array([11., 10.90000057, 10.80000019]),
        b: ivy.array([10.70000076, 10.60000038, 10.5])
    }

    >>> input = ivy.Container(a=ivy.array([10.1, 11.1]), b=ivy.array([10, 11]))
    >>> end = ivy.Container(a=ivy.array([5]), b=ivy.array([0]))
    >>> weight = 0.5
    >>> y = input.lerp(end, weight)
    >>> print(y)
    {
        a: ivy.array([7.55000019, 8.05000019]),
        b: ivy.array([5., 5.5])
    }
    """
    input_end_allowed_types = [
        "int8",
        "int16",
        "int32",
        "int64",
        "float16",
        "bfloat16",
        "float32",
        "float64",
        "complex",
    ]
    weight_allowed_types = ["float16", "bfloat16", "float32", "float64"]

    if not ivy.is_array(input):
        input = ivy.array([input])
    if not ivy.is_array(end):
        end = ivy.array([end])
    if (
        ivy.dtype(input) not in input_end_allowed_types
        or ivy.dtype(end) not in input_end_allowed_types
    ):
        input = ivy.astype(input, "float64")
        end = ivy.astype(end, "float64")

    if ivy.is_array(weight):
        if ivy.dtype(weight) not in weight_allowed_types:
            weight = ivy.astype(weight, "float64")
    else:
        if not isinstance(weight, float):
            weight = ivy.astype(ivy.array([weight]), "float64")

    return ivy.add(input, ivy.multiply(weight, ivy.subtract(end, input)), out=out)


lerp.mixed_backend_wrappers = {
    "to_add": (
        "handle_backend_invalid",
        "inputs_to_native_arrays",
        "outputs_to_ivy_arrays",
        "handle_device_shifting",
    ),
    "to_skip": ("inputs_to_ivy_arrays", "handle_partial_mixed_function"),
}


@handle_exceptions
@handle_backend_invalid
@handle_nestable
@handle_array_like_without_promotion
@handle_out_argument
@to_native_arrays_and_back
@handle_device_shifting
def frexp(
    x: Union[ivy.Array, ivy.NativeArray],
    /,
    *,
    out: Optional[Tuple[ivy.Array, ivy.Array]] = None,
) -> Tuple[ivy.Array, ivy.Array]:
    """
    Decompose the elements of x into mantissa and twos exponent.

    Parameters
    ----------
    x
        Input array.
    out
        optional output array, for writing the result to.
        It must have a shape that the inputs broadcast to.

    Returns
    -------
    ret
        A tuple of two arrays, the mantissa and the twos exponent.

    Examples
    --------
    >>> x = ivy.array([1, 2, 3])
    >>> ivy.frexp(x)
    (ivy.array([0.5, 0.5, 0.75]), ivy.array([1, 2, 2]))
    """
    return ivy.current_backend(x).frexp(x, out=out)


@handle_exceptions
@handle_backend_invalid
@handle_nestable
@handle_array_like_without_promotion
@handle_out_argument
@to_native_arrays_and_back
def modf(
    x: Union[ivy.Array, ivy.NativeArray],
    /,
    *,
    out: Optional[Tuple[ivy.Array, ivy.Array]] = None,
) -> Tuple[ivy.Array, ivy.Array]:
    """
    Decompose the elements of x into fractional and integral parts.

    Parameters
    ----------
    x
        Input array.
    out
        Optional output array for writing the result to.
        It must have a shape that the inputs broadcast to.

    Returns
    -------
    ret
        A tuple of two arrays, the fractional and integral parts.

    Examples
    --------
    >>> x = ivy.array([1.5, 2.7, 3.9])
    >>> ivy.modf(x)
    (ivy.array([0.5, 0.7, 0.9]), ivy.array([1, 2, 3]))
    """
    return ivy.current_backend(x).modf(x, out=out)


@handle_exceptions
@handle_nestable
@handle_out_argument
@to_native_arrays_and_back
def digamma(
    x: Union[ivy.Array, ivy.NativeArray],
    /,
    *,
    out: Optional[ivy.Array] = None,
) -> ivy.Array:
    """
    Compute the logarithmic derivative of the gamma function at x.

    Note
    ----
    The Ivy version only accepts real-valued inputs.

    Parameters
    ----------
    x
        Input array.
    out
        Alternate output array in which to place the result.
        The default is None.

    Returns
    -------
    ret
        Array with values computed from digamma function from
        input arrays' values, element-wise.

    Examples
    --------
    >>> x = ivy.array([.9, 3, 3.2])
    >>> y = ivy.digamma(x)
    ivy.array([-0.7549271   0.92278427  0.9988394])
    """
    return ivy.current_backend(x).digamma(x, out=out)


@handle_exceptions
@handle_nestable
<<<<<<< HEAD
@handle_array_like_without_promotion
@handle_out_argument
@to_native_arrays_and_back
@handle_device_shifting
def erfc(
    x: Union[ivy.Array, ivy.NativeArray],
=======
@inputs_to_ivy_arrays
@handle_array_function
def sparsify_tensor(
    x: Union[ivy.Array, ivy.NativeArray],
    card: int,
>>>>>>> 20440c56
    /,
    *,
    out: Optional[ivy.Array] = None,
) -> ivy.Array:
    """
<<<<<<< HEAD
    Complementary error function, 1 - erf(x)
=======
    Zeros out all elements in the tensor except `card` elements with maximum absolute
    values.
>>>>>>> 20440c56

    Parameters
    ----------
    x
<<<<<<< HEAD
        Input array of real or complex valued argument.
    out
        optional output array, for writing the result to.
        It must have a shape that the inputs broadcast to.

    Returns
    -------
    ret
        Values of the complementary error function.

    Examples
    --------
    >>> x = ivy.array([2, -1., 0])
    >>> ivy.erfc(x)
    ivy.array([0.00467773, 1.84270084, 1.        ])
    """
    return ivy.current_backend(x).erfc(x, out=out)
=======
        Tensor to be sparsified
    card
        Desired number of non-zero elements in the tensor
    out
        Optional output array for writing the result to.

    Returns
    -------
    ivy.array of shape tensor.shape

    Examples
    --------
    >>> x = ivy.arange(100)
    >>> x = ivy.reshape(x, (10, 10))
    >>> sparsify_tensor(x, 10)
    ivy.array([[ 0,  0,  0,  0,  0,  0,  0,  0,  0,  0],
    [ 0,  0,  0,  0,  0,  0,  0,  0,  0,  0],
    [ 0,  0,  0,  0,  0,  0,  0,  0,  0,  0],
    [ 0,  0,  0,  0,  0,  0,  0,  0,  0,  0],
    [ 0,  0,  0,  0,  0,  0,  0,  0,  0,  0],
    [ 0,  0,  0,  0,  0,  0,  0,  0,  0,  0],
    [ 0,  0,  0,  0,  0,  0,  0,  0,  0,  0],
    [ 0,  0,  0,  0,  0,  0,  0,  0,  0,  0],
    [ 0,  0,  0,  0,  0,  0,  0,  0,  0,  0],
    [90, 91, 92, 93, 94, 95, 96, 97, 98, 99]])
    """
    if card >= ivy.prod(ivy.array(x.shape)):
        return ivy.inplace_update(out, x) if ivy.exists(out) else x
    _shape = ivy.shape(x)
    x = ivy.reshape(ivy.sort(ivy.abs(x)), (-1,))
    tensor = ivy.concat([ivy.zeros(len(x) - card, dtype=x.dtype), x[-card:]], axis=0)

    return ivy.reshape(tensor, _shape, out=out)
>>>>>>> 20440c56
<|MERGE_RESOLUTION|>--- conflicted
+++ resolved
@@ -1339,54 +1339,22 @@
 
 @handle_exceptions
 @handle_nestable
-<<<<<<< HEAD
-@handle_array_like_without_promotion
-@handle_out_argument
-@to_native_arrays_and_back
-@handle_device_shifting
-def erfc(
-    x: Union[ivy.Array, ivy.NativeArray],
-=======
 @inputs_to_ivy_arrays
 @handle_array_function
 def sparsify_tensor(
     x: Union[ivy.Array, ivy.NativeArray],
     card: int,
->>>>>>> 20440c56
-    /,
-    *,
-    out: Optional[ivy.Array] = None,
-) -> ivy.Array:
-    """
-<<<<<<< HEAD
-    Complementary error function, 1 - erf(x)
-=======
+    /,
+    *,
+    out: Optional[ivy.Array] = None,
+) -> ivy.Array:
+    """
     Zeros out all elements in the tensor except `card` elements with maximum absolute
     values.
->>>>>>> 20440c56
-
-    Parameters
-    ----------
-    x
-<<<<<<< HEAD
-        Input array of real or complex valued argument.
-    out
-        optional output array, for writing the result to.
-        It must have a shape that the inputs broadcast to.
-
-    Returns
-    -------
-    ret
-        Values of the complementary error function.
-
-    Examples
-    --------
-    >>> x = ivy.array([2, -1., 0])
-    >>> ivy.erfc(x)
-    ivy.array([0.00467773, 1.84270084, 1.        ])
-    """
-    return ivy.current_backend(x).erfc(x, out=out)
-=======
+
+    Parameters
+    ----------
+    x
         Tensor to be sparsified
     card
         Desired number of non-zero elements in the tensor
@@ -1420,4 +1388,40 @@
     tensor = ivy.concat([ivy.zeros(len(x) - card, dtype=x.dtype), x[-card:]], axis=0)
 
     return ivy.reshape(tensor, _shape, out=out)
->>>>>>> 20440c56
+
+
+@handle_exceptions
+@handle_nestable
+@handle_array_like_without_promotion
+@handle_out_argument
+@to_native_arrays_and_back
+@handle_device_shifting
+def erfc(
+    x: Union[ivy.Array, ivy.NativeArray],
+    /,
+    *,
+    out: Optional[ivy.Array] = None,
+) -> ivy.Array:
+    """
+    Complementary error function, 1 - erf(x)
+
+    Parameters
+    ----------
+    x
+        Input array of real or complex valued argument.
+    out
+        optional output array, for writing the result to.
+        It must have a shape that the inputs broadcast to.
+
+    Returns
+    -------
+    ret
+        Values of the complementary error function.
+
+    Examples
+    --------
+    >>> x = ivy.array([2, -1., 0])
+    >>> ivy.erfc(x)
+    ivy.array([0.00467773, 1.84270084, 1.        ])
+    """
+    return ivy.current_backend(x).erfc(x, out=out)