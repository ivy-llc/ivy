--- conflicted
+++ resolved
@@ -1275,52 +1275,70 @@
 
 @handle_exceptions
 @handle_nestable
-<<<<<<< HEAD
-@handle_array_like_without_promotion
-@handle_out_argument
-@to_native_arrays_and_back
-@handle_device_shifting
-def erfc(
-=======
 @handle_out_argument
 @to_native_arrays_and_back
 def digamma(
->>>>>>> 97285e0a
     x: Union[ivy.Array, ivy.NativeArray],
     /,
     *,
     out: Optional[ivy.Array] = None,
 ) -> ivy.Array:
     """
-<<<<<<< HEAD
-    Complementary error function, 1 - erf(x)
-=======
     Compute the logarithmic derivative of the gamma function at x.
 
     Note
     ----
     The Ivy version only accepts real-valued inputs.
->>>>>>> 97285e0a
-
-    Parameters
-    ----------
-    x
-<<<<<<< HEAD
+
+    Parameters
+    ----------
+    x
+        Input array.
+    out
+        Alternate output array in which to place the result.
+        The default is None.
+
+    Returns
+    -------
+    ret
+        Array with values computed from digamma function from
+        input arrays' values, element-wise.
+
+    Examples
+    --------
+    >>> x = ivy.array([.9, 3, 3.2])
+    >>> y = ivy.digamma(x)
+    ivy.array([-0.7549271   0.92278427  0.9988394])
+    """
+    return ivy.current_backend(x).digamma(x, out=out)
+
+
+@handle_exceptions
+@handle_nestable
+@handle_array_like_without_promotion
+@handle_out_argument
+@to_native_arrays_and_back
+@handle_device_shifting
+def erfc(
+    x: Union[ivy.Array, ivy.NativeArray],
+    /,
+    *,
+    out: Optional[ivy.Array] = None,
+) -> ivy.Array:
+    """
+    Complementary error function, 1 - erf(x)
+
+    Parameters
+    ----------
+    x
         Input array of real or complex valued argument.
     out
         optional output array, for writing the result to.
         It must have a shape that the inputs broadcast to.
-=======
-        Input array.
-    out
-        Alternate output array in which to place the result.
-        The default is None.
->>>>>>> 97285e0a
-
-    Returns
-    -------
-    ret
-<<<<<<< HEAD
+
+    Returns
+    -------
+    ret
         Values of the complementary error function.
 
     Examples
@@ -1329,16 +1347,4 @@
     >>> ivy.erfc(x)
     ivy.array([0.00467773, 1.84270084, 1.        ])
     """
-    return ivy.current_backend(x).erfc(x, out=out)
-=======
-        Array with values computed from digamma function from
-        input arrays' values, element-wise.
-
-    Examples
-    --------
-    >>> x = ivy.array([.9, 3, 3.2])
-    >>> y = ivy.digamma(x)
-    ivy.array([-0.7549271   0.92278427  0.9988394])
-    """
-    return ivy.current_backend(x).digamma(x, out=out)
->>>>>>> 97285e0a
+    return ivy.current_backend(x).erfc(x, out=out)