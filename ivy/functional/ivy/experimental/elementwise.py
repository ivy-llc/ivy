--- conflicted
+++ resolved
@@ -1365,43 +1365,12 @@
 @handle_nestable
 @handle_exceptions
 @handle_array_like_without_promotion
-<<<<<<< HEAD
-def ldexp(
-    x1: Union[ivy.Array, ivy.NativeArray],
-    x2: Union[ivy.Array, ivy.NativeArray],
-=======
 def conj(
     x: Union[ivy.Array, ivy.NativeArray],
->>>>>>> e3e55a81
-    /,
-    *,
-    out: Optional[ivy.Array] = None,
-) -> ivy.Array:
-<<<<<<< HEAD
-    """
-    Returns x1 * (2**x2), element-wise.
-    Parameters
-    ----------
-    x1
-        Input array.
-    x2
-        Input array.
-    out
-        optional output array, for writing the result to.
-        It must have a shape that the inputs broadcast to.
-    Returns
-    -------
-    ret
-        The next representable values of x1 in the direction of x2.
-    Examples
-    --------
-    >>> x1 = ivy.array([1, 2, 3])
-    >>> x2 = ivy.array([0, 1, 2])
-    >>> ivy.ldexp(x1, x2)
-    ivy.array([1, 4, 12])
-    """
-    return ivy.current_backend(x1, x2).ldexp(x1, x2, out=out)
-=======
+    /,
+    *,
+    out: Optional[ivy.Array] = None,
+) -> ivy.Array:
     """Computes the complex conjugate of complex values in x
 
     Parameters
@@ -1445,4 +1414,40 @@
     }
     """
     return ivy.current_backend(x).conj(x, out=out)
->>>>>>> e3e55a81
+
+
+@to_native_arrays_and_back
+@handle_out_argument
+@handle_nestable
+@handle_exceptions
+@handle_array_like_without_promotion
+def ldexp(
+    x1: Union[ivy.Array, ivy.NativeArray],
+    x2: Union[ivy.Array, ivy.NativeArray],
+    /,
+    *,
+    out: Optional[ivy.Array] = None,
+) -> ivy.Array:
+    """
+    Returns x1 * (2**x2), element-wise.
+    Parameters
+    ----------
+    x1
+        Input array.
+    x2
+        Input array.
+    out
+        optional output array, for writing the result to.
+        It must have a shape that the inputs broadcast to.
+    Returns
+    -------
+    ret
+        The next representable values of x1 in the direction of x2.
+    Examples
+    --------
+    >>> x1 = ivy.array([1, 2, 3])
+    >>> x2 = ivy.array([0, 1, 2])
+    >>> ivy.ldexp(x1, x2)
+    ivy.array([1, 4, 12])
+    """
+    return ivy.current_backend(x1, x2).ldexp(x1, x2, out=out)