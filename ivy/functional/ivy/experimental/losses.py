# global
from typing import Union, Optional

# local
import ivy
from ivy.func_wrapper import (
    handle_nestable,
    inputs_to_ivy_arrays,
    handle_array_like_without_promotion,
    handle_array_function,
    to_native_arrays_and_back,
)
from ivy.utils.exceptions import handle_exceptions


# log_poisson_loss
@handle_exceptions
@handle_nestable
@inputs_to_ivy_arrays
@handle_array_function
def log_poisson_loss(
    true: Union[ivy.Array, ivy.NativeArray],
    pred: Union[ivy.Array, ivy.NativeArray],
    /,
    *,
    compute_full_loss: bool = False,
    axis: int = -1,
    reduction: str = "none",
    out: Optional[ivy.Array] = None,
) -> ivy.Array:
    """
    Compute the log-likelihood loss between the prediction and the target under the
    assumption that the target has a Poisson distribution. Caveat: By default, this is
    not the exact loss, but the loss minus a constant term [log(z!)]. That has no effect
    for optimization, but does not play well with relative loss comparisons. To compute
    an approximation of the log factorial term, specify ``compute_full_loss=True`` to
    enable Stirling's Approximation.

    Parameters
    ----------
    true
        input array containing true labels.
    pred
        input array containing Predicted labels.
    compute_full_loss
        whether to compute the full loss. If false, a constant term is dropped
        in favor of more efficient optimization. Default: ``False``.
    axis
        the axis along which to compute the log-likelihood loss. If axis is ``-1``,
        the log-likelihood loss will be computed along the last dimension.
        Default: ``-1``.
    reduction
        ``'none'``: No reduction will be applied to the output.
        ``'mean'``: The output will be averaged.
        ``'sum'``: The output will be summed. Default: ``'none'``.
    out
        optional output array, for writing the result to. It must have a shape
        that the inputs broadcast to.

    Returns
    -------
    ret
        The binary log-likelihood loss between the given distributions.


    Examples
    --------
    >>> x = ivy.array([0, 0, 1, 0])
    >>> y = ivy.array([0.25, 0.25, 0.25, 0.25])
    >>> print(ivy.log_poisson_loss(x, y))
    ivy.array([1.28402555, 1.28402555, 1.03402555, 1.28402555])

    >>> z = ivy.array([0.1, 0.1, 0.7, 0.1])
    >>> print(ivy.log_poisson_loss(x, z, reduction='mean'))
    ivy.array(1.1573164)
    """
    try:
        assert true.shape == pred.shape
    except ValueError as e:
        raise ValueError(
            "`pred` and `true` must have the same shape, received "
            f"({pred.shape} vs {true.shape})."
        ) from e

    loss = ivy.exp(pred) - pred * true
    if compute_full_loss:
        stirling_approx = (
            (true * ivy.log(true)) - true + (0.5 * ivy.log(2 * ivy.pi * true))
        )
        cond = ivy.logical_and(true >= 0.0, true <= 1.0)
        loss += ivy.where(cond, ivy.zeros_like(loss), stirling_approx)
    if reduction == "sum":
        return ivy.sum(loss, axis=axis, out=out)
    elif reduction == "mean":
        return ivy.mean(loss, axis=axis, out=out)
    else:
        return ivy.inplace_update(out, loss) if out is not None else loss


@handle_exceptions
@handle_nestable
@handle_array_like_without_promotion
@inputs_to_ivy_arrays
@handle_array_function
def l1_loss(
    input: Union[ivy.Array, ivy.NativeArray],
    target: Union[ivy.Array, ivy.NativeArray],
    /,
    *,
    reduction: Optional[str] = "mean",
    out: Optional[ivy.Array] = None,
) -> ivy.Array:
    """
    Compute L1 loss (Mean Absolute Error - MAE) between targeticted and input values.

    Parameters
    ----------
    input : Union[ivy.Array, ivy.NativeArray]
        Input array containing input values.
    target : Union[ivy.Array, ivy.NativeArray]
        Input array containing targeted values.
    reduction : str, optional
        Reduction method for the output loss. Options:
        "none" (no reduction), "mean" (mean of losses),
        "sum" (sum of losses). Default: "mean".
    out : Optional[ivy.Array], optional
        Optional output array for writing the result to.
        It must have a shape that the inputs broadcast to.


    Returns
    -------
    ivy.Array
        The L1 loss (MAE) between the given input and targeticted values.


    Examples
    --------
    >>> x = ivy.array([1.0, 2.0, 3.0])
    >>> y = ivy.array([0.5, 2.5, 2.0])
    >>> print(ivy.l1_loss(x, y))
    ivy.array(0.6)
    >>> a = ivy.array([[1.0, 2.0], [3.0, 4.0]])
    >>> b = ivy.array([[0.5, 1.5], [2.5, 3.5]])
    >>> print(ivy.l1_loss(a, b))
    ivy.array(0.5)
    """
    loss = ivy.abs(target - input)

    if reduction == "sum":
        return ivy.sum(loss, out=out)
    elif reduction == "mean":
        return ivy.mean(loss, out=out)
    else:
        return ivy.inplace_update(out, loss) if out is not None else loss


@handle_exceptions
@handle_nestable
@handle_array_like_without_promotion
@inputs_to_ivy_arrays
@handle_array_function
def huber_loss(
    true: Union[ivy.Array, ivy.NativeArray],
    pred: Union[ivy.Array, ivy.NativeArray],
    /,
    *,
    delta: Optional[float] = 1.0,
    reduction: Optional[str] = "mean",
    out: Optional[ivy.Array] = None,
) -> ivy.Array:
    """
    Compute the Huber loss (smooth L1 loss) between true and predicted values.

    Parameters
    ----------
    true: array_like
        The true (ground truth) values.
    pred : array_like
        The predicted values by the model.
    delta : float, optional
        The threshold parameter that determines the point where the loss transitions fro
        -m
        squared error to absolute error. Default is 1.0.
    reduction : str, optional
        The type of reduction to apply to the loss. Possible values are "mean" (default)
        and "sum".
    out : array_like, optional
        Optional output array, for writing the result to. It must have a shape
        that the inputs broadcast to.

    Returns
    -------
    ret : array_like
        The Huber loss between the true and predicted values.

    Examples
    --------
    >>> true = ivy.array([2, 4, 7, 1])
    >>> pred = ivy.array([2.5, 3.5, 8, 0.8])
    >>> huber_loss(true, pred, delta=1.0)
    ivy.array([0.125, 0.125, 0.5  , 0.125])

    >>> huber_loss(true, pred, delta=2.0)
    ivy.array([0.125, 0.125, 0.5  , 0.2  ])

    >>> huber_loss(true, pred, delta=0.5)
    ivy.array([0.25 , 0.25 , 0.   , 0.125])
    """
    abs_diff = ivy.abs(true - pred)
    quadratic_loss = 0.5 * (abs_diff**2)
    linear_loss = delta * (abs_diff - 0.5 * delta)
    loss = ivy.where(abs_diff <= delta, quadratic_loss, linear_loss)

    if reduction == "sum":
        return ivy.sum(loss, out=out)
    elif reduction == "mean":
        return ivy.mean(loss, out=out)
    else:
        return ivy.inplace_update(out, loss) if out is not None else loss


@handle_exceptions
@handle_nestable
@handle_array_like_without_promotion
@inputs_to_ivy_arrays
@handle_array_function
def smooth_l1_loss(
    input: Union[ivy.Array, ivy.NativeArray],
    target: Union[ivy.Array, ivy.NativeArray],
    /,
    *,
    beta: Optional[float] = 1.0,
    reduction: Optional[str] = "mean",
    out: Optional[ivy.Array] = None,
) -> ivy.Array:
    """
    Compute the smooth L1 loss between two input tensors.

    Parameters
    ----------
    input : array_like
        First input tensor.
    target : array_like
        Second input tensor.
    beta : float, optional
        The smooth parameter. Default is 1.0.
    reduction : str, optional
        Specifies the type of reduction to apply to the output.
        Should be one of 'none', 'sum', or 'mean'. Default is 'mean'.
    out : array, optional
        Optional output array, for writing the result to.
        It must have a shape that the inputs broadcast to.

    Returns
    -------
    ret : array
        The smooth_l1_loss between the two input tensors.

    Examples
    --------
    >>> input = ivy.array([1.0, 2.0, 3.0])
    >>> target = ivy.array([2.5, 1.8, 3.2])
    >>> ivy.smooth_l1_loss(x, y, beta=1.0)
    ivy.array(0.3467)
    >>> input = ivy.array([1.0, 2.0, 3.0])
    >>> target = ivy.array([6.0, 2.0, 3.0])
    >>> ivy.smooth_l1_loss(x, y, beta=1.0)
    ivy.array(1.5)
    >>> input = ivy.array([2.0, 3.0, 5.0, 7.0])
    >>> target = ivy.array([2.5, 3.5, 5.5, 6.5])
    >>> loss = ivy.smooth_l1_loss(input, target, beta=1.5, reduction='sum')
    ivy.array(0.5)
    >>> input = ivy.array([0.8, 1.2, 2.5, 3.7])
    >>> target = ivy.array([0.9, 1.0, 2.3, 3.6])
    >>> loss = ivy.smooth_l1_loss(input, target, beta=0.5, reduction='none')
    ivy.array([0.0133, 0.0250, 0.0056, 0.0025])
    >>> input = ivy.array([2.0, 3.0, 5.0, 7.0])
    >>> target = ivy.array([2.5, 3.5, 5.5, 6.5])
    >>> loss = ivy.smooth_l1_loss(input, target, beta=0.2, reduction='mean')
    ivy.array(0.025)

    With :class:`ivy.NativeArray` input:

    >>> x = ivy.native_array([1.5, 2.2, 3.7])
    >>> y = ivy.native_array([2.1, 1.9, 3.5])
    >>> print(ivy.smooth_l1_loss(x, y, beta=0.5))
    ivy.array(0.0675)

    With :class:`ivy.Container` input:

    >>> x = ivy.Container(a=ivy.array([1.0, 2.0, 3.0]))
    >>> y = ivy.Container(a=ivy.array([2.5, 1.8, 3.2]))
    >>> print(ivy.smooth_l1_loss(x, y, beta=1.0))
    {
        a: ivy.array(0.3467)
    }

    With a mix of :class:`ivy.Array` and :class:`ivy.NativeArray` inputs:

    >>> x = ivy.array([1.0, 2.0, 3.0])
    >>> y = ivy.native_array([6.0, 2.0, 3.0])
    >>> print(ivy.smooth_l1_loss(x, y, beta=0.5))
    ivy.array(1.5)

    With a mix of :class:`ivy.Array` and :class:`ivy.Container` inputs:

    >>> x = ivy.array([1.0, 2.0, 3.0])
    >>> y = ivy.Container(a=ivy.array([6.0, 2.0, 3.0]))
    >>> print(ivy.smooth_l1_loss(x, y, beta=1.0))
    {
        a: ivy.array(1.5)
    }

    Instance Method Examples
    ~~~~~~~~~~~~~~~~~~~~~~~~
    With :class:`ivy.Array` input:

    >>> x = ivy.array([1.0, 2.0, 3.0])
    >>> y = ivy.array([2.5, 1.8, 3.2])
    >>> print(x.smooth_l1_loss(y, beta=1.0))
    ivy.array(0.3467)

    With :class:`ivy.Container` input:

    >>> x = ivy.Container(a=ivy.array([1.0, 2.0, 3.0]))
    >>> y = ivy.Container(a=ivy.array([2.5, 1.8, 3.2]))
    >>> print(x.smooth_l1_loss(y, beta=1.0))
    {
        a: ivy.array(0.3467)
    }
    """
    if beta < 1e-5:
        # if beta == 0,  will result in nan gradients when
        # the chain rule is applied due to pytorch implementation details
        # (the False branch "0.5 * n ** 2 / 0" has an incoming gradient of
        # zeros, rather than "no gradient"). To avoid this issue, we define
        # small values of beta to be exactly l1 loss.
        loss = ivy.abs(input - target)
    else:
        n = ivy.abs(input - target)
        cond = n < beta
        loss = ivy.where(cond, 0.5 * n**2 / beta, n - 0.5 * beta)

    if reduction == "mean":
        return ivy.mean(loss, out=out)
    elif reduction == "sum":
        return ivy.sum(loss, out=out)
    elif reduction == "none":
        return ivy.inplace_update(out, loss) if out is not None else loss


@handle_exceptions
@handle_nestable
@handle_array_like_without_promotion
@inputs_to_ivy_arrays
@handle_array_function
def soft_margin_loss(
    input: Union[ivy.Array, ivy.NativeArray],
    target: Union[ivy.Array, ivy.NativeArray],
    /,
    *,
    reduction: Optional[str] = "mean",
    out: Optional[ivy.Array] = None,
) -> ivy.Array:
    """
    Compute the soft-margin hinge loss between predicted scores and true binary labels.

    Parameters
    ----------
    input : array_like
        True binary labels, of shape (batch_size,).
    target : array_like
        Predicted scores, of shape (batch_size,).
    reduction : {'mean', 'sum', 'none'}, optional
        Type of reduction to apply to the output. Default is 'mean'.
    out : array_like, optional
        Optional output array, for writing the result to.
        It must have a shape that the inputs broadcast to.

    Returns
    -------
    ret : array
        The soft-margin hinge loss between the predicted scores
        and true binary labels.

    Examples
    --------
    >>> input = ivy.array([1, 0, 1, 0])
    >>> target = ivy.array([0.8, 0.2, -0.6, 1.5])
    >>> ivy.soft_margin_loss(input, target)
    ivy.array(0.6987)

    >>> input = ivy.array([1, 1, 0, 0])
    >>> target = ivy.array([0.8, 0.7, 0.2, 0.1])
    >>> ivy.soft_margin_loss(input, target, reduction='sum')
    ivy.array(2.1606)

    >>> input = ivy.array([1, 1, 0, 0])
    >>> target = ivy.array([0.8, 0.7, 0.2, 0.1])
    >>> ivy.soft_margin_loss(input, target, reduction='none')
    ivy.array([0.3711, 0.4032, 0.6931, 0.6931])
    """
    loss = ivy.sum(ivy.log1p(ivy.exp(-input * target))) / input.size

    if reduction == "sum":
        return ivy.sum(loss, out=out)
    elif reduction == "mean":
        return ivy.mean(loss, out=out)
    else:
        return ivy.inplace_update(out, loss) if out is not None else loss


@handle_exceptions
@handle_nestable
@inputs_to_ivy_arrays
@handle_array_function
def kl_div(
    input: Union[ivy.Array, ivy.NativeArray],
    target: Union[ivy.Array, ivy.NativeArray],
    /,
    *,
    reduction: Optional[str] = "mean",
    log_target=False,
    out: Optional[ivy.Array] = None,
) -> ivy.Array:
    """
    Compute the Kullback-Leibler divergence loss between two input tensors
    (conventionally, probability distributions).

    Parameters
    ----------
    input : array_like
        Tensor of arbitrary shape in log-probabilities
    target : array_like
        Tensor of the same shape as input. See log_target for
        the target’s interpretation
    reduction : {'mean', 'sum', 'batchmean', 'none'}, optional
        Type of reduction to apply to the output. Default is 'mean'.
    log_target : bool
        A flag indicating whether target is passed in the log space.
        It is recommended to pass certain distributions (like softmax)
        in the log space to avoid numerical issues caused by explicit log.
        Default: False

    Returns
    -------
    ret : array
        The Kullback-Leibler divergence loss between the two input tensors.

    Examples
    --------
    >>> input = ivy.array([[0.2, 0.8], [0.5, 0.5]])
    >>> target = ivy.array([[0.6, 0.4], [0.3, 0.7]])
    >>> ivy.kl_div(input, target)
    ivy.array(-0.555969)

    >>> input = ivy.array([[0.2, 0.8], [0.5, 0.5]])
    >>> target = ivy.array([[0.6, 0.4], [0.3, 0.7]])
    >>> ivy.kl_div(input, target, reduction='sum')
    ivy.array(-2.223876)

    >>> input = ivy.array([[0.2, 0.8], [0.5, 0.5]])
    >>> target = ivy.array([[0.6, 0.4], [0.3, 0.7]])
    >>> ivy.kl_div(input, target, reduction='batchmean')
    ivy.array(-1.111938)

    >>> input = ivy.array([0.2, 0.8], [0.5, 0.5])
    >>> target = ivy.array([0.6, 0.4], [0.3, 0.7])
    >>> ivy.kl_div(input, target, reduction='none')
    ivy.array([[-0.42649534, -0.68651628],
                [-0.51119184, -0.59967244]])
    """
    if not log_target:  # default
        loss_pointwise = target * (ivy.log(target) - input)
    else:
        loss_pointwise = ivy.exp(target) * (target - input)

    if reduction == "mean":  # default
        loss = ivy.mean(loss_pointwise)
    elif reduction == "batchmean":  # mathematically correct
        loss = ivy.sum(loss_pointwise) / input.shape[0]
    elif reduction == "sum":
        loss = ivy.sum(loss_pointwise)
    else:  # reduction == "none"
        loss = loss_pointwise
    return ivy.inplace_update(out, loss) if out is not None else loss


kl_div.mixed_backend_wrappers = {
    "to_add": (
        "handle_backend_invalid",
        "inputs_to_native_arrays",
        "outputs_to_ivy_arrays",
        "handle_out_argument",
    ),
    "to_skip": ("inputs_to_ivy_arrays",),
}


@handle_exceptions
@handle_nestable
@handle_array_like_without_promotion
@to_native_arrays_and_back
def poisson_nll_loss(
    input: Union[ivy.Array, ivy.NativeArray],
    target: Union[ivy.Array, ivy.NativeArray],
    *,
    log_input: bool = True,
    full: bool = False,
    eps: float = 1e-8,
    reduction: str = "mean",
) -> ivy.Array:
    r"""
    Compute the Poisson Negative Log Likelihood Loss.

    This function calculates the negative log likelihood loss
    between the `input` and `target`under the assumption that
    the target follows a Poisson distribution. By default, the loss
    is not the exact loss, but the loss minus a constant term [log(z!)].
    This omission does not affect optimization but can be significant for
    relative loss comparisons. The Stirling's Approximation is used to
    approximate the log factorial term when `full` is set to True.

    Parameters
    ----------
    input
        Expectation of the underlying Poisson distribution.
    target
        Random sample from the Poisson distribution described by the input.
    log_input
        If `True`, the loss is computed as
        :math:`exp(input) - target * input`. If `False`, the loss is computed as
        :math:`input - target * log(input + eps)`. Default is `True`.
    full
        Whether to compute the full loss, i.e., to add the Stirling approximation term
        :math:`target * log(target) - target + 0.5 * log(2 * pi * target)`.
        Default is `False`.
    eps
        Small value to prevent evaluation of `log(0)` when `log_input` is `False`.
        Default is 1e-8.
    reduction
        Specifies the reduction applied to the output.
        Options are 'none', 'mean', or 'sum'.
        'none': no reduction will be applied.
        'mean': the output will be averaged.
        'sum': the output will be summed.
        Default is 'mean'.

    Returns
    -------
    ret
        An array of the same shape as `input` representing
        the Poisson Negative Log Likelihood Loss.

    Raises
    ------
    ValueError
        If the `input` and `target` tensors do not have the same shape.

    Examples
    --------
    >>> input_tensor = ivy.array([1, 2, 3, 4], dtype=ivy.float64)
    >>> target_tensor = ivy.array([2, 2, 2, 2], dtype=ivy.float64)
    >>> loss = poisson_nll_loss(input_tensor, target_tensor, log_input=False)
    >>> print(loss)
    ivy.array(0.91097307)
    """
    return ivy.current_backend().poisson_nll_loss(
        input,
        target,
        log_input=log_input,
        full=full,
        eps=eps,
        reduction=reduction,
<<<<<<< HEAD
    )


@handle_exceptions
@handle_nestable
@handle_array_like_without_promotion
@to_native_arrays_and_back
def binary_cross_entropy(
    input: Union[ivy.Array, ivy.NativeArray],
    target: Union[ivy.Array, ivy.NativeArray],
    /,
    *,
    from_logits: bool = False,
    epsilon: float = 0.0,
    reduction: str = "none",
    pos_weight: Optional[Union[ivy.Array, ivy.NativeArray]] = None,
    axis: Optional[int] = None,
    out: Optional[ivy.Array] = None,
) -> ivy.Array:
    """
    Compute the binary cross entropy loss between predicted scores and true binary
    labels.

    Parameters
    ----------
    input : array_like
        array of arbitrary shape containing probabilities.
    target : array_like
        array same shape as input with values between 0 and 1.
    from_logits
        Whether `pred` is expected to be a logits tensor. By
        default, we assume that `pred` encodes a probability distribution.
    epsilon
        a float in [0.0, 1.0] specifying the amount of smoothing when calculating the
        loss. If epsilon is ``0``, no smoothing will be applied. Default: ``0``.
    reduction
        ``'none'``: No reduction will be applied to the output.
        ``'mean'``: The output will be averaged.
        ``'sum'``: The output will be summed. Default: ``'none'``.
    pos_weight
        a weight for positive examples. Must be an array with length equal to the number
        of classes.
    axis
        Axis along which to compute crossentropy.
    out
        optional output array, for writing the result to. It must have a shape
        that the inputs broadcast to.

    Returns
    -------
    ret : array
        The binary cross entropy loss between the predicted scores
        and true binary labels.

    Examples
    --------
    >>> input = ivy.array([0.8, 0.2, 0.6, 0.4])
    >>> target = ivy.array([1, 0, 1, 0])
    >>> ivy.binary_cross_entropy(input, target)
    ivy.array(0.3670)

    >>> input = ivy.array([0.8, 0.7, 0.2, 0.1])
    >>> target = ivy.array([1, 1, 0, 0])
    >>> ivy.binary_cross_entropy(input, target, reduction='sum')
    ivy.array(0.9083)

    >>> input = ivy.array([0.8, 0.7, 0.2, 0.1])
    >>> target = ivy.array([1, 1, 0, 0])
    >>> ivy.binary_cross_entropy(input, target, reduction='none')
    ivy.array([0.2231, 0.3567, 0.2231, 0.1054])
    """
    return ivy.current_backend(input).binary_cross_entropy(
        input,
        target,
        from_logits=from_logits,
        epsilon=epsilon,
        reduction=reduction,
        pos_weight=pos_weight,
        axis=axis,
        out=out,
    )


def cross_entropy(
    input: Union[ivy.Array, ivy.NativeArray],
    target: Union[ivy.Array, ivy.NativeArray],
    /,
    *,
    axis: int = -1,
    epsilon: float = 1e-7,
    reduction: str = "none",
    out: Optional[ivy.Array] = None,
) -> ivy.Array:
    """
    Compute the cross entropy loss using the predicted and true labels.

    Parameters
    ----------
    input
        an array-like attribute containing the predicted labels.
    target
        an array-like attribute containing the true labels.
    axis
        the axis along which to compute the cross-entropy. If axis is ``-1``,
        the cross-entropy will be computed along the last dimension. Default: ``-1``.
    epsilon
        a float in [0.0, 1.0] specifying the amount of smoothing when calculating
        the loss. If epsilon is ``0``, no smoothing will be applied. Default: ``1e-7``.
    reduction
        ``none`` -> no reduction will be applied to the output.
        ``mean`` -> the output will be averaged and returned.
        ``sum``  -> the output will be summed up and returned. Default: ``none``.
    out
        optional output array, for writing the result to. It must have a shape
        that the inputs broadcast to.

    Returns
    -------
    array:
        An array of cross entropy loss values between the true and predicted labels.

    Examples
    --------
    >>> y = ivy.array([0, 0, 1, 0])
    >>> x = ivy.array([0.25, 0.25, 0.25, 0.25])
    >>> print(ivy.cross_entropy(x, y))
    ivy.array([0.        , 0.        , 1.38629436, 0.        ])

    >>> print(ivy.cross_entropy(x, y, reduction="sum"))
    ivy.array(1.38629436)

    >>> print(ivy.cross_entropy(x, y, reduction="mean"))
    ivy.array(0.34657359)
    """
    return ivy.current_backend(input).cross_entropy(
        input, target, axis=axis, epsilon=epsilon, reduction=reduction, out=out
=======
>>>>>>> cb8d76f0
    )<|MERGE_RESOLUTION|>--- conflicted
+++ resolved
@@ -573,7 +573,6 @@
         full=full,
         eps=eps,
         reduction=reduction,
-<<<<<<< HEAD
     )
 
 
@@ -581,82 +580,6 @@
 @handle_nestable
 @handle_array_like_without_promotion
 @to_native_arrays_and_back
-def binary_cross_entropy(
-    input: Union[ivy.Array, ivy.NativeArray],
-    target: Union[ivy.Array, ivy.NativeArray],
-    /,
-    *,
-    from_logits: bool = False,
-    epsilon: float = 0.0,
-    reduction: str = "none",
-    pos_weight: Optional[Union[ivy.Array, ivy.NativeArray]] = None,
-    axis: Optional[int] = None,
-    out: Optional[ivy.Array] = None,
-) -> ivy.Array:
-    """
-    Compute the binary cross entropy loss between predicted scores and true binary
-    labels.
-
-    Parameters
-    ----------
-    input : array_like
-        array of arbitrary shape containing probabilities.
-    target : array_like
-        array same shape as input with values between 0 and 1.
-    from_logits
-        Whether `pred` is expected to be a logits tensor. By
-        default, we assume that `pred` encodes a probability distribution.
-    epsilon
-        a float in [0.0, 1.0] specifying the amount of smoothing when calculating the
-        loss. If epsilon is ``0``, no smoothing will be applied. Default: ``0``.
-    reduction
-        ``'none'``: No reduction will be applied to the output.
-        ``'mean'``: The output will be averaged.
-        ``'sum'``: The output will be summed. Default: ``'none'``.
-    pos_weight
-        a weight for positive examples. Must be an array with length equal to the number
-        of classes.
-    axis
-        Axis along which to compute crossentropy.
-    out
-        optional output array, for writing the result to. It must have a shape
-        that the inputs broadcast to.
-
-    Returns
-    -------
-    ret : array
-        The binary cross entropy loss between the predicted scores
-        and true binary labels.
-
-    Examples
-    --------
-    >>> input = ivy.array([0.8, 0.2, 0.6, 0.4])
-    >>> target = ivy.array([1, 0, 1, 0])
-    >>> ivy.binary_cross_entropy(input, target)
-    ivy.array(0.3670)
-
-    >>> input = ivy.array([0.8, 0.7, 0.2, 0.1])
-    >>> target = ivy.array([1, 1, 0, 0])
-    >>> ivy.binary_cross_entropy(input, target, reduction='sum')
-    ivy.array(0.9083)
-
-    >>> input = ivy.array([0.8, 0.7, 0.2, 0.1])
-    >>> target = ivy.array([1, 1, 0, 0])
-    >>> ivy.binary_cross_entropy(input, target, reduction='none')
-    ivy.array([0.2231, 0.3567, 0.2231, 0.1054])
-    """
-    return ivy.current_backend(input).binary_cross_entropy(
-        input,
-        target,
-        from_logits=from_logits,
-        epsilon=epsilon,
-        reduction=reduction,
-        pos_weight=pos_weight,
-        axis=axis,
-        out=out,
-    )
-
-
 def cross_entropy(
     input: Union[ivy.Array, ivy.NativeArray],
     target: Union[ivy.Array, ivy.NativeArray],
@@ -710,6 +633,4 @@
     """
     return ivy.current_backend(input).cross_entropy(
         input, target, axis=axis, epsilon=epsilon, reduction=reduction, out=out
-=======
->>>>>>> cb8d76f0
     )