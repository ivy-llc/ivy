--- conflicted
+++ resolved
@@ -159,26 +159,16 @@
 @handle_array_like_without_promotion
 @inputs_to_ivy_arrays
 @handle_array_function
-<<<<<<< HEAD
 def huber_loss(
     true: Union[ivy.Array, ivy.NativeArray],
     pred: Union[ivy.Array, ivy.NativeArray],
     /,
     *,
     delta: Optional[float] = 1.0,
-=======
-def smooth_l1_loss(
-    input: Union[ivy.Array, ivy.NativeArray],
-    target: Union[ivy.Array, ivy.NativeArray],
-    /,
-    *,
-    beta: Optional[float] = 1.0,
->>>>>>> 01cc6704
     reduction: Optional[str] = "mean",
     out: Optional[ivy.Array] = None,
 ) -> ivy.Array:
     """
-<<<<<<< HEAD
     Compute the Huber loss (smooth L1 loss) between true and predicted values.
 
     Parameters
@@ -226,7 +216,24 @@
     elif reduction == "mean":
         return ivy.mean(loss, out=out)
     else:
-=======
+        return ivy.inplace_update(out, loss) if out is not None else loss
+
+
+@handle_exceptions
+@handle_nestable
+@handle_array_like_without_promotion
+@inputs_to_ivy_arrays
+@handle_array_function
+def smooth_l1_loss(
+    input: Union[ivy.Array, ivy.NativeArray],
+    target: Union[ivy.Array, ivy.NativeArray],
+    /,
+    *,
+    beta: Optional[float] = 1.0,
+    reduction: Optional[str] = "mean",
+    out: Optional[ivy.Array] = None,
+) -> ivy.Array:
+    """
     Compute the smooth L1 loss between two input tensors.
 
     Parameters
@@ -340,5 +347,4 @@
     elif reduction == "sum":
         return ivy.sum(loss, out=out)
     elif reduction == "none":
->>>>>>> 01cc6704
         return ivy.inplace_update(out, loss) if out is not None else loss