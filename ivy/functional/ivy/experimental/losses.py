--- conflicted
+++ resolved
@@ -487,9 +487,6 @@
     return ivy.inplace_update(out, loss) if out is not None else loss
 
 
-<<<<<<< HEAD
-    return ivy.inplace_update(out, loss) if out is not None else loss
-=======
 kl_div.mixed_backend_wrappers = {
     "to_add": (
         "handle_backend_invalid",
@@ -500,63 +497,10 @@
     "to_skip": ("inputs_to_ivy_arrays",),
 }
 
->>>>>>> 536c5a47
 
 @handle_exceptions
 @handle_nestable
 @handle_array_like_without_promotion
-<<<<<<< HEAD
-@inputs_to_ivy_arrays
-@handle_array_function
-def binary_cross_entropy(
-    input: Union[ivy.Array, ivy.NativeArray],
-    target: Union[ivy.Array, ivy.NativeArray],
-    /,
-    *,
-    reduction: Optional[str] = "mean",
-    out: Optional[ivy.Array] = None,
-) -> ivy.Array:
-    """
-    Compute the binary cross entropy loss between predicted scores and true binary labels.
-
-    Parameters
-    ----------
-    input : array_like
-        True binary labels, of shape (batch_size,).
-    target : array_like
-        Predicted scores, of shape (batch_size,).
-    reduction : {'mean', 'sum', 'none'}, optional
-        Type of reduction to apply to the output. Default is 'mean'.
-    out : array_like, optional
-        Optional output array, for writing the result to.
-        It must have a shape that the inputs broadcast to.
-
-    Returns
-    -------
-    ret : array
-        The binary cross entropy loss between the predicted scores
-        and true binary labels.
-
-    Examples
-    --------
-    >>> input = ivy.array([1, 0, 1, 0])
-    >>> target = ivy.array([0.8, 0.2, 0.6, 0.4])
-    >>> ivy.binary_cross_entropy(input, target)
-    ivy.array(0.3670)
-
-    >>> input = ivy.array([1, 1, 0, 0])
-    >>> target = ivy.array([0.8, 0.7, 0.2, 0.1])
-    >>> ivy.binary_cross_entropy(input, target, reduction='sum')
-    ivy.array(0.9083)
-
-    >>> input = ivy.array([1, 1, 0, 0])
-    >>> target = ivy.array([0.8, 0.7, 0.2, 0.1])
-    >>> ivy.binary_cross_entropy(input, target, reduction='none')
-    ivy.array([0.2231, 0.3567, 0.2231, 0.1054])
-    """
-    
-    return ivy.current_backend(input).binary_cross_entropy(input,target, reduction=reduction)
-=======
 @to_native_arrays_and_back
 def poisson_nll_loss(
     input: Union[ivy.Array, ivy.NativeArray],
@@ -630,4 +574,57 @@
         eps=eps,
         reduction=reduction,
     )
->>>>>>> 536c5a47
+
+@handle_exceptions
+@handle_nestable
+@handle_array_like_without_promotion
+@inputs_to_ivy_arrays
+@handle_array_function
+def binary_cross_entropy(
+    input: Union[ivy.Array, ivy.NativeArray],
+    target: Union[ivy.Array, ivy.NativeArray],
+    /,
+    *,
+    reduction: Optional[str] = "mean",
+    out: Optional[ivy.Array] = None,
+) -> ivy.Array:
+    """
+    Compute the binary cross entropy loss between predicted scores and true binary labels.
+
+    Parameters
+    ----------
+    input : array_like
+        True binary labels, of shape (batch_size,).
+    target : array_like
+        Predicted scores, of shape (batch_size,).
+    reduction : {'mean', 'sum', 'none'}, optional
+        Type of reduction to apply to the output. Default is 'mean'.
+    out : array_like, optional
+        Optional output array, for writing the result to.
+        It must have a shape that the inputs broadcast to.
+
+    Returns
+    -------
+    ret : array
+        The binary cross entropy loss between the predicted scores
+        and true binary labels.
+
+    Examples
+    --------
+    >>> input = ivy.array([1, 0, 1, 0])
+    >>> target = ivy.array([0.8, 0.2, 0.6, 0.4])
+    >>> ivy.binary_cross_entropy(input, target)
+    ivy.array(0.3670)
+
+    >>> input = ivy.array([1, 1, 0, 0])
+    >>> target = ivy.array([0.8, 0.7, 0.2, 0.1])
+    >>> ivy.binary_cross_entropy(input, target, reduction='sum')
+    ivy.array(0.9083)
+
+    >>> input = ivy.array([1, 1, 0, 0])
+    >>> target = ivy.array([0.8, 0.7, 0.2, 0.1])
+    >>> ivy.binary_cross_entropy(input, target, reduction='none')
+    ivy.array([0.2231, 0.3567, 0.2231, 0.1054])
+    """
+    
+    return ivy.current_backend(input).binary_cross_entropy(input,target, reduction=reduction)