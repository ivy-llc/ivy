# global
from typing import Union, Optional

# local
import ivy
from ivy.func_wrapper import (
    handle_nestable,
    inputs_to_ivy_arrays,
    handle_array_function,
)
from ivy.utils.exceptions import handle_exceptions
from ivy.functional.ivy.losses import _reduce_loss


# log_poisson_loss
@handle_exceptions
@handle_nestable
@inputs_to_ivy_arrays
@handle_array_function
def log_poisson_loss(
    true: Union[ivy.Array, ivy.NativeArray],
    pred: Union[ivy.Array, ivy.NativeArray],
    /,
    *,
    compute_full_loss: bool = False,
    axis: int = -1,
    reduction: str = "none",
    out: Optional[ivy.Array] = None,
) -> ivy.Array:
    """
    Compute the log-likelihood loss between the prediction and the target under the
    assumption that the target has a Poisson distribution. Caveat: By default,
    this is not the exact loss, but the loss minus a constant term [log(z!)].
    That has no effect for optimization, but does not play well with relative loss
    comparisons. To compute an approximation of the log factorial term, specify
    ``compute_full_loss=True`` to enable Stirling's Approximation.

    Parameters
    ----------
    true
        input array containing true labels.
    pred
        input array containing Predicted labels.
    compute_full_loss
        whether to compute the full loss. If false, a constant term is dropped
        in favor of more efficient optimization. Default: ``False``.
    axis
        the axis along which to compute the log-likelihood loss. If axis is ``-1``,
        the log-likelihood loss will be computed along the last dimension.
        Default: ``-1``.
    reduction
        ``'none'``: No reduction will be applied to the output.
        ``'mean'``: The output will be averaged.
        ``'sum'``: The output will be summed. Default: ``'none'``.
    out
        optional output array, for writing the result to. It must have a shape
        that the inputs broadcast to.

    Returns
    -------
    ret
        The binary log-likelihood loss between the given distributions.


    Examples
    --------
    >>> x = ivy.array([0, 0, 1, 0])
    >>> y = ivy.array([0.25, 0.25, 0.25, 0.25])
    >>> print(ivy.log_poisson_loss(x, z))
    ivy.array([1.28402555, 1.28402555, 1.03402555, 1.28402555])

    >>> z = ivy.array([0.1, 0.1, 0.7, 0.1])
    >>> print(ivy.log_poisson_loss(x, z, reduction='mean'))
    ivy.array(1.1573164)
    """
    try:
        assert true.shape == pred.shape
    except ValueError:
        raise ValueError(
            "`pred` and `true` must have the same shape, received "
            f"({pred.shape} vs {true.shape})."
        )

    loss = ivy.exp(pred) - pred * true
    if compute_full_loss:
        stirling_approx = (
            (true * ivy.log(true)) - true + (0.5 * ivy.log(2 * ivy.pi * true))
        )
<<<<<<< HEAD
        zeros = ivy.zeros_like(targets, dtype=targets.dtype)
        ones = ivy.ones_like(targets, dtype=targets.dtype)
        cond = ivy.logical_and(targets >= zeros, targets <= ones)
        result += ivy.where(cond, zeros, stirling_approx)
    return result

@inputs_to_ivy_arrays
@handle_array_like_without_promotion
@handle_nestable
@handle_exceptions
def mse_loss(
    true: Union[ivy.Array, ivy.NativeArray],
    pred: Union[ivy.Array, ivy.NativeArray],
    /,
    *,
    axis: Optional[int] = None,
    reduction: str = "mean",
    out: Optional[ivy.Array] = None,
) -> ivy.Array:
    """
    Compute the mean squared error (MSE) loss.

    Parameters
    ----------
    true : array-like
        input array containing true values.
    pred : array-like
        input array containing predicted values.
    axis : int or None, optional
        the axis along which to compute the mean squared error. If `axis` is `None`,
        the mean squared error will be computed over all dimensions.
        Default is `None`.
    reduction : {'none', 'mean', 'sum'}, optional
        type of reduction to apply to the output. Default is 'mean'.
    out : array-like, optional
        optional output array, for writing the result to. It must have a shape
        that the inputs broadcast to.

    Returns
    -------
    array
        The MSE loss between the true and predicted values.

    Raises
    -------
    ValueError
        If `reduction` is not one of ['none', 'mean', 'sum'].

    Examples
    --------
    >>> true = ivy.array([1, 2, 3, 4])
    >>> pred = ivy.array([0.9, 2.1, 2.8, 4.2])
    >>> ivy.mse_loss(true, pred)
    ivy.array(0.1075)

    >>> true = ivy.array([[1, 2], [3, 4]])
    >>> pred = ivy.array([[0.8, 2.3], [3.2, 4.1]])
    >>> ivy.mse_loss(true, pred, reduction='sum')
    ivy.array(0.17)

    >>> true = ivy.array([1, 2, 3, 4])
    >>> pred = ivy.array([0.9, 2.1, 2.8, 4.2])
    >>> out = ivy.array([0, 0])
    >>> ivy.mse_loss(true, pred, reduction='none', out=out)
    ivy.array([0.01 , 0.01 ])
    """
    ivy.utils.assertions.check_elem_in_list(reduction, ["none", "sum", "mean"])
    result = ivy.mean(ivy.square(true - pred), axis=axis, keepdims=True)
    return _reduce_loss(reduction, result, None, out)


@inputs_to_ivy_arrays
@handle_array_like_without_promotion
@handle_nestable
@handle_exceptions
def mae_loss(
    true: Union[ivy.Array, ivy.NativeArray],
    pred: Union[ivy.Array, ivy.NativeArray],
    /,
    *,
    axis: Optional[int] = None,
    reduction: str = "mean",
    out: Optional[ivy.Array] = None,
) -> ivy.Array:
    """
    Compute the mean absolute error (MAE) loss.

    Parameters
    ----------
    true : array-like
        input array containing true values.
    pred : array-like
        input array containing predicted values.
    axis : int or None, optional
        the axis along which to compute the mean absolute error. If `axis` is `None`,
        the mean absolute error will be computed over all dimensions.
        Default is `None`.
    reduction : {'none', 'mean', 'sum'}, optional
        type of reduction to apply to the output. Default is 'mean'.
    out : array-like, optional
        optional output array, for writing the result to. It must have a shape
        that the inputs broadcast to.

    Returns
    -------
    array
        The MAE loss between the true and predicted values.

    Raises
    -------
    ValueError
        If `reduction` is not one of ['none', 'mean', 'sum'].

    Examples
    --------
    >>> true = ivy.array([1, 2, 3, 4])
    >>> pred = ivy.array([1.1, 2.2, 2.9, 4.1])
    >>> ivy.mae_loss(true, pred)
    ivy.array(0.275)

    >>> true = ivy.array([[1, 2], [3, 4]])
    >>> pred = ivy.array([[0.9, 2.1], [3.1, 4.2]])
    >>> ivy.mae_loss(true, pred, reduction='sum')
    ivy.array(0.3)

    >>> true = ivy.array([1, 2, 3, 4])
    >>> pred = ivy.array([1.1, 2.2, 2.9, 4.1])
    >>> out = ivy.array([0, 0])
    >>> ivy.mae_loss(true, pred, reduction='none', out=out)
    ivy.array([0.1, 0.2])
    """
    ivy.utils.assertions.check_elem_in_list(reduction, ["none", "sum", "mean"])
    result = ivy.mean(ivy.abs(true - pred), axis=axis, keepdims=True)
    return _reduce_loss(reduction, result, None, out)
=======
        cond = ivy.logical_and(true >= 0.0, true <= 1.0)
        loss += ivy.where(cond, ivy.zeros_like(loss), stirling_approx)
    if reduction == "sum":
        return ivy.sum(loss, axis=axis, out=out)
    elif reduction == "mean":
        return ivy.mean(loss, axis=axis, out=out)
    else:
        return ivy.inplace_update(out, loss) if out is not None else loss
>>>>>>> fa194f4b
<|MERGE_RESOLUTION|>--- conflicted
+++ resolved
@@ -9,7 +9,6 @@
     handle_array_function,
 )
 from ivy.utils.exceptions import handle_exceptions
-from ivy.functional.ivy.losses import _reduce_loss
 
 
 # log_poisson_loss
@@ -86,15 +85,17 @@
         stirling_approx = (
             (true * ivy.log(true)) - true + (0.5 * ivy.log(2 * ivy.pi * true))
         )
-<<<<<<< HEAD
-        zeros = ivy.zeros_like(targets, dtype=targets.dtype)
-        ones = ivy.ones_like(targets, dtype=targets.dtype)
-        cond = ivy.logical_and(targets >= zeros, targets <= ones)
-        result += ivy.where(cond, zeros, stirling_approx)
-    return result
+        cond = ivy.logical_and(true >= 0.0, true <= 1.0)
+        loss += ivy.where(cond, ivy.zeros_like(loss), stirling_approx)
+    if reduction == "sum":
+        return ivy.sum(loss, axis=axis, out=out)
+    elif reduction == "mean":
+        return ivy.mean(loss, axis=axis, out=out)
+    else:
+        return ivy.inplace_update(out, loss) if out is not None else loss
+
 
 @inputs_to_ivy_arrays
-@handle_array_like_without_promotion
 @handle_nestable
 @handle_exceptions
 def mse_loss(
@@ -159,7 +160,6 @@
 
 
 @inputs_to_ivy_arrays
-@handle_array_like_without_promotion
 @handle_nestable
 @handle_exceptions
 def mae_loss(
@@ -220,14 +220,4 @@
     """
     ivy.utils.assertions.check_elem_in_list(reduction, ["none", "sum", "mean"])
     result = ivy.mean(ivy.abs(true - pred), axis=axis, keepdims=True)
-    return _reduce_loss(reduction, result, None, out)
-=======
-        cond = ivy.logical_and(true >= 0.0, true <= 1.0)
-        loss += ivy.where(cond, ivy.zeros_like(loss), stirling_approx)
-    if reduction == "sum":
-        return ivy.sum(loss, axis=axis, out=out)
-    elif reduction == "mean":
-        return ivy.mean(loss, axis=axis, out=out)
-    else:
-        return ivy.inplace_update(out, loss) if out is not None else loss
->>>>>>> fa194f4b
+    return _reduce_loss(reduction, result, None, out)