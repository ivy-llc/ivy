# global
from typing import Union, Tuple, Optional, Sequence, Iterable, Generator
import warnings

# local
import ivy
from ivy.utils.backend import current_backend
from ivy.utils.exceptions import handle_exceptions
from ivy.func_wrapper import (
    infer_device,
    outputs_to_ivy_arrays,
    handle_nestable,
    to_native_arrays_and_back,
    handle_out_argument,
    infer_dtype,
    handle_array_like_without_promotion,
    inputs_to_ivy_arrays,
    handle_device_shifting,
    handle_backend_invalid,
<<<<<<< HEAD
    decorate,
=======
    handle_array_function,
>>>>>>> 27636cc3
)

# Decorators #
# ---------- #

_main_decorators = {handle_exceptions}

_decorators_per_function = {
    frozenset({"vorbis_window", "kaiser_window", "hann_window"}): {
        handle_device_shifting,
        handle_out_argument,
        infer_dtype,
        handle_backend_invalid,
        to_native_arrays_and_back,
        handle_nestable,
    },
    frozenset({"kaiser_bessel_derived_window"}): {
        handle_out_argument,
        infer_dtype,
        handle_nestable,
    },
    frozenset({"hamming_window", "random_tucker"}): {
        infer_dtype,
        handle_nestable,
    },
    frozenset({"tril_indices"}): {
        infer_device,
        outputs_to_ivy_arrays,
        handle_nestable,
    },
    frozenset({"eye_like"}): {
        handle_out_argument,
        infer_device,
        infer_dtype,
        handle_array_like_without_promotion,
        inputs_to_ivy_arrays,
        handle_nestable,
    },
    frozenset({"ndenumerate"}): {inputs_to_ivy_arrays},
    frozenset({"indices", "ndindex"}): set(),
    frozenset({"unsorted_segment_min"}): {
        to_native_arrays_and_back,
        handle_nestable,
        handle_backend_invalid,
    },
    frozenset({"unsorted_segment_sum"}): {
        to_native_arrays_and_back,
        handle_nestable,
    },
}

decorators = _main_decorators, _decorators_per_function


@decorate(*decorators)
def vorbis_window(
    window_length: Union[ivy.Array, ivy.NativeArray],
    *,
    dtype: Optional[Union[ivy.Dtype, ivy.NativeDtype]] = None,
    out: Optional[ivy.Array] = None,
) -> ivy.Array:
    """
    Return an array that contains a vorbis power complementary window of size
    window_length.

    Parameters
    ----------
    window_length
        the length of the vorbis window.
    dtype
        data type of the returned array. By default float32.
    out
        optional output array, for writing the result to.

    Returns
    -------
    ret
        Input array with the vorbis window.

    Examples
    --------
    >>> ivy.vorbis_window(3)
    ivy.array([0.38268346, 1. , 0.38268352])

    >>> ivy.vorbis_window(5)
    ivy.array([0.14943586, 0.8563191 , 1. , 0.8563191, 0.14943568])
    """
    return ivy.current_backend().vorbis_window(window_length, dtype=dtype, out=out)


@decorate(*decorators)
def hann_window(
    size: int,
    *,
    periodic: bool = True,
    dtype: Optional[Union[ivy.Dtype, ivy.NativeDtype]] = None,
    out: Optional[ivy.Array] = None,
) -> ivy.Array:
    """
    Generate a Hann window. The Hanning window is a taper formed by using a weighted
    cosine.

    Parameters
    ----------
    size
        the size of the returned window.
    periodic
        If True, returns a window to be used as periodic function.
        If False, return a symmetric window.
    dtype
        The data type to produce. Must be a floating point type.
    out
        optional output array, for writing the result to.

    Returns
    -------
    ret
        The array containing the window.

    Functional Examples
    -------------------
    >>> ivy.hann_window(4, periodic = True)
    ivy.array([0. , 0.5, 1. , 0.5])

    >>> ivy.hann_window(7, periodic = False)
    ivy.array([0.  , 0.25, 0.75, 1.  , 0.75, 0.25, 0.  ])
    """
    return ivy.current_backend().hann_window(
        size, periodic=periodic, dtype=dtype, out=out
    )


@decorate(*decorators)
def kaiser_window(
    window_length: int,
    periodic: bool = True,
    beta: float = 12.0,
    *,
    dtype: Optional[Union[ivy.Dtype, ivy.NativeDtype]] = None,
    out: Optional[ivy.Array] = None,
) -> ivy.Array:
    """
    Compute the Kaiser window with window length window_length and shape beta.

    Parameters
    ----------
    window_length
        an int defining the length of the window.
    periodic
        If True, returns a periodic window suitable for use in spectral analysis.
        If False, returns a symmetric window suitable for use in filter design.
    beta
        a float used as shape parameter for the window.
    dtype
        data type of the returned array.
    out
        optional output array, for writing the result to.

    Returns
    -------
    ret
        The array containing the window.

    Examples
    --------
    >>> ivy.kaiser_window(5)
    ivy.array([5.2773e-05, 1.0172e-01, 7.9294e-01, 7.9294e-01, 1.0172e-01]])
    >>> ivy.kaiser_window(5, True, 5)
    ivy.array([0.0367, 0.4149, 0.9138, 0.9138, 0.4149])
    >>> ivy.kaiser_window(5, False, 5)
    ivy.array([0.0367, 0.5529, 1.0000, 0.5529, 0.0367])
    """
    return ivy.current_backend().kaiser_window(
        window_length, periodic, beta, dtype=dtype, out=out
    )


@decorate(*decorators)
def kaiser_bessel_derived_window(
    window_length: int,
    beta: float = 12.0,
    *,
    dtype: Optional[Union[ivy.Dtype, ivy.NativeDtype]] = None,
    out: Optional[ivy.Array] = None,
) -> ivy.Array:
    """
    Compute the Kaiser bessel derived window with window length window_length and shape
    beta.

    Parameters
    ----------
    window_length
        an int defining the length of the window.
    beta
        a float used as shape parameter for the window.
    dtype
        data type of the returned array
    out
        optional output array, for writing the result to.

    Returns
    -------
    ret
        The array containing the window.

    Functional Examples
    -------------------
    >>> ivy.kaiser_bessel_derived_window(5)
    ivy.array([0.00726415, 0.9999736 , 0.9999736 , 0.00726415])

    >>> ivy.kaiser_bessel_derived_window(5, 5)
    ivy.array([0.18493208, 0.9827513 , 0.9827513 , 0.18493208])
    """
    if window_length < 2:
        result = ivy.array([], dtype=dtype)
        if ivy.exists(out):
            ivy.inplace_update(out, result)
        return result
    half_len = window_length // 2
    kaiser_w = ivy.kaiser_window(half_len + 1, False, beta, dtype=dtype)
    kaiser_w_csum = ivy.cumsum(kaiser_w)
    half_w = ivy.sqrt(kaiser_w_csum[:-1] / kaiser_w_csum[-1:])
    window = ivy.concat((half_w, half_w[::-1]), axis=0)
    result = window.astype(dtype)
    return result


@decorate(*decorators)
def hamming_window(
    window_length: int,
    *,
    periodic: bool = True,
    alpha: float = 0.54,
    beta: float = 0.46,
    dtype: Optional[Union[ivy.Dtype, ivy.NativeDtype]] = None,
    out: Optional[ivy.Array] = None,
) -> ivy.Array:
    """
    Compute the Hamming window with window length window_length.

    Parameters
    ----------
    window_length
        an int defining the length of the window.
    periodic
         If True, returns a window to be used as periodic function.
         If False, return a symmetric window.
    alpha
        The coefficient alpha in the hamming window equation
    beta
        The coefficient beta in the hamming window equation
    dtype
        data type of the returned array.
    out
        optional output array, for writing the result to.

    Returns
    -------
    ret
        The array containing the window.

    Examples
    --------
    >>> ivy.hamming_window(5)
    ivy.array([0.0800, 0.3979, 0.9121, 0.9121, 0.3979])
    >>> ivy.hamming_window(5, periodic=False)
    ivy.array([0.0800, 0.5400, 1.0000, 0.5400, 0.0800])
    >>> ivy.hamming_window(5, periodic=False, alpha=0.2, beta=2)
    ivy.array([-1.8000,  0.2000,  2.2000,  0.2000, -1.8000])
    """
    if window_length < 2:
        return ivy.ones([window_length], dtype=dtype, out=out)
    if periodic:
        count = ivy.arange(window_length) / window_length
    else:
        count = ivy.linspace(0, window_length, window_length)
    result = (alpha - beta * ivy.cos(2 * ivy.pi * count)).astype(dtype)
    if ivy.exists(out):
        result = ivy.inplace_update(out, result)
    return result


hamming_window.mixed_backend_wrappers = {
    "to_add": (
        "handle_backend_invalid",
        "handle_out_argument",
        "handle_device_shifting",
    ),
    "to_skip": (),
}


@decorate(*decorators)
def tril_indices(
    n_rows: int,
    n_cols: Optional[int] = None,
    k: int = 0,
    *,
    device: Optional[Union[ivy.Device, ivy.NativeDevice]] = None,
) -> Tuple[ivy.Array, ...]:
    """
    Return the indices of the lower triangular part of a row by col matrix in a 2-by-N
    shape (tuple of two N dimensional arrays), where the first row contains row
    coordinates of all indices and the second row contains column coordinates. Indices
    are ordered based on rows and then columns.  The lower triangular part of the matrix
    is defined as the elements on and below the diagonal.  The argument k controls which
    diagonal to consider. If k = 0, all elements on and below the main diagonal are
    retained. A positive value excludes just as many diagonals below the main diagonal,
    and similarly a negative value includes just as many diagonals above the main
    diagonal. The main diagonal are the set of indices {(i,i)} for i∈[0,min{n_rows,
    n_cols}−1].

    Notes
    -----
    Primary purpose of this function is to slice an array of shape (n,m). See
    https://numpy.org/doc/stable/reference/generated/numpy.tril_indices.html
    for examples

    Tensorflow does not support slicing 2-D tensor with tuple of tensor of indices

    Parameters
    ----------
    n_rows
       number of rows in the 2-d matrix.
    n_cols
       number of columns in the 2-d matrix. If None n_cols will be the same as n_rows
    k
       number of shifts from the main diagonal. k = 0 includes main diagonal,
       k > 0 moves downward and k < 0 moves upward
    device
       device on which to place the created array. Default: ``None``.

    Returns
    -------
    ret
        an 2xN shape, tuple of two N dimensional, where first subarray (i.e. ret[0])
        contains row coordinates of all indices and the second subarray (i.e ret[1])
        contains columns indices.

    Function is *nestable*, and therefore also accepts :class:`ivy.Container`
    instances in place of any of the arguments.

    Examples
    --------
    >>> x = ivy.tril_indices(4,4,0)
    >>> print(x)
    (ivy.array([0, 1, 1, 2, 2, 2, 3, 3, 3, 3]),
    ivy.array([0, 0, 1, 0, 1, 2, 0, 1, 2, 3]))

    >>> x = ivy.tril_indices(4,4,1)
    >>> print(x)
    (ivy.array([0, 0, 1, 1, 1, 2, 2, 2, 2, 3, 3, 3, 3]),
    ivy.array([0, 1, 0, 1, 2, 0, 1, 2, 3, 0, 1, 2, 3]))

    >>> x = ivy.tril_indices(4,4,-2)
    >>> print(x)
    (ivy.array([2, 3, 3]), ivy.array([0, 0, 1]))

    >>> x = ivy.tril_indices(4,2,0)
    >>> print(x)
    (ivy.array([0, 1, 1, 2, 2, 3, 3]),
    ivy.array([0, 0, 1, 0, 1, 0, 1]))

    >>> x = ivy.tril_indices(2,4,0)
    >>> print(x)
    (ivy.array([0, 1, 1]), ivy.array([0, 0, 1]))

    >>> x = ivy.tril_indices(4,-4,0)
    >>> print(x)
    (ivy.array([]), ivy.array([]))

    >>> x = ivy.tril_indices(4,4,100)
    >>> print(x)
    (ivy.array([0, 0, 0, 0, 1, 1, 1, 1, 2, 2, 2, 2, 3, 3, 3, 3]),
    ivy.array([0, 1, 2, 3, 0, 1, 2, 3, 0, 1, 2, 3, 0, 1, 2, 3]))

    >>> x = ivy.tril_indices(2,4,-100)
    >>> print(x)
    (ivy.array([]), ivy.array([]))
    """
    return current_backend().tril_indices(n_rows, n_cols, k, device=device)


@decorate(*decorators)
def eye_like(
    x: Union[ivy.Array, ivy.NativeArray],
    *,
    k: int = 0,
    dtype: Optional[Union[ivy.Dtype, ivy.NativeDtype]] = None,
    device: Optional[Union[ivy.Device, ivy.NativeDevice]] = None,
    out: Optional[ivy.Array] = None,
) -> ivy.Array:
    """
    Return a 2D array filled with ones on the k diagonal and zeros elsewhere. having the
    same ``shape`` as the first and last dim of input array ``x``. input array ``x``
    should to be 2D.

    Parameters
    ----------
    x
         input array from which to derive the output array shape.
    k
        index of the diagonal. A positive value refers to an upper diagonal, a negative
        value to a lower diagonal, and 0 to the main diagonal. Default: ``0``.
    dtype
        output array data type. If dtype is None, the output array data type must be the
        default floating-point data type. Default: ``None``.
    device
        the device on which to place the created array.
    out
        optional output array, for writing the result to. It must have a shape that the
        inputs broadcast to.

    Returns
    -------
    ret
        an array having the same shape as ``x`` and filled with ``ones`` in
        diagonal ``k`` and ``zeros`` elsewhere.


    Both the description and the type hints above assumes an array input for simplicity,
    but this function is *nestable*, and therefore also accepts :class:`ivy.Container`
    instances as a replacement to any of the arguments.

    Functional Examples
    -------------------

    With :class:`ivy.Array` input:

    >>> x1 = ivy.array([[0, 1],[2, 3]])
    >>> y1 = ivy.eye_like(x1)
    >>> print(y1)
    ivy.array([[1., 0.],
               [0., 1.]])

    >>> x1 = ivy.array([[0, 1, 2],[3, 4, 5],[6, 7, 8]])
    >>> y1 = ivy.eye_like(x1, k=1)
    >>> print(y1)
    ivy.array([[0., 1., 0.],
               [0., 0., 1.],
               [0., 0., 0.]])

    With :class:`ivy.Container` input:

    >>> x = ivy.Container(a=ivy.array([[3, 8],[0, 2]]), b=ivy.array([[0, 2], [8, 5]]))
    >>> y = x.eye_like()
    >>> print(y)
    {
        a: ivy.array([[1., 0.],
                      [0., 1.]]),
        b: ivy.array([[1., 0.],
                      [0., 1.]])
    }
    """
    shape = ivy.shape(x, as_array=True)
    dim = len(shape)
    if dim <= 1:
        cols = dim
    else:
        cols = int(shape[-1])
    rows = 0 if dim < 1 else int(shape[0])
    return ivy.eye(
        rows,
        cols,
        k=k,
        dtype=dtype,
        device=device,
        out=out,
    )


def _iter_product(*args, repeat=1):
    # itertools.product
    pools = [tuple(pool) for pool in args] * repeat
    result = [[]]
    for pool in pools:
        result = [x + [y] for x in result for y in pool]
    for prod in result:
        yield tuple(prod)


@decorate(*decorators)
def ndenumerate(
    input: Iterable,
) -> Generator:
    """
    Multidimensional index iterator.

    Parameters
    ----------
    input
        Input array to iterate over.

    Returns
    -------
    ret
        An iterator yielding pairs of array coordinates and values.

    Examples
    --------
    >>> a = ivy.array([[1, 2], [3, 4]])
    >>> for index, x in ivy.ndenumerate(a):
    >>>     print(index, x)
    (0, 0) 1
    (0, 1) 2
    (1, 0) 3
    (1, 1) 4
    """

    def _ndenumerate(input):
        if ivy.is_ivy_array(input) and input.shape == ():
            yield (), ivy.to_scalar(input)
        else:
            i = [range(k) for k in input.shape]
            for idx in _iter_product(*i):
                yield idx, input[idx]

    input = ivy.array(input) if not ivy.is_ivy_array(input) else input
    return _ndenumerate(input)


@decorate(*decorators)
def ndindex(
    shape: Tuple,
) -> Generator:
    """
    Multidimensional index iterator.

    Parameters
    ----------
    shape
        The shape of the array to iterate over.

    Returns
    -------
    ret
        An iterator yielding array coordinates.

    Examples
    --------
    >>> a = ivy.array([[1, 2], [3, 4]])
    >>> for index in ivy.ndindex(a):
    >>>     print(index)
    (0, 0)
    (0, 1)
    (1, 0)
    (1, 1)
    """
    args = [range(k) for k in shape]
    return _iter_product(*args)


@decorate(*decorators)
def indices(
    dimensions: Sequence[int],
    *,
    dtype: Union[ivy.Dtype, ivy.NativeDtype] = ivy.int64,
    sparse: bool = False,
) -> Union[ivy.Array, Tuple[ivy.Array, ...]]:
    """
    Return an array representing the indices of a grid.

    Parameters
    ----------
    dimensions
        The shape of the grid.
    dtype
        The data type of the result.
    sparse
        Return a sparse representation of the grid instead of a dense representation.

    Returns
    -------
    ret
        If sparse is False, returns one grid indices array of shape
        (len(dimensions),) + tuple(dimensions).
        If sparse is True, returns a tuple of arrays each of shape
        (1, ..., 1, dimensions[i], 1, ..., 1) with dimensions[i] in the ith place.

    Examples
    --------
    >>> ivy.indices((3, 2))
    ivy.array([[[0 0]
                [1 1]
                [2 2]]
               [[0 1]
                [0 1]
                [0 1]]])
    >>> ivy.indices((3, 2), sparse=True)
    (ivy.array([[0], [1], [2]]), ivy.array([[0, 1]]))
    """
    if sparse:
        return tuple(
            ivy.arange(dim)
            .expand_dims(
                axis=[j for j in range(len(dimensions)) if i != j],
            )
            .astype(dtype)
            for i, dim in enumerate(dimensions)
        )
    else:
        grid = ivy.meshgrid(*[ivy.arange(dim) for dim in dimensions], indexing="ij")
        return ivy.stack(grid, axis=0).astype(dtype)


indices.mixed_backend_wrappers = {
    "to_add": ("handle_device_shifting",),
    "to_skip": (),
}


@decorate(*decorators)
def unsorted_segment_min(
    data: Union[ivy.Array, ivy.NativeArray],
    segment_ids: Union[ivy.Array, ivy.NativeArray],
    num_segments: Union[int, ivy.Array, ivy.NativeArray],
) -> ivy.Array:
    """
    Compute the minimum along segments of an array. Segments are defined by an integer
    array of segment IDs.

    Note
    ----
    If the given segment ID `i` is negative, then the corresponding
    value is dropped, and will not be included in the result.

    Parameters
    ----------
    data
        The array from which to gather values.

    segment_ids
        Must be in the same size with the first dimension of `data`. Has to be
        of integer data type. The index-th element of `segment_ids` array is
        the segment identifier for the index-th element of `data`.

    num_segments
        An integer or array representing the total number of distinct segment IDs.

    Returns
    -------
    ret
        The output array, representing the result of a segmented min operation.
        For each segment, it computes the min value in `data` where `segment_ids`
        equals to segment ID.
    """
    return ivy.current_backend().unsorted_segment_min(data, segment_ids, num_segments)


@decorate(*decorators)
def unsorted_segment_sum(
    data: Union[ivy.Array, ivy.NativeArray],
    segment_ids: Union[ivy.Array, ivy.NativeArray],
    num_segments: Union[int, ivy.Array, ivy.NativeArray],
) -> ivy.Array:
    """
    Compute the sum of elements along segments of an array. Segments are defined by an
    integer array of segment IDs.

    Parameters
    ----------
    data
        The array from which to gather values.

    segment_ids
        Must be in the same size with the first dimension of `data`. Has to be
        of integer data type. The index-th element of `segment_ids` array is
        the segment identifier for the index-th element of `data`.

    num_segments
        An integer or array representing the total number of distinct segment IDs.

    Returns
    -------
    ret
        The output array, representing the result of a segmented sum operation.
        For each segment, it computes the sum of values in `data` where `segment_ids`
        equals to segment ID.
    """
    return ivy.current_backend().unsorted_segment_sum(data, segment_ids, num_segments)


<<<<<<< HEAD
@decorate(*decorators)
=======
@handle_exceptions
@handle_nestable
@handle_out_argument
@to_native_arrays_and_back
@infer_dtype
@handle_device_shifting
def blackman_window(
    size: int,
    *,
    periodic: bool = True,
    dtype: Optional[Union[ivy.Dtype, ivy.NativeDtype]] = None,
    out: Optional[ivy.Array] = None,
) -> ivy.Array:
    """
    Generate a Blackman window. The Blackman window is a taper formed by using the first
    three terms of a summation of cosines. It was designed to have close to the minimal
    leakage possible. It is close to optimal, only slightly worse than a Kaiser window.

    Parameters
    ----------
    window_length
        the window_length of the returned window.
    periodic
        If True, returns a window to be used as periodic function.
        If False, return a symmetric window.
    dtype
        The data type to produce. Must be a floating point type.
    out
        optional output array, for writing the result to.

    Returns
    -------
    ret
        The array containing the window.
    Functional Examples
    -------------------
    >>> ivy.blackman_window(4, periodic = True)
    ivy.array([-1.38777878e-17,  3.40000000e-01,  1.00000000e+00,  3.40000000e-01])
    >>> ivy.blackman_window(7, periodic = False)
    ivy.array([-1.38777878e-17,  1.30000000e-01,  6.30000000e-01,  1.00000000e+00,
        6.30000000e-01,  1.30000000e-01, -1.38777878e-17])
    """
    return ivy.current_backend().blackman_window(
        size, periodic=periodic, dtype=dtype, out=out
    )


@handle_exceptions
@handle_nestable
@infer_dtype
>>>>>>> 27636cc3
def random_tucker(
    shape: Sequence[int],
    rank: Sequence[int],
    /,
    *,
    dtype: Optional[Union[ivy.Dtype, ivy.NativeDtype]] = None,
    full: Optional[bool] = False,
    orthogonal: Optional[bool] = False,
    seed: Optional[int] = None,
    non_negative: Optional[bool] = False,
) -> Union[ivy.TuckerTensor, ivy.Array]:
    """
    Generate a random Tucker tensor.

    Parameters
    ----------
    shape
        shape of the tensor to generate
    rank
        rank of the Tucker decomposition
        if int, the same rank is used for each mode
        otherwise, dimension of each mode
    full
        if True, a full tensor is returned
        otherwise, the decomposed tensor is returned
    orthogonal
        if True, creates a tensor with orthogonal components
    seed
        seed for generating random numbers
    non_negative


    Returns
    -------
        ivy.TuckerTensor
    """
    rank = ivy.TuckerTensor.validate_tucker_rank(shape, rank)

    if orthogonal:
        for i, (s, r) in enumerate(zip(shape, rank)):
            if r > s:
                warnings.warn(
                    "Selected orthogonal=True, but selected a rank larger than the"
                    f" tensor size for mode {{0}}: rank[{i}]={r} > shape[{i}]={s}."
                )

    factors = []
    for s, r in zip(shape, rank):
        if orthogonal:
            factor = ivy.random_uniform(shape=(s, s), seed=seed, dtype=dtype)
            Q, _ = ivy.qr(factor)
            factors.append(ivy.array(Q[:, :r]))
        else:
            factors.append(ivy.random_uniform(shape=(s, r), seed=seed, dtype=dtype))

    core = ivy.random_uniform(shape=rank, seed=seed, dtype=dtype)

    if non_negative:
        factors = [ivy.abs(f) for f in factors]
        core = ivy.abs(core)

    if full:
        return ivy.TuckerTensor.tucker_to_tensor((core, factors))
    else:
        return ivy.TuckerTensor((core, factors))


@handle_exceptions
@handle_nestable
@infer_dtype
def random_cp(
    shape: Sequence[int],
    rank: int,
    /,
    *,
    dtype: Optional[Union[ivy.Dtype, ivy.NativeDtype]] = None,
    full: Optional[bool] = False,
    orthogonal: Optional[bool] = False,
    seed: Optional[int] = None,
    normalise_factors: Optional[bool] = True,
) -> Union[ivy.CPTensor, ivy.Array]:
    """
    Generate a random CP tensor.

    Parameters
    ----------
    shape
        shape of the tensor to generate
    rank
        rank of the CP decomposition
    full
        if True, a full tensor is returned
        otherwise, the decomposed tensor is returned
    orthogonal
        if True, creates a tensor with orthogonal components
    seed
        seed for generating random numbers

    Returns
    -------
        ivy.CPTensor
    """
    rank = ivy.CPTensor.validate_cp_rank(shape, rank)
    if (rank > min(shape)) and orthogonal:
        warnings.warn(
            "Can only construct orthogonal tensors when rank <= min(shape) but got "
            f"a tensor with min(shape)={min(shape)} < rank={rank}"
        )

    factors = [
        (ivy.random_uniform(shape=(s, rank), dtype=dtype, seed=seed)) for s in shape
    ]
    weights = ivy.ones((rank,), dtype=dtype)
    if orthogonal:
        factors = [ivy.qr(factor)[0] for factor in factors]

    if full:
        return ivy.CPTensor.cp_to_tensor((weights, factors))
    elif normalise_factors:
        return ivy.CPTensor.cp_normalize((weights, factors))
    else:
        return ivy.CPTensor((weights, factors))


@handle_nestable
@handle_array_like_without_promotion
@handle_out_argument
@to_native_arrays_and_back
@handle_array_function
@handle_device_shifting
def trilu(
    x: Union[ivy.Array, ivy.NativeArray],
    /,
    *,
    k: int = 0,
    upper: bool = True,
    out: Optional[ivy.Array] = None,
) -> ivy.Array:
    """
    Return the upper or lower triangular part of a matrix (or a stack of matrices) ``x``
    .. note::
        The upper triangular part of the matrix is defined as the elements
        on and above the specified diagonal ``k``. The lower triangular part
        of the matrix is defined as the elements on and below the specified
        diagonal ``k``.

    Parameters
    ----------
    x
        input array having shape (..., M, N) and whose innermost two dimensions form MxN
        matrices.    *,
    k
        diagonal below or above which to zero elements. If k = 0, the diagonal is the
        main diagonal. If k < 0, the diagonal is below the main diagonal. If k > 0, the
        diagonal is above the main diagonal. Default: ``0``.
    upper
        indicates whether upper or lower part of matrix is retained. Default: ``True``.
    out
        optional output array, for writing the result to. It must have a shape that the
        inputs broadcast to.

    Returns
    -------
    ret
        an array containing the upper or lower triangular part(s). The returned array
        must have the same shape and data type as x. All elements below or above the
        specified diagonal k must be zeroed. The returned array should be allocated on
        the same device as x.
    Both the description and the type hints above assumes an array input for simplicity,
    but this function is *nestable*, and therefore also accepts :class:`ivy.Container`
    instances in place of any of the arguments.
    """
    return current_backend(x).trilu(x, k=k, upper=upper, out=out)<|MERGE_RESOLUTION|>--- conflicted
+++ resolved
@@ -17,11 +17,8 @@
     inputs_to_ivy_arrays,
     handle_device_shifting,
     handle_backend_invalid,
-<<<<<<< HEAD
+    handle_array_function,
     decorate,
-=======
-    handle_array_function,
->>>>>>> 27636cc3
 )
 
 # Decorators #
@@ -704,9 +701,6 @@
     return ivy.current_backend().unsorted_segment_sum(data, segment_ids, num_segments)
 
 
-<<<<<<< HEAD
-@decorate(*decorators)
-=======
 @handle_exceptions
 @handle_nestable
 @handle_out_argument
@@ -754,10 +748,7 @@
     )
 
 
-@handle_exceptions
-@handle_nestable
-@infer_dtype
->>>>>>> 27636cc3
+@decorate(*decorators)
 def random_tucker(
     shape: Sequence[int],
     rank: Sequence[int],
