--- conflicted
+++ resolved
@@ -864,7 +864,6 @@
 @handle_exceptions
 @handle_nestable
 @infer_dtype
-<<<<<<< HEAD
 def random_parafac2(
     shapes: Sequence[int],
     rank: int,
@@ -887,38 +886,11 @@
     full
         if True, a full tensor is returned otherwise,
         the decomposed tensor is returned
-=======
-def random_tt(
-    shape: Sequence[int],
-    rank: Union[Sequence[int], int],
-    /,
-    *,
-    full: Optional[bool] = False,
-    dtype: Optional[Union[ivy.Dtype, ivy.NativeDtype]] = None,
-    seed: Optional[int] = None,
-) -> Union[ivy.TTTensor, ivy.Array]:
-    """
-    Generate a random TT/MPS tensor.
-
-    Parameters
-    ----------
-    shape
-        shape of the tensor to generate
-    rank
-        rank of the TT decomposition
-        must verify rank[0] == rank[-1] ==1 (boundary conditions)
-        and len(rank) == len(shape)+1
-    full
-        if True, a full tensor is returned
-        otherwise, the decomposed tensor is returned
->>>>>>> ec45600d
-    seed
+     seed
         seed for generating random numbers
-
-    Returns
-    -------
-<<<<<<< HEAD
-        ivy.Parafac2Tensor
+    Returns
+    -------   
+      ivy.Parafac2Tensor
     """
     if not all(shape[1] == shapes[0][1] for shape in shapes):
         raise ValueError("All matrices must have equal number of columns.")
@@ -943,8 +915,39 @@
     if full:
         return ivy.Parafac2Tensor.parafac2_to_tensor(parafac2_tensor)
     else:
-        return parafac2_tensor
-=======
+        return parafac2_tensor 
+      
+@handle_exceptions
+@handle_nestable
+@infer_dtype
+def random_tt(
+    shape: Sequence[int],
+    rank: Union[Sequence[int], int],
+    /,
+    *,
+    full: Optional[bool] = False,
+    dtype: Optional[Union[ivy.Dtype, ivy.NativeDtype]] = None,
+    seed: Optional[int] = None,
+) -> Union[ivy.TTTensor, ivy.Array]:
+    """
+    Generate a random TT/MPS tensor.
+
+    Parameters
+    ----------
+    shape
+        shape of the tensor to generate
+    rank
+        rank of the TT decomposition
+        must verify rank[0] == rank[-1] ==1 (boundary conditions)
+        and len(rank) == len(shape)+1
+    full
+        if True, a full tensor is returned
+        otherwise, the decomposed tensor is returned
+    seed
+        seed for generating random numbers
+
+    Returns
+    -------
         ivy.TTTensor
     """
     rank = ivy.TTTensor.validate_tt_rank(shape, rank)
@@ -972,7 +975,6 @@
         return ivy.TTTensor.tt_to_tensor(factors)
     else:
         return ivy.TTTensor(factors)
->>>>>>> ec45600d
 
 
 @handle_nestable
