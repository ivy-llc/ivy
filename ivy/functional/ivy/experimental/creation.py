# global
from typing import Union, Tuple, Optional, Sequence, Iterable, Generator
import warnings

# local
import ivy
from ivy.utils.backend import current_backend
from ivy.utils.exceptions import handle_exceptions
from ivy.func_wrapper import (
    infer_device,
    outputs_to_ivy_arrays,
    handle_nestable,
    to_native_arrays_and_back,
    handle_out_argument,
    infer_dtype,
    handle_array_like_without_promotion,
    inputs_to_ivy_arrays,
    handle_device_shifting,
    handle_backend_invalid,
    handle_array_function,
)


@handle_exceptions
@handle_backend_invalid
@handle_nestable
@handle_out_argument
@to_native_arrays_and_back
@infer_dtype
@handle_device_shifting
def vorbis_window(
    window_length: Union[ivy.Array, ivy.NativeArray],
    *,
    dtype: Optional[Union[ivy.Dtype, ivy.NativeDtype]] = None,
    out: Optional[ivy.Array] = None,
) -> ivy.Array:
    """
    Return an array that contains a vorbis power complementary window of size
    window_length.

    Parameters
    ----------
    window_length
        the length of the vorbis window.
    dtype
        data type of the returned array. By default float32.
    out
        optional output array, for writing the result to.

    Returns
    -------
    ret
        Input array with the vorbis window.

    Examples
    --------
    >>> ivy.vorbis_window(3)
    ivy.array([0.38268346, 1. , 0.38268352])

    >>> ivy.vorbis_window(5)
    ivy.array([0.14943586, 0.8563191 , 1. , 0.8563191, 0.14943568])
    """
    return ivy.current_backend().vorbis_window(window_length, dtype=dtype, out=out)


@handle_exceptions
@handle_backend_invalid
@handle_nestable
@handle_out_argument
@to_native_arrays_and_back
@infer_dtype
@handle_device_shifting
def hann_window(
    size: int,
    *,
    periodic: bool = True,
    dtype: Optional[Union[ivy.Dtype, ivy.NativeDtype]] = None,
    out: Optional[ivy.Array] = None,
) -> ivy.Array:
    """
    Generate a Hann window. The Hanning window is a taper formed by using a weighted
    cosine.

    Parameters
    ----------
    size
        the size of the returned window.
    periodic
        If True, returns a window to be used as periodic function.
        If False, return a symmetric window.
    dtype
        The data type to produce. Must be a floating point type.
    out
        optional output array, for writing the result to.

    Returns
    -------
    ret
        The array containing the window.

    Functional Examples
    -------------------
    >>> ivy.hann_window(4, periodic = True)
    ivy.array([0. , 0.5, 1. , 0.5])

    >>> ivy.hann_window(7, periodic = False)
    ivy.array([0.  , 0.25, 0.75, 1.  , 0.75, 0.25, 0.  ])
    """
    return ivy.current_backend().hann_window(
        size, periodic=periodic, dtype=dtype, out=out
    )


@handle_exceptions
@handle_backend_invalid
@handle_nestable
@handle_out_argument
@to_native_arrays_and_back
@infer_dtype
@handle_device_shifting
def kaiser_window(
    window_length: int,
    periodic: bool = True,
    beta: float = 12.0,
    *,
    dtype: Optional[Union[ivy.Dtype, ivy.NativeDtype]] = None,
    out: Optional[ivy.Array] = None,
) -> ivy.Array:
    """
    Compute the Kaiser window with window length window_length and shape beta.

    Parameters
    ----------
    window_length
        an int defining the length of the window.
    periodic
        If True, returns a periodic window suitable for use in spectral analysis.
        If False, returns a symmetric window suitable for use in filter design.
    beta
        a float used as shape parameter for the window.
    dtype
        data type of the returned array.
    out
        optional output array, for writing the result to.

    Returns
    -------
    ret
        The array containing the window.

    Examples
    --------
    >>> ivy.kaiser_window(5)
    ivy.array([5.2773e-05, 1.0172e-01, 7.9294e-01, 7.9294e-01, 1.0172e-01]])
    >>> ivy.kaiser_window(5, True, 5)
    ivy.array([0.0367, 0.4149, 0.9138, 0.9138, 0.4149])
    >>> ivy.kaiser_window(5, False, 5)
    ivy.array([0.0367, 0.5529, 1.0000, 0.5529, 0.0367])
    """
    return ivy.current_backend().kaiser_window(
        window_length, periodic, beta, dtype=dtype, out=out
    )


@handle_exceptions
@handle_nestable
@handle_out_argument
@infer_dtype
def kaiser_bessel_derived_window(
    window_length: int,
    beta: float = 12.0,
    *,
    dtype: Optional[Union[ivy.Dtype, ivy.NativeDtype]] = None,
    out: Optional[ivy.Array] = None,
) -> ivy.Array:
    """
    Compute the Kaiser bessel derived window with window length window_length and shape
    beta.

    Parameters
    ----------
    window_length
        an int defining the length of the window.
    beta
        a float used as shape parameter for the window.
    dtype
        data type of the returned array
    out
        optional output array, for writing the result to.

    Returns
    -------
    ret
        The array containing the window.

    Functional Examples
    -------------------
    >>> ivy.kaiser_bessel_derived_window(5)
    ivy.array([0.00726415, 0.9999736 , 0.9999736 , 0.00726415])

    >>> ivy.kaiser_bessel_derived_window(5, 5)
    ivy.array([0.18493208, 0.9827513 , 0.9827513 , 0.18493208])
    """
    if window_length < 2:
        result = ivy.array([], dtype=dtype)
        if ivy.exists(out):
            ivy.inplace_update(out, result)
        return result
    half_len = window_length // 2
    kaiser_w = ivy.kaiser_window(half_len + 1, False, beta, dtype=dtype)
    kaiser_w_csum = ivy.cumsum(kaiser_w)
    half_w = ivy.sqrt(kaiser_w_csum[:-1] / kaiser_w_csum[-1:])
    window = ivy.concat((half_w, half_w[::-1]), axis=0)
    result = window.astype(dtype)
    return result


@handle_exceptions
@handle_nestable
@infer_dtype
def hamming_window(
    window_length: int,
    *,
    periodic: bool = True,
    alpha: float = 0.54,
    beta: float = 0.46,
    dtype: Optional[Union[ivy.Dtype, ivy.NativeDtype]] = None,
    out: Optional[ivy.Array] = None,
) -> ivy.Array:
    """
    Compute the Hamming window with window length window_length.

    Parameters
    ----------
    window_length
        an int defining the length of the window.
    periodic
         If True, returns a window to be used as periodic function.
         If False, return a symmetric window.
    alpha
        The coefficient alpha in the hamming window equation
    beta
        The coefficient beta in the hamming window equation
    dtype
        data type of the returned array.
    out
        optional output array, for writing the result to.

    Returns
    -------
    ret
        The array containing the window.

    Examples
    --------
    >>> ivy.hamming_window(5)
    ivy.array([0.0800, 0.3979, 0.9121, 0.9121, 0.3979])
    >>> ivy.hamming_window(5, periodic=False)
    ivy.array([0.0800, 0.5400, 1.0000, 0.5400, 0.0800])
    >>> ivy.hamming_window(5, periodic=False, alpha=0.2, beta=2)
    ivy.array([-1.8000,  0.2000,  2.2000,  0.2000, -1.8000])
    """
    if window_length < 2:
        return ivy.ones([window_length], dtype=dtype, out=out)
    if periodic:
        count = ivy.arange(window_length) / window_length
    else:
        count = ivy.linspace(0, window_length, window_length)
    result = (alpha - beta * ivy.cos(2 * ivy.pi * count)).astype(dtype)
    if ivy.exists(out):
        result = ivy.inplace_update(out, result)
    return result


hamming_window.mixed_backend_wrappers = {
    "to_add": (
        "handle_backend_invalid",
        "handle_out_argument",
        "handle_device_shifting",
    ),
    "to_skip": (),
}


@handle_exceptions
@handle_nestable
@outputs_to_ivy_arrays
@infer_device
def tril_indices(
    n_rows: int,
    n_cols: Optional[int] = None,
    k: int = 0,
    *,
    device: Optional[Union[ivy.Device, ivy.NativeDevice]] = None,
) -> Tuple[ivy.Array, ...]:
    """Return the indices of the lower triangular part of a row by col matrix in a
    2-by-N shape (tuple of two N dimensional arrays), where the first row contains
    row coordinates of all indices and the second row contains column coordinates.
    Indices are ordered based on rows and then columns.  The lower triangular part
    of the matrix is defined as the elements on and below the diagonal.  The argument
    k controls which diagonal to consider. If k = 0, all elements on and below the main
    diagonal are retained. A positive value excludes just as many diagonals below the
    main diagonal, and similarly a negative value includes just as many diagonals
    above the main diagonal. The main diagonal are the set of indices
    {(i,i)} for i∈[0,min{n_rows, n_cols}−1].

    Notes
    -----
    Primary purpose of this function is to slice an array of shape (n,m). See
    https://numpy.org/doc/stable/reference/generated/numpy.tril_indices.html
    for examples

    Tensorflow does not support slicing 2-D tensor with tuple of tensor of indices

    Parameters
    ----------
    n_rows
       number of rows in the 2-d matrix.
    n_cols
       number of columns in the 2-d matrix. If None n_cols will be the same as n_rows
    k
       number of shifts from the main diagonal. k = 0 includes main diagonal,
       k > 0 moves downward and k < 0 moves upward
    device
       device on which to place the created array. Default: ``None``.

    Returns
    -------
    ret
        an 2xN shape, tuple of two N dimensional, where first subarray (i.e. ret[0])
        contains row coordinates of all indices and the second subarray (i.e ret[1])
        contains columns indices.

    Function is *nestable*, and therefore also accepts :class:`ivy.Container`
    instances in place of any of the arguments.

    Examples
    --------
    >>> x = ivy.tril_indices(4,4,0)
    >>> print(x)
    (ivy.array([0, 1, 1, 2, 2, 2, 3, 3, 3, 3]),
    ivy.array([0, 0, 1, 0, 1, 2, 0, 1, 2, 3]))

    >>> x = ivy.tril_indices(4,4,1)
    >>> print(x)
    (ivy.array([0, 0, 1, 1, 1, 2, 2, 2, 2, 3, 3, 3, 3]),
    ivy.array([0, 1, 0, 1, 2, 0, 1, 2, 3, 0, 1, 2, 3]))

    >>> x = ivy.tril_indices(4,4,-2)
    >>> print(x)
    (ivy.array([2, 3, 3]), ivy.array([0, 0, 1]))

    >>> x = ivy.tril_indices(4,2,0)
    >>> print(x)
    (ivy.array([0, 1, 1, 2, 2, 3, 3]),
    ivy.array([0, 0, 1, 0, 1, 0, 1]))

    >>> x = ivy.tril_indices(2,4,0)
    >>> print(x)
    (ivy.array([0, 1, 1]), ivy.array([0, 0, 1]))

    >>> x = ivy.tril_indices(4,-4,0)
    >>> print(x)
    (ivy.array([]), ivy.array([]))

    >>> x = ivy.tril_indices(4,4,100)
    >>> print(x)
    (ivy.array([0, 0, 0, 0, 1, 1, 1, 1, 2, 2, 2, 2, 3, 3, 3, 3]),
    ivy.array([0, 1, 2, 3, 0, 1, 2, 3, 0, 1, 2, 3, 0, 1, 2, 3]))

    >>> x = ivy.tril_indices(2,4,-100)
    >>> print(x)
    (ivy.array([]), ivy.array([]))

    """
    return current_backend().tril_indices(n_rows, n_cols, k, device=device)


@handle_exceptions
@handle_nestable
@handle_array_like_without_promotion
@handle_out_argument
@inputs_to_ivy_arrays
@infer_dtype
@infer_device
def eye_like(
    x: Union[ivy.Array, ivy.NativeArray],
    *,
    k: int = 0,
    dtype: Optional[Union[ivy.Dtype, ivy.NativeDtype]] = None,
    device: Optional[Union[ivy.Device, ivy.NativeDevice]] = None,
    out: Optional[ivy.Array] = None,
) -> ivy.Array:
    """Return a 2D array filled with ones on the k diagonal and zeros elsewhere. having
    the same ``shape`` as the first and last dim of input array ``x``. input array ``x``
    should to be 2D.


    Parameters
    ----------
    x
         input array from which to derive the output array shape.
    k
        index of the diagonal. A positive value refers to an upper diagonal, a negative
        value to a lower diagonal, and 0 to the main diagonal. Default: ``0``.
    dtype
        output array data type. If dtype is None, the output array data type must be the
        default floating-point data type. Default: ``None``.
    device
        the device on which to place the created array.
    out
        optional output array, for writing the result to. It must have a shape that the
        inputs broadcast to.

    Returns
    -------
    ret
        an array having the same shape as ``x`` and filled with ``ones`` in
        diagonal ``k`` and ``zeros`` elsewhere.


    Both the description and the type hints above assumes an array input for simplicity,
    but this function is *nestable*, and therefore also accepts :class:`ivy.Container`
    instances as a replacement to any of the arguments.

    Functional Examples
    -------------------

    With :class:`ivy.Array` input:

    >>> x1 = ivy.array([[0, 1],[2, 3]])
    >>> y1 = ivy.eye_like(x1)
    >>> print(y1)
    ivy.array([[1., 0.],
               [0., 1.]])

    >>> x1 = ivy.array([[0, 1, 2],[3, 4, 5],[6, 7, 8]])
    >>> y1 = ivy.eye_like(x1, k=1)
    >>> print(y1)
    ivy.array([[0., 1., 0.],
               [0., 0., 1.],
               [0., 0., 0.]])

    With :class:`ivy.Container` input:

    >>> x = ivy.Container(a=ivy.array([[3, 8],[0, 2]]), b=ivy.array([[0, 2], [8, 5]]))
    >>> y = x.eye_like()
    >>> print(y)
    {
        a: ivy.array([[1., 0.],
                      [0., 1.]]),
        b: ivy.array([[1., 0.],
                      [0., 1.]])
    }

    """
    shape = ivy.shape(x, as_array=True)
    dim = len(shape)
    if dim <= 1:
        cols = dim
    else:
        cols = int(shape[-1])
    rows = 0 if dim < 1 else int(shape[0])
    return ivy.eye(
        rows,
        cols,
        k=k,
        dtype=dtype,
        device=device,
        out=out,
    )


def _iter_product(*args, repeat=1):
    # itertools.product
    pools = [tuple(pool) for pool in args] * repeat
    result = [[]]
    for pool in pools:
        result = [x + [y] for x in result for y in pool]
    for prod in result:
        yield tuple(prod)


@handle_exceptions
@inputs_to_ivy_arrays
def ndenumerate(
    input: Iterable,
) -> Generator:
    """
    Multidimensional index iterator.

    Parameters
    ----------
    input
        Input array to iterate over.

    Returns
    -------
    ret
        An iterator yielding pairs of array coordinates and values.

    Examples
    --------
    >>> a = ivy.array([[1, 2], [3, 4]])
    >>> for index, x in ivy.ndenumerate(a):
    >>>     print(index, x)
    (0, 0) 1
    (0, 1) 2
    (1, 0) 3
    (1, 1) 4
    """

    def _ndenumerate(input):
        if ivy.is_ivy_array(input) and input.shape == ():
            yield (), ivy.to_scalar(input)
        else:
            i = [range(k) for k in input.shape]
            for idx in _iter_product(*i):
                yield idx, input[idx]

    input = ivy.array(input) if not ivy.is_ivy_array(input) else input
    return _ndenumerate(input)


@handle_exceptions
def ndindex(
    shape: Tuple,
) -> Generator:
    """
    Multidimensional index iterator.

    Parameters
    ----------
    shape
        The shape of the array to iterate over.

    Returns
    -------
    ret
        An iterator yielding array coordinates.

    Examples
    --------
    >>> a = ivy.array([[1, 2], [3, 4]])
    >>> for index in ivy.ndindex(a):
    >>>     print(index)
    (0, 0)
    (0, 1)
    (1, 0)
    (1, 1)
    """
    args = [range(k) for k in shape]
    return _iter_product(*args)


@handle_exceptions
def indices(
    dimensions: Sequence[int],
    *,
    dtype: Union[ivy.Dtype, ivy.NativeDtype] = ivy.int64,
    sparse: bool = False,
) -> Union[ivy.Array, Tuple[ivy.Array, ...]]:
    """
    Return an array representing the indices of a grid.

    Parameters
    ----------
    dimensions
        The shape of the grid.
    dtype
        The data type of the result.
    sparse
        Return a sparse representation of the grid instead of a dense representation.

    Returns
    -------
    ret
        If sparse is False, returns one grid indices array of shape
        (len(dimensions),) + tuple(dimensions).
        If sparse is True, returns a tuple of arrays each of shape
        (1, ..., 1, dimensions[i], 1, ..., 1) with dimensions[i] in the ith place.

    Examples
    --------
    >>> ivy.indices((3, 2))
    ivy.array([[[0 0]
                [1 1]
                [2 2]]
               [[0 1]
                [0 1]
                [0 1]]])
    >>> ivy.indices((3, 2), sparse=True)
    (ivy.array([[0], [1], [2]]), ivy.array([[0, 1]]))
    """
    if sparse:
        return tuple(
            ivy.arange(dim)
            .expand_dims(
                axis=[j for j in range(len(dimensions)) if i != j],
            )
            .astype(dtype)
            for i, dim in enumerate(dimensions)
        )
    else:
        grid = ivy.meshgrid(*[ivy.arange(dim) for dim in dimensions], indexing="ij")
        return ivy.stack(grid, axis=0).astype(dtype)


indices.mixed_backend_wrappers = {
    "to_add": ("handle_device_shifting",),
    "to_skip": (),
}


@handle_exceptions
@handle_backend_invalid
@handle_nestable
@to_native_arrays_and_back
def unsorted_segment_min(
    data: Union[ivy.Array, ivy.NativeArray],
    segment_ids: Union[ivy.Array, ivy.NativeArray],
    num_segments: Union[int, ivy.Array, ivy.NativeArray],
) -> ivy.Array:
    """
    Compute the minimum along segments of an array. Segments are defined by an integer
    array of segment IDs.

    Note
    ----
    If the given segment ID `i` is negative, then the corresponding
    value is dropped, and will not be included in the result.

    Parameters
    ----------
    data
        The array from which to gather values.

    segment_ids
        Must be in the same size with the first dimension of `data`. Has to be
        of integer data type. The index-th element of `segment_ids` array is
        the segment identifier for the index-th element of `data`.

    num_segments
        An integer or array representing the total number of distinct segment IDs.

    Returns
    -------
    ret
        The output array, representing the result of a segmented min operation.
        For each segment, it computes the min value in `data` where `segment_ids`
        equals to segment ID.
    """
    return ivy.current_backend().unsorted_segment_min(data, segment_ids, num_segments)


@handle_exceptions
@handle_nestable
@to_native_arrays_and_back
def unsorted_segment_sum(
    data: Union[ivy.Array, ivy.NativeArray],
    segment_ids: Union[ivy.Array, ivy.NativeArray],
    num_segments: Union[int, ivy.Array, ivy.NativeArray],
) -> ivy.Array:
    """
    Compute the sum of elements along segments of an array. Segments are defined by an
    integer array of segment IDs.

    Parameters
    ----------
    data
        The array from which to gather values.

    segment_ids
        Must be in the same size with the first dimension of `data`. Has to be
        of integer data type. The index-th element of `segment_ids` array is
        the segment identifier for the index-th element of `data`.

    num_segments
        An integer or array representing the total number of distinct segment IDs.

    Returns
    -------
    ret
        The output array, representing the result of a segmented sum operation.
        For each segment, it computes the sum of values in `data` where `segment_ids`
        equals to segment ID.
    """
    return ivy.current_backend().unsorted_segment_sum(data, segment_ids, num_segments)


@handle_exceptions
@handle_nestable
@handle_out_argument
@to_native_arrays_and_back
@infer_dtype
@handle_device_shifting
def blackman_window(
    size: int,
    *,
    periodic: bool = True,
    dtype: Optional[Union[ivy.Dtype, ivy.NativeDtype]] = None,
    out: Optional[ivy.Array] = None,
) -> ivy.Array:
    """
    Generate a Blackman window. The Blackman window is a taper formed by using the first
    three terms of a summation of cosines. It was designed to have close to the minimal
    leakage possible. It is close to optimal, only slightly worse than a Kaiser window.

    Parameters
    ----------
    window_length
        the window_length of the returned window.
    periodic
        If True, returns a window to be used as periodic function.
        If False, return a symmetric window.
    dtype
        The data type to produce. Must be a floating point type.
    out
        optional output array, for writing the result to.
    Returns
    -------
    ret
        The array containing the window.
    Functional Examples
    -------------------
    >>> ivy.blackman_window(4, periodic = True)
    ivy.array([-1.38777878e-17,  3.40000000e-01,  1.00000000e+00,  3.40000000e-01])
    >>> ivy.blackman_window(7, periodic = False)
    ivy.array([-1.38777878e-17,  1.30000000e-01,  6.30000000e-01,  1.00000000e+00,
        6.30000000e-01,  1.30000000e-01, -1.38777878e-17])
    """
    return ivy.current_backend().blackman_window(
        size, periodic=periodic, dtype=dtype, out=out
    )


@handle_exceptions
@handle_nestable
@infer_dtype
def random_tucker(
    shape: Sequence[int],
    rank: Sequence[int],
    /,
    *,
    dtype: Optional[Union[ivy.Dtype, ivy.NativeDtype]] = None,
    full: Optional[bool] = False,
    orthogonal: Optional[bool] = False,
    seed: Optional[int] = None,
    non_negative: Optional[bool] = False,
) -> ivy.TuckerTensor:
    """
    Generate a random Tucker tensor.

    Parameters
    ----------
    shape
        shape of the tensor to generate
    rank
        rank of the Tucker decomposition
        if int, the same rank is used for each mode
        otherwise, dimension of each mode
    full
        if True, a full tensor is returned
        otherwise, the decomposed tensor is returned
    orthogonal
        if True, creates a tensor with orthogonal components
    seed
        seed for generating random numbers
    non_negative


    Returns
    -------
        ivy.TuckerTensor
    """
    rank = ivy.TuckerTensor.validate_tucker_rank(shape, rank)

    if orthogonal:
        for i, (s, r) in enumerate(zip(shape, rank)):
            if r > s:
                warnings.warn(
                    "Selected orthogonal=True, but selected a rank larger than the"
                    f" tensor size for mode {{0}}: rank[{i}]={r} > shape[{i}]={s}."
                )

    factors = []
    for s, r in zip(shape, rank):
        if orthogonal:
            factor = ivy.random_uniform(shape=(s, s), seed=seed, dtype=dtype)
            Q, _ = ivy.qr(factor)
            factors.append(ivy.array(Q[:, :r]))
        else:
            factors.append(ivy.random_uniform(shape=(s, r), seed=seed, dtype=dtype))

    core = ivy.random_uniform(shape=rank, seed=seed, dtype=dtype)

    if non_negative:
        factors = [ivy.abs(f) for f in factors]
        core = ivy.abs(core)

    if full:
        return ivy.TuckerTensor.tucker_to_tensor((core, factors))
    else:
        return ivy.TuckerTensor((core, factors))


@handle_nestable
@handle_array_like_without_promotion
@handle_out_argument
@to_native_arrays_and_back
@handle_array_function
@handle_device_shifting
def trilu(
    x: Union[ivy.Array, ivy.NativeArray],
    /,
    *,
    k: int = 0,
    upper: bool = True,
    out: Optional[ivy.Array] = None,
) -> ivy.Array:
    """
    Return the upper or lower triangular part of a matrix (or a stack of matrices) ``x``
    .. note::
        The upper triangular part of the matrix is defined as the elements
        on and above the specified diagonal ``k``. The lower triangular part
        of the matrix is defined as the elements on and below the specified
        diagonal ``k``.
    Parameters
    ----------
    x
        input array having shape (..., M, N) and whose innermost two dimensions form MxN
        matrices.    *,
    k
        diagonal below or above which to zero elements. If k = 0, the diagonal is the
        main diagonal. If k < 0, the diagonal is below the main diagonal. If k > 0, the
        diagonal is above the main diagonal. Default: ``0``.
    upper
        indicates whether upper or lower part of matrix is retained. Default: ``True``.
    out
        optional output array, for writing the result to. It must have a shape that the
        inputs broadcast to.
    Returns
    -------
    ret
        an array containing the upper or lower triangular part(s). The returned array
        must have the same shape and data type as x. All elements below or above the
        specified diagonal k must be zeroed. The returned array should be allocated on
        the same device as x.
    Both the description and the type hints above assumes an array input for simplicity,
    but this function is *nestable*, and therefore also accepts :class:`ivy.Container`
    instances in place of any of the arguments.
    """
<<<<<<< HEAD
    return current_backend(x).trilu(x, k=k, upper=upper, out=out)


@handle_exceptions
@handle_nestable
@to_native_arrays_and_back
def mel_weight_matrix(
    num_mel_bins: int,
    dft_length: int,
    sample_rate: int,
    lower_edge_hertz: float = 0.0,
    upper_edge_hertz: float = 3000.0,
):
    """
    Generate a MelWeightMatrix that can be used to re-weight a Tensor containing a
    linearly sampled frequency spectra (from DFT or STFT) into num_mel_bins frequency
    information based on the [lower_edge_hertz, upper_edge_hertz]
    range on the mel scale. This function defines the mel scale in terms of a frequency
    in hertz according to the following formula: mel(f) = 2595 * log10(1 + f/700)
    Parameters
    ----------
    num_mel_bins
        The number of bands in the mel spectrum.
    dft_length
        The size of the original DFT obtained from (n_fft / 2 + 1).
    sample_rate
        Samples per second of the input signal.
    lower_edge_hertz
        Lower bound on the frequencies to be included in the mel spectrum.
    upper_edge_hertz
        The desired top edge of the highest frequency band.
    Returns
    -------
    ret
        MelWeightMatrix of shape:  [frames, num_mel_bins].
    Examples
    --------
    >>> ivy.mel_weight_matrix(3,3,8000)
    ivy.array([[0.        ,0.        , 0.],
              [0.        ,0. , 0.75694758],
              [0.        ,0. , 0.       ]])
    """
    return ivy.current_backend().mel_weight_matrix(
        num_mel_bins,
        dft_length,
        sample_rate,
        lower_edge_hertz,
        upper_edge_hertz,
    )
=======
    return current_backend(x).trilu(x, k=k, upper=upper, out=out)
>>>>>>> 8b2fb816
<|MERGE_RESOLUTION|>--- conflicted
+++ resolved
@@ -850,56 +850,4 @@
     but this function is *nestable*, and therefore also accepts :class:`ivy.Container`
     instances in place of any of the arguments.
     """
-<<<<<<< HEAD
-    return current_backend(x).trilu(x, k=k, upper=upper, out=out)
-
-
-@handle_exceptions
-@handle_nestable
-@to_native_arrays_and_back
-def mel_weight_matrix(
-    num_mel_bins: int,
-    dft_length: int,
-    sample_rate: int,
-    lower_edge_hertz: float = 0.0,
-    upper_edge_hertz: float = 3000.0,
-):
-    """
-    Generate a MelWeightMatrix that can be used to re-weight a Tensor containing a
-    linearly sampled frequency spectra (from DFT or STFT) into num_mel_bins frequency
-    information based on the [lower_edge_hertz, upper_edge_hertz]
-    range on the mel scale. This function defines the mel scale in terms of a frequency
-    in hertz according to the following formula: mel(f) = 2595 * log10(1 + f/700)
-    Parameters
-    ----------
-    num_mel_bins
-        The number of bands in the mel spectrum.
-    dft_length
-        The size of the original DFT obtained from (n_fft / 2 + 1).
-    sample_rate
-        Samples per second of the input signal.
-    lower_edge_hertz
-        Lower bound on the frequencies to be included in the mel spectrum.
-    upper_edge_hertz
-        The desired top edge of the highest frequency band.
-    Returns
-    -------
-    ret
-        MelWeightMatrix of shape:  [frames, num_mel_bins].
-    Examples
-    --------
-    >>> ivy.mel_weight_matrix(3,3,8000)
-    ivy.array([[0.        ,0.        , 0.],
-              [0.        ,0. , 0.75694758],
-              [0.        ,0. , 0.       ]])
-    """
-    return ivy.current_backend().mel_weight_matrix(
-        num_mel_bins,
-        dft_length,
-        sample_rate,
-        lower_edge_hertz,
-        upper_edge_hertz,
-    )
-=======
-    return current_backend(x).trilu(x, k=k, upper=upper, out=out)
->>>>>>> 8b2fb816
+    return current_backend(x).trilu(x, k=k, upper=upper, out=out)