--- conflicted
+++ resolved
@@ -652,9 +652,45 @@
     return ivy.current_backend().unsorted_segment_min(data, segment_ids, num_segments)
 
 
-@handle_exceptions
-@handle_nestable
-<<<<<<< HEAD
+
+@handle_exceptions
+@handle_nestable
+@to_native_arrays_and_back
+def unsorted_segment_sum(
+    data: Union[ivy.Array, ivy.NativeArray],
+    segment_ids: Union[ivy.Array, ivy.NativeArray],
+    num_segments: Union[int, ivy.Array, ivy.NativeArray],
+) -> ivy.Array:
+    """
+    Compute the sum of elements along segments of an array. Segments are defined by an
+    integer array of segment IDs.
+
+    Parameters
+    ----------
+    data
+        The array from which to gather values.
+
+    segment_ids
+        Must be in the same size with the first dimension of `data`. Has to be
+        of integer data type. The index-th element of `segment_ids` array is
+        the segment identifier for the index-th element of `data`.
+
+    num_segments
+        An integer or array representing the total number of distinct segment IDs.
+
+    Returns
+    -------
+    ret
+        The output array, representing the result of a segmented sum operation.
+        For each segment, it computes the sum of values in `data` where `segment_ids`
+        equals to segment ID.
+    """
+    return ivy.current_backend().unsorted_segment_sum(data, segment_ids, num_segments)
+
+
+
+@handle_exceptions
+@handle_nestable
 @handle_out_argument
 @to_native_arrays_and_back
 @infer_dtype
@@ -670,7 +706,6 @@
     Generate a Blackman window. The Blackman window is a taper formed by using the first
     three terms of a summation of cosines. It was designed to have close to the minimal
     leakage possible. It is close to optimal, only slightly worse than a Kaiser window.
-
     Parameters
     ----------
     window_length
@@ -682,42 +717,14 @@
         The data type to produce. Must be a floating point type.
     out
         optional output array, for writing the result to.
-=======
-@to_native_arrays_and_back
-def unsorted_segment_sum(
-    data: Union[ivy.Array, ivy.NativeArray],
-    segment_ids: Union[ivy.Array, ivy.NativeArray],
-    num_segments: Union[int, ivy.Array, ivy.NativeArray],
-) -> ivy.Array:
-    """
-    Compute the sum of elements along segments of an array. Segments are defined by an
-    integer array of segment IDs.
-
-    Parameters
-    ----------
-    data
-        The array from which to gather values.
-
-    segment_ids
-        Must be in the same size with the first dimension of `data`. Has to be
-        of integer data type. The index-th element of `segment_ids` array is
-        the segment identifier for the index-th element of `data`.
-
-    num_segments
-        An integer or array representing the total number of distinct segment IDs.
->>>>>>> 5102d095
-
-    Returns
-    -------
-    ret
-<<<<<<< HEAD
+    Returns
+    -------
+    ret
         The array containing the window.
-
     Functional Examples
     -------------------
     >>> ivy.blackman_window(4, periodic = True)
     ivy.array([-1.38777878e-17,  3.40000000e-01,  1.00000000e+00,  3.40000000e-01])
-
     >>> ivy.blackman_window(7, periodic = False)
     ivy.array([-1.38777878e-17,  1.30000000e-01,  6.30000000e-01,  1.00000000e+00,
         6.30000000e-01,  1.30000000e-01, -1.38777878e-17])
@@ -725,12 +732,7 @@
     return ivy.current_backend().blackman_window(
         size, periodic=periodic, dtype=dtype, out=out
     )
-=======
-        The output array, representing the result of a segmented sum operation.
-        For each segment, it computes the sum of values in `data` where `segment_ids`
-        equals to segment ID.
-    """
-    return ivy.current_backend().unsorted_segment_sum(data, segment_ids, num_segments)
+
 
 
 @handle_exceptions
@@ -801,4 +803,3 @@
         return ivy.TuckerTensor.tucker_to_tensor((core, factors))
     else:
         return ivy.TuckerTensor((core, factors))
->>>>>>> 5102d095
