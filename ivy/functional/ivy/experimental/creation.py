--- conflicted
+++ resolved
@@ -643,7 +643,6 @@
         dtype=dtype,
         device=device,
         out=out,
-<<<<<<< HEAD
     )
 
 
@@ -792,7 +791,4 @@
     
 
     """
-    return current_backend().bucketize(input, boundaries, right)
-=======
-    )
->>>>>>> 4590f2eb
+    return current_backend().bucketize(input, boundaries, right)