--- conflicted
+++ resolved
@@ -1139,7 +1139,6 @@
     )
 
 
-<<<<<<< HEAD
 # unsorted_segment_mean
 @handle_exceptions
 @handle_nestable
@@ -1174,7 +1173,8 @@
         equals to segment ID.
     """
     return ivy.current_backend().unsorted_segment_mean(data, segment_ids, num_segments)
-=======
+
+
 @handle_exceptions
 @handle_nestable
 @handle_array_function
@@ -1207,5 +1207,4 @@
     return ivy.current_backend().polyval(
         coeffs,
         x,
-    )
->>>>>>> bb0b2018
+    )