--- conflicted
+++ resolved
@@ -640,127 +640,4 @@
         dtype=dtype,
         device=device,
         out=out,
-<<<<<<< HEAD
-    )
-
-
-@outputs_to_ivy_arrays
-@handle_nestable
-def frombuffer(
-    buffer: bytes,
-    dtype: Optional[Union[ivy.Dtype, ivy.NativeDtype]] = None,
-    count: Optional[int] = -1,
-    offset: Optional[int] = 0,
-) -> ivy.Array:
-    r"""
-    Interpret a buffer as a 1-dimensional array.
-
-    .. note::
-        Note that either of the following must be true:
-        1. count is a positive non-zero number, and the total number of bytes
-        in the buffer is equal or greater than offset plus count times the size
-        (in bytes) of dtype.
-        2. count is negative, and the length (number of bytes) of the buffer
-        subtracted by the offset is a multiple of the size (in bytes) of dtype.
-
-    Parameters
-    ----------
-    buffer
-        An object that exposes the buffer interface.
-    dtype
-        Data-type of the returned array; default: float.
-    count
-        Number of items to read. -1 means all data in the buffer.
-    offset
-        Start reading the buffer from this offset (in bytes); default: 0.
-
-    Returns
-    -------
-    out
-        1-dimensional array.
-
-    Examples
-    --------
-    With :class:`bytes` inputs:
-
-    >>> x = b'\x00\x00\x00\x00\x00\x00\xf0?\x00\x00\x00\x00\x00\x00\x00@'
-    >>> y = ivy.frombuffer(x)
-    >>> print(y)
-    (ivy.array([1., 2.]))
-
-    >>> x = b'\x01\x02\x03\x04'
-    >>> y = ivy.frombuffer(x, dtype='int8', count=-2, offset=1)
-    >>> print(y)
-    (ivy.array([2, 3, 4]))
-
-    >>> x = b'\x00<\x00@\x00B\x00D\x00E'
-    >>> y = ivy.frombuffer(x, dtype='float16', count=4, offset=2)
-    >>> print(y)
-    (ivy.array([2., 3., 4., 5.]))
-    """
-    return current_backend().frombuffer(
-        buffer,
-        dtype=dtype,
-        count=count,
-        offset=offset,
-    )
-
-
-@to_native_arrays_and_back
-def compress(
-    condition: Union[ivy.Array, ivy.NativeArray],
-    a: Union[ivy.Array, ivy.NativeArray],
-    *,
-    axis: Optional[int] = None,
-) -> ivy.Array:
-    """
-    Return selected slices of an array along given axis.
-
-    Parameters
-    ----------
-    condition
-        Boolean array.
-    a
-        Input array.
-    axis
-        Axis along which to take slices. Default: None.
-        If Default, work along flattened array.
-
-    Returns
-    -------
-    ret
-        An array with selected slices of a.
-
-    Examples
-    --------
-    >>> x = ivy.array([[1, 2], [3, 4], [5, 6]])
-    >>> condition = ivy.array([0, 1])
-    >>> y = ivy.compress(condition, x, axis=0)
-    >>> print(y)
-    ivy.array([[3, 4]])
-
-    >>> x = ivy.array([[1, 2], [3, 4], [5, 6]])
-    >>> condition = ivy.array([False, True, True])
-    >>> y = ivy.compress(condition, x, axis=0)
-    >>> print(y)
-    ivy.array([[3, 4], [5, 6]])
-    """
-    condition_arr = ivy.asarray(condition).astype(bool)
-    if condition_arr.ndim != 1:
-        raise ivy.utils.exceptions.IvyException("Condition must be a 1D array")
-    if axis is None:
-        arr = ivy.asarray(a).flatten()
-        axis = 0
-    else:
-        arr = ivy.moveaxis(a, axis, 0)
-
-    condition_arr, extra = condition_arr[: arr.shape[0]], condition_arr[arr.shape[0] :]
-    if any(extra):
-        raise ivy.utils.exceptions.IvyException(
-            "Condition contains entries that are out of bounds"
-        )
-    arr = arr[: condition_arr.shape[0]]
-    return ivy.moveaxis(arr[condition_arr], 0, axis)
-=======
-    )
->>>>>>> 1978a2e6
+    )