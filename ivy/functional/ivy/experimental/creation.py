--- conflicted
+++ resolved
@@ -662,13 +662,8 @@
         result = [x + [y] for x in result for y in pool]
     for prod in result:
         yield tuple(prod)
-<<<<<<< HEAD
-
-
-=======
-
-
->>>>>>> 12965535
+
+        
 @handle_exceptions
 @inputs_to_ivy_arrays
 def ndenumerate(
@@ -781,17 +776,6 @@
     """
     if sparse:
         return tuple(
-<<<<<<< HEAD
-            ivy.arange(dim)
-            .expand_dims(
-                axis=[j for j in range(len(dimensions)) if i != j],
-            )
-            .astype(dtype)
-            for i, dim in enumerate(dimensions)
-        )
-    else:
-        grid = ivy.meshgrid(*[ivy.arange(dim) for dim in dimensions], indexing="ij")
-=======
             ivy.arange(dim).expand_dims(
                 axis=[j for j in range(len(dimensions)) if i != j],
             ).astype(dtype)
@@ -799,5 +783,4 @@
         )
     else:
         grid = ivy.meshgrid(*[ivy.arange(dim) for dim in dimensions], indexing='ij')
->>>>>>> 12965535
         return ivy.stack(grid, axis=0).astype(dtype)