--- conflicted
+++ resolved
@@ -601,9 +601,6 @@
                    [1.]])
     """
     return current_backend(a).solve_triangular(a, b, lower=lower, transpose=transpose,
-<<<<<<< HEAD
-                                               unit_diagonal=unit_diagonal, out=out)
-=======
                                                unit_diagonal=unit_diagonal, out=out)
 
 
@@ -747,5 +744,4 @@
         fweights=fweights,
         aweights=aweights,
         dtype=dtype,
-    )
->>>>>>> b430ac31
+    )