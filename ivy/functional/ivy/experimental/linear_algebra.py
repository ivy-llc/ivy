# global
import logging
from typing import Union, Optional, Tuple, List, Sequence, Literal

# local
import ivy
from ivy.utils.backend import current_backend
from ivy.func_wrapper import (
    to_native_arrays_and_back,
    handle_out_argument,
    handle_nestable,
    handle_array_like_without_promotion,
    handle_array_function,
    handle_device_shifting,
    inputs_to_ivy_arrays,
    handle_backend_invalid,
)
from ivy.utils.exceptions import handle_exceptions

# Helpers #
# ------- #


def _check_valid_dimension_size(std):
    ivy.utils.assertions.check_dimensions(std)


@handle_exceptions
@handle_nestable
@handle_array_like_without_promotion
@handle_array_function
def eigh_tridiagonal(
    alpha: Union[ivy.Array, ivy.NativeArray],
    beta: Union[ivy.Array, ivy.NativeArray],
    /,
    *,
    eigvals_only: bool = True,
    select: str = "a",
    select_range: Optional[
        Union[Tuple[int, int], List[int], ivy.Array, ivy.NativeArray]
    ] = None,
    tol: Optional[float] = None,
) -> Union[ivy.Array, Tuple[ivy.Array, ivy.Array]]:
    """
    Compute the eigenvalues and eigenvectors of a Hermitian tridiagonal matrix.

    Parameters
    ----------
    alpha
        A real or complex array of shape (n), the diagonal elements of the
        matrix. If alpha is complex, the imaginary part is ignored
        (assumed zero) to satisfy the requirement that the matrix be Hermitian.
    beta
        A real or complex array of shape (n-1), containing the elements of
        the first super-diagonal of the matrix. If beta is complex, the first
        sub-diagonal of the matrix is assumed to be the conjugate of beta to
        satisfy the requirement that the matrix be Hermitian.
    eigvals_only
        If False, both eigenvalues and corresponding eigenvectors are
        computed. If True, only eigenvalues are computed. Default is True.
    select
        Optional string with values in {'a', 'v', 'i'} (default is 'a') that
        determines which eigenvalues to calculate: 'a': all eigenvalues.
        'v': eigenvalues in the interval (min, max] given by select_range.
        'i': eigenvalues with indices min <= i <= max.
    select_range
        Size 2 tuple or list or array specifying the range of eigenvalues to
        compute together with select. If select is 'a', select_range is ignored.
    tol
        Optional scalar. Ignored when backend is not Tensorflow. The absolute
        tolerance to which each eigenvalue is required. An eigenvalue
        (or cluster) is considered to have converged if it lies in an interval
        of this width. If tol is None (default), the value eps*|T|_2 is used
        where eps is the machine precision, and |T|_2 is the 2-norm of the matrix T.

    Returns
    -------
    eig_vals
        The eigenvalues of the matrix in non-decreasing order.
    eig_vectors
        If eigvals_only is False the eigenvectors are returned in the second output
        argument.

    Both the description and the type hints above assumes an array input for
    simplicity, but this function is *nestable*, and therefore also accepts
    :class:`ivy.Container` instances in place of any of the arguments.

    Examples
    --------
    With :class:`ivy.Array` input:

    >>> alpha = ivy.array([0., 1., 2.])
    >>> beta = ivy.array([0., 1.])
    >>> y = ivy.eigh_tridiagonal(alpha, beta)
    >>> print(y)
    ivy.array([0., 0.38196602, 2.61803389])

    >>> alpha = ivy.array([0., 1., 2.])
    >>> beta = ivy.array([0., 1.])
    >>> y = ivy.eigh_tridiagonal(alpha,
    ...     beta, select='v',
    ...     select_range=[0.2,3.0])
    >>> print(y)
    ivy.array([0.38196602, 2.61803389])

    >>> alpha = ivy.array([0., 1., 2., 3.])
    >>> beta = ivy.array([2., 1., 2.])
    >>> y = ivy.eigh_tridiagonal(alpha,
    ...     beta,
    ...     eigvals_only=False,
    ...     select='i',
    ...     select_range=[1,2],
    ...     tol=1.)
    >>> print(y)
    (ivy.array([0.38196602, 2.61803389]), ivy.array([[ 0.35048741, -0.56710052],
           [ 0.06693714, -0.74234426],
           [-0.74234426, -0.06693714],
           [ 0.56710052,  0.35048741]]))

    With :class:`ivy.Container` input:

    >>> alpha = ivy.Container(a=ivy.array([0., 1., 2.]), b=ivy.array([2., 2., 2.]))
    >>> beta = ivy.array([0.,2.])
    >>> y = ivy.eigh_tridiagonal(alpha, beta)
    >>> print(y)
    {
        a: ivy.array([-0.56155282, 0., 3.56155276]),
        b: ivy.array([0., 2., 4.])
    }

    >>> alpha = ivy.Container(a=ivy.array([0., 1., 2.]), b=ivy.array([2., 2., 2.]))
    >>> beta = ivy.Container(a=ivy.array([0.,2.]), b=ivy.array([2.,2.]))
    >>> y = ivy.eigh_tridiagonal(alpha, beta)
    >>> print(y)
    {
        a: ivy.array([-0.56155282, 0., 3.56155276]),
        b: ivy.array([-0.82842714, 2., 4.82842731])
    }
    """
    x = ivy.diag(alpha)
    y = ivy.diag(beta, k=1)
    z = ivy.diag(beta, k=-1)
    w = x + y + z

    eigh_out = ivy.linalg.eigh(w)
    eigenvalues = eigh_out.eigenvalues
    eigenvectors = eigh_out.eigenvectors

    if select == "i":
        eigenvalues = eigenvalues[select_range[0] : select_range[1] + 1]
        eigenvectors = eigenvectors[:, select_range[0] : select_range[1] + 1]
    elif select == "v":
        condition = ivy.logical_and(
            eigenvalues.greater(select_range[0]),
            eigenvalues.less_equal(select_range[1]),
        )
        eigenvalues = eigenvalues[condition]
        eigenvectors = eigenvectors[:, condition]

    if eigvals_only:
        return eigenvalues
    return eigenvalues, eigenvectors


@handle_exceptions
@handle_backend_invalid
@handle_nestable
@handle_array_like_without_promotion
@handle_out_argument
@to_native_arrays_and_back
@handle_device_shifting
def diagflat(
    x: Union[ivy.Array, ivy.NativeArray],
    /,
    *,
    offset: int = 0,
    padding_value: float = 0,
    align: str = "RIGHT_LEFT",
    num_rows: int = -1,
    num_cols: int = -1,
    out: Optional[Union[ivy.Array, ivy.NativeArray]] = None,
) -> ivy.Array:
    """
    Return a two-dimensional array with the flattened input as a diagonal.

    Parameters
    ----------
    x
        Input data, which is flattened and set as the k-th diagonal of the output.
    k
        Diagonal to set.
        Positive value means superdiagonal,
        0 refers to the main diagonal,
        and negative value means subdiagonal.
    out
        optional output array, for writing the result to. It must have a shape that the
        inputs broadcast to.

    Returns
    -------
    ret
        The 2-D output array.

    Functional Examples
    ------------------

    With :class:`ivy.Array` inputs:

    >>> x = ivy.array([[1,2], [3,4]])
    >>> ivy.diagflat(x)
    ivy.array([[1, 0, 0, 0],
               [0, 2, 0, 0],
               [0, 0, 3, 0],
               [0, 0, 0, 4]])

    >>> x = ivy.array([1,2])
    >>> ivy.diagflat(x, k=1)
    ivy.array([[0, 1, 0],
               [0, 0, 2],
               [0, 0, 0]])
    """
    return current_backend(x).diagflat(
        x,
        offset=offset,
        padding_value=padding_value,
        align=align,
        num_rows=num_rows,
        num_cols=num_cols,
        out=out,
    )


@handle_exceptions
@handle_backend_invalid
@handle_nestable
@handle_array_like_without_promotion
@handle_out_argument
@to_native_arrays_and_back
@handle_device_shifting
def kron(
    a: Union[ivy.Array, ivy.NativeArray],
    b: Union[ivy.Array, ivy.NativeArray],
    /,
    *,
    out: Optional[ivy.Array] = None,
) -> ivy.Array:
    """
    Compute the Kronecker product, a composite array made of blocks of the second array
    scaled by the first.

    Parameters
    ----------
    a
        First input array.
    b
        Second input array
    out
        optional output array, for writing the result to. It must have a shape that the
        inputs broadcast to.

    Returns
    -------
    ret
        Array representing the Kronecker product of the input arrays.

    Examples
    --------
    >>> a = ivy.array([1,2])
    >>> b = ivy.array([3,4])
    >>> ivy.kron(a, b)
    ivy.array([3, 4, 6, 8])
    """
    return current_backend(a, b).kron(a, b, out=out)


@handle_exceptions
@handle_backend_invalid
@handle_nestable
@handle_array_like_without_promotion
@handle_out_argument
@to_native_arrays_and_back
@handle_device_shifting
def matrix_exp(
    x: Union[ivy.Array, ivy.NativeArray],
    /,
    *,
    out: Optional[ivy.Array] = None,
) -> ivy.Array:
    """
    Compute the matrix exponential of a square matrix.

    Parameters
    ----------
    a
        Square matrix.
    out
        optional output array, for writing the result to. It must have a shape that the
        inputs broadcast to.

    Returns
    -------
    ret
        the matrix exponential of the input.

    Examples
    --------
        >>> x = ivy.array([[[1., 0.],
                            [0., 1.]],
                            [[2., 0.],
                            [0., 2.]]])
        >>> ivy.matrix_exp(x)
        ivy.array([[[2.7183, 1.0000],
                    [1.0000, 2.7183]],
                    [[7.3891, 1.0000],
                    [1.0000, 7.3891]]])
    """
    return current_backend(x).matrix_exp(x, out=out)


@handle_exceptions
@handle_backend_invalid
@handle_nestable
@handle_array_like_without_promotion
@to_native_arrays_and_back
@handle_device_shifting
def eig(
    x: Union[ivy.Array, ivy.NativeArray],
    /,
) -> Tuple[ivy.Array]:
    """Compute eigenvalies and eigenvectors of x. Returns a tuple with two
    elements: first is the set of eigenvalues, second is the set of
    eigenvectors.

    Parameters
    ----------
    x
        An array of shape (..., N, N).

    Returns
    -------
    w
        Not necessarily ordered array(..., N) of eigenvalues in complex type.
    v
        An array(..., N, N) of normalized (unit “length”) eigenvectors,
        the column v[:,i] is the eigenvector corresponding to the eigenvalue w[i].

    This function conforms to the `Array API Standard
    <https://data-apis.org/array-api/latest/>`_.
    Both the description and the type hints above assumes an array input for simplicity,
    but this function is *nestable*, and therefore also accepts :class:`ivy.Container`
    instances in place of any of the arguments.

    Functional Examples
    ------------------
    With :class:`ivy.Array` inputs:
    >>> x = ivy.array([[1,2], [3,4]])
    >>> w, v = ivy.eig(x)
    >>> w; v
    ivy.array([-0.37228132+0.j,  5.37228132+0.j])
    ivy.array([[-0.82456484+0.j, -0.41597356+0.j],
               [ 0.56576746+0.j, -0.90937671+0.j]])

    >>> x = ivy.array([[[1,2], [3,4]], [[5,6], [5,6]]])
    >>> w, v = ivy.eig(x)
    >>> w; v
    ivy.array(
        [
            [-3.72281323e-01+0.j,  5.37228132e+00+0.j],
            [3.88578059e-16+0.j,  1.10000000e+01+0.j]
        ]
    )
    ivy.array([
            [
                [-0.82456484+0.j, -0.41597356+0.j], [0.56576746+0.j, -0.90937671+0.j]
            ],
            [
                [-0.76822128+0.j, -0.70710678+0.j], [0.6401844 +0.j, -0.70710678+0.j]
            ]
    ])
    """
    return current_backend(x).eig(x)


@handle_exceptions
@handle_backend_invalid
@handle_nestable
@handle_array_like_without_promotion
@to_native_arrays_and_back
@handle_device_shifting
def eigvals(
    x: Union[ivy.Array, ivy.NativeArray],
    /,
) -> ivy.Array:
    """
    Compute eigenvalues of x. Returns a set of eigenvalues.

    Parameters
    ----------
    x
        An array of shape (..., N, N).

    Returns
    -------
    w
        Not necessarily ordered array(..., N) of eigenvalues in complex type.

    Functional Examples
    ------------------
    With :class:`ivy.Array` inputs:
    >>> x = ivy.array([[1,2], [3,4]])
    >>> w = ivy.eigvals(x)
    >>> w
    ivy.array([-0.37228132+0.j,  5.37228132+0.j])

    >>> x = ivy.array([[[1,2], [3,4]], [[5,6], [5,6]]])
    >>> w = ivy.eigvals(x)
    >>> w
    ivy.array(
        [
            [-0.37228132+0.j,  5.37228132+0.j],
            [ 0.        +0.j, 11.        +0.j]
        ]
    )
    """
    return current_backend(x).eigvals(x)


@handle_exceptions
@handle_backend_invalid
@handle_nestable
@handle_array_like_without_promotion
@handle_out_argument
@to_native_arrays_and_back
@handle_device_shifting
def adjoint(
    x: Union[ivy.Array, ivy.NativeArray],
    /,
    *,
    out: Optional[ivy.Array] = None,
) -> ivy.Array:
    """
    Compute the complex conjugate transpose of x.

    Parameters
    ----------
    x
        An array with more than one dimension.
    out
        optional output array, for writing the result to. It must have a shape that the
        inputs broadcast to.

    Returns
    -------
    ret
        the complex conjugate transpose of the input.

    Examples
    --------
        >>> x = np.array([[1.-1.j, 2.+2.j],
                          [3.+3.j, 4.-4.j]])
        >>> x = ivy.array(x)
        >>> ivy.adjoint(x)
        ivy.array([[1.+1.j, 3.-3.j],
                   [2.-2.j, 4.+4.j]])
    """
    return current_backend(x).adjoint(x, out=out)


@handle_exceptions
@handle_backend_invalid
@handle_nestable
@handle_out_argument
@to_native_arrays_and_back
def multi_dot(
    x: Sequence[Union[ivy.Array, ivy.NativeArray]],
    /,
    *,
    out: Optional[ivy.Array] = None,
) -> ivy.Array:
    """
    Compute the dot product of two or more matrices in a single function call, while
    selecting the fastest evaluation order.

    Parameters
    ----------
    x
        sequence of matrices to multiply.
    out
        optional output array, for writing the result to. It must have a valid
        shape, i.e. the resulting shape after applying regular matrix multiplication
        to the inputs.

    Returns
    -------
    ret
        dot product of the arrays.

    Examples
    --------
    With :class:`ivy.Array` input:

    >>> A = ivy.arange(2 * 3).reshape((2, 3))
    >>> B = ivy.arange(3 * 2).reshape((3, 2))
    >>> C = ivy.arange(2 * 2).reshape((2, 2))
    >>> ivy.multi_dot((A, B, C))
    ivy.array([[ 26,  49],
               [ 80, 148]])

    >>> A = ivy.arange(2 * 3).reshape((2, 3))
    >>> B = ivy.arange(3 * 2).reshape((3, 2))
    >>> C = ivy.arange(2 * 2).reshape((2, 2))
    >>> D = ivy.zeros((2, 2))
    >>> ivy.multi_dot((A, B, C), out=D)
    >>> print(D)
    ivy.array([[ 26,  49],
               [ 80, 148]])
    """
    return current_backend(x).multi_dot(x, out=out)


multi_dot.mixed_backend_wrappers = {
    "to_add": ("handle_device_shifting",),
    "to_skip": (),
}


@handle_exceptions
@handle_backend_invalid
@handle_nestable
@handle_array_like_without_promotion
@handle_out_argument
@to_native_arrays_and_back
@handle_device_shifting
def cond(
    x: Union[ivy.Array, ivy.NativeArray],
    /,
    *,
    p: Optional[Union[int, float, str]] = None,
    out: Optional[ivy.Array] = None,
) -> ivy.Array:
    """
    Compute the condition number of x.

    Parameters
    ----------
    x
        An array with more than one dimension.
    p
        The order of the norm of the matrix (see :func:`ivy.norm` for details).
    out
        optional output array, for writing the result to. It must have a shape that the
        inputs broadcast to.

    Returns
    -------
    ret
        the condition number of the input.

    Examples
    --------
        >>> x = ivy.array([[1., 2.],
                           [3., 4.]])
        >>> ivy.cond(x)
        ivy.array(14.933034)

        >>> x = ivy.array([[1., 2.],
                            [3., 4.]])
        >>> ivy.cond(x, p=ivy.inf)
        ivy.array(21.0)
    """
    return current_backend(x).cond(x, p=p, out=out)


# This code has been adapted from TensorLy
# https://github.com/tensorly/tensorly/blob/main/tensorly/tenalg/core_tenalg/_kronecker.py
@handle_exceptions
@handle_backend_invalid
@handle_nestable
@handle_array_like_without_promotion
@handle_out_argument
@to_native_arrays_and_back
@handle_device_shifting
def kronecker(
    x: Sequence[Union[ivy.Array, ivy.NativeArray]],
    skip_matrix: Optional[int] = None,
    reverse: Optional[bool] = False,
    out: Optional[ivy.Array] = None,
) -> ivy.Array:
    """
    Kronecker product of a list of matrices.

    Parameters
    ----------
    x
        Sequence of matrices

    skip_matrix
        if not None, index of a matrix to skip

    reverse
        if True, the order of the matrices is reversed

    Returns
    -------
    kronecker_product: matrix of shape ``(prod(n_rows), prod(n_columns)``
        where ``prod(n_rows) = prod([m.shape[0] for m in matrices])``
        and ``prod(n_columns) = prod([m.shape[1] for m in matrices])``
    """
    if skip_matrix is not None:
        x = [x[i] for i in range(len(x)) if i != skip_matrix]

    if reverse:
        order = -1
    else:
        order = 1

    for i, matrix in enumerate(x[::order]):
        if not i:
            res = matrix
        else:
            res = ivy.kron(res, matrix, out=out)
    return res


# The code has been adapated from tensorly.khatri_rao
# https://github.com/tensorly/tensorly/blob/main/tensorly/tenalg/core_tenalg/_khatri_rao.py#L9
@handle_nestable
@handle_exceptions
@handle_array_like_without_promotion
@inputs_to_ivy_arrays
@handle_array_function
@handle_device_shifting
def khatri_rao(
    x: Sequence[Union[ivy.Array, ivy.NativeArray]],
    weights: Optional[Union[ivy.Array, ivy.NativeArray]] = None,
    skip_matrix: Optional[Sequence[int]] = None,
    mask: Optional[Union[ivy.Array, ivy.NativeArray]] = None,
    out: Optional[ivy.Array] = None,
) -> ivy.Array:
    """
    Khatri-Rao product of a sequence of matrices.

        This can be seen as a column-wise kronecker product.
        If one matrix only is given, that matrix is directly returned.

    Parameters
    ----------
    x
        Sequence of tensors with the same number of columns, i.e.::
            for i in len(x):
                x[i].shape = (n_i, m)

    weights
        array of weights for each rank, of length m, the number of column of the factors
        (i.e. m == factor[i].shape[1] for any factor)

    skip_matrix
        if not None, index of a matrix to skip

    mask
        array of 1s and 0s of length m

    out
        optional output array, for writing the result to. It must have a shape that the
        result can broadcast to.

    Returns
    -------
    khatri_rao_product: ivy.Array of shape ``(prod(n_i), m)``
        where ``prod(n_i) = prod([m.shape[0] for m in input])``
        i.e. the product of the number of rows of all the input in the product.
    """
    if skip_matrix is not None:
        x = [x[i] for i in range(len(x)) if i != skip_matrix]

    # Khatri-rao of only one matrix: just return that matrix
    if len(x) == 1:
        if ivy.exists(out):
            return ivy.inplace_update(out, x[0])
        return x[0]

    if len(x[0].shape) == 2:
        n_columns = x[0].shape[1]
    else:
        n_columns = 1
        x = [ivy.reshape(m, (-1, 1)) for m in x]
        logging.warning(
            "Khatri-rao of a series of vectors instead of input. "
            "Considering each as a matrix with 1 column."
        )

    # Testing whether the input have the proper size
    for i, matrix in enumerate(x):
        if len(matrix.shape) != 2:
            raise ValueError(
                "All the input must have exactly 2 dimensions!"
                f"Matrix {i} has dimension {len(matrix.shape)} != 2."
            )
        if matrix.shape[1] != n_columns:
            raise ValueError(
                "All input must have same number of columns!"
                f"Matrix {i} has {matrix.shape[1]} columns != {n_columns}."
            )

    for i, e in enumerate(x[1:]):
        if not i:
            if weights is None:
                res = x[0]
            else:
                res = x[0] * ivy.reshape(weights, (1, -1))
        s1, s2 = ivy.shape(res)
        s3, s4 = ivy.shape(e)

        a = ivy.reshape(res, (s1, 1, s2))
        b = ivy.reshape(e, (1, s3, s4))
        res = ivy.reshape(a * b, (-1, n_columns))

    m = ivy.reshape(mask, (1, -1)) if mask is not None else 1

    res = res * m

    if ivy.exists(out):
        return ivy.inplace_update(out, res)

    return res


# The following code has been adapted from TensorLy
# https://github.com/tensorly/tensorly/blob/main/tensorly/tenalg/core_tenalg/n_mode_product.py#L5
@handle_nestable
@handle_exceptions
@handle_array_like_without_promotion
@inputs_to_ivy_arrays
@handle_array_function
@handle_device_shifting
def mode_dot(
    x: Union[ivy.Array, ivy.NativeArray],
    /,
    matrix_or_vector: Union[ivy.Array, ivy.NativeArray],
    mode: int,
    transpose: Optional[bool] = False,
    *,
    out: Optional[ivy.Array] = None,
) -> ivy.Array:
    """
    N-mode product of a tensor and a matrix or vector at the specified mode.

    Parameters
    ----------
    x
        tensor of shape ``(i_1, ..., i_k, ..., i_N)``
    matrix_or_vector
        1D or 2D array of shape ``(J, i_k)`` or ``(i_k, )``
        matrix or vectors to which to n-mode multiply the tensor
    mode
        int in the range(1, N)
    transpose
        If True, the matrix is transposed.
        For complex tensors, the conjugate transpose is used.
    out
        optional output array, for writing the result to. It must have a shape that the
        result can broadcast to.

    Returns
    -------
    ivy.Array
        `mode`-mode product of `tensor` by `matrix_or_vector`
        * of shape :math:`(i_1, ..., i_{k-1}, J, i_{k+1}, ..., i_N)`
          if matrix_or_vector is a matrix
        * of shape :math:`(i_1, ..., i_{k-1}, i_{k+1}, ..., i_N)`
          if matrix_or_vector is a vector
    """
    # the mode along which to fold might decrease if we take product with a vector
    fold_mode = mode
    new_shape = list(x.shape)
    ndims = len(matrix_or_vector.shape)

    if ndims == 2:  # Tensor times matrix
        # Test for the validity of the operation
        dim = 0 if transpose else 1
        if matrix_or_vector.shape[dim] != x.shape[mode]:
            raise ValueError(
                f"shapes {x.shape} and {matrix_or_vector.shape} not aligned in"
                f" mode-{mode} multiplication: {x.shape[mode]} (mode {mode}) !="
                f" {matrix_or_vector.shape[dim]} (dim 1 of matrix)"
            )

        if transpose:
            matrix_or_vector = ivy.conj(ivy.permute_dims(matrix_or_vector, (1, 0)))

        new_shape[mode] = matrix_or_vector.shape[0]
        vec = False

    elif ndims == 1:  # Tensor times vector
        if matrix_or_vector.shape[0] != x.shape[mode]:
            raise ValueError(
                f"shapes {x.shape} and {matrix_or_vector.shape} not aligned for"
                f" mode-{mode} multiplication: {x.shape[mode]} (mode {mode}) !="
                f" {matrix_or_vector.shape[0]} (vector size)"
            )
        if len(new_shape) > 1:
            new_shape.pop(mode)
        else:
            new_shape = []
        vec = True

    else:
        raise ValueError(
            "Can only take n_mode_product with a vector or a matrix."
            f"Provided array of dimension {ndims} not in [1, 2]."
        )

    res = ivy.matmul(matrix_or_vector, ivy.unfold(x, mode))

    if vec:  # We contracted with a vector, leading to a vector
        return ivy.reshape(res, new_shape, out=out)
    else:  # tensor times vec: refold the unfolding
        return ivy.fold(res, fold_mode, new_shape, out=out)


# The following code has been adapated from TensorLy
# https://github.com/tensorly/tensorly/blob/main/tensorly/tenalg/core_tenalg/n_mode_product.py#L81
@handle_nestable
@handle_exceptions
@handle_array_like_without_promotion
@inputs_to_ivy_arrays
@handle_array_function
@handle_device_shifting
def multi_mode_dot(
    x: Union[ivy.Array, ivy.NativeArray],
    mat_or_vec_list: Sequence[Union[ivy.Array, ivy.NativeArray]],
    /,
    modes: Optional[Sequence[int]] = None,
    skip: Optional[Sequence[int]] = None,
    transpose: Optional[bool] = False,
    *,
    out: Optional[ivy.Array] = None,
) -> ivy.Array:
    r"""
    N-mode product of a tensor and several matrices or vectors over several modes.

    Parameters
    ----------
    x
        the input tensor

    mat_or_vec_list
         sequence of matrices or vectors of length ``tensor.ndim``

    skip
        None or int, optional, default is None
        If not None, index of a matrix to skip.

    modes
        None or int list, optional, default is None

    transpose
        If True, the matrices or vectors in in the list are transposed.
        For complex tensors, the conjugate transpose is used.
    out
        optional output array, for writing the result to. It must have a shape that the
        result can broadcast to.

    Returns
    -------
    ivy.Array
        tensor times each matrix or vector in the list at mode `mode`

    Notes
    -----
    If no modes are specified, just assumes there is one matrix or vector per mode and returns:
    :math:`\\text{x  }\\times_0 \\text{ matrix or vec list[0] }\\times_1 \\cdots \\times_n \\text{ matrix or vec list[n] }` # noqa
    """
    if modes is None:
        modes = range(len(mat_or_vec_list))

    decrement = 0  # If we multiply by a vector, we diminish the dimension of the tensor

    res = x

    # Order of mode dots doesn't matter for different modes
    # Sorting by mode shouldn't change order for equal modes
    factors_modes = sorted(zip(mat_or_vec_list, modes), key=lambda x: x[1])
    for i, (mat_or_vec_list, mode) in enumerate(factors_modes):
        ndims = len(mat_or_vec_list.shape)
        if (skip is not None) and (i == skip):
            continue

        if transpose and ndims == 2:
            res = mode_dot(
                res,
                ivy.conj(ivy.permute_dims(mat_or_vec_list, (1, 0))),
                mode - decrement,
            )
        else:
            res = mode_dot(res, mat_or_vec_list, mode - decrement)

        if ndims == 1:
            decrement += 1

    if ivy.exists(out):
        return ivy.inplace_update(out, res)

    return res


def _svd_checks(x, n_eigenvecs=None):
    """
    Run common checks to all of the SVD methods.

    Parameters
    ----------
    matrix : 2D-array
    n_eigenvecs : int, optional, default is None
        if specified, number of eigen[vectors-values] to return

    Returns
    -------
    n_eigenvecs : int
        the number of eigenvectors to solve for
    min_dim : int
        the minimum dimension of matrix
    max_dim : int
        the maximum dimension of matrix
    """
    # ndims = len(x.shape)
    # if ndims != 2:
    #    raise ValueError(f"matrix be a matrix. matrix.ndim is {ndims} != 2")

    dim_1, dim_2 = ivy.shape(x)[-2:]
    min_dim, max_dim = min(dim_1, dim_2), max(dim_1, dim_2)

    if n_eigenvecs is None:
        n_eigenvecs = max_dim

    if n_eigenvecs > max_dim:
        logging.warning(
            f"Trying to compute SVD with n_eigenvecs={n_eigenvecs}, which is larger "
            f"than max(matrix.shape)={max_dim}. Setting n_eigenvecs to {max_dim}."
        )
        n_eigenvecs = max_dim

    return n_eigenvecs, min_dim, max_dim


# This function has been adapated from TensorLy
# https://github.com/tensorly/tensorly/blob/main/tensorly/tenalg/svd.py#L12
@handle_nestable
@handle_exceptions
@handle_array_like_without_promotion
@inputs_to_ivy_arrays
@handle_array_function
@handle_device_shifting
def svd_flip(
    U: Union[ivy.Array, ivy.NativeArray],
    V: Union[ivy.Array, ivy.NativeArray],
    /,
    u_based_decision: Optional[bool] = True,
) -> Tuple[ivy.Array, ivy.Array]:
    """
    Sign correction to ensure deterministic output from SVD. Adjusts the columns of u
    and the rows of v such that the loadings in the columns in u that are largest in
    absolute value are always positive. This function is borrowed from scikit-
    learn/utils/extmath.py.

    Parameters
    ----------
    U
        left singular matrix output of SVD
    V
        right singular matrix output of SVD
    u_based_decision
        If True, use the columns of u as the basis for sign flipping.
        Otherwise, use the rows of v. The choice of which variable to base the
        decision on is generally algorithm dependent.

    Returns
    -------
    u_adjusted, v_adjusted : arrays with the same dimensions as the input.
    """
    if u_based_decision:
        # columns of U, rows of V
        max_abs_cols = ivy.argmax(ivy.abs(U), axis=0)
        signs = ivy.sign(
            ivy.array(
                [U[i, j] for (i, j) in zip(max_abs_cols, range(ivy.shape(U)[1]))],
            )
        )
        U = U * signs
        if ivy.shape(V)[0] > ivy.shape(U)[1]:
            signs = ivy.concat((signs, ivy.ones(ivy.shape(V)[0] - ivy.shape(U)[1])))
        V = V * signs[: ivy.shape(V)[0]][:, None]
    else:
        # rows of V, columns of U
        max_abs_rows = ivy.argmax(ivy.abs(V), axis=1)
        signs = ivy.sign(
            ivy.array(
                [V[i, j] for (i, j) in zip(range(ivy.shape(V)[0]), max_abs_rows)],
            )
        )
        V = V * signs[:, None]
        if ivy.shape(U)[1] > ivy.shape(V)[0]:
            signs = ivy.concat(
                (
                    signs,
                    ivy.ones(
                        ivy.shape(U)[1] - ivy.shape(V)[0],
                    ),
                )
            )
        U = U * signs[: ivy.shape(U)[1]]

    return U, V


# This function has been adapted from TensorLy
# https://github.com/tensorly/tensorly/blob/main/tensorly/tenalg/svd.py#L65
@handle_nestable
@handle_exceptions
@handle_array_like_without_promotion
@inputs_to_ivy_arrays
@handle_array_function
@handle_device_shifting
def make_svd_non_negative(
    x: Union[ivy.Array, ivy.NativeArray],
    U: Union[ivy.Array, ivy.NativeArray],
    S: Union[ivy.Array, ivy.NativeArray],
    V: Union[ivy.Array, ivy.NativeArray],
    /,
    *,
    nntype: Optional[Literal["nndsvd", "nndsvda"]] = "nndsvd",
) -> Tuple[ivy.Array, ivy.Array]:
    """
    Use NNDSVD method to transform SVD results into a non-negative form. This method
    leads to more efficient solving with NNMF [1].

    Parameters
    ----------
    x
        tensor being decomposed.
    U
        left singular matrix from SVD.
    S
        diagonal matrix from SVD.
    V
        right singular matrix from SVD.
    nntype
        whether to fill small values with 0.0 (nndsvd),
          or the tensor mean (nndsvda, default).

    [1]: Boutsidis & Gallopoulos. Pattern Recognition, 41(4): 1350-1362, 2008.
    """
    W = ivy.zeros_like(U)
    H = ivy.zeros_like(V)

    # The leading singular triplet is non-negative
    # so it can be used as is for initialization.
    W[:, 0] = ivy.sqrt(S[0]) * ivy.abs(U[:, 0])
    H[0, :] = ivy.sqrt(S[0]) * ivy.abs(V[0, :])

    for j in range(1, len(S)):
        a, b = U[:, j], V[j, :]

        # extract positive and negative parts of column vectors
        a_p, b_p = ivy.where(a < 0.0, 0, a), ivy.where(b < 0.0, 0.0, b)
        # a_p, b_p = ivy.clip(a, 0.0), ivy.clip(b, 0.0)
        # a_n, b_n = ivy.abs(ivy.clip(a, 0.0)), ivy.abs(ivy.clip(b, 0.0))
        a_n, b_n = ivy.abs(ivy.where(a > 0.0, 0.0, a)), ivy.abs(
            ivy.where(b > 0.0, 0.0, b)
        )

        # and their norms
        a_p_nrm, b_p_nrm = float(ivy.vector_norm(a_p)), float(ivy.vector_norm(b_p))
        a_n_nrm, b_n_nrm = float(ivy.vector_norm(a_n)), float(ivy.vector_norm(b_n))

        m_p, m_n = a_p_nrm * b_p_nrm, a_n_nrm * b_n_nrm

        # choose update
        if m_p > m_n:
            u = a_p / a_p_nrm
            v = b_p / b_p_nrm
            sigma = m_p
        else:
            u = a_n / a_n_nrm
            v = b_n / b_n_nrm
            sigma = m_n

        lbd = float(ivy.sqrt(S[j] * sigma))
        W[:, j] = lbd * u
        H[j, :] = lbd * v

    # After this point we no longer need H
    eps = ivy.finfo(x.dtype).min

    if nntype == "nndsvd":
        W = ivy.soft_thresholding(W, eps)
        H = ivy.soft_thresholding(H, eps)
    elif nntype == "nndsvda":
        avg = ivy.mean(x)
        W = ivy.where(W < eps, ivy.ones(ivy.shape(W)) * avg, W)
        H = ivy.where(H < eps, ivy.ones(ivy.shape(H)) * avg, H)
    else:
        raise ValueError(
            f'Invalid nntype parameter: got {nntype} instead of one of ("nndsvd",'
            ' "nndsvda")'
        )

    return W, H


# The following function has been adapted from TensorLy
# https://github.com/tensorly/tensorly/blob/main/tensorly/tenalg/svd.py#L206
@handle_nestable
@handle_exceptions
@handle_array_like_without_promotion
@inputs_to_ivy_arrays
@handle_array_function
@handle_device_shifting
def truncated_svd(
    x: Union[ivy.Array, ivy.NativeArray],
    /,
    compute_uv: bool = True,
    n_eigenvecs: Optional[int] = None,
) -> Union[ivy.Array, Tuple[ivy.Array, ivy.Array, ivy.Array]]:
    """
    Compute a truncated SVD on `x` using the standard SVD.

    Parameters
    ----------
    x
        2D-array
        compute_uv
        If ``True`` then left and right singular vectors will be computed and returned
        in ``U`` and ``Vh``, respectively. Otherwise, only the singular values will be
        computed, which can be significantly faster.
    n_eigenvecs
        if specified, number of eigen[vectors-values] to return
        else full matrices will be returned

    Returns
    -------
    ret
        a namedtuple ``(U, S, Vh)``
        Each returned array must have the same floating-point data type as ``x``.
    """
    n_eigenvecs, min_dim, _ = _svd_checks(x, n_eigenvecs=n_eigenvecs)
    full_matrices = True if n_eigenvecs > min_dim else False

    if compute_uv:
        U, S, Vh = ivy.svd(x, full_matrices=full_matrices, compute_uv=True)
        return U[:, :n_eigenvecs], S[:n_eigenvecs], Vh[:n_eigenvecs, :]
    else:
        S = ivy.svd(x, full_matrices=full_matrices, compute_uv=False)
        return S[:n_eigenvecs]


# TODO uncommment the code below when these svd
# methods have been added
def _svd_interface(
    matrix,
    method="truncated_svd",
    n_eigenvecs=None,
    flip_sign=True,
    u_based_flip_sign=True,
    non_negative=None,
    mask=None,
    n_iter_mask_imputation=5,
    **kwargs,
):
    if method == "truncated_svd":
        svd_fun = truncated_svd
    # elif method == "symeig_svd":
    #    svd_fun = symeig_svd
    # elif method == "randomized_svd":
    #    svd_fun = randomized_svd
    elif callable(method):
        svd_fun = method
    else:
        raise ValueError("Invalid Choice")

    U, S, V = svd_fun(matrix, n_eigenvecs=n_eigenvecs, **kwargs)
    if mask is not None and n_eigenvecs is not None:
        for _ in range(n_iter_mask_imputation):
            S = S * ivy.eye(U.shape[-1], V.shape[-2])
            matrix = matrix * mask + (U @ S @ V) * (1 - mask)
            U, S, V = svd_fun(matrix, n_eigenvecs=n_eigenvecs, **kwargs)

    if flip_sign:
        U, V = svd_flip(U, V, u_based_decision=u_based_flip_sign)

    if non_negative is not False and non_negative is not None:
        U, V = make_svd_non_negative(matrix, U, S, V)

    return U, S, V


# This function has been adapted from TensorLy
# https://github.com/tensorly/tensorly/blob/main/tensorly/decomposition/_tucker.py#L22


# TODO update svd type hints when other svd methods have been added
# also update the test
@handle_nestable
@handle_exceptions
@handle_array_like_without_promotion
@inputs_to_ivy_arrays
@handle_array_function
@handle_device_shifting
def initialize_tucker(
    x: Union[ivy.Array, ivy.NativeArray],
    rank: Sequence[int],
    modes: Sequence[int],
    /,
    *,
    init: Optional[Union[Literal["svd", "random"], ivy.TuckerTensor]] = "svd",
    seed: Optional[int] = None,
    svd: Optional[Literal["truncated_svd"]] = "truncated_svd",
    non_negative: Optional[bool] = False,
    mask: Optional[Union[ivy.Array, ivy.NativeArray]] = None,
    svd_mask_repeats: Optional[int] = 5,
) -> Tuple[ivy.Array, Sequence[ivy.Array]]:
    """
    Initialize core and factors used in `tucker`. The type of initialization is set
    using `init`. If `init == 'random'` then initialize factor matrices using
    `random_state`. If `init == 'svd'` then initialize the `m`th factor matrix using the
    `rank` left singular vectors of the `m`th unfolding of the input tensor.

    Parameters
    ----------
    x
        input tensor
    rank
        number of components
    modes
        modes to consider in the input tensor
    seed
        Used to create a random seed distribution
        when init == 'random'
    init
        initialization scheme for tucker decomposition.
    svd
        function to use to compute the SVD
    non_negative
        if True, non-negative factors are returned
    mask
        array of booleans with the same shape as ``tensor`` should be 0 where
        the values are missing and 1 everywhere else. Note:  if tensor is
        sparse, then mask should also be sparse with a fill value of 1 (or
        True).
    svd_mask_repeats
        number of iterations for imputing the values in the SVD matrix when
        mask is not None

    Returns
    -------
    core
        initialized core tensor
    factors
        list of factors
    """
    try:
        assert len(x.shape) >= 2
    except ValueError:
        raise ValueError(
            "expected x to have atleast 2 dimensions but it has only"
            f" {len(x.shape)} dimension(s)"
        )

    # Initialisation
    if init == "svd":
        factors = []
        for index, mode in enumerate(modes):
            mask_unfold = None if mask is None else ivy.unfold(mask, mode)
            U, _, _ = _svd_interface(
                ivy.unfold(x, mode),
                n_eigenvecs=rank[index],
                method=svd,
                non_negative=non_negative,
                mask=mask_unfold,
                n_iter_mask_imputation=svd_mask_repeats,
                # random_state=random_state,
            )
            factors.append(U)

        # The initial core approximation is needed here for the masking step
        core = multi_mode_dot(x, factors, modes=modes, transpose=True)

    elif init == "random":
        core = (
            ivy.random_uniform(
                shape=[rank[index] for index in range(len(modes))],
                dtype=x.dtype,
                seed=seed,
            )
            + 0.01
        )
        factors = [
            ivy.random_uniform(
                shape=(x.shape[mode], rank[index]), dtype=x.dtype, seed=seed
            )
            for index, mode in enumerate(modes)
        ]

    else:
        (core, factors) = init

    if non_negative is True:
        factors = [ivy.abs(f) for f in factors]
        core = ivy.abs(core)

    return (core, factors)


# This function has been adpated from TensorLy
# https://github.com/tensorly/tensorly/blob/main/tensorly/decomposition/_tucker.py#L98
@handle_nestable
@handle_exceptions
@handle_array_like_without_promotion
@inputs_to_ivy_arrays
@handle_array_function
@handle_device_shifting
def partial_tucker(
    x: Union[ivy.Array, ivy.NativeArray],
    rank: Optional[Sequence[int]] = None,
    modes: Optional[Sequence[int]] = None,
    /,
    *,
    n_iter_max: Optional[int] = 100,
    init: Optional[Union[Literal["svd", "random"], ivy.TuckerTensor]] = "svd",
    svd: Optional[Literal["truncated_svd"]] = "truncated_svd",
    seed: Optional[int] = None,
    mask: Optional[Union[ivy.Array, ivy.NativeArray]] = None,
    svd_mask_repeats: Optional[int] = 5,
    tol: Optional[float] = 10e-5,
    verbose: Optional[bool] = False,
    return_errors: Optional[bool] = False,
) -> Tuple[ivy.Array, Sequence[ivy.Array]]:
    """
    Partial tucker decomposition via Higher Order Orthogonal Iteration (HOI)

        Decomposes `tensor` into a Tucker decomposition
        exclusively along the provided modes.

    Parameters
    ----------
    x
        the  input tensor
    rank
        size of the core tensor, ``(len(ranks) == tensor.ndim)``
        if int, the same rank is used for all modes
        if None, original tensors size will be preserved.
    modes
        list of the modes on which to perform the decomposition
    n_iter_max
        maximum number of iteration
    init
        {'svd', 'random'}, or TuckerTensor optional
        if a TuckerTensor is provided, this is used for initialization
    svd
        str, default is 'truncated_svd'
        function to use to compute the SVD,
    seed
        Used to create a random seed distribution
        when init == 'random'
    mask
        array of booleans with the same shape as ``tensor`` should be 0 where
        the values are missing and 1 everywhere else. Note:  if tensor is
        sparse, then mask should also be sparse with a fill value of 1 (or
        True).
    svd_mask_repeats
        number of iterations for imputing the values in the SVD matrix when
        mask is not None
    tol
        tolerance: the algorithm stops when the variation in
        the reconstruction error is less than the tolerance.
    verbose
        if True, different in reconstruction errors are returned at each
        iteration.
    return_erros
        if True, list of reconstruction errors are returned.

    Returns
    -------
    core : ndarray
            core tensor of the Tucker decomposition
    factors : ndarray list
            list of factors of the Tucker decomposition.
            with ``core.shape[i] == (tensor.shape[i], ranks[i]) for i in modes``
    """
    if modes is None:
        modes = list(range(len(x.shape)))

    if rank is None:
        logging.warning(
            "No value given for 'rank'. The decomposition will preserve the original"
            " size."
        )
        rank = [ivy.shape(x)[mode] for mode in modes]
    elif isinstance(rank, int):
        logging.warning(
            f"Given only one int for 'rank' instead of a list of {len(modes)} modes."
            " Using this rank for all modes."
        )
        rank = tuple(rank for _ in modes)
    else:
        rank = ivy.TuckerTensor.validate_tucker_rank(x.shape, rank=rank)

    # SVD init
    core, factors = initialize_tucker(
        x,
        rank,
        modes,
        init=init,
        svd=svd,
        seed=seed,
        mask=mask,
        svd_mask_repeats=svd_mask_repeats,
    )

    rec_errors = []
    norm_tensor = ivy.sqrt(ivy.sum(x**2))

    for iteration in range(n_iter_max):
        if mask is not None:
            x = x * mask + multi_mode_dot(
                core, factors, modes=modes, transpose=False
            ) * (1 - mask)

        for index, mode in enumerate(modes):
            core_approximation = multi_mode_dot(
                x, factors, modes=modes, skip=index, transpose=True
            )
            eigenvecs, _, _ = _svd_interface(
                ivy.unfold(core_approximation, mode),
                n_eigenvecs=rank[index],
                # random_state=random_state,
            )
            factors[index] = eigenvecs

        core = multi_mode_dot(x, factors, modes=modes, transpose=True)

        # The factors are orthonormal and
        #  therefore do not affect the reconstructed tensor's norm
        norm_core = ivy.sqrt(ivy.sum(core**2))
        rec_error = ivy.sqrt(abs(norm_tensor**2 - norm_core**2)) / norm_tensor
        rec_errors.append(rec_error)

        if iteration > 1:
            if verbose:
                print(
                    f"reconstruction error={rec_errors[-1]},"
                    f" variation={rec_errors[-2] - rec_errors[-1]}."
                )

            if tol and abs(rec_errors[-2] - rec_errors[-1]) < tol:
                if verbose:
                    print(f"converged in {iteration} iterations.")
                break

    if return_errors:
        return (core, factors), rec_errors
    return (core, factors)


@handle_nestable
@handle_exceptions
@handle_array_like_without_promotion
@inputs_to_ivy_arrays
@handle_array_function
@handle_device_shifting
def tucker(
    x: Union[ivy.Array, ivy.NativeArray],
    rank: Optional[Sequence[int]] = None,
    /,
    *,
    fixed_factors: Optional[Sequence[int]] = None,
    n_iter_max: Optional[int] = 100,
    init: Optional[Union[Literal["svd", "random"], ivy.TuckerTensor]] = "svd",
    svd: Optional[Literal["truncated_svd"]] = "truncated_svd",
    seed: Optional[int] = None,
    mask: Optional[Union[ivy.Array, ivy.NativeArray]] = None,
    svd_mask_repeats: Optional[int] = 5,
    tol: Optional[float] = 10e-5,
    verbose: Optional[bool] = False,
    return_errors: Optional[bool] = False,
):
    """
    Tucker decomposition via Higher Order Orthogonal Iteration (HOI)

        Decomposes `tensor` into a Tucker decomposition:
        ``tensor = [| core; factors[0], ...factors[-1] |]`` [1]_

    Parameters
    ----------
    x
        input tensor
    rank
        size of the core tensor, ``(len(ranks) == tensor.ndim)``
        if int, the same rank is used for all modes
    fixed_factors
        if not None, list of modes for which to keep the factors fixed.
        Only valid if a Tucker tensor is provided as init.
    n_iter_max
        maximum number of iteration
    init
        {'svd', 'random'}, or TuckerTensor optional
        if a TuckerTensor is provided, this is used for initialization
    svd
        str, default is 'truncated_svd'
        function to use to compute the SVD,
    seed
        Used to create a random seed distribution
        when init == 'random'
    mask
        array of booleans with the same shape as ``tensor`` should be 0 where
        the values are missing and 1 everywhere else. Note:  if tensor is
        sparse, then mask should also be sparse with a fill value of 1 (or
        True).
    svd_mask_repeats
        number of iterations for imputing the values in the SVD matrix when
        mask is not None
    tol
          tolerance: the algorithm stops when the variation in
          the reconstruction error is less than the tolerance
    verbose
        if True, different in reconstruction errors are returned at each
        iteration.

    return_errors
        Indicates whether the algorithm should return all reconstruction errors
        and computation time of each iteration or not
        Default: False

    Returns
    -------
        ivy.TuckerTensor or ivy.TuckerTensor and
        list of reconstruction errors if return_erros is True.

    References
    ----------
    .. [1] tl.G.Kolda and B.W.Bader, "Tensor Decompositions and Applications",
       SIAM REVIEW, vol. 51, n. 3, pp. 455-500, 2009.
    """
    if fixed_factors:
        try:
            (core, factors) = init
        except ValueError:
            raise ValueError(
                f"Got fixed_factor={fixed_factors} but no appropriate Tucker tensor was"
                ' passed for "init".'
            )
        if len(fixed_factors) == len(factors):
            return ivy.TuckerTensor((core, factors))

        fixed_factors = sorted(fixed_factors)
        modes_fixed, factors_fixed = zip(
            *[(i, f) for (i, f) in enumerate(factors) if i in fixed_factors]
        )
        core = multi_mode_dot(core, factors_fixed, modes=modes_fixed)
        modes, factors = zip(
            *[(i, f) for (i, f) in enumerate(factors) if i not in fixed_factors]
        )
        init = (core, list(factors))

        rank = ivy.TuckerTensor.validate_tucker_rank(x.shape, rank=rank)
        (core, new_factors), rec_errors = partial_tucker(
            x,
            rank,
            modes,
            n_iter_max=n_iter_max,
            init=init,
            svd=svd,
            tol=tol,
            seed=seed,
            mask=mask,
            verbose=verbose,
            svd_mask_repeats=svd_mask_repeats,
            return_errors=True,
        )

        factors = list(new_factors)
        for i, e in enumerate(fixed_factors):
            factors.insert(e, factors_fixed[i])
        core = multi_mode_dot(core, factors_fixed, modes=modes_fixed, transpose=True)

        if return_errors:
            return ivy.TuckerTensor((core, factors)), rec_errors
        return ivy.TuckerTensor((core, factors))

    else:
        modes = list(range(len(x.shape)))
        rank = ivy.TuckerTensor.validate_tucker_rank(x.shape, rank=rank)

        (core, factors), rec_errors = partial_tucker(
            x,
            rank,
            modes,
            n_iter_max=n_iter_max,
            init=init,
            svd=svd,
            tol=tol,
            seed=seed,
            mask=mask,
            verbose=verbose,
            return_errors=True,
        )
        if return_errors:
            return ivy.TuckerTensor((core, factors)), rec_errors
        else:
            return ivy.TuckerTensor((core, factors))


@handle_nestable
@handle_out_argument
@to_native_arrays_and_back
@handle_exceptions
def dot(
    a: Union[ivy.Array, ivy.NativeArray],
    b: Union[ivy.Array, ivy.NativeArray],
    /,
    *,
    out: Optional[ivy.Array] = None,
) -> ivy.Array:
    """
    Compute the dot product between two arrays `a` and `b` using the current backend's
    implementation. The dot product is defined as the sum of the element-wise product of
    the input arrays.

    Parameters
    ----------
    a
        First input array.
    b
        Second input array.
    out
        Optional output array. If provided, the output array to store the result.

    Returns
    -------
    ret
        The dot product of the input arrays.

    Examples
    --------
    With :class:`ivy.Array` inputs:

    >>> a = ivy.array([1, 2, 3])
    >>> b = ivy.array([4, 5, 6])
    >>> result = ivy.dot(a, b)
    >>> print(result)
    32

    >>> c = ivy.array([[1, 2], [3, 4]])
    >>> d = ivy.array([[5, 6], [7, 8]])
    >>> e = ivy.empty_like(d)
    >>> results_matrix = ivy.dot(c, d, out=e)
    >>> print(results_matrix)
    ivy.array([[19, 22],
           [43, 50]])

    >>> f = ivy.array([[1.1, 2.3, -3.6]])
    >>> g = ivy.array([[-4.8], [5.2], [6.1]])
    >>> h = np.zeros((1,1))
    >>> result_ = ivy.dot(f, g, out=h)
    >>> print(result_)
    ivy.array([[-15.28]])
    """
<<<<<<< HEAD
    return current_backend(a, b).dot(a, b, out=out)
=======
    return current_backend(a, b).dot(a=a, b=b, out=out)
>>>>>>> f11c6286
<|MERGE_RESOLUTION|>--- conflicted
+++ resolved
@@ -1665,8 +1665,5 @@
     >>> print(result_)
     ivy.array([[-15.28]])
     """
-<<<<<<< HEAD
-    return current_backend(a, b).dot(a, b, out=out)
-=======
-    return current_backend(a, b).dot(a=a, b=b, out=out)
->>>>>>> f11c6286
+
+    return current_backend(a, b).dot(a, b, out=out)