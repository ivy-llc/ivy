--- conflicted
+++ resolved
@@ -1676,18 +1676,12 @@
     return current_backend(a, b).dot(a, b, out=out)
 
 
-<<<<<<< HEAD
-@handle_nestable
-@handle_exceptions
-=======
 @handle_exceptions
 @handle_nestable
->>>>>>> 1a2b0c68
 @handle_array_like_without_promotion
 @inputs_to_ivy_arrays
 @handle_array_function
 @handle_device_shifting
-<<<<<<< HEAD
 def initialize_cp(
     x: Union[ivy.Array, ivy.NativeArray],
     rank: int,
@@ -1774,7 +1768,9 @@
                 # TODO: this is a hack but it
                 # seems to do the job for now
                 random_part = ivy.random_uniform(
-                    shape=(U.shape[0], rank - ivy.shape(x)[mode]), dtype=x.dtype
+                    shape=(U.shape[0], rank - ivy.shape(x)[mode]),
+                    dtype=x.dtype,
+                    seed=seed,
                 )
                 U = ivy.concat([U, random_part], axis=1)
 
@@ -1895,6 +1891,12 @@
     return unnorml_rec_error, tensor, norm_tensor
 
 
+@handle_nestable
+@handle_exceptions
+@handle_array_like_without_promotion
+@inputs_to_ivy_arrays
+@handle_array_function
+@handle_device_shifting
 def parafac(
     x: Union[ivy.Array, ivy.NativeArray],
     rank: int,
@@ -2003,7 +2005,6 @@
            Applications", PhD., University of Amsterdam, 1998
     """
     rank = ivy.CPTensor.validate_cp_rank(x.shape, rank=rank)
-
     if orthogonalise and not isinstance(orthogonalise, int):
         orthogonalise = n_iter_max
 
@@ -2024,7 +2025,6 @@
     )
 
     rec_errors = []
-    ndims = len(x.shape)
     norm_tensor = ivy.sqrt(ivy.sum(ivy.square(x)))
     if l2_reg:
         Id = ivy.eye(rank, dtype=x.dtype) * l2_reg
@@ -2036,17 +2036,17 @@
     else:
         fixed_modes = list(fixed_modes)
 
-    if fixed_modes == list(range(ndims)):  # Check If all modes are fixed
+    if fixed_modes == list(range(len(x.shape))):  # Check If all modes are fixed
         cp_tensor = ivy.CPTensor((weights, factors))
         return cp_tensor
 
-    if ndims - 1 in fixed_modes:
+    if len(x.shape) - 1 in fixed_modes:
         logging.warn(
             "You asked for fixing the last mode, which is not supported.\n The last"
             " mode will not be fixed. Consider using ivy.move_axis()"
         )
-        fixed_modes.remove(ndims - 1)
-    modes_list = [mode for mode in range(ndims) if mode not in fixed_modes]
+        fixed_modes.remove(len(x.shape) - 1)
+    modes_list = [mode for mode in range(len(x.shape)) if mode not in fixed_modes]
 
     if sparsity:
         sparse_component = ivy.zeros_like(x)
@@ -2057,11 +2057,11 @@
 
     if callback is not None:
         cp_tensor = ivy.CPTensor((weights, factors))
+
         unnorml_rec_error, _, norm_tensor = _error_calc(
             x, norm_tensor, weights, factors, sparsity, mask
         )
         callback_error = unnorml_rec_error / norm_tensor
-
         if sparsity:
             sparse_component = ivy.sparsify_tensor(
                 x - ivy.CPTensor.cp_to_tensor((weights, factors)), sparsity
@@ -2085,12 +2085,12 @@
             print("Starting iteration", iteration + 1)
         for mode in modes_list:
             if verbose:
-                print("Mode", mode, "of", ndims)
+                print("Mode", mode, "of", len(x.shape))
 
             pseudo_inverse = ivy.ones((rank, rank), dtype=x.dtype)
             for i, factor in enumerate(factors):
                 if i != mode:
-                    pseudo_inverse = pseudo_inverse * ivy.matmul(
+                    pseudo_inverse = pseudo_inverse * ivy.dot(
                         ivy.conj(ivy.permute_dims(factor, (1, 0))), factor
                     )
             pseudo_inverse += Id
@@ -2134,7 +2134,7 @@
             new_weights = weights_last + (weights - weights_last) * jump
             new_factors = [
                 factors_last[ii] + (factors[ii] - factors_last[ii]) * jump
-                for ii in range(ndims)
+                for ii in range(len(x.shape))
             ]
 
             new_rec_error, new_tensor, new_norm_tensor = _error_calc(
@@ -2218,7 +2218,7 @@
 
     if sparsity:
         sparse_component = ivy.sparsify_tensor(
-            tensor - ivy.CPTensor.cp_to_tensor((weights, factors)), sparsity
+            x - ivy.CPTensor.cp_to_tensor((weights, factors)), sparsity
         )
         cp_tensor = (cp_tensor, sparse_component)
 
@@ -2226,7 +2226,10 @@
         return cp_tensor, rec_errors
     else:
         return cp_tensor
-=======
+
+
+@handle_exceptions
+@handle_nestable
 def general_inner_product(
     a: Union[ivy.Array, ivy.NativeArray],
     b: Union[ivy.Array, ivy.NativeArray],
@@ -2305,5 +2308,4 @@
     inner_product = ivy.dot(
         ivy.reshape(a, (-1, common_size)), ivy.reshape(b, (common_size, -1))
     )
-    return ivy.reshape(inner_product, output_shape, out=out)
->>>>>>> 1a2b0c68
+    return ivy.reshape(inner_product, output_shape, out=out)