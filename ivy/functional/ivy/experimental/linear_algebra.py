# global
from typing import Union, Optional, Tuple, List, Sequence

# local
import ivy
from ivy.utils.backend import current_backend
from ivy.func_wrapper import (
    to_native_arrays_and_back,
    handle_out_argument,
    handle_nestable,
    handle_array_like_without_promotion,
    handle_array_function,
)
from ivy.utils.exceptions import handle_exceptions

# Helpers #
# ------- #


def _check_valid_dimension_size(std):
    ivy.utils.assertions.check_dimensions(std)


@handle_exceptions
@handle_nestable
@handle_array_like_without_promotion
@handle_array_function
def eigh_tridiagonal(
    alpha: Union[ivy.Array, ivy.NativeArray],
    beta: Union[ivy.Array, ivy.NativeArray],
    /,
    *,
    eigvals_only: bool = True,
    select: str = "a",
    select_range: Optional[
        Union[Tuple[int, int], List[int], ivy.Array, ivy.NativeArray]
    ] = None,
    tol: Optional[float] = None,
) -> Union[ivy.Array, Tuple[ivy.Array, ivy.Array]]:
    """
    Compute the eigenvalues and eigenvectors of a Hermitian tridiagonal matrix.

    Parameters
    ----------
    alpha
        A real or complex array of shape (n), the diagonal elements of the
        matrix. If alpha is complex, the imaginary part is ignored
        (assumed zero) to satisfy the requirement that the matrix be Hermitian.
    beta
        A real or complex array of shape (n-1), containing the elements of
        the first super-diagonal of the matrix. If beta is complex, the first
        sub-diagonal of the matrix is assumed to be the conjugate of beta to
        satisfy the requirement that the matrix be Hermitian.
    eigvals_only
        If False, both eigenvalues and corresponding eigenvectors are
        computed. If True, only eigenvalues are computed. Default is True.
    select
        Optional string with values in {'a', 'v', 'i'} (default is 'a') that
        determines which eigenvalues to calculate: 'a': all eigenvalues.
        'v': eigenvalues in the interval (min, max] given by select_range.
        'i': eigenvalues with indices min <= i <= max.
    select_range
        Size 2 tuple or list or array specifying the range of eigenvalues to
        compute together with select. If select is 'a', select_range is ignored.
    tol
        Optional scalar. Ignored when backend is not Tensorflow. The absolute
        tolerance to which each eigenvalue is required. An eigenvalue
        (or cluster) is considered to have converged if it lies in an interval
        of this width. If tol is None (default), the value eps*|T|_2 is used
        where eps is the machine precision, and |T|_2 is the 2-norm of the matrix T.

    Returns
    -------
    eig_vals
        The eigenvalues of the matrix in non-decreasing order.
    eig_vectors
        If eigvals_only is False the eigenvectors are returned in the second output
        argument.

    Both the description and the type hints above assumes an array input for
    simplicity, but this function is *nestable*, and therefore also accepts
    :class:`ivy.Container` instances in place of any of the arguments.

    Examples
    --------
    With :class:`ivy.Array` input:

    >>> alpha = ivy.array([0., 1., 2.])
    >>> beta = ivy.array([0., 1.])
    >>> y = ivy.eigh_tridiagonal(alpha, beta)
    >>> print(y)
    ivy.array([0., 0.38196, 2.61803])

    >>> alpha = ivy.array([0., 1., 2.])
    >>> beta = ivy.array([0., 1.])
    >>> y = ivy.eigh_tridiagonal(alpha,
    ...     beta, select='v',
    ...     select_range=[0.2,3.0])
    >>> print(y)
    ivy.array([0.38196, 2.61803])

    >>> ivy.set_backend("tensorflow")
    >>> alpha = ivy.array([0., 1., 2., 3.])
    >>> beta = ivy.array([2., 1., 2.])
    >>> y = ivy.eigh_tridiagonal(alpha,
    ...     beta,
    ...     eigvals_only=False,
    ...     select='i',
    ...     select_range=[1,2]
    ...     tol=1.)
    >>> print(y)
    (ivy.array([0.18749806, 2.81250191]), ivy.array([[ 0.350609  , -0.56713122],
        [ 0.06563006, -0.74146169],
        [-0.74215561, -0.0636413 ],
        [ 0.56742489,  0.35291126]]))

    With :class:`ivy.Container` input:

    >>> alpha = ivy.Container(a=ivy.array([0., 1., 2.]), b=ivy.array([2., 2., 2.]))
    >>> beta = ivy.array([0.,2.])
    >>> y = ivy.eigh_tridiagonal(alpha, beta)
    >>> print(y)
    {
        a: ivy.array([-0.56155, 0., 3.56155]),
        b: ivy.array([0., 2., 4.])
    }

    >>> alpha = ivy.Container(a=ivy.array([0., 1., 2.]), b=ivy.array([2., 2., 2.]))
    >>> beta = ivy.Container(a=ivy.array([0.,2.]), b=ivy.array([2.,2.]))
    >>> y = ivy.eigh_tridiagonal(alpha, beta)
    >>> print(y)
    {
        a: ivy.array([-0.56155, 0., 3.56155]),
        b: ivy.array([-0.82842, 2., 4.82842])
    }
    """
    x = ivy.diag(alpha)
    y = ivy.diag(beta, k=1)
    z = ivy.diag(beta, k=-1)
    w = x + y + z

    eigh_out = ivy.linalg.eigh(w)
    eigenvalues = eigh_out.eigenvalues
    eigenvectors = eigh_out.eigenvectors

    if select == "i":
        eigenvalues = eigenvalues[select_range[0] : select_range[1] + 1]
        eigenvectors = eigenvectors[:, select_range[0] : select_range[1] + 1]
    elif select == "v":
        condition = ivy.logical_and(
            eigenvalues.greater(select_range[0]),
            eigenvalues.less_equal(select_range[1]),
        )
        eigenvalues = eigenvalues[condition]
        eigenvectors = eigenvectors[:, condition]

    if eigvals_only:
        return eigenvalues
    return eigenvalues, eigenvectors


eigh_tridiagonal.mixed_function = True


@handle_exceptions
@handle_nestable
@handle_array_like_without_promotion
@handle_out_argument
@to_native_arrays_and_back
def diagflat(
    x: Union[ivy.Array, ivy.NativeArray],
    /,
    *,
    offset: int = 0,
    padding_value: float = 0,
    align: str = "RIGHT_LEFT",
    num_rows: int = -1,
    num_cols: int = -1,
    out: Optional[Union[ivy.Array, ivy.NativeArray]] = None,
) -> ivy.Array:
    """
    Return a two-dimensional array with the flattened input as a diagonal.

    Parameters
    ----------
    x
        Input data, which is flattened and set as the k-th diagonal of the output.
    k
        Diagonal to set.
        Positive value means superdiagonal,
        0 refers to the main diagonal,
        and negative value means subdiagonal.
    out
        optional output array, for writing the result to. It must have a shape that the
        inputs broadcast to.

    Returns
    -------
    ret
        The 2-D output array.

    Functional Examples
    ------------------

    With :class:`ivy.Array` inputs:

    >>> x = ivy.array([[1,2], [3,4]])
    >>> ivy.diagflat(x)
    ivy.array([[1, 0, 0, 0],
               [0, 2, 0, 0],
               [0, 0, 3, 0],
               [0, 0, 0, 4]])

    >>> x = ivy.array([1,2])
    >>> ivy.diagflat(x, k=1)
    ivy.array([[0, 1, 0],
               [0, 0, 2],
               [0, 0, 0]])
    """
    return current_backend(x).diagflat(
        x,
        offset=offset,
        padding_value=padding_value,
        align=align,
        num_rows=num_rows,
        num_cols=num_cols,
        out=out,
    )


@handle_exceptions
@handle_nestable
@handle_array_like_without_promotion
@handle_out_argument
@to_native_arrays_and_back
def kron(
    a: Union[ivy.Array, ivy.NativeArray],
    b: Union[ivy.Array, ivy.NativeArray],
    /,
    *,
    out: Optional[ivy.Array] = None,
) -> ivy.Array:
    """
    Compute the Kronecker product, a composite array made of blocks of the second array
    scaled by the first.

    Parameters
    ----------
    a
        First input array.
    b
        Second input array
    out
        optional output array, for writing the result to. It must have a shape that the
        inputs broadcast to.

    Returns
    -------
    ret
        Array representing the Kronecker product of the input arrays.

    Examples
    --------
    >>> a = ivy.array([1,2])
    >>> b = ivy.array([3,4])
    >>> ivy.kron(a, b)
    ivy.array([3, 4, 6, 8])
    """
    return current_backend(a, b).kron(a, b, out=out)


@handle_exceptions
@handle_nestable
@handle_array_like_without_promotion
@handle_out_argument
@to_native_arrays_and_back
def matrix_exp(
    x: Union[ivy.Array, ivy.NativeArray],
    /,
    *,
    out: Optional[ivy.Array] = None,
) -> ivy.Array:
    """
    Compute the matrix exponential of a square matrix.

    Parameters
    ----------
    a
        Square matrix.
    out
        optional output array, for writing the result to. It must have a shape that the
        inputs broadcast to.

    Returns
    -------
    ret
        the matrix exponential of the input.

    Examples
    --------
        >>> x = ivy.array([[[1., 0.],
                            [0., 1.]],
                            [[2., 0.],
                            [0., 2.]]])
        >>> ivy.matrix_exp(x)
        ivy.array([[[2.7183, 1.0000],
                    [1.0000, 2.7183]],
                    [[7.3891, 1.0000],
                    [1.0000, 7.3891]]])
    """
    return current_backend(x).matrix_exp(x, out=out)


@handle_exceptions
@handle_nestable
@handle_array_like_without_promotion
@to_native_arrays_and_back
def eig(
    x: Union[ivy.Array, ivy.NativeArray],
    /,
) -> Tuple[ivy.Array]:
    """Compute eigenvalies and eigenvectors of x. Returns a tuple with two
    elements: first is the set of eigenvalues, second is the set of
    eigenvectors.

    Parameters
    ----------
    x
        An array of shape (..., N, N).

    Returns
    -------
    w
        Not necessarily ordered array(..., N) of eigenvalues in complex type.
    v
        An array(..., N, N) of normalized (unit “length”) eigenvectors,
        the column v[:,i] is the eigenvector corresponding to the eigenvalue w[i].

    This function conforms to the `Array API Standard
    <https://data-apis.org/array-api/latest/>`_.
    Both the description and the type hints above assumes an array input for simplicity,
    but this function is *nestable*, and therefore also accepts :class:`ivy.Container`
    instances in place of any of the arguments.

    Functional Examples
    ------------------
    With :class:`ivy.Array` inputs:
    >>> x = ivy.array([[1,2], [3,4]])
    >>> w, v = ivy.eig(x)
    >>> w; v
    ivy.array([-0.37228132+0.j,  5.37228132+0.j])
    ivy.array([[-0.82456484+0.j, -0.41597356+0.j],
               [ 0.56576746+0.j, -0.90937671+0.j]])

    >>> x = ivy.array([[[1,2], [3,4]], [[5,6], [5,6]]])
    >>> w, v = ivy.eig(x)
    >>> w; v
    ivy.array(
        [
            [-3.72281323e-01+0.j,  5.37228132e+00+0.j],
            [3.88578059e-16+0.j,  1.10000000e+01+0.j]
        ]
    )
    ivy.array([
            [
                [-0.82456484+0.j, -0.41597356+0.j], [0.56576746+0.j, -0.90937671+0.j]
            ],
            [
                [-0.76822128+0.j, -0.70710678+0.j], [0.6401844 +0.j, -0.70710678+0.j]
            ]
    ])
    """
    return current_backend(x).eig(x)


@handle_exceptions
@handle_nestable
@handle_array_like_without_promotion
@to_native_arrays_and_back
def eigvals(
    x: Union[ivy.Array, ivy.NativeArray],
    /,
) -> ivy.Array:
    """
    Compute eigenvalues of x. Returns a set of eigenvalues.

    Parameters
    ----------
    x
        An array of shape (..., N, N).

    Returns
    -------
    w
        Not necessarily ordered array(..., N) of eigenvalues in complex type.

    Functional Examples
    ------------------
    With :class:`ivy.Array` inputs:
    >>> x = ivy.array([[1,2], [3,4]])
    >>> w = ivy.eigvals(x)
    >>> w
    ivy.array([-0.37228132+0.j,  5.37228132+0.j])

    >>> x = ivy.array([[[1,2], [3,4]], [[5,6], [5,6]]])
    >>> w = ivy.eigvals(x)
    >>> w
    ivy.array(
        [
            [-0.37228132+0.j,  5.37228132+0.j],
            [ 0.        +0.j, 11.        +0.j]
        ]
    )
    """
    return current_backend(x).eigvals(x)


@handle_exceptions
@handle_nestable
@handle_array_like_without_promotion
@handle_out_argument
@to_native_arrays_and_back
def adjoint(
    x: Union[ivy.Array, ivy.NativeArray],
    /,
    *,
    out: Optional[ivy.Array] = None,
) -> ivy.Array:
    """
    Compute the complex conjugate transpose of x.

    Parameters
    ----------
    x
        An array with more than one dimension.
    out
        optional output array, for writing the result to. It must have a shape that the
        inputs broadcast to.

    Returns
    -------
    ret
        the complex conjugate transpose of the input.

    Examples
    --------
        >>> x = np.array([[1.-1.j, 2.+2.j],
                          [3.+3.j, 4.-4.j]])
        >>> x = ivy.array(x)
        >>> ivy.adjoint(x)
        ivy.array([[1.+1.j, 3.-3.j],
                   [2.-2.j, 4.+4.j]])
    """
    return current_backend(x).adjoint(x, out=out)


@handle_nestable
@handle_out_argument
@to_native_arrays_and_back
@handle_exceptions
def multi_dot(
    x: Sequence[Union[ivy.Array, ivy.NativeArray]],
    /,
    *,
    out: Optional[ivy.Array] = None,
) -> ivy.Array:
    """
    Compute the dot product of two or more matrices in a single function call, while
    selecting the fastest evaluation order.

    Parameters
    ----------
    x
        sequence of matrices to multiply.
    out
        optional output array, for writing the result to. It must have a valid
        shape, i.e. the resulting shape after applying regular matrix multiplication
        to the inputs.

    Returns
    -------
    ret
        dot product of the arrays.

    Examples
    --------
    With :class:`ivy.Array` input:

    >>> A = ivy.arange(2 * 3).reshape((2, 3))
    >>> B = ivy.arange(3 * 2).reshape((3, 2))
    >>> C = ivy.arange(2 * 2).reshape((2, 2))
    >>> ivy.multi_dot((A, B, C))
    ivy.array([[ 26,  49],
               [ 80, 148]])

    >>> A = ivy.arange(2 * 3).reshape((2, 3))
    >>> B = ivy.arange(3 * 2).reshape((3, 2))
    >>> C = ivy.arange(2 * 2).reshape((2, 2))
    >>> D = ivy.zeros((2, 2))
    >>> ivy.multi_dot((A, B, C), out=D)
    >>> print(D)
    ivy.array([[ 26,  49],
               [ 80, 148]])
    """
    return current_backend(x).multi_dot(x, out=out)


@handle_exceptions
@handle_nestable
@handle_array_like_without_promotion
@handle_out_argument
@to_native_arrays_and_back
def cond(
    x: Union[ivy.Array, ivy.NativeArray],
    /,
    *,
    p: Optional[Union[int, float, str]] = None,
    out: Optional[ivy.Array] = None,
) -> ivy.Array:
    """
    Compute the condition number of x.

    Parameters
    ----------
    x
        An array with more than one dimension.
    p
        The order of the norm of the matrix (see :func:`ivy.norm` for details).
    out
        optional output array, for writing the result to. It must have a shape that the
        inputs broadcast to.

    Returns
    -------
    ret
        the condition number of the input.

    Examples
    --------
        >>> x = ivy.array([[1., 2.],
                           [3., 4.]])
        >>> ivy.cond(x)
        ivy.array(14.933034)

        >>> x = ivy.array([[1., 2.],
                            [3., 4.]])
        >>> ivy.cond(x, p=ivy.inf)
        ivy.array(21.0)
    """
    return current_backend(x).cond(x, p=p, out=out)


<<<<<<< HEAD
@to_native_arrays_and_back
@handle_out_argument
@handle_array_like_without_promotion
@handle_nestable
@handle_exceptions
def solve_triangular(
    a: Union[ivy.Array, ivy.NativeArray],
    b: Union[ivy.Array, ivy.NativeArray],
    /,
    *,
    lower: bool = True,
    transpose: bool = False,
    unit_diagonal: bool = False,
    out: Optional[ivy.Array] = None,
) -> ivy.Array:
    """Solves a linear matrix equation, or system of linear scalar equations for x,
    assuming a is a triangular matrix.

    Parameters
    ----------
    a
        A triangular matrix.
    b
        Right-hand side matrix in a linear system of equations. Has to be of shape
        (..., M, K) if a has shape (..., M, M), or of shape (..., M) if a has shape
        (..., M, M).
    lower
        Whether a is a lower or upper triangular matrix.
    transpose
        Whether to solve with a or a.T.
    unit_diagonal
        Whether the main diagonal of a consists of ones, such that it is not
        referenced in the solution.
    out
        optional output array, for writing the result to. It must have a shape that the
        inputs broadcast to.

    Returns
    -------
    ret
        Solution to the system a x = b. Shape of return matches shape of b.

    Examples
    --------
        >>> a = ivy.array([[1., 0., 0.],
                           [2., 1., 0.],
                           [3., 2., 1.]])
        >>> b = ivy.array([[1.],
                           [2.],
                           [3.]])
        >>> ivy.solve_triangular(a, b)
        ivy.array([[1.],
                   [1.],
                   [1.]])
    """
    return current_backend(a).solve_triangular(a, b, lower=lower, transpose=transpose,
                                               unit_diagonal=unit_diagonal, out=out)


@to_native_arrays_and_back
@handle_out_argument
@handle_nestable
=======
>>>>>>> d17aeb9f
@handle_exceptions
@handle_nestable
@handle_array_like_without_promotion
@handle_out_argument
@to_native_arrays_and_back
def cov(
    x1: Union[ivy.Array, ivy.NativeArray],
    x2: Union[ivy.Array, ivy.NativeArray] = None,
    /,
    *,
    rowVar: bool = True,
    bias: bool = False,
    ddof: Optional[int] = None,
    fweights: Optional[ivy.Array] = None,
    aweights: Optional[ivy.Array] = None,
    dtype: Optional[Union[ivy.Dtype, ivy.NativeDtype]] = None,
) -> ivy.Array:
    """
    Compute the covariance of matrix x1, or variables x1 and x2.

    Parameters
    ----------
    x1
        a 1D or 2D input array, with a numeric data type.
    x2
        optional second 1D or 2D input array, with a numeric data type.
        Must have the same shape as ``self``.
    rowVar
        optional variable where each row of input is interpreted as a variable
        (default = True). If set to False, each column is instead interpreted
        as a variable.
    bias
        optional variable for normalizing input (default = False) by (N - 1) where
        N is the number of given observations. If set to True, then normalization
        is instead by N. Can be overridden by keyword ``ddof``.
    ddof
        optional variable to override ``bias`` (default = None). ddof=1 will return
        the unbiased estimate, even with fweights and aweights given. ddof=0 will
        return the simple average.
    fweights
        optional 1D array of integer frequency weights; the number of times each
        observation vector should be repeated.
    aweights
        optional 1D array of observation vector weights. These relative weights are
        typically large for observations considered "important" and smaller for
        observations considered less "important". If ddof=0 is specified, the array
        of weights can be used to assign probabilities to observation vectors.
    dtype
        optional variable to set data-type of the result. By default, data-type
        will have at least ``numpy.float64`` precision.
    out
        optional output array, for writing the result to. It must have a shape that
        the inputs broadcast to.

    Returns
    -------
    ret
        an array containing the covariance matrix of an input matrix, or the
        covariance matrix of two variables. The returned array must have a
        floating-point data type determined by Type Promotion Rules and must be
        a square matrix of shape (N, N), where N is the number of variables in the
        input(s).

    This function conforms to the `Array API Standard
    <https://data-apis.org/array-api/latest/>`_. This docstring is an extension of the
    `docstring <https://data-apis.org/array-api/latest/extensions/generated/signatures.linalg.cov.html>`_ # noqa
    in the standard.
    Both the description and the type hints above assumes an array input for simplicity,
    but this function is *nestable*, and therefore also accepts :class:`ivy.Container`
    instances in place of any of the arguments.

    Examples
    --------
    With :class:`ivy.Array` input:
    >>> x = ivy.array([[1,2,3],
    ...                [4,5,6]])
    >>> y = x.cov()
    >>> print(y)
    ivy.array([[ 1.,  1.  ],
    ...        [ 1.,  1.  ]]
    With :class:`ivy.Container` inputs:
    >>> x = ivy.Container(a=ivy.array([1., 2., 3.]), b=ivy.array([1., 2., 3.]))
    >>> y = ivy.Container(a=ivy.array([3., 2., 1.]), b=ivy.array([3., 2., 1.]))
    >>> z = ivy.Container.static_cov(x, y)
    >>> print(z)
    {
        a: ivy.array([ 1., -1., -1., -1.]
                     [ 1.,  1., -1., -1.]),
        b: ivy.array([-1., -1.,  1.,  1.]
                     [-1.,  1.,  1.,  1.])
    }
    With a combination of :class:`ivy.Array` and :class:`ivy.Container` inputs:
    >>> x = ivy.array([1., 2., 3.])
    >>> y = ivy.Container(a=ivy.array([3. ,2. ,1.]), b=ivy.array([-1., -2., -3.]))
    >>> z = ivy.cov(x, y)
    >>> print(z)
    {
        a: ivy.array([ 1., -1.]
                     [-1.,  1.]),
        b: ivy.array([ 1., -1.]
                     [-1.,  1.])
    }
    With :class:`ivy.Array` input and rowVar flag set to False (True by default):
    >>> x = ivy.array([[1,2,3],
    ...                [4,5,6]])
    >>> y = x.cov(rowVar=False)
    >>> print(y)
    ivy.array([[ 4.5,  4.5, 4.5 ],
    ...        [ 4.5,  4.5, 4.5 ],
    ...        [ 4.5,  4.5, 4.5 ]])
    With :class:`ivy.Array` input and bias flag set to True (False by default):
    >>> x = ivy.array([[1,2,3],
    ...                [4,5,6]])
    >>> y = x.cov(bias=True)
    >>> print(y)
    ivy.array([[ 0.6667,  0.6667  ],
    ...        [ 0.6667,  0.6667  ]]
    With :class:`ivy.Array` input with both fweights and aweights given:
    >>> x = ivy.array([[1,2,3],
    ...                [4,5,6]])
    >>> fw = ivy.array([1,2,3])
    >>> aw = ivy.array([ 1.2, 2.3, 3.4 ])
    >>> y = x.cov(fweights=fw, aweights=aw)
    >>> print(y)
    ivy.array([[ 0.48447205,  0.48447205  ],
    ...        [ 0.48447205,  0.48447205  ]]
    With :class:`ivy.Array` input with both fweights and aweights given,
    and rowVar set to False:
    >>> x = ivy.array([[1,2,3],
    ...                [4,5,6]])
    >>> fw = ivy.array([1,3])
    >>> aw = ivy.array([ 1.5, 4 ])
    >>> y = x.cov(fweights=fw, aweights=aw, rowVar=False)
    >>> print(y)
    ivy.array([[ 1.22727273,  1.22727273, 1.22727273 ],
    ...        [ 1.22727273,  1.22727273, 1.22727273 ],
    ...        [ 1.22727273,  1.22727273, 1.22727273 ]])
    """
    return current_backend(x1).cov(
        x1,
        x2,
        rowVar=rowVar,
        bias=bias,
        ddof=ddof,
        fweights=fweights,
        aweights=aweights,
        dtype=dtype,
    )<|MERGE_RESOLUTION|>--- conflicted
+++ resolved
@@ -550,7 +550,6 @@
     return current_backend(x).cond(x, p=p, out=out)
 
 
-<<<<<<< HEAD
 @to_native_arrays_and_back
 @handle_out_argument
 @handle_array_like_without_promotion
@@ -610,11 +609,6 @@
                                                unit_diagonal=unit_diagonal, out=out)
 
 
-@to_native_arrays_and_back
-@handle_out_argument
-@handle_nestable
-=======
->>>>>>> d17aeb9f
 @handle_exceptions
 @handle_nestable
 @handle_array_like_without_promotion
