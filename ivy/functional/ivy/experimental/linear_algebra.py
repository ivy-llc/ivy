--- conflicted
+++ resolved
@@ -570,8 +570,6 @@
     """
     return current_backend(x).cond(x, p=p, out=out)
 
-
-<<<<<<< HEAD
 # The code has been adapated from tensorly.khatri_rao
 # https://github.com/tensorly/tensorly/blob/main/tensorly/tenalg/core_tenalg/_khatri_rao.py#L9
 @handle_nestable
@@ -1558,7 +1556,7 @@
             return ivy.TuckerTensor((core, factors)), rec_errors
         else:
             return ivy.TuckerTensor((core, factors))
-=======
+          
 @handle_nestable
 @handle_out_argument
 @to_native_arrays_and_back
@@ -1615,5 +1613,4 @@
     ivy.array([[-15.28]])
     """
     return current_backend(a, b).dot(a=a, b=b, out=out)
-    
->>>>>>> 9f193db6
+  