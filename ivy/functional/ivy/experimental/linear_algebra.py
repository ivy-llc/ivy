--- conflicted
+++ resolved
@@ -508,9 +508,13 @@
                [ 80, 148]])
     """
     return current_backend(x).multi_dot(x, out=out)
-
-
-<<<<<<< HEAD
+  
+multi_dot.mixed_backend_wrappers = {
+    "to_add": ("handle_device_shifting",),
+    "to_skip": (),
+}
+
+
 @handle_nestable
 @handle_out_argument
 @to_native_arrays_and_back
@@ -557,12 +561,6 @@
     # >>> print(C)
     """
     return current_backend(a, b).dot(a, b, out=out)
-=======
-multi_dot.mixed_backend_wrappers = {
-    "to_add": ("handle_device_shifting",),
-    "to_skip": (),
-}
->>>>>>> 56037b84
 
 
 @handle_exceptions
