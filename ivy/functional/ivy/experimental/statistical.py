--- conflicted
+++ resolved
@@ -604,40 +604,6 @@
     )
 
 
-<<<<<<< HEAD
-@to_native_arrays_and_back
-@handle_out_argument
-@handle_nestable
-@handle_exceptions
-def average(
-    a: ivy.Array,
-    /,
-    *,
-    axis: Optional[Union[Tuple[int], int]] = None,
-    keepdims: bool = False,
-    dtype: Optional[Union[ivy.Dtype, ivy.NativeDtype]] = None,
-    out: Optional[ivy.Array] = None,
-) -> ivy.Array:
-    """Computes the mean of all elements along the specified dimensions.
-     Parameters
-    ----------
-    a
-        Input array.
-    axis
-        Axis or axes along which the means are computed.
-        The default is to compute the mean of the flattened array.
-    keepdims
-        If this is set to True, the axes which are reduced are left in the result
-        as dimensions with size one. With this option, the result will broadcast
-        correctly against the original a. If the value is anything but the default,
-        then keepdims will be passed through to the mean or sum methods of sub-classes
-        of ndarray. If the sub-classes methods does not implement keepdims any
-        exceptions will be raised.
-    dtype
-        The desired data type of returned tensor. Default is None.
-    out
-        optional output array, for writing the result to.
-=======
 @handle_exceptions
 @handle_backend_invalid
 @handle_nestable
@@ -974,29 +940,10 @@
     out
         Optional output array, for writing the result to. It must have a shape that the
         inputs broadcast to.
->>>>>>> 084085b3
-
-    Returns
-    -------
-    ret
-<<<<<<< HEAD
-        The mean of the array elements.
-
-    Examples
-    --------
-    >>> a = ivy.array([0.2294, -0.5481, 1.3288])
-    >>> ivy.average(a)
-    0.3367
-    >>> a = ivy.array([[-0.3841,  0.6320,  0.4254, -0.7384],
-    >>>                [-0.9644,  1.0131, -0.6549, -1.4279],
-    >>>                [-0.2951, -1.3350, -0.7694,  0.5600],
-    >>>                [ 1.0842, -0.9580,  0.3623,  0.2343]])
-    >>> ivy.average(a,1)
-    ivy.array([-0.0163, -0.5085, -0.4599,  0.1807])
-    """
-    return ivy.current_backend(a).average(
-        a, axis=axis, keepdims=keepdims, dtype=dtype, out=out
-=======
+
+    Returns
+    -------
+    ret
         Array which holds the result of applying cummin at each
         original array elements along the specified axis.
 
@@ -1076,5 +1023,58 @@
     """
     return ivy.current_backend(x).cummin(
         x, axis=axis, exclusive=exclusive, reverse=reverse, dtype=dtype, out=out
->>>>>>> 084085b3
-    )+    )
+  
+@to_native_arrays_and_back
+@handle_out_argument
+@handle_nestable
+@handle_exceptions
+def average(
+    a: ivy.Array,
+    /,
+    *,
+    axis: Optional[Union[Tuple[int], int]] = None,
+    keepdims: bool = False,
+    dtype: Optional[Union[ivy.Dtype, ivy.NativeDtype]] = None,
+    out: Optional[ivy.Array] = None,
+) -> ivy.Array:
+    """Computes the mean of all elements along the specified dimensions.
+     Parameters
+    ----------
+    a
+        Input array.
+    axis
+        Axis or axes along which the means are computed.
+        The default is to compute the mean of the flattened array.
+    keepdims
+        If this is set to True, the axes which are reduced are left in the result
+        as dimensions with size one. With this option, the result will broadcast
+        correctly against the original a. If the value is anything but the default,
+        then keepdims will be passed through to the mean or sum methods of sub-classes
+        of ndarray. If the sub-classes methods does not implement keepdims any
+        exceptions will be raised.
+    dtype
+        The desired data type of returned tensor. Default is None.
+    out
+        optional output array, for writing the result to.
+    Returns
+    -------
+    ret
+	The mean of the array elements.
+
+    Examples
+    --------
+    >>> a = ivy.array([0.2294, -0.5481, 1.3288])
+    >>> ivy.average(a)
+    0.3367
+    >>> a = ivy.array([[-0.3841,  0.6320,  0.4254, -0.7384],
+    >>>                [-0.9644,  1.0131, -0.6549, -1.4279],
+    >>>                [-0.2951, -1.3350, -0.7694,  0.5600],
+    >>>                [ 1.0842, -0.9580,  0.3623,  0.2343]])
+    >>> ivy.average(a,1)
+    ivy.array([-0.0163, -0.5085, -0.4599,  0.1807])
+    """
+    return ivy.current_backend(a).average(
+        a, axis=axis, keepdims=keepdims, dtype=dtype, out=out
+    )
+  