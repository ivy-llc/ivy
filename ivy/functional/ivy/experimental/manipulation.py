--- conflicted
+++ resolved
@@ -1156,13 +1156,10 @@
     return padded
 
 
-<<<<<<< HEAD
 pad.mixed_function = True
 
 
 @handle_exceptions
-=======
->>>>>>> 3fe4584a
 @handle_nestable
 @handle_array_like_without_promotion
 @handle_view
