--- conflicted
+++ resolved
@@ -482,28 +482,15 @@
     return _cur_framework(x1).vecdot(x1, x2, axis)
 
 
-<<<<<<< HEAD
-def det(x: ivy.Array) \
-        -> ivy.Array:
-    """Returns the determinant of a square matrix (or a stack of square matrices) x.
-=======
+
 def det(x: Union[ivy.Array, ivy.NativeArray]) -> ivy.Array:
     """
     Returns the determinant of a square matrix (or a stack of square matrices) ``x``.
->>>>>>> c0887636
-
-    Parameters
-    ----------
-    x
-<<<<<<< HEAD
-        input array having shape (..., M, M) and whose innermost two dimensions form square matrices. Should
-        have a floating-point data type.
-
-    Returns
-    -------
-        if x is a two-dimensional array, a zero-dimensional array containing the determinant; otherwise, a non-zero
-        dimensional array containing the determinant for each square matrix. The returned array must have the same data type as x.
-=======
+
+    Parameters
+    ----------
+    x
+
         input array having shape ``(..., M, M)`` and whose innermost two dimensions form square matrices.
         Should have a floating-point data type.
 
@@ -519,7 +506,6 @@
     >>> out = ivy.det(x)
     >>> print(out)
     [-2., -3.]
->>>>>>> c0887636
 
     """
     return _cur_framework(x).det(x)
