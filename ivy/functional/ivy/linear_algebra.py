--- conflicted
+++ resolved
@@ -2632,11 +2632,7 @@
     instances in place of any of the arguments.
 
     """
-<<<<<<< HEAD
     return ivy.current_backend(vector).vector_to_skew_symmetric_matrix(vector, out=out)
-=======
-    return current_backend(vector).vector_to_skew_symmetric_matrix(vector, out=out)
->>>>>>> 94b29624
 
 
 @to_native_arrays_and_back
