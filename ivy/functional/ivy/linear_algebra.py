--- conflicted
+++ resolved
@@ -959,17 +959,6 @@
 
 
 @to_native_arrays_and_back
-<<<<<<< HEAD
-@handle_out_argument
-def trace(
-    x: Union[ivy.Array, ivy.NativeArray],
-    offset: int = 0,
-    *,
-    out: Optional[ivy.Array] = None
-) -> ivy.Array:
-    """Returns the sum along the specified diagonals of a matrix (or a stack of
-    matrices) ``x``.
-=======
 @handle_nestable
 def qr(
     x: Union[ivy.Array, ivy.NativeArray],
@@ -979,25 +968,10 @@
     Returns the qr decomposition x = QR of a full column rank matrix (or a stack of
     matrices), where Q is an orthonormal matrix (or a stack of matrices) and R is an
     upper-triangular matrix (or a stack of matrices).
->>>>>>> b1db14b8
 
     Parameters
     ----------
     x
-<<<<<<< HEAD
-        input array having shape ``(..., M, N)`` and whose innermost two dimensions form
-        ``MxN`` matrices. Should have a numeric data type.
-    offset
-        offset specifying the off-diagonal relative to the main diagonal.
-        -   ``offset = 0``: the main diagonal.
-        -   ``offset > 0``: off-diagonal above the main diagonal.
-        -   ``offset < 0``: off-diagonal below the main diagonal.
-
-        Default: ``0``.
-    out
-        optional output, for writing the result to. It must have a shape that the inputs
-        broadcast to.
-=======
         input array having shape (..., M, N) and whose innermost two dimensions form MxN
         matrices of rank N. Should have a floating-point data type.
     mode
@@ -1007,7 +981,6 @@
         - 'complete': compute q and r with dimensions (..., M, M) and (..., M, N),
           respectively.
         Default: 'reduced'.
->>>>>>> b1db14b8
 
     Returns
     -------
@@ -1037,67 +1010,6 @@
 ) -> ivy.Array:
     """Computes the sign and natural logarithm of the determinant of an array.
 
-<<<<<<< HEAD
-    This method conforms to the `Array API Standard
-    <https://data-apis.org/array-api/latest/>`_. This docstring is an extension of the
-    `docstring <https://data-apis.org/array-api/latest/extensions/generated/signatures.linalg.trace.html>`_ # noqa
-    in the standard. The descriptions above assume an array input for simplicity, but
-    the method also accepts :code:`ivy.Container` instances in place of
-    :code:`ivy.Array` or :code:`ivy.NativeArray` instances, as shown in the type hints
-    and also the examples below.
-
-    Functional Examples
-    --------
-
-    With :code:`ivy.Array` inputs:
-    
-    >>> x = ivy.array([[1.0, 2.0],[3.0, 4.0]])
-    >>> y = ivy.trace(x)
-    >>> print(y)
-    5.0
-
-    >>> x = ivy.array([[1.0, 2.0],[3.0, 4.0]])
-    >>> y = ivy.trace(x, offset=1)
-    >>> print(y)
-    2.0
-
-    With :code:`ivy.NativeArray` inputs:
-
-    >>> x = ivy.native_array([[[1., 2.], [4., 5.]], [[8., 9.], [11., 12.]]])
-    >>> y = ivy.trace(x)
-    >>> print(y)
-    ivy.array([ 6., 20.])
-
-    With :code:`ivy.Container` inputs:
-
-    >>> x = ivy.Container(a=ivy.array([[5., 0., 0.], [1., 2., 3.]]), b=ivy.array([[0., 0., 2.], [1., 2., 3.]]))
-    >>> print(ivy.trace(x))
-    {
-        a: 7.0,
-        b: 2.0
-    }
-
-    Instance Method Examples
-    ------------------------
-
-    With :code:`ivy.Array` instance inputs:
-
-    >>> x = ivy.array([[1., 0.], [0., 1.], [1., 1.]]) 
-    >>> print(x.trace(offset=1))
-    0.0
-
-    With :code:`ivy.Container` instance inputs:
-
-    >>> x = ivy.Container(a=ivy.array([[5., 0., 0.], [1., 2., 3.]]), b=ivy.array([[1., 0., 2.], [1., 5., 3.]]))
-    >>> print(x.trace(offset=-1))
-    {
-        a: 1.0,
-        b: 1.0
-    }
-
-    """
-    return _cur_backend(x).trace(x, offset, out=out)
-=======
     Parameters
     ----------
     x
@@ -1118,7 +1030,6 @@
 
     """
     return current_backend(x).slodget(x, out=out)
->>>>>>> b1db14b8
 
 
 @to_native_arrays_and_back
@@ -1382,16 +1293,65 @@
 
          The returned array must have the same data type as ``x``.
 
-    Examples
+    This method conforms to the `Array API Standard
+    <https://data-apis.org/array-api/latest/>`_. This docstring is an extension of the
+    `docstring <https://data-apis.org/array-api/latest/extensions/generated/signatures.linalg.trace.html>`_ # noqa
+    in the standard. The descriptions above assume an array input for simplicity, but
+    the method also accepts :code:`ivy.Container` instances in place of
+    :code:`ivy.Array` or :code:`ivy.NativeArray` instances, as shown in the type hints
+    and also the examples below.
+
+    Functional Examples
     --------
+
+    With :code:`ivy.Array` inputs:
+    
     >>> x = ivy.array([[1.0, 2.0],[3.0, 4.0]])
-    >>> offset = 0
-    >>> y = ivy.trace(x, offset)
+    >>> y = ivy.trace(x)
     >>> print(y)
-    ivy.array(5.)
-
-    """
-    return current_backend(x).trace(x, offset, out=out)
+    5.0
+
+    >>> x = ivy.array([[1.0, 2.0],[3.0, 4.0]])
+    >>> y = ivy.trace(x, offset=1)
+    >>> print(y)
+    2.0
+
+    With :code:`ivy.NativeArray` inputs:
+
+    >>> x = ivy.native_array([[[1., 2.], [4., 5.]], [[8., 9.], [11., 12.]]])
+    >>> y = ivy.trace(x)
+    >>> print(y)
+    ivy.array([ 6., 20.])
+
+    With :code:`ivy.Container` inputs:
+
+    >>> x = ivy.Container(a=ivy.array([[5., 0., 0.], [1., 2., 3.]]), b=ivy.array([[0., 0., 2.], [1., 2., 3.]]))
+    >>> print(ivy.trace(x))
+    {
+        a: 7.0,
+        b: 2.0
+    }
+
+    Instance Method Examples
+    ------------------------
+
+    With :code:`ivy.Array` instance inputs:
+
+    >>> x = ivy.array([[1., 0.], [0., 1.], [1., 1.]]) 
+    >>> print(x.trace(offset=1))
+    0.0
+
+    With :code:`ivy.Container` instance inputs:
+
+    >>> x = ivy.Container(a=ivy.array([[5., 0., 0.], [1., 2., 3.]]), b=ivy.array([[1., 0., 2.], [1., 5., 3.]]))
+    >>> print(x.trace(offset=-1))
+    {
+        a: 1.0,
+        b: 1.0
+    }
+
+    """
+    return _cur_backend(x).trace(x, offset, out=out)
 
 
 @to_native_arrays_and_back
