# global
from typing import Union, Optional, Tuple, Literal
from collections import namedtuple

# local
import ivy
from ivy.framework_handler import current_framework as _cur_framework
inf = float('inf')


# Array API Standard #
# -------------------#

def matrix_transpose(x: Union[ivy.Array, ivy.NativeArray])\
        -> ivy.Array:
    """
    Transposes a matrix (or a stack of matrices) ``x``.
    Parameters
    ----------
    x: array
        input array having shape ``(..., M, N)`` and whose innermost two dimensions form ``MxN`` matrices.
    Returns
    -------
    out: array
        an array containing the transpose for each matrix and having shape ``(..., N, M)``. The returned array must have the same data type as ``x``.
    """
    return _cur_framework(x).matrix_transpose(x)


# noinspection PyShadowingBuiltins
def vector_norm(x: Union[ivy.Array, ivy.NativeArray],
                axis: Optional[Union[int, Tuple[int]]] = None,
                keepdims: bool = False,
                ord: Union[int, float, Literal[inf, -inf]] = 2)\
        -> ivy.Array:

    """
    Computes the vector norm of a vector (or batch of vectors) ``x``.

    Parameters
    ----------
    x:
        input array. Should have a floating-point data type.
    axis:
        If an integer, ``axis`` specifies the axis (dimension) along which to compute vector norms. If an n-tuple, ``axis`` specifies the axes (dimensions) along which to compute batched vector norms. If ``None``, the vector norm must be computed over all array values (i.e., equivalent to computing the vector norm of a flattened array). Negative indices must be supported. Default: ``None``.
    keepdims:
        If ``True``, the axes (dimensions) specified by ``axis`` must be included in the result as singleton dimensions, and, accordingly, the result must be compatible with the input array (see :ref:`broadcasting`). Otherwise, if ``False``, the axes (dimensions) specified by ``axis`` must not be included in the result. Default: ``False``.
    ord:
        order of the norm. The following mathematical norms must be supported:
        +------------------+----------------------------+
        | ord              | description                |
        +==================+============================+
        | 1                | L1-norm (Manhattan)        |
        +------------------+----------------------------+
        | 2                | L2-norm (Euclidean)        |
        +------------------+----------------------------+
        | inf              | infinity norm              |
        +------------------+----------------------------+
        | (int,float >= 1) | p-norm                     |
        +------------------+----------------------------+
        The following non-mathematical "norms" must be supported:
        +------------------+--------------------------------+
        | ord              | description                    |
        +==================+================================+
        | 0                | sum(a != 0)                    |
        +------------------+--------------------------------+
        | -1               | 1./sum(1./abs(a))              |
        +------------------+--------------------------------+
        | -2               | 1./sqrt(sum(1./abs(a)\*\*2))   |
        +------------------+--------------------------------+
        | -inf             | min(abs(a))                    |
        +------------------+--------------------------------+
        | (int,float < 1)  | sum(abs(a)\*\*ord)\*\*(1./ord) |
        +------------------+--------------------------------+
        Default: ``2``.

    Returns
    -------
    out:
        an array containing the vector norms. If ``axis`` is ``None``, the returned array must be a zero-dimensional array containing a vector norm. If ``axis`` is a scalar value (``int`` or ``float``), the returned array must have a rank which is one less than the rank of ``x``. If ``axis`` is a ``n``-tuple, the returned array must have a rank which is ``n`` less than the rank of ``x``. The returned array must have a floating-point data type determined by :ref:`type-promotion`.
    """

    if ord == -float('inf'):
        return ivy.reduce_min(ivy.abs(x), axis, keepdims)
    elif ord == float('inf'):
        return ivy.reduce_max(ivy.abs(x), axis, keepdims)
    elif ord == 0:
        return ivy.sum(ivy.cast(x != 0, 'float32'), axis, keepdims)
    x_raised = x ** ord
    return ivy.sum(x_raised, axis, keepdims) ** (1/ord)


def outer(x1: Union[ivy.Array, ivy.NativeArray],
         x2: Union[ivy.Array, ivy.NativeArray])\
        -> ivy.Array:
    """
    returns the outer product of two vectors x1 and x2.
    Parameters:
    x1 (array) – first one-dimensional input array of size N. Should have a numeric data type.
    a(M,) array_like
    First input vector. Input is flattened if not already 1-dimensional.

    x2 (array) – second one-dimensional input array of size M. Should have a numeric data type.
    b(N,) array_like
    Second input vector. Input is flattened if not already 1-dimensional.


    Returns:
    out (array) – a two-dimensional array containing the outer product and whose shape is (N, M). 
    The returned array must have a data type determined by Type Promotion Rules.
    out(M, N) ndarray, optional
    A location where the result is stored
    """
    return _cur_framework(x1, x2).outer(x1, x2)


def svd(x:Union[ivy.Array,ivy.NativeArray],full_matrices: bool = True)->Union[ivy.Array, Tuple[ivy.Array,...]]:
    """
    Singular Value Decomposition.
    When x is a 2D array, it is factorized as u @ numpy.diag(s) @ vh = (u * s) @ vh, where u and vh are 2D unitary
    arrays and s is a 1D array of a’s singular values. When x is higher-dimensional, SVD is applied in batched mode.

    :param x: Input array with number of dimensions >= 2.
    :type x: array
    :return:
        u -> { (…, M, M), (…, M, K) } array \n
        Unitary array(s). The first (number of dims - 2) dimensions have the same size as those of the input a.
        The size of the last two dimensions depends on the value of full_matrices.

        s -> (…, K) array \n
        Vector(s) with the singular values, within each vector sorted in descending ord.
        The first (number of dims - 2) dimensions have the same size as those of the input a.

        vh -> { (…, N, N), (…, K, N) } array \n
        Unitary array(s). The first (number of dims - 2) dimensions have the same size as those of the input a.
        The size of the last two dimensions depends on the value of full_matrices.
    """
    return _cur_framework(x).svd(x,full_matrices)


def diagonal(x: ivy.Array,
             offset: int = 0,
             axis1: int = -2,
             axis2: int = -1) -> ivy.Array:
    """
    Returns the specified diagonals of a matrix (or a stack of matrices) ``x``.
    Parameters
    ----------
    x:
        input array having shape ``(..., M, N)`` and whose innermost two dimensions form ``MxN`` matrices.
    offset:
        offset specifying the off-diagonal relative to the main diagonal.
        - ``offset = 0``: the main diagonal.
        - ``offset > 0``: off-diagonal above the main diagonal.
        - ``offset < 0``: off-diagonal below the main diagonal.
        Default: `0`.
    axis1:
        axis to be used as the first axis of the 2-D sub-arrays from which the diagonals should be taken.
        Defaults to first axis (0).
    axis2:
        axis to be used as the second axis of the 2-D sub-arrays from which the diagonals should be taken.
        Defaults to second axis (1).

    Returns
    -------
    out:
        an array containing the diagonals and whose shape is determined by removing the last two dimensions and appending a dimension equal to the size of the resulting diagonals. The returned array must have the same data type as ``x``.
    """
    return _cur_framework(x).diagonal(x, offset, axis1=axis1, axis2=axis2)


<<<<<<< HEAD
=======
def inv(x):
    """
    Computes the (multiplicative) inverse of x matrix.
    Given a square matrix x, returns the matrix x_inv satisfying dot(x, x_inv) = dot(x_inv, x) = eye(x.shape[0]).

    :param x: Matrix to be inverted.
    :type x: array
    :return: (Multiplicative) inverse of the matrix x.
    """
    return _cur_framework(x).inv(x)


def pinv(x):
    """
    Computes the pseudo inverse of x matrix.

    :param x: Matrix to be pseudo inverted.
    :type x: array
    :return: pseudo inverse of the matrix x.
    """
    return _cur_framework(x).pinv(x)


def cholesky(x):
    """
    Computes the cholesky decomposition of the x matrix.

    :param x: Matrix to be decomposed.
    :type x: array
    :return: cholesky decomposition of the matrix x.
    """
    return _cur_framework(x).cholesky(x)


def matrix_norm(x, p=2, axes=None, keepdims=False):
    """
    Compute the matrix p-norm.

    :param x: Input array.
    :type x: array
    :param p: Order of the norm. Default is 2.
    :type p: int or str, optional
    :param axes: The axes of x along which to compute the matrix norms.
                 Default is None, in which case the last two dimensions are used.
    :type axes: sequence of ints, optional
    :param keepdims: If this is set to True, the axes which are normed over are left in the result as dimensions with
                     size one. With this option the result will broadcast correctly against the original x.
                     Default is False.
    :type keepdims: bool, optional
    :return: Matrix norm of the array at specified axes.
    """
    return _cur_framework(x).matrix_norm(x, p, axes, keepdims)

>>>>>>> 94d1e051

def qr(x: ivy.Array,
       mode: str = 'reduced') -> namedtuple('qr', ['Q', 'R']):
    """
    Returns the qr decomposition x = QR of a full column rank matrix (or a stack of matrices), where Q is an orthonormal matrix (or a stack of matrices) and R is an upper-triangular matrix (or a stack of matrices).
    Parameters
    ----------
    x:
        input array having shape (..., M, N) and whose innermost two dimensions form MxN matrices of rank N. Should have a floating-point data type.
    mode:
        decomposition mode. Should be one of the following modes:
        - 'reduced': compute only the leading K columns of q, such that q and r have dimensions (..., M, K) and (..., K, N), respectively, and where K = min(M, N).
        - 'complete': compute q and r with dimensions (..., M, M) and (..., M, N), respectively.
        Default: 'reduced'.
    
    Returns
    -------
    out:
        a namedtuple (Q, R) whose
        - first element must have the field name Q and must be an array whose shape depends on the value of mode and contain matrices with orthonormal columns. If mode is 'complete', the array must have shape (..., M, M). If mode is 'reduced', the array must have shape (..., M, K), where K = min(M, N). The first x.ndim-2 dimensions must have the same size as those of the input array x.
        - second element must have the field name R and must be an array whose shape depends on the value of mode and contain upper-triangular matrices. If mode is 'complete', the array must have shape (..., M, N). If mode is 'reduced', the array must have shape (..., K, N), where K = min(M, N). The first x.ndim-2 dimensions must have the same size as those of the input x.
    """
    return _cur_framework(x).qr(x, mode)

  
def matmul(x1: Union[ivy.Array, ivy.NativeArray], 
           x2: Union[ivy.Array, ivy.NativeArray]) -> ivy.Array:
    """
    Computes the matrix product.
    
    Parameters
    ----------
    x1:
        x1 (array) – first input array. Should have a numeric data type. Must have at least one dimension.

    x2:
        x2 (array) – second input array. Should have a numeric data type. Must have at least one dimension.

    Returns
    -------
    out(array):
        if both x1 and x2 are one-dimensional arrays having shape (N,), a zero-dimensional array containing the inner product as its only element.
        if x1 is a two-dimensional array having shape (M, K) and x2 is a two-dimensional array having shape (K, N), a two-dimensional array containing the conventional matrix product and having shape (M, N).
        if x1 is a one-dimensional array having shape (K,) and x2 is an array having shape (..., K, N), an array having shape (..., N) (i.e., prepended dimensions during vector-to-matrix promotion must be removed) and containing the conventional matrix product.
        if x1 is an array having shape (..., M, K) and x2 is a one-dimensional array having shape (K,), an array having shape (..., M) (i.e., appended dimensions during vector-to-matrix promotion must be removed) and containing the conventional matrix product.
        if x1 is a two-dimensional array having shape (M, K) and x2 is an array having shape (..., K, N), an array having shape (..., M, N) and containing the conventional matrix product for each stacked matrix.
        if x1 is an array having shape (..., M, K) and x2 is a two-dimensional array having shape (K, N), an array having shape (..., M, N) and containing the conventional matrix product for each stacked matrix.
        if either x1 or x2 has more than two dimensions, an array having a shape determined by Broadcasting shape(x1)[:-2] against shape(x2)[:-2] and containing the conventional matrix product for each stacked matrix.

    Raises
    ------
        if either x1 or x2 is a zero-dimensional array.
        if x1 is a one-dimensional array having shape (K,), x2 is a one-dimensional array having shape (L,), and K != L.
        if x1 is a one-dimensional array having shape (K,), x2 is an array having shape (..., L, N), and K != L.
        if x1 is an array having shape (..., M, K), x2 is a one-dimensional array having shape (L,), and K != L.
        if x1 is an array having shape (..., M, K), x2 is an array having shape (..., L, N), and K != L.
    """
    return _cur_framework(x1).matmul(x1, x2)


def slodget(x: Union[ivy.Array, ivy.NativeArray],) \
            -> ivy.Array:
    """
    Computes the sign and natural logarithm of the determinant of an array.

    Parameters
    ----------
    x:
        This is a 2D array, and it has to be square

    Return
    ----------
    Out:

        This function returns two values -
            sign:
            A number representing the sign of the determinant.

            logdet:
            The natural log of the absolute value of the determinant.

    """
    return _cur_framework(x).slodget(x)


def svdvals(x: Union[ivy.Array, ivy.NativeArray],) \
            -> ivy.Array:
    """
    Returns the singular values of a matrix (or a stack of matrices) ``x``.
    
    Parameters
    ----------
    x:
        input array having shape ``(..., M, N)`` and whose innermost two dimensions form ``MxN`` matrices.
    Return
    ----------
    Out:
        array with shape ``(..., K)`` that contains the vector(s) of singular values of length ``K``, where K = min(M, N).
        The values are sorted in descending order by magnitude.

    """
    return _cur_framework(x).svdvals(x)


def trace(x: ivy.Array,
          offset: int = 0)\
               -> ivy.Array:
    """
    Computes the sum of the diagonal of an array.

    Parameters
    ----------
    x:
        This is an array.

    Return
    ----------
    Out:

        This function returns two values -
            sum:
                The sum of the diagonals along an axis.

    """

    return _cur_framework(x).trace(x, offset)


def det(x: ivy.Array) \
    -> ivy.Array:
    """
    Returns the determinant of a square matrix (or a stack of square matrices) x.

    :param x:  input array having shape (..., M, M) and whose innermost two dimensions form square matrices. Should
               have a floating-point data type.
    :return :  if x is a two-dimensional array, a zero-dimensional array containing the determinant; otherwise, a non-zero
               dimensional array containing the determinant for each square matrix. The returned array must have the same data type as x.
    """
    return _cur_framework(x).det(x)

def cholesky(x: Union[ivy.Array, ivy.NativeArray], 
             upper: bool = False) -> ivy.Array:
    """
    Computes the cholesky decomposition of the x matrix.

    :param x:  input array having shape (..., M, M) and whose innermost two dimensions form square symmetric
     positive-definite matrices. Should have a floating-point data type.
    :type x: array
    :param upper:  If True, the result must be the upper-triangular Cholesky factor U. If False, the result
     must be the lower-triangular Cholesky factor L. Default: False.
    :type upper: bool
    :return out: an array containing the Cholesky factors for each square matrix.
     If upper is False, the returned array must contain lower-triangular matrices; otherwise,
      the returned array must contain upper-triangular matrices. 
      The returned array must have a floating-point data type determined by Type Promotion Rules 
      and must have the same shape as x.
    :type out: array
    """
    return  _cur_framework(x).cholesky(x, upper)
    
# Extra #
# ------#

def vector_to_skew_symmetric_matrix(vector: Union[ivy.Array, ivy.NativeArray])\
        -> ivy.Array:
    """
    Given vector :math:`\mathbf{a}\in\mathbb{R}^3`, return associated skew-symmetric matrix
    :math:`[\mathbf{a}]_×\in\mathbb{R}^{3×3}` satisfying :math:`\mathbf{a}×\mathbf{b}=[\mathbf{a}]_×\mathbf{b}`.\n
    `[reference] <https://en.wikipedia.org/wiki/Skew-symmetric_matrix#Cross_product>`_

    :param vector: Vector to convert *[batch_shape,3]*.
    :type vector: array
    :return: Skew-symmetric matrix *[batch_shape,3,3]*.
    """
    return _cur_framework(vector).vector_to_skew_symmetric_matrix(vector)<|MERGE_RESOLUTION|>--- conflicted
+++ resolved
@@ -85,9 +85,9 @@
     elif ord == float('inf'):
         return ivy.reduce_max(ivy.abs(x), axis, keepdims)
     elif ord == 0:
-        return ivy.sum(ivy.cast(x != 0, 'float32'), axis, keepdims)
+        return ivy.reduce_sum(ivy.cast(x != 0, 'float32'), axis, keepdims)
     x_raised = x ** ord
-    return ivy.sum(x_raised, axis, keepdims) ** (1/ord)
+    return ivy.reduce_sum(x_raised, axis, keepdims) ** (1/ord)
 
 
 def outer(x1: Union[ivy.Array, ivy.NativeArray],
@@ -169,62 +169,6 @@
     return _cur_framework(x).diagonal(x, offset, axis1=axis1, axis2=axis2)
 
 
-<<<<<<< HEAD
-=======
-def inv(x):
-    """
-    Computes the (multiplicative) inverse of x matrix.
-    Given a square matrix x, returns the matrix x_inv satisfying dot(x, x_inv) = dot(x_inv, x) = eye(x.shape[0]).
-
-    :param x: Matrix to be inverted.
-    :type x: array
-    :return: (Multiplicative) inverse of the matrix x.
-    """
-    return _cur_framework(x).inv(x)
-
-
-def pinv(x):
-    """
-    Computes the pseudo inverse of x matrix.
-
-    :param x: Matrix to be pseudo inverted.
-    :type x: array
-    :return: pseudo inverse of the matrix x.
-    """
-    return _cur_framework(x).pinv(x)
-
-
-def cholesky(x):
-    """
-    Computes the cholesky decomposition of the x matrix.
-
-    :param x: Matrix to be decomposed.
-    :type x: array
-    :return: cholesky decomposition of the matrix x.
-    """
-    return _cur_framework(x).cholesky(x)
-
-
-def matrix_norm(x, p=2, axes=None, keepdims=False):
-    """
-    Compute the matrix p-norm.
-
-    :param x: Input array.
-    :type x: array
-    :param p: Order of the norm. Default is 2.
-    :type p: int or str, optional
-    :param axes: The axes of x along which to compute the matrix norms.
-                 Default is None, in which case the last two dimensions are used.
-    :type axes: sequence of ints, optional
-    :param keepdims: If this is set to True, the axes which are normed over are left in the result as dimensions with
-                     size one. With this option the result will broadcast correctly against the original x.
-                     Default is False.
-    :type keepdims: bool, optional
-    :return: Matrix norm of the array at specified axes.
-    """
-    return _cur_framework(x).matrix_norm(x, p, axes, keepdims)
-
->>>>>>> 94d1e051
 
 def qr(x: ivy.Array,
        mode: str = 'reduced') -> namedtuple('qr', ['Q', 'R']):
@@ -353,50 +297,5 @@
     return _cur_framework(x).trace(x, offset)
 
 
-def det(x: ivy.Array) \
-    -> ivy.Array:
-    """
-    Returns the determinant of a square matrix (or a stack of square matrices) x.
-
-    :param x:  input array having shape (..., M, M) and whose innermost two dimensions form square matrices. Should
-               have a floating-point data type.
-    :return :  if x is a two-dimensional array, a zero-dimensional array containing the determinant; otherwise, a non-zero
-               dimensional array containing the determinant for each square matrix. The returned array must have the same data type as x.
-    """
-    return _cur_framework(x).det(x)
-
-def cholesky(x: Union[ivy.Array, ivy.NativeArray], 
-             upper: bool = False) -> ivy.Array:
-    """
-    Computes the cholesky decomposition of the x matrix.
-
-    :param x:  input array having shape (..., M, M) and whose innermost two dimensions form square symmetric
-     positive-definite matrices. Should have a floating-point data type.
-    :type x: array
-    :param upper:  If True, the result must be the upper-triangular Cholesky factor U. If False, the result
-     must be the lower-triangular Cholesky factor L. Default: False.
-    :type upper: bool
-    :return out: an array containing the Cholesky factors for each square matrix.
-     If upper is False, the returned array must contain lower-triangular matrices; otherwise,
-      the returned array must contain upper-triangular matrices. 
-      The returned array must have a floating-point data type determined by Type Promotion Rules 
-      and must have the same shape as x.
-    :type out: array
-    """
-    return  _cur_framework(x).cholesky(x, upper)
-    
 # Extra #
 # ------#
-
-def vector_to_skew_symmetric_matrix(vector: Union[ivy.Array, ivy.NativeArray])\
-        -> ivy.Array:
-    """
-    Given vector :math:`\mathbf{a}\in\mathbb{R}^3`, return associated skew-symmetric matrix
-    :math:`[\mathbf{a}]_×\in\mathbb{R}^{3×3}` satisfying :math:`\mathbf{a}×\mathbf{b}=[\mathbf{a}]_×\mathbf{b}`.\n
-    `[reference] <https://en.wikipedia.org/wiki/Skew-symmetric_matrix#Cross_product>`_
-
-    :param vector: Vector to convert *[batch_shape,3]*.
-    :type vector: array
-    :return: Skew-symmetric matrix *[batch_shape,3,3]*.
-    """
-    return _cur_framework(vector).vector_to_skew_symmetric_matrix(vector)