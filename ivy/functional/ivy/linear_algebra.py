--- conflicted
+++ resolved
@@ -271,11 +271,6 @@
     }
     """
     return current_backend(x).matrix_transpose(x, out = out)
-<<<<<<< HEAD
-
-=======
->>>>>>> b0ab399a
-
 
 @to_native_arrays_and_back
 @handle_out_argument
