# global
from typing import Union, Optional, Tuple, Literal, List, NamedTuple


# local
import ivy
from ivy.backend_handler import current_backend
from ivy.func_wrapper import (
    to_native_arrays_and_back,
    handle_out_argument,
    handle_nestable,
)

inf = float("inf")


# Array API Standard #
# -------------------#


@to_native_arrays_and_back
@handle_out_argument
@handle_nestable
def cholesky(
    x: Union[ivy.Array, ivy.NativeArray],
    upper: bool = False,
    out: Optional[ivy.Array] = None,
) -> ivy.Array:
    """Computes the cholesky decomposition of the x matrix.

    Parameters
    ----------
    x
        input array having shape (..., M, M) and whose innermost two dimensions form
        square symmetric positive-definite matrices. Should have a floating-point data
        type.
    upper
        If True, the result must be the upper-triangular Cholesky factor U. If False,
        the result must be the lower-triangular Cholesky factor L. Default: False.

    Returns
    -------
    ret
        an array containing the Cholesky factors for each square matrix. If upper is
        False, the returned array must contain lower-triangular matrices; otherwise, the
        returned array must contain upper-triangular matrices. The returned array must
        have a floating-point data type determined by Type Promotion Rules and must have
        the same shape as x.

    Functional Examples
     -------------------
     With :code:`ivy.Array` input:

     1. Returns a lower-triangular Cholesky factor L

     >>> x = ivy.array([[1., -2.], [2., 5.]])
     >>> l = ivy.cholesky(x)
     >>> print(l)
     ivy.array([[ 1., 0.], [ 2., 1.]])


     With :code:`ivy.NativeArray` input:

     2. Returns an upper-triangular cholesky factor U

     >>> x = ivy.array([[1., -2.], [2., 5.]])
     >>> u = ivy.cholesky(x, upper = True)
     >>> print(u)
     ivy.array([[ 1., -2.], [ 0.,  1.]])



     Instance Method Examples
     ------------------------

     With :code:`ivy.Container` input:

     3. Returns a lower-triangular Cholesky factor

     >>> x = ivy.Container(a = ivy.array([[3., -1.], [-1., 3.]]),\
                           b = ivy.array([[2., 1.], [1., 1.]]))
     >>> y = x.cholesky()
     >>> print(y)
    {
         a: ivy.array([[1.73, 0.], [-0.57,  1.63]])
         b: ivy.array([[1.41, 0.], [0.70, 0.70]])
     }

    """
    return current_backend(x).cholesky(x, upper, out=out)


@to_native_arrays_and_back
@handle_out_argument
@handle_nestable
def cross(
    x1: Union[ivy.Array, ivy.NativeArray],
    x2: Union[ivy.Array, ivy.NativeArray],
    axis: int = -1,
    out: Optional[ivy.Array] = None,
) -> ivy.Array:
    """The cross product of 3-element vectors. If x1 and x2 are multi- dimensional
    arrays (i.e., both have a rank greater than 1), then the cross- product of each pair
    of corresponding 3-element vectors is independently computed.

    Parameters
    ----------
    x1
        first input array. Should have a numeric data type.
    x2
        second input array. Must have the same shape as x1. Should have a numeric data
        type.
    axis
        the axis (dimension) of x1 and x2 containing the vectors for which to compute
        the cross product.vIf set to -1, the function computes the cross product for
        vectors defined by the last axis (dimension). Default: -1.

    Returns
    -------
    ret
         an array containing the cross products. The returned array must have a data
         type determined by Type Promotion Rules.

    Functional Examples
    --------

    With :code:`ivy.Array` inputs:

    1. Axis = -1: (default) vector cross product

    >>> x = ivy.array([1., 0., 0.])
    >>> y = ivy.array([0., 1., 0.])
    >>> z = ivy.cross(x, y)
    >>> print(z)
    ivy.array([0., 0., 1.])

    With :code:`ivy.NativeArray` inputs:

    >>> x = ivy.native_array([1., 3., 5.])
    >>> y = ivy.native_array([2., 4., 6.])
    >>> z = ivy.cross(x, y)
    >>> print(z)
    ivy.array([-2., 4., -2.])

    With :code:`ivy.Container` inputs:

    >>> x = ivy.Container(a=ivy.array([5., 0., 0.]), b=ivy.array([0., 0., 2.]))
    >>> y = ivy.Container(a=ivy.array([0., 7., 0.]), b=ivy.array([3., 0., 0.]))
    >>> z = ivy.cross(x,y)
    >>> print(z)
    {
    a: ivy.array([0., 0., 35.]),
    b: ivy.array([0., 6., 0.])
    }

    With a combination of :code:`ivy.Array`
    and :code:`ivy.Container` inputs:

    >>> x = ivy.array([9., 0., 3.])
    >>> y = ivy.Container(a=ivy.array([1., 1., 0.]), b=ivy.array([1., 0., 1.]))
    >>> z = ivy.cross(x,y)
    >>> print(z)
    {
    a: ivy.array([-3., 3., 9.]),
    b: ivy.array([0., -6., 0.])
    }

    With a combination of :code:`ivy.NativeArray`
    and :code:`ivy.Array` inputs:

    2. Axis = 0: changing vector definition

    >>> x = ivy.native_array([[1., 2.], \
                              [4., 5.], \
                              [7., 8.]])
    >>> y = ivy.array([[1.],\
                       [0.],\
                       [0.]])
    >>> z = ivy.cross(x,y, axis = 0)
    >>> print(z)
    ivy.array([[ 0.,  0.],
               [7.,  8.],
               [ -4., -5.]])

    Instance Method Examples
    ------------------------

    With :code:`ivy.Array` instance inputs:

    >>> x = ivy.array([1., 0., 0.])
    >>> y = ivy.array([0., 1., 0.])
    >>> z = x.cross(y)
    >>> print(z)
    ivy.array([0., 0., 1.])

    With :code:`ivy.Container` inputs:

    >>> x = ivy.Container(a=ivy.array([5., 0., 0.]), b=ivy.array([0., 0., 2.]))
    >>> y = ivy.Container(a=ivy.array([0., 7., 0.]), b=ivy.array([3., 0., 0.]))
    >>> z = x.cross(y)
    >>> print(z)
    {
    a: ivy.array([0., 0., 35.]),
    b: ivy.array([0., 6., 0.])
    }

    """
    return current_backend(x1).cross(x1, x2, axis, out=out)


@to_native_arrays_and_back
@handle_out_argument
@handle_nestable
def det(
    x: Union[ivy.Array, ivy.NativeArray], out: Optional[ivy.Array] = None
) -> ivy.Array:
    """Returns the determinant of a square matrix (or a stack of square matrices)``x``.

    Parameters
    ----------
    x
        input array having shape ``(..., M, M)`` and whose innermost two dimensions 
        form square matrices. Should have a floating-point data type.

    Returns
    -------
    ret
        if ``x`` is a two-dimensional array, a zero-dimensional array containing the
        determinant; otherwise,a non-zero dimensional array containing the determinant
        for each square matrix. The returned array must have the same data type as
        ``x``.


    This method conforms to the `Array API Standard
    <https://data-apis.org/array-api/latest/>`_. This docstring is an extension of the
    `docstring <https://data-apis.org/array-api/latest/extensions/generated/signatures.linalg.det.html>`_ # noqa
    in the standard. The descriptions above assume an array input for simplicity, but
    the method also accepts :code:`ivy.Container` instances in place of
    :code:`ivy.Array` or :code:`ivy.NativeArray` instances, as shown in the type hints
    and also the examples below.

    Functional Examples
    -------------------

    With :code:`ivy.Array` input:

    >>> x = ivy.array([[2.,4.],[6.,7.]])
    >>> y = ivy.det(x)
    >>> print(y)
    ivy.array([-10.0])

    >>> x = ivy.array([[3.4,-0.7,0.9],[6.,-7.4,0.],[-8.5,92,7.]])
    >>> y = ivy.det(x)
    >>> print(y)
    ivy.array([293.47])

    With :code:`ivy.NativeArray` input:

    >>> x = ivy.native_array([[3.4,-0.7,0.9],[6.,-7.4,0.],[-8.5,92,7.]])
    >>> y = ivy.det(x)
    >>> print(y)
    ivy.array([293.47])

    With :code:`ivy.Container` input:

    >>> x = ivy.Container(a = ivy.array([[3., -1.], [-1., 3.]]) , \
                                 b = ivy.array([[2., 1.], [1., 1.]]))
    >>> y = ivy.det(x)
    >>> print(y)
    {
        a: ivy.array([8.0]),
        b: ivy.array([1.0])
    }

    Instance Method Examples
    ------------------------

    Using :code:`ivy.Array` instance method:

    >>> x = ivy.array([[2.,4.],[6.,7.]])
    >>> y = x.det()
    >>> print(y)
    ivy.array([-10.0])

    Using :code:`ivy.Container` instance method:

    >>> x = ivy.Container(a = ivy.array([[3., -1.], [-1., 3.]]) , \
                                    b = ivy.array([[2., 1.], [1., 1.]]))
    >>> y = x.det()
    >>> print(y)
    {
        a: ivy.array([8.0]),
        b: ivy.array([1.0])
    }

    """
    return current_backend(x).det(x, out=out)


@to_native_arrays_and_back
@handle_out_argument
@handle_nestable
def diagonal(
    x: Union[ivy.Array, ivy.NativeArray],
    offset: int = 0,
    axis1: int = -2,
    axis2: int = -1,
    out: Optional[ivy.Array] = None,
) -> ivy.Array:
    """Returns the specified diagonals of a matrix (or a stack of matrices) ``x``.

    Parameters
    ----------
    x
        input array having shape ``(..., M, N)`` and whose innermost two dimensions form
        ``MxN`` matrices.
    offset
        offset specifying the off-diagonal relative to the main diagonal.
        - ``offset = 0``: the main diagonal.
        - ``offset > 0``: off-diagonal above the main diagonal.
        - ``offset < 0``: off-diagonal below the main diagonal.
        Default: `0`.
    axis1
        axis to be used as the first axis of the 2-D sub-arrays from which the diagonals
        should be taken.
        Defaults to first axis (-2).
    axis2
        axis to be used as the second axis of the 2-D sub-arrays from which the
        diagonals should be taken. Defaults to second axis (-1).

    Returns
    -------
    ret
        an array containing the diagonals and whose shape is determined by removing the
        last two dimensions and appending a dimension equal to the size of the resulting
        diagonals. The returned array must have the same data type as ``x``.

    Functional Examples
    ------------------

    With :code:`ivy.Array` inputs:

    >>> x = ivy.array([[1., 2.],\
                       [3., 4.]])
    >>> d = ivy.diagonal(x)
    >>> print(d)
    ivy.array([1., 4.])

    >>> x = ivy.array([[[1., 2.],\
                        [3., 4.]],\
                       [[5., 6.],\
                        [7., 8.]]])
    >>> d = ivy.diagonal(x)
    >>> print(d)
    ivy.array([[1., 4.],
               [5., 8.]])

    >>> x = ivy.array([[1., 2.],\
                       [3., 4.]])
    >>> d = ivy.diagonal(x, 1)
    >>> print(d)
    ivy.array([1.])

    >>> x = ivy.array([[0, 1, 2],\
                       [3, 4, 5],\
                       [6, 7, 8]])
    >>> d = ivy.diagonal(x, -1, 0)
    >>> print(d)
    ivy.array([3, 7])

    >>> x = ivy.array([[[ 0,  1,  2],\
                        [ 3,  4,  5],\
                        [ 6,  7,  8]],\
                       [[ 9, 10, 11],\
                        [12, 13, 14],\
                        [15, 16, 17]],\
                       [[18, 19, 20],\
                        [21, 22, 23],\
                        [24, 25, 26]]])
    >>> d = ivy.diagonal(x, 1, -3)
    >>> print(d)
    ivy.array([[1, 11],
               [4, 14],
               [7, 17]])

    >>> x = ivy.array([[[0, 1],\
                        [2, 3]],\
                       [[4, 5],\
                        [6, 7]]])
    >>> d = ivy.diagonal(x, 0, 0, 1)
    >>> print(d)
    ivy.array([[0, 6],
               [1, 7]])

    >>> x = ivy.array([[[1., 2.],\
                        [3., 4.]],\
                       [[5., 6.],\
                        [7., 8.]]])
    >>> d = ivy.diagonal(x, 1, 0, 1)
    >>> print(d)
    ivy.array([[3.],
               [4.]])

    With :code:`ivy.NativeArray` inputs:

    >>> x = ivy.native_array([[1., 2.],\
                              [3., 4.]])
    >>> d = ivy.diagonal(x)
    >>> print(d)
    ivy.array([[1., 4.]])

    >>> x = ivy.native_array([[[ 0,  1,  2],\
                               [ 3,  4,  5],\
                               [ 6,  7,  8]],\
                              [[ 9, 10, 11],\
                               [12, 13, 14],\
                               [15, 16, 17]],\
                              [[18, 19, 20],\
                               [21, 22, 23],\
                               [24, 25, 26]]])
    >>> d = ivy.diagonal(x, 1, 1, -1)
    >>> print(d)
    ivy.array([[ 1,  5],
               [10, 14],
               [19, 23]])

    >>> x = ivy.native_array([[0, 1, 2],\
                              [3, 4, 5],\
                              [6, 7, 8]])
    >>> d = ivy.diagonal(x)
    >>> print(d)
    ivy.array([0, 4, 8])

    """
    return current_backend(x).diagonal(x, offset, axis1=axis1, axis2=axis2, out=out)


@to_native_arrays_and_back
@handle_out_argument
@handle_nestable
def eigh(
    x: Union[ivy.Array, ivy.NativeArray], out: Optional[ivy.Array] = None
) -> ivy.Array:
    """Returns an eigendecomposition x = QLQᵀ of a symmetric matrix (or a stack of
    symmetric matrices) ``x``, where ``Q`` is an orthogonal matrix (or a stack of
    matrices) and ``L`` is a vector (or a stack of vectors).

    .. note::
       The function ``eig`` will be added in a future version of the specification, as
       it requires complex number support.
    ..
      NOTE: once complex numbers are supported, each square matrix must be Hermitian.
    .. note::
       Whether an array library explicitly checks whether an input array is a symmetric
       matrix (or a stack of symmetric matrices) is implementation-defined.

    Parameters
    ----------
    x
        input array having shape ``(..., M, M)`` and whose innermost two dimensions form
        square matrices. Must have a floating-point data type.

    Returns
    -------
    ret
        a namedtuple (``eigenvalues``, ``eigenvectors``) whose

        -   first element must have the field name ``eigenvalues`` (corresponding to
            ``L`` above) and must be an array consisting of computed eigenvalues. The
            array containing the eigenvalues must have shape ``(..., M)``.
        -   second element have have the field name ``eigenvectors`` (corresponding to
            ``Q`` above) and must be an array where the columns of the inner most
            matrices contain the computed eigenvectors. These matrices must be
            orthogonal. The array containing the eigenvectors must have shape
            ``(..., M, M)``.

        Each returned array must have the same floating-point data type as ``x``.

    .. note::
       Eigenvalue sort order is left unspecified and is thus implementation-dependent.
    """
    return current_backend(x).eigh(x, out=out)


@to_native_arrays_and_back
@handle_out_argument
@handle_nestable
def eigvalsh(
    x: Union[ivy.Array, ivy.NativeArray], out: Optional[ivy.Array] = None
) -> ivy.Array:
    """Return the eigenvalues of a symmetric matrix (or a stack of symmetric matrices)
    x.

    Parameters
    ----------
    x
        input array having shape (..., M, M) and whose innermost two dimensions form
        square matrices. Must have floating-point data type.

    Returns
    -------
    ret
        an array containing the computed eigenvalues. The returned array must have shape
        (..., M) and have the same data type as x.

    """
    return current_backend(x).eigvalsh(x, out=out)


@to_native_arrays_and_back
@handle_out_argument
@handle_nestable
def inv(
    x: Union[ivy.Array, ivy.NativeArray], out: Optional[ivy.Array] = None
) -> ivy.Array:
    """Returns the multiplicative inverse of a square matrix (or a stack of square
    matrices) ``x``.

    Parameters
    ----------
    x
        input array having shape ``(..., M, M)`` and whose innermost two dimensions form
        square matrices. Should have a floating-point data type.

    Returns
    -------
    ret
        an array containing the multiplicative inverses. The returned array must have a
        floating-point data type determined by :ref:`type-promotion` and must have the
        same shape as ``x``.

    Examples
    --------
    >>> x = ivy.array([[1.0, 2.0],[3.0, 4.0]])
    >>> y = ivy.inv(x)
    >>> print(y)
    ivy.array([[-2., 1.],[1.5, -0.5]])

    Inverses of several matrices can be computed at once:

    >>> x = ivy.array([[[1.0, 2.0],[3.0, 4.0]], [[1.0, 3.0], [3.0, 5.0]]])
    >>> y = ivy.inv(x)
    >>> print(y)
    ivy.array([[[-2., 1.],[1.5, -0.5]],[[-1.25, 0.75],[0.75, -0.25]]])

    """
    return current_backend(x).inv(x, out=out)


@to_native_arrays_and_back
@handle_out_argument
@handle_nestable
def matmul(
    x1: Union[ivy.Array, ivy.NativeArray],
    x2: Union[ivy.Array, ivy.NativeArray],
    out: Optional[ivy.Array] = None,
) -> ivy.Array:
    """Computes the matrix product.

    Parameters
    ----------
    x1
         first input array. Should have a numeric data type. Must have at least one
         dimension.
    x2
         second input array. Should have a numeric data type. Must have at least one
         dimension.

    Returns
    -------
    ret
        -   if both x1 and x2 are one-dimensional arrays having shape (N,), a
            zero-dimensional array containing the inner product as its only element.
        -   if x1 is a two-dimensional array having shape (M, K) and x2 is a
            two-dimensional array having shape (K, N), a two-dimensional array
            containing the conventional matrix product and having shape (M, N).
        -   if x1 is a one-dimensional array having shape (K,) and x2 is an array having
            shape (..., K, N), an array having shape (..., N) (i.e., prepended
            dimensions during vector-to-matrix promotion must be removed) and containing
            the conventional matrix product.
        -   if x1 is an array having shape (..., M, K) and x2 is a one-dimensional array
            having shape (K,), an array having shape (..., M) (i.e., appended dimensions
            during vector-to-matrix promotion must be removed) and containing the
            conventional matrix product.
        -   if x1 is a two-dimensional array having shape (M, K) and x2 is an array
            having shape (..., K, N), an array having shape (..., M, N) and containing
            the conventional matrix product for each stacked matrix.
        -   if x1 is an array having shape (..., M, K) and x2 is a two-dimensional array
            having shape (K, N), an array having shape (..., M, N) and containing the
            conventional matrix product for each stacked matrix.
        -   if either x1 or x2 has more than two dimensions, an array having a shape
            determined by Broadcasting shape(x1)[:-2] against shape(x2)[:-2] and
            containing the conventional matrix product for each stacked matrix.

    **Raises**

    -   if either x1 or x2 is a zero-dimensional array.
    -   if x1 is a one-dimensional array having shape (K,), x2 is a one-dimensional
        array having shape (L,), and K != L.
    -   if x1 is a one-dimensional array having shape (K,), x2 is an array having shape
        (..., L, N), and K != L.
    -   if x1 is an array having shape (..., M, K), x2 is a one-dimensional array having
        shape (L,), and K != L.
    -   if x1 is an array having shape (..., M, K), x2 is an array having shape
        (..., L, N), and K != L.

    """
    return current_backend(x1).matmul(x1, x2, out=out)


@to_native_arrays_and_back
@handle_out_argument
@handle_nestable
def matrix_norm(
    x: Union[ivy.Array, ivy.NativeArray],
    ord: Optional[Union[int, float, Literal['inf', '-inf', "fro", "nuc"]]] = "fro",
    keepdims: bool = False,
    out: Optional[ivy.Array] = None,
) -> ivy.Array:
    """Compute the matrix p-norm.

    Parameters
    ----------
    x
        Input array.
    p
        Order of the norm. Default is 2.
    axes
        The axes of x along which to compute the matrix norms.
        Default is None, in which case the last two dimensions are used.
    keepdims
        If this is set to True, the axes which are normed over are left in the result as
        dimensions with size one. With this option the result will broadcast correctly
        against the original x. Default is False.

    Returns
    -------
    ret
        Matrix norm of the array at specified axes.

    """
    return current_backend(x).matrix_norm(x, ord, keepdims, out=out)


@to_native_arrays_and_back
@handle_out_argument
@handle_nestable
def matrix_power(
    x: Union[ivy.Array, ivy.NativeArray], n: int, out: Optional[ivy.Array] = None
) -> ivy.Array:
    """Raises a square matrix (or a stack of square matrices) x to an integer power
    n.
    """
    return current_backend(x).matrix_power(x, n, out=out)


@to_native_arrays_and_back
@handle_out_argument
@handle_nestable
def matrix_rank(
    x: Union[ivy.Array, ivy.NativeArray],
    rtol: Optional[Union[float, Tuple[float]]] = None,
    out: Optional[ivy.Array] = None,
) -> Union[ivy.Array, ivy.NativeArray]:
    """Returns the rank (i.e., number of non-zero singular values) of a matrix (or a
    stack of matrices).

    Parameters
    ----------
    x
        input array having shape ``(..., M, N)`` and whose innermost two dimensions form
        ``MxN`` matrices. Should have a floating-point data type.

    rtol
        relative tolerance for small singular values. Singular values approximately less
        than or equal to ``rtol * largest_singular_value`` are set to zero. If a
        ``float``, the value is equivalent to a zero-dimensional array having a
        floating-point data type determined by :ref:`type-promotion` (as applied to
        ``x``) and must be broadcast against each matrix. If an ``array``, must have a
        floating-point data type and must be compatible with ``shape(x)[:-2]`` (see
        :ref:`broadcasting`). If ``None``, the default value is ``max(M, N) * eps``,
        where ``eps`` must be the machine epsilon associated with the floating-point
        data type determined by :ref:`type-promotion` (as applied to ``x``).
        Default: ``None``.

    Returns
    -------
    ret
        an array containing the ranks. The returned array must have a floating-point
        data type determined by :ref:`type-promotion` and must have shape ``(...)``
        (i.e., must have a shape equal to ``shape(x)[:-2]``).

    Examples
    --------
    >>> x = ivy.array([[1., 2.], [3., 4.]])
    >>> ivy.matrix_rank(x)
    ivy.array(2)

    """
    return current_backend(x).matrix_rank(x, rtol, out=out)


@to_native_arrays_and_back
@handle_out_argument
@handle_nestable
def matrix_transpose(
    x: Union[ivy.Array, ivy.NativeArray], out: Optional[ivy.Array] = None
) -> ivy.Array:
    """Transposes a matrix (or a stack of matrices) ``x``.

    Parameters
    ----------
    x
        input array having shape ``(..., M, N)`` and whose innermost two dimensions form
        ``MxN`` matrices.

    Returns
    -------
    ret
        an array containing the transpose for each matrix and having shape
        ``(..., N, M)``. The returned array must have the same data type as ``x``.

    """
    return current_backend(x).matrix_transpose(x, out=out)


@to_native_arrays_and_back
@handle_out_argument
@handle_nestable
def outer(
    x1: Union[ivy.Array, ivy.NativeArray],
    x2: Union[ivy.Array, ivy.NativeArray],
    out: Optional[ivy.Array] = None,
) -> ivy.Array:
    """Returns the outer product of two vectors ``x1`` and ``x2``.

    Parameters
    ----------
    x1
        first one-dimensional input array of size N. Should have a numeric data type.
        a(N,) array_like
        First input vector. Input is flattened if not already 1-dimensional.
    x2
        second one-dimensional input array of size M. Should have a numeric data type.
        b(M,) array_like
        Second input vector. Input is flattened if not already 1-dimensional.

    Returns
    -------
    ret
        a two-dimensional array containing the outer product and whose shape is (N, M).
        The returned array must have a data type determined by Type Promotion Rules.


    Examples
    --------
    >>> x = ivy.array([[1., 2.],\
                       [3., 4.]])
    >>> y = ivy.array([[5., 6.],\
                       [7., 8.]])
    >>> d = ivy.outer(x,y)
    >>> print(d)
    ivy.array([[ 5.,  6.,  7.,  8.],
                [10., 12., 14., 16.],
                [15., 18., 21., 24.],
                [20., 24., 28., 32.]])
    >>> d = ivy.outer(x, 1)
    >>> print(d)
    ivy.array([[1.],
                [2.],
                [3.],
                [4.]])

    A 3-D Example
    >>> x = ivy.array([[[1., 2.],\
                        [3., 4.]],\
                       [[5., 6.],\
                        [7., 8.]]])
    >>> y = ivy.array([[[9., 10.],\
                        [11., 12.]],\
                       [[13., 14.],\
                        [15., 16.]]])
    >>> d = ivy.outer(x, y)
    >>> print(d)
    ivy.array([[  9.,  10.,  11.,  12.,  13.,  14.,  15.,  16.],
                [ 18.,  20.,  22.,  24.,  26.,  28.,  30.,  32.],
                [ 27.,  30.,  33.,  36.,  39.,  42.,  45.,  48.],
                [ 36.,  40.,  44.,  48.,  52.,  56.,  60.,  64.],
                [ 45.,  50.,  55.,  60.,  65.,  70.,  75.,  80.],
                [ 54.,  60.,  66.,  72.,  78.,  84.,  90.,  96.],
                [ 63.,  70.,  77.,  84.,  91.,  98., 105., 112.],
                [ 72.,  80.,  88.,  96., 104., 112., 120., 128.]])
    """
    return current_backend(x1, x2).outer(x1, x2, out=out)


@to_native_arrays_and_back
@handle_out_argument
@handle_nestable
def pinv(
    x: Union[ivy.Array, ivy.NativeArray],
    rtol: Optional[Union[float, Tuple[float]]] = None,
    out: Optional[ivy.Array] = None,
) -> ivy.Array:
    """Returns the (Moore-Penrose) pseudo-inverse of a matrix (or a stack of matrices)
    ``x``.

    Parameters
    ----------
    x
        input array having shape ``(..., M, N)`` and whose innermost two dimensions form
        ``MxN`` matrices. Should have a floating-point data type.
    rtol
        relative tolerance for small singular values. Singular values approximately less
        than or equal to ``rtol * largest_singular_value`` are set to zero. If a
        ``float``, the value is equivalent to a zero-dimensional array having a
        floating-point data type determined by :ref:`type-promotion` (as applied to
        ``x``) and must be broadcast against each matrix. If an ``array``, must have a
        floating-point data type and must be compatible with ``shape(x)[:-2]``
        (see :ref:`broadcasting`). If ``None``, the default value is
        ``max(M, N) * eps``, where ``eps`` must be the machine epsilon associated with
        the floating-point data type determined by :ref:`type-promotion` (as applied to
        ``x``). Default: ``None``.

    Returns
    -------
    ret
        an array containing the pseudo-inverses. The returned array must have a
        floating-point data type determined by :ref:`type-promotion` and must have shape
        ``(..., N, M)`` (i.e., must have the same shape as ``x``, except the innermost
        two dimensions must be transposed).

    """
    return current_backend(x).pinv(x, rtol, out=out)


@to_native_arrays_and_back
@handle_nestable
def qr(
    x: ivy.Array, mode: str = "reduced", out: Optional[ivy.Array] = None
) -> NamedTuple:
    """
    Returns the qr decomposition x = QR of a full column rank matrix (or a stack of
    matrices), where Q is an orthonormal matrix (or a stack of matrices) and R is an
    upper-triangular matrix (or a stack of matrices).

    Parameters
    ----------
    x
        input array having shape (..., M, N) and whose innermost two dimensions form MxN
        matrices of rank N. Should have a floating-point data type.
    mode
        decomposition mode. Should be one of the following modes:
        - 'reduced': compute only the leading K columns of q, such that q and r have
          dimensions (..., M, K) and (..., K, N), respectively, and where K = min(M, N).
        - 'complete': compute q and r with dimensions (..., M, M) and (..., M, N),
          respectively.
        Default: 'reduced'.

    Returns
    -------
    ret
        a namedtuple (Q, R) whose
        - first element must have the field name Q and must be an array whose shape
          depends on the value of mode and contain matrices with orthonormal columns.
          If mode is 'complete', the array must have shape (..., M, M). If mode is
          'reduced', the array must have shape (..., M, K), where K = min(M, N). The
          first x.ndim-2 dimensions must have the same size as those of the input array
          x.
        - second element must have the field name R and must be an array whose shape
          depends on the value of mode and contain upper-triangular matrices. If mode is
          'complete', the array must have shape (..., M, N). If mode is 'reduced', the
          array must have shape (..., K, N), where K = min(M, N). The first x.ndim-2
          dimensions must have the same size as those of the input x.

    """
    return current_backend(x).qr(x, mode, out=out)


@to_native_arrays_and_back
@handle_out_argument
@handle_nestable
def slogdet(
    x: Union[ivy.Array, ivy.NativeArray], out: Optional[ivy.Array] = None
) -> ivy.Array:
    """Computes the sign and natural logarithm of the determinant of an array.

    Parameters
    ----------
    x
        This is a 2D array, and it has to be square

    Returns
    -------
    ret
        This function returns two values -
            sign:
            A number representing the sign of the determinant.

            logdet:
            The natural log of the absolute value of the determinant.

    """
    return current_backend(x).slodget(x, out=out)


@to_native_arrays_and_back
@handle_out_argument
@handle_nestable
def solve(
    x1: Union[ivy.Array, ivy.NativeArray],
    x2: Union[ivy.Array, ivy.NativeArray],
    out: Optional[ivy.Array] = None,
) -> ivy.Array:
    """
    Returns the solution to the system of linear equations represented by the well-
    determined (i.e., full rank) linear matrix equation AX = B.

    Parameters
    ----------
    x1
        coefficient array A having shape (..., M, M) and whose innermost two dimensions
        form square matrices. Must be of full rank (i.e., all rows or, equivalently,
        columns must be linearly independent). Should have a floating-point data type.
    x2
        ordinate (or “dependent variable”) array B. If x2 has shape (M,), x2 is
        equivalent to an array having shape (..., M, 1). If x2 has shape (..., M, K),
        each column k defines a set of ordinate values for which to compute a solution,
        and shape(x2)[:-1] must be compatible with shape(x1)[:-1] (see Broadcasting).
        Should have a floating-point data type.

    Returns
    -------
    ret
        an array containing the solution to the system AX = B for each square matrix.
        The returned array must have the same shape as x2 (i.e., the array corresponding
        to B) and must have a floating-point data type determined by Type Promotion
        Rules.

    """
    return current_backend(x1, x2).solve(x1, x2, out=out)


@to_native_arrays_and_back
@handle_nestable
def svd(
    x: Union[ivy.Array, ivy.NativeArray],
    full_matrices: bool = True,
    out: Optional[ivy.Array] = None,
) -> Union[ivy.Array, Tuple[ivy.Array, ...]]:
    """Returns a singular value decomposition A = USVh of a matrix (or a stack of
    matrices) ``x``, where ``U`` is a matrix (or a stack of matrices) with orthonormal
    columns, ``S`` is a vector of non-negative numbers (or stack of vectors), and ``Vh``
    is a matrix (or a stack of matrices) with orthonormal rows.

    Parameters
    ----------
    x
        input array having shape ``(..., M, N)`` and whose innermost two dimensions form
        matrices on which to perform singular value decomposition. Should have a
        floating-point data type.
    full_matrices
        If ``True``, compute full-sized ``U`` and ``Vh``, such that ``U`` has shape
        ``(..., M, M)`` and ``Vh`` has shape ``(..., N, N)``. If ``False``, compute on
        the leading ``K`` singular vectors, such that ``U`` has shape ``(..., M, K)``
        and ``Vh`` has shape ``(..., K, N)`` and where ``K = min(M, N)``.
        Default: ``True``.

    Returns
    -------
    ..
      NOTE: once complex numbers are supported, each square matrix must be Hermitian.
    ret
        a namedtuple ``(U, S, Vh)`` whose

        -   first element must have the field name ``U`` and must be an array whose
            shape depends on the value of ``full_matrices`` and contain matrices with
            orthonormal columns (i.e., the columns are left singular vectors). If
            ``full_matrices`` is ``True``, the array must have shape ``(..., M, M)``.
            If ``full_matrices`` is ``False``, the array must have shape
            ``(..., M, K)``, where ``K = min(M, N)``. The first ``x.ndim-2`` dimensions
            must have the same shape as those of the input ``x``.
        -   second element must have the field name ``S`` and must be an array with
            shape ``(..., K)`` that contains the vector(s) of singular values of length
            ``K``, where ``K = min(M, N)``. For each vector, the singular values must be
            sorted in descending order by magnitude, such that ``s[..., 0]`` is the
            largest value, ``s[..., 1]`` is the second largest value, et cetera. The
            first ``x.ndim-2`` dimensions must have the same shape as those of the input
            ``x``.
        -   third element must have the field name ``Vh`` and must be an array whose
            shape depends on the value of ``full_matrices`` and contain orthonormal rows
            (i.e., the rows are the right singular vectors and the array is the
            adjoint). If ``full_matrices`` is ``True``, the array must have shape
            ``(..., N, N)``. If ``full_matrices`` is ``False``, the array must have
            shape ``(..., K, N)`` where ``K = min(M, N)``. The first ``x.ndim-2``
            dimensions must have the same shape as those of the input ``x``.

        Each returned array must have the same floating-point data type as ``x``.

    Examples
    --------
    >>> x = ivy.random_normal(shape = (9, 6))
    >>> U, S, Vh = ivy.svd(x)
    >>> print(U.shape, S.shape, Vh.shape)
    (9, 9) (6,) (6, 6)

    Reconstruction from SVD, result is numerically close to x

    >>> reconstructed_x = ivy.matmul(U[:,:6] * S, Vh)
    >>> print((reconstructed_x - x > 1e-3).sum())
    ivy.array(0)

    >>> print((reconstructed_x - x < -1e-3).sum())
    ivy.array(0)

    """
    return current_backend(x).svd(x, full_matrices, out=out)


@to_native_arrays_and_back
@handle_out_argument
@handle_nestable
def svdvals(
    x: Union[ivy.Array, ivy.NativeArray], out: Optional[ivy.Array] = None
) -> ivy.Array:
    """Returns the singular values of a matrix (or a stack of matrices) ``x``.

    Parameters
    ----------
    x
        input array having shape ``(..., M, N)`` and whose innermost two dimensions form
        ``MxN`` matrices.

    Returns
    -------
    ret
        array with shape ``(..., K)`` that contains the vector(s) of singular values of
        length ``K``, where K = min(M, N). The values are sorted in descending order by
        magnitude.

    """
    return current_backend(x).svdvals(x, out=out)


@to_native_arrays_and_back
@handle_out_argument
@handle_nestable
def tensordot(
    x1: Union[ivy.Array, ivy.NativeArray],
    x2: Union[ivy.Array, ivy.NativeArray],
    axes: Union[int, Tuple[List[int], List[int]]] = 2,
    out: Optional[ivy.Array] = None,
) -> ivy.Array:
    """Returns a tensor contraction of x1 and x2 over specific axes.

    Parameters
    ----------
    x1
        First input array. Should have a numeric data type.
    x2
        second input array. Must be compatible with x1 for all non-contracted axes.
        Should have a numeric data type.
    axes
        The axes to contract over.

        Default is 2.

    Returns
    -------
    ret
        The tensor contraction of x1 and x2 over the specified axes.


    Functional Examples
    -------------------

    With :code:`ivy.Array` input:

    1. Axes = 0 : tensor product

    >>> x = ivy.array([[1., 2.], [2., 3.]])
    >>> y = ivy.array([[3., 4.], [4., 5.]])
    >>> res = ivy.tensordot(x, y, axes =0)
    >>> print(res)
    ivy.array([[[[ 3.,  4.],
                  [ 4.,  5.]],

                 [[ 6.,  8.],
                  [ 8., 10.]]],

                [[[ 6.,  8.],
                  [ 8., 10.]],

                 [[ 9., 12.],
                  [12., 15.]]]])



    With a mix of :code:`ivy.Array` and :code:`ivy.NativeArray` inputs:

    2. Axes = 1 : tensor dot product

    >>> x = ivy.array([[1., 0., 1.], [2., 3., 6.], [0., 7., 2.]])
    >>> y = ivy.native_array([[1.], [2.], [3.]])
    >>> res = ivy.tensordot(x, y, axes = 1)
    >>> print(res)
    ivy.array([[ 4.],
                [26.],
                [20.]])


    With :code:`ivy.Container` input:

    3. Axes = 2: (default) tensor double contraction

    >>> x = ivy.Container(a=ivy.array([[1., 0., 3.], [2., 3., 4.]]),\
                          b=ivy.array([[5., 6., 7.], [3., 4., 8.]]))
    >>> y = ivy.Container(a=ivy.array([[2., 4., 5.], [9., 10., 6.]]),\
                          b=ivy.array([[1., 0., 3.], [2., 3., 4.]]))
    >>> res = ivy.tensordot(x, y)
    >>> print(res)
    {
        a: ivy.array(89.)
        b: ivy.array(76.)
    }


    """
    return current_backend(x1, x2).tensordot(x1, x2, axes, out=out)


@to_native_arrays_and_back
@handle_out_argument
@handle_nestable
def trace(
    x: Union[ivy.Array, ivy.NativeArray],
    offset: int = 0,
    out: Optional[ivy.Array] = None,
) -> ivy.Array:
    """Returns the sum along the specified diagonals of a matrix (or a stack of
    matrices) ``x``.

    Parameters
    ----------
    x
        input array having shape ``(..., M, N)`` and whose innermost two dimensions form
        ``MxN`` matrices. Should have a numeric data type.
    offset
        offset specifying the off-diagonal relative to the main diagonal.
        -   ``offset = 0``: the main diagonal.
        -   ``offset > 0``: off-diagonal above the main diagonal.
        -   ``offset < 0``: off-diagonal below the main diagonal.

        Default: ``0``.

    Returns
    -------
    ret
         an array containing the traces and whose shape is determined by removing the
         last two dimensions and storing the traces in the last array dimension. For
         example, if ``x`` has rank ``k`` and shape ``(I, J, K, ..., L, M, N)``, then an
         output array has rank ``k-2`` and shape ``(I, J, K, ..., L)`` where

         ::

           out[i, j, k, ..., l] = trace(a[i, j, k, ..., l, :, :])

         The returned array must have the same data type as ``x``.

    Examples
    --------
    >>> x = ivy.array([[1.0, 2.0],[3.0, 4.0]])
    >>> offset = 0
    >>> y = ivy.trace(x, offset)
    >>> print(y)
    ivy.array(5.)

    """
    return current_backend(x).trace(x, offset, out=out)


@to_native_arrays_and_back
@handle_out_argument
@handle_nestable
def vecdot(
    x1: Union[ivy.Array, ivy.NativeArray],
    x2: Union[ivy.Array, ivy.NativeArray],
    axis: int = -1,
    out: Optional[ivy.Array] = None,
) -> ivy.Array:
    """Computes the (vector) dot product of two arrays.

    Parameters
    ----------
    x1
        first input array. Should have a numeric data type.
    x2
        second input array. Must be compatible with ``x1`` (see :ref:`broadcasting`).
        Should have a numeric data type.
    axis
        axis over which to compute the dot product. Must be an integer on the interval
        ``[-N, N)``, where ``N`` is the rank (number of dimensions) of the shape
        determined according to :ref:`broadcasting`. If specified as a negative integer,
        the function must determine the axis along which to compute the dot product by
        counting backward from the last dimension (where ``-1`` refers to the last
        dimension). By default, the function must compute the dot product over the last
        axis. Default: ``-1``.

    Returns
    -------
    ret
        if ``x1`` and ``x2`` are both one-dimensional arrays, a zero-dimensional
        containing the dot product; otherwise, a non-zero-dimensional array containing
        the dot products and having rank ``N-1``, where ``N`` is the rank (number of
        dimensions) of the shape determined according to :ref:`broadcasting`. The
        returned array must have a data type determined by :ref:`type-promotion`.

    **Raises**

    -   if provided an invalid ``axis``.
    -   if the size of the axis over which to compute the dot product is not the same
        for both ``x1`` and ``x2``.

    """
    return current_backend(x1).vecdot(x1, x2, axis, out=out)


@to_native_arrays_and_back
@handle_out_argument
@handle_nestable
def vector_norm(
    x: Union[ivy.Array, ivy.NativeArray],
    axis: Optional[Union[int, Tuple[int]]] = None,
    keepdims: bool = False,
<<<<<<< HEAD
    ord: Union[int, float, Literal['inf', '-inf']] = 2,
=======
    ord: Union[int, float, Literal[inf, -inf]] = 2,
    out: Optional[ivy.Array] = None,
>>>>>>> b23aeb56
) -> ivy.Array:
    r"""Computes the vector norm of a vector (or batch of vectors) ``x``.

    Parameters
    ----------
    x
        input array. Should have a floating-point data type.
    axis
        If an integer, ``axis`` specifies the axis (dimension) along which to compute
        vector norms. If an n-tuple, ``axis`` specifies the axes (dimensions) along
        which to compute batched vector norms. If ``None``, the vector norm must be
        computed over all array values (i.e., equivalent to computing the vector norm of
        a flattened array). Negative indices must be supported. Default: ``None``.
    keepdims
        If ``True``, the axes (dimensions) specified by ``axis`` must be included in the
        result as singleton dimensions, and, accordingly, the result must be compatible
        with the input array (see :ref:`broadcasting`). Otherwise, if ``False``, the
        axes (dimensions) specified by ``axis`` must not be included in the result.
        Default: ``False``.
    ord
        order of the norm. The following mathematical norms must be supported:

        +------------------+----------------------------+
        | ord              | description                |
        +==================+============================+
        | 1                | L1-norm (Manhattan)        |
        +------------------+----------------------------+
        | 2                | L2-norm (Euclidean)        |
        +------------------+----------------------------+
        | inf              | infinity norm              |
        +------------------+----------------------------+
        | (int,float >= 1) | p-norm                     |
        +------------------+----------------------------+

        The following non-mathematical "norms" must be supported:

        +------------------+--------------------------------+
        | ord              | description                    |
        +==================+================================+
        | 0                | sum(a != 0)                    |
        +------------------+--------------------------------+
        | -1               | 1./sum(1./abs(a))              |
        +------------------+--------------------------------+
        | -2               | 1./sqrt(sum(1./abs(a)\*\*2))   |
        +------------------+--------------------------------+
        | -inf             | min(abs(a))                    |
        +------------------+--------------------------------+
        | (int,float < 1)  | sum(abs(a)\*\*ord)\*\*(1./ord) |
        +------------------+--------------------------------+

        Default: ``2``.

    Returns
    -------
    ret
        an array containing the vector norms. If ``axis`` is ``None``, the returned
        array must be a zero-dimensional array containing a vector norm. If ``axis`` is
        a scalar value (``int`` or ``float``), the returned array must have a rank which
        is one less than the rank of ``x``. If ``axis`` is a ``n``-tuple, the returned
        array must have a rank which is ``n`` less than the rank of ``x``. The returned
        array must have a floating-point data type determined by :ref:`type-promotion`.

    """
<<<<<<< HEAD
    if ord == -float("inf"):
        return ivy.reduce_min(ivy.abs(x), axis, keepdims)
    elif ord == float("inf"):
        return ivy.reduce_max(ivy.abs(x), axis, keepdims)
    elif ord == 0:
        return ivy.sum(ivy.cast(x != 0, "float32"), axis, keepdims)
    x_raised = x**ord
    return ivy.sum(x_raised, axis=axis, keepdims=keepdims) ** (1 / ord)
=======
    return current_backend(x).vector_norm(x, axis, keepdims, ord, out=out)
>>>>>>> b23aeb56


# Extra #
# ------#


@to_native_arrays_and_back
@handle_out_argument
@handle_nestable
def vector_to_skew_symmetric_matrix(
    vector: Union[ivy.Array, ivy.NativeArray], out: Optional[ivy.Array] = None
) -> ivy.Array:
    r"""Given vector :math:`\mathbf{a}\in\mathbb{R}^3`, return associated skew-symmetric
    matrix :math:`[\mathbf{a}]_×\in\mathbb{R}^{3×3}` satisfying
    :math:`\mathbf{a}×\mathbf{b}=[\mathbf{a}]_×\mathbf{b}`.\n
    `[reference] <https://en.wikipedia.org/wiki/Skew-symmetric_matrix#Cross_product>`_

    Parameters
    ----------
    vector
        Vector to convert *[batch_shape,3]*.

    Returns
    -------
    ret
        Skew-symmetric matrix *[batch_shape,3,3]*.

    """
    return current_backend(vector).vector_to_skew_symmetric_matrix(vector)<|MERGE_RESOLUTION|>--- conflicted
+++ resolved
@@ -8,6 +8,7 @@
 from ivy.func_wrapper import (
     to_native_arrays_and_back,
     handle_out_argument,
+    infer_dtype,
     handle_nestable,
 )
 
@@ -1232,14 +1233,11 @@
     x: Union[ivy.Array, ivy.NativeArray],
     axis: Optional[Union[int, Tuple[int]]] = None,
     keepdims: bool = False,
-<<<<<<< HEAD
     ord: Union[int, float, Literal['inf', '-inf']] = 2,
-=======
-    ord: Union[int, float, Literal[inf, -inf]] = 2,
-    out: Optional[ivy.Array] = None,
->>>>>>> b23aeb56
-) -> ivy.Array:
-    r"""Computes the vector norm of a vector (or batch of vectors) ``x``.
+    *,
+    out: Optional[ivy.Array] = None
+) -> ivy.Array:
+    """Computes the vector norm of a vector (or batch of vectors) ``x``.
 
     Parameters
     ----------
@@ -1301,18 +1299,7 @@
         array must have a floating-point data type determined by :ref:`type-promotion`.
 
     """
-<<<<<<< HEAD
-    if ord == -float("inf"):
-        return ivy.reduce_min(ivy.abs(x), axis, keepdims)
-    elif ord == float("inf"):
-        return ivy.reduce_max(ivy.abs(x), axis, keepdims)
-    elif ord == 0:
-        return ivy.sum(ivy.cast(x != 0, "float32"), axis, keepdims)
-    x_raised = x**ord
-    return ivy.sum(x_raised, axis=axis, keepdims=keepdims) ** (1 / ord)
-=======
-    return current_backend(x).vector_norm(x, axis, keepdims, ord, out=out)
->>>>>>> b23aeb56
+    return current_backend(x).vector_norm(x, axis, keepdims, ord)
 
 
 # Extra #
