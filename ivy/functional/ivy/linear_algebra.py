# global
from typing import Union, Optional, Tuple, Literal, List, NamedTuple

# local
import ivy
from ivy.framework_handler import current_framework as _cur_framework

inf = float("inf")


# Array API Standard #
# -------------------#


def eigh(x: Union[ivy.Array, ivy.NativeArray]) -> ivy.Array:
    """Returns an eigendecomposition x = QLQᵀ of a symmetric matrix (or a stack of
    symmetric matrices) ``x``, where ``Q`` is an orthogonal matrix (or a stack of
    matrices) and ``L`` is a vector (or a stack of vectors).

    .. note::
       The function ``eig`` will be added in a future version of the specification, as
       it requires complex number support.
    ..
      NOTE: once complex numbers are supported, each square matrix must be Hermitian.
    .. note::
       Whether an array library explicitly checks whether an input array is a symmetric
       matrix (or a stack of symmetric matrices) is implementation-defined.

    Parameters
    ----------
    x
        input array having shape ``(..., M, M)`` and whose innermost two dimensions form
        square matrices. Must have a floating-point data type.

    Returns
    -------
    ret
        a namedtuple (``eigenvalues``, ``eigenvectors``) whose

        -   first element must have the field name ``eigenvalues`` (corresponding to
            ``L`` above) and must be an array consisting of computed eigenvalues. The
            array containing the eigenvalues must have shape ``(..., M)``.
        -   second element have have the field name ``eigenvectors`` (corresponding to
            ``Q`` above) and must be an array where the columns of the inner most
            matrices contain the computed eigenvectors. These matrices must be
            orthogonal. The array containing the eigenvectors must have shape
            ``(..., M, M)``.

        Each returned array must have the same floating-point data type as ``x``.

    .. note::
       Eigenvalue sort order is left unspecified and is thus implementation-dependent.
    """
    return _cur_framework(x).eigh(x)


def pinv(
    x: Union[ivy.Array, ivy.NativeArray],
    rtol: Optional[Union[float, Tuple[float]]] = None,
) -> ivy.Array:
    """Returns the (Moore-Penrose) pseudo-inverse of a matrix (or a stack of matrices)
    ``x``.

    Parameters
    ----------
    x
        input array having shape ``(..., M, N)`` and whose innermost two dimensions form
        ``MxN`` matrices. Should have a floating-point data type.
    rtol
        relative tolerance for small singular values. Singular values approximately less
        than or equal to ``rtol * largest_singular_value`` are set to zero. If a
        ``float``, the value is equivalent to a zero-dimensional array having a
        floating-point data type determined by :ref:`type-promotion` (as applied to
        ``x``) and must be broadcast against each matrix. If an ``array``, must have a
        floating-point data type and must be compatible with ``shape(x)[:-2]``
        (see :ref:`broadcasting`). If ``None``, the default value is
        ``max(M, N) * eps``, where ``eps`` must be the machine epsilon associated with
        the floating-point data type determined by :ref:`type-promotion` (as applied to
        ``x``). Default: ``None``.

    Returns
    -------
    ret
        an array containing the pseudo-inverses. The returned array must have a
        floating-point data type determined by :ref:`type-promotion` and must have shape
        ``(..., N, M)`` (i.e., must have the same shape as ``x``, except the innermost
        two dimensions must be transposed).

    """
    return _cur_framework(x).pinv(x, rtol)


def matrix_transpose(x: Union[ivy.Array, ivy.NativeArray]) -> ivy.Array:
    """Transposes a matrix (or a stack of matrices) ``x``.

    Parameters
    ----------
    x
        input array having shape ``(..., M, N)`` and whose innermost two dimensions form
        ``MxN`` matrices.

    Returns
    -------
    ret
        an array containing the transpose for each matrix and having shape
        ``(..., N, M)``. The returned array must have the same data type as ``x``.

    """
    return _cur_framework(x).matrix_transpose(x)


# noinspection PyShadowingBuiltins
def vector_norm(
    x: Union[ivy.Array, ivy.NativeArray],
    axis: Optional[Union[int, Tuple[int]]] = None,
    keepdims: bool = False,
    ord: Union[int, float, Literal[inf, -inf]] = 2,
) -> ivy.Array:
    r"""Computes the vector norm of a vector (or batch of vectors) ``x``.

    Parameters
    ----------
    x
        input array. Should have a floating-point data type.
    axis
        If an integer, ``axis`` specifies the axis (dimension) along which to compute
        vector norms. If an n-tuple, ``axis`` specifies the axes (dimensions) along
        which to compute batched vector norms. If ``None``, the vector norm must be
        computed over all array values (i.e., equivalent to computing the vector norm of
        a flattened array). Negative indices must be supported. Default: ``None``.
    keepdims
        If ``True``, the axes (dimensions) specified by ``axis`` must be included in the
        result as singleton dimensions, and, accordingly, the result must be compatible
        with the input array (see :ref:`broadcasting`). Otherwise, if ``False``, the
        axes (dimensions) specified by ``axis`` must not be included in the result.
        Default: ``False``.
    ord
        order of the norm. The following mathematical norms must be supported:

        +------------------+----------------------------+
        | ord              | description                |
        +==================+============================+
        | 1                | L1-norm (Manhattan)        |
        +------------------+----------------------------+
        | 2                | L2-norm (Euclidean)        |
        +------------------+----------------------------+
        | inf              | infinity norm              |
        +------------------+----------------------------+
        | (int,float >= 1) | p-norm                     |
        +------------------+----------------------------+

        The following non-mathematical "norms" must be supported:

        +------------------+--------------------------------+
        | ord              | description                    |
        +==================+================================+
        | 0                | sum(a != 0)                    |
        +------------------+--------------------------------+
        | -1               | 1./sum(1./abs(a))              |
        +------------------+--------------------------------+
        | -2               | 1./sqrt(sum(1./abs(a)\*\*2))   |
        +------------------+--------------------------------+
        | -inf             | min(abs(a))                    |
        +------------------+--------------------------------+
        | (int,float < 1)  | sum(abs(a)\*\*ord)\*\*(1./ord) |
        +------------------+--------------------------------+

        Default: ``2``.

    Returns
    -------
    ret
        an array containing the vector norms. If ``axis`` is ``None``, the returned
        array must be a zero-dimensional array containing a vector norm. If ``axis`` is
        a scalar value (``int`` or ``float``), the returned array must have a rank which
        is one less than the rank of ``x``. If ``axis`` is a ``n``-tuple, the returned
        array must have a rank which is ``n`` less than the rank of ``x``. The returned
        array must have a floating-point data type determined by :ref:`type-promotion`.

    """
    if ord == -float("inf"):
        return ivy.reduce_min(ivy.abs(x), axis, keepdims)
    elif ord == float("inf"):
        return ivy.reduce_max(ivy.abs(x), axis, keepdims)
    elif ord == 0:
        return ivy.sum(ivy.cast(x != 0, "float32"), axis, keepdims)
    x_raised = x**ord
    return ivy.sum(x_raised, axis, keepdims) ** (1 / ord)


def svd(
    x: Union[ivy.Array, ivy.NativeArray], full_matrices: bool = True
) -> Union[ivy.Array, Tuple[ivy.Array, ...]]:
    """Returns a singular value decomposition A = USVh of a matrix (or a stack of
    matrices) ``x``, where ``U`` is a matrix (or a stack of matrices) with orthonormal
    columns, ``S`` is a vector of non-negative numbers (or stack of vectors), and ``Vh``
    is a matrix (or a stack of matrices) with orthonormal rows.

    Parameters
    ----------
    x
        input array having shape ``(..., M, N)`` and whose innermost two dimensions form
        matrices on which to perform singular value decomposition. Should have a
        floating-point data type.
    full_matrices
        If ``True``, compute full-sized ``U`` and ``Vh``, such that ``U`` has shape
        ``(..., M, M)`` and ``Vh`` has shape ``(..., N, N)``. If ``False``, compute on
        the leading ``K`` singular vectors, such that ``U`` has shape ``(..., M, K)``
        and ``Vh`` has shape ``(..., K, N)`` and where ``K = min(M, N)``.
        Default: ``True``.

    Returns
    -------
    ..
      NOTE: once complex numbers are supported, each square matrix must be Hermitian.
    ret
        a namedtuple ``(U, S, Vh)`` whose

        -   first element must have the field name ``U`` and must be an array whose
            shape depends on the value of ``full_matrices`` and contain matrices with
            orthonormal columns (i.e., the columns are left singular vectors). If
            ``full_matrices`` is ``True``, the array must have shape ``(..., M, M)``.
            If ``full_matrices`` is ``False``, the array must have shape
            ``(..., M, K)``, where ``K = min(M, N)``. The first ``x.ndim-2`` dimensions
            must have the same shape as those of the input ``x``.
        -   second element must have the field name ``S`` and must be an array with
            shape ``(..., K)`` that contains the vector(s) of singular values of length
            ``K``, where ``K = min(M, N)``. For each vector, the singular values must be
            sorted in descending order by magnitude, such that ``s[..., 0]`` is the
            largest value, ``s[..., 1]`` is the second largest value, et cetera. The
            first ``x.ndim-2`` dimensions must have the same shape as those of the input
            ``x``.
        -   third element must have the field name ``Vh`` and must be an array whose
            shape depends on the value of ``full_matrices`` and contain orthonormal rows
            (i.e., the rows are the right singular vectors and the array is the
            adjoint). If ``full_matrices`` is ``True``, the array must have shape
            ``(..., N, N)``. If ``full_matrices`` is ``False``, the array must have
            shape ``(..., K, N)`` where ``K = min(M, N)``. The first ``x.ndim-2``
            dimensions must have the same shape as those of the input ``x``.

        Each returned array must have the same floating-point data type as ``x``.

    """
    return _cur_framework(x).svd(x, full_matrices)


def outer(
    x1: Union[ivy.Array, ivy.NativeArray], x2: Union[ivy.Array, ivy.NativeArray]
) -> ivy.Array:
    """Returns the outer product of two vectors ``x1`` and ``x2``.

    Parameters
    ----------
    x1
        first one-dimensional input array of size N. Should have a numeric data type.
        a(M,) array_like
        First input vector. Input is flattened if not already 1-dimensional.
    x2
        second one-dimensional input array of size M. Should have a numeric data type.
        b(N,) array_like
        Second input vector. Input is flattened if not already 1-dimensional.

    Returns
    -------
    ret
        a two-dimensional array containing the outer product and whose shape is (N, M).
        The returned array must have a data type determined by Type Promotion Rules.

    """
    return _cur_framework(x1, x2).outer(x1, x2)


def diagonal(
    x: ivy.Array, offset: int = 0, axis1: int = -2, axis2: int = -1
) -> ivy.Array:
    """Returns the specified diagonals of a matrix (or a stack of matrices) ``x``.

    Parameters
    ----------
    x
        input array having shape ``(..., M, N)`` and whose innermost two dimensions form
        ``MxN`` matrices.
    offset
        offset specifying the off-diagonal relative to the main diagonal.
        - ``offset = 0``: the main diagonal.
        - ``offset > 0``: off-diagonal above the main diagonal.
        - ``offset < 0``: off-diagonal below the main diagonal.
        Default: `0`.
    axis1
        axis to be used as the first axis of the 2-D sub-arrays from which the diagonals
        should be taken.
        Defaults to first axis (0).
    axis2
<<<<<<< HEAD
        axis to be used as the second axis of the 2-D sub-arrays from which the diagonals should be taken.
        Defaults to second axis (1).

    Returns
     -------
    ret
        an array containing the diagonals and whose shape is determined by removing the last two dimensions and appending a dimension equal to the size of the resulting diagonals. The returned array must have the same data type as ``x``.
    """
    return _cur_framework(x).diagonal(x, offset, axis1=axis1, axis2=axis2)


=======
        axis to be used as the second axis of the 2-D sub-arrays from which the
        diagonals should be taken. Defaults to second axis (1).

    Returns
    -------
    ret
        an array containing the diagonals and whose shape is determined by removing the
        last two dimensions and appending a dimension equal to the size of the resulting
        diagonals. The returned array must have the same data type as ``x``.

    """
    return _cur_framework(x).diagonal(x, offset, axis1=axis1, axis2=axis2)

>>>>>>> 0d9f06b2

def matrix_norm(
    x: Union[ivy.Array, ivy.NativeArray],
    ord: Optional[Union[int, float, Literal[inf, -inf, "fro", "nuc"]]] = "fro",
    keepdims: bool = False,
) -> ivy.Array:
    """Compute the matrix p-norm.

    Parameters
    ----------
    x
        Input array.
    p
        Order of the norm. Default is 2.
    axes
        The axes of x along which to compute the matrix norms.
        Default is None, in which case the last two dimensions are used.
    keepdims
        If this is set to True, the axes which are normed over are left in the result as
        dimensions with size one. With this option the result will broadcast correctly
        against the original x. Default is False.

    Returns
    -------
    ret
        Matrix norm of the array at specified axes.

    """
    return _cur_framework(x).matrix_norm(x, ord, keepdims)


def qr(x: ivy.Array, mode: str = "reduced") -> NamedTuple:
    """
    Returns the qr decomposition x = QR of a full column rank matrix (or a stack of
    matrices), where Q is an orthonormal matrix (or a stack of matrices) and R is an
    upper-triangular matrix (or a stack of matrices).

    Parameters
    ----------
    x
        input array having shape (..., M, N) and whose innermost two dimensions form MxN
        matrices of rank N. Should have a floating-point data type.
    mode
        decomposition mode. Should be one of the following modes:
        - 'reduced': compute only the leading K columns of q, such that q and r have
          dimensions (..., M, K) and (..., K, N), respectively, and where K = min(M, N).
        - 'complete': compute q and r with dimensions (..., M, M) and (..., M, N),
          respectively.
        Default: 'reduced'.

    Returns
    -------
    ret
        a namedtuple (Q, R) whose
        - first element must have the field name Q and must be an array whose shape
          depends on the value of mode and contain matrices with orthonormal columns.
          If mode is 'complete', the array must have shape (..., M, M). If mode is
          'reduced', the array must have shape (..., M, K), where K = min(M, N). The
          first x.ndim-2 dimensions must have the same size as those of the input array
          x.
        - second element must have the field name R and must be an array whose shape
          depends on the value of mode and contain upper-triangular matrices. If mode is
          'complete', the array must have shape (..., M, N). If mode is 'reduced', the
          array must have shape (..., K, N), where K = min(M, N). The first x.ndim-2
          dimensions must have the same size as those of the input x.

    """
    return _cur_framework(x).qr(x, mode)


def matmul(
    x1: Union[ivy.Array, ivy.NativeArray], x2: Union[ivy.Array, ivy.NativeArray]
) -> ivy.Array:
    """Computes the matrix product.

    Parameters
    ----------
    x1
         first input array. Should have a numeric data type. Must have at least one
         dimension.
    x2
         second input array. Should have a numeric data type. Must have at least one
         dimension.

    Returns
    -------
    ret
        -   if both x1 and x2 are one-dimensional arrays having shape (N,), a
            zero-dimensional array containing the inner product as its only element.
        -   if x1 is a two-dimensional array having shape (M, K) and x2 is a
            two-dimensional array having shape (K, N), a two-dimensional array
            containing the conventional matrix product and having shape (M, N).
        -   if x1 is a one-dimensional array having shape (K,) and x2 is an array having
            shape (..., K, N), an array having shape (..., N) (i.e., prepended
            dimensions during vector-to-matrix promotion must be removed) and containing
            the conventional matrix product.
        -   if x1 is an array having shape (..., M, K) and x2 is a one-dimensional array
            having shape (K,), an array having shape (..., M) (i.e., appended dimensions
            during vector-to-matrix promotion must be removed) and containing the
            conventional matrix product.
        -   if x1 is a two-dimensional array having shape (M, K) and x2 is an array
            having shape (..., K, N), an array having shape (..., M, N) and containing
            the conventional matrix product for each stacked matrix.
        -   if x1 is an array having shape (..., M, K) and x2 is a two-dimensional array
            having shape (K, N), an array having shape (..., M, N) and containing the
            conventional matrix product for each stacked matrix.
        -   if either x1 or x2 has more than two dimensions, an array having a shape
            determined by Broadcasting shape(x1)[:-2] against shape(x2)[:-2] and
            containing the conventional matrix product for each stacked matrix.

    **Raises**

    -   if either x1 or x2 is a zero-dimensional array.
    -   if x1 is a one-dimensional array having shape (K,), x2 is a one-dimensional
        array having shape (L,), and K != L.
    -   if x1 is a one-dimensional array having shape (K,), x2 is an array having shape
        (..., L, N), and K != L.
    -   if x1 is an array having shape (..., M, K), x2 is a one-dimensional array having
        shape (L,), and K != L.
    -   if x1 is an array having shape (..., M, K), x2 is an array having shape
        (..., L, N), and K != L.

    """
    return _cur_framework(x1).matmul(x1, x2)


def matrix_power(x: Union[ivy.Array, ivy.NativeArray], n: int) -> ivy.Array:
    """Raises a square matrix (or a stack of square matrices) x to an integer power
    n.
    """
    return _cur_framework(x).matrix_power(x, n)


def slodget(
    x: Union[ivy.Array, ivy.NativeArray],
) -> ivy.Array:
    """Computes the sign and natural logarithm of the determinant of an array.

    Parameters
    ----------
    x
        This is a 2D array, and it has to be square

    Returns
    -------
    ret
        This function returns two values -
            sign:
            A number representing the sign of the determinant.

            logdet:
            The natural log of the absolute value of the determinant.

    """
    return _cur_framework(x).slodget(x)


def tensordot(
    x1: Union[ivy.Array, ivy.NativeArray],
    x2: Union[ivy.Array, ivy.NativeArray],
    axes: Union[int, Tuple[List[int], List[int]]] = 2,
) -> ivy.Array:
    """Returns a tensor contraction of x1 and x2 over specific axes.

    Parameters
    ----------
    x1
        First input array. Should have a numeric data type.
    x2
        second input array. Must be compatible with x1 for all non-contracted axes.
        Should have a numeric data type.
    axes
        The axes to contract over.

        Default is 2.

    Returns
    -------
    ret
        The tensor contraction of x1 and x2 over the specified axes.

    """
    return _cur_framework(x1, x2).tensordot(x1, x2, axes)


def svdvals(
    x: Union[ivy.Array, ivy.NativeArray],
) -> ivy.Array:
    """Returns the singular values of a matrix (or a stack of matrices) ``x``.

    Parameters
    ----------
    x
        input array having shape ``(..., M, N)`` and whose innermost two dimensions form
        ``MxN`` matrices.

    Returns
    -------
    ret
        array with shape ``(..., K)`` that contains the vector(s) of singular values of
        length ``K``, where K = min(M, N). The values are sorted in descending order by
        magnitude.

    """
    return _cur_framework(x).svdvals(x)


def trace(x: Union[ivy.Array, ivy.NativeArray], offset: int = 0) -> ivy.Array:
    """Returns the sum along the specified diagonals of a matrix (or a stack of
    matrices) ``x``.

    Parameters
    ----------
    x
        input array having shape ``(..., M, N)`` and whose innermost two dimensions form
        ``MxN`` matrices. Should have a numeric data type.
    offset
        offset specifying the off-diagonal relative to the main diagonal.
        -   ``offset = 0``: the main diagonal.
        -   ``offset > 0``: off-diagonal above the main diagonal.
        -   ``offset < 0``: off-diagonal below the main diagonal.

        Default: ``0``.

    Returns
    -------
    ret
         an array containing the traces and whose shape is determined by removing the
         last two dimensions and storing the traces in the last array dimension. For
         example, if ``x`` has rank ``k`` and shape ``(I, J, K, ..., L, M, N)``, then an
         output array has rank ``k-2`` and shape ``(I, J, K, ..., L)`` where

         ::

           out[i, j, k, ..., l] = trace(a[i, j, k, ..., l, :, :])

         The returned array must have the same data type as ``x``.

    Examples
    --------
    >>> x = ivy.array([[1.0, 2.0],[3.0, 4.0]])
    >>> offset = 0
    >>> y = ivy.trace(x, offset)
    >>> print(y)
    ivy.array(5.)

    """
    return _cur_framework(x).trace(x, offset)


def vecdot(
    x1: Union[ivy.Array, ivy.NativeArray],
    x2: Union[ivy.Array, ivy.NativeArray],
    axis: int = -1,
) -> ivy.Array:
    """Computes the (vector) dot product of two arrays.

    Parameters
    ----------
    x1
        first input array. Should have a numeric data type.
    x2
        second input array. Must be compatible with ``x1`` (see :ref:`broadcasting`).
        Should have a numeric data type.
    axis
        axis over which to compute the dot product. Must be an integer on the interval
        ``[-N, N)``, where ``N`` is the rank (number of dimensions) of the shape
        determined according to :ref:`broadcasting`. If specified as a negative integer,
        the function must determine the axis along which to compute the dot product by
        counting backward from the last dimension (where ``-1`` refers to the last
        dimension). By default, the function must compute the dot product over the last
        axis. Default: ``-1``.

    Returns
    -------
    ret
        if ``x1`` and ``x2`` are both one-dimensional arrays, a zero-dimensional
        containing the dot product; otherwise, a non-zero-dimensional array containing
        the dot products and having rank ``N-1``, where ``N`` is the rank (number of
        dimensions) of the shape determined according to :ref:`broadcasting`. The
        returned array must have a data type determined by :ref:`type-promotion`.

    **Raises**

    -   if provided an invalid ``axis``.
    -   if the size of the axis over which to compute the dot product is not the same
        for both ``x1`` and ``x2``.

    """
    return _cur_framework(x1).vecdot(x1, x2, axis)


def det(x: Union[ivy.Array, ivy.NativeArray]) -> ivy.Array:
    """Returns the determinant of a square matrix (or a stack of square matrices) ``x``.

    Parameters
    ----------
    x
        input array having shape ``(..., M, M)`` and whose innermost two dimensions form
        square matrices. Should have a floating-point data type.

    Returns
    -------
    ret
        if ``x`` is a two-dimensional array, a zero-dimensional array containing the
        determinant; otherwise, a non-zero dimensional array containing the determinant
        for each square matrix. The returned array must have the same data type as
        ``x``.

    Examples
    --------
    >>> x = ivy.array([ [[1., 2.], [3., 4.]], [[1., 2.], [2., 1.]] ])
    >>> out = ivy.det(x)
    >>> print(out)
    ivy.array([-2., -3.])

    """
    return _cur_framework(x).det(x)


def cholesky(x: Union[ivy.Array, ivy.NativeArray], upper: bool = False) -> ivy.Array:
    """Computes the cholesky decomposition of the x matrix.

    Parameters
    ----------
    x
        input array having shape (..., M, M) and whose innermost two dimensions form
        square symmetric positive-definite matrices. Should have a floating-point data
        type.
    upper
        If True, the result must be the upper-triangular Cholesky factor U. If False,
        the result must be the lower-triangular Cholesky factor L. Default: False.

    Returns
    -------
<<<<<<< HEAD
        an array containing the Cholesky factors for each square matrix.
        If upper is False, the returned array must contain lower-triangular matrices; otherwise,
        the returned array must contain upper-triangular matrices.
        The returned array must have a floating-point data type determined by Type Promotion Rules
        and must have the same shape as x.
    
    Examples
    --------
    1. Returns a lower-triangular Cholesky factor L

    >>> x = ivy.array([[1., -2.], [2., 5.]])  
    >>> l = ivy.cholesky(x)
    >>> print(l)
    ivy.array([[ 1., 0.], [ 2., 1.]])

    2. Returns an upper-triangular cholesky factor U
=======
        an array containing the Cholesky factors for each square matrix. If upper is
        False, the returned array must contain lower-triangular matrices; otherwise, the
        returned array must contain upper-triangular matrices. The returned array must
        have a floating-point data type determined by Type Promotion Rules and must have
        the same shape as x.
>>>>>>> 0d9f06b2

    >>> x = ivy.array([[1., -2.], [2., 5.]])  
    >>> u = ivy.cholesky(x, upper = True)
    >>> print(u)
    ivy.array([[ 1., -2.],[ 0.,  1.]])
    
    """
    return _cur_framework(x).cholesky(x, upper)


def eigvalsh(x: Union[ivy.Array, ivy.NativeArray], /) -> ivy.Array:
    """Return the eigenvalues of a symmetric matrix (or a stack of symmetric matrices)
    x.

    Parameters
    ----------
    x
        input array having shape (..., M, M) and whose innermost two dimensions form
        square matrices. Must have floating-point data type.

    Returns
    -------
    ret
        an array containing the computed eigenvalues. The returned array must have shape
        (..., M) and have the same data type as x.

    """
    return _cur_framework(x).eigvalsh(x)


def inv(x: Union[ivy.Array, ivy.NativeArray]) -> ivy.Array:
    """Returns the multiplicative inverse of a square matrix (or a stack of square
    matrices) ``x``.

    Parameters
    ----------
    x
        input array having shape ``(..., M, M)`` and whose innermost two dimensions form
        square matrices. Should have a floating-point data type.

    Returns
    -------
    ret
        an array containing the multiplicative inverses. The returned array must have a
        floating-point data type determined by :ref:`type-promotion` and must have the
        same shape as ``x``.

    Examples
    --------
    >>> x = ivy.array([[1.0, 2.0],[3.0, 4.0]])
    >>> y = ivy.inv(x)
    >>> print(y)
    ivy.array([[-2.0, 1.0], [1.5, -0.5]])

    Inverses of several matrices can be computed at once:

    >>> x = ivy.array([[[1.0, 2.0],[3.0, 4.0]], [[1.0, 3.0], [3.0, 5.0]]])
    >>> y = ivy.inv(x)
    >>> print(y)
    ivy.array([[[-2.0, 1.0], [1.5, -0.5]], [[-1.25, 0.75], [0.75, -0.25]]])

    """
    return _cur_framework(x).inv(x)


def matrix_rank(
    x: Union[ivy.Array, ivy.NativeArray],
    rtol: Optional[Union[float, Tuple[float]]] = None,
) -> Union[ivy.Array, ivy.NativeArray]:
    """Returns the rank (i.e., number of non-zero singular values) of a matrix (or a
    stack of matrices).

    Parameters
    ----------
    x
        input array having shape ``(..., M, N)`` and whose innermost two dimensions form
        ``MxN`` matrices. Should have a floating-point data type.

    rtol
        relative tolerance for small singular values. Singular values approximately less
        than or equal to ``rtol * largest_singular_value`` are set to zero. If a
        ``float``, the value is equivalent to a zero-dimensional array having a
        floating-point data type determined by :ref:`type-promotion` (as applied to
        ``x``) and must be broadcast against each matrix. If an ``array``, must have a
        floating-point data type and must be compatible with ``shape(x)[:-2]`` (see
        :ref:`broadcasting`). If ``None``, the default value is ``max(M, N) * eps``,
        where ``eps`` must be the machine epsilon associated with the floating-point
        data type determined by :ref:`type-promotion` (as applied to ``x``).
        Default: ``None``.

    Returns
    -------
    ret
        an array containing the ranks. The returned array must have a floating-point
        data type determined by :ref:`type-promotion` and must have shape ``(...)``
        (i.e., must have a shape equal to ``shape(x)[:-2]``).

    Examples
    --------
    >>> x = ivy.array([[1., 2.], [3., 4.]])
    >>> ivy.matrix_rank(x)
    ivy.array(2)

    """
    return _cur_framework(x).matrix_rank(x, rtol)


def cross(
    x1: Union[ivy.Array, ivy.NativeArray],
    x2: Union[ivy.Array, ivy.NativeArray],
    axis: int = -1,
) -> ivy.Array:
    """The cross product of 3-element vectors. If x1 and x2 are multi- dimensional
    arrays (i.e., both have a rank greater than 1), then the cross- product of each pair
    of corresponding 3-element vectors is independently computed.

    Parameters
    ----------
    x1
        first input array. Should have a numeric data type.
    x2
        second input array. Must have the same shape as x1. Should have a numeric data
        type.
    axis
        the axis (dimension) of x1 and x2 containing the vectors for which to compute
        the cross product.vIf set to -1, the function computes the cross product for
        vectors defined by the last axis (dimension). Default: -1.

    Returns
    -------
    ret
         an array containing the cross products. The returned array must have a data
         type determined by Type Promotion Rules.

    """
    return _cur_framework(x1).cross(x1, x2, axis)


# Extra #
# ------#


def vector_to_skew_symmetric_matrix(
    vector: Union[ivy.Array, ivy.NativeArray]
) -> ivy.Array:
    r"""Given vector :math:`\mathbf{a}\in\mathbb{R}^3`, return associated skew-symmetric
    matrix :math:`[\mathbf{a}]_×\in\mathbb{R}^{3×3}` satisfying
    :math:`\mathbf{a}×\mathbf{b}=[\mathbf{a}]_×\mathbf{b}`.\n
    `[reference] <https://en.wikipedia.org/wiki/Skew-symmetric_matrix#Cross_product>`_

    Parameters
    ----------
    vector
        Vector to convert *[batch_shape,3]*.

    Returns
    -------
    ret
        Skew-symmetric matrix *[batch_shape,3,3]*.

    """
    return _cur_framework(vector).vector_to_skew_symmetric_matrix(vector)


def solve(
    x1: Union[ivy.Array, ivy.NativeArray], x2: Union[ivy.Array, ivy.NativeArray]
) -> ivy.Array:
    """
    Returns the solution to the system of linear equations represented by the well-
    determined (i.e., full rank) linear matrix equation AX = B.

    Parameters
    ----------
    x1
        coefficient array A having shape (..., M, M) and whose innermost two dimensions
        form square matrices. Must be of full rank (i.e., all rows or, equivalently,
        columns must be linearly independent). Should have a floating-point data type.
    x2
        ordinate (or “dependent variable”) array B. If x2 has shape (M,), x2 is
        equivalent to an array having shape (..., M, 1). If x2 has shape (..., M, K),
        each column k defines a set of ordinate values for which to compute a solution,
        and shape(x2)[:-1] must be compatible with shape(x1)[:-1] (see Broadcasting).
        Should have a floating-point data type.

    Returns
    -------
    ret
        an array containing the solution to the system AX = B for each square matrix.
        The returned array must have the same shape as x2 (i.e., the array corresponding
        to B) and must have a floating-point data type determined by Type Promotion
        Rules.

    """
    return _cur_framework(x1, x2).solve(x1, x2)<|MERGE_RESOLUTION|>--- conflicted
+++ resolved
@@ -291,19 +291,6 @@
         should be taken.
         Defaults to first axis (0).
     axis2
-<<<<<<< HEAD
-        axis to be used as the second axis of the 2-D sub-arrays from which the diagonals should be taken.
-        Defaults to second axis (1).
-
-    Returns
-     -------
-    ret
-        an array containing the diagonals and whose shape is determined by removing the last two dimensions and appending a dimension equal to the size of the resulting diagonals. The returned array must have the same data type as ``x``.
-    """
-    return _cur_framework(x).diagonal(x, offset, axis1=axis1, axis2=axis2)
-
-
-=======
         axis to be used as the second axis of the 2-D sub-arrays from which the
         diagonals should be taken. Defaults to second axis (1).
 
@@ -317,7 +304,6 @@
     """
     return _cur_framework(x).diagonal(x, offset, axis1=axis1, axis2=axis2)
 
->>>>>>> 0d9f06b2
 
 def matrix_norm(
     x: Union[ivy.Array, ivy.NativeArray],
@@ -653,7 +639,6 @@
 
     Returns
     -------
-<<<<<<< HEAD
         an array containing the Cholesky factors for each square matrix.
         If upper is False, the returned array must contain lower-triangular matrices; otherwise,
         the returned array must contain upper-triangular matrices.
@@ -670,13 +655,6 @@
     ivy.array([[ 1., 0.], [ 2., 1.]])
 
     2. Returns an upper-triangular cholesky factor U
-=======
-        an array containing the Cholesky factors for each square matrix. If upper is
-        False, the returned array must contain lower-triangular matrices; otherwise, the
-        returned array must contain upper-triangular matrices. The returned array must
-        have a floating-point data type determined by Type Promotion Rules and must have
-        the same shape as x.
->>>>>>> 0d9f06b2
 
     >>> x = ivy.array([[1., -2.], [2., 5.]])  
     >>> u = ivy.cholesky(x, upper = True)
