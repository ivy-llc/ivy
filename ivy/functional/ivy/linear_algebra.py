--- conflicted
+++ resolved
@@ -2791,12 +2791,8 @@
 @handle_array_like_without_promotion
 @handle_out_argument
 @to_native_arrays_and_back
-<<<<<<< HEAD
+@handle_device_shifting
 def lu(
-=======
-@handle_device_shifting
-def lu_factor(
->>>>>>> d5ae8cf7
     A: Union[ivy.Array, ivy.NativeArray],
     /,
     *,
@@ -2835,10 +2831,7 @@
 
             U  – Upper triangular or trapezoidal matrix
     """
-<<<<<<< HEAD
-    return current_backend(A).lu_factor(A, permute_l=permute_l ,pivot=pivot, out=out)
-=======
-    return current_backend(A).lu_factor(A, pivot=pivot, out=out)
+    return current_backend(A).lu(A, permute_l=permute_l ,pivot=pivot, out=out)
 
 
 @handle_exceptions
@@ -2883,5 +2876,4 @@
     res = ivy.solve(x1, x2)
     res = ivy.reshape(res, old_shape)
     return res
-    # return current_backend(x1, x2).tensorsolve(x1, x2, axes=axes, out=out)
->>>>>>> d5ae8cf7
+    # return current_backend(x1, x2).tensorsolve(x1, x2, axes=axes, out=out)