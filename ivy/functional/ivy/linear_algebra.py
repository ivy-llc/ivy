--- conflicted
+++ resolved
@@ -183,7 +183,6 @@
          an array containing the cross products. The returned array must have a data
          type determined by Type Promotion Rules.
 
-<<<<<<< HEAD
     
     This function conforms to the `Array API Standard
     <https://data-apis.org/array-api/latest/>`_.
@@ -194,15 +193,6 @@
 
     Functional Examples
     --------
-=======
-    This method conforms to the `Array API Standard
-    <https://data-apis.org/array-api/latest/>`_. This docstring is an extension of the
-    `docstring <https://data-apis.org/array-api/latest/extensions/generated/signatures.linalg.cross.html>`_ # noqa
-    in the standard. The descriptions above assume an array input for simplicity, but
-    the method also accepts :code:`ivy.Container` instances in place of
-    :code:`ivy.Array` or :code:`ivy.NativeArray` instances, as shown in the type hints
-    and also the examples below.
->>>>>>> 2f7e81b4
 
     Examples
     --------
@@ -215,18 +205,10 @@
     ivy.array([0., 0., 1.])
 
     With :code:`ivy.Container` inputs:
-
-<<<<<<< HEAD
+    
     >>> x = ivy.Container(a=ivy.array([5., 0., 0.]), b=ivy.array([0., 0., 2.]))
     >>> y = ivy.Container(a=ivy.array([0., 7., 0.]), b=ivy.array([3., 0., 0.]))
     >>> z = ivy.cross(x, y)
-=======
-    >>> x = ivy.Container(a=ivy.array([5., 0., 0.]), \
-                          b=ivy.array([0., 0., 2.]))
-    >>> y = ivy.Container(a=ivy.array([0., 7., 0.]), \
-                          b=ivy.array([3., 0., 0.]))
-    >>> z = ivy.cross(x,y)
->>>>>>> 2f7e81b4
     >>> print(z)
     {
         a: ivy.array([0., 0., 35.]),
@@ -236,20 +218,13 @@
     With a combination of :code:`ivy.Array` and :code:`ivy.Container` inputs:
 
     >>> x = ivy.array([9., 0., 3.])
-<<<<<<< HEAD
     >>> y = ivy.Container(a=ivy.array([1., 1., 0.]), b=ivy.array([1., 0., 1.]))
     >>> z = ivy.cross(x, y)
-=======
-    >>> y = ivy.Container(a=ivy.array([1., 1., 0.]), \
-                          b=ivy.array([1., 0., 1.]))
-    >>> z = ivy.cross(x,y)
->>>>>>> 2f7e81b4
     >>> print(z)
     {
         a: ivy.array([-3., 3., 9.]),
         b: ivy.array([0., -6., 0.])
     }
-<<<<<<< HEAD
 
     With a combination of :code:`ivy.NativeArray`
     and :code:`ivy.Array` inputs:
@@ -268,8 +243,6 @@
                [7.,  8.],
                [ -4., -5.]])
 
-=======
->>>>>>> 2f7e81b4
     """
     return current_backend(x1).cross(x1, x2, axis=axis, out=out)
 
