# global
from typing import Union, Optional, Tuple, Literal, List
from collections import namedtuple

# local
import ivy
from ivy.framework_handler import current_framework as _cur_framework
inf = float('inf')


# Array API Standard #
# -------------------#


def eigh(x: Union[ivy.Array, ivy.NativeArray]) \
        -> ivy.Array:
    """
    Returns an eigendecomposition x = QLQᵀ of a symmetric matrix (or a stack of symmetric matrices) ``x``, where ``Q`` is an orthogonal matrix (or a stack of matrices) and ``L`` is a vector (or a stack of vectors).
    .. note::
       The function ``eig`` will be added in a future version of the specification, as it requires complex number support.
    ..
      NOTE: once complex numbers are supported, each square matrix must be Hermitian.
    .. note::
       Whether an array library explicitly checks whether an input array is a symmetric matrix (or a stack of symmetric matrices) is implementation-defined.
    Parameters
    ----------
    x: array
        input array having shape ``(..., M, M)`` and whose innermost two dimensions form square matrices. Must have a floating-point data type.
    Returns
    -------
    out: Tuple[array]
        a namedtuple (``eigenvalues``, ``eigenvectors``) whose
        -   first element must have the field name ``eigenvalues`` (corresponding to ``L`` above) and must be an array consisting of computed eigenvalues. The array containing the eigenvalues must have shape ``(..., M)``.
        -   second element have have the field name ``eigenvectors`` (corresponding to ``Q`` above) and must be an array where the columns of the inner most matrices contain the computed eigenvectors. These matrices must be orthogonal. The array containing the eigenvectors must have shape ``(..., M, M)``.
        Each returned array must have the same floating-point data type as ``x``.
    .. note::
       Eigenvalue sort order is left unspecified and is thus implementation-dependent.
    """
    return _cur_framework(x).eigh(x)   
         
         

def pinv(x: Union[ivy.Array, ivy.NativeArray],
         rtol: Optional[Union[float, Tuple[float]]] = None) \
        -> ivy.Array:
    """
    Returns the (Moore-Penrose) pseudo-inverse of a matrix (or a stack of matrices) ``x``.
    Parameters
    ----------
    x: array
        input array having shape ``(..., M, N)`` and whose innermost two dimensions form ``MxN`` matrices. Should have a floating-point data type.
    rtol: Optional[Union[float, array]]
        relative tolerance for small singular values. Singular values approximately less than or equal to ``rtol * largest_singular_value`` are set to zero. If a ``float``, the value is equivalent to a zero-dimensional array having a floating-point data type determined by :ref:`type-promotion` (as applied to ``x``) and must be broadcast against each matrix. If an ``array``, must have a floating-point data type and must be compatible with ``shape(x)[:-2]`` (see :ref:`broadcasting`). If ``None``, the default value is ``max(M, N) * eps``, where ``eps`` must be the machine epsilon associated with the floating-point data type determined by :ref:`type-promotion` (as applied to ``x``). Default: ``None``.
    Returns
    -------
    out: array
        an array containing the pseudo-inverses. The returned array must have a floating-point data type determined by :ref:`type-promotion` and must have shape ``(..., N, M)`` (i.e., must have the same shape as ``x``, except the innermost two dimensions must be transposed).
    """
    return _cur_framework(x).pinv(x, rtol)


def matrix_transpose(x: Union[ivy.Array, ivy.NativeArray])\
        -> ivy.Array:
    """
    Transposes a matrix (or a stack of matrices) ``x``.
    Parameters
    ----------
    x: array
        input array having shape ``(..., M, N)`` and whose innermost two dimensions form ``MxN`` matrices.
    Returns
    -------
    out: array
        an array containing the transpose for each matrix and having shape ``(..., N, M)``. The returned array must have the same data type as ``x``.
    """
    return _cur_framework(x).matrix_transpose(x)


# noinspection PyShadowingBuiltins
def vector_norm(x: Union[ivy.Array, ivy.NativeArray],
                axis: Optional[Union[int, Tuple[int]]] = None,
                keepdims: bool = False,
                ord: Union[int, float, Literal[inf, -inf]] = 2)\
        -> ivy.Array:

    """
    Computes the vector norm of a vector (or batch of vectors) ``x``.

    Parameters
    ----------
    x:
        input array. Should have a floating-point data type.
    axis:
        If an integer, ``axis`` specifies the axis (dimension) along which to compute vector norms. If an n-tuple, ``axis`` specifies the axes (dimensions) along which to compute batched vector norms. If ``None``, the vector norm must be computed over all array values (i.e., equivalent to computing the vector norm of a flattened array). Negative indices must be supported. Default: ``None``.
    keepdims:
        If ``True``, the axes (dimensions) specified by ``axis`` must be included in the result as singleton dimensions, and, accordingly, the result must be compatible with the input array (see :ref:`broadcasting`). Otherwise, if ``False``, the axes (dimensions) specified by ``axis`` must not be included in the result. Default: ``False``.
    ord:
        order of the norm. The following mathematical norms must be supported:
        +------------------+----------------------------+
        | ord              | description                |
        +==================+============================+
        | 1                | L1-norm (Manhattan)        |
        +------------------+----------------------------+
        | 2                | L2-norm (Euclidean)        |
        +------------------+----------------------------+
        | inf              | infinity norm              |
        +------------------+----------------------------+
        | (int,float >= 1) | p-norm                     |
        +------------------+----------------------------+
        The following non-mathematical "norms" must be supported:
        +------------------+--------------------------------+
        | ord              | description                    |
        +==================+================================+
        | 0                | sum(a != 0)                    |
        +------------------+--------------------------------+
        | -1               | 1./sum(1./abs(a))              |
        +------------------+--------------------------------+
        | -2               | 1./sqrt(sum(1./abs(a)\*\*2))   |
        +------------------+--------------------------------+
        | -inf             | min(abs(a))                    |
        +------------------+--------------------------------+
        | (int,float < 1)  | sum(abs(a)\*\*ord)\*\*(1./ord) |
        +------------------+--------------------------------+
        Default: ``2``.

    Returns
    -------
    out:
        an array containing the vector norms. If ``axis`` is ``None``, the returned array must be a zero-dimensional array containing a vector norm. If ``axis`` is a scalar value (``int`` or ``float``), the returned array must have a rank which is one less than the rank of ``x``. If ``axis`` is a ``n``-tuple, the returned array must have a rank which is ``n`` less than the rank of ``x``. The returned array must have a floating-point data type determined by :ref:`type-promotion`.
    """

    if ord == -float('inf'):
        return ivy.reduce_min(ivy.abs(x), axis, keepdims)
    elif ord == float('inf'):
        return ivy.reduce_max(ivy.abs(x), axis, keepdims)
    elif ord == 0:
        return ivy.sum(ivy.cast(x != 0, 'float32'), axis, keepdims)
    x_raised = x ** ord
    return ivy.sum(x_raised, axis, keepdims) ** (1/ord)


def svd(x:Union[ivy.Array,ivy.NativeArray],full_matrices: bool = True)->Union[ivy.Array, Tuple[ivy.Array,...]]:

    """
    Singular Value Decomposition.
    When x is a 2D array, it is factorized as u @ numpy.diag(s) @ vh = (u * s) @ vh, where u and vh are 2D unitary
    arrays and s is a 1D array of a’s singular values. When x is higher-dimensional, SVD is applied in batched mode.

    :param x: Input array with number of dimensions >= 2.
    :type x: array
    :return:
        u -> { (…, M, M), (…, M, K) } array \n
        Unitary array(s). The first (number of dims - 2) dimensions have the same size as those of the input a.
        The size of the last two dimensions depends on the value of full_matrices.

        s -> (…, K) array \n
        Vector(s) with the singular values, within each vector sorted in descending ord.
        The first (number of dims - 2) dimensions have the same size as those of the input a.

        vh -> { (…, N, N), (…, K, N) } array \n
        Unitary array(s). The first (number of dims - 2) dimensions have the same size as those of the input a.
        The size of the last two dimensions depends on the value of full_matrices.
    """
    return _cur_framework(x).svd(x,full_matrices)


def outer(x1: Union[ivy.Array, ivy.NativeArray],
          x2: Union[ivy.Array, ivy.NativeArray])\
        -> ivy.Array:
    """
    returns the outer product of two vectors x1 and x2.
    
    Parameters
    ----------
    x1 (array) – first one-dimensional input array of size N. Should have a numeric data type.
    a(M,) array_like
    First input vector. Input is flattened if not already 1-dimensional.

    x2 (array) – second one-dimensional input array of size M. Should have a numeric data type.
    b(N,) array_like
    Second input vector. Input is flattened if not already 1-dimensional.


    Returns
    -------
    out (array) – a two-dimensional array containing the outer product and whose shape is (N, M).
    The returned array must have a data type determined by Type Promotion Rules.
    out(M, N) ndarray, optional
    A location where the result is stored
    """
    return _cur_framework(x1, x2).outer(x1, x2)


def diagonal(x: ivy.Array,
             offset: int = 0,
             axis1: int = -2,
             axis2: int = -1) -> ivy.Array:
    """
    Returns the specified diagonals of a matrix (or a stack of matrices) ``x``.
    Parameters
    ----------
    x:
        input array having shape ``(..., M, N)`` and whose innermost two dimensions form ``MxN`` matrices.
    offset:
        offset specifying the off-diagonal relative to the main diagonal.
        - ``offset = 0``: the main diagonal.
        - ``offset > 0``: off-diagonal above the main diagonal.
        - ``offset < 0``: off-diagonal below the main diagonal.
        Default: `0`.
    axis1:
        axis to be used as the first axis of the 2-D sub-arrays from which the diagonals should be taken.
        Defaults to first axis (0).
    axis2:
        axis to be used as the second axis of the 2-D sub-arrays from which the diagonals should be taken.
        Defaults to second axis (1).

    Returns
    -------
    out:
        an array containing the diagonals and whose shape is determined by removing the last two dimensions and appending a dimension equal to the size of the resulting diagonals. The returned array must have the same data type as ``x``.
    """
    return _cur_framework(x).diagonal(x, offset, axis1=axis1, axis2=axis2)


def inv(x):
    """
    Computes the (multiplicative) inverse of x matrix.
    Given a square matrix x, returns the matrix x_inv satisfying dot(x, x_inv) = dot(x_inv, x) = eye(x.shape[0]).

    :param x: Matrix to be inverted.
    :type x: array
    :return: (Multiplicative) inverse of the matrix x.
    """
    return _cur_framework(x).inv(x)


def pinv(x):
    """
    Computes the pseudo inverse of x matrix.

    :param x: Matrix to be pseudo inverted.
    :type x: array
    :return: pseudo inverse of the matrix x.
    """
    return _cur_framework(x).pinv(x)


def cholesky(x):
    """
    Computes the cholesky decomposition of the x matrix.

    :param x: Matrix to be decomposed.
    :type x: array
    :return: cholesky decomposition of the matrix x.
    """
    return _cur_framework(x).cholesky(x)


def matrix_norm(x, p=2, axes=None, keepdims=False):
    """
    Compute the matrix p-norm.

    :param x: Input array.
    :type x: array
    :param p: Order of the norm. Default is 2.
    :type p: int or str, optional
    :param axes: The axes of x along which to compute the matrix norms.
                 Default is None, in which case the last two dimensions are used.
    :type axes: sequence of ints, optional
    :param keepdims: If this is set to True, the axes which are normed over are left in the result as dimensions with
                     size one. With this option the result will broadcast correctly against the original x.
                     Default is False.
    :type keepdims: bool, optional
    :return: Matrix norm of the array at specified axes.
    """
    return _cur_framework(x).matrix_norm(x, p, axes, keepdims)


def qr(x: ivy.Array,
       mode: str = 'reduced') -> namedtuple('qr', ['Q', 'R']):
    """
    Returns the qr decomposition x = QR of a full column rank matrix (or a stack of matrices), where Q is an orthonormal matrix (or a stack of matrices) and R is an upper-triangular matrix (or a stack of matrices).
    Parameters
    ----------
    x:
        input array having shape (..., M, N) and whose innermost two dimensions form MxN matrices of rank N. Should have a floating-point data type.
    mode:
        decomposition mode. Should be one of the following modes:
        - 'reduced': compute only the leading K columns of q, such that q and r have dimensions (..., M, K) and (..., K, N), respectively, and where K = min(M, N).
        - 'complete': compute q and r with dimensions (..., M, M) and (..., M, N), respectively.
        Default: 'reduced'.

    Returns
    -------
    out:
        a namedtuple (Q, R) whose
        - first element must have the field name Q and must be an array whose shape depends on the value of mode and contain matrices with orthonormal columns. If mode is 'complete', the array must have shape (..., M, M). If mode is 'reduced', the array must have shape (..., M, K), where K = min(M, N). The first x.ndim-2 dimensions must have the same size as those of the input array x.
        - second element must have the field name R and must be an array whose shape depends on the value of mode and contain upper-triangular matrices. If mode is 'complete', the array must have shape (..., M, N). If mode is 'reduced', the array must have shape (..., K, N), where K = min(M, N). The first x.ndim-2 dimensions must have the same size as those of the input x.
    """
    return _cur_framework(x).qr(x, mode)


def matmul(x1: Union[ivy.Array, ivy.NativeArray],
           x2: Union[ivy.Array, ivy.NativeArray]) -> ivy.Array:
    """
    Computes the matrix product.

    Parameters
    ----------
    x1:
        x1 (array) – first input array. Should have a numeric data type. Must have at least one dimension.

    x2:
        x2 (array) – second input array. Should have a numeric data type. Must have at least one dimension.

    Returns
    -------
    out(array):
        if both x1 and x2 are one-dimensional arrays having shape (N,), a zero-dimensional array containing the inner product as its only element.
        if x1 is a two-dimensional array having shape (M, K) and x2 is a two-dimensional array having shape (K, N), a two-dimensional array containing the conventional matrix product and having shape (M, N).
        if x1 is a one-dimensional array having shape (K,) and x2 is an array having shape (..., K, N), an array having shape (..., N) (i.e., prepended dimensions during vector-to-matrix promotion must be removed) and containing the conventional matrix product.
        if x1 is an array having shape (..., M, K) and x2 is a one-dimensional array having shape (K,), an array having shape (..., M) (i.e., appended dimensions during vector-to-matrix promotion must be removed) and containing the conventional matrix product.
        if x1 is a two-dimensional array having shape (M, K) and x2 is an array having shape (..., K, N), an array having shape (..., M, N) and containing the conventional matrix product for each stacked matrix.
        if x1 is an array having shape (..., M, K) and x2 is a two-dimensional array having shape (K, N), an array having shape (..., M, N) and containing the conventional matrix product for each stacked matrix.
        if either x1 or x2 has more than two dimensions, an array having a shape determined by Broadcasting shape(x1)[:-2] against shape(x2)[:-2] and containing the conventional matrix product for each stacked matrix.

    Raises
    ------
        if either x1 or x2 is a zero-dimensional array.
        if x1 is a one-dimensional array having shape (K,), x2 is a one-dimensional array having shape (L,), and K != L.
        if x1 is a one-dimensional array having shape (K,), x2 is an array having shape (..., L, N), and K != L.
        if x1 is an array having shape (..., M, K), x2 is a one-dimensional array having shape (L,), and K != L.
        if x1 is an array having shape (..., M, K), x2 is an array having shape (..., L, N), and K != L.
    """
    return _cur_framework(x1).matmul(x1, x2)


def slodget(x: Union[ivy.Array, ivy.NativeArray],) \
            -> ivy.Array:
    """
    Computes the sign and natural logarithm of the determinant of an array.

    Parameters
    ----------
    x:
        This is a 2D array, and it has to be square

    Return
    ----------
    Out:

        This function returns two values -
            sign:
            A number representing the sign of the determinant.

            logdet:
            The natural log of the absolute value of the determinant.

    """
    return _cur_framework(x).slodget(x)

def tensordot(x1: Union[ivy.Array, ivy.NativeArray],
              x2: Union[ivy.Array, ivy.NativeArray],
              axes: Union[int, Tuple[List[int], List[int]]] = 2) \
    -> ivy.Array:

    """
    Returns a tensor contraction of x1 and x2 over specific axes.

    :param x1: First input array. Should have a numeric data type.
    :type x1: array
    :param x2: second input array. Must be compatible with x1 for all non-contracted axes.
               Should have a numeric data type.
    :type x2: array
    :param axes: The axes to contract over.
    :type axes: int or tuple of ints, or tuple of sequences of ints.
                Default is 2.
    :return: The tensor contraction of x1 and x2 over the specified axes.
    """

    return _cur_framework(x1, x2).tensordot(x1, x2, axes)


def svdvals(x: Union[ivy.Array, ivy.NativeArray],) \
            -> ivy.Array:
    """
    Returns the singular values of a matrix (or a stack of matrices) ``x``.

    Parameters
    ----------
    x:
        input array having shape ``(..., M, N)`` and whose innermost two dimensions form ``MxN`` matrices.
    Return
    ----------
    Out:
        array with shape ``(..., K)`` that contains the vector(s) of singular values of length ``K``, where K = min(M, N).
        The values are sorted in descending order by magnitude.

    """
    return _cur_framework(x).svdvals(x)


def trace(x: ivy.Array,
          offset: int = 0)\
               -> ivy.Array:
    """
    Computes the sum of the diagonal of an array.

    Parameters
    ----------
    x:
        This is an array.

    Return
    ----------
    Out:

        This function returns two values -
            sum:
                The sum of the diagonals along an axis.

    """

    return _cur_framework(x).trace(x, offset)


def det(x: ivy.Array) \
    -> ivy.Array:
    """
    Returns the determinant of a square matrix (or a stack of square matrices) x.

    :param x:  input array having shape (..., M, M) and whose innermost two dimensions form square matrices. Should
               have a floating-point data type.
    :return :  if x is a two-dimensional array, a zero-dimensional array containing the determinant; otherwise, a non-zero
               dimensional array containing the determinant for each square matrix. The returned array must have the same data type as x.
    """
    return _cur_framework(x).det(x)

def cholesky(x: Union[ivy.Array, ivy.NativeArray], 
             upper: bool = False) -> ivy.Array:
    """
    Computes the cholesky decomposition of the x matrix.

    :param x:  input array having shape (..., M, M) and whose innermost two dimensions form square symmetric
     positive-definite matrices. Should have a floating-point data type.
    :type x: array
    :param upper:  If True, the result must be the upper-triangular Cholesky factor U. If False, the result
     must be the lower-triangular Cholesky factor L. Default: False.
    :type upper: bool
    :return out: an array containing the Cholesky factors for each square matrix.
     If upper is False, the returned array must contain lower-triangular matrices; otherwise,
      the returned array must contain upper-triangular matrices. 
      The returned array must have a floating-point data type determined by Type Promotion Rules 
      and must have the same shape as x.
    :type out: array
    """
    return  _cur_framework(x).cholesky(x, upper)

def eigvalsh(x: Union[ivy.Array, ivy.NativeArray], /) -> ivy.Array:
    """
    Return the eigenvalues of a symmetric matrix (or a stack of symmetric matrices) x.
    :param x: input array having shape (..., M, M) and whose innermost two dimensions form square matrices.
              Must have floating-point data type.

    :return: an array containing the computed eigenvalues. The returned array must have shape (..., M) and
             have the same data type as x.
    """
    return _cur_framework(x).eigvalsh(x)


<<<<<<< HEAD
def inv(x: ivy.Array) -> ivy.Array:

    """
    Returns the multiplicative inverse of a square matrix (or a stack of square matrices) x.

    Parameters
    x (array) : input array having shape (..., M, M) and whose innermost two dimensions form square matrices.
    Should have a floating-point data type.

    Returns
    out (array) : an array containing the multiplicative inverses.
    The returned array must have a floating-point data type determined by Type Promotion Rules and must have the same shape as x.

    """
    return _cur_framework(x).inv(x)


=======
def matrix_rank(vector: Union[ivy.Array, ivy.NativeArray],
                rtol: Optional[Union[float, Tuple[float]]] = None) \
        -> Union[ivy.Array, ivy.NativeArray]:
    """
    Returns the rank (i.e., number of non-zero singular values) of a matrix (or a stack of matrices).

    Parameters:
    x:
    (array) – input array having shape (..., M, N) and whose innermost two dimensions form MxN matrices. Should have a floating-point data type.

    rtol:
    (Optional[Union[float, array]]) – relative tolerance for small singular values.
    Singular values approximately less than or equal to rtol * largest_singular_value are set to zero.
    If a float, the value is equivalent to a zero-dimensional array having a floating-point data type determined by Type Promotion Rules (as applied to x) and must be broadcast against each matrix.
    If an array, must have a floating-point data type and must be compatible with shape(x)[:-2] .
    If None, the default value is max(M, N) * eps, where eps must be the machine epsilon associated with the floating-point data type determined by Type Promotion Rules (as applied to x). Default: None.

    Returns:
    out:
    (array) – an array containing the ranks.

    """
    return _cur_framework(vector).matrix_rank(vector, rtol)


def cross(x1: Union[ivy.Array, ivy.NativeArray],
          x2: Union[ivy.Array, ivy.NativeArray],
          axis: int = - 1) -> ivy.Array:
    """
    The cross product of 3-element vectors. If x1 and x2 are multi-dimensional arrays 
    (i.e., both have a rank greater than 1), then the cross-product of each pair of corresponding 
    3-element vectors is independently computed.

    Parameters
    :param x1: first input array. Should have a numeric data type.
    :type x1: array
    :param x2: second input array. Must have the same shape as x1. Should have a numeric data type.
    :type x2: array
    :param axis: the axis (dimension) of x1 and x2 containing the vectors for which to compute the cross product.
     If set to -1, the function computes the cross product for vectors defined by the last axis (dimension).
      Default: -1.
    :type axis: int
    :returnout: an array containing the cross products. The returned array must have a data type determined
     by Type Promotion Rules.
    :type out: array
    """
    return _cur_framework(x1).cross(x1,x2,axis)
>>>>>>> 818a5bf5

# Extra #
# ------#

def vector_to_skew_symmetric_matrix(vector: Union[ivy.Array, ivy.NativeArray])\
        -> ivy.Array:
    """
    Given vector :math:`\mathbf{a}\in\mathbb{R}^3`, return associated skew-symmetric matrix
    :math:`[\mathbf{a}]_×\in\mathbb{R}^{3×3}` satisfying :math:`\mathbf{a}×\mathbf{b}=[\mathbf{a}]_×\mathbf{b}`.\n
    `[reference] <https://en.wikipedia.org/wiki/Skew-symmetric_matrix#Cross_product>`_

    :param vector: Vector to convert *[batch_shape,3]*.
    :type vector: array
    :return: Skew-symmetric matrix *[batch_shape,3,3]*.
    """
    return _cur_framework(vector).vector_to_skew_symmetric_matrix(vector)<|MERGE_RESOLUTION|>--- conflicted
+++ resolved
@@ -221,18 +221,6 @@
     return _cur_framework(x).diagonal(x, offset, axis1=axis1, axis2=axis2)
 
 
-def inv(x):
-    """
-    Computes the (multiplicative) inverse of x matrix.
-    Given a square matrix x, returns the matrix x_inv satisfying dot(x, x_inv) = dot(x_inv, x) = eye(x.shape[0]).
-
-    :param x: Matrix to be inverted.
-    :type x: array
-    :return: (Multiplicative) inverse of the matrix x.
-    """
-    return _cur_framework(x).inv(x)
-
-
 def pinv(x):
     """
     Computes the pseudo inverse of x matrix.
@@ -467,9 +455,8 @@
     return _cur_framework(x).eigvalsh(x)
 
 
-<<<<<<< HEAD
-def inv(x: ivy.Array) -> ivy.Array:
-
+def inv(x: Union[ivy.Array, ivy.NativeArray])\
+        -> ivy.Array:
     """
     Returns the multiplicative inverse of a square matrix (or a stack of square matrices) x.
 
@@ -480,12 +467,10 @@
     Returns
     out (array) : an array containing the multiplicative inverses.
     The returned array must have a floating-point data type determined by Type Promotion Rules and must have the same shape as x.
-
     """
     return _cur_framework(x).inv(x)
 
 
-=======
 def matrix_rank(vector: Union[ivy.Array, ivy.NativeArray],
                 rtol: Optional[Union[float, Tuple[float]]] = None) \
         -> Union[ivy.Array, ivy.NativeArray]:
@@ -533,7 +518,7 @@
     :type out: array
     """
     return _cur_framework(x1).cross(x1,x2,axis)
->>>>>>> 818a5bf5
+
 
 # Extra #
 # ------#
