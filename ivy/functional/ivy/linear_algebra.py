# global
from typing import Union, Optional, Tuple, Literal, List, NamedTuple, Sequence

# local
import ivy
from ivy.backend_handler import current_backend
from ivy.func_wrapper import (
    to_native_arrays_and_back,
    handle_out_argument,
    handle_nestable,
)
from ivy.exceptions import handle_exceptions

inf = float("inf")


# Array API Standard #
# -------------------#


@to_native_arrays_and_back
@handle_out_argument
@handle_nestable
@handle_exceptions
def cholesky(
    x: Union[ivy.Array, ivy.NativeArray],
    /,
    *,
    upper: Optional[bool] = False,
    out: Optional[ivy.Array] = None,
) -> ivy.Array:
    """Computes the cholesky decomposition of the x matrix.

    Parameters
    ----------
    x
        input array having shape (..., M, M) and whose innermost two dimensions form
        square symmetric positive-definite matrices. Should have a floating-point data
        type.
    upper
        If True, the result must be the upper-triangular Cholesky factor U. If False,
        the result must be the lower-triangular Cholesky factor L. Default: False.
    out
        optional output array, for writing the result to. It must have a shape that the
        inputs broadcast to.

    Returns
    -------
    ret
        an array containing the Cholesky factors for each square matrix. If upper is
        False, the returned array must contain lower-triangular matrices; otherwise, the
        returned array must contain upper-triangular matrices. The returned array must
        have a floating-point data type determined by Type Promotion Rules and must have
        the same shape as x.


    This function conforms to the `Array API Standard
    <https://data-apis.org/array-api/latest/>`_. This docstring is an extension of the
    `docstring <https://data-apis.org/array-api/latest/extensions/generated/signatures.linalg.cholesky.html>`_ # noqa
    in the standard.

    Both the description and the type hints above assumes an array input for simplicity,
    but this function is *nestable*, and therefore also accepts :class:`ivy.Container`
    instances in place of any of the arguments.

    Examples
    --------
    With :class:`ivy.Array` input:

    >>> x = ivy.array([[4.0, 1.0, 2.0, 0.5, 2.0], \
                       [1.0, 0.5, 0.0, 0.0, 0.0], \
                       [2.0, 0.0, 3.0, 0.0, 0.0], \
                       [0.5, 0.0, 0.0, 0.625, 0.0], \
                       [2.0, 0.0, 0.0, 0.0, 16.0]])
    >>> l = ivy.cholesky(x, upper='false')
    >>> print(l)
    ivy.array([[ 2.  ,  0.5 ,  1.  ,  0.25,  1.  ],
               [ 0.  ,  0.5 , -1.  , -0.25, -1.  ],
               [ 0.  ,  0.  ,  1.  , -0.5 , -2.  ],
               [ 0.  ,  0.  ,  0.  ,  0.5 , -3.  ],
               [ 0.  ,  0.  ,  0.  ,  0.  ,  1.  ]])

    >>> x = ivy.array([[4.0, 1.0, 2.0, 0.5, 2.0], \
                       [1.0, 0.5, 0.0, 0.0, 0.0], \
                       [2.0, 0.0, 3.0, 0.0, 0.0], \
                       [0.5, 0.0, 0.0, 0.625, 0.0], \
                       [2.0, 0.0, 0.0, 0.0, 16.0]])
    >>> y = ivy.zeros([5,5])
    >>> ivy.cholesky(x, upper='false', out=y)
    >>> print(y)
    ivy.array([[ 2.  ,  0.5 ,  1.  ,  0.25,  1.  ],
               [ 0.  ,  0.5 , -1.  , -0.25, -1.  ],
               [ 0.  ,  0.  ,  1.  , -0.5 , -2.  ],
               [ 0.  ,  0.  ,  0.  ,  0.5 , -3.  ],
               [ 0.  ,  0.  ,  0.  ,  0.  ,  1.  ]])

    >>> x = ivy.array([[4.0, 1.0, 2.0, 0.5, 2.0], \
                       [1.0, 0.5, 0.0, 0.0, 0.0], \
                       [2.0, 0.0, 3.0, 0.0, 0.0], \
                       [0.5, 0.0, 0.0, 0.625, 0.0], \
                       [2.0, 0.0, 0.0, 0.0, 16.0]])
    >>> ivy.cholesky(x, upper='false', out=x)
    >>> print(x)
    ivy.array([[ 2.  ,  0.5 ,  1.  ,  0.25,  1.  ],
               [ 0.  ,  0.5 , -1.  , -0.25, -1.  ],
               [ 0.  ,  0.  ,  1.  , -0.5 , -2.  ],
               [ 0.  ,  0.  ,  0.  ,  0.5 , -3.  ],
               [ 0.  ,  0.  ,  0.  ,  0.  ,  1.  ]])

    With :class:`ivy.NativeArray` input:

    >>> x = ivy.array([[1., -2.], [2., 5.]])
    >>> u = ivy.cholesky(x, upper='false')
    >>> print(u)
    ivy.array([[ 1., -2.],
               [ 0.,  1.]])

    With :class:`ivy.Container` input:

    >>> x = ivy.Container(a=ivy.array([[3., -1],[-1., 3.]]), \
                          b=ivy.array([[2., 1.],[1., 1.]]))
    >>> y = ivy.cholesky(x, upper='false')
    >>> print(y)
    {
        a: ivy.array([[1.73, -0.577],
                        [0., 1.63]]),
        b: ivy.array([[1.41, 0.707],
                        [0., 0.707]])
    }

    With multiple :class:`ivy.Container` inputs:

    >>> x = ivy.Container(a=ivy.array([[3., -1],[-1., 3.]]), \
                          b=ivy.array([[2., 1.],[1., 1.]]))
    >>> upper = ivy.Container(a=1, b=-1)
    >>> y = ivy.cholesky(x, upper='false')
    >>> print(y)
    {
        a: ivy.array([[1.73, -0.577],
                        [0., 1.63]]),
        b: ivy.array([[1.41, 0.707],
                        [0., 0.707]])
    }

    With a mix of :class:`ivy.Array` and :class:`ivy.Container` inputs:

    >>> x = ivy.array([[1., -2.], [2., 5.]])
    >>> upper = ivy.Container(a=1, b=-1)
    >>> y = ivy.cholesky(x, upper='false')
    >>> print(y)
    ivy.array([[ 1., -2.],
               [ 0.,  1.]])

    """
    return current_backend(x).cholesky(x, upper=upper, out=out)


@to_native_arrays_and_back
@handle_out_argument
@handle_nestable
@handle_exceptions
def cross(
    x1: Union[ivy.Array, ivy.NativeArray],
    x2: Union[ivy.Array, ivy.NativeArray],
    /,
    *,
    axisa: int = -1,
    axisb: int = -1,
    axisc: int = -1,
    axis: int = None,
    out: Optional[ivy.Array] = None,
) -> ivy.Array:
    """Computes the cross product of 3-element vectors. If x1 and x2 are multi- dimensional
    arrays (i.e., both have a rank greater than 1), then the cross- product of each pair
    of corresponding 3-element vectors is independently computed.

    Parameters
    ----------
    x1
        first input array. Should have a numeric data type.
    x2
        second input array. Must have the same shape as x1. Should have a numeric data
        type.
    axis
        the axis (dimension) of x1 and x2 containing the vectors for which to compute
        the cross product. If set to -1, the function computes the cross product for
        vectors defined by the last axis (dimension). Default: -1.
    out
        optional output array, for writing the result to. It must have a shape that the
        inputs broadcast to.

    Returns
    -------
    ret
         an array containing the cross products. The returned array must have a data
         type determined by Type Promotion Rules.

<<<<<<< HEAD
    
    This function conforms to the `Array API Standard
    <https://data-apis.org/array-api/latest/>`.
    This docstring is an extension of the docstring <https://data-apis.org/array-api/latest/extensions/generated/signatures.linalg.cross.html>
    in the standard. The descriptions above assume an array input for simplicity, but
    the method also accepts :code:`ivy.Container` instances in place of
    :code:`ivy.Array` or :code:`ivy.NativeArray` instances, as shown in the type hints
    and also the examples below.
=======

    This function conforms to the `Array API Standard
    <https://data-apis.org/array-api/latest/>`_. This docstring is an extension of the
    `docstring <https://data-apis.org/array-api/latest/extensions/generated/signatures.linalg.cross.html>`_ # noqa
    in the standard.

    Both the description and the type hints above assumes an array input for simplicity,
    but this function is *nestable*, and therefore also accepts :class:`ivy.Container`
    instances in place of any of the arguments.
>>>>>>> e85a3f2b

    Both the description and the type hints above assumes an array input for simplicity,
    but this function is *nestable*, and therefore also accepts :code:`ivy.Container`
    instances in place of any of the arguments.

    Functional Examples
    --------

    Examples
    --------
    With :class:`ivy.Array` inputs:

    >>> x = ivy.array([1., 0., 0.])
    >>> y = ivy.array([0., 1., 0.])
    >>> z = ivy.cross(x, y)
    >>> print(z)
    ivy.array([0., 0., 1.])

<<<<<<< HEAD
    With :code:`ivy.Container` inputs:
    
    >>> x = ivy.Container(a=ivy.array([5., 0., 0.]), b=ivy.array([0., 0., 2.]))
    >>> y = ivy.Container(a=ivy.array([0., 7., 0.]), b=ivy.array([3., 0., 0.]))
    >>> z = ivy.cross(x, y)
=======
    With :class:`ivy.Container` inputs:

    >>> x = ivy.Container(a=ivy.array([5., 0., 0.]), \
                          b=ivy.array([0., 0., 2.]))
    >>> y = ivy.Container(a=ivy.array([0., 7., 0.]), \
                          b=ivy.array([3., 0., 0.]))
    >>> z = ivy.cross(x,y)
>>>>>>> e85a3f2b
    >>> print(z)
    {
        a: ivy.array([0., 0., 35.]),
        b: ivy.array([0., 6., 0.])
    }

    With a combination of :class:`ivy.Array` and :class:`ivy.Container` inputs:

    >>> x = ivy.array([9., 0., 3.])
    >>> y = ivy.Container(a=ivy.array([1., 1., 0.]), b=ivy.array([1., 0., 1.]))
    >>> z = ivy.cross(x, y)
    >>> print(z)
    {
        a: ivy.array([-3., 3., 9.]),
        b: ivy.array([0., -6., 0.])
    }

    With a combination of :code:`ivy.NativeArray`
    and :code:`ivy.Array` inputs:

    Axis = 0: changing vector definition

    >>> x = ivy.native_array([[1., 2.], \
                              [4., 5.], \
                              [7., 8.]])
    >>> y = ivy.array([[1.],\
                       [0.],\
                       [0.]])
    >>> z = ivy.cross(x, y, axis = 0)
    >>> print(z)
    ivy.array([[ 0.,  0.],
               [7.,  8.],
               [ -4., -5.]])

    """
    return current_backend(x1).cross(
        x1, x2, axisa=axisa, axisb=axisb, axisc=axisc, axis=axis, out=out
    )


@to_native_arrays_and_back
@handle_out_argument
@handle_nestable
@handle_exceptions
def det(
    x: Union[ivy.Array, ivy.NativeArray], /, *, out: Optional[ivy.Array] = None
) -> ivy.Array:
    """Returns the determinant of a square matrix (or a stack of square matrices)``x``.

    Parameters
    ----------
    x
        input array having shape ``(..., M, M)`` and whose innermost two dimensions
        form square matrices. Should have a floating-point data type.
    out
        optional output array, for writing the result to. It must have a shape that the
        inputs broadcast to.

    Returns
    -------
    ret
        if ``x`` is a two-dimensional array, a zero-dimensional array containing the
        determinant; otherwise,a non-zero dimensional array containing the determinant
        for each square matrix. The returned array must have the same data type as
        ``x``.


    This function conforms to the `Array API Standard
    <https://data-apis.org/array-api/latest/>`_. This docstring is an extension of the
    `docstring <https://data-apis.org/array-api/latest/extensions/generated/signatures.linalg.det.html>`_ # noqa
    in the standard.

    Both the description and the type hints above assumes an array input for simplicity,
    but this function is *nestable*, and therefore also accepts :class:`ivy.Container`
    instances in place of any of the arguments.

    Functional Examples
    -------------------
    With :class:`ivy.Array` input:

    >>> x = ivy.array([[2.,4.],[6.,7.]])
    >>> y = ivy.det(x)
    >>> print(y)
    ivy.array(-10.)

    >>> x = ivy.array([[3.4,-0.7,0.9],[6.,-7.4,0.],[-8.5,92,7.]])
    >>> y = ivy.det(x)
    >>> print(y)
    ivy.array(293.46997)

    With :class:`ivy.NativeArray` input:

    >>> x = ivy.native_array([[3.4,-0.7,0.9],[6.,-7.4,0.],[-8.5,92,7.]])
    >>> y = ivy.det(x)
    >>> print(y)
    ivy.array(293.46997)

    With :class:`ivy.Container` input:

    >>> x = ivy.Container(a = ivy.array([[3., -1.], [-1., 3.]]) , \
                                 b = ivy.array([[2., 1.], [1., 1.]]))
    >>> y = ivy.det(x)
    >>> print(y)
    {a:ivy.array(8.),b:ivy.array(1.)}

    Instance Method Examples
    ------------------------

    Using :class:`ivy.Array` instance method:

    >>> x = ivy.array([[2.,4.],[6.,7.]])
    >>> y = x.det()
    >>> print(y)
    ivy.array(-10.)

    Using :class:`ivy.Container` instance method:

    >>> x = ivy.Container(a = ivy.array([[3., -1.], [-1., 3.]]) , \
                                    b = ivy.array([[2., 1.], [1., 1.]]))
    >>> y = x.det()
    >>> print(y)
    {a:ivy.array(8.),b:ivy.array(1.)}


    """
    return current_backend(x).det(x, out=out)


@to_native_arrays_and_back
@handle_out_argument
@handle_nestable
@handle_exceptions
def diagonal(
    x: Union[ivy.Array, ivy.NativeArray],
    /,
    *,
    offset: int = 0,
    axis1: int = -2,
    axis2: int = -1,
    out: Optional[ivy.Array] = None,
) -> ivy.Array:
    """Returns the specified diagonals of a matrix (or a stack of matrices) ``x``.

    Parameters
    ----------
    x
        input array having shape ``(..., M, N)`` and whose innermost two dimensions form
        ``MxN`` matrices.
    offset
        offset specifying the off-diagonal relative to the main diagonal.
        - ``offset = 0``: the main diagonal.
        - ``offset > 0``: off-diagonal above the main diagonal.
        - ``offset < 0``: off-diagonal below the main diagonal.
        Default: `0`.
    axis1
        axis to be used as the first axis of the 2-D sub-arrays from which the diagonals
        should be taken.
        Defaults to first axis (-2).
    axis2
        axis to be used as the second axis of the 2-D sub-arrays from which the
        diagonals should be taken. Defaults to second axis (-1).
    out
        optional output array, for writing the result to. It must have a shape that the
        inputs broadcast to.

    out
        optional output array to write the result in. Must have the same number
        of dimensions as the function output.

    Returns
    -------
    ret
        an array containing the diagonals and whose shape is determined by removing the
        last two dimensions and appending a dimension equal to the size of the resulting
        diagonals. The returned array must have the same data type as ``x``.


    This function conforms to the `Array API Standard
    <https://data-apis.org/array-api/latest/>`_. This docstring is an extension of the
    `docstring <https://data-apis.org/array-api/latest/extensions/generated/signatures.linalg.diagonal.html>`_ # noqa
    in the standard.

    Both the description and the type hints above assumes an array input for simplicity,
    but this function is *nestable*, and therefore also accepts :class:`ivy.Container`
    instances in place of any of the arguments.

    Functional Examples
    ------------------

    With :class:`ivy.Array` inputs:

    >>> x = ivy.array([[1., 2.],\
                       [3., 4.]])

    >>> d = ivy.diagonal(x)
    >>> print(d)
    ivy.array([1., 4.])


    >>> x = ivy.array([[[1., 2.],\
                        [3., 4.]],\
                       [[5., 6.],\
                        [7., 8.]]])
    >>> d = ivy.diagonal(x)
    >>> print(d)
    ivy.array([[1., 4.],
               [5., 8.]])

    >>> x = ivy.array([[1., 2.],\
                       [3., 4.]])

    >>> d = ivy.diagonal(x, offset=1)
    >>> print(d)
    ivy.array([2.])


    >>> x = ivy.array([[0, 1, 2],\
                       [3, 4, 5],\
                       [6, 7, 8]])
    >>> d = ivy.diagonal(x, offset=-1, axis1=0)
    >>> print(d)
    ivy.array([3, 7])

    >>> x = ivy.array([[[ 0,  1,  2],\
                        [ 3,  4,  5],\
                        [ 6,  7,  8]],\
                       [[ 9, 10, 11],\
                        [12, 13, 14],\
                        [15, 16, 17]],\
                       [[18, 19, 20],\
                        [21, 22, 23],\
                        [24, 25, 26]]])
    >>> d = ivy.diagonal(x, offset=1, axis1=-3)
    >>> print(d)
    ivy.array([[1, 11],
               [4, 14],
               [7, 17]])

    >>> x = ivy.array([[[0, 1],\
                        [2, 3]],\
                       [[4, 5],\
                        [6, 7]]])
    >>> d = ivy.diagonal(x, offset=0, axis1=0, axis2=1)
    >>> print(d)
    ivy.array([[0, 6],
               [1, 7]])

    >>> x = ivy.array([[[1., 2.],\
                        [3., 4.]],\
                       [[5., 6.],\
                        [7., 8.]]])
    >>> d = ivy.diagonal(x, offset=1, axis1=0, axis2=1)
    >>> print(d)
    ivy.array([[3.],
               [4.]])

    With :class:`ivy.NativeArray` inputs:

    >>> x = ivy.native_array([[1., 2.],\
                              [3., 4.]])
    >>> d = ivy.diagonal(x)
    >>> print(d)
    ivy.array([1., 4.])

    >>> x = ivy.native_array([[[ 0,  1,  2],\
                               [ 3,  4,  5],\
                               [ 6,  7,  8]],\
                              [[ 9, 10, 11],\
                               [12, 13, 14],\
                               [15, 16, 17]],\
                              [[18, 19, 20],\
                               [21, 22, 23],\
                               [24, 25, 26]]])
    >>> d = ivy.diagonal(x, offset=1, axis1=1, axis2=-1)
    >>> print(d)
    ivy.array([[ 1,  5],
               [10, 14],
               [19, 23]])

    >>> x = ivy.native_array([[0, 1, 2],\
                              [3, 4, 5],\
                              [6, 7, 8]])
    >>> d = ivy.diagonal(x)
    >>> print(d)
    ivy.array([0, 4, 8])


    With :class:`ivy.Container` inputs:

    >>> x = ivy.Container(\
            a = ivy.array([[7, 1, 2],\
                           [1, 3, 5],\
                           [0, 7, 4]]),\
            b = ivy.array([[4, 3, 2],\
                           [1, 9, 5],\
                           [7, 0, 6]])\
        )
    >>> d = ivy.diagonal(x)
    >>> print(d)
    {
        a: ivy.array([7, 3, 4]),
        b: ivy.array([4, 9, 6])
    }
    """
    return current_backend(x).diagonal(
        x, offset=offset, axis1=axis1, axis2=axis2, out=out
    )


@to_native_arrays_and_back
@handle_out_argument
@handle_nestable
@handle_exceptions
def eigh(
    x: Union[ivy.Array, ivy.NativeArray],
    /,
    *,
    UPLO: Optional[str] = "L",
    out: Optional[ivy.Array] = None,
) -> NamedTuple:
    """Returns an eigendecomposition x = QLQᵀ of a symmetric matrix (or a stack of
    symmetric matrices) ``x``, where ``Q`` is an orthogonal matrix (or a stack of
    matrices) and ``L`` is a vector (or a stack of vectors).

    .. note::
       The function ``eig`` will be added in a future version of the specification, as
       it requires complex number support, once complex numbers are supported,
       each square matrix must be Hermitian.

    .. note::
       Whether an array library explicitly checks whether an input array is a symmetric
       matrix (or a stack of symmetric matrices) is implementation-defined.

    Parameters
    ----------
    x
        input array having shape ``(..., M, M)`` and whose innermost two dimensions form
        square matrices. Must have a floating-point data type.

    Returns
    -------
    ret
        a namedtuple (``eigenvalues``, ``eigenvectors``) whose

        -   first element must have the field name ``eigenvalues`` (corresponding to
            ``L`` above) and must be an array consisting of computed eigenvalues. The
            array containing the eigenvalues must have shape ``(..., M)``.
        -   second element have have the field name ``eigenvectors`` (corresponding to
            ``Q`` above) and must be an array where the columns of the inner most
            matrices contain the computed eigenvectors. These matrices must be
            orthogonal. The array containing the eigenvectors must have shape
            ``(..., M, M)``.

        -   Each returned array must have the same floating-point data type as ``x``.

    .. note::
       Eigenvalue sort order is left unspecified and is thus implementation-dependent.


    This function conforms to the `Array API Standard
    <https://data-apis.org/array-api/latest/>`_. This docstring is an extension of the
    `docstring <https://data-apis.org/array-api/latest/extensions/generated/signatures.linalg.eigh.html>`_ # noqa
    in the standard.

    Both the description and the type hints above assumes an array input for simplicity,
    but this function is *nestable*, and therefore also accepts :class:`ivy.Container`
    instances in place of any of the arguments.

    """
    return current_backend(x).eigh(x, UPLO=UPLO, out=out)


@to_native_arrays_and_back
@handle_out_argument
@handle_nestable
@handle_exceptions
def eigvalsh(
    x: Union[ivy.Array, ivy.NativeArray],
    /,
    *,
    UPLO: Optional[str] = "L",
    out: Optional[ivy.Array] = None,
) -> ivy.Array:
    """Return the eigenvalues of a symmetric matrix (or a stack of symmetric matrices) x.

    .. note::
       The function ``eig`` will be added in a future version of the specification, as
       it requires complex number support, once complex numbers are supported,
       each square matrix must be Hermitian.

    .. note::
       Whether an array library explicitly checks whether an input array is a symmetric
       matrix (or a stack of symmetric matrices) is implementation-defined.

    Parameters
    ----------
    x
        input array having shape (..., M, M) and whose innermost two dimensions form
        square matrices. Must have floating-point data type.
    out
        optional output array, for writing the result to. It must have a shape that the
        inputs broadcast to.

    Returns
    -------
    ret
        an array containing the computed eigenvalues. The returned array must have shape
        (..., M) and have the same data type as x.


    This function conforms to the `Array API Standard
    <https://data-apis.org/array-api/latest/>`_. This docstring is an extension of the
    `docstring <https://data-apis.org/array-api/latest/extensions/generated/signatures.linalg.eigvalsh.html>`_ # noqa
    in the standard.

    Both the description and the type hints above assumes an array input for simplicity,
    but this function is *nestable*, and therefore also accepts :class:`ivy.Container`
    instances in place of any of the arguments.

    """
    return current_backend(x).eigvalsh(x, UPLO=UPLO, out=out)


@to_native_arrays_and_back
@handle_out_argument
@handle_nestable
@handle_exceptions
def inner(
    x1: Union[ivy.Array, ivy.NativeArray],
    x2: Union[ivy.Array, ivy.NativeArray],
    /,
    *,
    out: Optional[ivy.Array] = None,
) -> ivy.Array:
    """Returns the inner product of two vectors ``x1`` and ``x2``.

    Parameters
    ----------
    x1
        first one-dimensional input array of size N. Should have a numeric data type.
        a(N,) array_like
        First input vector. Input is flattened if not already 1-dimensional.
    x2
        second one-dimensional input array of size M. Should have a numeric data type.
        b(M,) array_like
        Second input vector. Input is flattened if not already 1-dimensional.
    out
        optional output array, for writing the result to. It must have a shape that the
        inputs broadcast to.

    Returns
    -------
    ret
        a two-dimensional array containing the inner product and whose shape is (N, M).
        The returned array must have a data type determined by Type Promotion Rules.

    """
    return current_backend(x1, x2).inner(x1, x2, out=out)


@to_native_arrays_and_back
@handle_out_argument
@handle_nestable
@handle_exceptions
def inv(
    x: Union[ivy.Array, ivy.NativeArray],
    /,
    *,
    adjoint: bool = False,
    out: Optional[ivy.Array] = None,
) -> ivy.Array:
    """Returns the multiplicative inverse of a square matrix (or a stack of square
    matrices) ``x``.

    Parameters
    ----------
    x
        input array having shape ``(..., M, M)`` and whose innermost two dimensions form
        square matrices. Should have a floating-point data type.
    out
        optional output array, for writing the result to. It must have a shape that the
        inputs broadcast to.

    Returns
    -------
    ret
        an array containing the multiplicative inverses. The returned array must have a
        floating-point data type determined by :ref:`type-promotion` and must have the
        same shape as ``x``.


    This function conforms to the `Array API Standard
    <https://data-apis.org/array-api/latest/>`_. This docstring is an extension of the
    `docstring <https://data-apis.org/array-api/latest/extensions/generated/signatures.linalg.inv.html>`_ # noqa
    in the standard.

    Both the description and the type hints above assumes an array input for simplicity,
    but this function is *nestable*, and therefore also accepts :class:`ivy.Container`
    instances in place of any of the arguments.

    Examples
    --------
    With :class:`ivy.Array` inputs:

    >>> x = ivy.array([[1.0, 2.0], [3.0, 4.0]])
    >>> y = ivy.zeros(3)
    >>> ivy.inv(x, out=y)
    >>> print(y)
    ivy.array([[-2., 1.],[1.5, -0.5]])

    Using inplace

    >>> x = ivy.array([[1.0, 2.0], [5.0, 5.0]])
    >>> ivy.inv(x, out=x)
    >>> print(x)
    ivy.array([[-1., 0.4],[1., -0.2]])

    Inverses of several matrices can be computed at once:

    >>> x = ivy.array([[[1.0, 2.0],[3.0, 4.0]],\
                       [[1.0, 3.0], [3.0, 5.0]]])
    >>> y = ivy.inv(x)
    >>> print(y)
    ivy.array([[[-2., 1.],[1.5, -0.5]],
               [[-1.25, 0.75],[0.75, -0.25]]])

    With :class:`ivy.Container` inputs

    >>> x = ivy.Container(a=ivy.array([[11., 100., 10.],\
                        [300., 40., 20.], [25., 30, 100.]]),\
                        b=ivy.array([[4., 400., 50.], [10., 10., 15.],\
                        [50., 5000., 40.]]), c=ivy.array([[25., 22., 100.],\
                        [55, 20., 20.], [55., 50., 100.]]))
    >>> y = ivy.Container.static_inv(x)
    >>> print(y)
    {
        a: ivy.array([[-0.0012, 0.00342, -0.000565],
                      [0.0104, -0.0003, -0.000981],
                      [-0.00282, -0.000766, 0.0104]]),
        b: ivy.array([[-0.0322, 0.101, 0.00237],
                      [0.000151, -0.00101, 0.00019],
                      [0.0214, 0., -0.00171]]),
        c: ivy.array([[0.0107, 0.03, -0.0167],
                      [-0.0472, -0.0322, 0.0536],
                      [0.0177, -0.000429, -0.00762]])

    }

    """
    return current_backend(x).inv(x, adjoint=adjoint, out=out)


@to_native_arrays_and_back
@handle_out_argument
@handle_nestable
@handle_exceptions
def matmul(
    x1: Union[ivy.Array, ivy.NativeArray],
    x2: Union[ivy.Array, ivy.NativeArray],
    /,
    *,
    transpose_a: bool = False,
    transpose_b: bool = False,
    out: Optional[ivy.Array] = None,
) -> ivy.Array:
    """Computes the matrix product.

    Parameters
    ----------
    x1
        first input array. Should have a numeric data type. Must have at least one
        dimension.
    x2
        second input array. Should have a numeric data type. Must have at least one
        dimension.
    out
        optional output array, for writing the result to. It must have a shape that the
        inputs broadcast to.

    Returns
    -------
    ret
        -   if both x1 and x2 are one-dimensional arrays having shape (N,), a
            zero-dimensional array containing the inner product as its only element.

        -   if x1 is a two-dimensional array having shape (M, K) and x2 is a
            two-dimensional array having shape (K, N), a two-dimensional array

            containing the conventional matrix product and having shape (M, N).
        -   if x1 is a one-dimensional array having shape (K,) and x2 is an array having
            shape (..., K, N), an array having shape (..., N) (i.e., prepended
            dimensions during vector-to-matrix promotion must be removed) and containing
            the conventional matrix product.

        -   if x1 is an array having shape (..., M, K) and x2 is a one-dimensional array
            having shape (K,), an array having shape (..., M) (i.e., appended dimensions
            during vector-to-matrix promotion must be removed) and containing the
            conventional matrix product.

        -   if x1 is a two-dimensional array having shape (M, K) and x2 is an array
            having shape (..., K, N), an array having shape (..., M, N) and containing
            the conventional matrix product for each stacked matrix.

        -   if x1 is an array having shape (..., M, K) and x2 is a two-dimensional array
            having shape (K, N), an array having shape (..., M, N) and containing the
            conventional matrix product for each stacked matrix.

        -   if either x1 or x2 has more than two dimensions, an array having a shape
            determined by Broadcasting shape(x1)[:-2] against shape(x2)[:-2] and
            containing the conventional matrix product for each stacked matrix.


    **Raises**

        -   if either x1 or x2 is a zero-dimensional array.

        -   if x1 is a one-dimensional array having shape (K,), x2 is a one-dimensional

            array having shape (L,), and K != L.

        -   if x1 is a one-dimensional array having shape (K,), x2 is an array having shape
            (..., L, N), and K != L.

        -   if x1 is an array having shape (..., M, K), x2 is a one-dimensional array having
            shape (L,), and K != L.

        -   if x1 is an array having shape (..., M, K), x2 is an array having shape
            (..., L, N), and K != L.


    This function conforms to the `Array API Standard
    <https://data-apis.org/array-api/latest/>`_. This docstring is an extension of the
    `docstring <https://data-apis.org/array-api/latest/API_specification/generated/signatures.linear_algebra_functions.matmul.html>`_ # noqa
    in the standard.

    Both the description and the type hints above assumes an array input for simplicity,
    but this function is *nestable*, and therefore also accepts :class:`ivy.Container`
    instances in place of any of the arguments.

    Examples
    --------
    With :class:`ivy.Array` inputs:

    >>> x = ivy.array([2., 0., 3.])
    >>> y = ivy.array([4., 1., 8.])
    >>> z = ivy.matmul(x, y)
    >>> print(z)
    ivy.array(32.)

    With :class:`ivy.NativeArray` inputs:

    >>> x = ivy.native_array([[1., 2.], [0., 1.]])
    >>> y = ivy.native_array([[2., 0.], [0., 3.]])
    >>> z = ivy.matmul(x, y)
    >>> print(z)
    ivy.array([[2., 6.],[0., 3.]])

    With :class:`ivy.Container` inputs:

    >>> x = ivy.Container(a=ivy.array([5., 1.]), b=ivy.array([1., 0.]))
    >>> y = ivy.Container(a=ivy.array([4., 7.]), b=ivy.array([3., 0.]))
    >>> z = ivy.matmul(x,y)
    >>> print(z)
    {
        a: ivy.array(27.),
        b: ivy.array(3.)
    }

    With a combination of :class:`ivy.Array`
    and :class:`ivy.Container` inputs:

    >>> x = ivy.array([9., 0.])
    >>> y = ivy.Container(a=ivy.array([2., 1.]), b=ivy.array([1., 0.]))
    >>> z = ivy.matmul(x, y)
    >>> print(z)
    {
        a: ivy.array(18.),
        b: ivy.array(9.)
    }

    With a combination of :class:`ivy.NativeArray` and :class:`ivy.Array` inputs:

    >>> x = ivy.native_array([[1., 2.], [0., 3.]])
    >>> y = ivy.array([[1.], [3.]])
    >>> z = ivy.matmul(x, y)
    >>> print(z)
    ivy.array([[7.],[9.]])

    """
    return current_backend(x1).matmul(
        x1, x2, transpose_a=transpose_a, transpose_b=transpose_b, out=out
    )



@to_native_arrays_and_back
@handle_out_argument
@handle_nestable
@handle_exceptions
def matrix_norm(
    x: Union[ivy.Array, ivy.NativeArray],
    /,
    *,
    ord: Optional[Union[int, float, Literal[inf, -inf, "fro", "nuc"]]] = "fro",
    axis: Optional[Union[int, Sequence[int]]] = None,
    keepdims: bool = False,
    out: Optional[ivy.Array] = None,
) -> ivy.Array:
    """Compute the matrix p-norm.

    Parameters
    ----------
    x
        Input array.
    ord
        Order of the norm. Default is "fro".
    keepdims
        If this is set to True, the axes which are normed over are left in the result as
        dimensions with size one. With this option the result will broadcast correctly
        against the original x. Default is False.
    out
        optional output array, for writing the result to. It must have a shape that the
        inputs broadcast to.

    Returns
    -------
    ret
        Matrix norm of the array at specified axes.


    This function conforms to the `Array API Standard
    <https://data-apis.org/array-api/latest/>`_. This docstring is an extension of the
    `docstring <https://data-apis.org/array-api/latest/extensions/generated/signatures.linalg.matrix_norm.html>`_ # noqa
    in the standard.

    Both the description and the type hints above assumes an array input for simplicity,
    but this function is *nestable*, and therefore also accepts :class:`ivy.Container`
    instances in place of any of the arguments.

    """
    return current_backend(x).matrix_norm(x, ord=ord, axis=axis, keepdims=keepdims, out=out)


@to_native_arrays_and_back
@handle_out_argument
@handle_nestable
@handle_exceptions
def matrix_power(
    x: Union[ivy.Array, ivy.NativeArray], n: int, /, *, out: Optional[ivy.Array] = None
) -> ivy.Array:
    """Raises a square matrix (or a stack of square matrices) x to an integer power n.

    Parameters
    ----------
        x
            input array having shape (..., M, M) and whose innermost two dimensions form square matrices.
            Should have a floating-point data type.
        n
            integer exponent.

    Returns
    -------
        ret
            if n is equal to zero, an array containing the identity matrix for each square matrix.
            If n is less than zero, an array containing the inverse of each square matrix raised to the absolute value of n,
            provided that each square matrix is invertible.
            If n is greater than zero, an array containing the result of raising each square matrix to the power n.
            The returned array must have the same shape as x and a floating-point data type determined by Type Promotion Rules.


    This function conforms to the `Array API Standard
    <https://data-apis.org/array-api/latest/>`_. This docstring is an extension of the
    `docstring <https://data-apis.org/array-api/latest/extensions/generated/signatures.linalg.matrix_power.html>`_ # noqa
    in the standard.

    Both the description and the type hints above assumes an array input for simplicity,
    but this function is *nestable*, and therefore also accepts :class:`ivy.Container`
    instances in place of any of the arguments.

    """
    return current_backend(x).matrix_power(x, n, out=out)


@to_native_arrays_and_back
@handle_out_argument
@handle_nestable
@handle_exceptions
def matrix_rank(
    x: Union[ivy.Array, ivy.NativeArray],
    /,
    *,
    atol: Optional[Union[float, Tuple[float]]] = None,
    rtol: Optional[Union[float, Tuple[float]]] = None,
    out: Optional[ivy.Array] = None,
) -> ivy.Array:
    """Returns the rank (i.e., number of non-zero singular values) of a matrix (or a
    stack of matrices).

    Parameters
    ----------
    x
        input array having shape ``(..., M, N)`` and whose innermost two dimensions form
        ``MxN`` matrices. Should have a floating-point data type.

    atol
        absolute tolerance. When None it’s considered to be zero.

    rtol
        relative tolerance for small singular values. Singular values approximately less
        than or equal to ``rtol * largest_singular_value`` are set to zero. If a
        ``float``, the value is equivalent to a zero-dimensional array having a
        floating-point data type determined by :ref:`type-promotion` (as applied to
        ``x``) and must be broadcast against each matrix. If an ``array``, must have a
        floating-point data type and must be compatible with ``shape(x)[:-2]`` (see
        :ref:`broadcasting`). If ``None``, the default value is ``max(M, N) * eps``,
        where ``eps`` must be the machine epsilon associated with the floating-point
        data type determined by :ref:`type-promotion` (as applied to ``x``).
        Default: ``None``.
    out
        optional output array, for writing the result to. It must have a shape that the
        inputs broadcast to.

    Returns
    -------
    ret
        an array containing the ranks. The returned array must have a floating-point
        data type determined by :ref:`type-promotion` and must have shape ``(...)``
        (i.e., must have a shape equal to ``shape(x)[:-2]``).


    This function conforms to the `Array API Standard
    <https://data-apis.org/array-api/latest/>`_. This docstring is an extension of the
    `docstring <https://data-apis.org/array-api/latest/extensions/generated/signatures.linalg.matrix_rank.html>`_ # noqa
    in the standard.

    Both the description and the type hints above assumes an array input for simplicity,
    but this function is *nestable*, and therefore also accepts :class:`ivy.Container`
    instances in place of any of the arguments.

    Examples
    --------
    With :code: 'ivy.Array' inputs:

    1. Full Matrix

    >>> x = ivy.array([[1., 2.], [3., 4.]])
    >>> ivy.matrix_rank(x)
    ivy.array(2.)

    2. Rank Deficient Matrix

    >>> x = ivy.array([[1., 0.], [0., 0.]])
    >>> ivy.matrix_rank(x)
    ivy.array(1.)

    3. 1 Dimension - rank 1 unless all 0

    >>> x = ivy.array([[1., 1.])
    >>> ivy.matrix_rank(x)
    ivy.array(1.)

    >>> x = ivy.array([[0., 0.])
    >>> ivy.matrix_rank(x)
    ivy.array(0)

    With :code: 'ivy.NativeArray' inputs:

    >>> x = ivy.native_array([[1., 2.], [3., 4.]], [[1., 0.], [0., 0.]])
    >>> ivy.matrix_rank(x)
    ivy.array([2., 1.])

    With :code: 'ivy.Container' inputs:
    >>> x = ivy.Container(a = ivy.array([[1., 2.], [3., 4.]]) ,
                            b = ivy.array([[1., 0.], [0., 0.]]))
    >>> ivy.matrix_rank(x)
    {
        a:ivy.array(2.),
        b:ivy.array(1.)
    }


    """
    return current_backend(x).matrix_rank(x, atol=atol, rtol=rtol, out=out)


@to_native_arrays_and_back
@handle_out_argument
@handle_nestable
@handle_exceptions
def matrix_transpose(
    x: Union[ivy.Array, ivy.NativeArray], /, *, out: Optional[ivy.Array] = None
) -> ivy.Array:
    """Transposes a matrix (or a stack of matrices) ``x``.

    Parameters
    ----------
    x
        input array having shape ``(..., M, N)`` and whose innermost two dimensions form
        ``MxN`` matrices.
    out
        optional output array, for writing the result to. It must have a shape that the
        inputs broadcast to.

    Returns
    -------
    ret
        an array containing the transpose for each matrix and having shape
        ``(..., N, M)``. The returned array must have the same data type as ``x``.


    This function conforms to the `Array API Standard
    <https://data-apis.org/array-api/latest/>`_. This docstring is an extension of the
    `docstring <https://data-apis.org/array-api/latest/API_specification/generated/signatures.linear_algebra_functions.matrix_transpose.html>`_ # noqa
    in the standard.

    Both the description and the type hints above assumes an array input for simplicity,
    but this function is *nestable*, and therefore also accepts :class:`ivy.Container`
    instances in place of any of the arguments.

    """
    return current_backend(x).matrix_transpose(x, out=out)


@to_native_arrays_and_back
@handle_out_argument
@handle_nestable
@handle_exceptions
def outer(
    x1: Union[ivy.Array, ivy.NativeArray],
    x2: Union[ivy.Array, ivy.NativeArray],
    /,
    *,
    out: Optional[ivy.Array] = None,
) -> ivy.Array:
    """Returns the outer product of two vectors ``x1`` and ``x2``.

    Parameters
    ----------
    x1
        first one-dimensional input array of size N. Should have a numeric data type.
        a(N,) array_like
        First input vector. Input is flattened if not already 1-dimensional.
    x2
        second one-dimensional input array of size M. Should have a numeric data type.
        b(M,) array_like
        Second input vector. Input is flattened if not already 1-dimensional.
    out
        optional output array, for writing the result to. It must have a shape that the
        inputs broadcast to.

    Returns
    -------
    ret
        a two-dimensional array containing the outer product and whose shape is (N, M).
        The returned array must have a data type determined by Type Promotion Rules.


    This function conforms to the `Array API Standard
    <https://data-apis.org/array-api/latest/>`_. This docstring is an extension of the
    `docstring <https://data-apis.org/array-api/latest/extensions/generated/signatures.linalg.outer.html>`_ # noqa
    in the standard.

    Both the description and the type hints above assumes an array input for simplicity,
    but this function is *nestable*, and therefore also accepts :class:`ivy.Container`
    instances in place of any of the arguments.

    Examples
    --------
    >>> x = ivy.array([[1., 2.],[3., 4.]])
    >>> y = ivy.array([[5., 6.],[7., 8.]])
    >>> d = ivy.outer(x,y)
    >>> print(d)
    ivy.array([[ 5.,  6.,  7.,  8.],
                [10., 12., 14., 16.],
                [15., 18., 21., 24.],
                [20., 24., 28., 32.]])

    >>> d = ivy.outer(x, 1)
    >>> print(d)
    ivy.array([[1.],
                [2.],
                [3.],
                [4.]])

    A 3-D Example

    >>> x = ivy.array([[[1., 2.],\
                        [3., 4.]],\
                       [[5., 6.],\
                        [7., 8.]]])
    >>> y = ivy.array([[[9., 10.],\
                        [11., 12.]],\
                       [[13., 14.],\
                        [15., 16.]]])
    >>> d = ivy.outer(x, y)
    >>> print(d)
    ivy.array([[  9.,  10.,  11.,  12.,  13.,  14.,  15.,  16.],
                [ 18.,  20.,  22.,  24.,  26.,  28.,  30.,  32.],
                [ 27.,  30.,  33.,  36.,  39.,  42.,  45.,  48.],
                [ 36.,  40.,  44.,  48.,  52.,  56.,  60.,  64.],
                [ 45.,  50.,  55.,  60.,  65.,  70.,  75.,  80.],
                [ 54.,  60.,  66.,  72.,  78.,  84.,  90.,  96.],
                [ 63.,  70.,  77.,  84.,  91.,  98., 105., 112.],
                [ 72.,  80.,  88.,  96., 104., 112., 120., 128.]])

    """
    return current_backend(x1, x2).outer(x1, x2, out=out)


@to_native_arrays_and_back
@handle_out_argument
@handle_nestable
@handle_exceptions
def pinv(
    x: Union[ivy.Array, ivy.NativeArray],
    /,
    *,
    rtol: Optional[Union[float, Tuple[float]]] = None,
    out: Optional[ivy.Array] = None,
) -> ivy.Array:
    """Returns the (Moore-Penrose) pseudo-inverse of a matrix (or a stack of matrices)
    ``x``.

    Parameters
    ----------
    x
        input array having shape ``(..., M, N)`` and whose innermost two dimensions form
        ``MxN`` matrices. Should have a floating-point data type.
    rtol
        relative tolerance for small singular values. Singular values approximately less
        than or equal to ``rtol * largest_singular_value`` are set to zero. If a
        ``float``, the value is equivalent to a zero-dimensional array having a
        floating-point data type determined by :ref:`type-promotion` (as applied to
        ``x``) and must be broadcast against each matrix. If an ``array``, must have a
        floating-point data type and must be compatible with ``shape(x)[:-2]``
        (see :ref:`broadcasting`). If ``None``, the default value is
        ``max(M, N) * eps``, where ``eps`` must be the machine epsilon associated with
        the floating-point data type determined by :ref:`type-promotion` (as applied to
        ``x``). Default: ``None``.
    out
        optional output array, for writing the result to. It must have a shape that the
        inputs broadcast to.

    Returns
    -------
    ret
        an array containing the pseudo-inverses. The returned array must have a
        floating-point data type determined by :ref:`type-promotion` and must have shape
        ``(..., N, M)`` (i.e., must have the same shape as ``x``, except the innermost
        two dimensions must be transposed).


    This function conforms to the `Array API Standard
    <https://data-apis.org/array-api/latest/>`_. This docstring is an extension of the
    `docstring <https://data-apis.org/array-api/latest/extensions/generated/signatures.linalg.pinv.html>`_ # noqa
    in the standard.

    Both the description and the type hints above assumes an array input for simplicity,
    but this function is *nestable*, and therefore also accepts :class:`ivy.Container`
    instances in place of any of the arguments.

    Examples
    --------
    >>> x = ivy.array([[1., 2.],[3., 4.]])
    >>> y = ivy.pinv(x)
    >>> print(y)
    ivy.array([[-2., 1.],[1.5, -0.5]])

    >>> x = ivy.array([[1., 2.],[3., 4.]])
    >>> out = ivy.zeros(x.shape)
    >>> ivy.pinv(x, out=out)
    >>> print(out)
    ivy.array([[-2., 1.],[1.5, -0.5]])

    """
    return current_backend(x).pinv(x, rtol=rtol, out=out)


@to_native_arrays_and_back
@handle_nestable
@handle_exceptions
def qr(
    x: Union[ivy.Array, ivy.NativeArray],
    /,
    *,
    mode: str = "reduced",
) -> NamedTuple:
    """
    Returns the qr decomposition x = QR of a full column rank matrix (or a stack of
    matrices), where Q is an orthonormal matrix (or a stack of matrices) and R is an
    upper-triangular matrix (or a stack of matrices).

    Parameters
    ----------
    x
        input array having shape (..., M, N) and whose innermost two dimensions form MxN
        matrices of rank N. Should have a floating-point data type.
    mode
        decomposition mode. Should be one of the following modes:
        - 'reduced': compute only the leading K columns of q, such that q and r have
          dimensions (..., M, K) and (..., K, N), respectively, and where K = min(M, N).
        - 'complete': compute q and r with dimensions (..., M, M) and (..., M, N),
          respectively.
        Default: 'reduced'.

    Returns
    -------
    ret
        a namedtuple (Q, R) whose
        - first element must have the field name Q and must be an array whose shape
          depends on the value of mode and contain matrices with orthonormal columns.
          If mode is 'complete', the array must have shape (..., M, M). If mode is
          'reduced', the array must have shape (..., M, K), where K = min(M, N). The
          first x.ndim-2 dimensions must have the same size as those of the input array
          x.
        - second element must have the field name R and must be an array whose shape
          depends on the value of mode and contain upper-triangular matrices. If mode is
          'complete', the array must have shape (..., M, N). If mode is 'reduced', the
          array must have shape (..., K, N), where K = min(M, N). The first x.ndim-2
          dimensions must have the same size as those of the input x.


    This function conforms to the `Array API Standard
    <https://data-apis.org/array-api/latest/>`_. This docstring is an extension of the
    `docstring <https://data-apis.org/array-api/latest/extensions/generated/signatures.linalg.qr.html>`_ # noqa
    in the standard.

    Both the description and the type hints above assumes an array input for simplicity,
    but this function is *nestable*, and therefore also accepts :class:`ivy.Container`
    instances in place of any of the arguments.

    """
    return current_backend(x).qr(x, mode=mode)


@to_native_arrays_and_back
@handle_nestable
@handle_exceptions
def slogdet(
    x: Union[ivy.Array, ivy.NativeArray],
    /,
) -> NamedTuple:
    """Computes the sign and natural logarithm of the determinant of an array.

    Parameters
    ----------
    x
        input array having shape (..., M, M) and whose innermost two dimensions form
        square matrices. Should have a floating-point data type.

    Returns
    -------
    ret
        This function returns NamedTuple with two values -
            sign:
            An array containing a number representing the sign of the determinant
            for each square matrix.

            logabsdet:
            An array containing natural log of the absolute determinant of each
            square matrix.


    Both the description and the type hints above assumes an array input for simplicity,
    but this function is *nestable*, and therefore also accepts :code:`ivy.Container`
    instances in place of any of the arguments.

    Examples
    --------
    With :code:`ivy.Array` input:

    >>> x = ivy.array([[1.0, 2.0], \
                       [3.0, 4.0]])
    >>> y = ivy.slogdet(x)
    >>> print(y)
    slogdet(sign=ivy.array(-1.), logabsdet=ivy.array(0.6931472))

    With :code:`ivy.Container` input:

    >>> x = ivy.Container(a=ivy.array([[1.0, 2.0],   \
                                       [3.0, 4.0]]), \
                          b=ivy.array([[1.0, 2.0],   \
                                       [2.0, 1.0]]))
    >>> y = ivy.slogdet(x)
    >>> print(y)
    {
        a: (list[2], <class ivy.array.array.Array> shape=[]),
        b: (list[2], <class ivy.array.array.Array> shape=[])
    }


    This function conforms to the `Array API Standard
    <https://data-apis.org/array-api/latest/>`_. This docstring is an extension of the
    `docstring <https://data-apis.org/array-api/latest/extensions/generated/signatures.linalg.slogdet.html>`_ # noqa
    in the standard.

    Both the description and the type hints above assumes an array input for simplicity,
    but this function is *nestable*, and therefore also accepts :class:`ivy.Container`
    instances in place of any of the arguments.

    """
    return current_backend(x).slogdet(x)


@to_native_arrays_and_back
@handle_out_argument
@handle_nestable
@handle_exceptions
def solve(
    x1: Union[ivy.Array, ivy.NativeArray],
    x2: Union[ivy.Array, ivy.NativeArray],
    /,
    *,
    out: Optional[ivy.Array] = None,
) -> ivy.Array:
    """
    Returns the solution to the system of linear equations represented by the well-
    determined (i.e., full rank) linear matrix equation AX = B.

    Parameters
    ----------
    x1
        coefficient array A having shape (..., M, M) and whose innermost two dimensions
        form square matrices. Must be of full rank (i.e., all rows or, equivalently,
        columns must be linearly independent). Should have a floating-point data type.
    x2
        ordinate (or “dependent variable”) array B. If x2 has shape (M,), x2 is
        equivalent to an array having shape (..., M, 1). If x2 has shape (..., M, K),
        each column k defines a set of ordinate values for which to compute a solution,
        and shape(x2)[:-1] must be compatible with shape(x1)[:-1] (see Broadcasting).
        Should have a floating-point data type.
    out
        optional output array, for writing the result to. It must have a shape that the
        inputs broadcast to.

    Returns
    -------
    ret
        an array containing the solution to the system AX = B for each square matrix.
        The returned array must have the same shape as x2 (i.e., the array corresponding
        to B) and must have a floating-point data type determined by Type Promotion
        Rules.


    This function conforms to the `Array API Standard
    <https://data-apis.org/array-api/latest/>`_. This docstring is an extension of the
    `docstring <https://data-apis.org/array-api/latest/extensions/generated/signatures.linalg.solve.html>`_ # noqa
    in the standard.

    Both the description and the type hints above assumes an array input for simplicity,
    but this function is *nestable*, and therefore also accepts :class:`ivy.Container`
    instances in place of any of the arguments.

    """
    return current_backend(x1, x2).solve(x1, x2, out=out)


@to_native_arrays_and_back
@handle_nestable
@handle_exceptions
def svd(
    x: Union[ivy.Array, ivy.NativeArray],
    /,
    *,
    compute_uv: bool = True,
    full_matrices: bool = True,
) -> Union[ivy.Array, Tuple[ivy.Array, ...]]:
    """Returns a singular value decomposition A = USVh of a matrix (or a stack of
    matrices) ``x``, where ``U`` is a matrix (or a stack of matrices) with orthonormal
    columns, ``S`` is a vector of non-negative numbers (or stack of vectors), and ``Vh``
    is a matrix (or a stack of matrices) with orthonormal rows.


    Parameters
    ----------
    x
        input array having shape ``(..., M, N)`` and whose innermost two dimensions form
        matrices on which to perform singular value decomposition. Should have a
        floating-point data type.
    full_matrices
        If ``True``, compute full-sized ``U`` and ``Vh``, such that ``U`` has shape
        ``(..., M, M)`` and ``Vh`` has shape ``(..., N, N)``. If ``False``, compute on
        the leading ``K`` singular vectors, such that ``U`` has shape ``(..., M, K)``
        and ``Vh`` has shape ``(..., K, N)`` and where ``K = min(M, N)``.
        Default: ``True``.
    compute_uv
        If ``True`` then left and right singular vectors will be computed and returned
        in ``U`` and ``Vh``, respectively. Otherwise, only the singular values will be computed,
        which can be significantly faster.
    .. note::
        with backend set as torch, svd with still compute left and right singular vectors irrespective
        of the value of compute_uv, however Ivy will still only return the singular values.

    Returns
    -------
    .. note::
        once complex numbers are supported, each square matrix must be Hermitian.

    ret
        a namedtuple ``(U, S, Vh)`` whose

        -   first element must have the field name ``U`` and must be an array whose
            shape depends on the value of ``full_matrices`` and contain matrices with
            orthonormal columns (i.e., the columns are left singular vectors). If
            ``full_matrices`` is ``True``, the array must have shape ``(..., M, M)``.
            If ``full_matrices`` is ``False``, the array must have shape
            ``(..., M, K)``, where ``K = min(M, N)``. The first ``x.ndim-2`` dimensions
            must have the same shape as those of the input ``x``.
        -   second element must have the field name ``S`` and must be an array with
            shape ``(..., K)`` that contains the vector(s) of singular values of length
            ``K``, where ``K = min(M, N)``. For each vector, the singular values must be
            sorted in descending order by magnitude, such that ``s[..., 0]`` is the
            largest value, ``s[..., 1]`` is the second largest value, et cetera. The
            first ``x.ndim-2`` dimensions must have the same shape as those of the input
            ``x``.
        -   third element must have the field name ``Vh`` and must be an array whose
            shape depends on the value of ``full_matrices`` and contain orthonormal rows
            (i.e., the rows are the right singular vectors and the array is the
            adjoint). If ``full_matrices`` is ``True``, the array must have shape
            ``(..., N, N)``. If ``full_matrices`` is ``False``, the array must have
            shape ``(..., K, N)`` where ``K = min(M, N)``. The first ``x.ndim-2``
            dimensions must have the same shape as those of the input ``x``.

        Each returned array must have the same floating-point data type as ``x``.


    This function conforms to the `Array API Standard
    <https://data-apis.org/array-api/latest/>`_. This docstring is an extension of the
    `docstring <https://data-apis.org/array-api/latest/extensions/generated/signatures.linalg.svd.html>`_ # noqa
    in the standard.

    Both the description and the type hints above assumes an array input for simplicity,
    but this function is *nestable*, and therefore also accepts :class:`ivy.Container`
    instances in place of any of the arguments.

    Examples
    --------
    >>> x = ivy.random_normal(shape = (9, 6))
    >>> U, S, Vh = ivy.svd(x)
    >>> print(U.shape, S.shape, Vh.shape)
    (9, 9) (6,) (6, 6)

    Reconstruction from SVD, result is numerically close to x

    >>> reconstructed_x = ivy.matmul(U[:,:6] * S, Vh)
    >>> print((reconstructed_x - x > 1e-3).sum())
    ivy.array(0)

    >>> print((reconstructed_x - x < -1e-3).sum())
    ivy.array(0)

    >>> x = ivy.random_normal(shape = (9, 6))
    >>> S = ivy.svd(x, compute_uv = False)
    print(S)

    """
    return current_backend(x).svd(x, compute_uv=compute_uv, full_matrices=full_matrices)


@to_native_arrays_and_back
@handle_out_argument
@handle_nestable
@handle_exceptions
def svdvals(
    x: Union[ivy.Array, ivy.NativeArray], /, *, out: Optional[ivy.Array] = None
) -> ivy.Array:
    """Returns the singular values of a matrix (or a stack of matrices) ``x``.

    Parameters
    ----------
    x
        input array having shape ``(..., M, N)`` and whose innermost two dimensions form
        ``MxN`` matrices.
    out
        optional output array, for writing the result to. It must have a shape that the
        inputs broadcast to.

    Returns
    -------
    ret
        array with shape ``(..., K)`` that contains the vector(s) of singular values of
        length ``K``, where K = min(M, N). The values are sorted in descending order by
        magnitude.


    This function conforms to the `Array API Standard
    <https://data-apis.org/array-api/latest/>`_. This docstring is an extension of the
    `docstring <https://data-apis.org/array-api/latest/extensions/generated/signatures.linalg.svdvals.html>`_ # noqa
    in the standard.

    Both the description and the type hints above assumes an array input for simplicity,
    but this function is *nestable*, and therefore also accepts :class:`ivy.Container`
    instances in place of any of the arguments.

    Functional Examples
    -------------------

    With :class:`ivy.Array` input:

    >>> x = ivy.array([[5.0, 7.0], [4.0, 3.0]])
    >>> S = ivy.svdvals(x)
    >>> print(S.shape)
    (2,)

    Compare the singular value S by ivy.svdvals() with the result by ivy.svd().

    >>> _, SS, _ = ivy.svd(x)
    >>> print(SS.shape)
    (2,)

    >>> error = (SS - S).abs()
    >>> print(error)
    ivy.array([0.,0.])

    With :class:`ivy.NativeArray` input:

    >>> x = ivy.native_array([[1.0, 2.0, 3.0], [2.0, 3.0, 4.0],\
                              [2.0, 1.0, 3.0], [3.0, 4.0, 5.0]])
    >>> print(x.shape)
    torch.Size([4, 3])

    >>> S = ivy.svdvals(x)
    >>> print(S)
    ivy.array([10.3, 1.16, 0.615])

    >>> _, SS, _ = ivy.svd(x)
    >>> print(SS)
    ivy.array([10.3, 1.16, 0.615])

    Compare the singular value S by ivy.svdvals() with the result by ivy.svd().

    >>> error = (SS - S).abs()
    >>> print(error)
    ivy.array([0.00e+00, 2.38e-07, 0.00e+00])

    With :class:`ivy.Container` input:

    >>> x = ivy.Container(a=ivy.array([[2.0, 3.0], [3.0, 4.0],\
                                       [1.0, 3.0], [3.0, 5.0]]),\
                          b=ivy.array([[7.0, 1.0, 2.0, 3.0],\
                                       [2.0, 5.0, 3.0, 4.0],\
                                       [2.0, 6.0, 1.0, 3.0],\
                                       [3.0, 4.0, 5.0, 9.0]]))
    >>> y = ivy.svdvals(x)
    >>> print(y)
    {
        a: ivy.array([9.01, 0.866]),
        b: ivy.array([15.8, 5.56, 4.17, 0.864])
    }

    Instance Method Examples
    ------------------------

    Using :class:`ivy.Array` instance method:

    >>> x = ivy.array([[8.0, 3.0], [2.0, 3.0],\
                       [2.0, 1.0], [3.0, 4.0],\
                       [4.0, 1.0], [5.0, 6.0]])
    >>> y = x.svdvals()
    >>> print(y)
    ivy.array([13.4, 3.88])

    Using :class:`ivy.Container` instance method:

    >>> x = ivy.Container(a=ivy.array([[2.0, 3.0, 6.0], [5.0, 3.0, 4.0],\
                                       [1.0, 7.0, 3.0], [3.0, 2.0, 5.0]]),\
                          b=ivy.array([[7.0, 1.0, 2.0, 3.0, 9.0],\
                                       [2.0, 5.0, 3.0, 4.0, 10.0],\
                                       [2.0, 11.0, 6.0, 1.0, 3.0],\
                                       [8.0, 3.0, 4.0, 5.0, 9.0]]))
    >>> y = x.svdvals()
    >>> print(y)
    {
        a: ivy.array([13., 4.64, 2.55]),
        b: ivy.array([23.2, 10.4, 4.31, 1.36])
    }

    """
    return current_backend(x).svdvals(x, out=out)


@to_native_arrays_and_back
@handle_out_argument
@handle_nestable
@handle_exceptions
def tensordot(
    x1: Union[ivy.Array, ivy.NativeArray],
    x2: Union[ivy.Array, ivy.NativeArray],
    /,
    *,
    axes: Union[int, Tuple[List[int], List[int]]] = 2,
    out: Optional[ivy.Array] = None,
) -> ivy.Array:
    """Returns a tensor contraction of x1 and x2 over specific axes.

    Parameters
    ----------
    x1
        First input array. Should have a numeric data type.
    x2
        second input array. Must be compatible with x1 for all non-contracted axes.
        Should have a numeric data type.
    axes
        The axes to contract over.
        Default is 2.
    out
        optional output array, for writing the result to. It must have a shape that the
        inputs broadcast to.

    Returns
    -------
    ret
        The tensor contraction of x1 and x2 over the specified axes.


    This function conforms to the `Array API Standard
    <https://data-apis.org/array-api/latest/>`_. This docstring is an extension of the
    `docstring <https://data-apis.org/array-api/latest/API_specification/generated/signatures.linear_algebra_functions.tensordot.html>`_ # noqa
    in the standard.

    Both the description and the type hints above assumes an array input for simplicity,
    but this function is *nestable*, and therefore also accepts :class:`ivy.Container`
    instances in place of any of the arguments.

    Functional Examples
    -------------------
    With :class:`ivy.Array` input:

    >>> x = ivy.array([[1., 2.], [2., 3.]])
    >>> y = ivy.array([[3., 4.], [4., 5.]])
    >>> res = ivy.tensordot(x, y, axes =0)
    >>> print(res)
    ivy.array([[[[3.,4.],[4.,5.]],[[6.,8.],[8.,10.]]],[[[6.,8.],[8.,10.]],[[9.,12.],[12.,15.]]]])

    With a mix of :class:`ivy.Array` and :class:`ivy.NativeArray` inputs:

    >>> x = ivy.array([[1., 0., 1.], [2., 3., 6.], [0., 7., 2.]])
    >>> y = ivy.native_array([[1.], [2.], [3.]])
    >>> res = ivy.tensordot(x, y, axes = 1)
    >>> print(res)
    ivy.array([[ 4.],
                [26.],
                [20.]])

    With :class:`ivy.Container` input:

    >>> x = ivy.Container(a=ivy.array([[1., 0., 3.], [2., 3., 4.]]),\
                          b=ivy.array([[5., 6., 7.], [3., 4., 8.]]))
    >>> y = ivy.Container(a=ivy.array([[2., 4., 5.], [9., 10., 6.]]),\
                          b=ivy.array([[1., 0., 3.], [2., 3., 4.]]))
    >>> res = ivy.tensordot(x, y)
    >>> print(res)
    {
        a: ivy.array(89.),
        b: ivy.array(76.)
    }


    """
    return current_backend(x1, x2).tensordot(x1, x2, axes=axes, out=out)


@to_native_arrays_and_back
@handle_out_argument
@handle_nestable
@handle_exceptions
def trace(
    x: Union[ivy.Array, ivy.NativeArray],
    /,
    *,
    offset: int = 0,
    axis1: int = 0,
    axis2: int = 1,
    out: Optional[ivy.Array] = None,
) -> ivy.Array:
    """Returns the sum along the specified diagonals of a matrix (or a stack of
    matrices) ``x``.

    Parameters
    ----------
    x
        input array having shape ``(..., M, N)`` and whose innermost two dimensions form
        ``MxN`` matrices. Should have a numeric data type.
    offset
        offset specifying the off-diagonal relative to the main diagonal.
        -   ``offset = 0``: the main diagonal.
        -   ``offset > 0``: off-diagonal above the main diagonal.
        -   ``offset < 0``: off-diagonal below the main diagonal.

        Default: ``0``.
    out
        optional output array, for writing the result to. It must have a shape that the
        inputs broadcast to.

    Returns
    -------
    ret
         an array containing the traces and whose shape is determined by removing the
         last two dimensions and storing the traces in the last array dimension. For
         example, if ``x`` has rank ``k`` and shape ``(I, J, K, ..., L, M, N)``, then an
         output array has rank ``k-2`` and shape ``(I, J, K, ..., L)`` where

         ::

           out[i, j, k, ..., l] = trace(a[i, j, k, ..., l, :, :])

         The returned array must have the same data type as ``x``.

    Examples
    --------
    With :class:`ivy.Array` inputs:

    >>> x = ivy.array([[2., 0., 3.],\
                        [3., 5., 6.]])
    >>> y = ivy.trace(x, offset=0)
    >>> print(y)
    ivy.array(7.)

    >>> x = ivy.array([[[1., 2.],\
                        [3., 4.]],\
                       [[5., 6.],\
                        [7., 8.]]])
    >>> y = ivy.trace(x, offset=1)
    >>> print(y)
    ivy.array([2., 6.])

    With :class:`ivy.NativeArray` inputs:

    >>> x = ivy.native_array([[2., 0., 3.],[3., 5., 6.]])
    >>> y = ivy.trace(x, offset=0)
    >>> print(y)
    ivy.array(7.)

    >>> x = ivy.native_array([[0, 1, 2],\
                              [3, 4, 5],\
                              [6, 7, 8]])
    >>> y = ivy.trace(x, offset=0)
    >>> print(y)
    ivy.array(12)

    With :class:`ivy.Container` inputs:

    >>> x = ivy.Container(\
            a = ivy.array([[7, 1, 2],\
                           [1, 3, 5],\
                           [0, 7, 4]]),\
            b = ivy.array([[4, 3, 2],\
                           [1, 9, 5],\
                           [7, 0, 6]])\
        )
    >>> y = ivy.trace(x, offset=0)
    >>> print(y)
    {
        a: ivy.array(14),
        b: ivy.array(19)
    }

    >>> x = ivy.Container(\
            a = ivy.array([[7, 1, 2],\
                           [1, 3, 5],\
                           [0, 7, 4]]),\
            b = ivy.array([[4, 3, 2],\
                           [1, 9, 5],\
                           [7, 0, 6]])\
        )
    >>> y = ivy.trace(x, offset=1)
    >>> print(y)
    {
        a: ivy.array(6),
        b: ivy.array(8)
    }
    """
    return current_backend(x).trace(x, offset=offset, axis1=axis1, axis2=axis2, out=out)



@to_native_arrays_and_back
@handle_out_argument
@handle_nestable
@handle_exceptions
def vecdot(
    x1: Union[ivy.Array, ivy.NativeArray],
    x2: Union[ivy.Array, ivy.NativeArray],
    /,
    *,
    axis: int = -1,
    out: Optional[ivy.Array] = None,
) -> ivy.Array:
    """Computes the (vector) dot product of two arrays.

    Parameters
    ----------
    x1
        first input array. Should have a numeric data type.
    x2
        second input array. Must be compatible with ``x1`` (see :ref:`broadcasting`).
        Should have a numeric data type.
    axis
        axis over which to compute the dot product. Must be an integer on the interval
        ``[-N, N)``, where ``N`` is the rank (number of dimensions) of the shape
        determined according to :ref:`broadcasting`. If specified as a negative integer,
        the function must determine the axis along which to compute the dot product by
        counting backward from the last dimension (where ``-1`` refers to the last
        dimension). By default, the function must compute the dot product over the last
        axis. Default: ``-1``.
    out
        optional output array, for writing the result to. It must have a shape that the
        inputs broadcast to.

    Returns
    -------
    ret
        if ``x1`` and ``x2`` are both one-dimensional arrays, a zero-dimensional
        containing the dot product; otherwise, a non-zero-dimensional array containing
        the dot products and having rank ``N-1``, where ``N`` is the rank (number of
        dimensions) of the shape determined according to :ref:`broadcasting`. The
        returned array must have a data type determined by :ref:`type-promotion`.


    **Raises**

        -   if provided an invalid ``axis``.

        -   if the size of the axis over which to compute the dot product is not the same
            for both ``x1`` and ``x2``.



    This function conforms to the `Array API Standard
    <https://data-apis.org/array-api/latest/>`_. This docstring is an extension of the
    `docstring <https://data-apis.org/array-api/latest/API_specification/generated/signatures.linear_algebra_functions.vecdot.html>`_ # noqa
    in the standard.

    Both the description and the type hints above assumes an array input for simplicity,
    but this function is *nestable*, and therefore also accepts :class:`ivy.Container`
    instances in place of any of the arguments.

    """
    return current_backend(x1).vecdot(x1, x2, axis=axis, out=out)


@to_native_arrays_and_back
@handle_out_argument
@handle_nestable
@handle_exceptions
def vector_norm(
    x: Union[ivy.Array, ivy.NativeArray],
    /,
    *,
    axis: Optional[Union[int, Sequence[int]]] = None,
    keepdims: bool = False,
    ord: Union[int, float, Literal[inf, -inf]] = 2,
    out: Optional[ivy.Array] = None,
) -> ivy.Array:
    r"""Computes the vector norm of a vector (or batch of vectors) ``x``.

    Parameters
    ----------
    x
        input array. Should have a floating-point data type.
    axis
        If an integer, ``axis`` specifies the axis (dimension) along which to compute
        vector norms. If an n-tuple, ``axis`` specifies the axes (dimensions) along
        which to compute batched vector norms. If ``None``, the vector norm must be
        computed over all array values (i.e., equivalent to computing the vector norm of
        a flattened array). Negative indices must be supported. Default: ``None``.
    keepdims
        If ``True``, the axes (dimensions) specified by ``axis`` must be included in the
        result as singleton dimensions, and, accordingly, the result must be compatible
        with the input array (see :ref:`broadcasting`). Otherwise, if ``False``, the
        axes (dimensions) specified by ``axis`` must not be included in the result.
        Default: ``False``.
    ord
        order of the norm. The following mathematical norms must be supported:

        +------------------+----------------------------+
        | ord              | description                |
        +==================+============================+
        | 1                | L1-norm (Manhattan)        |
        +------------------+----------------------------+
        | 2                | L2-norm (Euclidean)        |
        +------------------+----------------------------+
        | inf              | infinity norm              |
        +------------------+----------------------------+
        | (int,float >= 1) | p-norm                     |
        +------------------+----------------------------+

        The following non-mathematical "norms" must be supported:

        +------------------+--------------------------------+
        | ord              | description                    |
        +==================+================================+
        | 0                | sum(a != 0)                    |
        +------------------+--------------------------------+
        | -1               | 1./sum(1./abs(a))              |
        +------------------+--------------------------------+
        | -2               | 1./sqrt(sum(1./abs(a)\*\*2))   |
        +------------------+--------------------------------+
        | -inf             | min(abs(a))                    |
        +------------------+--------------------------------+
        | (int,float < 1)  | sum(abs(a)\*\*ord)\*\*(1./ord) |
        +------------------+--------------------------------+

        Default: ``2``.
    out
        optional output array, for writing the result to. It must have a shape that the
        inputs broadcast to.

    Returns
    -------
    ret
        an array containing the vector norms. If ``axis`` is ``None``, the returned
        array must be a zero-dimensional array containing a vector norm. If ``axis`` is
        a scalar value (``int`` or ``float``), the returned array must have a rank which
        is one less than the rank of ``x``. If ``axis`` is a ``n``-tuple, the returned
        array must have a rank which is ``n`` less than the rank of ``x``. The returned
        array must have a floating-point data type determined by :ref:`type-promotion`.


    This function conforms to the `Array API Standard
    <https://data-apis.org/array-api/latest/>`_. This docstring is an extension of the
    `docstring <https://data-apis.org/array-api/latest/extensions/generated/signatures.linalg.vector_norm.html>`_ # noqa
    in the standard.

    Both the description and the type hints above assumes an array input for simplicity,
    but this function is *nestable*, and therefore also accepts :class:`ivy.Container`
    instances in place of any of the arguments.

    """
    return current_backend(x).vector_norm(
        x, axis=axis, keepdims=keepdims, ord=ord, out=out
    )


# Extra #
# ------#


@to_native_arrays_and_back
@handle_out_argument
@handle_nestable
@handle_exceptions
def vector_to_skew_symmetric_matrix(
    vector: Union[ivy.Array, ivy.NativeArray], /, *, out: Optional[ivy.Array] = None
) -> ivy.Array:
    """Given vector, return the associated skew-symmetric matrix
    `[reference] <https://en.wikipedia.org/wiki/Skew-symmetric_matrix#Cross_product>`_

    Parameters
    ----------
    vector
        Vector to convert *[batch_shape,3]*.
    out
        optional output array, for writing the result to. It must have a shape that the
        inputs broadcast to.

    Returns
    -------
    ret
        Skew-symmetric matrix *[batch_shape,3,3]*.


    Both the description and the type hints above assumes an array input for simplicity,
    but this function is *nestable*, and therefore also accepts :class:`ivy.Container`
    instances in place of any of the arguments.

    """
    return current_backend(vector).vector_to_skew_symmetric_matrix(vector, out=out)<|MERGE_RESOLUTION|>--- conflicted
+++ resolved
@@ -195,7 +195,7 @@
          an array containing the cross products. The returned array must have a data
          type determined by Type Promotion Rules.
 
-<<<<<<< HEAD
+
     
     This function conforms to the `Array API Standard
     <https://data-apis.org/array-api/latest/>`.
@@ -204,17 +204,6 @@
     the method also accepts :code:`ivy.Container` instances in place of
     :code:`ivy.Array` or :code:`ivy.NativeArray` instances, as shown in the type hints
     and also the examples below.
-=======
-
-    This function conforms to the `Array API Standard
-    <https://data-apis.org/array-api/latest/>`_. This docstring is an extension of the
-    `docstring <https://data-apis.org/array-api/latest/extensions/generated/signatures.linalg.cross.html>`_ # noqa
-    in the standard.
-
-    Both the description and the type hints above assumes an array input for simplicity,
-    but this function is *nestable*, and therefore also accepts :class:`ivy.Container`
-    instances in place of any of the arguments.
->>>>>>> e85a3f2b
 
     Both the description and the type hints above assumes an array input for simplicity,
     but this function is *nestable*, and therefore also accepts :code:`ivy.Container`
@@ -233,13 +222,6 @@
     >>> print(z)
     ivy.array([0., 0., 1.])
 
-<<<<<<< HEAD
-    With :code:`ivy.Container` inputs:
-    
-    >>> x = ivy.Container(a=ivy.array([5., 0., 0.]), b=ivy.array([0., 0., 2.]))
-    >>> y = ivy.Container(a=ivy.array([0., 7., 0.]), b=ivy.array([3., 0., 0.]))
-    >>> z = ivy.cross(x, y)
-=======
     With :class:`ivy.Container` inputs:
 
     >>> x = ivy.Container(a=ivy.array([5., 0., 0.]), \
@@ -247,7 +229,6 @@
     >>> y = ivy.Container(a=ivy.array([0., 7., 0.]), \
                           b=ivy.array([3., 0., 0.]))
     >>> z = ivy.cross(x,y)
->>>>>>> e85a3f2b
     >>> print(z)
     {
         a: ivy.array([0., 0., 35.]),
