<<<<<<< HEAD
# global
from typing import Union, Optional, Tuple, Literal, List, NamedTuple

# local
import ivy
from ivy.backend_handler import current_backend as _cur_backend

inf = float("inf")


# Array API Standard #
# -------------------#


def eigh(x: Union[ivy.Array, ivy.NativeArray]) -> ivy.Array:
    """Returns an eigendecomposition x = QLQᵀ of a symmetric matrix (or a stack of
    symmetric matrices) ``x``, where ``Q`` is an orthogonal matrix (or a stack of
    matrices) and ``L`` is a vector (or a stack of vectors).

    .. note::
       The function ``eig`` will be added in a future version of the specification, as
       it requires complex number support.
    ..
      NOTE: once complex numbers are supported, each square matrix must be Hermitian.
    .. note::
       Whether an array library explicitly checks whether an input array is a symmetric
       matrix (or a stack of symmetric matrices) is implementation-defined.

    Parameters
    ----------
    x
        input array having shape ``(..., M, M)`` and whose innermost two dimensions form
        square matrices. Must have a floating-point data type.

    Returns
    -------
    ret
        a namedtuple (``eigenvalues``, ``eigenvectors``) whose

        -   first element must have the field name ``eigenvalues`` (corresponding to
            ``L`` above) and must be an array consisting of computed eigenvalues. The
            array containing the eigenvalues must have shape ``(..., M)``.
        -   second element have have the field name ``eigenvectors`` (corresponding to
            ``Q`` above) and must be an array where the columns of the inner most
            matrices contain the computed eigenvectors. These matrices must be
            orthogonal. The array containing the eigenvectors must have shape
            ``(..., M, M)``.

        Each returned array must have the same floating-point data type as ``x``.

    .. note::
       Eigenvalue sort order is left unspecified and is thus implementation-dependent.
    """
    return _cur_backend(x).eigh(x)


def pinv(
    x: Union[ivy.Array, ivy.NativeArray],
    rtol: Optional[Union[float, Tuple[float]]] = None,
) -> ivy.Array:
    """Returns the (Moore-Penrose) pseudo-inverse of a matrix (or a stack of matrices)
    ``x``.

    Parameters
    ----------
    x
        input array having shape ``(..., M, N)`` and whose innermost two dimensions form
        ``MxN`` matrices. Should have a floating-point data type.
    rtol
        relative tolerance for small singular values. Singular values approximately less
        than or equal to ``rtol * largest_singular_value`` are set to zero. If a
        ``float``, the value is equivalent to a zero-dimensional array having a
        floating-point data type determined by :ref:`type-promotion` (as applied to
        ``x``) and must be broadcast against each matrix. If an ``array``, must have a
        floating-point data type and must be compatible with ``shape(x)[:-2]``
        (see :ref:`broadcasting`). If ``None``, the default value is
        ``max(M, N) * eps``, where ``eps`` must be the machine epsilon associated with
        the floating-point data type determined by :ref:`type-promotion` (as applied to
        ``x``). Default: ``None``.

    Returns
    -------
    ret
        an array containing the pseudo-inverses. The returned array must have a
        floating-point data type determined by :ref:`type-promotion` and must have shape
        ``(..., N, M)`` (i.e., must have the same shape as ``x``, except the innermost
        two dimensions must be transposed).

    """
    return _cur_backend(x).pinv(x, rtol)


def matrix_transpose(x: Union[ivy.Array, ivy.NativeArray]) -> ivy.Array:
    """Transposes a matrix (or a stack of matrices) ``x``.

    Parameters
    ----------
    x
        input array having shape ``(..., M, N)`` and whose innermost two dimensions form
        ``MxN`` matrices.

    Returns
    -------
    ret
        an array containing the transpose for each matrix and having shape
        ``(..., N, M)``. The returned array must have the same data type as ``x``.

    """
    return _cur_backend(x).matrix_transpose(x)


# noinspection PyShadowingBuiltins
def vector_norm(
    x: Union[ivy.Array, ivy.NativeArray],
    axis: Optional[Union[int, Tuple[int]]] = None,
    keepdims: bool = False,
    ord: Union[int, float, Literal[inf, -inf]] = 2,
) -> ivy.Array:
    r"""Computes the vector norm of a vector (or batch of vectors) ``x``.

    Parameters
    ----------
    x
        input array. Should have a floating-point data type.
    axis
        If an integer, ``axis`` specifies the axis (dimension) along which to compute
        vector norms. If an n-tuple, ``axis`` specifies the axes (dimensions) along
        which to compute batched vector norms. If ``None``, the vector norm must be
        computed over all array values (i.e., equivalent to computing the vector norm of
        a flattened array). Negative indices must be supported. Default: ``None``.
    keepdims
        If ``True``, the axes (dimensions) specified by ``axis`` must be included in the
        result as singleton dimensions, and, accordingly, the result must be compatible
        with the input array (see :ref:`broadcasting`). Otherwise, if ``False``, the
        axes (dimensions) specified by ``axis`` must not be included in the result.
        Default: ``False``.
    ord
        order of the norm. The following mathematical norms must be supported:

        +------------------+----------------------------+
        | ord              | description                |
        +==================+============================+
        | 1                | L1-norm (Manhattan)        |
        +------------------+----------------------------+
        | 2                | L2-norm (Euclidean)        |
        +------------------+----------------------------+
        | inf              | infinity norm              |
        +------------------+----------------------------+
        | (int,float >= 1) | p-norm                     |
        +------------------+----------------------------+

        The following non-mathematical "norms" must be supported:

        +------------------+--------------------------------+
        | ord              | description                    |
        +==================+================================+
        | 0                | sum(a != 0)                    |
        +------------------+--------------------------------+
        | -1               | 1./sum(1./abs(a))              |
        +------------------+--------------------------------+
        | -2               | 1./sqrt(sum(1./abs(a)\*\*2))   |
        +------------------+--------------------------------+
        | -inf             | min(abs(a))                    |
        +------------------+--------------------------------+
        | (int,float < 1)  | sum(abs(a)\*\*ord)\*\*(1./ord) |
        +------------------+--------------------------------+

        Default: ``2``.

    Returns
    -------
    ret
        an array containing the vector norms. If ``axis`` is ``None``, the returned
        array must be a zero-dimensional array containing a vector norm. If ``axis`` is
        a scalar value (``int`` or ``float``), the returned array must have a rank which
        is one less than the rank of ``x``. If ``axis`` is a ``n``-tuple, the returned
        array must have a rank which is ``n`` less than the rank of ``x``. The returned
        array must have a floating-point data type determined by :ref:`type-promotion`.

    """
    if ord == -float("inf"):
        return ivy.reduce_min(ivy.abs(x), axis, keepdims)
    elif ord == float("inf"):
        return ivy.reduce_max(ivy.abs(x), axis, keepdims)
    elif ord == 0:
        return ivy.sum(ivy.cast(x != 0, "float32"), axis, keepdims)
    x_raised = x**ord
    return ivy.sum(x_raised, axis, keepdims) ** (1 / ord)


def svd(
    x: Union[ivy.Array, ivy.NativeArray], full_matrices: bool = True
) -> Union[ivy.Array, Tuple[ivy.Array, ...]]:
    """Returns a singular value decomposition A = USVh of a matrix (or a stack of
    matrices) ``x``, where ``U`` is a matrix (or a stack of matrices) with orthonormal
    columns, ``S`` is a vector of non-negative numbers (or stack of vectors), and ``Vh``
    is a matrix (or a stack of matrices) with orthonormal rows.

    Parameters
    ----------
    x
        input array having shape ``(..., M, N)`` and whose innermost two dimensions form
        matrices on which to perform singular value decomposition. Should have a
        floating-point data type.
    full_matrices
        If ``True``, compute full-sized ``U`` and ``Vh``, such that ``U`` has shape
        ``(..., M, M)`` and ``Vh`` has shape ``(..., N, N)``. If ``False``, compute on
        the leading ``K`` singular vectors, such that ``U`` has shape ``(..., M, K)``
        and ``Vh`` has shape ``(..., K, N)`` and where ``K = min(M, N)``.
        Default: ``True``.

    Returns
    -------
    ..
      NOTE: once complex numbers are supported, each square matrix must be Hermitian.
    ret
        a namedtuple ``(U, S, Vh)`` whose

        -   first element must have the field name ``U`` and must be an array whose
            shape depends on the value of ``full_matrices`` and contain matrices with
            orthonormal columns (i.e., the columns are left singular vectors). If
            ``full_matrices`` is ``True``, the array must have shape ``(..., M, M)``.
            If ``full_matrices`` is ``False``, the array must have shape
            ``(..., M, K)``, where ``K = min(M, N)``. The first ``x.ndim-2`` dimensions
            must have the same shape as those of the input ``x``.
        -   second element must have the field name ``S`` and must be an array with
            shape ``(..., K)`` that contains the vector(s) of singular values of length
            ``K``, where ``K = min(M, N)``. For each vector, the singular values must be
            sorted in descending order by magnitude, such that ``s[..., 0]`` is the
            largest value, ``s[..., 1]`` is the second largest value, et cetera. The
            first ``x.ndim-2`` dimensions must have the same shape as those of the input
            ``x``.
        -   third element must have the field name ``Vh`` and must be an array whose
            shape depends on the value of ``full_matrices`` and contain orthonormal rows
            (i.e., the rows are the right singular vectors and the array is the
            adjoint). If ``full_matrices`` is ``True``, the array must have shape
            ``(..., N, N)``. If ``full_matrices`` is ``False``, the array must have
            shape ``(..., K, N)`` where ``K = min(M, N)``. The first ``x.ndim-2``
            dimensions must have the same shape as those of the input ``x``.

        Each returned array must have the same floating-point data type as ``x``.

    Examples
    --------
    >>> x = ivy.random_normal(shape = (9, 6))
    >>> U, S, Vh = ivy.svd(x)
    >>> print(U.shape, S.shape, Vh.shape)
    (9, 9) (6,) (6, 6)

    Reconstruction from SVD, result is numerically close to x

    >>> reconstructed_x = ivy.matmul(U[:,:6] * S, Vh)
    >>> print((reconstructed_x - x > 1e-3).sum())
    ivy.array(0)

    >>> print((reconstructed_x - x < -1e-3).sum())
    ivy.array(0)

    """
    return _cur_backend(x).svd(x, full_matrices)


def outer(
    x1: Union[ivy.Array, ivy.NativeArray], x2: Union[ivy.Array, ivy.NativeArray]
) -> ivy.Array:
    """Returns the outer product of two vectors ``x1`` and ``x2``.

    Parameters
    ----------
    x1
        first one-dimensional input array of size N. Should have a numeric data type.
        a(M,) array_like
        First input vector. Input is flattened if not already 1-dimensional.
    x2
        second one-dimensional input array of size M. Should have a numeric data type.
        b(N,) array_like
        Second input vector. Input is flattened if not already 1-dimensional.

    Returns
    -------
    ret
        a two-dimensional array containing the outer product and whose shape is (N, M).
        The returned array must have a data type determined by Type Promotion Rules.

    """
    return _cur_backend(x1, x2).outer(x1, x2)


def diagonal(
    x: ivy.Array, offset: int = 0, axis1: int = -2, axis2: int = -1
) -> ivy.Array:
    """Returns the specified diagonals of a matrix (or a stack of matrices) ``x``.

    Parameters
    ----------
    x
        input array having shape ``(..., M, N)`` and whose innermost two dimensions form
        ``MxN`` matrices.
    offset
        offset specifying the off-diagonal relative to the main diagonal.
        - ``offset = 0``: the main diagonal.
        - ``offset > 0``: off-diagonal above the main diagonal.
        - ``offset < 0``: off-diagonal below the main diagonal.
        Default: `0`.
    axis1
        axis to be used as the first axis of the 2-D sub-arrays from which the diagonals
        should be taken.
        Defaults to first axis (0).
    axis2
        axis to be used as the second axis of the 2-D sub-arrays from which the
        diagonals should be taken. Defaults to second axis (1).

    Returns
    -------
    ret
        an array containing the diagonals and whose shape is determined by removing the
        last two dimensions and appending a dimension equal to the size of the resulting
        diagonals. The returned array must have the same data type as ``x``.

    Examples
    --------
    >>> x = ivy.array([[1., 2.],\
                       [3., 4.]])
    >>> d = ivy.diagonal(x)
    >>> print(d)
    ivy.array([1., 4.])
    >>> d = ivy.diagonal(x, 1)
    >>> print(d)
    ivy.array([1.])

    A 3-D Example
    >>> x = ivy.array([[[1., 2.],\
                        [3., 4.]],\
                       [[5., 6.],\
                        [7., 8.]]])
    >>> d = ivy.diagonal(x, 0, 0, 1)
    >>> print(d)
    ivy.array([[1., 7.],
               [2., 8.]])
    """
    return _cur_backend(x).diagonal(x, offset, axis1=axis1, axis2=axis2)


def matrix_norm(
    x: Union[ivy.Array, ivy.NativeArray],
    ord: Optional[Union[int, float, Literal[inf, -inf, "fro", "nuc"]]] = "fro",
    keepdims: bool = False,
) -> ivy.Array:
    """Compute the matrix p-norm.

    Parameters
    ----------
    x
        Input array.
    p
        Order of the norm. Default is 2.
    axes
        The axes of x along which to compute the matrix norms.
        Default is None, in which case the last two dimensions are used.
    keepdims
        If this is set to True, the axes which are normed over are left in the result as
        dimensions with size one. With this option the result will broadcast correctly
        against the original x. Default is False.

    Returns
    -------
    ret
        Matrix norm of the array at specified axes.

    """
    return _cur_backend(x).matrix_norm(x, ord, keepdims)


def qr(x: ivy.Array, mode: str = "reduced") -> NamedTuple:
    """
    Returns the qr decomposition x = QR of a full column rank matrix (or a stack of
    matrices), where Q is an orthonormal matrix (or a stack of matrices) and R is an
    upper-triangular matrix (or a stack of matrices).

    Parameters
    ----------
    x
        input array having shape (..., M, N) and whose innermost two dimensions form MxN
        matrices of rank N. Should have a floating-point data type.
    mode
        decomposition mode. Should be one of the following modes:
        - 'reduced': compute only the leading K columns of q, such that q and r have
          dimensions (..., M, K) and (..., K, N), respectively, and where K = min(M, N).
        - 'complete': compute q and r with dimensions (..., M, M) and (..., M, N),
          respectively.
        Default: 'reduced'.

    Returns
    -------
    ret
        a namedtuple (Q, R) whose
        - first element must have the field name Q and must be an array whose shape
          depends on the value of mode and contain matrices with orthonormal columns.
          If mode is 'complete', the array must have shape (..., M, M). If mode is
          'reduced', the array must have shape (..., M, K), where K = min(M, N). The
          first x.ndim-2 dimensions must have the same size as those of the input array
          x.
        - second element must have the field name R and must be an array whose shape
          depends on the value of mode and contain upper-triangular matrices. If mode is
          'complete', the array must have shape (..., M, N). If mode is 'reduced', the
          array must have shape (..., K, N), where K = min(M, N). The first x.ndim-2
          dimensions must have the same size as those of the input x.

    """
    return _cur_backend(x).qr(x, mode)


def matmul(
    x1: Union[ivy.Array, ivy.NativeArray], x2: Union[ivy.Array, ivy.NativeArray]
) -> ivy.Array:
    """Computes the matrix product.

    Parameters
    ----------
    x1
         first input array. Should have a numeric data type. Must have at least one
         dimension.
    x2
         second input array. Should have a numeric data type. Must have at least one
         dimension.

    Returns
    -------
    ret
        -   if both x1 and x2 are one-dimensional arrays having shape (N,), a
            zero-dimensional array containing the inner product as its only element.
        -   if x1 is a two-dimensional array having shape (M, K) and x2 is a
            two-dimensional array having shape (K, N), a two-dimensional array
            containing the conventional matrix product and having shape (M, N).
        -   if x1 is a one-dimensional array having shape (K,) and x2 is an array having
            shape (..., K, N), an array having shape (..., N) (i.e., prepended
            dimensions during vector-to-matrix promotion must be removed) and containing
            the conventional matrix product.
        -   if x1 is an array having shape (..., M, K) and x2 is a one-dimensional array
            having shape (K,), an array having shape (..., M) (i.e., appended dimensions
            during vector-to-matrix promotion must be removed) and containing the
            conventional matrix product.
        -   if x1 is a two-dimensional array having shape (M, K) and x2 is an array
            having shape (..., K, N), an array having shape (..., M, N) and containing
            the conventional matrix product for each stacked matrix.
        -   if x1 is an array having shape (..., M, K) and x2 is a two-dimensional array
            having shape (K, N), an array having shape (..., M, N) and containing the
            conventional matrix product for each stacked matrix.
        -   if either x1 or x2 has more than two dimensions, an array having a shape
            determined by Broadcasting shape(x1)[:-2] against shape(x2)[:-2] and
            containing the conventional matrix product for each stacked matrix.

    **Raises**

    -   if either x1 or x2 is a zero-dimensional array.
    -   if x1 is a one-dimensional array having shape (K,), x2 is a one-dimensional
        array having shape (L,), and K != L.
    -   if x1 is a one-dimensional array having shape (K,), x2 is an array having shape
        (..., L, N), and K != L.
    -   if x1 is an array having shape (..., M, K), x2 is a one-dimensional array having
        shape (L,), and K != L.
    -   if x1 is an array having shape (..., M, K), x2 is an array having shape
        (..., L, N), and K != L.

    """
    return _cur_backend(x1).matmul(x1, x2)


def matrix_power(x: Union[ivy.Array, ivy.NativeArray], n: int) -> ivy.Array:
    """Raises a square matrix (or a stack of square matrices) x to an integer power
    n.
    """
    return _cur_backend(x).matrix_power(x, n)


def slodget(
    x: Union[ivy.Array, ivy.NativeArray],
) -> ivy.Array:
    """Computes the sign and natural logarithm of the determinant of an array.

    Parameters
    ----------
    x
        This is a 2D array, and it has to be square

    Returns
    -------
    ret
        This function returns two values -
            sign:
            A number representing the sign of the determinant.

            logdet:
            The natural log of the absolute value of the determinant.

    """
    return _cur_backend(x).slodget(x)


def tensordot(
    x1: Union[ivy.Array, ivy.NativeArray, ivy.Container],
    x2: Union[ivy.Array, ivy.NativeArray, ivy.Container],
    axes: Union[int, Tuple[List[int], List[int]]] = 2,
) -> Union[ivy.Array, ivy.Container]:
    """Returns a tensor contraction of x1 and x2 over specific axes.

    Parameters
    ----------
    x1
        First input array. Should have a numeric data type.
    x2
        second input array. Must be compatible with x1 for all non-contracted axes.
        Should have a numeric data type.
    axes
        The axes to contract over.

        Default is 2.

    Returns
    -------
    ret
        The tensor contraction of x1 and x2 over the specified axes.


    Functional Examples
    -------------------

    With :code:`ivy.Array` input:

    1. Axes = 0 : tensor product

    >>> x = ivy.array([[1., 2.], [2., 3.]])
    >>> y = ivy.array([[3., 4.], [4., 5.]])
    >>> res = ivy.tensordot(x, y, axes =0)
    >>> print(res)
    ivy.array([[[[ 3.,  4.],
                  [ 4.,  5.]],

                 [[ 6.,  8.],
                  [ 8., 10.]]],

                [[[ 6.,  8.],
                  [ 8., 10.]],

                 [[ 9., 12.],
                  [12., 15.]]]])



    With a mix of :code:`ivy.Array` and :code:`ivy.NativeArray` inputs:

    2. Axes = 1 : tensor dot product

    >>> x = ivy.array([[1., 0., 1.], [2., 3., 6.], [0., 7., 2.]])
    >>> y = ivy.native_array([[1.], [2.], [3.]])
    >>> res = ivy.tensordot(x, y, axes = 1)
    >>> print(res)
    ivy.array([[ 4.],
                [26.],
                [20.]])


    With :code:`ivy.Container` input:

    3. Axes = 2: (default) tensor double contraction

    >>> x = ivy.Container(a=ivy.array([[1., 0., 3.], [2., 3., 4.]]),
                          b=ivy.array([[5., 6., 7.], [3., 4., 8.]]))
    >>> y = ivy.Container(a=ivy.array([[2., 4., 5.], [9., 10., 6.]]),
                          b=ivy.array([[1., 0., 3.], [2., 3., 4.]]))
    >>> res = ivy.tensordot(x, y)
    >>> print(res)
    {
        a: ivy.array(89.)
        b: ivy.array(76.)
    }




    Instance Method Examples
    ------------------------
    Using :code:`ivy.Array` instance method:

    >>> x = ivy.array([[1., 0., 2.]])
    >>> y = ivy.native_array([[7., 8., 0.]])
    >>> res = x.matrix_transpose.tensordot(y, dims = 1)
    >>> print(res)
    >>> ivy.array([[ 7.,  8.,  0.],
                   [ 0.,  0.,  0.],
                   [14., 16.,  0.]])

    """
    return _cur_backend(x1, x2).tensordot(x1, x2, axes)


def svdvals(
    x: Union[ivy.Array, ivy.NativeArray],
) -> ivy.Array:
    """Returns the singular values of a matrix (or a stack of matrices) ``x``.

    Parameters
    ----------
    x
        input array having shape ``(..., M, N)`` and whose innermost two dimensions form
        ``MxN`` matrices.

    Returns
    -------
    ret
        array with shape ``(..., K)`` that contains the vector(s) of singular values of
        length ``K``, where K = min(M, N). The values are sorted in descending order by
        magnitude.

    """
    return _cur_backend(x).svdvals(x)


def trace(x: Union[ivy.Array, ivy.NativeArray], offset: int = 0) -> ivy.Array:
    """Returns the sum along the specified diagonals of a matrix (or a stack of
    matrices) ``x``.

    Parameters
    ----------
    x
        input array having shape ``(..., M, N)`` and whose innermost two dimensions form
        ``MxN`` matrices. Should have a numeric data type.
    offset
        offset specifying the off-diagonal relative to the main diagonal.
        -   ``offset = 0``: the main diagonal.
        -   ``offset > 0``: off-diagonal above the main diagonal.
        -   ``offset < 0``: off-diagonal below the main diagonal.

        Default: ``0``.

    Returns
    -------
    ret
         an array containing the traces and whose shape is determined by removing the
         last two dimensions and storing the traces in the last array dimension. For
         example, if ``x`` has rank ``k`` and shape ``(I, J, K, ..., L, M, N)``, then an
         output array has rank ``k-2`` and shape ``(I, J, K, ..., L)`` where

         ::

           out[i, j, k, ..., l] = trace(a[i, j, k, ..., l, :, :])

         The returned array must have the same data type as ``x``.

    Examples
    --------
    >>> x = ivy.array([[1.0, 2.0],[3.0, 4.0]])
    >>> offset = 0
    >>> y = ivy.trace(x, offset)
    >>> print(y)
    ivy.array(5.)

    """
    return _cur_backend(x).trace(x, offset)


def vecdot(
    x1: Union[ivy.Array, ivy.NativeArray],
    x2: Union[ivy.Array, ivy.NativeArray],
    axis: int = -1,
) -> ivy.Array:
    """Computes the (vector) dot product of two arrays.

    Parameters
    ----------
    x1
        first input array. Should have a numeric data type.
    x2
        second input array. Must be compatible with ``x1`` (see :ref:`broadcasting`).
        Should have a numeric data type.
    axis
        axis over which to compute the dot product. Must be an integer on the interval
        ``[-N, N)``, where ``N`` is the rank (number of dimensions) of the shape
        determined according to :ref:`broadcasting`. If specified as a negative integer,
        the function must determine the axis along which to compute the dot product by
        counting backward from the last dimension (where ``-1`` refers to the last
        dimension). By default, the function must compute the dot product over the last
        axis. Default: ``-1``.

    Returns
    -------
    ret
        if ``x1`` and ``x2`` are both one-dimensional arrays, a zero-dimensional
        containing the dot product; otherwise, a non-zero-dimensional array containing
        the dot products and having rank ``N-1``, where ``N`` is the rank (number of
        dimensions) of the shape determined according to :ref:`broadcasting`. The
        returned array must have a data type determined by :ref:`type-promotion`.

    **Raises**

    -   if provided an invalid ``axis``.
    -   if the size of the axis over which to compute the dot product is not the same
        for both ``x1`` and ``x2``.

    """
    return _cur_backend(x1).vecdot(x1, x2, axis)


def det(
        x: Union[ivy.Array, ivy.NativeArray, ivy.Container],
) -> Union[ivy.Array, ivy.Container]:
    """Returns the determinant of a square matrix (or a stack of square matrices)``x``.

    Parameters
    ----------
    x
        input array having shape ``(..., M, M)`` and whose innermost two dimensions 
        form square matrices. Should have a floating-point data type.

    Returns
    -------
    ret
        if ``x`` is a two-dimensional array, a zero-dimensional array containing the
        determinant; otherwise,a non-zero dimensional array containing the determinant
        for each square matrix. The returned array must have the same data type as
        ``x``.


    This method conforms to the `Array API Standard
    <https://data-apis.org/array-api/latest/>`_. This docstring is an extension of the
    `docstring \
    <https://data-apis.org/array-api/latest/extensions/generated/signatures.linalg \
    .det.html>`_ # noqa
    in the standard. The descriptions above assume an array input for simplicity, but
    the method also accepts :code:`ivy.Container` instances in place of
    :code:`ivy.Array` or :code:`ivy.NativeArray` instances, as shown in the type hints
    and also the examples below.

    Functional Examples
    -------------------

    With :code:`ivy.Array` input:

    >>> x = ivy.array([[2.,4.],[6.,7.]])
    >>> y = ivy.det(x)
    >>> print(y)
    ivy.array([-10.0])

    >>> x = ivy.array([[3.4,-0.7,0.9],[6.,-7.4,0.],[-8.5,92,7.]])
    >>> y = ivy.det(x)
    >>> print(y)
    ivy.array([293.47])

    With :code:`ivy.NativeArray` input:

    >>> x = ivy.native_array([[3.4,-0.7,0.9],[6.,-7.4,0.],[-8.5,92,7.]])
    >>> y = ivy.det(x)
    >>> print(y)
    ivy.array([293.47])

    With :code:`ivy.Container` input:

    >>> x = ivy.Container(a = ivy.array([[3., -1.], [-1., 3.]]) , \
                                 b = ivy.array([[2., 1.], [1., 1.]]))
    >>> y = ivy.det(x)
    >>> print(y)
    {
        a: ivy.array([8.0]),
        b: ivy.array([1.0])
    }

    Instance Method Examples
    ------------------------

    Using :code:`ivy.Array` instance method:

    >>> x = ivy.array([[2.,4.],[6.,7.]])
    >>> y = x.det()
    >>> print(y)
    ivy.array([-10.0])

    Using :code:`ivy.Container` instance method:

    >>> x = ivy.Container(a = ivy.array([[3., -1.], [-1., 3.]]) , \
                                    b = ivy.array([[2., 1.], [1., 1.]]))
    >>> y = x.det()
    >>> print(y)
    {
        a: ivy.array([8.0]),
        b: ivy.array([1.0])
    }

    """
    return _cur_backend(x).det(x)


def cholesky(
    x: Union[ivy.Array, ivy.NativeArray, ivy.Container], upper: bool = False
) -> Union[ivy.Array, ivy.Container]:
    """Computes the cholesky decomposition of the x matrix.

    Parameters
    ----------
    x
        input array having shape (..., M, M) and whose innermost two dimensions form
        square symmetric positive-definite matrices. Should have a floating-point data
        type.
    upper
        If True, the result must be the upper-triangular Cholesky factor U. If False,
        the result must be the lower-triangular Cholesky factor L. Default: False.

    Returns
    -------
    ret
        an array containing the Cholesky factors for each square matrix. If upper is
        False, the returned array must contain lower-triangular matrices; otherwise, the
        returned array must contain upper-triangular matrices. The returned array must
        have a floating-point data type determined by Type Promotion Rules and must have
        the same shape as x.

    Functional Examples
     -------------------
     With :code:`ivy.Array` input:

     1. Returns a lower-triangular Cholesky factor L

     >>> x = ivy.array([[1., -2.], [2., 5.]])
     >>> l = ivy.cholesky(x)
     >>> print(l)
     ivy.array([[ 1., 0.], [ 2., 1.]])


     With :code:`ivy.NativeArray` input:

     2. Returns an upper-triangular cholesky factor U

     >>> x = ivy.array([[1., -2.], [2., 5.]])
     >>> u = ivy.cholesky(x, upper = True)
     >>> print(u)
     ivy.array([[ 1., -2.], [ 0.,  1.]])



     Instance Method Examples
     ------------------------

     With :code:`ivy.Container` input:

     3. Returns a lower-triangular Cholesky factor

     >>> x = ivy.Container(a = ivy.array([[3., -1.], [-1., 3.]]),
                           b = ivy.array([[2., 1.], [1., 1.]]))
     >>> y = x.cholesky()
     >>> print(y)
     >>>
     {
         a: ivy.array([[1.73, 0.], [-0.57,  1.63]])
         b: ivy.array([[1.41, 0.], [0.70, 0.70]])
     }

    """
    return _cur_backend(x).cholesky(x, upper)


def eigvalsh(x: Union[ivy.Array, ivy.NativeArray], /) -> ivy.Array:
    """Return the eigenvalues of a symmetric matrix (or a stack of symmetric matrices)
    x.

    Parameters
    ----------
    x
        input array having shape (..., M, M) and whose innermost two dimensions form
        square matrices. Must have floating-point data type.

    Returns
    -------
    ret
        an array containing the computed eigenvalues. The returned array must have shape
        (..., M) and have the same data type as x.

    """
    return _cur_backend(x).eigvalsh(x)


def inv(x: Union[ivy.Array, ivy.NativeArray]) -> ivy.Array:
    """Returns the multiplicative inverse of a square matrix (or a stack of square
    matrices) ``x``.

    Parameters
    ----------
    x
        input array having shape ``(..., M, M)`` and whose innermost two dimensions form
        square matrices. Should have a floating-point data type.

    Returns
    -------
    ret
        an array containing the multiplicative inverses. The returned array must have a
        floating-point data type determined by :ref:`type-promotion` and must have the
        same shape as ``x``.

    Examples
    --------
    >>> x = ivy.array([[1.0, 2.0],[3.0, 4.0]])
    >>> y = ivy.inv(x)
    >>> print(y)
    ivy.array([[-2., 1.],[1.5, -0.5]])

    Inverses of several matrices can be computed at once:

    >>> x = ivy.array([[[1.0, 2.0],[3.0, 4.0]], [[1.0, 3.0], [3.0, 5.0]]])
    >>> y = ivy.inv(x)
    >>> print(y)
    ivy.array([[[-2., 1.],[1.5, -0.5]],[[-1.25, 0.75],[0.75, -0.25]]])

    """
    return _cur_backend(x).inv(x)


def matrix_rank(
    x: Union[ivy.Array, ivy.NativeArray],
    rtol: Optional[Union[float, Tuple[float]]] = None,
) -> Union[ivy.Array, ivy.NativeArray]:
    """Returns the rank (i.e., number of non-zero singular values) of a matrix (or a
    stack of matrices).

    Parameters
    ----------
    x
        input array having shape ``(..., M, N)`` and whose innermost two dimensions form
        ``MxN`` matrices. Should have a floating-point data type.

    rtol
        relative tolerance for small singular values. Singular values approximately less
        than or equal to ``rtol * largest_singular_value`` are set to zero. If a
        ``float``, the value is equivalent to a zero-dimensional array having a
        floating-point data type determined by :ref:`type-promotion` (as applied to
        ``x``) and must be broadcast against each matrix. If an ``array``, must have a
        floating-point data type and must be compatible with ``shape(x)[:-2]`` (see
        :ref:`broadcasting`). If ``None``, the default value is ``max(M, N) * eps``,
        where ``eps`` must be the machine epsilon associated with the floating-point
        data type determined by :ref:`type-promotion` (as applied to ``x``).
        Default: ``None``.

    Returns
    -------
    ret
        an array containing the ranks. The returned array must have a floating-point
        data type determined by :ref:`type-promotion` and must have shape ``(...)``
        (i.e., must have a shape equal to ``shape(x)[:-2]``).

    Examples
    --------
    >>> x = ivy.array([[1., 2.], [3., 4.]])
    >>> ivy.matrix_rank(x)
    ivy.array(2)

    """
    return _cur_backend(x).matrix_rank(x, rtol)


def cross(
    x1: Union[ivy.Array, ivy.NativeArray, ivy.Container],
    x2: Union[ivy.Array, ivy.NativeArray, ivy.Container],
    axis: int = -1,
) -> Union[ivy.Array, ivy.NativeArray, ivy.Container]:
    """The cross product of 3-element vectors. If x1 and x2 are multi- dimensional
    arrays (i.e., both have a rank greater than 1), then the cross- product of each pair
    of corresponding 3-element vectors is independently computed.

    Parameters
    ----------
    x1
        first input array. Should have a numeric data type.
    x2
        second input array. Must have the same shape as x1. Should have a numeric data
        type.
    axis
        the axis (dimension) of x1 and x2 containing the vectors for which to compute
        the cross product.vIf set to -1, the function computes the cross product for
        vectors defined by the last axis (dimension). Default: -1.

    Returns
    -------
    ret
         an array containing the cross products. The returned array must have a data
         type determined by Type Promotion Rules.
         
    Functional Examples
    --------

    With :code:`ivy.Array` inputs:
    
    1. Axis = -1: (default) vector cross product

    >>> x = ivy.array([1., 0., 0.])
    >>> y = ivy.array([0., 1., 0.])
    >>> z = ivy.cross(x, y)
    >>> print(z)
    ivy.array([0., 0., 1.])

    With :code:`ivy.NativeArray` inputs:

    >>> x = ivy.native_array([1., 3., 5.])
    >>> y = ivy.native_array([2., 4., 6.])
    >>> z = ivy.cross(x, y)
    >>> print(z)
    ivy.array([-2., 4., -2.])
    
    With :code:`ivy.Container` inputs:
    
    >>> x = ivy.Container(a=ivy.array([5., 0., 0.]), b=ivy.array([0., 0., 2.]))
    >>> y = ivy.Container(a=ivy.array([0., 7., 0.]), b=ivy.array([3., 0., 0.]))
    >>> z = ivy.cross(x,y)
    >>> print(z)
    {
    a: ivy.array([0., 0., 35.]),
    b: ivy.array([0., 6., 0.])
    }
    
    With a combination of :code:`ivy.Array`
    and :code:`ivy.Container` inputs:
    
    >>> x = ivy.array([9., 0., 3.])
    >>> y = ivy.Container(a=ivy.array([1., 1., 0.]), b=ivy.array([1., 0., 1.]))
    >>> z = ivy.cross(x,y)
    >>> print(z)
    {
    a: ivy.array([-3., 3., 9.]),
    b: ivy.array([0., -6., 0.])
    }

    With a combination of :code:`ivy.NativeArray`
    and :code:`ivy.Array` inputs:
    
    2. Axis = 0: changing vector definition

    >>> x = ivy.native_array([[1., 2.], \
                              [4., 5.], \
                              [7., 8.]])
    >>> y = ivy.array([[1.],\
                       [0.],\
                       [0.]])
    >>> z = ivy.cross(x,y, axis = 0)
    >>> print(z)
    ivy.array([[ 0.,  0.],
               [7.,  8.],
               [ -4., -5.]])

    Instance Method Examples
    ------------------------

    With :code:`ivy.Array` instance inputs:

    >>> x = ivy.array([1., 0., 0.])
    >>> y = ivy.array([0., 1., 0.])
    >>> z = x.cross(y)
    >>> print(z)
    ivy.array([0., 0., 1.])
    
    With :code:`ivy.Container` inputs:
    
    >>> x = ivy.Container(a=ivy.array([5., 0., 0.]), b=ivy.array([0., 0., 2.]))
    >>> y = ivy.Container(a=ivy.array([0., 7., 0.]), b=ivy.array([3., 0., 0.]))
    >>> z = x.cross(y)
    >>> print(z)
    {
    a: ivy.array([0., 0., 35.]),
    b: ivy.array([0., 6., 0.])
    }
    
    """
    return _cur_backend(x1).cross(x1, x2, axis)


# Extra #
# ------#


def vector_to_skew_symmetric_matrix(
    vector: Union[ivy.Array, ivy.NativeArray]
) -> ivy.Array:
    r"""Given vector :math:`\mathbf{a}\in\mathbb{R}^3`, return associated skew-symmetric
    matrix :math:`[\mathbf{a}]_×\in\mathbb{R}^{3×3}` satisfying
    :math:`\mathbf{a}×\mathbf{b}=[\mathbf{a}]_×\mathbf{b}`.\n
    `[reference] <https://en.wikipedia.org/wiki/Skew-symmetric_matrix#Cross_product>`_

    Parameters
    ----------
    vector
        Vector to convert *[batch_shape,3]*.

    Returns
    -------
    ret
        Skew-symmetric matrix *[batch_shape,3,3]*.

    """
    return _cur_backend(vector).vector_to_skew_symmetric_matrix(vector)


def solve(
    x1: Union[ivy.Array, ivy.NativeArray], x2: Union[ivy.Array, ivy.NativeArray]
) -> ivy.Array:
    """
    Returns the solution to the system of linear equations represented by the well-
    determined (i.e., full rank) linear matrix equation AX = B.

    Parameters
    ----------
    x1
        coefficient array A having shape (..., M, M) and whose innermost two dimensions
        form square matrices. Must be of full rank (i.e., all rows or, equivalently,
        columns must be linearly independent). Should have a floating-point data type.
    x2
        ordinate (or “dependent variable”) array B. If x2 has shape (M,), x2 is
        equivalent to an array having shape (..., M, 1). If x2 has shape (..., M, K),
        each column k defines a set of ordinate values for which to compute a solution,
        and shape(x2)[:-1] must be compatible with shape(x1)[:-1] (see Broadcasting).
        Should have a floating-point data type.

    Returns
    -------
    ret
        an array containing the solution to the system AX = B for each square matrix.
        The returned array must have the same shape as x2 (i.e., the array corresponding
        to B) and must have a floating-point data type determined by Type Promotion
        Rules.

    """
    return _cur_backend(x1, x2).solve(x1, x2)
=======
# global
from typing import Union, Optional, Tuple, Literal, List, NamedTuple

# local
import ivy
from ivy.backend_handler import current_backend as _cur_backend

inf = float("inf")


# Array API Standard #
# -------------------#


def eigh(x: Union[ivy.Array, ivy.NativeArray]) -> ivy.Array:
    """Returns an eigendecomposition x = QLQᵀ of a symmetric matrix (or a stack of
    symmetric matrices) ``x``, where ``Q`` is an orthogonal matrix (or a stack of
    matrices) and ``L`` is a vector (or a stack of vectors).

    .. note::
       The function ``eig`` will be added in a future version of the specification, as
       it requires complex number support.
    ..
      NOTE: once complex numbers are supported, each square matrix must be Hermitian.
    .. note::
       Whether an array library explicitly checks whether an input array is a symmetric
       matrix (or a stack of symmetric matrices) is implementation-defined.

    Parameters
    ----------
    x
        input array having shape ``(..., M, M)`` and whose innermost two dimensions form
        square matrices. Must have a floating-point data type.

    Returns
    -------
    ret
        a namedtuple (``eigenvalues``, ``eigenvectors``) whose

        -   first element must have the field name ``eigenvalues`` (corresponding to
            ``L`` above) and must be an array consisting of computed eigenvalues. The
            array containing the eigenvalues must have shape ``(..., M)``.
        -   second element have have the field name ``eigenvectors`` (corresponding to
            ``Q`` above) and must be an array where the columns of the inner most
            matrices contain the computed eigenvectors. These matrices must be
            orthogonal. The array containing the eigenvectors must have shape
            ``(..., M, M)``.

        Each returned array must have the same floating-point data type as ``x``.

    .. note::
       Eigenvalue sort order is left unspecified and is thus implementation-dependent.
    """
    return _cur_backend(x).eigh(x)


def pinv(
    x: Union[ivy.Array, ivy.NativeArray],
    rtol: Optional[Union[float, Tuple[float]]] = None,
) -> ivy.Array:
    """Returns the (Moore-Penrose) pseudo-inverse of a matrix (or a stack of matrices)
    ``x``.

    Parameters
    ----------
    x
        input array having shape ``(..., M, N)`` and whose innermost two dimensions form
        ``MxN`` matrices. Should have a floating-point data type.
    rtol
        relative tolerance for small singular values. Singular values approximately less
        than or equal to ``rtol * largest_singular_value`` are set to zero. If a
        ``float``, the value is equivalent to a zero-dimensional array having a
        floating-point data type determined by :ref:`type-promotion` (as applied to
        ``x``) and must be broadcast against each matrix. If an ``array``, must have a
        floating-point data type and must be compatible with ``shape(x)[:-2]``
        (see :ref:`broadcasting`). If ``None``, the default value is
        ``max(M, N) * eps``, where ``eps`` must be the machine epsilon associated with
        the floating-point data type determined by :ref:`type-promotion` (as applied to
        ``x``). Default: ``None``.

    Returns
    -------
    ret
        an array containing the pseudo-inverses. The returned array must have a
        floating-point data type determined by :ref:`type-promotion` and must have shape
        ``(..., N, M)`` (i.e., must have the same shape as ``x``, except the innermost
        two dimensions must be transposed).

    """
    return _cur_backend(x).pinv(x, rtol)


def matrix_transpose(x: Union[ivy.Array, ivy.NativeArray]) -> ivy.Array:
    """Transposes a matrix (or a stack of matrices) ``x``.

    Parameters
    ----------
    x
        input array having shape ``(..., M, N)`` and whose innermost two dimensions form
        ``MxN`` matrices.

    Returns
    -------
    ret
        an array containing the transpose for each matrix and having shape
        ``(..., N, M)``. The returned array must have the same data type as ``x``.

    """
    return _cur_backend(x).matrix_transpose(x)


# noinspection PyShadowingBuiltins
def vector_norm(
    x: Union[ivy.Array, ivy.NativeArray],
    axis: Optional[Union[int, Tuple[int]]] = None,
    keepdims: bool = False,
    ord: Union[int, float, Literal[inf, -inf]] = 2,
) -> ivy.Array:
    r"""Computes the vector norm of a vector (or batch of vectors) ``x``.

    Parameters
    ----------
    x
        input array. Should have a floating-point data type.
    axis
        If an integer, ``axis`` specifies the axis (dimension) along which to compute
        vector norms. If an n-tuple, ``axis`` specifies the axes (dimensions) along
        which to compute batched vector norms. If ``None``, the vector norm must be
        computed over all array values (i.e., equivalent to computing the vector norm of
        a flattened array). Negative indices must be supported. Default: ``None``.
    keepdims
        If ``True``, the axes (dimensions) specified by ``axis`` must be included in the
        result as singleton dimensions, and, accordingly, the result must be compatible
        with the input array (see :ref:`broadcasting`). Otherwise, if ``False``, the
        axes (dimensions) specified by ``axis`` must not be included in the result.
        Default: ``False``.
    ord
        order of the norm. The following mathematical norms must be supported:

        +------------------+----------------------------+
        | ord              | description                |
        +==================+============================+
        | 1                | L1-norm (Manhattan)        |
        +------------------+----------------------------+
        | 2                | L2-norm (Euclidean)        |
        +------------------+----------------------------+
        | inf              | infinity norm              |
        +------------------+----------------------------+
        | (int,float >= 1) | p-norm                     |
        +------------------+----------------------------+

        The following non-mathematical "norms" must be supported:

        +------------------+--------------------------------+
        | ord              | description                    |
        +==================+================================+
        | 0                | sum(a != 0)                    |
        +------------------+--------------------------------+
        | -1               | 1./sum(1./abs(a))              |
        +------------------+--------------------------------+
        | -2               | 1./sqrt(sum(1./abs(a)\*\*2))   |
        +------------------+--------------------------------+
        | -inf             | min(abs(a))                    |
        +------------------+--------------------------------+
        | (int,float < 1)  | sum(abs(a)\*\*ord)\*\*(1./ord) |
        +------------------+--------------------------------+

        Default: ``2``.

    Returns
    -------
    ret
        an array containing the vector norms. If ``axis`` is ``None``, the returned
        array must be a zero-dimensional array containing a vector norm. If ``axis`` is
        a scalar value (``int`` or ``float``), the returned array must have a rank which
        is one less than the rank of ``x``. If ``axis`` is a ``n``-tuple, the returned
        array must have a rank which is ``n`` less than the rank of ``x``. The returned
        array must have a floating-point data type determined by :ref:`type-promotion`.

    """
    if ord == -float("inf"):
        return ivy.reduce_min(ivy.abs(x), axis, keepdims)
    elif ord == float("inf"):
        return ivy.reduce_max(ivy.abs(x), axis, keepdims)
    elif ord == 0:
        return ivy.sum(ivy.cast(x != 0, "float32"), axis, keepdims)
    x_raised = x**ord
    return ivy.sum(x_raised, axis, keepdims) ** (1 / ord)


def svd(
    x: Union[ivy.Array, ivy.NativeArray], full_matrices: bool = True
) -> Union[ivy.Array, Tuple[ivy.Array, ...]]:
    """Returns a singular value decomposition A = USVh of a matrix (or a stack of
    matrices) ``x``, where ``U`` is a matrix (or a stack of matrices) with orthonormal
    columns, ``S`` is a vector of non-negative numbers (or stack of vectors), and ``Vh``
    is a matrix (or a stack of matrices) with orthonormal rows.

    Parameters
    ----------
    x
        input array having shape ``(..., M, N)`` and whose innermost two dimensions form
        matrices on which to perform singular value decomposition. Should have a
        floating-point data type.
    full_matrices
        If ``True``, compute full-sized ``U`` and ``Vh``, such that ``U`` has shape
        ``(..., M, M)`` and ``Vh`` has shape ``(..., N, N)``. If ``False``, compute on
        the leading ``K`` singular vectors, such that ``U`` has shape ``(..., M, K)``
        and ``Vh`` has shape ``(..., K, N)`` and where ``K = min(M, N)``.
        Default: ``True``.

    Returns
    -------
    ..
      NOTE: once complex numbers are supported, each square matrix must be Hermitian.
    ret
        a namedtuple ``(U, S, Vh)`` whose

        -   first element must have the field name ``U`` and must be an array whose
            shape depends on the value of ``full_matrices`` and contain matrices with
            orthonormal columns (i.e., the columns are left singular vectors). If
            ``full_matrices`` is ``True``, the array must have shape ``(..., M, M)``.
            If ``full_matrices`` is ``False``, the array must have shape
            ``(..., M, K)``, where ``K = min(M, N)``. The first ``x.ndim-2`` dimensions
            must have the same shape as those of the input ``x``.
        -   second element must have the field name ``S`` and must be an array with
            shape ``(..., K)`` that contains the vector(s) of singular values of length
            ``K``, where ``K = min(M, N)``. For each vector, the singular values must be
            sorted in descending order by magnitude, such that ``s[..., 0]`` is the
            largest value, ``s[..., 1]`` is the second largest value, et cetera. The
            first ``x.ndim-2`` dimensions must have the same shape as those of the input
            ``x``.
        -   third element must have the field name ``Vh`` and must be an array whose
            shape depends on the value of ``full_matrices`` and contain orthonormal rows
            (i.e., the rows are the right singular vectors and the array is the
            adjoint). If ``full_matrices`` is ``True``, the array must have shape
            ``(..., N, N)``. If ``full_matrices`` is ``False``, the array must have
            shape ``(..., K, N)`` where ``K = min(M, N)``. The first ``x.ndim-2``
            dimensions must have the same shape as those of the input ``x``.

        Each returned array must have the same floating-point data type as ``x``.

    Examples
    --------
    >>> x = ivy.random_normal(shape = (9, 6))
    >>> U, S, Vh = ivy.svd(x)
    >>> print(U.shape, S.shape, Vh.shape)
    (9, 9) (6,) (6, 6)

    Reconstruction from SVD, result is numerically close to x

    >>> reconstructed_x = ivy.matmul(U[:,:6] * S, Vh)
    >>> print((reconstructed_x - x > 1e-3).sum())
    ivy.array(0)

    >>> print((reconstructed_x - x < -1e-3).sum())
    ivy.array(0)

    """
    return _cur_backend(x).svd(x, full_matrices)


def outer(
    x1: Union[ivy.Array, ivy.NativeArray], x2: Union[ivy.Array, ivy.NativeArray]
) -> ivy.Array:
    """Returns the outer product of two vectors ``x1`` and ``x2``.

    Parameters
    ----------
    x1
        first one-dimensional input array of size N. Should have a numeric data type.
        a(M,) array_like
        First input vector. Input is flattened if not already 1-dimensional.
    x2
        second one-dimensional input array of size M. Should have a numeric data type.
        b(N,) array_like
        Second input vector. Input is flattened if not already 1-dimensional.

    Returns
    -------
    ret
        a two-dimensional array containing the outer product and whose shape is (N, M).
        The returned array must have a data type determined by Type Promotion Rules.

    """
    return _cur_backend(x1, x2).outer(x1, x2)


def diagonal(
    x: ivy.Array, offset: int = 0, axis1: int = -2, axis2: int = -1
) -> ivy.Array:
    """Returns the specified diagonals of a matrix (or a stack of matrices) ``x``.

    Parameters
    ----------
    x
        input array having shape ``(..., M, N)`` and whose innermost two dimensions form
        ``MxN`` matrices.
    offset
        offset specifying the off-diagonal relative to the main diagonal.
        - ``offset = 0``: the main diagonal.
        - ``offset > 0``: off-diagonal above the main diagonal.
        - ``offset < 0``: off-diagonal below the main diagonal.
        Default: `0`.
    axis1
        axis to be used as the first axis of the 2-D sub-arrays from which the diagonals
        should be taken.
        Defaults to first axis (0).
    axis2
        axis to be used as the second axis of the 2-D sub-arrays from which the
        diagonals should be taken. Defaults to second axis (1).

    Returns
    -------
    ret
        an array containing the diagonals and whose shape is determined by removing the
        last two dimensions and appending a dimension equal to the size of the resulting
        diagonals. The returned array must have the same data type as ``x``.

    Examples
    --------
    >>> x = ivy.array([[1., 2.],\
                       [3., 4.]])
    >>> d = ivy.diagonal(x)
    >>> print(d)
    ivy.array([1., 4.])
    >>> d = ivy.diagonal(x, 1)
    >>> print(d)
    ivy.array([1.])

    A 3-D Example
    >>> x = ivy.array([[[1., 2.],\
                        [3., 4.]],\
                       [[5., 6.],\
                        [7., 8.]]])
    >>> d = ivy.diagonal(x, 0, 0, 1)
    >>> print(d)
    ivy.array([[1., 7.],
               [2., 8.]])
    """
    return _cur_backend(x).diagonal(x, offset, axis1=axis1, axis2=axis2)


def matrix_norm(
    x: Union[ivy.Array, ivy.NativeArray],
    ord: Optional[Union[int, float, Literal[inf, -inf, "fro", "nuc"]]] = "fro",
    keepdims: bool = False,
) -> ivy.Array:
    """Compute the matrix p-norm.

    Parameters
    ----------
    x
        Input array.
    p
        Order of the norm. Default is 2.
    axes
        The axes of x along which to compute the matrix norms.
        Default is None, in which case the last two dimensions are used.
    keepdims
        If this is set to True, the axes which are normed over are left in the result as
        dimensions with size one. With this option the result will broadcast correctly
        against the original x. Default is False.

    Returns
    -------
    ret
        Matrix norm of the array at specified axes.

    """
    return _cur_backend(x).matrix_norm(x, ord, keepdims)


def qr(x: ivy.Array, mode: str = "reduced") -> NamedTuple:
    """
    Returns the qr decomposition x = QR of a full column rank matrix (or a stack of
    matrices), where Q is an orthonormal matrix (or a stack of matrices) and R is an
    upper-triangular matrix (or a stack of matrices).

    Parameters
    ----------
    x
        input array having shape (..., M, N) and whose innermost two dimensions form MxN
        matrices of rank N. Should have a floating-point data type.
    mode
        decomposition mode. Should be one of the following modes:
        - 'reduced': compute only the leading K columns of q, such that q and r have
          dimensions (..., M, K) and (..., K, N), respectively, and where K = min(M, N).
        - 'complete': compute q and r with dimensions (..., M, M) and (..., M, N),
          respectively.
        Default: 'reduced'.

    Returns
    -------
    ret
        a namedtuple (Q, R) whose
        - first element must have the field name Q and must be an array whose shape
          depends on the value of mode and contain matrices with orthonormal columns.
          If mode is 'complete', the array must have shape (..., M, M). If mode is
          'reduced', the array must have shape (..., M, K), where K = min(M, N). The
          first x.ndim-2 dimensions must have the same size as those of the input array
          x.
        - second element must have the field name R and must be an array whose shape
          depends on the value of mode and contain upper-triangular matrices. If mode is
          'complete', the array must have shape (..., M, N). If mode is 'reduced', the
          array must have shape (..., K, N), where K = min(M, N). The first x.ndim-2
          dimensions must have the same size as those of the input x.

    """
    return _cur_backend(x).qr(x, mode)


def matmul(
    x1: Union[ivy.Array, ivy.NativeArray], x2: Union[ivy.Array, ivy.NativeArray]
) -> ivy.Array:
    """Computes the matrix product.

    Parameters
    ----------
    x1
         first input array. Should have a numeric data type. Must have at least one
         dimension.
    x2
         second input array. Should have a numeric data type. Must have at least one
         dimension.

    Returns
    -------
    ret
        -   if both x1 and x2 are one-dimensional arrays having shape (N,), a
            zero-dimensional array containing the inner product as its only element.
        -   if x1 is a two-dimensional array having shape (M, K) and x2 is a
            two-dimensional array having shape (K, N), a two-dimensional array
            containing the conventional matrix product and having shape (M, N).
        -   if x1 is a one-dimensional array having shape (K,) and x2 is an array having
            shape (..., K, N), an array having shape (..., N) (i.e., prepended
            dimensions during vector-to-matrix promotion must be removed) and containing
            the conventional matrix product.
        -   if x1 is an array having shape (..., M, K) and x2 is a one-dimensional array
            having shape (K,), an array having shape (..., M) (i.e., appended dimensions
            during vector-to-matrix promotion must be removed) and containing the
            conventional matrix product.
        -   if x1 is a two-dimensional array having shape (M, K) and x2 is an array
            having shape (..., K, N), an array having shape (..., M, N) and containing
            the conventional matrix product for each stacked matrix.
        -   if x1 is an array having shape (..., M, K) and x2 is a two-dimensional array
            having shape (K, N), an array having shape (..., M, N) and containing the
            conventional matrix product for each stacked matrix.
        -   if either x1 or x2 has more than two dimensions, an array having a shape
            determined by Broadcasting shape(x1)[:-2] against shape(x2)[:-2] and
            containing the conventional matrix product for each stacked matrix.

    **Raises**

    -   if either x1 or x2 is a zero-dimensional array.
    -   if x1 is a one-dimensional array having shape (K,), x2 is a one-dimensional
        array having shape (L,), and K != L.
    -   if x1 is a one-dimensional array having shape (K,), x2 is an array having shape
        (..., L, N), and K != L.
    -   if x1 is an array having shape (..., M, K), x2 is a one-dimensional array having
        shape (L,), and K != L.
    -   if x1 is an array having shape (..., M, K), x2 is an array having shape
        (..., L, N), and K != L.

    """
    return _cur_backend(x1).matmul(x1, x2)


def matrix_power(x: Union[ivy.Array, ivy.NativeArray], n: int) -> ivy.Array:
    """Raises a square matrix (or a stack of square matrices) x to an integer power
    n.
    """
    return _cur_backend(x).matrix_power(x, n)


def slodget(
    x: Union[ivy.Array, ivy.NativeArray],
) -> ivy.Array:
    """Computes the sign and natural logarithm of the determinant of an array.

    Parameters
    ----------
    x
        This is a 2D array, and it has to be square

    Returns
    -------
    ret
        This function returns two values -
            sign:
            A number representing the sign of the determinant.

            logdet:
            The natural log of the absolute value of the determinant.

    """
    return _cur_backend(x).slodget(x)


def tensordot(
    x1: Union[ivy.Array, ivy.NativeArray, ivy.Container],
    x2: Union[ivy.Array, ivy.NativeArray, ivy.Container],
    axes: Union[int, Tuple[List[int], List[int]]] = 2,
) -> Union[ivy.Array, ivy.Container]:
    """Returns a tensor contraction of x1 and x2 over specific axes.

    Parameters
    ----------
    x1
        First input array. Should have a numeric data type.
    x2
        second input array. Must be compatible with x1 for all non-contracted axes.
        Should have a numeric data type.
    axes
        The axes to contract over.

        Default is 2.

    Returns
    -------
    ret
        The tensor contraction of x1 and x2 over the specified axes.


    Functional Examples
    -------------------

    With :code:`ivy.Array` input:

    1. Axes = 0 : tensor product

    >>> x = ivy.array([[1., 2.], [2., 3.]])
    >>> y = ivy.array([[3., 4.], [4., 5.]])
    >>> res = ivy.tensordot(x, y, axes =0)
    >>> print(res)
    ivy.array([[[[ 3.,  4.],
                  [ 4.,  5.]],

                 [[ 6.,  8.],
                  [ 8., 10.]]],

                [[[ 6.,  8.],
                  [ 8., 10.]],

                 [[ 9., 12.],
                  [12., 15.]]]])



    With a mix of :code:`ivy.Array` and :code:`ivy.NativeArray` inputs:

    2. Axes = 1 : tensor dot product

    >>> x = ivy.array([[1., 0., 1.], [2., 3., 6.], [0., 7., 2.]])
    >>> y = ivy.native_array([[1.], [2.], [3.]])
    >>> res = ivy.tensordot(x, y, axes = 1)
    >>> print(res)
    ivy.array([[ 4.],
                [26.],
                [20.]])


    With :code:`ivy.Container` input:

    3. Axes = 2: (default) tensor double contraction

    >>> x = ivy.Container(a=ivy.array([[1., 0., 3.], [2., 3., 4.]]),
                          b=ivy.array([[5., 6., 7.], [3., 4., 8.]]))
    >>> y = ivy.Container(a=ivy.array([[2., 4., 5.], [9., 10., 6.]]),
                          b=ivy.array([[1., 0., 3.], [2., 3., 4.]]))
    >>> res = ivy.tensordot(x, y)
    >>> print(res)
    {
        a: ivy.array(89.)
        b: ivy.array(76.)
    }




    Instance Method Examples
    ------------------------
    Using :code:`ivy.Array` instance method:

    >>> x = ivy.array([[1., 0., 2.]])
    >>> y = ivy.native_array([[7., 8., 0.]])
    >>> res = x.matrix_transpose.tensordot(y, dims = 1)
    >>> print(res)
    >>> ivy.array([[ 7.,  8.,  0.],
                   [ 0.,  0.,  0.],
                   [14., 16.,  0.]])

    """
    return _cur_backend(x1, x2).tensordot(x1, x2, axes)


def svdvals(
    x: Union[ivy.Array, ivy.NativeArray],
) -> ivy.Array:
    """Returns the singular values of a matrix (or a stack of matrices) ``x``.

    Parameters
    ----------
    x
        input array having shape ``(..., M, N)`` and whose innermost two dimensions form
        ``MxN`` matrices.

    Returns
    -------
    ret
        array with shape ``(..., K)`` that contains the vector(s) of singular values of
        length ``K``, where K = min(M, N). The values are sorted in descending order by
        magnitude.

    """
    return _cur_backend(x).svdvals(x)


def trace(x: Union[ivy.Array, ivy.NativeArray], offset: int = 0) -> ivy.Array:
    """Returns the sum along the specified diagonals of a matrix (or a stack of
    matrices) ``x``.

    Parameters
    ----------
    x
        input array having shape ``(..., M, N)`` and whose innermost two dimensions form
        ``MxN`` matrices. Should have a numeric data type.
    offset
        offset specifying the off-diagonal relative to the main diagonal.
        -   ``offset = 0``: the main diagonal.
        -   ``offset > 0``: off-diagonal above the main diagonal.
        -   ``offset < 0``: off-diagonal below the main diagonal.

        Default: ``0``.

    Returns
    -------
    ret
         an array containing the traces and whose shape is determined by removing the
         last two dimensions and storing the traces in the last array dimension. For
         example, if ``x`` has rank ``k`` and shape ``(I, J, K, ..., L, M, N)``, then an
         output array has rank ``k-2`` and shape ``(I, J, K, ..., L)`` where

         ::

           out[i, j, k, ..., l] = trace(a[i, j, k, ..., l, :, :])

         The returned array must have the same data type as ``x``.

    Examples
    --------
    >>> x = ivy.array([[1.0, 2.0],[3.0, 4.0]])
    >>> offset = 0
    >>> y = ivy.trace(x, offset)
    >>> print(y)
    ivy.array(5.)

    """
    return _cur_backend(x).trace(x, offset)


def vecdot(
    x1: Union[ivy.Array, ivy.NativeArray],
    x2: Union[ivy.Array, ivy.NativeArray],
    axis: int = -1,
) -> ivy.Array:
    """Computes the (vector) dot product of two arrays.

    Parameters
    ----------
    x1
        first input array. Should have a numeric data type.
    x2
        second input array. Must be compatible with ``x1`` (see :ref:`broadcasting`).
        Should have a numeric data type.
    axis
        axis over which to compute the dot product. Must be an integer on the interval
        ``[-N, N)``, where ``N`` is the rank (number of dimensions) of the shape
        determined according to :ref:`broadcasting`. If specified as a negative integer,
        the function must determine the axis along which to compute the dot product by
        counting backward from the last dimension (where ``-1`` refers to the last
        dimension). By default, the function must compute the dot product over the last
        axis. Default: ``-1``.

    Returns
    -------
    ret
        if ``x1`` and ``x2`` are both one-dimensional arrays, a zero-dimensional
        containing the dot product; otherwise, a non-zero-dimensional array containing
        the dot products and having rank ``N-1``, where ``N`` is the rank (number of
        dimensions) of the shape determined according to :ref:`broadcasting`. The
        returned array must have a data type determined by :ref:`type-promotion`.

    **Raises**

    -   if provided an invalid ``axis``.
    -   if the size of the axis over which to compute the dot product is not the same
        for both ``x1`` and ``x2``.

    """
    return _cur_backend(x1).vecdot(x1, x2, axis)


def det(
    x: Union[ivy.Array, ivy.NativeArray, ivy.Container],
) -> Union[ivy.Array, ivy.Container]:
    """Returns the determinant of a square matrix (or a stack of square matrices)``x``.

    Parameters
    ----------
    x
        input array having shape ``(..., M, M)`` and whose innermost two dimensions 
        form square matrices. Should have a floating-point data type.

    Returns
    -------
    ret
        if ``x`` is a two-dimensional array, a zero-dimensional array containing the
        determinant; otherwise,a non-zero dimensional array containing the determinant
        for each square matrix. The returned array must have the same data type as
        ``x``.


    This method conforms to the `Array API Standard
    <https://data-apis.org/array-api/latest/>`_. This docstring is an extension of the
    `docstring \
    <https://data-apis.org/array-api/latest/extensions/generated/signatures.linalg \
    .det.html>`_ # noqa
    in the standard. The descriptions above assume an array input for simplicity, but
    the method also accepts :code:`ivy.Container` instances in place of
    :code:`ivy.Array` or :code:`ivy.NativeArray` instances, as shown in the type hints
    and also the examples below.

    Functional Examples
    -------------------

    With :code:`ivy.Array` input:

    >>> x = ivy.array([[2.,4.],[6.,7.]])
    >>> y = ivy.det(x)
    >>> print(y)
    ivy.array([-10.0])

    >>> x = ivy.array([[3.4,-0.7,0.9],[6.,-7.4,0.],[-8.5,92,7.]])
    >>> y = ivy.det(x)
    >>> print(y)
    ivy.array([293.47])

    With :code:`ivy.NativeArray` input:

    >>> x = ivy.native_array([[3.4,-0.7,0.9],[6.,-7.4,0.],[-8.5,92,7.]])
    >>> y = ivy.det(x)
    >>> print(y)
    ivy.array([293.47])

    With :code:`ivy.Container` input:

    >>> x = ivy.Container(a = ivy.array([[3., -1.], [-1., 3.]]) , \
                                 b = ivy.array([[2., 1.], [1., 1.]]))
    >>> y = ivy.det(x)
    >>> print(y)
    {
        a: ivy.array([8.0]),
        b: ivy.array([1.0])
    }

    Instance Method Examples
    ------------------------

    Using :code:`ivy.Array` instance method:

    >>> x = ivy.array([[2.,4.],[6.,7.]])
    >>> y = x.det()
    >>> print(y)
    ivy.array([-10.0])

    Using :code:`ivy.Container` instance method:

    >>> x = ivy.Container(a = ivy.array([[3., -1.], [-1., 3.]]) , \
                                    b = ivy.array([[2., 1.], [1., 1.]]))
    >>> y = x.det()
    >>> print(y)
    {
        a: ivy.array([8.0]),
        b: ivy.array([1.0])
    }

    """
    return _cur_backend(x).det(x)


def cholesky(
    x: Union[ivy.Array, ivy.NativeArray, ivy.Container], upper: bool = False
) -> Union[ivy.Array, ivy.Container]:
    """Computes the cholesky decomposition of the x matrix.

    Parameters
    ----------
    x
        input array having shape (..., M, M) and whose innermost two dimensions form
        square symmetric positive-definite matrices. Should have a floating-point data
        type.
    upper
        If True, the result must be the upper-triangular Cholesky factor U. If False,
        the result must be the lower-triangular Cholesky factor L. Default: False.

    Returns
    -------
    ret
        an array containing the Cholesky factors for each square matrix. If upper is
        False, the returned array must contain lower-triangular matrices; otherwise, the
        returned array must contain upper-triangular matrices. The returned array must
        have a floating-point data type determined by Type Promotion Rules and must have
        the same shape as x.

    Functional Examples
     -------------------
     With :code:`ivy.Array` input:

     1. Returns a lower-triangular Cholesky factor L

     >>> x = ivy.array([[1., -2.], [2., 5.]])
     >>> l = ivy.cholesky(x)
     >>> print(l)
     ivy.array([[ 1., 0.], [ 2., 1.]])


     With :code:`ivy.NativeArray` input:

     2. Returns an upper-triangular cholesky factor U

     >>> x = ivy.array([[1., -2.], [2., 5.]])
     >>> u = ivy.cholesky(x, upper = True)
     >>> print(u)
     ivy.array([[ 1., -2.], [ 0.,  1.]])



     Instance Method Examples
     ------------------------

     With :code:`ivy.Container` input:

     3. Returns a lower-triangular Cholesky factor

     >>> x = ivy.Container(a = ivy.array([[3., -1.], [-1., 3.]]),
                           b = ivy.array([[2., 1.], [1., 1.]]))
     >>> y = x.cholesky()
     >>> print(y)
     >>>
     {
         a: ivy.array([[1.73, 0.], [-0.57,  1.63]])
         b: ivy.array([[1.41, 0.], [0.70, 0.70]])
     }

    """
    return _cur_backend(x).cholesky(x, upper)


def eigvalsh(x: Union[ivy.Array, ivy.NativeArray], /) -> ivy.Array:
    """Return the eigenvalues of a symmetric matrix (or a stack of symmetric matrices)
    x.

    Parameters
    ----------
    x
        input array having shape (..., M, M) and whose innermost two dimensions form
        square matrices. Must have floating-point data type.

    Returns
    -------
    ret
        an array containing the computed eigenvalues. The returned array must have shape
        (..., M) and have the same data type as x.

    """
    return _cur_backend(x).eigvalsh(x)


def inv(x: Union[ivy.Array, ivy.NativeArray]) -> ivy.Array:
    """Returns the multiplicative inverse of a square matrix (or a stack of square
    matrices) ``x``.

    Parameters
    ----------
    x
        input array having shape ``(..., M, M)`` and whose innermost two dimensions form
        square matrices. Should have a floating-point data type.

    Returns
    -------
    ret
        an array containing the multiplicative inverses. The returned array must have a
        floating-point data type determined by :ref:`type-promotion` and must have the
        same shape as ``x``.

    Examples
    --------
    >>> x = ivy.array([[1.0, 2.0],[3.0, 4.0]])
    >>> y = ivy.inv(x)
    >>> print(y)
    ivy.array([[-2., 1.],[1.5, -0.5]])

    Inverses of several matrices can be computed at once:

    >>> x = ivy.array([[[1.0, 2.0],[3.0, 4.0]], [[1.0, 3.0], [3.0, 5.0]]])
    >>> y = ivy.inv(x)
    >>> print(y)
    ivy.array([[[-2., 1.],[1.5, -0.5]],[[-1.25, 0.75],[0.75, -0.25]]])

    """
    return _cur_backend(x).inv(x)


def matrix_rank(
    x: Union[ivy.Array, ivy.NativeArray],
    rtol: Optional[Union[float, Tuple[float]]] = None,
) -> Union[ivy.Array, ivy.NativeArray]:
    """Returns the rank (i.e., number of non-zero singular values) of a matrix (or a
    stack of matrices).

    Parameters
    ----------
    x
        input array having shape ``(..., M, N)`` and whose innermost two dimensions form
        ``MxN`` matrices. Should have a floating-point data type.

    rtol
        relative tolerance for small singular values. Singular values approximately less
        than or equal to ``rtol * largest_singular_value`` are set to zero. If a
        ``float``, the value is equivalent to a zero-dimensional array having a
        floating-point data type determined by :ref:`type-promotion` (as applied to
        ``x``) and must be broadcast against each matrix. If an ``array``, must have a
        floating-point data type and must be compatible with ``shape(x)[:-2]`` (see
        :ref:`broadcasting`). If ``None``, the default value is ``max(M, N) * eps``,
        where ``eps`` must be the machine epsilon associated with the floating-point
        data type determined by :ref:`type-promotion` (as applied to ``x``).
        Default: ``None``.

    Returns
    -------
    ret
        an array containing the ranks. The returned array must have a floating-point
        data type determined by :ref:`type-promotion` and must have shape ``(...)``
        (i.e., must have a shape equal to ``shape(x)[:-2]``).

    Examples
    --------
    >>> x = ivy.array([[1., 2.], [3., 4.]])
    >>> ivy.matrix_rank(x)
    ivy.array(2)

    """
    return _cur_backend(x).matrix_rank(x, rtol)


def cross(
    x1: Union[ivy.Array, ivy.NativeArray],
    x2: Union[ivy.Array, ivy.NativeArray],
    axis: int = -1,
) -> ivy.Array:
    """The cross product of 3-element vectors. If x1 and x2 are multi- dimensional
    arrays (i.e., both have a rank greater than 1), then the cross- product of each pair
    of corresponding 3-element vectors is independently computed.

    Parameters
    ----------
    x1
        first input array. Should have a numeric data type.
    x2
        second input array. Must have the same shape as x1. Should have a numeric data
        type.
    axis
        the axis (dimension) of x1 and x2 containing the vectors for which to compute
        the cross product.vIf set to -1, the function computes the cross product for
        vectors defined by the last axis (dimension). Default: -1.

    Returns
    -------
    ret
         an array containing the cross products. The returned array must have a data
         type determined by Type Promotion Rules.

    """
    return _cur_backend(x1).cross(x1, x2, axis)


# Extra #
# ------#


def vector_to_skew_symmetric_matrix(
    vector: Union[ivy.Array, ivy.NativeArray]
) -> ivy.Array:
    r"""Given vector :math:`\mathbf{a}\in\mathbb{R}^3`, return associated skew-symmetric
    matrix :math:`[\mathbf{a}]_×\in\mathbb{R}^{3×3}` satisfying
    :math:`\mathbf{a}×\mathbf{b}=[\mathbf{a}]_×\mathbf{b}`.\n
    `[reference] <https://en.wikipedia.org/wiki/Skew-symmetric_matrix#Cross_product>`_

    Parameters
    ----------
    vector
        Vector to convert *[batch_shape,3]*.

    Returns
    -------
    ret
        Skew-symmetric matrix *[batch_shape,3,3]*.

    """
    return _cur_backend(vector).vector_to_skew_symmetric_matrix(vector)


def solve(
    x1: Union[ivy.Array, ivy.NativeArray], x2: Union[ivy.Array, ivy.NativeArray]
) -> ivy.Array:
    """
    Returns the solution to the system of linear equations represented by the well-
    determined (i.e., full rank) linear matrix equation AX = B.

    Parameters
    ----------
    x1
        coefficient array A having shape (..., M, M) and whose innermost two dimensions
        form square matrices. Must be of full rank (i.e., all rows or, equivalently,
        columns must be linearly independent). Should have a floating-point data type.
    x2
        ordinate (or “dependent variable”) array B. If x2 has shape (M,), x2 is
        equivalent to an array having shape (..., M, 1). If x2 has shape (..., M, K),
        each column k defines a set of ordinate values for which to compute a solution,
        and shape(x2)[:-1] must be compatible with shape(x1)[:-1] (see Broadcasting).
        Should have a floating-point data type.

    Returns
    -------
    ret
        an array containing the solution to the system AX = B for each square matrix.
        The returned array must have the same shape as x2 (i.e., the array corresponding
        to B) and must have a floating-point data type determined by Type Promotion
        Rules.

    """
    return _cur_backend(x1, x2).solve(x1, x2)
>>>>>>> a5b6bcff
<|MERGE_RESOLUTION|>--- conflicted
+++ resolved
@@ -1,2172 +1,1126 @@
-<<<<<<< HEAD
-# global
-from typing import Union, Optional, Tuple, Literal, List, NamedTuple
-
-# local
-import ivy
-from ivy.backend_handler import current_backend as _cur_backend
-
-inf = float("inf")
-
-
-# Array API Standard #
-# -------------------#
-
-
-def eigh(x: Union[ivy.Array, ivy.NativeArray]) -> ivy.Array:
-    """Returns an eigendecomposition x = QLQᵀ of a symmetric matrix (or a stack of
-    symmetric matrices) ``x``, where ``Q`` is an orthogonal matrix (or a stack of
-    matrices) and ``L`` is a vector (or a stack of vectors).
-
-    .. note::
-       The function ``eig`` will be added in a future version of the specification, as
-       it requires complex number support.
-    ..
-      NOTE: once complex numbers are supported, each square matrix must be Hermitian.
-    .. note::
-       Whether an array library explicitly checks whether an input array is a symmetric
-       matrix (or a stack of symmetric matrices) is implementation-defined.
-
-    Parameters
-    ----------
-    x
-        input array having shape ``(..., M, M)`` and whose innermost two dimensions form
-        square matrices. Must have a floating-point data type.
-
-    Returns
-    -------
-    ret
-        a namedtuple (``eigenvalues``, ``eigenvectors``) whose
-
-        -   first element must have the field name ``eigenvalues`` (corresponding to
-            ``L`` above) and must be an array consisting of computed eigenvalues. The
-            array containing the eigenvalues must have shape ``(..., M)``.
-        -   second element have have the field name ``eigenvectors`` (corresponding to
-            ``Q`` above) and must be an array where the columns of the inner most
-            matrices contain the computed eigenvectors. These matrices must be
-            orthogonal. The array containing the eigenvectors must have shape
-            ``(..., M, M)``.
-
-        Each returned array must have the same floating-point data type as ``x``.
-
-    .. note::
-       Eigenvalue sort order is left unspecified and is thus implementation-dependent.
-    """
-    return _cur_backend(x).eigh(x)
-
-
-def pinv(
-    x: Union[ivy.Array, ivy.NativeArray],
-    rtol: Optional[Union[float, Tuple[float]]] = None,
-) -> ivy.Array:
-    """Returns the (Moore-Penrose) pseudo-inverse of a matrix (or a stack of matrices)
-    ``x``.
-
-    Parameters
-    ----------
-    x
-        input array having shape ``(..., M, N)`` and whose innermost two dimensions form
-        ``MxN`` matrices. Should have a floating-point data type.
-    rtol
-        relative tolerance for small singular values. Singular values approximately less
-        than or equal to ``rtol * largest_singular_value`` are set to zero. If a
-        ``float``, the value is equivalent to a zero-dimensional array having a
-        floating-point data type determined by :ref:`type-promotion` (as applied to
-        ``x``) and must be broadcast against each matrix. If an ``array``, must have a
-        floating-point data type and must be compatible with ``shape(x)[:-2]``
-        (see :ref:`broadcasting`). If ``None``, the default value is
-        ``max(M, N) * eps``, where ``eps`` must be the machine epsilon associated with
-        the floating-point data type determined by :ref:`type-promotion` (as applied to
-        ``x``). Default: ``None``.
-
-    Returns
-    -------
-    ret
-        an array containing the pseudo-inverses. The returned array must have a
-        floating-point data type determined by :ref:`type-promotion` and must have shape
-        ``(..., N, M)`` (i.e., must have the same shape as ``x``, except the innermost
-        two dimensions must be transposed).
-
-    """
-    return _cur_backend(x).pinv(x, rtol)
-
-
-def matrix_transpose(x: Union[ivy.Array, ivy.NativeArray]) -> ivy.Array:
-    """Transposes a matrix (or a stack of matrices) ``x``.
-
-    Parameters
-    ----------
-    x
-        input array having shape ``(..., M, N)`` and whose innermost two dimensions form
-        ``MxN`` matrices.
-
-    Returns
-    -------
-    ret
-        an array containing the transpose for each matrix and having shape
-        ``(..., N, M)``. The returned array must have the same data type as ``x``.
-
-    """
-    return _cur_backend(x).matrix_transpose(x)
-
-
-# noinspection PyShadowingBuiltins
-def vector_norm(
-    x: Union[ivy.Array, ivy.NativeArray],
-    axis: Optional[Union[int, Tuple[int]]] = None,
-    keepdims: bool = False,
-    ord: Union[int, float, Literal[inf, -inf]] = 2,
-) -> ivy.Array:
-    r"""Computes the vector norm of a vector (or batch of vectors) ``x``.
-
-    Parameters
-    ----------
-    x
-        input array. Should have a floating-point data type.
-    axis
-        If an integer, ``axis`` specifies the axis (dimension) along which to compute
-        vector norms. If an n-tuple, ``axis`` specifies the axes (dimensions) along
-        which to compute batched vector norms. If ``None``, the vector norm must be
-        computed over all array values (i.e., equivalent to computing the vector norm of
-        a flattened array). Negative indices must be supported. Default: ``None``.
-    keepdims
-        If ``True``, the axes (dimensions) specified by ``axis`` must be included in the
-        result as singleton dimensions, and, accordingly, the result must be compatible
-        with the input array (see :ref:`broadcasting`). Otherwise, if ``False``, the
-        axes (dimensions) specified by ``axis`` must not be included in the result.
-        Default: ``False``.
-    ord
-        order of the norm. The following mathematical norms must be supported:
-
-        +------------------+----------------------------+
-        | ord              | description                |
-        +==================+============================+
-        | 1                | L1-norm (Manhattan)        |
-        +------------------+----------------------------+
-        | 2                | L2-norm (Euclidean)        |
-        +------------------+----------------------------+
-        | inf              | infinity norm              |
-        +------------------+----------------------------+
-        | (int,float >= 1) | p-norm                     |
-        +------------------+----------------------------+
-
-        The following non-mathematical "norms" must be supported:
-
-        +------------------+--------------------------------+
-        | ord              | description                    |
-        +==================+================================+
-        | 0                | sum(a != 0)                    |
-        +------------------+--------------------------------+
-        | -1               | 1./sum(1./abs(a))              |
-        +------------------+--------------------------------+
-        | -2               | 1./sqrt(sum(1./abs(a)\*\*2))   |
-        +------------------+--------------------------------+
-        | -inf             | min(abs(a))                    |
-        +------------------+--------------------------------+
-        | (int,float < 1)  | sum(abs(a)\*\*ord)\*\*(1./ord) |
-        +------------------+--------------------------------+
-
-        Default: ``2``.
-
-    Returns
-    -------
-    ret
-        an array containing the vector norms. If ``axis`` is ``None``, the returned
-        array must be a zero-dimensional array containing a vector norm. If ``axis`` is
-        a scalar value (``int`` or ``float``), the returned array must have a rank which
-        is one less than the rank of ``x``. If ``axis`` is a ``n``-tuple, the returned
-        array must have a rank which is ``n`` less than the rank of ``x``. The returned
-        array must have a floating-point data type determined by :ref:`type-promotion`.
-
-    """
-    if ord == -float("inf"):
-        return ivy.reduce_min(ivy.abs(x), axis, keepdims)
-    elif ord == float("inf"):
-        return ivy.reduce_max(ivy.abs(x), axis, keepdims)
-    elif ord == 0:
-        return ivy.sum(ivy.cast(x != 0, "float32"), axis, keepdims)
-    x_raised = x**ord
-    return ivy.sum(x_raised, axis, keepdims) ** (1 / ord)
-
-
-def svd(
-    x: Union[ivy.Array, ivy.NativeArray], full_matrices: bool = True
-) -> Union[ivy.Array, Tuple[ivy.Array, ...]]:
-    """Returns a singular value decomposition A = USVh of a matrix (or a stack of
-    matrices) ``x``, where ``U`` is a matrix (or a stack of matrices) with orthonormal
-    columns, ``S`` is a vector of non-negative numbers (or stack of vectors), and ``Vh``
-    is a matrix (or a stack of matrices) with orthonormal rows.
-
-    Parameters
-    ----------
-    x
-        input array having shape ``(..., M, N)`` and whose innermost two dimensions form
-        matrices on which to perform singular value decomposition. Should have a
-        floating-point data type.
-    full_matrices
-        If ``True``, compute full-sized ``U`` and ``Vh``, such that ``U`` has shape
-        ``(..., M, M)`` and ``Vh`` has shape ``(..., N, N)``. If ``False``, compute on
-        the leading ``K`` singular vectors, such that ``U`` has shape ``(..., M, K)``
-        and ``Vh`` has shape ``(..., K, N)`` and where ``K = min(M, N)``.
-        Default: ``True``.
-
-    Returns
-    -------
-    ..
-      NOTE: once complex numbers are supported, each square matrix must be Hermitian.
-    ret
-        a namedtuple ``(U, S, Vh)`` whose
-
-        -   first element must have the field name ``U`` and must be an array whose
-            shape depends on the value of ``full_matrices`` and contain matrices with
-            orthonormal columns (i.e., the columns are left singular vectors). If
-            ``full_matrices`` is ``True``, the array must have shape ``(..., M, M)``.
-            If ``full_matrices`` is ``False``, the array must have shape
-            ``(..., M, K)``, where ``K = min(M, N)``. The first ``x.ndim-2`` dimensions
-            must have the same shape as those of the input ``x``.
-        -   second element must have the field name ``S`` and must be an array with
-            shape ``(..., K)`` that contains the vector(s) of singular values of length
-            ``K``, where ``K = min(M, N)``. For each vector, the singular values must be
-            sorted in descending order by magnitude, such that ``s[..., 0]`` is the
-            largest value, ``s[..., 1]`` is the second largest value, et cetera. The
-            first ``x.ndim-2`` dimensions must have the same shape as those of the input
-            ``x``.
-        -   third element must have the field name ``Vh`` and must be an array whose
-            shape depends on the value of ``full_matrices`` and contain orthonormal rows
-            (i.e., the rows are the right singular vectors and the array is the
-            adjoint). If ``full_matrices`` is ``True``, the array must have shape
-            ``(..., N, N)``. If ``full_matrices`` is ``False``, the array must have
-            shape ``(..., K, N)`` where ``K = min(M, N)``. The first ``x.ndim-2``
-            dimensions must have the same shape as those of the input ``x``.
-
-        Each returned array must have the same floating-point data type as ``x``.
-
-    Examples
-    --------
-    >>> x = ivy.random_normal(shape = (9, 6))
-    >>> U, S, Vh = ivy.svd(x)
-    >>> print(U.shape, S.shape, Vh.shape)
-    (9, 9) (6,) (6, 6)
-
-    Reconstruction from SVD, result is numerically close to x
-
-    >>> reconstructed_x = ivy.matmul(U[:,:6] * S, Vh)
-    >>> print((reconstructed_x - x > 1e-3).sum())
-    ivy.array(0)
-
-    >>> print((reconstructed_x - x < -1e-3).sum())
-    ivy.array(0)
-
-    """
-    return _cur_backend(x).svd(x, full_matrices)
-
-
-def outer(
-    x1: Union[ivy.Array, ivy.NativeArray], x2: Union[ivy.Array, ivy.NativeArray]
-) -> ivy.Array:
-    """Returns the outer product of two vectors ``x1`` and ``x2``.
-
-    Parameters
-    ----------
-    x1
-        first one-dimensional input array of size N. Should have a numeric data type.
-        a(M,) array_like
-        First input vector. Input is flattened if not already 1-dimensional.
-    x2
-        second one-dimensional input array of size M. Should have a numeric data type.
-        b(N,) array_like
-        Second input vector. Input is flattened if not already 1-dimensional.
-
-    Returns
-    -------
-    ret
-        a two-dimensional array containing the outer product and whose shape is (N, M).
-        The returned array must have a data type determined by Type Promotion Rules.
-
-    """
-    return _cur_backend(x1, x2).outer(x1, x2)
-
-
-def diagonal(
-    x: ivy.Array, offset: int = 0, axis1: int = -2, axis2: int = -1
-) -> ivy.Array:
-    """Returns the specified diagonals of a matrix (or a stack of matrices) ``x``.
-
-    Parameters
-    ----------
-    x
-        input array having shape ``(..., M, N)`` and whose innermost two dimensions form
-        ``MxN`` matrices.
-    offset
-        offset specifying the off-diagonal relative to the main diagonal.
-        - ``offset = 0``: the main diagonal.
-        - ``offset > 0``: off-diagonal above the main diagonal.
-        - ``offset < 0``: off-diagonal below the main diagonal.
-        Default: `0`.
-    axis1
-        axis to be used as the first axis of the 2-D sub-arrays from which the diagonals
-        should be taken.
-        Defaults to first axis (0).
-    axis2
-        axis to be used as the second axis of the 2-D sub-arrays from which the
-        diagonals should be taken. Defaults to second axis (1).
-
-    Returns
-    -------
-    ret
-        an array containing the diagonals and whose shape is determined by removing the
-        last two dimensions and appending a dimension equal to the size of the resulting
-        diagonals. The returned array must have the same data type as ``x``.
-
-    Examples
-    --------
-    >>> x = ivy.array([[1., 2.],\
-                       [3., 4.]])
-    >>> d = ivy.diagonal(x)
-    >>> print(d)
-    ivy.array([1., 4.])
-    >>> d = ivy.diagonal(x, 1)
-    >>> print(d)
-    ivy.array([1.])
-
-    A 3-D Example
-    >>> x = ivy.array([[[1., 2.],\
-                        [3., 4.]],\
-                       [[5., 6.],\
-                        [7., 8.]]])
-    >>> d = ivy.diagonal(x, 0, 0, 1)
-    >>> print(d)
-    ivy.array([[1., 7.],
-               [2., 8.]])
-    """
-    return _cur_backend(x).diagonal(x, offset, axis1=axis1, axis2=axis2)
-
-
-def matrix_norm(
-    x: Union[ivy.Array, ivy.NativeArray],
-    ord: Optional[Union[int, float, Literal[inf, -inf, "fro", "nuc"]]] = "fro",
-    keepdims: bool = False,
-) -> ivy.Array:
-    """Compute the matrix p-norm.
-
-    Parameters
-    ----------
-    x
-        Input array.
-    p
-        Order of the norm. Default is 2.
-    axes
-        The axes of x along which to compute the matrix norms.
-        Default is None, in which case the last two dimensions are used.
-    keepdims
-        If this is set to True, the axes which are normed over are left in the result as
-        dimensions with size one. With this option the result will broadcast correctly
-        against the original x. Default is False.
-
-    Returns
-    -------
-    ret
-        Matrix norm of the array at specified axes.
-
-    """
-    return _cur_backend(x).matrix_norm(x, ord, keepdims)
-
-
-def qr(x: ivy.Array, mode: str = "reduced") -> NamedTuple:
-    """
-    Returns the qr decomposition x = QR of a full column rank matrix (or a stack of
-    matrices), where Q is an orthonormal matrix (or a stack of matrices) and R is an
-    upper-triangular matrix (or a stack of matrices).
-
-    Parameters
-    ----------
-    x
-        input array having shape (..., M, N) and whose innermost two dimensions form MxN
-        matrices of rank N. Should have a floating-point data type.
-    mode
-        decomposition mode. Should be one of the following modes:
-        - 'reduced': compute only the leading K columns of q, such that q and r have
-          dimensions (..., M, K) and (..., K, N), respectively, and where K = min(M, N).
-        - 'complete': compute q and r with dimensions (..., M, M) and (..., M, N),
-          respectively.
-        Default: 'reduced'.
-
-    Returns
-    -------
-    ret
-        a namedtuple (Q, R) whose
-        - first element must have the field name Q and must be an array whose shape
-          depends on the value of mode and contain matrices with orthonormal columns.
-          If mode is 'complete', the array must have shape (..., M, M). If mode is
-          'reduced', the array must have shape (..., M, K), where K = min(M, N). The
-          first x.ndim-2 dimensions must have the same size as those of the input array
-          x.
-        - second element must have the field name R and must be an array whose shape
-          depends on the value of mode and contain upper-triangular matrices. If mode is
-          'complete', the array must have shape (..., M, N). If mode is 'reduced', the
-          array must have shape (..., K, N), where K = min(M, N). The first x.ndim-2
-          dimensions must have the same size as those of the input x.
-
-    """
-    return _cur_backend(x).qr(x, mode)
-
-
-def matmul(
-    x1: Union[ivy.Array, ivy.NativeArray], x2: Union[ivy.Array, ivy.NativeArray]
-) -> ivy.Array:
-    """Computes the matrix product.
-
-    Parameters
-    ----------
-    x1
-         first input array. Should have a numeric data type. Must have at least one
-         dimension.
-    x2
-         second input array. Should have a numeric data type. Must have at least one
-         dimension.
-
-    Returns
-    -------
-    ret
-        -   if both x1 and x2 are one-dimensional arrays having shape (N,), a
-            zero-dimensional array containing the inner product as its only element.
-        -   if x1 is a two-dimensional array having shape (M, K) and x2 is a
-            two-dimensional array having shape (K, N), a two-dimensional array
-            containing the conventional matrix product and having shape (M, N).
-        -   if x1 is a one-dimensional array having shape (K,) and x2 is an array having
-            shape (..., K, N), an array having shape (..., N) (i.e., prepended
-            dimensions during vector-to-matrix promotion must be removed) and containing
-            the conventional matrix product.
-        -   if x1 is an array having shape (..., M, K) and x2 is a one-dimensional array
-            having shape (K,), an array having shape (..., M) (i.e., appended dimensions
-            during vector-to-matrix promotion must be removed) and containing the
-            conventional matrix product.
-        -   if x1 is a two-dimensional array having shape (M, K) and x2 is an array
-            having shape (..., K, N), an array having shape (..., M, N) and containing
-            the conventional matrix product for each stacked matrix.
-        -   if x1 is an array having shape (..., M, K) and x2 is a two-dimensional array
-            having shape (K, N), an array having shape (..., M, N) and containing the
-            conventional matrix product for each stacked matrix.
-        -   if either x1 or x2 has more than two dimensions, an array having a shape
-            determined by Broadcasting shape(x1)[:-2] against shape(x2)[:-2] and
-            containing the conventional matrix product for each stacked matrix.
-
-    **Raises**
-
-    -   if either x1 or x2 is a zero-dimensional array.
-    -   if x1 is a one-dimensional array having shape (K,), x2 is a one-dimensional
-        array having shape (L,), and K != L.
-    -   if x1 is a one-dimensional array having shape (K,), x2 is an array having shape
-        (..., L, N), and K != L.
-    -   if x1 is an array having shape (..., M, K), x2 is a one-dimensional array having
-        shape (L,), and K != L.
-    -   if x1 is an array having shape (..., M, K), x2 is an array having shape
-        (..., L, N), and K != L.
-
-    """
-    return _cur_backend(x1).matmul(x1, x2)
-
-
-def matrix_power(x: Union[ivy.Array, ivy.NativeArray], n: int) -> ivy.Array:
-    """Raises a square matrix (or a stack of square matrices) x to an integer power
-    n.
-    """
-    return _cur_backend(x).matrix_power(x, n)
-
-
-def slodget(
-    x: Union[ivy.Array, ivy.NativeArray],
-) -> ivy.Array:
-    """Computes the sign and natural logarithm of the determinant of an array.
-
-    Parameters
-    ----------
-    x
-        This is a 2D array, and it has to be square
-
-    Returns
-    -------
-    ret
-        This function returns two values -
-            sign:
-            A number representing the sign of the determinant.
-
-            logdet:
-            The natural log of the absolute value of the determinant.
-
-    """
-    return _cur_backend(x).slodget(x)
-
-
-def tensordot(
-    x1: Union[ivy.Array, ivy.NativeArray, ivy.Container],
-    x2: Union[ivy.Array, ivy.NativeArray, ivy.Container],
-    axes: Union[int, Tuple[List[int], List[int]]] = 2,
-) -> Union[ivy.Array, ivy.Container]:
-    """Returns a tensor contraction of x1 and x2 over specific axes.
-
-    Parameters
-    ----------
-    x1
-        First input array. Should have a numeric data type.
-    x2
-        second input array. Must be compatible with x1 for all non-contracted axes.
-        Should have a numeric data type.
-    axes
-        The axes to contract over.
-
-        Default is 2.
-
-    Returns
-    -------
-    ret
-        The tensor contraction of x1 and x2 over the specified axes.
-
-
-    Functional Examples
-    -------------------
-
-    With :code:`ivy.Array` input:
-
-    1. Axes = 0 : tensor product
-
-    >>> x = ivy.array([[1., 2.], [2., 3.]])
-    >>> y = ivy.array([[3., 4.], [4., 5.]])
-    >>> res = ivy.tensordot(x, y, axes =0)
-    >>> print(res)
-    ivy.array([[[[ 3.,  4.],
-                  [ 4.,  5.]],
-
-                 [[ 6.,  8.],
-                  [ 8., 10.]]],
-
-                [[[ 6.,  8.],
-                  [ 8., 10.]],
-
-                 [[ 9., 12.],
-                  [12., 15.]]]])
-
-
-
-    With a mix of :code:`ivy.Array` and :code:`ivy.NativeArray` inputs:
-
-    2. Axes = 1 : tensor dot product
-
-    >>> x = ivy.array([[1., 0., 1.], [2., 3., 6.], [0., 7., 2.]])
-    >>> y = ivy.native_array([[1.], [2.], [3.]])
-    >>> res = ivy.tensordot(x, y, axes = 1)
-    >>> print(res)
-    ivy.array([[ 4.],
-                [26.],
-                [20.]])
-
-
-    With :code:`ivy.Container` input:
-
-    3. Axes = 2: (default) tensor double contraction
-
-    >>> x = ivy.Container(a=ivy.array([[1., 0., 3.], [2., 3., 4.]]),
-                          b=ivy.array([[5., 6., 7.], [3., 4., 8.]]))
-    >>> y = ivy.Container(a=ivy.array([[2., 4., 5.], [9., 10., 6.]]),
-                          b=ivy.array([[1., 0., 3.], [2., 3., 4.]]))
-    >>> res = ivy.tensordot(x, y)
-    >>> print(res)
-    {
-        a: ivy.array(89.)
-        b: ivy.array(76.)
-    }
-
-
-
-
-    Instance Method Examples
-    ------------------------
-    Using :code:`ivy.Array` instance method:
-
-    >>> x = ivy.array([[1., 0., 2.]])
-    >>> y = ivy.native_array([[7., 8., 0.]])
-    >>> res = x.matrix_transpose.tensordot(y, dims = 1)
-    >>> print(res)
-    >>> ivy.array([[ 7.,  8.,  0.],
-                   [ 0.,  0.,  0.],
-                   [14., 16.,  0.]])
-
-    """
-    return _cur_backend(x1, x2).tensordot(x1, x2, axes)
-
-
-def svdvals(
-    x: Union[ivy.Array, ivy.NativeArray],
-) -> ivy.Array:
-    """Returns the singular values of a matrix (or a stack of matrices) ``x``.
-
-    Parameters
-    ----------
-    x
-        input array having shape ``(..., M, N)`` and whose innermost two dimensions form
-        ``MxN`` matrices.
-
-    Returns
-    -------
-    ret
-        array with shape ``(..., K)`` that contains the vector(s) of singular values of
-        length ``K``, where K = min(M, N). The values are sorted in descending order by
-        magnitude.
-
-    """
-    return _cur_backend(x).svdvals(x)
-
-
-def trace(x: Union[ivy.Array, ivy.NativeArray], offset: int = 0) -> ivy.Array:
-    """Returns the sum along the specified diagonals of a matrix (or a stack of
-    matrices) ``x``.
-
-    Parameters
-    ----------
-    x
-        input array having shape ``(..., M, N)`` and whose innermost two dimensions form
-        ``MxN`` matrices. Should have a numeric data type.
-    offset
-        offset specifying the off-diagonal relative to the main diagonal.
-        -   ``offset = 0``: the main diagonal.
-        -   ``offset > 0``: off-diagonal above the main diagonal.
-        -   ``offset < 0``: off-diagonal below the main diagonal.
-
-        Default: ``0``.
-
-    Returns
-    -------
-    ret
-         an array containing the traces and whose shape is determined by removing the
-         last two dimensions and storing the traces in the last array dimension. For
-         example, if ``x`` has rank ``k`` and shape ``(I, J, K, ..., L, M, N)``, then an
-         output array has rank ``k-2`` and shape ``(I, J, K, ..., L)`` where
-
-         ::
-
-           out[i, j, k, ..., l] = trace(a[i, j, k, ..., l, :, :])
-
-         The returned array must have the same data type as ``x``.
-
-    Examples
-    --------
-    >>> x = ivy.array([[1.0, 2.0],[3.0, 4.0]])
-    >>> offset = 0
-    >>> y = ivy.trace(x, offset)
-    >>> print(y)
-    ivy.array(5.)
-
-    """
-    return _cur_backend(x).trace(x, offset)
-
-
-def vecdot(
-    x1: Union[ivy.Array, ivy.NativeArray],
-    x2: Union[ivy.Array, ivy.NativeArray],
-    axis: int = -1,
-) -> ivy.Array:
-    """Computes the (vector) dot product of two arrays.
-
-    Parameters
-    ----------
-    x1
-        first input array. Should have a numeric data type.
-    x2
-        second input array. Must be compatible with ``x1`` (see :ref:`broadcasting`).
-        Should have a numeric data type.
-    axis
-        axis over which to compute the dot product. Must be an integer on the interval
-        ``[-N, N)``, where ``N`` is the rank (number of dimensions) of the shape
-        determined according to :ref:`broadcasting`. If specified as a negative integer,
-        the function must determine the axis along which to compute the dot product by
-        counting backward from the last dimension (where ``-1`` refers to the last
-        dimension). By default, the function must compute the dot product over the last
-        axis. Default: ``-1``.
-
-    Returns
-    -------
-    ret
-        if ``x1`` and ``x2`` are both one-dimensional arrays, a zero-dimensional
-        containing the dot product; otherwise, a non-zero-dimensional array containing
-        the dot products and having rank ``N-1``, where ``N`` is the rank (number of
-        dimensions) of the shape determined according to :ref:`broadcasting`. The
-        returned array must have a data type determined by :ref:`type-promotion`.
-
-    **Raises**
-
-    -   if provided an invalid ``axis``.
-    -   if the size of the axis over which to compute the dot product is not the same
-        for both ``x1`` and ``x2``.
-
-    """
-    return _cur_backend(x1).vecdot(x1, x2, axis)
-
-
-def det(
-        x: Union[ivy.Array, ivy.NativeArray, ivy.Container],
-) -> Union[ivy.Array, ivy.Container]:
-    """Returns the determinant of a square matrix (or a stack of square matrices)``x``.
-
-    Parameters
-    ----------
-    x
-        input array having shape ``(..., M, M)`` and whose innermost two dimensions 
-        form square matrices. Should have a floating-point data type.
-
-    Returns
-    -------
-    ret
-        if ``x`` is a two-dimensional array, a zero-dimensional array containing the
-        determinant; otherwise,a non-zero dimensional array containing the determinant
-        for each square matrix. The returned array must have the same data type as
-        ``x``.
-
-
-    This method conforms to the `Array API Standard
-    <https://data-apis.org/array-api/latest/>`_. This docstring is an extension of the
-    `docstring \
-    <https://data-apis.org/array-api/latest/extensions/generated/signatures.linalg \
-    .det.html>`_ # noqa
-    in the standard. The descriptions above assume an array input for simplicity, but
-    the method also accepts :code:`ivy.Container` instances in place of
-    :code:`ivy.Array` or :code:`ivy.NativeArray` instances, as shown in the type hints
-    and also the examples below.
-
-    Functional Examples
-    -------------------
-
-    With :code:`ivy.Array` input:
-
-    >>> x = ivy.array([[2.,4.],[6.,7.]])
-    >>> y = ivy.det(x)
-    >>> print(y)
-    ivy.array([-10.0])
-
-    >>> x = ivy.array([[3.4,-0.7,0.9],[6.,-7.4,0.],[-8.5,92,7.]])
-    >>> y = ivy.det(x)
-    >>> print(y)
-    ivy.array([293.47])
-
-    With :code:`ivy.NativeArray` input:
-
-    >>> x = ivy.native_array([[3.4,-0.7,0.9],[6.,-7.4,0.],[-8.5,92,7.]])
-    >>> y = ivy.det(x)
-    >>> print(y)
-    ivy.array([293.47])
-
-    With :code:`ivy.Container` input:
-
-    >>> x = ivy.Container(a = ivy.array([[3., -1.], [-1., 3.]]) , \
-                                 b = ivy.array([[2., 1.], [1., 1.]]))
-    >>> y = ivy.det(x)
-    >>> print(y)
-    {
-        a: ivy.array([8.0]),
-        b: ivy.array([1.0])
-    }
-
-    Instance Method Examples
-    ------------------------
-
-    Using :code:`ivy.Array` instance method:
-
-    >>> x = ivy.array([[2.,4.],[6.,7.]])
-    >>> y = x.det()
-    >>> print(y)
-    ivy.array([-10.0])
-
-    Using :code:`ivy.Container` instance method:
-
-    >>> x = ivy.Container(a = ivy.array([[3., -1.], [-1., 3.]]) , \
-                                    b = ivy.array([[2., 1.], [1., 1.]]))
-    >>> y = x.det()
-    >>> print(y)
-    {
-        a: ivy.array([8.0]),
-        b: ivy.array([1.0])
-    }
-
-    """
-    return _cur_backend(x).det(x)
-
-
-def cholesky(
-    x: Union[ivy.Array, ivy.NativeArray, ivy.Container], upper: bool = False
-) -> Union[ivy.Array, ivy.Container]:
-    """Computes the cholesky decomposition of the x matrix.
-
-    Parameters
-    ----------
-    x
-        input array having shape (..., M, M) and whose innermost two dimensions form
-        square symmetric positive-definite matrices. Should have a floating-point data
-        type.
-    upper
-        If True, the result must be the upper-triangular Cholesky factor U. If False,
-        the result must be the lower-triangular Cholesky factor L. Default: False.
-
-    Returns
-    -------
-    ret
-        an array containing the Cholesky factors for each square matrix. If upper is
-        False, the returned array must contain lower-triangular matrices; otherwise, the
-        returned array must contain upper-triangular matrices. The returned array must
-        have a floating-point data type determined by Type Promotion Rules and must have
-        the same shape as x.
-
-    Functional Examples
-     -------------------
-     With :code:`ivy.Array` input:
-
-     1. Returns a lower-triangular Cholesky factor L
-
-     >>> x = ivy.array([[1., -2.], [2., 5.]])
-     >>> l = ivy.cholesky(x)
-     >>> print(l)
-     ivy.array([[ 1., 0.], [ 2., 1.]])
-
-
-     With :code:`ivy.NativeArray` input:
-
-     2. Returns an upper-triangular cholesky factor U
-
-     >>> x = ivy.array([[1., -2.], [2., 5.]])
-     >>> u = ivy.cholesky(x, upper = True)
-     >>> print(u)
-     ivy.array([[ 1., -2.], [ 0.,  1.]])
-
-
-
-     Instance Method Examples
-     ------------------------
-
-     With :code:`ivy.Container` input:
-
-     3. Returns a lower-triangular Cholesky factor
-
-     >>> x = ivy.Container(a = ivy.array([[3., -1.], [-1., 3.]]),
-                           b = ivy.array([[2., 1.], [1., 1.]]))
-     >>> y = x.cholesky()
-     >>> print(y)
-     >>>
-     {
-         a: ivy.array([[1.73, 0.], [-0.57,  1.63]])
-         b: ivy.array([[1.41, 0.], [0.70, 0.70]])
-     }
-
-    """
-    return _cur_backend(x).cholesky(x, upper)
-
-
-def eigvalsh(x: Union[ivy.Array, ivy.NativeArray], /) -> ivy.Array:
-    """Return the eigenvalues of a symmetric matrix (or a stack of symmetric matrices)
-    x.
-
-    Parameters
-    ----------
-    x
-        input array having shape (..., M, M) and whose innermost two dimensions form
-        square matrices. Must have floating-point data type.
-
-    Returns
-    -------
-    ret
-        an array containing the computed eigenvalues. The returned array must have shape
-        (..., M) and have the same data type as x.
-
-    """
-    return _cur_backend(x).eigvalsh(x)
-
-
-def inv(x: Union[ivy.Array, ivy.NativeArray]) -> ivy.Array:
-    """Returns the multiplicative inverse of a square matrix (or a stack of square
-    matrices) ``x``.
-
-    Parameters
-    ----------
-    x
-        input array having shape ``(..., M, M)`` and whose innermost two dimensions form
-        square matrices. Should have a floating-point data type.
-
-    Returns
-    -------
-    ret
-        an array containing the multiplicative inverses. The returned array must have a
-        floating-point data type determined by :ref:`type-promotion` and must have the
-        same shape as ``x``.
-
-    Examples
-    --------
-    >>> x = ivy.array([[1.0, 2.0],[3.0, 4.0]])
-    >>> y = ivy.inv(x)
-    >>> print(y)
-    ivy.array([[-2., 1.],[1.5, -0.5]])
-
-    Inverses of several matrices can be computed at once:
-
-    >>> x = ivy.array([[[1.0, 2.0],[3.0, 4.0]], [[1.0, 3.0], [3.0, 5.0]]])
-    >>> y = ivy.inv(x)
-    >>> print(y)
-    ivy.array([[[-2., 1.],[1.5, -0.5]],[[-1.25, 0.75],[0.75, -0.25]]])
-
-    """
-    return _cur_backend(x).inv(x)
-
-
-def matrix_rank(
-    x: Union[ivy.Array, ivy.NativeArray],
-    rtol: Optional[Union[float, Tuple[float]]] = None,
-) -> Union[ivy.Array, ivy.NativeArray]:
-    """Returns the rank (i.e., number of non-zero singular values) of a matrix (or a
-    stack of matrices).
-
-    Parameters
-    ----------
-    x
-        input array having shape ``(..., M, N)`` and whose innermost two dimensions form
-        ``MxN`` matrices. Should have a floating-point data type.
-
-    rtol
-        relative tolerance for small singular values. Singular values approximately less
-        than or equal to ``rtol * largest_singular_value`` are set to zero. If a
-        ``float``, the value is equivalent to a zero-dimensional array having a
-        floating-point data type determined by :ref:`type-promotion` (as applied to
-        ``x``) and must be broadcast against each matrix. If an ``array``, must have a
-        floating-point data type and must be compatible with ``shape(x)[:-2]`` (see
-        :ref:`broadcasting`). If ``None``, the default value is ``max(M, N) * eps``,
-        where ``eps`` must be the machine epsilon associated with the floating-point
-        data type determined by :ref:`type-promotion` (as applied to ``x``).
-        Default: ``None``.
-
-    Returns
-    -------
-    ret
-        an array containing the ranks. The returned array must have a floating-point
-        data type determined by :ref:`type-promotion` and must have shape ``(...)``
-        (i.e., must have a shape equal to ``shape(x)[:-2]``).
-
-    Examples
-    --------
-    >>> x = ivy.array([[1., 2.], [3., 4.]])
-    >>> ivy.matrix_rank(x)
-    ivy.array(2)
-
-    """
-    return _cur_backend(x).matrix_rank(x, rtol)
-
-
-def cross(
-    x1: Union[ivy.Array, ivy.NativeArray, ivy.Container],
-    x2: Union[ivy.Array, ivy.NativeArray, ivy.Container],
-    axis: int = -1,
-) -> Union[ivy.Array, ivy.NativeArray, ivy.Container]:
-    """The cross product of 3-element vectors. If x1 and x2 are multi- dimensional
-    arrays (i.e., both have a rank greater than 1), then the cross- product of each pair
-    of corresponding 3-element vectors is independently computed.
-
-    Parameters
-    ----------
-    x1
-        first input array. Should have a numeric data type.
-    x2
-        second input array. Must have the same shape as x1. Should have a numeric data
-        type.
-    axis
-        the axis (dimension) of x1 and x2 containing the vectors for which to compute
-        the cross product.vIf set to -1, the function computes the cross product for
-        vectors defined by the last axis (dimension). Default: -1.
-
-    Returns
-    -------
-    ret
-         an array containing the cross products. The returned array must have a data
-         type determined by Type Promotion Rules.
-         
-    Functional Examples
-    --------
-
-    With :code:`ivy.Array` inputs:
-    
-    1. Axis = -1: (default) vector cross product
-
-    >>> x = ivy.array([1., 0., 0.])
-    >>> y = ivy.array([0., 1., 0.])
-    >>> z = ivy.cross(x, y)
-    >>> print(z)
-    ivy.array([0., 0., 1.])
-
-    With :code:`ivy.NativeArray` inputs:
-
-    >>> x = ivy.native_array([1., 3., 5.])
-    >>> y = ivy.native_array([2., 4., 6.])
-    >>> z = ivy.cross(x, y)
-    >>> print(z)
-    ivy.array([-2., 4., -2.])
-    
-    With :code:`ivy.Container` inputs:
-    
-    >>> x = ivy.Container(a=ivy.array([5., 0., 0.]), b=ivy.array([0., 0., 2.]))
-    >>> y = ivy.Container(a=ivy.array([0., 7., 0.]), b=ivy.array([3., 0., 0.]))
-    >>> z = ivy.cross(x,y)
-    >>> print(z)
-    {
-    a: ivy.array([0., 0., 35.]),
-    b: ivy.array([0., 6., 0.])
-    }
-    
-    With a combination of :code:`ivy.Array`
-    and :code:`ivy.Container` inputs:
-    
-    >>> x = ivy.array([9., 0., 3.])
-    >>> y = ivy.Container(a=ivy.array([1., 1., 0.]), b=ivy.array([1., 0., 1.]))
-    >>> z = ivy.cross(x,y)
-    >>> print(z)
-    {
-    a: ivy.array([-3., 3., 9.]),
-    b: ivy.array([0., -6., 0.])
-    }
-
-    With a combination of :code:`ivy.NativeArray`
-    and :code:`ivy.Array` inputs:
-    
-    2. Axis = 0: changing vector definition
-
-    >>> x = ivy.native_array([[1., 2.], \
-                              [4., 5.], \
-                              [7., 8.]])
-    >>> y = ivy.array([[1.],\
-                       [0.],\
-                       [0.]])
-    >>> z = ivy.cross(x,y, axis = 0)
-    >>> print(z)
-    ivy.array([[ 0.,  0.],
-               [7.,  8.],
-               [ -4., -5.]])
-
-    Instance Method Examples
-    ------------------------
-
-    With :code:`ivy.Array` instance inputs:
-
-    >>> x = ivy.array([1., 0., 0.])
-    >>> y = ivy.array([0., 1., 0.])
-    >>> z = x.cross(y)
-    >>> print(z)
-    ivy.array([0., 0., 1.])
-    
-    With :code:`ivy.Container` inputs:
-    
-    >>> x = ivy.Container(a=ivy.array([5., 0., 0.]), b=ivy.array([0., 0., 2.]))
-    >>> y = ivy.Container(a=ivy.array([0., 7., 0.]), b=ivy.array([3., 0., 0.]))
-    >>> z = x.cross(y)
-    >>> print(z)
-    {
-    a: ivy.array([0., 0., 35.]),
-    b: ivy.array([0., 6., 0.])
-    }
-    
-    """
-    return _cur_backend(x1).cross(x1, x2, axis)
-
-
-# Extra #
-# ------#
-
-
-def vector_to_skew_symmetric_matrix(
-    vector: Union[ivy.Array, ivy.NativeArray]
-) -> ivy.Array:
-    r"""Given vector :math:`\mathbf{a}\in\mathbb{R}^3`, return associated skew-symmetric
-    matrix :math:`[\mathbf{a}]_×\in\mathbb{R}^{3×3}` satisfying
-    :math:`\mathbf{a}×\mathbf{b}=[\mathbf{a}]_×\mathbf{b}`.\n
-    `[reference] <https://en.wikipedia.org/wiki/Skew-symmetric_matrix#Cross_product>`_
-
-    Parameters
-    ----------
-    vector
-        Vector to convert *[batch_shape,3]*.
-
-    Returns
-    -------
-    ret
-        Skew-symmetric matrix *[batch_shape,3,3]*.
-
-    """
-    return _cur_backend(vector).vector_to_skew_symmetric_matrix(vector)
-
-
-def solve(
-    x1: Union[ivy.Array, ivy.NativeArray], x2: Union[ivy.Array, ivy.NativeArray]
-) -> ivy.Array:
-    """
-    Returns the solution to the system of linear equations represented by the well-
-    determined (i.e., full rank) linear matrix equation AX = B.
-
-    Parameters
-    ----------
-    x1
-        coefficient array A having shape (..., M, M) and whose innermost two dimensions
-        form square matrices. Must be of full rank (i.e., all rows or, equivalently,
-        columns must be linearly independent). Should have a floating-point data type.
-    x2
-        ordinate (or “dependent variable”) array B. If x2 has shape (M,), x2 is
-        equivalent to an array having shape (..., M, 1). If x2 has shape (..., M, K),
-        each column k defines a set of ordinate values for which to compute a solution,
-        and shape(x2)[:-1] must be compatible with shape(x1)[:-1] (see Broadcasting).
-        Should have a floating-point data type.
-
-    Returns
-    -------
-    ret
-        an array containing the solution to the system AX = B for each square matrix.
-        The returned array must have the same shape as x2 (i.e., the array corresponding
-        to B) and must have a floating-point data type determined by Type Promotion
-        Rules.
-
-    """
-    return _cur_backend(x1, x2).solve(x1, x2)
-=======
-# global
-from typing import Union, Optional, Tuple, Literal, List, NamedTuple
-
-# local
-import ivy
-from ivy.backend_handler import current_backend as _cur_backend
-
-inf = float("inf")
-
-
-# Array API Standard #
-# -------------------#
-
-
-def eigh(x: Union[ivy.Array, ivy.NativeArray]) -> ivy.Array:
-    """Returns an eigendecomposition x = QLQᵀ of a symmetric matrix (or a stack of
-    symmetric matrices) ``x``, where ``Q`` is an orthogonal matrix (or a stack of
-    matrices) and ``L`` is a vector (or a stack of vectors).
-
-    .. note::
-       The function ``eig`` will be added in a future version of the specification, as
-       it requires complex number support.
-    ..
-      NOTE: once complex numbers are supported, each square matrix must be Hermitian.
-    .. note::
-       Whether an array library explicitly checks whether an input array is a symmetric
-       matrix (or a stack of symmetric matrices) is implementation-defined.
-
-    Parameters
-    ----------
-    x
-        input array having shape ``(..., M, M)`` and whose innermost two dimensions form
-        square matrices. Must have a floating-point data type.
-
-    Returns
-    -------
-    ret
-        a namedtuple (``eigenvalues``, ``eigenvectors``) whose
-
-        -   first element must have the field name ``eigenvalues`` (corresponding to
-            ``L`` above) and must be an array consisting of computed eigenvalues. The
-            array containing the eigenvalues must have shape ``(..., M)``.
-        -   second element have have the field name ``eigenvectors`` (corresponding to
-            ``Q`` above) and must be an array where the columns of the inner most
-            matrices contain the computed eigenvectors. These matrices must be
-            orthogonal. The array containing the eigenvectors must have shape
-            ``(..., M, M)``.
-
-        Each returned array must have the same floating-point data type as ``x``.
-
-    .. note::
-       Eigenvalue sort order is left unspecified and is thus implementation-dependent.
-    """
-    return _cur_backend(x).eigh(x)
-
-
-def pinv(
-    x: Union[ivy.Array, ivy.NativeArray],
-    rtol: Optional[Union[float, Tuple[float]]] = None,
-) -> ivy.Array:
-    """Returns the (Moore-Penrose) pseudo-inverse of a matrix (or a stack of matrices)
-    ``x``.
-
-    Parameters
-    ----------
-    x
-        input array having shape ``(..., M, N)`` and whose innermost two dimensions form
-        ``MxN`` matrices. Should have a floating-point data type.
-    rtol
-        relative tolerance for small singular values. Singular values approximately less
-        than or equal to ``rtol * largest_singular_value`` are set to zero. If a
-        ``float``, the value is equivalent to a zero-dimensional array having a
-        floating-point data type determined by :ref:`type-promotion` (as applied to
-        ``x``) and must be broadcast against each matrix. If an ``array``, must have a
-        floating-point data type and must be compatible with ``shape(x)[:-2]``
-        (see :ref:`broadcasting`). If ``None``, the default value is
-        ``max(M, N) * eps``, where ``eps`` must be the machine epsilon associated with
-        the floating-point data type determined by :ref:`type-promotion` (as applied to
-        ``x``). Default: ``None``.
-
-    Returns
-    -------
-    ret
-        an array containing the pseudo-inverses. The returned array must have a
-        floating-point data type determined by :ref:`type-promotion` and must have shape
-        ``(..., N, M)`` (i.e., must have the same shape as ``x``, except the innermost
-        two dimensions must be transposed).
-
-    """
-    return _cur_backend(x).pinv(x, rtol)
-
-
-def matrix_transpose(x: Union[ivy.Array, ivy.NativeArray]) -> ivy.Array:
-    """Transposes a matrix (or a stack of matrices) ``x``.
-
-    Parameters
-    ----------
-    x
-        input array having shape ``(..., M, N)`` and whose innermost two dimensions form
-        ``MxN`` matrices.
-
-    Returns
-    -------
-    ret
-        an array containing the transpose for each matrix and having shape
-        ``(..., N, M)``. The returned array must have the same data type as ``x``.
-
-    """
-    return _cur_backend(x).matrix_transpose(x)
-
-
-# noinspection PyShadowingBuiltins
-def vector_norm(
-    x: Union[ivy.Array, ivy.NativeArray],
-    axis: Optional[Union[int, Tuple[int]]] = None,
-    keepdims: bool = False,
-    ord: Union[int, float, Literal[inf, -inf]] = 2,
-) -> ivy.Array:
-    r"""Computes the vector norm of a vector (or batch of vectors) ``x``.
-
-    Parameters
-    ----------
-    x
-        input array. Should have a floating-point data type.
-    axis
-        If an integer, ``axis`` specifies the axis (dimension) along which to compute
-        vector norms. If an n-tuple, ``axis`` specifies the axes (dimensions) along
-        which to compute batched vector norms. If ``None``, the vector norm must be
-        computed over all array values (i.e., equivalent to computing the vector norm of
-        a flattened array). Negative indices must be supported. Default: ``None``.
-    keepdims
-        If ``True``, the axes (dimensions) specified by ``axis`` must be included in the
-        result as singleton dimensions, and, accordingly, the result must be compatible
-        with the input array (see :ref:`broadcasting`). Otherwise, if ``False``, the
-        axes (dimensions) specified by ``axis`` must not be included in the result.
-        Default: ``False``.
-    ord
-        order of the norm. The following mathematical norms must be supported:
-
-        +------------------+----------------------------+
-        | ord              | description                |
-        +==================+============================+
-        | 1                | L1-norm (Manhattan)        |
-        +------------------+----------------------------+
-        | 2                | L2-norm (Euclidean)        |
-        +------------------+----------------------------+
-        | inf              | infinity norm              |
-        +------------------+----------------------------+
-        | (int,float >= 1) | p-norm                     |
-        +------------------+----------------------------+
-
-        The following non-mathematical "norms" must be supported:
-
-        +------------------+--------------------------------+
-        | ord              | description                    |
-        +==================+================================+
-        | 0                | sum(a != 0)                    |
-        +------------------+--------------------------------+
-        | -1               | 1./sum(1./abs(a))              |
-        +------------------+--------------------------------+
-        | -2               | 1./sqrt(sum(1./abs(a)\*\*2))   |
-        +------------------+--------------------------------+
-        | -inf             | min(abs(a))                    |
-        +------------------+--------------------------------+
-        | (int,float < 1)  | sum(abs(a)\*\*ord)\*\*(1./ord) |
-        +------------------+--------------------------------+
-
-        Default: ``2``.
-
-    Returns
-    -------
-    ret
-        an array containing the vector norms. If ``axis`` is ``None``, the returned
-        array must be a zero-dimensional array containing a vector norm. If ``axis`` is
-        a scalar value (``int`` or ``float``), the returned array must have a rank which
-        is one less than the rank of ``x``. If ``axis`` is a ``n``-tuple, the returned
-        array must have a rank which is ``n`` less than the rank of ``x``. The returned
-        array must have a floating-point data type determined by :ref:`type-promotion`.
-
-    """
-    if ord == -float("inf"):
-        return ivy.reduce_min(ivy.abs(x), axis, keepdims)
-    elif ord == float("inf"):
-        return ivy.reduce_max(ivy.abs(x), axis, keepdims)
-    elif ord == 0:
-        return ivy.sum(ivy.cast(x != 0, "float32"), axis, keepdims)
-    x_raised = x**ord
-    return ivy.sum(x_raised, axis, keepdims) ** (1 / ord)
-
-
-def svd(
-    x: Union[ivy.Array, ivy.NativeArray], full_matrices: bool = True
-) -> Union[ivy.Array, Tuple[ivy.Array, ...]]:
-    """Returns a singular value decomposition A = USVh of a matrix (or a stack of
-    matrices) ``x``, where ``U`` is a matrix (or a stack of matrices) with orthonormal
-    columns, ``S`` is a vector of non-negative numbers (or stack of vectors), and ``Vh``
-    is a matrix (or a stack of matrices) with orthonormal rows.
-
-    Parameters
-    ----------
-    x
-        input array having shape ``(..., M, N)`` and whose innermost two dimensions form
-        matrices on which to perform singular value decomposition. Should have a
-        floating-point data type.
-    full_matrices
-        If ``True``, compute full-sized ``U`` and ``Vh``, such that ``U`` has shape
-        ``(..., M, M)`` and ``Vh`` has shape ``(..., N, N)``. If ``False``, compute on
-        the leading ``K`` singular vectors, such that ``U`` has shape ``(..., M, K)``
-        and ``Vh`` has shape ``(..., K, N)`` and where ``K = min(M, N)``.
-        Default: ``True``.
-
-    Returns
-    -------
-    ..
-      NOTE: once complex numbers are supported, each square matrix must be Hermitian.
-    ret
-        a namedtuple ``(U, S, Vh)`` whose
-
-        -   first element must have the field name ``U`` and must be an array whose
-            shape depends on the value of ``full_matrices`` and contain matrices with
-            orthonormal columns (i.e., the columns are left singular vectors). If
-            ``full_matrices`` is ``True``, the array must have shape ``(..., M, M)``.
-            If ``full_matrices`` is ``False``, the array must have shape
-            ``(..., M, K)``, where ``K = min(M, N)``. The first ``x.ndim-2`` dimensions
-            must have the same shape as those of the input ``x``.
-        -   second element must have the field name ``S`` and must be an array with
-            shape ``(..., K)`` that contains the vector(s) of singular values of length
-            ``K``, where ``K = min(M, N)``. For each vector, the singular values must be
-            sorted in descending order by magnitude, such that ``s[..., 0]`` is the
-            largest value, ``s[..., 1]`` is the second largest value, et cetera. The
-            first ``x.ndim-2`` dimensions must have the same shape as those of the input
-            ``x``.
-        -   third element must have the field name ``Vh`` and must be an array whose
-            shape depends on the value of ``full_matrices`` and contain orthonormal rows
-            (i.e., the rows are the right singular vectors and the array is the
-            adjoint). If ``full_matrices`` is ``True``, the array must have shape
-            ``(..., N, N)``. If ``full_matrices`` is ``False``, the array must have
-            shape ``(..., K, N)`` where ``K = min(M, N)``. The first ``x.ndim-2``
-            dimensions must have the same shape as those of the input ``x``.
-
-        Each returned array must have the same floating-point data type as ``x``.
-
-    Examples
-    --------
-    >>> x = ivy.random_normal(shape = (9, 6))
-    >>> U, S, Vh = ivy.svd(x)
-    >>> print(U.shape, S.shape, Vh.shape)
-    (9, 9) (6,) (6, 6)
-
-    Reconstruction from SVD, result is numerically close to x
-
-    >>> reconstructed_x = ivy.matmul(U[:,:6] * S, Vh)
-    >>> print((reconstructed_x - x > 1e-3).sum())
-    ivy.array(0)
-
-    >>> print((reconstructed_x - x < -1e-3).sum())
-    ivy.array(0)
-
-    """
-    return _cur_backend(x).svd(x, full_matrices)
-
-
-def outer(
-    x1: Union[ivy.Array, ivy.NativeArray], x2: Union[ivy.Array, ivy.NativeArray]
-) -> ivy.Array:
-    """Returns the outer product of two vectors ``x1`` and ``x2``.
-
-    Parameters
-    ----------
-    x1
-        first one-dimensional input array of size N. Should have a numeric data type.
-        a(M,) array_like
-        First input vector. Input is flattened if not already 1-dimensional.
-    x2
-        second one-dimensional input array of size M. Should have a numeric data type.
-        b(N,) array_like
-        Second input vector. Input is flattened if not already 1-dimensional.
-
-    Returns
-    -------
-    ret
-        a two-dimensional array containing the outer product and whose shape is (N, M).
-        The returned array must have a data type determined by Type Promotion Rules.
-
-    """
-    return _cur_backend(x1, x2).outer(x1, x2)
-
-
-def diagonal(
-    x: ivy.Array, offset: int = 0, axis1: int = -2, axis2: int = -1
-) -> ivy.Array:
-    """Returns the specified diagonals of a matrix (or a stack of matrices) ``x``.
-
-    Parameters
-    ----------
-    x
-        input array having shape ``(..., M, N)`` and whose innermost two dimensions form
-        ``MxN`` matrices.
-    offset
-        offset specifying the off-diagonal relative to the main diagonal.
-        - ``offset = 0``: the main diagonal.
-        - ``offset > 0``: off-diagonal above the main diagonal.
-        - ``offset < 0``: off-diagonal below the main diagonal.
-        Default: `0`.
-    axis1
-        axis to be used as the first axis of the 2-D sub-arrays from which the diagonals
-        should be taken.
-        Defaults to first axis (0).
-    axis2
-        axis to be used as the second axis of the 2-D sub-arrays from which the
-        diagonals should be taken. Defaults to second axis (1).
-
-    Returns
-    -------
-    ret
-        an array containing the diagonals and whose shape is determined by removing the
-        last two dimensions and appending a dimension equal to the size of the resulting
-        diagonals. The returned array must have the same data type as ``x``.
-
-    Examples
-    --------
-    >>> x = ivy.array([[1., 2.],\
-                       [3., 4.]])
-    >>> d = ivy.diagonal(x)
-    >>> print(d)
-    ivy.array([1., 4.])
-    >>> d = ivy.diagonal(x, 1)
-    >>> print(d)
-    ivy.array([1.])
-
-    A 3-D Example
-    >>> x = ivy.array([[[1., 2.],\
-                        [3., 4.]],\
-                       [[5., 6.],\
-                        [7., 8.]]])
-    >>> d = ivy.diagonal(x, 0, 0, 1)
-    >>> print(d)
-    ivy.array([[1., 7.],
-               [2., 8.]])
-    """
-    return _cur_backend(x).diagonal(x, offset, axis1=axis1, axis2=axis2)
-
-
-def matrix_norm(
-    x: Union[ivy.Array, ivy.NativeArray],
-    ord: Optional[Union[int, float, Literal[inf, -inf, "fro", "nuc"]]] = "fro",
-    keepdims: bool = False,
-) -> ivy.Array:
-    """Compute the matrix p-norm.
-
-    Parameters
-    ----------
-    x
-        Input array.
-    p
-        Order of the norm. Default is 2.
-    axes
-        The axes of x along which to compute the matrix norms.
-        Default is None, in which case the last two dimensions are used.
-    keepdims
-        If this is set to True, the axes which are normed over are left in the result as
-        dimensions with size one. With this option the result will broadcast correctly
-        against the original x. Default is False.
-
-    Returns
-    -------
-    ret
-        Matrix norm of the array at specified axes.
-
-    """
-    return _cur_backend(x).matrix_norm(x, ord, keepdims)
-
-
-def qr(x: ivy.Array, mode: str = "reduced") -> NamedTuple:
-    """
-    Returns the qr decomposition x = QR of a full column rank matrix (or a stack of
-    matrices), where Q is an orthonormal matrix (or a stack of matrices) and R is an
-    upper-triangular matrix (or a stack of matrices).
-
-    Parameters
-    ----------
-    x
-        input array having shape (..., M, N) and whose innermost two dimensions form MxN
-        matrices of rank N. Should have a floating-point data type.
-    mode
-        decomposition mode. Should be one of the following modes:
-        - 'reduced': compute only the leading K columns of q, such that q and r have
-          dimensions (..., M, K) and (..., K, N), respectively, and where K = min(M, N).
-        - 'complete': compute q and r with dimensions (..., M, M) and (..., M, N),
-          respectively.
-        Default: 'reduced'.
-
-    Returns
-    -------
-    ret
-        a namedtuple (Q, R) whose
-        - first element must have the field name Q and must be an array whose shape
-          depends on the value of mode and contain matrices with orthonormal columns.
-          If mode is 'complete', the array must have shape (..., M, M). If mode is
-          'reduced', the array must have shape (..., M, K), where K = min(M, N). The
-          first x.ndim-2 dimensions must have the same size as those of the input array
-          x.
-        - second element must have the field name R and must be an array whose shape
-          depends on the value of mode and contain upper-triangular matrices. If mode is
-          'complete', the array must have shape (..., M, N). If mode is 'reduced', the
-          array must have shape (..., K, N), where K = min(M, N). The first x.ndim-2
-          dimensions must have the same size as those of the input x.
-
-    """
-    return _cur_backend(x).qr(x, mode)
-
-
-def matmul(
-    x1: Union[ivy.Array, ivy.NativeArray], x2: Union[ivy.Array, ivy.NativeArray]
-) -> ivy.Array:
-    """Computes the matrix product.
-
-    Parameters
-    ----------
-    x1
-         first input array. Should have a numeric data type. Must have at least one
-         dimension.
-    x2
-         second input array. Should have a numeric data type. Must have at least one
-         dimension.
-
-    Returns
-    -------
-    ret
-        -   if both x1 and x2 are one-dimensional arrays having shape (N,), a
-            zero-dimensional array containing the inner product as its only element.
-        -   if x1 is a two-dimensional array having shape (M, K) and x2 is a
-            two-dimensional array having shape (K, N), a two-dimensional array
-            containing the conventional matrix product and having shape (M, N).
-        -   if x1 is a one-dimensional array having shape (K,) and x2 is an array having
-            shape (..., K, N), an array having shape (..., N) (i.e., prepended
-            dimensions during vector-to-matrix promotion must be removed) and containing
-            the conventional matrix product.
-        -   if x1 is an array having shape (..., M, K) and x2 is a one-dimensional array
-            having shape (K,), an array having shape (..., M) (i.e., appended dimensions
-            during vector-to-matrix promotion must be removed) and containing the
-            conventional matrix product.
-        -   if x1 is a two-dimensional array having shape (M, K) and x2 is an array
-            having shape (..., K, N), an array having shape (..., M, N) and containing
-            the conventional matrix product for each stacked matrix.
-        -   if x1 is an array having shape (..., M, K) and x2 is a two-dimensional array
-            having shape (K, N), an array having shape (..., M, N) and containing the
-            conventional matrix product for each stacked matrix.
-        -   if either x1 or x2 has more than two dimensions, an array having a shape
-            determined by Broadcasting shape(x1)[:-2] against shape(x2)[:-2] and
-            containing the conventional matrix product for each stacked matrix.
-
-    **Raises**
-
-    -   if either x1 or x2 is a zero-dimensional array.
-    -   if x1 is a one-dimensional array having shape (K,), x2 is a one-dimensional
-        array having shape (L,), and K != L.
-    -   if x1 is a one-dimensional array having shape (K,), x2 is an array having shape
-        (..., L, N), and K != L.
-    -   if x1 is an array having shape (..., M, K), x2 is a one-dimensional array having
-        shape (L,), and K != L.
-    -   if x1 is an array having shape (..., M, K), x2 is an array having shape
-        (..., L, N), and K != L.
-
-    """
-    return _cur_backend(x1).matmul(x1, x2)
-
-
-def matrix_power(x: Union[ivy.Array, ivy.NativeArray], n: int) -> ivy.Array:
-    """Raises a square matrix (or a stack of square matrices) x to an integer power
-    n.
-    """
-    return _cur_backend(x).matrix_power(x, n)
-
-
-def slodget(
-    x: Union[ivy.Array, ivy.NativeArray],
-) -> ivy.Array:
-    """Computes the sign and natural logarithm of the determinant of an array.
-
-    Parameters
-    ----------
-    x
-        This is a 2D array, and it has to be square
-
-    Returns
-    -------
-    ret
-        This function returns two values -
-            sign:
-            A number representing the sign of the determinant.
-
-            logdet:
-            The natural log of the absolute value of the determinant.
-
-    """
-    return _cur_backend(x).slodget(x)
-
-
-def tensordot(
-    x1: Union[ivy.Array, ivy.NativeArray, ivy.Container],
-    x2: Union[ivy.Array, ivy.NativeArray, ivy.Container],
-    axes: Union[int, Tuple[List[int], List[int]]] = 2,
-) -> Union[ivy.Array, ivy.Container]:
-    """Returns a tensor contraction of x1 and x2 over specific axes.
-
-    Parameters
-    ----------
-    x1
-        First input array. Should have a numeric data type.
-    x2
-        second input array. Must be compatible with x1 for all non-contracted axes.
-        Should have a numeric data type.
-    axes
-        The axes to contract over.
-
-        Default is 2.
-
-    Returns
-    -------
-    ret
-        The tensor contraction of x1 and x2 over the specified axes.
-
-
-    Functional Examples
-    -------------------
-
-    With :code:`ivy.Array` input:
-
-    1. Axes = 0 : tensor product
-
-    >>> x = ivy.array([[1., 2.], [2., 3.]])
-    >>> y = ivy.array([[3., 4.], [4., 5.]])
-    >>> res = ivy.tensordot(x, y, axes =0)
-    >>> print(res)
-    ivy.array([[[[ 3.,  4.],
-                  [ 4.,  5.]],
-
-                 [[ 6.,  8.],
-                  [ 8., 10.]]],
-
-                [[[ 6.,  8.],
-                  [ 8., 10.]],
-
-                 [[ 9., 12.],
-                  [12., 15.]]]])
-
-
-
-    With a mix of :code:`ivy.Array` and :code:`ivy.NativeArray` inputs:
-
-    2. Axes = 1 : tensor dot product
-
-    >>> x = ivy.array([[1., 0., 1.], [2., 3., 6.], [0., 7., 2.]])
-    >>> y = ivy.native_array([[1.], [2.], [3.]])
-    >>> res = ivy.tensordot(x, y, axes = 1)
-    >>> print(res)
-    ivy.array([[ 4.],
-                [26.],
-                [20.]])
-
-
-    With :code:`ivy.Container` input:
-
-    3. Axes = 2: (default) tensor double contraction
-
-    >>> x = ivy.Container(a=ivy.array([[1., 0., 3.], [2., 3., 4.]]),
-                          b=ivy.array([[5., 6., 7.], [3., 4., 8.]]))
-    >>> y = ivy.Container(a=ivy.array([[2., 4., 5.], [9., 10., 6.]]),
-                          b=ivy.array([[1., 0., 3.], [2., 3., 4.]]))
-    >>> res = ivy.tensordot(x, y)
-    >>> print(res)
-    {
-        a: ivy.array(89.)
-        b: ivy.array(76.)
-    }
-
-
-
-
-    Instance Method Examples
-    ------------------------
-    Using :code:`ivy.Array` instance method:
-
-    >>> x = ivy.array([[1., 0., 2.]])
-    >>> y = ivy.native_array([[7., 8., 0.]])
-    >>> res = x.matrix_transpose.tensordot(y, dims = 1)
-    >>> print(res)
-    >>> ivy.array([[ 7.,  8.,  0.],
-                   [ 0.,  0.,  0.],
-                   [14., 16.,  0.]])
-
-    """
-    return _cur_backend(x1, x2).tensordot(x1, x2, axes)
-
-
-def svdvals(
-    x: Union[ivy.Array, ivy.NativeArray],
-) -> ivy.Array:
-    """Returns the singular values of a matrix (or a stack of matrices) ``x``.
-
-    Parameters
-    ----------
-    x
-        input array having shape ``(..., M, N)`` and whose innermost two dimensions form
-        ``MxN`` matrices.
-
-    Returns
-    -------
-    ret
-        array with shape ``(..., K)`` that contains the vector(s) of singular values of
-        length ``K``, where K = min(M, N). The values are sorted in descending order by
-        magnitude.
-
-    """
-    return _cur_backend(x).svdvals(x)
-
-
-def trace(x: Union[ivy.Array, ivy.NativeArray], offset: int = 0) -> ivy.Array:
-    """Returns the sum along the specified diagonals of a matrix (or a stack of
-    matrices) ``x``.
-
-    Parameters
-    ----------
-    x
-        input array having shape ``(..., M, N)`` and whose innermost two dimensions form
-        ``MxN`` matrices. Should have a numeric data type.
-    offset
-        offset specifying the off-diagonal relative to the main diagonal.
-        -   ``offset = 0``: the main diagonal.
-        -   ``offset > 0``: off-diagonal above the main diagonal.
-        -   ``offset < 0``: off-diagonal below the main diagonal.
-
-        Default: ``0``.
-
-    Returns
-    -------
-    ret
-         an array containing the traces and whose shape is determined by removing the
-         last two dimensions and storing the traces in the last array dimension. For
-         example, if ``x`` has rank ``k`` and shape ``(I, J, K, ..., L, M, N)``, then an
-         output array has rank ``k-2`` and shape ``(I, J, K, ..., L)`` where
-
-         ::
-
-           out[i, j, k, ..., l] = trace(a[i, j, k, ..., l, :, :])
-
-         The returned array must have the same data type as ``x``.
-
-    Examples
-    --------
-    >>> x = ivy.array([[1.0, 2.0],[3.0, 4.0]])
-    >>> offset = 0
-    >>> y = ivy.trace(x, offset)
-    >>> print(y)
-    ivy.array(5.)
-
-    """
-    return _cur_backend(x).trace(x, offset)
-
-
-def vecdot(
-    x1: Union[ivy.Array, ivy.NativeArray],
-    x2: Union[ivy.Array, ivy.NativeArray],
-    axis: int = -1,
-) -> ivy.Array:
-    """Computes the (vector) dot product of two arrays.
-
-    Parameters
-    ----------
-    x1
-        first input array. Should have a numeric data type.
-    x2
-        second input array. Must be compatible with ``x1`` (see :ref:`broadcasting`).
-        Should have a numeric data type.
-    axis
-        axis over which to compute the dot product. Must be an integer on the interval
-        ``[-N, N)``, where ``N`` is the rank (number of dimensions) of the shape
-        determined according to :ref:`broadcasting`. If specified as a negative integer,
-        the function must determine the axis along which to compute the dot product by
-        counting backward from the last dimension (where ``-1`` refers to the last
-        dimension). By default, the function must compute the dot product over the last
-        axis. Default: ``-1``.
-
-    Returns
-    -------
-    ret
-        if ``x1`` and ``x2`` are both one-dimensional arrays, a zero-dimensional
-        containing the dot product; otherwise, a non-zero-dimensional array containing
-        the dot products and having rank ``N-1``, where ``N`` is the rank (number of
-        dimensions) of the shape determined according to :ref:`broadcasting`. The
-        returned array must have a data type determined by :ref:`type-promotion`.
-
-    **Raises**
-
-    -   if provided an invalid ``axis``.
-    -   if the size of the axis over which to compute the dot product is not the same
-        for both ``x1`` and ``x2``.
-
-    """
-    return _cur_backend(x1).vecdot(x1, x2, axis)
-
-
-def det(
-    x: Union[ivy.Array, ivy.NativeArray, ivy.Container],
-) -> Union[ivy.Array, ivy.Container]:
-    """Returns the determinant of a square matrix (or a stack of square matrices)``x``.
-
-    Parameters
-    ----------
-    x
-        input array having shape ``(..., M, M)`` and whose innermost two dimensions 
-        form square matrices. Should have a floating-point data type.
-
-    Returns
-    -------
-    ret
-        if ``x`` is a two-dimensional array, a zero-dimensional array containing the
-        determinant; otherwise,a non-zero dimensional array containing the determinant
-        for each square matrix. The returned array must have the same data type as
-        ``x``.
-
-
-    This method conforms to the `Array API Standard
-    <https://data-apis.org/array-api/latest/>`_. This docstring is an extension of the
-    `docstring \
-    <https://data-apis.org/array-api/latest/extensions/generated/signatures.linalg \
-    .det.html>`_ # noqa
-    in the standard. The descriptions above assume an array input for simplicity, but
-    the method also accepts :code:`ivy.Container` instances in place of
-    :code:`ivy.Array` or :code:`ivy.NativeArray` instances, as shown in the type hints
-    and also the examples below.
-
-    Functional Examples
-    -------------------
-
-    With :code:`ivy.Array` input:
-
-    >>> x = ivy.array([[2.,4.],[6.,7.]])
-    >>> y = ivy.det(x)
-    >>> print(y)
-    ivy.array([-10.0])
-
-    >>> x = ivy.array([[3.4,-0.7,0.9],[6.,-7.4,0.],[-8.5,92,7.]])
-    >>> y = ivy.det(x)
-    >>> print(y)
-    ivy.array([293.47])
-
-    With :code:`ivy.NativeArray` input:
-
-    >>> x = ivy.native_array([[3.4,-0.7,0.9],[6.,-7.4,0.],[-8.5,92,7.]])
-    >>> y = ivy.det(x)
-    >>> print(y)
-    ivy.array([293.47])
-
-    With :code:`ivy.Container` input:
-
-    >>> x = ivy.Container(a = ivy.array([[3., -1.], [-1., 3.]]) , \
-                                 b = ivy.array([[2., 1.], [1., 1.]]))
-    >>> y = ivy.det(x)
-    >>> print(y)
-    {
-        a: ivy.array([8.0]),
-        b: ivy.array([1.0])
-    }
-
-    Instance Method Examples
-    ------------------------
-
-    Using :code:`ivy.Array` instance method:
-
-    >>> x = ivy.array([[2.,4.],[6.,7.]])
-    >>> y = x.det()
-    >>> print(y)
-    ivy.array([-10.0])
-
-    Using :code:`ivy.Container` instance method:
-
-    >>> x = ivy.Container(a = ivy.array([[3., -1.], [-1., 3.]]) , \
-                                    b = ivy.array([[2., 1.], [1., 1.]]))
-    >>> y = x.det()
-    >>> print(y)
-    {
-        a: ivy.array([8.0]),
-        b: ivy.array([1.0])
-    }
-
-    """
-    return _cur_backend(x).det(x)
-
-
-def cholesky(
-    x: Union[ivy.Array, ivy.NativeArray, ivy.Container], upper: bool = False
-) -> Union[ivy.Array, ivy.Container]:
-    """Computes the cholesky decomposition of the x matrix.
-
-    Parameters
-    ----------
-    x
-        input array having shape (..., M, M) and whose innermost two dimensions form
-        square symmetric positive-definite matrices. Should have a floating-point data
-        type.
-    upper
-        If True, the result must be the upper-triangular Cholesky factor U. If False,
-        the result must be the lower-triangular Cholesky factor L. Default: False.
-
-    Returns
-    -------
-    ret
-        an array containing the Cholesky factors for each square matrix. If upper is
-        False, the returned array must contain lower-triangular matrices; otherwise, the
-        returned array must contain upper-triangular matrices. The returned array must
-        have a floating-point data type determined by Type Promotion Rules and must have
-        the same shape as x.
-
-    Functional Examples
-     -------------------
-     With :code:`ivy.Array` input:
-
-     1. Returns a lower-triangular Cholesky factor L
-
-     >>> x = ivy.array([[1., -2.], [2., 5.]])
-     >>> l = ivy.cholesky(x)
-     >>> print(l)
-     ivy.array([[ 1., 0.], [ 2., 1.]])
-
-
-     With :code:`ivy.NativeArray` input:
-
-     2. Returns an upper-triangular cholesky factor U
-
-     >>> x = ivy.array([[1., -2.], [2., 5.]])
-     >>> u = ivy.cholesky(x, upper = True)
-     >>> print(u)
-     ivy.array([[ 1., -2.], [ 0.,  1.]])
-
-
-
-     Instance Method Examples
-     ------------------------
-
-     With :code:`ivy.Container` input:
-
-     3. Returns a lower-triangular Cholesky factor
-
-     >>> x = ivy.Container(a = ivy.array([[3., -1.], [-1., 3.]]),
-                           b = ivy.array([[2., 1.], [1., 1.]]))
-     >>> y = x.cholesky()
-     >>> print(y)
-     >>>
-     {
-         a: ivy.array([[1.73, 0.], [-0.57,  1.63]])
-         b: ivy.array([[1.41, 0.], [0.70, 0.70]])
-     }
-
-    """
-    return _cur_backend(x).cholesky(x, upper)
-
-
-def eigvalsh(x: Union[ivy.Array, ivy.NativeArray], /) -> ivy.Array:
-    """Return the eigenvalues of a symmetric matrix (or a stack of symmetric matrices)
-    x.
-
-    Parameters
-    ----------
-    x
-        input array having shape (..., M, M) and whose innermost two dimensions form
-        square matrices. Must have floating-point data type.
-
-    Returns
-    -------
-    ret
-        an array containing the computed eigenvalues. The returned array must have shape
-        (..., M) and have the same data type as x.
-
-    """
-    return _cur_backend(x).eigvalsh(x)
-
-
-def inv(x: Union[ivy.Array, ivy.NativeArray]) -> ivy.Array:
-    """Returns the multiplicative inverse of a square matrix (or a stack of square
-    matrices) ``x``.
-
-    Parameters
-    ----------
-    x
-        input array having shape ``(..., M, M)`` and whose innermost two dimensions form
-        square matrices. Should have a floating-point data type.
-
-    Returns
-    -------
-    ret
-        an array containing the multiplicative inverses. The returned array must have a
-        floating-point data type determined by :ref:`type-promotion` and must have the
-        same shape as ``x``.
-
-    Examples
-    --------
-    >>> x = ivy.array([[1.0, 2.0],[3.0, 4.0]])
-    >>> y = ivy.inv(x)
-    >>> print(y)
-    ivy.array([[-2., 1.],[1.5, -0.5]])
-
-    Inverses of several matrices can be computed at once:
-
-    >>> x = ivy.array([[[1.0, 2.0],[3.0, 4.0]], [[1.0, 3.0], [3.0, 5.0]]])
-    >>> y = ivy.inv(x)
-    >>> print(y)
-    ivy.array([[[-2., 1.],[1.5, -0.5]],[[-1.25, 0.75],[0.75, -0.25]]])
-
-    """
-    return _cur_backend(x).inv(x)
-
-
-def matrix_rank(
-    x: Union[ivy.Array, ivy.NativeArray],
-    rtol: Optional[Union[float, Tuple[float]]] = None,
-) -> Union[ivy.Array, ivy.NativeArray]:
-    """Returns the rank (i.e., number of non-zero singular values) of a matrix (or a
-    stack of matrices).
-
-    Parameters
-    ----------
-    x
-        input array having shape ``(..., M, N)`` and whose innermost two dimensions form
-        ``MxN`` matrices. Should have a floating-point data type.
-
-    rtol
-        relative tolerance for small singular values. Singular values approximately less
-        than or equal to ``rtol * largest_singular_value`` are set to zero. If a
-        ``float``, the value is equivalent to a zero-dimensional array having a
-        floating-point data type determined by :ref:`type-promotion` (as applied to
-        ``x``) and must be broadcast against each matrix. If an ``array``, must have a
-        floating-point data type and must be compatible with ``shape(x)[:-2]`` (see
-        :ref:`broadcasting`). If ``None``, the default value is ``max(M, N) * eps``,
-        where ``eps`` must be the machine epsilon associated with the floating-point
-        data type determined by :ref:`type-promotion` (as applied to ``x``).
-        Default: ``None``.
-
-    Returns
-    -------
-    ret
-        an array containing the ranks. The returned array must have a floating-point
-        data type determined by :ref:`type-promotion` and must have shape ``(...)``
-        (i.e., must have a shape equal to ``shape(x)[:-2]``).
-
-    Examples
-    --------
-    >>> x = ivy.array([[1., 2.], [3., 4.]])
-    >>> ivy.matrix_rank(x)
-    ivy.array(2)
-
-    """
-    return _cur_backend(x).matrix_rank(x, rtol)
-
-
-def cross(
-    x1: Union[ivy.Array, ivy.NativeArray],
-    x2: Union[ivy.Array, ivy.NativeArray],
-    axis: int = -1,
-) -> ivy.Array:
-    """The cross product of 3-element vectors. If x1 and x2 are multi- dimensional
-    arrays (i.e., both have a rank greater than 1), then the cross- product of each pair
-    of corresponding 3-element vectors is independently computed.
-
-    Parameters
-    ----------
-    x1
-        first input array. Should have a numeric data type.
-    x2
-        second input array. Must have the same shape as x1. Should have a numeric data
-        type.
-    axis
-        the axis (dimension) of x1 and x2 containing the vectors for which to compute
-        the cross product.vIf set to -1, the function computes the cross product for
-        vectors defined by the last axis (dimension). Default: -1.
-
-    Returns
-    -------
-    ret
-         an array containing the cross products. The returned array must have a data
-         type determined by Type Promotion Rules.
-
-    """
-    return _cur_backend(x1).cross(x1, x2, axis)
-
-
-# Extra #
-# ------#
-
-
-def vector_to_skew_symmetric_matrix(
-    vector: Union[ivy.Array, ivy.NativeArray]
-) -> ivy.Array:
-    r"""Given vector :math:`\mathbf{a}\in\mathbb{R}^3`, return associated skew-symmetric
-    matrix :math:`[\mathbf{a}]_×\in\mathbb{R}^{3×3}` satisfying
-    :math:`\mathbf{a}×\mathbf{b}=[\mathbf{a}]_×\mathbf{b}`.\n
-    `[reference] <https://en.wikipedia.org/wiki/Skew-symmetric_matrix#Cross_product>`_
-
-    Parameters
-    ----------
-    vector
-        Vector to convert *[batch_shape,3]*.
-
-    Returns
-    -------
-    ret
-        Skew-symmetric matrix *[batch_shape,3,3]*.
-
-    """
-    return _cur_backend(vector).vector_to_skew_symmetric_matrix(vector)
-
-
-def solve(
-    x1: Union[ivy.Array, ivy.NativeArray], x2: Union[ivy.Array, ivy.NativeArray]
-) -> ivy.Array:
-    """
-    Returns the solution to the system of linear equations represented by the well-
-    determined (i.e., full rank) linear matrix equation AX = B.
-
-    Parameters
-    ----------
-    x1
-        coefficient array A having shape (..., M, M) and whose innermost two dimensions
-        form square matrices. Must be of full rank (i.e., all rows or, equivalently,
-        columns must be linearly independent). Should have a floating-point data type.
-    x2
-        ordinate (or “dependent variable”) array B. If x2 has shape (M,), x2 is
-        equivalent to an array having shape (..., M, 1). If x2 has shape (..., M, K),
-        each column k defines a set of ordinate values for which to compute a solution,
-        and shape(x2)[:-1] must be compatible with shape(x1)[:-1] (see Broadcasting).
-        Should have a floating-point data type.
-
-    Returns
-    -------
-    ret
-        an array containing the solution to the system AX = B for each square matrix.
-        The returned array must have the same shape as x2 (i.e., the array corresponding
-        to B) and must have a floating-point data type determined by Type Promotion
-        Rules.
-
-    """
-    return _cur_backend(x1, x2).solve(x1, x2)
->>>>>>> a5b6bcff
+# global
+from typing import Union, Optional, Tuple, Literal, List, NamedTuple
+
+# local
+import ivy
+from ivy.backend_handler import current_backend as _cur_backend
+
+inf = float("inf")
+
+
+# Array API Standard #
+# -------------------#
+
+
+def eigh(x: Union[ivy.Array, ivy.NativeArray]) -> ivy.Array:
+    """Returns an eigendecomposition x = QLQᵀ of a symmetric matrix (or a stack of
+    symmetric matrices) ``x``, where ``Q`` is an orthogonal matrix (or a stack of
+    matrices) and ``L`` is a vector (or a stack of vectors).
+
+    .. note::
+       The function ``eig`` will be added in a future version of the specification, as
+       it requires complex number support.
+    ..
+      NOTE: once complex numbers are supported, each square matrix must be Hermitian.
+    .. note::
+       Whether an array library explicitly checks whether an input array is a symmetric
+       matrix (or a stack of symmetric matrices) is implementation-defined.
+
+    Parameters
+    ----------
+    x
+        input array having shape ``(..., M, M)`` and whose innermost two dimensions form
+        square matrices. Must have a floating-point data type.
+
+    Returns
+    -------
+    ret
+        a namedtuple (``eigenvalues``, ``eigenvectors``) whose
+
+        -   first element must have the field name ``eigenvalues`` (corresponding to
+            ``L`` above) and must be an array consisting of computed eigenvalues. The
+            array containing the eigenvalues must have shape ``(..., M)``.
+        -   second element have have the field name ``eigenvectors`` (corresponding to
+            ``Q`` above) and must be an array where the columns of the inner most
+            matrices contain the computed eigenvectors. These matrices must be
+            orthogonal. The array containing the eigenvectors must have shape
+            ``(..., M, M)``.
+
+        Each returned array must have the same floating-point data type as ``x``.
+
+    .. note::
+       Eigenvalue sort order is left unspecified and is thus implementation-dependent.
+    """
+    return _cur_backend(x).eigh(x)
+
+
+def pinv(
+    x: Union[ivy.Array, ivy.NativeArray],
+    rtol: Optional[Union[float, Tuple[float]]] = None,
+) -> ivy.Array:
+    """Returns the (Moore-Penrose) pseudo-inverse of a matrix (or a stack of matrices)
+    ``x``.
+
+    Parameters
+    ----------
+    x
+        input array having shape ``(..., M, N)`` and whose innermost two dimensions form
+        ``MxN`` matrices. Should have a floating-point data type.
+    rtol
+        relative tolerance for small singular values. Singular values approximately less
+        than or equal to ``rtol * largest_singular_value`` are set to zero. If a
+        ``float``, the value is equivalent to a zero-dimensional array having a
+        floating-point data type determined by :ref:`type-promotion` (as applied to
+        ``x``) and must be broadcast against each matrix. If an ``array``, must have a
+        floating-point data type and must be compatible with ``shape(x)[:-2]``
+        (see :ref:`broadcasting`). If ``None``, the default value is
+        ``max(M, N) * eps``, where ``eps`` must be the machine epsilon associated with
+        the floating-point data type determined by :ref:`type-promotion` (as applied to
+        ``x``). Default: ``None``.
+
+    Returns
+    -------
+    ret
+        an array containing the pseudo-inverses. The returned array must have a
+        floating-point data type determined by :ref:`type-promotion` and must have shape
+        ``(..., N, M)`` (i.e., must have the same shape as ``x``, except the innermost
+        two dimensions must be transposed).
+
+    """
+    return _cur_backend(x).pinv(x, rtol)
+
+
+def matrix_transpose(x: Union[ivy.Array, ivy.NativeArray]) -> ivy.Array:
+    """Transposes a matrix (or a stack of matrices) ``x``.
+
+    Parameters
+    ----------
+    x
+        input array having shape ``(..., M, N)`` and whose innermost two dimensions form
+        ``MxN`` matrices.
+
+    Returns
+    -------
+    ret
+        an array containing the transpose for each matrix and having shape
+        ``(..., N, M)``. The returned array must have the same data type as ``x``.
+
+    """
+    return _cur_backend(x).matrix_transpose(x)
+
+
+# noinspection PyShadowingBuiltins
+def vector_norm(
+    x: Union[ivy.Array, ivy.NativeArray],
+    axis: Optional[Union[int, Tuple[int]]] = None,
+    keepdims: bool = False,
+    ord: Union[int, float, Literal[inf, -inf]] = 2,
+) -> ivy.Array:
+    r"""Computes the vector norm of a vector (or batch of vectors) ``x``.
+
+    Parameters
+    ----------
+    x
+        input array. Should have a floating-point data type.
+    axis
+        If an integer, ``axis`` specifies the axis (dimension) along which to compute
+        vector norms. If an n-tuple, ``axis`` specifies the axes (dimensions) along
+        which to compute batched vector norms. If ``None``, the vector norm must be
+        computed over all array values (i.e., equivalent to computing the vector norm of
+        a flattened array). Negative indices must be supported. Default: ``None``.
+    keepdims
+        If ``True``, the axes (dimensions) specified by ``axis`` must be included in the
+        result as singleton dimensions, and, accordingly, the result must be compatible
+        with the input array (see :ref:`broadcasting`). Otherwise, if ``False``, the
+        axes (dimensions) specified by ``axis`` must not be included in the result.
+        Default: ``False``.
+    ord
+        order of the norm. The following mathematical norms must be supported:
+
+        +------------------+----------------------------+
+        | ord              | description                |
+        +==================+============================+
+        | 1                | L1-norm (Manhattan)        |
+        +------------------+----------------------------+
+        | 2                | L2-norm (Euclidean)        |
+        +------------------+----------------------------+
+        | inf              | infinity norm              |
+        +------------------+----------------------------+
+        | (int,float >= 1) | p-norm                     |
+        +------------------+----------------------------+
+
+        The following non-mathematical "norms" must be supported:
+
+        +------------------+--------------------------------+
+        | ord              | description                    |
+        +==================+================================+
+        | 0                | sum(a != 0)                    |
+        +------------------+--------------------------------+
+        | -1               | 1./sum(1./abs(a))              |
+        +------------------+--------------------------------+
+        | -2               | 1./sqrt(sum(1./abs(a)\*\*2))   |
+        +------------------+--------------------------------+
+        | -inf             | min(abs(a))                    |
+        +------------------+--------------------------------+
+        | (int,float < 1)  | sum(abs(a)\*\*ord)\*\*(1./ord) |
+        +------------------+--------------------------------+
+
+        Default: ``2``.
+
+    Returns
+    -------
+    ret
+        an array containing the vector norms. If ``axis`` is ``None``, the returned
+        array must be a zero-dimensional array containing a vector norm. If ``axis`` is
+        a scalar value (``int`` or ``float``), the returned array must have a rank which
+        is one less than the rank of ``x``. If ``axis`` is a ``n``-tuple, the returned
+        array must have a rank which is ``n`` less than the rank of ``x``. The returned
+        array must have a floating-point data type determined by :ref:`type-promotion`.
+
+    """
+    if ord == -float("inf"):
+        return ivy.reduce_min(ivy.abs(x), axis, keepdims)
+    elif ord == float("inf"):
+        return ivy.reduce_max(ivy.abs(x), axis, keepdims)
+    elif ord == 0:
+        return ivy.sum(ivy.cast(x != 0, "float32"), axis, keepdims)
+    x_raised = x**ord
+    return ivy.sum(x_raised, axis, keepdims) ** (1 / ord)
+
+
+def svd(
+    x: Union[ivy.Array, ivy.NativeArray], full_matrices: bool = True
+) -> Union[ivy.Array, Tuple[ivy.Array, ...]]:
+    """Returns a singular value decomposition A = USVh of a matrix (or a stack of
+    matrices) ``x``, where ``U`` is a matrix (or a stack of matrices) with orthonormal
+    columns, ``S`` is a vector of non-negative numbers (or stack of vectors), and ``Vh``
+    is a matrix (or a stack of matrices) with orthonormal rows.
+
+    Parameters
+    ----------
+    x
+        input array having shape ``(..., M, N)`` and whose innermost two dimensions form
+        matrices on which to perform singular value decomposition. Should have a
+        floating-point data type.
+    full_matrices
+        If ``True``, compute full-sized ``U`` and ``Vh``, such that ``U`` has shape
+        ``(..., M, M)`` and ``Vh`` has shape ``(..., N, N)``. If ``False``, compute on
+        the leading ``K`` singular vectors, such that ``U`` has shape ``(..., M, K)``
+        and ``Vh`` has shape ``(..., K, N)`` and where ``K = min(M, N)``.
+        Default: ``True``.
+
+    Returns
+    -------
+    ..
+      NOTE: once complex numbers are supported, each square matrix must be Hermitian.
+    ret
+        a namedtuple ``(U, S, Vh)`` whose
+
+        -   first element must have the field name ``U`` and must be an array whose
+            shape depends on the value of ``full_matrices`` and contain matrices with
+            orthonormal columns (i.e., the columns are left singular vectors). If
+            ``full_matrices`` is ``True``, the array must have shape ``(..., M, M)``.
+            If ``full_matrices`` is ``False``, the array must have shape
+            ``(..., M, K)``, where ``K = min(M, N)``. The first ``x.ndim-2`` dimensions
+            must have the same shape as those of the input ``x``.
+        -   second element must have the field name ``S`` and must be an array with
+            shape ``(..., K)`` that contains the vector(s) of singular values of length
+            ``K``, where ``K = min(M, N)``. For each vector, the singular values must be
+            sorted in descending order by magnitude, such that ``s[..., 0]`` is the
+            largest value, ``s[..., 1]`` is the second largest value, et cetera. The
+            first ``x.ndim-2`` dimensions must have the same shape as those of the input
+            ``x``.
+        -   third element must have the field name ``Vh`` and must be an array whose
+            shape depends on the value of ``full_matrices`` and contain orthonormal rows
+            (i.e., the rows are the right singular vectors and the array is the
+            adjoint). If ``full_matrices`` is ``True``, the array must have shape
+            ``(..., N, N)``. If ``full_matrices`` is ``False``, the array must have
+            shape ``(..., K, N)`` where ``K = min(M, N)``. The first ``x.ndim-2``
+            dimensions must have the same shape as those of the input ``x``.
+
+        Each returned array must have the same floating-point data type as ``x``.
+
+    Examples
+    --------
+    >>> x = ivy.random_normal(shape = (9, 6))
+    >>> U, S, Vh = ivy.svd(x)
+    >>> print(U.shape, S.shape, Vh.shape)
+    (9, 9) (6,) (6, 6)
+
+    Reconstruction from SVD, result is numerically close to x
+
+    >>> reconstructed_x = ivy.matmul(U[:,:6] * S, Vh)
+    >>> print((reconstructed_x - x > 1e-3).sum())
+    ivy.array(0)
+
+    >>> print((reconstructed_x - x < -1e-3).sum())
+    ivy.array(0)
+
+    """
+    return _cur_backend(x).svd(x, full_matrices)
+
+
+def outer(
+    x1: Union[ivy.Array, ivy.NativeArray], x2: Union[ivy.Array, ivy.NativeArray]
+) -> ivy.Array:
+    """Returns the outer product of two vectors ``x1`` and ``x2``.
+
+    Parameters
+    ----------
+    x1
+        first one-dimensional input array of size N. Should have a numeric data type.
+        a(M,) array_like
+        First input vector. Input is flattened if not already 1-dimensional.
+    x2
+        second one-dimensional input array of size M. Should have a numeric data type.
+        b(N,) array_like
+        Second input vector. Input is flattened if not already 1-dimensional.
+
+    Returns
+    -------
+    ret
+        a two-dimensional array containing the outer product and whose shape is (N, M).
+        The returned array must have a data type determined by Type Promotion Rules.
+
+    """
+    return _cur_backend(x1, x2).outer(x1, x2)
+
+
+def diagonal(
+    x: ivy.Array, offset: int = 0, axis1: int = -2, axis2: int = -1
+) -> ivy.Array:
+    """Returns the specified diagonals of a matrix (or a stack of matrices) ``x``.
+
+    Parameters
+    ----------
+    x
+        input array having shape ``(..., M, N)`` and whose innermost two dimensions form
+        ``MxN`` matrices.
+    offset
+        offset specifying the off-diagonal relative to the main diagonal.
+        - ``offset = 0``: the main diagonal.
+        - ``offset > 0``: off-diagonal above the main diagonal.
+        - ``offset < 0``: off-diagonal below the main diagonal.
+        Default: `0`.
+    axis1
+        axis to be used as the first axis of the 2-D sub-arrays from which the diagonals
+        should be taken.
+        Defaults to first axis (0).
+    axis2
+        axis to be used as the second axis of the 2-D sub-arrays from which the
+        diagonals should be taken. Defaults to second axis (1).
+
+    Returns
+    -------
+    ret
+        an array containing the diagonals and whose shape is determined by removing the
+        last two dimensions and appending a dimension equal to the size of the resulting
+        diagonals. The returned array must have the same data type as ``x``.
+
+    Examples
+    --------
+    >>> x = ivy.array([[1., 2.],\
+                       [3., 4.]])
+    >>> d = ivy.diagonal(x)
+    >>> print(d)
+    ivy.array([1., 4.])
+    >>> d = ivy.diagonal(x, 1)
+    >>> print(d)
+    ivy.array([1.])
+
+    A 3-D Example
+    >>> x = ivy.array([[[1., 2.],\
+                        [3., 4.]],\
+                       [[5., 6.],\
+                        [7., 8.]]])
+    >>> d = ivy.diagonal(x, 0, 0, 1)
+    >>> print(d)
+    ivy.array([[1., 7.],
+               [2., 8.]])
+    """
+    return _cur_backend(x).diagonal(x, offset, axis1=axis1, axis2=axis2)
+
+
+def matrix_norm(
+    x: Union[ivy.Array, ivy.NativeArray],
+    ord: Optional[Union[int, float, Literal[inf, -inf, "fro", "nuc"]]] = "fro",
+    keepdims: bool = False,
+) -> ivy.Array:
+    """Compute the matrix p-norm.
+
+    Parameters
+    ----------
+    x
+        Input array.
+    p
+        Order of the norm. Default is 2.
+    axes
+        The axes of x along which to compute the matrix norms.
+        Default is None, in which case the last two dimensions are used.
+    keepdims
+        If this is set to True, the axes which are normed over are left in the result as
+        dimensions with size one. With this option the result will broadcast correctly
+        against the original x. Default is False.
+
+    Returns
+    -------
+    ret
+        Matrix norm of the array at specified axes.
+
+    """
+    return _cur_backend(x).matrix_norm(x, ord, keepdims)
+
+
+def qr(x: ivy.Array, mode: str = "reduced") -> NamedTuple:
+    """
+    Returns the qr decomposition x = QR of a full column rank matrix (or a stack of
+    matrices), where Q is an orthonormal matrix (or a stack of matrices) and R is an
+    upper-triangular matrix (or a stack of matrices).
+
+    Parameters
+    ----------
+    x
+        input array having shape (..., M, N) and whose innermost two dimensions form MxN
+        matrices of rank N. Should have a floating-point data type.
+    mode
+        decomposition mode. Should be one of the following modes:
+        - 'reduced': compute only the leading K columns of q, such that q and r have
+          dimensions (..., M, K) and (..., K, N), respectively, and where K = min(M, N).
+        - 'complete': compute q and r with dimensions (..., M, M) and (..., M, N),
+          respectively.
+        Default: 'reduced'.
+
+    Returns
+    -------
+    ret
+        a namedtuple (Q, R) whose
+        - first element must have the field name Q and must be an array whose shape
+          depends on the value of mode and contain matrices with orthonormal columns.
+          If mode is 'complete', the array must have shape (..., M, M). If mode is
+          'reduced', the array must have shape (..., M, K), where K = min(M, N). The
+          first x.ndim-2 dimensions must have the same size as those of the input array
+          x.
+        - second element must have the field name R and must be an array whose shape
+          depends on the value of mode and contain upper-triangular matrices. If mode is
+          'complete', the array must have shape (..., M, N). If mode is 'reduced', the
+          array must have shape (..., K, N), where K = min(M, N). The first x.ndim-2
+          dimensions must have the same size as those of the input x.
+
+    """
+    return _cur_backend(x).qr(x, mode)
+
+
+def matmul(
+    x1: Union[ivy.Array, ivy.NativeArray], x2: Union[ivy.Array, ivy.NativeArray]
+) -> ivy.Array:
+    """Computes the matrix product.
+
+    Parameters
+    ----------
+    x1
+         first input array. Should have a numeric data type. Must have at least one
+         dimension.
+    x2
+         second input array. Should have a numeric data type. Must have at least one
+         dimension.
+
+    Returns
+    -------
+    ret
+        -   if both x1 and x2 are one-dimensional arrays having shape (N,), a
+            zero-dimensional array containing the inner product as its only element.
+        -   if x1 is a two-dimensional array having shape (M, K) and x2 is a
+            two-dimensional array having shape (K, N), a two-dimensional array
+            containing the conventional matrix product and having shape (M, N).
+        -   if x1 is a one-dimensional array having shape (K,) and x2 is an array having
+            shape (..., K, N), an array having shape (..., N) (i.e., prepended
+            dimensions during vector-to-matrix promotion must be removed) and containing
+            the conventional matrix product.
+        -   if x1 is an array having shape (..., M, K) and x2 is a one-dimensional array
+            having shape (K,), an array having shape (..., M) (i.e., appended dimensions
+            during vector-to-matrix promotion must be removed) and containing the
+            conventional matrix product.
+        -   if x1 is a two-dimensional array having shape (M, K) and x2 is an array
+            having shape (..., K, N), an array having shape (..., M, N) and containing
+            the conventional matrix product for each stacked matrix.
+        -   if x1 is an array having shape (..., M, K) and x2 is a two-dimensional array
+            having shape (K, N), an array having shape (..., M, N) and containing the
+            conventional matrix product for each stacked matrix.
+        -   if either x1 or x2 has more than two dimensions, an array having a shape
+            determined by Broadcasting shape(x1)[:-2] against shape(x2)[:-2] and
+            containing the conventional matrix product for each stacked matrix.
+
+    **Raises**
+
+    -   if either x1 or x2 is a zero-dimensional array.
+    -   if x1 is a one-dimensional array having shape (K,), x2 is a one-dimensional
+        array having shape (L,), and K != L.
+    -   if x1 is a one-dimensional array having shape (K,), x2 is an array having shape
+        (..., L, N), and K != L.
+    -   if x1 is an array having shape (..., M, K), x2 is a one-dimensional array having
+        shape (L,), and K != L.
+    -   if x1 is an array having shape (..., M, K), x2 is an array having shape
+        (..., L, N), and K != L.
+
+    """
+    return _cur_backend(x1).matmul(x1, x2)
+
+
+def matrix_power(x: Union[ivy.Array, ivy.NativeArray], n: int) -> ivy.Array:
+    """Raises a square matrix (or a stack of square matrices) x to an integer power
+    n.
+    """
+    return _cur_backend(x).matrix_power(x, n)
+
+
+def slodget(
+    x: Union[ivy.Array, ivy.NativeArray],
+) -> ivy.Array:
+    """Computes the sign and natural logarithm of the determinant of an array.
+
+    Parameters
+    ----------
+    x
+        This is a 2D array, and it has to be square
+
+    Returns
+    -------
+    ret
+        This function returns two values -
+            sign:
+            A number representing the sign of the determinant.
+
+            logdet:
+            The natural log of the absolute value of the determinant.
+
+    """
+    return _cur_backend(x).slodget(x)
+
+
+def tensordot(
+    x1: Union[ivy.Array, ivy.NativeArray, ivy.Container],
+    x2: Union[ivy.Array, ivy.NativeArray, ivy.Container],
+    axes: Union[int, Tuple[List[int], List[int]]] = 2,
+) -> Union[ivy.Array, ivy.Container]:
+    """Returns a tensor contraction of x1 and x2 over specific axes.
+
+    Parameters
+    ----------
+    x1
+        First input array. Should have a numeric data type.
+    x2
+        second input array. Must be compatible with x1 for all non-contracted axes.
+        Should have a numeric data type.
+    axes
+        The axes to contract over.
+
+        Default is 2.
+
+    Returns
+    -------
+    ret
+        The tensor contraction of x1 and x2 over the specified axes.
+
+
+    Functional Examples
+    -------------------
+
+    With :code:`ivy.Array` input:
+
+    1. Axes = 0 : tensor product
+
+    >>> x = ivy.array([[1., 2.], [2., 3.]])
+    >>> y = ivy.array([[3., 4.], [4., 5.]])
+    >>> res = ivy.tensordot(x, y, axes =0)
+    >>> print(res)
+    ivy.array([[[[ 3.,  4.],
+                  [ 4.,  5.]],
+
+                 [[ 6.,  8.],
+                  [ 8., 10.]]],
+
+                [[[ 6.,  8.],
+                  [ 8., 10.]],
+
+                 [[ 9., 12.],
+                  [12., 15.]]]])
+
+
+
+    With a mix of :code:`ivy.Array` and :code:`ivy.NativeArray` inputs:
+
+    2. Axes = 1 : tensor dot product
+
+    >>> x = ivy.array([[1., 0., 1.], [2., 3., 6.], [0., 7., 2.]])
+    >>> y = ivy.native_array([[1.], [2.], [3.]])
+    >>> res = ivy.tensordot(x, y, axes = 1)
+    >>> print(res)
+    ivy.array([[ 4.],
+                [26.],
+                [20.]])
+
+
+    With :code:`ivy.Container` input:
+
+    3. Axes = 2: (default) tensor double contraction
+
+    >>> x = ivy.Container(a=ivy.array([[1., 0., 3.], [2., 3., 4.]]),
+                          b=ivy.array([[5., 6., 7.], [3., 4., 8.]]))
+    >>> y = ivy.Container(a=ivy.array([[2., 4., 5.], [9., 10., 6.]]),
+                          b=ivy.array([[1., 0., 3.], [2., 3., 4.]]))
+    >>> res = ivy.tensordot(x, y)
+    >>> print(res)
+    {
+        a: ivy.array(89.)
+        b: ivy.array(76.)
+    }
+
+
+
+
+    Instance Method Examples
+    ------------------------
+    Using :code:`ivy.Array` instance method:
+
+    >>> x = ivy.array([[1., 0., 2.]])
+    >>> y = ivy.native_array([[7., 8., 0.]])
+    >>> res = x.matrix_transpose.tensordot(y, dims = 1)
+    >>> print(res)
+    >>> ivy.array([[ 7.,  8.,  0.],
+                   [ 0.,  0.,  0.],
+                   [14., 16.,  0.]])
+
+    """
+    return _cur_backend(x1, x2).tensordot(x1, x2, axes)
+
+
+def svdvals(
+    x: Union[ivy.Array, ivy.NativeArray],
+) -> ivy.Array:
+    """Returns the singular values of a matrix (or a stack of matrices) ``x``.
+
+    Parameters
+    ----------
+    x
+        input array having shape ``(..., M, N)`` and whose innermost two dimensions form
+        ``MxN`` matrices.
+
+    Returns
+    -------
+    ret
+        array with shape ``(..., K)`` that contains the vector(s) of singular values of
+        length ``K``, where K = min(M, N). The values are sorted in descending order by
+        magnitude.
+
+    """
+    return _cur_backend(x).svdvals(x)
+
+
+def trace(x: Union[ivy.Array, ivy.NativeArray], offset: int = 0) -> ivy.Array:
+    """Returns the sum along the specified diagonals of a matrix (or a stack of
+    matrices) ``x``.
+
+    Parameters
+    ----------
+    x
+        input array having shape ``(..., M, N)`` and whose innermost two dimensions form
+        ``MxN`` matrices. Should have a numeric data type.
+    offset
+        offset specifying the off-diagonal relative to the main diagonal.
+        -   ``offset = 0``: the main diagonal.
+        -   ``offset > 0``: off-diagonal above the main diagonal.
+        -   ``offset < 0``: off-diagonal below the main diagonal.
+
+        Default: ``0``.
+
+    Returns
+    -------
+    ret
+         an array containing the traces and whose shape is determined by removing the
+         last two dimensions and storing the traces in the last array dimension. For
+         example, if ``x`` has rank ``k`` and shape ``(I, J, K, ..., L, M, N)``, then an
+         output array has rank ``k-2`` and shape ``(I, J, K, ..., L)`` where
+
+         ::
+
+           out[i, j, k, ..., l] = trace(a[i, j, k, ..., l, :, :])
+
+         The returned array must have the same data type as ``x``.
+
+    Examples
+    --------
+    >>> x = ivy.array([[1.0, 2.0],[3.0, 4.0]])
+    >>> offset = 0
+    >>> y = ivy.trace(x, offset)
+    >>> print(y)
+    ivy.array(5.)
+
+    """
+    return _cur_backend(x).trace(x, offset)
+
+
+def vecdot(
+    x1: Union[ivy.Array, ivy.NativeArray],
+    x2: Union[ivy.Array, ivy.NativeArray],
+    axis: int = -1,
+) -> ivy.Array:
+    """Computes the (vector) dot product of two arrays.
+
+    Parameters
+    ----------
+    x1
+        first input array. Should have a numeric data type.
+    x2
+        second input array. Must be compatible with ``x1`` (see :ref:`broadcasting`).
+        Should have a numeric data type.
+    axis
+        axis over which to compute the dot product. Must be an integer on the interval
+        ``[-N, N)``, where ``N`` is the rank (number of dimensions) of the shape
+        determined according to :ref:`broadcasting`. If specified as a negative integer,
+        the function must determine the axis along which to compute the dot product by
+        counting backward from the last dimension (where ``-1`` refers to the last
+        dimension). By default, the function must compute the dot product over the last
+        axis. Default: ``-1``.
+
+    Returns
+    -------
+    ret
+        if ``x1`` and ``x2`` are both one-dimensional arrays, a zero-dimensional
+        containing the dot product; otherwise, a non-zero-dimensional array containing
+        the dot products and having rank ``N-1``, where ``N`` is the rank (number of
+        dimensions) of the shape determined according to :ref:`broadcasting`. The
+        returned array must have a data type determined by :ref:`type-promotion`.
+
+    **Raises**
+
+    -   if provided an invalid ``axis``.
+    -   if the size of the axis over which to compute the dot product is not the same
+        for both ``x1`` and ``x2``.
+
+    """
+    return _cur_backend(x1).vecdot(x1, x2, axis)
+
+
+def det(
+    x: Union[ivy.Array, ivy.NativeArray, ivy.Container],
+) -> Union[ivy.Array, ivy.Container]:
+    """Returns the determinant of a square matrix (or a stack of square matrices)``x``.
+
+    Parameters
+    ----------
+    x
+        input array having shape ``(..., M, M)`` and whose innermost two dimensions 
+        form square matrices. Should have a floating-point data type.
+
+    Returns
+    -------
+    ret
+        if ``x`` is a two-dimensional array, a zero-dimensional array containing the
+        determinant; otherwise,a non-zero dimensional array containing the determinant
+        for each square matrix. The returned array must have the same data type as
+        ``x``.
+
+
+    This method conforms to the `Array API Standard
+    <https://data-apis.org/array-api/latest/>`_. This docstring is an extension of the
+    `docstring \
+    <https://data-apis.org/array-api/latest/extensions/generated/signatures.linalg \
+    .det.html>`_ # noqa
+    in the standard. The descriptions above assume an array input for simplicity, but
+    the method also accepts :code:`ivy.Container` instances in place of
+    :code:`ivy.Array` or :code:`ivy.NativeArray` instances, as shown in the type hints
+    and also the examples below.
+
+    Functional Examples
+    -------------------
+
+    With :code:`ivy.Array` input:
+
+    >>> x = ivy.array([[2.,4.],[6.,7.]])
+    >>> y = ivy.det(x)
+    >>> print(y)
+    ivy.array([-10.0])
+
+    >>> x = ivy.array([[3.4,-0.7,0.9],[6.,-7.4,0.],[-8.5,92,7.]])
+    >>> y = ivy.det(x)
+    >>> print(y)
+    ivy.array([293.47])
+
+    With :code:`ivy.NativeArray` input:
+
+    >>> x = ivy.native_array([[3.4,-0.7,0.9],[6.,-7.4,0.],[-8.5,92,7.]])
+    >>> y = ivy.det(x)
+    >>> print(y)
+    ivy.array([293.47])
+
+    With :code:`ivy.Container` input:
+
+    >>> x = ivy.Container(a = ivy.array([[3., -1.], [-1., 3.]]) , \
+                                 b = ivy.array([[2., 1.], [1., 1.]]))
+    >>> y = ivy.det(x)
+    >>> print(y)
+    {
+        a: ivy.array([8.0]),
+        b: ivy.array([1.0])
+    }
+
+    Instance Method Examples
+    ------------------------
+
+    Using :code:`ivy.Array` instance method:
+
+    >>> x = ivy.array([[2.,4.],[6.,7.]])
+    >>> y = x.det()
+    >>> print(y)
+    ivy.array([-10.0])
+
+    Using :code:`ivy.Container` instance method:
+
+    >>> x = ivy.Container(a = ivy.array([[3., -1.], [-1., 3.]]) , \
+                                    b = ivy.array([[2., 1.], [1., 1.]]))
+    >>> y = x.det()
+    >>> print(y)
+    {
+        a: ivy.array([8.0]),
+        b: ivy.array([1.0])
+    }
+
+    """
+    return _cur_backend(x).det(x)
+
+
+def cholesky(
+    x: Union[ivy.Array, ivy.NativeArray, ivy.Container], upper: bool = False
+) -> Union[ivy.Array, ivy.Container]:
+    """Computes the cholesky decomposition of the x matrix.
+
+    Parameters
+    ----------
+    x
+        input array having shape (..., M, M) and whose innermost two dimensions form
+        square symmetric positive-definite matrices. Should have a floating-point data
+        type.
+    upper
+        If True, the result must be the upper-triangular Cholesky factor U. If False,
+        the result must be the lower-triangular Cholesky factor L. Default: False.
+
+    Returns
+    -------
+    ret
+        an array containing the Cholesky factors for each square matrix. If upper is
+        False, the returned array must contain lower-triangular matrices; otherwise, the
+        returned array must contain upper-triangular matrices. The returned array must
+        have a floating-point data type determined by Type Promotion Rules and must have
+        the same shape as x.
+
+    Functional Examples
+     -------------------
+     With :code:`ivy.Array` input:
+
+     1. Returns a lower-triangular Cholesky factor L
+
+     >>> x = ivy.array([[1., -2.], [2., 5.]])
+     >>> l = ivy.cholesky(x)
+     >>> print(l)
+     ivy.array([[ 1., 0.], [ 2., 1.]])
+
+
+     With :code:`ivy.NativeArray` input:
+
+     2. Returns an upper-triangular cholesky factor U
+
+     >>> x = ivy.array([[1., -2.], [2., 5.]])
+     >>> u = ivy.cholesky(x, upper = True)
+     >>> print(u)
+     ivy.array([[ 1., -2.], [ 0.,  1.]])
+
+
+
+     Instance Method Examples
+     ------------------------
+
+     With :code:`ivy.Container` input:
+
+     3. Returns a lower-triangular Cholesky factor
+
+     >>> x = ivy.Container(a = ivy.array([[3., -1.], [-1., 3.]]),
+                           b = ivy.array([[2., 1.], [1., 1.]]))
+     >>> y = x.cholesky()
+     >>> print(y)
+     >>>
+     {
+         a: ivy.array([[1.73, 0.], [-0.57,  1.63]])
+         b: ivy.array([[1.41, 0.], [0.70, 0.70]])
+     }
+
+    """
+    return _cur_backend(x).cholesky(x, upper)
+
+
+def eigvalsh(x: Union[ivy.Array, ivy.NativeArray], /) -> ivy.Array:
+    """Return the eigenvalues of a symmetric matrix (or a stack of symmetric matrices)
+    x.
+
+    Parameters
+    ----------
+    x
+        input array having shape (..., M, M) and whose innermost two dimensions form
+        square matrices. Must have floating-point data type.
+
+    Returns
+    -------
+    ret
+        an array containing the computed eigenvalues. The returned array must have shape
+        (..., M) and have the same data type as x.
+
+    """
+    return _cur_backend(x).eigvalsh(x)
+
+
+def inv(x: Union[ivy.Array, ivy.NativeArray]) -> ivy.Array:
+    """Returns the multiplicative inverse of a square matrix (or a stack of square
+    matrices) ``x``.
+
+    Parameters
+    ----------
+    x
+        input array having shape ``(..., M, M)`` and whose innermost two dimensions form
+        square matrices. Should have a floating-point data type.
+
+    Returns
+    -------
+    ret
+        an array containing the multiplicative inverses. The returned array must have a
+        floating-point data type determined by :ref:`type-promotion` and must have the
+        same shape as ``x``.
+
+    Examples
+    --------
+    >>> x = ivy.array([[1.0, 2.0],[3.0, 4.0]])
+    >>> y = ivy.inv(x)
+    >>> print(y)
+    ivy.array([[-2., 1.],[1.5, -0.5]])
+
+    Inverses of several matrices can be computed at once:
+
+    >>> x = ivy.array([[[1.0, 2.0],[3.0, 4.0]], [[1.0, 3.0], [3.0, 5.0]]])
+    >>> y = ivy.inv(x)
+    >>> print(y)
+    ivy.array([[[-2., 1.],[1.5, -0.5]],[[-1.25, 0.75],[0.75, -0.25]]])
+
+    """
+    return _cur_backend(x).inv(x)
+
+
+def matrix_rank(
+    x: Union[ivy.Array, ivy.NativeArray],
+    rtol: Optional[Union[float, Tuple[float]]] = None,
+) -> Union[ivy.Array, ivy.NativeArray]:
+    """Returns the rank (i.e., number of non-zero singular values) of a matrix (or a
+    stack of matrices).
+
+    Parameters
+    ----------
+    x
+        input array having shape ``(..., M, N)`` and whose innermost two dimensions form
+        ``MxN`` matrices. Should have a floating-point data type.
+
+    rtol
+        relative tolerance for small singular values. Singular values approximately less
+        than or equal to ``rtol * largest_singular_value`` are set to zero. If a
+        ``float``, the value is equivalent to a zero-dimensional array having a
+        floating-point data type determined by :ref:`type-promotion` (as applied to
+        ``x``) and must be broadcast against each matrix. If an ``array``, must have a
+        floating-point data type and must be compatible with ``shape(x)[:-2]`` (see
+        :ref:`broadcasting`). If ``None``, the default value is ``max(M, N) * eps``,
+        where ``eps`` must be the machine epsilon associated with the floating-point
+        data type determined by :ref:`type-promotion` (as applied to ``x``).
+        Default: ``None``.
+
+    Returns
+    -------
+    ret
+        an array containing the ranks. The returned array must have a floating-point
+        data type determined by :ref:`type-promotion` and must have shape ``(...)``
+        (i.e., must have a shape equal to ``shape(x)[:-2]``).
+
+    Examples
+    --------
+    >>> x = ivy.array([[1., 2.], [3., 4.]])
+    >>> ivy.matrix_rank(x)
+    ivy.array(2)
+
+    """
+    return _cur_backend(x).matrix_rank(x, rtol)
+
+
+def cross(
+    x1: Union[ivy.Array, ivy.NativeArray, ivy.Container],
+    x2: Union[ivy.Array, ivy.NativeArray, ivy.Container],
+    axis: int = -1,
+) -> Union[ivy.Array, ivy.NativeArray, ivy.Container]:
+    """The cross product of 3-element vectors. If x1 and x2 are multi- dimensional
+    arrays (i.e., both have a rank greater than 1), then the cross- product of each pair
+    of corresponding 3-element vectors is independently computed.
+
+    Parameters
+    ----------
+    x1
+        first input array. Should have a numeric data type.
+    x2
+        second input array. Must have the same shape as x1. Should have a numeric data
+        type.
+    axis
+        the axis (dimension) of x1 and x2 containing the vectors for which to compute
+        the cross product.vIf set to -1, the function computes the cross product for
+        vectors defined by the last axis (dimension). Default: -1.
+
+    Returns
+    -------
+    ret
+         an array containing the cross products. The returned array must have a data
+         type determined by Type Promotion Rules.
+         
+    Functional Examples
+    --------
+
+    With :code:`ivy.Array` inputs:
+    
+    1. Axis = -1: (default) vector cross product
+
+    >>> x = ivy.array([1., 0., 0.])
+    >>> y = ivy.array([0., 1., 0.])
+    >>> z = ivy.cross(x, y)
+    >>> print(z)
+    ivy.array([0., 0., 1.])
+
+    With :code:`ivy.NativeArray` inputs:
+
+    >>> x = ivy.native_array([1., 3., 5.])
+    >>> y = ivy.native_array([2., 4., 6.])
+    >>> z = ivy.cross(x, y)
+    >>> print(z)
+    ivy.array([-2., 4., -2.])
+    
+    With :code:`ivy.Container` inputs:
+    
+    >>> x = ivy.Container(a=ivy.array([5., 0., 0.]), b=ivy.array([0., 0., 2.]))
+    >>> y = ivy.Container(a=ivy.array([0., 7., 0.]), b=ivy.array([3., 0., 0.]))
+    >>> z = ivy.cross(x,y)
+    >>> print(z)
+    {
+    a: ivy.array([0., 0., 35.]),
+    b: ivy.array([0., 6., 0.])
+    }
+    
+    With a combination of :code:`ivy.Array`
+    and :code:`ivy.Container` inputs:
+    
+    >>> x = ivy.array([9., 0., 3.])
+    >>> y = ivy.Container(a=ivy.array([1., 1., 0.]), b=ivy.array([1., 0., 1.]))
+    >>> z = ivy.cross(x,y)
+    >>> print(z)
+    {
+    a: ivy.array([-3., 3., 9.]),
+    b: ivy.array([0., -6., 0.])
+    }
+
+    With a combination of :code:`ivy.NativeArray`
+    and :code:`ivy.Array` inputs:
+    
+    2. Axis = 0: changing vector definition
+
+    >>> x = ivy.native_array([[1., 2.], \
+                              [4., 5.], \
+                              [7., 8.]])
+    >>> y = ivy.array([[1.],\
+                       [0.],\
+                       [0.]])
+    >>> z = ivy.cross(x,y, axis = 0)
+    >>> print(z)
+    ivy.array([[ 0.,  0.],
+               [7.,  8.],
+               [ -4., -5.]])
+
+    Instance Method Examples
+    ------------------------
+
+    With :code:`ivy.Array` instance inputs:
+
+    >>> x = ivy.array([1., 0., 0.])
+    >>> y = ivy.array([0., 1., 0.])
+    >>> z = x.cross(y)
+    >>> print(z)
+    ivy.array([0., 0., 1.])
+    
+    With :code:`ivy.Container` inputs:
+    
+    >>> x = ivy.Container(a=ivy.array([5., 0., 0.]), b=ivy.array([0., 0., 2.]))
+    >>> y = ivy.Container(a=ivy.array([0., 7., 0.]), b=ivy.array([3., 0., 0.]))
+    >>> z = x.cross(y)
+    >>> print(z)
+    {
+    a: ivy.array([0., 0., 35.]),
+    b: ivy.array([0., 6., 0.])
+    }
+    
+    """
+    return _cur_backend(x1).cross(x1, x2, axis)
+
+
+# Extra #
+# ------#
+
+
+def vector_to_skew_symmetric_matrix(
+    vector: Union[ivy.Array, ivy.NativeArray]
+) -> ivy.Array:
+    r"""Given vector :math:`\mathbf{a}\in\mathbb{R}^3`, return associated skew-symmetric
+    matrix :math:`[\mathbf{a}]_×\in\mathbb{R}^{3×3}` satisfying
+    :math:`\mathbf{a}×\mathbf{b}=[\mathbf{a}]_×\mathbf{b}`.\n
+    `[reference] <https://en.wikipedia.org/wiki/Skew-symmetric_matrix#Cross_product>`_
+
+    Parameters
+    ----------
+    vector
+        Vector to convert *[batch_shape,3]*.
+
+    Returns
+    -------
+    ret
+        Skew-symmetric matrix *[batch_shape,3,3]*.
+
+    """
+    return _cur_backend(vector).vector_to_skew_symmetric_matrix(vector)
+
+
+def solve(
+    x1: Union[ivy.Array, ivy.NativeArray], x2: Union[ivy.Array, ivy.NativeArray]
+) -> ivy.Array:
+    """
+    Returns the solution to the system of linear equations represented by the well-
+    determined (i.e., full rank) linear matrix equation AX = B.
+
+    Parameters
+    ----------
+    x1
+        coefficient array A having shape (..., M, M) and whose innermost two dimensions
+        form square matrices. Must be of full rank (i.e., all rows or, equivalently,
+        columns must be linearly independent). Should have a floating-point data type.
+    x2
+        ordinate (or “dependent variable”) array B. If x2 has shape (M,), x2 is
+        equivalent to an array having shape (..., M, 1). If x2 has shape (..., M, K),
+        each column k defines a set of ordinate values for which to compute a solution,
+        and shape(x2)[:-1] must be compatible with shape(x1)[:-1] (see Broadcasting).
+        Should have a floating-point data type.
+
+    Returns
+    -------
+    ret
+        an array containing the solution to the system AX = B for each square matrix.
+        The returned array must have the same shape as x2 (i.e., the array corresponding
+        to B) and must have a floating-point data type determined by Type Promotion
+        Rules.
+
+    """
+    return _cur_backend(x1, x2).solve(x1, x2)