# global
from typing import Union, Optional, Tuple, Literal, List
from collections import namedtuple

# local
import ivy
from ivy.framework_handler import current_framework as _cur_framework
inf = float('inf')


# Array API Standard #
# -------------------#


def eigh(x: Union[ivy.Array, ivy.NativeArray]) \
        -> ivy.Array:
    """
    Returns an eigendecomposition x = QLQᵀ of a symmetric matrix (or a stack of symmetric matrices) ``x``, where ``Q`` is an orthogonal matrix (or a stack of matrices) and ``L`` is a vector (or a stack of vectors).
    .. note::
       The function ``eig`` will be added in a future version of the specification, as it requires complex number support.
    ..
      NOTE: once complex numbers are supported, each square matrix must be Hermitian.
    .. note::
       Whether an array library explicitly checks whether an input array is a symmetric matrix (or a stack of symmetric matrices) is implementation-defined.
    Parameters
    ----------
    x: array
        input array having shape ``(..., M, M)`` and whose innermost two dimensions form square matrices. Must have a floating-point data type.
    Returns
    -------
    out: Tuple[array]
        a namedtuple (``eigenvalues``, ``eigenvectors``) whose
        -   first element must have the field name ``eigenvalues`` (corresponding to ``L`` above) and must be an array consisting of computed eigenvalues. The array containing the eigenvalues must have shape ``(..., M)``.
        -   second element have have the field name ``eigenvectors`` (corresponding to ``Q`` above) and must be an array where the columns of the inner most matrices contain the computed eigenvectors. These matrices must be orthogonal. The array containing the eigenvectors must have shape ``(..., M, M)``.
        Each returned array must have the same floating-point data type as ``x``.
    .. note::
       Eigenvalue sort order is left unspecified and is thus implementation-dependent.
    """
    return _cur_framework(x).eigh(x)   
         
         

def pinv(x: Union[ivy.Array, ivy.NativeArray],
         rtol: Optional[Union[float, Tuple[float]]] = None) \
        -> ivy.Array:
    """
    Returns the (Moore-Penrose) pseudo-inverse of a matrix (or a stack of matrices) ``x``.
    Parameters
    ----------
    x: array
        input array having shape ``(..., M, N)`` and whose innermost two dimensions form ``MxN`` matrices. Should have a floating-point data type.
    rtol: Optional[Union[float, array]]
        relative tolerance for small singular values. Singular values approximately less than or equal to ``rtol * largest_singular_value`` are set to zero. If a ``float``, the value is equivalent to a zero-dimensional array having a floating-point data type determined by :ref:`type-promotion` (as applied to ``x``) and must be broadcast against each matrix. If an ``array``, must have a floating-point data type and must be compatible with ``shape(x)[:-2]`` (see :ref:`broadcasting`). If ``None``, the default value is ``max(M, N) * eps``, where ``eps`` must be the machine epsilon associated with the floating-point data type determined by :ref:`type-promotion` (as applied to ``x``). Default: ``None``.
    Returns
    -------
    out: array
        an array containing the pseudo-inverses. The returned array must have a floating-point data type determined by :ref:`type-promotion` and must have shape ``(..., N, M)`` (i.e., must have the same shape as ``x``, except the innermost two dimensions must be transposed).
    """
    return _cur_framework(x).pinv(x, rtol)


def matrix_transpose(x: Union[ivy.Array, ivy.NativeArray])\
        -> ivy.Array:
    """
    Transposes a matrix (or a stack of matrices) ``x``.
    Parameters
    ----------
    x: array
        input array having shape ``(..., M, N)`` and whose innermost two dimensions form ``MxN`` matrices.
    Returns
    -------
    out: array
        an array containing the transpose for each matrix and having shape ``(..., N, M)``. The returned array must have the same data type as ``x``.
    """
    return _cur_framework(x).matrix_transpose(x)


# noinspection PyShadowingBuiltins
def vector_norm(x: Union[ivy.Array, ivy.NativeArray],
                axis: Optional[Union[int, Tuple[int]]] = None,
                keepdims: bool = False,
                ord: Union[int, float, Literal[inf, -inf]] = 2)\
        -> ivy.Array:

    """
    Computes the vector norm of a vector (or batch of vectors) ``x``.

    Parameters
    ----------
    x:
        input array. Should have a floating-point data type.
    axis:
        If an integer, ``axis`` specifies the axis (dimension) along which to compute vector norms. If an n-tuple, ``axis`` specifies the axes (dimensions) along which to compute batched vector norms. If ``None``, the vector norm must be computed over all array values (i.e., equivalent to computing the vector norm of a flattened array). Negative indices must be supported. Default: ``None``.
    keepdims:
        If ``True``, the axes (dimensions) specified by ``axis`` must be included in the result as singleton dimensions, and, accordingly, the result must be compatible with the input array (see :ref:`broadcasting`). Otherwise, if ``False``, the axes (dimensions) specified by ``axis`` must not be included in the result. Default: ``False``.
    ord:
        order of the norm. The following mathematical norms must be supported:
        +------------------+----------------------------+
        | ord              | description                |
        +==================+============================+
        | 1                | L1-norm (Manhattan)        |
        +------------------+----------------------------+
        | 2                | L2-norm (Euclidean)        |
        +------------------+----------------------------+
        | inf              | infinity norm              |
        +------------------+----------------------------+
        | (int,float >= 1) | p-norm                     |
        +------------------+----------------------------+
        The following non-mathematical "norms" must be supported:
        +------------------+--------------------------------+
        | ord              | description                    |
        +==================+================================+
        | 0                | sum(a != 0)                    |
        +------------------+--------------------------------+
        | -1               | 1./sum(1./abs(a))              |
        +------------------+--------------------------------+
        | -2               | 1./sqrt(sum(1./abs(a)\*\*2))   |
        +------------------+--------------------------------+
        | -inf             | min(abs(a))                    |
        +------------------+--------------------------------+
        | (int,float < 1)  | sum(abs(a)\*\*ord)\*\*(1./ord) |
        +------------------+--------------------------------+
        Default: ``2``.

    Returns
    -------
    out:
        an array containing the vector norms. If ``axis`` is ``None``, the returned array must be a zero-dimensional array containing a vector norm. If ``axis`` is a scalar value (``int`` or ``float``), the returned array must have a rank which is one less than the rank of ``x``. If ``axis`` is a ``n``-tuple, the returned array must have a rank which is ``n`` less than the rank of ``x``. The returned array must have a floating-point data type determined by :ref:`type-promotion`.
    """

    if ord == -float('inf'):
        return ivy.reduce_min(ivy.abs(x), axis, keepdims)
    elif ord == float('inf'):
        return ivy.reduce_max(ivy.abs(x), axis, keepdims)
    elif ord == 0:
        return ivy.sum(ivy.cast(x != 0, 'float32'), axis, keepdims)
    x_raised = x ** ord
    return ivy.sum(x_raised, axis, keepdims) ** (1/ord)


def svd(x:Union[ivy.Array,ivy.NativeArray],full_matrices: bool = True)->Union[ivy.Array, Tuple[ivy.Array,...]]:

    """
    Singular Value Decomposition.
    When x is a 2D array, it is factorized as u @ numpy.diag(s) @ vh = (u * s) @ vh, where u and vh are 2D unitary
    arrays and s is a 1D array of a’s singular values. When x is higher-dimensional, SVD is applied in batched mode.

    :param x: Input array with number of dimensions >= 2.
    :type x: array
    :return:
        u -> { (…, M, M), (…, M, K) } array \n
        Unitary array(s). The first (number of dims - 2) dimensions have the same size as those of the input a.
        The size of the last two dimensions depends on the value of full_matrices.

        s -> (…, K) array \n
        Vector(s) with the singular values, within each vector sorted in descending ord.
        The first (number of dims - 2) dimensions have the same size as those of the input a.

        vh -> { (…, N, N), (…, K, N) } array \n
        Unitary array(s). The first (number of dims - 2) dimensions have the same size as those of the input a.
        The size of the last two dimensions depends on the value of full_matrices.
    """
    return _cur_framework(x).svd(x,full_matrices)


def outer(x1: Union[ivy.Array, ivy.NativeArray],
          x2: Union[ivy.Array, ivy.NativeArray])\
        -> ivy.Array:
    """
    returns the outer product of two vectors x1 and x2.
    
    Parameters
    ----------
    x1 (array) – first one-dimensional input array of size N. Should have a numeric data type.
    a(M,) array_like
    First input vector. Input is flattened if not already 1-dimensional.

    x2 (array) – second one-dimensional input array of size M. Should have a numeric data type.
    b(N,) array_like
    Second input vector. Input is flattened if not already 1-dimensional.


    Returns
    -------
    out (array) – a two-dimensional array containing the outer product and whose shape is (N, M).
    The returned array must have a data type determined by Type Promotion Rules.
    out(M, N) ndarray, optional
    A location where the result is stored
    """
    return _cur_framework(x1, x2).outer(x1, x2)


def diagonal(x: ivy.Array,
             offset: int = 0,
             axis1: int = -2,
             axis2: int = -1) -> ivy.Array:
    """
    Returns the specified diagonals of a matrix (or a stack of matrices) ``x``.
    Parameters
    ----------
    x:
        input array having shape ``(..., M, N)`` and whose innermost two dimensions form ``MxN`` matrices.
    offset:
        offset specifying the off-diagonal relative to the main diagonal.
        - ``offset = 0``: the main diagonal.
        - ``offset > 0``: off-diagonal above the main diagonal.
        - ``offset < 0``: off-diagonal below the main diagonal.
        Default: `0`.
    axis1:
        axis to be used as the first axis of the 2-D sub-arrays from which the diagonals should be taken.
        Defaults to first axis (0).
    axis2:
        axis to be used as the second axis of the 2-D sub-arrays from which the diagonals should be taken.
        Defaults to second axis (1).

    Returns
    -------
    out:
        an array containing the diagonals and whose shape is determined by removing the last two dimensions and appending a dimension equal to the size of the resulting diagonals. The returned array must have the same data type as ``x``.
    """
    return _cur_framework(x).diagonal(x, offset, axis1=axis1, axis2=axis2)


def inv(x):
    """
    Computes the (multiplicative) inverse of x matrix.
    Given a square matrix x, returns the matrix x_inv satisfying dot(x, x_inv) = dot(x_inv, x) = eye(x.shape[0]).

    :param x: Matrix to be inverted.
    :type x: array
    :return: (Multiplicative) inverse of the matrix x.
    """
    return _cur_framework(x).inv(x)


def pinv(x):
    """
    Computes the pseudo inverse of x matrix.

    :param x: Matrix to be pseudo inverted.
    :type x: array
    :return: pseudo inverse of the matrix x.
    """
    return _cur_framework(x).pinv(x)


def cholesky(x):
    """
    Computes the cholesky decomposition of the x matrix.

    :param x: Matrix to be decomposed.
    :type x: array
    :return: cholesky decomposition of the matrix x.
    """
    return _cur_framework(x).cholesky(x)


def matrix_norm(x, p=2, axes=None, keepdims=False):
    """
    Compute the matrix p-norm.

    :param x: Input array.
    :type x: array
    :param p: Order of the norm. Default is 2.
    :type p: int or str, optional
    :param axes: The axes of x along which to compute the matrix norms.
                 Default is None, in which case the last two dimensions are used.
    :type axes: sequence of ints, optional
    :param keepdims: If this is set to True, the axes which are normed over are left in the result as dimensions with
                     size one. With this option the result will broadcast correctly against the original x.
                     Default is False.
    :type keepdims: bool, optional
    :return: Matrix norm of the array at specified axes.
    """
    return _cur_framework(x).matrix_norm(x, p, axes, keepdims)


def qr(x: ivy.Array,
       mode: str = 'reduced') -> namedtuple('qr', ['Q', 'R']):
    """
    Returns the qr decomposition x = QR of a full column rank matrix (or a stack of matrices), where Q is an orthonormal matrix (or a stack of matrices) and R is an upper-triangular matrix (or a stack of matrices).
    Parameters
    ----------
    x:
        input array having shape (..., M, N) and whose innermost two dimensions form MxN matrices of rank N. Should have a floating-point data type.
    mode:
        decomposition mode. Should be one of the following modes:
        - 'reduced': compute only the leading K columns of q, such that q and r have dimensions (..., M, K) and (..., K, N), respectively, and where K = min(M, N).
        - 'complete': compute q and r with dimensions (..., M, M) and (..., M, N), respectively.
        Default: 'reduced'.

    Returns
    -------
    out:
        a namedtuple (Q, R) whose
        - first element must have the field name Q and must be an array whose shape depends on the value of mode and contain matrices with orthonormal columns. If mode is 'complete', the array must have shape (..., M, M). If mode is 'reduced', the array must have shape (..., M, K), where K = min(M, N). The first x.ndim-2 dimensions must have the same size as those of the input array x.
        - second element must have the field name R and must be an array whose shape depends on the value of mode and contain upper-triangular matrices. If mode is 'complete', the array must have shape (..., M, N). If mode is 'reduced', the array must have shape (..., K, N), where K = min(M, N). The first x.ndim-2 dimensions must have the same size as those of the input x.
    """
    return _cur_framework(x).qr(x, mode)


def matmul(x1: Union[ivy.Array, ivy.NativeArray],
           x2: Union[ivy.Array, ivy.NativeArray]) -> ivy.Array:
    """
    Computes the matrix product.

    Parameters
    ----------
    x1:
        x1 (array) – first input array. Should have a numeric data type. Must have at least one dimension.

    x2:
        x2 (array) – second input array. Should have a numeric data type. Must have at least one dimension.

    Returns
    -------
    out(array):
        if both x1 and x2 are one-dimensional arrays having shape (N,), a zero-dimensional array containing the inner product as its only element.
        if x1 is a two-dimensional array having shape (M, K) and x2 is a two-dimensional array having shape (K, N), a two-dimensional array containing the conventional matrix product and having shape (M, N).
        if x1 is a one-dimensional array having shape (K,) and x2 is an array having shape (..., K, N), an array having shape (..., N) (i.e., prepended dimensions during vector-to-matrix promotion must be removed) and containing the conventional matrix product.
        if x1 is an array having shape (..., M, K) and x2 is a one-dimensional array having shape (K,), an array having shape (..., M) (i.e., appended dimensions during vector-to-matrix promotion must be removed) and containing the conventional matrix product.
        if x1 is a two-dimensional array having shape (M, K) and x2 is an array having shape (..., K, N), an array having shape (..., M, N) and containing the conventional matrix product for each stacked matrix.
        if x1 is an array having shape (..., M, K) and x2 is a two-dimensional array having shape (K, N), an array having shape (..., M, N) and containing the conventional matrix product for each stacked matrix.
        if either x1 or x2 has more than two dimensions, an array having a shape determined by Broadcasting shape(x1)[:-2] against shape(x2)[:-2] and containing the conventional matrix product for each stacked matrix.

    Raises
    ------
        if either x1 or x2 is a zero-dimensional array.
        if x1 is a one-dimensional array having shape (K,), x2 is a one-dimensional array having shape (L,), and K != L.
        if x1 is a one-dimensional array having shape (K,), x2 is an array having shape (..., L, N), and K != L.
        if x1 is an array having shape (..., M, K), x2 is a one-dimensional array having shape (L,), and K != L.
        if x1 is an array having shape (..., M, K), x2 is an array having shape (..., L, N), and K != L.
    """
    return _cur_framework(x1).matmul(x1, x2)


def slodget(x: Union[ivy.Array, ivy.NativeArray],) \
            -> ivy.Array:
    """
    Computes the sign and natural logarithm of the determinant of an array.

    Parameters
    ----------
    x:
        This is a 2D array, and it has to be square

    Return
    ----------
    Out:

        This function returns two values -
            sign:
            A number representing the sign of the determinant.

            logdet:
            The natural log of the absolute value of the determinant.

    """
    return _cur_framework(x).slodget(x)

def tensordot(x1: Union[ivy.Array, ivy.NativeArray],
              x2: Union[ivy.Array, ivy.NativeArray],
              axes: Union[int, Tuple[List[int], List[int]]] = 2) \
    -> ivy.Array:

    """
    Returns a tensor contraction of x1 and x2 over specific axes.

    :param x1: First input array. Should have a numeric data type.
    :type x1: array
    :param x2: second input array. Must be compatible with x1 for all non-contracted axes.
               Should have a numeric data type.
    :type x2: array
    :param axes: The axes to contract over.
    :type axes: int or tuple of ints, or tuple of sequences of ints.
                Default is 2.
    :return: The tensor contraction of x1 and x2 over the specified axes.
    """

    return _cur_framework(x1, x2).tensordot(x1, x2, axes)


def svdvals(x: Union[ivy.Array, ivy.NativeArray],) \
            -> ivy.Array:
    """
    Returns the singular values of a matrix (or a stack of matrices) ``x``.

    Parameters
    ----------
    x:
        input array having shape ``(..., M, N)`` and whose innermost two dimensions form ``MxN`` matrices.
    Return
    ----------
    Out:
        array with shape ``(..., K)`` that contains the vector(s) of singular values of length ``K``, where K = min(M, N).
        The values are sorted in descending order by magnitude.

    """
    return _cur_framework(x).svdvals(x)


def trace(x: ivy.Array,
          offset: int = 0)\
               -> ivy.Array:
    """
    Computes the sum of the diagonal of an array.

    Parameters
    ----------
    x:
        This is an array.

    Return
    ----------
    Out:

        This function returns two values -
            sum:
                The sum of the diagonals along an axis.

    """

    return _cur_framework(x).trace(x, offset)


def det(x: ivy.Array) \
    -> ivy.Array:
    """
    Returns the determinant of a square matrix (or a stack of square matrices) x.

    :param x:  input array having shape (..., M, M) and whose innermost two dimensions form square matrices. Should
               have a floating-point data type.
    :return :  if x is a two-dimensional array, a zero-dimensional array containing the determinant; otherwise, a non-zero
               dimensional array containing the determinant for each square matrix. The returned array must have the same data type as x.
    """
    return _cur_framework(x).det(x)

def cholesky(x: Union[ivy.Array, ivy.NativeArray], 
             upper: bool = False) -> ivy.Array:
    """
    Computes the cholesky decomposition of the x matrix.

    :param x:  input array having shape (..., M, M) and whose innermost two dimensions form square symmetric
     positive-definite matrices. Should have a floating-point data type.
    :type x: array
    :param upper:  If True, the result must be the upper-triangular Cholesky factor U. If False, the result
     must be the lower-triangular Cholesky factor L. Default: False.
    :type upper: bool
    :return out: an array containing the Cholesky factors for each square matrix.
     If upper is False, the returned array must contain lower-triangular matrices; otherwise,
      the returned array must contain upper-triangular matrices. 
      The returned array must have a floating-point data type determined by Type Promotion Rules 
      and must have the same shape as x.
    :type out: array
    """
    return  _cur_framework(x).cholesky(x, upper)

def eigvalsh(x: Union[ivy.Array, ivy.NativeArray], /) -> ivy.Array:
    """
    Return the eigenvalues of a symmetric matrix (or a stack of symmetric matrices) x.
    :param x: input array having shape (..., M, M) and whose innermost two dimensions form square matrices.
              Must have floating-point data type.

    :return: an array containing the computed eigenvalues. The returned array must have shape (..., M) and
             have the same data type as x.
    """
    return _cur_framework(x).eigvalsh(x)


<<<<<<< HEAD
def cross(x1: Union[ivy.Array, ivy.NativeArray],
          x2: Union[ivy.Array, ivy.NativeArray],
          axis: int = - 1) -> ivy.Array:
    """
    The cross product of 3-element vectors. If x1 and x2 are multi-dimensional arrays 
    (i.e., both have a rank greater than 1), then the cross-product of each pair of corresponding 
    3-element vectors is independently computed.

    Parameters
    :param x1: first input array. Should have a numeric data type.
    :type x1: array
    :param x2: second input array. Must have the same shape as x1. Should have a numeric data type.
    :type x2: array
    :param axis: the axis (dimension) of x1 and x2 containing the vectors for which to compute the cross product.
     If set to -1, the function computes the cross product for vectors defined by the last axis (dimension).
      Default: -1.
    :type axis: int
    :returnout: an array containing the cross products. The returned array must have a data type determined
     by Type Promotion Rules.
    :type out: array
    """
    return _cur_framework(x1).cross(x1,x2,axis)
=======
def cross(x1: Union[ivy.Array, ivy.NativeArray], x2: Union[ivy.Array, ivy.NativeArray])\
        -> Union[ivy.Array, ivy.NativeArray]:
    """
    Returns the cross product of two (arrays of) vectors in R^3.
    The cross product of x1 and x2 in R^3 is a vector perpendicular to both x1 and x2.
    If x1 and x2 are arrays of vectors, the vectors are defined by the last axis of x1 and x2 by default which must have
    dimension 3.

    :param x1: Components of the first vector(s).
    :type x1: array
    :param x2: Components of the second vector(s).
    :type x2: array
    :return: Vector cross product(s).
    """
    return _cur_framework(x1).cross(x1, x2)

>>>>>>> fbd9a3ba

# Extra #
# ------#

def vector_to_skew_symmetric_matrix(vector: Union[ivy.Array, ivy.NativeArray])\
        -> ivy.Array:
    """
    Given vector :math:`\mathbf{a}\in\mathbb{R}^3`, return associated skew-symmetric matrix
    :math:`[\mathbf{a}]_×\in\mathbb{R}^{3×3}` satisfying :math:`\mathbf{a}×\mathbf{b}=[\mathbf{a}]_×\mathbf{b}`.\n
    `[reference] <https://en.wikipedia.org/wiki/Skew-symmetric_matrix#Cross_product>`_

    :param vector: Vector to convert *[batch_shape,3]*.
    :type vector: array
    :return: Skew-symmetric matrix *[batch_shape,3,3]*.
    """
    return _cur_framework(vector).vector_to_skew_symmetric_matrix(vector)<|MERGE_RESOLUTION|>--- conflicted
+++ resolved
@@ -467,7 +467,6 @@
     return _cur_framework(x).eigvalsh(x)
 
 
-<<<<<<< HEAD
 def cross(x1: Union[ivy.Array, ivy.NativeArray],
           x2: Union[ivy.Array, ivy.NativeArray],
           axis: int = - 1) -> ivy.Array:
@@ -490,24 +489,6 @@
     :type out: array
     """
     return _cur_framework(x1).cross(x1,x2,axis)
-=======
-def cross(x1: Union[ivy.Array, ivy.NativeArray], x2: Union[ivy.Array, ivy.NativeArray])\
-        -> Union[ivy.Array, ivy.NativeArray]:
-    """
-    Returns the cross product of two (arrays of) vectors in R^3.
-    The cross product of x1 and x2 in R^3 is a vector perpendicular to both x1 and x2.
-    If x1 and x2 are arrays of vectors, the vectors are defined by the last axis of x1 and x2 by default which must have
-    dimension 3.
-
-    :param x1: Components of the first vector(s).
-    :type x1: array
-    :param x2: Components of the second vector(s).
-    :type x2: array
-    :return: Vector cross product(s).
-    """
-    return _cur_framework(x1).cross(x1, x2)
-
->>>>>>> fbd9a3ba
 
 # Extra #
 # ------#
