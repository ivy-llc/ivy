--- conflicted
+++ resolved
@@ -419,12 +419,7 @@
     return _cur_framework(x).svdvals(x)
 
 
-<<<<<<< HEAD
-def trace(x: ivy.Array,
-          offset: int = 0) \
-=======
 def trace(x: Union[ivy.Array, ivy.NativeArray], offset: int = 0)\
->>>>>>> ca31f40e
         -> ivy.Array:
     """
     Returns the sum along the specified diagonals of a matrix (or a stack of matrices) ``x``.
@@ -573,21 +568,6 @@
     Returns the rank (i.e., number of non-zero singular values) of a matrix (or a stack of matrices).
 
     Parameters
-<<<<<<< HEAD
-    x:
-    (array) – input array having shape (..., M, N) and whose innermost two dimensions form MxN matrices. Should have a floating-point data type.
-
-    rtol:
-    (Optional[Union[float, array]]) – relative tolerance for small singular values.
-    Singular values approximately less than or equal to rtol * largest_singular_value are set to zero.
-    If a float, the value is equivalent to a zero-dimensional array having a floating-point data type determined by Type Promotion Rules (as applied to x) and must be broadcast against each matrix.
-    If an array, must have a floating-point data type and must be compatible with shape(x)[:-2] .
-    If None, the default value is max(M, N) * eps, where eps must be the machine epsilon associated with the floating-point data type determined by Type Promotion Rules (as applied to x). Default: None.
-
-    Returns
-    return
-    (array) – an array containing the ranks.
-=======
     ----------
     x
         input array having shape ``(..., M, N)`` and whose innermost two dimensions form ``MxN`` matrices. Should have a floating-point data type.
@@ -598,7 +578,6 @@
         If a ``float``, the value is equivalent to a zero-dimensional array having a floating-point data type determined by :ref:`type-promotion` (as applied to ``x``) and must be broadcast against each matrix.
         If an ``array``, must have a floating-point data type and must be compatible with ``shape(x)[:-2]`` (see :ref:`broadcasting`).
         If ``None``, the default value is ``max(M, N) * eps``, where ``eps`` must be the machine epsilon associated with the floating-point data type determined by :ref:`type-promotion` (as applied to ``x``). Default: ``None``.
->>>>>>> ca31f40e
 
     Returns
     -------
@@ -610,7 +589,6 @@
     >>> x = ivy.array([[1., 2.], [3., 4.]])
     >>> ivy.matrix_rank(x)
     2
-    
     """
     return _cur_framework(x).matrix_rank(x, rtol)
 
