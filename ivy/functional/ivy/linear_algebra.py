# global
from typing import Union, Optional, Tuple, Literal, List, Sequence

# local
import ivy
from ivy.backend_handler import current_backend
from ivy.func_wrapper import (
    to_native_arrays_and_back,
    handle_out_argument,
    handle_nestable,
    handle_array_like,
)
from ivy.exceptions import handle_exceptions


inf = float("inf")


# Array API Standard #
# -------------------#


@to_native_arrays_and_back
@handle_out_argument
@handle_nestable
@handle_exceptions
@handle_array_like
def cholesky(
    x: Union[ivy.Array, ivy.NativeArray],
    /,
    *,
    upper: bool = False,
    out: Optional[ivy.Array] = None,
) -> ivy.Array:
    """Computes the cholesky decomposition of the x matrix.

    Parameters
    ----------
    x
        input array having shape (..., M, M) and whose innermost two dimensions form
        square symmetric positive-definite matrices. Should have a floating-point data
        type.
    upper
        If True, the result must be the upper-triangular Cholesky factor U. If False,
        the result must be the lower-triangular Cholesky factor L. Default: ``False``.
    out
        optional output array, for writing the result to. It must have a shape that the
        inputs broadcast to.

    Returns
    -------
    ret
        an array containing the Cholesky factors for each square matrix. If upper is
        False, the returned array must contain lower-triangular matrices; otherwise, the
        returned array must contain upper-triangular matrices. The returned array must
        have a floating-point data type determined by Type Promotion Rules and must have
        the same shape as x.


    This function conforms to the `Array API Standard
    <https://data-apis.org/array-api/latest/>`_. This docstring is an extension of the
    `docstring <https://data-apis.org/array-api/latest/extensions/generated/signatures.linalg.cholesky.html>`_ # noqa
    in the standard.

    Both the description and the type hints above assumes an array input for simplicity,
    but this function is *nestable*, and therefore also accepts :class:`ivy.Container`
    instances in place of any of the arguments.

    Examples
    --------
    With :class:`ivy.Array` input:

    >>> x = ivy.array([[4.0, 1.0, 2.0, 0.5, 2.0],
    ...                [1.0, 0.5, 0.0, 0.0, 0.0],
    ...                [2.0, 0.0, 3.0, 0.0, 0.0],
    ...                [0.5, 0.0, 0.0, 0.625, 0.0],
    ...                [2.0, 0.0, 0.0, 0.0, 16.0]])
    >>> l = ivy.cholesky(x, upper='false')
    >>> print(l)
    ivy.array([[ 2.  ,  0.5 ,  1.  ,  0.25,  1.  ],
               [ 0.  ,  0.5 , -1.  , -0.25, -1.  ],
               [ 0.  ,  0.  ,  1.  , -0.5 , -2.  ],
               [ 0.  ,  0.  ,  0.  ,  0.5 , -3.  ],
               [ 0.  ,  0.  ,  0.  ,  0.  ,  1.  ]])

    >>> x = ivy.array([[4.0, 1.0, 2.0, 0.5, 2.0],
    ...                [1.0, 0.5, 0.0, 0.0, 0.0],
    ...                [2.0, 0.0, 3.0, 0.0, 0.0],
    ...                [0.5, 0.0, 0.0, 0.625, 0.0],
    ...                [2.0, 0.0, 0.0, 0.0, 16.0]])
    >>> y = ivy.zeros([5,5])
    >>> ivy.cholesky(x, upper='false', out=y)
    >>> print(y)
    ivy.array([[ 2.  ,  0.5 ,  1.  ,  0.25,  1.  ],
               [ 0.  ,  0.5 , -1.  , -0.25, -1.  ],
               [ 0.  ,  0.  ,  1.  , -0.5 , -2.  ],
               [ 0.  ,  0.  ,  0.  ,  0.5 , -3.  ],
               [ 0.  ,  0.  ,  0.  ,  0.  ,  1.  ]])

    >>> x = ivy.array([[4.0, 1.0, 2.0, 0.5, 2.0],
    ...                [1.0, 0.5, 0.0, 0.0, 0.0],
    ...                [2.0, 0.0, 3.0, 0.0, 0.0],
    ...                [0.5, 0.0, 0.0, 0.625, 0.0],
    ...                [2.0, 0.0, 0.0, 0.0, 16.0]])
    >>> ivy.cholesky(x, upper='false', out=x)
    >>> print(x)
    ivy.array([[ 2.  ,  0.5 ,  1.  ,  0.25,  1.  ],
               [ 0.  ,  0.5 , -1.  , -0.25, -1.  ],
               [ 0.  ,  0.  ,  1.  , -0.5 , -2.  ],
               [ 0.  ,  0.  ,  0.  ,  0.5 , -3.  ],
               [ 0.  ,  0.  ,  0.  ,  0.  ,  1.  ]])

    With :class:`ivy.NativeArray` input:

    >>> x = ivy.array([[1., -2.], [2., 5.]])
    >>> u = ivy.cholesky(x, upper='false')
    >>> print(u)
    ivy.array([[ 1., -2.],
               [ 0.,  1.]])

    With :class:`ivy.Container` input:

    >>> x = ivy.Container(a=ivy.array([[3., -1],[-1., 3.]]),
    ...                   b=ivy.array([[2., 1.],[1., 1.]]))
    >>> y = ivy.cholesky(x, upper='false')
    >>> print(y)
    {
        a: ivy.array([[1.73, -0.577],
                      [0., 1.63]]),
        b: ivy.array([[1.41, 0.707],
                      [0., 0.707]])
    }

    With multiple :class:`ivy.Container` inputs:

    >>> x = ivy.Container(a=ivy.array([[3., -1],[-1., 3.]]),
    ...                   b=ivy.array([[2., 1.],[1., 1.]]))
    >>> upper = ivy.Container(a=1, b=-1)
    >>> y = ivy.cholesky(x, upper='false')
    >>> print(y)
    {
        a: ivy.array([[1.73, -0.577],
                      [0., 1.63]]),
        b: ivy.array([[1.41, 0.707],
                      [0., 0.707]])
    }

    With a mix of :class:`ivy.Array` and :class:`ivy.Container` inputs:

    >>> x = ivy.array([[1., -2.], [2., 5.]])
    >>> upper = ivy.Container(a=1, b=-1)
    >>> y = ivy.cholesky(x, upper='false')
    >>> print(y)
    ivy.array([[ 1., -2.],
               [ 0.,  1.]])

    """
    return current_backend(x).cholesky(x, upper=upper, out=out)


@to_native_arrays_and_back
@handle_out_argument
@handle_nestable
@handle_exceptions
<<<<<<< HEAD
def cov(
    x1: Union[ivy.Array, ivy.NativeArray],
    x2: Optional[ivy.Array] = None,
    /,
    *,
    rowVar: Optional[bool] = True,
    bias: Optional[bool] = False,
    ddof: Optional[int] = None,
    fweights: Optional[ivy.Array] = None,
    aweights: Optional[ivy.Array] = None,
    dtype: Optional[type] = None,
    out: Optional[ivy.Array] = None,
) -> ivy.Array:
    """Computes the covariance of matrix x1, or variables x1 and x2.

    Parameters
    ----------
    x1
        a 1D or 2D input array, with a numeric data type.
    x2
        optional second 1D or 2D input array, with a numeric data type.
        Must have the same shape as ``self``.
    rowVar
        optional variable where each row of input is interpreted as a variable
        (default = True). If set to False, each column is instead interpreted
        as a variable.
    bias
        optional variable for normalizing input (default = False) by (N - 1) where
        N is the number of given observations. If set to True, then normalization
        is instead by N. Can be overridden by keyword ``ddof``.
    ddof
        optional variable to override ``bias`` (default = None). ddof=1 will return
        the unbiased estimate, even with fweights and aweights given. ddof=0 will
        return the simple average.
    fweights
        optional 1D array of integer frequency weights; the number of times each
        observation vector should be repeated.
    aweights
        optional 1D array of observation vector weights. These relative weights are
        typically large for observations considered "important" and smaller for
        observations considered less "important". If ddof=0 is specified, the array
        of weights can be used to assign probabilities to observation vectors.
    dtype
        optional variable to set data-type of the result. By default, data-type
        will have at least ``numpy.float64`` precision.
    out
        optional output array, for writing the result to. It must have a shape that
        the inputs broadcast to.

    Returns
    -------
    ret
        an array containing the covariance matrix of an input matrix, or the
        covariance matrix of two variables. The returned array must have a
        floating-point data type determined by Type Promotion Rules and must be
        a square matrix of shape (N, N), where N is the number of rows in the
        input(s).


    This function conforms to the `Array API Standard
    <https://data-apis.org/array-api/latest/>`_. This docstring is an extension of the
    `docstring <https://data-apis.org/array-api/latest/extensions/generated/signatures.linalg.cov.html>`_ # noqa
    in the standard.

    Both the description and the type hints above assumes an array input for simplicity,
    but this function is *nestable*, and therefore also accepts :class:`ivy.Container`
    instances in place of any of the arguments.

    Examples
    --------
    With :class:`ivy.Array` input:

    >>> x = ivy.array([[1,2,3],
    ...                [4,5,6]])
    >>> y = x.cov()
    >>> print(y)
    ivy.array([[ 1.,  1.  ],
    ...        [ 1.,  1.  ],

    With :class:`ivy.Container` inputs:

    >>> x = ivy.Container(a=ivy.array([1., 2., 3.]), b=ivy.array([1., 2., 3.]))
    >>> y = ivy.Container(a=ivy.array([3., 2., 1.]), b=ivy.array([3., 2., 1.]))
    >>> z = ivy.Container.static_cov(x, y)
    >>> print(z)
    {
        a: ivy.array([ 1., -1., -1., -1.]
                     [ 1.,  1., -1., -1.]),
        b: ivy.array([-1., -1.,  1.,  1.]
                     [-1.,  1.,  1.,  1.])
    }

    With a combination of :class:`ivy.Array` and :class:`ivy.Container` inputs:

    >>> x = ivy.array([1., 2., 3.])
    >>> y = ivy.Container(a=ivy.array([3. ,2. ,1.]), b=ivy.array([-1., -2., -3.]))
    >>> z = ivy.cov(x, y)
    >>> print(z)
    {
        a: ivy.array([ 1., -1.]
                     [-1.,  1.]),
        b: ivy.array([ 1., -1.]
                     [-1.,  1.])
    }
    """
    return current_backend(x1).cov(
        x1=x1,
        x2=x2,
        rowVar=rowVar,
        bias=bias,
        ddof=ddof,
        fweights=fweights,
        aweights=aweights,
        dtype=dtype,
        out=out,
    )


@to_native_arrays_and_back
@handle_out_argument
@handle_nestable
@handle_exceptions
=======
@handle_array_like
>>>>>>> 30ee7826
def cross(
    x1: Union[ivy.Array, ivy.NativeArray],
    x2: Union[ivy.Array, ivy.NativeArray],
    /,
    *,
    axisa: int = -1,
    axisb: int = -1,
    axisc: int = -1,
    axis: int = None,
    out: Optional[ivy.Array] = None,
) -> ivy.Array:
    """The cross product of 3-element vectors. If x1 and x2 are multi-dimensional
    arrays (i.e., both have a rank greater than 1), then the cross- product of each pair
    of corresponding 3-element vectors is independently computed.

    Parameters
    ----------
    x1
        first input array. Should have a numeric data type.
    x2
        second input array. Must have the same shape as x1. Should have a numeric data
        type.
    axis
        the axis (dimension) of x1 and x2 containing the vectors for which to compute
        the cross product.vIf set to -1, the function computes the cross product for
        vectors defined by the last axis (dimension). Default: ``-1``.
    out
        optional output array, for writing the result to. It must have a shape that the
        inputs broadcast to.

    Returns
    -------
    ret
         an array containing the cross products. The returned array must have a data
         type determined by Type Promotion Rules.


    This function conforms to the `Array API Standard
    <https://data-apis.org/array-api/latest/>`_. This docstring is an extension of the
    `docstring <https://data-apis.org/array-api/latest/extensions/generated/signatures.linalg.cross.html>`_ # noqa
    in the standard.

    Both the description and the type hints above assumes an array input for simplicity,
    but this function is *nestable*, and therefore also accepts :class:`ivy.Container`
    instances in place of any of the arguments.

    Examples
    --------
    With :class:`ivy.Array` inputs:

    >>> x = ivy.array([1., 0., 0.])
    >>> y = ivy.array([0., 1., 0.])
    >>> z = ivy.cross(x, y)
    >>> print(z)
    ivy.array([0., 0., 1.])

    With :class:`ivy.Container` inputs:

    >>> x = ivy.Container(a=ivy.array([5., 0., 0.]),
    ...                   b=ivy.array([0., 0., 2.]))
    >>> y = ivy.Container(a=ivy.array([0., 7., 0.]),
    ...                   b=ivy.array([3., 0., 0.]))
    >>> z = ivy.cross(x,y)
    >>> print(z)
    {
        a: ivy.array([0., 0., 35.]),
        b: ivy.array([0., 6., 0.])
    }

    With a combination of :class:`ivy.Array` and :class:`ivy.Container` inputs:

    >>> x = ivy.array([9., 0., 3.])
    >>> y = ivy.Container(a=ivy.array([1., 1., 0.]),
    ...                   b=ivy.array([1., 0., 1.]))
    >>> z = ivy.cross(x,y)
    >>> print(z)
    {
        a: ivy.array([-3., 3., 9.]),
        b: ivy.array([0., -6., 0.])
    }
    """
    return current_backend(x1).cross(
        x1, x2, axisa=axisa, axisb=axisb, axisc=axisc, axis=axis, out=out
    )


@to_native_arrays_and_back
@handle_out_argument
@handle_nestable
@handle_exceptions
@handle_array_like
def det(
    x: Union[ivy.Array, ivy.NativeArray], /, *, out: Optional[ivy.Array] = None
) -> ivy.Array:
    """Returns the determinant of a square matrix (or a stack of square matrices)``x``.

    Parameters
    ----------
    x
        input array having shape ``(..., M, M)`` and whose innermost two dimensions
        form square matrices. Should have a floating-point data type.
    out
        optional output array, for writing the result to. It must have a shape that the
        inputs broadcast to.

    Returns
    -------
    ret
        if ``x`` is a two-dimensional array, a zero-dimensional array containing the
        determinant; otherwise,a non-zero dimensional array containing the determinant
        for each square matrix. The returned array must have the same data type as
        ``x``.


    This function conforms to the `Array API Standard
    <https://data-apis.org/array-api/latest/>`_. This docstring is an extension of the
    `docstring <https://data-apis.org/array-api/latest/extensions/generated/signatures.linalg.det.html>`_ # noqa
    in the standard.

    Both the description and the type hints above assumes an array input for simplicity,
    but this function is *nestable*, and therefore also accepts :class:`ivy.Container`
    instances in place of any of the arguments.

    Functional Examples
    -------------------
    With :class:`ivy.Array` input:

    >>> x = ivy.array([[2.,4.],[6.,7.]])
    >>> y = ivy.det(x)
    >>> print(y)
    ivy.array(-10.)

    >>> x = ivy.array([[3.4,-0.7,0.9],[6.,-7.4,0.],[-8.5,92,7.]])
    >>> y = ivy.det(x)
    >>> print(y)
    ivy.array(293.46997)

    With :class:`ivy.NativeArray` input:

    >>> x = ivy.native_array([[3.4,-0.7,0.9],[6.,-7.4,0.],[-8.5,92,7.]])
    >>> y = ivy.det(x)
    >>> print(y)
    ivy.array(293.46997)

    With :class:`ivy.Container` input:

    >>> x = ivy.Container(a = ivy.array([[3., -1.], [-1., 3.]]) ,
    ...                   b = ivy.array([[2., 1.], [1., 1.]]))
    >>> y = ivy.det(x)
    >>> print(y)
    {a:ivy.array(8.),b:ivy.array(1.)}
    """
    return current_backend(x).det(x, out=out)


@to_native_arrays_and_back
@handle_out_argument
@handle_nestable
@handle_exceptions
@handle_array_like
def diagonal(
    x: Union[ivy.Array, ivy.NativeArray],
    /,
    *,
    offset: int = 0,
    axis1: int = -2,
    axis2: int = -1,
    out: Optional[ivy.Array] = None,
) -> ivy.Array:
    """Returns the specified diagonals of a matrix (or a stack of matrices) ``x``.

    Parameters
    ----------
    x
        input array having shape ``(..., M, N)`` and whose innermost two dimensions form
        ``MxN`` matrices.
    offset
        offset specifying the off-diagonal relative to the main diagonal.
        - ``offset = 0``: the main diagonal.
        - ``offset > 0``: off-diagonal above the main diagonal.
        - ``offset < 0``: off-diagonal below the main diagonal.
        Default: `0`.
    axis1
        axis to be used as the first axis of the 2-D sub-arrays from which the diagonals
        should be taken.
        Defaults to first axis (-2).
    axis2
        axis to be used as the second axis of the 2-D sub-arrays from which the
        diagonals should be taken. Defaults to second axis (-1).
    out
        optional output array, for writing the result to. It must have a shape that the
        inputs broadcast to.

    out
        optional output array to write the result in. Must have the same number
        of dimensions as the function output.

    Returns
    -------
    ret
        an array containing the diagonals and whose shape is determined by removing the
        last two dimensions and appending a dimension equal to the size of the resulting
        diagonals. The returned array must have the same data type as ``x``.


    This function conforms to the `Array API Standard
    <https://data-apis.org/array-api/latest/>`_. This docstring is an extension of the
    `docstring <https://data-apis.org/array-api/latest/extensions/generated/signatures.linalg.diagonal.html>`_ # noqa
    in the standard.

    Both the description and the type hints above assumes an array input for simplicity,
    but this function is *nestable*, and therefore also accepts :class:`ivy.Container`
    instances in place of any of the arguments.

    Functional Examples
    ------------------

    With :class:`ivy.Array` inputs:

    >>> x = ivy.array([[1., 2.],
    ...                [3., 4.]])

    >>> d = ivy.diagonal(x)
    >>> print(d)
    ivy.array([1., 4.])


    >>> x = ivy.array([[[1., 2.],
    ...                 [3., 4.]],
    ...                [[5., 6.],
    ...                 [7., 8.]]])
    >>> d = ivy.diagonal(x)
    >>> print(d)
    ivy.array([[1., 4.],
               [5., 8.]])

    >>> x = ivy.array([[1., 2.],
    ...                [3., 4.]])

    >>> d = ivy.diagonal(x, offset=1)
    >>> print(d)
    ivy.array([2.])


    >>> x = ivy.array([[0, 1, 2],
    ...                   [3, 4, 5],
    ...                   [6, 7, 8]])
    >>> d = ivy.diagonal(x, offset=-1, axis1=0)
    >>> print(d)
    ivy.array([3, 7])

    >>> x = ivy.array([[[ 0,  1,  2],
    ...                 [ 3,  4,  5],
    ...                 [ 6,  7,  8]],
    ...                [[ 9, 10, 11],
    ...                 [12, 13, 14],
    ...                 [15, 16, 17]],
    ...                [[18, 19, 20],
    ...                 [21, 22, 23],
    ...                 [24, 25, 26]]])
    >>> d = ivy.diagonal(x, offset=1, axis1=-3)
    >>> print(d)
    ivy.array([[1, 11],
               [4, 14],
               [7, 17]])

    >>> x = ivy.array([[[0, 1],
    ...                 [2, 3]],
    ...                [[4, 5],
    ...                 [6, 7]]])
    >>> d = ivy.diagonal(x, offset=0, axis1=0, axis2=1)
    >>> print(d)
    ivy.array([[0, 6],
               [1, 7]])

    >>> x = ivy.array([[[1., 2.],
    ...                 [3., 4.]],
    ...                [[5., 6.],
    ...                 [7., 8.]]])
    >>> d = ivy.diagonal(x, offset=1, axis1=0, axis2=1)
    >>> print(d)
    ivy.array([[3.],
               [4.]])

    With :class:`ivy.NativeArray` inputs:

    >>> x = ivy.native_array([[1., 2.],
    ...                       [3., 4.]])
    >>> d = ivy.diagonal(x)
    >>> print(d)
    ivy.array([1., 4.])

    >>> x = ivy.native_array([[[ 0,  1,  2],
    ...                        [ 3,  4,  5],
    ...                        [ 6,  7,  8]],
    ...                       [[ 9, 10, 11],
    ...                        [12, 13, 14],
    ...                        [15, 16, 17]],
    ...                       [[18, 19, 20],
    ...                        [21, 22, 23],
    ...                        [24, 25, 26]]])
    >>> d = ivy.diagonal(x, offset=1, axis1=1, axis2=-1)
    >>> print(d)
    ivy.array([[ 1,  5],
               [10, 14],
               [19, 23]])

    >>> x = ivy.native_array([[0, 1, 2],
    ...                       [3, 4, 5],
    ...                       [6, 7, 8]])
    >>> d = ivy.diagonal(x)
    >>> print(d)
    ivy.array([0, 4, 8])


    With :class:`ivy.Container` inputs:

    >>> x = ivy.Container(
    ...        a = ivy.array([[7, 1, 2],
    ...                       [1, 3, 5],
    ...                       [0, 7, 4]]),
    ...        b = ivy.array([[4, 3, 2],
    ...                       [1, 9, 5],
    ...                       [7, 0, 6]])
    ...    )
    >>> d = ivy.diagonal(x)
    >>> print(d)
    {
        a: ivy.array([7, 3, 4]),
        b: ivy.array([4, 9, 6])
    }
    """
    return current_backend(x).diagonal(
        x, offset=offset, axis1=axis1, axis2=axis2, out=out
    )


@to_native_arrays_and_back
@handle_out_argument
@handle_nestable
@handle_exceptions
@handle_array_like
def eigh(
    x: Union[ivy.Array, ivy.NativeArray],
    /,
    *,
    UPLO: Optional[str] = "L",
    out: Optional[ivy.Array] = None,
) -> Tuple[Union[ivy.Array, ivy.NativeArray]]:
    """Returns an eigendecomposition x = QLQᵀ of a symmetric matrix (or a stack of
    symmetric matrices) ``x``, where ``Q`` is an orthogonal matrix (or a stack of
    matrices) and ``L`` is a vector (or a stack of vectors).

    .. note::
       The function ``eig`` will be added in a future version of the specification, as
       it requires complex number support, once complex numbers are supported,
       each square matrix must be Hermitian.

    .. note::
       Whether an array library explicitly checks whether an input array is a symmetric
       matrix (or a stack of symmetric matrices) is implementation-defined.

    Parameters
    ----------
    x
        input array having shape ``(..., M, M)`` and whose innermost two dimensions form
        square matrices. Must have a floating-point data type.

    Returns
    -------
    ret
        a namedtuple (``eigenvalues``, ``eigenvectors``) whose

        -   first element must have the field name ``eigenvalues`` (corresponding to
            ``L`` above) and must be an array consisting of computed eigenvalues. The
            array containing the eigenvalues must have shape ``(..., M)``.
        -   second element have have the field name ``eigenvectors`` (corresponding to
            ``Q`` above) and must be an array where the columns of the inner most
            matrices contain the computed eigenvectors. These matrices must be
            orthogonal. The array containing the eigenvectors must have shape
            ``(..., M, M)``.

        -   Each returned array must have the same floating-point data type as ``x``.

    .. note::
       Eigenvalue sort order is left unspecified and is thus implementation-dependent.


    This function conforms to the `Array API Standard
    <https://data-apis.org/array-api/latest/>`_. This docstring is an extension of the
    `docstring <https://data-apis.org/array-api/latest/extensions/generated/signatures.linalg.eigh.html>`_ # noqa
    in the standard.

    Both the description and the type hints above assumes an array input for simplicity,
    but this function is *nestable*, and therefore also accepts :class:`ivy.Container`
    instances in place of any of the arguments.

    """
    return current_backend(x).eigh(x, UPLO=UPLO, out=out)


@to_native_arrays_and_back
@handle_out_argument
@handle_nestable
@handle_exceptions
@handle_array_like
def eigvalsh(
    x: Union[ivy.Array, ivy.NativeArray],
    /,
    *,
    UPLO: Optional[str] = "L",
    out: Optional[ivy.Array] = None,
) -> ivy.Array:
    """Return the eigenvalues of a symmetric matrix (or a stack of symmetric matrices) x.

    .. note::
       The function ``eig`` will be added in a future version of the specification, as
       it requires complex number support, once complex numbers are supported,
       each square matrix must be Hermitian.

    .. note::
       Whether an array library explicitly checks whether an input array is a symmetric
       matrix (or a stack of symmetric matrices) is implementation-defined.

    Parameters
    ----------
    x
        input array having shape (..., M, M) and whose innermost two dimensions form
        square matrices. Must have floating-point data type.
    UPLO
        optional string being 'L' or 'U', specifying whether the calculation is done with
        the lower triangular part of `x` ('L', default) or the upper triangular part ('U').
    out
        optional output array, for writing the result to. It must have a shape that the
        inputs broadcast to.

    Returns
    -------
    ret
        an array containing the computed eigenvalues. The returned array must have shape
        (..., M) and have the same data type as x.


    This function conforms to the `Array API Standard
    <https://data-apis.org/array-api/latest/>`_. This docstring is an extension of the
    `docstring <https://data-apis.org/array-api/latest/extensions/generated/signatures.linalg.eigvalsh.html>`_ # noqa
    in the standard.

    Both the description and the type hints above assumes an array input for simplicity,
    but this function is *nestable*, and therefore also accepts :class:`ivy.Container`
    instances in place of any of the arguments.

    Examples
    --------
    With :class:`ivy.Array` inputs:

    >>> x = ivy.array([[[1.0,2.0],[2.0,1.0]]])
    >>> y = ivy.eigvalsh(x)
    >>> print(y)
    ivy.array([[-1.,  3.]])

    Using out

    >>> x = ivy.array([[[3.0,2.0],[2.0,3.0]]])
    >>> y = ivy.zeros([1,2])
    >>> ivy.eigvalsh(x, out=y)
    >>> print(y)
    ivy.array([[1., 5.]])

    >>> x = ivy.array([[[3.0,2.0],[2.0,3.0]]])
    >>> ivy.eigvalsh(x, out=x)
    >>> print(x)
    ivy.array([[1., 5.]])

    Using UPLO

    >>> x = ivy.array([[[2.0,3.0,6.0],[3.0,4.0,5.0],[6.0,5.0,9.0]],
    ... [[1.0,1.0,1.0],[1.0,2.0,2.0],[1.0,2.0,2.0]]])
    >>> y = ivy.eigvalsh(x, UPLO="U")
    >>> print(y)
    ivy.array([[-1.45033181e+00,  1.02829754e+00,  1.54220343e+01],
       [-1.12647155e-15,  4.38447177e-01,  4.56155300e+00]])

    With :class:`ivy.NativeArray` inputs:

    >>> x = ivy.native_array([[[1., 1., 2.], [1., 2., 1.], [1., 1., 2]]])
    >>> y = ivy.eigvalsh(x)
    >>> print(y)
    ivy.array([[0.26794919, 1.        , 3.7320509 ]])

    With :class:`ivy.Container` inputs:

    >>> x = ivy.Container(a=ivy.array([[[1.,2.,3.],[2.,4.,5.],[3.,5.,6.]]]),
    ...                      b=ivy.array([[[1.,1.,2.],[1.,2.,1.],[2.,1.,1.]]]),
    ...                      c=ivy.array([[[2.,2.,2.],[2.,3.,3.],[2.,3.,3.]]]))
    >>> y = ivy.eigvalsh(x)
    >>> print(y)
    {
        a: ivy.array([[-0.51572949, 0.17091519, 11.3448143]]),
        b: ivy.array([[-1., 1., 4.]]),
        c: ivy.array([[-8.88178420e-16, 5.35898387e-01, 7.46410179e+00]])
    }

    """
    return current_backend(x).eigvalsh(x, UPLO=UPLO, out=out)


@to_native_arrays_and_back
@handle_out_argument
@handle_nestable
@handle_exceptions
@handle_array_like
def inner(
    x1: Union[ivy.Array, ivy.NativeArray],
    x2: Union[ivy.Array, ivy.NativeArray],
    /,
    *,
    out: Optional[ivy.Array] = None,
) -> ivy.Array:
    """Returns the inner product of two vectors ``x1`` and ``x2``.

    Parameters
    ----------
    x1
        first one-dimensional input array of size N. Should have a numeric data type.
        a(N,) array_like
        First input vector. Input is flattened if not already 1-dimensional.
    x2
        second one-dimensional input array of size M. Should have a numeric data type.
        b(M,) array_like
        Second input vector. Input is flattened if not already 1-dimensional.
    out
        optional output array, for writing the result to. It must have a shape that the
        inputs broadcast to.

    Returns
    -------
    ret
        a two-dimensional array containing the inner product and whose shape is (N, M).
        The returned array must have a data type determined by Type Promotion Rules.

    """
    return current_backend(x1, x2).inner(x1, x2, out=out)


@to_native_arrays_and_back
@handle_out_argument
@handle_nestable
@handle_exceptions
@handle_array_like
def inv(
    x: Union[ivy.Array, ivy.NativeArray],
    /,
    *,
    adjoint: bool = False,
    out: Optional[ivy.Array] = None,
) -> ivy.Array:
    """Returns the multiplicative inverse of a square matrix (or a stack of square
    matrices) ``x``.

    Parameters
    ----------
    x
        input array having shape ``(..., M, M)`` and whose innermost two dimensions form
        square matrices. Should have a floating-point data type.
    out
        optional output array, for writing the result to. It must have a shape that the
        inputs broadcast to.

    Returns
    -------
    ret
        an array containing the multiplicative inverses. The returned array must have a
        floating-point data type determined by :ref:`type-promotion` and must have the
        same shape as ``x``.


    This function conforms to the `Array API Standard
    <https://data-apis.org/array-api/latest/>`_. This docstring is an extension of the
    `docstring <https://data-apis.org/array-api/latest/extensions/generated/signatures.linalg.inv.html>`_ # noqa
    in the standard.

    Both the description and the type hints above assumes an array input for simplicity,
    but this function is *nestable*, and therefore also accepts :class:`ivy.Container`
    instances in place of any of the arguments.

    Examples
    --------
    With :class:`ivy.Array` inputs:

    >>> x = ivy.array([[1.0, 2.0], [3.0, 4.0]])
    >>> y = ivy.zeros(3)
    >>> ivy.inv(x, out=y)
    >>> print(y)
    ivy.array([[-2., 1.],[1.5, -0.5]])

    Using inplace

    >>> x = ivy.array([[1.0, 2.0], [5.0, 5.0]])
    >>> ivy.inv(x, out=x)
    >>> print(x)
    ivy.array([[-1., 0.4],[1., -0.2]])

    Inverses of several matrices can be computed at once:

    >>> x = ivy.array([[[1.0, 2.0],[3.0, 4.0]],
    ...                [[1.0, 3.0], [3.0, 5.0]]])
    >>> y = ivy.inv(x)
    >>> print(y)
    ivy.array([[[-2., 1.],[1.5, -0.5]],
               [[-1.25, 0.75],[0.75, -0.25]]])

    With :class:`ivy.Container` inputs

    >>> x = ivy.Container(a=ivy.array([[11., 100., 10.],
    ...                                [300., 40., 20.], [25., 30, 100.]]),
    ...                   b=ivy.array([[4., 400., 50.], [10., 10., 15.],
    ...                               [50., 5000., 40.]]), c=ivy.array([[25., 22., 100.],
    ...                               [55, 20., 20.], [55., 50., 100.]]))
    >>> y = ivy.Container.static_inv(x)
    >>> print(y)
    {
        a: ivy.array([[-0.0012, 0.00342, -0.000565],
                      [0.0104, -0.0003, -0.000981],
                      [-0.00282, -0.000766, 0.0104]]),
        b: ivy.array([[-0.0322, 0.101, 0.00237],
                      [0.000151, -0.00101, 0.00019],
                      [0.0214, 0., -0.00171]]),
        c: ivy.array([[0.0107, 0.03, -0.0167],
                      [-0.0472, -0.0322, 0.0536],
                      [0.0177, -0.000429, -0.00762]])

    }

    """
    return current_backend(x).inv(x, adjoint=adjoint, out=out)


@to_native_arrays_and_back
@handle_out_argument
@handle_nestable
@handle_exceptions
@handle_array_like
def matmul(
    x1: Union[ivy.Array, ivy.NativeArray],
    x2: Union[ivy.Array, ivy.NativeArray],
    /,
    *,
    transpose_a: bool = False,
    transpose_b: bool = False,
    out: Optional[ivy.Array] = None,
) -> ivy.Array:
    """Computes the matrix product.

    Parameters
    ----------
    x1
        first input array. Should have a numeric data type. Must have at least one
        dimension.
    x2
        second input array. Should have a numeric data type. Must have at least one
        dimension.
    out
        optional output array, for writing the result to. It must have a shape that the
        inputs broadcast to.

    Returns
    -------
    ret
        -   if both x1 and x2 are one-dimensional arrays having shape (N,), a
            zero-dimensional array containing the inner product as its only element.

        -   if x1 is a two-dimensional array having shape (M, K) and x2 is a
            two-dimensional array having shape (K, N), a two-dimensional array

            containing the conventional matrix product and having shape (M, N).
        -   if x1 is a one-dimensional array having shape (K,) and x2 is an array having
            shape (..., K, N), an array having shape (..., N) (i.e., prepended
            dimensions during vector-to-matrix promotion must be removed) and containing
            the conventional matrix product.

        -   if x1 is an array having shape (..., M, K) and x2 is a one-dimensional array
            having shape (K,), an array having shape (..., M) (i.e., appended dimensions
            during vector-to-matrix promotion must be removed) and containing the
            conventional matrix product.

        -   if x1 is a two-dimensional array having shape (M, K) and x2 is an array
            having shape (..., K, N), an array having shape (..., M, N) and containing
            the conventional matrix product for each stacked matrix.

        -   if x1 is an array having shape (..., M, K) and x2 is a two-dimensional array
            having shape (K, N), an array having shape (..., M, N) and containing the
            conventional matrix product for each stacked matrix.

        -   if either x1 or x2 has more than two dimensions, an array having a shape
            determined by Broadcasting shape(x1)[:-2] against shape(x2)[:-2] and
            containing the conventional matrix product for each stacked matrix.


    **Raises**

        -   if either x1 or x2 is a zero-dimensional array.

        -   if x1 is a one-dimensional array having shape (K,), x2 is a one-dimensional

            array having shape (L,), and K != L.

        -   if x1 is a one-dimensional array having shape (K,), x2 is an array having shape
            (..., L, N), and K != L.

        -   if x1 is an array having shape (..., M, K), x2 is a one-dimensional array having
            shape (L,), and K != L.

        -   if x1 is an array having shape (..., M, K), x2 is an array having shape
            (..., L, N), and K != L.


    This function conforms to the `Array API Standard
    <https://data-apis.org/array-api/latest/>`_. This docstring is an extension of the
    `docstring <https://data-apis.org/array-api/latest/API_specification/generated/signatures.linear_algebra_functions.matmul.html>`_ # noqa
    in the standard.

    Both the description and the type hints above assumes an array input for simplicity,
    but this function is *nestable*, and therefore also accepts :class:`ivy.Container`
    instances in place of any of the arguments.

    Examples
    --------
    With :class:`ivy.Array` inputs:

    >>> x = ivy.array([2., 0., 3.])
    >>> y = ivy.array([4., 1., 8.])
    >>> z = ivy.matmul(x, y)
    >>> print(z)
    ivy.array(32.)

    With :class:`ivy.NativeArray` inputs:

    >>> x = ivy.native_array([[1., 2.], [0., 1.]])
    >>> y = ivy.native_array([[2., 0.], [0., 3.]])
    >>> z = ivy.matmul(x, y)
    >>> print(z)
    ivy.array([[2., 6.],[0., 3.]])

    With :class:`ivy.Container` inputs:

    >>> x = ivy.Container(a=ivy.array([5., 1.]), b=ivy.array([1., 0.]))
    >>> y = ivy.Container(a=ivy.array([4., 7.]), b=ivy.array([3., 0.]))
    >>> z = ivy.matmul(x,y)
    >>> print(z)
    {
        a: ivy.array(27.),
        b: ivy.array(3.)
    }

    With a combination of :class:`ivy.Array`
    and :class:`ivy.Container` inputs:

    >>> x = ivy.array([9., 0.])
    >>> y = ivy.Container(a=ivy.array([2., 1.]), b=ivy.array([1., 0.]))
    >>> z = ivy.matmul(x, y)
    >>> print(z)
    {
        a: ivy.array(18.),
        b: ivy.array(9.)
    }

    With a combination of :class:`ivy.NativeArray` and :class:`ivy.Array` inputs:

    >>> x = ivy.native_array([[1., 2.], [0., 3.]])
    >>> y = ivy.array([[1.], [3.]])
    >>> z = ivy.matmul(x, y)
    >>> print(z)
    ivy.array([[7.],[9.]])

    """
    return current_backend(x1).matmul(
        x1, x2, transpose_a=transpose_a, transpose_b=transpose_b, out=out
    )


@to_native_arrays_and_back
@handle_out_argument
@handle_nestable
@handle_exceptions
@handle_array_like
def matrix_norm(
    x: Union[ivy.Array, ivy.NativeArray],
    /,
    *,
    ord: Optional[Union[int, float, Literal[inf, -inf, "fro", "nuc"]]] = "fro",
    axis: Optional[Tuple[int, int]] = (-2, -1),
    keepdims: bool = False,
    out: Optional[ivy.Array] = None,
) -> ivy.Array:
    """Compute the matrix p-norm.

    Parameters
    ----------
    x
        Input array having shape (..., M, N) and whose innermost two dimensions
        form MxN matrices. Should have a floating-point data type.
    ord
        order of the norm. The following mathematical norms must be supported:

        +------------------+---------------------------------+
        | ord              | description                     |
        +==================+=================================+
        | 'fro'            | Frobenius norm                  |
        +------------------+---------------------------------+
        | 'nuc'            | nuclear norm                    |
        +------------------+---------------------------------+
        | 1                | max(sum(abs(x), axis=0))        |
        +------------------+---------------------------------+
        | 2                | largest singular value          |
        +------------------+---------------------------------+
        | inf              | max(sum(abs(x), axis=1))        |
        +------------------+---------------------------------+

        The following non-mathematical "norms" must be supported:

        +------------------+---------------------------------+
        | ord              | description                     |
        +==================+=================================+
        | -1               | min(sum(abs(x), axis=0))        |
        +------------------+---------------------------------+
        | -2               | smallest singular value         |
        +------------------+---------------------------------+
        | -inf             | min(sum(abs(x), axis=1))        |
        +------------------+---------------------------------+

        If ``ord=1``, the norm corresponds to the induced matrix norm where 
        ``p=1`` (i.e., the maximum absolute value column sum).

        If ``ord=2``, the norm corresponds to the induced matrix norm where 
        ``p=inf`` (i.e., the maximum absolute value row sum).

        If ``ord=inf``, the norm corresponds to the induced matrix norm where 
        ``p=2`` (i.e., the largest singular value).

        Default: "fro".
    axis
        specifies the axes that hold 2-D matrices. Default: (-2, -1).
    keepdims
        If this is set to True, the axes which are normed over are left in the result as
        dimensions with size one. With this option the result will broadcast correctly
        against the original x. Default is ``False``.
    out
        optional output array, for writing the result to. It must have a shape that the
        inputs broadcast to.

    Returns
    -------
    ret
        Matrix norm of the array at specified axes.


    This function conforms to the `Array API Standard
    <https://data-apis.org/array-api/latest/>`_. This docstring is an extension of the
    `docstring <https://data-apis.org/array-api/latest/extensions/generated/signatures.linalg.matrix_norm.html>`_ # noqa
    in the standard.

    Both the description and the type hints above assumes an array input for simplicity,
    but this function is *nestable*, and therefore also accepts :class:`ivy.Container`
    instances in place of any of the arguments.

    Examples
    --------
    With :class:'ivy.Array' inputs:
    >>> x = ivy.array([[1., 2.], [3., 4.]])
    >>> y = ivy.matrix_norm(x)
    >>> print(y)
    ivy.array(5.47722558)

    >>> x = ivy.arange(8, dtype=float).reshape((2, 2, 2))
    >>> y = ivy.zeros(2)
    >>> ivy.matrix_norm(x, ord=1, out=y)
    >>> print(y)
    ivy.array([ 4., 12.])

    >>> x = ivy.arange(12, dtype=float).reshape((3, 2, 2))
    >>> ivy.matrix_norm(x, ord=ivy.inf, axis=(2, 1), out=x)
    >>> print(x)
    ivy.array([ 4., 12., 20.])

    >>> x = ivy.array([[1.1, 2.2], [3.3, 4.4], [5.5, 6.6]])
    >>> y = ivy.matrix_norm(x, ord='nuc', keepdims=True)
    >>> print(y)
    ivy.array([[11.]])

    >>> x = ivy.array([[[1.1, 2.2, 3.3], [4.4, 5.5, 6.6]], \
                        [[1., 0., 1.1], [1., 1., 0.]]])   
    >>> ivy.matrix_norm(x, ord='fro', out=x)
    >>> print(x)
    ivy.array([10.5 ,  2.05])

    With :class:'ivy.Container' input:
    >>> x = ivy.Container(a=ivy.array([[0.666, 9.11], \
                                       [42.69, 9.23]]), \
                          b=ivy.array([[1.1, 2.2, 3.3], \
                                       [4.4, 5.5, 6.6]]))   
    >>> y = ivy.matrix_norm(x, ord=-ivy.inf)
    >>> print(y)
    {
        a: ivy.array(9.776),
        b: ivy.array(6.6000004)
    }

    With multiple :class:'ivy:Container' inputs:
    >>> x = ivy.Container(a=ivy.arange(12, dtype=float).reshape((3, 2, 2)), \
                          b=ivy.arange(8, dtype=float).reshape((2, 2, 2))) 
    >>> ord = ivy.Container(a=1, b=float('inf'))
    >>> axis = ivy.Container(a=(1, 2), b=(2, 1))
    >>> k = ivy.Container(a=False, b=True)
    >>> y = ivy.matrix_norm(x, ord=ord, axis=axis, keepdims=k)
    >>> print(y)
    {
        a: ivy.array([4., 12., 20.]),
        b: ivy.array([[[4.]], 
                      [[12.]]])
    }

    """
    return current_backend(x).matrix_norm(
        x, ord=ord, axis=axis, keepdims=keepdims, out=out
    )


@to_native_arrays_and_back
@handle_out_argument
@handle_nestable
@handle_exceptions
@handle_array_like
def matrix_power(
    x: Union[ivy.Array, ivy.NativeArray], n: int, /, *, out: Optional[ivy.Array] = None
) -> ivy.Array:
    """Raises a square matrix (or a stack of square matrices) x to an integer power n.

    Parameters
    ----------
        x
            input array having shape (..., M, M) and whose innermost two dimensions form square matrices.
            Should have a floating-point data type.
        n
            integer exponent.

    Returns
    -------
        ret
            if n is equal to zero, an array containing the identity matrix for each square matrix.
            If n is less than zero, an array containing the inverse of each square matrix raised to the absolute value of n,
            provided that each square matrix is invertible.
            If n is greater than zero, an array containing the result of raising each square matrix to the power n.
            The returned array must have the same shape as x and a floating-point data type determined by Type Promotion Rules.


    This function conforms to the `Array API Standard
    <https://data-apis.org/array-api/latest/>`_. This docstring is an extension of the
    `docstring <https://data-apis.org/array-api/latest/extensions/generated/signatures.linalg.matrix_power.html>`_ # noqa
    in the standard.

    Both the description and the type hints above assumes an array input for simplicity,
    but this function is *nestable*, and therefore also accepts :class:`ivy.Container`
    instances in place of any of the arguments.

    """
    return current_backend(x).matrix_power(x, n, out=out)


@to_native_arrays_and_back
@handle_out_argument
@handle_nestable
@handle_exceptions
@handle_array_like
def matrix_rank(
    x: Union[ivy.Array, ivy.NativeArray],
    /,
    *,
    atol: Optional[Union[float, Tuple[float]]] = None,
    rtol: Optional[Union[float, Tuple[float]]] = None,
    out: Optional[ivy.Array] = None,
) -> ivy.Array:
    """Returns the rank (i.e., number of non-zero singular values) of a matrix (or a
    stack of matrices).

    Parameters
    ----------
    x
        input array having shape ``(..., M, N)`` and whose innermost two dimensions form
        ``MxN`` matrices. Should have a floating-point data type.

    atol
        absolute tolerance. When None it’s considered to be zero.

    rtol
        relative tolerance for small singular values. Singular values approximately less
        than or equal to ``rtol * largest_singular_value`` are set to zero. If a
        ``float``, the value is equivalent to a zero-dimensional array having a
        floating-point data type determined by :ref:`type-promotion` (as applied to
        ``x``) and must be broadcast against each matrix. If an ``array``, must have a
        floating-point data type and must be compatible with ``shape(x)[:-2]`` (see
        :ref:`broadcasting`). If ``None``, the default value is ``max(M, N) * eps``,
        where ``eps`` must be the machine epsilon associated with the floating-point
        data type determined by :ref:`type-promotion` (as applied to ``x``).
        Default: ``None``.
    out
        optional output array, for writing the result to. It must have a shape that the
        inputs broadcast to.

    Returns
    -------
    ret
        an array containing the ranks. The returned array must have a floating-point
        data type determined by :ref:`type-promotion` and must have shape ``(...)``
        (i.e., must have a shape equal to ``shape(x)[:-2]``).


    This function conforms to the `Array API Standard
    <https://data-apis.org/array-api/latest/>`_. This docstring is an extension of the
    `docstring <https://data-apis.org/array-api/latest/extensions/generated/signatures.linalg.matrix_rank.html>`_ # noqa
    in the standard.

    Both the description and the type hints above assumes an array input for simplicity,
    but this function is *nestable*, and therefore also accepts :class:`ivy.Container`
    instances in place of any of the arguments.

    Examples
    --------
    With :code: 'ivy.Array' inputs:

    1. Full Matrix

    >>> x = ivy.array([[1., 2.], [3., 4.]])
    >>> ivy.matrix_rank(x)
    ivy.array(2.)

    2. Rank Deficient Matrix

    >>> x = ivy.array([[1., 0.], [0., 0.]])
    >>> ivy.matrix_rank(x)
    ivy.array(1.)

    3. 1 Dimension - rank 1 unless all 0

    >>> x = ivy.array([[1., 1.])
    >>> ivy.matrix_rank(x)
    ivy.array(1.)

    >>> x = ivy.array([[0., 0.])
    >>> ivy.matrix_rank(x)
    ivy.array(0)

    With :code: 'ivy.NativeArray' inputs:

    >>> x = ivy.native_array([[1., 2.], [3., 4.]], [[1., 0.], [0., 0.]])
    >>> ivy.matrix_rank(x)
    ivy.array([2., 1.])

    With :code: 'ivy.Container' inputs:
    >>> x = ivy.Container(a = ivy.array([[1., 2.], [3., 4.]]), \
                          b = ivy.array([[1., 0.], [0., 0.]]))
    >>> ivy.matrix_rank(x)
    {
        a:ivy.array(2.),
        b:ivy.array(1.)
    }


    """
    return current_backend(x).matrix_rank(x, atol=atol, rtol=rtol, out=out)


@to_native_arrays_and_back
@handle_out_argument
@handle_nestable
@handle_exceptions
@handle_array_like
def matrix_transpose(
    x: Union[ivy.Array, ivy.NativeArray], /, *, out: Optional[ivy.Array] = None
) -> ivy.Array:
    """
    Transposes a matrix (or a stack of matrices) ``x``.

    Parameters
    ----------
    x
        input array having shape ``(..., M, N)`` and whose innermost two
        dimensions form ``MxN`` matrices.
    out
        optional output array, for writing the result to. It must have a
        shape that the inputs broadcast to.

    Returns
    -------
    ret
        an array containing the transpose for each matrix and having shape
        ``(..., N, M)``. The returned array must have the same data
        type as ``x``.


    This function conforms to the `Array API Standard
    <https://data-apis.org/array-api/latest/>`_. This docstring is an extension of the
    `docstring <https://data-apis.org/array-api/latest/API_specification/generated/signatures.linear_algebra_functions.matrix_transpose.html>`_ # noqa
    in the standard.

    Both the description and the type hints above assumes an array input for simplicity,
    but this function is *nestable*, and therefore also accepts :class:`ivy.Container`
    instances in place of any of the arguments.

    Examples
    --------
    With :code: 'ivy.Array' inputs:

    >>> x = ivy.array([[0., 2.], [1., 3.]])
    >>> y = ivy.matrix_transpose(x)
    >>> print(y)
    ivy.array([[0., 1.],
               [2., 3.]])

    >>> x = ivy.array([[1., 4.], [2., 5.], [3., 1.]])
    >>> y = ivy.zeros((3, 2))
    >>> ivy.matrix_transpose(x, out=y)
    ivy.array([[1., 2., 3.],
               [4., 5., 1.]])

    >>> x = ivy.array([[2., 3.], [1., 2.]])
    >>> ivy.matrix_transpose(x, out=x)
    ivy.array([[2., 1.],
       [3., 2.]])

    With :code:`ivy.NativeArray` input:

    >>> x = ivy.native_array([[0., 1., 2.], [1., 2., 3.]])
    >>> y = ivy.matrix_transpose(x)
    >>> print(y)
    ivy.array([[0., 1.],
               [1., 2.],
               [2., 3.]])

    With :code: 'ivy.Container' inputs:

    >>> x = ivy.Container(a=ivy.array([[0., 1.], [0., 2.]]), \
                          b=ivy.array([[3., 4.], [3., 5.]]))
    >>> y = ivy.matrix_transpose(x)
    >>> print(y)
    {
        a: ivy.array([[0., 0.],
                      [1., 2.]]),
        b: ivy.array([[3., 3.],
                      [4., 5.]])
    }
    """
    return current_backend(x).matrix_transpose(x, out=out)


@to_native_arrays_and_back
@handle_out_argument
@handle_nestable
@handle_exceptions
@handle_array_like
def outer(
    x1: Union[ivy.Array, ivy.NativeArray],
    x2: Union[ivy.Array, ivy.NativeArray],
    /,
    *,
    out: Optional[ivy.Array] = None,
) -> ivy.Array:
    """Returns the outer product of two vectors ``x1`` and ``x2``.

    Parameters
    ----------
    x1
        first one-dimensional input array of size N. Should have a numeric data type.
        a(N,) array_like
        First input vector. Input is flattened if not already 1-dimensional.
    x2
        second one-dimensional input array of size M. Should have a numeric data type.
        b(M,) array_like
        Second input vector. Input is flattened if not already 1-dimensional.
    out
        optional output array, for writing the result to. It must have a shape that the
        inputs broadcast to.

    Returns
    -------
    ret
        a two-dimensional array containing the outer product and whose shape is (N, M).
        The returned array must have a data type determined by Type Promotion Rules.


    This function conforms to the `Array API Standard
    <https://data-apis.org/array-api/latest/>`_. This docstring is an extension of the
    `docstring <https://data-apis.org/array-api/latest/extensions/generated/signatures.linalg.outer.html>`_ # noqa
    in the standard.

    Both the description and the type hints above assumes an array input for simplicity,
    but this function is *nestable*, and therefore also accepts :class:`ivy.Container`
    instances in place of any of the arguments.

    Examples
    --------
    >>> x = ivy.array([[1., 2.],[3., 4.]])
    >>> y = ivy.array([[5., 6.],[7., 8.]])
    >>> d = ivy.outer(x,y)
    >>> print(d)
    ivy.array([[ 5.,  6.,  7.,  8.],
                [10., 12., 14., 16.],
                [15., 18., 21., 24.],
                [20., 24., 28., 32.]])

    >>> d = ivy.outer(x, 1)
    >>> print(d)
    ivy.array([[1.],
                [2.],
                [3.],
                [4.]])

    A 3-D Example

    >>> x = ivy.array([[[1., 2.],
                        [3., 4.]],
                       [[5., 6.],
                        [7., 8.]]])
    >>> y = ivy.array([[[9., 10.],
                        [11., 12.]],
                       [[13., 14.],
                        [15., 16.]]])
    >>> d = ivy.outer(x, y)
    >>> print(d)
    ivy.array([[  9.,  10.,  11.,  12.,  13.,  14.,  15.,  16.],
                [ 18.,  20.,  22.,  24.,  26.,  28.,  30.,  32.],
                [ 27.,  30.,  33.,  36.,  39.,  42.,  45.,  48.],
                [ 36.,  40.,  44.,  48.,  52.,  56.,  60.,  64.],
                [ 45.,  50.,  55.,  60.,  65.,  70.,  75.,  80.],
                [ 54.,  60.,  66.,  72.,  78.,  84.,  90.,  96.],
                [ 63.,  70.,  77.,  84.,  91.,  98., 105., 112.],
                [ 72.,  80.,  88.,  96., 104., 112., 120., 128.]])

    """
    return current_backend(x1, x2).outer(x1, x2, out=out)


@to_native_arrays_and_back
@handle_out_argument
@handle_nestable
@handle_exceptions
@handle_array_like
def pinv(
    x: Union[ivy.Array, ivy.NativeArray],
    /,
    *,
    rtol: Optional[Union[float, Tuple[float]]] = None,
    out: Optional[ivy.Array] = None,
) -> ivy.Array:
    """Returns the (Moore-Penrose) pseudo-inverse of a matrix (or a stack of matrices)
    ``x``.

    Parameters
    ----------
    x
        input array having shape ``(..., M, N)`` and whose innermost two dimensions form
        ``MxN`` matrices. Should have a floating-point data type.
    rtol
        relative tolerance for small singular values. Singular values approximately less
        than or equal to ``rtol * largest_singular_value`` are set to zero. If a
        ``float``, the value is equivalent to a zero-dimensional array having a
        floating-point data type determined by :ref:`type-promotion` (as applied to
        ``x``) and must be broadcast against each matrix. If an ``array``, must have a
        floating-point data type and must be compatible with ``shape(x)[:-2]``
        (see :ref:`broadcasting`). If ``None``, the default value is
        ``max(M, N) * eps``, where ``eps`` must be the machine epsilon associated with
        the floating-point data type determined by :ref:`type-promotion` (as applied to
        ``x``). Default: ``None``.
    out
        optional output array, for writing the result to. It must have a shape that the
        inputs broadcast to.

    Returns
    -------
    ret
        an array containing the pseudo-inverses. The returned array must have a
        floating-point data type determined by :ref:`type-promotion` and must have shape
        ``(..., N, M)`` (i.e., must have the same shape as ``x``, except the innermost
        two dimensions must be transposed).


    This function conforms to the `Array API Standard
    <https://data-apis.org/array-api/latest/>`_. This docstring is an extension of the
    `docstring <https://data-apis.org/array-api/latest/extensions/generated/signatures.linalg.pinv.html>`_ # noqa
    in the standard.

    Both the description and the type hints above assumes an array input for simplicity,
    but this function is *nestable*, and therefore also accepts :class:`ivy.Container`
    instances in place of any of the arguments.

    Examples
    --------
    >>> x = ivy.array([[1., 2.],[3., 4.]])
    >>> y = ivy.pinv(x)
    >>> print(y)
    ivy.array([[-2., 1.],[1.5, -0.5]])

    >>> x = ivy.array([[1., 2.],[3., 4.]])
    >>> out = ivy.zeros(x.shape)
    >>> ivy.pinv(x, out=out)
    >>> print(out)
    ivy.array([[-2., 1.],[1.5, -0.5]])

    """
    return current_backend(x).pinv(x, rtol=rtol, out=out)


@to_native_arrays_and_back
@handle_nestable
@handle_exceptions
@handle_array_like
def qr(
    x: Union[ivy.Array, ivy.NativeArray],
    /,
    *,
    mode: str = "reduced",
) -> Tuple[Union[ivy.Array, ivy.NativeArray], Union[ivy.Array, ivy.NativeArray]]:
    """
    Returns the qr decomposition x = QR of a full column rank matrix (or a stack of
    matrices), where Q is an orthonormal matrix (or a stack of matrices) and R is an
    upper-triangular matrix (or a stack of matrices).

    Parameters
    ----------
    x
        input array having shape (..., M, N) and whose innermost two dimensions form MxN
        matrices of rank N. Should have a floating-point data type.
    mode
        decomposition mode. Should be one of the following modes:
        - 'reduced': compute only the leading K columns of q, such that q and r have
          dimensions (..., M, K) and (..., K, N), respectively, and where K = min(M, N).
        - 'complete': compute q and r with dimensions (..., M, M) and (..., M, N),
          respectively.
        Default: 'reduced'.

    Returns
    -------
    ret
        a namedtuple (Q, R) whose
        - first element must have the field name Q and must be an array whose shape
          depends on the value of mode and contain matrices with orthonormal columns.
          If mode is 'complete', the array must have shape (..., M, M). If mode is
          'reduced', the array must have shape (..., M, K), where K = min(M, N). The
          first x.ndim-2 dimensions must have the same size as those of the input array
          x.
        - second element must have the field name R and must be an array whose shape
          depends on the value of mode and contain upper-triangular matrices. If mode is
          'complete', the array must have shape (..., M, N). If mode is 'reduced', the
          array must have shape (..., K, N), where K = min(M, N). The first x.ndim-2
          dimensions must have the same size as those of the input x.


    This function conforms to the `Array API Standard
    <https://data-apis.org/array-api/latest/>`_. This docstring is an extension of the
    `docstring <https://data-apis.org/array-api/latest/extensions/generated/signatures.linalg.qr.html>`_ # noqa
    in the standard.

    Both the description and the type hints above assumes an array input for simplicity,
    but this function is *nestable*, and therefore also accepts :class:`ivy.Container`
    instances in place of any of the arguments.

    """
    return current_backend(x).qr(x, mode=mode)


@to_native_arrays_and_back
@handle_nestable
@handle_exceptions
@handle_array_like
def slogdet(
    x: Union[ivy.Array, ivy.NativeArray],
    /,
) -> Tuple[Union[ivy.Array, ivy.NativeArray], Union[ivy.Array, ivy.NativeArray]]:
    """Computes the sign and natural logarithm of the determinant of an array.

    Parameters
    ----------
    x
        input array having shape (..., M, M) and whose innermost two dimensions form
        square matrices. Should have a floating-point data type.

    Returns
    -------
    ret
        This function returns NamedTuple with two values -
            sign:
            An array containing a number representing the sign of the determinant
            for each square matrix.

            logabsdet:
            An array containing natural log of the absolute determinant of each
            square matrix.


    Both the description and the type hints above assumes an array input for simplicity,
    but this function is *nestable*, and therefore also accepts :class:`ivy.Container`
    instances in place of any of the arguments.

    Examples
    --------
    With :class:`ivy.Array` input:

    >>> x = ivy.array([[1.0, 2.0],
    ...                [3.0, 4.0]])
    >>> y = ivy.slogdet(x)
    >>> print(y)
    slogdet(sign=ivy.array(-1.), logabsdet=ivy.array(0.6931472))

    With :class:`ivy.Container` input:

    >>> x = ivy.Container(a=ivy.array([[1.0, 2.0],
    ...                                [3.0, 4.0]]),
    ...                   b=ivy.array([[1.0, 2.0],
    ...                                [2.0, 1.0]]))
    >>> y = ivy.slogdet(x)
    >>> print(y)
    {
        a: (list[2], <class ivy.array.array.Array> shape=[]),
        b: (list[2], <class ivy.array.array.Array> shape=[])
    }


    This function conforms to the `Array API Standard
    <https://data-apis.org/array-api/latest/>`_. This docstring is an extension of the
    `docstring <https://data-apis.org/array-api/latest/extensions/generated/\
        signatures.linalg.slogdet.html>`_ # noqa
    in the standard.

    Both the description and the type hints above assumes an array input for simplicity,
    but this function is *nestable*, and therefore also accepts :class:`ivy.Container`
    instances in place of any of the arguments.

    """
    return current_backend(x).slogdet(x)


@to_native_arrays_and_back
@handle_out_argument
@handle_nestable
@handle_exceptions
@handle_array_like
def solve(
    x1: Union[ivy.Array, ivy.NativeArray],
    x2: Union[ivy.Array, ivy.NativeArray],
    /,
    *,
    out: Optional[ivy.Array] = None,
) -> ivy.Array:
    """
    Returns the solution to the system of linear equations represented by the well-
    determined (i.e., full rank) linear matrix equation AX = B.

    Parameters
    ----------
    x1
        coefficient array A having shape (..., M, M) and whose innermost two dimensions
        form square matrices. Must be of full rank (i.e., all rows or, equivalently,
        columns must be linearly independent). Should have a floating-point data type.
    x2
        ordinate (or “dependent variable”) array B. If x2 has shape (M,), x2 is
        equivalent to an array having shape (..., M, 1). If x2 has shape (..., M, K),
        each column k defines a set of ordinate values for which to compute a solution,
        and shape(x2)[:-1] must be compatible with shape(x1)[:-1] (see Broadcasting).
        Should have a floating-point data type.
    out
        optional output array, for writing the result to. It must have a shape that the
        inputs broadcast to.

    Returns
    -------
    ret
        an array containing the solution to the system AX = B for each square matrix.
        The returned array must have the same shape as x2 (i.e., the array corresponding
        to B) and must have a floating-point data type determined by Type Promotion
        Rules.


    This function conforms to the `Array API Standard
    <https://data-apis.org/array-api/latest/>`_. This docstring is an extension of the
    `docstring <https://data-apis.org/array-api/latest/extensions/generated/signatures.linalg.solve.html>`_ # noqa
    in the standard.

    Both the description and the type hints above assumes an array input for simplicity,
    but this function is *nestable*, and therefore also accepts :class:`ivy.Container`
    instances in place of any of the arguments.

    """
    return current_backend(x1, x2).solve(x1, x2, out=out)


@to_native_arrays_and_back
@handle_nestable
@handle_exceptions
@handle_array_like
def svd(
    x: Union[ivy.Array, ivy.NativeArray],
    /,
    *,
    compute_uv: bool = True,
    full_matrices: bool = True,
) -> Union[ivy.Array, Tuple[ivy.Array, ...]]:
    """Returns a singular value decomposition A = USVh of a matrix (or a stack of
    matrices) ``x``, where ``U`` is a matrix (or a stack of matrices) with orthonormal
    columns, ``S`` is a vector of non-negative numbers (or stack of vectors), and ``Vh``
    is a matrix (or a stack of matrices) with orthonormal rows.


    Parameters
    ----------
    x
        input array having shape ``(..., M, N)`` and whose innermost two dimensions form
        matrices on which to perform singular value decomposition. Should have a
        floating-point data type.
    full_matrices
        If ``True``, compute full-sized ``U`` and ``Vh``, such that ``U`` has shape
        ``(..., M, M)`` and ``Vh`` has shape ``(..., N, N)``. If ``False``, compute on
        the leading ``K`` singular vectors, such that ``U`` has shape ``(..., M, K)``
        and ``Vh`` has shape ``(..., K, N)`` and where ``K = min(M, N)``.
        Default: ``True``.
    compute_uv
        If ``True`` then left and right singular vectors will be computed and returned
        in ``U`` and ``Vh``, respectively. Otherwise, only the singular values will be computed,
        which can be significantly faster.
    .. note::
        with backend set as torch, svd with still compute left and right singular vectors irrespective
        of the value of compute_uv, however Ivy will still only return the singular values.

    Returns
    -------
    .. note::
        once complex numbers are supported, each square matrix must be Hermitian.

    ret
        a namedtuple ``(U, S, Vh)`` whose

        -   first element must have the field name ``U`` and must be an array whose
            shape depends on the value of ``full_matrices`` and contain matrices with
            orthonormal columns (i.e., the columns are left singular vectors). If
            ``full_matrices`` is ``True``, the array must have shape ``(..., M, M)``.
            If ``full_matrices`` is ``False``, the array must have shape
            ``(..., M, K)``, where ``K = min(M, N)``. The first ``x.ndim-2`` dimensions
            must have the same shape as those of the input ``x``.
        -   second element must have the field name ``S`` and must be an array with
            shape ``(..., K)`` that contains the vector(s) of singular values of length
            ``K``, where ``K = min(M, N)``. For each vector, the singular values must be
            sorted in descending order by magnitude, such that ``s[..., 0]`` is the
            largest value, ``s[..., 1]`` is the second largest value, et cetera. The
            first ``x.ndim-2`` dimensions must have the same shape as those of the input
            ``x``.
        -   third element must have the field name ``Vh`` and must be an array whose
            shape depends on the value of ``full_matrices`` and contain orthonormal rows
            (i.e., the rows are the right singular vectors and the array is the
            adjoint). If ``full_matrices`` is ``True``, the array must have shape
            ``(..., N, N)``. If ``full_matrices`` is ``False``, the array must have
            shape ``(..., K, N)`` where ``K = min(M, N)``. The first ``x.ndim-2``
            dimensions must have the same shape as those of the input ``x``.

        Each returned array must have the same floating-point data type as ``x``.


    This function conforms to the `Array API Standard
    <https://data-apis.org/array-api/latest/>`_. This docstring is an extension of the
    `docstring <https://data-apis.org/array-api/latest/extensions/generated/signatures.linalg.svd.html>`_ # noqa
    in the standard.

    Both the description and the type hints above assumes an array input for simplicity,
    but this function is *nestable*, and therefore also accepts :class:`ivy.Container`
    instances in place of any of the arguments.

    Examples
    --------
    With :class:`ivy.Array` input:

    >>> x = ivy.random_normal(shape = (9, 6))
    >>> U, S, Vh = ivy.svd(x)
    >>> print(U.shape, S.shape, Vh.shape)
    (9, 9) (6,) (6, 6)

    Reconstruction from SVD, result is numerically close to x

    >>> reconstructed_x = ivy.matmul(U[:,:6] * S, Vh)
    >>> print((reconstructed_x - x > 1e-3).sum())
    ivy.array(0)

    >>> U, S, Vh = ivy.svd(x, full_matrices = False)
    >>> print(U.shape, S.shape, Vh.shape)
    (9, 6) (6,) (6, 6)


    With :class:`ivy.NativeArray` input:

    >>> x = ivy.native_array([[3.4,-0.7,0.9],[6.,-7.4,0.],[-8.5,92,7.]])
    >>> U, S, Vh = ivy.svd(x)
    >>> print(U.shape, S.shape, Vh.shape)
    (3, 3) (3,) (3, 3)


    With :class:`ivy.Container` input:

    >>> x = ivy.Container(a=ivy.array([[2.0, 3.0, 6.0], [5.0, 3.0, 4.0],
    ...                                [1.0, 7.0, 3.0], [3.0, 2.0, 5.0]]),
    ...                   b=ivy.array([[7.0, 1.0, 2.0, 3.0, 9.0],
    ...                                [2.0, 5.0, 3.0, 4.0, 10.0],
    ...                                [2.0, 11.0, 6.0, 1.0, 3.0],
    ...                                [8.0, 3.0, 4.0, 5.0, 9.0]]))
    >>> U, S, Vh = ivy.svd(x)
    >>> print(U.shape)
    {
    a: [
        4,
        4
    ],
    b: [
        4,
        4
    ]
    }
    """
    return current_backend(x).svd(x, compute_uv=compute_uv, full_matrices=full_matrices)


@to_native_arrays_and_back
@handle_out_argument
@handle_nestable
@handle_exceptions
@handle_array_like
def svdvals(
    x: Union[ivy.Array, ivy.NativeArray], /, *, out: Optional[ivy.Array] = None
) -> ivy.Array:
    """Returns the singular values of a matrix (or a stack of matrices) ``x``.

    Parameters
    ----------
    x
        input array having shape ``(..., M, N)`` and whose innermost two dimensions form
        ``MxN`` matrices.
    out
        optional output array, for writing the result to. It must have a shape that the
        inputs broadcast to.

    Returns
    -------
    ret
        array with shape ``(..., K)`` that contains the vector(s) of singular values of
        length ``K``, where K = min(M, N). The values are sorted in descending order by
        magnitude.


    This function conforms to the `Array API Standard
    <https://data-apis.org/array-api/latest/>`_. This docstring is an extension of the
    `docstring <https://data-apis.org/array-api/latest/extensions/generated/signatures.linalg.svdvals.html>`_ # noqa
    in the standard.

    Both the description and the type hints above assumes an array input for simplicity,
    but this function is *nestable*, and therefore also accepts :class:`ivy.Container`
    instances in place of any of the arguments.

    Functional Examples
    -------------------

    With :class:`ivy.Array` input:

    >>> x = ivy.array([[5.0, 7.0], [4.0, 3.0]])
    >>> S = ivy.svdvals(x)
    >>> print(S.shape)
    (2,)

    Compare the singular value S by ivy.svdvals() with the result by ivy.svd().

    >>> _, SS, _ = ivy.svd(x)
    >>> print(SS.shape)
    (2,)

    >>> error = (SS - S).abs()
    >>> print(error)
    ivy.array([0.,0.])

    With :class:`ivy.NativeArray` input:

    >>> x = ivy.native_array([[1.0, 2.0, 3.0], [2.0, 3.0, 4.0],
    ...                       [2.0, 1.0, 3.0], [3.0, 4.0, 5.0]])
    >>> print(x.shape)
    (4, 3)

    >>> S = ivy.svdvals(x)
    >>> print(S)
    ivy.array([10.3, 1.16, 0.615])

    >>> _, SS, _ = ivy.svd(x)
    >>> print(SS)
    ivy.array([10.3, 1.16, 0.615])

    Compare the singular value S by ivy.svdvals() with the result by ivy.svd().

    >>> error = (SS - S).abs()
    >>> print(error)
    ivy.array([0., 0., 0.])

    With :class:`ivy.Container` input:

    >>> x = ivy.Container(a=ivy.array([[2.0, 3.0], [3.0, 4.0],
    ...                                [1.0, 3.0], [3.0, 5.0]]),
    ...                   b=ivy.array([[7.0, 1.0, 2.0, 3.0],
    ...                                [2.0, 5.0, 3.0, 4.0],
    ...                                [2.0, 6.0, 1.0, 3.0],
    ...                                [3.0, 4.0, 5.0, 9.0]]))
    >>> y = ivy.svdvals(x)
    >>> print(y)
    {
        a: ivy.array([9.01, 0.866]),
        b: ivy.array([15.8, 5.56, 4.17, 0.864])
    }

    Instance Method Examples
    ------------------------

    Using :class:`ivy.Array` instance method:

    >>> x = ivy.array([[8.0, 3.0], [2.0, 3.0],
    ...                [2.0, 1.0], [3.0, 4.0],
    ...                [4.0, 1.0], [5.0, 6.0]])
    >>> y = x.svdvals()
    >>> print(y)
    ivy.array([13.4, 3.88])

    Using :class:`ivy.Container` instance method:

    >>> x = ivy.Container(a=ivy.array([[2.0, 3.0, 6.0], [5.0, 3.0, 4.0],
    ...                                [1.0, 7.0, 3.0], [3.0, 2.0, 5.0]]),
    ...                   b=ivy.array([[7.0, 1.0, 2.0, 3.0, 9.0],
    ...                                [2.0, 5.0, 3.0, 4.0, 10.0],
    ...                                [2.0, 11.0, 6.0, 1.0, 3.0],
    ...                                [8.0, 3.0, 4.0, 5.0, 9.0]]))
    >>> y = x.svdvals()
    >>> print(y)
    {
        a: ivy.array([13., 4.64, 2.55]),
        b: ivy.array([23.2, 10.4, 4.31, 1.36])
    }

    """
    return current_backend(x).svdvals(x, out=out)


@to_native_arrays_and_back
@handle_out_argument
@handle_nestable
@handle_exceptions
@handle_array_like
def tensordot(
    x1: Union[ivy.Array, ivy.NativeArray],
    x2: Union[ivy.Array, ivy.NativeArray],
    /,
    *,
    axes: Union[int, Tuple[List[int], List[int]]] = 2,
    out: Optional[ivy.Array] = None,
) -> ivy.Array:
    """Returns a tensor contraction of x1 and x2 over specific axes.

    Parameters
    ----------
    x1
        First input array. Should have a numeric data type.
    x2
        second input array. Must be compatible with x1 for all non-contracted axes.
        Should have a numeric data type.
    axes
        The axes to contract over.
        Default is 2.
    out
        optional output array, for writing the result to. It must have a shape that the
        inputs broadcast to.

    Returns
    -------
    ret
        The tensor contraction of x1 and x2 over the specified axes.


    This function conforms to the `Array API Standard
    <https://data-apis.org/array-api/latest/>`_. This docstring is an extension of the
    `docstring <https://data-apis.org/array-api/latest/API_specification/generated/signatures.linear_algebra_functions.tensordot.html>`_ # noqa
    in the standard.

    Both the description and the type hints above assumes an array input for simplicity,
    but this function is *nestable*, and therefore also accepts :class:`ivy.Container`
    instances in place of any of the arguments.

    Functional Examples
    -------------------
    With :class:`ivy.Array` input:

    >>> x = ivy.array([[1., 2.], [2., 3.]])
    >>> y = ivy.array([[3., 4.], [4., 5.]])
    >>> res = ivy.tensordot(x, y, axes =0)
    >>> print(res)
    ivy.array([[[[3.,4.],[4.,5.]],[[6.,8.],[8.,10.]]],[[[6.,8.],[8.,10.]],[[9.,12.],[12.,15.]]]])

    With a mix of :class:`ivy.Array` and :class:`ivy.NativeArray` inputs:

    >>> x = ivy.array([[1., 0., 1.], [2., 3., 6.], [0., 7., 2.]])
    >>> y = ivy.native_array([[1.], [2.], [3.]])
    >>> res = ivy.tensordot(x, y, axes = 1)
    >>> print(res)
    ivy.array([[ 4.],
                [26.],
                [20.]])

    With :class:`ivy.Container` input:

    >>> x = ivy.Container(a=ivy.array([[1., 0., 3.], [2., 3., 4.]]),
    ...                   b=ivy.array([[5., 6., 7.], [3., 4., 8.]]))
    >>> y = ivy.Container(a=ivy.array([[2., 4., 5.], [9., 10., 6.]]),
    ...                   b=ivy.array([[1., 0., 3.], [2., 3., 4.]]))
    >>> res = ivy.tensordot(x, y)
    >>> print(res)
    {
        a: ivy.array(89.),
        b: ivy.array(76.)
    }


    """
    return current_backend(x1, x2).tensordot(x1, x2, axes=axes, out=out)


@to_native_arrays_and_back
@handle_out_argument
@handle_nestable
@handle_exceptions
@handle_array_like
def trace(
    x: Union[ivy.Array, ivy.NativeArray],
    /,
    *,
    offset: int = 0,
    axis1: int = 0,
    axis2: int = 1,
    out: Optional[ivy.Array] = None,
) -> ivy.Array:
    """Returns the sum along the specified diagonals of a matrix (or a stack of
    matrices) ``x``.

    Parameters
    ----------
    x
        input array having shape ``(..., M, N)`` and whose innermost two dimensions form
        ``MxN`` matrices. Should have a numeric data type.
    offset
        offset specifying the off-diagonal relative to the main diagonal.
        -   ``offset = 0``: the main diagonal.
        -   ``offset > 0``: off-diagonal above the main diagonal.
        -   ``offset < 0``: off-diagonal below the main diagonal.

        Default: ``0``.
    out
        optional output array, for writing the result to. It must have a shape that the
        inputs broadcast to.

    Returns
    -------
    ret
         an array containing the traces and whose shape is determined by removing the
         last two dimensions and storing the traces in the last array dimension. For
         example, if ``x`` has rank ``k`` and shape ``(I, J, K, ..., L, M, N)``, then an
         output array has rank ``k-2`` and shape ``(I, J, K, ..., L)`` where

         ::

           out[i, j, k, ..., l] = trace(a[i, j, k, ..., l, :, :])

         The returned array must have the same data type as ``x``.

    Examples
    --------
    With :class:`ivy.Array` inputs:

    >>> x = ivy.array([[2., 0., 3.],
    ...                [3., 5., 6.]])
    >>> y = ivy.trace(x, offset=0)
    >>> print(y)
    ivy.array(7.)

    >>> x = ivy.array([[[1., 2.],
    ...                 [3., 4.]],
    ...                [[5., 6.],
    ...                 [7., 8.]]])
    >>> y = ivy.trace(x, offset=1)
    >>> print(y)
    ivy.array([3., 4.])

    With :class:`ivy.NativeArray` inputs:

    >>> x = ivy.native_array([[2., 0., 3.],[3., 5., 6.]])
    >>> y = ivy.trace(x, offset=0)
    >>> print(y)
    ivy.array(7.)

    >>> x = ivy.native_array([[0, 1, 2],
    ...                       [3, 4, 5],
    ...                       [6, 7, 8]])
    >>> y = ivy.trace(x, offset=0)
    >>> print(y)
    ivy.array(12)

    With :class:`ivy.Container` inputs:

    >>> x = ivy.Container(
    ...        a = ivy.array([[7, 1, 2],
    ...                       [1, 3, 5],
    ...                       [0, 7, 4]]),
    ...        b = ivy.array([[4, 3, 2],
    ...                       [1, 9, 5],
    ...                       [7, 0, 6]])
    ...    )
    >>> y = ivy.trace(x, offset=0)
    >>> print(y)
    {
        a: ivy.array(14),
        b: ivy.array(19)
    }

    >>> x = ivy.Container(
    ...        a = ivy.array([[7, 1, 2],
    ...                       [1, 3, 5],
    ...                       [0, 7, 4]]),
    ...        b = ivy.array([[4, 3, 2],
    ...                       [1, 9, 5],
    ...                       [7, 0, 6]])
    ...    )
    >>> y = ivy.trace(x, offset=1)
    >>> print(y)
    {
        a: ivy.array(6),
        b: ivy.array(8)
    }
    """
    return current_backend(x).trace(x, offset=offset, axis1=axis1, axis2=axis2, out=out)


@to_native_arrays_and_back
@handle_out_argument
@handle_nestable
@handle_exceptions
@handle_array_like
def vecdot(
    x1: Union[ivy.Array, ivy.NativeArray],
    x2: Union[ivy.Array, ivy.NativeArray],
    /,
    *,
    axis: int = -1,
    out: Optional[ivy.Array] = None,
) -> ivy.Array:
    """Computes the (vector) dot product of two arrays.

    Parameters
    ----------
    x1
        first input array. Should have a numeric data type.
    x2
        second input array. Must be compatible with ``x1`` (see :ref:`broadcasting`).
        Should have a numeric data type.
    axis
        axis over which to compute the dot product. Must be an integer on the interval
        ``[-N, N)``, where ``N`` is the rank (number of dimensions) of the shape
        determined according to :ref:`broadcasting`. If specified as a negative integer,
        the function must determine the axis along which to compute the dot product by
        counting backward from the last dimension (where ``-1`` refers to the last
        dimension). By default, the function must compute the dot product over the last
        axis. Default: ``-1``.
    out
        optional output array, for writing the result to. It must have a shape that the
        inputs broadcast to.

    Returns
    -------
    ret
        if ``x1`` and ``x2`` are both one-dimensional arrays, a zero-dimensional
        containing the dot product; otherwise, a non-zero-dimensional array containing
        the dot products and having rank ``N-1``, where ``N`` is the rank (number of
        dimensions) of the shape determined according to :ref:`broadcasting`. The
        returned array must have a data type determined by :ref:`type-promotion`.


    **Raises**

        -   if provided an invalid ``axis``.

        -   if the size of the axis over which to compute the dot product is not the same
            for both ``x1`` and ``x2``.



    This function conforms to the `Array API Standard
    <https://data-apis.org/array-api/latest/>`_. This docstring is an extension of the
    `docstring <https://data-apis.org/array-api/latest/API_specification/generated/signatures.linear_algebra_functions.vecdot.html>`_ # noqa
    in the standard.

    Both the description and the type hints above assumes an array input for simplicity,
    but this function is *nestable*, and therefore also accepts :class:`ivy.Container`
    instances in place of any of the arguments.

    """
    return current_backend(x1).vecdot(x1, x2, axis=axis, out=out)


@to_native_arrays_and_back
@handle_out_argument
@handle_nestable
@handle_exceptions
@handle_array_like
def vector_norm(
    x: Union[ivy.Array, ivy.NativeArray],
    /,
    *,
    axis: Optional[Union[int, Sequence[int]]] = None,
    keepdims: bool = False,
    ord: Union[int, float, Literal[inf, -inf]] = 2,
    out: Optional[ivy.Array] = None,
) -> ivy.Array:
    r"""Computes the vector norm of a vector (or batch of vectors) ``x``.

    Parameters
    ----------
    x
        input array. Should have a floating-point data type.
    axis
        If an integer, ``axis`` specifies the axis (dimension) along which to compute
        vector norms. If an n-tuple, ``axis`` specifies the axes (dimensions) along
        which to compute batched vector norms. If ``None``, the vector norm must be
        computed over all array values (i.e., equivalent to computing the vector norm of
        a flattened array). Negative indices must be supported. Default: ``None``.
    keepdims
        If ``True``, the axes (dimensions) specified by ``axis`` must be included in the
        result as singleton dimensions, and, accordingly, the result must be compatible
        with the input array (see :ref:`broadcasting`). Otherwise, if ``False``, the
        axes (dimensions) specified by ``axis`` must not be included in the result.
        Default: ``False``.
    ord
        order of the norm. The following mathematical norms must be supported:

        +------------------+----------------------------+
        | ord              | description                |
        +==================+============================+
        | 1                | L1-norm (Manhattan)        |
        +------------------+----------------------------+
        | 2                | L2-norm (Euclidean)        |
        +------------------+----------------------------+
        | inf              | infinity norm              |
        +------------------+----------------------------+
        | (int,float >= 1) | p-norm                     |
        +------------------+----------------------------+

        The following non-mathematical "norms" must be supported:

        +------------------+--------------------------------+
        | ord              | description                    |
        +==================+================================+
        | 0                | sum(a != 0)                    |
        +------------------+--------------------------------+
        | -1               | 1./sum(1./abs(a))              |
        +------------------+--------------------------------+
        | -2               | 1./sqrt(sum(1./abs(a)\*\*2))   |
        +------------------+--------------------------------+
        | -inf             | min(abs(a))                    |
        +------------------+--------------------------------+
        | (int,float < 1)  | sum(abs(a)\*\*ord)\*\*(1./ord) |
        +------------------+--------------------------------+

        Default: ``2``.
    out
        optional output array, for writing the result to. It must have a shape that the
        inputs broadcast to.

    Returns
    -------
    ret
        an array containing the vector norms. If ``axis`` is ``None``, the returned
        array must be a zero-dimensional array containing a vector norm. If ``axis`` is
        a scalar value (``int`` or ``float``), the returned array must have a rank which
        is one less than the rank of ``x``. If ``axis`` is a ``n``-tuple, the returned
        array must have a rank which is ``n`` less than the rank of ``x``. The returned
        array must have a floating-point data type determined by :ref:`type-promotion`.


    This function conforms to the `Array API Standard
    <https://data-apis.org/array-api/latest/>`_. This docstring is an extension of the
    `docstring <https://data-apis.org/array-api/latest/extensions/generated/signatures.linalg.vector_norm.html>`_ # noqa
    in the standard.

    Both the description and the type hints above assumes an array input for simplicity,
    but this function is *nestable*, and therefore also accepts :class:`ivy.Container`
    instances in place of any of the arguments.

    """
    return current_backend(x).vector_norm(
        x, axis=axis, keepdims=keepdims, ord=ord, out=out
    )


# Extra #
# ------#


@to_native_arrays_and_back
@handle_out_argument
@handle_nestable
@handle_exceptions
@handle_array_like
def diag(
    x: Union[ivy.Array, ivy.NativeArray],
    /,
    *,
    k: int = 0,
    out: Optional[ivy.Array] = None,
) -> ivy.Array:
    """Returns the specified diagonals of the input array,
    or an array with the input array's elements as diagonals.

    Parameters
    ----------
    x
        An array with rank >= 1.
    k
        An integer that controls which diagonal to consider.
        Positive value means superdiagonal,
        0 refers to the main diagonal,
        and negative value means subdiagonal.
    out
        optional output array, for writing the result to. It must have a shape that the
        inputs broadcast to.

    Returns
    -------
    ret
        If x is a 1-D array, the function returns a 2-D square array with the elements
        of input as diagonals.
        If x is a 2-D array, the function returns a 1-D array with the diagonal elements
        of x.


    This function conforms to the `Array API Standard
    <https://data-apis.org/array-api/latest/>`_. This docstring is an extension of the
    `docstring <https://data-apis.org/array-api/latest/extensions/generated/signatures.linalg.diagonal.html>`_ # noqa
    in the standard.

    Both the description and the type hints above assumes an array input for simplicity,
    but this function is *nestable*, and therefore also accepts :class:`ivy.Container`
    instances in place of any of the arguments.

    Functional Examples
    ------------------

    With :class:`ivy.Array` inputs:

    >>> x = ivy.array([[0, 1, 2],
    >>>                [3, 4, 5],
    >>>                [6, 7, 8]])
    >>> ivy.diag(x)
    ivy.array([0, 4, 8])

    >>> x = ivy.array([[0, 1, 2],
    >>>                [3, 4, 5],
    >>>                [6, 7, 8]])
    >>> ivy.diag(x, k=1)
    ivy.array([1, 5])

    >>> x = ivy.array([[0, 1, 2],
    >>>                [3, 4, 5],
    >>>                [6, 7, 8]])
    >>> ivy.diag(x, k=-1)
    ivy.array([3, 7])

    >>> x = ivy.array([[0, 1, 2],
    >>>                [3, 4, 5],
    >>>                [6, 7, 8]])
    >>> ivy.diag(ivy.diag(x))
    ivy.array([[0, 0, 0],
               [0, 4, 0],
               [0, 0, 8]])
    """
    return current_backend(x).diag(x, k=k, out=out)


@to_native_arrays_and_back
@handle_out_argument
@handle_nestable
@handle_exceptions
@handle_array_like
def vander(
    x: Union[ivy.Array, ivy.NativeArray],
    /,
    *,
    N: Optional[int] = None,
    increasing: bool = False,
    out: Optional[ivy.Array] = None,
) -> ivy.Array:
    """Generates a Vandermonde matrix.
    The columns of the output matrix are elementwise powers
    of the input vector x^{(N-1)}, x^{(N-2)}, ..., x^0x.
    If increasing is True, the order of the columns is reversed
    x^0, x^1, ..., x^{(N-1)}. Such a matrix with a geometric progression
    in each row is named for Alexandre-Theophile Vandermonde.

    Parameters
    ----------
    x
        1-D input array.
    N
         Number of columns in the output. If N is not specified,
         a square array is returned (N = len(x))
    increasing
        Order of the powers of the columns. If True, the powers increase
        from left to right, if False (the default) they are reversed.
    out
        optional output array, for writing the result to.

    Returns
    -------
    ret
        Vandermonde matrix.

    Examples
    --------
    With :class:`ivy.Array` inputs:

    >>> x = ivy.array([1, 2, 3, 5])
    >>> ivy.vander(x)
    ivy.array(
       [[  1,   1,   1,   1],
        [  8,   4,   2,   1],
        [ 27,   9,   3,   1],
        [125,  25,   5,   1]]
        )

    >>> x = ivy.array([1, 2, 3, 5])
    >>> ivy.vander(x, N=3)
    ivy.array(
       [[ 1,  1,  1],
        [ 4,  2,  1],
        [ 9,  3,  1],
        [25,  5,  1]]
        )

    >>> x = ivy.array([1, 2, 3, 5])
    >>> ivy.vander(x, N=3, increasing=True)
    ivy.array(
       [[ 1,  1,  1],
        [ 1,  2,  4],
        [ 1,  3,  9],
        [ 1,  5, 25]]
        )
    """
    return current_backend().vander(x, N=N, increasing=increasing, out=out)


@to_native_arrays_and_back
@handle_out_argument
@handle_nestable
@handle_exceptions
@handle_array_like
def vector_to_skew_symmetric_matrix(
    vector: Union[ivy.Array, ivy.NativeArray], /, *, out: Optional[ivy.Array] = None
) -> ivy.Array:
    """Given vector, return the associated `Skew-symmetric matrix
        <https://en.wikipedia.org/wiki/Skew-symmetric_matrix#Cross_product/>`_.


    Parameters
    ----------
    vector
        Vector to convert *(batch_shape,3)*.
    out
        optional output array, for writing the result to. It must have a shape that the
        inputs broadcast to.

    Returns
    -------
    ret
        Skew-symmetric matrix *(batch_shape,3,3)*.


    Both the description and the type hints above assumes an array input for simplicity,
    but this function is *nestable*, and therefore also accepts :class:`ivy.Container`
    instances in place of any of the arguments.

    """
    return current_backend(vector).vector_to_skew_symmetric_matrix(vector, out=out)<|MERGE_RESOLUTION|>--- conflicted
+++ resolved
@@ -162,7 +162,7 @@
 @handle_out_argument
 @handle_nestable
 @handle_exceptions
-<<<<<<< HEAD
+@handle_array_like
 def cov(
     x1: Union[ivy.Array, ivy.NativeArray],
     x2: Optional[ivy.Array] = None,
@@ -285,9 +285,7 @@
 @handle_out_argument
 @handle_nestable
 @handle_exceptions
-=======
-@handle_array_like
->>>>>>> 30ee7826
+@handle_array_like
 def cross(
     x1: Union[ivy.Array, ivy.NativeArray],
     x2: Union[ivy.Array, ivy.NativeArray],
