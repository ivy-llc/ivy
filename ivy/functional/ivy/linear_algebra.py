# global
from typing import Union, Optional, Tuple, Literal, List, NamedTuple, Sequence

# local
import ivy
from ivy.backend_handler import current_backend
from ivy.func_wrapper import (
    to_native_arrays_and_back,
    handle_out_argument,
    handle_nestable,
)
from ivy.exceptions import handle_exceptions

inf = float("inf")


# Array API Standard #
# -------------------#


@to_native_arrays_and_back
@handle_out_argument
@handle_nestable
@handle_exceptions
def cholesky(
    x: Union[ivy.Array, ivy.NativeArray],
    /,
    *,
    upper: bool = False,
    out: Optional[ivy.Array] = None,
) -> ivy.Array:
    """Computes the cholesky decomposition of the x matrix.

    Parameters
    ----------
    x
        input array having shape (..., M, M) and whose innermost two dimensions form
        square symmetric positive-definite matrices. Should have a floating-point data
        type.
    upper
        If True, the result must be the upper-triangular Cholesky factor U. If False,
        the result must be the lower-triangular Cholesky factor L. Default: False.
    out
        optional output array, for writing the result to. It must have a shape that the
        inputs broadcast to.

    Returns
    -------
    ret
        an array containing the Cholesky factors for each square matrix. If upper is
        False, the returned array must contain lower-triangular matrices; otherwise, the
        returned array must contain upper-triangular matrices. The returned array must
        have a floating-point data type determined by Type Promotion Rules and must have
        the same shape as x.

    Both the description and the type hints above assumes an array input for simplicity,
    but this function is *nestable*, and therefore also accepts :code:`ivy.Container`
    instances in place of any of the arguments.

    Examples
    --------
    With :code:`ivy.Array` input:

    >>> x = ivy.array([[4.0, 1.0, 2.0, 0.5, 2.0], \
                       [1.0, 0.5, 0.0, 0.0, 0.0], \
                       [2.0, 0.0, 3.0, 0.0, 0.0], \
                       [0.5, 0.0, 0.0, 0.625, 0.0], \
                       [2.0, 0.0, 0.0, 0.0, 16.0]])
    >>> l = ivy.cholesky(x, upper='false')
    >>> print(l)
    ivy.array([[ 2.  ,  0.5 ,  1.  ,  0.25,  1.  ],
               [ 0.  ,  0.5 , -1.  , -0.25, -1.  ],
               [ 0.  ,  0.  ,  1.  , -0.5 , -2.  ],
               [ 0.  ,  0.  ,  0.  ,  0.5 , -3.  ],
               [ 0.  ,  0.  ,  0.  ,  0.  ,  1.  ]])

    >>> x = ivy.array([[4.0, 1.0, 2.0, 0.5, 2.0], \
                       [1.0, 0.5, 0.0, 0.0, 0.0], \
                       [2.0, 0.0, 3.0, 0.0, 0.0], \
                       [0.5, 0.0, 0.0, 0.625, 0.0], \
                       [2.0, 0.0, 0.0, 0.0, 16.0]])
    >>> y = ivy.zeros([5,5])
    >>> ivy.cholesky(x, upper='false', out=y)
    >>> print(y)
    ivy.array([[ 2.  ,  0.5 ,  1.  ,  0.25,  1.  ],
               [ 0.  ,  0.5 , -1.  , -0.25, -1.  ],
               [ 0.  ,  0.  ,  1.  , -0.5 , -2.  ],
               [ 0.  ,  0.  ,  0.  ,  0.5 , -3.  ],
               [ 0.  ,  0.  ,  0.  ,  0.  ,  1.  ]])

    >>> x = ivy.array([[4.0, 1.0, 2.0, 0.5, 2.0], \
                       [1.0, 0.5, 0.0, 0.0, 0.0], \
                       [2.0, 0.0, 3.0, 0.0, 0.0], \
                       [0.5, 0.0, 0.0, 0.625, 0.0], \
                       [2.0, 0.0, 0.0, 0.0, 16.0]])
    >>> ivy.cholesky(x, upper='false', out=x)
    >>> print(x)
    ivy.array([[ 2.  ,  0.5 ,  1.  ,  0.25,  1.  ],
               [ 0.  ,  0.5 , -1.  , -0.25, -1.  ],
               [ 0.  ,  0.  ,  1.  , -0.5 , -2.  ],
               [ 0.  ,  0.  ,  0.  ,  0.5 , -3.  ],
               [ 0.  ,  0.  ,  0.  ,  0.  ,  1.  ]])

    With :code:`ivy.NativeArray` input:

    >>> x = ivy.array([[1., -2.], [2., 5.]])
    >>> u = ivy.cholesky(x, upper='false')
    >>> print(u)
    ivy.array([[ 1., -2.],
               [ 0.,  1.]])

    With :code:`ivy.Container` input:

    >>> x = ivy.Container(a=ivy.array([[3., -1],[-1., 3.]]), \
                          b=ivy.array([[2., 1.],[1., 1.]]))
    >>> y = ivy.cholesky(x, upper='false')
    >>> print(y)
    {
        a: ivy.array([[1.73, -0.577],
                        [0., 1.63]]),
        b: ivy.array([[1.41, 0.707],
                        [0., 0.707]])
    }

    With multiple :code:`ivy.Container` inputs:

    >>> x = ivy.Container(a=ivy.array([[3., -1],[-1., 3.]]), \
                          b=ivy.array([[2., 1.],[1., 1.]]))
    >>> upper = ivy.Container(a=1, b=-1)
    >>> y = ivy.cholesky(x, upper='false')
    >>> print(y)
    {
        a: ivy.array([[1.73, -0.577],
                        [0., 1.63]]),
        b: ivy.array([[1.41, 0.707],
                        [0., 0.707]])
    }

    With a mix of :code:`ivy.Array` and :code:`ivy.Container` inputs:

    >>> x = ivy.array([[1., -2.], [2., 5.]])
    >>> upper = ivy.Container(a=1, b=-1)
    >>> y = ivy.cholesky(x, upper='false')
    >>> print(y)
    ivy.array([[ 1., -2.],
               [ 0.,  1.]])

    """
    return current_backend(x).cholesky(x, upper=upper, out=out)


@to_native_arrays_and_back
@handle_out_argument
@handle_nestable
@handle_exceptions
def cross(
    x1: Union[ivy.Array, ivy.NativeArray],
    x2: Union[ivy.Array, ivy.NativeArray],
    /,
    *,
    axisa: int = -1,
    axisb: int = -1,
    axisc: int = -1,
    axis: int = None,
    out: Optional[ivy.Array] = None,
) -> ivy.Array:
    """The cross product of 3-element vectors. If x1 and x2 are multi- dimensional
    arrays (i.e., both have a rank greater than 1), then the cross- product of each pair
    of corresponding 3-element vectors is independently computed.

    Parameters
    ----------
    x1
        first input array. Should have a numeric data type.
    x2
        second input array. Must have the same shape as x1. Should have a numeric data
        type.
    axis
        the axis (dimension) of x1 and x2 containing the vectors for which to compute
        the cross product.vIf set to -1, the function computes the cross product for
        vectors defined by the last axis (dimension). Default: -1.
    out
        optional output array, for writing the result to. It must have a shape that the
        inputs broadcast to.

    Returns
    -------
    ret
         an array containing the cross products. The returned array must have a data
         type determined by Type Promotion Rules.

    This method conforms to the `Array API Standard
    <https://data-apis.org/array-api/latest/>`_. This docstring is an extension of the
    `docstring <https://data-apis.org/array-api/latest/extensions/generated/signatures.linalg.cross.html>`_ # noqa
    in the standard. The descriptions above assume an array input for simplicity, but
    the method also accepts :code:`ivy.Container` instances in place of
    :code:`ivy.Array` or :code:`ivy.NativeArray` instances, as shown in the type hints
    and also the examples below.

    Examples
    --------
    With :code:`ivy.Array` inputs:

    >>> x = ivy.array([1., 0., 0.])
    >>> y = ivy.array([0., 1., 0.])
    >>> z = ivy.cross(x, y)
    >>> print(z)
    ivy.array([0., 0., 1.])

    With :code:`ivy.Container` inputs:

    >>> x = ivy.Container(a=ivy.array([5., 0., 0.]), \
                          b=ivy.array([0., 0., 2.]))
    >>> y = ivy.Container(a=ivy.array([0., 7., 0.]), \
                          b=ivy.array([3., 0., 0.]))
    >>> z = ivy.cross(x,y)
    >>> print(z)
    {
        a: ivy.array([0., 0., 35.]),
        b: ivy.array([0., 6., 0.])
    }

    With a combination of :code:`ivy.Array` and :code:`ivy.Container` inputs:

    >>> x = ivy.array([9., 0., 3.])
    >>> y = ivy.Container(a=ivy.array([1., 1., 0.]), \
                          b=ivy.array([1., 0., 1.]))
    >>> z = ivy.cross(x,y)
    >>> print(z)
    {
        a: ivy.array([-3., 3., 9.]),
        b: ivy.array([0., -6., 0.])
    }
    """
    return current_backend(x1).cross(
        x1, x2, axisa=axisa, axisb=axisb, axisc=axisc, axis=axis, out=out
    )


@to_native_arrays_and_back
@handle_out_argument
@handle_nestable
@handle_exceptions
def det(
    x: Union[ivy.Array, ivy.NativeArray], /, *, out: Optional[ivy.Array] = None
) -> ivy.Array:
    """Returns the determinant of a square matrix (or a stack of square matrices)``x``.

    Parameters
    ----------
    x
        input array having shape ``(..., M, M)`` and whose innermost two dimensions
        form square matrices. Should have a floating-point data type.
    out
        optional output array, for writing the result to. It must have a shape that the
        inputs broadcast to.

    Returns
    -------
    ret
        if ``x`` is a two-dimensional array, a zero-dimensional array containing the
        determinant; otherwise,a non-zero dimensional array containing the determinant
        for each square matrix. The returned array must have the same data type as
        ``x``.


    This method conforms to the `Array API Standard
    <https://data-apis.org/array-api/latest/>`_. This docstring is an extension of the
    `docstring <https://data-apis.org/array-api/latest/extensions/generated/signatures.linalg.det.html>`_ # noqa
    in the standard. The descriptions above assume an array input for simplicity, but
    the method also accepts :code:`ivy.Container` instances in place of
    :code:`ivy.Array` or :code:`ivy.NativeArray` instances, as shown in the type hints
    and also the examples below.

    Functional Examples
    -------------------
    With :code:`ivy.Array` input:
    >>> x = ivy.array([[2.,4.],[6.,7.]])
    >>> y = ivy.det(x)
    >>> print(y)
    ivy.array(-10.)

    >>> x = ivy.array([[3.4,-0.7,0.9],[6.,-7.4,0.],[-8.5,92,7.]])
    >>> y = ivy.det(x)
    >>> print(y)
    ivy.array(293.46997)

    With :code:`ivy.NativeArray` input:

    >>> x = ivy.native_array([[3.4,-0.7,0.9],[6.,-7.4,0.],[-8.5,92,7.]])
    >>> y = ivy.det(x)
    >>> print(y)
    ivy.array(293.46997)

    With :code:`ivy.Container` input:

    >>> x = ivy.Container(a = ivy.array([[3., -1.], [-1., 3.]]) , \
                                 b = ivy.array([[2., 1.], [1., 1.]]))
    >>> y = ivy.det(x)
    >>> print(y)
    {a:ivy.array(8.),b:ivy.array(1.)}

    Instance Method Examples
    ------------------------

    Using :code:`ivy.Array` instance method:

    >>> x = ivy.array([[2.,4.],[6.,7.]])
    >>> y = x.det()
    >>> print(y)
    ivy.array(-10.)

    Using :code:`ivy.Container` instance method:

    >>> x = ivy.Container(a = ivy.array([[3., -1.], [-1., 3.]]) , \
                                    b = ivy.array([[2., 1.], [1., 1.]]))
    >>> y = x.det()
    >>> print(y)
    {a:ivy.array(8.),b:ivy.array(1.)}


    """
    return current_backend(x).det(x, out=out)


@to_native_arrays_and_back
@handle_out_argument
@handle_nestable
@handle_exceptions
def diagonal(
    x: Union[ivy.Array, ivy.NativeArray],
    /,
    *,
    offset: int = 0,
    axis1: int = -2,
    axis2: int = -1,
    out: Optional[ivy.Array] = None,
) -> ivy.Array:
    """Returns the specified diagonals of a matrix (or a stack of matrices) ``x``.

    Parameters
    ----------
    x
        input array having shape ``(..., M, N)`` and whose innermost two dimensions form
        ``MxN`` matrices.
    offset
        offset specifying the off-diagonal relative to the main diagonal.
        - ``offset = 0``: the main diagonal.
        - ``offset > 0``: off-diagonal above the main diagonal.
        - ``offset < 0``: off-diagonal below the main diagonal.
        Default: `0`.
    axis1
        axis to be used as the first axis of the 2-D sub-arrays from which the diagonals
        should be taken.
        Defaults to first axis (-2).
    axis2
        axis to be used as the second axis of the 2-D sub-arrays from which the
        diagonals should be taken. Defaults to second axis (-1).
    out
        optional output array, for writing the result to. It must have a shape that the
        inputs broadcast to.

    out
        optional output array to write the result in. Must have the same number
        of dimensions as the function output.

    Returns
    -------
    ret
        an array containing the diagonals and whose shape is determined by removing the
        last two dimensions and appending a dimension equal to the size of the resulting
        diagonals. The returned array must have the same data type as ``x``.

    This function conforms to the `Array API Standard
    <https://data-apis.org/array-api/latest/>`_. This docstring is an extension of the
    `docstring <https://data-apis.org/array-api/latest/API_specification/generated/signatures.elementwise_functions.tan.html>`_ # noqa
    in the standard.

    Both the description and the type hints above assumes an array input for simplicity,
    but this function is *nestable*, and therefore also accepts :code:`ivy.Container`
    instances in place of any of the arguments.

    Functional Examples
    ------------------

    With :code:`ivy.Array` inputs:

    >>> x = ivy.array([[1., 2.],\
                       [3., 4.]])

    >>> d = ivy.diagonal(x)
    >>> print(d)
    ivy.array([1., 4.])


    >>> x = ivy.array([[[1., 2.],\
                        [3., 4.]],\
                       [[5., 6.],\
                        [7., 8.]]])
    >>> d = ivy.diagonal(x)
    >>> print(d)
    ivy.array([[1., 4.],
               [5., 8.]])

    >>> x = ivy.array([[1., 2.],\
                       [3., 4.]])

    >>> d = ivy.diagonal(x, offset=1)
    >>> print(d)
    ivy.array([2.])


    >>> x = ivy.array([[0, 1, 2],\
                       [3, 4, 5],\
                       [6, 7, 8]])
    >>> d = ivy.diagonal(x, offset=-1, axis1=0)
    >>> print(d)
    ivy.array([3, 7])

    >>> x = ivy.array([[[ 0,  1,  2],\
                        [ 3,  4,  5],\
                        [ 6,  7,  8]],\
                       [[ 9, 10, 11],\
                        [12, 13, 14],\
                        [15, 16, 17]],\
                       [[18, 19, 20],\
                        [21, 22, 23],\
                        [24, 25, 26]]])
    >>> d = ivy.diagonal(x, offset=1, axis1=-3)
    >>> print(d)
    ivy.array([[1, 11],
               [4, 14],
               [7, 17]])

    >>> x = ivy.array([[[0, 1],\
                        [2, 3]],\
                       [[4, 5],\
                        [6, 7]]])
    >>> d = ivy.diagonal(x, offset=0, axis1=0, axis2=1)
    >>> print(d)
    ivy.array([[0, 6],
               [1, 7]])

    >>> x = ivy.array([[[1., 2.],\
                        [3., 4.]],\
                       [[5., 6.],\
                        [7., 8.]]])
    >>> d = ivy.diagonal(x, offset=1, axis1=0, axis2=1)
    >>> print(d)
    ivy.array([[3.],
               [4.]])

    With :code:`ivy.NativeArray` inputs:

    >>> x = ivy.native_array([[1., 2.],\
                              [3., 4.]])
    >>> d = ivy.diagonal(x)
    >>> print(d)
    ivy.array([1., 4.])

    >>> x = ivy.native_array([[[ 0,  1,  2],\
                               [ 3,  4,  5],\
                               [ 6,  7,  8]],\
                              [[ 9, 10, 11],\
                               [12, 13, 14],\
                               [15, 16, 17]],\
                              [[18, 19, 20],\
                               [21, 22, 23],\
                               [24, 25, 26]]])
    >>> d = ivy.diagonal(x, offset=1, axis1=1, axis2=-1)
    >>> print(d)
    ivy.array([[ 1,  5],
               [10, 14],
               [19, 23]])

    >>> x = ivy.native_array([[0, 1, 2],\
                              [3, 4, 5],\
                              [6, 7, 8]])
    >>> d = ivy.diagonal(x)
    >>> print(d)
    ivy.array([0, 4, 8])


    With :code:`ivy.Container` inputs:

    >>> x = ivy.Container(\
            a = ivy.array([[7, 1, 2],\
                           [1, 3, 5],\
                           [0, 7, 4]]),\
            b = ivy.array([[4, 3, 2],\
                           [1, 9, 5],\
                           [7, 0, 6]])\
        )
    >>> d = ivy.diagonal(x)
    >>> print(d)
    {
        a: ivy.array([7, 3, 4]),
        b: ivy.array([4, 9, 6])
    }
    """
    return current_backend(x).diagonal(
        x, offset=offset, axis1=axis1, axis2=axis2, out=out
    )


@to_native_arrays_and_back
@handle_out_argument
@handle_nestable
@handle_exceptions
def eigh(
    x: Union[ivy.Array, ivy.NativeArray],
    /,
    *,
    UPLO: Optional[str] = "L",
    out: Optional[ivy.Array] = None,
) -> NamedTuple:
    """Returns an eigendecomposition x = QLQᵀ of a symmetric matrix (or a stack of
    symmetric matrices) ``x``, where ``Q`` is an orthogonal matrix (or a stack of
    matrices) and ``L`` is a vector (or a stack of vectors).

    .. note::
       The function ``eig`` will be added in a future version of the specification, as
       it requires complex number support.
    ..
      NOTE: once complex numbers are supported, each square matrix must be Hermitian.
    .. note::
       Whether an array library explicitly checks whether an input array is a symmetric
       matrix (or a stack of symmetric matrices) is implementation-defined.

    Parameters
    ----------
    x
        input array having shape ``(..., M, M)`` and whose innermost two dimensions form
        square matrices. Must have a floating-point data type.

    Returns
    -------
    ret
        a namedtuple (``eigenvalues``, ``eigenvectors``) whose

        -   first element must have the field name ``eigenvalues`` (corresponding to
            ``L`` above) and must be an array consisting of computed eigenvalues. The
            array containing the eigenvalues must have shape ``(..., M)``.
        -   second element have have the field name ``eigenvectors`` (corresponding to
            ``Q`` above) and must be an array where the columns of the inner most
            matrices contain the computed eigenvectors. These matrices must be
            orthogonal. The array containing the eigenvectors must have shape
            ``(..., M, M)``.

        Each returned array must have the same floating-point data type as ``x``.

    .. note::
       Eigenvalue sort order is left unspecified and is thus implementation-dependent.
    """
    return current_backend(x).eigh(x, UPLO=UPLO, out=out)


@to_native_arrays_and_back
@handle_out_argument
@handle_nestable
@handle_exceptions
def eigvalsh(
    x: Union[ivy.Array, ivy.NativeArray],
    /,
    *,
    UPLO: Optional[str] = "L",
    out: Optional[ivy.Array] = None,
) -> ivy.Array:
    """Return the eigenvalues of a symmetric matrix (or a stack of symmetric matrices)
    x.

    Parameters
    ----------
    x
        input array having shape (..., M, M) and whose innermost two dimensions form
        square matrices. Must have floating-point data type.
    out
        optional output array, for writing the result to. It must have a shape that the
        inputs broadcast to.

    Returns
    -------
    ret
        an array containing the computed eigenvalues. The returned array must have shape
        (..., M) and have the same data type as x.

    """
    return current_backend(x).eigvalsh(x, UPLO=UPLO, out=out)


@to_native_arrays_and_back
@handle_out_argument
@handle_nestable
@handle_exceptions
def inner(
    x1: Union[ivy.Array, ivy.NativeArray],
    x2: Union[ivy.Array, ivy.NativeArray],
    /,
    *,
    out: Optional[ivy.Array] = None,
) -> ivy.Array:
    """Returns the inner product of two vectors ``x1`` and ``x2``.

    Parameters
    ----------
    x1
        first one-dimensional input array of size N. Should have a numeric data type.
        a(N,) array_like
        First input vector. Input is flattened if not already 1-dimensional.
    x2
        second one-dimensional input array of size M. Should have a numeric data type.
        b(M,) array_like
        Second input vector. Input is flattened if not already 1-dimensional.
    out
        optional output array, for writing the result to. It must have a shape that the
        inputs broadcast to.

    Returns
    -------
    ret
        a two-dimensional array containing the inner product and whose shape is (N, M).
        The returned array must have a data type determined by Type Promotion Rules.
    """
    return current_backend(x1, x2).inner(x1, x2, out=out)


@to_native_arrays_and_back
@handle_out_argument
@handle_nestable
@handle_exceptions
def inv(
    x: Union[ivy.Array, ivy.NativeArray],
    /,
    *,
    adjoint: bool = False,
<<<<<<< HEAD
    out: Optional[ivy.Array] = None
=======
    out: Optional[ivy.Array] = None,
>>>>>>> 6dc00673
) -> ivy.Array:
    """Returns the multiplicative inverse of a square matrix (or a stack of square
    matrices) ``x``.

    Parameters
    ----------
    x
        input array having shape ``(..., M, M)`` and whose innermost two dimensions form
        square matrices. Should have a floating-point data type.
    out
        optional output array, for writing the result to. It must have a shape that the
        inputs broadcast to.

    Returns
    -------
    ret
        an array containing the multiplicative inverses. The returned array must have a
        floating-point data type determined by :ref:`type-promotion` and must have the
        same shape as ``x``.

    This function conforms to the `Array API Standard
    <https://data-apis.org/array-api/latest/>`_. This docstring is an extension of the
    `docstring <https://data-apis.org/array-api/
    latest/extensions/generated/signatures.linalg.inv.html>`
    in the standard.

    Both the description and the type hints above assumes an array input for simplicity,
    but this function is *nestable*, and therefore also accepts :code:`ivy.Container`
    instances in place of any of the arguments.

    Examples
    --------
    With :code:`ivy.Array` inputs:

    >>> x = ivy.array([[1.0, 2.0], [3.0, 4.0]])
    >>> y = ivy.zeros(3)
    >>> ivy.inv(x, out=y)
    >>> print(y)
    ivy.array([[-2., 1.],[1.5, -0.5]])

    Using inplace
    >>> x = ivy.array([[1.0, 2.0], [5.0, 5.0]])
    >>> ivy.inv(x, out=x)
    >>> print(x)
    ivy.array([[-1., 0.4],[1., -0.2]])

    Inverses of several matrices can be computed at once:

    >>> x = ivy.array([[[1.0, 2.0],[3.0, 4.0]],\
                       [[1.0, 3.0], [3.0, 5.0]]])
    >>> y = ivy.inv(x)
    >>> print(y)
    ivy.array([[[-2., 1.],[1.5, -0.5]],
               [[-1.25, 0.75],[0.75, -0.25]]])

    Static method for Container
    >>> x = ivy.Container(a=ivy.array([[11., 100., 10.],\
                        [300., 40., 20.], [25., 30, 100.]]),\
                        b=ivy.array([[4., 400., 50.], [10., 10., 15.],\
                        [50., 5000., 40.]]), c=ivy.array([[25., 22., 100.],\
                        [55, 20., 20.], [55., 50., 100.]]))
    >>> y = ivy.Container.static_inv(x)
    >>> print(y)
    {
        a: ivy.array([[-0.0012, 0.00342, -0.000565],
                      [0.0104, -0.0003, -0.000981],
                      [-0.00282, -0.000766, 0.0104]]),
        b: ivy.array([[-0.0322, 0.101, 0.00237],
                      [0.000151, -0.00101, 0.00019],
                      [0.0214, 0., -0.00171]]),
        c: ivy.array([[0.0107, 0.03, -0.0167],
                      [-0.0472, -0.0322, 0.0536],
                      [0.0177, -0.000429, -0.00762]])

    }

    """
    return current_backend(x).inv(x, adjoint=adjoint, out=out)


@to_native_arrays_and_back
@handle_out_argument
@handle_nestable
@handle_exceptions
def matmul(
    x1: Union[ivy.Array, ivy.NativeArray],
    x2: Union[ivy.Array, ivy.NativeArray],
    /,
    *,
    out: Optional[ivy.Array] = None,
) -> ivy.Array:
    """Computes the matrix product.

    Parameters
    ----------
    x1
        first input array. Should have a numeric data type. Must have at least one
        dimension.
    x2
        second input array. Should have a numeric data type. Must have at least one
        dimension.
    out
        optional output array, for writing the result to. It must have a shape that the
        inputs broadcast to.

    Returns
    -------
    ret
        -   if both x1 and x2 are one-dimensional arrays having shape (N,), a
            zero-dimensional array containing the inner product as its only element.
        -   if x1 is a two-dimensional array having shape (M, K) and x2 is a
            two-dimensional array having shape (K, N), a two-dimensional array
            containing the conventional matrix product and having shape (M, N).
        -   if x1 is a one-dimensional array having shape (K,) and x2 is an array having
            shape (..., K, N), an array having shape (..., N) (i.e., prepended
            dimensions during vector-to-matrix promotion must be removed) and containing
            the conventional matrix product.
        -   if x1 is an array having shape (..., M, K) and x2 is a one-dimensional array
            having shape (K,), an array having shape (..., M) (i.e., appended dimensions
            during vector-to-matrix promotion must be removed) and containing the
            conventional matrix product.
        -   if x1 is a two-dimensional array having shape (M, K) and x2 is an array
            having shape (..., K, N), an array having shape (..., M, N) and containing
            the conventional matrix product for each stacked matrix.
        -   if x1 is an array having shape (..., M, K) and x2 is a two-dimensional array
            having shape (K, N), an array having shape (..., M, N) and containing the
            conventional matrix product for each stacked matrix.
        -   if either x1 or x2 has more than two dimensions, an array having a shape
            determined by Broadcasting shape(x1)[:-2] against shape(x2)[:-2] and
            containing the conventional matrix product for each stacked matrix.

    **Raises**

    -   if either x1 or x2 is a zero-dimensional array.
    -   if x1 is a one-dimensional array having shape (K,), x2 is a one-dimensional
        array having shape (L,), and K != L.
    -   if x1 is a one-dimensional array having shape (K,), x2 is an array having shape
        (..., L, N), and K != L.
    -   if x1 is an array having shape (..., M, K), x2 is a one-dimensional array having
        shape (L,), and K != L.
    -   if x1 is an array having shape (..., M, K), x2 is an array having shape
        (..., L, N), and K != L.

    This function conforms to the `Array API Standard
    <https://data-apis.org/array-api/latest/>`_. This docstring is an extension of the
    `docstring <https://data-apis.org/array-api/latest/API_specification/generated/signatures.array_object.array.__matmul__.html>`_ # noqa
    in the standard.

    Both the description and the type hints above assumes an array input for simplicity,
    but this function is *nestable*, and therefore also accepts :code:`ivy.Container`
    instances in place of any of the arguments.

    Examples
    --------
    With :code:`ivy.Array` inputs:

    >>> x = ivy.array([2., 0., 3.])
    >>> y = ivy.array([4., 1., 8.])
    >>> z = ivy.matmul(x, y)
    >>> print(z)
    ivy.array(32.)

    With :code:`ivy.NativeArray` inputs:

    >>> x = ivy.native_array([[1., 2.], [0., 1.]])
    >>> y = ivy.native_array([[2., 0.], [0., 3.]])
    >>> z = ivy.matmul(x, y)
    >>> print(z)
    ivy.array([[2., 6.],[0., 3.]])

    With :code:`ivy.Container` inputs:

    >>> x = ivy.Container(a=ivy.array([5., 1.]), b=ivy.array([1., 0.]))
    >>> y = ivy.Container(a=ivy.array([4., 7.]), b=ivy.array([3., 0.]))
    >>> z = ivy.matmul(x,y)
    >>> print(z)
    {
        a: ivy.array(27.),
        b: ivy.array(3.)
    }

    With a combination of :code:`ivy.Array`
    and :code:`ivy.Container` inputs:

    >>> x = ivy.array([9., 0.])
    >>> y = ivy.Container(a=ivy.array([2., 1.]), b=ivy.array([1., 0.]))
    >>> z = ivy.matmul(x, y)
    >>> print(z)
    {
        a: ivy.array(18.),
        b: ivy.array(9.)
    }

    With a combination of :code:`ivy.NativeArray`
    and :code:`ivy.Array` inputs:

    >>> x = ivy.native_array([[1., 2.], [0., 3.]])
    >>> y = ivy.array([[1.], [3.]])
    >>> z = ivy.matmul(x, y)
    >>> print(z)
    ivy.array([[7.],[9.]])

    """
    return current_backend(x1).matmul(x1, x2, out=out)


@to_native_arrays_and_back
@handle_out_argument
@handle_nestable
@handle_exceptions
def matrix_norm(
    x: Union[ivy.Array, ivy.NativeArray],
    /,
    *,
    ord: Optional[Union[int, float, Literal[inf, -inf, "fro", "nuc"]]] = "fro",
    keepdims: bool = False,
    out: Optional[ivy.Array] = None,
) -> ivy.Array:
    """Compute the matrix p-norm.

    Parameters
    ----------
    x
        Input array.
    ord
        Order of the norm. Default is "fro".
    keepdims
        If this is set to True, the axes which are normed over are left in the result as
        dimensions with size one. With this option the result will broadcast correctly
        against the original x. Default is False.
    out
        optional output array, for writing the result to. It must have a shape that the
        inputs broadcast to.

    Returns
    -------
    ret
        Matrix norm of the array at specified axes.

    """
    return current_backend(x).matrix_norm(x, ord=ord, keepdims=keepdims, out=out)


@to_native_arrays_and_back
@handle_out_argument
@handle_nestable
@handle_exceptions
def matrix_power(
    x: Union[ivy.Array, ivy.NativeArray], n: int, /, *, out: Optional[ivy.Array] = None
) -> ivy.Array:
    """Raises a square matrix (or a stack of square matrices) x to an integer power
    n.
    """
    return current_backend(x).matrix_power(x, n, out=out)


@to_native_arrays_and_back
@handle_out_argument
@handle_nestable
@handle_exceptions
def matrix_rank(
    x: Union[ivy.Array, ivy.NativeArray],
    /,
    *,
    rtol: Optional[Union[float, Tuple[float]]] = None,
    out: Optional[ivy.Array] = None,
) -> ivy.Array:
    """Returns the rank (i.e., number of non-zero singular values) of a matrix (or a
    stack of matrices).

    Parameters
    ----------
    x
        input array having shape ``(..., M, N)`` and whose innermost two dimensions form
        ``MxN`` matrices. Should have a floating-point data type.

    rtol
        relative tolerance for small singular values. Singular values approximately less
        than or equal to ``rtol * largest_singular_value`` are set to zero. If a
        ``float``, the value is equivalent to a zero-dimensional array having a
        floating-point data type determined by :ref:`type-promotion` (as applied to
        ``x``) and must be broadcast against each matrix. If an ``array``, must have a
        floating-point data type and must be compatible with ``shape(x)[:-2]`` (see
        :ref:`broadcasting`). If ``None``, the default value is ``max(M, N) * eps``,
        where ``eps`` must be the machine epsilon associated with the floating-point
        data type determined by :ref:`type-promotion` (as applied to ``x``).
        Default: ``None``.
    out
        optional output array, for writing the result to. It must have a shape that the
        inputs broadcast to.

    Returns
    -------
    ret
        an array containing the ranks. The returned array must have a floating-point
        data type determined by :ref:`type-promotion` and must have shape ``(...)``
        (i.e., must have a shape equal to ``shape(x)[:-2]``).

    Examples
    --------
    With :code: 'ivy.Array' inputs:

    1. Full Matrix
    >>> x = ivy.array([[1., 2.], [3., 4.]])
    >>> ivy.matrix_rank(x)
    ivy.array(2.)

    2. Rank Deficient Matrix
    >>> x = ivy.array([[1., 0.], [0., 0.]])
    >>> ivy.matrix_rank(x)
    ivy.array(1.)

    3. 1 Dimension - rank 1 unless all 0
    >>> x = ivy.array([[1., 1.])
    >>> ivy.matrix_rank(x)
    ivy.array(1.)

    >>> x = ivy.array([[0., 0.])
    >>> ivy.matrix_rank(x)
    ivy.array(0)

    With :code: 'ivy.NativeArray' inputs:

    >>> x = ivy.native_array([[1., 2.], [3., 4.]], [[1., 0.], [0., 0.]])
    >>> ivy.matrix_rank(x)
    ivy.array([2., 1.])

    With :code: 'ivy.Container' inputs:
    >>> x = ivy.Container(a = ivy.array([[1., 2.], [3., 4.]]) ,
                            b = ivy.array([[1., 0.], [0., 0.]]))
    >>> ivy.matrix_rank(x)
    {a:ivy.array(2.), b:ivy.array(1.)}


    """
    return current_backend(x).matrix_rank(x, rtol=rtol, out=out)


@to_native_arrays_and_back
@handle_out_argument
@handle_nestable
@handle_exceptions
def matrix_transpose(
    x: Union[ivy.Array, ivy.NativeArray], /, *, out: Optional[ivy.Array] = None
) -> ivy.Array:
    """Transposes a matrix (or a stack of matrices) ``x``.

    Parameters
    ----------
    x
        input array having shape ``(..., M, N)`` and whose innermost two dimensions form
        ``MxN`` matrices.
    out
        optional output array, for writing the result to. It must have a shape that the
        inputs broadcast to.

    Returns
    -------
    ret
        an array containing the transpose for each matrix and having shape
        ``(..., N, M)``. The returned array must have the same data type as ``x``.

    """
    return current_backend(x).matrix_transpose(x, out=out)


@to_native_arrays_and_back
@handle_out_argument
@handle_nestable
@handle_exceptions
def outer(
    x1: Union[ivy.Array, ivy.NativeArray],
    x2: Union[ivy.Array, ivy.NativeArray],
    /,
    *,
    out: Optional[ivy.Array] = None,
) -> ivy.Array:
    """Returns the outer product of two vectors ``x1`` and ``x2``.

    Parameters
    ----------
    x1
        first one-dimensional input array of size N. Should have a numeric data type.
        a(N,) array_like
        First input vector. Input is flattened if not already 1-dimensional.
    x2
        second one-dimensional input array of size M. Should have a numeric data type.
        b(M,) array_like
        Second input vector. Input is flattened if not already 1-dimensional.
    out
        optional output array, for writing the result to. It must have a shape that the
        inputs broadcast to.

    Returns
    -------
    ret
        a two-dimensional array containing the outer product and whose shape is (N, M).
        The returned array must have a data type determined by Type Promotion Rules.


    Examples
    --------
    >>> x = ivy.array([[1., 2.],\
                       [3., 4.]])
    >>> y = ivy.array([[5., 6.],\
                       [7., 8.]])
    >>> d = ivy.outer(x,y)
    >>> print(d)
    ivy.array([[ 5.,  6.,  7.,  8.],
                [10., 12., 14., 16.],
                [15., 18., 21., 24.],
                [20., 24., 28., 32.]])

    >>> d = ivy.outer(x, 1)
    >>> print(d)
    ivy.array([[1.],
                [2.],
                [3.],
                [4.]])

    A 3-D Example
    >>> x = ivy.array([[[1., 2.],\
                        [3., 4.]],\
                       [[5., 6.],\
                        [7., 8.]]])
    >>> y = ivy.array([[[9., 10.],\
                        [11., 12.]],\
                       [[13., 14.],\
                        [15., 16.]]])
    >>> d = ivy.outer(x, y)
    >>> print(d)
    ivy.array([[  9.,  10.,  11.,  12.,  13.,  14.,  15.,  16.],
                [ 18.,  20.,  22.,  24.,  26.,  28.,  30.,  32.],
                [ 27.,  30.,  33.,  36.,  39.,  42.,  45.,  48.],
                [ 36.,  40.,  44.,  48.,  52.,  56.,  60.,  64.],
                [ 45.,  50.,  55.,  60.,  65.,  70.,  75.,  80.],
                [ 54.,  60.,  66.,  72.,  78.,  84.,  90.,  96.],
                [ 63.,  70.,  77.,  84.,  91.,  98., 105., 112.],
                [ 72.,  80.,  88.,  96., 104., 112., 120., 128.]])

    """
    return current_backend(x1, x2).outer(x1, x2, out=out)


@to_native_arrays_and_back
@handle_out_argument
@handle_nestable
@handle_exceptions
def pinv(
    x: Union[ivy.Array, ivy.NativeArray],
    /,
    *,
    rtol: Optional[Union[float, Tuple[float]]] = None,
    out: Optional[ivy.Array] = None,
) -> ivy.Array:
    """Returns the (Moore-Penrose) pseudo-inverse of a matrix (or a stack of matrices)
    ``x``.

    Parameters
    ----------
    x
        input array having shape ``(..., M, N)`` and whose innermost two dimensions form
        ``MxN`` matrices. Should have a floating-point data type.
    rtol
        relative tolerance for small singular values. Singular values approximately less
        than or equal to ``rtol * largest_singular_value`` are set to zero. If a
        ``float``, the value is equivalent to a zero-dimensional array having a
        floating-point data type determined by :ref:`type-promotion` (as applied to
        ``x``) and must be broadcast against each matrix. If an ``array``, must have a
        floating-point data type and must be compatible with ``shape(x)[:-2]``
        (see :ref:`broadcasting`). If ``None``, the default value is
        ``max(M, N) * eps``, where ``eps`` must be the machine epsilon associated with
        the floating-point data type determined by :ref:`type-promotion` (as applied to
        ``x``). Default: ``None``.
    out
        optional output array, for writing the result to. It must have a shape that the
        inputs broadcast to.

    Returns
    -------
    ret
        an array containing the pseudo-inverses. The returned array must have a
        floating-point data type determined by :ref:`type-promotion` and must have shape
        ``(..., N, M)`` (i.e., must have the same shape as ``x``, except the innermost
        two dimensions must be transposed).
    
    Examples
    --------
    x = ivy.array([[1., 2.],\
                  [3., 4.]])
    y = pinv(x, None, None)
    print(y)
    ivy.array([[-2., 1.],\
               [1.5, -0.5]])
    
    x = ivy.array([[1., 2.],\
                  [3., 4.]])
    out = ivy.array()
    pinv(x, 0, out)
    print(out)
    ivy.array([[0.0426, 0.0964],\
               [0.0605, 0.1368]])
    
    """
    return current_backend(x).pinv(x, rtol=rtol, out=out)


@to_native_arrays_and_back
@handle_nestable
@handle_exceptions
def qr(
    x: Union[ivy.Array, ivy.NativeArray],
    /,
    *,
    mode: str = "reduced",
) -> NamedTuple:
    """
    Returns the qr decomposition x = QR of a full column rank matrix (or a stack of
    matrices), where Q is an orthonormal matrix (or a stack of matrices) and R is an
    upper-triangular matrix (or a stack of matrices).

    Parameters
    ----------
    x
        input array having shape (..., M, N) and whose innermost two dimensions form MxN
        matrices of rank N. Should have a floating-point data type.
    mode
        decomposition mode. Should be one of the following modes:
        - 'reduced': compute only the leading K columns of q, such that q and r have
          dimensions (..., M, K) and (..., K, N), respectively, and where K = min(M, N).
        - 'complete': compute q and r with dimensions (..., M, M) and (..., M, N),
          respectively.
        Default: 'reduced'.

    Returns
    -------
    ret
        a namedtuple (Q, R) whose
        - first element must have the field name Q and must be an array whose shape
          depends on the value of mode and contain matrices with orthonormal columns.
          If mode is 'complete', the array must have shape (..., M, M). If mode is
          'reduced', the array must have shape (..., M, K), where K = min(M, N). The
          first x.ndim-2 dimensions must have the same size as those of the input array
          x.
        - second element must have the field name R and must be an array whose shape
          depends on the value of mode and contain upper-triangular matrices. If mode is
          'complete', the array must have shape (..., M, N). If mode is 'reduced', the
          array must have shape (..., K, N), where K = min(M, N). The first x.ndim-2
          dimensions must have the same size as those of the input x.

    """
    return current_backend(x).qr(x, mode=mode)


@to_native_arrays_and_back
@handle_out_argument
@handle_nestable
@handle_exceptions
def slogdet(
    x: Union[ivy.Array, ivy.NativeArray], /, *, out: Optional[ivy.Array] = None
) -> ivy.Array:
    """Computes the sign and natural logarithm of the determinant of an array.

    Parameters
    ----------
    x
        This is a 2D array, and it has to be square
    out
        optional output array, for writing the result to. It must have a shape that the
        inputs broadcast to.

    Returns
    -------
    ret
        This function returns two values -
            sign:
            A number representing the sign of the determinant.

            logdet:
            The natural log of the absolute value of the determinant.

    """
    return current_backend(x).slogdet(x, out=out)


@to_native_arrays_and_back
@handle_out_argument
@handle_nestable
@handle_exceptions
def solve(
    x1: Union[ivy.Array, ivy.NativeArray],
    x2: Union[ivy.Array, ivy.NativeArray],
    /,
    *,
    out: Optional[ivy.Array] = None,
) -> ivy.Array:
    """
    Returns the solution to the system of linear equations represented by the well-
    determined (i.e., full rank) linear matrix equation AX = B.

    Parameters
    ----------
    x1
        coefficient array A having shape (..., M, M) and whose innermost two dimensions
        form square matrices. Must be of full rank (i.e., all rows or, equivalently,
        columns must be linearly independent). Should have a floating-point data type.
    x2
        ordinate (or “dependent variable”) array B. If x2 has shape (M,), x2 is
        equivalent to an array having shape (..., M, 1). If x2 has shape (..., M, K),
        each column k defines a set of ordinate values for which to compute a solution,
        and shape(x2)[:-1] must be compatible with shape(x1)[:-1] (see Broadcasting).
        Should have a floating-point data type.
    out
        optional output array, for writing the result to. It must have a shape that the
        inputs broadcast to.

    Returns
    -------
    ret
        an array containing the solution to the system AX = B for each square matrix.
        The returned array must have the same shape as x2 (i.e., the array corresponding
        to B) and must have a floating-point data type determined by Type Promotion
        Rules.

    """
    return current_backend(x1, x2).solve(x1, x2, out=out)


@to_native_arrays_and_back
@handle_nestable
@handle_exceptions
def svd(
    x: Union[ivy.Array, ivy.NativeArray],
    /,
    *,
    full_matrices: bool = True,
) -> Union[ivy.Array, Tuple[ivy.Array, ...]]:
    """Returns a singular value decomposition A = USVh of a matrix (or a stack of
    matrices) ``x``, where ``U`` is a matrix (or a stack of matrices) with orthonormal
    columns, ``S`` is a vector of non-negative numbers (or stack of vectors), and ``Vh``
    is a matrix (or a stack of matrices) with orthonormal rows.

    Parameters
    ----------
    x
        input array having shape ``(..., M, N)`` and whose innermost two dimensions form
        matrices on which to perform singular value decomposition. Should have a
        floating-point data type.
    full_matrices
        If ``True``, compute full-sized ``U`` and ``Vh``, such that ``U`` has shape
        ``(..., M, M)`` and ``Vh`` has shape ``(..., N, N)``. If ``False``, compute on
        the leading ``K`` singular vectors, such that ``U`` has shape ``(..., M, K)``
        and ``Vh`` has shape ``(..., K, N)`` and where ``K = min(M, N)``.
        Default: ``True``.

    Returns
    -------
    ..
      NOTE: once complex numbers are supported, each square matrix must be Hermitian.
    ret
        a namedtuple ``(U, S, Vh)`` whose

        -   first element must have the field name ``U`` and must be an array whose
            shape depends on the value of ``full_matrices`` and contain matrices with
            orthonormal columns (i.e., the columns are left singular vectors). If
            ``full_matrices`` is ``True``, the array must have shape ``(..., M, M)``.
            If ``full_matrices`` is ``False``, the array must have shape
            ``(..., M, K)``, where ``K = min(M, N)``. The first ``x.ndim-2`` dimensions
            must have the same shape as those of the input ``x``.
        -   second element must have the field name ``S`` and must be an array with
            shape ``(..., K)`` that contains the vector(s) of singular values of length
            ``K``, where ``K = min(M, N)``. For each vector, the singular values must be
            sorted in descending order by magnitude, such that ``s[..., 0]`` is the
            largest value, ``s[..., 1]`` is the second largest value, et cetera. The
            first ``x.ndim-2`` dimensions must have the same shape as those of the input
            ``x``.
        -   third element must have the field name ``Vh`` and must be an array whose
            shape depends on the value of ``full_matrices`` and contain orthonormal rows
            (i.e., the rows are the right singular vectors and the array is the
            adjoint). If ``full_matrices`` is ``True``, the array must have shape
            ``(..., N, N)``. If ``full_matrices`` is ``False``, the array must have
            shape ``(..., K, N)`` where ``K = min(M, N)``. The first ``x.ndim-2``
            dimensions must have the same shape as those of the input ``x``.

        Each returned array must have the same floating-point data type as ``x``.

    Examples
    --------
    >>> x = ivy.random_normal(shape = (9, 6))
    >>> U, S, Vh = ivy.svd(x)
    >>> print(U.shape, S.shape, Vh.shape)
    (9, 9) (6,) (6, 6)

    Reconstruction from SVD, result is numerically close to x

    >>> reconstructed_x = ivy.matmul(U[:,:6] * S, Vh)
    >>> print((reconstructed_x - x > 1e-3).sum())
    ivy.array(0)

    >>> print((reconstructed_x - x < -1e-3).sum())
    ivy.array(0)

    """
    return current_backend(x).svd(x, full_matrices=full_matrices)


@to_native_arrays_and_back
@handle_out_argument
@handle_nestable
@handle_exceptions
def svdvals(
    x: Union[ivy.Array, ivy.NativeArray], /, *, out: Optional[ivy.Array] = None
) -> ivy.Array:
    """Returns the singular values of a matrix (or a stack of matrices) ``x``.

    Parameters
    ----------
    x
        input array having shape ``(..., M, N)`` and whose innermost two dimensions form
        ``MxN`` matrices.
    out
        optional output array, for writing the result to. It must have a shape that the
        inputs broadcast to.

    Returns
    -------
    ret
        array with shape ``(..., K)`` that contains the vector(s) of singular values of
        length ``K``, where K = min(M, N). The values are sorted in descending order by
        magnitude.

    Functional Examples
    -------------------

    With :code:`ivy.Array` input:

    >>> x = ivy.array([[5.0, 7.0], [4.0, 3.0]])
    >>> S = ivy.svdvals(x)
    >>> print(S.shape)
    (2,)

    Compare the singular value S by ivy.svdvals() with the result by ivy.svd().

    >>> _, SS, _ = ivy.svd(x)
    >>> print(SS.shape)
    (2,)

    >>> error = (SS - S).abs()
    >>> print(error)
    ivy.array([0.,0.])

    With :code:`ivy.NativeArray` input:

    >>> x = ivy.native_array([[1.0, 2.0, 3.0], [2.0, 3.0, 4.0],\
                              [2.0, 1.0, 3.0], [3.0, 4.0, 5.0]])
    >>> print(x.shape)
    torch.Size([4, 3])

    >>> S = ivy.svdvals(x)
    >>> print(S)
    ivy.array([10.3, 1.16, 0.615])

    >>> _, SS, _ = ivy.svd(x)
    >>> print(SS)
    ivy.array([10.3, 1.16, 0.615])

    Compare the singular value S by ivy.svdvals() with the result by ivy.svd().

    >>> error = (SS - S).abs()
    >>> print(error)
    ivy.array([0.00e+00, 2.38e-07, 0.00e+00])

    With :code:`ivy.Container` input:

    >>> x = ivy.Container(a=ivy.array([[2.0, 3.0], [3.0, 4.0],\
                                       [1.0, 3.0], [3.0, 5.0]]),\
                          b=ivy.array([[7.0, 1.0, 2.0, 3.0],\
                                       [2.0, 5.0, 3.0, 4.0],\
                                       [2.0, 6.0, 1.0, 3.0],\
                                       [3.0, 4.0, 5.0, 9.0]]))
    >>> y = ivy.svdvals(x)
    >>> print(y)
    {
        a: ivy.array([9.01, 0.866]),
        b: ivy.array([15.8, 5.56, 4.17, 0.864])
    }

    Instance Method Examples
    ------------------------

    Using :code:`ivy.Array` instance method:

    >>> x = ivy.array([[8.0, 3.0], [2.0, 3.0],\
                       [2.0, 1.0], [3.0, 4.0],\
                       [4.0, 1.0], [5.0, 6.0]])
    >>> y = x.svdvals()
    >>> print(y)
    ivy.array([13.4, 3.88])

    Using :code:`ivy.Container` instance method:

    >>> x = ivy.Container(a=ivy.array([[2.0, 3.0, 6.0], [5.0, 3.0, 4.0],\
                                       [1.0, 7.0, 3.0], [3.0, 2.0, 5.0]]),\
                          b=ivy.array([[7.0, 1.0, 2.0, 3.0, 9.0],\
                                       [2.0, 5.0, 3.0, 4.0, 10.0],\
                                       [2.0, 11.0, 6.0, 1.0, 3.0],\
                                       [8.0, 3.0, 4.0, 5.0, 9.0]]))
    >>> y = x.svdvals()
    >>> print(y)
    {
        a: ivy.array([13., 4.64, 2.55]),
        b: ivy.array([23.2, 10.4, 4.31, 1.36])
    }


    """
    return current_backend(x).svdvals(x, out=out)


@to_native_arrays_and_back
@handle_out_argument
@handle_nestable
@handle_exceptions
def tensordot(
    x1: Union[ivy.Array, ivy.NativeArray],
    x2: Union[ivy.Array, ivy.NativeArray],
    /,
    *,
    axes: Union[int, Tuple[List[int], List[int]]] = 2,
    out: Optional[ivy.Array] = None,
) -> ivy.Array:
    """Returns a tensor contraction of x1 and x2 over specific axes.

    Parameters
    ----------
    x1
        First input array. Should have a numeric data type.
    x2
        second input array. Must be compatible with x1 for all non-contracted axes.
        Should have a numeric data type.
    axes
        The axes to contract over.
        Default is 2.
    out
        optional output array, for writing the result to. It must have a shape that the
        inputs broadcast to.

    Returns
    -------
    ret
        The tensor contraction of x1 and x2 over the specified axes.


    Functional Examples
    -------------------
    With :code:`ivy.Array` input:
    1. Axes = 0 : tensor product
    >>> x = ivy.array([[1., 2.], [2., 3.]])
    >>> y = ivy.array([[3., 4.], [4., 5.]])
    >>> res = ivy.tensordot(x, y, axes =0)
    >>> print(res)
    ivy.array([[[[3.,4.],[4.,5.]],[[6.,8.],[8.,10.]]],[[[6.,8.],[8.,10.]],[[9.,12.],[12.,15.]]]])

    With a mix of :code:`ivy.Array` and :code:`ivy.NativeArray` inputs:

    2. Axes = 1 : tensor dot product
    >>> x = ivy.array([[1., 0., 1.], [2., 3., 6.], [0., 7., 2.]])
    >>> y = ivy.native_array([[1.], [2.], [3.]])
    >>> res = ivy.tensordot(x, y, axes = 1)
    >>> print(res)
    ivy.array([[ 4.],
                [26.],
                [20.]])

    With :code:`ivy.Container` input:

    3. Axes = 2: (default) tensor double contraction
    >>> x = ivy.Container(a=ivy.array([[1., 0., 3.], [2., 3., 4.]]),\
                          b=ivy.array([[5., 6., 7.], [3., 4., 8.]]))
    >>> y = ivy.Container(a=ivy.array([[2., 4., 5.], [9., 10., 6.]]),\
                          b=ivy.array([[1., 0., 3.], [2., 3., 4.]]))
    >>> res = ivy.tensordot(x, y)
    >>> print(res)
    {
        a: ivy.array(89.),
        b: ivy.array(76.)
    }


    """
    return current_backend(x1, x2).tensordot(x1, x2, axes=axes, out=out)


@to_native_arrays_and_back
@handle_out_argument
@handle_nestable
@handle_exceptions
def trace(
    x: Union[ivy.Array, ivy.NativeArray],
    /,
    *,
    offset: int = 0,
    out: Optional[ivy.Array] = None,
) -> ivy.Array:
    """Returns the sum along the specified diagonals of a matrix (or a stack of
    matrices) ``x``.

    Parameters
    ----------
    x
        input array having shape ``(..., M, N)`` and whose innermost two dimensions form
        ``MxN`` matrices. Should have a numeric data type.
    offset
        offset specifying the off-diagonal relative to the main diagonal.
        -   ``offset = 0``: the main diagonal.
        -   ``offset > 0``: off-diagonal above the main diagonal.
        -   ``offset < 0``: off-diagonal below the main diagonal.

        Default: ``0``.
    out
        optional output array, for writing the result to. It must have a shape that the
        inputs broadcast to.

    Returns
    -------
    ret
         an array containing the traces and whose shape is determined by removing the
         last two dimensions and storing the traces in the last array dimension. For
         example, if ``x`` has rank ``k`` and shape ``(I, J, K, ..., L, M, N)``, then an
         output array has rank ``k-2`` and shape ``(I, J, K, ..., L)`` where

         ::

           out[i, j, k, ..., l] = trace(a[i, j, k, ..., l, :, :])

         The returned array must have the same data type as ``x``.

    Examples
    --------
    With :code:`ivy.Array` inputs:

    >>> x = ivy.array([[2., 0., 3.],\
                        [3., 5., 6.]])
    >>> y = ivy.trace(x, offset=0)
    >>> print(y)
    ivy.array(7.)

    >>> x = ivy.array([[[1., 2.],\
                        [3., 4.]],\
                       [[5., 6.],\
                        [7., 8.]]])
    >>> y = ivy.trace(x, offset=1)
    >>> print(y)
    ivy.array([2., 6.])

    With :code:`ivy.NativeArray` inputs:

    >>> x = ivy.native_array([[2., 0., 3.],[3., 5., 6.]])
    >>> y = ivy.trace(x, offset=0)
    >>> print(y)
    ivy.array(7.)

    >>> x = ivy.native_array([[0, 1, 2],\
                              [3, 4, 5],\
                              [6, 7, 8]])
    >>> y = ivy.trace(x, offset=0)
    >>> print(y)
    ivy.array(12)

    With :code:`ivy.Container` inputs:

    >>> x = ivy.Container(\
            a = ivy.array([[7, 1, 2],\
                           [1, 3, 5],\
                           [0, 7, 4]]),\
            b = ivy.array([[4, 3, 2],\
                           [1, 9, 5],\
                           [7, 0, 6]])\
        )
    >>> y = ivy.trace(x, offset=0)
    >>> print(y)
    {
        a: ivy.array(14),
        b: ivy.array(19)
    }   

    >>> x = ivy.Container(\
            a = ivy.array([[7, 1, 2],\
                           [1, 3, 5],\
                           [0, 7, 4]]),\
            b = ivy.array([[4, 3, 2],\
                           [1, 9, 5],\
                           [7, 0, 6]])\
        )
    >>> y = ivy.trace(x, offset=1)
    >>> print(y)
    {
        a: ivy.array(6),
        b: ivy.array(8)
    }
    """
    return current_backend(x).trace(x, offset=offset, out=out)


@to_native_arrays_and_back
@handle_out_argument
@handle_nestable
@handle_exceptions
def vecdot(
    x1: Union[ivy.Array, ivy.NativeArray],
    x2: Union[ivy.Array, ivy.NativeArray],
    /,
    *,
    axis: int = -1,
    out: Optional[ivy.Array] = None,
) -> ivy.Array:
    """Computes the (vector) dot product of two arrays.

    Parameters
    ----------
    x1
        first input array. Should have a numeric data type.
    x2
        second input array. Must be compatible with ``x1`` (see :ref:`broadcasting`).
        Should have a numeric data type.
    axis
        axis over which to compute the dot product. Must be an integer on the interval
        ``[-N, N)``, where ``N`` is the rank (number of dimensions) of the shape
        determined according to :ref:`broadcasting`. If specified as a negative integer,
        the function must determine the axis along which to compute the dot product by
        counting backward from the last dimension (where ``-1`` refers to the last
        dimension). By default, the function must compute the dot product over the last
        axis. Default: ``-1``.
    out
        optional output array, for writing the result to. It must have a shape that the
        inputs broadcast to.

    Returns
    -------
    ret
        if ``x1`` and ``x2`` are both one-dimensional arrays, a zero-dimensional
        containing the dot product; otherwise, a non-zero-dimensional array containing
        the dot products and having rank ``N-1``, where ``N`` is the rank (number of
        dimensions) of the shape determined according to :ref:`broadcasting`. The
        returned array must have a data type determined by :ref:`type-promotion`.

    **Raises**

    -   if provided an invalid ``axis``.
    -   if the size of the axis over which to compute the dot product is not the same
        for both ``x1`` and ``x2``.

    """
    return current_backend(x1).vecdot(x1, x2, axis=axis, out=out)


@to_native_arrays_and_back
@handle_out_argument
@handle_nestable
@handle_exceptions
def vector_norm(
    x: Union[ivy.Array, ivy.NativeArray],
    /,
    *,
    axis: Optional[Union[int, Sequence[int]]] = None,
    keepdims: bool = False,
    ord: Union[int, float, Literal[inf, -inf]] = 2,
    out: Optional[ivy.Array] = None,
) -> ivy.Array:
    r"""Computes the vector norm of a vector (or batch of vectors) ``x``.

    Parameters
    ----------
    x
        input array. Should have a floating-point data type.
    axis
        If an integer, ``axis`` specifies the axis (dimension) along which to compute
        vector norms. If an n-tuple, ``axis`` specifies the axes (dimensions) along
        which to compute batched vector norms. If ``None``, the vector norm must be
        computed over all array values (i.e., equivalent to computing the vector norm of
        a flattened array). Negative indices must be supported. Default: ``None``.
    keepdims
        If ``True``, the axes (dimensions) specified by ``axis`` must be included in the
        result as singleton dimensions, and, accordingly, the result must be compatible
        with the input array (see :ref:`broadcasting`). Otherwise, if ``False``, the
        axes (dimensions) specified by ``axis`` must not be included in the result.
        Default: ``False``.
    ord
        order of the norm. The following mathematical norms must be supported:

        +------------------+----------------------------+
        | ord              | description                |
        +==================+============================+
        | 1                | L1-norm (Manhattan)        |
        +------------------+----------------------------+
        | 2                | L2-norm (Euclidean)        |
        +------------------+----------------------------+
        | inf              | infinity norm              |
        +------------------+----------------------------+
        | (int,float >= 1) | p-norm                     |
        +------------------+----------------------------+

        The following non-mathematical "norms" must be supported:

        +------------------+--------------------------------+
        | ord              | description                    |
        +==================+================================+
        | 0                | sum(a != 0)                    |
        +------------------+--------------------------------+
        | -1               | 1./sum(1./abs(a))              |
        +------------------+--------------------------------+
        | -2               | 1./sqrt(sum(1./abs(a)\*\*2))   |
        +------------------+--------------------------------+
        | -inf             | min(abs(a))                    |
        +------------------+--------------------------------+
        | (int,float < 1)  | sum(abs(a)\*\*ord)\*\*(1./ord) |
        +------------------+--------------------------------+

        Default: ``2``.
    out
        optional output array, for writing the result to. It must have a shape that the
        inputs broadcast to.

    Returns
    -------
    ret
        an array containing the vector norms. If ``axis`` is ``None``, the returned
        array must be a zero-dimensional array containing a vector norm. If ``axis`` is
        a scalar value (``int`` or ``float``), the returned array must have a rank which
        is one less than the rank of ``x``. If ``axis`` is a ``n``-tuple, the returned
        array must have a rank which is ``n`` less than the rank of ``x``. The returned
        array must have a floating-point data type determined by :ref:`type-promotion`.

    """
    return current_backend(x).vector_norm(
        x, axis=axis, keepdims=keepdims, ord=ord, out=out
    )


# Extra #
# ------#


@to_native_arrays_and_back
@handle_out_argument
@handle_nestable
@handle_exceptions
def vector_to_skew_symmetric_matrix(
    vector: Union[ivy.Array, ivy.NativeArray], /, *, out: Optional[ivy.Array] = None
) -> ivy.Array:
    r"""Given vector :math:`\mathbf{a}\in\mathbb{R}^3`, return associated skew-symmetric
    matrix :math:`[\mathbf{a}]_×\in\mathbb{R}^{3×3}` satisfying
    :math:`\mathbf{a}×\mathbf{b}=[\mathbf{a}]_×\mathbf{b}`.\n
    `[reference] <https://en.wikipedia.org/wiki/Skew-symmetric_matrix#Cross_product>`_

    Parameters
    ----------
    vector
        Vector to convert *[batch_shape,3]*.
    out
        optional output array, for writing the result to. It must have a shape that the
        inputs broadcast to.

    Returns
    -------
    ret
        Skew-symmetric matrix *[batch_shape,3,3]*.

    """
    return current_backend(vector).vector_to_skew_symmetric_matrix(vector, out=out)<|MERGE_RESOLUTION|>--- conflicted
+++ resolved
@@ -633,11 +633,7 @@
     /,
     *,
     adjoint: bool = False,
-<<<<<<< HEAD
-    out: Optional[ivy.Array] = None
-=======
     out: Optional[ivy.Array] = None,
->>>>>>> 6dc00673
 ) -> ivy.Array:
     """Returns the multiplicative inverse of a square matrix (or a stack of square
     matrices) ``x``.
