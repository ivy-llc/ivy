# global
from typing import Union, Optional, Tuple, Literal, List, NamedTuple

# local
import ivy
from ivy.backend_handler import current_backend
from ivy.func_wrapper import (
    to_native_arrays_and_back,
    handle_out_argument,
    handle_nestable,
)

inf = float("inf")


# Array API Standard #
# -------------------#


@to_native_arrays_and_back
@handle_out_argument
@handle_nestable
def cholesky(
        x: Union[ivy.Array, ivy.NativeArray],
        upper: bool = False,
        /,
        *,
        out: Optional[ivy.Array] = None,
) -> ivy.Array:
    """Computes the cholesky decomposition of the x matrix.

    Parameters
    ----------
    x
        input array having shape (..., M, M) and whose innermost two dimensions form
        square symmetric positive-definite matrices. Should have a floating-point data
        type.
    upper
        If True, the result must be the upper-triangular Cholesky factor U. If False,
        the result must be the lower-triangular Cholesky factor L. Default: False.
    out
        optional output array, for writing the result to. It must have a shape that the
        inputs broadcast to.

    Returns
    -------
    ret
        an array containing the Cholesky factors for each square matrix. If upper is
        False, the returned array must contain lower-triangular matrices; otherwise, the
        returned array must contain upper-triangular matrices. The returned array must
        have a floating-point data type determined by Type Promotion Rules and must have
        the same shape as x.

    Both the description and the type hints above assumes an array input for simplicity,
    but this function is *nestable*, and therefore also accepts :code:`ivy.Container`
    instances in place of any of the arguments.

    Examples
    --------
    With :code:`ivy.Array` input:

    >>> x = ivy.array([[4.0, 1.0, 2.0, 0.5, 2.0], \
                       [1.0, 0.5, 0.0, 0.0, 0.0], \
                       [2.0, 0.0, 3.0, 0.0, 0.0], \
                       [0.5, 0.0, 0.0, 0.625, 0.0], \
                       [2.0, 0.0, 0.0, 0.0, 16.0]])
    >>> l = ivy.cholesky(x, 'false')
    >>> print(l)
    ivy.array([[ 2.  ,  0.5 ,  1.  ,  0.25,  1.  ],
               [ 0.  ,  0.5 , -1.  , -0.25, -1.  ],
               [ 0.  ,  0.  ,  1.  , -0.5 , -2.  ],
               [ 0.  ,  0.  ,  0.  ,  0.5 , -3.  ],
               [ 0.  ,  0.  ,  0.  ,  0.  ,  1.  ]])

    >>> x = ivy.array([[4.0, 1.0, 2.0, 0.5, 2.0], \
                       [1.0, 0.5, 0.0, 0.0, 0.0], \
                       [2.0, 0.0, 3.0, 0.0, 0.0], \
                       [0.5, 0.0, 0.0, 0.625, 0.0], \
                       [2.0, 0.0, 0.0, 0.0, 16.0]])
    >>> y = ivy.zeros([5,5])
    >>> ivy.cholesky(x, 'false', out=y)
    >>> print(y)
    ivy.array([[ 2.  ,  0.5 ,  1.  ,  0.25,  1.  ],
               [ 0.  ,  0.5 , -1.  , -0.25, -1.  ],
               [ 0.  ,  0.  ,  1.  , -0.5 , -2.  ],
               [ 0.  ,  0.  ,  0.  ,  0.5 , -3.  ],
               [ 0.  ,  0.  ,  0.  ,  0.  ,  1.  ]])

    >>> x = ivy.array([[4.0, 1.0, 2.0, 0.5, 2.0], \
                       [1.0, 0.5, 0.0, 0.0, 0.0], \
                       [2.0, 0.0, 3.0, 0.0, 0.0], \
                       [0.5, 0.0, 0.0, 0.625, 0.0], \
                       [2.0, 0.0, 0.0, 0.0, 16.0]])
    >>> ivy.cholesky(x, 'false', out=x)
    >>> print(x)
    ivy.array([[ 2.  ,  0.5 ,  1.  ,  0.25,  1.  ],
               [ 0.  ,  0.5 , -1.  , -0.25, -1.  ],
               [ 0.  ,  0.  ,  1.  , -0.5 , -2.  ],
               [ 0.  ,  0.  ,  0.  ,  0.5 , -3.  ],
               [ 0.  ,  0.  ,  0.  ,  0.  ,  1.  ]])

    With :code:`ivy.NativeArray` input:

    >>> x = ivy.array([[1., -2.], [2., 5.]])
    >>> u = ivy.cholesky(x, 'false')
    >>> print(u)
    ivy.array([[ 1., -2.],
               [ 0.,  1.]])

    With :code:`ivy.Container` input:

    >>> x = ivy.Container(a=ivy.array([[3., -1],[-1., 3.]]), \
                          b=ivy.array([[2., 1.],[1., 1.]]))
    >>> y = ivy.cholesky(x, 'false')
    >>> print(y)
    {
        a: ivy.array([[1.73, -0.577],
                        [0., 1.63]]),
        b: ivy.array([[1.41, 0.707],
                        [0., 0.707]])
    }

    With multiple :code:`ivy.Container` inputs:

    >>> x = ivy.Container(a=ivy.array([[3., -1],[-1., 3.]]), \
                          b=ivy.array([[2., 1.],[1., 1.]]))
    >>> upper = ivy.Container(a=1, b=-1)
    >>> y = ivy.cholesky(x, 'false')
    >>> print(y)
    {
        a: ivy.array([[1.73, -0.577],
                        [0., 1.63]]),
        b: ivy.array([[1.41, 0.707],
                        [0., 0.707]])
    }

    With a mix of :code:`ivy.Array` and :code:`ivy.Container` inputs:

    >>> x = ivy.array([[1., -2.], [2., 5.]])
    >>> upper = ivy.Container(a=1, b=-1)
    >>> y = ivy.cholesky(x, 'false')
    >>> print(y)
    ivy.array([[ 1., -2.],
               [ 0.,  1.]])

    """
    return current_backend(x).cholesky(x, upper, out=out)


@to_native_arrays_and_back
@handle_out_argument
@handle_nestable
def cross(
        x1: Union[ivy.Array, ivy.NativeArray],
        x2: Union[ivy.Array, ivy.NativeArray],
        axis: int = -1,
        /,
        *,
        out: Optional[ivy.Array] = None,
) -> ivy.Array:
    """The cross product of 3-element vectors. If x1 and x2 are multi- dimensional
    arrays (i.e., both have a rank greater than 1), then the cross- product of each pair
    of corresponding 3-element vectors is independently computed.

    Parameters
    ----------
    x1
        first input array. Should have a numeric data type.
    x2
        second input array. Must have the same shape as x1. Should have a numeric data
        type.
    axis
        the axis (dimension) of x1 and x2 containing the vectors for which to compute
        the cross product.vIf set to -1, the function computes the cross product for
        vectors defined by the last axis (dimension). Default: -1.
    out
        optional output array, for writing the result to. It must have a shape that the
        inputs broadcast to.

    Returns
    -------
    ret
         an array containing the cross products. The returned array must have a data
         type determined by Type Promotion Rules.

    This method conforms to the `Array API Standard
    <https://data-apis.org/array-api/latest/>`_. This docstring is an extension of the
    `docstring <https://data-apis.org/array-api/latest/extensions/generated/signatures.linalg.cross.html>`_ # noqa
    in the standard. The descriptions above assume an array input for simplicity, but
    the method also accepts :code:`ivy.Container` instances in place of
    :code:`ivy.Array` or :code:`ivy.NativeArray` instances, as shown in the type hints
    and also the examples below.

    Examples
    --------
    With :code:`ivy.Array` inputs:

    >>> x = ivy.array([1., 0., 0.])
    >>> y = ivy.array([0., 1., 0.])
    >>> z = ivy.cross(x, y)
    >>> print(z)
    ivy.array([0., 0., 1.])

    With :code:`ivy.Container` inputs:

    >>> x = ivy.Container(a=ivy.array([5., 0., 0.]), \
                          b=ivy.array([0., 0., 2.]))
    >>> y = ivy.Container(a=ivy.array([0., 7., 0.]), \
                          b=ivy.array([3., 0., 0.]))
    >>> z = ivy.cross(x,y)
    >>> print(z)
    {
        a: ivy.array([0., 0., 35.]),
        b: ivy.array([0., 6., 0.])
    }

    With a combination of :code:`ivy.Array` and :code:`ivy.Container` inputs:

    >>> x = ivy.array([9., 0., 3.])
    >>> y = ivy.Container(a=ivy.array([1., 1., 0.]), \
                          b=ivy.array([1., 0., 1.]))
    >>> z = ivy.cross(x,y)
    >>> print(z)
    {
        a: ivy.array([-3., 3., 9.]),
        b: ivy.array([0., -6., 0.])
    }
    """
    return current_backend(x1).cross(x1, x2, axis, out=out)


@to_native_arrays_and_back
@handle_out_argument
@handle_nestable
def det(
        x: Union[ivy.Array, ivy.NativeArray], /, *, out: Optional[ivy.Array] = None
) -> ivy.Array:
    """Returns the determinant of a square matrix (or a stack of square matrices)``x``.

    Parameters
    ----------
    x
        input array having shape ``(..., M, M)`` and whose innermost two dimensions
        form square matrices. Should have a floating-point data type.
    out
        optional output array, for writing the result to. It must have a shape that the
        inputs broadcast to.

    Returns
    -------
    ret
        if ``x`` is a two-dimensional array, a zero-dimensional array containing the
        determinant; otherwise,a non-zero dimensional array containing the determinant
        for each square matrix. The returned array must have the same data type as
        ``x``.


    This method conforms to the `Array API Standard
    <https://data-apis.org/array-api/latest/>`_. This docstring is an extension of the
    `docstring <https://data-apis.org/array-api/latest/extensions/generated/signatures.linalg.det.html>`_ # noqa
    in the standard. The descriptions above assume an array input for simplicity, but
    the method also accepts :code:`ivy.Container` instances in place of
    :code:`ivy.Array` or :code:`ivy.NativeArray` instances, as shown in the type hints
    and also the examples below.

    Functional Examples
    -------------------
    With :code:`ivy.Array` input:
    >>> x = ivy.array([[2.,4.],[6.,7.]])
    >>> y = ivy.det(x)
    >>> print(y)
    ivy.array(-10.)

    >>> x = ivy.array([[3.4,-0.7,0.9],[6.,-7.4,0.],[-8.5,92,7.]])
    >>> y = ivy.det(x)
    >>> print(y)
    ivy.array(293.46997)

    With :code:`ivy.NativeArray` input:

    >>> x = ivy.native_array([[3.4,-0.7,0.9],[6.,-7.4,0.],[-8.5,92,7.]])
    >>> y = ivy.det(x)
    >>> print(y)
    ivy.array(293.46997)

    With :code:`ivy.Container` input:

    >>> x = ivy.Container(a = ivy.array([[3., -1.], [-1., 3.]]) , \
                                 b = ivy.array([[2., 1.], [1., 1.]]))
    >>> y = ivy.det(x)
    >>> print(y)
    {a:ivy.array(8.),b:ivy.array(1.)}

    Instance Method Examples
    ------------------------

    Using :code:`ivy.Array` instance method:

    >>> x = ivy.array([[2.,4.],[6.,7.]])
    >>> y = x.det()
    >>> print(y)
    ivy.array(-10.)

    Using :code:`ivy.Container` instance method:

    >>> x = ivy.Container(a = ivy.array([[3., -1.], [-1., 3.]]) , \
                                    b = ivy.array([[2., 1.], [1., 1.]]))
    >>> y = x.det()
    >>> print(y)
    {a:ivy.array(8.),b:ivy.array(1.)}


    """
    return current_backend(x).det(x, out=out)


@to_native_arrays_and_back
@handle_out_argument
@handle_nestable
def diagonal(
        x: Union[ivy.Array, ivy.NativeArray],
        offset: int = 0,
        axis1: int = -2,
        axis2: int = -1,
        /,
        *,
        out: Optional[ivy.Array] = None,
) -> ivy.Array:
    """Returns the specified diagonals of a matrix (or a stack of matrices) ``x``.

    Parameters
    ----------
    x
        input array having shape ``(..., M, N)`` and whose innermost two dimensions form
        ``MxN`` matrices.
    offset
        offset specifying the off-diagonal relative to the main diagonal.
        - ``offset = 0``: the main diagonal.
        - ``offset > 0``: off-diagonal above the main diagonal.
        - ``offset < 0``: off-diagonal below the main diagonal.
        Default: `0`.
    axis1
        axis to be used as the first axis of the 2-D sub-arrays from which the diagonals
        should be taken.
        Defaults to first axis (-2).
    axis2
        axis to be used as the second axis of the 2-D sub-arrays from which the
        diagonals should be taken. Defaults to second axis (-1).
    out
        optional output array, for writing the result to. It must have a shape that the
        inputs broadcast to.

    out
        optional output array to write the result in. Must have the same number
        of dimensions as the function output.

    Returns
    -------
    ret
        an array containing the diagonals and whose shape is determined by removing the
        last two dimensions and appending a dimension equal to the size of the resulting
        diagonals. The returned array must have the same data type as ``x``.

    This function conforms to the `Array API Standard
    <https://data-apis.org/array-api/latest/>`_. This docstring is an extension of the
    `docstring <https://data-apis.org/array-api/latest/API_specification/generated/signatures.elementwise_functions.tan.html>`_ # noqa
    in the standard.

    Both the description and the type hints above assumes an array input for simplicity,
    but this function is *nestable*, and therefore also accepts :code:`ivy.Container`
    instances in place of any of the arguments.

    Functional Examples
    ------------------

    With :code:`ivy.Array` inputs:

    >>> x = ivy.array([[1., 2.],\
                       [3., 4.]])

    >>> d = ivy.diagonal(x)
    >>> print(d)
    ivy.array([1., 4.])


    >>> x = ivy.array([[[1., 2.],\
                        [3., 4.]],\
                       [[5., 6.],\
                        [7., 8.]]])
    >>> d = ivy.diagonal(x)
    >>> print(d)
    ivy.array([[1., 4.],
               [5., 8.]])

    >>> x = ivy.array([[1., 2.],\
                       [3., 4.]])

    >>> d = ivy.diagonal(x, 1)
    >>> print(d)
    ivy.array([2.])


    >>> x = ivy.array([[0, 1, 2],\
                       [3, 4, 5],\
                       [6, 7, 8]])
    >>> d = ivy.diagonal(x, -1, 0)
    >>> print(d)
    ivy.array([3, 7])

    >>> x = ivy.array([[[ 0,  1,  2],\
                        [ 3,  4,  5],\
                        [ 6,  7,  8]],\
                       [[ 9, 10, 11],\
                        [12, 13, 14],\
                        [15, 16, 17]],\
                       [[18, 19, 20],\
                        [21, 22, 23],\
                        [24, 25, 26]]])
    >>> d = ivy.diagonal(x, 1, -3)
    >>> print(d)
    ivy.array([[1, 11],
               [4, 14],
               [7, 17]])

    >>> x = ivy.array([[[0, 1],\
                        [2, 3]],\
                       [[4, 5],\
                        [6, 7]]])
    >>> d = ivy.diagonal(x, 0, 0, 1)
    >>> print(d)
    ivy.array([[0, 6],
               [1, 7]])

    >>> x = ivy.array([[[1., 2.],\
                        [3., 4.]],\
                       [[5., 6.],\
                        [7., 8.]]])
    >>> d = ivy.diagonal(x, 1, 0, 1)
    >>> print(d)
    ivy.array([[3.],
               [4.]])

    With :code:`ivy.NativeArray` inputs:

    >>> x = ivy.native_array([[1., 2.],\
                              [3., 4.]])
    >>> d = ivy.diagonal(x)
    >>> print(d)
    ivy.array([1., 4.])

    >>> x = ivy.native_array([[[ 0,  1,  2],\
                               [ 3,  4,  5],\
                               [ 6,  7,  8]],\
                              [[ 9, 10, 11],\
                               [12, 13, 14],\
                               [15, 16, 17]],\
                              [[18, 19, 20],\
                               [21, 22, 23],\
                               [24, 25, 26]]])
    >>> d = ivy.diagonal(x, 1, 1, -1)
    >>> print(d)
    ivy.array([[ 1,  5],
               [10, 14],
               [19, 23]])

    >>> x = ivy.native_array([[0, 1, 2],\
                              [3, 4, 5],\
                              [6, 7, 8]])
    >>> d = ivy.diagonal(x)
    >>> print(d)
    ivy.array([0, 4, 8])


    With :code:`ivy.Container` inputs:

    >>> x = ivy.Container(\
            a = ivy.array([[7, 1, 2],\
                           [1, 3, 5],\
                           [0, 7, 4]]),\
            b = ivy.array([[4, 3, 2],\
                           [1, 9, 5],\
                           [7, 0, 6]])\
        )
    >>> d = ivy.diagonal(x)
    >>> print(d)
    {
        a: ivy.array([7, 3, 4]),
        b: ivy.array([4, 9, 6])
    }
    """
    return current_backend(x).diagonal(x, offset, axis1, axis2, out=out)


@to_native_arrays_and_back
@handle_out_argument
@handle_nestable
def eigh(
        x: Union[ivy.Array, ivy.NativeArray], /, *, out: Optional[ivy.Array] = None
) -> NamedTuple:
    """Returns an eigendecomposition x = QLQᵀ of a symmetric matrix (or a stack of
    symmetric matrices) ``x``, where ``Q`` is an orthogonal matrix (or a stack of
    matrices) and ``L`` is a vector (or a stack of vectors).

    .. note::
       The function ``eig`` will be added in a future version of the specification, as
       it requires complex number support.
    ..
      NOTE: once complex numbers are supported, each square matrix must be Hermitian.
    .. note::
       Whether an array library explicitly checks whether an input array is a symmetric
       matrix (or a stack of symmetric matrices) is implementation-defined.

    Parameters
    ----------
    x
        input array having shape ``(..., M, M)`` and whose innermost two dimensions form
        square matrices. Must have a floating-point data type.

    Returns
    -------
    ret
        a namedtuple (``eigenvalues``, ``eigenvectors``) whose

        -   first element must have the field name ``eigenvalues`` (corresponding to
            ``L`` above) and must be an array consisting of computed eigenvalues. The
            array containing the eigenvalues must have shape ``(..., M)``.
        -   second element have have the field name ``eigenvectors`` (corresponding to
            ``Q`` above) and must be an array where the columns of the inner most
            matrices contain the computed eigenvectors. These matrices must be
            orthogonal. The array containing the eigenvectors must have shape
            ``(..., M, M)``.

        Each returned array must have the same floating-point data type as ``x``.

    .. note::
       Eigenvalue sort order is left unspecified and is thus implementation-dependent.
    """
    return current_backend(x).eigh(x, out=out)


@to_native_arrays_and_back
@handle_out_argument
@handle_nestable
def eigvalsh(
        x: Union[ivy.Array, ivy.NativeArray], /, *, out: Optional[ivy.Array] = None
) -> ivy.Array:
    """Return the eigenvalues of a symmetric matrix (or a stack of symmetric matrices)
    x.

    Parameters
    ----------
    x
        input array having shape (..., M, M) and whose innermost two dimensions form
        square matrices. Must have floating-point data type.
    out
        optional output array, for writing the result to. It must have a shape that the
        inputs broadcast to.

    Returns
    -------
    ret
        an array containing the computed eigenvalues. The returned array must have shape
        (..., M) and have the same data type as x.

    """
    return current_backend(x).eigvalsh(x, out=out)


@to_native_arrays_and_back
@handle_out_argument
@handle_nestable
def inv(
        x: Union[ivy.Array, ivy.NativeArray], /, *, out: Optional[ivy.Array] = None
) -> ivy.Array:
    """Returns the multiplicative inverse of a square matrix (or a stack of square
    matrices) ``x``.

    Parameters
    ----------
    x
        input array having shape ``(..., M, M)`` and whose innermost two dimensions form
        square matrices. Should have a floating-point data type.
    out
        optional output array, for writing the result to. It must have a shape that the
        inputs broadcast to.

    Returns
    -------
    ret
        an array containing the multiplicative inverses. The returned array must have a
        floating-point data type determined by :ref:`type-promotion` and must have the
        same shape as ``x``.

    Examples
    --------
    >>> x = ivy.array([[1.0, 2.0],[3.0, 4.0]])
    >>> y = ivy.inv(x)
    >>> print(y)
    ivy.array([[-2., 1.],[1.5, -0.5]])

    Inverses of several matrices can be computed at once:

    >>> x = ivy.array([[[1.0, 2.0],[3.0, 4.0]], [[1.0, 3.0], [3.0, 5.0]]])
    >>> y = ivy.inv(x)
    >>> print(y)
    ivy.array([[[-2., 1.],[1.5, -0.5]],[[-1.25, 0.75],[0.75, -0.25]]])

    """
    return current_backend(x).inv(x, out=out)


@to_native_arrays_and_back
@handle_out_argument
@handle_nestable
def matmul(
        x1: Union[ivy.Array, ivy.NativeArray],
        x2: Union[ivy.Array, ivy.NativeArray],
        /,
        *,
        out: Optional[ivy.Array] = None,
) -> ivy.Array:
    """Computes the matrix product.

    Parameters
    ----------
    x1
        first input array. Should have a numeric data type. Must have at least one
        dimension.
    x2
        second input array. Should have a numeric data type. Must have at least one
        dimension.
    out
        optional output array, for writing the result to. It must have a shape that the
        inputs broadcast to.

    Returns
    -------
    ret
        -   if both x1 and x2 are one-dimensional arrays having shape (N,), a
            zero-dimensional array containing the inner product as its only element.
        -   if x1 is a two-dimensional array having shape (M, K) and x2 is a
            two-dimensional array having shape (K, N), a two-dimensional array
            containing the conventional matrix product and having shape (M, N).
        -   if x1 is a one-dimensional array having shape (K,) and x2 is an array having
            shape (..., K, N), an array having shape (..., N) (i.e., prepended
            dimensions during vector-to-matrix promotion must be removed) and containing
            the conventional matrix product.
        -   if x1 is an array having shape (..., M, K) and x2 is a one-dimensional array
            having shape (K,), an array having shape (..., M) (i.e., appended dimensions
            during vector-to-matrix promotion must be removed) and containing the
            conventional matrix product.
        -   if x1 is a two-dimensional array having shape (M, K) and x2 is an array
            having shape (..., K, N), an array having shape (..., M, N) and containing
            the conventional matrix product for each stacked matrix.
        -   if x1 is an array having shape (..., M, K) and x2 is a two-dimensional array
            having shape (K, N), an array having shape (..., M, N) and containing the
            conventional matrix product for each stacked matrix.
        -   if either x1 or x2 has more than two dimensions, an array having a shape
            determined by Broadcasting shape(x1)[:-2] against shape(x2)[:-2] and
            containing the conventional matrix product for each stacked matrix.

    **Raises**

    -   if either x1 or x2 is a zero-dimensional array.
    -   if x1 is a one-dimensional array having shape (K,), x2 is a one-dimensional
        array having shape (L,), and K != L.
    -   if x1 is a one-dimensional array having shape (K,), x2 is an array having shape
        (..., L, N), and K != L.
    -   if x1 is an array having shape (..., M, K), x2 is a one-dimensional array having
        shape (L,), and K != L.
    -   if x1 is an array having shape (..., M, K), x2 is an array having shape
        (..., L, N), and K != L.

    This function conforms to the `Array API Standard
    <https://data-apis.org/array-api/latest/>`_. This docstring is an extension of the
    `docstring <https://data-apis.org/array-api/latest/API_specification/generated/signatures.array_object.array.__matmul__.html>`_ # noqa
    in the standard.

    Both the description and the type hints above assumes an array input for simplicity,
    but this function is *nestable*, and therefore also accepts :code:`ivy.Container`
    instances in place of any of the arguments.

    Examples
    --------
    With :code:`ivy.Array` inputs:

    >>> x = ivy.array([2., 0., 3.])
    >>> y = ivy.array([4., 1., 8.])
    >>> z = ivy.matmul(x, y)
    >>> print(z)
    ivy.array(32.)

    With :code:`ivy.NativeArray` inputs:

    >>> x = ivy.native_array([[1., 2.],  \
                            [0., 1.]])
    >>> y = ivy.native_array([[2., 0.],  \
                            [0., 3.]])
    >>> z = ivy.matmul(x, y)
    >>> print(z)
    ivy.array([[2., 6.],
                [0., 3.]])

    With :code:`ivy.Container` inputs:

    >>> x = ivy.Container(a=ivy.array([5., 1.]), b=ivy.array([1., 0.]))
    >>> y = ivy.Container(a=ivy.array([4., 7.]), b=ivy.array([3., 0.]))
    >>> z = ivy.matmul(x,y)
    >>> print(z)
    {
        a: ivy.array(27.),
        b: ivy.array(3.)
    }

    With a combination of :code:`ivy.Array`
    and :code:`ivy.Container` inputs:

    >>> x = ivy.array([9., 0.])
    >>> y = ivy.Container(a=ivy.array([2., 1.]), b=ivy.array([1., 0.]))
    >>> z = ivy.matmul(x, y)
    >>> print(z)
    {
        a: ivy.array(18.),
        b: ivy.array(9.)
    }

    With a combination of :code:`ivy.NativeArray`
    and :code:`ivy.Array` inputs:

    >>> x = ivy.native_array([[1., 2.], \
                            [0., 3.]])
    >>> y = ivy.array([[1.], \
                        [3.]])
    >>> z = ivy.matmul(x, y)
    >>> print(z)
    ivy.array([[7.],
               [9.]])

    """
    return current_backend(x1).matmul(x1, x2, out=out)


@to_native_arrays_and_back
@handle_out_argument
@handle_nestable
def matrix_norm(
        x: Union[ivy.Array, ivy.NativeArray],
        ord: Optional[Union[int, float, Literal[inf, -inf, "fro", "nuc"]]] = "fro",
        keepdims: bool = False,
        /,
        *,
        out: Optional[ivy.Array] = None,
) -> ivy.Array:
    """Compute the matrix p-norm.

    Parameters
    ----------
    x
        Input array.
    p
        Order of the norm. Default is 2.
    axes
        The axes of x along which to compute the matrix norms.
        Default is None, in which case the last two dimensions are used.
    keepdims
        If this is set to True, the axes which are normed over are left in the result as
        dimensions with size one. With this option the result will broadcast correctly
        against the original x. Default is False.
    out
        optional output array, for writing the result to. It must have a shape that the
        inputs broadcast to.

    Returns
    -------
    ret
        Matrix norm of the array at specified axes.

    """
    return current_backend(x).matrix_norm(x, ord, keepdims, out=out)


@to_native_arrays_and_back
@handle_out_argument
@handle_nestable
def matrix_power(
        x: Union[ivy.Array, ivy.NativeArray], 
        n: int, 
        /, 
        *, 
        out: Optional[ivy.Array] = None
) -> ivy.Array:
    """Raises a square matrix (or a stack of square matrices) x to an integer power
    n.
    """
    return current_backend(x).matrix_power(x, n, out=out)


@to_native_arrays_and_back
@handle_out_argument
@handle_nestable
def matrix_rank(
<<<<<<< HEAD
        x: Union[ivy.Array, ivy.NativeArray],
        rtol: Optional[Union[float, Tuple[float]]] = None,
        /,
        *,
        out: Optional[ivy.Array] = None,
=======
    x: Union[ivy.Array, ivy.NativeArray],
    /,
    *,
    rtol: Optional[Union[float, Tuple[float]]] = None,
    out: Optional[ivy.Array] = None,
>>>>>>> c6e3c7a2
) -> ivy.Array:
    """Returns the rank (i.e., number of non-zero singular values) of a matrix (or a
    stack of matrices).

    Parameters
    ----------
    x
        input array having shape ``(..., M, N)`` and whose innermost two dimensions form
        ``MxN`` matrices. Should have a floating-point data type.

    rtol
        relative tolerance for small singular values. Singular values approximately less
        than or equal to ``rtol * largest_singular_value`` are set to zero. If a
        ``float``, the value is equivalent to a zero-dimensional array having a
        floating-point data type determined by :ref:`type-promotion` (as applied to
        ``x``) and must be broadcast against each matrix. If an ``array``, must have a
        floating-point data type and must be compatible with ``shape(x)[:-2]`` (see
        :ref:`broadcasting`). If ``None``, the default value is ``max(M, N) * eps``,
        where ``eps`` must be the machine epsilon associated with the floating-point
        data type determined by :ref:`type-promotion` (as applied to ``x``).
        Default: ``None``.
    out
        optional output array, for writing the result to. It must have a shape that the
        inputs broadcast to.

    Returns
    -------
    ret
        an array containing the ranks. The returned array must have a floating-point
        data type determined by :ref:`type-promotion` and must have shape ``(...)``
        (i.e., must have a shape equal to ``shape(x)[:-2]``).

    Examples
    --------
    With :code: 'ivy.Array' inputs:

    1. Full Matrix
    >>> x = ivy.array([[1., 2.], [3., 4.]])
    >>> ivy.matrix_rank(x)
    ivy.array(2.)

    2. Rank Deficient Matrix
    >>> x = ivy.array([[1., 0.], [0., 0.]])
    >>> ivy.matrix_rank(x)
    ivy.array(1.)

    3. 1 Dimension - rank 1 unless all 0
    >>> x = ivy.array([[1., 1.])
    >>> ivy.matrix_rank(x)
    ivy.array(1.)

    >>> x = ivy.array([[0., 0.])
    >>> ivy.matrix_rank(x)
    ivy.array(0)

    With :code: 'ivy.NativeArray' inputs:

    >>> x = ivy.native_array([[1., 2.], [3., 4.]], [[1., 0.], [0., 0.]])
    >>> ivy.matrix_rank(x)
    ivy.array([2., 1.])

    With :code: 'ivy.Container' inputs:
    >>> x = ivy.Container(a = ivy.array([[1., 2.], [3., 4.]]) ,
                            b = ivy.array([[1., 0.], [0., 0.]]))
    >>> ivy.matrix_rank(x)
    {a:ivy.array(2.), b:ivy.array(1.)}


    """
    return current_backend(x).matrix_rank(x, rtol, out=out)


@to_native_arrays_and_back
@handle_out_argument
@handle_nestable
def matrix_transpose(
<<<<<<< HEAD
        x: Union[ivy.Array, ivy.NativeArray], *, out: Optional[ivy.Array] = None
=======
    x: Union[ivy.Array, ivy.NativeArray], /, *, out: Optional[ivy.Array] = None
>>>>>>> c6e3c7a2
) -> ivy.Array:
    """Transposes a matrix (or a stack of matrices) ``x``.

    Parameters
    ----------
    x
        input array having shape ``(..., M, N)`` and whose innermost two dimensions form
        ``MxN`` matrices.
    out
        optional output array, for writing the result to. It must have a shape that the
        inputs broadcast to.

    Returns
    -------
    ret
        an array containing the transpose for each matrix and having shape
        ``(..., N, M)``. The returned array must have the same data type as ``x``.

    """
    return current_backend(x).matrix_transpose(x, out=out)


@to_native_arrays_and_back
@handle_out_argument
@handle_nestable
def outer(
<<<<<<< HEAD
        x1: Union[ivy.Array, ivy.NativeArray],
        x2: Union[ivy.Array, ivy.NativeArray],
        *,
        out: Optional[ivy.Array] = None,
=======
    x1: Union[ivy.Array, ivy.NativeArray],
    x2: Union[ivy.Array, ivy.NativeArray],
    /,
    *,
    out: Optional[ivy.Array] = None,
>>>>>>> c6e3c7a2
) -> ivy.Array:
    """Returns the outer product of two vectors ``x1`` and ``x2``.

    Parameters
    ----------
    x1
        first one-dimensional input array of size N. Should have a numeric data type.
        a(N,) array_like
        First input vector. Input is flattened if not already 1-dimensional.
    x2
        second one-dimensional input array of size M. Should have a numeric data type.
        b(M,) array_like
        Second input vector. Input is flattened if not already 1-dimensional.
    out
        optional output array, for writing the result to. It must have a shape that the
        inputs broadcast to.

    Returns
    -------
    ret
        a two-dimensional array containing the outer product and whose shape is (N, M).
        The returned array must have a data type determined by Type Promotion Rules.


    Examples
    --------
    >>> x = ivy.array([[1., 2.],\
                       [3., 4.]])
    >>> y = ivy.array([[5., 6.],\
                       [7., 8.]])
    >>> d = ivy.outer(x,y)
    >>> print(d)
    ivy.array([[ 5.,  6.,  7.,  8.],
                [10., 12., 14., 16.],
                [15., 18., 21., 24.],
                [20., 24., 28., 32.]])

    >>> d = ivy.outer(x, 1)
    >>> print(d)
    ivy.array([[1.],
                [2.],
                [3.],
                [4.]])

    A 3-D Example
    >>> x = ivy.array([[[1., 2.],\
                        [3., 4.]],\
                       [[5., 6.],\
                        [7., 8.]]])
    >>> y = ivy.array([[[9., 10.],\
                        [11., 12.]],\
                       [[13., 14.],\
                        [15., 16.]]])
    >>> d = ivy.outer(x, y)
    >>> print(d)
    ivy.array([[  9.,  10.,  11.,  12.,  13.,  14.,  15.,  16.],
                [ 18.,  20.,  22.,  24.,  26.,  28.,  30.,  32.],
                [ 27.,  30.,  33.,  36.,  39.,  42.,  45.,  48.],
                [ 36.,  40.,  44.,  48.,  52.,  56.,  60.,  64.],
                [ 45.,  50.,  55.,  60.,  65.,  70.,  75.,  80.],
                [ 54.,  60.,  66.,  72.,  78.,  84.,  90.,  96.],
                [ 63.,  70.,  77.,  84.,  91.,  98., 105., 112.],
                [ 72.,  80.,  88.,  96., 104., 112., 120., 128.]])

    """
    return current_backend(x1, x2).outer(x1, x2, out=out)


@to_native_arrays_and_back
@handle_out_argument
@handle_nestable
def pinv(
<<<<<<< HEAD
        x: Union[ivy.Array, ivy.NativeArray],
        rtol: Optional[Union[float, Tuple[float]]] = None,
        *,
        out: Optional[ivy.Array] = None,
=======
    x: Union[ivy.Array, ivy.NativeArray],
    /,
    *,
    rtol: Optional[Union[float, Tuple[float]]] = None,
    out: Optional[ivy.Array] = None,
>>>>>>> c6e3c7a2
) -> ivy.Array:
    """Returns the (Moore-Penrose) pseudo-inverse of a matrix (or a stack of matrices)
    ``x``.

    Parameters
    ----------
    x
        input array having shape ``(..., M, N)`` and whose innermost two dimensions form
        ``MxN`` matrices. Should have a floating-point data type.
    rtol
        relative tolerance for small singular values. Singular values approximately less
        than or equal to ``rtol * largest_singular_value`` are set to zero. If a
        ``float``, the value is equivalent to a zero-dimensional array having a
        floating-point data type determined by :ref:`type-promotion` (as applied to
        ``x``) and must be broadcast against each matrix. If an ``array``, must have a
        floating-point data type and must be compatible with ``shape(x)[:-2]``
        (see :ref:`broadcasting`). If ``None``, the default value is
        ``max(M, N) * eps``, where ``eps`` must be the machine epsilon associated with
        the floating-point data type determined by :ref:`type-promotion` (as applied to
        ``x``). Default: ``None``.
    out
        optional output array, for writing the result to. It must have a shape that the
        inputs broadcast to.

    Returns
    -------
    ret
        an array containing the pseudo-inverses. The returned array must have a
        floating-point data type determined by :ref:`type-promotion` and must have shape
        ``(..., N, M)`` (i.e., must have the same shape as ``x``, except the innermost
        two dimensions must be transposed).

    """
    return current_backend(x).pinv(x, rtol, out=out)


@to_native_arrays_and_back
@handle_nestable
def qr(
<<<<<<< HEAD
        x: Union[ivy.Array, ivy.NativeArray],
        mode: str = "reduced",
=======
    x: Union[ivy.Array, ivy.NativeArray],
    /,
    *,
    mode: str = "reduced",
>>>>>>> c6e3c7a2
) -> NamedTuple:
    """
    Returns the qr decomposition x = QR of a full column rank matrix (or a stack of
    matrices), where Q is an orthonormal matrix (or a stack of matrices) and R is an
    upper-triangular matrix (or a stack of matrices).

    Parameters
    ----------
    x
        input array having shape (..., M, N) and whose innermost two dimensions form MxN
        matrices of rank N. Should have a floating-point data type.
    mode
        decomposition mode. Should be one of the following modes:
        - 'reduced': compute only the leading K columns of q, such that q and r have
          dimensions (..., M, K) and (..., K, N), respectively, and where K = min(M, N).
        - 'complete': compute q and r with dimensions (..., M, M) and (..., M, N),
          respectively.
        Default: 'reduced'.

    Returns
    -------
    ret
        a namedtuple (Q, R) whose
        - first element must have the field name Q and must be an array whose shape
          depends on the value of mode and contain matrices with orthonormal columns.
          If mode is 'complete', the array must have shape (..., M, M). If mode is
          'reduced', the array must have shape (..., M, K), where K = min(M, N). The
          first x.ndim-2 dimensions must have the same size as those of the input array
          x.
        - second element must have the field name R and must be an array whose shape
          depends on the value of mode and contain upper-triangular matrices. If mode is
          'complete', the array must have shape (..., M, N). If mode is 'reduced', the
          array must have shape (..., K, N), where K = min(M, N). The first x.ndim-2
          dimensions must have the same size as those of the input x.

    """
    return current_backend(x).qr(x, mode)


@to_native_arrays_and_back
@handle_out_argument
@handle_nestable
def slogdet(
<<<<<<< HEAD
        x: Union[ivy.Array, ivy.NativeArray], *, out: Optional[ivy.Array] = None
=======
    x: Union[ivy.Array, ivy.NativeArray], /, *, out: Optional[ivy.Array] = None
>>>>>>> c6e3c7a2
) -> ivy.Array:
    """Computes the sign and natural logarithm of the determinant of an array.

    Parameters
    ----------
    x
        This is a 2D array, and it has to be square
    out
        optional output array, for writing the result to. It must have a shape that the
        inputs broadcast to.

    Returns
    -------
    ret
        This function returns two values -
            sign:
            A number representing the sign of the determinant.

            logdet:
            The natural log of the absolute value of the determinant.

    """
    return current_backend(x).slodget(x, out=out)


@to_native_arrays_and_back
@handle_out_argument
@handle_nestable
def solve(
<<<<<<< HEAD
        x1: Union[ivy.Array, ivy.NativeArray],
        x2: Union[ivy.Array, ivy.NativeArray],
        *,
        out: Optional[ivy.Array] = None,
=======
    x1: Union[ivy.Array, ivy.NativeArray],
    x2: Union[ivy.Array, ivy.NativeArray],
    /,
    *,
    out: Optional[ivy.Array] = None,
>>>>>>> c6e3c7a2
) -> ivy.Array:
    """
    Returns the solution to the system of linear equations represented by the well-
    determined (i.e., full rank) linear matrix equation AX = B.

    Parameters
    ----------
    x1
        coefficient array A having shape (..., M, M) and whose innermost two dimensions
        form square matrices. Must be of full rank (i.e., all rows or, equivalently,
        columns must be linearly independent). Should have a floating-point data type.
    x2
        ordinate (or “dependent variable”) array B. If x2 has shape (M,), x2 is
        equivalent to an array having shape (..., M, 1). If x2 has shape (..., M, K),
        each column k defines a set of ordinate values for which to compute a solution,
        and shape(x2)[:-1] must be compatible with shape(x1)[:-1] (see Broadcasting).
        Should have a floating-point data type.
    out
        optional output array, for writing the result to. It must have a shape that the
        inputs broadcast to.

    Returns
    -------
    ret
        an array containing the solution to the system AX = B for each square matrix.
        The returned array must have the same shape as x2 (i.e., the array corresponding
        to B) and must have a floating-point data type determined by Type Promotion
        Rules.

    """
    return current_backend(x1, x2).solve(x1, x2, out=out)


@to_native_arrays_and_back
@handle_nestable
def svd(
<<<<<<< HEAD
        x: Union[ivy.Array, ivy.NativeArray],
        full_matrices: bool = True,
=======
    x: Union[ivy.Array, ivy.NativeArray],
    /,
    *,
    full_matrices: bool = True,
>>>>>>> c6e3c7a2
) -> Union[ivy.Array, Tuple[ivy.Array, ...]]:
    """Returns a singular value decomposition A = USVh of a matrix (or a stack of
    matrices) ``x``, where ``U`` is a matrix (or a stack of matrices) with orthonormal
    columns, ``S`` is a vector of non-negative numbers (or stack of vectors), and ``Vh``
    is a matrix (or a stack of matrices) with orthonormal rows.

    Parameters
    ----------
    x
        input array having shape ``(..., M, N)`` and whose innermost two dimensions form
        matrices on which to perform singular value decomposition. Should have a
        floating-point data type.
    full_matrices
        If ``True``, compute full-sized ``U`` and ``Vh``, such that ``U`` has shape
        ``(..., M, M)`` and ``Vh`` has shape ``(..., N, N)``. If ``False``, compute on
        the leading ``K`` singular vectors, such that ``U`` has shape ``(..., M, K)``
        and ``Vh`` has shape ``(..., K, N)`` and where ``K = min(M, N)``.
        Default: ``True``.
    out
        optional output array, for writing the result to. It must have a shape that the
        inputs broadcast to.

    Returns
    -------
    ..
      NOTE: once complex numbers are supported, each square matrix must be Hermitian.
    ret
        a namedtuple ``(U, S, Vh)`` whose

        -   first element must have the field name ``U`` and must be an array whose
            shape depends on the value of ``full_matrices`` and contain matrices with
            orthonormal columns (i.e., the columns are left singular vectors). If
            ``full_matrices`` is ``True``, the array must have shape ``(..., M, M)``.
            If ``full_matrices`` is ``False``, the array must have shape
            ``(..., M, K)``, where ``K = min(M, N)``. The first ``x.ndim-2`` dimensions
            must have the same shape as those of the input ``x``.
        -   second element must have the field name ``S`` and must be an array with
            shape ``(..., K)`` that contains the vector(s) of singular values of length
            ``K``, where ``K = min(M, N)``. For each vector, the singular values must be
            sorted in descending order by magnitude, such that ``s[..., 0]`` is the
            largest value, ``s[..., 1]`` is the second largest value, et cetera. The
            first ``x.ndim-2`` dimensions must have the same shape as those of the input
            ``x``.
        -   third element must have the field name ``Vh`` and must be an array whose
            shape depends on the value of ``full_matrices`` and contain orthonormal rows
            (i.e., the rows are the right singular vectors and the array is the
            adjoint). If ``full_matrices`` is ``True``, the array must have shape
            ``(..., N, N)``. If ``full_matrices`` is ``False``, the array must have
            shape ``(..., K, N)`` where ``K = min(M, N)``. The first ``x.ndim-2``
            dimensions must have the same shape as those of the input ``x``.

        Each returned array must have the same floating-point data type as ``x``.

    Examples
    --------
    >>> x = ivy.random_normal(shape = (9, 6))
    >>> U, S, Vh = ivy.svd(x)
    >>> print(U.shape, S.shape, Vh.shape)
    (9, 9) (6,) (6, 6)

    Reconstruction from SVD, result is numerically close to x

    >>> reconstructed_x = ivy.matmul(U[:,:6] * S, Vh)
    >>> print((reconstructed_x - x > 1e-3).sum())
    ivy.array(0)

    >>> print((reconstructed_x - x < -1e-3).sum())
    ivy.array(0)

    """
    return current_backend(x).svd(x, full_matrices)


@to_native_arrays_and_back
@handle_out_argument
@handle_nestable
def svdvals(
<<<<<<< HEAD
        x: Union[ivy.Array, ivy.NativeArray], *, out: Optional[ivy.Array] = None
=======
    x: Union[ivy.Array, ivy.NativeArray], /, *, out: Optional[ivy.Array] = None
>>>>>>> c6e3c7a2
) -> ivy.Array:
    """Returns the singular values of a matrix (or a stack of matrices) ``x``.

    Parameters
    ----------
    x
        input array having shape ``(..., M, N)`` and whose innermost two dimensions form
        ``MxN`` matrices.
    out
        optional output array, for writing the result to. It must have a shape that the
        inputs broadcast to.

    Returns
    -------
    ret
        array with shape ``(..., K)`` that contains the vector(s) of singular values of
        length ``K``, where K = min(M, N). The values are sorted in descending order by
        magnitude.

    Functional Examples
    -------------------

    With :code:`ivy.Array` input:

    >>> x = ivy.array([[5.0, 7.0], [4.0, 3.0]])
    >>> S = ivy.svdvals(x)
    >>> print(S.shape)
    (2,)

    Compare the singular value S by ivy.svdvals() with the result by ivy.svd().

    >>> _, SS, _ = ivy.svd(x)
    >>> print(SS.shape)
    (2,)

    >>> error = (SS - S).abs()
    >>> print(error)
    ivy.array([0.,0.])

    With :code:`ivy.NativeArray` input:

    >>> x = ivy.native_array([[1.0, 2.0, 3.0], [2.0, 3.0, 4.0],\
                              [2.0, 1.0, 3.0], [3.0, 4.0, 5.0]])
    >>> print(x.shape)
    torch.Size([4, 3])

    >>> S = ivy.svdvals(x)
    >>> print(S)
    ivy.array([10.3, 1.16, 0.615])

    >>> _, SS, _ = ivy.svd(x)
    >>> print(SS)
    ivy.array([10.3, 1.16, 0.615])

    Compare the singular value S by ivy.svdvals() with the result by ivy.svd().

    >>> error = (SS - S).abs()
    >>> print(error)
    ivy.array([0.00e+00, 2.38e-07, 0.00e+00])

    With :code:`ivy.Container` input:

    >>> x = ivy.Container(a=ivy.array([[2.0, 3.0], [3.0, 4.0],\
                                       [1.0, 3.0], [3.0, 5.0]]),\
                          b=ivy.array([[7.0, 1.0, 2.0, 3.0],\
                                       [2.0, 5.0, 3.0, 4.0],\
                                       [2.0, 6.0, 1.0, 3.0],\
                                       [3.0, 4.0, 5.0, 9.0]]))
    >>> y = ivy.svdvals(x)
    >>> print(y)
    {
        a: ivy.array([9.01, 0.866]),
        b: ivy.array([15.8, 5.56, 4.17, 0.864])
    }

    Instance Method Examples
    ------------------------

    Using :code:`ivy.Array` instance method:

    >>> x = ivy.array([[8.0, 3.0], [2.0, 3.0],\
                       [2.0, 1.0], [3.0, 4.0],\
                       [4.0, 1.0], [5.0, 6.0]])
    >>> y = x.svdvals()
    >>> print(y)
    ivy.array([13.4, 3.88])

    Using :code:`ivy.Container` instance method:

    >>> x = ivy.Container(a=ivy.array([[2.0, 3.0, 6.0], [5.0, 3.0, 4.0],\
                                       [1.0, 7.0, 3.0], [3.0, 2.0, 5.0]]),\
                          b=ivy.array([[7.0, 1.0, 2.0, 3.0, 9.0],\
                                       [2.0, 5.0, 3.0, 4.0, 10.0],\
                                       [2.0, 11.0, 6.0, 1.0, 3.0],\
                                       [8.0, 3.0, 4.0, 5.0, 9.0]]))
    >>> y = x.svdvals()
    >>> print(y)
    {
        a: ivy.array([13., 4.64, 2.55]),
        b: ivy.array([23.2, 10.4, 4.31, 1.36])
    }


    """
    return current_backend(x).svdvals(x, out=out)


@to_native_arrays_and_back
@handle_out_argument
@handle_nestable
def tensordot(
<<<<<<< HEAD
        x1: Union[ivy.Array, ivy.NativeArray],
        x2: Union[ivy.Array, ivy.NativeArray],
        axes: Union[int, Tuple[List[int], List[int]]] = 2,
        *,
        out: Optional[ivy.Array] = None,
=======
    x1: Union[ivy.Array, ivy.NativeArray],
    x2: Union[ivy.Array, ivy.NativeArray],
    /,
    *,
    axes: Union[int, Tuple[List[int], List[int]]] = 2,
    out: Optional[ivy.Array] = None,
>>>>>>> c6e3c7a2
) -> ivy.Array:
    """Returns a tensor contraction of x1 and x2 over specific axes.

    Parameters
    ----------
    x1
        First input array. Should have a numeric data type.
    x2
        second input array. Must be compatible with x1 for all non-contracted axes.
        Should have a numeric data type.
    axes
        The axes to contract over.
        Default is 2.
    out
        optional output array, for writing the result to. It must have a shape that the
        inputs broadcast to.

    Returns
    -------
    ret
        The tensor contraction of x1 and x2 over the specified axes.


    Functional Examples
    -------------------
    With :code:`ivy.Array` input:
    1. Axes = 0 : tensor product
    >>> x = ivy.array([[1., 2.], [2., 3.]])
    >>> y = ivy.array([[3., 4.], [4., 5.]])
    >>> res = ivy.tensordot(x, y, axes =0)
    >>> print(res)
    ivy.array([[[[3.,4.],[4.,5.]],[[6.,8.],[8.,10.]]],[[[6.,8.],[8.,10.]],[[9.,12.],[12.,15.]]]])

    With a mix of :code:`ivy.Array` and :code:`ivy.NativeArray` inputs:

    2. Axes = 1 : tensor dot product
    >>> x = ivy.array([[1., 0., 1.], [2., 3., 6.], [0., 7., 2.]])
    >>> y = ivy.native_array([[1.], [2.], [3.]])
    >>> res = ivy.tensordot(x, y, axes = 1)
    >>> print(res)
    ivy.array([[ 4.],
                [26.],
                [20.]])

    With :code:`ivy.Container` input:

    3. Axes = 2: (default) tensor double contraction
    >>> x = ivy.Container(a=ivy.array([[1., 0., 3.], [2., 3., 4.]]),\
                          b=ivy.array([[5., 6., 7.], [3., 4., 8.]]))
    >>> y = ivy.Container(a=ivy.array([[2., 4., 5.], [9., 10., 6.]]),\
                          b=ivy.array([[1., 0., 3.], [2., 3., 4.]]))
    >>> res = ivy.tensordot(x, y)
    >>> print(res)
    {
        a: ivy.array(89.),
        b: ivy.array(76.)
    }


    """
    return current_backend(x1, x2).tensordot(x1, x2, axes, out=out)


@to_native_arrays_and_back
@handle_out_argument
@handle_nestable
def trace(
<<<<<<< HEAD
        x: Union[ivy.Array, ivy.NativeArray],
        offset: int = 0,
        *,
        out: Optional[ivy.Array] = None,
=======
    x: Union[ivy.Array, ivy.NativeArray],
    /,
    *,
    offset: int = 0,
    out: Optional[ivy.Array] = None,
>>>>>>> c6e3c7a2
) -> ivy.Array:
    """Returns the sum along the specified diagonals of a matrix (or a stack of
    matrices) ``x``.

    Parameters
    ----------
    x
        input array having shape ``(..., M, N)`` and whose innermost two dimensions form
        ``MxN`` matrices. Should have a numeric data type.
    offset
        offset specifying the off-diagonal relative to the main diagonal.
        -   ``offset = 0``: the main diagonal.
        -   ``offset > 0``: off-diagonal above the main diagonal.
        -   ``offset < 0``: off-diagonal below the main diagonal.

        Default: ``0``.
    out
        optional output array, for writing the result to. It must have a shape that the
        inputs broadcast to.

    Returns
    -------
    ret
         an array containing the traces and whose shape is determined by removing the
         last two dimensions and storing the traces in the last array dimension. For
         example, if ``x`` has rank ``k`` and shape ``(I, J, K, ..., L, M, N)``, then an
         output array has rank ``k-2`` and shape ``(I, J, K, ..., L)`` where

         ::

           out[i, j, k, ..., l] = trace(a[i, j, k, ..., l, :, :])

         The returned array must have the same data type as ``x``.

    Examples
    --------
    >>> x = ivy.array([[1.0, 2.0],[3.0, 4.0]])
    >>> offset = 0
    >>> y = ivy.trace(x, offset)
    >>> print(y)
    ivy.array(5.)

    """
    return current_backend(x).trace(x, offset, out=out)


@to_native_arrays_and_back
@handle_out_argument
@handle_nestable
def vecdot(
<<<<<<< HEAD
        x1: Union[ivy.Array, ivy.NativeArray],
        x2: Union[ivy.Array, ivy.NativeArray],
        axis: int = -1,
        *,
        out: Optional[ivy.Array] = None,
=======
    x1: Union[ivy.Array, ivy.NativeArray],
    x2: Union[ivy.Array, ivy.NativeArray],
    /,
    *,
    axis: int = -1,
    out: Optional[ivy.Array] = None,
>>>>>>> c6e3c7a2
) -> ivy.Array:
    """Computes the (vector) dot product of two arrays.

    Parameters
    ----------
    x1
        first input array. Should have a numeric data type.
    x2
        second input array. Must be compatible with ``x1`` (see :ref:`broadcasting`).
        Should have a numeric data type.
    axis
        axis over which to compute the dot product. Must be an integer on the interval
        ``[-N, N)``, where ``N`` is the rank (number of dimensions) of the shape
        determined according to :ref:`broadcasting`. If specified as a negative integer,
        the function must determine the axis along which to compute the dot product by
        counting backward from the last dimension (where ``-1`` refers to the last
        dimension). By default, the function must compute the dot product over the last
        axis. Default: ``-1``.
    out
        optional output array, for writing the result to. It must have a shape that the
        inputs broadcast to.

    Returns
    -------
    ret
        if ``x1`` and ``x2`` are both one-dimensional arrays, a zero-dimensional
        containing the dot product; otherwise, a non-zero-dimensional array containing
        the dot products and having rank ``N-1``, where ``N`` is the rank (number of
        dimensions) of the shape determined according to :ref:`broadcasting`. The
        returned array must have a data type determined by :ref:`type-promotion`.

    **Raises**

    -   if provided an invalid ``axis``.
    -   if the size of the axis over which to compute the dot product is not the same
        for both ``x1`` and ``x2``.

    """
    return current_backend(x1).vecdot(x1, x2, axis, out=out)


@to_native_arrays_and_back
@handle_out_argument
@handle_nestable
def vector_norm(
<<<<<<< HEAD
        x: Union[ivy.Array, ivy.NativeArray],
        axis: Optional[Union[int, Tuple[int]]] = None,
        keepdims: bool = False,
        ord: Union[int, float, Literal[inf, -inf]] = 2,
        *,
        out: Optional[ivy.Array] = None,
=======
    x: Union[ivy.Array, ivy.NativeArray],
    /,
    *,
    axis: Optional[Union[int, Tuple[int]]] = None,
    keepdims: bool = False,
    ord: Union[int, float, Literal[inf, -inf]] = 2,
    out: Optional[ivy.Array] = None,
>>>>>>> c6e3c7a2
) -> ivy.Array:
    r"""Computes the vector norm of a vector (or batch of vectors) ``x``.

    Parameters
    ----------
    x
        input array. Should have a floating-point data type.
    axis
        If an integer, ``axis`` specifies the axis (dimension) along which to compute
        vector norms. If an n-tuple, ``axis`` specifies the axes (dimensions) along
        which to compute batched vector norms. If ``None``, the vector norm must be
        computed over all array values (i.e., equivalent to computing the vector norm of
        a flattened array). Negative indices must be supported. Default: ``None``.
    keepdims
        If ``True``, the axes (dimensions) specified by ``axis`` must be included in the
        result as singleton dimensions, and, accordingly, the result must be compatible
        with the input array (see :ref:`broadcasting`). Otherwise, if ``False``, the
        axes (dimensions) specified by ``axis`` must not be included in the result.
        Default: ``False``.
    ord
        order of the norm. The following mathematical norms must be supported:

        +------------------+----------------------------+
        | ord              | description                |
        +==================+============================+
        | 1                | L1-norm (Manhattan)        |
        +------------------+----------------------------+
        | 2                | L2-norm (Euclidean)        |
        +------------------+----------------------------+
        | inf              | infinity norm              |
        +------------------+----------------------------+
        | (int,float >= 1) | p-norm                     |
        +------------------+----------------------------+

        The following non-mathematical "norms" must be supported:

        +------------------+--------------------------------+
        | ord              | description                    |
        +==================+================================+
        | 0                | sum(a != 0)                    |
        +------------------+--------------------------------+
        | -1               | 1./sum(1./abs(a))              |
        +------------------+--------------------------------+
        | -2               | 1./sqrt(sum(1./abs(a)\*\*2))   |
        +------------------+--------------------------------+
        | -inf             | min(abs(a))                    |
        +------------------+--------------------------------+
        | (int,float < 1)  | sum(abs(a)\*\*ord)\*\*(1./ord) |
        +------------------+--------------------------------+

        Default: ``2``.
    out
        optional output array, for writing the result to. It must have a shape that the
        inputs broadcast to.

    Returns
    -------
    ret
        an array containing the vector norms. If ``axis`` is ``None``, the returned
        array must be a zero-dimensional array containing a vector norm. If ``axis`` is
        a scalar value (``int`` or ``float``), the returned array must have a rank which
        is one less than the rank of ``x``. If ``axis`` is a ``n``-tuple, the returned
        array must have a rank which is ``n`` less than the rank of ``x``. The returned
        array must have a floating-point data type determined by :ref:`type-promotion`.

    """
    return current_backend(x).vector_norm(x, axis, keepdims, ord, out=out)


# Extra #
# ------#


@to_native_arrays_and_back
@handle_out_argument
@handle_nestable
def vector_to_skew_symmetric_matrix(
<<<<<<< HEAD
        vector: Union[ivy.Array, ivy.NativeArray], *, out: Optional[ivy.Array] = None
=======
    vector: Union[ivy.Array, ivy.NativeArray], /, *, out: Optional[ivy.Array] = None
>>>>>>> c6e3c7a2
) -> ivy.Array:
    r"""Given vector :math:`\mathbf{a}\in\mathbb{R}^3`, return associated skew-symmetric
    matrix :math:`[\mathbf{a}]_×\in\mathbb{R}^{3×3}` satisfying
    :math:`\mathbf{a}×\mathbf{b}=[\mathbf{a}]_×\mathbf{b}`.\n
    `[reference] <https://en.wikipedia.org/wiki/Skew-symmetric_matrix#Cross_product>`_

    Parameters
    ----------
    vector
        Vector to convert *[batch_shape,3]*.
    out
        optional output array, for writing the result to. It must have a shape that the
        inputs broadcast to.

    Returns
    -------
    ret
        Skew-symmetric matrix *[batch_shape,3,3]*.

    """
    return current_backend(vector).vector_to_skew_symmetric_matrix(vector, out=out)<|MERGE_RESOLUTION|>--- conflicted
+++ resolved
@@ -799,19 +799,11 @@
 @handle_out_argument
 @handle_nestable
 def matrix_rank(
-<<<<<<< HEAD
-        x: Union[ivy.Array, ivy.NativeArray],
-        rtol: Optional[Union[float, Tuple[float]]] = None,
-        /,
-        *,
-        out: Optional[ivy.Array] = None,
-=======
     x: Union[ivy.Array, ivy.NativeArray],
     /,
     *,
     rtol: Optional[Union[float, Tuple[float]]] = None,
     out: Optional[ivy.Array] = None,
->>>>>>> c6e3c7a2
 ) -> ivy.Array:
     """Returns the rank (i.e., number of non-zero singular values) of a matrix (or a
     stack of matrices).
@@ -888,11 +880,7 @@
 @handle_out_argument
 @handle_nestable
 def matrix_transpose(
-<<<<<<< HEAD
-        x: Union[ivy.Array, ivy.NativeArray], *, out: Optional[ivy.Array] = None
-=======
     x: Union[ivy.Array, ivy.NativeArray], /, *, out: Optional[ivy.Array] = None
->>>>>>> c6e3c7a2
 ) -> ivy.Array:
     """Transposes a matrix (or a stack of matrices) ``x``.
 
@@ -919,18 +907,11 @@
 @handle_out_argument
 @handle_nestable
 def outer(
-<<<<<<< HEAD
-        x1: Union[ivy.Array, ivy.NativeArray],
-        x2: Union[ivy.Array, ivy.NativeArray],
-        *,
-        out: Optional[ivy.Array] = None,
-=======
     x1: Union[ivy.Array, ivy.NativeArray],
     x2: Union[ivy.Array, ivy.NativeArray],
     /,
     *,
     out: Optional[ivy.Array] = None,
->>>>>>> c6e3c7a2
 ) -> ivy.Array:
     """Returns the outer product of two vectors ``x1`` and ``x2``.
 
@@ -1003,18 +984,11 @@
 @handle_out_argument
 @handle_nestable
 def pinv(
-<<<<<<< HEAD
-        x: Union[ivy.Array, ivy.NativeArray],
-        rtol: Optional[Union[float, Tuple[float]]] = None,
-        *,
-        out: Optional[ivy.Array] = None,
-=======
     x: Union[ivy.Array, ivy.NativeArray],
     /,
     *,
     rtol: Optional[Union[float, Tuple[float]]] = None,
     out: Optional[ivy.Array] = None,
->>>>>>> c6e3c7a2
 ) -> ivy.Array:
     """Returns the (Moore-Penrose) pseudo-inverse of a matrix (or a stack of matrices)
     ``x``.
@@ -1054,15 +1028,10 @@
 @to_native_arrays_and_back
 @handle_nestable
 def qr(
-<<<<<<< HEAD
-        x: Union[ivy.Array, ivy.NativeArray],
-        mode: str = "reduced",
-=======
     x: Union[ivy.Array, ivy.NativeArray],
     /,
     *,
     mode: str = "reduced",
->>>>>>> c6e3c7a2
 ) -> NamedTuple:
     """
     Returns the qr decomposition x = QR of a full column rank matrix (or a stack of
@@ -1106,11 +1075,7 @@
 @handle_out_argument
 @handle_nestable
 def slogdet(
-<<<<<<< HEAD
-        x: Union[ivy.Array, ivy.NativeArray], *, out: Optional[ivy.Array] = None
-=======
     x: Union[ivy.Array, ivy.NativeArray], /, *, out: Optional[ivy.Array] = None
->>>>>>> c6e3c7a2
 ) -> ivy.Array:
     """Computes the sign and natural logarithm of the determinant of an array.
 
@@ -1140,18 +1105,11 @@
 @handle_out_argument
 @handle_nestable
 def solve(
-<<<<<<< HEAD
-        x1: Union[ivy.Array, ivy.NativeArray],
-        x2: Union[ivy.Array, ivy.NativeArray],
-        *,
-        out: Optional[ivy.Array] = None,
-=======
     x1: Union[ivy.Array, ivy.NativeArray],
     x2: Union[ivy.Array, ivy.NativeArray],
     /,
     *,
     out: Optional[ivy.Array] = None,
->>>>>>> c6e3c7a2
 ) -> ivy.Array:
     """
     Returns the solution to the system of linear equations represented by the well-
@@ -1188,15 +1146,10 @@
 @to_native_arrays_and_back
 @handle_nestable
 def svd(
-<<<<<<< HEAD
-        x: Union[ivy.Array, ivy.NativeArray],
-        full_matrices: bool = True,
-=======
     x: Union[ivy.Array, ivy.NativeArray],
     /,
     *,
     full_matrices: bool = True,
->>>>>>> c6e3c7a2
 ) -> Union[ivy.Array, Tuple[ivy.Array, ...]]:
     """Returns a singular value decomposition A = USVh of a matrix (or a stack of
     matrices) ``x``, where ``U`` is a matrix (or a stack of matrices) with orthonormal
@@ -1274,11 +1227,7 @@
 @handle_out_argument
 @handle_nestable
 def svdvals(
-<<<<<<< HEAD
-        x: Union[ivy.Array, ivy.NativeArray], *, out: Optional[ivy.Array] = None
-=======
     x: Union[ivy.Array, ivy.NativeArray], /, *, out: Optional[ivy.Array] = None
->>>>>>> c6e3c7a2
 ) -> ivy.Array:
     """Returns the singular values of a matrix (or a stack of matrices) ``x``.
 
@@ -1390,20 +1339,12 @@
 @handle_out_argument
 @handle_nestable
 def tensordot(
-<<<<<<< HEAD
-        x1: Union[ivy.Array, ivy.NativeArray],
-        x2: Union[ivy.Array, ivy.NativeArray],
-        axes: Union[int, Tuple[List[int], List[int]]] = 2,
-        *,
-        out: Optional[ivy.Array] = None,
-=======
     x1: Union[ivy.Array, ivy.NativeArray],
     x2: Union[ivy.Array, ivy.NativeArray],
     /,
     *,
     axes: Union[int, Tuple[List[int], List[int]]] = 2,
     out: Optional[ivy.Array] = None,
->>>>>>> c6e3c7a2
 ) -> ivy.Array:
     """Returns a tensor contraction of x1 and x2 over specific axes.
 
@@ -1471,18 +1412,11 @@
 @handle_out_argument
 @handle_nestable
 def trace(
-<<<<<<< HEAD
-        x: Union[ivy.Array, ivy.NativeArray],
-        offset: int = 0,
-        *,
-        out: Optional[ivy.Array] = None,
-=======
     x: Union[ivy.Array, ivy.NativeArray],
     /,
     *,
     offset: int = 0,
     out: Optional[ivy.Array] = None,
->>>>>>> c6e3c7a2
 ) -> ivy.Array:
     """Returns the sum along the specified diagonals of a matrix (or a stack of
     matrices) ``x``.
@@ -1533,20 +1467,12 @@
 @handle_out_argument
 @handle_nestable
 def vecdot(
-<<<<<<< HEAD
-        x1: Union[ivy.Array, ivy.NativeArray],
-        x2: Union[ivy.Array, ivy.NativeArray],
-        axis: int = -1,
-        *,
-        out: Optional[ivy.Array] = None,
-=======
     x1: Union[ivy.Array, ivy.NativeArray],
     x2: Union[ivy.Array, ivy.NativeArray],
     /,
     *,
     axis: int = -1,
     out: Optional[ivy.Array] = None,
->>>>>>> c6e3c7a2
 ) -> ivy.Array:
     """Computes the (vector) dot product of two arrays.
 
@@ -1592,14 +1518,6 @@
 @handle_out_argument
 @handle_nestable
 def vector_norm(
-<<<<<<< HEAD
-        x: Union[ivy.Array, ivy.NativeArray],
-        axis: Optional[Union[int, Tuple[int]]] = None,
-        keepdims: bool = False,
-        ord: Union[int, float, Literal[inf, -inf]] = 2,
-        *,
-        out: Optional[ivy.Array] = None,
-=======
     x: Union[ivy.Array, ivy.NativeArray],
     /,
     *,
@@ -1607,7 +1525,6 @@
     keepdims: bool = False,
     ord: Union[int, float, Literal[inf, -inf]] = 2,
     out: Optional[ivy.Array] = None,
->>>>>>> c6e3c7a2
 ) -> ivy.Array:
     r"""Computes the vector norm of a vector (or batch of vectors) ``x``.
 
@@ -1685,11 +1602,7 @@
 @handle_out_argument
 @handle_nestable
 def vector_to_skew_symmetric_matrix(
-<<<<<<< HEAD
-        vector: Union[ivy.Array, ivy.NativeArray], *, out: Optional[ivy.Array] = None
-=======
     vector: Union[ivy.Array, ivy.NativeArray], /, *, out: Optional[ivy.Array] = None
->>>>>>> c6e3c7a2
 ) -> ivy.Array:
     r"""Given vector :math:`\mathbf{a}\in\mathbb{R}^3`, return associated skew-symmetric
     matrix :math:`[\mathbf{a}]_×\in\mathbb{R}^{3×3}` satisfying
