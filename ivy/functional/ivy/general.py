"""Collection of general Ivy functions."""

# global
import gc
import math
import einops
import inspect
import builtins
import numpy as np
from numbers import Number
from typing import Callable, Any, Union, List, Tuple, Dict, Iterable, Optional

# local
import ivy
from ivy.functional.ivy.device import dev
from ivy.backend_handler import current_backend, backend_stack
from ivy.func_wrapper import (
    infer_device,
    inputs_to_native_arrays,
    to_native_arrays_and_back,
    handle_out_argument,
    handle_nestable,
)

FN_CACHE = dict()
INF = float("inf")
TIMEOUT = 15.0
TMP_DIR = "/tmp"

array_mode_stack = list()
shape_array_mode_stack = list()
nestable_mode_stack = list()


def get_referrers_recursive(
    item, depth=0, max_depth=None, seen_set=None, local_set=None
):
    """Summary.

    Parameters
    ----------
    item

    depth
         (Default value = 0)
    max_depth
         (Default value = None)
    seen_set
         (Default value = None)
    local_set
         (Default value = None`)

    """
    seen_set = ivy.default(seen_set, set())
    local_set = ivy.default(local_set, set())
    ret_cont = ivy.Container(
        repr=str(item).replace(" ", ""),
        alphabetical_keys=False,
        keyword_color_dict={"repr": "magenta"},
    )
    referrers = [
        ref
        for ref in gc.get_referrers(item)
        if not (
            isinstance(ref, dict)
            and min([k in ref for k in ["depth", "max_depth", "seen_set", "local_set"]])
        )
    ]
    local_set.add(str(id(referrers)))
    for ref in referrers:
        ref_id = str(id(ref))
        if ref_id in local_set or hasattr(ref, "cell_contents"):
            continue
        seen = ref_id in seen_set
        seen_set.add(ref_id)
        refs_rec = lambda: get_referrers_recursive(
            ref, depth + 1, max_depth, seen_set, local_set
        )
        this_repr = "tracked" if seen else str(ref).replace(" ", "")
        if not seen and (not max_depth or depth < max_depth):
            val = ivy.Container(
                repr=this_repr,
                alphabetical_keys=False,
                keyword_color_dict={"repr": "magenta"},
            )
            refs = refs_rec()
            for k, v in refs.items():
                val[k] = v
        else:
            val = this_repr
        ret_cont[str(ref_id)] = val
    return ret_cont


def is_native_array(
    x: Union[ivy.Array, ivy.NativeArray], exclusive: bool = False
) -> bool:
    """
    Determines whether the input x is a Native Array.

    Parameters
    ----------
    x
        The input to check
    exclusive
        Whether to check if the data type is exclusively an array, rather than a
        variable or traced array.

    Returns
    -------
    ret
        Boolean, whether or not x is a native array.

    Examples
    --------
    >>> x = ivy.array([0, 1, 2])
    >>> ivy.is_native_array(x)
    False

    >>> x = ivy.native_array([1.5, 2.3, 4.9, 2.6])
    >>> ivy.is_native_array(x)
    True

    >>> x = ivy.native_array([-1, 2, 7, -3])
    >>> ivy.is_native_array(x, False)
    True

    >>> x = ivy.native_array([9.1, -8.3, 2.8, 3.0])
    >>> ivy.is_native_array(x, True)
    True

    >>> x = ivy.array([5, 2, 6, 9])
    >>> ivy.is_native_array(x, True)
    False

    """
    try:
        return current_backend(x).is_native_array(x, exclusive)
    except ValueError:
        return False


def is_ivy_array(x: Union[ivy.Array, ivy.NativeArray], exclusive: bool = False) -> bool:
    """
    Determines whether the input x is an Ivy Array.

    Parameters
    ----------
    x
        The input to check
    exclusive
        Whether to check if the data type is exclusively an array, rather than a
        variable or traced array.

    Returns
    -------
    ret
        Boolean, whether or not x is an array.

    Examples
    --------
    >>> x = ivy.array([0, 1, 2])
    >>> ivy.is_ivy_array(x)
    True

    >>> x = ivy.native_array([1.5, 2.3, 4.9, 2.6])
    >>> ivy.is_ivy_array(x)
    False

    >>> x = ivy.native_array([-1, 2, 7, -3])
    >>> ivy.is_ivy_array(x, False)
    False

    >>> x = ivy.native_array([9.1, -8.3, 2.8, 3.0])
    >>> ivy.is_ivy_array(x, True)
    False

    >>> x = ivy.array([5, 2, 6, 9])
    >>> ivy.is_ivy_array(x, True)
    True

    """
    return isinstance(x, ivy.Array) and ivy.is_native_array(x.data, exclusive)


def is_array(x: Any, exclusive: bool = False) -> bool:
    """Determines whether the input x is either an Ivy Array or a Native Array.

    Parameters
    ----------
    x
        The input to check
    exclusive
        Whether to check if the data type is exclusively an array, rather than a
        variable or traced array.

    Returns
    -------
    ret
        Boolean, whether or not x is an array.

    """
    return ivy.is_ivy_array(x, exclusive) or ivy.is_native_array(x, exclusive)


def is_ivy_container(x: Any) -> bool:
    """Determines whether the input x is an Ivy Container.

    Parameters
    ----------
    x
        The input to check

    Returns
    -------
    ret
        Boolean, whether or not x is an ivy container.

    """
    return isinstance(x, ivy.Container)


def set_array_mode(mode: bool) -> None:
    """Set the mode of whether to convert inputs to ivy.NativeArray, then convert
    outputs back to ivy.Array

    Parameter
    ---------
    mode
        boolean whether to perform ivy.Array conversions

    Examples
    --------
    >>> ivy.set_array_mode(False)
    >>> ivy.get_array_mode()
    False

    >>> ivy.set_array_mode(True)
    >>> ivy.get_array_mode()
    True
    """
    global array_mode_stack
    if not isinstance(mode, bool):
        raise Exception("set_array_mode only accepts type bool")
    array_mode_stack.append(mode)


def unset_array_mode() -> None:
    """Reset the mode of converting inputs to ivy.NativeArray, then converting
    outputs back to ivy.Array to the previous state

    Examples
    --------
    >>> ivy.set_array_mode(False)
    >>> ivy.get_array_mode()
    False

    >>> ivy.unset_shape_array_mode()
    >>> ivy.get_array_mode()
    True
    """
    global array_mode_stack
    if array_mode_stack:
        array_mode_stack.pop(-1)


def get_array_mode() -> bool:
    """Get the current state of array_mode

    Examples
    --------
    >>> ivy.get_array_mode()
    True

    >>> ivy.set_array_mode(False)
    >>> ivy.get_array_mode()
    False
    """
    global array_mode_stack
    if not array_mode_stack:
        return True
    return array_mode_stack[-1]


def set_nestable_mode(mode: bool) -> None:
    """Set the mode of whether to check if function inputs are ivy.Container

    Parameter
    ---------
    mode
        boolean whether to check if function inputs are ivy.Container

    Examples
    --------
    >>> ivy.set_nestable_mode(False)
    >>> ivy.get_nestable_mode()
    False

    >>> ivy.set_nestable_mode(True)
    >>> ivy.get_nestable_mode()
    True
    """
    global nestable_mode_stack
    if not isinstance(mode, bool):
        raise Exception("set_nestable_mode only accepts type bool")
    nestable_mode_stack.append(mode)


def unset_nestable_mode() -> None:
    """Reset the mode of whether to check if function inputs are ivy.Container
    to the previous state

    Examples
    --------
    >>> ivy.set_nestable_mode(False)
    >>> ivy.get_nestable_mode()
    False

    >>> ivy.unset_nestable_mode()
    >>> ivy.get_nestable_mode()
    True
    """
    global nestable_mode_stack
    if nestable_mode_stack:
        nestable_mode_stack.pop(-1)


def get_nestable_mode() -> bool:
    """Get the current mode of whether to check if function inputs are ivy.Container.
    Default is True.

    Examples
    --------
    >>> ivy.get_nestable_mode()
    True

    >>> ivy.set_nestable_mode(False)
    >>> ivy.get_nestable_mode()
    False
    """
    global nestable_mode_stack
    if not nestable_mode_stack:
        return True
    return nestable_mode_stack[-1]


@to_native_arrays_and_back
@handle_out_argument
@handle_nestable
def copy_array(
    x: Union[ivy.Array, ivy.NativeArray], *, out: Optional[ivy.Array] = None
) -> ivy.Array:
    """Copy an array.

    Parameters
    ----------
    x
        input array.

    out
        optional output array, for writing the result to. It must have a shape that the
        inputs broadcast to.

    Returns
    -------
    ret
        a copy of the input array ``x``.

    Examples
    --------
    With one :code:`ivy.Array` input:

    >>> x = ivy.array([-1, 0, 1])
    >>> y = ivy.copy_array(x)
    >>> print(y)
    ivy.array([-1, 0, 1])

    >>> x = ivy.array([1, 0, 1, 1])
    >>> y = ivy.copy_array(x)
    >>> print(y)
    ivy.array([1, 0, 1, 1])

    >>> x = ivy.array([1, 0, 1, -1])
    >>> y = ivy.zeros((1, 4))
    >>> ivy.copy_array(x, out=y)
    >>> print(y)
    ivy.array([1, 0, 1, -1])

    >>> x = ivy.array([1, 0, 1, 1])
    >>> ivy.copy_array(x, out=x)
    >>> print(x)
    ivy.array([1, 0, 1, 1])

    With one :code:`ivy.Container` input:

    >>> x = ivy.Container(a=ivy.array([-1, 0, 1]))
    >>> y = ivy.copy_array(x)
    >>> print(y)
    {
        a: ivy.array([-1, 0, 1])
    }

    >>> x = ivy.Container(a=ivy.array([-1, 0, 1]),\
                          b=ivy.array([-1, 0, 1, 1, 1, 0]))
    >>> y = ivy.copy_array(x)
    >>> print(y)
    {
        a: ivy.array([-1, 0, 1]),
        b: ivy.array([-1, 0, 1, 1, 1, 0])
    }

    With one :code:`ivy.Container` static method:

    >>> x = ivy.Container(a=ivy.array([-1, 0, 1]),\
                          b=ivy.array([-1, 0, 1, 1, 1, 0]))
    >>> y = ivy.Container.static_copy_array(x)
    >>> print(y)
    {
        a: ivy.array([-1, 0, 1]),
        b: ivy.array([-1, 0, 1, 1, 1, 0])
    }
    
    With one :code:`ivy.Array` instance method:

    >>> x = ivy.array([-1, 0, 1])
    >>> y = x.copy_array()
    >>> print(y)
    ivy.array([-1, 0, 1])

    >>> x = ivy.array([1, 0, 1, 1])
    >>> y = x.copy_array()
    >>> print(y)
    ivy.array([1, 0, 1, 1])
    
    With :code:`ivy.Container` instance method:

    >>> x = ivy.Container(a=ivy.array([1, 0, 1]),\
                          b=ivy.array([-1, 0, 1, 1]))
    >>> y = x.copy_array()
    >>> print(y)
    {
        a: ivy.array([1, 0, 1]),
        b: ivy.array([-1, 0, 1, 1])
    }

    """
    return current_backend(x).copy_array(x, out=out)


@inputs_to_native_arrays
@handle_nestable
def array_equal(
    x0: Union[ivy.Array, ivy.NativeArray], x1: Union[ivy.Array, ivy.NativeArray]
) -> bool:
    """Determines whether two input arrays are equal across all elements.

    Parameters
    ----------
    x0
        The first input array to compare.
    x1
        The second input array to compare.
    dtype
        array data type

    Returns
    -------
    ret
        Boolean, whether or not the input arrays are equal across all elements.

    Examples
    --------
    >>> x = ivy.array([1,0,1])
    >>> y = ivy.array([1,0,-1])
    >>> z = ivy.array_equal(x,y)
    >>> print(z)
    False

    >>> a = ivy.array([1, 2])
    >>> b = ivy.array([1, 2])
    >>> c = ivy.array_equal(a,b)
    >>> print(c)
    True

    >>> i = ivy.array([1, 2])
    >>> j = ivy.array([1, 2, 3])
    >>> k = ivy.array_equal(i,j)
    >>> print(k)
    False

    """
    return current_backend(x0).array_equal(x0, x1)


@inputs_to_native_arrays
@handle_nestable
def arrays_equal(xs: List[Union[ivy.Array, ivy.NativeArray]]) -> bool:
    """Determines whether input arrays are equal across all elements.

    Parameters
    ----------
    xs
        Sequence of arrays to compare for equality
    dtype
        list data type

    Returns
    -------
    ret
        Boolean, whether or not all of the input arrays are equal across all elements.

    Functional Examples
    -------------------

    With :code:`ivy.Array` input:

    >>> i = ivy.array([1, 2])
    >>> j = ivy.arrays_equal([i])
    >>> print(j)
    True

    >>> x = ivy.array([0, 1, 2])
    >>> y = ivy.array([1, 0, 2])
    >>> z = ivy.array([0, 1, 2])
    >>> w = ivy.arrays_equal([x, y, z])
    >>> print(w)
    False

    >>> a = ivy.array([-1, 0, 1])
    >>> b = ivy.array([-1, 0, 1])
    >>> c = ivy.array([-1, 0, 1])
    >>> d = ivy.arrays_equal([a, b, c])
    >>> print(d)
    True

    >>> x = ivy.array([0.1, 1.1])
    >>> y = ivy.array([0.1, 1.1, 2.1])
    >>> z = ivy.array([0.1, 1.1])
    >>> w = ivy.arrays_equal([x, y, z])
    >>> print(w)
    False


    With :code:`ivy.NativeArray` input:

    >>> m = ivy.native_array([1.1, 0.2, 1.3])
    >>> n = ivy.native_array([1.1, 0.2, 1.4])
    >>> o = ivy.arrays_equal([m, n])
    >>> print(o)
    False

    >>> a = ivy.native_array([1, 2, 3, 0, -1])
    >>> b = ivy.array([1, 2, 3, 0, -1])
    >>> c = ivy.arrays_equal([a,b])
    >>> print(c)
    True

    >>> a = ivy.native_array([1, 2, 3, 0, -1])
    >>> b = ivy.array([1, 2, 3, 0, -2])
    >>> c = ivy.arrays_equal([a,b])
    >>> print(c)
    False


    With :code:`ivy.Container` input:

    >>> r = ivy.Container(a=ivy.array([0., 1., 2.]), b=ivy.array([3., 4., 5.]))
    >>> s = ivy.Container(a=ivy.array([0., 1., 2.]), b=ivy.array([3., 4., 5.]))
    >>> t = ivy.Container(a=ivy.array([0., 1., 2.]), b=ivy.array([6., 7., 8.]))
    >>> print(ivy.arrays_equal([r,s,t]))
    {
        a: true,
        b: false
    }

    >>> x = ivy.Container(a=ivy.array([0, 1, 2]), b=ivy.array([3, 4, 5]))
    >>> y = ivy.array([0,1,2])
    >>> z = ivy.arrays_equal([x,y])
    >>> print(z)
    {
        a: true,
        b: false
    }

    """
    x0 = xs[0]
    for x in xs[1:]:
        if not array_equal(x0, x):
            return False
    return True


@to_native_arrays_and_back
@handle_nestable
def all_equal(
    *xs: Iterable[Any], equality_matrix: bool = False
) -> Union[bool, ivy.Array, ivy.NativeArray]:
    """Determines whether the inputs are all equal.

    Parameters
    ----------
    xs
        inputs to compare.
    equality_matrix
        Whether to return a matrix of equalities comparing each input with every other.
        Default is False.

    Returns
    -------
    ret
        Boolean, whether or not the inputs are equal, or matrix array of booleans if
        equality_matrix=True is set.

    Examples
    --------
    With :code:`Number` inputs:

    >>> x1 = 1.2
    >>> x2 = 1.0
    >>> y = ivy.all_equal(x1, x2, equality_matrix=False)
    >>> print(y)
    False

    With :code:`ivy.Array` inputs:

    >>> x1 = ivy.array([1, 1, 0, 0, 1, -1])
    >>> x2 = ivy.array([1, 1, 0, 0, 1, -1])
    >>> y = ivy.all_equal(x1, x2, equality_matrix=True)
    >>> print(y)
    ivy.array([[ True,  True], [ True,  True]])

    With :code:`ivy.NativeArray` inputs:

    >>> x1 = ivy.native_array([1, 1, 0, 0, 1, -1])
    >>> x2 = ivy.native_array([1, 1, 0, 0, 1, -1])
    >>> y = ivy.all_equal(x1, x2, equality_matrix=False)
    >>> print(y)
    True

    With one :code:`ivy.Container` inputs:

    >>> x1 = ivy.Container(a=ivy.native_array([0, 0, -1, 1, 0]), \
                            b=ivy.array([0, 0, -1, 1, 0]))
    >>> x2 = ivy.array([0, 0, -1, 1, 0])
    >>> y = ivy.all_equal(x1, x2, equality_matrix=False)
    >>> print(y)
    {
        a: true,
        b: true
    }

    With multiple :code:`ivy.Container` inputs:

    >>> x1 = ivy.Container(a=ivy.array([1, 0, 1, 1]), \
                            b=ivy.native_array([1, 0, 0, 1]))
    >>> x2 = ivy.Container(a=ivy.native_array([1, 0, 1, 1]), \
                            b=ivy.array([1, 0, -1, -1]))
    >>> y = ivy.all_equal(x1, x2, equality_matrix=False)
    >>> print(y)
    {
        a: true,
        b: false
    }

    """
    equality_fn = ivy.array_equal if ivy.is_native_array(xs[0]) else lambda a, b: a == b
    if equality_matrix:
        num_arrays = len(xs)
        mat = [[None for _ in range(num_arrays)] for _ in range(num_arrays)]
        for i, xa in enumerate(xs):
            for j_, xb in enumerate(xs[i:]):
                j = j_ + i
                res = equality_fn(xa, xb)
                if ivy.is_native_array(res):
                    # noinspection PyTypeChecker
                    res = ivy.to_scalar(res)
                # noinspection PyTypeChecker
                mat[i][j] = res
                # noinspection PyTypeChecker
                mat[j][i] = res
        return ivy.array(mat)
    x0 = xs[0]
    for x in xs[1:]:
        if not equality_fn(x0, x):
            return False
    return True


@inputs_to_native_arrays
@handle_nestable
def to_numpy(x: Union[ivy.Array, ivy.NativeArray], copy: bool = True) -> np.ndarray:
    """Converts an array into a numpy array.

    Parameters
    ----------
    x
        input array
    copy
        whether to copy the array to a new address or not. Default is True.
    Returns
    -------
    ret
        a numpy array copying all the element of the array ``x``.

    Functional Method Examples
    --------------------------

    With :code:`ivy.Array` inputs:

    >>> x = ivy.array([-1, 0, 1])
    >>> y = ivy.to_numpy(x, copy=False)
    >>> print(y)
    [-1  0  1]

    >>> x = ivy.array([[-1, 0, 1],[-1, 0, 1], [1,0,-1]])
    >>> y = ivy.to_numpy(x, copy=True)
    >>> print(y)
    [[-1  0  1]
    [-1  0  1]
    [ 1  0 -1]]

    With :code:`ivy.NativeArray` inputs:

    >>> x = ivy.native_array([-1, 0, 1])
    >>> y = ivy.to_numpy(x)
    >>> print(y)
    [-1 0 1]

    >>> x = ivy.native_array([[-1, 0, 1],[-1, 0, 1], [1,0,-1]])
    >>> y = ivy.to_numpy(x)
    >>> print(y)
    [[-1  0  1]
    [-1  0  1]
    [ 1  0 -1]]

    With a mix of :code:`ivy.Container` and :code:`ivy.NativeArray` inputs:

    >>> x = ivy.Container(a=ivy.native_array([-1, 0, 1]))
    >>> y = ivy.to_numpy(x)
    >>> print(y)
    {
        a: array([-1, 0, 1], dtype=int32)
    }

    >>> x = ivy.Container(a=ivy.native_array([[-1, 0, 1], [-1, 0, 1], [1, 0, -1]]),\
                        b=ivy.native_array([[-1, 0, 0], [1, 0, 1], [1, 1, 1]]))
    >>> y = ivy.to_numpy(x)
    >>> print(y)
    {
        a: array([[-1, 0, 1],
                  [-1, 0, 1],
                  [1, 0, -1]], dtype=int32),
        b: array([[-1, 0, 0],
                  [1, 0, 1],
                  [1, 1, 1]], dtype=int32)
    }

    With a mix of :code:`ivy.Container` and :code:`ivy.Array` inputs:

    >>> x = ivy.Container(x=ivy.array([-1, 0, 1]))
    >>> y = ivy.to_numpy(x)
    >>> print(y)
    {x:array([-1,0,1],dtype=int32)}

    >>> x = ivy.Container(a=ivy.array([[-1.0, 0., 1.], [-1, 0, 1], [1, 0, -1]]),\
                      b=ivy.array([[-1, 0, 0], [1, 0, 1], [1, 1, 1]]))
    >>> y = ivy.to_numpy(x)
    >>> print(y)
    {
        a: array([[-1., 0., 1.],
                  [-1., 0., 1.],
                  [1., 0., -1.]], dtype=float32),
        b: array([[-1, 0, 0],
                  [1, 0, 1],
                  [1, 1, 1]], dtype=int32)
    }

    Instance Method Example
    -----------------------

    With :code:`ivy.Array` inputs:

    >>> x = ivy.array([-1, 0, 1])
    >>> y = x.to_numpy()
    >>> print(y)
    [-1  0  1]

    >>> x = ivy.array([[-1, 0, 1],[-1, 0, 1], [1,0,-1]])
    >>> y = x.to_numpy()
    >>> print(y)
    [[-1  0  1]
    [-1  0  1]
    [ 1  0 -1]]

    With :code:`ivy.Container` inputs:

    >>> x = ivy.Container(a=ivy.array([[-1.0, 0., 1.], [-1, 0, 1], [1, 0, -1]]),\
                      b=ivy.native_array([[-1, 0, 0], [1, 0, 1], [1, 1, 1]]))
    >>> y = x.to_numpy()
    >>> print(y)
    {
        a: array([[-1., 0., 1.],
                  [-1., 0., 1.],
                  [1., 0., -1.]], dtype=float32),
        b: array([[-1, 0, 0],
                  [1, 0, 1],
                  [1, 1, 1]], dtype=int32)
    }

    >>> x = ivy.Container(a=ivy.array([-1, 0, 1]), b=ivy.array([1, 0, 1, 1]))
    >>> y = x.to_numpy()
    >>> print(y)
    {
        a: array([-1, 0, 1], dtype=int32),
        b: array([1, 0, 1, 1], dtype=int32)
    }

    """
    return current_backend(x).to_numpy(x, copy)


@inputs_to_native_arrays
@handle_nestable
def to_scalar(x: Union[ivy.Array, ivy.NativeArray]) -> Number:
    """Converts an array with a single element into a scalar.

    Parameters
    ----------
    x
        Input array with a single element.

    Returns
    -------
    ret
        a scalar copying the element of the array ``x``.

    Functional Examples
    -------------------

    With :code:`ivy.Array` input:

    >>> x = ivy.array([-1])
    >>> y = ivy.to_scalar(x)
    >>> print(y)
    -1

    >>> print(ivy.is_int_dtype(y))
    True

    >>> x = ivy.array([3])
    >>> y = ivy.to_scalar(x)
    >>> print(y)
    3

    With :code:`ivy.NativeArray` input:

    >>> x = ivy.native_array([-1])
    >>> y = ivy.to_scalar(x)
    >>> print(y)
    -1

    >>> print(ivy.is_int_dtype(y))
    True

    >>> x = ivy.native_array([3])
    >>> y = ivy.to_scalar(x)
    >>> print(y)
    3

    With a mix of :code:`ivy.Container` and :code:`ivy.Array` input:

    >>> x = ivy.Container(a=ivy.array([-1]), b=ivy.array([3]))
    >>> y = ivy.to_scalar(x)
    >>> print(y)
    {
        a: -1,
        b: 3
    }

    >>> print(ivy.is_int_dtype(y))
    {
        a: true,
        b: true
    }

    >>> x = ivy.Container(a=ivy.array([1]), b=ivy.array([0]),\
                          c=ivy.array([-1]))
    >>> y = ivy.to_scalar(x)
    >>> print(y)
    {
        a: 1,
        b: 0,
        c: -1
    }

    With a mix of :code:`ivy.Container` and :code:`ivy.NativeArray` input:

    >>> x = ivy.Container(a=ivy.native_array([-1]), b=ivy.native_array([3]))
    >>> y = ivy.to_scalar(x)
    >>> print(y)
    {
        a: -1,
        b: 3
    }

    >>> print(ivy.is_int_dtype(y))
    {
        a: true,
        b: true
    }

    >>> x = ivy.Container(a=ivy.native_array([1]), b=ivy.native_array([0]),\
                          c=ivy.native_array([-1]))
    >>> y = ivy.to_scalar(x)
    >>> print(y)
    {
        a: 1,
        b: 0,
        c: -1
    }

    Instance Method Examples
    ------------------------

    With :code:`ivy.Array` instance method:

    >>> x = ivy.array([-1])
    >>> y = x.to_scalar()
    >>> print(y)
    -1

    >>> print(ivy.is_int_dtype(y))
    True

    >>> x = ivy.array([3])
    >>> y = x.to_scalar()
    >>> print(y)
    3

    With a mix of :code:`ivy.Container` instance method:

    >>> x = ivy.Container(a=ivy.array([-1]), b=ivy.array([3]))
    >>> y = x.to_scalar()
    >>> print(y)
    {
        a: -1,
        b: 3
    }

    >>> print(ivy.is_int_dtype(y))
    {
        a: true,
        b: true
    }

    >>> x = ivy.Container(a=ivy.array([1]), b=ivy.array([0]),\
                          c=ivy.array([-1]))
    >>> y = x.to_scalar()
    >>> print(y)
    {
        a: 1,
        b: 0,
        c: -1
    }

    """
    return current_backend(x).to_scalar(x)


@inputs_to_native_arrays
@handle_nestable
def to_list(x: Union[ivy.Array, ivy.NativeArray]) -> List:
    """Creates a (possibly nested) list from input array.

    Parameters
    ----------
    x
        Input array.

    Returns
    -------
    ret
        A list representation of the input array ``x``.

    Functional Examples
    ------------------

    With :code:`ivy.Array` input:

    >>> x = ivy.array([-1, 0, 1])
    >>> y = ivy.to_list(x)
    >>> print(y)
    [-1, 0, 1]

    >>> print(isinstance(y, list))
    True

    >>> x = ivy.array([[ 1.1,  2.2,  3.3], \
                       [-4.4, -5.5, -6.6]])
    >>> y = ivy.to_list(x)
    >>> print(y)
    [[1.100000023841858,2.200000047683716,3.299999952316284],[-4.400000095367432,-5.5,-6.599999904632568]]

    >>> print(isinstance(y, list))
    True

    >>> x = ivy.array([[[-1,  0,  1],\
                        [ 1,  0, -1]], \
                       [[ 1, -1,  0], \
                        [ 1,  0, -1]]])
    >>> y = ivy.to_list(x)
    >>> print(y)
    [[[-1, 0, 1], [1, 0, -1]], [[1, -1, 0], [1, 0, -1]]]

    >>> print(isinstance(y, list))
    True

    With :code:`ivy.NativeArray` input:

    >>> x = ivy.native_array([-1, 0, 1])
    >>> y = ivy.to_list(x)
    >>> print(y)
    [-1, 0, 1]

    >>> print(isinstance(y, list))
    True

    >>> x = ivy.native_array([[-1, 0, 1], \
                              [-1, 0, 1], \
                              [ 1, 0, -1]])
    >>> y = ivy.to_list(x)
    >>> print(y)
    [[-1, 0, 1], [-1, 0, 1], [1, 0, -1]]

    >>> print(isinstance(y, list))
    True

    >>> x = ivy.native_array([[[-1, 0, 1], \
                               [1, 0, -1]], \
                              [[1, -1, 0], \
                               [1, 0, -1]]])
    >>> y = ivy.to_list(x)
    >>> print(y)
    [[[-1, 0, 1], [1, 0, -1]], [[1, -1, 0], [1, 0, -1]]]

    >>> print(isinstance(y, list))
    True

    With a mix of :code:`ivy.Container` and :code:`ivy.Array` input:

    >>> x = ivy.Container(a=ivy.array([-1, 0, 1]))
    >>> y = ivy.to_list(x)
    >>> print(y)
    {
        a: [-1, 0, 1]
    }

    >>> x = ivy.Container(a=ivy.array([[-1, 0, 1], \
                                       [-1, 0, 1], \
                                       [1, 0, -1]]))
    >>> y = ivy.to_list(x)
    >>> print(y)
    {
        a: [[-1, 0, 1], [-1, 0, 1], [1,0,-1]]
    }

    >>> x = \
    ivy.Container(a=ivy.array([[[-1, 0, 1],[1, 0, -1]],[[1, -1, 0],[1, 0, -1]]]))
    >>> y = ivy.to_list(x)
    >>> print(y)
    {
        a: [[[-1, 0, 1], [1, 0, -1]], [[1, -1, 0], [1, 0, -1]]]
    }

    With a mix of :code:`ivy.Container` and :code:`ivy.NativeArray` input:

    >>> x = ivy.Container(a=ivy.native_array([-1, 0, 1]))
    >>> y = ivy.to_list(x)
    >>> print(y)
    {
        a: [-1, 0, 1]
    }

    >>> x = ivy.Container(a=ivy.native_array([[-1, 0, 1],[-1, 0, 1],[1, 0, -1]]))
    >>> y = ivy.to_list(x)
    >>> print(y)
    {
        a: [[-1, 0, 1], [-1, 0, 1], [1, 0, -1]]
    }

    >>> x =\
    ivy.Container(a=ivy.native_array([[[-1 ,0, 1],[1, 0 ,-1]],[[1, -1, 0],[1,0 ,-1]]]))
    >>> y = ivy.to_list(x)
    >>> print(y)
    {
        a: [[[-1, 0, 1], [1, 0, -1]], [[1, -1, 0], [1, 0, -1]]]
    }

    Instance Method Examples
    ------------------------

    With :code:`ivy.Array` instance method:

    >>> x = ivy.array([0, 1, 2])
    >>> y = x.to_list()
    >>> print(y)
    [0, 1, 2]

    With :code:`ivy.Container` instance method:

    >>> x = ivy.Container(a=ivy.array([0, 1, 2]))
    >>> y = x.to_list()
    >>> print(y)
    {a:[0,1,2]}

    """
    return current_backend(x).to_list(x)


@handle_nestable
def clip_vector_norm(
    x: Union[ivy.Array, ivy.NativeArray],
    max_norm: float,
    p: float = 2.0,
    *,
    out: Optional[ivy.Array] = None,
) -> Union[ivy.Array, ivy.NativeArray]:
    """Clips (limits) the vector p-norm of an array.

    Parameters
    ----------
    x
        array, input array containing elements to clip.
    max_norm
        float, the maximum value of the array norm.
    p
        optional float, the p-value for computing the p-norm. Default is 2.
    out
        optional output array, for writing the result to. It must have a shape that the
        inputs broadcast to.

    Returns
    -------
    ret
        An array with the vector norm downscaled to the max norm if needed.

    Functional Examples
    ------------------

    With :code:`ivy.Array` input:

    >>> x = ivy.array([0., 1., 2.])
    >>> y = ivy.clip_vector_norm(x, 2.0)
    >>> print(y)
    ivy.array([0.   , 0.894, 1.79 ])

    >>> x = ivy.array([0.5, -0.7, 2.4])
    >>> y = ivy.clip_vector_norm(x, 3.0, 1.0)
    >>> print(y)
    ivy.array([ 0.417, -0.583,  2.   ])

    >>> x = ivy.array([[[0., 0.], [1., 3.], [2., 6.]], \
                       [[3., 9.], [4., 12.], [5., 15.]]])
    >>> y = ivy.zeros(((2, 3, 2)))
    >>> ivy.clip_vector_norm(x, 4.0, 1.0, out=y)
    >>> print(y)
    ivy.array([[[0.    , 0.    ],
                [0.0667, 0.2   ],
                [0.133 , 0.4   ]],
               [[0.2   , 0.6   ],
                [0.267 , 0.8   ],
                [0.333 , 1.    ]]])

    >>> x = ivy.array([[1.1, 2.2, 3.3], \
                       [-4.4, -5.5, -6.6]])
    >>> ivy.clip_vector_norm(x, 1.0, 3.0, out=x)
    >>> print(x)
    ivy.array([[ 0.131,  0.263,  0.394],
               [-0.526, -0.657, -0.788]])

    With :code:`ivy.NativeArray` input:

    >>> x = ivy.native_array([0., 1., 2.])
    >>> y = ivy.clip_vector_norm(x, 2.0)
    >>> print(y)
    ivy.array([0.   , 0.894, 1.79 ])

    >>> x = ivy.native_array([0.5, -0.7, 2.4])
    >>> y = ivy.clip_vector_norm(x, 3.0, 1.0)
    >>> print(y)
    ivy.array([ 0.417, -0.583,  2.   ])

    >>> x = ivy.native_array([[[0., 0.], [1., 3.], [2., 6.]], \
                              [[3., 9.], [4., 12.], [5., 15.]]])
    >>> y = ivy.zeros(((2, 3, 2)))
    >>> ivy.clip_vector_norm(x, 4.0, 1.0, out=y)
    >>> print(y)
    ivy.array([[[0.    , 0.    ],
                [0.0667, 0.2   ],
                [0.133 , 0.4   ]],
               [[0.2   , 0.6   ],
                [0.267 , 0.8   ],
                [0.333 , 1.    ]]])

    With :code:`ivy.Container` input:

    >>> x = ivy.Container(a=ivy.array([0., 1., 2.]), \
                          b=ivy.array([3., 4., 5.]))
    >>> y = ivy.clip_vector_norm(x, 2.0)
    >>> print(y)
    {
        a: ivy.array([0., 0.894, 1.79]),
        b: ivy.array([0.849, 1.13, 1.41])
    }

    """
    norm = ivy.vector_norm(x, keepdims=True, ord=p)
    ratio = ivy.stable_divide(max_norm, norm)
    if ratio < 1:
        ret = ratio * x
    else:
        ret = x
    if ivy.exists(out):
        return ivy.inplace_update(out, ret)
    return ret


@to_native_arrays_and_back
@handle_nestable
def clip_matrix_norm(
    x: Union[ivy.Array, ivy.NativeArray],
    max_norm: float,
    p: float = 2.0,
    *,
    out: Optional[ivy.Array] = None,
) -> Union[ivy.Array, ivy.NativeArray]:
    """Clips (limits) the matrix norm of an array.

    Parameters
    ----------
    x
        Input array containing elements to clip.
    max_norm
        The maximum value of the array norm.
    p
        The p-value for computing the p-norm. Default is 2.
    out
        optional output array, for writing the result to. It must have a shape that the
        inputs broadcast to.

    Returns
    -------
    ret
        An array with the matrix norm downscaled to the max norm if needed.

    Functional Examples
    -------------------

    With :code:`ivy.Array` input:

    >>> x = ivy.array([[0., 1., 2.]])
    >>> y = ivy.clip_matrix_norm(x, 2.0)
    >>> print(y)
    ivy.array([[0.   , 0.894, 1.79 ]])

    >>> x = ivy.array([[0.1, -1.2, 3.7], [0., 7.3, -0.5]])
    >>> y = ivy.clip_matrix_norm(x, 3.0, 1.0)
    >>> print(y)
    ivy.array([[ 0.0353, -0.424 ,  1.31  ],
               [ 0.    ,  2.58  , -0.176 ]])

    >>> x = ivy.array([[[5., 4.], [-2., 6.]], \
                       [[3., 7.], [0., -5.]]])
    >>> y = ivy.empty((2, 2, 2))
    >>> ivy.clip_matrix_norm(x, 0.5, 2.0, out=y)
    >>> print(y)
    ivy.array([[[ 0.339,  0.271],
                [-0.135,  0.406]],
               [[ 0.168,  0.391],
                [ 0.   , -0.279]]])

    >>> x = ivy.array([[0., 1.], \
                       [2., 3.]])
    >>> ivy.clip_matrix_norm(x, 5.0, 1.0, out=x)
    >>> print(x)
    ivy.array([[0., 1.],
               [2., 3.]])

    With :code:`ivy.NativeArray` input:

    >>> x = ivy.native_array([[0., 1., 2.]])
    >>> y = ivy.clip_matrix_norm(x, 2.0)
    >>> print(y)
    ivy.array([[0.   , 0.894, 1.79 ]])

    >>> x = ivy.native_array([[0.1, -1.2, 3.7], [0., 7.3, -0.5]])
    >>> y = ivy.clip_matrix_norm(x, 3.0, 1.0)
    >>> print(y)
    ivy.array([[ 0.0353, -0.424 ,  1.31  ],
               [ 0.    ,  2.58  , -0.176 ]])

    >>> x = ivy.native_array([[[5., 4.], [-2., 6.]], \
                       [[3., 7.], [0., -5.]]])
    >>> y = ivy.empty((2, 2, 2))
    >>> ivy.clip_matrix_norm(x, 0.5, 2.0, out=y)
    >>> print(y)
    ivy.array([[[ 0.339,  0.271],
                [-0.135,  0.406]],
               [[ 0.168,  0.391],
                [ 0.   , -0.279]]])

    With :code:`ivy.Container` input:

    >>> x = ivy.Container(a=ivy.array([[0., 1., 2.]]), \
                          b=ivy.array([[3., 4., 5.]]))
    >>> y = ivy.clip_matrix_norm(x, 2.0)
    >>> print(y)
    {
        a: ivy.array([[0., 0.894, 1.79]]),
        b: ivy.array([[0.849, 1.13, 1.41]])
    }
    """
    norms = ivy.matrix_norm(x, p, keepdims=True)
    ratios = ivy.minimum(ivy.stable_divide(max_norm, norms), 1.0)
    return ivy.multiply(ratios, x, out=out)


@to_native_arrays_and_back
@handle_out_argument
@handle_nestable
def floormod(
    x: Union[ivy.Array, ivy.NativeArray],
    y: Union[ivy.Array, ivy.NativeArray],
    *,
    out: Optional[Union[ivy.Array, ivy.NativeArray]] = None,
) -> Union[ivy.Array, ivy.NativeArray]:
    """Returns element-wise remainder of division.

    Parameters
    ----------
    x
        array, input to floormod
    y
        array, denominator input for floormod.
    out
        optional output array, for writing the result to. It must have a shape that the
        inputs broadcast to.

    Returns
    -------
    ret
        An array of the same shape and type as x, with the elements floor modded.

    """
    return current_backend(x).floormod(x, y, out=out)


@to_native_arrays_and_back
@handle_nestable
def unstack(
    x: Union[ivy.Array, ivy.NativeArray], axis: int, keepdims: bool = False
) -> Union[ivy.Array, ivy.NativeArray]:
    """Unpacks the given dimension of a rank-R array into rank-(R-1) arrays.

    Parameters
    ----------
    x
        Input array to unstack.
    axis
        Axis for which to unpack the array.
    keepdims
        Whether to keep dimension 1 in the unstack dimensions. Default is False.

    Returns
    -------
    ret
        List of arrays, unpacked along specified dimensions.

    """
    return current_backend(x).unstack(x, axis, keepdims)


@to_native_arrays_and_back
@handle_nestable
def fourier_encode(
    x: Union[ivy.Array, ivy.NativeArray],
    max_freq: Union[float, ivy.Array, ivy.NativeArray],
    num_bands: int = 4,
    linear: bool = False,
    concat: bool = True,
    flatten: bool = False,
) -> Union[ivy.Array, ivy.NativeArray, Tuple]:
    """Pads an array with fourier encodings.

    Parameters
    ----------
    x
        Input array to encode.
    max_freq
        The maximum frequency of the encoding.
    num_bands
        The number of frequency bands for the encoding. Default is 4.
    linear
        Whether to space the frequency bands linearly as opposed to geometrically.
        Default is False.
    concat
        Whether to concatenate the position, sin and cos values, or return seperately.
        Default is True.
    flatten
        Whether to flatten the position dimension into the batch dimension. Default is
        False.

    Returns
    -------
    ret
        New array with the final dimension expanded, and the encodings stored in this
        channel.

    """
    x_in = x
    dim = x.shape[-1]
    x = ivy.expand_dims(x, -1)
    orig_x = x
    if linear:
        scales = ivy.linspace(1.0, max_freq / 2, num_bands, device=dev(x))
    else:
        if ivy.backend == "torch" and isinstance(max_freq, float):
            scales = ivy.logspace(
                0.0,
                ivy.log(ivy.array(max_freq / 2)) / math.log(10),
                num_bands,
                base=10,
                device=dev(x),
            )
        else:
            scales = ivy.logspace(
                0.0,
                ivy.log(max_freq / 2) / math.log(10),
                num_bands,
                base=10,
                device=dev(x),
            )
    scales = ivy.astype(scales, ivy.dtype(x))
    scales = scales[(*((None,) * (len(x.shape) - len(scales.shape))), Ellipsis)]
    x = x * scales * math.pi
    sin_x = ivy.sin(x)
    cos_x = ivy.cos(x)
    if flatten:
        orig_x = x_in
        sin_x = ivy.reshape(sin_x, [-1, num_bands * dim])
        cos_x = ivy.reshape(cos_x, [-1, num_bands * dim])
    if concat:
        return ivy.concat([orig_x, sin_x, cos_x], -1)
    return sin_x, cos_x


@inputs_to_native_arrays
@handle_nestable
def value_is_nan(
    x: Union[ivy.Array, ivy.NativeArray, Number], include_infs: bool = True
) -> bool:
    """Determine whether the single valued array or scalar is of nan type.

    Parameters
    ----------
    x
        The input to check Input array.
    include_infs
        Whether to include infs and -infs in the check. Default is True.

    Returns
    -------
    ret
        Boolean as to whether the input value is a nan or not.

    """
    x_scalar = ivy.to_scalar(x) if ivy.is_native_array(x) else x
    if not x_scalar == x_scalar:
        return True
    if include_infs and x_scalar == INF or x_scalar == -INF:
        return True
    return False


@inputs_to_native_arrays
@handle_nestable
def has_nans(x: Union[ivy.Array, ivy.NativeArray], include_infs: bool = True) -> bool:
    """Determine whether the array contains any nans, as well as infs or -infs if
    specified.

    Parameters
    ----------
    x
        Input array.
    include_infs
        Whether to include ``+infinity`` and ``-infinity`` in the check. Default is True.

    Returns
    -------
    ret
        Boolean as to whether the array contains nans.


    This function conforms to the `Array API Standard
    <https://data-apis.org/array-api/latest/>`_. This docstring is an extension of the
    `docstring <https://data-apis.org/array-api/latest/API_specification/generated/signatures.elementwise_functions.tan.html>`_ # noqa
    in the standard.

    Both the description and the type hints above assumes an array input for simplicity,
    but this function is *nestable*, and therefore also accepts :code:`ivy.Container`
    instances in place of any of the arguments.

    Examples
    --------
    With :code:`ivy.Array` input:

    >>> x = ivy.array([1, 2, 3])
    >>> y = ivy.has_nans(x)
    >>> print(y)
    False

    >>> x = ivy.array([float('nan'), 2, 3])
    >>> y = ivy.has_nans(x)
    >>> print(y)
    True

    >>> x = ivy.array([float('inf'), 2, 3])
    >>> y = ivy.has_nans(x)
    >>> print(y)
    True

    >>> x = ivy.array([float('inf'), 2, 3])
    >>> y = ivy.has_nans(x, False)
    >>> print(y)
    False

    With :code: `ivy.NativeArray` input:

    >>> x = ivy.native_array([1, 2, 3, float('nan')])
    >>> y = ivy.has_nans(x)
    >>> print(y)
    True

    With :code:`ivy.Container` input:

    >>> x = ivy.Container(a=ivy.array([0., 1., 2.]), b=ivy.array([3., 4., 5.]))
    >>> y = ivy.has_nans(x)
    >>> print(y)
    {
        a: false,
        b: false
    }

    With one :code:`ivy.Container` static method:
    >>> x = ivy.Container(a=ivy.array([-1, 0, 1]),\
                          b=ivy.array([-1, 0, 1, 1, 1, 0]))
    >>> y = ivy.Container.static_has_nans(x)
    >>> print(y)
    {
        a: false,
        b: false
    }

     With one :code:`ivy.Array` instance method:
    >>> x = ivy.array([-1, 0, 1])
    >>> y = x.has_nans()
    >>> print(y)
    False

    With :code:`ivy.Container` instance method:
    >>> x = ivy.Container(a=ivy.array([1, 0, 1]),\
                          b=ivy.array([-1, 0, 1, 1]))
    >>> y = x.has_nans()
    >>> print(y)
    {
        a: false,
        b: false
    }

    """
    return ivy.value_is_nan(ivy.sum(x), include_infs)


def exists(x: Any) -> bool:
    """Simple check as to whether the input is None or not.

    Parameters
    ----------
    x
        Input to check.

    Returns
    -------
    ret
        True if x is not None, else False.

    Examples
    --------
    With :code:`Any` input:

    >>> x = None
    >>> y = ivy.exists(x)
    >>> print(y)
    False

    >>> x = ""
    >>> y = ivy.exists(x)
    >>> print(y)
    True

    >>> x = []
    >>> y = ivy.exists(x)
    >>> print(y)
    True

    >>> x = 1
    >>> y = ivy.exists(x)
    >>> print(y)
    True

    >>> x = "abc"
    >>> y = ivy.exists(x)
    >>> print(y)
    True

    >>> x = [1, 0, -1, 1]
    >>> y = ivy.exists(x)
    >>> print(y)
    True

    >>> x = ivy.native_array([1, 2, 3, 1.2])
    >>> y = ivy.exists(x)
    >>> print(y)
    True

    >>> x = ivy.array([1, 2, 3, 1.2])
    >>> y = ivy.exists(x)
    >>> print(y)
    True

    With a mix of :code:`ivy.Container` and :code:`Any` input:

    >>> x = ivy.Container(a=None, b=None)
    >>> y = ivy.exists(x)
    >>> print(y)
    True

    >>> x = ivy.Container(a=None, b="")
    >>> y = ivy.exists(x)
    >>> print(y)
    True

    >>> x = ivy.Container(a=123, b="")
    >>> y = ivy.exists(x)
    >>> print(y)
    True

    >>> x = ivy.Container(a=ivy.array([1, 2, 3]), b=ivy.native_array([1, 0, 1.2]))
    >>> y = ivy.exists(x)
    >>> print(y)
    True

    """
    return x is not None


def default(
    x: Any,
    default_val: Any,
    catch_exceptions: bool = False,
    rev: bool = False,
    with_callable: bool = False,
) -> Any:
    """Returns x provided it exists (is not None), else returns default value.

    Parameters
    ----------
    x
        Input which may or may not exist (be None).
    default_val
        The default value.
    catch_exceptions
        Whether to catch exceptions from callable x. Default is False.
    rev
        Whether to reverse the input x and default_val. Default is False.
    with_callable
        Whether either of the arguments might be callable functions. Default is False.

    Returns
    -------
    ret
        x if x exists (is not None), else default.

    Functional Examples
    ------------------
    With :code:`Any` input:

    >>> x = None
<<<<<<< HEAD
    >>> y = ivy.default(x, "default_string")
    >>> print(y)
    default_string
=======
    >>> y = ivy.default(x, "abc")
    >>> print(y)
    abc
>>>>>>> 3060a7b1

    >>> x = ""
    >>> y = ivy.default(x, "default_string")
    >>> print(y)
<<<<<<< HEAD
    
=======
    ""

    >>> x = []
    >>> y = ivy.default(x, ivy.container(a = ivy.array([1, 2, 3]), b = ivy.array([4, 5, 6])), rev=True)
    >>> print(y)
    {
        a: ivy.array([1, 2, 3]),
        b: ivy.array([4, 5, 6])
    }

    >>> x = None
    >>> y = ivy.default(x, "default_string", with_callable=True)
    >>> print(y)
    default_string

    >>> x = lambda: "abc"
    >>> y = ivy.default(x, "default_string", catch_expression=True)
    >>> print(y)
    abc

    >>> x = lambda: a, b: a + b
    >>> y = ivy.default(x, "error in calling x", catch_expression=True)
    >>> print(y)
    error in calling x

    >>> x = lambda: a, b: a + b
    >>> y = ivy.default(x, lamda: "error in calling x", catch_expression=True)
    >>> print(y)
    error in calling x

    >>> x = lambda: "abc"
    >>> y = ivy.default(x, "default_string", with_callable=True)
    >>> print(y)
    abc

    >>> x = lambda: None
    >>> y = ivy.default(x, lambda: "default_function_return", with_callable=True)
    >>> print(y)
    default_function_return

    >>> x = lambda: None
    >>> y = ivy.default(x, lambda: "default_function_return", with_callable=True, catch_exceptions=True)
    >>> print(y)
    default_function_return

    >>> x = lambda: None
    >>> y = ivy.default(x, lambda: "default_function_return", with_callable=True, catch_exceptions=True, rev=True)
    >>> print(y)
    default_function_return

    >>> x = None
    >>> y = ivy.default(x, lambda: "default_function_return", with_callable=True, catch_exceptions=True, rev=True)
    >>> print(y)
    default_function_return

    >> x = lambda: "x"
    >>> y = ivy.default(x, lambda: "default_function_return", with_callable=True, catch_exceptions=True, rev=True)
    >>> print(y)
    default_function_return
>>>>>>> 3060a7b1

    """
    with_callable = catch_exceptions or with_callable
    if rev:
        tmp = x
        x = default_val
        default_val = tmp
    if with_callable:
        x_callable = callable(x)
        default_callable = callable(default_val)
    else:
        x_callable = False
        default_callable = False
    if catch_exceptions:
        # noinspection PyBroadException
        try:
            x = x() if x_callable else x
        except Exception:
            return default_val() if default_callable else default_val
    else:
        x = x() if x_callable else x
    return x if exists(x) else default_val() if default_callable else default_val


def to_ivy_shape(shape: Union[ivy.Shape, ivy.NativeShape]) -> ivy.Shape:
    """Returns the input shape in ivy.Shape form

    Parameters
    ----------
    shape
        The input to be converted

    Returns
    -------
     ret
        the input in ivy.Shape form

    """
    if isinstance(shape, ivy.Shape):
        return shape
    return ivy.Shape(shape)


def to_native_shape(shape: Union[ivy.Shape, ivy.NativeShape]) -> ivy.NativeShape:
    """Returns the input shape in its native backend framework form

    Parameters
    ----------
    shape
        The input to be converted

    Returns
    -------
     ret
        the input in its native framework form

    """
    if isinstance(shape, ivy.NativeShape):
        return shape
    assert isinstance(shape, (int, list, tuple))
    if isinstance(shape, int):
        shape = (shape,)
    elif isinstance(shape, list):
        shape = tuple(shape)
    assert builtins.all([isinstance(v, int) for v in shape])
    return ivy.NativeShape(shape)


@handle_nestable
def try_else_none(fn):
    """Try and return the function, otherwise return None if an exception was raised
    during function execution.

    Parameters
    ----------
    fn
        Function to try and call and return.

    """
    return default(fn, None, True)


def arg_names(receiver):
    """
    Gets the expected keyword arguments for a function or class constructor.

    Parameters
    ----------
    receiver
        Function or class constructor

    Returns
    -------
    ret
        List containing the keyword arguments' names for a function or class constructor

    Examples
    --------
    >>> x = ivy.arg_names(ivy.tan)
    >>> print(x)
    ['x', 'out']

    >>> x = ivy.arg_names(ivy.optimizers.Adam)
    >>> print(x)
    ['lr', 'beta1', 'beta2', 'epsilon', 'inplace',
    'stop_gradients', 'compile_on_next_step', 'device']

    """
    return list(inspect.signature(receiver).parameters.keys())


def match_kwargs(kwargs, *receivers, allow_duplicates=False):
    """Match keyword arguments to either class or function receivers.

    Parameters
    ----------
    kwargs
        Keyword arguments to match.
    receivers
        Functions and/or classes to match the keyword arguments to.
    allow_duplicates
        Whether to allow one keyword argument to be used for multiple receivers.
        Default is False.

    Returns
    -------
    ret
        Sequence of keyword arguments split as best as possible.

    """
    split_kwargs = list()
    for receiver in receivers:
        expected_kwargs = arg_names(receiver)
        found_kwargs = {k: v for k, v in kwargs.items() if k in expected_kwargs}
        if not allow_duplicates:
            for k in found_kwargs.keys():
                del kwargs[k]
        split_kwargs.append(found_kwargs)
    if len(split_kwargs) == 1:
        return split_kwargs[0]
    return split_kwargs


def cache_fn(func: Callable) -> Callable:
    """Wrap a function, such that when cache=True is passed as an argument, a previously
    cached output is returned.

    Parameters
    ----------
    func
        The function to wrap, whose output should be cached for later.

    Returns
    -------
    ret
        The newly cache wrapped function.

    """
    global FN_CACHE
    if func not in FN_CACHE:
        FN_CACHE[func] = dict()

    def cached_fn(*args, **kwargs):
        """Summary.

        Parameters
        ----------
        *args

        **kwargs

        """
        key = "".join(
            [str(i) + ", " for i in args]
            + [" kw, "]
            + [str(i) + ", " for i in sorted(kwargs.items())]
        )
        cache = FN_CACHE[func]
        if key in cache:
            return cache[key]
        ret = func(*args, **kwargs)
        cache[key] = ret
        return ret

    return cached_fn


def current_backend_str() -> Union[str, None]:
    """Summary.

    Returns
    -------
    ret
        The framework string.

    """
    fw = current_backend()
    if not backend_stack:
        return ""
    return fw.current_backend_str()


@to_native_arrays_and_back
@handle_nestable
def einops_rearrange(
    x: Union[ivy.Array, ivy.NativeArray],
    pattern: str,
    *,
    out: Optional[ivy.Array] = None,
    **axes_lengths: Dict[str, int],
) -> ivy.Array:
    """Perform einops rearrange operation on input array x.

    Parameters
    ----------
    x
        Input array to be re-arranged.
    pattern
        Rearrangement pattern.
    axes_lengths
        Any additional specifications for dimensions.
    out
        optional output array, for writing the result to. It must have a shape that the
        inputs broadcast to.

    Returns
    -------
    ret
        New array with einops.rearrange having been applied.

    """
    ret = einops.rearrange(x, pattern, **axes_lengths)
    if ivy.exists(out):
        return ivy.inplace_update(out, ret)
    return ret


@to_native_arrays_and_back
@handle_nestable
def einops_reduce(
    x: Union[ivy.Array, ivy.NativeArray],
    pattern: str,
    reduction: Union[str, Callable],
    *,
    out: Optional[ivy.Array] = None,
    **axes_lengths: Dict[str, int],
) -> ivy.Array:
    """Perform einops reduce operation on input array x.

    Parameters
    ----------
    x
        Input array to be reduced.
    pattern
        Reduction pattern.
    reduction
        One of available reductions ('min', 'max', 'sum', 'mean', 'prod'), or callable.
    axes_lengths
        Any additional specifications for dimensions.
    out
        optional output array, for writing the result to. It must have a shape that the
        inputs broadcast to.

    Returns
    -------
    ret
        New array with einops.reduce having been applied.

    """
    ret = einops.reduce(x, pattern, reduction, **axes_lengths)
    if ivy.exists(out):
        return ivy.inplace_update(out, ret)
    return ret


@to_native_arrays_and_back
@handle_nestable
def einops_repeat(
    x: Union[ivy.Array, ivy.NativeArray],
    pattern: str,
    *,
    out: Optional[ivy.Array] = None,
    **axes_lengths: Dict[str, int],
) -> Union[ivy.Array, ivy.NativeArray]:
    """Perform einops repeat operation on input array x.

    Parameters
    ----------
    x
        Input array to be repeated.
    pattern
        Rearrangement pattern.
    axes_lengths
        Any additional specifications for dimensions.
    out
        optional output array, for writing the result to. It must have a shape that the
        inputs broadcast to.

    Returns
    -------
    ret
        New array with einops.repeat having been applied.

    """
    ret = einops.repeat(x, pattern, **axes_lengths)
    if ivy.exists(out):
        return ivy.inplace_update(out, ret)
    return ret


def get_min_denominator() -> float:
    """Get the global minimum denominator used by ivy for numerically stable division.

    Returns
    -------
    ret
        A float number of the global minimum denominator.

    Examples
    --------
    >>> x = ivy.get_min_denominator()
    >>> print(x)
    1e-12

    """
    return ivy._MIN_DENOMINATOR


def set_min_denominator(val: float) -> None:
    """Set the global minimum denominator used by ivy for numerically stable division.

    Parameters
    ----------
    val
        The new value to set the minimum denominator to.

    """
    ivy._MIN_DENOMINATOR = val


def get_min_base() -> float:
    """
    Gets the global minimum base used by ivy for numerically stable power raising.

    Returns
    -------
    ret
        Global minimum base number

    Examples
    --------
    >>> x = ivy.get_min_base()
    >>> print(x)
    1e-05

    """
    # noinspection PyProtectedMember
    return ivy._MIN_BASE


def set_min_base(val: float) -> None:
    """Set the global minimum base used by ivy for numerically stable power raising.

    Parameters
    ----------
    val
        The new value to set the minimum base to.

    """
    ivy._MIN_BASE = val


def stable_divide(
    numerator: Union[Number, ivy.Array, ivy.NativeArray, ivy.Container],
    denominator: Union[Number, ivy.Array, ivy.NativeArray, ivy.Container],
    min_denominator: Union[Number, ivy.Array, ivy.NativeArray, ivy.Container] = None,
) -> Union[Number, ivy.Array, ivy.NativeArray, ivy.Container]:
    """Divide the numerator by the denominator, with min denominator added to the
    denominator for numerical stability.

    Parameters
    ----------
    numerator
        The numerator of the division.
    denominator
        The denominator of the division.
    min_denominator
        The minimum denominator to use, use global ivy._MIN_DENOMINATOR by default.

    Returns
    -------
    ret
        The new item following the numerically stable division.

    Examples
    --------
    With :code:`int` input:
    >>> x = ivy.stable_divide(1, 2)
    >>> print(x)
    0.49999999999975

    >>> x = ivy.stable_divide(1, 4, min_denominator=1)
    >>> print(x)
    0.2

    With :code:`float` input:
    >>> x = ivy.stable_divide(5.0, 3.33)
    >>> print(x)
    1.5015015015010504

    With :code:`complex` input:
    >>> x = ivy.stable_divide(1+1j, 1-1j)
    >>> print(x)
    (5.000444502911705e-13+0.9999999999995j)

    With :code:`ivy.Array` input:
    >>> x = ivy.asarray([[10., 20., 30.],\
                        [40., 50., 60.]])
    >>> y = ivy.stable_divide(x, 10.)
    >>> print(y)
    ivy.array([[1., 2., 3.],
              [4., 5., 6.]])


    >>> x = ivy.asarray([1,2,3])
    >>> y = np.array((1., 3., 5.))
    >>> z = ivy.stable_divide(x, y)
    >>> print(z)
    ivy.array([1.   , 0.667, 0.6  ])

    >>> x = ivy.asarray([1., 2., 4.])
    >>> y = ivy.asarray([1., 0.5, 0.25])
    >>> z = ivy.asarray([0.01, 0.02, 0.03])
    >>> w = ivy.stable_divide(x, y, min_denominator=z)
    >>> print(w)
    ivy.array([ 0.99,  3.85, 14.3 ])

    With :code:`ivy.Container` input
    >>> x = ivy.Container(a=ivy.asarray([10., 15.]), b=ivy.asarray([20., 25.]))
    >>> y = ivy.stable_divide(x, 0.5)
    >>> print(y)
    {
        a: ivy.array([20., 30.]),
        b: ivy.array([40., 50.])
    }


    >>> x = ivy.Container(a=ivy.asarray([1., 2.]), b=ivy.asarray([3., 4.]))
    >>> y = ivy.Container(a=ivy.asarray([0.5, 2.5]), b=ivy.asarray([3.5, 0.4]))
    >>> z = ivy.stable_divide(x, y)
    >>> print(z)
    {
        a: ivy.array([2., 0.8]),
        b: ivy.array([0.857, 10.])
    }



    """
    # noinspection PyProtectedMember
    return numerator / (denominator + default(min_denominator, ivy._MIN_DENOMINATOR))


def stable_pow(base: Any, exponent: Any, min_base: float = None) -> Any:
    """Raise the base by the power, with MIN_BASE added to the base when exponent > 1
    for numerical stability.

    Parameters
    ----------
    base
        The numerator of the division.
    exponent
        The denominator of the division.
    min_base
        The minimum base to use, use global ivy._MIN_BASE by default.

    Returns
    -------
    ret
        The new item following the numerically stable division.


    """
    # noinspection PyProtectedMember
    return (base + default(min_base, ivy._MIN_BASE)) ** exponent


def get_all_arrays_in_memory():
    """Gets all arrays which are currently alive."""
    all_arrays = list()
    for obj in gc.get_objects():
        # noinspection PyBroadException
        try:
            if ivy.is_native_array(obj):
                all_arrays.append(obj)
        except Exception:
            pass
    return all_arrays


def num_arrays_in_memory():
    """Returns the number of arrays which are currently alive."""
    return len(get_all_arrays_in_memory())


def print_all_arrays_in_memory():
    """Prints all arrays which are currently alive."""
    for arr in get_all_arrays_in_memory():
        print(type(arr), arr.shape)


def set_queue_timeout(timeout):
    """
    Set the global queue timeout value (in seconds)
    Default value without this function being called is 15 seconds.

    Parameters
    ----------
    timeout
        The timeout when waiting for containers to arrive from the queues.
        To be set in seconds.


    Examples
    --------
    >> x = ivy.queue_timeout()
    >> print(x)
    15.0

    To set the timeout for example 30 seconds

    >> ivy.set_queue_timeout(30)
    >> y = ivy.queue_timeout()
    >> print(y)
    30

    """
    global TIMEOUT
    TIMEOUT = timeout


def queue_timeout():
    """Get the global queue timeout values (in seconds).

    Default value without this function being called is 10 seconds.

    """
    global TIMEOUT
    return TIMEOUT


def tmp_dir():
    """Get the path for directory that saves temporary files.

    Returns
    -------
    ret
        The path of directory that saves temporary files.

    """
    return TMP_DIR


def set_tmp_dir(tmp_dr):
    """Set the directory for saving temporary files.

    Parameters
    ----------
    tmp_dr

    """
    global TMP_DIR
    TMP_DIR = tmp_dr


def container_types():
    """Summary.

    Returns
    -------
    ret
        a key-value structure, and exposes public methods .keys(), .values() and
        items().

    """
    # noinspection PyBroadException
    try:
        return current_backend().container_types()
    except ValueError:
        return []


def inplace_arrays_supported(f=None):
    """Determine whether inplace arrays are supported for the current backend framework.

    Parameters
    ----------
    f
         (Default value = None)

    Returns
    -------
    ret
        Boolean, whether or not inplace arrays are supported.

    """
    return current_backend().inplace_arrays_supported()


def inplace_variables_supported(f=None):
    """Determine whether inplace variables are supported for the current backend
    framework.

    Parameters
    ----------
    f
         (Default value = None)

    Returns
    -------
    ret
        Boolean, whether or not inplace variables are supported.

    """
    return current_backend().inplace_variables_supported()


@inputs_to_native_arrays
@handle_nestable
def supports_inplace(x):
    """Determine whether inplace operations are supported for the data type of x.

    Parameters
    ----------
    x
        Input variable or array to check for inplace support for.

    Returns
    -------
    ret
        Boolean, whether or not inplace operations are supported for x.

    """
    if ivy.is_variable(x):
        return ivy.inplace_variables_supported()
    elif ivy.is_native_array(x):
        return ivy.inplace_arrays_supported()
    raise Exception("Input x must be either a variable or an array.")


@inputs_to_native_arrays
@handle_nestable
def assert_supports_inplace(x):
    """Asserts that inplace operations are supported for x, else raises exception.

    Parameters
    ----------
    x
        Input variable or array to check for inplace support for.

    Returns
    -------
    ret
        True if support, raises exception otherwise

    """
    if not ivy.supports_inplace(x):
        raise Exception(
            "Inplace operations are not supported {} types with {} backend".format(
                type(x), ivy.current_backend_str()
            )
        )
    return True


@handle_nestable
def inplace_update(
    x: Union[ivy.Array, ivy.NativeArray],
    val: Union[ivy.Array, ivy.NativeArray],
    ensure_in_backend: bool = False,
) -> ivy.Array:
    """Perform in-place update for the input array. This will always be performed on
    ivy.Array instances pass in the input, and will also be performed on the native
    array classes in the backend when the backend supports this. If the backend does
    not natively support inplace updates, and x is an ivy.NativeArray instance,
    then an exception will be thrown.

    Parameters
    ----------
    x
        The variable to update.
    val
        The array to update the variable with.
    ensure_in_backend
        Whether or not to ensure that the `ivy.NativeArray` is also inplace updated.
        In cases where it should be, backends which do not natively support inplace
        updates will raise an exception.

    Returns
    -------
    ret
        The array following the in-place update.

    """
    return current_backend(x).inplace_update(x, val, ensure_in_backend)


@handle_nestable
def inplace_decrement(
    x: Union[ivy.Array, ivy.NativeArray],
    val: Union[ivy.Array, ivy.NativeArray],
) -> ivy.Array:
    """Perform in-place decrement for the input array.

    Parameters
    ----------
    x
        The array to decrement.
    val
        The array to decrement the variable with.

    Returns
    -------
    ret
        The array following the in-place decrement.

    """
    return current_backend(x).inplace_decrement(x, val)


@handle_nestable
def inplace_increment(
    x: Union[ivy.Array, ivy.NativeArray],
    val: Union[ivy.Array, ivy.NativeArray],
) -> ivy.Array:
    """Perform in-place increment for the input array.

    Parameters
    ----------
    x
        The array to increment.
    val
        The array to increment the variable with.

    Returns
    -------
    ret
        The array following the in-place increment.

    """
    return current_backend(x).inplace_increment(x, val)


@to_native_arrays_and_back
@handle_out_argument
@handle_nestable
def cumsum(
    x: Union[ivy.Array, ivy.NativeArray],
    axis: int = 0,
    *,
    out: Optional[Union[ivy.Array, ivy.NativeArray]] = None,
) -> Union[ivy.Array, ivy.NativeArray]:
    """Returns the cumulative sum of the elements along a given axis.

    Parameters
    ----------
    x
        Input array.
    axis
        int, Axis along which the cumulative sum is computed. By default 0.
    out
        optional output array, for writing the result to.

    Returns
    -------
    ret
        Input array with cumulatively summed elements along axis

    """
    return current_backend(x).cumsum(x, axis, out=out)


@to_native_arrays_and_back
@handle_out_argument
@handle_nestable
def cumprod(
    x: Union[ivy.Array, ivy.NativeArray],
    axis: int = 0,
    exclusive: Optional[bool] = False,
    *,
    out: Optional[Union[ivy.Array, ivy.NativeArray]] = None,
) -> Union[ivy.Array, ivy.NativeArray]:
    """Returns the cumulative product of the elements along a given axis.

    Parameters
    ----------
    x
        Input array.
    axis
        int , axis along which the cumulative product is computed. By default 0.
    exclusive
        optional bool, Whether to perform the cumprod exclusively. Defaults is False.
    out
        optional output array, for writing the result to. It must have a shape that the
        inputs broadcast to.

    Returns
    -------
    ret
        Input array with cumulatively multiplied elements along axis.

    Functional Examples
    --------

    With :code:`ivy.Array` input:

    >>> x = ivy.array([2, 3, 4])
    >>> y = ivy.cumprod(x)
    >>> print(y)
    ivy.array([2, 6, 24])

    >>> x = ivy.array([2, 3, 4])
    >>> exclusive = True
    >>> y = ivy.cumprod(x, exclusive=exclusive)
    >>> print(y)
    ivy.array([1, 2, 6])

    Example specifying axes

    >>> x = ivy.array([[2, 3], \
                       [5, 7], \
                       [11, 13]])
    >>> exclusive = True
    >>> y = ivy.zeros((3, 2))
    >>> ivy.cumprod(x, axis=1, exclusive=exclusive, out=y)
    >>> print(y)
    ivy.array([[1.,2.],[1.,5.],[1.,11.]])

    >>> x = ivy.array([[2, 3],[5, 7],[11, 13]])
    >>> exclusive = True
    >>> ivy.cumprod(x, axis=0, exclusive=exclusive, out=x)
    >>> print(x)
    ivy.array([[1,  1],
               [2,  3],
               [10, 21]])


     With :code:`ivy.NativeArray` input:

     >>> x = ivy.native_array([2, 3, 4])
     >>> y = ivy.cumprod(x)
     >>> print(y)
     ivy.array([2, 6, 24])


     With :code:`ivy.Container` input:
     >>> x = ivy.Container(a=ivy.array([2, 3, 4]), b=ivy.array([3, 4, 5]))
     >>> y = ivy.cumprod(x)
     >>> print(y)
     {
         a: ivy.array([2, 6, 24]),
         b: ivy.array([3, 12, 60])
     }

    """
    return current_backend(x).cumprod(x, axis, exclusive, out=out)


@to_native_arrays_and_back
@handle_out_argument
@handle_nestable
def scatter_flat(
    indices: Union[ivy.Array, ivy.NativeArray],
    updates: Union[ivy.Array, ivy.NativeArray],
    size: Optional[int] = None,
    tensor: Optional[Union[ivy.Array, ivy.NativeArray]] = None,
    reduction: str = "sum",
    *,
    out: Optional[Union[ivy.Array, ivy.NativeArray]] = None,
) -> Union[ivy.Array, ivy.NativeArray]:
    """Scatter flat updates into a new flat array according to flat indices.

    Parameters
    ----------
    indices
        Indices for the new values to occupy.
    updates
        Values for the new array to hold.
    size
        The size of the result.
    tensor
        The tensor in which to scatter the results, default is None, in which case the
        size is used to
        scatter into a zeros array.
    reduction
        The reduction method for the scatter, one of 'sum', 'min', 'max' or 'replace'
    device
        device on which to create the array 'cuda:0', 'cuda:1', 'cpu' etc. Same as
        updates if None.
    out
        optional output array, for writing the result to. It must have a shape that the
        inputs broadcast to.

    Returns
    -------
    ret
        New array of given shape, with the values scattered at the indices.

    """
    return current_backend(indices).scatter_flat(
        indices, updates, size, tensor, reduction, out=out
    )


@to_native_arrays_and_back
@handle_out_argument
@handle_nestable
def scatter_nd(
    indices: Union[ivy.Array, ivy.NativeArray],
    updates: Union[ivy.Array, ivy.NativeArray],
    shape: Optional[Union[ivy.Shape, ivy.NativeShape]] = None,
    tensor: Optional[Union[ivy.Array, ivy.NativeArray]] = None,
    reduction: str = "sum",
    *,
    out: Optional[Union[ivy.Array, ivy.NativeArray]] = None,
) -> Union[ivy.Array, ivy.NativeArray]:
    """Scatter updates into a new array according to indices.

    Parameters
    ----------
    indices
        Indices for the new values to occupy.
    updates
        Values for the new array to hold.
    shape
        The shape of the result. Default is None, in which case tensor argument must be
        provided.
    tensor
        The tensor in which to scatter the results, default is None, in which case the
        shape arg is used to
        scatter into a zeros array.
    reduction
        The reduction method for the scatter, one of 'sum', 'min', 'max' or 'replace'
    device
        device on which to create the array 'cuda:0', 'cuda:1', 'cpu' etc. Same as
        updates if None.
    out
        optional output array, for writing the result to. It must have a shape that the
        inputs broadcast to.

    Returns
    -------
    ret
        New array of given shape, with the values scattered at the indices.

    """
    return current_backend(indices).scatter_nd(
        indices, updates, shape, tensor, reduction, out=out
    )


@to_native_arrays_and_back
@handle_out_argument
@handle_nestable
def gather(
    params: Union[ivy.Array, ivy.NativeArray],
    indices: Union[ivy.Array, ivy.NativeArray],
    axis: int = -1,
    *,
    out: Optional[Union[ivy.Array, ivy.NativeArray]] = None,
) -> Union[ivy.Array, ivy.NativeArray]:
    """Gather slices from params at axis according to indices.

    Parameters
    ----------
    params
        array, the array from which to gather values.
    indices
        array, index array.
    axis
        optional int, the axis from which to gather from. Default is -1.
    device
        optional ivy.Device, device on which to create the array 'cuda:0', 'cuda:1',
        'cpu' etc. Same as x if None.
    out
        optional output array, for writing the result to.

    Returns
    -------
    ret
        New array with the values gathered at the specified indices along the specified
        axis.

    Both the description and the type hints above assumes an array input for simplicity,
    but this function is *nestable*, and therefore also accepts :code:`ivy.Container`
    instances in place of any of the arguments.

    Functional Examples
    -------------------

    With :code:`ivy.Array` input:

    >>> x = ivy.array([0., 1., 2.])
    >>> y = ivy.array([0, 1])
    >>> print(ivy.gather(x, y))
    ivy.array([0., 1.])

    >>> x = ivy.array([[0., 1., 2.], \
                        [3., 4., 5.]])
    >>> y = ivy.array([[0, 1], \
                        [1, 2]])
    >>> z = ivy.array([[0., 0.], \
                        [0., 0.]])
    >>> ivy.gather(x, y, out=z)
    >>> print(z)
    ivy.array([[0., 1.],
               [4., 5.]])

    >>> x = ivy.array([[[0., 1.], [2., 3.]], \
                        [[4., 5.], [6., 7.]], \
                        [[8., 9.], [10., 11.]]])
    >>> y = ivy.array([[[0, 1]], \
                        [[1, 2]], \
                        [[2, 0]]])
    >>> ivy.gather(x, y, axis=0, out=x)
    >>> print(x)
    ivy.array([[[0.,5.]],[[4.,9.]],[[8.,1.]]])

    With :code:`ivy.NativeArray` input:

    >>> x = ivy.native_array([0., 1., 2.])
    >>> y = ivy.native_array([0, 1])
    >>> print(ivy.gather(x, y))
    ivy.array([0., 1.])

    With a mix of :code:`ivy.Array` and :code:`ivy.NativeArray` inputs:

    >>> x = ivy.native_array([0., 1., 2.])
    >>> y = ivy.array([0, 1])
    >>> print(ivy.gather(x, y))
    ivy.array([0., 1.])

    With a mix of :code:`ivy.Array` and :code:`ivy.Container` inputs:

    >>> x = ivy.Container(a = ivy.array([0., 1., 2.]), \
                          b = ivy.array([4., 5., 6.]))
    >>> y = ivy.array([0, 1])
    >>> print(ivy.gather(x, y))
    {
        a: ivy.array([0., 1.]),
        b: ivy.array([4., 5.])
    }

    With :code:`ivy.Container` input:

    >>> x = ivy.Container(a = ivy.array([0., 1., 2.]), \
                          b = ivy.array([4., 5., 6.]))
    >>> y = ivy.Container(a = ivy.array([0, 1]), \
                          b = ivy.array([1, 2]))
    >>> print(ivy.gather(x, y))
    {
        a: ivy.array([0., 1.]),
        b: ivy.array([5., 6.])
    }

    Instance Method Examples
    ------------------------

    Using :code:`ivy.Array` instance method:

    >>> x = ivy.array([0., 1., 2.])
    >>> y = ivy.array([0, 1])
    >>> print(x.gather(y))
    ivy.array([0., 1.])

    Using :code:`ivy.Container` instance method:

    >>> x = ivy.Container(a = ivy.array([0., 1., 2.]), \
                          b = ivy.array([4., 5., 6.]))
    >>> y = ivy.Container(a = ivy.array([0, 1]), \
                          b = ivy.array([1, 2]))
    >>> print(x.gather(y))
    {
        a: ivy.array([0., 1.]),
        b: ivy.array([5., 6.])
    }
    """
    return current_backend(params).gather(params, indices, axis, out=out)


@to_native_arrays_and_back
@handle_out_argument
@handle_nestable
def gather_nd(
    params: Union[ivy.Array, ivy.NativeArray],
    indices: Union[ivy.Array, ivy.NativeArray],
    *,
    out: Optional[ivy.Array] = None,
) -> Union[ivy.Array, ivy.NativeArray]:
    """Gather slices from params into a array with shape specified by indices.

    Parameters
    ----------
    params
        The array from which to gather values.
    indices
        Index array.
    device
        device on which to create the array 'cuda:0', 'cuda:1', 'cpu' etc. Same as x if
        None.
    out
        optional output array, for writing the result to. It must have a shape that the
        inputs broadcast to.

    Returns
    -------
    ret
        New array of given shape, with the values gathered at the indices.

    Examples
    --------
    With :code:`ivy.Array` input:

    >>> x = ivy.array([0., 1., 2., 3., 4., 5., 6.])
    >>> y = ivy.array([1])
    >>> print(ivy.gather_nd(x, y))
    ivy.array(1.)

    With :code:`ivy.NativeArray` input:

    >>> x = ivy.native_array([0., 1., 2.])
    >>> y = ivy.native_array([1])
    >>> print(ivy.gather_nd(x, y))
    ivy.array(1.)

    With a mix of :code:`ivy.Array` and :code:`ivy.NativeArray` inputs:

    >>> x = ivy.native_array([0., 1., 2.])
    >>> y = ivy.array([1])
    >>> print(ivy.gather_nd(x, y))
    ivy.array(1.)

    With a mix of :code:`ivy.Array` and :code:`ivy.Container` inputs:

    >>> x = ivy.Container(a=ivy.array([0., 1., 2.]), \
                          b=ivy.array([4., 5., 6.]))
    >>> y = ivy.array([1])
    >>> print(ivy.gather_nd(x, y))
    {
        a: ivy.array(1.),
        b: ivy.array(5.)
    }

    With :code:`ivy.Container` input:

    >>> x = ivy.Container(a=ivy.array([0., 1., 2.]), \
                          b=ivy.array([4., 5., 6.]))
    >>> y = ivy.Container(a=ivy.array([0]), \
                          b=ivy.array([2]))
    >>> print(ivy.gather_nd(x, y))
    {
        a: ivy.array(0.),
        b: ivy.array(6.)
    }
    """
    res = current_backend(params, indices).gather_nd(params, indices)
    if ivy.exists(out):
        return ivy.inplace_update(out, res)
    return res


@handle_nestable
def multiprocessing(context: str = None):
    """Return backend-specific multiprocessing module.

    Parameters
    ----------
    context
        The context of the multiprocessing, either fork, forkserver or spawn.
        Default is None.

    Returns
    -------
    ret
        Multiprocessing module

    """
    return current_backend().multiprocessing(context)


@to_native_arrays_and_back
@handle_out_argument
@handle_nestable
def indices_where(
    x: Union[ivy.Array, ivy.NativeArray],
    *,
    out: Optional[Union[ivy.Array, ivy.NativeArray]] = None,
) -> Union[ivy.Array, ivy.NativeArray]:
    """Returns indices or true elements in an input boolean array.

    Parameters
    ----------
    x
        Boolean array, for which indices are desired.
    out
        optional output array, for writing the result to. It must have a shape that the
        inputs broadcast to.

    Returns
    -------
    ret
        Indices for where the boolean array is True.

    """
    return current_backend(x).indices_where(x, out=out)


@to_native_arrays_and_back
@handle_out_argument
@infer_device
@handle_nestable
def one_hot(
    indices: Union[ivy.Array, ivy.NativeArray],
    depth: int,
    *,
    device: Union[ivy.Device, ivy.NativeDevice] = None,
    out: Optional[Union[ivy.Array, ivy.NativeArray]] = None,
) -> Union[ivy.Array, ivy.NativeArray]:
    """Returns a one-hot array.

    Parameters
    ----------
    indices
        Indices for where the ones should be scattered *[batch_shape, dim]*
    depth
        Scalar defining the depth of the one-hot dimension.
    device
        device on which to create the array 'cuda:0', 'cuda:1', 'cpu' etc. Same as x if
        None.
    out
        optional output array, for writing the result to. It must have a shape that the
        inputs broadcast to.

    Returns
    -------
    ret
        Tensor of zeros with the same shape and type as a, unless dtype provided which
        overrides.

    """
    return current_backend(indices).one_hot(indices, depth, device=device, out=out)


@to_native_arrays_and_back
@handle_nestable
def shape(
    x: Union[ivy.Array, ivy.NativeArray], as_array: bool = False
) -> Union[ivy.Shape, ivy.NativeShape]:
    """Returns the shape of the array ``x``.

    Parameters
    ----------
    x
        Input array to infer the shape of.
    as_array
        Whether to return the shape as a array, default False.

    Returns
    -------
    ret
        Shape of the array ``x``.

    Examples
    --------
    >>> x = ivy.array([[-1, 0, 1],[1, 0, -1]])
    >>> y = ivy.shape(x)
    >>> z = ivy.shape(x, as_array = True)
    >>> print(y)
    (2, 3)

    >>> print(z)
    ivy.array([2, 3])

    """
    return current_backend(x).shape(x, as_array)


def set_shape_array_mode(mode: bool) -> None:
    """Set the mode of returning shape as ivy.Array to the given mode instance

    Parameter
    ---------
    mode
        boolean whether to return shape as ivy.Array

    Examples
    --------
    >>> ivy.set_shape_array_mode(False)
    >>> ivy.shape_array_mode()
    False

    >>> ivy.set_shape_array_mode(True)
    >>> ivy.shape_array_mode()
    True
    """
    global shape_array_mode_stack
    if not isinstance(mode, bool):
        raise Exception("set_shape_array_mode only accepts type bool")
    shape_array_mode_stack.append(mode)


def unset_shape_array_mode() -> None:
    """Reset the mode of returning shape as ivy.Array to the previous state

    Examples
    --------
    >>> ivy.set_shape_array_mode(True)
    >>> ivy.shape_array_mode()
    True

    >>> ivy.unset_shape_array_mode()
    >>> ivy.shape_array_mode()
    False
    """
    global shape_array_mode_stack
    if shape_array_mode_stack:
        shape_array_mode_stack.pop(-1)


def shape_array_mode() -> bool:
    """Get the current state of shape_array_mode

    Examples
    --------
    >>> ivy.shape_array_mode()
    False

    >>> ivy.set_shape_array_mode(True)
    >>> ivy.shape_array_mode()
    True
    """
    global shape_array_mode_stack
    if not shape_array_mode_stack:
        return False
    return shape_array_mode_stack[-1]


@to_native_arrays_and_back
@handle_nestable
def get_num_dims(x: Union[ivy.Array, ivy.NativeArray], as_array: bool = False) -> int:
    """Returns the number of dimensions of the array x.

    Parameters
    ----------
    x
        Input array to infer the number of dimensions for.
    as_array
        Whether to return the shape as a array, default False.

    Returns
    -------
    ret
        Shape of the array

    """
    return current_backend(x).get_num_dims(x, as_array)


def arg_info(fn: Callable, *, name: str = None, idx: int = None):
    """
    Return the index and `inspect.Parameter` representation of the specified argument.
    In the form of a dict with keys "idx" and "param".

    Parameters
    ----------
    fn
        The function to retrieve the argument information for
    name
        The name of the argument
    idx
        the index of the argument in the inputs

    Returns
    -------
    ret
        a `dict` containing the idx, and the `inspect.Parameter` for the argument,
        which itself contains the parameter name, type, and other helpful information.
    """
    if (not ivy.exists(name) and not ivy.exists(idx)) or (
        ivy.exists(name) and ivy.exists(idx)
    ):
        raise Exception(
            "exactly one of the keyword arguments name or idx " "must be provided"
        )
    params = inspect.signature(fn).parameters
    if ivy.exists(name):
        return {"idx": list(params).index(name), "param": params[name]}
    return {"idx": idx, "param": list(params.values())[idx]}


def _is_valid_device_and_dtypes_attributes(fn: Callable) -> bool:
    if hasattr(fn, "unsupported_device_and_dtype") and hasattr(
        fn, "supported_device_and_dtype"
    ):
        fn_unsupported_device_and_dtype = fn.unsupported_device_and_dtype
        fn_supported_device_and_dtype = fn.supported_device_and_dtype
        if isinstance(fn_unsupported_device_and_dtype, dict):
            if isinstance(fn_supported_device_and_dtype, dict):
                backend_str = ivy.current_backend_str()
                if (
                    backend_str in fn_unsupported_device_and_dtype
                    and backend_str in fn_supported_device_and_dtype
                ):
                    return False
                elif (
                    "devices" in fn_unsupported_device_and_dtype
                    and "devices" in fn_supported_device_and_dtype
                ):
                    return False
    return True


@handle_nestable
def function_unsupported_devices_and_dtypes(fn: Callable) -> Dict:
    """Returns the unsupported combination of devices and dtypes
     of the current backend's function.

    Parameters
    ----------
    fn
        The function to check for the unsupported device and dtype attribute

    Returns
    -------
    ret
        The unsupported combination of devices and dtypes of the function
    """
    if not _is_valid_device_and_dtypes_attributes(fn):
        raise Exception(
            "supported_device_and_dtypes and unsupported_device_and_dtypes \
             attributes cannot both exist in a particular backend"
        )

    unsupported_devices_dtype = {"devices": (), "dtypes": ()}
    if hasattr(fn, "unsupported_device_and_dtype"):
        fn_unsupported_devices_dtypes = fn.unsupported_device_and_dtype
        if isinstance(fn_unsupported_devices_dtypes, dict):
            backend_str = ivy.current_backend_str()
            if backend_str in fn_unsupported_devices_dtypes:
                fn_unsupported_devices_dtypes = fn_unsupported_devices_dtypes[
                    backend_str
                ]

            elif "devices" not in fn_unsupported_devices_dtypes:
                return unsupported_devices_dtype

            keys = list(fn_unsupported_devices_dtypes.keys())
            if "dtypes" in keys and "devices" in keys:
                unsupported_devices_dtype["devices"] += fn_unsupported_devices_dtypes[
                    "devices"
                ]

                if isinstance(fn_unsupported_devices_dtypes["dtypes"][0], tuple):
                    for dtypes in fn_unsupported_devices_dtypes["dtypes"]:
                        unsupported_devices_dtype["dtypes"] += (dtypes,)
                else:
                    unsupported_devices_dtype["dtypes"] += (
                        fn_unsupported_devices_dtypes["dtypes"],
                    )
            else:
                raise Exception(
                    "'unsupported_device_and_dtype' attr must have keys \
                     'devices' and 'dtypes'"
                )
        else:
            raise Exception(
                "Have to provide a dictionary to 'unsupported_device_and_dtype' attr \
                 with keys 'devices' and 'dtypes'"
            )
    return unsupported_devices_dtype


@handle_nestable
def function_supported_devices_and_dtypes(fn: Callable) -> Dict:
    """Returns the supported combination of devices and dtypes
     of the current backend's function.

    Parameters
    ----------
    fn
        The function to check for the supported device and dtype attribute

    Returns
    -------
    ret
        The unsupported devices of the function
    """
    if not _is_valid_device_and_dtypes_attributes(fn):
        raise Exception(
            "supported_device_and_dtypes and unsupported_device_and_dtypes \
             attributes cannot both exist in a particular backend"
        )

    supported_devices_dtype = {"devices": (), "dtypes": ()}
    if hasattr(fn, "supported_device_and_dtype"):
        fn_supported_devices_dtypes = fn.supported_device_and_dtype
        if isinstance(fn_supported_devices_dtypes, dict):
            backend_str = ivy.current_backend_str()
            if backend_str in fn_supported_devices_dtypes:
                fn_supported_devices_dtypes = fn_supported_devices_dtypes[backend_str]
            elif "devices" not in fn_supported_devices_dtypes:
                return supported_devices_dtype
            keys = list(fn_supported_devices_dtypes.keys())
            if "dtypes" in keys and "devices" in keys:
                supported_devices_dtype["devices"] += fn_supported_devices_dtypes[
                    "devices"
                ]

                if isinstance(fn_supported_devices_dtypes["dtypes"][0], tuple):
                    for dtypes in fn_supported_devices_dtypes["dtypes"]:
                        supported_devices_dtype["dtypes"] += dtypes
                else:
                    supported_devices_dtype["dtypes"] += (
                        fn_supported_devices_dtypes["dtypes"],
                    )
            else:
                raise Exception(
                    "'supported_device_and_dtype' attr must have keys \
                     'devices' and 'dtypes'"
                )
        else:
            raise Exception(
                "Have to provide a dictionary to 'supported_device_and_dtype' attr \
                 with keys 'devices' and 'dtypes'"
            )
    return supported_devices_dtype<|MERGE_RESOLUTION|>--- conflicted
+++ resolved
@@ -1696,22 +1696,13 @@
     With :code:`Any` input:
 
     >>> x = None
-<<<<<<< HEAD
     >>> y = ivy.default(x, "default_string")
     >>> print(y)
     default_string
-=======
-    >>> y = ivy.default(x, "abc")
-    >>> print(y)
-    abc
->>>>>>> 3060a7b1
 
     >>> x = ""
     >>> y = ivy.default(x, "default_string")
     >>> print(y)
-<<<<<<< HEAD
-    
-=======
     ""
 
     >>> x = []
@@ -1771,7 +1762,6 @@
     >>> y = ivy.default(x, lambda: "default_function_return", with_callable=True, catch_exceptions=True, rev=True)
     >>> print(y)
     default_function_return
->>>>>>> 3060a7b1
 
     """
     with_callable = catch_exceptions or with_callable
