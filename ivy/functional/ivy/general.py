<<<<<<< HEAD
"""Collection of general Ivy functions."""

# global
import gc
import math
import einops
import inspect
import numpy as np
from numbers import Number
from typing import Callable, Any, Union, List, Tuple, Dict, Iterable, Optional

# local
import ivy
from ivy.functional.ivy.device import dev
from ivy.backend_handler import current_backend
from ivy.func_wrapper import (
    infer_device,
    inputs_to_native_arrays,
    to_native_arrays_and_back,
    handle_out_argument,
    handle_nestable,
)

FN_CACHE = dict()
INF = float("inf")
TIMEOUT = 15.0
TMP_DIR = "/tmp"


def get_referrers_recursive(
    item, depth=0, max_depth=None, seen_set=None, local_set=None
):
    """Summary.

    Parameters
    ----------
    item

    depth
         (Default value = 0)
    max_depth
         (Default value = None)
    seen_set
         (Default value = None)
    local_set
         (Default value = None`)

    """
    seen_set = ivy.default(seen_set, set())
    local_set = ivy.default(local_set, set())
    ret_cont = ivy.Container(
        repr=str(item).replace(" ", ""),
        alphabetical_keys=False,
        keyword_color_dict={"repr": "magenta"},
    )
    referrers = [
        ref
        for ref in gc.get_referrers(item)
        if not (
            isinstance(ref, dict)
            and min([k in ref for k in ["depth", "max_depth", "seen_set", "local_set"]])
        )
    ]
    local_set.add(str(id(referrers)))
    for ref in referrers:
        ref_id = str(id(ref))
        if ref_id in local_set or hasattr(ref, "cell_contents"):
            continue
        seen = ref_id in seen_set
        seen_set.add(ref_id)
        refs_rec = lambda: get_referrers_recursive(
            ref, depth + 1, max_depth, seen_set, local_set
        )
        this_repr = "tracked" if seen else str(ref).replace(" ", "")
        if not seen and (not max_depth or depth < max_depth):
            val = ivy.Container(
                repr=this_repr,
                alphabetical_keys=False,
                keyword_color_dict={"repr": "magenta"},
            )
            refs = refs_rec()
            for k, v in refs.items():
                val[k] = v
        else:
            val = this_repr
        ret_cont[str(ref_id)] = val
    return ret_cont


def is_native_array(x: Any, exclusive: bool = False) -> bool:
    """Determines whether the input x is a Native Array.

    Parameters
    ----------
    x
        The input to check
    exclusive
        Whether to check if the data type is exclusively an array, rather than a
        variable or traced array.

    Returns
    -------
    ret
        Boolean, whether or not x is an array.

    """
    try:
        return current_backend(x).is_native_array(x, exclusive)
    except ValueError:
        return False


def is_ivy_array(x: Any, exclusive: bool = False) -> bool:
    """Determines whether the input x is an Ivy Array.

    Parameters
    ----------
    x
        The input to check
    exclusive
        Whether to check if the data type is exclusively an array, rather than a
        variable or traced array.

    Returns
    -------
    ret
        Boolean, whether or not x is an array.

    Examples
    --------
    >>> x = [0., 1., 2.]
    >>> ivy.is_ivy_array(x)
    False

    >>> x = ivy.array([0., 1., 2.])
    >>> ivy.is_ivy_array(x)
    True

    """
    return isinstance(x, ivy.Array) and ivy.is_native_array(x.data, exclusive)


def is_array(x: Any, exclusive: bool = False) -> bool:
    """Determines whether the input x is either an Ivy Array or a Native Array.

    Parameters
    ----------
    x
        The input to check
    exclusive
        Whether to check if the data type is exclusively an array, rather than a
        variable or traced array.

    Returns
    -------
    ret
        Boolean, whether or not x is an array.

    """
    return ivy.is_ivy_array(x, exclusive) or ivy.is_native_array(x, exclusive)


def is_ivy_container(x: Any) -> bool:
    """Determines whether the input x is an Ivy Container.

    Parameters
    ----------
    x
        The input to check

    Returns
    -------
    ret
        Boolean, whether or not x is an ivy container.

    """
    return isinstance(x, ivy.Container)


@to_native_arrays_and_back
@handle_out_argument
@handle_nestable
def copy_array(
    x: Union[ivy.Array, ivy.NativeArray], *, out: Optional[ivy.Array] = None
) -> ivy.Array:
    """Copy an array.

    Returns
    -------
    ret
        a copy of the input array ``x``.

    Functional Examples
    --------

    With :code:`ivy.Array` input:

    >>> x = ivy.array([-1, 0, 1])
    >>> y = ivy.copy_array(x)
    >>> print(y)
    ivy.array([-1, 0, 1])

    >>> x = ivy.array([1, 0, 1, 1])
    >>> y = ivy.copy_array(x)
    >>> print(y)
    ivy.array([1, 0, 1, 1])

    >>> x = ivy.array([1, 0, 1, -1])
    >>> y = ivy.copy_array(x)
    >>> print(y)
    ivy.array([1, 0, 1, -1])

    With :code:`ivy.NativeArray` input:

    >>> x = ivy.native_array([-1, 0, 1])
    >>> y = ivy.copy_array(x)
    >>> print(y)
    ivy.array([-1, 0, 1])

    >>> x = ivy.native_array([1, 0, 1, 1])
    >>> y = ivy.copy_array(x)
    >>> print(y)
    ivy.array([1, 0, 1, 1])

    >>> x = ivy.native_array([1, 0, 1, -1])
    >>> y = ivy.copy_array(x)
    >>> print(y)
    ivy.array([1, 0, 1, -1])

    With a mix of :code:`ivy.Container` and :code:`ivy.Array` input:

    >>> x = ivy.Container(a=ivy.array([-1, 0, 1]))
    >>> y = ivy.copy_array(x)
    >>> print(y)
    {
        a: ivy.array([-1, 0, 1])
    }

    >>> x = ivy.Container(a=ivy.array([-1, 0, 1]),\
                          b=ivy.array([-1, 0, 1, 1, 1, 0]))
    >>> y = ivy.copy_array(x)
    >>> print(y)
    {
        a: ivy.array([-1, 0, 1]),
        b: ivy.array([-1, 0, 1, 1, 1, 0])
    }

    >>> x = ivy.Container(a=ivy.array([-1, 0, 1]),\
                          b=ivy.array([-1, 0, 1, 1, 1, 0]),\
                          c=ivy.array([-1, 0, 1, 1, 1, 0, 1, 0, -1, -1]))
    >>> y = ivy.copy_array(x)
    >>> print(y)
    {
        a: ivy.array([-1, 0, 1]),
        b: ivy.array([-1, 0, 1, 1, 1, 0]),
        c: ivy.array([-1, 0, 1, 1, 1, 0, 1, 0, -1, -1])
    }

    With a mix of :code:`ivy.Container` and :code:`ivy.NativeArray` input:

    >>> x = ivy.Container(a=ivy.native_array([-1, 0, 1]))
    >>> y = ivy.copy_array(x)
    >>> print(y)
    {
        a: ivy.array([-1, 0, 1])
    }

    >>> x = ivy.Container(a=ivy.native_array([-1, 0, 1]),\
                          b=ivy.native_array([-1, 0, 1, 1, 1, 0]))
    >>> y = ivy.copy_array(x)
    >>> print(y)
    {
        a: ivy.array([-1, 0, 1]),
        b: ivy.array([-1, 0, 1, 1, 1, 0])
    }

    >>> x = ivy.Container(a=ivy.native_array([-1, 0, 1]),\
                          b=ivy.native_array([-1, 0, 1, 1, 1, 0]),\
                          c=ivy.native_array([-1, 0, 1, 1, 1, 0, 1, 0, -1, -1]))
    >>> y = ivy.copy_array(x)
    >>> print(y)
    {
        a: ivy.array([-1, 0, 1]),
        b: ivy.array([-1, 0, 1, 1, 1, 0]),
        c: ivy.array([-1, 0, 1, 1, 1, 0, 1, 0, -1, -1])
    }

    With a mix of :code:`ivy.Container` and :code:`ivy.Array`\
                                        and :code:`ivy.NativeArray` input:

    >>> x = ivy.Container(a=ivy.array([-1, 0, 1]),\
                          b=ivy.native_array([-1, 0, 1]))
    >>> y = ivy.copy_array(x)
    >>> print(y)
    {
        a: ivy.array([-1, 0, 1]),
        b: ivy.array([-1, 0, 1])
    }

    >>> x = ivy.Container(a=ivy.array([1, 0, 1, 1]),\
                          b=ivy.native_array([1, 0, 1, 1]))
    >>> y = ivy.copy_array(x)
    >>> print(y)
    {
        a: ivy.array([1, 0, 1, 1]),
        b: ivy.array([1, 0, 1, 1])
    }

    >>> x = ivy.Container(a=ivy.array([1, 0, 1, -1]),\
                          b=ivy.native_array([1, 0, 1, -1]),\
                          c=ivy.native_array([1, 0, 1, -1, 1, 1, 0]),\
                          d=ivy.array([1, 0, 1, -1, 0, 1]))
    >>> y = ivy.copy_array(x)
    >>> print(y)
    {
        a: ivy.array([1, 0, 1, -1]),
        b: ivy.array([1, 0, 1, -1]),
        c: ivy.array([1, 0, 1, -1, 1, 1, 0]),
        d: ivy.array([1, 0, 1, -1, 0, 1])
    }

    Instance Method Examples
    ------------------------

    With :code:`ivy.Array` instance method:

    >>> x = ivy.array([-1, 0, 1])
    >>> y = x.copy_array()
    >>> print(y)
    ivy.array([-1, 0, 1])

    >>> x = ivy.array([1, 0, 1, 1])
    >>> y = x.copy_array()
    >>> print(y)
    ivy.array([1, 0, 1, 1])

    >>> x = ivy.array([1, 0, 1, -1])
    >>> y = x.copy_array()
    >>> print(y)
    ivy.array([1, 0, 1, -1])

    """
    return current_backend(x).copy_array(x, out=out)


@inputs_to_native_arrays
@handle_nestable
def array_equal(
    x0: Union[ivy.Array, ivy.NativeArray], x1: Union[ivy.Array, ivy.NativeArray]
) -> bool:
    """Determines whether two input arrays are equal across all elements.

    Parameters
    ----------
    x0
        The first input array to compare.
    x1
        The second input array to compare.
    dtype
        array data type

    Returns
    -------
    ret
        Boolean, whether or not the input arrays are equal across all elements.

    Examples
    --------
    >>> x = ivy.array([1,0,1])
    >>> y = ivy.array([1,0,-1])
    >>> z = ivy.array_equal(x,y)
    >>> print(z)
    False

    >>> a = ivy.array([1, 2])
    >>> b = ivy.array([1, 2])
    >>> c = ivy.array_equal(a,b)
    >>> print(c)
    True

    >>> i = ivy.array([1, 2])
    >>> j = ivy.array([1, 2, 3])
    >>> k = ivy.array_equal(i,j)
    >>> print(k)
    False

    """
    return current_backend(x0).array_equal(x0, x1)


@inputs_to_native_arrays
@handle_nestable
def arrays_equal(xs: List[Union[ivy.Array, ivy.NativeArray]]) -> bool:
    """Determines whether input arrays are equal across all elements.

    Parameters
    ----------
    xs
        Sequence of arrays to compare for equality
    dtype
        list data type

    Returns
    -------
    ret
        Boolean, whether or not all of the input arrays are equal across all elements.

    Functional Examples
    -------------------

    With :code:`ivy.Array` input:

    >>> i = ivy.array([1, 2])
    >>> j = ivy.arrays_equal([i])
    >>> print(j)
    True

    >>> x = ivy.array([0, 1, 2])
    >>> y = ivy.array([1, 0, 2])
    >>> z = ivy.array([0, 1, 2])
    >>> w = ivy.arrays_equal([x, y, z])
    >>> print(w)
    False

    >>> a = ivy.array([-1, 0, 1])
    >>> b = ivy.array([-1, 0, 1])
    >>> c = ivy.array([-1, 0, 1])
    >>> d = ivy.arrays_equal([a, b, c])
    >>> print(d)
    True

    >>> x = ivy.array([0.1, 1.1])
    >>> y = ivy.array([0.1, 1.1, 2.1])
    >>> z = ivy.array([0.1, 1.1])
    >>> w = ivy.arrays_equal([x, y, z])
    >>> print(w)
    False


    With :code:`ivy.NativeArray` input:

    >>> m = ivy.native_array([1.1, 0.2, 1.3])
    >>> n = ivy.native_array([1.1, 0.2, 1.4])
    >>> o = ivy.arrays_equal([m, n])
    >>> print(o)
    False

    >>> a = ivy.native_array([1, 2, 3, 0, -1])
    >>> b = ivy.array([1, 2, 3, 0, -1])
    >>> c = ivy.arrays_equal([a,b])
    >>> print(c)
    True

    >>> a = ivy.native_array([1, 2, 3, 0, -1])
    >>> b = ivy.array([1, 2, 3, 0, -2])
    >>> c = ivy.arrays_equal([a,b])
    >>> print(c)
    False


    With :code:`ivy.Container` input:

    >>> r = ivy.Container(a=ivy.array([0., 1., 2.]), b=ivy.array([3., 4., 5.]))
    >>> s = ivy.Container(a=ivy.array([0., 1., 2.]), b=ivy.array([3., 4., 5.]))
    >>> t = ivy.Container(a=ivy.array([0., 1., 2.]), b=ivy.array([6., 7., 8.]))
    >>> print(ivy.arrays_equal([r,s,t]))
    {
        a: true,
        b: false
    }

    >>> x = ivy.Container(a=ivy.array([0, 1, 2]), b=ivy.array([3, 4, 5]))
    >>> y = ivy.array([0,1,2])
    >>> z = ivy.arrays_equal([x,y])
    >>> print(z)
    {
        a: true,
        b: false
    }

    """
    x0 = xs[0]
    for x in xs[1:]:
        if not array_equal(x0, x):
            return False
    return True


@to_native_arrays_and_back
@handle_nestable
def all_equal(
    *xs: Iterable[Any], equality_matrix: bool = False
) -> Union[bool, Union[ivy.Array, ivy.NativeArray]]:
    """Determines whether the inputs are all equal.

    Parameters
    ----------
    xs
        inputs to compare.
    equality_matrix
        Whether to return a matrix of equalities comparing each input with every other.
        Default is False.

    Returns
    -------
    ret
        Boolean, whether or not the inputs are equal, or matrix array of booleans if
        equality_matrix=True is set.

    Examples
    --------
    With :code:`Number` inputs:

    >>> x1 = 1.2
    >>> x2 = 1.0
    >>> y = ivy.all_equal(x1, x2, equality_matrix=False)
    >>> print(y)
    False

    With :code:`ivy.Array` inputs:

    >>> x1 = ivy.array([1, 1, 0, 0, 1, -1])
    >>> x2 = ivy.array([1, 1, 0, 0, 1, -1])
    >>> y = ivy.all_equal(x1, x2, equality_matrix=True)
    >>> print(y)
    ivy.array([[ True,  True], [ True,  True]])

    With :code:`ivy.NativeArray` inputs:

    >>> x1 = ivy.native_array([1, 1, 0, 0, 1, -1])
    >>> x2 = ivy.native_array([1, 1, 0, 0, 1, -1])
    >>> y = ivy.all_equal(x1, x2, equality_matrix=False)
    >>> print(y)
    True

    With one :code:`ivy.Container` inputs:

    >>> x1 = ivy.Container(a=ivy.native_array([0, 0, -1, 1, 0]), \
                            b=ivy.array([0, 0, -1, 1, 0]))
    >>> x2 = ivy.array([0, 0, -1, 1, 0])
    >>> y = ivy.all_equal(x1, x2, equality_matrix=False)
    >>> print(y)
    {
        a: true,
        b: true
    }

    With multiple :code:`ivy.Container` inputs:

    >>> x1 = ivy.Container(a=ivy.array([1, 0, 1, 1]), \
                            b=ivy.native_array([1, 0, 0, 1]))
    >>> x2 = ivy.Container(a=ivy.native_array([1, 0, 1, 1]), \
                            b=ivy.array([1, 0, -1, -1]))
    >>> y = ivy.all_equal(x1, x2, equality_matrix=False)
    >>> print(y)
    {
        a: true,
        b: false
    }

    """
    equality_fn = ivy.array_equal if ivy.is_native_array(xs[0]) else lambda a, b: a == b
    if equality_matrix:
        num_arrays = len(xs)
        mat = [[None for _ in range(num_arrays)] for _ in range(num_arrays)]
        for i, xa in enumerate(xs):
            for j_, xb in enumerate(xs[i:]):
                j = j_ + i
                res = equality_fn(xa, xb)
                if ivy.is_native_array(res):
                    # noinspection PyTypeChecker
                    res = ivy.to_scalar(res)
                # noinspection PyTypeChecker
                mat[i][j] = res
                # noinspection PyTypeChecker
                mat[j][i] = res
        return ivy.array(mat)
    x0 = xs[0]
    for x in xs[1:]:
        if not equality_fn(x0, x):
            return False
    return True


@inputs_to_native_arrays
@handle_nestable
def to_numpy(x: Union[ivy.Array, ivy.NativeArray]) -> np.ndarray:
    """Converts an array into a numpy array.

    Parameters
    ----------
    x
        input array

    Returns
    -------
    ret
        a numpy array copying all the element of the array ``x``.

    Examples
    --------
    With :code:`ivy.Array` input:

    >>> x = ivy.array([-1, 0, 1])
    >>> y = ivy.to_numpy(x)
    >>> print(y)
    [-101]

    >>> print(type(y))
    <class'numpy.ndarray'>

    >>> x = ivy.array([[-1, 0, 1],[-1, 0, 1], [1,0,-1]])
    >>> y = ivy.to_numpy(x)
    >>> print(y)
    [[-1 0 1] \
    [-1 0 1] \
    [1 0 -1]]

    >>> print(type(y))
    <class 'numpy.ndarray'>

    >>> x = ivy.array([[[-1, 0, 1], [1, 0, -1]], [[1, -1, 0], [1, 0, -1]]])
    >>> y = ivy.to_numpy(x)
    >>> print(y)
    [[[-1 0 1] \
    [1 0 -1]] \
    [[1 -1 0] \
    [1 0 -1]]]

    >>> print(type(y))
    <class 'numpy.ndarray'>

    With :code:`ivy.NativeArray` input:

    >>> x = ivy.native_array([-1, 0, 1])
    >>> y = ivy.to_numpy(x)
    >>> print(y)
    [-1 0 1]

    >>> print(type(y))
    <class 'numpy.ndarray'>

    >>> x = ivy.native_array([[-1, 0, 1],[-1, 0, 1], [1,0,-1]])
    >>> y = ivy.to_numpy(x)
    >>> print(y)
    [[-1 0 1] \
    [-1 0 1] \
    [1 0 -1]]

    >>> print(type(y))
    <class 'numpy.ndarray'>

    >>> x = ivy.native_array([[[-1, 0, 1], [1, 0, -1]], [[1, -1, 0], [1, 0, -1]]])
    >>> y = ivy.to_numpy(x)
    >>> print(y)
    [[[-1 0 1] \
    [1 0 -1]] \
    [[1 -1 0] \
    [1 0 -1]]]

    >>> print(type(y))
    <class 'numpy.ndarray'>

    With a mix of :code:`ivy.Container` and :code:`ivy.NativeArray` input:

    >>> x = ivy.Container(x=ivy.native_array([-1, 0, 1]))
    >>> y = ivy.to_numpy(x)
    >>> print(y)
    {x:array([-1,0,1],dtype=int32)}

    >>> x = ivy.Container(x=ivy.native_array([[-1, 0, 1],[-1, 0, 1], [1,0,-1]]))
    >>> y = ivy.to_numpy(x)
    >>> print(y)
    {x:array([[-1,0,1],[-1,0,1],[1,0,-1]],dtype=int32)}

    >>> x = \
    ivy.Container(x=ivy.native_array([[[-1, 0, 1],[1, 0, -1]],[[1, -1, 0],[1, 0, -1]]]))
    >>> y = ivy.to_numpy(x)
    >>> print(y)
    {x:array([[[-1,0,1],[1,0,-1]],[[1,-1,0],[1,0,-1]]],dtype=int32)}

    With a mix of :code:`ivy.Container` and :code:`ivy.Array` input:

    >>> x = ivy.Container(x=ivy.array([-1, 0, 1]))
    >>> y = ivy.to_numpy(x)
    >>> print(y)
    {x:array([-1,0,1],dtype=int32)}

    >>> x = ivy.Container(x=ivy.array([[-1, 0, 1],[-1, 0, 1], [1,0,-1]]))
    >>> y = ivy.to_numpy(x)
    >>> print(y)
    {x:array([[-1,0,1],[-1,0,1],[1,0,-1]],dtype=int32)}

    >>> x =\
     ivy.Container(x=ivy.array([[[-1, 0, 1], [1, 0, -1]],[[1, -1, 0], [1, 0, -1]]]))
    >>> y = ivy.to_numpy(x)
    >>> print(y)
    {x:array([[[-1,0,1],[1,0,-1]],[[1,-1,0],[1,0,-1]]],dtype=int32)}

    """
    return current_backend(x).to_numpy(x)


@inputs_to_native_arrays
@handle_nestable
def to_scalar(x: Union[ivy.Array, ivy.NativeArray]) -> Number:
    """Converts an array with a single element into a scalar.

    Parameters
    ----------
    x
        Input array with a single element.

    Returns
    -------
    ret
        a scalar copying the element of the array ``x``.

    Functional Examples
    -------------------

    With :code:`ivy.Array` input:

    >>> x = ivy.array([-1])
    >>> y = ivy.to_scalar(x)
    >>> print(y)
    -1

    >>> print(ivy.is_int_dtype(y))
    True

    >>> x = ivy.array([3])
    >>> y = ivy.to_scalar(x)
    >>> print(y)
    3

    With :code:`ivy.NativeArray` input:

    >>> x = ivy.native_array([-1])
    >>> y = ivy.to_scalar(x)
    >>> print(y)
    -1

    >>> print(ivy.is_int_dtype(y))
    True

    >>> x = ivy.native_array([3])
    >>> y = ivy.to_scalar(x)
    >>> print(y)
    3

    With a mix of :code:`ivy.Container` and :code:`ivy.Array` input:

    >>> x = ivy.Container(a=ivy.array([-1]), b=ivy.array([3]))
    >>> y = ivy.to_scalar(x)
    >>> print(y)
    {
        a: -1,
        b: 3
    }

    >>> print(ivy.is_int_dtype(y))
    {
        a: true,
        b: true
    }

    >>> x = ivy.Container(a=ivy.array([1]), b=ivy.array([0]),\
                          c=ivy.array([-1]))
    >>> y = ivy.to_scalar(x)
    >>> print(y)
    {
        a: 1,
        b: 0,
        c: -1
    }

    With a mix of :code:`ivy.Container` and :code:`ivy.NativeArray` input:

    >>> x = ivy.Container(a=ivy.native_array([-1]), b=ivy.native_array([3]))
    >>> y = ivy.to_scalar(x)
    >>> print(y)
    {
        a: -1,
        b: 3
    }

    >>> print(ivy.is_int_dtype(y))
    {
        a: true,
        b: true
    }

    >>> x = ivy.Container(a=ivy.native_array([1]), b=ivy.native_array([0]),\
                          c=ivy.native_array([-1]))
    >>> y = ivy.to_scalar(x)
    >>> print(y)
    {
        a: 1,
        b: 0,
        c: -1
    }

    Instance Method Examples
    ------------------------

    With :code:`ivy.Array` instance method:

    >>> x = ivy.array([-1])
    >>> y = x.to_scalar()
    >>> print(y)
    -1

    >>> print(ivy.is_int_dtype(y))
    True

    >>> x = ivy.array([3])
    >>> y = x.to_scalar()
    >>> print(y)
    3

    With a mix of :code:`ivy.Container` instance method:

    >>> x = ivy.Container(a=ivy.array([-1]), b=ivy.array([3]))
    >>> y = x.to_scalar()
    >>> print(y)
    {
        a: -1,
        b: 3
    }

    >>> print(ivy.is_int_dtype(y))
    {
        a: true,
        b: true
    }

    >>> x = ivy.Container(a=ivy.array([1]), b=ivy.array([0]),\
                          c=ivy.array([-1]))
    >>> y = x.to_scalar()
    >>> print(y)
    {
        a: 1,
        b: 0,
        c: -1
    }

    """
    return current_backend(x).to_scalar(x)


@inputs_to_native_arrays
@handle_nestable
def to_list(x: Union[ivy.Array, ivy.NativeArray]) -> List:
    """Creates a (possibly nested) list from input array.

    Parameters
    ----------
    x
        Input array.

    Returns
    -------
    ret
        A list representation of the input array ``x``.

    Functional Examples
    ------------------

    With :code:`ivy.Array` input:

    >>> x = ivy.array([-1, 0, 1])
    >>> y = ivy.to_list(x)
    >>> print(y)
    [-1, 0, 1]

    >>> print(isinstance(y, list))
    True

    >>> x = ivy.array([[ 1.1,  2.2,  3.3], \
                       [-4.4, -5.5, -6.6]])
    >>> y = ivy.to_list(x)
    >>> print(y)
    [[1.100000023841858,2.200000047683716,3.299999952316284],[-4.400000095367432,-5.5,-6.599999904632568]]

    >>> print(isinstance(y, list))
    True

    >>> x = ivy.array([[[-1,  0,  1],\
                        [ 1,  0, -1]], \
                       [[ 1, -1,  0], \
                        [ 1,  0, -1]]])
    >>> y = ivy.to_list(x)
    >>> print(y)
    [[[-1, 0, 1], [1, 0, -1]], [[1, -1, 0], [1, 0, -1]]]

    >>> print(isinstance(y, list))
    True

    With :code:`ivy.NativeArray` input:

    >>> x = ivy.native_array([-1, 0, 1])
    >>> y = ivy.to_list(x)
    >>> print(y)
    [-1, 0, 1]

    >>> print(isinstance(y, list))
    True

    >>> x = ivy.native_array([[-1, 0, 1], \
                              [-1, 0, 1], \
                              [ 1, 0, -1]])
    >>> y = ivy.to_list(x)
    >>> print(y)
    [[-1, 0, 1], [-1, 0, 1], [1, 0, -1]]

    >>> print(isinstance(y, list))
    True

    >>> x = ivy.native_array([[[-1, 0, 1], \
                               [1, 0, -1]], \
                              [[1, -1, 0], \
                               [1, 0, -1]]])
    >>> y = ivy.to_list(x)
    >>> print(y)
    [[[-1, 0, 1], [1, 0, -1]], [[1, -1, 0], [1, 0, -1]]]

    >>> print(isinstance(y, list))
    True

    With a mix of :code:`ivy.Container` and :code:`ivy.Array` input:

    >>> x = ivy.Container(a=ivy.array([-1, 0, 1]))
    >>> y = ivy.to_list(x)
    >>> print(y)
    {
        a: [-1, 0, 1]
    }

    >>> x = ivy.Container(a=ivy.array([[-1, 0, 1], \
                                       [-1, 0, 1], \
                                       [1, 0, -1]]))
    >>> y = ivy.to_list(x)
    >>> print(y)
    {
        a: [[-1, 0, 1], [-1, 0, 1], [1,0,-1]]
    }

    >>> x = \
    ivy.Container(a=ivy.array([[[-1, 0, 1],[1, 0, -1]],[[1, -1, 0],[1, 0, -1]]]))
    >>> y = ivy.to_list(x)
    >>> print(y)
    {
        a: [[[-1, 0, 1], [1, 0, -1]], [[1, -1, 0], [1, 0, -1]]]
    }

    With a mix of :code:`ivy.Container` and :code:`ivy.NativeArray` input:

    >>> x = ivy.Container(a=ivy.native_array([-1, 0, 1]))
    >>> y = ivy.to_list(x)
    >>> print(y)
    {
        a: [-1, 0, 1]
    }

    >>> x = ivy.Container(a=ivy.native_array([[-1, 0, 1],[-1, 0, 1],[1, 0, -1]]))
    >>> y = ivy.to_list(x)
    >>> print(y)
    {
        a: [[-1, 0, 1], [-1, 0, 1], [1, 0, -1]]
    }

    >>> x =\
    ivy.Container(a=ivy.native_array([[[-1 ,0, 1],[1, 0 ,-1]],[[1, -1, 0],[1,0 ,-1]]]))
    >>> y = ivy.to_list(x)
    >>> print(y)
    {
        a: [[[-1, 0, 1], [1, 0, -1]], [[1, -1, 0], [1, 0, -1]]]
    }

    Instance Method Examples
    ------------------------

    With :code:`ivy.Array` instance method:

    >>> x = ivy.array([0, 1, 2])
    >>> y = x.to_list()
    >>> print(y)
    [0, 1, 2]

    With :code:`ivy.Container` instance method:

    >>> x = ivy.Container(a=ivy.array([0, 1, 2]))
    >>> y = x.to_list()
    >>> print(y)
    [ivy.array([0,1,2])]

    """
    return current_backend(x).to_list(x)


@handle_nestable
def clip_vector_norm(
    x: Union[ivy.Array, ivy.NativeArray],
    max_norm: float,
    p: float = 2.0,
    *,
    out: Optional[ivy.Array] = None,
) -> Union[ivy.Array, ivy.NativeArray]:
    """Clips (limits) the vector p-norm of an array.

    Parameters
    ----------
    x
        array, input array containing elements to clip.
    max_norm
        float, the maximum value of the array norm.
    p
        optional float, the p-value for computing the p-norm. Default is 2.
    out
        optional output array, for writing the result to. It must have a shape that the
        inputs broadcast to.

    Returns
    -------
    ret
        An array with the vector norm downscaled to the max norm if needed.

    """
    norm = ivy.vector_norm(x, keepdims=True, ord=p)
    ratio = ivy.stable_divide(max_norm, norm)
    if ratio < 1:
        ret = ratio * x
    else:
        ret = x
    if ivy.exists(out):
        return ivy.inplace_update(out, ret)
    return ret


@to_native_arrays_and_back
@handle_nestable
def clip_matrix_norm(
    x: Union[ivy.Array, ivy.NativeArray],
    max_norm: float,
    p: float = 2.0,
    *,
    out: Optional[ivy.Array] = None,
) -> Union[ivy.Array, ivy.NativeArray]:
    """Clips (limits) the matrix norm of an array.

    Parameters
    ----------
    x
        Input array containing elements to clip.
    max_norm
        The maximum value of the array norm.
    p
        The p-value for computing the p-norm. Default is 2.
    out
        optional output array, for writing the result to. It must have a shape that the
        inputs broadcast to.
        
    Returns
    -------
    ret
        An array with the matrix norm downscaled to the max norm if needed.

    """
    norms = ivy.matrix_norm(x, p, keepdims=True)
    ratios = ivy.maximum(ivy.stable_divide(max_norm, norms), 1.0)
    return ivy.multiply(ratios, x, out=out)


@to_native_arrays_and_back
@handle_out_argument
@handle_nestable
def floormod(
    x: Union[ivy.Array, ivy.NativeArray],
    y: Union[ivy.Array, ivy.NativeArray],
    *,
    out: Optional[Union[ivy.Array, ivy.NativeArray]] = None,
) -> Union[ivy.Array, ivy.NativeArray]:
    """Returns element-wise remainder of division.

    Parameters
    ----------
    x
        array, input to floormod
    y
        array, denominator input for floormod.
    out
        optional output array, for writing the result to. It must have a shape that the
        inputs broadcast to.

    Returns
    -------
    ret
        An array of the same shape and type as x, with the elements floor modded.

    """
    return current_backend(x).floormod(x, y, out=out)


@to_native_arrays_and_back
@handle_nestable
def unstack(
    x: Union[ivy.Array, ivy.NativeArray], axis: int, keepdims: bool = False
) -> Union[ivy.Array, ivy.NativeArray]:
    """Unpacks the given dimension of a rank-R array into rank-(R-1) arrays.

    Parameters
    ----------
    x
        Input array to unstack.
    axis
        Axis for which to unpack the array.
    keepdims
        Whether to keep dimension 1 in the unstack dimensions. Default is False.

    Returns
    -------
    ret
        List of arrays, unpacked along specified dimensions.

    """
    return current_backend(x).unstack(x, axis, keepdims)


@to_native_arrays_and_back
@handle_nestable
def fourier_encode(
    x: Union[ivy.Array, ivy.NativeArray],
    max_freq: Union[float, Union[ivy.Array, ivy.NativeArray]],
    num_bands: int = 4,
    linear: bool = False,
    concat: bool = True,
    flatten: bool = False,
) -> Union[ivy.Array, ivy.NativeArray, Tuple]:
    """Pads an array with fourier encodings.

    Parameters
    ----------
    x
        Input array to encode.
    max_freq
        The maximum frequency of the encoding.
    num_bands
        The number of frequency bands for the encoding. Default is 4.
    linear
        Whether to space the frequency bands linearly as opposed to geometrically.
        Default is False.
    concat
        Whether to concatenate the position, sin and cos values, or return seperately.
        Default is True.
    flatten
        Whether to flatten the position dimension into the batch dimension. Default is
        False.

    Returns
    -------
    ret
        New array with the final dimension expanded, and the encodings stored in this
        channel.

    """
    x_in = x
    dim = x.shape[-1]
    x = ivy.expand_dims(x, -1)
    orig_x = x
    if linear:
        scales = ivy.linspace(1.0, max_freq / 2, num_bands, device=dev(x))
    else:
        if ivy.backend == "torch" and isinstance(max_freq, float):
            scales = ivy.logspace(
                0.0,
                ivy.log(ivy.array(max_freq / 2)) / math.log(10),
                num_bands,
                base=10,
                device=dev(x),
            )
        else:
            scales = ivy.logspace(
                0.0,
                ivy.log(max_freq / 2) / math.log(10),
                num_bands,
                base=10,
                device=dev(x),
            )
    scales = ivy.astype(scales, ivy.dtype(x))
    scales = scales[(*((None,) * (len(x.shape) - len(scales.shape))), Ellipsis)]
    x = x * scales * math.pi
    sin_x = ivy.sin(x)
    cos_x = ivy.cos(x)
    if flatten:
        orig_x = x_in
        sin_x = ivy.reshape(sin_x, [-1, num_bands * dim])
        cos_x = ivy.reshape(cos_x, [-1, num_bands * dim])
    if concat:
        return ivy.concat([orig_x, sin_x, cos_x], -1)
    return sin_x, cos_x


@inputs_to_native_arrays
@handle_nestable
def value_is_nan(
    x: Union[ivy.Array, ivy.NativeArray, Number], include_infs: bool = True
) -> bool:
    """Determine whether the single valued array or scalar is of nan type.

    Parameters
    ----------
    x
        The input to check Input array.
    include_infs
        Whether to include infs and -infs in the check. Default is True.

    Returns
    -------
    ret
        Boolean as to whether the input value is a nan or not.

    Functional Examples
    --------

    With :code:`ivy.Array` input:

    >>> x = ivy.array([1])
    >>> y = ivy.value_is_nan(x)
    >>> print(y)
    False

    >>> x = ivy.array([1])
    >>> y = ivy.value_is_nan(x, False)
    >>> print(y)
    False

    >>> x = ivy.array([float('INF')])
    >>> y = ivy.value_is_nan(x)
    >>> print(y)
    True

    >>> x = ivy.array([float('INF')])
    >>> y = ivy.value_is_nan(x, False)
    >>> print(y)
    False

    With :code:`ivy.NativeArray` input:

    >>> x = ivy.native_array([1])
    >>> y = ivy.value_is_nan(x)
    >>> print(y)
    False

    >>> x = ivy.native_array([1])
    >>> y = ivy.value_is_nan(x, False)
    >>> print(y)
    False

    >>> x = ivy.native_array([float('INF')])
    >>> y = ivy.value_is_nan(x)
    >>> print(y)
    True

    >>> x = ivy.native_array([float('INF')])
    >>> y = ivy.value_is_nan(x, False)
    >>> print(y)
    False

    With :code:`Number` inputs:

    >>> x = 1
    >>> y = ivy.value_is_nan(x)
    >>> print(y)
    False

    >>> x = 1
    >>> y = ivy.value_is_nan(x, False)
    >>> print(y)
    False

    >>> x = float('INF')
    >>> y = ivy.value_is_nan(x)
    >>> print(y)
    True

    >>> x = float('INF')
    >>> y = ivy.value_is_nan(x, False)
    >>> print(y)
    False

    With :code:`ivy.Container` input:

    >>> x = ivy.Container(a=ivy.array([3]))
    >>> y = ivy.value_is_nan(x)
    >>> print(y)
    {
        a: false
    }

    >>> x = ivy.Container(a=ivy.array([3]))
    >>> y = ivy.value_is_nan(x, False)
    >>> print(y)
    {
        a: false
    }
    
    >>> x = ivy.Container(a=ivy.array([3]), b=ivy.array([-3]), c=ivy.array(float('INF')))
    >>> y = ivy.value_is_nan(x)
    >>> print(y)
    {
        a: false,
        b: false,
        c: true
    }

    >>> x = ivy.Container(a=ivy.array([3]), b=ivy.array([-3]), c=ivy.array(float('INF')))
    >>> y = ivy.value_is_nan(x, False)
    >>> print(y)
    {
        a: false,
        b: false,
        c: false
    }

    With a mix of :code:`ivy.Array` :code:`ivy.NativeArray` :code:`Number` and :code:`ivy.Container` inputs: 

    >>> x = ivy.Container(a=ivy.array([3]), b=ivy.native_array([-3]), c=float('INF'))
    >>> y = ivy.value_is_nan(x)
    >>> print(y)
    {
        a: false,
        b: false,
        c: true
    }

    >>> x = ivy.Container(a=ivy.array([3]), b=ivy.native_array([-3]), c=float('INF'))
    >>> y = ivy.value_is_nan(x, False)
    >>> print(y)
    {
        a: false,
        b: false,
        c: false
    }

    >>> x = ivy.Container(a=ivy.array([3]), b=ivy.native_array([float('INF')]), c=-3)
    >>> y = ivy.value_is_nan(x)
    >>> print(y)
    {
        a: false,
        b: true,
        c: false
    }

    >>> x = ivy.Container(a=ivy.array([1]), b=ivy.native_array([float('INF')]), c=-3)
    >>> y = ivy.value_is_nan(x, False)
    >>> print(y)
    {
        a: false,
        b: false,
        c: false
    }

    >>> x = ivy.Container(a=ivy.array([float('INF')]), b=ivy.native_array([3]), c=-3)
    >>> y = ivy.value_is_nan(x)
    >>> print(y)
    {
        a: true,
        b: false,
        c: false
    }

    >>> x = ivy.Container(a=ivy.array([float('INF')]), b=ivy.native_array([3]), c=-3)
    >>> y = ivy.value_is_nan(x, False)
    >>> print(y)
    {
        a: false,
        b: false,
        c: false
    }

    Instance Method Examples
    ------------------------

    Using :code:`ivy.Array` instance method:

    >>> x = ivy.array([1])
    >>> x.value_is_nan()
    False

    >>> x = ivy.array([1])
    >>> x.value_is_nan(False)
    False

    >>> x = ivy.array([float('INF')])
    >>> x.value_is_nan()
    True

    >>> x = ivy.array([float('INF')])
    >>> x.value_is_nan(False)
    False
    
    Using :code:`ivy.Container` instance method:

    >>> x = ivy.Container(a=ivy.array([3]), b=ivy.array([-3]), c=ivy.array(float('INF')))
    >>> x.value_is_nan()
    {
        a: false,
        b: false,
        c: true
    }

    >>> x = ivy.Container(a=ivy.array([3]), b=ivy.array([-3]), c=ivy.array(float('INF')))
    >>> x.value_is_nan(False)
    {
        a: false,
        b: false,
        c: false
    }

    """
    x_scalar = ivy.to_scalar(x) if ivy.is_native_array(x) else x
    if not x_scalar == x_scalar:
        return True
    if include_infs and x_scalar == INF or x_scalar == -INF:
        return True
    return False


@inputs_to_native_arrays
@handle_nestable
def has_nans(x: Union[ivy.Array, ivy.NativeArray], include_infs: bool = True) -> bool:
    """Determine whether the array contains any nans, as well as infs or -infs if
    specified.

    Parameters
    ----------
    x
        Input array.
    include_infs
        Whether to include infs and -infs in the check. Default is True.

    Returns
    -------
    ret
        Boolean as to whether the array contains nans.

    """
    return value_is_nan(ivy.sum(x), include_infs)


def exists(x: Any) -> bool:
    """Simple check as to whether the input is None or not.

    Parameters
    ----------
    x
        Input to check.

    Returns
    -------
    ret
        True if x is not None, else False.

    Examples
    --------
    With :code:`Any` input:

    >>> x = None
    >>> y = ivy.exists(x)
    >>> print(y)
    False

    >>> x = ""
    >>> y = ivy.exists(x)
    >>> print(y)
    True

    >>> x = []
    >>> y = ivy.exists(x)
    >>> print(y)
    True

    >>> x = 1
    >>> y = ivy.exists(x)
    >>> print(y)
    True

    >>> x = "abc"
    >>> y = ivy.exists(x)
    >>> print(y)
    True

    >>> x = [1, 0, -1, 1]
    >>> y = ivy.exists(x)
    >>> print(y)
    True

    >>> x = ivy.native_array([1, 2, 3, 1.2])
    >>> y = ivy.exists(x)
    >>> print(y)
    True

    >>> x = ivy.array([1, 2, 3, 1.2])
    >>> y = ivy.exists(x)
    >>> print(y)
    True

    With a mix of :code:`ivy.Container` and :code:`Any` input:

    >>> x = ivy.Container(a=None, b=None)
    >>> y = ivy.exists(x)
    >>> print(y)
    True

    >>> x = ivy.Container(a=None, b="")
    >>> y = ivy.exists(x)
    >>> print(y)
    True

    >>> x = ivy.Container(a=123, b="")
    >>> y = ivy.exists(x)
    >>> print(y)
    True

    >>> x = ivy.Container(a=ivy.array([1, 2, 3]), b=ivy.native_array([1, 0, 1.2]))
    >>> y = ivy.exists(x)
    >>> print(y)
    True

    """
    return x is not None


def default(
    x: Any,
    default_val: Any,
    catch_exceptions: bool = False,
    rev: bool = False,
    with_callable: bool = False,
) -> Any:
    """Returns x provided it exists (is not None), else returns default value.

    Parameters
    ----------
    x
        Input which may or may not exist (be None).
    default_val
        The default value.
    catch_exceptions
        Whether to catch exceptions from callable x. Default is False.
    rev
        Whether to reverse the input x and default_val. Default is False.
    with_callable
        Whether either of the arguments might be callable functions. Default is False.

    Returns
    -------
    ret
        x if x exists (is not None), else default.

    """
    with_callable = catch_exceptions or with_callable
    if rev:
        tmp = x
        x = default_val
        default_val = tmp
    if with_callable:
        x_callable = callable(x)
        default_callable = callable(default_val)
    else:
        x_callable = False
        default_callable = False
    if catch_exceptions:
        # noinspection PyBroadException
        try:
            x = x() if x_callable else x
        except Exception:
            return default_val() if default_callable else default_val
    else:
        x = x() if x_callable else x
    return x if exists(x) else default_val() if default_callable else default_val


def shape_to_tuple(shape: Union[int, Tuple[int], List[int]]):
    """Returns a tuple representation of the input shape.

    Parameters
    ----------
    shape
        The shape input to convert to tuple representation.

    Returns
    -------
        The shape in tuple representation

    Examples
    --------
    With :code:`ivy.Array.shape` input:

    >>> x = ivy.array([1., 2., 3.]).shape
    >>> print(ivy.shape_to_tuple(x))
    (3,)

    >>> x = ivy.array([[1., 2., 3.], [4., 5., 6.]]).shape
    >>> print(ivy.shape_to_tuple(x))
    (2, 3)

    >>> x = ivy.array((1., 2., 3.)).shape
    >>> print(ivy.shape_to_tuple(x))
    (3,)

    >>> x = ivy.array(((1., 2., 3.), (4., 5., 6.))).shape
    >>> print(ivy.shape_to_tuple(x))
    (2, 3)

    With :code:`ivy.NativeArray.shape` input:

    >>> x = ivy.native_array([1., 2., 3.]).shape
    >>> print(ivy.shape_to_tuple(x))
    (3,)

    >>> x = ivy.native_array([[1., 2., 3.], [4., 5., 6.]]).shape
    >>> print(ivy.shape_to_tuple(x))
    (2, 3)

    >>> x = ivy.native_array((1., 2., 3.)).shape
    >>> print(ivy.shape_to_tuple(x))
    (3,)

    >>> x = ivy.native_array(((1., 2., 3.), (4., 5., 6.))).shape
    >>> print(ivy.shape_to_tuple(x))
    (2, 3)

    With :code:`Tuple[int]` input:

    >>> x = (1, 2, 3)
    >>> print(ivy.shape_to_tuple(x))
    (1, 2, 3)

    With :code:`List[int]` input:

    >>> x = [1, 2, 3]
    >>> print(ivy.shape_to_tuple(x))
    (1, 2, 3)

    """
    if ivy.is_array(shape):
        raise Exception("shape_to_tuple does not accept arrays as input")
    if isinstance(shape, int):
        return shape
    elif isinstance(shape, (tuple, list)):
        assert min([isinstance(d, int) for d in shape]) is True
    return tuple(shape)


@handle_nestable
def try_else_none(fn):
    """Try and return the function, otherwise return None if an exception was raised
    during function execution.

    Parameters
    ----------
    fn
        Function to try and call and return.

    """
    return default(fn, None, True)


def arg_names(receiver):
    """Get the expected keyword arguments for a function or class constructor.

    Parameters
    ----------
    receiver

    """
    return list(inspect.signature(receiver).parameters.keys())


def match_kwargs(kwargs, *receivers, allow_duplicates=False):
    """Match keyword arguments to either class or function receivers.

    Parameters
    ----------
    kwargs
        Keyword arguments to match.
    receivers
        Functions and/or classes to match the keyword arguments to.
    allow_duplicates
        Whether to allow one keyword argument to be used for multiple receivers.
        Default is False.

    Returns
    -------
    ret
        Sequence of keyword arguments split as best as possible.

    """
    split_kwargs = list()
    for receiver in receivers:
        expected_kwargs = arg_names(receiver)
        found_kwargs = {k: v for k, v in kwargs.items() if k in expected_kwargs}
        if not allow_duplicates:
            for k in found_kwargs.keys():
                del kwargs[k]
        split_kwargs.append(found_kwargs)
    if len(split_kwargs) == 1:
        return split_kwargs[0]
    return split_kwargs


def cache_fn(func: Callable) -> Callable:
    """Wrap a function, such that when cache=True is passed as an argument, a previously
    cached output is returned.

    Parameters
    ----------
    func
        The function to wrap, whose output should be cached for later.

    Returns
    -------
    ret
        The newly cache wrapped function.

    """
    global FN_CACHE
    if func not in FN_CACHE:
        FN_CACHE[func] = dict()

    def cached_fn(*args, **kwargs):
        """Summary.

        Parameters
        ----------
        *args

        **kwargs

        """
        key = "".join(
            [str(i) + ", " for i in args]
            + [" kw, "]
            + [str(i) + ", " for i in sorted(kwargs.items())]
        )
        cache = FN_CACHE[func]
        if key in cache:
            return cache[key]
        ret = func(*args, **kwargs)
        cache[key] = ret
        return ret

    return cached_fn


def current_backend_str() -> Union[str, None]:
    """Summary.

    Returns
    -------
    ret
        The framework string.

    """
    fw = current_backend()
    if fw is None:
        return None
    return fw.current_backend_str()


@to_native_arrays_and_back
@handle_nestable
def einops_rearrange(
    x: Union[ivy.Array, ivy.NativeArray],
    pattern: str,
    *,
    out: Optional[ivy.Array] = None,
    **axes_lengths: Dict[str, int],
) -> ivy.Array:
    """Perform einops rearrange operation on input array x.

    Parameters
    ----------
    x
        Input array to be re-arranged.
    pattern
        Rearrangement pattern.
    axes_lengths
        Any additional specifications for dimensions.
    out
        optional output array, for writing the result to. It must have a shape that the
        inputs broadcast to.

    Returns
    -------
    ret
        New array with einops.rearrange having been applied.

    """
    ret = einops.rearrange(x, pattern, **axes_lengths)
    if ivy.exists(out):
        return ivy.inplace_update(out, ret)
    return ret


@to_native_arrays_and_back
@handle_nestable
def einops_reduce(
    x: Union[ivy.Array, ivy.NativeArray],
    pattern: str,
    reduction: Union[str, Callable],
    *,
    out: Optional[ivy.Array] = None,
    **axes_lengths: Dict[str, int],
) -> ivy.Array:
    """Perform einops reduce operation on input array x.

    Parameters
    ----------
    x
        Input array to be reduced.
    pattern
        Reduction pattern.
    reduction
        One of available reductions ('min', 'max', 'sum', 'mean', 'prod'), or callable.
    axes_lengths
        Any additional specifications for dimensions.
    out
        optional output array, for writing the result to. It must have a shape that the
        inputs broadcast to.

    Returns
    -------
    ret
        New array with einops.reduce having been applied.

    """
    ret = einops.reduce(x, pattern, reduction, **axes_lengths)
    if ivy.exists(out):
        return ivy.inplace_update(out, ret)
    return ret


@to_native_arrays_and_back
@handle_nestable
def einops_repeat(
    x: Union[ivy.Array, ivy.NativeArray],
    pattern: str,
    *,
    out: Optional[ivy.Array] = None,
    **axes_lengths: Dict[str, int],
) -> Union[ivy.Array, ivy.NativeArray]:
    """Perform einops repeat operation on input array x.

    Parameters
    ----------
    x
        Input array to be repeated.
    pattern
        Rearrangement pattern.
    axes_lengths
        Any additional specifications for dimensions.
    out
        optional output array, for writing the result to. It must have a shape that the
        inputs broadcast to.

    Returns
    -------
    ret
        New array with einops.repeat having been applied.

    """
    ret = einops.repeat(x, pattern, **axes_lengths)
    if ivy.exists(out):
        return ivy.inplace_update(out, ret)
    return ret


def get_min_denominator() -> float:
    """Get the global minimum denominator used by ivy for numerically stable division.

    Returns
    -------
    ret
        A float number of the global minimum denominator.

    Examples
    --------
    >>> x = ivy.get_min_denominator()
    >>> print(x)
    1e-12

    """
    return ivy._MIN_DENOMINATOR


def set_min_denominator(val: float) -> None:
    """Set the global minimum denominator used by ivy for numerically stable division.

    Parameters
    ----------
    val
        The new value to set the minimum denominator to.

    """
    ivy._MIN_DENOMINATOR = val


def get_min_base() -> float:
    """Get the global minimum base used by ivy for numerically stable power raising."""
    # noinspection PyProtectedMember
    return ivy._MIN_BASE


def set_min_base(val: float) -> None:
    """Set the global minimum base used by ivy for numerically stable power raising.

    Parameters
    ----------
    val
        The new value to set the minimum base to.

    """
    ivy._MIN_BASE = val


def stable_divide(
    numerator: Any, denominator: Any, min_denominator: float = None
) -> Any:
    """Divide the numerator by the denominator, with min denominator added to the
    denominator for numerical stability.

    Parameters
    ----------
    numerator
        The numerator of the division.
    denominator
        The denominator of the division.
    min_denominator
        The minimum denominator to use, use global ivy._MIN_DENOMINATOR by default.

    Returns
    -------
    ret
        The new item following the numerically stable division.

    """
    # noinspection PyProtectedMember
    return numerator / (denominator + default(min_denominator, ivy._MIN_DENOMINATOR))


def stable_pow(base: Any, exponent: Any, min_base: float = None) -> Any:
    """Raise the base by the power, with MIN_BASE added to the base when exponent > 1
    for numerical stability.

    Parameters
    ----------
    base
        The numerator of the division.
    exponent
        The denominator of the division.
    min_base
        The minimum base to use, use global ivy._MIN_BASE by default.

    Returns
    -------
    ret
        The new item following the numerically stable division.

    """
    # noinspection PyProtectedMember
    return (base + default(min_base, ivy._MIN_BASE)) ** exponent


def get_all_arrays_in_memory():
    """Gets all arrays which are currently alive."""
    all_arrays = list()
    for obj in gc.get_objects():
        # noinspection PyBroadException
        try:
            if ivy.is_native_array(obj):
                all_arrays.append(obj)
        except Exception:
            pass
    return all_arrays


def num_arrays_in_memory():
    """Returns the number of arrays which are currently alive."""
    return len(get_all_arrays_in_memory())


def print_all_arrays_in_memory():
    """Prints all arrays which are currently alive."""
    for arr in get_all_arrays_in_memory():
        print(type(arr), arr.shape)


def set_queue_timeout(timeout):
    """Set the global queue timeout values (in seconds). Default value without this
    function being called is 10 seconds.

    Parameters
    ----------
    timeout
        The timeout to set in seconds.

    """
    global TIMEOUT
    TIMEOUT = timeout


def queue_timeout():
    """Get the global queue timeout values (in seconds).

    Default value without this function being called is 10 seconds.

    """
    global TIMEOUT
    return TIMEOUT


def tmp_dir():
    """"""
    return TMP_DIR


def set_tmp_dir(tmp_dr):
    """Set the directory for saving temporary files.

    Parameters
    ----------
    tmp_dr

    """
    global TMP_DIR
    TMP_DIR = tmp_dr


def container_types():
    """Summary.

    Returns
    -------
    ret
        a key-value structure, and exposes public methods .keys(), .values() and
        items().

    """
    # noinspection PyBroadException
    try:
        return current_backend().container_types()
    except ValueError:
        return []


def inplace_arrays_supported(f=None):
    """Determine whether inplace arrays are supported for the current backend framework.

    Parameters
    ----------
    f
         (Default value = None)

    Returns
    -------
    ret
        Boolean, whether or not inplace arrays are supported.

    """
    return current_backend().inplace_arrays_supported()


def inplace_variables_supported(f=None):
    """Determine whether inplace variables are supported for the current backend
    framework.

    Parameters
    ----------
    f
         (Default value = None)

    Returns
    -------
    ret
        Boolean, whether or not inplace variables are supported.

    """
    return current_backend().inplace_variables_supported()


@inputs_to_native_arrays
@handle_nestable
def supports_inplace(x):
    """Determine whether inplace operations are supported for the data type of x.

    Parameters
    ----------
    x
        Input variable or array to check for inplace support for.

    Returns
    -------
    ret
        Boolean, whether or not inplace operations are supported for x.

    """
    if ivy.is_variable(x):
        return ivy.inplace_variables_supported()
    elif ivy.is_native_array(x):
        return ivy.inplace_arrays_supported()
    raise Exception("Input x must be either a variable or an array.")


@inputs_to_native_arrays
@handle_nestable
def assert_supports_inplace(x):
    """Asserts that inplace operations are supported for x, else raises exception.

    Parameters
    ----------
    x
        Input variable or array to check for inplace support for.

    Returns
    -------
    ret
        True if support, raises exception otherwise

    """
    if not ivy.supports_inplace(x):
        raise Exception(
            "Inplace operations are not supported {} types with {} backend".format(
                type(x), ivy.current_backend_str()
            )
        )
    return True


@handle_nestable
def inplace_update(
    x: Union[ivy.Array, ivy.NativeArray],
    val: Union[ivy.Array, ivy.NativeArray],
    ensure_in_backend: bool = False,
) -> ivy.Array:
    """Perform in-place update for the input array. This will always be performed on
    ivy.Array instances pass in the input, and will also be performed on the native
    array classes in the backend when the backend supports this. If the backend does
    not natively support inplace updates, and x is an ivy.NativeArray instance,
    then an exception will be thrown.

    Parameters
    ----------
    x
        The variable to update.
    val
        The array to update the variable with.
    ensure_in_backend
        Whether or not to ensure that the `ivy.NativeArray` is also inplace updated.
        In cases where it should be, backends which do not natively support inplace
        updates will raise an exception.

    Returns
    -------
    ret
        The array following the in-place update.

    """
    return current_backend(x).inplace_update(x, val, ensure_in_backend)


@handle_nestable
def inplace_decrement(
    x: Union[ivy.Array, ivy.NativeArray],
    val: Union[ivy.Array, ivy.NativeArray],
) -> ivy.Array:
    """Perform in-place decrement for the input array.

    Parameters
    ----------
    x
        The array to decrement.
    val
        The array to decrement the variable with.

    Returns
    -------
    ret
        The array following the in-place decrement.

    """
    return current_backend(x).inplace_decrement(x, val)


@handle_nestable
def inplace_increment(
    x: Union[ivy.Array, ivy.NativeArray],
    val: Union[ivy.Array, ivy.NativeArray],
) -> ivy.Array:
    """Perform in-place increment for the input array.

    Parameters
    ----------
    x
        The array to increment.
    val
        The array to increment the variable with.

    Returns
    -------
    ret
        The array following the in-place increment.

    """
    return current_backend(x).inplace_increment(x, val)


@to_native_arrays_and_back
@handle_out_argument
@handle_nestable
def cumsum(
    x: Union[ivy.Array, ivy.NativeArray],
    axis: int = 0,
    *,
    out: Optional[Union[ivy.Array, ivy.NativeArray]] = None,
) -> Union[ivy.Array, ivy.NativeArray]:
    """Returns the cumulative sum of the elements along a given axis.

    Parameters
    ----------
    x
        Input array.
    axis
        int, Axis along which the cumulative sum is computed. By default 0.
    out
        optional output array, for writing the result to.

    Returns
    -------
    ret
        Input array with cumulatively summed elements along axis

    """
    return current_backend(x).cumsum(x, axis, out=out)


@to_native_arrays_and_back
@handle_out_argument
@handle_nestable
def cumprod(
    x: Union[ivy.Array, ivy.NativeArray],
    axis: int = 0,
    exclusive: Optional[bool] = False,
    *,
    out: Optional[Union[ivy.Array, ivy.NativeArray]] = None,
) -> Union[ivy.Array, ivy.NativeArray]:
    """Returns the cumulative product of the elements along a given axis.

    Parameters
    ----------
    x
        Input array.
    axis
        int , axis along which the cumulative product is computed. By default 0.
    exclusive
        optional bool, Whether to perform the cumprod exclusively. Defaults is False.
    out
        optional output array, for writing the result to. It must have a shape that the
        inputs broadcast to.
    
    Returns
    -------
    ret
        Input array with cumulatively multiplied elements along axis.

    Functional Examples
    --------

    With :code:`ivy.Array` input:

    >>> x = ivy.array([2, 3, 4])
    >>> y = ivy.cumprod(x)
    >>> print(y)
    ivy.array([2, 6, 24])

    >>> x = ivy.array([2, 3, 4])
    >>> exclusive = True
    >>> y = ivy.cumprod(x, exclusive=exclusive)
    >>> print(y)
    ivy.array([1, 2, 6])

    Example specifying axes

    >>> x = ivy.array([[2, 3], \
                       [5, 7], \
                       [11, 13]])
    >>> exclusive = True
    >>> y = ivy.zeros((3, 2))
    >>> ivy.cumprod(x, axis=1, exclusive=exclusive, out=y)
    >>> print(y)
    ivy.array([[1.,2.],[1.,5.],[1.,11.]])

    >>> x = ivy.array([[2, 3],[5, 7],[11, 13]])
    >>> exclusive = True
    >>> ivy.cumprod(x, axis=0, exclusive=exclusive, out=x)
    >>> print(x)
    ivy.array([[1,  1],
               [2,  3],
               [10, 21]])


     With :code:`ivy.NativeArray` input:

     >>> x = ivy.native_array([2, 3, 4])
     >>> y = ivy.cumprod(x)
     >>> print(y)
     ivy.array([2, 6, 24])


     With :code:`ivy.Container` input:
     >>> x = ivy.Container(a=ivy.array([2, 3, 4]), b=ivy.array([3, 4, 5]))
     >>> y = ivy.cumprod(x)
     >>> print(y)
     {
         a: ivy.array([2, 6, 24]),
         b: ivy.array([3, 12, 60])
     }

    """
    return current_backend(x).cumprod(x, axis, exclusive, out=out)


@to_native_arrays_and_back
@handle_out_argument
@handle_nestable
def scatter_flat(
    indices: Union[ivy.Array, ivy.NativeArray],
    updates: Union[ivy.Array, ivy.NativeArray],
    size: Optional[int] = None,
    tensor: Optional[Union[ivy.Array, ivy.NativeArray]] = None,
    reduction: str = "sum",
    *,
    out: Optional[Union[ivy.Array, ivy.NativeArray]] = None,
) -> Union[ivy.Array, ivy.NativeArray]:
    """Scatter flat updates into a new flat array according to flat indices.

    Parameters
    ----------
    indices
        Indices for the new values to occupy.
    updates
        Values for the new array to hold.
    size
        The size of the result.
    tensor
        The tensor in which to scatter the results, default is None, in which case the
        size is used to
        scatter into a zeros array.
    reduction
        The reduction method for the scatter, one of 'sum', 'min', 'max' or 'replace'
    device
        device on which to create the array 'cuda:0', 'cuda:1', 'cpu' etc. Same as
        updates if None.
    out
        optional output array, for writing the result to. It must have a shape that the
        inputs broadcast to.

    Returns
    -------
    ret
        New array of given shape, with the values scattered at the indices.

    """
    return current_backend(indices).scatter_flat(
        indices, updates, size, tensor, reduction, out=out
    )


@to_native_arrays_and_back
@handle_out_argument
@handle_nestable
def scatter_nd(
    indices: Union[ivy.Array, ivy.NativeArray],
    updates: Union[ivy.Array, ivy.NativeArray],
    shape: Optional[Iterable[int]] = None,
    tensor: Optional[Union[ivy.Array, ivy.NativeArray]] = None,
    reduction: str = "sum",
    *,
    out: Optional[Union[ivy.Array, ivy.NativeArray]] = None,
) -> Union[ivy.Array, ivy.NativeArray]:
    """Scatter updates into a new array according to indices.

    Parameters
    ----------
    indices
        Indices for the new values to occupy.
    updates
        Values for the new array to hold.
    shape
        The shape of the result. Default is None, in which case tensor argument must be
        provided.
    tensor
        The tensor in which to scatter the results, default is None, in which case the
        shape arg is used to
        scatter into a zeros array.
    reduction
        The reduction method for the scatter, one of 'sum', 'min', 'max' or 'replace'
    device
        device on which to create the array 'cuda:0', 'cuda:1', 'cpu' etc. Same as
        updates if None.
    out
        optional output array, for writing the result to. It must have a shape that the
        inputs broadcast to.

    Returns
    -------
    ret
        New array of given shape, with the values scattered at the indices.

    """
    return current_backend(indices).scatter_nd(
        indices, updates, shape, tensor, reduction, out=out
    )


@to_native_arrays_and_back
@handle_out_argument
@handle_nestable
def gather(
    params: Union[ivy.Array, ivy.NativeArray],
    indices: Union[ivy.Array, ivy.NativeArray],
    axis: int = -1,
    *,
    out: Optional[Union[ivy.Array, ivy.NativeArray]] = None,
) -> Union[ivy.Array, ivy.NativeArray]:
    """Gather slices from params at axis according to indices.

    Parameters
    ----------
    params
        array, the array from which to gather values.
    indices
        array, index array.
    axis
        optional int, the axis from which to gather from. Default is -1.
    device
        optional ivy.Device, device on which to create the array 'cuda:0', 'cuda:1',
        'cpu' etc. Same as x if None.
    out
        optional output array, for writing the result to.

    Returns
    -------
    ret
        New array with the values gathered at the specified indices along the specified
        axis.

    Both the description and the type hints above assumes an array input for simplicity,
    but this function is *nestable*, and therefore also accepts :code:`ivy.Container`
    instances in place of any of the arguments.

    Functional Examples
    -------------------

    With :code:`ivy.Array` input:

    >>> x = ivy.array([0., 1., 2.])
    >>> y = ivy.array([0, 1])
    >>> print(ivy.gather(x, y))
    ivy.array([0., 1.])

    >>> x = ivy.array([[0., 1., 2.], \
                        [3., 4., 5.]])
    >>> y = ivy.array([[0, 1], \
                        [1, 2]])
    >>> z = ivy.array([[0., 0.], \
                        [0., 0.]])
    >>> ivy.gather(x, y, out=z)
    >>> print(z)
    ivy.array([[0., 1.],
               [4., 5.]])

    >>> x = ivy.array([[[0., 1.], [2., 3.]], \
                        [[4., 5.], [6., 7.]], \
                        [[8., 9.], [10., 11.]]])
    >>> y = ivy.array([[[0, 1]], \
                        [[1, 2]], \
                        [[2, 0]]])
    >>> ivy.gather(x, y, axis=0, out=x)
    >>> print(x)
    ivy.array([[[0.,5.]],[[4.,9.]],[[8.,1.]]])

    With :code:`ivy.NativeArray` input:

    >>> x = ivy.native_array([0., 1., 2.])
    >>> y = ivy.native_array([0, 1])
    >>> print(ivy.gather(x, y))
    ivy.array([0., 1.])

    With a mix of :code:`ivy.Array` and :code:`ivy.NativeArray` inputs:

    >>> x = ivy.native_array([0., 1., 2.])
    >>> y = ivy.array([0, 1])
    >>> print(ivy.gather(x, y))
    ivy.array([0., 1.])

    With a mix of :code:`ivy.Array` and :code:`ivy.Container` inputs:

    >>> x = ivy.Container(a = ivy.array([0., 1., 2.]), \
                          b = ivy.array([4., 5., 6.]))
    >>> y = ivy.array([0, 1])
    >>> print(ivy.gather(x, y))
    {
        a: ivy.array([0., 1.]),
        b: ivy.array([4., 5.])
    }

    With :code:`ivy.Container` input:

    >>> x = ivy.Container(a = ivy.array([0., 1., 2.]), \
                          b = ivy.array([4., 5., 6.]))
    >>> y = ivy.Container(a = ivy.array([0, 1]), \
                          b = ivy.array([1, 2]))
    >>> print(ivy.gather(x, y))
    {
        a: ivy.array([0., 1.]),
        b: ivy.array([5., 6.])
    }

    Instance Method Examples
    ------------------------

    Using :code:`ivy.Array` instance method:

    >>> x = ivy.array([0., 1., 2.])
    >>> y = ivy.array([0, 1])
    >>> print(x.gather(y))
    ivy.array([0., 1.])

    Using :code:`ivy.Container` instance method:

    >>> x = ivy.Container(a = ivy.array([0., 1., 2.]), \
                          b = ivy.array([4., 5., 6.]))
    >>> y = ivy.Container(a = ivy.array([0, 1]), \
                          b = ivy.array([1, 2]))
    >>> print(x.gather(y))
    {
        a: {
            a: ivy.array([0., 1.]),
            b: ivy.array([1., 2.])
        },
        b: {
            a: ivy.array([4., 5.]),
            b: ivy.array([5., 6.])
        }
    }
    """
    return current_backend(params).gather(params, indices, axis, out=out)


@to_native_arrays_and_back
@handle_out_argument
@handle_nestable
def gather_nd(
    params: Union[ivy.Array, ivy.NativeArray],
    indices: Union[ivy.Array, ivy.NativeArray],
    *,
    out: Optional[ivy.Array] = None,
) -> Union[ivy.Array, ivy.NativeArray]:
    """Gather slices from params into a array with shape specified by indices.

    Parameters
    ----------
    params
        The array from which to gather values.
    indices
        Index array.
    device
        device on which to create the array 'cuda:0', 'cuda:1', 'cpu' etc. Same as x if
        None.
    out
        optional output array, for writing the result to. It must have a shape that the
        inputs broadcast to.

    Returns
    -------
    ret
        New array of given shape, with the values gathered at the indices.

    Examples
    --------
    With :code:`ivy.Array` input:

    >>> x = ivy.array([0., 1., 2., 3., 4., 5., 6.])
    >>> y = ivy.array([1])
    >>> print(ivy.gather_nd(x, y))
    ivy.array(1.)

    With :code:`ivy.NativeArray` input:

    >>> x = ivy.native_array([0., 1., 2.])
    >>> y = ivy.native_array([1])
    >>> print(ivy.gather_nd(x, y))
    ivy.array(1.)

    With a mix of :code:`ivy.Array` and :code:`ivy.NativeArray` inputs:

    >>> x = ivy.native_array([0., 1., 2.])
    >>> y = ivy.array([1])
    >>> print(ivy.gather_nd(x, y))
    ivy.array(1.)

    With a mix of :code:`ivy.Array` and :code:`ivy.Container` inputs:

    >>> x = ivy.Container(a=ivy.array([0., 1., 2.]), \
                          b=ivy.array([4., 5., 6.]))
    >>> y = ivy.array([1])
    >>> print(ivy.gather_nd(x, y))
    {
        a: ivy.array(1.),
        b: ivy.array(5.)
    }

    With :code:`ivy.Container` input:

    >>> x = ivy.Container(a=ivy.array([0., 1., 2.]), \
                          b=ivy.array([4., 5., 6.]))
    >>> y = ivy.Container(a=ivy.array([0]), \
                          b=ivy.array([2]))
    >>> print(ivy.gather_nd(x, y))
    {
        a: ivy.array(0.),
        b: ivy.array(6.)
    }
    """
    res = current_backend(params, indices).gather_nd(params, indices)
    if ivy.exists(out):
        return ivy.inplace_update(out, res)
    return res


@handle_nestable
def multiprocessing(context: str = None):
    """Return backend-specific multiprocessing module.

    Parameters
    ----------
    context
        The context of the multiprocessing, either fork, forkserver or spawn.
        Default is None.

    Returns
    -------
    ret
        Multiprocessing module

    """
    return current_backend().multiprocessing(context)


@to_native_arrays_and_back
@handle_out_argument
@handle_nestable
def indices_where(
    x: Union[ivy.Array, ivy.NativeArray],
    out: Optional[Union[ivy.Array, ivy.NativeArray]] = None,
) -> Union[ivy.Array, ivy.NativeArray]:
    """Returns indices or true elements in an input boolean array.

    Parameters
    ----------
    x
        Boolean array, for which indices are desired.
    out
        optional output array, for writing the result to. It must have a shape that the
        inputs broadcast to.

    Returns
    -------
    ret
        Indices for where the boolean array is True.

    """
    return current_backend(x).indices_where(x, out=out)


@to_native_arrays_and_back
@handle_out_argument
@infer_device
@handle_nestable
def one_hot(
    indices: Union[ivy.Array, ivy.NativeArray],
    depth: int,
    *,
    device: Union[ivy.Device, ivy.NativeDevice] = None,
    out: Optional[Union[ivy.Array, ivy.NativeArray]] = None,
) -> Union[ivy.Array, ivy.NativeArray]:
    """Returns a one-hot array.

    Parameters
    ----------
    indices
        Indices for where the ones should be scattered *[batch_shape, dim]*
    depth
        Scalar defining the depth of the one-hot dimension.
    device
        device on which to create the array 'cuda:0', 'cuda:1', 'cpu' etc. Same as x if
        None.
    out
        optional output array, for writing the result to. It must have a shape that the
        inputs broadcast to.

    Returns
    -------
    ret
        Tensor of zeros with the same shape and type as a, unless dtype provided which
        overrides.

    """
    return current_backend(indices).one_hot(indices, depth, device=device, out=out)


@to_native_arrays_and_back
@handle_out_argument
@handle_nestable
def shape(
    x: Union[ivy.Array, ivy.NativeArray], as_array: bool = False
) -> Iterable[int]:
    """Returns the shape of the array ``x``.

    Parameters
    ----------
    x
        Input array to infer the shape of.
    as_array
        Whether to return the shape as a array, default False.

    Returns
    -------
    ret
        Shape of the array ``x``.

    Examples
    --------
    >>> ivy.set_backend('torch')
    >>> x = ivy.array([[-1, 0, 1],[1, 0, -1]])
    >>> y = ivy.shape(x)
    >>> z = ivy.shape(x, as_array = True)
    >>> print(y)
    torch.Size([2, 3])

    >>> print(z)
    ivy.array([2, 3])

    """
    return current_backend(x).shape(x, as_array)


@to_native_arrays_and_back
@handle_nestable
def get_num_dims(x: Union[ivy.Array, ivy.NativeArray], as_array: bool = False) -> int:
    """Returns the number of dimensions of the array x.

    Parameters
    ----------
    x
        Input array to infer the number of dimensions for.
    as_array
        Whether to return the shape as a array, default False.

    Returns
    -------
    ret
        Shape of the array

    """
    return current_backend(x).get_num_dims(x, as_array)


def arg_info(fn: Callable, *, name: str = None, idx: int = None):
    """
    Return the index and `inspect.Parameter` representation of the specified argument.
    In the form of a dict with keys "idx" and "param".

    Parameters
    ----------
    fn
        The function to retrieve the argument information for
    name
        The name of the argument
    idx
        the index of the argument in the inputs

    Returns
    -------
    ret
        a `dict` containing the idx, and the `inspect.Parameter` for the argument,
        which itself contains the parameter name, type, and other helpful information.
    """
    if (not ivy.exists(name) and not ivy.exists(idx)) or (
        ivy.exists(name) and ivy.exists(idx)
    ):
        raise Exception(
            "exactly one of the keyword arguments name or idx " "must be provided"
        )
    params = inspect.signature(fn).parameters
    if ivy.exists(name):
        return {"idx": list(params).index(name), "param": params[name]}
    return {"idx": idx, "param": list(params.values())[idx]}
=======
"""Collection of general Ivy functions."""

# global
import gc
import math
import einops
import inspect
import numpy as np
from numbers import Number
from typing import Callable, Any, Union, List, Tuple, Dict, Iterable, Optional

# local
import ivy
from ivy.functional.ivy.device import dev
from ivy.backend_handler import current_backend
from ivy.func_wrapper import (
    infer_device,
    inputs_to_native_arrays,
    to_native_arrays_and_back,
    handle_out_argument,
    handle_nestable,
)

FN_CACHE = dict()
INF = float("inf")
TIMEOUT = 15.0
TMP_DIR = "/tmp"

shape_array_mode_stack = list()


def get_referrers_recursive(
    item, depth=0, max_depth=None, seen_set=None, local_set=None
):
    """Summary.

    Parameters
    ----------
    item

    depth
         (Default value = 0)
    max_depth
         (Default value = None)
    seen_set
         (Default value = None)
    local_set
         (Default value = None`)

    """
    seen_set = ivy.default(seen_set, set())
    local_set = ivy.default(local_set, set())
    ret_cont = ivy.Container(
        repr=str(item).replace(" ", ""),
        alphabetical_keys=False,
        keyword_color_dict={"repr": "magenta"},
    )
    referrers = [
        ref
        for ref in gc.get_referrers(item)
        if not (
            isinstance(ref, dict)
            and min([k in ref for k in ["depth", "max_depth", "seen_set", "local_set"]])
        )
    ]
    local_set.add(str(id(referrers)))
    for ref in referrers:
        ref_id = str(id(ref))
        if ref_id in local_set or hasattr(ref, "cell_contents"):
            continue
        seen = ref_id in seen_set
        seen_set.add(ref_id)
        refs_rec = lambda: get_referrers_recursive(
            ref, depth + 1, max_depth, seen_set, local_set
        )
        this_repr = "tracked" if seen else str(ref).replace(" ", "")
        if not seen and (not max_depth or depth < max_depth):
            val = ivy.Container(
                repr=this_repr,
                alphabetical_keys=False,
                keyword_color_dict={"repr": "magenta"},
            )
            refs = refs_rec()
            for k, v in refs.items():
                val[k] = v
        else:
            val = this_repr
        ret_cont[str(ref_id)] = val
    return ret_cont


def is_native_array(x: Any, exclusive: bool = False) -> bool:
    """Determines whether the input x is a Native Array.

    Parameters
    ----------
    x
        The input to check
    exclusive
        Whether to check if the data type is exclusively an array, rather than a
        variable or traced array.

    Returns
    -------
    ret
        Boolean, whether or not x is an array.

    """
    try:
        return current_backend(x).is_native_array(x, exclusive)
    except ValueError:
        return False


def is_ivy_array(x: Any, exclusive: bool = False) -> bool:
    """Determines whether the input x is an Ivy Array.

    Parameters
    ----------
    x
        The input to check
    exclusive
        Whether to check if the data type is exclusively an array, rather than a
        variable or traced array.

    Returns
    -------
    ret
        Boolean, whether or not x is an array.

    Examples
    --------
    >>> x = [0., 1., 2.]
    >>> ivy.is_ivy_array(x)
    False

    >>> x = ivy.array([0., 1., 2.])
    >>> ivy.is_ivy_array(x)
    True

    """
    return isinstance(x, ivy.Array) and ivy.is_native_array(x.data, exclusive)


def is_array(x: Any, exclusive: bool = False) -> bool:
    """Determines whether the input x is either an Ivy Array or a Native Array.

    Parameters
    ----------
    x
        The input to check
    exclusive
        Whether to check if the data type is exclusively an array, rather than a
        variable or traced array.

    Returns
    -------
    ret
        Boolean, whether or not x is an array.

    """
    return ivy.is_ivy_array(x, exclusive) or ivy.is_native_array(x, exclusive)


def is_ivy_container(x: Any) -> bool:
    """Determines whether the input x is an Ivy Container.

    Parameters
    ----------
    x
        The input to check

    Returns
    -------
    ret
        Boolean, whether or not x is an ivy container.

    """
    return isinstance(x, ivy.Container)


@to_native_arrays_and_back
@handle_out_argument
@handle_nestable
def copy_array(
    x: Union[ivy.Array, ivy.NativeArray], *, out: Optional[ivy.Array] = None
) -> ivy.Array:
    """Copy an array.

    Returns
    -------
    ret
        a copy of the input array ``x``.

    Functional Examples
    --------

    With :code:`ivy.Array` input:

    >>> x = ivy.array([-1, 0, 1])
    >>> y = ivy.copy_array(x)
    >>> print(y)
    ivy.array([-1, 0, 1])

    >>> x = ivy.array([1, 0, 1, 1])
    >>> y = ivy.copy_array(x)
    >>> print(y)
    ivy.array([1, 0, 1, 1])

    >>> x = ivy.array([1, 0, 1, -1])
    >>> y = ivy.copy_array(x)
    >>> print(y)
    ivy.array([1, 0, 1, -1])

    With :code:`ivy.NativeArray` input:

    >>> x = ivy.native_array([-1, 0, 1])
    >>> y = ivy.copy_array(x)
    >>> print(y)
    ivy.array([-1, 0, 1])

    >>> x = ivy.native_array([1, 0, 1, 1])
    >>> y = ivy.copy_array(x)
    >>> print(y)
    ivy.array([1, 0, 1, 1])

    >>> x = ivy.native_array([1, 0, 1, -1])
    >>> y = ivy.copy_array(x)
    >>> print(y)
    ivy.array([1, 0, 1, -1])

    With a mix of :code:`ivy.Container` and :code:`ivy.Array` input:

    >>> x = ivy.Container(a=ivy.array([-1, 0, 1]))
    >>> y = ivy.copy_array(x)
    >>> print(y)
    {
        a: ivy.array([-1, 0, 1])
    }

    >>> x = ivy.Container(a=ivy.array([-1, 0, 1]),\
                          b=ivy.array([-1, 0, 1, 1, 1, 0]))
    >>> y = ivy.copy_array(x)
    >>> print(y)
    {
        a: ivy.array([-1, 0, 1]),
        b: ivy.array([-1, 0, 1, 1, 1, 0])
    }

    >>> x = ivy.Container(a=ivy.array([-1, 0, 1]),\
                          b=ivy.array([-1, 0, 1, 1, 1, 0]),\
                          c=ivy.array([-1, 0, 1, 1, 1, 0, 1, 0, -1, -1]))
    >>> y = ivy.copy_array(x)
    >>> print(y)
    {
        a: ivy.array([-1, 0, 1]),
        b: ivy.array([-1, 0, 1, 1, 1, 0]),
        c: ivy.array([-1, 0, 1, 1, 1, 0, 1, 0, -1, -1])
    }

    With a mix of :code:`ivy.Container` and :code:`ivy.NativeArray` input:

    >>> x = ivy.Container(a=ivy.native_array([-1, 0, 1]))
    >>> y = ivy.copy_array(x)
    >>> print(y)
    {
        a: ivy.array([-1, 0, 1])
    }

    >>> x = ivy.Container(a=ivy.native_array([-1, 0, 1]),\
                          b=ivy.native_array([-1, 0, 1, 1, 1, 0]))
    >>> y = ivy.copy_array(x)
    >>> print(y)
    {
        a: ivy.array([-1, 0, 1]),
        b: ivy.array([-1, 0, 1, 1, 1, 0])
    }

    >>> x = ivy.Container(a=ivy.native_array([-1, 0, 1]),\
                          b=ivy.native_array([-1, 0, 1, 1, 1, 0]),\
                          c=ivy.native_array([-1, 0, 1, 1, 1, 0, 1, 0, -1, -1]))
    >>> y = ivy.copy_array(x)
    >>> print(y)
    {
        a: ivy.array([-1, 0, 1]),
        b: ivy.array([-1, 0, 1, 1, 1, 0]),
        c: ivy.array([-1, 0, 1, 1, 1, 0, 1, 0, -1, -1])
    }

    With a mix of :code:`ivy.Container` and :code:`ivy.Array`\
                                        and :code:`ivy.NativeArray` input:

    >>> x = ivy.Container(a=ivy.array([-1, 0, 1]),\
                          b=ivy.native_array([-1, 0, 1]))
    >>> y = ivy.copy_array(x)
    >>> print(y)
    {
        a: ivy.array([-1, 0, 1]),
        b: ivy.array([-1, 0, 1])
    }

    >>> x = ivy.Container(a=ivy.array([1, 0, 1, 1]),\
                          b=ivy.native_array([1, 0, 1, 1]))
    >>> y = ivy.copy_array(x)
    >>> print(y)
    {
        a: ivy.array([1, 0, 1, 1]),
        b: ivy.array([1, 0, 1, 1])
    }

    >>> x = ivy.Container(a=ivy.array([1, 0, 1, -1]),\
                          b=ivy.native_array([1, 0, 1, -1]),\
                          c=ivy.native_array([1, 0, 1, -1, 1, 1, 0]),\
                          d=ivy.array([1, 0, 1, -1, 0, 1]))
    >>> y = ivy.copy_array(x)
    >>> print(y)
    {
        a: ivy.array([1, 0, 1, -1]),
        b: ivy.array([1, 0, 1, -1]),
        c: ivy.array([1, 0, 1, -1, 1, 1, 0]),
        d: ivy.array([1, 0, 1, -1, 0, 1])
    }

    Instance Method Examples
    ------------------------

    With :code:`ivy.Array` instance method:

    >>> x = ivy.array([-1, 0, 1])
    >>> y = x.copy_array()
    >>> print(y)
    ivy.array([-1, 0, 1])

    >>> x = ivy.array([1, 0, 1, 1])
    >>> y = x.copy_array()
    >>> print(y)
    ivy.array([1, 0, 1, 1])

    >>> x = ivy.array([1, 0, 1, -1])
    >>> y = x.copy_array()
    >>> print(y)
    ivy.array([1, 0, 1, -1])

    """
    return current_backend(x).copy_array(x, out=out)


@inputs_to_native_arrays
@handle_nestable
def array_equal(
    x0: Union[ivy.Array, ivy.NativeArray], x1: Union[ivy.Array, ivy.NativeArray]
) -> bool:
    """Determines whether two input arrays are equal across all elements.

    Parameters
    ----------
    x0
        The first input array to compare.
    x1
        The second input array to compare.
    dtype
        array data type

    Returns
    -------
    ret
        Boolean, whether or not the input arrays are equal across all elements.

    Examples
    --------
    >>> x = ivy.array([1,0,1])
    >>> y = ivy.array([1,0,-1])
    >>> z = ivy.array_equal(x,y)
    >>> print(z)
    False

    >>> a = ivy.array([1, 2])
    >>> b = ivy.array([1, 2])
    >>> c = ivy.array_equal(a,b)
    >>> print(c)
    True

    >>> i = ivy.array([1, 2])
    >>> j = ivy.array([1, 2, 3])
    >>> k = ivy.array_equal(i,j)
    >>> print(k)
    False

    """
    return current_backend(x0).array_equal(x0, x1)


@inputs_to_native_arrays
@handle_nestable
def arrays_equal(xs: List[Union[ivy.Array, ivy.NativeArray]]) -> bool:
    """Determines whether input arrays are equal across all elements.

    Parameters
    ----------
    xs
        Sequence of arrays to compare for equality
    dtype
        list data type

    Returns
    -------
    ret
        Boolean, whether or not all of the input arrays are equal across all elements.

    Functional Examples
    -------------------

    With :code:`ivy.Array` input:

    >>> i = ivy.array([1, 2])
    >>> j = ivy.arrays_equal([i])
    >>> print(j)
    True

    >>> x = ivy.array([0, 1, 2])
    >>> y = ivy.array([1, 0, 2])
    >>> z = ivy.array([0, 1, 2])
    >>> w = ivy.arrays_equal([x, y, z])
    >>> print(w)
    False

    >>> a = ivy.array([-1, 0, 1])
    >>> b = ivy.array([-1, 0, 1])
    >>> c = ivy.array([-1, 0, 1])
    >>> d = ivy.arrays_equal([a, b, c])
    >>> print(d)
    True

    >>> x = ivy.array([0.1, 1.1])
    >>> y = ivy.array([0.1, 1.1, 2.1])
    >>> z = ivy.array([0.1, 1.1])
    >>> w = ivy.arrays_equal([x, y, z])
    >>> print(w)
    False


    With :code:`ivy.NativeArray` input:

    >>> m = ivy.native_array([1.1, 0.2, 1.3])
    >>> n = ivy.native_array([1.1, 0.2, 1.4])
    >>> o = ivy.arrays_equal([m, n])
    >>> print(o)
    False

    >>> a = ivy.native_array([1, 2, 3, 0, -1])
    >>> b = ivy.array([1, 2, 3, 0, -1])
    >>> c = ivy.arrays_equal([a,b])
    >>> print(c)
    True

    >>> a = ivy.native_array([1, 2, 3, 0, -1])
    >>> b = ivy.array([1, 2, 3, 0, -2])
    >>> c = ivy.arrays_equal([a,b])
    >>> print(c)
    False


    With :code:`ivy.Container` input:

    >>> r = ivy.Container(a=ivy.array([0., 1., 2.]), b=ivy.array([3., 4., 5.]))
    >>> s = ivy.Container(a=ivy.array([0., 1., 2.]), b=ivy.array([3., 4., 5.]))
    >>> t = ivy.Container(a=ivy.array([0., 1., 2.]), b=ivy.array([6., 7., 8.]))
    >>> print(ivy.arrays_equal([r,s,t]))
    {
        a: true,
        b: false
    }

    >>> x = ivy.Container(a=ivy.array([0, 1, 2]), b=ivy.array([3, 4, 5]))
    >>> y = ivy.array([0,1,2])
    >>> z = ivy.arrays_equal([x,y])
    >>> print(z)
    {
        a: true,
        b: false
    }

    """
    x0 = xs[0]
    for x in xs[1:]:
        if not array_equal(x0, x):
            return False
    return True


@to_native_arrays_and_back
@handle_nestable
def all_equal(
    *xs: Iterable[Any], equality_matrix: bool = False
) -> Union[bool, ivy.Array, ivy.NativeArray]:
    """Determines whether the inputs are all equal.

    Parameters
    ----------
    xs
        inputs to compare.
    equality_matrix
        Whether to return a matrix of equalities comparing each input with every other.
        Default is False.

    Returns
    -------
    ret
        Boolean, whether or not the inputs are equal, or matrix array of booleans if
        equality_matrix=True is set.

    Examples
    --------
    With :code:`Number` inputs:

    >>> x1 = 1.2
    >>> x2 = 1.0
    >>> y = ivy.all_equal(x1, x2, equality_matrix=False)
    >>> print(y)
    False

    With :code:`ivy.Array` inputs:

    >>> x1 = ivy.array([1, 1, 0, 0, 1, -1])
    >>> x2 = ivy.array([1, 1, 0, 0, 1, -1])
    >>> y = ivy.all_equal(x1, x2, equality_matrix=True)
    >>> print(y)
    ivy.array([[ True,  True], [ True,  True]])

    With :code:`ivy.NativeArray` inputs:

    >>> x1 = ivy.native_array([1, 1, 0, 0, 1, -1])
    >>> x2 = ivy.native_array([1, 1, 0, 0, 1, -1])
    >>> y = ivy.all_equal(x1, x2, equality_matrix=False)
    >>> print(y)
    True

    With one :code:`ivy.Container` inputs:

    >>> x1 = ivy.Container(a=ivy.native_array([0, 0, -1, 1, 0]), \
                            b=ivy.array([0, 0, -1, 1, 0]))
    >>> x2 = ivy.array([0, 0, -1, 1, 0])
    >>> y = ivy.all_equal(x1, x2, equality_matrix=False)
    >>> print(y)
    {
        a: true,
        b: true
    }

    With multiple :code:`ivy.Container` inputs:

    >>> x1 = ivy.Container(a=ivy.array([1, 0, 1, 1]), \
                            b=ivy.native_array([1, 0, 0, 1]))
    >>> x2 = ivy.Container(a=ivy.native_array([1, 0, 1, 1]), \
                            b=ivy.array([1, 0, -1, -1]))
    >>> y = ivy.all_equal(x1, x2, equality_matrix=False)
    >>> print(y)
    {
        a: true,
        b: false
    }

    """
    equality_fn = ivy.array_equal if ivy.is_native_array(xs[0]) else lambda a, b: a == b
    if equality_matrix:
        num_arrays = len(xs)
        mat = [[None for _ in range(num_arrays)] for _ in range(num_arrays)]
        for i, xa in enumerate(xs):
            for j_, xb in enumerate(xs[i:]):
                j = j_ + i
                res = equality_fn(xa, xb)
                if ivy.is_native_array(res):
                    # noinspection PyTypeChecker
                    res = ivy.to_scalar(res)
                # noinspection PyTypeChecker
                mat[i][j] = res
                # noinspection PyTypeChecker
                mat[j][i] = res
        return ivy.array(mat)
    x0 = xs[0]
    for x in xs[1:]:
        if not equality_fn(x0, x):
            return False
    return True


@inputs_to_native_arrays
@handle_nestable
def to_numpy(x: Union[ivy.Array, ivy.NativeArray]) -> np.ndarray:
    """Converts an array into a numpy array.

    Parameters
    ----------
    x
        input array

    Returns
    -------
    ret
        a numpy array copying all the element of the array ``x``.

    Functional Method Examples
    --------------------------

    With :code:`ivy.Array` inputs:

    >>> x = ivy.array([-1, 0, 1])
    >>> y = ivy.to_numpy(x)
    >>> print(y)
    [-1  0  1]

    >>> x = ivy.array([[-1, 0, 1],[-1, 0, 1], [1,0,-1]])
    >>> y = ivy.to_numpy(x)
    >>> print(y)
    [[-1  0  1]
    [-1  0  1]
    [ 1  0 -1]]

    With :code:`ivy.NativeArray` inputs:

    >>> x = ivy.native_array([-1, 0, 1])
    >>> y = ivy.to_numpy(x)
    >>> print(y)
    [-1 0 1]

    >>> x = ivy.native_array([[-1, 0, 1],[-1, 0, 1], [1,0,-1]])
    >>> y = ivy.to_numpy(x)
    >>> print(y)
    [[-1  0  1]
    [-1  0  1]
    [ 1  0 -1]]

    With a mix of :code:`ivy.Container` and :code:`ivy.NativeArray` inputs:

    >>> x = ivy.Container(a=ivy.native_array([-1, 0, 1]))
    >>> y = ivy.to_numpy(x)
    >>> print(y)
    {
        a: array([-1, 0, 1], dtype=int32)
    }

    >>> x = ivy.Container(a=ivy.native_array([[-1, 0, 1], [-1, 0, 1], [1, 0, -1]]),\
                        b=ivy.native_array([[-1, 0, 0], [1, 0, 1], [1, 1, 1]]))
    >>> y = ivy.to_numpy(x)
    >>> print(y)
    {
        a: array([[-1, 0, 1],
                  [-1, 0, 1],
                  [1, 0, -1]], dtype=int32),
        b: array([[-1, 0, 0],
                  [1, 0, 1],
                  [1, 1, 1]], dtype=int32)
    }

    With a mix of :code:`ivy.Container` and :code:`ivy.Array` inputs:

    >>> x = ivy.Container(x=ivy.array([-1, 0, 1]))
    >>> y = ivy.to_numpy(x)
    >>> print(y)
    {x:array([-1,0,1],dtype=int32)}

    >>> x = ivy.Container(a=ivy.array([[-1.0, 0., 1.], [-1, 0, 1], [1, 0, -1]]),\
                      b=ivy.array([[-1, 0, 0], [1, 0, 1], [1, 1, 1]]))
    >>> y = ivy.to_numpy(x)
    >>> print(y)
    {
        a: array([[-1., 0., 1.],
                  [-1., 0., 1.],
                  [1., 0., -1.]], dtype=float32),
        b: array([[-1, 0, 0],
                  [1, 0, 1],
                  [1, 1, 1]], dtype=int32)
    }

    Instance Method Example
    -----------------------

    With :code:`ivy.Array` inputs:

    >>> x = ivy.array([-1, 0, 1])
    >>> y = x.to_numpy()
    >>> print(y)
    [-1  0  1]

    >>> x = ivy.array([[-1, 0, 1],[-1, 0, 1], [1,0,-1]])
    >>> y = x.to_numpy()
    >>> print(y)
    [[-1  0  1]
    [-1  0  1]
    [ 1  0 -1]]

    With :code:`ivy.Container` inputs:

    >>> x = ivy.Container(a=ivy.array([[-1.0, 0., 1.], [-1, 0, 1], [1, 0, -1]]),\
                      b=ivy.native_array([[-1, 0, 0], [1, 0, 1], [1, 1, 1]]))
    >>> y = x.to_numpy()
    >>> print(y)
    {
        a: array([[-1., 0., 1.],
                  [-1., 0., 1.],
                  [1., 0., -1.]], dtype=float32),
        b: array([[-1, 0, 0],
                  [1, 0, 1],
                  [1, 1, 1]], dtype=int32)
    }

    >>> x = ivy.Container(a=ivy.array([-1, 0, 1]), b=ivy.array([1, 0, 1, 1]))
    >>> y = x.to_numpy()
    >>> print(y)
    {
        a: array([-1, 0, 1], dtype=int32),
        b: array([1, 0, 1, 1], dtype=int32)
    }

    """
    return current_backend(x).to_numpy(x)


@inputs_to_native_arrays
@handle_nestable
def to_scalar(x: Union[ivy.Array, ivy.NativeArray]) -> Number:
    """Converts an array with a single element into a scalar.

    Parameters
    ----------
    x
        Input array with a single element.

    Returns
    -------
    ret
        a scalar copying the element of the array ``x``.

    Functional Examples
    -------------------

    With :code:`ivy.Array` input:

    >>> x = ivy.array([-1])
    >>> y = ivy.to_scalar(x)
    >>> print(y)
    -1

    >>> print(ivy.is_int_dtype(y))
    True

    >>> x = ivy.array([3])
    >>> y = ivy.to_scalar(x)
    >>> print(y)
    3

    With :code:`ivy.NativeArray` input:

    >>> x = ivy.native_array([-1])
    >>> y = ivy.to_scalar(x)
    >>> print(y)
    -1

    >>> print(ivy.is_int_dtype(y))
    True

    >>> x = ivy.native_array([3])
    >>> y = ivy.to_scalar(x)
    >>> print(y)
    3

    With a mix of :code:`ivy.Container` and :code:`ivy.Array` input:

    >>> x = ivy.Container(a=ivy.array([-1]), b=ivy.array([3]))
    >>> y = ivy.to_scalar(x)
    >>> print(y)
    {
        a: -1,
        b: 3
    }

    >>> print(ivy.is_int_dtype(y))
    {
        a: true,
        b: true
    }

    >>> x = ivy.Container(a=ivy.array([1]), b=ivy.array([0]),\
                          c=ivy.array([-1]))
    >>> y = ivy.to_scalar(x)
    >>> print(y)
    {
        a: 1,
        b: 0,
        c: -1
    }

    With a mix of :code:`ivy.Container` and :code:`ivy.NativeArray` input:

    >>> x = ivy.Container(a=ivy.native_array([-1]), b=ivy.native_array([3]))
    >>> y = ivy.to_scalar(x)
    >>> print(y)
    {
        a: -1,
        b: 3
    }

    >>> print(ivy.is_int_dtype(y))
    {
        a: true,
        b: true
    }

    >>> x = ivy.Container(a=ivy.native_array([1]), b=ivy.native_array([0]),\
                          c=ivy.native_array([-1]))
    >>> y = ivy.to_scalar(x)
    >>> print(y)
    {
        a: 1,
        b: 0,
        c: -1
    }

    Instance Method Examples
    ------------------------

    With :code:`ivy.Array` instance method:

    >>> x = ivy.array([-1])
    >>> y = x.to_scalar()
    >>> print(y)
    -1

    >>> print(ivy.is_int_dtype(y))
    True

    >>> x = ivy.array([3])
    >>> y = x.to_scalar()
    >>> print(y)
    3

    With a mix of :code:`ivy.Container` instance method:

    >>> x = ivy.Container(a=ivy.array([-1]), b=ivy.array([3]))
    >>> y = x.to_scalar()
    >>> print(y)
    {
        a: -1,
        b: 3
    }

    >>> print(ivy.is_int_dtype(y))
    {
        a: true,
        b: true
    }

    >>> x = ivy.Container(a=ivy.array([1]), b=ivy.array([0]),\
                          c=ivy.array([-1]))
    >>> y = x.to_scalar()
    >>> print(y)
    {
        a: 1,
        b: 0,
        c: -1
    }

    """
    return current_backend(x).to_scalar(x)


@inputs_to_native_arrays
@handle_nestable
def to_list(x: Union[ivy.Array, ivy.NativeArray]) -> List:
    """Creates a (possibly nested) list from input array.

    Parameters
    ----------
    x
        Input array.

    Returns
    -------
    ret
        A list representation of the input array ``x``.

    Functional Examples
    ------------------

    With :code:`ivy.Array` input:

    >>> x = ivy.array([-1, 0, 1])
    >>> y = ivy.to_list(x)
    >>> print(y)
    [-1, 0, 1]

    >>> print(isinstance(y, list))
    True

    >>> x = ivy.array([[ 1.1,  2.2,  3.3], \
                       [-4.4, -5.5, -6.6]])
    >>> y = ivy.to_list(x)
    >>> print(y)
    [[1.100000023841858,2.200000047683716,3.299999952316284],[-4.400000095367432,-5.5,-6.599999904632568]]

    >>> print(isinstance(y, list))
    True

    >>> x = ivy.array([[[-1,  0,  1],\
                        [ 1,  0, -1]], \
                       [[ 1, -1,  0], \
                        [ 1,  0, -1]]])
    >>> y = ivy.to_list(x)
    >>> print(y)
    [[[-1, 0, 1], [1, 0, -1]], [[1, -1, 0], [1, 0, -1]]]

    >>> print(isinstance(y, list))
    True

    With :code:`ivy.NativeArray` input:

    >>> x = ivy.native_array([-1, 0, 1])
    >>> y = ivy.to_list(x)
    >>> print(y)
    [-1, 0, 1]

    >>> print(isinstance(y, list))
    True

    >>> x = ivy.native_array([[-1, 0, 1], \
                              [-1, 0, 1], \
                              [ 1, 0, -1]])
    >>> y = ivy.to_list(x)
    >>> print(y)
    [[-1, 0, 1], [-1, 0, 1], [1, 0, -1]]

    >>> print(isinstance(y, list))
    True

    >>> x = ivy.native_array([[[-1, 0, 1], \
                               [1, 0, -1]], \
                              [[1, -1, 0], \
                               [1, 0, -1]]])
    >>> y = ivy.to_list(x)
    >>> print(y)
    [[[-1, 0, 1], [1, 0, -1]], [[1, -1, 0], [1, 0, -1]]]

    >>> print(isinstance(y, list))
    True

    With a mix of :code:`ivy.Container` and :code:`ivy.Array` input:

    >>> x = ivy.Container(a=ivy.array([-1, 0, 1]))
    >>> y = ivy.to_list(x)
    >>> print(y)
    {
        a: [-1, 0, 1]
    }

    >>> x = ivy.Container(a=ivy.array([[-1, 0, 1], \
                                       [-1, 0, 1], \
                                       [1, 0, -1]]))
    >>> y = ivy.to_list(x)
    >>> print(y)
    {
        a: [[-1, 0, 1], [-1, 0, 1], [1,0,-1]]
    }

    >>> x = \
    ivy.Container(a=ivy.array([[[-1, 0, 1],[1, 0, -1]],[[1, -1, 0],[1, 0, -1]]]))
    >>> y = ivy.to_list(x)
    >>> print(y)
    {
        a: [[[-1, 0, 1], [1, 0, -1]], [[1, -1, 0], [1, 0, -1]]]
    }

    With a mix of :code:`ivy.Container` and :code:`ivy.NativeArray` input:

    >>> x = ivy.Container(a=ivy.native_array([-1, 0, 1]))
    >>> y = ivy.to_list(x)
    >>> print(y)
    {
        a: [-1, 0, 1]
    }

    >>> x = ivy.Container(a=ivy.native_array([[-1, 0, 1],[-1, 0, 1],[1, 0, -1]]))
    >>> y = ivy.to_list(x)
    >>> print(y)
    {
        a: [[-1, 0, 1], [-1, 0, 1], [1, 0, -1]]
    }

    >>> x =\
    ivy.Container(a=ivy.native_array([[[-1 ,0, 1],[1, 0 ,-1]],[[1, -1, 0],[1,0 ,-1]]]))
    >>> y = ivy.to_list(x)
    >>> print(y)
    {
        a: [[[-1, 0, 1], [1, 0, -1]], [[1, -1, 0], [1, 0, -1]]]
    }

    Instance Method Examples
    ------------------------

    With :code:`ivy.Array` instance method:

    >>> x = ivy.array([0, 1, 2])
    >>> y = x.to_list()
    >>> print(y)
    [0, 1, 2]

    With :code:`ivy.Container` instance method:

    >>> x = ivy.Container(a=ivy.array([0, 1, 2]))
    >>> y = x.to_list()
    >>> print(y)
    [ivy.array([0,1,2])]

    """
    return current_backend(x).to_list(x)


@handle_nestable
def clip_vector_norm(
    x: Union[ivy.Array, ivy.NativeArray],
    max_norm: float,
    p: float = 2.0,
    *,
    out: Optional[ivy.Array] = None,
) -> Union[ivy.Array, ivy.NativeArray]:
    """Clips (limits) the vector p-norm of an array.

    Parameters
    ----------
    x
        array, input array containing elements to clip.
    max_norm
        float, the maximum value of the array norm.
    p
        optional float, the p-value for computing the p-norm. Default is 2.
    out
        optional output array, for writing the result to. It must have a shape that the
        inputs broadcast to.

    Returns
    -------
    ret
        An array with the vector norm downscaled to the max norm if needed.

    """
    norm = ivy.vector_norm(x, keepdims=True, ord=p)
    ratio = ivy.stable_divide(max_norm, norm)
    if ratio < 1:
        ret = ratio * x
    else:
        ret = x
    if ivy.exists(out):
        return ivy.inplace_update(out, ret)
    return ret


@to_native_arrays_and_back
@handle_nestable
def clip_matrix_norm(
    x: Union[ivy.Array, ivy.NativeArray],
    max_norm: float,
    p: float = 2.0,
    *,
    out: Optional[ivy.Array] = None,
) -> Union[ivy.Array, ivy.NativeArray]:
    """Clips (limits) the matrix norm of an array.

    Parameters
    ----------
    x
        Input array containing elements to clip.
    max_norm
        The maximum value of the array norm.
    p
        The p-value for computing the p-norm. Default is 2.
    out
        optional output array, for writing the result to. It must have a shape that the
        inputs broadcast to.

    Returns
    -------
    ret
        An array with the matrix norm downscaled to the max norm if needed.

    """
    norms = ivy.matrix_norm(x, p, keepdims=True)
    ratios = ivy.maximum(ivy.stable_divide(max_norm, norms), 1.0)
    return ivy.multiply(ratios, x, out=out)


@to_native_arrays_and_back
@handle_out_argument
@handle_nestable
def floormod(
    x: Union[ivy.Array, ivy.NativeArray],
    y: Union[ivy.Array, ivy.NativeArray],
    *,
    out: Optional[Union[ivy.Array, ivy.NativeArray]] = None,
) -> Union[ivy.Array, ivy.NativeArray]:
    """Returns element-wise remainder of division.

    Parameters
    ----------
    x
        array, input to floormod
    y
        array, denominator input for floormod.
    out
        optional output array, for writing the result to. It must have a shape that the
        inputs broadcast to.

    Returns
    -------
    ret
        An array of the same shape and type as x, with the elements floor modded.

    """
    return current_backend(x).floormod(x, y, out=out)


@to_native_arrays_and_back
@handle_nestable
def unstack(
    x: Union[ivy.Array, ivy.NativeArray], axis: int, keepdims: bool = False
) -> Union[ivy.Array, ivy.NativeArray]:
    """Unpacks the given dimension of a rank-R array into rank-(R-1) arrays.

    Parameters
    ----------
    x
        Input array to unstack.
    axis
        Axis for which to unpack the array.
    keepdims
        Whether to keep dimension 1 in the unstack dimensions. Default is False.

    Returns
    -------
    ret
        List of arrays, unpacked along specified dimensions.

    """
    return current_backend(x).unstack(x, axis, keepdims)


@to_native_arrays_and_back
@handle_nestable
def fourier_encode(
    x: Union[ivy.Array, ivy.NativeArray],
    max_freq: Union[float, ivy.Array, ivy.NativeArray],
    num_bands: int = 4,
    linear: bool = False,
    concat: bool = True,
    flatten: bool = False,
) -> Union[ivy.Array, ivy.NativeArray, Tuple]:
    """Pads an array with fourier encodings.

    Parameters
    ----------
    x
        Input array to encode.
    max_freq
        The maximum frequency of the encoding.
    num_bands
        The number of frequency bands for the encoding. Default is 4.
    linear
        Whether to space the frequency bands linearly as opposed to geometrically.
        Default is False.
    concat
        Whether to concatenate the position, sin and cos values, or return seperately.
        Default is True.
    flatten
        Whether to flatten the position dimension into the batch dimension. Default is
        False.

    Returns
    -------
    ret
        New array with the final dimension expanded, and the encodings stored in this
        channel.

    """
    x_in = x
    dim = x.shape[-1]
    x = ivy.expand_dims(x, -1)
    orig_x = x
    if linear:
        scales = ivy.linspace(1.0, max_freq / 2, num_bands, device=dev(x))
    else:
        if ivy.backend == "torch" and isinstance(max_freq, float):
            scales = ivy.logspace(
                0.0,
                ivy.log(ivy.array(max_freq / 2)) / math.log(10),
                num_bands,
                base=10,
                device=dev(x),
            )
        else:
            scales = ivy.logspace(
                0.0,
                ivy.log(max_freq / 2) / math.log(10),
                num_bands,
                base=10,
                device=dev(x),
            )
    scales = ivy.astype(scales, ivy.dtype(x))
    scales = scales[(*((None,) * (len(x.shape) - len(scales.shape))), Ellipsis)]
    x = x * scales * math.pi
    sin_x = ivy.sin(x)
    cos_x = ivy.cos(x)
    if flatten:
        orig_x = x_in
        sin_x = ivy.reshape(sin_x, [-1, num_bands * dim])
        cos_x = ivy.reshape(cos_x, [-1, num_bands * dim])
    if concat:
        return ivy.concat([orig_x, sin_x, cos_x], -1)
    return sin_x, cos_x


@inputs_to_native_arrays
@handle_nestable
def value_is_nan(
    x: Union[ivy.Array, ivy.NativeArray, Number], include_infs: bool = True
) -> bool:
    """Determine whether the single valued array or scalar is of nan type.

    Parameters
    ----------
    x
        The input to check Input array.
    include_infs
        Whether to include infs and -infs in the check. Default is True.

    Returns
    -------
    ret
        Boolean as to whether the input value is a nan or not.

    """
    x_scalar = ivy.to_scalar(x) if ivy.is_native_array(x) else x
    if not x_scalar == x_scalar:
        return True
    if include_infs and x_scalar == INF or x_scalar == -INF:
        return True
    return False


@inputs_to_native_arrays
@handle_nestable
def has_nans(x: Union[ivy.Array, ivy.NativeArray], include_infs: bool = True) -> bool:
    """Determine whether the array contains any nans, as well as infs or -infs if
    specified.

    Parameters
    ----------
    x
        Input array.
    include_infs
        Whether to include infs and -infs in the check. Default is True.

    Returns
    -------
    ret
        Boolean as to whether the array contains nans.

    """
    return value_is_nan(ivy.sum(x), include_infs)


def exists(x: Any) -> bool:
    """Simple check as to whether the input is None or not.

    Parameters
    ----------
    x
        Input to check.

    Returns
    -------
    ret
        True if x is not None, else False.

    Examples
    --------
    With :code:`Any` input:

    >>> x = None
    >>> y = ivy.exists(x)
    >>> print(y)
    False

    >>> x = ""
    >>> y = ivy.exists(x)
    >>> print(y)
    True

    >>> x = []
    >>> y = ivy.exists(x)
    >>> print(y)
    True

    >>> x = 1
    >>> y = ivy.exists(x)
    >>> print(y)
    True

    >>> x = "abc"
    >>> y = ivy.exists(x)
    >>> print(y)
    True

    >>> x = [1, 0, -1, 1]
    >>> y = ivy.exists(x)
    >>> print(y)
    True

    >>> x = ivy.native_array([1, 2, 3, 1.2])
    >>> y = ivy.exists(x)
    >>> print(y)
    True

    >>> x = ivy.array([1, 2, 3, 1.2])
    >>> y = ivy.exists(x)
    >>> print(y)
    True

    With a mix of :code:`ivy.Container` and :code:`Any` input:

    >>> x = ivy.Container(a=None, b=None)
    >>> y = ivy.exists(x)
    >>> print(y)
    True

    >>> x = ivy.Container(a=None, b="")
    >>> y = ivy.exists(x)
    >>> print(y)
    True

    >>> x = ivy.Container(a=123, b="")
    >>> y = ivy.exists(x)
    >>> print(y)
    True

    >>> x = ivy.Container(a=ivy.array([1, 2, 3]), b=ivy.native_array([1, 0, 1.2]))
    >>> y = ivy.exists(x)
    >>> print(y)
    True

    """
    return x is not None


def default(
    x: Any,
    default_val: Any,
    catch_exceptions: bool = False,
    rev: bool = False,
    with_callable: bool = False,
) -> Any:
    """Returns x provided it exists (is not None), else returns default value.

    Parameters
    ----------
    x
        Input which may or may not exist (be None).
    default_val
        The default value.
    catch_exceptions
        Whether to catch exceptions from callable x. Default is False.
    rev
        Whether to reverse the input x and default_val. Default is False.
    with_callable
        Whether either of the arguments might be callable functions. Default is False.

    Returns
    -------
    ret
        x if x exists (is not None), else default.

    """
    with_callable = catch_exceptions or with_callable
    if rev:
        tmp = x
        x = default_val
        default_val = tmp
    if with_callable:
        x_callable = callable(x)
        default_callable = callable(default_val)
    else:
        x_callable = False
        default_callable = False
    if catch_exceptions:
        # noinspection PyBroadException
        try:
            x = x() if x_callable else x
        except Exception:
            return default_val() if default_callable else default_val
    else:
        x = x() if x_callable else x
    return x if exists(x) else default_val() if default_callable else default_val


def shape_to_tuple(shape: Union[ivy.Shape, ivy.NativeShape]):
    """Returns a tuple representation of the input shape.

    Parameters
    ----------
    shape
        The shape input to convert to tuple representation.

    Returns
    -------
        The shape in tuple representation

    Examples
    --------
    With :code:`ivy.Array.shape` input:

    >>> x = ivy.array([1., 2., 3.]).shape
    >>> print(ivy.shape_to_tuple(x))
    (3,)

    >>> x = ivy.array([[1., 2., 3.], [4., 5., 6.]]).shape
    >>> print(ivy.shape_to_tuple(x))
    (2, 3)

    >>> x = ivy.array((1., 2., 3.)).shape
    >>> print(ivy.shape_to_tuple(x))
    (3,)

    >>> x = ivy.array(((1., 2., 3.), (4., 5., 6.))).shape
    >>> print(ivy.shape_to_tuple(x))
    (2, 3)

    With :code:`ivy.NativeArray.shape` input:

    >>> x = ivy.native_array([1., 2., 3.]).shape
    >>> print(ivy.shape_to_tuple(x))
    (3,)

    >>> x = ivy.native_array([[1., 2., 3.], [4., 5., 6.]]).shape
    >>> print(ivy.shape_to_tuple(x))
    (2, 3)

    >>> x = ivy.native_array((1., 2., 3.)).shape
    >>> print(ivy.shape_to_tuple(x))
    (3,)

    >>> x = ivy.native_array(((1., 2., 3.), (4., 5., 6.))).shape
    >>> print(ivy.shape_to_tuple(x))
    (2, 3)

    With :code:`Tuple[int]` input:

    >>> x = (1, 2, 3)
    >>> print(ivy.shape_to_tuple(x))
    (1, 2, 3)

    With :code:`List[int]` input:

    >>> x = [1, 2, 3]
    >>> print(ivy.shape_to_tuple(x))
    (1, 2, 3)

    """
    if ivy.is_array(shape):
        raise Exception("shape_to_tuple does not accept arrays as input")
    if isinstance(shape, int):
        return shape
    elif isinstance(shape, (tuple, list)):
        assert min([isinstance(d, int) for d in shape]) is True
    return tuple(shape)


@handle_nestable
def try_else_none(fn):
    """Try and return the function, otherwise return None if an exception was raised
    during function execution.

    Parameters
    ----------
    fn
        Function to try and call and return.

    """
    return default(fn, None, True)


def arg_names(receiver):
    """Get the expected keyword arguments for a function or class constructor.

    Parameters
    ----------
    receiver

    """
    return list(inspect.signature(receiver).parameters.keys())


def match_kwargs(kwargs, *receivers, allow_duplicates=False):
    """Match keyword arguments to either class or function receivers.

    Parameters
    ----------
    kwargs
        Keyword arguments to match.
    receivers
        Functions and/or classes to match the keyword arguments to.
    allow_duplicates
        Whether to allow one keyword argument to be used for multiple receivers.
        Default is False.

    Returns
    -------
    ret
        Sequence of keyword arguments split as best as possible.

    """
    split_kwargs = list()
    for receiver in receivers:
        expected_kwargs = arg_names(receiver)
        found_kwargs = {k: v for k, v in kwargs.items() if k in expected_kwargs}
        if not allow_duplicates:
            for k in found_kwargs.keys():
                del kwargs[k]
        split_kwargs.append(found_kwargs)
    if len(split_kwargs) == 1:
        return split_kwargs[0]
    return split_kwargs


def cache_fn(func: Callable) -> Callable:
    """Wrap a function, such that when cache=True is passed as an argument, a previously
    cached output is returned.

    Parameters
    ----------
    func
        The function to wrap, whose output should be cached for later.

    Returns
    -------
    ret
        The newly cache wrapped function.

    """
    global FN_CACHE
    if func not in FN_CACHE:
        FN_CACHE[func] = dict()

    def cached_fn(*args, **kwargs):
        """Summary.

        Parameters
        ----------
        *args

        **kwargs

        """
        key = "".join(
            [str(i) + ", " for i in args]
            + [" kw, "]
            + [str(i) + ", " for i in sorted(kwargs.items())]
        )
        cache = FN_CACHE[func]
        if key in cache:
            return cache[key]
        ret = func(*args, **kwargs)
        cache[key] = ret
        return ret

    return cached_fn


def current_backend_str() -> Union[str, None]:
    """Summary.

    Returns
    -------
    ret
        The framework string.

    """
    fw = current_backend()
    if fw is None:
        return None
    return fw.current_backend_str()


@to_native_arrays_and_back
@handle_nestable
def einops_rearrange(
    x: Union[ivy.Array, ivy.NativeArray],
    pattern: str,
    *,
    out: Optional[ivy.Array] = None,
    **axes_lengths: Dict[str, int],
) -> ivy.Array:
    """Perform einops rearrange operation on input array x.

    Parameters
    ----------
    x
        Input array to be re-arranged.
    pattern
        Rearrangement pattern.
    axes_lengths
        Any additional specifications for dimensions.
    out
        optional output array, for writing the result to. It must have a shape that the
        inputs broadcast to.

    Returns
    -------
    ret
        New array with einops.rearrange having been applied.

    """
    ret = einops.rearrange(x, pattern, **axes_lengths)
    if ivy.exists(out):
        return ivy.inplace_update(out, ret)
    return ret


@to_native_arrays_and_back
@handle_nestable
def einops_reduce(
    x: Union[ivy.Array, ivy.NativeArray],
    pattern: str,
    reduction: Union[str, Callable],
    *,
    out: Optional[ivy.Array] = None,
    **axes_lengths: Dict[str, int],
) -> ivy.Array:
    """Perform einops reduce operation on input array x.

    Parameters
    ----------
    x
        Input array to be reduced.
    pattern
        Reduction pattern.
    reduction
        One of available reductions ('min', 'max', 'sum', 'mean', 'prod'), or callable.
    axes_lengths
        Any additional specifications for dimensions.
    out
        optional output array, for writing the result to. It must have a shape that the
        inputs broadcast to.

    Returns
    -------
    ret
        New array with einops.reduce having been applied.

    """
    ret = einops.reduce(x, pattern, reduction, **axes_lengths)
    if ivy.exists(out):
        return ivy.inplace_update(out, ret)
    return ret


@to_native_arrays_and_back
@handle_nestable
def einops_repeat(
    x: Union[ivy.Array, ivy.NativeArray],
    pattern: str,
    *,
    out: Optional[ivy.Array] = None,
    **axes_lengths: Dict[str, int],
) -> Union[ivy.Array, ivy.NativeArray]:
    """Perform einops repeat operation on input array x.

    Parameters
    ----------
    x
        Input array to be repeated.
    pattern
        Rearrangement pattern.
    axes_lengths
        Any additional specifications for dimensions.
    out
        optional output array, for writing the result to. It must have a shape that the
        inputs broadcast to.

    Returns
    -------
    ret
        New array with einops.repeat having been applied.

    """
    ret = einops.repeat(x, pattern, **axes_lengths)
    if ivy.exists(out):
        return ivy.inplace_update(out, ret)
    return ret


def get_min_denominator() -> float:
    """Get the global minimum denominator used by ivy for numerically stable division.

    Returns
    -------
    ret
        A float number of the global minimum denominator.

    Examples
    --------
    >>> x = ivy.get_min_denominator()
    >>> print(x)
    1e-12

    """
    return ivy._MIN_DENOMINATOR


def set_min_denominator(val: float) -> None:
    """Set the global minimum denominator used by ivy for numerically stable division.

    Parameters
    ----------
    val
        The new value to set the minimum denominator to.

    """
    ivy._MIN_DENOMINATOR = val


def get_min_base() -> float:
    """Get the global minimum base used by ivy for numerically stable power raising."""
    # noinspection PyProtectedMember
    return ivy._MIN_BASE


def set_min_base(val: float) -> None:
    """Set the global minimum base used by ivy for numerically stable power raising.

    Parameters
    ----------
    val
        The new value to set the minimum base to.

    """
    ivy._MIN_BASE = val


def stable_divide(
    numerator: Any, denominator: Any, min_denominator: float = None
) -> Any:
    """Divide the numerator by the denominator, with min denominator added to the
    denominator for numerical stability.

    Parameters
    ----------
    numerator
        The numerator of the division.
    denominator
        The denominator of the division.
    min_denominator
        The minimum denominator to use, use global ivy._MIN_DENOMINATOR by default.

    Returns
    -------
    ret
        The new item following the numerically stable division.

    """
    # noinspection PyProtectedMember
    return numerator / (denominator + default(min_denominator, ivy._MIN_DENOMINATOR))


def stable_pow(base: Any, exponent: Any, min_base: float = None) -> Any:
    """Raise the base by the power, with MIN_BASE added to the base when exponent > 1
    for numerical stability.

    Parameters
    ----------
    base
        The numerator of the division.
    exponent
        The denominator of the division.
    min_base
        The minimum base to use, use global ivy._MIN_BASE by default.

    Returns
    -------
    ret
        The new item following the numerically stable division.

    """
    # noinspection PyProtectedMember
    return (base + default(min_base, ivy._MIN_BASE)) ** exponent


def get_all_arrays_in_memory():
    """Gets all arrays which are currently alive."""
    all_arrays = list()
    for obj in gc.get_objects():
        # noinspection PyBroadException
        try:
            if ivy.is_native_array(obj):
                all_arrays.append(obj)
        except Exception:
            pass
    return all_arrays


def num_arrays_in_memory():
    """Returns the number of arrays which are currently alive."""
    return len(get_all_arrays_in_memory())


def print_all_arrays_in_memory():
    """Prints all arrays which are currently alive."""
    for arr in get_all_arrays_in_memory():
        print(type(arr), arr.shape)


def set_queue_timeout(timeout):
    """Set the global queue timeout values (in seconds). Default value without this
    function being called is 10 seconds.

    Parameters
    ----------
    timeout
        The timeout to set in seconds.

    """
    global TIMEOUT
    TIMEOUT = timeout


def queue_timeout():
    """Get the global queue timeout values (in seconds).

    Default value without this function being called is 10 seconds.

    """
    global TIMEOUT
    return TIMEOUT


def tmp_dir():
    """"""
    return TMP_DIR


def set_tmp_dir(tmp_dr):
    """Set the directory for saving temporary files.

    Parameters
    ----------
    tmp_dr

    """
    global TMP_DIR
    TMP_DIR = tmp_dr


def container_types():
    """Summary.

    Returns
    -------
    ret
        a key-value structure, and exposes public methods .keys(), .values() and
        items().

    """
    # noinspection PyBroadException
    try:
        return current_backend().container_types()
    except ValueError:
        return []


def inplace_arrays_supported(f=None):
    """Determine whether inplace arrays are supported for the current backend framework.

    Parameters
    ----------
    f
         (Default value = None)

    Returns
    -------
    ret
        Boolean, whether or not inplace arrays are supported.

    """
    return current_backend().inplace_arrays_supported()


def inplace_variables_supported(f=None):
    """Determine whether inplace variables are supported for the current backend
    framework.

    Parameters
    ----------
    f
         (Default value = None)

    Returns
    -------
    ret
        Boolean, whether or not inplace variables are supported.

    """
    return current_backend().inplace_variables_supported()


@inputs_to_native_arrays
@handle_nestable
def supports_inplace(x):
    """Determine whether inplace operations are supported for the data type of x.

    Parameters
    ----------
    x
        Input variable or array to check for inplace support for.

    Returns
    -------
    ret
        Boolean, whether or not inplace operations are supported for x.

    """
    if ivy.is_variable(x):
        return ivy.inplace_variables_supported()
    elif ivy.is_native_array(x):
        return ivy.inplace_arrays_supported()
    raise Exception("Input x must be either a variable or an array.")


@inputs_to_native_arrays
@handle_nestable
def assert_supports_inplace(x):
    """Asserts that inplace operations are supported for x, else raises exception.

    Parameters
    ----------
    x
        Input variable or array to check for inplace support for.

    Returns
    -------
    ret
        True if support, raises exception otherwise

    """
    if not ivy.supports_inplace(x):
        raise Exception(
            "Inplace operations are not supported {} types with {} backend".format(
                type(x), ivy.current_backend_str()
            )
        )
    return True


@handle_nestable
def inplace_update(
    x: Union[ivy.Array, ivy.NativeArray],
    val: Union[ivy.Array, ivy.NativeArray],
    ensure_in_backend: bool = False,
) -> ivy.Array:
    """Perform in-place update for the input array. This will always be performed on
    ivy.Array instances pass in the input, and will also be performed on the native
    array classes in the backend when the backend supports this. If the backend does
    not natively support inplace updates, and x is an ivy.NativeArray instance,
    then an exception will be thrown.

    Parameters
    ----------
    x
        The variable to update.
    val
        The array to update the variable with.
    ensure_in_backend
        Whether or not to ensure that the `ivy.NativeArray` is also inplace updated.
        In cases where it should be, backends which do not natively support inplace
        updates will raise an exception.

    Returns
    -------
    ret
        The array following the in-place update.

    """
    return current_backend(x).inplace_update(x, val, ensure_in_backend)


@handle_nestable
def inplace_decrement(
    x: Union[ivy.Array, ivy.NativeArray],
    val: Union[ivy.Array, ivy.NativeArray],
) -> ivy.Array:
    """Perform in-place decrement for the input array.

    Parameters
    ----------
    x
        The array to decrement.
    val
        The array to decrement the variable with.

    Returns
    -------
    ret
        The array following the in-place decrement.

    """
    return current_backend(x).inplace_decrement(x, val)


@handle_nestable
def inplace_increment(
    x: Union[ivy.Array, ivy.NativeArray],
    val: Union[ivy.Array, ivy.NativeArray],
) -> ivy.Array:
    """Perform in-place increment for the input array.

    Parameters
    ----------
    x
        The array to increment.
    val
        The array to increment the variable with.

    Returns
    -------
    ret
        The array following the in-place increment.

    """
    return current_backend(x).inplace_increment(x, val)


@to_native_arrays_and_back
@handle_out_argument
@handle_nestable
def cumsum(
    x: Union[ivy.Array, ivy.NativeArray],
    axis: int = 0,
    *,
    out: Optional[Union[ivy.Array, ivy.NativeArray]] = None,
) -> Union[ivy.Array, ivy.NativeArray]:
    """Returns the cumulative sum of the elements along a given axis.

    Parameters
    ----------
    x
        Input array.
    axis
        int, Axis along which the cumulative sum is computed. By default 0.
    out
        optional output array, for writing the result to.

    Returns
    -------
    ret
        Input array with cumulatively summed elements along axis

    """
    return current_backend(x).cumsum(x, axis, out=out)


@to_native_arrays_and_back
@handle_out_argument
@handle_nestable
def cumprod(
    x: Union[ivy.Array, ivy.NativeArray],
    axis: int = 0,
    exclusive: Optional[bool] = False,
    *,
    out: Optional[Union[ivy.Array, ivy.NativeArray]] = None,
) -> Union[ivy.Array, ivy.NativeArray]:
    """Returns the cumulative product of the elements along a given axis.

    Parameters
    ----------
    x
        Input array.
    axis
        int , axis along which the cumulative product is computed. By default 0.
    exclusive
        optional bool, Whether to perform the cumprod exclusively. Defaults is False.
    out
        optional output array, for writing the result to. It must have a shape that the
        inputs broadcast to.

    Returns
    -------
    ret
        Input array with cumulatively multiplied elements along axis.

    Functional Examples
    --------

    With :code:`ivy.Array` input:

    >>> x = ivy.array([2, 3, 4])
    >>> y = ivy.cumprod(x)
    >>> print(y)
    ivy.array([2, 6, 24])

    >>> x = ivy.array([2, 3, 4])
    >>> exclusive = True
    >>> y = ivy.cumprod(x, exclusive=exclusive)
    >>> print(y)
    ivy.array([1, 2, 6])

    Example specifying axes

    >>> x = ivy.array([[2, 3], \
                       [5, 7], \
                       [11, 13]])
    >>> exclusive = True
    >>> y = ivy.zeros((3, 2))
    >>> ivy.cumprod(x, axis=1, exclusive=exclusive, out=y)
    >>> print(y)
    ivy.array([[1.,2.],[1.,5.],[1.,11.]])

    >>> x = ivy.array([[2, 3],[5, 7],[11, 13]])
    >>> exclusive = True
    >>> ivy.cumprod(x, axis=0, exclusive=exclusive, out=x)
    >>> print(x)
    ivy.array([[1,  1],
               [2,  3],
               [10, 21]])


     With :code:`ivy.NativeArray` input:

     >>> x = ivy.native_array([2, 3, 4])
     >>> y = ivy.cumprod(x)
     >>> print(y)
     ivy.array([2, 6, 24])


     With :code:`ivy.Container` input:
     >>> x = ivy.Container(a=ivy.array([2, 3, 4]), b=ivy.array([3, 4, 5]))
     >>> y = ivy.cumprod(x)
     >>> print(y)
     {
         a: ivy.array([2, 6, 24]),
         b: ivy.array([3, 12, 60])
     }

    """
    return current_backend(x).cumprod(x, axis, exclusive, out=out)


@to_native_arrays_and_back
@handle_out_argument
@handle_nestable
def scatter_flat(
    indices: Union[ivy.Array, ivy.NativeArray],
    updates: Union[ivy.Array, ivy.NativeArray],
    size: Optional[int] = None,
    tensor: Optional[Union[ivy.Array, ivy.NativeArray]] = None,
    reduction: str = "sum",
    *,
    out: Optional[Union[ivy.Array, ivy.NativeArray]] = None,
) -> Union[ivy.Array, ivy.NativeArray]:
    """Scatter flat updates into a new flat array according to flat indices.

    Parameters
    ----------
    indices
        Indices for the new values to occupy.
    updates
        Values for the new array to hold.
    size
        The size of the result.
    tensor
        The tensor in which to scatter the results, default is None, in which case the
        size is used to
        scatter into a zeros array.
    reduction
        The reduction method for the scatter, one of 'sum', 'min', 'max' or 'replace'
    device
        device on which to create the array 'cuda:0', 'cuda:1', 'cpu' etc. Same as
        updates if None.
    out
        optional output array, for writing the result to. It must have a shape that the
        inputs broadcast to.

    Returns
    -------
    ret
        New array of given shape, with the values scattered at the indices.

    """
    return current_backend(indices).scatter_flat(
        indices, updates, size, tensor, reduction, out=out
    )


@to_native_arrays_and_back
@handle_out_argument
@handle_nestable
def scatter_nd(
    indices: Union[ivy.Array, ivy.NativeArray],
    updates: Union[ivy.Array, ivy.NativeArray],
    shape: Optional[Union[ivy.Shape, ivy.NativeShape]] = None,
    tensor: Optional[Union[ivy.Array, ivy.NativeArray]] = None,
    reduction: str = "sum",
    *,
    out: Optional[Union[ivy.Array, ivy.NativeArray]] = None,
) -> Union[ivy.Array, ivy.NativeArray]:
    """Scatter updates into a new array according to indices.

    Parameters
    ----------
    indices
        Indices for the new values to occupy.
    updates
        Values for the new array to hold.
    shape
        The shape of the result. Default is None, in which case tensor argument must be
        provided.
    tensor
        The tensor in which to scatter the results, default is None, in which case the
        shape arg is used to
        scatter into a zeros array.
    reduction
        The reduction method for the scatter, one of 'sum', 'min', 'max' or 'replace'
    device
        device on which to create the array 'cuda:0', 'cuda:1', 'cpu' etc. Same as
        updates if None.
    out
        optional output array, for writing the result to. It must have a shape that the
        inputs broadcast to.

    Returns
    -------
    ret
        New array of given shape, with the values scattered at the indices.

    """
    return current_backend(indices).scatter_nd(
        indices, updates, shape, tensor, reduction, out=out
    )


@to_native_arrays_and_back
@handle_out_argument
@handle_nestable
def gather(
    params: Union[ivy.Array, ivy.NativeArray],
    indices: Union[ivy.Array, ivy.NativeArray],
    axis: int = -1,
    *,
    out: Optional[Union[ivy.Array, ivy.NativeArray]] = None,
) -> Union[ivy.Array, ivy.NativeArray]:
    """Gather slices from params at axis according to indices.

    Parameters
    ----------
    params
        array, the array from which to gather values.
    indices
        array, index array.
    axis
        optional int, the axis from which to gather from. Default is -1.
    device
        optional ivy.Device, device on which to create the array 'cuda:0', 'cuda:1',
        'cpu' etc. Same as x if None.
    out
        optional output array, for writing the result to.

    Returns
    -------
    ret
        New array with the values gathered at the specified indices along the specified
        axis.

    Both the description and the type hints above assumes an array input for simplicity,
    but this function is *nestable*, and therefore also accepts :code:`ivy.Container`
    instances in place of any of the arguments.

    Functional Examples
    -------------------

    With :code:`ivy.Array` input:

    >>> x = ivy.array([0., 1., 2.])
    >>> y = ivy.array([0, 1])
    >>> print(ivy.gather(x, y))
    ivy.array([0., 1.])

    >>> x = ivy.array([[0., 1., 2.], \
                        [3., 4., 5.]])
    >>> y = ivy.array([[0, 1], \
                        [1, 2]])
    >>> z = ivy.array([[0., 0.], \
                        [0., 0.]])
    >>> ivy.gather(x, y, out=z)
    >>> print(z)
    ivy.array([[0., 1.],
               [4., 5.]])

    >>> x = ivy.array([[[0., 1.], [2., 3.]], \
                        [[4., 5.], [6., 7.]], \
                        [[8., 9.], [10., 11.]]])
    >>> y = ivy.array([[[0, 1]], \
                        [[1, 2]], \
                        [[2, 0]]])
    >>> ivy.gather(x, y, axis=0, out=x)
    >>> print(x)
    ivy.array([[[0.,5.]],[[4.,9.]],[[8.,1.]]])

    With :code:`ivy.NativeArray` input:

    >>> x = ivy.native_array([0., 1., 2.])
    >>> y = ivy.native_array([0, 1])
    >>> print(ivy.gather(x, y))
    ivy.array([0., 1.])

    With a mix of :code:`ivy.Array` and :code:`ivy.NativeArray` inputs:

    >>> x = ivy.native_array([0., 1., 2.])
    >>> y = ivy.array([0, 1])
    >>> print(ivy.gather(x, y))
    ivy.array([0., 1.])

    With a mix of :code:`ivy.Array` and :code:`ivy.Container` inputs:

    >>> x = ivy.Container(a = ivy.array([0., 1., 2.]), \
                          b = ivy.array([4., 5., 6.]))
    >>> y = ivy.array([0, 1])
    >>> print(ivy.gather(x, y))
    {
        a: ivy.array([0., 1.]),
        b: ivy.array([4., 5.])
    }

    With :code:`ivy.Container` input:

    >>> x = ivy.Container(a = ivy.array([0., 1., 2.]), \
                          b = ivy.array([4., 5., 6.]))
    >>> y = ivy.Container(a = ivy.array([0, 1]), \
                          b = ivy.array([1, 2]))
    >>> print(ivy.gather(x, y))
    {
        a: ivy.array([0., 1.]),
        b: ivy.array([5., 6.])
    }

    Instance Method Examples
    ------------------------

    Using :code:`ivy.Array` instance method:

    >>> x = ivy.array([0., 1., 2.])
    >>> y = ivy.array([0, 1])
    >>> print(x.gather(y))
    ivy.array([0., 1.])

    Using :code:`ivy.Container` instance method:

    >>> x = ivy.Container(a = ivy.array([0., 1., 2.]), \
                          b = ivy.array([4., 5., 6.]))
    >>> y = ivy.Container(a = ivy.array([0, 1]), \
                          b = ivy.array([1, 2]))
    >>> print(x.gather(y))
    {
        a: {
            a: ivy.array([0., 1.]),
            b: ivy.array([1., 2.])
        },
        b: {
            a: ivy.array([4., 5.]),
            b: ivy.array([5., 6.])
        }
    }
    """
    return current_backend(params).gather(params, indices, axis, out=out)


@to_native_arrays_and_back
@handle_out_argument
@handle_nestable
def gather_nd(
    params: Union[ivy.Array, ivy.NativeArray],
    indices: Union[ivy.Array, ivy.NativeArray],
    *,
    out: Optional[ivy.Array] = None,
) -> Union[ivy.Array, ivy.NativeArray]:
    """Gather slices from params into a array with shape specified by indices.

    Parameters
    ----------
    params
        The array from which to gather values.
    indices
        Index array.
    device
        device on which to create the array 'cuda:0', 'cuda:1', 'cpu' etc. Same as x if
        None.
    out
        optional output array, for writing the result to. It must have a shape that the
        inputs broadcast to.

    Returns
    -------
    ret
        New array of given shape, with the values gathered at the indices.

    Examples
    --------
    With :code:`ivy.Array` input:

    >>> x = ivy.array([0., 1., 2., 3., 4., 5., 6.])
    >>> y = ivy.array([1])
    >>> print(ivy.gather_nd(x, y))
    ivy.array(1.)

    With :code:`ivy.NativeArray` input:

    >>> x = ivy.native_array([0., 1., 2.])
    >>> y = ivy.native_array([1])
    >>> print(ivy.gather_nd(x, y))
    ivy.array(1.)

    With a mix of :code:`ivy.Array` and :code:`ivy.NativeArray` inputs:

    >>> x = ivy.native_array([0., 1., 2.])
    >>> y = ivy.array([1])
    >>> print(ivy.gather_nd(x, y))
    ivy.array(1.)

    With a mix of :code:`ivy.Array` and :code:`ivy.Container` inputs:

    >>> x = ivy.Container(a=ivy.array([0., 1., 2.]), \
                          b=ivy.array([4., 5., 6.]))
    >>> y = ivy.array([1])
    >>> print(ivy.gather_nd(x, y))
    {
        a: ivy.array(1.),
        b: ivy.array(5.)
    }

    With :code:`ivy.Container` input:

    >>> x = ivy.Container(a=ivy.array([0., 1., 2.]), \
                          b=ivy.array([4., 5., 6.]))
    >>> y = ivy.Container(a=ivy.array([0]), \
                          b=ivy.array([2]))
    >>> print(ivy.gather_nd(x, y))
    {
        a: ivy.array(0.),
        b: ivy.array(6.)
    }
    """
    res = current_backend(params, indices).gather_nd(params, indices)
    if ivy.exists(out):
        return ivy.inplace_update(out, res)
    return res


@handle_nestable
def multiprocessing(context: str = None):
    """Return backend-specific multiprocessing module.

    Parameters
    ----------
    context
        The context of the multiprocessing, either fork, forkserver or spawn.
        Default is None.

    Returns
    -------
    ret
        Multiprocessing module

    """
    return current_backend().multiprocessing(context)


@to_native_arrays_and_back
@handle_out_argument
@handle_nestable
def indices_where(
    x: Union[ivy.Array, ivy.NativeArray],
    out: Optional[Union[ivy.Array, ivy.NativeArray]] = None,
) -> Union[ivy.Array, ivy.NativeArray]:
    """Returns indices or true elements in an input boolean array.

    Parameters
    ----------
    x
        Boolean array, for which indices are desired.
    out
        optional output array, for writing the result to. It must have a shape that the
        inputs broadcast to.

    Returns
    -------
    ret
        Indices for where the boolean array is True.

    """
    return current_backend(x).indices_where(x, out=out)


@to_native_arrays_and_back
@handle_out_argument
@infer_device
@handle_nestable
def one_hot(
    indices: Union[ivy.Array, ivy.NativeArray],
    depth: int,
    *,
    device: Union[ivy.Device, ivy.NativeDevice] = None,
    out: Optional[Union[ivy.Array, ivy.NativeArray]] = None,
) -> Union[ivy.Array, ivy.NativeArray]:
    """Returns a one-hot array.

    Parameters
    ----------
    indices
        Indices for where the ones should be scattered *[batch_shape, dim]*
    depth
        Scalar defining the depth of the one-hot dimension.
    device
        device on which to create the array 'cuda:0', 'cuda:1', 'cpu' etc. Same as x if
        None.
    out
        optional output array, for writing the result to. It must have a shape that the
        inputs broadcast to.

    Returns
    -------
    ret
        Tensor of zeros with the same shape and type as a, unless dtype provided which
        overrides.

    """
    return current_backend(indices).one_hot(indices, depth, device=device, out=out)


@to_native_arrays_and_back
@handle_out_argument
@handle_nestable
def shape(
    x: Union[ivy.Array, ivy.NativeArray], as_array: bool = False
) -> Union[ivy.Shape, ivy.NativeShape]:
    """Returns the shape of the array ``x``.

    Parameters
    ----------
    x
        Input array to infer the shape of.
    as_array
        Whether to return the shape as a array, default False.

    Returns
    -------
    ret
        Shape of the array ``x``.

    Examples
    --------
    >>> ivy.set_backend('torch')
    >>> x = ivy.array([[-1, 0, 1],[1, 0, -1]])
    >>> y = ivy.shape(x)
    >>> z = ivy.shape(x, as_array = True)
    >>> print(y)
    torch.Size([2, 3])

    >>> print(z)
    ivy.array([2, 3])

    """
    return current_backend(x).shape(x, as_array)


def set_shape_array_mode(mode: bool) -> None:
    """Set the mode of returning shape as ivy.Array to the given mode instance

    Parameter
    ---------
    mode
        boolean whether to return shape as ivy.Array

    Examples
    --------
    >>> ivy.set_shape_array_mode(False)
    >>> ivy.shape_array_mode()
    False

    >>> ivy.set_shape_array_mode(True)
    >>> ivy.shape_array_mode()
    True
    """
    global shape_array_mode_stack
    shape_array_mode_stack.append(mode)


def unset_shape_array_mode() -> None:
    """Reset the mode of returning shape as ivy.Array to the previous state

    Examples
    --------
    >>> ivy.set_shape_array_mode(True)
    >>> ivy.shape_array_mode()
    True

    >>> ivy.unset_shape_array_mode()
    >>> ivy.shape_array_mode()
    False
    """
    global shape_array_mode_stack
    if shape_array_mode_stack:
        shape_array_mode_stack.pop(-1)


def shape_array_mode() -> bool:
    """Get the current state of shape_array_mode

    Examples
    --------
    >>> ivy.shape_array_mode()
    False

    >>> ivy.set_shape_array_mode(True)
    >>> ivy.shape_array_mode()
    True
    """
    global shape_array_mode_stack
    if not shape_array_mode_stack:
        return False
    return shape_array_mode_stack[-1]


@to_native_arrays_and_back
@handle_nestable
def get_num_dims(x: Union[ivy.Array, ivy.NativeArray], as_array: bool = False) -> int:
    """Returns the number of dimensions of the array x.

    Parameters
    ----------
    x
        Input array to infer the number of dimensions for.
    as_array
        Whether to return the shape as a array, default False.

    Returns
    -------
    ret
        Shape of the array

    """
    return current_backend(x).get_num_dims(x, as_array)


def arg_info(fn: Callable, *, name: str = None, idx: int = None):
    """
    Return the index and `inspect.Parameter` representation of the specified argument.
    In the form of a dict with keys "idx" and "param".

    Parameters
    ----------
    fn
        The function to retrieve the argument information for
    name
        The name of the argument
    idx
        the index of the argument in the inputs

    Returns
    -------
    ret
        a `dict` containing the idx, and the `inspect.Parameter` for the argument,
        which itself contains the parameter name, type, and other helpful information.
    """
    if (not ivy.exists(name) and not ivy.exists(idx)) or (
        ivy.exists(name) and ivy.exists(idx)
    ):
        raise Exception(
            "exactly one of the keyword arguments name or idx " "must be provided"
        )
    params = inspect.signature(fn).parameters
    if ivy.exists(name):
        return {"idx": list(params).index(name), "param": params[name]}
    return {"idx": idx, "param": list(params.values())[idx]}
>>>>>>> e7220fee
<|MERGE_RESOLUTION|>--- conflicted
+++ resolved
@@ -1,5500 +1,5497 @@
-<<<<<<< HEAD
-"""Collection of general Ivy functions."""
-
-# global
-import gc
-import math
-import einops
-import inspect
-import numpy as np
-from numbers import Number
-from typing import Callable, Any, Union, List, Tuple, Dict, Iterable, Optional
-
-# local
-import ivy
-from ivy.functional.ivy.device import dev
-from ivy.backend_handler import current_backend
-from ivy.func_wrapper import (
-    infer_device,
-    inputs_to_native_arrays,
-    to_native_arrays_and_back,
-    handle_out_argument,
-    handle_nestable,
-)
-
-FN_CACHE = dict()
-INF = float("inf")
-TIMEOUT = 15.0
-TMP_DIR = "/tmp"
-
-
-def get_referrers_recursive(
-    item, depth=0, max_depth=None, seen_set=None, local_set=None
-):
-    """Summary.
-
-    Parameters
-    ----------
-    item
-
-    depth
-         (Default value = 0)
-    max_depth
-         (Default value = None)
-    seen_set
-         (Default value = None)
-    local_set
-         (Default value = None`)
-
-    """
-    seen_set = ivy.default(seen_set, set())
-    local_set = ivy.default(local_set, set())
-    ret_cont = ivy.Container(
-        repr=str(item).replace(" ", ""),
-        alphabetical_keys=False,
-        keyword_color_dict={"repr": "magenta"},
-    )
-    referrers = [
-        ref
-        for ref in gc.get_referrers(item)
-        if not (
-            isinstance(ref, dict)
-            and min([k in ref for k in ["depth", "max_depth", "seen_set", "local_set"]])
-        )
-    ]
-    local_set.add(str(id(referrers)))
-    for ref in referrers:
-        ref_id = str(id(ref))
-        if ref_id in local_set or hasattr(ref, "cell_contents"):
-            continue
-        seen = ref_id in seen_set
-        seen_set.add(ref_id)
-        refs_rec = lambda: get_referrers_recursive(
-            ref, depth + 1, max_depth, seen_set, local_set
-        )
-        this_repr = "tracked" if seen else str(ref).replace(" ", "")
-        if not seen and (not max_depth or depth < max_depth):
-            val = ivy.Container(
-                repr=this_repr,
-                alphabetical_keys=False,
-                keyword_color_dict={"repr": "magenta"},
-            )
-            refs = refs_rec()
-            for k, v in refs.items():
-                val[k] = v
-        else:
-            val = this_repr
-        ret_cont[str(ref_id)] = val
-    return ret_cont
-
-
-def is_native_array(x: Any, exclusive: bool = False) -> bool:
-    """Determines whether the input x is a Native Array.
-
-    Parameters
-    ----------
-    x
-        The input to check
-    exclusive
-        Whether to check if the data type is exclusively an array, rather than a
-        variable or traced array.
-
-    Returns
-    -------
-    ret
-        Boolean, whether or not x is an array.
-
-    """
-    try:
-        return current_backend(x).is_native_array(x, exclusive)
-    except ValueError:
-        return False
-
-
-def is_ivy_array(x: Any, exclusive: bool = False) -> bool:
-    """Determines whether the input x is an Ivy Array.
-
-    Parameters
-    ----------
-    x
-        The input to check
-    exclusive
-        Whether to check if the data type is exclusively an array, rather than a
-        variable or traced array.
-
-    Returns
-    -------
-    ret
-        Boolean, whether or not x is an array.
-
-    Examples
-    --------
-    >>> x = [0., 1., 2.]
-    >>> ivy.is_ivy_array(x)
-    False
-
-    >>> x = ivy.array([0., 1., 2.])
-    >>> ivy.is_ivy_array(x)
-    True
-
-    """
-    return isinstance(x, ivy.Array) and ivy.is_native_array(x.data, exclusive)
-
-
-def is_array(x: Any, exclusive: bool = False) -> bool:
-    """Determines whether the input x is either an Ivy Array or a Native Array.
-
-    Parameters
-    ----------
-    x
-        The input to check
-    exclusive
-        Whether to check if the data type is exclusively an array, rather than a
-        variable or traced array.
-
-    Returns
-    -------
-    ret
-        Boolean, whether or not x is an array.
-
-    """
-    return ivy.is_ivy_array(x, exclusive) or ivy.is_native_array(x, exclusive)
-
-
-def is_ivy_container(x: Any) -> bool:
-    """Determines whether the input x is an Ivy Container.
-
-    Parameters
-    ----------
-    x
-        The input to check
-
-    Returns
-    -------
-    ret
-        Boolean, whether or not x is an ivy container.
-
-    """
-    return isinstance(x, ivy.Container)
-
-
-@to_native_arrays_and_back
-@handle_out_argument
-@handle_nestable
-def copy_array(
-    x: Union[ivy.Array, ivy.NativeArray], *, out: Optional[ivy.Array] = None
-) -> ivy.Array:
-    """Copy an array.
-
-    Returns
-    -------
-    ret
-        a copy of the input array ``x``.
-
-    Functional Examples
-    --------
-
-    With :code:`ivy.Array` input:
-
-    >>> x = ivy.array([-1, 0, 1])
-    >>> y = ivy.copy_array(x)
-    >>> print(y)
-    ivy.array([-1, 0, 1])
-
-    >>> x = ivy.array([1, 0, 1, 1])
-    >>> y = ivy.copy_array(x)
-    >>> print(y)
-    ivy.array([1, 0, 1, 1])
-
-    >>> x = ivy.array([1, 0, 1, -1])
-    >>> y = ivy.copy_array(x)
-    >>> print(y)
-    ivy.array([1, 0, 1, -1])
-
-    With :code:`ivy.NativeArray` input:
-
-    >>> x = ivy.native_array([-1, 0, 1])
-    >>> y = ivy.copy_array(x)
-    >>> print(y)
-    ivy.array([-1, 0, 1])
-
-    >>> x = ivy.native_array([1, 0, 1, 1])
-    >>> y = ivy.copy_array(x)
-    >>> print(y)
-    ivy.array([1, 0, 1, 1])
-
-    >>> x = ivy.native_array([1, 0, 1, -1])
-    >>> y = ivy.copy_array(x)
-    >>> print(y)
-    ivy.array([1, 0, 1, -1])
-
-    With a mix of :code:`ivy.Container` and :code:`ivy.Array` input:
-
-    >>> x = ivy.Container(a=ivy.array([-1, 0, 1]))
-    >>> y = ivy.copy_array(x)
-    >>> print(y)
-    {
-        a: ivy.array([-1, 0, 1])
-    }
-
-    >>> x = ivy.Container(a=ivy.array([-1, 0, 1]),\
-                          b=ivy.array([-1, 0, 1, 1, 1, 0]))
-    >>> y = ivy.copy_array(x)
-    >>> print(y)
-    {
-        a: ivy.array([-1, 0, 1]),
-        b: ivy.array([-1, 0, 1, 1, 1, 0])
-    }
-
-    >>> x = ivy.Container(a=ivy.array([-1, 0, 1]),\
-                          b=ivy.array([-1, 0, 1, 1, 1, 0]),\
-                          c=ivy.array([-1, 0, 1, 1, 1, 0, 1, 0, -1, -1]))
-    >>> y = ivy.copy_array(x)
-    >>> print(y)
-    {
-        a: ivy.array([-1, 0, 1]),
-        b: ivy.array([-1, 0, 1, 1, 1, 0]),
-        c: ivy.array([-1, 0, 1, 1, 1, 0, 1, 0, -1, -1])
-    }
-
-    With a mix of :code:`ivy.Container` and :code:`ivy.NativeArray` input:
-
-    >>> x = ivy.Container(a=ivy.native_array([-1, 0, 1]))
-    >>> y = ivy.copy_array(x)
-    >>> print(y)
-    {
-        a: ivy.array([-1, 0, 1])
-    }
-
-    >>> x = ivy.Container(a=ivy.native_array([-1, 0, 1]),\
-                          b=ivy.native_array([-1, 0, 1, 1, 1, 0]))
-    >>> y = ivy.copy_array(x)
-    >>> print(y)
-    {
-        a: ivy.array([-1, 0, 1]),
-        b: ivy.array([-1, 0, 1, 1, 1, 0])
-    }
-
-    >>> x = ivy.Container(a=ivy.native_array([-1, 0, 1]),\
-                          b=ivy.native_array([-1, 0, 1, 1, 1, 0]),\
-                          c=ivy.native_array([-1, 0, 1, 1, 1, 0, 1, 0, -1, -1]))
-    >>> y = ivy.copy_array(x)
-    >>> print(y)
-    {
-        a: ivy.array([-1, 0, 1]),
-        b: ivy.array([-1, 0, 1, 1, 1, 0]),
-        c: ivy.array([-1, 0, 1, 1, 1, 0, 1, 0, -1, -1])
-    }
-
-    With a mix of :code:`ivy.Container` and :code:`ivy.Array`\
-                                        and :code:`ivy.NativeArray` input:
-
-    >>> x = ivy.Container(a=ivy.array([-1, 0, 1]),\
-                          b=ivy.native_array([-1, 0, 1]))
-    >>> y = ivy.copy_array(x)
-    >>> print(y)
-    {
-        a: ivy.array([-1, 0, 1]),
-        b: ivy.array([-1, 0, 1])
-    }
-
-    >>> x = ivy.Container(a=ivy.array([1, 0, 1, 1]),\
-                          b=ivy.native_array([1, 0, 1, 1]))
-    >>> y = ivy.copy_array(x)
-    >>> print(y)
-    {
-        a: ivy.array([1, 0, 1, 1]),
-        b: ivy.array([1, 0, 1, 1])
-    }
-
-    >>> x = ivy.Container(a=ivy.array([1, 0, 1, -1]),\
-                          b=ivy.native_array([1, 0, 1, -1]),\
-                          c=ivy.native_array([1, 0, 1, -1, 1, 1, 0]),\
-                          d=ivy.array([1, 0, 1, -1, 0, 1]))
-    >>> y = ivy.copy_array(x)
-    >>> print(y)
-    {
-        a: ivy.array([1, 0, 1, -1]),
-        b: ivy.array([1, 0, 1, -1]),
-        c: ivy.array([1, 0, 1, -1, 1, 1, 0]),
-        d: ivy.array([1, 0, 1, -1, 0, 1])
-    }
-
-    Instance Method Examples
-    ------------------------
-
-    With :code:`ivy.Array` instance method:
-
-    >>> x = ivy.array([-1, 0, 1])
-    >>> y = x.copy_array()
-    >>> print(y)
-    ivy.array([-1, 0, 1])
-
-    >>> x = ivy.array([1, 0, 1, 1])
-    >>> y = x.copy_array()
-    >>> print(y)
-    ivy.array([1, 0, 1, 1])
-
-    >>> x = ivy.array([1, 0, 1, -1])
-    >>> y = x.copy_array()
-    >>> print(y)
-    ivy.array([1, 0, 1, -1])
-
-    """
-    return current_backend(x).copy_array(x, out=out)
-
-
-@inputs_to_native_arrays
-@handle_nestable
-def array_equal(
-    x0: Union[ivy.Array, ivy.NativeArray], x1: Union[ivy.Array, ivy.NativeArray]
-) -> bool:
-    """Determines whether two input arrays are equal across all elements.
-
-    Parameters
-    ----------
-    x0
-        The first input array to compare.
-    x1
-        The second input array to compare.
-    dtype
-        array data type
-
-    Returns
-    -------
-    ret
-        Boolean, whether or not the input arrays are equal across all elements.
-
-    Examples
-    --------
-    >>> x = ivy.array([1,0,1])
-    >>> y = ivy.array([1,0,-1])
-    >>> z = ivy.array_equal(x,y)
-    >>> print(z)
-    False
-
-    >>> a = ivy.array([1, 2])
-    >>> b = ivy.array([1, 2])
-    >>> c = ivy.array_equal(a,b)
-    >>> print(c)
-    True
-
-    >>> i = ivy.array([1, 2])
-    >>> j = ivy.array([1, 2, 3])
-    >>> k = ivy.array_equal(i,j)
-    >>> print(k)
-    False
-
-    """
-    return current_backend(x0).array_equal(x0, x1)
-
-
-@inputs_to_native_arrays
-@handle_nestable
-def arrays_equal(xs: List[Union[ivy.Array, ivy.NativeArray]]) -> bool:
-    """Determines whether input arrays are equal across all elements.
-
-    Parameters
-    ----------
-    xs
-        Sequence of arrays to compare for equality
-    dtype
-        list data type
-
-    Returns
-    -------
-    ret
-        Boolean, whether or not all of the input arrays are equal across all elements.
-
-    Functional Examples
-    -------------------
-
-    With :code:`ivy.Array` input:
-
-    >>> i = ivy.array([1, 2])
-    >>> j = ivy.arrays_equal([i])
-    >>> print(j)
-    True
-
-    >>> x = ivy.array([0, 1, 2])
-    >>> y = ivy.array([1, 0, 2])
-    >>> z = ivy.array([0, 1, 2])
-    >>> w = ivy.arrays_equal([x, y, z])
-    >>> print(w)
-    False
-
-    >>> a = ivy.array([-1, 0, 1])
-    >>> b = ivy.array([-1, 0, 1])
-    >>> c = ivy.array([-1, 0, 1])
-    >>> d = ivy.arrays_equal([a, b, c])
-    >>> print(d)
-    True
-
-    >>> x = ivy.array([0.1, 1.1])
-    >>> y = ivy.array([0.1, 1.1, 2.1])
-    >>> z = ivy.array([0.1, 1.1])
-    >>> w = ivy.arrays_equal([x, y, z])
-    >>> print(w)
-    False
-
-
-    With :code:`ivy.NativeArray` input:
-
-    >>> m = ivy.native_array([1.1, 0.2, 1.3])
-    >>> n = ivy.native_array([1.1, 0.2, 1.4])
-    >>> o = ivy.arrays_equal([m, n])
-    >>> print(o)
-    False
-
-    >>> a = ivy.native_array([1, 2, 3, 0, -1])
-    >>> b = ivy.array([1, 2, 3, 0, -1])
-    >>> c = ivy.arrays_equal([a,b])
-    >>> print(c)
-    True
-
-    >>> a = ivy.native_array([1, 2, 3, 0, -1])
-    >>> b = ivy.array([1, 2, 3, 0, -2])
-    >>> c = ivy.arrays_equal([a,b])
-    >>> print(c)
-    False
-
-
-    With :code:`ivy.Container` input:
-
-    >>> r = ivy.Container(a=ivy.array([0., 1., 2.]), b=ivy.array([3., 4., 5.]))
-    >>> s = ivy.Container(a=ivy.array([0., 1., 2.]), b=ivy.array([3., 4., 5.]))
-    >>> t = ivy.Container(a=ivy.array([0., 1., 2.]), b=ivy.array([6., 7., 8.]))
-    >>> print(ivy.arrays_equal([r,s,t]))
-    {
-        a: true,
-        b: false
-    }
-
-    >>> x = ivy.Container(a=ivy.array([0, 1, 2]), b=ivy.array([3, 4, 5]))
-    >>> y = ivy.array([0,1,2])
-    >>> z = ivy.arrays_equal([x,y])
-    >>> print(z)
-    {
-        a: true,
-        b: false
-    }
-
-    """
-    x0 = xs[0]
-    for x in xs[1:]:
-        if not array_equal(x0, x):
-            return False
-    return True
-
-
-@to_native_arrays_and_back
-@handle_nestable
-def all_equal(
-    *xs: Iterable[Any], equality_matrix: bool = False
-) -> Union[bool, Union[ivy.Array, ivy.NativeArray]]:
-    """Determines whether the inputs are all equal.
-
-    Parameters
-    ----------
-    xs
-        inputs to compare.
-    equality_matrix
-        Whether to return a matrix of equalities comparing each input with every other.
-        Default is False.
-
-    Returns
-    -------
-    ret
-        Boolean, whether or not the inputs are equal, or matrix array of booleans if
-        equality_matrix=True is set.
-
-    Examples
-    --------
-    With :code:`Number` inputs:
-
-    >>> x1 = 1.2
-    >>> x2 = 1.0
-    >>> y = ivy.all_equal(x1, x2, equality_matrix=False)
-    >>> print(y)
-    False
-
-    With :code:`ivy.Array` inputs:
-
-    >>> x1 = ivy.array([1, 1, 0, 0, 1, -1])
-    >>> x2 = ivy.array([1, 1, 0, 0, 1, -1])
-    >>> y = ivy.all_equal(x1, x2, equality_matrix=True)
-    >>> print(y)
-    ivy.array([[ True,  True], [ True,  True]])
-
-    With :code:`ivy.NativeArray` inputs:
-
-    >>> x1 = ivy.native_array([1, 1, 0, 0, 1, -1])
-    >>> x2 = ivy.native_array([1, 1, 0, 0, 1, -1])
-    >>> y = ivy.all_equal(x1, x2, equality_matrix=False)
-    >>> print(y)
-    True
-
-    With one :code:`ivy.Container` inputs:
-
-    >>> x1 = ivy.Container(a=ivy.native_array([0, 0, -1, 1, 0]), \
-                            b=ivy.array([0, 0, -1, 1, 0]))
-    >>> x2 = ivy.array([0, 0, -1, 1, 0])
-    >>> y = ivy.all_equal(x1, x2, equality_matrix=False)
-    >>> print(y)
-    {
-        a: true,
-        b: true
-    }
-
-    With multiple :code:`ivy.Container` inputs:
-
-    >>> x1 = ivy.Container(a=ivy.array([1, 0, 1, 1]), \
-                            b=ivy.native_array([1, 0, 0, 1]))
-    >>> x2 = ivy.Container(a=ivy.native_array([1, 0, 1, 1]), \
-                            b=ivy.array([1, 0, -1, -1]))
-    >>> y = ivy.all_equal(x1, x2, equality_matrix=False)
-    >>> print(y)
-    {
-        a: true,
-        b: false
-    }
-
-    """
-    equality_fn = ivy.array_equal if ivy.is_native_array(xs[0]) else lambda a, b: a == b
-    if equality_matrix:
-        num_arrays = len(xs)
-        mat = [[None for _ in range(num_arrays)] for _ in range(num_arrays)]
-        for i, xa in enumerate(xs):
-            for j_, xb in enumerate(xs[i:]):
-                j = j_ + i
-                res = equality_fn(xa, xb)
-                if ivy.is_native_array(res):
-                    # noinspection PyTypeChecker
-                    res = ivy.to_scalar(res)
-                # noinspection PyTypeChecker
-                mat[i][j] = res
-                # noinspection PyTypeChecker
-                mat[j][i] = res
-        return ivy.array(mat)
-    x0 = xs[0]
-    for x in xs[1:]:
-        if not equality_fn(x0, x):
-            return False
-    return True
-
-
-@inputs_to_native_arrays
-@handle_nestable
-def to_numpy(x: Union[ivy.Array, ivy.NativeArray]) -> np.ndarray:
-    """Converts an array into a numpy array.
-
-    Parameters
-    ----------
-    x
-        input array
-
-    Returns
-    -------
-    ret
-        a numpy array copying all the element of the array ``x``.
-
-    Examples
-    --------
-    With :code:`ivy.Array` input:
-
-    >>> x = ivy.array([-1, 0, 1])
-    >>> y = ivy.to_numpy(x)
-    >>> print(y)
-    [-101]
-
-    >>> print(type(y))
-    <class'numpy.ndarray'>
-
-    >>> x = ivy.array([[-1, 0, 1],[-1, 0, 1], [1,0,-1]])
-    >>> y = ivy.to_numpy(x)
-    >>> print(y)
-    [[-1 0 1] \
-    [-1 0 1] \
-    [1 0 -1]]
-
-    >>> print(type(y))
-    <class 'numpy.ndarray'>
-
-    >>> x = ivy.array([[[-1, 0, 1], [1, 0, -1]], [[1, -1, 0], [1, 0, -1]]])
-    >>> y = ivy.to_numpy(x)
-    >>> print(y)
-    [[[-1 0 1] \
-    [1 0 -1]] \
-    [[1 -1 0] \
-    [1 0 -1]]]
-
-    >>> print(type(y))
-    <class 'numpy.ndarray'>
-
-    With :code:`ivy.NativeArray` input:
-
-    >>> x = ivy.native_array([-1, 0, 1])
-    >>> y = ivy.to_numpy(x)
-    >>> print(y)
-    [-1 0 1]
-
-    >>> print(type(y))
-    <class 'numpy.ndarray'>
-
-    >>> x = ivy.native_array([[-1, 0, 1],[-1, 0, 1], [1,0,-1]])
-    >>> y = ivy.to_numpy(x)
-    >>> print(y)
-    [[-1 0 1] \
-    [-1 0 1] \
-    [1 0 -1]]
-
-    >>> print(type(y))
-    <class 'numpy.ndarray'>
-
-    >>> x = ivy.native_array([[[-1, 0, 1], [1, 0, -1]], [[1, -1, 0], [1, 0, -1]]])
-    >>> y = ivy.to_numpy(x)
-    >>> print(y)
-    [[[-1 0 1] \
-    [1 0 -1]] \
-    [[1 -1 0] \
-    [1 0 -1]]]
-
-    >>> print(type(y))
-    <class 'numpy.ndarray'>
-
-    With a mix of :code:`ivy.Container` and :code:`ivy.NativeArray` input:
-
-    >>> x = ivy.Container(x=ivy.native_array([-1, 0, 1]))
-    >>> y = ivy.to_numpy(x)
-    >>> print(y)
-    {x:array([-1,0,1],dtype=int32)}
-
-    >>> x = ivy.Container(x=ivy.native_array([[-1, 0, 1],[-1, 0, 1], [1,0,-1]]))
-    >>> y = ivy.to_numpy(x)
-    >>> print(y)
-    {x:array([[-1,0,1],[-1,0,1],[1,0,-1]],dtype=int32)}
-
-    >>> x = \
-    ivy.Container(x=ivy.native_array([[[-1, 0, 1],[1, 0, -1]],[[1, -1, 0],[1, 0, -1]]]))
-    >>> y = ivy.to_numpy(x)
-    >>> print(y)
-    {x:array([[[-1,0,1],[1,0,-1]],[[1,-1,0],[1,0,-1]]],dtype=int32)}
-
-    With a mix of :code:`ivy.Container` and :code:`ivy.Array` input:
-
-    >>> x = ivy.Container(x=ivy.array([-1, 0, 1]))
-    >>> y = ivy.to_numpy(x)
-    >>> print(y)
-    {x:array([-1,0,1],dtype=int32)}
-
-    >>> x = ivy.Container(x=ivy.array([[-1, 0, 1],[-1, 0, 1], [1,0,-1]]))
-    >>> y = ivy.to_numpy(x)
-    >>> print(y)
-    {x:array([[-1,0,1],[-1,0,1],[1,0,-1]],dtype=int32)}
-
-    >>> x =\
-     ivy.Container(x=ivy.array([[[-1, 0, 1], [1, 0, -1]],[[1, -1, 0], [1, 0, -1]]]))
-    >>> y = ivy.to_numpy(x)
-    >>> print(y)
-    {x:array([[[-1,0,1],[1,0,-1]],[[1,-1,0],[1,0,-1]]],dtype=int32)}
-
-    """
-    return current_backend(x).to_numpy(x)
-
-
-@inputs_to_native_arrays
-@handle_nestable
-def to_scalar(x: Union[ivy.Array, ivy.NativeArray]) -> Number:
-    """Converts an array with a single element into a scalar.
-
-    Parameters
-    ----------
-    x
-        Input array with a single element.
-
-    Returns
-    -------
-    ret
-        a scalar copying the element of the array ``x``.
-
-    Functional Examples
-    -------------------
-
-    With :code:`ivy.Array` input:
-
-    >>> x = ivy.array([-1])
-    >>> y = ivy.to_scalar(x)
-    >>> print(y)
-    -1
-
-    >>> print(ivy.is_int_dtype(y))
-    True
-
-    >>> x = ivy.array([3])
-    >>> y = ivy.to_scalar(x)
-    >>> print(y)
-    3
-
-    With :code:`ivy.NativeArray` input:
-
-    >>> x = ivy.native_array([-1])
-    >>> y = ivy.to_scalar(x)
-    >>> print(y)
-    -1
-
-    >>> print(ivy.is_int_dtype(y))
-    True
-
-    >>> x = ivy.native_array([3])
-    >>> y = ivy.to_scalar(x)
-    >>> print(y)
-    3
-
-    With a mix of :code:`ivy.Container` and :code:`ivy.Array` input:
-
-    >>> x = ivy.Container(a=ivy.array([-1]), b=ivy.array([3]))
-    >>> y = ivy.to_scalar(x)
-    >>> print(y)
-    {
-        a: -1,
-        b: 3
-    }
-
-    >>> print(ivy.is_int_dtype(y))
-    {
-        a: true,
-        b: true
-    }
-
-    >>> x = ivy.Container(a=ivy.array([1]), b=ivy.array([0]),\
-                          c=ivy.array([-1]))
-    >>> y = ivy.to_scalar(x)
-    >>> print(y)
-    {
-        a: 1,
-        b: 0,
-        c: -1
-    }
-
-    With a mix of :code:`ivy.Container` and :code:`ivy.NativeArray` input:
-
-    >>> x = ivy.Container(a=ivy.native_array([-1]), b=ivy.native_array([3]))
-    >>> y = ivy.to_scalar(x)
-    >>> print(y)
-    {
-        a: -1,
-        b: 3
-    }
-
-    >>> print(ivy.is_int_dtype(y))
-    {
-        a: true,
-        b: true
-    }
-
-    >>> x = ivy.Container(a=ivy.native_array([1]), b=ivy.native_array([0]),\
-                          c=ivy.native_array([-1]))
-    >>> y = ivy.to_scalar(x)
-    >>> print(y)
-    {
-        a: 1,
-        b: 0,
-        c: -1
-    }
-
-    Instance Method Examples
-    ------------------------
-
-    With :code:`ivy.Array` instance method:
-
-    >>> x = ivy.array([-1])
-    >>> y = x.to_scalar()
-    >>> print(y)
-    -1
-
-    >>> print(ivy.is_int_dtype(y))
-    True
-
-    >>> x = ivy.array([3])
-    >>> y = x.to_scalar()
-    >>> print(y)
-    3
-
-    With a mix of :code:`ivy.Container` instance method:
-
-    >>> x = ivy.Container(a=ivy.array([-1]), b=ivy.array([3]))
-    >>> y = x.to_scalar()
-    >>> print(y)
-    {
-        a: -1,
-        b: 3
-    }
-
-    >>> print(ivy.is_int_dtype(y))
-    {
-        a: true,
-        b: true
-    }
-
-    >>> x = ivy.Container(a=ivy.array([1]), b=ivy.array([0]),\
-                          c=ivy.array([-1]))
-    >>> y = x.to_scalar()
-    >>> print(y)
-    {
-        a: 1,
-        b: 0,
-        c: -1
-    }
-
-    """
-    return current_backend(x).to_scalar(x)
-
-
-@inputs_to_native_arrays
-@handle_nestable
-def to_list(x: Union[ivy.Array, ivy.NativeArray]) -> List:
-    """Creates a (possibly nested) list from input array.
-
-    Parameters
-    ----------
-    x
-        Input array.
-
-    Returns
-    -------
-    ret
-        A list representation of the input array ``x``.
-
-    Functional Examples
-    ------------------
-
-    With :code:`ivy.Array` input:
-
-    >>> x = ivy.array([-1, 0, 1])
-    >>> y = ivy.to_list(x)
-    >>> print(y)
-    [-1, 0, 1]
-
-    >>> print(isinstance(y, list))
-    True
-
-    >>> x = ivy.array([[ 1.1,  2.2,  3.3], \
-                       [-4.4, -5.5, -6.6]])
-    >>> y = ivy.to_list(x)
-    >>> print(y)
-    [[1.100000023841858,2.200000047683716,3.299999952316284],[-4.400000095367432,-5.5,-6.599999904632568]]
-
-    >>> print(isinstance(y, list))
-    True
-
-    >>> x = ivy.array([[[-1,  0,  1],\
-                        [ 1,  0, -1]], \
-                       [[ 1, -1,  0], \
-                        [ 1,  0, -1]]])
-    >>> y = ivy.to_list(x)
-    >>> print(y)
-    [[[-1, 0, 1], [1, 0, -1]], [[1, -1, 0], [1, 0, -1]]]
-
-    >>> print(isinstance(y, list))
-    True
-
-    With :code:`ivy.NativeArray` input:
-
-    >>> x = ivy.native_array([-1, 0, 1])
-    >>> y = ivy.to_list(x)
-    >>> print(y)
-    [-1, 0, 1]
-
-    >>> print(isinstance(y, list))
-    True
-
-    >>> x = ivy.native_array([[-1, 0, 1], \
-                              [-1, 0, 1], \
-                              [ 1, 0, -1]])
-    >>> y = ivy.to_list(x)
-    >>> print(y)
-    [[-1, 0, 1], [-1, 0, 1], [1, 0, -1]]
-
-    >>> print(isinstance(y, list))
-    True
-
-    >>> x = ivy.native_array([[[-1, 0, 1], \
-                               [1, 0, -1]], \
-                              [[1, -1, 0], \
-                               [1, 0, -1]]])
-    >>> y = ivy.to_list(x)
-    >>> print(y)
-    [[[-1, 0, 1], [1, 0, -1]], [[1, -1, 0], [1, 0, -1]]]
-
-    >>> print(isinstance(y, list))
-    True
-
-    With a mix of :code:`ivy.Container` and :code:`ivy.Array` input:
-
-    >>> x = ivy.Container(a=ivy.array([-1, 0, 1]))
-    >>> y = ivy.to_list(x)
-    >>> print(y)
-    {
-        a: [-1, 0, 1]
-    }
-
-    >>> x = ivy.Container(a=ivy.array([[-1, 0, 1], \
-                                       [-1, 0, 1], \
-                                       [1, 0, -1]]))
-    >>> y = ivy.to_list(x)
-    >>> print(y)
-    {
-        a: [[-1, 0, 1], [-1, 0, 1], [1,0,-1]]
-    }
-
-    >>> x = \
-    ivy.Container(a=ivy.array([[[-1, 0, 1],[1, 0, -1]],[[1, -1, 0],[1, 0, -1]]]))
-    >>> y = ivy.to_list(x)
-    >>> print(y)
-    {
-        a: [[[-1, 0, 1], [1, 0, -1]], [[1, -1, 0], [1, 0, -1]]]
-    }
-
-    With a mix of :code:`ivy.Container` and :code:`ivy.NativeArray` input:
-
-    >>> x = ivy.Container(a=ivy.native_array([-1, 0, 1]))
-    >>> y = ivy.to_list(x)
-    >>> print(y)
-    {
-        a: [-1, 0, 1]
-    }
-
-    >>> x = ivy.Container(a=ivy.native_array([[-1, 0, 1],[-1, 0, 1],[1, 0, -1]]))
-    >>> y = ivy.to_list(x)
-    >>> print(y)
-    {
-        a: [[-1, 0, 1], [-1, 0, 1], [1, 0, -1]]
-    }
-
-    >>> x =\
-    ivy.Container(a=ivy.native_array([[[-1 ,0, 1],[1, 0 ,-1]],[[1, -1, 0],[1,0 ,-1]]]))
-    >>> y = ivy.to_list(x)
-    >>> print(y)
-    {
-        a: [[[-1, 0, 1], [1, 0, -1]], [[1, -1, 0], [1, 0, -1]]]
-    }
-
-    Instance Method Examples
-    ------------------------
-
-    With :code:`ivy.Array` instance method:
-
-    >>> x = ivy.array([0, 1, 2])
-    >>> y = x.to_list()
-    >>> print(y)
-    [0, 1, 2]
-
-    With :code:`ivy.Container` instance method:
-
-    >>> x = ivy.Container(a=ivy.array([0, 1, 2]))
-    >>> y = x.to_list()
-    >>> print(y)
-    [ivy.array([0,1,2])]
-
-    """
-    return current_backend(x).to_list(x)
-
-
-@handle_nestable
-def clip_vector_norm(
-    x: Union[ivy.Array, ivy.NativeArray],
-    max_norm: float,
-    p: float = 2.0,
-    *,
-    out: Optional[ivy.Array] = None,
-) -> Union[ivy.Array, ivy.NativeArray]:
-    """Clips (limits) the vector p-norm of an array.
-
-    Parameters
-    ----------
-    x
-        array, input array containing elements to clip.
-    max_norm
-        float, the maximum value of the array norm.
-    p
-        optional float, the p-value for computing the p-norm. Default is 2.
-    out
-        optional output array, for writing the result to. It must have a shape that the
-        inputs broadcast to.
-
-    Returns
-    -------
-    ret
-        An array with the vector norm downscaled to the max norm if needed.
-
-    """
-    norm = ivy.vector_norm(x, keepdims=True, ord=p)
-    ratio = ivy.stable_divide(max_norm, norm)
-    if ratio < 1:
-        ret = ratio * x
-    else:
-        ret = x
-    if ivy.exists(out):
-        return ivy.inplace_update(out, ret)
-    return ret
-
-
-@to_native_arrays_and_back
-@handle_nestable
-def clip_matrix_norm(
-    x: Union[ivy.Array, ivy.NativeArray],
-    max_norm: float,
-    p: float = 2.0,
-    *,
-    out: Optional[ivy.Array] = None,
-) -> Union[ivy.Array, ivy.NativeArray]:
-    """Clips (limits) the matrix norm of an array.
-
-    Parameters
-    ----------
-    x
-        Input array containing elements to clip.
-    max_norm
-        The maximum value of the array norm.
-    p
-        The p-value for computing the p-norm. Default is 2.
-    out
-        optional output array, for writing the result to. It must have a shape that the
-        inputs broadcast to.
-        
-    Returns
-    -------
-    ret
-        An array with the matrix norm downscaled to the max norm if needed.
-
-    """
-    norms = ivy.matrix_norm(x, p, keepdims=True)
-    ratios = ivy.maximum(ivy.stable_divide(max_norm, norms), 1.0)
-    return ivy.multiply(ratios, x, out=out)
-
-
-@to_native_arrays_and_back
-@handle_out_argument
-@handle_nestable
-def floormod(
-    x: Union[ivy.Array, ivy.NativeArray],
-    y: Union[ivy.Array, ivy.NativeArray],
-    *,
-    out: Optional[Union[ivy.Array, ivy.NativeArray]] = None,
-) -> Union[ivy.Array, ivy.NativeArray]:
-    """Returns element-wise remainder of division.
-
-    Parameters
-    ----------
-    x
-        array, input to floormod
-    y
-        array, denominator input for floormod.
-    out
-        optional output array, for writing the result to. It must have a shape that the
-        inputs broadcast to.
-
-    Returns
-    -------
-    ret
-        An array of the same shape and type as x, with the elements floor modded.
-
-    """
-    return current_backend(x).floormod(x, y, out=out)
-
-
-@to_native_arrays_and_back
-@handle_nestable
-def unstack(
-    x: Union[ivy.Array, ivy.NativeArray], axis: int, keepdims: bool = False
-) -> Union[ivy.Array, ivy.NativeArray]:
-    """Unpacks the given dimension of a rank-R array into rank-(R-1) arrays.
-
-    Parameters
-    ----------
-    x
-        Input array to unstack.
-    axis
-        Axis for which to unpack the array.
-    keepdims
-        Whether to keep dimension 1 in the unstack dimensions. Default is False.
-
-    Returns
-    -------
-    ret
-        List of arrays, unpacked along specified dimensions.
-
-    """
-    return current_backend(x).unstack(x, axis, keepdims)
-
-
-@to_native_arrays_and_back
-@handle_nestable
-def fourier_encode(
-    x: Union[ivy.Array, ivy.NativeArray],
-    max_freq: Union[float, Union[ivy.Array, ivy.NativeArray]],
-    num_bands: int = 4,
-    linear: bool = False,
-    concat: bool = True,
-    flatten: bool = False,
-) -> Union[ivy.Array, ivy.NativeArray, Tuple]:
-    """Pads an array with fourier encodings.
-
-    Parameters
-    ----------
-    x
-        Input array to encode.
-    max_freq
-        The maximum frequency of the encoding.
-    num_bands
-        The number of frequency bands for the encoding. Default is 4.
-    linear
-        Whether to space the frequency bands linearly as opposed to geometrically.
-        Default is False.
-    concat
-        Whether to concatenate the position, sin and cos values, or return seperately.
-        Default is True.
-    flatten
-        Whether to flatten the position dimension into the batch dimension. Default is
-        False.
-
-    Returns
-    -------
-    ret
-        New array with the final dimension expanded, and the encodings stored in this
-        channel.
-
-    """
-    x_in = x
-    dim = x.shape[-1]
-    x = ivy.expand_dims(x, -1)
-    orig_x = x
-    if linear:
-        scales = ivy.linspace(1.0, max_freq / 2, num_bands, device=dev(x))
-    else:
-        if ivy.backend == "torch" and isinstance(max_freq, float):
-            scales = ivy.logspace(
-                0.0,
-                ivy.log(ivy.array(max_freq / 2)) / math.log(10),
-                num_bands,
-                base=10,
-                device=dev(x),
-            )
-        else:
-            scales = ivy.logspace(
-                0.0,
-                ivy.log(max_freq / 2) / math.log(10),
-                num_bands,
-                base=10,
-                device=dev(x),
-            )
-    scales = ivy.astype(scales, ivy.dtype(x))
-    scales = scales[(*((None,) * (len(x.shape) - len(scales.shape))), Ellipsis)]
-    x = x * scales * math.pi
-    sin_x = ivy.sin(x)
-    cos_x = ivy.cos(x)
-    if flatten:
-        orig_x = x_in
-        sin_x = ivy.reshape(sin_x, [-1, num_bands * dim])
-        cos_x = ivy.reshape(cos_x, [-1, num_bands * dim])
-    if concat:
-        return ivy.concat([orig_x, sin_x, cos_x], -1)
-    return sin_x, cos_x
-
-
-@inputs_to_native_arrays
-@handle_nestable
-def value_is_nan(
-    x: Union[ivy.Array, ivy.NativeArray, Number], include_infs: bool = True
-) -> bool:
-    """Determine whether the single valued array or scalar is of nan type.
-
-    Parameters
-    ----------
-    x
-        The input to check Input array.
-    include_infs
-        Whether to include infs and -infs in the check. Default is True.
-
-    Returns
-    -------
-    ret
-        Boolean as to whether the input value is a nan or not.
-
-    Functional Examples
-    --------
-
-    With :code:`ivy.Array` input:
-
-    >>> x = ivy.array([1])
-    >>> y = ivy.value_is_nan(x)
-    >>> print(y)
-    False
-
-    >>> x = ivy.array([1])
-    >>> y = ivy.value_is_nan(x, False)
-    >>> print(y)
-    False
-
-    >>> x = ivy.array([float('INF')])
-    >>> y = ivy.value_is_nan(x)
-    >>> print(y)
-    True
-
-    >>> x = ivy.array([float('INF')])
-    >>> y = ivy.value_is_nan(x, False)
-    >>> print(y)
-    False
-
-    With :code:`ivy.NativeArray` input:
-
-    >>> x = ivy.native_array([1])
-    >>> y = ivy.value_is_nan(x)
-    >>> print(y)
-    False
-
-    >>> x = ivy.native_array([1])
-    >>> y = ivy.value_is_nan(x, False)
-    >>> print(y)
-    False
-
-    >>> x = ivy.native_array([float('INF')])
-    >>> y = ivy.value_is_nan(x)
-    >>> print(y)
-    True
-
-    >>> x = ivy.native_array([float('INF')])
-    >>> y = ivy.value_is_nan(x, False)
-    >>> print(y)
-    False
-
-    With :code:`Number` inputs:
-
-    >>> x = 1
-    >>> y = ivy.value_is_nan(x)
-    >>> print(y)
-    False
-
-    >>> x = 1
-    >>> y = ivy.value_is_nan(x, False)
-    >>> print(y)
-    False
-
-    >>> x = float('INF')
-    >>> y = ivy.value_is_nan(x)
-    >>> print(y)
-    True
-
-    >>> x = float('INF')
-    >>> y = ivy.value_is_nan(x, False)
-    >>> print(y)
-    False
-
-    With :code:`ivy.Container` input:
-
-    >>> x = ivy.Container(a=ivy.array([3]))
-    >>> y = ivy.value_is_nan(x)
-    >>> print(y)
-    {
-        a: false
-    }
-
-    >>> x = ivy.Container(a=ivy.array([3]))
-    >>> y = ivy.value_is_nan(x, False)
-    >>> print(y)
-    {
-        a: false
-    }
-    
-    >>> x = ivy.Container(a=ivy.array([3]), b=ivy.array([-3]), c=ivy.array(float('INF')))
-    >>> y = ivy.value_is_nan(x)
-    >>> print(y)
-    {
-        a: false,
-        b: false,
-        c: true
-    }
-
-    >>> x = ivy.Container(a=ivy.array([3]), b=ivy.array([-3]), c=ivy.array(float('INF')))
-    >>> y = ivy.value_is_nan(x, False)
-    >>> print(y)
-    {
-        a: false,
-        b: false,
-        c: false
-    }
-
-    With a mix of :code:`ivy.Array` :code:`ivy.NativeArray` :code:`Number` and :code:`ivy.Container` inputs: 
-
-    >>> x = ivy.Container(a=ivy.array([3]), b=ivy.native_array([-3]), c=float('INF'))
-    >>> y = ivy.value_is_nan(x)
-    >>> print(y)
-    {
-        a: false,
-        b: false,
-        c: true
-    }
-
-    >>> x = ivy.Container(a=ivy.array([3]), b=ivy.native_array([-3]), c=float('INF'))
-    >>> y = ivy.value_is_nan(x, False)
-    >>> print(y)
-    {
-        a: false,
-        b: false,
-        c: false
-    }
-
-    >>> x = ivy.Container(a=ivy.array([3]), b=ivy.native_array([float('INF')]), c=-3)
-    >>> y = ivy.value_is_nan(x)
-    >>> print(y)
-    {
-        a: false,
-        b: true,
-        c: false
-    }
-
-    >>> x = ivy.Container(a=ivy.array([1]), b=ivy.native_array([float('INF')]), c=-3)
-    >>> y = ivy.value_is_nan(x, False)
-    >>> print(y)
-    {
-        a: false,
-        b: false,
-        c: false
-    }
-
-    >>> x = ivy.Container(a=ivy.array([float('INF')]), b=ivy.native_array([3]), c=-3)
-    >>> y = ivy.value_is_nan(x)
-    >>> print(y)
-    {
-        a: true,
-        b: false,
-        c: false
-    }
-
-    >>> x = ivy.Container(a=ivy.array([float('INF')]), b=ivy.native_array([3]), c=-3)
-    >>> y = ivy.value_is_nan(x, False)
-    >>> print(y)
-    {
-        a: false,
-        b: false,
-        c: false
-    }
-
-    Instance Method Examples
-    ------------------------
-
-    Using :code:`ivy.Array` instance method:
-
-    >>> x = ivy.array([1])
-    >>> x.value_is_nan()
-    False
-
-    >>> x = ivy.array([1])
-    >>> x.value_is_nan(False)
-    False
-
-    >>> x = ivy.array([float('INF')])
-    >>> x.value_is_nan()
-    True
-
-    >>> x = ivy.array([float('INF')])
-    >>> x.value_is_nan(False)
-    False
-    
-    Using :code:`ivy.Container` instance method:
-
-    >>> x = ivy.Container(a=ivy.array([3]), b=ivy.array([-3]), c=ivy.array(float('INF')))
-    >>> x.value_is_nan()
-    {
-        a: false,
-        b: false,
-        c: true
-    }
-
-    >>> x = ivy.Container(a=ivy.array([3]), b=ivy.array([-3]), c=ivy.array(float('INF')))
-    >>> x.value_is_nan(False)
-    {
-        a: false,
-        b: false,
-        c: false
-    }
-
-    """
-    x_scalar = ivy.to_scalar(x) if ivy.is_native_array(x) else x
-    if not x_scalar == x_scalar:
-        return True
-    if include_infs and x_scalar == INF or x_scalar == -INF:
-        return True
-    return False
-
-
-@inputs_to_native_arrays
-@handle_nestable
-def has_nans(x: Union[ivy.Array, ivy.NativeArray], include_infs: bool = True) -> bool:
-    """Determine whether the array contains any nans, as well as infs or -infs if
-    specified.
-
-    Parameters
-    ----------
-    x
-        Input array.
-    include_infs
-        Whether to include infs and -infs in the check. Default is True.
-
-    Returns
-    -------
-    ret
-        Boolean as to whether the array contains nans.
-
-    """
-    return value_is_nan(ivy.sum(x), include_infs)
-
-
-def exists(x: Any) -> bool:
-    """Simple check as to whether the input is None or not.
-
-    Parameters
-    ----------
-    x
-        Input to check.
-
-    Returns
-    -------
-    ret
-        True if x is not None, else False.
-
-    Examples
-    --------
-    With :code:`Any` input:
-
-    >>> x = None
-    >>> y = ivy.exists(x)
-    >>> print(y)
-    False
-
-    >>> x = ""
-    >>> y = ivy.exists(x)
-    >>> print(y)
-    True
-
-    >>> x = []
-    >>> y = ivy.exists(x)
-    >>> print(y)
-    True
-
-    >>> x = 1
-    >>> y = ivy.exists(x)
-    >>> print(y)
-    True
-
-    >>> x = "abc"
-    >>> y = ivy.exists(x)
-    >>> print(y)
-    True
-
-    >>> x = [1, 0, -1, 1]
-    >>> y = ivy.exists(x)
-    >>> print(y)
-    True
-
-    >>> x = ivy.native_array([1, 2, 3, 1.2])
-    >>> y = ivy.exists(x)
-    >>> print(y)
-    True
-
-    >>> x = ivy.array([1, 2, 3, 1.2])
-    >>> y = ivy.exists(x)
-    >>> print(y)
-    True
-
-    With a mix of :code:`ivy.Container` and :code:`Any` input:
-
-    >>> x = ivy.Container(a=None, b=None)
-    >>> y = ivy.exists(x)
-    >>> print(y)
-    True
-
-    >>> x = ivy.Container(a=None, b="")
-    >>> y = ivy.exists(x)
-    >>> print(y)
-    True
-
-    >>> x = ivy.Container(a=123, b="")
-    >>> y = ivy.exists(x)
-    >>> print(y)
-    True
-
-    >>> x = ivy.Container(a=ivy.array([1, 2, 3]), b=ivy.native_array([1, 0, 1.2]))
-    >>> y = ivy.exists(x)
-    >>> print(y)
-    True
-
-    """
-    return x is not None
-
-
-def default(
-    x: Any,
-    default_val: Any,
-    catch_exceptions: bool = False,
-    rev: bool = False,
-    with_callable: bool = False,
-) -> Any:
-    """Returns x provided it exists (is not None), else returns default value.
-
-    Parameters
-    ----------
-    x
-        Input which may or may not exist (be None).
-    default_val
-        The default value.
-    catch_exceptions
-        Whether to catch exceptions from callable x. Default is False.
-    rev
-        Whether to reverse the input x and default_val. Default is False.
-    with_callable
-        Whether either of the arguments might be callable functions. Default is False.
-
-    Returns
-    -------
-    ret
-        x if x exists (is not None), else default.
-
-    """
-    with_callable = catch_exceptions or with_callable
-    if rev:
-        tmp = x
-        x = default_val
-        default_val = tmp
-    if with_callable:
-        x_callable = callable(x)
-        default_callable = callable(default_val)
-    else:
-        x_callable = False
-        default_callable = False
-    if catch_exceptions:
-        # noinspection PyBroadException
-        try:
-            x = x() if x_callable else x
-        except Exception:
-            return default_val() if default_callable else default_val
-    else:
-        x = x() if x_callable else x
-    return x if exists(x) else default_val() if default_callable else default_val
-
-
-def shape_to_tuple(shape: Union[int, Tuple[int], List[int]]):
-    """Returns a tuple representation of the input shape.
-
-    Parameters
-    ----------
-    shape
-        The shape input to convert to tuple representation.
-
-    Returns
-    -------
-        The shape in tuple representation
-
-    Examples
-    --------
-    With :code:`ivy.Array.shape` input:
-
-    >>> x = ivy.array([1., 2., 3.]).shape
-    >>> print(ivy.shape_to_tuple(x))
-    (3,)
-
-    >>> x = ivy.array([[1., 2., 3.], [4., 5., 6.]]).shape
-    >>> print(ivy.shape_to_tuple(x))
-    (2, 3)
-
-    >>> x = ivy.array((1., 2., 3.)).shape
-    >>> print(ivy.shape_to_tuple(x))
-    (3,)
-
-    >>> x = ivy.array(((1., 2., 3.), (4., 5., 6.))).shape
-    >>> print(ivy.shape_to_tuple(x))
-    (2, 3)
-
-    With :code:`ivy.NativeArray.shape` input:
-
-    >>> x = ivy.native_array([1., 2., 3.]).shape
-    >>> print(ivy.shape_to_tuple(x))
-    (3,)
-
-    >>> x = ivy.native_array([[1., 2., 3.], [4., 5., 6.]]).shape
-    >>> print(ivy.shape_to_tuple(x))
-    (2, 3)
-
-    >>> x = ivy.native_array((1., 2., 3.)).shape
-    >>> print(ivy.shape_to_tuple(x))
-    (3,)
-
-    >>> x = ivy.native_array(((1., 2., 3.), (4., 5., 6.))).shape
-    >>> print(ivy.shape_to_tuple(x))
-    (2, 3)
-
-    With :code:`Tuple[int]` input:
-
-    >>> x = (1, 2, 3)
-    >>> print(ivy.shape_to_tuple(x))
-    (1, 2, 3)
-
-    With :code:`List[int]` input:
-
-    >>> x = [1, 2, 3]
-    >>> print(ivy.shape_to_tuple(x))
-    (1, 2, 3)
-
-    """
-    if ivy.is_array(shape):
-        raise Exception("shape_to_tuple does not accept arrays as input")
-    if isinstance(shape, int):
-        return shape
-    elif isinstance(shape, (tuple, list)):
-        assert min([isinstance(d, int) for d in shape]) is True
-    return tuple(shape)
-
-
-@handle_nestable
-def try_else_none(fn):
-    """Try and return the function, otherwise return None if an exception was raised
-    during function execution.
-
-    Parameters
-    ----------
-    fn
-        Function to try and call and return.
-
-    """
-    return default(fn, None, True)
-
-
-def arg_names(receiver):
-    """Get the expected keyword arguments for a function or class constructor.
-
-    Parameters
-    ----------
-    receiver
-
-    """
-    return list(inspect.signature(receiver).parameters.keys())
-
-
-def match_kwargs(kwargs, *receivers, allow_duplicates=False):
-    """Match keyword arguments to either class or function receivers.
-
-    Parameters
-    ----------
-    kwargs
-        Keyword arguments to match.
-    receivers
-        Functions and/or classes to match the keyword arguments to.
-    allow_duplicates
-        Whether to allow one keyword argument to be used for multiple receivers.
-        Default is False.
-
-    Returns
-    -------
-    ret
-        Sequence of keyword arguments split as best as possible.
-
-    """
-    split_kwargs = list()
-    for receiver in receivers:
-        expected_kwargs = arg_names(receiver)
-        found_kwargs = {k: v for k, v in kwargs.items() if k in expected_kwargs}
-        if not allow_duplicates:
-            for k in found_kwargs.keys():
-                del kwargs[k]
-        split_kwargs.append(found_kwargs)
-    if len(split_kwargs) == 1:
-        return split_kwargs[0]
-    return split_kwargs
-
-
-def cache_fn(func: Callable) -> Callable:
-    """Wrap a function, such that when cache=True is passed as an argument, a previously
-    cached output is returned.
-
-    Parameters
-    ----------
-    func
-        The function to wrap, whose output should be cached for later.
-
-    Returns
-    -------
-    ret
-        The newly cache wrapped function.
-
-    """
-    global FN_CACHE
-    if func not in FN_CACHE:
-        FN_CACHE[func] = dict()
-
-    def cached_fn(*args, **kwargs):
-        """Summary.
-
-        Parameters
-        ----------
-        *args
-
-        **kwargs
-
-        """
-        key = "".join(
-            [str(i) + ", " for i in args]
-            + [" kw, "]
-            + [str(i) + ", " for i in sorted(kwargs.items())]
-        )
-        cache = FN_CACHE[func]
-        if key in cache:
-            return cache[key]
-        ret = func(*args, **kwargs)
-        cache[key] = ret
-        return ret
-
-    return cached_fn
-
-
-def current_backend_str() -> Union[str, None]:
-    """Summary.
-
-    Returns
-    -------
-    ret
-        The framework string.
-
-    """
-    fw = current_backend()
-    if fw is None:
-        return None
-    return fw.current_backend_str()
-
-
-@to_native_arrays_and_back
-@handle_nestable
-def einops_rearrange(
-    x: Union[ivy.Array, ivy.NativeArray],
-    pattern: str,
-    *,
-    out: Optional[ivy.Array] = None,
-    **axes_lengths: Dict[str, int],
-) -> ivy.Array:
-    """Perform einops rearrange operation on input array x.
-
-    Parameters
-    ----------
-    x
-        Input array to be re-arranged.
-    pattern
-        Rearrangement pattern.
-    axes_lengths
-        Any additional specifications for dimensions.
-    out
-        optional output array, for writing the result to. It must have a shape that the
-        inputs broadcast to.
-
-    Returns
-    -------
-    ret
-        New array with einops.rearrange having been applied.
-
-    """
-    ret = einops.rearrange(x, pattern, **axes_lengths)
-    if ivy.exists(out):
-        return ivy.inplace_update(out, ret)
-    return ret
-
-
-@to_native_arrays_and_back
-@handle_nestable
-def einops_reduce(
-    x: Union[ivy.Array, ivy.NativeArray],
-    pattern: str,
-    reduction: Union[str, Callable],
-    *,
-    out: Optional[ivy.Array] = None,
-    **axes_lengths: Dict[str, int],
-) -> ivy.Array:
-    """Perform einops reduce operation on input array x.
-
-    Parameters
-    ----------
-    x
-        Input array to be reduced.
-    pattern
-        Reduction pattern.
-    reduction
-        One of available reductions ('min', 'max', 'sum', 'mean', 'prod'), or callable.
-    axes_lengths
-        Any additional specifications for dimensions.
-    out
-        optional output array, for writing the result to. It must have a shape that the
-        inputs broadcast to.
-
-    Returns
-    -------
-    ret
-        New array with einops.reduce having been applied.
-
-    """
-    ret = einops.reduce(x, pattern, reduction, **axes_lengths)
-    if ivy.exists(out):
-        return ivy.inplace_update(out, ret)
-    return ret
-
-
-@to_native_arrays_and_back
-@handle_nestable
-def einops_repeat(
-    x: Union[ivy.Array, ivy.NativeArray],
-    pattern: str,
-    *,
-    out: Optional[ivy.Array] = None,
-    **axes_lengths: Dict[str, int],
-) -> Union[ivy.Array, ivy.NativeArray]:
-    """Perform einops repeat operation on input array x.
-
-    Parameters
-    ----------
-    x
-        Input array to be repeated.
-    pattern
-        Rearrangement pattern.
-    axes_lengths
-        Any additional specifications for dimensions.
-    out
-        optional output array, for writing the result to. It must have a shape that the
-        inputs broadcast to.
-
-    Returns
-    -------
-    ret
-        New array with einops.repeat having been applied.
-
-    """
-    ret = einops.repeat(x, pattern, **axes_lengths)
-    if ivy.exists(out):
-        return ivy.inplace_update(out, ret)
-    return ret
-
-
-def get_min_denominator() -> float:
-    """Get the global minimum denominator used by ivy for numerically stable division.
-
-    Returns
-    -------
-    ret
-        A float number of the global minimum denominator.
-
-    Examples
-    --------
-    >>> x = ivy.get_min_denominator()
-    >>> print(x)
-    1e-12
-
-    """
-    return ivy._MIN_DENOMINATOR
-
-
-def set_min_denominator(val: float) -> None:
-    """Set the global minimum denominator used by ivy for numerically stable division.
-
-    Parameters
-    ----------
-    val
-        The new value to set the minimum denominator to.
-
-    """
-    ivy._MIN_DENOMINATOR = val
-
-
-def get_min_base() -> float:
-    """Get the global minimum base used by ivy for numerically stable power raising."""
-    # noinspection PyProtectedMember
-    return ivy._MIN_BASE
-
-
-def set_min_base(val: float) -> None:
-    """Set the global minimum base used by ivy for numerically stable power raising.
-
-    Parameters
-    ----------
-    val
-        The new value to set the minimum base to.
-
-    """
-    ivy._MIN_BASE = val
-
-
-def stable_divide(
-    numerator: Any, denominator: Any, min_denominator: float = None
-) -> Any:
-    """Divide the numerator by the denominator, with min denominator added to the
-    denominator for numerical stability.
-
-    Parameters
-    ----------
-    numerator
-        The numerator of the division.
-    denominator
-        The denominator of the division.
-    min_denominator
-        The minimum denominator to use, use global ivy._MIN_DENOMINATOR by default.
-
-    Returns
-    -------
-    ret
-        The new item following the numerically stable division.
-
-    """
-    # noinspection PyProtectedMember
-    return numerator / (denominator + default(min_denominator, ivy._MIN_DENOMINATOR))
-
-
-def stable_pow(base: Any, exponent: Any, min_base: float = None) -> Any:
-    """Raise the base by the power, with MIN_BASE added to the base when exponent > 1
-    for numerical stability.
-
-    Parameters
-    ----------
-    base
-        The numerator of the division.
-    exponent
-        The denominator of the division.
-    min_base
-        The minimum base to use, use global ivy._MIN_BASE by default.
-
-    Returns
-    -------
-    ret
-        The new item following the numerically stable division.
-
-    """
-    # noinspection PyProtectedMember
-    return (base + default(min_base, ivy._MIN_BASE)) ** exponent
-
-
-def get_all_arrays_in_memory():
-    """Gets all arrays which are currently alive."""
-    all_arrays = list()
-    for obj in gc.get_objects():
-        # noinspection PyBroadException
-        try:
-            if ivy.is_native_array(obj):
-                all_arrays.append(obj)
-        except Exception:
-            pass
-    return all_arrays
-
-
-def num_arrays_in_memory():
-    """Returns the number of arrays which are currently alive."""
-    return len(get_all_arrays_in_memory())
-
-
-def print_all_arrays_in_memory():
-    """Prints all arrays which are currently alive."""
-    for arr in get_all_arrays_in_memory():
-        print(type(arr), arr.shape)
-
-
-def set_queue_timeout(timeout):
-    """Set the global queue timeout values (in seconds). Default value without this
-    function being called is 10 seconds.
-
-    Parameters
-    ----------
-    timeout
-        The timeout to set in seconds.
-
-    """
-    global TIMEOUT
-    TIMEOUT = timeout
-
-
-def queue_timeout():
-    """Get the global queue timeout values (in seconds).
-
-    Default value without this function being called is 10 seconds.
-
-    """
-    global TIMEOUT
-    return TIMEOUT
-
-
-def tmp_dir():
-    """"""
-    return TMP_DIR
-
-
-def set_tmp_dir(tmp_dr):
-    """Set the directory for saving temporary files.
-
-    Parameters
-    ----------
-    tmp_dr
-
-    """
-    global TMP_DIR
-    TMP_DIR = tmp_dr
-
-
-def container_types():
-    """Summary.
-
-    Returns
-    -------
-    ret
-        a key-value structure, and exposes public methods .keys(), .values() and
-        items().
-
-    """
-    # noinspection PyBroadException
-    try:
-        return current_backend().container_types()
-    except ValueError:
-        return []
-
-
-def inplace_arrays_supported(f=None):
-    """Determine whether inplace arrays are supported for the current backend framework.
-
-    Parameters
-    ----------
-    f
-         (Default value = None)
-
-    Returns
-    -------
-    ret
-        Boolean, whether or not inplace arrays are supported.
-
-    """
-    return current_backend().inplace_arrays_supported()
-
-
-def inplace_variables_supported(f=None):
-    """Determine whether inplace variables are supported for the current backend
-    framework.
-
-    Parameters
-    ----------
-    f
-         (Default value = None)
-
-    Returns
-    -------
-    ret
-        Boolean, whether or not inplace variables are supported.
-
-    """
-    return current_backend().inplace_variables_supported()
-
-
-@inputs_to_native_arrays
-@handle_nestable
-def supports_inplace(x):
-    """Determine whether inplace operations are supported for the data type of x.
-
-    Parameters
-    ----------
-    x
-        Input variable or array to check for inplace support for.
-
-    Returns
-    -------
-    ret
-        Boolean, whether or not inplace operations are supported for x.
-
-    """
-    if ivy.is_variable(x):
-        return ivy.inplace_variables_supported()
-    elif ivy.is_native_array(x):
-        return ivy.inplace_arrays_supported()
-    raise Exception("Input x must be either a variable or an array.")
-
-
-@inputs_to_native_arrays
-@handle_nestable
-def assert_supports_inplace(x):
-    """Asserts that inplace operations are supported for x, else raises exception.
-
-    Parameters
-    ----------
-    x
-        Input variable or array to check for inplace support for.
-
-    Returns
-    -------
-    ret
-        True if support, raises exception otherwise
-
-    """
-    if not ivy.supports_inplace(x):
-        raise Exception(
-            "Inplace operations are not supported {} types with {} backend".format(
-                type(x), ivy.current_backend_str()
-            )
-        )
-    return True
-
-
-@handle_nestable
-def inplace_update(
-    x: Union[ivy.Array, ivy.NativeArray],
-    val: Union[ivy.Array, ivy.NativeArray],
-    ensure_in_backend: bool = False,
-) -> ivy.Array:
-    """Perform in-place update for the input array. This will always be performed on
-    ivy.Array instances pass in the input, and will also be performed on the native
-    array classes in the backend when the backend supports this. If the backend does
-    not natively support inplace updates, and x is an ivy.NativeArray instance,
-    then an exception will be thrown.
-
-    Parameters
-    ----------
-    x
-        The variable to update.
-    val
-        The array to update the variable with.
-    ensure_in_backend
-        Whether or not to ensure that the `ivy.NativeArray` is also inplace updated.
-        In cases where it should be, backends which do not natively support inplace
-        updates will raise an exception.
-
-    Returns
-    -------
-    ret
-        The array following the in-place update.
-
-    """
-    return current_backend(x).inplace_update(x, val, ensure_in_backend)
-
-
-@handle_nestable
-def inplace_decrement(
-    x: Union[ivy.Array, ivy.NativeArray],
-    val: Union[ivy.Array, ivy.NativeArray],
-) -> ivy.Array:
-    """Perform in-place decrement for the input array.
-
-    Parameters
-    ----------
-    x
-        The array to decrement.
-    val
-        The array to decrement the variable with.
-
-    Returns
-    -------
-    ret
-        The array following the in-place decrement.
-
-    """
-    return current_backend(x).inplace_decrement(x, val)
-
-
-@handle_nestable
-def inplace_increment(
-    x: Union[ivy.Array, ivy.NativeArray],
-    val: Union[ivy.Array, ivy.NativeArray],
-) -> ivy.Array:
-    """Perform in-place increment for the input array.
-
-    Parameters
-    ----------
-    x
-        The array to increment.
-    val
-        The array to increment the variable with.
-
-    Returns
-    -------
-    ret
-        The array following the in-place increment.
-
-    """
-    return current_backend(x).inplace_increment(x, val)
-
-
-@to_native_arrays_and_back
-@handle_out_argument
-@handle_nestable
-def cumsum(
-    x: Union[ivy.Array, ivy.NativeArray],
-    axis: int = 0,
-    *,
-    out: Optional[Union[ivy.Array, ivy.NativeArray]] = None,
-) -> Union[ivy.Array, ivy.NativeArray]:
-    """Returns the cumulative sum of the elements along a given axis.
-
-    Parameters
-    ----------
-    x
-        Input array.
-    axis
-        int, Axis along which the cumulative sum is computed. By default 0.
-    out
-        optional output array, for writing the result to.
-
-    Returns
-    -------
-    ret
-        Input array with cumulatively summed elements along axis
-
-    """
-    return current_backend(x).cumsum(x, axis, out=out)
-
-
-@to_native_arrays_and_back
-@handle_out_argument
-@handle_nestable
-def cumprod(
-    x: Union[ivy.Array, ivy.NativeArray],
-    axis: int = 0,
-    exclusive: Optional[bool] = False,
-    *,
-    out: Optional[Union[ivy.Array, ivy.NativeArray]] = None,
-) -> Union[ivy.Array, ivy.NativeArray]:
-    """Returns the cumulative product of the elements along a given axis.
-
-    Parameters
-    ----------
-    x
-        Input array.
-    axis
-        int , axis along which the cumulative product is computed. By default 0.
-    exclusive
-        optional bool, Whether to perform the cumprod exclusively. Defaults is False.
-    out
-        optional output array, for writing the result to. It must have a shape that the
-        inputs broadcast to.
-    
-    Returns
-    -------
-    ret
-        Input array with cumulatively multiplied elements along axis.
-
-    Functional Examples
-    --------
-
-    With :code:`ivy.Array` input:
-
-    >>> x = ivy.array([2, 3, 4])
-    >>> y = ivy.cumprod(x)
-    >>> print(y)
-    ivy.array([2, 6, 24])
-
-    >>> x = ivy.array([2, 3, 4])
-    >>> exclusive = True
-    >>> y = ivy.cumprod(x, exclusive=exclusive)
-    >>> print(y)
-    ivy.array([1, 2, 6])
-
-    Example specifying axes
-
-    >>> x = ivy.array([[2, 3], \
-                       [5, 7], \
-                       [11, 13]])
-    >>> exclusive = True
-    >>> y = ivy.zeros((3, 2))
-    >>> ivy.cumprod(x, axis=1, exclusive=exclusive, out=y)
-    >>> print(y)
-    ivy.array([[1.,2.],[1.,5.],[1.,11.]])
-
-    >>> x = ivy.array([[2, 3],[5, 7],[11, 13]])
-    >>> exclusive = True
-    >>> ivy.cumprod(x, axis=0, exclusive=exclusive, out=x)
-    >>> print(x)
-    ivy.array([[1,  1],
-               [2,  3],
-               [10, 21]])
-
-
-     With :code:`ivy.NativeArray` input:
-
-     >>> x = ivy.native_array([2, 3, 4])
-     >>> y = ivy.cumprod(x)
-     >>> print(y)
-     ivy.array([2, 6, 24])
-
-
-     With :code:`ivy.Container` input:
-     >>> x = ivy.Container(a=ivy.array([2, 3, 4]), b=ivy.array([3, 4, 5]))
-     >>> y = ivy.cumprod(x)
-     >>> print(y)
-     {
-         a: ivy.array([2, 6, 24]),
-         b: ivy.array([3, 12, 60])
-     }
-
-    """
-    return current_backend(x).cumprod(x, axis, exclusive, out=out)
-
-
-@to_native_arrays_and_back
-@handle_out_argument
-@handle_nestable
-def scatter_flat(
-    indices: Union[ivy.Array, ivy.NativeArray],
-    updates: Union[ivy.Array, ivy.NativeArray],
-    size: Optional[int] = None,
-    tensor: Optional[Union[ivy.Array, ivy.NativeArray]] = None,
-    reduction: str = "sum",
-    *,
-    out: Optional[Union[ivy.Array, ivy.NativeArray]] = None,
-) -> Union[ivy.Array, ivy.NativeArray]:
-    """Scatter flat updates into a new flat array according to flat indices.
-
-    Parameters
-    ----------
-    indices
-        Indices for the new values to occupy.
-    updates
-        Values for the new array to hold.
-    size
-        The size of the result.
-    tensor
-        The tensor in which to scatter the results, default is None, in which case the
-        size is used to
-        scatter into a zeros array.
-    reduction
-        The reduction method for the scatter, one of 'sum', 'min', 'max' or 'replace'
-    device
-        device on which to create the array 'cuda:0', 'cuda:1', 'cpu' etc. Same as
-        updates if None.
-    out
-        optional output array, for writing the result to. It must have a shape that the
-        inputs broadcast to.
-
-    Returns
-    -------
-    ret
-        New array of given shape, with the values scattered at the indices.
-
-    """
-    return current_backend(indices).scatter_flat(
-        indices, updates, size, tensor, reduction, out=out
-    )
-
-
-@to_native_arrays_and_back
-@handle_out_argument
-@handle_nestable
-def scatter_nd(
-    indices: Union[ivy.Array, ivy.NativeArray],
-    updates: Union[ivy.Array, ivy.NativeArray],
-    shape: Optional[Iterable[int]] = None,
-    tensor: Optional[Union[ivy.Array, ivy.NativeArray]] = None,
-    reduction: str = "sum",
-    *,
-    out: Optional[Union[ivy.Array, ivy.NativeArray]] = None,
-) -> Union[ivy.Array, ivy.NativeArray]:
-    """Scatter updates into a new array according to indices.
-
-    Parameters
-    ----------
-    indices
-        Indices for the new values to occupy.
-    updates
-        Values for the new array to hold.
-    shape
-        The shape of the result. Default is None, in which case tensor argument must be
-        provided.
-    tensor
-        The tensor in which to scatter the results, default is None, in which case the
-        shape arg is used to
-        scatter into a zeros array.
-    reduction
-        The reduction method for the scatter, one of 'sum', 'min', 'max' or 'replace'
-    device
-        device on which to create the array 'cuda:0', 'cuda:1', 'cpu' etc. Same as
-        updates if None.
-    out
-        optional output array, for writing the result to. It must have a shape that the
-        inputs broadcast to.
-
-    Returns
-    -------
-    ret
-        New array of given shape, with the values scattered at the indices.
-
-    """
-    return current_backend(indices).scatter_nd(
-        indices, updates, shape, tensor, reduction, out=out
-    )
-
-
-@to_native_arrays_and_back
-@handle_out_argument
-@handle_nestable
-def gather(
-    params: Union[ivy.Array, ivy.NativeArray],
-    indices: Union[ivy.Array, ivy.NativeArray],
-    axis: int = -1,
-    *,
-    out: Optional[Union[ivy.Array, ivy.NativeArray]] = None,
-) -> Union[ivy.Array, ivy.NativeArray]:
-    """Gather slices from params at axis according to indices.
-
-    Parameters
-    ----------
-    params
-        array, the array from which to gather values.
-    indices
-        array, index array.
-    axis
-        optional int, the axis from which to gather from. Default is -1.
-    device
-        optional ivy.Device, device on which to create the array 'cuda:0', 'cuda:1',
-        'cpu' etc. Same as x if None.
-    out
-        optional output array, for writing the result to.
-
-    Returns
-    -------
-    ret
-        New array with the values gathered at the specified indices along the specified
-        axis.
-
-    Both the description and the type hints above assumes an array input for simplicity,
-    but this function is *nestable*, and therefore also accepts :code:`ivy.Container`
-    instances in place of any of the arguments.
-
-    Functional Examples
-    -------------------
-
-    With :code:`ivy.Array` input:
-
-    >>> x = ivy.array([0., 1., 2.])
-    >>> y = ivy.array([0, 1])
-    >>> print(ivy.gather(x, y))
-    ivy.array([0., 1.])
-
-    >>> x = ivy.array([[0., 1., 2.], \
-                        [3., 4., 5.]])
-    >>> y = ivy.array([[0, 1], \
-                        [1, 2]])
-    >>> z = ivy.array([[0., 0.], \
-                        [0., 0.]])
-    >>> ivy.gather(x, y, out=z)
-    >>> print(z)
-    ivy.array([[0., 1.],
-               [4., 5.]])
-
-    >>> x = ivy.array([[[0., 1.], [2., 3.]], \
-                        [[4., 5.], [6., 7.]], \
-                        [[8., 9.], [10., 11.]]])
-    >>> y = ivy.array([[[0, 1]], \
-                        [[1, 2]], \
-                        [[2, 0]]])
-    >>> ivy.gather(x, y, axis=0, out=x)
-    >>> print(x)
-    ivy.array([[[0.,5.]],[[4.,9.]],[[8.,1.]]])
-
-    With :code:`ivy.NativeArray` input:
-
-    >>> x = ivy.native_array([0., 1., 2.])
-    >>> y = ivy.native_array([0, 1])
-    >>> print(ivy.gather(x, y))
-    ivy.array([0., 1.])
-
-    With a mix of :code:`ivy.Array` and :code:`ivy.NativeArray` inputs:
-
-    >>> x = ivy.native_array([0., 1., 2.])
-    >>> y = ivy.array([0, 1])
-    >>> print(ivy.gather(x, y))
-    ivy.array([0., 1.])
-
-    With a mix of :code:`ivy.Array` and :code:`ivy.Container` inputs:
-
-    >>> x = ivy.Container(a = ivy.array([0., 1., 2.]), \
-                          b = ivy.array([4., 5., 6.]))
-    >>> y = ivy.array([0, 1])
-    >>> print(ivy.gather(x, y))
-    {
-        a: ivy.array([0., 1.]),
-        b: ivy.array([4., 5.])
-    }
-
-    With :code:`ivy.Container` input:
-
-    >>> x = ivy.Container(a = ivy.array([0., 1., 2.]), \
-                          b = ivy.array([4., 5., 6.]))
-    >>> y = ivy.Container(a = ivy.array([0, 1]), \
-                          b = ivy.array([1, 2]))
-    >>> print(ivy.gather(x, y))
-    {
-        a: ivy.array([0., 1.]),
-        b: ivy.array([5., 6.])
-    }
-
-    Instance Method Examples
-    ------------------------
-
-    Using :code:`ivy.Array` instance method:
-
-    >>> x = ivy.array([0., 1., 2.])
-    >>> y = ivy.array([0, 1])
-    >>> print(x.gather(y))
-    ivy.array([0., 1.])
-
-    Using :code:`ivy.Container` instance method:
-
-    >>> x = ivy.Container(a = ivy.array([0., 1., 2.]), \
-                          b = ivy.array([4., 5., 6.]))
-    >>> y = ivy.Container(a = ivy.array([0, 1]), \
-                          b = ivy.array([1, 2]))
-    >>> print(x.gather(y))
-    {
-        a: {
-            a: ivy.array([0., 1.]),
-            b: ivy.array([1., 2.])
-        },
-        b: {
-            a: ivy.array([4., 5.]),
-            b: ivy.array([5., 6.])
-        }
-    }
-    """
-    return current_backend(params).gather(params, indices, axis, out=out)
-
-
-@to_native_arrays_and_back
-@handle_out_argument
-@handle_nestable
-def gather_nd(
-    params: Union[ivy.Array, ivy.NativeArray],
-    indices: Union[ivy.Array, ivy.NativeArray],
-    *,
-    out: Optional[ivy.Array] = None,
-) -> Union[ivy.Array, ivy.NativeArray]:
-    """Gather slices from params into a array with shape specified by indices.
-
-    Parameters
-    ----------
-    params
-        The array from which to gather values.
-    indices
-        Index array.
-    device
-        device on which to create the array 'cuda:0', 'cuda:1', 'cpu' etc. Same as x if
-        None.
-    out
-        optional output array, for writing the result to. It must have a shape that the
-        inputs broadcast to.
-
-    Returns
-    -------
-    ret
-        New array of given shape, with the values gathered at the indices.
-
-    Examples
-    --------
-    With :code:`ivy.Array` input:
-
-    >>> x = ivy.array([0., 1., 2., 3., 4., 5., 6.])
-    >>> y = ivy.array([1])
-    >>> print(ivy.gather_nd(x, y))
-    ivy.array(1.)
-
-    With :code:`ivy.NativeArray` input:
-
-    >>> x = ivy.native_array([0., 1., 2.])
-    >>> y = ivy.native_array([1])
-    >>> print(ivy.gather_nd(x, y))
-    ivy.array(1.)
-
-    With a mix of :code:`ivy.Array` and :code:`ivy.NativeArray` inputs:
-
-    >>> x = ivy.native_array([0., 1., 2.])
-    >>> y = ivy.array([1])
-    >>> print(ivy.gather_nd(x, y))
-    ivy.array(1.)
-
-    With a mix of :code:`ivy.Array` and :code:`ivy.Container` inputs:
-
-    >>> x = ivy.Container(a=ivy.array([0., 1., 2.]), \
-                          b=ivy.array([4., 5., 6.]))
-    >>> y = ivy.array([1])
-    >>> print(ivy.gather_nd(x, y))
-    {
-        a: ivy.array(1.),
-        b: ivy.array(5.)
-    }
-
-    With :code:`ivy.Container` input:
-
-    >>> x = ivy.Container(a=ivy.array([0., 1., 2.]), \
-                          b=ivy.array([4., 5., 6.]))
-    >>> y = ivy.Container(a=ivy.array([0]), \
-                          b=ivy.array([2]))
-    >>> print(ivy.gather_nd(x, y))
-    {
-        a: ivy.array(0.),
-        b: ivy.array(6.)
-    }
-    """
-    res = current_backend(params, indices).gather_nd(params, indices)
-    if ivy.exists(out):
-        return ivy.inplace_update(out, res)
-    return res
-
-
-@handle_nestable
-def multiprocessing(context: str = None):
-    """Return backend-specific multiprocessing module.
-
-    Parameters
-    ----------
-    context
-        The context of the multiprocessing, either fork, forkserver or spawn.
-        Default is None.
-
-    Returns
-    -------
-    ret
-        Multiprocessing module
-
-    """
-    return current_backend().multiprocessing(context)
-
-
-@to_native_arrays_and_back
-@handle_out_argument
-@handle_nestable
-def indices_where(
-    x: Union[ivy.Array, ivy.NativeArray],
-    out: Optional[Union[ivy.Array, ivy.NativeArray]] = None,
-) -> Union[ivy.Array, ivy.NativeArray]:
-    """Returns indices or true elements in an input boolean array.
-
-    Parameters
-    ----------
-    x
-        Boolean array, for which indices are desired.
-    out
-        optional output array, for writing the result to. It must have a shape that the
-        inputs broadcast to.
-
-    Returns
-    -------
-    ret
-        Indices for where the boolean array is True.
-
-    """
-    return current_backend(x).indices_where(x, out=out)
-
-
-@to_native_arrays_and_back
-@handle_out_argument
-@infer_device
-@handle_nestable
-def one_hot(
-    indices: Union[ivy.Array, ivy.NativeArray],
-    depth: int,
-    *,
-    device: Union[ivy.Device, ivy.NativeDevice] = None,
-    out: Optional[Union[ivy.Array, ivy.NativeArray]] = None,
-) -> Union[ivy.Array, ivy.NativeArray]:
-    """Returns a one-hot array.
-
-    Parameters
-    ----------
-    indices
-        Indices for where the ones should be scattered *[batch_shape, dim]*
-    depth
-        Scalar defining the depth of the one-hot dimension.
-    device
-        device on which to create the array 'cuda:0', 'cuda:1', 'cpu' etc. Same as x if
-        None.
-    out
-        optional output array, for writing the result to. It must have a shape that the
-        inputs broadcast to.
-
-    Returns
-    -------
-    ret
-        Tensor of zeros with the same shape and type as a, unless dtype provided which
-        overrides.
-
-    """
-    return current_backend(indices).one_hot(indices, depth, device=device, out=out)
-
-
-@to_native_arrays_and_back
-@handle_out_argument
-@handle_nestable
-def shape(
-    x: Union[ivy.Array, ivy.NativeArray], as_array: bool = False
-) -> Iterable[int]:
-    """Returns the shape of the array ``x``.
-
-    Parameters
-    ----------
-    x
-        Input array to infer the shape of.
-    as_array
-        Whether to return the shape as a array, default False.
-
-    Returns
-    -------
-    ret
-        Shape of the array ``x``.
-
-    Examples
-    --------
-    >>> ivy.set_backend('torch')
-    >>> x = ivy.array([[-1, 0, 1],[1, 0, -1]])
-    >>> y = ivy.shape(x)
-    >>> z = ivy.shape(x, as_array = True)
-    >>> print(y)
-    torch.Size([2, 3])
-
-    >>> print(z)
-    ivy.array([2, 3])
-
-    """
-    return current_backend(x).shape(x, as_array)
-
-
-@to_native_arrays_and_back
-@handle_nestable
-def get_num_dims(x: Union[ivy.Array, ivy.NativeArray], as_array: bool = False) -> int:
-    """Returns the number of dimensions of the array x.
-
-    Parameters
-    ----------
-    x
-        Input array to infer the number of dimensions for.
-    as_array
-        Whether to return the shape as a array, default False.
-
-    Returns
-    -------
-    ret
-        Shape of the array
-
-    """
-    return current_backend(x).get_num_dims(x, as_array)
-
-
-def arg_info(fn: Callable, *, name: str = None, idx: int = None):
-    """
-    Return the index and `inspect.Parameter` representation of the specified argument.
-    In the form of a dict with keys "idx" and "param".
-
-    Parameters
-    ----------
-    fn
-        The function to retrieve the argument information for
-    name
-        The name of the argument
-    idx
-        the index of the argument in the inputs
-
-    Returns
-    -------
-    ret
-        a `dict` containing the idx, and the `inspect.Parameter` for the argument,
-        which itself contains the parameter name, type, and other helpful information.
-    """
-    if (not ivy.exists(name) and not ivy.exists(idx)) or (
-        ivy.exists(name) and ivy.exists(idx)
-    ):
-        raise Exception(
-            "exactly one of the keyword arguments name or idx " "must be provided"
-        )
-    params = inspect.signature(fn).parameters
-    if ivy.exists(name):
-        return {"idx": list(params).index(name), "param": params[name]}
-    return {"idx": idx, "param": list(params.values())[idx]}
-=======
-"""Collection of general Ivy functions."""
-
-# global
-import gc
-import math
-import einops
-import inspect
-import numpy as np
-from numbers import Number
-from typing import Callable, Any, Union, List, Tuple, Dict, Iterable, Optional
-
-# local
-import ivy
-from ivy.functional.ivy.device import dev
-from ivy.backend_handler import current_backend
-from ivy.func_wrapper import (
-    infer_device,
-    inputs_to_native_arrays,
-    to_native_arrays_and_back,
-    handle_out_argument,
-    handle_nestable,
-)
-
-FN_CACHE = dict()
-INF = float("inf")
-TIMEOUT = 15.0
-TMP_DIR = "/tmp"
-
-shape_array_mode_stack = list()
-
-
-def get_referrers_recursive(
-    item, depth=0, max_depth=None, seen_set=None, local_set=None
-):
-    """Summary.
-
-    Parameters
-    ----------
-    item
-
-    depth
-         (Default value = 0)
-    max_depth
-         (Default value = None)
-    seen_set
-         (Default value = None)
-    local_set
-         (Default value = None`)
-
-    """
-    seen_set = ivy.default(seen_set, set())
-    local_set = ivy.default(local_set, set())
-    ret_cont = ivy.Container(
-        repr=str(item).replace(" ", ""),
-        alphabetical_keys=False,
-        keyword_color_dict={"repr": "magenta"},
-    )
-    referrers = [
-        ref
-        for ref in gc.get_referrers(item)
-        if not (
-            isinstance(ref, dict)
-            and min([k in ref for k in ["depth", "max_depth", "seen_set", "local_set"]])
-        )
-    ]
-    local_set.add(str(id(referrers)))
-    for ref in referrers:
-        ref_id = str(id(ref))
-        if ref_id in local_set or hasattr(ref, "cell_contents"):
-            continue
-        seen = ref_id in seen_set
-        seen_set.add(ref_id)
-        refs_rec = lambda: get_referrers_recursive(
-            ref, depth + 1, max_depth, seen_set, local_set
-        )
-        this_repr = "tracked" if seen else str(ref).replace(" ", "")
-        if not seen and (not max_depth or depth < max_depth):
-            val = ivy.Container(
-                repr=this_repr,
-                alphabetical_keys=False,
-                keyword_color_dict={"repr": "magenta"},
-            )
-            refs = refs_rec()
-            for k, v in refs.items():
-                val[k] = v
-        else:
-            val = this_repr
-        ret_cont[str(ref_id)] = val
-    return ret_cont
-
-
-def is_native_array(x: Any, exclusive: bool = False) -> bool:
-    """Determines whether the input x is a Native Array.
-
-    Parameters
-    ----------
-    x
-        The input to check
-    exclusive
-        Whether to check if the data type is exclusively an array, rather than a
-        variable or traced array.
-
-    Returns
-    -------
-    ret
-        Boolean, whether or not x is an array.
-
-    """
-    try:
-        return current_backend(x).is_native_array(x, exclusive)
-    except ValueError:
-        return False
-
-
-def is_ivy_array(x: Any, exclusive: bool = False) -> bool:
-    """Determines whether the input x is an Ivy Array.
-
-    Parameters
-    ----------
-    x
-        The input to check
-    exclusive
-        Whether to check if the data type is exclusively an array, rather than a
-        variable or traced array.
-
-    Returns
-    -------
-    ret
-        Boolean, whether or not x is an array.
-
-    Examples
-    --------
-    >>> x = [0., 1., 2.]
-    >>> ivy.is_ivy_array(x)
-    False
-
-    >>> x = ivy.array([0., 1., 2.])
-    >>> ivy.is_ivy_array(x)
-    True
-
-    """
-    return isinstance(x, ivy.Array) and ivy.is_native_array(x.data, exclusive)
-
-
-def is_array(x: Any, exclusive: bool = False) -> bool:
-    """Determines whether the input x is either an Ivy Array or a Native Array.
-
-    Parameters
-    ----------
-    x
-        The input to check
-    exclusive
-        Whether to check if the data type is exclusively an array, rather than a
-        variable or traced array.
-
-    Returns
-    -------
-    ret
-        Boolean, whether or not x is an array.
-
-    """
-    return ivy.is_ivy_array(x, exclusive) or ivy.is_native_array(x, exclusive)
-
-
-def is_ivy_container(x: Any) -> bool:
-    """Determines whether the input x is an Ivy Container.
-
-    Parameters
-    ----------
-    x
-        The input to check
-
-    Returns
-    -------
-    ret
-        Boolean, whether or not x is an ivy container.
-
-    """
-    return isinstance(x, ivy.Container)
-
-
-@to_native_arrays_and_back
-@handle_out_argument
-@handle_nestable
-def copy_array(
-    x: Union[ivy.Array, ivy.NativeArray], *, out: Optional[ivy.Array] = None
-) -> ivy.Array:
-    """Copy an array.
-
-    Returns
-    -------
-    ret
-        a copy of the input array ``x``.
-
-    Functional Examples
-    --------
-
-    With :code:`ivy.Array` input:
-
-    >>> x = ivy.array([-1, 0, 1])
-    >>> y = ivy.copy_array(x)
-    >>> print(y)
-    ivy.array([-1, 0, 1])
-
-    >>> x = ivy.array([1, 0, 1, 1])
-    >>> y = ivy.copy_array(x)
-    >>> print(y)
-    ivy.array([1, 0, 1, 1])
-
-    >>> x = ivy.array([1, 0, 1, -1])
-    >>> y = ivy.copy_array(x)
-    >>> print(y)
-    ivy.array([1, 0, 1, -1])
-
-    With :code:`ivy.NativeArray` input:
-
-    >>> x = ivy.native_array([-1, 0, 1])
-    >>> y = ivy.copy_array(x)
-    >>> print(y)
-    ivy.array([-1, 0, 1])
-
-    >>> x = ivy.native_array([1, 0, 1, 1])
-    >>> y = ivy.copy_array(x)
-    >>> print(y)
-    ivy.array([1, 0, 1, 1])
-
-    >>> x = ivy.native_array([1, 0, 1, -1])
-    >>> y = ivy.copy_array(x)
-    >>> print(y)
-    ivy.array([1, 0, 1, -1])
-
-    With a mix of :code:`ivy.Container` and :code:`ivy.Array` input:
-
-    >>> x = ivy.Container(a=ivy.array([-1, 0, 1]))
-    >>> y = ivy.copy_array(x)
-    >>> print(y)
-    {
-        a: ivy.array([-1, 0, 1])
-    }
-
-    >>> x = ivy.Container(a=ivy.array([-1, 0, 1]),\
-                          b=ivy.array([-1, 0, 1, 1, 1, 0]))
-    >>> y = ivy.copy_array(x)
-    >>> print(y)
-    {
-        a: ivy.array([-1, 0, 1]),
-        b: ivy.array([-1, 0, 1, 1, 1, 0])
-    }
-
-    >>> x = ivy.Container(a=ivy.array([-1, 0, 1]),\
-                          b=ivy.array([-1, 0, 1, 1, 1, 0]),\
-                          c=ivy.array([-1, 0, 1, 1, 1, 0, 1, 0, -1, -1]))
-    >>> y = ivy.copy_array(x)
-    >>> print(y)
-    {
-        a: ivy.array([-1, 0, 1]),
-        b: ivy.array([-1, 0, 1, 1, 1, 0]),
-        c: ivy.array([-1, 0, 1, 1, 1, 0, 1, 0, -1, -1])
-    }
-
-    With a mix of :code:`ivy.Container` and :code:`ivy.NativeArray` input:
-
-    >>> x = ivy.Container(a=ivy.native_array([-1, 0, 1]))
-    >>> y = ivy.copy_array(x)
-    >>> print(y)
-    {
-        a: ivy.array([-1, 0, 1])
-    }
-
-    >>> x = ivy.Container(a=ivy.native_array([-1, 0, 1]),\
-                          b=ivy.native_array([-1, 0, 1, 1, 1, 0]))
-    >>> y = ivy.copy_array(x)
-    >>> print(y)
-    {
-        a: ivy.array([-1, 0, 1]),
-        b: ivy.array([-1, 0, 1, 1, 1, 0])
-    }
-
-    >>> x = ivy.Container(a=ivy.native_array([-1, 0, 1]),\
-                          b=ivy.native_array([-1, 0, 1, 1, 1, 0]),\
-                          c=ivy.native_array([-1, 0, 1, 1, 1, 0, 1, 0, -1, -1]))
-    >>> y = ivy.copy_array(x)
-    >>> print(y)
-    {
-        a: ivy.array([-1, 0, 1]),
-        b: ivy.array([-1, 0, 1, 1, 1, 0]),
-        c: ivy.array([-1, 0, 1, 1, 1, 0, 1, 0, -1, -1])
-    }
-
-    With a mix of :code:`ivy.Container` and :code:`ivy.Array`\
-                                        and :code:`ivy.NativeArray` input:
-
-    >>> x = ivy.Container(a=ivy.array([-1, 0, 1]),\
-                          b=ivy.native_array([-1, 0, 1]))
-    >>> y = ivy.copy_array(x)
-    >>> print(y)
-    {
-        a: ivy.array([-1, 0, 1]),
-        b: ivy.array([-1, 0, 1])
-    }
-
-    >>> x = ivy.Container(a=ivy.array([1, 0, 1, 1]),\
-                          b=ivy.native_array([1, 0, 1, 1]))
-    >>> y = ivy.copy_array(x)
-    >>> print(y)
-    {
-        a: ivy.array([1, 0, 1, 1]),
-        b: ivy.array([1, 0, 1, 1])
-    }
-
-    >>> x = ivy.Container(a=ivy.array([1, 0, 1, -1]),\
-                          b=ivy.native_array([1, 0, 1, -1]),\
-                          c=ivy.native_array([1, 0, 1, -1, 1, 1, 0]),\
-                          d=ivy.array([1, 0, 1, -1, 0, 1]))
-    >>> y = ivy.copy_array(x)
-    >>> print(y)
-    {
-        a: ivy.array([1, 0, 1, -1]),
-        b: ivy.array([1, 0, 1, -1]),
-        c: ivy.array([1, 0, 1, -1, 1, 1, 0]),
-        d: ivy.array([1, 0, 1, -1, 0, 1])
-    }
-
-    Instance Method Examples
-    ------------------------
-
-    With :code:`ivy.Array` instance method:
-
-    >>> x = ivy.array([-1, 0, 1])
-    >>> y = x.copy_array()
-    >>> print(y)
-    ivy.array([-1, 0, 1])
-
-    >>> x = ivy.array([1, 0, 1, 1])
-    >>> y = x.copy_array()
-    >>> print(y)
-    ivy.array([1, 0, 1, 1])
-
-    >>> x = ivy.array([1, 0, 1, -1])
-    >>> y = x.copy_array()
-    >>> print(y)
-    ivy.array([1, 0, 1, -1])
-
-    """
-    return current_backend(x).copy_array(x, out=out)
-
-
-@inputs_to_native_arrays
-@handle_nestable
-def array_equal(
-    x0: Union[ivy.Array, ivy.NativeArray], x1: Union[ivy.Array, ivy.NativeArray]
-) -> bool:
-    """Determines whether two input arrays are equal across all elements.
-
-    Parameters
-    ----------
-    x0
-        The first input array to compare.
-    x1
-        The second input array to compare.
-    dtype
-        array data type
-
-    Returns
-    -------
-    ret
-        Boolean, whether or not the input arrays are equal across all elements.
-
-    Examples
-    --------
-    >>> x = ivy.array([1,0,1])
-    >>> y = ivy.array([1,0,-1])
-    >>> z = ivy.array_equal(x,y)
-    >>> print(z)
-    False
-
-    >>> a = ivy.array([1, 2])
-    >>> b = ivy.array([1, 2])
-    >>> c = ivy.array_equal(a,b)
-    >>> print(c)
-    True
-
-    >>> i = ivy.array([1, 2])
-    >>> j = ivy.array([1, 2, 3])
-    >>> k = ivy.array_equal(i,j)
-    >>> print(k)
-    False
-
-    """
-    return current_backend(x0).array_equal(x0, x1)
-
-
-@inputs_to_native_arrays
-@handle_nestable
-def arrays_equal(xs: List[Union[ivy.Array, ivy.NativeArray]]) -> bool:
-    """Determines whether input arrays are equal across all elements.
-
-    Parameters
-    ----------
-    xs
-        Sequence of arrays to compare for equality
-    dtype
-        list data type
-
-    Returns
-    -------
-    ret
-        Boolean, whether or not all of the input arrays are equal across all elements.
-
-    Functional Examples
-    -------------------
-
-    With :code:`ivy.Array` input:
-
-    >>> i = ivy.array([1, 2])
-    >>> j = ivy.arrays_equal([i])
-    >>> print(j)
-    True
-
-    >>> x = ivy.array([0, 1, 2])
-    >>> y = ivy.array([1, 0, 2])
-    >>> z = ivy.array([0, 1, 2])
-    >>> w = ivy.arrays_equal([x, y, z])
-    >>> print(w)
-    False
-
-    >>> a = ivy.array([-1, 0, 1])
-    >>> b = ivy.array([-1, 0, 1])
-    >>> c = ivy.array([-1, 0, 1])
-    >>> d = ivy.arrays_equal([a, b, c])
-    >>> print(d)
-    True
-
-    >>> x = ivy.array([0.1, 1.1])
-    >>> y = ivy.array([0.1, 1.1, 2.1])
-    >>> z = ivy.array([0.1, 1.1])
-    >>> w = ivy.arrays_equal([x, y, z])
-    >>> print(w)
-    False
-
-
-    With :code:`ivy.NativeArray` input:
-
-    >>> m = ivy.native_array([1.1, 0.2, 1.3])
-    >>> n = ivy.native_array([1.1, 0.2, 1.4])
-    >>> o = ivy.arrays_equal([m, n])
-    >>> print(o)
-    False
-
-    >>> a = ivy.native_array([1, 2, 3, 0, -1])
-    >>> b = ivy.array([1, 2, 3, 0, -1])
-    >>> c = ivy.arrays_equal([a,b])
-    >>> print(c)
-    True
-
-    >>> a = ivy.native_array([1, 2, 3, 0, -1])
-    >>> b = ivy.array([1, 2, 3, 0, -2])
-    >>> c = ivy.arrays_equal([a,b])
-    >>> print(c)
-    False
-
-
-    With :code:`ivy.Container` input:
-
-    >>> r = ivy.Container(a=ivy.array([0., 1., 2.]), b=ivy.array([3., 4., 5.]))
-    >>> s = ivy.Container(a=ivy.array([0., 1., 2.]), b=ivy.array([3., 4., 5.]))
-    >>> t = ivy.Container(a=ivy.array([0., 1., 2.]), b=ivy.array([6., 7., 8.]))
-    >>> print(ivy.arrays_equal([r,s,t]))
-    {
-        a: true,
-        b: false
-    }
-
-    >>> x = ivy.Container(a=ivy.array([0, 1, 2]), b=ivy.array([3, 4, 5]))
-    >>> y = ivy.array([0,1,2])
-    >>> z = ivy.arrays_equal([x,y])
-    >>> print(z)
-    {
-        a: true,
-        b: false
-    }
-
-    """
-    x0 = xs[0]
-    for x in xs[1:]:
-        if not array_equal(x0, x):
-            return False
-    return True
-
-
-@to_native_arrays_and_back
-@handle_nestable
-def all_equal(
-    *xs: Iterable[Any], equality_matrix: bool = False
-) -> Union[bool, ivy.Array, ivy.NativeArray]:
-    """Determines whether the inputs are all equal.
-
-    Parameters
-    ----------
-    xs
-        inputs to compare.
-    equality_matrix
-        Whether to return a matrix of equalities comparing each input with every other.
-        Default is False.
-
-    Returns
-    -------
-    ret
-        Boolean, whether or not the inputs are equal, or matrix array of booleans if
-        equality_matrix=True is set.
-
-    Examples
-    --------
-    With :code:`Number` inputs:
-
-    >>> x1 = 1.2
-    >>> x2 = 1.0
-    >>> y = ivy.all_equal(x1, x2, equality_matrix=False)
-    >>> print(y)
-    False
-
-    With :code:`ivy.Array` inputs:
-
-    >>> x1 = ivy.array([1, 1, 0, 0, 1, -1])
-    >>> x2 = ivy.array([1, 1, 0, 0, 1, -1])
-    >>> y = ivy.all_equal(x1, x2, equality_matrix=True)
-    >>> print(y)
-    ivy.array([[ True,  True], [ True,  True]])
-
-    With :code:`ivy.NativeArray` inputs:
-
-    >>> x1 = ivy.native_array([1, 1, 0, 0, 1, -1])
-    >>> x2 = ivy.native_array([1, 1, 0, 0, 1, -1])
-    >>> y = ivy.all_equal(x1, x2, equality_matrix=False)
-    >>> print(y)
-    True
-
-    With one :code:`ivy.Container` inputs:
-
-    >>> x1 = ivy.Container(a=ivy.native_array([0, 0, -1, 1, 0]), \
-                            b=ivy.array([0, 0, -1, 1, 0]))
-    >>> x2 = ivy.array([0, 0, -1, 1, 0])
-    >>> y = ivy.all_equal(x1, x2, equality_matrix=False)
-    >>> print(y)
-    {
-        a: true,
-        b: true
-    }
-
-    With multiple :code:`ivy.Container` inputs:
-
-    >>> x1 = ivy.Container(a=ivy.array([1, 0, 1, 1]), \
-                            b=ivy.native_array([1, 0, 0, 1]))
-    >>> x2 = ivy.Container(a=ivy.native_array([1, 0, 1, 1]), \
-                            b=ivy.array([1, 0, -1, -1]))
-    >>> y = ivy.all_equal(x1, x2, equality_matrix=False)
-    >>> print(y)
-    {
-        a: true,
-        b: false
-    }
-
-    """
-    equality_fn = ivy.array_equal if ivy.is_native_array(xs[0]) else lambda a, b: a == b
-    if equality_matrix:
-        num_arrays = len(xs)
-        mat = [[None for _ in range(num_arrays)] for _ in range(num_arrays)]
-        for i, xa in enumerate(xs):
-            for j_, xb in enumerate(xs[i:]):
-                j = j_ + i
-                res = equality_fn(xa, xb)
-                if ivy.is_native_array(res):
-                    # noinspection PyTypeChecker
-                    res = ivy.to_scalar(res)
-                # noinspection PyTypeChecker
-                mat[i][j] = res
-                # noinspection PyTypeChecker
-                mat[j][i] = res
-        return ivy.array(mat)
-    x0 = xs[0]
-    for x in xs[1:]:
-        if not equality_fn(x0, x):
-            return False
-    return True
-
-
-@inputs_to_native_arrays
-@handle_nestable
-def to_numpy(x: Union[ivy.Array, ivy.NativeArray]) -> np.ndarray:
-    """Converts an array into a numpy array.
-
-    Parameters
-    ----------
-    x
-        input array
-
-    Returns
-    -------
-    ret
-        a numpy array copying all the element of the array ``x``.
-
-    Functional Method Examples
-    --------------------------
-
-    With :code:`ivy.Array` inputs:
-
-    >>> x = ivy.array([-1, 0, 1])
-    >>> y = ivy.to_numpy(x)
-    >>> print(y)
-    [-1  0  1]
-
-    >>> x = ivy.array([[-1, 0, 1],[-1, 0, 1], [1,0,-1]])
-    >>> y = ivy.to_numpy(x)
-    >>> print(y)
-    [[-1  0  1]
-    [-1  0  1]
-    [ 1  0 -1]]
-
-    With :code:`ivy.NativeArray` inputs:
-
-    >>> x = ivy.native_array([-1, 0, 1])
-    >>> y = ivy.to_numpy(x)
-    >>> print(y)
-    [-1 0 1]
-
-    >>> x = ivy.native_array([[-1, 0, 1],[-1, 0, 1], [1,0,-1]])
-    >>> y = ivy.to_numpy(x)
-    >>> print(y)
-    [[-1  0  1]
-    [-1  0  1]
-    [ 1  0 -1]]
-
-    With a mix of :code:`ivy.Container` and :code:`ivy.NativeArray` inputs:
-
-    >>> x = ivy.Container(a=ivy.native_array([-1, 0, 1]))
-    >>> y = ivy.to_numpy(x)
-    >>> print(y)
-    {
-        a: array([-1, 0, 1], dtype=int32)
-    }
-
-    >>> x = ivy.Container(a=ivy.native_array([[-1, 0, 1], [-1, 0, 1], [1, 0, -1]]),\
-                        b=ivy.native_array([[-1, 0, 0], [1, 0, 1], [1, 1, 1]]))
-    >>> y = ivy.to_numpy(x)
-    >>> print(y)
-    {
-        a: array([[-1, 0, 1],
-                  [-1, 0, 1],
-                  [1, 0, -1]], dtype=int32),
-        b: array([[-1, 0, 0],
-                  [1, 0, 1],
-                  [1, 1, 1]], dtype=int32)
-    }
-
-    With a mix of :code:`ivy.Container` and :code:`ivy.Array` inputs:
-
-    >>> x = ivy.Container(x=ivy.array([-1, 0, 1]))
-    >>> y = ivy.to_numpy(x)
-    >>> print(y)
-    {x:array([-1,0,1],dtype=int32)}
-
-    >>> x = ivy.Container(a=ivy.array([[-1.0, 0., 1.], [-1, 0, 1], [1, 0, -1]]),\
-                      b=ivy.array([[-1, 0, 0], [1, 0, 1], [1, 1, 1]]))
-    >>> y = ivy.to_numpy(x)
-    >>> print(y)
-    {
-        a: array([[-1., 0., 1.],
-                  [-1., 0., 1.],
-                  [1., 0., -1.]], dtype=float32),
-        b: array([[-1, 0, 0],
-                  [1, 0, 1],
-                  [1, 1, 1]], dtype=int32)
-    }
-
-    Instance Method Example
-    -----------------------
-
-    With :code:`ivy.Array` inputs:
-
-    >>> x = ivy.array([-1, 0, 1])
-    >>> y = x.to_numpy()
-    >>> print(y)
-    [-1  0  1]
-
-    >>> x = ivy.array([[-1, 0, 1],[-1, 0, 1], [1,0,-1]])
-    >>> y = x.to_numpy()
-    >>> print(y)
-    [[-1  0  1]
-    [-1  0  1]
-    [ 1  0 -1]]
-
-    With :code:`ivy.Container` inputs:
-
-    >>> x = ivy.Container(a=ivy.array([[-1.0, 0., 1.], [-1, 0, 1], [1, 0, -1]]),\
-                      b=ivy.native_array([[-1, 0, 0], [1, 0, 1], [1, 1, 1]]))
-    >>> y = x.to_numpy()
-    >>> print(y)
-    {
-        a: array([[-1., 0., 1.],
-                  [-1., 0., 1.],
-                  [1., 0., -1.]], dtype=float32),
-        b: array([[-1, 0, 0],
-                  [1, 0, 1],
-                  [1, 1, 1]], dtype=int32)
-    }
-
-    >>> x = ivy.Container(a=ivy.array([-1, 0, 1]), b=ivy.array([1, 0, 1, 1]))
-    >>> y = x.to_numpy()
-    >>> print(y)
-    {
-        a: array([-1, 0, 1], dtype=int32),
-        b: array([1, 0, 1, 1], dtype=int32)
-    }
-
-    """
-    return current_backend(x).to_numpy(x)
-
-
-@inputs_to_native_arrays
-@handle_nestable
-def to_scalar(x: Union[ivy.Array, ivy.NativeArray]) -> Number:
-    """Converts an array with a single element into a scalar.
-
-    Parameters
-    ----------
-    x
-        Input array with a single element.
-
-    Returns
-    -------
-    ret
-        a scalar copying the element of the array ``x``.
-
-    Functional Examples
-    -------------------
-
-    With :code:`ivy.Array` input:
-
-    >>> x = ivy.array([-1])
-    >>> y = ivy.to_scalar(x)
-    >>> print(y)
-    -1
-
-    >>> print(ivy.is_int_dtype(y))
-    True
-
-    >>> x = ivy.array([3])
-    >>> y = ivy.to_scalar(x)
-    >>> print(y)
-    3
-
-    With :code:`ivy.NativeArray` input:
-
-    >>> x = ivy.native_array([-1])
-    >>> y = ivy.to_scalar(x)
-    >>> print(y)
-    -1
-
-    >>> print(ivy.is_int_dtype(y))
-    True
-
-    >>> x = ivy.native_array([3])
-    >>> y = ivy.to_scalar(x)
-    >>> print(y)
-    3
-
-    With a mix of :code:`ivy.Container` and :code:`ivy.Array` input:
-
-    >>> x = ivy.Container(a=ivy.array([-1]), b=ivy.array([3]))
-    >>> y = ivy.to_scalar(x)
-    >>> print(y)
-    {
-        a: -1,
-        b: 3
-    }
-
-    >>> print(ivy.is_int_dtype(y))
-    {
-        a: true,
-        b: true
-    }
-
-    >>> x = ivy.Container(a=ivy.array([1]), b=ivy.array([0]),\
-                          c=ivy.array([-1]))
-    >>> y = ivy.to_scalar(x)
-    >>> print(y)
-    {
-        a: 1,
-        b: 0,
-        c: -1
-    }
-
-    With a mix of :code:`ivy.Container` and :code:`ivy.NativeArray` input:
-
-    >>> x = ivy.Container(a=ivy.native_array([-1]), b=ivy.native_array([3]))
-    >>> y = ivy.to_scalar(x)
-    >>> print(y)
-    {
-        a: -1,
-        b: 3
-    }
-
-    >>> print(ivy.is_int_dtype(y))
-    {
-        a: true,
-        b: true
-    }
-
-    >>> x = ivy.Container(a=ivy.native_array([1]), b=ivy.native_array([0]),\
-                          c=ivy.native_array([-1]))
-    >>> y = ivy.to_scalar(x)
-    >>> print(y)
-    {
-        a: 1,
-        b: 0,
-        c: -1
-    }
-
-    Instance Method Examples
-    ------------------------
-
-    With :code:`ivy.Array` instance method:
-
-    >>> x = ivy.array([-1])
-    >>> y = x.to_scalar()
-    >>> print(y)
-    -1
-
-    >>> print(ivy.is_int_dtype(y))
-    True
-
-    >>> x = ivy.array([3])
-    >>> y = x.to_scalar()
-    >>> print(y)
-    3
-
-    With a mix of :code:`ivy.Container` instance method:
-
-    >>> x = ivy.Container(a=ivy.array([-1]), b=ivy.array([3]))
-    >>> y = x.to_scalar()
-    >>> print(y)
-    {
-        a: -1,
-        b: 3
-    }
-
-    >>> print(ivy.is_int_dtype(y))
-    {
-        a: true,
-        b: true
-    }
-
-    >>> x = ivy.Container(a=ivy.array([1]), b=ivy.array([0]),\
-                          c=ivy.array([-1]))
-    >>> y = x.to_scalar()
-    >>> print(y)
-    {
-        a: 1,
-        b: 0,
-        c: -1
-    }
-
-    """
-    return current_backend(x).to_scalar(x)
-
-
-@inputs_to_native_arrays
-@handle_nestable
-def to_list(x: Union[ivy.Array, ivy.NativeArray]) -> List:
-    """Creates a (possibly nested) list from input array.
-
-    Parameters
-    ----------
-    x
-        Input array.
-
-    Returns
-    -------
-    ret
-        A list representation of the input array ``x``.
-
-    Functional Examples
-    ------------------
-
-    With :code:`ivy.Array` input:
-
-    >>> x = ivy.array([-1, 0, 1])
-    >>> y = ivy.to_list(x)
-    >>> print(y)
-    [-1, 0, 1]
-
-    >>> print(isinstance(y, list))
-    True
-
-    >>> x = ivy.array([[ 1.1,  2.2,  3.3], \
-                       [-4.4, -5.5, -6.6]])
-    >>> y = ivy.to_list(x)
-    >>> print(y)
-    [[1.100000023841858,2.200000047683716,3.299999952316284],[-4.400000095367432,-5.5,-6.599999904632568]]
-
-    >>> print(isinstance(y, list))
-    True
-
-    >>> x = ivy.array([[[-1,  0,  1],\
-                        [ 1,  0, -1]], \
-                       [[ 1, -1,  0], \
-                        [ 1,  0, -1]]])
-    >>> y = ivy.to_list(x)
-    >>> print(y)
-    [[[-1, 0, 1], [1, 0, -1]], [[1, -1, 0], [1, 0, -1]]]
-
-    >>> print(isinstance(y, list))
-    True
-
-    With :code:`ivy.NativeArray` input:
-
-    >>> x = ivy.native_array([-1, 0, 1])
-    >>> y = ivy.to_list(x)
-    >>> print(y)
-    [-1, 0, 1]
-
-    >>> print(isinstance(y, list))
-    True
-
-    >>> x = ivy.native_array([[-1, 0, 1], \
-                              [-1, 0, 1], \
-                              [ 1, 0, -1]])
-    >>> y = ivy.to_list(x)
-    >>> print(y)
-    [[-1, 0, 1], [-1, 0, 1], [1, 0, -1]]
-
-    >>> print(isinstance(y, list))
-    True
-
-    >>> x = ivy.native_array([[[-1, 0, 1], \
-                               [1, 0, -1]], \
-                              [[1, -1, 0], \
-                               [1, 0, -1]]])
-    >>> y = ivy.to_list(x)
-    >>> print(y)
-    [[[-1, 0, 1], [1, 0, -1]], [[1, -1, 0], [1, 0, -1]]]
-
-    >>> print(isinstance(y, list))
-    True
-
-    With a mix of :code:`ivy.Container` and :code:`ivy.Array` input:
-
-    >>> x = ivy.Container(a=ivy.array([-1, 0, 1]))
-    >>> y = ivy.to_list(x)
-    >>> print(y)
-    {
-        a: [-1, 0, 1]
-    }
-
-    >>> x = ivy.Container(a=ivy.array([[-1, 0, 1], \
-                                       [-1, 0, 1], \
-                                       [1, 0, -1]]))
-    >>> y = ivy.to_list(x)
-    >>> print(y)
-    {
-        a: [[-1, 0, 1], [-1, 0, 1], [1,0,-1]]
-    }
-
-    >>> x = \
-    ivy.Container(a=ivy.array([[[-1, 0, 1],[1, 0, -1]],[[1, -1, 0],[1, 0, -1]]]))
-    >>> y = ivy.to_list(x)
-    >>> print(y)
-    {
-        a: [[[-1, 0, 1], [1, 0, -1]], [[1, -1, 0], [1, 0, -1]]]
-    }
-
-    With a mix of :code:`ivy.Container` and :code:`ivy.NativeArray` input:
-
-    >>> x = ivy.Container(a=ivy.native_array([-1, 0, 1]))
-    >>> y = ivy.to_list(x)
-    >>> print(y)
-    {
-        a: [-1, 0, 1]
-    }
-
-    >>> x = ivy.Container(a=ivy.native_array([[-1, 0, 1],[-1, 0, 1],[1, 0, -1]]))
-    >>> y = ivy.to_list(x)
-    >>> print(y)
-    {
-        a: [[-1, 0, 1], [-1, 0, 1], [1, 0, -1]]
-    }
-
-    >>> x =\
-    ivy.Container(a=ivy.native_array([[[-1 ,0, 1],[1, 0 ,-1]],[[1, -1, 0],[1,0 ,-1]]]))
-    >>> y = ivy.to_list(x)
-    >>> print(y)
-    {
-        a: [[[-1, 0, 1], [1, 0, -1]], [[1, -1, 0], [1, 0, -1]]]
-    }
-
-    Instance Method Examples
-    ------------------------
-
-    With :code:`ivy.Array` instance method:
-
-    >>> x = ivy.array([0, 1, 2])
-    >>> y = x.to_list()
-    >>> print(y)
-    [0, 1, 2]
-
-    With :code:`ivy.Container` instance method:
-
-    >>> x = ivy.Container(a=ivy.array([0, 1, 2]))
-    >>> y = x.to_list()
-    >>> print(y)
-    [ivy.array([0,1,2])]
-
-    """
-    return current_backend(x).to_list(x)
-
-
-@handle_nestable
-def clip_vector_norm(
-    x: Union[ivy.Array, ivy.NativeArray],
-    max_norm: float,
-    p: float = 2.0,
-    *,
-    out: Optional[ivy.Array] = None,
-) -> Union[ivy.Array, ivy.NativeArray]:
-    """Clips (limits) the vector p-norm of an array.
-
-    Parameters
-    ----------
-    x
-        array, input array containing elements to clip.
-    max_norm
-        float, the maximum value of the array norm.
-    p
-        optional float, the p-value for computing the p-norm. Default is 2.
-    out
-        optional output array, for writing the result to. It must have a shape that the
-        inputs broadcast to.
-
-    Returns
-    -------
-    ret
-        An array with the vector norm downscaled to the max norm if needed.
-
-    """
-    norm = ivy.vector_norm(x, keepdims=True, ord=p)
-    ratio = ivy.stable_divide(max_norm, norm)
-    if ratio < 1:
-        ret = ratio * x
-    else:
-        ret = x
-    if ivy.exists(out):
-        return ivy.inplace_update(out, ret)
-    return ret
-
-
-@to_native_arrays_and_back
-@handle_nestable
-def clip_matrix_norm(
-    x: Union[ivy.Array, ivy.NativeArray],
-    max_norm: float,
-    p: float = 2.0,
-    *,
-    out: Optional[ivy.Array] = None,
-) -> Union[ivy.Array, ivy.NativeArray]:
-    """Clips (limits) the matrix norm of an array.
-
-    Parameters
-    ----------
-    x
-        Input array containing elements to clip.
-    max_norm
-        The maximum value of the array norm.
-    p
-        The p-value for computing the p-norm. Default is 2.
-    out
-        optional output array, for writing the result to. It must have a shape that the
-        inputs broadcast to.
-
-    Returns
-    -------
-    ret
-        An array with the matrix norm downscaled to the max norm if needed.
-
-    """
-    norms = ivy.matrix_norm(x, p, keepdims=True)
-    ratios = ivy.maximum(ivy.stable_divide(max_norm, norms), 1.0)
-    return ivy.multiply(ratios, x, out=out)
-
-
-@to_native_arrays_and_back
-@handle_out_argument
-@handle_nestable
-def floormod(
-    x: Union[ivy.Array, ivy.NativeArray],
-    y: Union[ivy.Array, ivy.NativeArray],
-    *,
-    out: Optional[Union[ivy.Array, ivy.NativeArray]] = None,
-) -> Union[ivy.Array, ivy.NativeArray]:
-    """Returns element-wise remainder of division.
-
-    Parameters
-    ----------
-    x
-        array, input to floormod
-    y
-        array, denominator input for floormod.
-    out
-        optional output array, for writing the result to. It must have a shape that the
-        inputs broadcast to.
-
-    Returns
-    -------
-    ret
-        An array of the same shape and type as x, with the elements floor modded.
-
-    """
-    return current_backend(x).floormod(x, y, out=out)
-
-
-@to_native_arrays_and_back
-@handle_nestable
-def unstack(
-    x: Union[ivy.Array, ivy.NativeArray], axis: int, keepdims: bool = False
-) -> Union[ivy.Array, ivy.NativeArray]:
-    """Unpacks the given dimension of a rank-R array into rank-(R-1) arrays.
-
-    Parameters
-    ----------
-    x
-        Input array to unstack.
-    axis
-        Axis for which to unpack the array.
-    keepdims
-        Whether to keep dimension 1 in the unstack dimensions. Default is False.
-
-    Returns
-    -------
-    ret
-        List of arrays, unpacked along specified dimensions.
-
-    """
-    return current_backend(x).unstack(x, axis, keepdims)
-
-
-@to_native_arrays_and_back
-@handle_nestable
-def fourier_encode(
-    x: Union[ivy.Array, ivy.NativeArray],
-    max_freq: Union[float, ivy.Array, ivy.NativeArray],
-    num_bands: int = 4,
-    linear: bool = False,
-    concat: bool = True,
-    flatten: bool = False,
-) -> Union[ivy.Array, ivy.NativeArray, Tuple]:
-    """Pads an array with fourier encodings.
-
-    Parameters
-    ----------
-    x
-        Input array to encode.
-    max_freq
-        The maximum frequency of the encoding.
-    num_bands
-        The number of frequency bands for the encoding. Default is 4.
-    linear
-        Whether to space the frequency bands linearly as opposed to geometrically.
-        Default is False.
-    concat
-        Whether to concatenate the position, sin and cos values, or return seperately.
-        Default is True.
-    flatten
-        Whether to flatten the position dimension into the batch dimension. Default is
-        False.
-
-    Returns
-    -------
-    ret
-        New array with the final dimension expanded, and the encodings stored in this
-        channel.
-
-    """
-    x_in = x
-    dim = x.shape[-1]
-    x = ivy.expand_dims(x, -1)
-    orig_x = x
-    if linear:
-        scales = ivy.linspace(1.0, max_freq / 2, num_bands, device=dev(x))
-    else:
-        if ivy.backend == "torch" and isinstance(max_freq, float):
-            scales = ivy.logspace(
-                0.0,
-                ivy.log(ivy.array(max_freq / 2)) / math.log(10),
-                num_bands,
-                base=10,
-                device=dev(x),
-            )
-        else:
-            scales = ivy.logspace(
-                0.0,
-                ivy.log(max_freq / 2) / math.log(10),
-                num_bands,
-                base=10,
-                device=dev(x),
-            )
-    scales = ivy.astype(scales, ivy.dtype(x))
-    scales = scales[(*((None,) * (len(x.shape) - len(scales.shape))), Ellipsis)]
-    x = x * scales * math.pi
-    sin_x = ivy.sin(x)
-    cos_x = ivy.cos(x)
-    if flatten:
-        orig_x = x_in
-        sin_x = ivy.reshape(sin_x, [-1, num_bands * dim])
-        cos_x = ivy.reshape(cos_x, [-1, num_bands * dim])
-    if concat:
-        return ivy.concat([orig_x, sin_x, cos_x], -1)
-    return sin_x, cos_x
-
-
-@inputs_to_native_arrays
-@handle_nestable
-def value_is_nan(
-    x: Union[ivy.Array, ivy.NativeArray, Number], include_infs: bool = True
-) -> bool:
-    """Determine whether the single valued array or scalar is of nan type.
-
-    Parameters
-    ----------
-    x
-        The input to check Input array.
-    include_infs
-        Whether to include infs and -infs in the check. Default is True.
-
-    Returns
-    -------
-    ret
-        Boolean as to whether the input value is a nan or not.
-
-    """
-    x_scalar = ivy.to_scalar(x) if ivy.is_native_array(x) else x
-    if not x_scalar == x_scalar:
-        return True
-    if include_infs and x_scalar == INF or x_scalar == -INF:
-        return True
-    return False
-
-
-@inputs_to_native_arrays
-@handle_nestable
-def has_nans(x: Union[ivy.Array, ivy.NativeArray], include_infs: bool = True) -> bool:
-    """Determine whether the array contains any nans, as well as infs or -infs if
-    specified.
-
-    Parameters
-    ----------
-    x
-        Input array.
-    include_infs
-        Whether to include infs and -infs in the check. Default is True.
-
-    Returns
-    -------
-    ret
-        Boolean as to whether the array contains nans.
-
-    """
-    return value_is_nan(ivy.sum(x), include_infs)
-
-
-def exists(x: Any) -> bool:
-    """Simple check as to whether the input is None or not.
-
-    Parameters
-    ----------
-    x
-        Input to check.
-
-    Returns
-    -------
-    ret
-        True if x is not None, else False.
-
-    Examples
-    --------
-    With :code:`Any` input:
-
-    >>> x = None
-    >>> y = ivy.exists(x)
-    >>> print(y)
-    False
-
-    >>> x = ""
-    >>> y = ivy.exists(x)
-    >>> print(y)
-    True
-
-    >>> x = []
-    >>> y = ivy.exists(x)
-    >>> print(y)
-    True
-
-    >>> x = 1
-    >>> y = ivy.exists(x)
-    >>> print(y)
-    True
-
-    >>> x = "abc"
-    >>> y = ivy.exists(x)
-    >>> print(y)
-    True
-
-    >>> x = [1, 0, -1, 1]
-    >>> y = ivy.exists(x)
-    >>> print(y)
-    True
-
-    >>> x = ivy.native_array([1, 2, 3, 1.2])
-    >>> y = ivy.exists(x)
-    >>> print(y)
-    True
-
-    >>> x = ivy.array([1, 2, 3, 1.2])
-    >>> y = ivy.exists(x)
-    >>> print(y)
-    True
-
-    With a mix of :code:`ivy.Container` and :code:`Any` input:
-
-    >>> x = ivy.Container(a=None, b=None)
-    >>> y = ivy.exists(x)
-    >>> print(y)
-    True
-
-    >>> x = ivy.Container(a=None, b="")
-    >>> y = ivy.exists(x)
-    >>> print(y)
-    True
-
-    >>> x = ivy.Container(a=123, b="")
-    >>> y = ivy.exists(x)
-    >>> print(y)
-    True
-
-    >>> x = ivy.Container(a=ivy.array([1, 2, 3]), b=ivy.native_array([1, 0, 1.2]))
-    >>> y = ivy.exists(x)
-    >>> print(y)
-    True
-
-    """
-    return x is not None
-
-
-def default(
-    x: Any,
-    default_val: Any,
-    catch_exceptions: bool = False,
-    rev: bool = False,
-    with_callable: bool = False,
-) -> Any:
-    """Returns x provided it exists (is not None), else returns default value.
-
-    Parameters
-    ----------
-    x
-        Input which may or may not exist (be None).
-    default_val
-        The default value.
-    catch_exceptions
-        Whether to catch exceptions from callable x. Default is False.
-    rev
-        Whether to reverse the input x and default_val. Default is False.
-    with_callable
-        Whether either of the arguments might be callable functions. Default is False.
-
-    Returns
-    -------
-    ret
-        x if x exists (is not None), else default.
-
-    """
-    with_callable = catch_exceptions or with_callable
-    if rev:
-        tmp = x
-        x = default_val
-        default_val = tmp
-    if with_callable:
-        x_callable = callable(x)
-        default_callable = callable(default_val)
-    else:
-        x_callable = False
-        default_callable = False
-    if catch_exceptions:
-        # noinspection PyBroadException
-        try:
-            x = x() if x_callable else x
-        except Exception:
-            return default_val() if default_callable else default_val
-    else:
-        x = x() if x_callable else x
-    return x if exists(x) else default_val() if default_callable else default_val
-
-
-def shape_to_tuple(shape: Union[ivy.Shape, ivy.NativeShape]):
-    """Returns a tuple representation of the input shape.
-
-    Parameters
-    ----------
-    shape
-        The shape input to convert to tuple representation.
-
-    Returns
-    -------
-        The shape in tuple representation
-
-    Examples
-    --------
-    With :code:`ivy.Array.shape` input:
-
-    >>> x = ivy.array([1., 2., 3.]).shape
-    >>> print(ivy.shape_to_tuple(x))
-    (3,)
-
-    >>> x = ivy.array([[1., 2., 3.], [4., 5., 6.]]).shape
-    >>> print(ivy.shape_to_tuple(x))
-    (2, 3)
-
-    >>> x = ivy.array((1., 2., 3.)).shape
-    >>> print(ivy.shape_to_tuple(x))
-    (3,)
-
-    >>> x = ivy.array(((1., 2., 3.), (4., 5., 6.))).shape
-    >>> print(ivy.shape_to_tuple(x))
-    (2, 3)
-
-    With :code:`ivy.NativeArray.shape` input:
-
-    >>> x = ivy.native_array([1., 2., 3.]).shape
-    >>> print(ivy.shape_to_tuple(x))
-    (3,)
-
-    >>> x = ivy.native_array([[1., 2., 3.], [4., 5., 6.]]).shape
-    >>> print(ivy.shape_to_tuple(x))
-    (2, 3)
-
-    >>> x = ivy.native_array((1., 2., 3.)).shape
-    >>> print(ivy.shape_to_tuple(x))
-    (3,)
-
-    >>> x = ivy.native_array(((1., 2., 3.), (4., 5., 6.))).shape
-    >>> print(ivy.shape_to_tuple(x))
-    (2, 3)
-
-    With :code:`Tuple[int]` input:
-
-    >>> x = (1, 2, 3)
-    >>> print(ivy.shape_to_tuple(x))
-    (1, 2, 3)
-
-    With :code:`List[int]` input:
-
-    >>> x = [1, 2, 3]
-    >>> print(ivy.shape_to_tuple(x))
-    (1, 2, 3)
-
-    """
-    if ivy.is_array(shape):
-        raise Exception("shape_to_tuple does not accept arrays as input")
-    if isinstance(shape, int):
-        return shape
-    elif isinstance(shape, (tuple, list)):
-        assert min([isinstance(d, int) for d in shape]) is True
-    return tuple(shape)
-
-
-@handle_nestable
-def try_else_none(fn):
-    """Try and return the function, otherwise return None if an exception was raised
-    during function execution.
-
-    Parameters
-    ----------
-    fn
-        Function to try and call and return.
-
-    """
-    return default(fn, None, True)
-
-
-def arg_names(receiver):
-    """Get the expected keyword arguments for a function or class constructor.
-
-    Parameters
-    ----------
-    receiver
-
-    """
-    return list(inspect.signature(receiver).parameters.keys())
-
-
-def match_kwargs(kwargs, *receivers, allow_duplicates=False):
-    """Match keyword arguments to either class or function receivers.
-
-    Parameters
-    ----------
-    kwargs
-        Keyword arguments to match.
-    receivers
-        Functions and/or classes to match the keyword arguments to.
-    allow_duplicates
-        Whether to allow one keyword argument to be used for multiple receivers.
-        Default is False.
-
-    Returns
-    -------
-    ret
-        Sequence of keyword arguments split as best as possible.
-
-    """
-    split_kwargs = list()
-    for receiver in receivers:
-        expected_kwargs = arg_names(receiver)
-        found_kwargs = {k: v for k, v in kwargs.items() if k in expected_kwargs}
-        if not allow_duplicates:
-            for k in found_kwargs.keys():
-                del kwargs[k]
-        split_kwargs.append(found_kwargs)
-    if len(split_kwargs) == 1:
-        return split_kwargs[0]
-    return split_kwargs
-
-
-def cache_fn(func: Callable) -> Callable:
-    """Wrap a function, such that when cache=True is passed as an argument, a previously
-    cached output is returned.
-
-    Parameters
-    ----------
-    func
-        The function to wrap, whose output should be cached for later.
-
-    Returns
-    -------
-    ret
-        The newly cache wrapped function.
-
-    """
-    global FN_CACHE
-    if func not in FN_CACHE:
-        FN_CACHE[func] = dict()
-
-    def cached_fn(*args, **kwargs):
-        """Summary.
-
-        Parameters
-        ----------
-        *args
-
-        **kwargs
-
-        """
-        key = "".join(
-            [str(i) + ", " for i in args]
-            + [" kw, "]
-            + [str(i) + ", " for i in sorted(kwargs.items())]
-        )
-        cache = FN_CACHE[func]
-        if key in cache:
-            return cache[key]
-        ret = func(*args, **kwargs)
-        cache[key] = ret
-        return ret
-
-    return cached_fn
-
-
-def current_backend_str() -> Union[str, None]:
-    """Summary.
-
-    Returns
-    -------
-    ret
-        The framework string.
-
-    """
-    fw = current_backend()
-    if fw is None:
-        return None
-    return fw.current_backend_str()
-
-
-@to_native_arrays_and_back
-@handle_nestable
-def einops_rearrange(
-    x: Union[ivy.Array, ivy.NativeArray],
-    pattern: str,
-    *,
-    out: Optional[ivy.Array] = None,
-    **axes_lengths: Dict[str, int],
-) -> ivy.Array:
-    """Perform einops rearrange operation on input array x.
-
-    Parameters
-    ----------
-    x
-        Input array to be re-arranged.
-    pattern
-        Rearrangement pattern.
-    axes_lengths
-        Any additional specifications for dimensions.
-    out
-        optional output array, for writing the result to. It must have a shape that the
-        inputs broadcast to.
-
-    Returns
-    -------
-    ret
-        New array with einops.rearrange having been applied.
-
-    """
-    ret = einops.rearrange(x, pattern, **axes_lengths)
-    if ivy.exists(out):
-        return ivy.inplace_update(out, ret)
-    return ret
-
-
-@to_native_arrays_and_back
-@handle_nestable
-def einops_reduce(
-    x: Union[ivy.Array, ivy.NativeArray],
-    pattern: str,
-    reduction: Union[str, Callable],
-    *,
-    out: Optional[ivy.Array] = None,
-    **axes_lengths: Dict[str, int],
-) -> ivy.Array:
-    """Perform einops reduce operation on input array x.
-
-    Parameters
-    ----------
-    x
-        Input array to be reduced.
-    pattern
-        Reduction pattern.
-    reduction
-        One of available reductions ('min', 'max', 'sum', 'mean', 'prod'), or callable.
-    axes_lengths
-        Any additional specifications for dimensions.
-    out
-        optional output array, for writing the result to. It must have a shape that the
-        inputs broadcast to.
-
-    Returns
-    -------
-    ret
-        New array with einops.reduce having been applied.
-
-    """
-    ret = einops.reduce(x, pattern, reduction, **axes_lengths)
-    if ivy.exists(out):
-        return ivy.inplace_update(out, ret)
-    return ret
-
-
-@to_native_arrays_and_back
-@handle_nestable
-def einops_repeat(
-    x: Union[ivy.Array, ivy.NativeArray],
-    pattern: str,
-    *,
-    out: Optional[ivy.Array] = None,
-    **axes_lengths: Dict[str, int],
-) -> Union[ivy.Array, ivy.NativeArray]:
-    """Perform einops repeat operation on input array x.
-
-    Parameters
-    ----------
-    x
-        Input array to be repeated.
-    pattern
-        Rearrangement pattern.
-    axes_lengths
-        Any additional specifications for dimensions.
-    out
-        optional output array, for writing the result to. It must have a shape that the
-        inputs broadcast to.
-
-    Returns
-    -------
-    ret
-        New array with einops.repeat having been applied.
-
-    """
-    ret = einops.repeat(x, pattern, **axes_lengths)
-    if ivy.exists(out):
-        return ivy.inplace_update(out, ret)
-    return ret
-
-
-def get_min_denominator() -> float:
-    """Get the global minimum denominator used by ivy for numerically stable division.
-
-    Returns
-    -------
-    ret
-        A float number of the global minimum denominator.
-
-    Examples
-    --------
-    >>> x = ivy.get_min_denominator()
-    >>> print(x)
-    1e-12
-
-    """
-    return ivy._MIN_DENOMINATOR
-
-
-def set_min_denominator(val: float) -> None:
-    """Set the global minimum denominator used by ivy for numerically stable division.
-
-    Parameters
-    ----------
-    val
-        The new value to set the minimum denominator to.
-
-    """
-    ivy._MIN_DENOMINATOR = val
-
-
-def get_min_base() -> float:
-    """Get the global minimum base used by ivy for numerically stable power raising."""
-    # noinspection PyProtectedMember
-    return ivy._MIN_BASE
-
-
-def set_min_base(val: float) -> None:
-    """Set the global minimum base used by ivy for numerically stable power raising.
-
-    Parameters
-    ----------
-    val
-        The new value to set the minimum base to.
-
-    """
-    ivy._MIN_BASE = val
-
-
-def stable_divide(
-    numerator: Any, denominator: Any, min_denominator: float = None
-) -> Any:
-    """Divide the numerator by the denominator, with min denominator added to the
-    denominator for numerical stability.
-
-    Parameters
-    ----------
-    numerator
-        The numerator of the division.
-    denominator
-        The denominator of the division.
-    min_denominator
-        The minimum denominator to use, use global ivy._MIN_DENOMINATOR by default.
-
-    Returns
-    -------
-    ret
-        The new item following the numerically stable division.
-
-    """
-    # noinspection PyProtectedMember
-    return numerator / (denominator + default(min_denominator, ivy._MIN_DENOMINATOR))
-
-
-def stable_pow(base: Any, exponent: Any, min_base: float = None) -> Any:
-    """Raise the base by the power, with MIN_BASE added to the base when exponent > 1
-    for numerical stability.
-
-    Parameters
-    ----------
-    base
-        The numerator of the division.
-    exponent
-        The denominator of the division.
-    min_base
-        The minimum base to use, use global ivy._MIN_BASE by default.
-
-    Returns
-    -------
-    ret
-        The new item following the numerically stable division.
-
-    """
-    # noinspection PyProtectedMember
-    return (base + default(min_base, ivy._MIN_BASE)) ** exponent
-
-
-def get_all_arrays_in_memory():
-    """Gets all arrays which are currently alive."""
-    all_arrays = list()
-    for obj in gc.get_objects():
-        # noinspection PyBroadException
-        try:
-            if ivy.is_native_array(obj):
-                all_arrays.append(obj)
-        except Exception:
-            pass
-    return all_arrays
-
-
-def num_arrays_in_memory():
-    """Returns the number of arrays which are currently alive."""
-    return len(get_all_arrays_in_memory())
-
-
-def print_all_arrays_in_memory():
-    """Prints all arrays which are currently alive."""
-    for arr in get_all_arrays_in_memory():
-        print(type(arr), arr.shape)
-
-
-def set_queue_timeout(timeout):
-    """Set the global queue timeout values (in seconds). Default value without this
-    function being called is 10 seconds.
-
-    Parameters
-    ----------
-    timeout
-        The timeout to set in seconds.
-
-    """
-    global TIMEOUT
-    TIMEOUT = timeout
-
-
-def queue_timeout():
-    """Get the global queue timeout values (in seconds).
-
-    Default value without this function being called is 10 seconds.
-
-    """
-    global TIMEOUT
-    return TIMEOUT
-
-
-def tmp_dir():
-    """"""
-    return TMP_DIR
-
-
-def set_tmp_dir(tmp_dr):
-    """Set the directory for saving temporary files.
-
-    Parameters
-    ----------
-    tmp_dr
-
-    """
-    global TMP_DIR
-    TMP_DIR = tmp_dr
-
-
-def container_types():
-    """Summary.
-
-    Returns
-    -------
-    ret
-        a key-value structure, and exposes public methods .keys(), .values() and
-        items().
-
-    """
-    # noinspection PyBroadException
-    try:
-        return current_backend().container_types()
-    except ValueError:
-        return []
-
-
-def inplace_arrays_supported(f=None):
-    """Determine whether inplace arrays are supported for the current backend framework.
-
-    Parameters
-    ----------
-    f
-         (Default value = None)
-
-    Returns
-    -------
-    ret
-        Boolean, whether or not inplace arrays are supported.
-
-    """
-    return current_backend().inplace_arrays_supported()
-
-
-def inplace_variables_supported(f=None):
-    """Determine whether inplace variables are supported for the current backend
-    framework.
-
-    Parameters
-    ----------
-    f
-         (Default value = None)
-
-    Returns
-    -------
-    ret
-        Boolean, whether or not inplace variables are supported.
-
-    """
-    return current_backend().inplace_variables_supported()
-
-
-@inputs_to_native_arrays
-@handle_nestable
-def supports_inplace(x):
-    """Determine whether inplace operations are supported for the data type of x.
-
-    Parameters
-    ----------
-    x
-        Input variable or array to check for inplace support for.
-
-    Returns
-    -------
-    ret
-        Boolean, whether or not inplace operations are supported for x.
-
-    """
-    if ivy.is_variable(x):
-        return ivy.inplace_variables_supported()
-    elif ivy.is_native_array(x):
-        return ivy.inplace_arrays_supported()
-    raise Exception("Input x must be either a variable or an array.")
-
-
-@inputs_to_native_arrays
-@handle_nestable
-def assert_supports_inplace(x):
-    """Asserts that inplace operations are supported for x, else raises exception.
-
-    Parameters
-    ----------
-    x
-        Input variable or array to check for inplace support for.
-
-    Returns
-    -------
-    ret
-        True if support, raises exception otherwise
-
-    """
-    if not ivy.supports_inplace(x):
-        raise Exception(
-            "Inplace operations are not supported {} types with {} backend".format(
-                type(x), ivy.current_backend_str()
-            )
-        )
-    return True
-
-
-@handle_nestable
-def inplace_update(
-    x: Union[ivy.Array, ivy.NativeArray],
-    val: Union[ivy.Array, ivy.NativeArray],
-    ensure_in_backend: bool = False,
-) -> ivy.Array:
-    """Perform in-place update for the input array. This will always be performed on
-    ivy.Array instances pass in the input, and will also be performed on the native
-    array classes in the backend when the backend supports this. If the backend does
-    not natively support inplace updates, and x is an ivy.NativeArray instance,
-    then an exception will be thrown.
-
-    Parameters
-    ----------
-    x
-        The variable to update.
-    val
-        The array to update the variable with.
-    ensure_in_backend
-        Whether or not to ensure that the `ivy.NativeArray` is also inplace updated.
-        In cases where it should be, backends which do not natively support inplace
-        updates will raise an exception.
-
-    Returns
-    -------
-    ret
-        The array following the in-place update.
-
-    """
-    return current_backend(x).inplace_update(x, val, ensure_in_backend)
-
-
-@handle_nestable
-def inplace_decrement(
-    x: Union[ivy.Array, ivy.NativeArray],
-    val: Union[ivy.Array, ivy.NativeArray],
-) -> ivy.Array:
-    """Perform in-place decrement for the input array.
-
-    Parameters
-    ----------
-    x
-        The array to decrement.
-    val
-        The array to decrement the variable with.
-
-    Returns
-    -------
-    ret
-        The array following the in-place decrement.
-
-    """
-    return current_backend(x).inplace_decrement(x, val)
-
-
-@handle_nestable
-def inplace_increment(
-    x: Union[ivy.Array, ivy.NativeArray],
-    val: Union[ivy.Array, ivy.NativeArray],
-) -> ivy.Array:
-    """Perform in-place increment for the input array.
-
-    Parameters
-    ----------
-    x
-        The array to increment.
-    val
-        The array to increment the variable with.
-
-    Returns
-    -------
-    ret
-        The array following the in-place increment.
-
-    """
-    return current_backend(x).inplace_increment(x, val)
-
-
-@to_native_arrays_and_back
-@handle_out_argument
-@handle_nestable
-def cumsum(
-    x: Union[ivy.Array, ivy.NativeArray],
-    axis: int = 0,
-    *,
-    out: Optional[Union[ivy.Array, ivy.NativeArray]] = None,
-) -> Union[ivy.Array, ivy.NativeArray]:
-    """Returns the cumulative sum of the elements along a given axis.
-
-    Parameters
-    ----------
-    x
-        Input array.
-    axis
-        int, Axis along which the cumulative sum is computed. By default 0.
-    out
-        optional output array, for writing the result to.
-
-    Returns
-    -------
-    ret
-        Input array with cumulatively summed elements along axis
-
-    """
-    return current_backend(x).cumsum(x, axis, out=out)
-
-
-@to_native_arrays_and_back
-@handle_out_argument
-@handle_nestable
-def cumprod(
-    x: Union[ivy.Array, ivy.NativeArray],
-    axis: int = 0,
-    exclusive: Optional[bool] = False,
-    *,
-    out: Optional[Union[ivy.Array, ivy.NativeArray]] = None,
-) -> Union[ivy.Array, ivy.NativeArray]:
-    """Returns the cumulative product of the elements along a given axis.
-
-    Parameters
-    ----------
-    x
-        Input array.
-    axis
-        int , axis along which the cumulative product is computed. By default 0.
-    exclusive
-        optional bool, Whether to perform the cumprod exclusively. Defaults is False.
-    out
-        optional output array, for writing the result to. It must have a shape that the
-        inputs broadcast to.
-
-    Returns
-    -------
-    ret
-        Input array with cumulatively multiplied elements along axis.
-
-    Functional Examples
-    --------
-
-    With :code:`ivy.Array` input:
-
-    >>> x = ivy.array([2, 3, 4])
-    >>> y = ivy.cumprod(x)
-    >>> print(y)
-    ivy.array([2, 6, 24])
-
-    >>> x = ivy.array([2, 3, 4])
-    >>> exclusive = True
-    >>> y = ivy.cumprod(x, exclusive=exclusive)
-    >>> print(y)
-    ivy.array([1, 2, 6])
-
-    Example specifying axes
-
-    >>> x = ivy.array([[2, 3], \
-                       [5, 7], \
-                       [11, 13]])
-    >>> exclusive = True
-    >>> y = ivy.zeros((3, 2))
-    >>> ivy.cumprod(x, axis=1, exclusive=exclusive, out=y)
-    >>> print(y)
-    ivy.array([[1.,2.],[1.,5.],[1.,11.]])
-
-    >>> x = ivy.array([[2, 3],[5, 7],[11, 13]])
-    >>> exclusive = True
-    >>> ivy.cumprod(x, axis=0, exclusive=exclusive, out=x)
-    >>> print(x)
-    ivy.array([[1,  1],
-               [2,  3],
-               [10, 21]])
-
-
-     With :code:`ivy.NativeArray` input:
-
-     >>> x = ivy.native_array([2, 3, 4])
-     >>> y = ivy.cumprod(x)
-     >>> print(y)
-     ivy.array([2, 6, 24])
-
-
-     With :code:`ivy.Container` input:
-     >>> x = ivy.Container(a=ivy.array([2, 3, 4]), b=ivy.array([3, 4, 5]))
-     >>> y = ivy.cumprod(x)
-     >>> print(y)
-     {
-         a: ivy.array([2, 6, 24]),
-         b: ivy.array([3, 12, 60])
-     }
-
-    """
-    return current_backend(x).cumprod(x, axis, exclusive, out=out)
-
-
-@to_native_arrays_and_back
-@handle_out_argument
-@handle_nestable
-def scatter_flat(
-    indices: Union[ivy.Array, ivy.NativeArray],
-    updates: Union[ivy.Array, ivy.NativeArray],
-    size: Optional[int] = None,
-    tensor: Optional[Union[ivy.Array, ivy.NativeArray]] = None,
-    reduction: str = "sum",
-    *,
-    out: Optional[Union[ivy.Array, ivy.NativeArray]] = None,
-) -> Union[ivy.Array, ivy.NativeArray]:
-    """Scatter flat updates into a new flat array according to flat indices.
-
-    Parameters
-    ----------
-    indices
-        Indices for the new values to occupy.
-    updates
-        Values for the new array to hold.
-    size
-        The size of the result.
-    tensor
-        The tensor in which to scatter the results, default is None, in which case the
-        size is used to
-        scatter into a zeros array.
-    reduction
-        The reduction method for the scatter, one of 'sum', 'min', 'max' or 'replace'
-    device
-        device on which to create the array 'cuda:0', 'cuda:1', 'cpu' etc. Same as
-        updates if None.
-    out
-        optional output array, for writing the result to. It must have a shape that the
-        inputs broadcast to.
-
-    Returns
-    -------
-    ret
-        New array of given shape, with the values scattered at the indices.
-
-    """
-    return current_backend(indices).scatter_flat(
-        indices, updates, size, tensor, reduction, out=out
-    )
-
-
-@to_native_arrays_and_back
-@handle_out_argument
-@handle_nestable
-def scatter_nd(
-    indices: Union[ivy.Array, ivy.NativeArray],
-    updates: Union[ivy.Array, ivy.NativeArray],
-    shape: Optional[Union[ivy.Shape, ivy.NativeShape]] = None,
-    tensor: Optional[Union[ivy.Array, ivy.NativeArray]] = None,
-    reduction: str = "sum",
-    *,
-    out: Optional[Union[ivy.Array, ivy.NativeArray]] = None,
-) -> Union[ivy.Array, ivy.NativeArray]:
-    """Scatter updates into a new array according to indices.
-
-    Parameters
-    ----------
-    indices
-        Indices for the new values to occupy.
-    updates
-        Values for the new array to hold.
-    shape
-        The shape of the result. Default is None, in which case tensor argument must be
-        provided.
-    tensor
-        The tensor in which to scatter the results, default is None, in which case the
-        shape arg is used to
-        scatter into a zeros array.
-    reduction
-        The reduction method for the scatter, one of 'sum', 'min', 'max' or 'replace'
-    device
-        device on which to create the array 'cuda:0', 'cuda:1', 'cpu' etc. Same as
-        updates if None.
-    out
-        optional output array, for writing the result to. It must have a shape that the
-        inputs broadcast to.
-
-    Returns
-    -------
-    ret
-        New array of given shape, with the values scattered at the indices.
-
-    """
-    return current_backend(indices).scatter_nd(
-        indices, updates, shape, tensor, reduction, out=out
-    )
-
-
-@to_native_arrays_and_back
-@handle_out_argument
-@handle_nestable
-def gather(
-    params: Union[ivy.Array, ivy.NativeArray],
-    indices: Union[ivy.Array, ivy.NativeArray],
-    axis: int = -1,
-    *,
-    out: Optional[Union[ivy.Array, ivy.NativeArray]] = None,
-) -> Union[ivy.Array, ivy.NativeArray]:
-    """Gather slices from params at axis according to indices.
-
-    Parameters
-    ----------
-    params
-        array, the array from which to gather values.
-    indices
-        array, index array.
-    axis
-        optional int, the axis from which to gather from. Default is -1.
-    device
-        optional ivy.Device, device on which to create the array 'cuda:0', 'cuda:1',
-        'cpu' etc. Same as x if None.
-    out
-        optional output array, for writing the result to.
-
-    Returns
-    -------
-    ret
-        New array with the values gathered at the specified indices along the specified
-        axis.
-
-    Both the description and the type hints above assumes an array input for simplicity,
-    but this function is *nestable*, and therefore also accepts :code:`ivy.Container`
-    instances in place of any of the arguments.
-
-    Functional Examples
-    -------------------
-
-    With :code:`ivy.Array` input:
-
-    >>> x = ivy.array([0., 1., 2.])
-    >>> y = ivy.array([0, 1])
-    >>> print(ivy.gather(x, y))
-    ivy.array([0., 1.])
-
-    >>> x = ivy.array([[0., 1., 2.], \
-                        [3., 4., 5.]])
-    >>> y = ivy.array([[0, 1], \
-                        [1, 2]])
-    >>> z = ivy.array([[0., 0.], \
-                        [0., 0.]])
-    >>> ivy.gather(x, y, out=z)
-    >>> print(z)
-    ivy.array([[0., 1.],
-               [4., 5.]])
-
-    >>> x = ivy.array([[[0., 1.], [2., 3.]], \
-                        [[4., 5.], [6., 7.]], \
-                        [[8., 9.], [10., 11.]]])
-    >>> y = ivy.array([[[0, 1]], \
-                        [[1, 2]], \
-                        [[2, 0]]])
-    >>> ivy.gather(x, y, axis=0, out=x)
-    >>> print(x)
-    ivy.array([[[0.,5.]],[[4.,9.]],[[8.,1.]]])
-
-    With :code:`ivy.NativeArray` input:
-
-    >>> x = ivy.native_array([0., 1., 2.])
-    >>> y = ivy.native_array([0, 1])
-    >>> print(ivy.gather(x, y))
-    ivy.array([0., 1.])
-
-    With a mix of :code:`ivy.Array` and :code:`ivy.NativeArray` inputs:
-
-    >>> x = ivy.native_array([0., 1., 2.])
-    >>> y = ivy.array([0, 1])
-    >>> print(ivy.gather(x, y))
-    ivy.array([0., 1.])
-
-    With a mix of :code:`ivy.Array` and :code:`ivy.Container` inputs:
-
-    >>> x = ivy.Container(a = ivy.array([0., 1., 2.]), \
-                          b = ivy.array([4., 5., 6.]))
-    >>> y = ivy.array([0, 1])
-    >>> print(ivy.gather(x, y))
-    {
-        a: ivy.array([0., 1.]),
-        b: ivy.array([4., 5.])
-    }
-
-    With :code:`ivy.Container` input:
-
-    >>> x = ivy.Container(a = ivy.array([0., 1., 2.]), \
-                          b = ivy.array([4., 5., 6.]))
-    >>> y = ivy.Container(a = ivy.array([0, 1]), \
-                          b = ivy.array([1, 2]))
-    >>> print(ivy.gather(x, y))
-    {
-        a: ivy.array([0., 1.]),
-        b: ivy.array([5., 6.])
-    }
-
-    Instance Method Examples
-    ------------------------
-
-    Using :code:`ivy.Array` instance method:
-
-    >>> x = ivy.array([0., 1., 2.])
-    >>> y = ivy.array([0, 1])
-    >>> print(x.gather(y))
-    ivy.array([0., 1.])
-
-    Using :code:`ivy.Container` instance method:
-
-    >>> x = ivy.Container(a = ivy.array([0., 1., 2.]), \
-                          b = ivy.array([4., 5., 6.]))
-    >>> y = ivy.Container(a = ivy.array([0, 1]), \
-                          b = ivy.array([1, 2]))
-    >>> print(x.gather(y))
-    {
-        a: {
-            a: ivy.array([0., 1.]),
-            b: ivy.array([1., 2.])
-        },
-        b: {
-            a: ivy.array([4., 5.]),
-            b: ivy.array([5., 6.])
-        }
-    }
-    """
-    return current_backend(params).gather(params, indices, axis, out=out)
-
-
-@to_native_arrays_and_back
-@handle_out_argument
-@handle_nestable
-def gather_nd(
-    params: Union[ivy.Array, ivy.NativeArray],
-    indices: Union[ivy.Array, ivy.NativeArray],
-    *,
-    out: Optional[ivy.Array] = None,
-) -> Union[ivy.Array, ivy.NativeArray]:
-    """Gather slices from params into a array with shape specified by indices.
-
-    Parameters
-    ----------
-    params
-        The array from which to gather values.
-    indices
-        Index array.
-    device
-        device on which to create the array 'cuda:0', 'cuda:1', 'cpu' etc. Same as x if
-        None.
-    out
-        optional output array, for writing the result to. It must have a shape that the
-        inputs broadcast to.
-
-    Returns
-    -------
-    ret
-        New array of given shape, with the values gathered at the indices.
-
-    Examples
-    --------
-    With :code:`ivy.Array` input:
-
-    >>> x = ivy.array([0., 1., 2., 3., 4., 5., 6.])
-    >>> y = ivy.array([1])
-    >>> print(ivy.gather_nd(x, y))
-    ivy.array(1.)
-
-    With :code:`ivy.NativeArray` input:
-
-    >>> x = ivy.native_array([0., 1., 2.])
-    >>> y = ivy.native_array([1])
-    >>> print(ivy.gather_nd(x, y))
-    ivy.array(1.)
-
-    With a mix of :code:`ivy.Array` and :code:`ivy.NativeArray` inputs:
-
-    >>> x = ivy.native_array([0., 1., 2.])
-    >>> y = ivy.array([1])
-    >>> print(ivy.gather_nd(x, y))
-    ivy.array(1.)
-
-    With a mix of :code:`ivy.Array` and :code:`ivy.Container` inputs:
-
-    >>> x = ivy.Container(a=ivy.array([0., 1., 2.]), \
-                          b=ivy.array([4., 5., 6.]))
-    >>> y = ivy.array([1])
-    >>> print(ivy.gather_nd(x, y))
-    {
-        a: ivy.array(1.),
-        b: ivy.array(5.)
-    }
-
-    With :code:`ivy.Container` input:
-
-    >>> x = ivy.Container(a=ivy.array([0., 1., 2.]), \
-                          b=ivy.array([4., 5., 6.]))
-    >>> y = ivy.Container(a=ivy.array([0]), \
-                          b=ivy.array([2]))
-    >>> print(ivy.gather_nd(x, y))
-    {
-        a: ivy.array(0.),
-        b: ivy.array(6.)
-    }
-    """
-    res = current_backend(params, indices).gather_nd(params, indices)
-    if ivy.exists(out):
-        return ivy.inplace_update(out, res)
-    return res
-
-
-@handle_nestable
-def multiprocessing(context: str = None):
-    """Return backend-specific multiprocessing module.
-
-    Parameters
-    ----------
-    context
-        The context of the multiprocessing, either fork, forkserver or spawn.
-        Default is None.
-
-    Returns
-    -------
-    ret
-        Multiprocessing module
-
-    """
-    return current_backend().multiprocessing(context)
-
-
-@to_native_arrays_and_back
-@handle_out_argument
-@handle_nestable
-def indices_where(
-    x: Union[ivy.Array, ivy.NativeArray],
-    out: Optional[Union[ivy.Array, ivy.NativeArray]] = None,
-) -> Union[ivy.Array, ivy.NativeArray]:
-    """Returns indices or true elements in an input boolean array.
-
-    Parameters
-    ----------
-    x
-        Boolean array, for which indices are desired.
-    out
-        optional output array, for writing the result to. It must have a shape that the
-        inputs broadcast to.
-
-    Returns
-    -------
-    ret
-        Indices for where the boolean array is True.
-
-    """
-    return current_backend(x).indices_where(x, out=out)
-
-
-@to_native_arrays_and_back
-@handle_out_argument
-@infer_device
-@handle_nestable
-def one_hot(
-    indices: Union[ivy.Array, ivy.NativeArray],
-    depth: int,
-    *,
-    device: Union[ivy.Device, ivy.NativeDevice] = None,
-    out: Optional[Union[ivy.Array, ivy.NativeArray]] = None,
-) -> Union[ivy.Array, ivy.NativeArray]:
-    """Returns a one-hot array.
-
-    Parameters
-    ----------
-    indices
-        Indices for where the ones should be scattered *[batch_shape, dim]*
-    depth
-        Scalar defining the depth of the one-hot dimension.
-    device
-        device on which to create the array 'cuda:0', 'cuda:1', 'cpu' etc. Same as x if
-        None.
-    out
-        optional output array, for writing the result to. It must have a shape that the
-        inputs broadcast to.
-
-    Returns
-    -------
-    ret
-        Tensor of zeros with the same shape and type as a, unless dtype provided which
-        overrides.
-
-    """
-    return current_backend(indices).one_hot(indices, depth, device=device, out=out)
-
-
-@to_native_arrays_and_back
-@handle_out_argument
-@handle_nestable
-def shape(
-    x: Union[ivy.Array, ivy.NativeArray], as_array: bool = False
-) -> Union[ivy.Shape, ivy.NativeShape]:
-    """Returns the shape of the array ``x``.
-
-    Parameters
-    ----------
-    x
-        Input array to infer the shape of.
-    as_array
-        Whether to return the shape as a array, default False.
-
-    Returns
-    -------
-    ret
-        Shape of the array ``x``.
-
-    Examples
-    --------
-    >>> ivy.set_backend('torch')
-    >>> x = ivy.array([[-1, 0, 1],[1, 0, -1]])
-    >>> y = ivy.shape(x)
-    >>> z = ivy.shape(x, as_array = True)
-    >>> print(y)
-    torch.Size([2, 3])
-
-    >>> print(z)
-    ivy.array([2, 3])
-
-    """
-    return current_backend(x).shape(x, as_array)
-
-
-def set_shape_array_mode(mode: bool) -> None:
-    """Set the mode of returning shape as ivy.Array to the given mode instance
-
-    Parameter
-    ---------
-    mode
-        boolean whether to return shape as ivy.Array
-
-    Examples
-    --------
-    >>> ivy.set_shape_array_mode(False)
-    >>> ivy.shape_array_mode()
-    False
-
-    >>> ivy.set_shape_array_mode(True)
-    >>> ivy.shape_array_mode()
-    True
-    """
-    global shape_array_mode_stack
-    shape_array_mode_stack.append(mode)
-
-
-def unset_shape_array_mode() -> None:
-    """Reset the mode of returning shape as ivy.Array to the previous state
-
-    Examples
-    --------
-    >>> ivy.set_shape_array_mode(True)
-    >>> ivy.shape_array_mode()
-    True
-
-    >>> ivy.unset_shape_array_mode()
-    >>> ivy.shape_array_mode()
-    False
-    """
-    global shape_array_mode_stack
-    if shape_array_mode_stack:
-        shape_array_mode_stack.pop(-1)
-
-
-def shape_array_mode() -> bool:
-    """Get the current state of shape_array_mode
-
-    Examples
-    --------
-    >>> ivy.shape_array_mode()
-    False
-
-    >>> ivy.set_shape_array_mode(True)
-    >>> ivy.shape_array_mode()
-    True
-    """
-    global shape_array_mode_stack
-    if not shape_array_mode_stack:
-        return False
-    return shape_array_mode_stack[-1]
-
-
-@to_native_arrays_and_back
-@handle_nestable
-def get_num_dims(x: Union[ivy.Array, ivy.NativeArray], as_array: bool = False) -> int:
-    """Returns the number of dimensions of the array x.
-
-    Parameters
-    ----------
-    x
-        Input array to infer the number of dimensions for.
-    as_array
-        Whether to return the shape as a array, default False.
-
-    Returns
-    -------
-    ret
-        Shape of the array
-
-    """
-    return current_backend(x).get_num_dims(x, as_array)
-
-
-def arg_info(fn: Callable, *, name: str = None, idx: int = None):
-    """
-    Return the index and `inspect.Parameter` representation of the specified argument.
-    In the form of a dict with keys "idx" and "param".
-
-    Parameters
-    ----------
-    fn
-        The function to retrieve the argument information for
-    name
-        The name of the argument
-    idx
-        the index of the argument in the inputs
-
-    Returns
-    -------
-    ret
-        a `dict` containing the idx, and the `inspect.Parameter` for the argument,
-        which itself contains the parameter name, type, and other helpful information.
-    """
-    if (not ivy.exists(name) and not ivy.exists(idx)) or (
-        ivy.exists(name) and ivy.exists(idx)
-    ):
-        raise Exception(
-            "exactly one of the keyword arguments name or idx " "must be provided"
-        )
-    params = inspect.signature(fn).parameters
-    if ivy.exists(name):
-        return {"idx": list(params).index(name), "param": params[name]}
-    return {"idx": idx, "param": list(params.values())[idx]}
->>>>>>> e7220fee
+"""Collection of general Ivy functions."""
+
+# global
+import gc
+import math
+import einops
+import inspect
+import numpy as np
+from numbers import Number
+from typing import Callable, Any, Union, List, Tuple, Dict, Iterable, Optional
+
+# local
+import ivy
+from ivy.functional.ivy.device import dev
+from ivy.backend_handler import current_backend
+from ivy.func_wrapper import (
+    infer_device,
+    inputs_to_native_arrays,
+    to_native_arrays_and_back,
+    handle_out_argument,
+    handle_nestable,
+)
+
+FN_CACHE = dict()
+INF = float("inf")
+TIMEOUT = 15.0
+TMP_DIR = "/tmp"
+
+
+def get_referrers_recursive(
+    item, depth=0, max_depth=None, seen_set=None, local_set=None
+):
+    """Summary.
+
+    Parameters
+    ----------
+    item
+
+    depth
+         (Default value = 0)
+    max_depth
+         (Default value = None)
+    seen_set
+         (Default value = None)
+    local_set
+         (Default value = None`)
+
+    """
+    seen_set = ivy.default(seen_set, set())
+    local_set = ivy.default(local_set, set())
+    ret_cont = ivy.Container(
+        repr=str(item).replace(" ", ""),
+        alphabetical_keys=False,
+        keyword_color_dict={"repr": "magenta"},
+    )
+    referrers = [
+        ref
+        for ref in gc.get_referrers(item)
+        if not (
+            isinstance(ref, dict)
+            and min([k in ref for k in ["depth", "max_depth", "seen_set", "local_set"]])
+        )
+    ]
+    local_set.add(str(id(referrers)))
+    for ref in referrers:
+        ref_id = str(id(ref))
+        if ref_id in local_set or hasattr(ref, "cell_contents"):
+            continue
+        seen = ref_id in seen_set
+        seen_set.add(ref_id)
+        refs_rec = lambda: get_referrers_recursive(
+            ref, depth + 1, max_depth, seen_set, local_set
+        )
+        this_repr = "tracked" if seen else str(ref).replace(" ", "")
+        if not seen and (not max_depth or depth < max_depth):
+            val = ivy.Container(
+                repr=this_repr,
+                alphabetical_keys=False,
+                keyword_color_dict={"repr": "magenta"},
+            )
+            refs = refs_rec()
+            for k, v in refs.items():
+                val[k] = v
+        else:
+            val = this_repr
+        ret_cont[str(ref_id)] = val
+    return ret_cont
+
+
+def is_native_array(x: Any, exclusive: bool = False) -> bool:
+    """Determines whether the input x is a Native Array.
+
+    Parameters
+    ----------
+    x
+        The input to check
+    exclusive
+        Whether to check if the data type is exclusively an array, rather than a
+        variable or traced array.
+
+    Returns
+    -------
+    ret
+        Boolean, whether or not x is an array.
+
+    """
+    try:
+        return current_backend(x).is_native_array(x, exclusive)
+    except ValueError:
+        return False
+
+
+def is_ivy_array(x: Any, exclusive: bool = False) -> bool:
+    """Determines whether the input x is an Ivy Array.
+
+    Parameters
+    ----------
+    x
+        The input to check
+    exclusive
+        Whether to check if the data type is exclusively an array, rather than a
+        variable or traced array.
+
+    Returns
+    -------
+    ret
+        Boolean, whether or not x is an array.
+
+    Examples
+    --------
+    >>> x = [0., 1., 2.]
+    >>> ivy.is_ivy_array(x)
+    False
+
+    >>> x = ivy.array([0., 1., 2.])
+    >>> ivy.is_ivy_array(x)
+    True
+
+    """
+    return isinstance(x, ivy.Array) and ivy.is_native_array(x.data, exclusive)
+
+
+def is_array(x: Any, exclusive: bool = False) -> bool:
+    """Determines whether the input x is either an Ivy Array or a Native Array.
+
+    Parameters
+    ----------
+    x
+        The input to check
+    exclusive
+        Whether to check if the data type is exclusively an array, rather than a
+        variable or traced array.
+
+    Returns
+    -------
+    ret
+        Boolean, whether or not x is an array.
+
+    """
+    return ivy.is_ivy_array(x, exclusive) or ivy.is_native_array(x, exclusive)
+
+
+def is_ivy_container(x: Any) -> bool:
+    """Determines whether the input x is an Ivy Container.
+
+    Parameters
+    ----------
+    x
+        The input to check
+
+    Returns
+    -------
+    ret
+        Boolean, whether or not x is an ivy container.
+
+    """
+    return isinstance(x, ivy.Container)
+
+
+@to_native_arrays_and_back
+@handle_out_argument
+@handle_nestable
+def copy_array(
+    x: Union[ivy.Array, ivy.NativeArray], *, out: Optional[ivy.Array] = None
+) -> ivy.Array:
+    """Copy an array.
+
+    Returns
+    -------
+    ret
+        a copy of the input array ``x``.
+
+    Functional Examples
+    --------
+
+    With :code:`ivy.Array` input:
+
+    >>> x = ivy.array([-1, 0, 1])
+    >>> y = ivy.copy_array(x)
+    >>> print(y)
+    ivy.array([-1, 0, 1])
+
+    >>> x = ivy.array([1, 0, 1, 1])
+    >>> y = ivy.copy_array(x)
+    >>> print(y)
+    ivy.array([1, 0, 1, 1])
+
+    >>> x = ivy.array([1, 0, 1, -1])
+    >>> y = ivy.copy_array(x)
+    >>> print(y)
+    ivy.array([1, 0, 1, -1])
+
+    With :code:`ivy.NativeArray` input:
+
+    >>> x = ivy.native_array([-1, 0, 1])
+    >>> y = ivy.copy_array(x)
+    >>> print(y)
+    ivy.array([-1, 0, 1])
+
+    >>> x = ivy.native_array([1, 0, 1, 1])
+    >>> y = ivy.copy_array(x)
+    >>> print(y)
+    ivy.array([1, 0, 1, 1])
+
+    >>> x = ivy.native_array([1, 0, 1, -1])
+    >>> y = ivy.copy_array(x)
+    >>> print(y)
+    ivy.array([1, 0, 1, -1])
+
+    With a mix of :code:`ivy.Container` and :code:`ivy.Array` input:
+
+    >>> x = ivy.Container(a=ivy.array([-1, 0, 1]))
+    >>> y = ivy.copy_array(x)
+    >>> print(y)
+    {
+        a: ivy.array([-1, 0, 1])
+    }
+
+    >>> x = ivy.Container(a=ivy.array([-1, 0, 1]),\
+                          b=ivy.array([-1, 0, 1, 1, 1, 0]))
+    >>> y = ivy.copy_array(x)
+    >>> print(y)
+    {
+        a: ivy.array([-1, 0, 1]),
+        b: ivy.array([-1, 0, 1, 1, 1, 0])
+    }
+
+    >>> x = ivy.Container(a=ivy.array([-1, 0, 1]),\
+                          b=ivy.array([-1, 0, 1, 1, 1, 0]),\
+                          c=ivy.array([-1, 0, 1, 1, 1, 0, 1, 0, -1, -1]))
+    >>> y = ivy.copy_array(x)
+    >>> print(y)
+    {
+        a: ivy.array([-1, 0, 1]),
+        b: ivy.array([-1, 0, 1, 1, 1, 0]),
+        c: ivy.array([-1, 0, 1, 1, 1, 0, 1, 0, -1, -1])
+    }
+
+    With a mix of :code:`ivy.Container` and :code:`ivy.NativeArray` input:
+
+    >>> x = ivy.Container(a=ivy.native_array([-1, 0, 1]))
+    >>> y = ivy.copy_array(x)
+    >>> print(y)
+    {
+        a: ivy.array([-1, 0, 1])
+    }
+
+    >>> x = ivy.Container(a=ivy.native_array([-1, 0, 1]),\
+                          b=ivy.native_array([-1, 0, 1, 1, 1, 0]))
+    >>> y = ivy.copy_array(x)
+    >>> print(y)
+    {
+        a: ivy.array([-1, 0, 1]),
+        b: ivy.array([-1, 0, 1, 1, 1, 0])
+    }
+
+    >>> x = ivy.Container(a=ivy.native_array([-1, 0, 1]),\
+                          b=ivy.native_array([-1, 0, 1, 1, 1, 0]),\
+                          c=ivy.native_array([-1, 0, 1, 1, 1, 0, 1, 0, -1, -1]))
+    >>> y = ivy.copy_array(x)
+    >>> print(y)
+    {
+        a: ivy.array([-1, 0, 1]),
+        b: ivy.array([-1, 0, 1, 1, 1, 0]),
+        c: ivy.array([-1, 0, 1, 1, 1, 0, 1, 0, -1, -1])
+    }
+
+    With a mix of :code:`ivy.Container` and :code:`ivy.Array`\
+                                        and :code:`ivy.NativeArray` input:
+
+    >>> x = ivy.Container(a=ivy.array([-1, 0, 1]),\
+                          b=ivy.native_array([-1, 0, 1]))
+    >>> y = ivy.copy_array(x)
+    >>> print(y)
+    {
+        a: ivy.array([-1, 0, 1]),
+        b: ivy.array([-1, 0, 1])
+    }
+
+    >>> x = ivy.Container(a=ivy.array([1, 0, 1, 1]),\
+                          b=ivy.native_array([1, 0, 1, 1]))
+    >>> y = ivy.copy_array(x)
+    >>> print(y)
+    {
+        a: ivy.array([1, 0, 1, 1]),
+        b: ivy.array([1, 0, 1, 1])
+    }
+
+    >>> x = ivy.Container(a=ivy.array([1, 0, 1, -1]),\
+                          b=ivy.native_array([1, 0, 1, -1]),\
+                          c=ivy.native_array([1, 0, 1, -1, 1, 1, 0]),\
+                          d=ivy.array([1, 0, 1, -1, 0, 1]))
+    >>> y = ivy.copy_array(x)
+    >>> print(y)
+    {
+        a: ivy.array([1, 0, 1, -1]),
+        b: ivy.array([1, 0, 1, -1]),
+        c: ivy.array([1, 0, 1, -1, 1, 1, 0]),
+        d: ivy.array([1, 0, 1, -1, 0, 1])
+    }
+
+    Instance Method Examples
+    ------------------------
+
+    With :code:`ivy.Array` instance method:
+
+    >>> x = ivy.array([-1, 0, 1])
+    >>> y = x.copy_array()
+    >>> print(y)
+    ivy.array([-1, 0, 1])
+
+    >>> x = ivy.array([1, 0, 1, 1])
+    >>> y = x.copy_array()
+    >>> print(y)
+    ivy.array([1, 0, 1, 1])
+
+    >>> x = ivy.array([1, 0, 1, -1])
+    >>> y = x.copy_array()
+    >>> print(y)
+    ivy.array([1, 0, 1, -1])
+
+    """
+    return current_backend(x).copy_array(x, out=out)
+
+
+@inputs_to_native_arrays
+@handle_nestable
+def array_equal(
+    x0: Union[ivy.Array, ivy.NativeArray], x1: Union[ivy.Array, ivy.NativeArray]
+) -> bool:
+    """Determines whether two input arrays are equal across all elements.
+
+    Parameters
+    ----------
+    x0
+        The first input array to compare.
+    x1
+        The second input array to compare.
+    dtype
+        array data type
+
+    Returns
+    -------
+    ret
+        Boolean, whether or not the input arrays are equal across all elements.
+
+    Examples
+    --------
+    >>> x = ivy.array([1,0,1])
+    >>> y = ivy.array([1,0,-1])
+    >>> z = ivy.array_equal(x,y)
+    >>> print(z)
+    False
+
+    >>> a = ivy.array([1, 2])
+    >>> b = ivy.array([1, 2])
+    >>> c = ivy.array_equal(a,b)
+    >>> print(c)
+    True
+
+    >>> i = ivy.array([1, 2])
+    >>> j = ivy.array([1, 2, 3])
+    >>> k = ivy.array_equal(i,j)
+    >>> print(k)
+    False
+
+    """
+    return current_backend(x0).array_equal(x0, x1)
+
+
+@inputs_to_native_arrays
+@handle_nestable
+def arrays_equal(xs: List[Union[ivy.Array, ivy.NativeArray]]) -> bool:
+    """Determines whether input arrays are equal across all elements.
+
+    Parameters
+    ----------
+    xs
+        Sequence of arrays to compare for equality
+    dtype
+        list data type
+
+    Returns
+    -------
+    ret
+        Boolean, whether or not all of the input arrays are equal across all elements.
+
+    Functional Examples
+    -------------------
+
+    With :code:`ivy.Array` input:
+
+    >>> i = ivy.array([1, 2])
+    >>> j = ivy.arrays_equal([i])
+    >>> print(j)
+    True
+
+    >>> x = ivy.array([0, 1, 2])
+    >>> y = ivy.array([1, 0, 2])
+    >>> z = ivy.array([0, 1, 2])
+    >>> w = ivy.arrays_equal([x, y, z])
+    >>> print(w)
+    False
+
+    >>> a = ivy.array([-1, 0, 1])
+    >>> b = ivy.array([-1, 0, 1])
+    >>> c = ivy.array([-1, 0, 1])
+    >>> d = ivy.arrays_equal([a, b, c])
+    >>> print(d)
+    True
+
+    >>> x = ivy.array([0.1, 1.1])
+    >>> y = ivy.array([0.1, 1.1, 2.1])
+    >>> z = ivy.array([0.1, 1.1])
+    >>> w = ivy.arrays_equal([x, y, z])
+    >>> print(w)
+    False
+
+
+    With :code:`ivy.NativeArray` input:
+
+    >>> m = ivy.native_array([1.1, 0.2, 1.3])
+    >>> n = ivy.native_array([1.1, 0.2, 1.4])
+    >>> o = ivy.arrays_equal([m, n])
+    >>> print(o)
+    False
+
+    >>> a = ivy.native_array([1, 2, 3, 0, -1])
+    >>> b = ivy.array([1, 2, 3, 0, -1])
+    >>> c = ivy.arrays_equal([a,b])
+    >>> print(c)
+    True
+
+    >>> a = ivy.native_array([1, 2, 3, 0, -1])
+    >>> b = ivy.array([1, 2, 3, 0, -2])
+    >>> c = ivy.arrays_equal([a,b])
+    >>> print(c)
+    False
+
+
+    With :code:`ivy.Container` input:
+
+    >>> r = ivy.Container(a=ivy.array([0., 1., 2.]), b=ivy.array([3., 4., 5.]))
+    >>> s = ivy.Container(a=ivy.array([0., 1., 2.]), b=ivy.array([3., 4., 5.]))
+    >>> t = ivy.Container(a=ivy.array([0., 1., 2.]), b=ivy.array([6., 7., 8.]))
+    >>> print(ivy.arrays_equal([r,s,t]))
+    {
+        a: true,
+        b: false
+    }
+
+    >>> x = ivy.Container(a=ivy.array([0, 1, 2]), b=ivy.array([3, 4, 5]))
+    >>> y = ivy.array([0,1,2])
+    >>> z = ivy.arrays_equal([x,y])
+    >>> print(z)
+    {
+        a: true,
+        b: false
+    }
+
+    """
+    x0 = xs[0]
+    for x in xs[1:]:
+        if not array_equal(x0, x):
+            return False
+    return True
+
+
+@to_native_arrays_and_back
+@handle_nestable
+def all_equal(
+    *xs: Iterable[Any], equality_matrix: bool = False
+) -> Union[bool, Union[ivy.Array, ivy.NativeArray]]:
+    """Determines whether the inputs are all equal.
+
+    Parameters
+    ----------
+    xs
+        inputs to compare.
+    equality_matrix
+        Whether to return a matrix of equalities comparing each input with every other.
+        Default is False.
+
+    Returns
+    -------
+    ret
+        Boolean, whether or not the inputs are equal, or matrix array of booleans if
+        equality_matrix=True is set.
+
+    Examples
+    --------
+    With :code:`Number` inputs:
+
+    >>> x1 = 1.2
+    >>> x2 = 1.0
+    >>> y = ivy.all_equal(x1, x2, equality_matrix=False)
+    >>> print(y)
+    False
+
+    With :code:`ivy.Array` inputs:
+
+    >>> x1 = ivy.array([1, 1, 0, 0, 1, -1])
+    >>> x2 = ivy.array([1, 1, 0, 0, 1, -1])
+    >>> y = ivy.all_equal(x1, x2, equality_matrix=True)
+    >>> print(y)
+    ivy.array([[ True,  True], [ True,  True]])
+
+    With :code:`ivy.NativeArray` inputs:
+
+    >>> x1 = ivy.native_array([1, 1, 0, 0, 1, -1])
+    >>> x2 = ivy.native_array([1, 1, 0, 0, 1, -1])
+    >>> y = ivy.all_equal(x1, x2, equality_matrix=False)
+    >>> print(y)
+    True
+
+    With one :code:`ivy.Container` inputs:
+
+    >>> x1 = ivy.Container(a=ivy.native_array([0, 0, -1, 1, 0]), \
+                            b=ivy.array([0, 0, -1, 1, 0]))
+    >>> x2 = ivy.array([0, 0, -1, 1, 0])
+    >>> y = ivy.all_equal(x1, x2, equality_matrix=False)
+    >>> print(y)
+    {
+        a: true,
+        b: true
+    }
+
+    With multiple :code:`ivy.Container` inputs:
+
+    >>> x1 = ivy.Container(a=ivy.array([1, 0, 1, 1]), \
+                            b=ivy.native_array([1, 0, 0, 1]))
+    >>> x2 = ivy.Container(a=ivy.native_array([1, 0, 1, 1]), \
+                            b=ivy.array([1, 0, -1, -1]))
+    >>> y = ivy.all_equal(x1, x2, equality_matrix=False)
+    >>> print(y)
+    {
+        a: true,
+        b: false
+    }
+
+    """
+    equality_fn = ivy.array_equal if ivy.is_native_array(xs[0]) else lambda a, b: a == b
+    if equality_matrix:
+        num_arrays = len(xs)
+        mat = [[None for _ in range(num_arrays)] for _ in range(num_arrays)]
+        for i, xa in enumerate(xs):
+            for j_, xb in enumerate(xs[i:]):
+                j = j_ + i
+                res = equality_fn(xa, xb)
+                if ivy.is_native_array(res):
+                    # noinspection PyTypeChecker
+                    res = ivy.to_scalar(res)
+                # noinspection PyTypeChecker
+                mat[i][j] = res
+                # noinspection PyTypeChecker
+                mat[j][i] = res
+        return ivy.array(mat)
+    x0 = xs[0]
+    for x in xs[1:]:
+        if not equality_fn(x0, x):
+            return False
+    return True
+
+
+@inputs_to_native_arrays
+@handle_nestable
+def to_numpy(x: Union[ivy.Array, ivy.NativeArray]) -> np.ndarray:
+    """Converts an array into a numpy array.
+
+    Parameters
+    ----------
+    x
+        input array
+
+    Returns
+    -------
+    ret
+        a numpy array copying all the element of the array ``x``.
+
+    Examples
+    --------
+    With :code:`ivy.Array` input:
+
+    >>> x = ivy.array([-1, 0, 1])
+    >>> y = ivy.to_numpy(x)
+    >>> print(y)
+    [-101]
+
+    >>> print(type(y))
+    <class'numpy.ndarray'>
+
+    >>> x = ivy.array([[-1, 0, 1],[-1, 0, 1], [1,0,-1]])
+    >>> y = ivy.to_numpy(x)
+    >>> print(y)
+    [[-1 0 1] \
+    [-1 0 1] \
+    [1 0 -1]]
+
+    >>> print(type(y))
+    <class 'numpy.ndarray'>
+
+    >>> x = ivy.array([[[-1, 0, 1], [1, 0, -1]], [[1, -1, 0], [1, 0, -1]]])
+    >>> y = ivy.to_numpy(x)
+    >>> print(y)
+    [[[-1 0 1] \
+    [1 0 -1]] \
+    [[1 -1 0] \
+    [1 0 -1]]]
+
+    >>> print(type(y))
+    <class 'numpy.ndarray'>
+
+    With :code:`ivy.NativeArray` input:
+
+    >>> x = ivy.native_array([-1, 0, 1])
+    >>> y = ivy.to_numpy(x)
+    >>> print(y)
+    [-1 0 1]
+
+    >>> print(type(y))
+    <class 'numpy.ndarray'>
+
+    >>> x = ivy.native_array([[-1, 0, 1],[-1, 0, 1], [1,0,-1]])
+    >>> y = ivy.to_numpy(x)
+    >>> print(y)
+    [[-1 0 1] \
+    [-1 0 1] \
+    [1 0 -1]]
+
+    >>> print(type(y))
+    <class 'numpy.ndarray'>
+
+    >>> x = ivy.native_array([[[-1, 0, 1], [1, 0, -1]], [[1, -1, 0], [1, 0, -1]]])
+    >>> y = ivy.to_numpy(x)
+    >>> print(y)
+    [[[-1 0 1] \
+    [1 0 -1]] \
+    [[1 -1 0] \
+    [1 0 -1]]]
+
+    >>> print(type(y))
+    <class 'numpy.ndarray'>
+
+    With a mix of :code:`ivy.Container` and :code:`ivy.NativeArray` input:
+
+    >>> x = ivy.Container(x=ivy.native_array([-1, 0, 1]))
+    >>> y = ivy.to_numpy(x)
+    >>> print(y)
+    {x:array([-1,0,1],dtype=int32)}
+
+    >>> x = ivy.Container(x=ivy.native_array([[-1, 0, 1],[-1, 0, 1], [1,0,-1]]))
+    >>> y = ivy.to_numpy(x)
+    >>> print(y)
+    {x:array([[-1,0,1],[-1,0,1],[1,0,-1]],dtype=int32)}
+
+    >>> x = \
+    ivy.Container(x=ivy.native_array([[[-1, 0, 1],[1, 0, -1]],[[1, -1, 0],[1, 0, -1]]]))
+    >>> y = ivy.to_numpy(x)
+    >>> print(y)
+    {x:array([[[-1,0,1],[1,0,-1]],[[1,-1,0],[1,0,-1]]],dtype=int32)}
+
+    With a mix of :code:`ivy.Container` and :code:`ivy.Array` input:
+
+    >>> x = ivy.Container(x=ivy.array([-1, 0, 1]))
+    >>> y = ivy.to_numpy(x)
+    >>> print(y)
+    {x:array([-1,0,1],dtype=int32)}
+
+    >>> x = ivy.Container(x=ivy.array([[-1, 0, 1],[-1, 0, 1], [1,0,-1]]))
+    >>> y = ivy.to_numpy(x)
+    >>> print(y)
+    {x:array([[-1,0,1],[-1,0,1],[1,0,-1]],dtype=int32)}
+
+    >>> x =\
+     ivy.Container(x=ivy.array([[[-1, 0, 1], [1, 0, -1]],[[1, -1, 0], [1, 0, -1]]]))
+    >>> y = ivy.to_numpy(x)
+    >>> print(y)
+    {x:array([[[-1,0,1],[1,0,-1]],[[1,-1,0],[1,0,-1]]],dtype=int32)}
+
+    """
+    return current_backend(x).to_numpy(x)
+
+
+@inputs_to_native_arrays
+@handle_nestable
+def to_scalar(x: Union[ivy.Array, ivy.NativeArray]) -> Number:
+    """Converts an array with a single element into a scalar.
+
+    Parameters
+    ----------
+    x
+        Input array with a single element.
+
+    Returns
+    -------
+    ret
+        a scalar copying the element of the array ``x``.
+
+    Functional Examples
+    -------------------
+
+    With :code:`ivy.Array` input:
+
+    >>> x = ivy.array([-1])
+    >>> y = ivy.to_scalar(x)
+    >>> print(y)
+    -1
+
+    >>> print(ivy.is_int_dtype(y))
+    True
+
+    >>> x = ivy.array([3])
+    >>> y = ivy.to_scalar(x)
+    >>> print(y)
+    3
+
+    With :code:`ivy.NativeArray` input:
+
+    >>> x = ivy.native_array([-1])
+    >>> y = ivy.to_scalar(x)
+    >>> print(y)
+    -1
+
+    >>> print(ivy.is_int_dtype(y))
+    True
+
+    >>> x = ivy.native_array([3])
+    >>> y = ivy.to_scalar(x)
+    >>> print(y)
+    3
+
+    With a mix of :code:`ivy.Container` and :code:`ivy.Array` input:
+
+    >>> x = ivy.Container(a=ivy.array([-1]), b=ivy.array([3]))
+    >>> y = ivy.to_scalar(x)
+    >>> print(y)
+    {
+        a: -1,
+        b: 3
+    }
+
+    >>> print(ivy.is_int_dtype(y))
+    {
+        a: true,
+        b: true
+    }
+
+    >>> x = ivy.Container(a=ivy.array([1]), b=ivy.array([0]),\
+                          c=ivy.array([-1]))
+    >>> y = ivy.to_scalar(x)
+    >>> print(y)
+    {
+        a: 1,
+        b: 0,
+        c: -1
+    }
+
+    With a mix of :code:`ivy.Container` and :code:`ivy.NativeArray` input:
+
+    >>> x = ivy.Container(a=ivy.native_array([-1]), b=ivy.native_array([3]))
+    >>> y = ivy.to_scalar(x)
+    >>> print(y)
+    {
+        a: -1,
+        b: 3
+    }
+
+    >>> print(ivy.is_int_dtype(y))
+    {
+        a: true,
+        b: true
+    }
+
+    >>> x = ivy.Container(a=ivy.native_array([1]), b=ivy.native_array([0]),\
+                          c=ivy.native_array([-1]))
+    >>> y = ivy.to_scalar(x)
+    >>> print(y)
+    {
+        a: 1,
+        b: 0,
+        c: -1
+    }
+
+    Instance Method Examples
+    ------------------------
+
+    With :code:`ivy.Array` instance method:
+
+    >>> x = ivy.array([-1])
+    >>> y = x.to_scalar()
+    >>> print(y)
+    -1
+
+    >>> print(ivy.is_int_dtype(y))
+    True
+
+    >>> x = ivy.array([3])
+    >>> y = x.to_scalar()
+    >>> print(y)
+    3
+
+    With a mix of :code:`ivy.Container` instance method:
+
+    >>> x = ivy.Container(a=ivy.array([-1]), b=ivy.array([3]))
+    >>> y = x.to_scalar()
+    >>> print(y)
+    {
+        a: -1,
+        b: 3
+    }
+
+    >>> print(ivy.is_int_dtype(y))
+    {
+        a: true,
+        b: true
+    }
+
+    >>> x = ivy.Container(a=ivy.array([1]), b=ivy.array([0]),\
+                          c=ivy.array([-1]))
+    >>> y = x.to_scalar()
+    >>> print(y)
+    {
+        a: 1,
+        b: 0,
+        c: -1
+    }
+
+    """
+    return current_backend(x).to_scalar(x)
+
+
+@inputs_to_native_arrays
+@handle_nestable
+def to_list(x: Union[ivy.Array, ivy.NativeArray]) -> List:
+    """Creates a (possibly nested) list from input array.
+
+    Parameters
+    ----------
+    x
+        Input array.
+
+    Returns
+    -------
+    ret
+        A list representation of the input array ``x``.
+
+    Functional Examples
+    ------------------
+
+    With :code:`ivy.Array` input:
+
+    >>> x = ivy.array([-1, 0, 1])
+    >>> y = ivy.to_list(x)
+    >>> print(y)
+    [-1, 0, 1]
+
+    >>> print(isinstance(y, list))
+    True
+
+    >>> x = ivy.array([[ 1.1,  2.2,  3.3], \
+                       [-4.4, -5.5, -6.6]])
+    >>> y = ivy.to_list(x)
+    >>> print(y)
+    [[1.100000023841858,2.200000047683716,3.299999952316284],[-4.400000095367432,-5.5,-6.599999904632568]]
+
+    >>> print(isinstance(y, list))
+    True
+
+    >>> x = ivy.array([[[-1,  0,  1],\
+                        [ 1,  0, -1]], \
+                       [[ 1, -1,  0], \
+                        [ 1,  0, -1]]])
+    >>> y = ivy.to_list(x)
+    >>> print(y)
+    [[[-1, 0, 1], [1, 0, -1]], [[1, -1, 0], [1, 0, -1]]]
+
+    >>> print(isinstance(y, list))
+    True
+
+    With :code:`ivy.NativeArray` input:
+
+    >>> x = ivy.native_array([-1, 0, 1])
+    >>> y = ivy.to_list(x)
+    >>> print(y)
+    [-1, 0, 1]
+
+    >>> print(isinstance(y, list))
+    True
+
+    >>> x = ivy.native_array([[-1, 0, 1], \
+                              [-1, 0, 1], \
+                              [ 1, 0, -1]])
+    >>> y = ivy.to_list(x)
+    >>> print(y)
+    [[-1, 0, 1], [-1, 0, 1], [1, 0, -1]]
+
+    >>> print(isinstance(y, list))
+    True
+
+    >>> x = ivy.native_array([[[-1, 0, 1], \
+                               [1, 0, -1]], \
+                              [[1, -1, 0], \
+                               [1, 0, -1]]])
+    >>> y = ivy.to_list(x)
+    >>> print(y)
+    [[[-1, 0, 1], [1, 0, -1]], [[1, -1, 0], [1, 0, -1]]]
+
+    >>> print(isinstance(y, list))
+    True
+
+    With a mix of :code:`ivy.Container` and :code:`ivy.Array` input:
+
+    >>> x = ivy.Container(a=ivy.array([-1, 0, 1]))
+    >>> y = ivy.to_list(x)
+    >>> print(y)
+    {
+        a: [-1, 0, 1]
+    }
+
+    >>> x = ivy.Container(a=ivy.array([[-1, 0, 1], \
+                                       [-1, 0, 1], \
+                                       [1, 0, -1]]))
+    >>> y = ivy.to_list(x)
+    >>> print(y)
+    {
+        a: [[-1, 0, 1], [-1, 0, 1], [1,0,-1]]
+    }
+
+    >>> x = \
+    ivy.Container(a=ivy.array([[[-1, 0, 1],[1, 0, -1]],[[1, -1, 0],[1, 0, -1]]]))
+    >>> y = ivy.to_list(x)
+    >>> print(y)
+    {
+        a: [[[-1, 0, 1], [1, 0, -1]], [[1, -1, 0], [1, 0, -1]]]
+    }
+
+    With a mix of :code:`ivy.Container` and :code:`ivy.NativeArray` input:
+
+    >>> x = ivy.Container(a=ivy.native_array([-1, 0, 1]))
+    >>> y = ivy.to_list(x)
+    >>> print(y)
+    {
+        a: [-1, 0, 1]
+    }
+
+    >>> x = ivy.Container(a=ivy.native_array([[-1, 0, 1],[-1, 0, 1],[1, 0, -1]]))
+    >>> y = ivy.to_list(x)
+    >>> print(y)
+    {
+        a: [[-1, 0, 1], [-1, 0, 1], [1, 0, -1]]
+    }
+
+    >>> x =\
+    ivy.Container(a=ivy.native_array([[[-1 ,0, 1],[1, 0 ,-1]],[[1, -1, 0],[1,0 ,-1]]]))
+    >>> y = ivy.to_list(x)
+    >>> print(y)
+    {
+        a: [[[-1, 0, 1], [1, 0, -1]], [[1, -1, 0], [1, 0, -1]]]
+    }
+
+    Instance Method Examples
+    ------------------------
+
+    With :code:`ivy.Array` instance method:
+
+    >>> x = ivy.array([0, 1, 2])
+    >>> y = x.to_list()
+    >>> print(y)
+    [0, 1, 2]
+
+    With :code:`ivy.Container` instance method:
+
+    >>> x = ivy.Container(a=ivy.array([0, 1, 2]))
+    >>> y = x.to_list()
+    >>> print(y)
+    [ivy.array([0,1,2])]
+
+    """
+    return current_backend(x).to_list(x)
+
+
+@handle_nestable
+def clip_vector_norm(
+    x: Union[ivy.Array, ivy.NativeArray],
+    max_norm: float,
+    p: float = 2.0,
+    *,
+    out: Optional[ivy.Array] = None,
+) -> Union[ivy.Array, ivy.NativeArray]:
+    """Clips (limits) the vector p-norm of an array.
+
+    Parameters
+    ----------
+    x
+        array, input array containing elements to clip.
+    max_norm
+        float, the maximum value of the array norm.
+    p
+        optional float, the p-value for computing the p-norm. Default is 2.
+    out
+        optional output array, for writing the result to. It must have a shape that the
+        inputs broadcast to.
+
+    Returns
+    -------
+    ret
+        An array with the vector norm downscaled to the max norm if needed.
+
+    """
+    norm = ivy.vector_norm(x, keepdims=True, ord=p)
+    ratio = ivy.stable_divide(max_norm, norm)
+    if ratio < 1:
+        ret = ratio * x
+    else:
+        ret = x
+    if ivy.exists(out):
+        return ivy.inplace_update(out, ret)
+    return ret
+
+
+@to_native_arrays_and_back
+@handle_nestable
+def clip_matrix_norm(
+    x: Union[ivy.Array, ivy.NativeArray],
+    max_norm: float,
+    p: float = 2.0,
+    *,
+    out: Optional[ivy.Array] = None,
+) -> Union[ivy.Array, ivy.NativeArray]:
+    """Clips (limits) the matrix norm of an array.
+
+    Parameters
+    ----------
+    x
+        Input array containing elements to clip.
+    max_norm
+        The maximum value of the array norm.
+    p
+        The p-value for computing the p-norm. Default is 2.
+    out
+        optional output array, for writing the result to. It must have a shape that the
+        inputs broadcast to.
+        
+    Returns
+    -------
+    ret
+        An array with the matrix norm downscaled to the max norm if needed.
+
+    """
+    norms = ivy.matrix_norm(x, p, keepdims=True)
+    ratios = ivy.maximum(ivy.stable_divide(max_norm, norms), 1.0)
+    return ivy.multiply(ratios, x, out=out)
+
+
+@to_native_arrays_and_back
+@handle_out_argument
+@handle_nestable
+def floormod(
+    x: Union[ivy.Array, ivy.NativeArray],
+    y: Union[ivy.Array, ivy.NativeArray],
+    *,
+    out: Optional[Union[ivy.Array, ivy.NativeArray]] = None,
+) -> Union[ivy.Array, ivy.NativeArray]:
+    """Returns element-wise remainder of division.
+
+    Parameters
+    ----------
+    x
+        array, input to floormod
+    y
+        array, denominator input for floormod.
+    out
+        optional output array, for writing the result to. It must have a shape that the
+        inputs broadcast to.
+
+    Returns
+    -------
+    ret
+        An array of the same shape and type as x, with the elements floor modded.
+
+    """
+    return current_backend(x).floormod(x, y, out=out)
+
+
+@to_native_arrays_and_back
+@handle_nestable
+def unstack(
+    x: Union[ivy.Array, ivy.NativeArray], axis: int, keepdims: bool = False
+) -> Union[ivy.Array, ivy.NativeArray]:
+    """Unpacks the given dimension of a rank-R array into rank-(R-1) arrays.
+
+    Parameters
+    ----------
+    x
+        Input array to unstack.
+    axis
+        Axis for which to unpack the array.
+    keepdims
+        Whether to keep dimension 1 in the unstack dimensions. Default is False.
+
+    Returns
+    -------
+    ret
+        List of arrays, unpacked along specified dimensions.
+
+    """
+    return current_backend(x).unstack(x, axis, keepdims)
+
+
+@to_native_arrays_and_back
+@handle_nestable
+def fourier_encode(
+    x: Union[ivy.Array, ivy.NativeArray],
+    max_freq: Union[float, Union[ivy.Array, ivy.NativeArray]],
+    num_bands: int = 4,
+    linear: bool = False,
+    concat: bool = True,
+    flatten: bool = False,
+) -> Union[ivy.Array, ivy.NativeArray, Tuple]:
+    """Pads an array with fourier encodings.
+
+    Parameters
+    ----------
+    x
+        Input array to encode.
+    max_freq
+        The maximum frequency of the encoding.
+    num_bands
+        The number of frequency bands for the encoding. Default is 4.
+    linear
+        Whether to space the frequency bands linearly as opposed to geometrically.
+        Default is False.
+    concat
+        Whether to concatenate the position, sin and cos values, or return seperately.
+        Default is True.
+    flatten
+        Whether to flatten the position dimension into the batch dimension. Default is
+        False.
+
+    Returns
+    -------
+    ret
+        New array with the final dimension expanded, and the encodings stored in this
+        channel.
+
+    """
+    x_in = x
+    dim = x.shape[-1]
+    x = ivy.expand_dims(x, -1)
+    orig_x = x
+    if linear:
+        scales = ivy.linspace(1.0, max_freq / 2, num_bands, device=dev(x))
+    else:
+        if ivy.backend == "torch" and isinstance(max_freq, float):
+            scales = ivy.logspace(
+                0.0,
+                ivy.log(ivy.array(max_freq / 2)) / math.log(10),
+                num_bands,
+                base=10,
+                device=dev(x),
+            )
+        else:
+            scales = ivy.logspace(
+                0.0,
+                ivy.log(max_freq / 2) / math.log(10),
+                num_bands,
+                base=10,
+                device=dev(x),
+            )
+    scales = ivy.astype(scales, ivy.dtype(x))
+    scales = scales[(*((None,) * (len(x.shape) - len(scales.shape))), Ellipsis)]
+    x = x * scales * math.pi
+    sin_x = ivy.sin(x)
+    cos_x = ivy.cos(x)
+    if flatten:
+        orig_x = x_in
+        sin_x = ivy.reshape(sin_x, [-1, num_bands * dim])
+        cos_x = ivy.reshape(cos_x, [-1, num_bands * dim])
+    if concat:
+        return ivy.concat([orig_x, sin_x, cos_x], -1)
+    return sin_x, cos_x
+
+
+@inputs_to_native_arrays
+@handle_nestable
+def value_is_nan(
+    x: Union[ivy.Array, ivy.NativeArray, Number], include_infs: bool = True
+) -> bool:
+    """Determine whether the single valued array or scalar is of nan type.
+
+    Parameters
+    ----------
+    x
+        The input to check Input array.
+    include_infs
+        Whether to include infs and -infs in the check. Default is True.
+
+    Returns
+    -------
+    ret
+        Boolean as to whether the input value is a nan or not.
+
+    Functional Examples
+    --------
+
+    With :code:`ivy.Array` input:
+
+    >>> x = ivy.array([1])
+    >>> y = ivy.value_is_nan(x)
+    >>> print(y)
+    False
+
+    >>> x = ivy.array([1])
+    >>> y = ivy.value_is_nan(x, False)
+    >>> print(y)
+    False
+
+    >>> x = ivy.array([float('INF')])
+    >>> y = ivy.value_is_nan(x)
+    >>> print(y)
+    True
+
+    >>> x = ivy.array([float('INF')])
+    >>> y = ivy.value_is_nan(x, False)
+    >>> print(y)
+    False
+
+    With :code:`ivy.NativeArray` input:
+
+    >>> x = ivy.native_array([1])
+    >>> y = ivy.value_is_nan(x)
+    >>> print(y)
+    False
+
+    >>> x = ivy.native_array([1])
+    >>> y = ivy.value_is_nan(x, False)
+    >>> print(y)
+    False
+
+    >>> x = ivy.native_array([float('INF')])
+    >>> y = ivy.value_is_nan(x)
+    >>> print(y)
+    True
+
+    >>> x = ivy.native_array([float('INF')])
+    >>> y = ivy.value_is_nan(x, False)
+    >>> print(y)
+    False
+
+    With :code:`Number` inputs:
+
+    >>> x = 1
+    >>> y = ivy.value_is_nan(x)
+    >>> print(y)
+    False
+
+    >>> x = 1
+    >>> y = ivy.value_is_nan(x, False)
+    >>> print(y)
+    False
+
+    >>> x = float('INF')
+    >>> y = ivy.value_is_nan(x)
+    >>> print(y)
+    True
+
+    >>> x = float('INF')
+    >>> y = ivy.value_is_nan(x, False)
+    >>> print(y)
+    False
+
+    With :code:`ivy.Container` input:
+
+    >>> x = ivy.Container(a=ivy.array([3]))
+    >>> y = ivy.value_is_nan(x)
+    >>> print(y)
+    {
+        a: false
+    }
+
+    >>> x = ivy.Container(a=ivy.array([3]))
+    >>> y = ivy.value_is_nan(x, False)
+    >>> print(y)
+    {
+        a: false
+    }
+    
+    >>> x = ivy.Container(a=ivy.array([3]), b=ivy.array([-3]), c=ivy.array(float('INF')))
+    >>> y = ivy.value_is_nan(x)
+    >>> print(y)
+    {
+        a: false,
+        b: false,
+        c: true
+    }
+
+    >>> x = ivy.Container(a=ivy.array([3]), b=ivy.array([-3]), c=ivy.array(float('INF')))
+    >>> y = ivy.value_is_nan(x, False)
+    >>> print(y)
+    {
+        a: false,
+        b: false,
+        c: false
+    }
+
+    With a mix of :code:`ivy.Array` :code:`ivy.NativeArray` :code:`Number` and :code:`ivy.Container` inputs: 
+
+    >>> x = ivy.Container(a=ivy.array([3]), b=ivy.native_array([-3]), c=float('INF'))
+    >>> y = ivy.value_is_nan(x)
+    >>> print(y)
+    {
+        a: false,
+        b: false,
+        c: true
+    }
+
+    >>> x = ivy.Container(a=ivy.array([3]), b=ivy.native_array([-3]), c=float('INF'))
+    >>> y = ivy.value_is_nan(x, False)
+    >>> print(y)
+    {
+        a: false,
+        b: false,
+        c: false
+    }
+
+    >>> x = ivy.Container(a=ivy.array([3]), b=ivy.native_array([float('INF')]), c=-3)
+    >>> y = ivy.value_is_nan(x)
+    >>> print(y)
+    {
+        a: false,
+        b: true,
+        c: false
+    }
+
+    >>> x = ivy.Container(a=ivy.array([1]), b=ivy.native_array([float('INF')]), c=-3)
+    >>> y = ivy.value_is_nan(x, False)
+    >>> print(y)
+    {
+        a: false,
+        b: false,
+        c: false
+    }
+
+    >>> x = ivy.Container(a=ivy.array([float('INF')]), b=ivy.native_array([3]), c=-3)
+    >>> y = ivy.value_is_nan(x)
+    >>> print(y)
+    {
+        a: true,
+        b: false,
+        c: false
+    }
+
+    >>> x = ivy.Container(a=ivy.array([float('INF')]), b=ivy.native_array([3]), c=-3)
+    >>> y = ivy.value_is_nan(x, False)
+    >>> print(y)
+    {
+        a: false,
+        b: false,
+        c: false
+    }
+
+    Instance Method Examples
+    ------------------------
+
+    Using :code:`ivy.Array` instance method:
+
+    >>> x = ivy.array([1])
+    >>> x.value_is_nan()
+    False
+
+    >>> x = ivy.array([1])
+    >>> x.value_is_nan(False)
+    False
+
+    >>> x = ivy.array([float('INF')])
+    >>> x.value_is_nan()
+    True
+
+    >>> x = ivy.array([float('INF')])
+    >>> x.value_is_nan(False)
+    False
+    
+    Using :code:`ivy.Container` instance method:
+
+    >>> x = ivy.Container(a=ivy.array([3]), b=ivy.array([-3]), c=ivy.array(float('INF')))
+    >>> x.value_is_nan()
+    {
+        a: false,
+        b: false,
+        c: true
+    }
+
+    >>> x = ivy.Container(a=ivy.array([3]), b=ivy.array([-3]), c=ivy.array(float('INF')))
+    >>> x.value_is_nan(False)
+    {
+        a: false,
+        b: false,
+        c: false
+    }
+
+    """
+    x_scalar = ivy.to_scalar(x) if ivy.is_native_array(x) else x
+    if not x_scalar == x_scalar:
+        return True
+    if include_infs and x_scalar == INF or x_scalar == -INF:
+        return True
+    return False
+
+
+@inputs_to_native_arrays
+@handle_nestable
+def has_nans(x: Union[ivy.Array, ivy.NativeArray], include_infs: bool = True) -> bool:
+    """Determine whether the array contains any nans, as well as infs or -infs if
+    specified.
+
+    Parameters
+    ----------
+    x
+        Input array.
+    include_infs
+        Whether to include infs and -infs in the check. Default is True.
+
+    Returns
+    -------
+    ret
+        Boolean as to whether the array contains nans.
+
+    """
+    return value_is_nan(ivy.sum(x), include_infs)
+
+
+def exists(x: Any) -> bool:
+    """Simple check as to whether the input is None or not.
+
+    Parameters
+    ----------
+    x
+        Input to check.
+
+    Returns
+    -------
+    ret
+        True if x is not None, else False.
+
+    Examples
+    --------
+    With :code:`Any` input:
+
+    >>> x = None
+    >>> y = ivy.exists(x)
+    >>> print(y)
+    False
+
+    >>> x = ""
+    >>> y = ivy.exists(x)
+    >>> print(y)
+    True
+
+    >>> x = []
+    >>> y = ivy.exists(x)
+    >>> print(y)
+    True
+
+    >>> x = 1
+    >>> y = ivy.exists(x)
+    >>> print(y)
+    True
+
+    >>> x = "abc"
+    >>> y = ivy.exists(x)
+    >>> print(y)
+    True
+
+    >>> x = [1, 0, -1, 1]
+    >>> y = ivy.exists(x)
+    >>> print(y)
+    True
+
+    >>> x = ivy.native_array([1, 2, 3, 1.2])
+    >>> y = ivy.exists(x)
+    >>> print(y)
+    True
+
+    >>> x = ivy.array([1, 2, 3, 1.2])
+    >>> y = ivy.exists(x)
+    >>> print(y)
+    True
+
+    With a mix of :code:`ivy.Container` and :code:`Any` input:
+
+    >>> x = ivy.Container(a=None, b=None)
+    >>> y = ivy.exists(x)
+    >>> print(y)
+    True
+
+    >>> x = ivy.Container(a=None, b="")
+    >>> y = ivy.exists(x)
+    >>> print(y)
+    True
+
+    >>> x = ivy.Container(a=123, b="")
+    >>> y = ivy.exists(x)
+    >>> print(y)
+    True
+
+    >>> x = ivy.Container(a=ivy.array([1, 2, 3]), b=ivy.native_array([1, 0, 1.2]))
+    >>> y = ivy.exists(x)
+    >>> print(y)
+    True
+
+    """
+    return x is not None
+
+
+def default(
+    x: Any,
+    default_val: Any,
+    catch_exceptions: bool = False,
+    rev: bool = False,
+    with_callable: bool = False,
+) -> Any:
+    """Returns x provided it exists (is not None), else returns default value.
+
+    Parameters
+    ----------
+    x
+        Input which may or may not exist (be None).
+    default_val
+        The default value.
+    catch_exceptions
+        Whether to catch exceptions from callable x. Default is False.
+    rev
+        Whether to reverse the input x and default_val. Default is False.
+    with_callable
+        Whether either of the arguments might be callable functions. Default is False.
+
+    Returns
+    -------
+    ret
+        x if x exists (is not None), else default.
+
+    """
+    with_callable = catch_exceptions or with_callable
+    if rev:
+        tmp = x
+        x = default_val
+        default_val = tmp
+    if with_callable:
+        x_callable = callable(x)
+        default_callable = callable(default_val)
+    else:
+        x_callable = False
+        default_callable = False
+    if catch_exceptions:
+        # noinspection PyBroadException
+        try:
+            x = x() if x_callable else x
+        except Exception:
+            return default_val() if default_callable else default_val
+    else:
+        x = x() if x_callable else x
+    return x if exists(x) else default_val() if default_callable else default_val
+
+
+def shape_to_tuple(shape: Union[int, Tuple[int], List[int]]):
+    """Returns a tuple representation of the input shape.
+
+    Parameters
+    ----------
+    shape
+        The shape input to convert to tuple representation.
+
+    Returns
+    -------
+        The shape in tuple representation
+
+    Examples
+    --------
+    With :code:`ivy.Array.shape` input:
+
+    >>> x = ivy.array([1., 2., 3.]).shape
+    >>> print(ivy.shape_to_tuple(x))
+    (3,)
+
+    >>> x = ivy.array([[1., 2., 3.], [4., 5., 6.]]).shape
+    >>> print(ivy.shape_to_tuple(x))
+    (2, 3)
+
+    >>> x = ivy.array((1., 2., 3.)).shape
+    >>> print(ivy.shape_to_tuple(x))
+    (3,)
+
+    >>> x = ivy.array(((1., 2., 3.), (4., 5., 6.))).shape
+    >>> print(ivy.shape_to_tuple(x))
+    (2, 3)
+
+    With :code:`ivy.NativeArray.shape` input:
+
+    >>> x = ivy.native_array([1., 2., 3.]).shape
+    >>> print(ivy.shape_to_tuple(x))
+    (3,)
+
+    >>> x = ivy.native_array([[1., 2., 3.], [4., 5., 6.]]).shape
+    >>> print(ivy.shape_to_tuple(x))
+    (2, 3)
+
+    >>> x = ivy.native_array((1., 2., 3.)).shape
+    >>> print(ivy.shape_to_tuple(x))
+    (3,)
+
+    >>> x = ivy.native_array(((1., 2., 3.), (4., 5., 6.))).shape
+    >>> print(ivy.shape_to_tuple(x))
+    (2, 3)
+
+    With :code:`Tuple[int]` input:
+
+    >>> x = (1, 2, 3)
+    >>> print(ivy.shape_to_tuple(x))
+    (1, 2, 3)
+
+    With :code:`List[int]` input:
+
+    >>> x = [1, 2, 3]
+    >>> print(ivy.shape_to_tuple(x))
+    (1, 2, 3)
+
+    """
+    if ivy.is_array(shape):
+        raise Exception("shape_to_tuple does not accept arrays as input")
+    if isinstance(shape, int):
+        return shape
+    elif isinstance(shape, (tuple, list)):
+        assert min([isinstance(d, int) for d in shape]) is True
+    return tuple(shape)
+
+
+@handle_nestable
+def try_else_none(fn):
+    """Try and return the function, otherwise return None if an exception was raised
+    during function execution.
+
+    Parameters
+    ----------
+    fn
+        Function to try and call and return.
+
+    """
+    return default(fn, None, True)
+
+
+def arg_names(receiver):
+    """Get the expected keyword arguments for a function or class constructor.
+
+    Parameters
+    ----------
+    receiver
+
+    """
+    return list(inspect.signature(receiver).parameters.keys())
+
+
+def match_kwargs(kwargs, *receivers, allow_duplicates=False):
+    """Match keyword arguments to either class or function receivers.
+
+    Parameters
+    ----------
+    kwargs
+        Keyword arguments to match.
+    receivers
+        Functions and/or classes to match the keyword arguments to.
+    allow_duplicates
+        Whether to allow one keyword argument to be used for multiple receivers.
+        Default is False.
+
+    Returns
+    -------
+    ret
+        Sequence of keyword arguments split as best as possible.
+
+    """
+    split_kwargs = list()
+    for receiver in receivers:
+        expected_kwargs = arg_names(receiver)
+        found_kwargs = {k: v for k, v in kwargs.items() if k in expected_kwargs}
+        if not allow_duplicates:
+            for k in found_kwargs.keys():
+                del kwargs[k]
+        split_kwargs.append(found_kwargs)
+    if len(split_kwargs) == 1:
+        return split_kwargs[0]
+    return split_kwargs
+
+
+def cache_fn(func: Callable) -> Callable:
+    """Wrap a function, such that when cache=True is passed as an argument, a previously
+    cached output is returned.
+
+    Parameters
+    ----------
+    func
+        The function to wrap, whose output should be cached for later.
+
+    Returns
+    -------
+    ret
+        The newly cache wrapped function.
+
+    """
+    global FN_CACHE
+    if func not in FN_CACHE:
+        FN_CACHE[func] = dict()
+
+    def cached_fn(*args, **kwargs):
+        """Summary.
+
+        Parameters
+        ----------
+        *args
+
+        **kwargs
+
+        """
+        key = "".join(
+            [str(i) + ", " for i in args]
+            + [" kw, "]
+            + [str(i) + ", " for i in sorted(kwargs.items())]
+        )
+        cache = FN_CACHE[func]
+        if key in cache:
+            return cache[key]
+        ret = func(*args, **kwargs)
+        cache[key] = ret
+        return ret
+
+    return cached_fn
+
+
+def current_backend_str() -> Union[str, None]:
+    """Summary.
+
+    Returns
+    -------
+    ret
+        The framework string.
+
+    """
+    fw = current_backend()
+    if fw is None:
+        return None
+    return fw.current_backend_str()
+
+
+@to_native_arrays_and_back
+@handle_nestable
+def einops_rearrange(
+    x: Union[ivy.Array, ivy.NativeArray],
+    pattern: str,
+    *,
+    out: Optional[ivy.Array] = None,
+    **axes_lengths: Dict[str, int],
+) -> ivy.Array:
+    """Perform einops rearrange operation on input array x.
+
+    Parameters
+    ----------
+    x
+        Input array to be re-arranged.
+    pattern
+        Rearrangement pattern.
+    axes_lengths
+        Any additional specifications for dimensions.
+    out
+        optional output array, for writing the result to. It must have a shape that the
+        inputs broadcast to.
+
+    Returns
+    -------
+    ret
+        New array with einops.rearrange having been applied.
+
+    """
+    ret = einops.rearrange(x, pattern, **axes_lengths)
+    if ivy.exists(out):
+        return ivy.inplace_update(out, ret)
+    return ret
+
+
+@to_native_arrays_and_back
+@handle_nestable
+def einops_reduce(
+    x: Union[ivy.Array, ivy.NativeArray],
+    pattern: str,
+    reduction: Union[str, Callable],
+    *,
+    out: Optional[ivy.Array] = None,
+    **axes_lengths: Dict[str, int],
+) -> ivy.Array:
+    """Perform einops reduce operation on input array x.
+
+    Parameters
+    ----------
+    x
+        Input array to be reduced.
+    pattern
+        Reduction pattern.
+    reduction
+        One of available reductions ('min', 'max', 'sum', 'mean', 'prod'), or callable.
+    axes_lengths
+        Any additional specifications for dimensions.
+    out
+        optional output array, for writing the result to. It must have a shape that the
+        inputs broadcast to.
+
+    Returns
+    -------
+    ret
+        New array with einops.reduce having been applied.
+
+    """
+    ret = einops.reduce(x, pattern, reduction, **axes_lengths)
+    if ivy.exists(out):
+        return ivy.inplace_update(out, ret)
+    return ret
+
+
+@to_native_arrays_and_back
+@handle_nestable
+def einops_repeat(
+    x: Union[ivy.Array, ivy.NativeArray],
+    pattern: str,
+    *,
+    out: Optional[ivy.Array] = None,
+    **axes_lengths: Dict[str, int],
+) -> Union[ivy.Array, ivy.NativeArray]:
+    """Perform einops repeat operation on input array x.
+
+    Parameters
+    ----------
+    x
+        Input array to be repeated.
+    pattern
+        Rearrangement pattern.
+    axes_lengths
+        Any additional specifications for dimensions.
+    out
+        optional output array, for writing the result to. It must have a shape that the
+        inputs broadcast to.
+
+    Returns
+    -------
+    ret
+        New array with einops.repeat having been applied.
+
+    """
+    ret = einops.repeat(x, pattern, **axes_lengths)
+    if ivy.exists(out):
+        return ivy.inplace_update(out, ret)
+    return ret
+
+
+def get_min_denominator() -> float:
+    """Get the global minimum denominator used by ivy for numerically stable division.
+
+    Returns
+    -------
+    ret
+        A float number of the global minimum denominator.
+
+    Examples
+    --------
+    >>> x = ivy.get_min_denominator()
+    >>> print(x)
+    1e-12
+
+    """
+    return ivy._MIN_DENOMINATOR
+
+
+def set_min_denominator(val: float) -> None:
+    """Set the global minimum denominator used by ivy for numerically stable division.
+
+    Parameters
+    ----------
+    val
+        The new value to set the minimum denominator to.
+
+    """
+    ivy._MIN_DENOMINATOR = val
+
+
+def get_min_base() -> float:
+    """Get the global minimum base used by ivy for numerically stable power raising."""
+    # noinspection PyProtectedMember
+    return ivy._MIN_BASE
+
+
+def set_min_base(val: float) -> None:
+    """Set the global minimum base used by ivy for numerically stable power raising.
+
+    Parameters
+    ----------
+    val
+        The new value to set the minimum base to.
+
+    """
+    ivy._MIN_BASE = val
+
+
+def stable_divide(
+    numerator: Any, denominator: Any, min_denominator: float = None
+) -> Any:
+    """Divide the numerator by the denominator, with min denominator added to the
+    denominator for numerical stability.
+
+    Parameters
+    ----------
+    numerator
+        The numerator of the division.
+    denominator
+        The denominator of the division.
+    min_denominator
+        The minimum denominator to use, use global ivy._MIN_DENOMINATOR by default.
+
+    Returns
+    -------
+    ret
+        The new item following the numerically stable division.
+
+    """
+    # noinspection PyProtectedMember
+    return numerator / (denominator + default(min_denominator, ivy._MIN_DENOMINATOR))
+
+
+def stable_pow(base: Any, exponent: Any, min_base: float = None) -> Any:
+    """Raise the base by the power, with MIN_BASE added to the base when exponent > 1
+    for numerical stability.
+
+    Parameters
+    ----------
+    base
+        The numerator of the division.
+    exponent
+        The denominator of the division.
+    min_base
+        The minimum base to use, use global ivy._MIN_BASE by default.
+
+    Returns
+    -------
+    ret
+        The new item following the numerically stable division.
+
+    """
+    # noinspection PyProtectedMember
+    return (base + default(min_base, ivy._MIN_BASE)) ** exponent
+
+
+def get_all_arrays_in_memory():
+    """Gets all arrays which are currently alive."""
+    all_arrays = list()
+    for obj in gc.get_objects():
+        # noinspection PyBroadException
+        try:
+            if ivy.is_native_array(obj):
+                all_arrays.append(obj)
+        except Exception:
+            pass
+    return all_arrays
+
+
+def num_arrays_in_memory():
+    """Returns the number of arrays which are currently alive."""
+    return len(get_all_arrays_in_memory())
+
+
+def print_all_arrays_in_memory():
+    """Prints all arrays which are currently alive."""
+    for arr in get_all_arrays_in_memory():
+        print(type(arr), arr.shape)
+
+
+def set_queue_timeout(timeout):
+    """Set the global queue timeout values (in seconds). Default value without this
+    function being called is 10 seconds.
+
+    Parameters
+    ----------
+    timeout
+        The timeout to set in seconds.
+
+    """
+    global TIMEOUT
+    TIMEOUT = timeout
+
+
+def queue_timeout():
+    """Get the global queue timeout values (in seconds).
+
+    Default value without this function being called is 10 seconds.
+
+    """
+    global TIMEOUT
+    return TIMEOUT
+
+
+def tmp_dir():
+    """"""
+    return TMP_DIR
+
+
+def set_tmp_dir(tmp_dr):
+    """Set the directory for saving temporary files.
+
+    Parameters
+    ----------
+    tmp_dr
+
+    """
+    global TMP_DIR
+    TMP_DIR = tmp_dr
+
+
+def container_types():
+    """Summary.
+
+    Returns
+    -------
+    ret
+        a key-value structure, and exposes public methods .keys(), .values() and
+        items().
+
+    """
+    # noinspection PyBroadException
+    try:
+        return current_backend().container_types()
+    except ValueError:
+        return []
+
+
+def inplace_arrays_supported(f=None):
+    """Determine whether inplace arrays are supported for the current backend framework.
+
+    Parameters
+    ----------
+    f
+         (Default value = None)
+
+    Returns
+    -------
+    ret
+        Boolean, whether or not inplace arrays are supported.
+
+    """
+    return current_backend().inplace_arrays_supported()
+
+
+def inplace_variables_supported(f=None):
+    """Determine whether inplace variables are supported for the current backend
+    framework.
+
+    Parameters
+    ----------
+    f
+         (Default value = None)
+
+    Returns
+    -------
+    ret
+        Boolean, whether or not inplace variables are supported.
+
+    """
+    return current_backend().inplace_variables_supported()
+
+
+@inputs_to_native_arrays
+@handle_nestable
+def supports_inplace(x):
+    """Determine whether inplace operations are supported for the data type of x.
+
+    Parameters
+    ----------
+    x
+        Input variable or array to check for inplace support for.
+
+    Returns
+    -------
+    ret
+        Boolean, whether or not inplace operations are supported for x.
+
+    """
+    if ivy.is_variable(x):
+        return ivy.inplace_variables_supported()
+    elif ivy.is_native_array(x):
+        return ivy.inplace_arrays_supported()
+    raise Exception("Input x must be either a variable or an array.")
+
+
+@inputs_to_native_arrays
+@handle_nestable
+def assert_supports_inplace(x):
+    """Asserts that inplace operations are supported for x, else raises exception.
+
+    Parameters
+    ----------
+    x
+        Input variable or array to check for inplace support for.
+
+    Returns
+    -------
+    ret
+        True if support, raises exception otherwise
+
+    """
+    if not ivy.supports_inplace(x):
+        raise Exception(
+            "Inplace operations are not supported {} types with {} backend".format(
+                type(x), ivy.current_backend_str()
+            )
+        )
+    return True
+
+
+@handle_nestable
+def inplace_update(
+    x: Union[ivy.Array, ivy.NativeArray],
+    val: Union[ivy.Array, ivy.NativeArray],
+    ensure_in_backend: bool = False,
+) -> ivy.Array:
+    """Perform in-place update for the input array. This will always be performed on
+    ivy.Array instances pass in the input, and will also be performed on the native
+    array classes in the backend when the backend supports this. If the backend does
+    not natively support inplace updates, and x is an ivy.NativeArray instance,
+    then an exception will be thrown.
+
+    Parameters
+    ----------
+    x
+        The variable to update.
+    val
+        The array to update the variable with.
+    ensure_in_backend
+        Whether or not to ensure that the `ivy.NativeArray` is also inplace updated.
+        In cases where it should be, backends which do not natively support inplace
+        updates will raise an exception.
+
+    Returns
+    -------
+    ret
+        The array following the in-place update.
+
+    """
+    return current_backend(x).inplace_update(x, val, ensure_in_backend)
+
+
+@handle_nestable
+def inplace_decrement(
+    x: Union[ivy.Array, ivy.NativeArray],
+    val: Union[ivy.Array, ivy.NativeArray],
+) -> ivy.Array:
+    """Perform in-place decrement for the input array.
+
+    Parameters
+    ----------
+    x
+        The array to decrement.
+    val
+        The array to decrement the variable with.
+
+    Returns
+    -------
+    ret
+        The array following the in-place decrement.
+
+    """
+    return current_backend(x).inplace_decrement(x, val)
+
+
+@handle_nestable
+def inplace_increment(
+    x: Union[ivy.Array, ivy.NativeArray],
+    val: Union[ivy.Array, ivy.NativeArray],
+) -> ivy.Array:
+    """Perform in-place increment for the input array.
+
+    Parameters
+    ----------
+    x
+        The array to increment.
+    val
+        The array to increment the variable with.
+
+    Returns
+    -------
+    ret
+        The array following the in-place increment.
+
+    """
+    return current_backend(x).inplace_increment(x, val)
+
+
+@to_native_arrays_and_back
+@handle_out_argument
+@handle_nestable
+def cumsum(
+    x: Union[ivy.Array, ivy.NativeArray],
+    axis: int = 0,
+    *,
+    out: Optional[Union[ivy.Array, ivy.NativeArray]] = None,
+) -> Union[ivy.Array, ivy.NativeArray]:
+    """Returns the cumulative sum of the elements along a given axis.
+
+    Parameters
+    ----------
+    x
+        Input array.
+    axis
+        int, Axis along which the cumulative sum is computed. By default 0.
+    out
+        optional output array, for writing the result to.
+
+    Returns
+    -------
+    ret
+        Input array with cumulatively summed elements along axis
+
+    """
+    return current_backend(x).cumsum(x, axis, out=out)
+
+
+@to_native_arrays_and_back
+@handle_out_argument
+@handle_nestable
+def cumprod(
+    x: Union[ivy.Array, ivy.NativeArray],
+    axis: int = 0,
+    exclusive: Optional[bool] = False,
+    *,
+    out: Optional[Union[ivy.Array, ivy.NativeArray]] = None,
+) -> Union[ivy.Array, ivy.NativeArray]:
+    """Returns the cumulative product of the elements along a given axis.
+
+    Parameters
+    ----------
+    x
+        Input array.
+    axis
+        int , axis along which the cumulative product is computed. By default 0.
+    exclusive
+        optional bool, Whether to perform the cumprod exclusively. Defaults is False.
+    out
+        optional output array, for writing the result to. It must have a shape that the
+        inputs broadcast to.
+    
+    Returns
+    -------
+    ret
+        Input array with cumulatively multiplied elements along axis.
+
+    Functional Examples
+    --------
+
+    With :code:`ivy.Array` input:
+
+    >>> x = ivy.array([2, 3, 4])
+    >>> y = ivy.cumprod(x)
+    >>> print(y)
+    ivy.array([2, 6, 24])
+
+    >>> x = ivy.array([2, 3, 4])
+    >>> exclusive = True
+    >>> y = ivy.cumprod(x, exclusive=exclusive)
+    >>> print(y)
+    ivy.array([1, 2, 6])
+
+    Example specifying axes
+
+    >>> x = ivy.array([[2, 3], \
+                       [5, 7], \
+                       [11, 13]])
+    >>> exclusive = True
+    >>> y = ivy.zeros((3, 2))
+    >>> ivy.cumprod(x, axis=1, exclusive=exclusive, out=y)
+    >>> print(y)
+    ivy.array([[1.,2.],[1.,5.],[1.,11.]])
+
+    >>> x = ivy.array([[2, 3],[5, 7],[11, 13]])
+    >>> exclusive = True
+    >>> ivy.cumprod(x, axis=0, exclusive=exclusive, out=x)
+    >>> print(x)
+    ivy.array([[1,  1],
+               [2,  3],
+               [10, 21]])
+
+
+     With :code:`ivy.NativeArray` input:
+
+     >>> x = ivy.native_array([2, 3, 4])
+     >>> y = ivy.cumprod(x)
+     >>> print(y)
+     ivy.array([2, 6, 24])
+
+
+     With :code:`ivy.Container` input:
+     >>> x = ivy.Container(a=ivy.array([2, 3, 4]), b=ivy.array([3, 4, 5]))
+     >>> y = ivy.cumprod(x)
+     >>> print(y)
+     {
+         a: ivy.array([2, 6, 24]),
+         b: ivy.array([3, 12, 60])
+     }
+
+    """
+    return current_backend(x).cumprod(x, axis, exclusive, out=out)
+
+
+@to_native_arrays_and_back
+@handle_out_argument
+@handle_nestable
+def scatter_flat(
+    indices: Union[ivy.Array, ivy.NativeArray],
+    updates: Union[ivy.Array, ivy.NativeArray],
+    size: Optional[int] = None,
+    tensor: Optional[Union[ivy.Array, ivy.NativeArray]] = None,
+    reduction: str = "sum",
+    *,
+    out: Optional[Union[ivy.Array, ivy.NativeArray]] = None,
+) -> Union[ivy.Array, ivy.NativeArray]:
+    """Scatter flat updates into a new flat array according to flat indices.
+
+    Parameters
+    ----------
+    indices
+        Indices for the new values to occupy.
+    updates
+        Values for the new array to hold.
+    size
+        The size of the result.
+    tensor
+        The tensor in which to scatter the results, default is None, in which case the
+        size is used to
+        scatter into a zeros array.
+    reduction
+        The reduction method for the scatter, one of 'sum', 'min', 'max' or 'replace'
+    device
+        device on which to create the array 'cuda:0', 'cuda:1', 'cpu' etc. Same as
+        updates if None.
+    out
+        optional output array, for writing the result to. It must have a shape that the
+        inputs broadcast to.
+
+    Returns
+    -------
+    ret
+        New array of given shape, with the values scattered at the indices.
+
+    """
+    return current_backend(indices).scatter_flat(
+        indices, updates, size, tensor, reduction, out=out
+    )
+
+
+@to_native_arrays_and_back
+@handle_out_argument
+@handle_nestable
+def scatter_nd(
+    indices: Union[ivy.Array, ivy.NativeArray],
+    updates: Union[ivy.Array, ivy.NativeArray],
+    shape: Optional[Iterable[int]] = None,
+    tensor: Optional[Union[ivy.Array, ivy.NativeArray]] = None,
+    reduction: str = "sum",
+    *,
+    out: Optional[Union[ivy.Array, ivy.NativeArray]] = None,
+) -> Union[ivy.Array, ivy.NativeArray]:
+    """Scatter updates into a new array according to indices.
+
+    Parameters
+    ----------
+    indices
+        Indices for the new values to occupy.
+    updates
+        Values for the new array to hold.
+    shape
+        The shape of the result. Default is None, in which case tensor argument must be
+        provided.
+    tensor
+        The tensor in which to scatter the results, default is None, in which case the
+        shape arg is used to
+        scatter into a zeros array.
+    reduction
+        The reduction method for the scatter, one of 'sum', 'min', 'max' or 'replace'
+    device
+        device on which to create the array 'cuda:0', 'cuda:1', 'cpu' etc. Same as
+        updates if None.
+    out
+        optional output array, for writing the result to. It must have a shape that the
+        inputs broadcast to.
+
+    Returns
+    -------
+    ret
+        New array of given shape, with the values scattered at the indices.
+
+    """
+    return current_backend(indices).scatter_nd(
+        indices, updates, shape, tensor, reduction, out=out
+    )
+
+
+@to_native_arrays_and_back
+@handle_out_argument
+@handle_nestable
+def gather(
+    params: Union[ivy.Array, ivy.NativeArray],
+    indices: Union[ivy.Array, ivy.NativeArray],
+    axis: int = -1,
+    *,
+    out: Optional[Union[ivy.Array, ivy.NativeArray]] = None,
+) -> Union[ivy.Array, ivy.NativeArray]:
+    """Gather slices from params at axis according to indices.
+
+    Parameters
+    ----------
+    params
+        array, the array from which to gather values.
+    indices
+        array, index array.
+    axis
+        optional int, the axis from which to gather from. Default is -1.
+    device
+        optional ivy.Device, device on which to create the array 'cuda:0', 'cuda:1',
+        'cpu' etc. Same as x if None.
+    out
+        optional output array, for writing the result to.
+
+    Returns
+    -------
+    ret
+        New array with the values gathered at the specified indices along the specified
+        axis.
+
+    Both the description and the type hints above assumes an array input for simplicity,
+    but this function is *nestable*, and therefore also accepts :code:`ivy.Container`
+    instances in place of any of the arguments.
+
+    Functional Examples
+    -------------------
+
+    With :code:`ivy.Array` input:
+
+    >>> x = ivy.array([0., 1., 2.])
+    >>> y = ivy.array([0, 1])
+    >>> print(ivy.gather(x, y))
+    ivy.array([0., 1.])
+
+    >>> x = ivy.array([[0., 1., 2.], \
+                        [3., 4., 5.]])
+    >>> y = ivy.array([[0, 1], \
+                        [1, 2]])
+    >>> z = ivy.array([[0., 0.], \
+                        [0., 0.]])
+    >>> ivy.gather(x, y, out=z)
+    >>> print(z)
+    ivy.array([[0., 1.],
+               [4., 5.]])
+
+    >>> x = ivy.array([[[0., 1.], [2., 3.]], \
+                        [[4., 5.], [6., 7.]], \
+                        [[8., 9.], [10., 11.]]])
+    >>> y = ivy.array([[[0, 1]], \
+                        [[1, 2]], \
+                        [[2, 0]]])
+    >>> ivy.gather(x, y, axis=0, out=x)
+    >>> print(x)
+    ivy.array([[[0.,5.]],[[4.,9.]],[[8.,1.]]])
+
+    With :code:`ivy.NativeArray` input:
+
+    >>> x = ivy.native_array([0., 1., 2.])
+    >>> y = ivy.native_array([0, 1])
+    >>> print(ivy.gather(x, y))
+    ivy.array([0., 1.])
+
+    With a mix of :code:`ivy.Array` and :code:`ivy.NativeArray` inputs:
+
+    >>> x = ivy.native_array([0., 1., 2.])
+    >>> y = ivy.array([0, 1])
+    >>> print(ivy.gather(x, y))
+    ivy.array([0., 1.])
+
+    With a mix of :code:`ivy.Array` and :code:`ivy.Container` inputs:
+
+    >>> x = ivy.Container(a = ivy.array([0., 1., 2.]), \
+                          b = ivy.array([4., 5., 6.]))
+    >>> y = ivy.array([0, 1])
+    >>> print(ivy.gather(x, y))
+    {
+        a: ivy.array([0., 1.]),
+        b: ivy.array([4., 5.])
+    }
+
+    With :code:`ivy.Container` input:
+
+    >>> x = ivy.Container(a = ivy.array([0., 1., 2.]), \
+                          b = ivy.array([4., 5., 6.]))
+    >>> y = ivy.Container(a = ivy.array([0, 1]), \
+                          b = ivy.array([1, 2]))
+    >>> print(ivy.gather(x, y))
+    {
+        a: ivy.array([0., 1.]),
+        b: ivy.array([5., 6.])
+    }
+
+    Instance Method Examples
+    ------------------------
+
+    Using :code:`ivy.Array` instance method:
+
+    >>> x = ivy.array([0., 1., 2.])
+    >>> y = ivy.array([0, 1])
+    >>> print(x.gather(y))
+    ivy.array([0., 1.])
+
+    Using :code:`ivy.Container` instance method:
+
+    >>> x = ivy.Container(a = ivy.array([0., 1., 2.]), \
+                          b = ivy.array([4., 5., 6.]))
+    >>> y = ivy.Container(a = ivy.array([0, 1]), \
+                          b = ivy.array([1, 2]))
+    >>> print(x.gather(y))
+    {
+        a: {
+            a: ivy.array([0., 1.]),
+            b: ivy.array([1., 2.])
+        },
+        b: {
+            a: ivy.array([4., 5.]),
+            b: ivy.array([5., 6.])
+        }
+    }
+    """
+    return current_backend(params).gather(params, indices, axis, out=out)
+
+
+@to_native_arrays_and_back
+@handle_out_argument
+@handle_nestable
+def gather_nd(
+    params: Union[ivy.Array, ivy.NativeArray],
+    indices: Union[ivy.Array, ivy.NativeArray],
+    *,
+    out: Optional[ivy.Array] = None,
+) -> Union[ivy.Array, ivy.NativeArray]:
+    """Gather slices from params into a array with shape specified by indices.
+
+    Parameters
+    ----------
+    params
+        The array from which to gather values.
+    indices
+        Index array.
+    device
+        device on which to create the array 'cuda:0', 'cuda:1', 'cpu' etc. Same as x if
+        None.
+    out
+        optional output array, for writing the result to. It must have a shape that the
+        inputs broadcast to.
+
+    Returns
+    -------
+    ret
+        New array of given shape, with the values gathered at the indices.
+
+    Examples
+    --------
+    With :code:`ivy.Array` input:
+
+    >>> x = ivy.array([0., 1., 2., 3., 4., 5., 6.])
+    >>> y = ivy.array([1])
+    >>> print(ivy.gather_nd(x, y))
+    ivy.array(1.)
+
+    With :code:`ivy.NativeArray` input:
+
+    >>> x = ivy.native_array([0., 1., 2.])
+    >>> y = ivy.native_array([1])
+    >>> print(ivy.gather_nd(x, y))
+    ivy.array(1.)
+
+    With a mix of :code:`ivy.Array` and :code:`ivy.NativeArray` inputs:
+
+    >>> x = ivy.native_array([0., 1., 2.])
+    >>> y = ivy.array([1])
+    >>> print(ivy.gather_nd(x, y))
+    ivy.array(1.)
+
+    With a mix of :code:`ivy.Array` and :code:`ivy.Container` inputs:
+
+    >>> x = ivy.Container(a=ivy.array([0., 1., 2.]), \
+                          b=ivy.array([4., 5., 6.]))
+    >>> y = ivy.array([1])
+    >>> print(ivy.gather_nd(x, y))
+    {
+        a: ivy.array(1.),
+        b: ivy.array(5.)
+    }
+
+    With :code:`ivy.Container` input:
+
+    >>> x = ivy.Container(a=ivy.array([0., 1., 2.]), \
+                          b=ivy.array([4., 5., 6.]))
+    >>> y = ivy.Container(a=ivy.array([0]), \
+                          b=ivy.array([2]))
+    >>> print(ivy.gather_nd(x, y))
+    {
+        a: ivy.array(0.),
+        b: ivy.array(6.)
+    }
+    """
+    res = current_backend(params, indices).gather_nd(params, indices)
+    if ivy.exists(out):
+        return ivy.inplace_update(out, res)
+    return res
+
+
+@handle_nestable
+def multiprocessing(context: str = None):
+    """Return backend-specific multiprocessing module.
+
+    Parameters
+    ----------
+    context
+        The context of the multiprocessing, either fork, forkserver or spawn.
+        Default is None.
+
+    Returns
+    -------
+    ret
+        Multiprocessing module
+
+    """
+    return current_backend().multiprocessing(context)
+
+
+@to_native_arrays_and_back
+@handle_out_argument
+@handle_nestable
+def indices_where(
+    x: Union[ivy.Array, ivy.NativeArray],
+    out: Optional[Union[ivy.Array, ivy.NativeArray]] = None,
+) -> Union[ivy.Array, ivy.NativeArray]:
+    """Returns indices or true elements in an input boolean array.
+
+    Parameters
+    ----------
+    x
+        Boolean array, for which indices are desired.
+    out
+        optional output array, for writing the result to. It must have a shape that the
+        inputs broadcast to.
+
+    Returns
+    -------
+    ret
+        Indices for where the boolean array is True.
+
+    """
+    return current_backend(x).indices_where(x, out=out)
+
+
+@to_native_arrays_and_back
+@handle_out_argument
+@infer_device
+@handle_nestable
+def one_hot(
+    indices: Union[ivy.Array, ivy.NativeArray],
+    depth: int,
+    *,
+    device: Union[ivy.Device, ivy.NativeDevice] = None,
+    out: Optional[Union[ivy.Array, ivy.NativeArray]] = None,
+) -> Union[ivy.Array, ivy.NativeArray]:
+    """Returns a one-hot array.
+
+    Parameters
+    ----------
+    indices
+        Indices for where the ones should be scattered *[batch_shape, dim]*
+    depth
+        Scalar defining the depth of the one-hot dimension.
+    device
+        device on which to create the array 'cuda:0', 'cuda:1', 'cpu' etc. Same as x if
+        None.
+    out
+        optional output array, for writing the result to. It must have a shape that the
+        inputs broadcast to.
+
+    Returns
+    -------
+    ret
+        Tensor of zeros with the same shape and type as a, unless dtype provided which
+        overrides.
+
+    """
+    return current_backend(indices).one_hot(indices, depth, device=device, out=out)
+
+
+@to_native_arrays_and_back
+@handle_out_argument
+@handle_nestable
+def shape(
+    x: Union[ivy.Array, ivy.NativeArray], as_array: bool = False
+) -> Iterable[int]:
+    """Returns the shape of the array ``x``.
+
+    Parameters
+    ----------
+    x
+        Input array to infer the shape of.
+    as_array
+        Whether to return the shape as a array, default False.
+
+    Returns
+    -------
+    ret
+        Shape of the array ``x``.
+
+    Examples
+    --------
+    >>> ivy.set_backend('torch')
+    >>> x = ivy.array([[-1, 0, 1],[1, 0, -1]])
+    >>> y = ivy.shape(x)
+    >>> z = ivy.shape(x, as_array = True)
+    >>> print(y)
+    torch.Size([2, 3])
+
+    >>> print(z)
+    ivy.array([2, 3])
+
+    """
+    return current_backend(x).shape(x, as_array)
+
+
+@to_native_arrays_and_back
+@handle_nestable
+def get_num_dims(x: Union[ivy.Array, ivy.NativeArray], as_array: bool = False) -> int:
+    """Returns the number of dimensions of the array x.
+
+    Parameters
+    ----------
+    x
+        Input array to infer the number of dimensions for.
+    as_array
+        Whether to return the shape as a array, default False.
+
+    Returns
+    -------
+    ret
+        Shape of the array
+
+    """
+    return current_backend(x).get_num_dims(x, as_array)
+
+
+def arg_info(fn: Callable, *, name: str = None, idx: int = None):
+    """
+    Return the index and `inspect.Parameter` representation of the specified argument.
+    In the form of a dict with keys "idx" and "param".
+
+    Parameters
+    ----------
+    fn
+        The function to retrieve the argument information for
+    name
+        The name of the argument
+    idx
+        the index of the argument in the inputs
+
+    Returns
+    -------
+    ret
+        a `dict` containing the idx, and the `inspect.Parameter` for the argument,
+        which itself contains the parameter name, type, and other helpful information.
+    """
+    if (not ivy.exists(name) and not ivy.exists(idx)) or (
+        ivy.exists(name) and ivy.exists(idx)
+    ):
+        raise Exception(
+            "exactly one of the keyword arguments name or idx " "must be provided"
+        )
+    params = inspect.signature(fn).parameters
+    if ivy.exists(name):
+        return {"idx": list(params).index(name), "param": params[name]}
+    return {"idx": idx, "param": list(params.values())[idx]}
+"""Collection of general Ivy functions."""
+
+# global
+import gc
+import math
+import einops
+import inspect
+import numpy as np
+from numbers import Number
+from typing import Callable, Any, Union, List, Tuple, Dict, Iterable, Optional
+
+# local
+import ivy
+from ivy.functional.ivy.device import dev
+from ivy.backend_handler import current_backend
+from ivy.func_wrapper import (
+    infer_device,
+    inputs_to_native_arrays,
+    to_native_arrays_and_back,
+    handle_out_argument,
+    handle_nestable,
+)
+
+FN_CACHE = dict()
+INF = float("inf")
+TIMEOUT = 15.0
+TMP_DIR = "/tmp"
+
+shape_array_mode_stack = list()
+
+
+def get_referrers_recursive(
+    item, depth=0, max_depth=None, seen_set=None, local_set=None
+):
+    """Summary.
+
+    Parameters
+    ----------
+    item
+
+    depth
+         (Default value = 0)
+    max_depth
+         (Default value = None)
+    seen_set
+         (Default value = None)
+    local_set
+         (Default value = None`)
+
+    """
+    seen_set = ivy.default(seen_set, set())
+    local_set = ivy.default(local_set, set())
+    ret_cont = ivy.Container(
+        repr=str(item).replace(" ", ""),
+        alphabetical_keys=False,
+        keyword_color_dict={"repr": "magenta"},
+    )
+    referrers = [
+        ref
+        for ref in gc.get_referrers(item)
+        if not (
+            isinstance(ref, dict)
+            and min([k in ref for k in ["depth", "max_depth", "seen_set", "local_set"]])
+        )
+    ]
+    local_set.add(str(id(referrers)))
+    for ref in referrers:
+        ref_id = str(id(ref))
+        if ref_id in local_set or hasattr(ref, "cell_contents"):
+            continue
+        seen = ref_id in seen_set
+        seen_set.add(ref_id)
+        refs_rec = lambda: get_referrers_recursive(
+            ref, depth + 1, max_depth, seen_set, local_set
+        )
+        this_repr = "tracked" if seen else str(ref).replace(" ", "")
+        if not seen and (not max_depth or depth < max_depth):
+            val = ivy.Container(
+                repr=this_repr,
+                alphabetical_keys=False,
+                keyword_color_dict={"repr": "magenta"},
+            )
+            refs = refs_rec()
+            for k, v in refs.items():
+                val[k] = v
+        else:
+            val = this_repr
+        ret_cont[str(ref_id)] = val
+    return ret_cont
+
+
+def is_native_array(x: Any, exclusive: bool = False) -> bool:
+    """Determines whether the input x is a Native Array.
+
+    Parameters
+    ----------
+    x
+        The input to check
+    exclusive
+        Whether to check if the data type is exclusively an array, rather than a
+        variable or traced array.
+
+    Returns
+    -------
+    ret
+        Boolean, whether or not x is an array.
+
+    """
+    try:
+        return current_backend(x).is_native_array(x, exclusive)
+    except ValueError:
+        return False
+
+
+def is_ivy_array(x: Any, exclusive: bool = False) -> bool:
+    """Determines whether the input x is an Ivy Array.
+
+    Parameters
+    ----------
+    x
+        The input to check
+    exclusive
+        Whether to check if the data type is exclusively an array, rather than a
+        variable or traced array.
+
+    Returns
+    -------
+    ret
+        Boolean, whether or not x is an array.
+
+    Examples
+    --------
+    >>> x = [0., 1., 2.]
+    >>> ivy.is_ivy_array(x)
+    False
+
+    >>> x = ivy.array([0., 1., 2.])
+    >>> ivy.is_ivy_array(x)
+    True
+
+    """
+    return isinstance(x, ivy.Array) and ivy.is_native_array(x.data, exclusive)
+
+
+def is_array(x: Any, exclusive: bool = False) -> bool:
+    """Determines whether the input x is either an Ivy Array or a Native Array.
+
+    Parameters
+    ----------
+    x
+        The input to check
+    exclusive
+        Whether to check if the data type is exclusively an array, rather than a
+        variable or traced array.
+
+    Returns
+    -------
+    ret
+        Boolean, whether or not x is an array.
+
+    """
+    return ivy.is_ivy_array(x, exclusive) or ivy.is_native_array(x, exclusive)
+
+
+def is_ivy_container(x: Any) -> bool:
+    """Determines whether the input x is an Ivy Container.
+
+    Parameters
+    ----------
+    x
+        The input to check
+
+    Returns
+    -------
+    ret
+        Boolean, whether or not x is an ivy container.
+
+    """
+    return isinstance(x, ivy.Container)
+
+
+@to_native_arrays_and_back
+@handle_out_argument
+@handle_nestable
+def copy_array(
+    x: Union[ivy.Array, ivy.NativeArray], *, out: Optional[ivy.Array] = None
+) -> ivy.Array:
+    """Copy an array.
+
+    Returns
+    -------
+    ret
+        a copy of the input array ``x``.
+
+    Functional Examples
+    --------
+
+    With :code:`ivy.Array` input:
+
+    >>> x = ivy.array([-1, 0, 1])
+    >>> y = ivy.copy_array(x)
+    >>> print(y)
+    ivy.array([-1, 0, 1])
+
+    >>> x = ivy.array([1, 0, 1, 1])
+    >>> y = ivy.copy_array(x)
+    >>> print(y)
+    ivy.array([1, 0, 1, 1])
+
+    >>> x = ivy.array([1, 0, 1, -1])
+    >>> y = ivy.copy_array(x)
+    >>> print(y)
+    ivy.array([1, 0, 1, -1])
+
+    With :code:`ivy.NativeArray` input:
+
+    >>> x = ivy.native_array([-1, 0, 1])
+    >>> y = ivy.copy_array(x)
+    >>> print(y)
+    ivy.array([-1, 0, 1])
+
+    >>> x = ivy.native_array([1, 0, 1, 1])
+    >>> y = ivy.copy_array(x)
+    >>> print(y)
+    ivy.array([1, 0, 1, 1])
+
+    >>> x = ivy.native_array([1, 0, 1, -1])
+    >>> y = ivy.copy_array(x)
+    >>> print(y)
+    ivy.array([1, 0, 1, -1])
+
+    With a mix of :code:`ivy.Container` and :code:`ivy.Array` input:
+
+    >>> x = ivy.Container(a=ivy.array([-1, 0, 1]))
+    >>> y = ivy.copy_array(x)
+    >>> print(y)
+    {
+        a: ivy.array([-1, 0, 1])
+    }
+
+    >>> x = ivy.Container(a=ivy.array([-1, 0, 1]),\
+                          b=ivy.array([-1, 0, 1, 1, 1, 0]))
+    >>> y = ivy.copy_array(x)
+    >>> print(y)
+    {
+        a: ivy.array([-1, 0, 1]),
+        b: ivy.array([-1, 0, 1, 1, 1, 0])
+    }
+
+    >>> x = ivy.Container(a=ivy.array([-1, 0, 1]),\
+                          b=ivy.array([-1, 0, 1, 1, 1, 0]),\
+                          c=ivy.array([-1, 0, 1, 1, 1, 0, 1, 0, -1, -1]))
+    >>> y = ivy.copy_array(x)
+    >>> print(y)
+    {
+        a: ivy.array([-1, 0, 1]),
+        b: ivy.array([-1, 0, 1, 1, 1, 0]),
+        c: ivy.array([-1, 0, 1, 1, 1, 0, 1, 0, -1, -1])
+    }
+
+    With a mix of :code:`ivy.Container` and :code:`ivy.NativeArray` input:
+
+    >>> x = ivy.Container(a=ivy.native_array([-1, 0, 1]))
+    >>> y = ivy.copy_array(x)
+    >>> print(y)
+    {
+        a: ivy.array([-1, 0, 1])
+    }
+
+    >>> x = ivy.Container(a=ivy.native_array([-1, 0, 1]),\
+                          b=ivy.native_array([-1, 0, 1, 1, 1, 0]))
+    >>> y = ivy.copy_array(x)
+    >>> print(y)
+    {
+        a: ivy.array([-1, 0, 1]),
+        b: ivy.array([-1, 0, 1, 1, 1, 0])
+    }
+
+    >>> x = ivy.Container(a=ivy.native_array([-1, 0, 1]),\
+                          b=ivy.native_array([-1, 0, 1, 1, 1, 0]),\
+                          c=ivy.native_array([-1, 0, 1, 1, 1, 0, 1, 0, -1, -1]))
+    >>> y = ivy.copy_array(x)
+    >>> print(y)
+    {
+        a: ivy.array([-1, 0, 1]),
+        b: ivy.array([-1, 0, 1, 1, 1, 0]),
+        c: ivy.array([-1, 0, 1, 1, 1, 0, 1, 0, -1, -1])
+    }
+
+    With a mix of :code:`ivy.Container` and :code:`ivy.Array`\
+                                        and :code:`ivy.NativeArray` input:
+
+    >>> x = ivy.Container(a=ivy.array([-1, 0, 1]),\
+                          b=ivy.native_array([-1, 0, 1]))
+    >>> y = ivy.copy_array(x)
+    >>> print(y)
+    {
+        a: ivy.array([-1, 0, 1]),
+        b: ivy.array([-1, 0, 1])
+    }
+
+    >>> x = ivy.Container(a=ivy.array([1, 0, 1, 1]),\
+                          b=ivy.native_array([1, 0, 1, 1]))
+    >>> y = ivy.copy_array(x)
+    >>> print(y)
+    {
+        a: ivy.array([1, 0, 1, 1]),
+        b: ivy.array([1, 0, 1, 1])
+    }
+
+    >>> x = ivy.Container(a=ivy.array([1, 0, 1, -1]),\
+                          b=ivy.native_array([1, 0, 1, -1]),\
+                          c=ivy.native_array([1, 0, 1, -1, 1, 1, 0]),\
+                          d=ivy.array([1, 0, 1, -1, 0, 1]))
+    >>> y = ivy.copy_array(x)
+    >>> print(y)
+    {
+        a: ivy.array([1, 0, 1, -1]),
+        b: ivy.array([1, 0, 1, -1]),
+        c: ivy.array([1, 0, 1, -1, 1, 1, 0]),
+        d: ivy.array([1, 0, 1, -1, 0, 1])
+    }
+
+    Instance Method Examples
+    ------------------------
+
+    With :code:`ivy.Array` instance method:
+
+    >>> x = ivy.array([-1, 0, 1])
+    >>> y = x.copy_array()
+    >>> print(y)
+    ivy.array([-1, 0, 1])
+
+    >>> x = ivy.array([1, 0, 1, 1])
+    >>> y = x.copy_array()
+    >>> print(y)
+    ivy.array([1, 0, 1, 1])
+
+    >>> x = ivy.array([1, 0, 1, -1])
+    >>> y = x.copy_array()
+    >>> print(y)
+    ivy.array([1, 0, 1, -1])
+
+    """
+    return current_backend(x).copy_array(x, out=out)
+
+
+@inputs_to_native_arrays
+@handle_nestable
+def array_equal(
+    x0: Union[ivy.Array, ivy.NativeArray], x1: Union[ivy.Array, ivy.NativeArray]
+) -> bool:
+    """Determines whether two input arrays are equal across all elements.
+
+    Parameters
+    ----------
+    x0
+        The first input array to compare.
+    x1
+        The second input array to compare.
+    dtype
+        array data type
+
+    Returns
+    -------
+    ret
+        Boolean, whether or not the input arrays are equal across all elements.
+
+    Examples
+    --------
+    >>> x = ivy.array([1,0,1])
+    >>> y = ivy.array([1,0,-1])
+    >>> z = ivy.array_equal(x,y)
+    >>> print(z)
+    False
+
+    >>> a = ivy.array([1, 2])
+    >>> b = ivy.array([1, 2])
+    >>> c = ivy.array_equal(a,b)
+    >>> print(c)
+    True
+
+    >>> i = ivy.array([1, 2])
+    >>> j = ivy.array([1, 2, 3])
+    >>> k = ivy.array_equal(i,j)
+    >>> print(k)
+    False
+
+    """
+    return current_backend(x0).array_equal(x0, x1)
+
+
+@inputs_to_native_arrays
+@handle_nestable
+def arrays_equal(xs: List[Union[ivy.Array, ivy.NativeArray]]) -> bool:
+    """Determines whether input arrays are equal across all elements.
+
+    Parameters
+    ----------
+    xs
+        Sequence of arrays to compare for equality
+    dtype
+        list data type
+
+    Returns
+    -------
+    ret
+        Boolean, whether or not all of the input arrays are equal across all elements.
+
+    Functional Examples
+    -------------------
+
+    With :code:`ivy.Array` input:
+
+    >>> i = ivy.array([1, 2])
+    >>> j = ivy.arrays_equal([i])
+    >>> print(j)
+    True
+
+    >>> x = ivy.array([0, 1, 2])
+    >>> y = ivy.array([1, 0, 2])
+    >>> z = ivy.array([0, 1, 2])
+    >>> w = ivy.arrays_equal([x, y, z])
+    >>> print(w)
+    False
+
+    >>> a = ivy.array([-1, 0, 1])
+    >>> b = ivy.array([-1, 0, 1])
+    >>> c = ivy.array([-1, 0, 1])
+    >>> d = ivy.arrays_equal([a, b, c])
+    >>> print(d)
+    True
+
+    >>> x = ivy.array([0.1, 1.1])
+    >>> y = ivy.array([0.1, 1.1, 2.1])
+    >>> z = ivy.array([0.1, 1.1])
+    >>> w = ivy.arrays_equal([x, y, z])
+    >>> print(w)
+    False
+
+
+    With :code:`ivy.NativeArray` input:
+
+    >>> m = ivy.native_array([1.1, 0.2, 1.3])
+    >>> n = ivy.native_array([1.1, 0.2, 1.4])
+    >>> o = ivy.arrays_equal([m, n])
+    >>> print(o)
+    False
+
+    >>> a = ivy.native_array([1, 2, 3, 0, -1])
+    >>> b = ivy.array([1, 2, 3, 0, -1])
+    >>> c = ivy.arrays_equal([a,b])
+    >>> print(c)
+    True
+
+    >>> a = ivy.native_array([1, 2, 3, 0, -1])
+    >>> b = ivy.array([1, 2, 3, 0, -2])
+    >>> c = ivy.arrays_equal([a,b])
+    >>> print(c)
+    False
+
+
+    With :code:`ivy.Container` input:
+
+    >>> r = ivy.Container(a=ivy.array([0., 1., 2.]), b=ivy.array([3., 4., 5.]))
+    >>> s = ivy.Container(a=ivy.array([0., 1., 2.]), b=ivy.array([3., 4., 5.]))
+    >>> t = ivy.Container(a=ivy.array([0., 1., 2.]), b=ivy.array([6., 7., 8.]))
+    >>> print(ivy.arrays_equal([r,s,t]))
+    {
+        a: true,
+        b: false
+    }
+
+    >>> x = ivy.Container(a=ivy.array([0, 1, 2]), b=ivy.array([3, 4, 5]))
+    >>> y = ivy.array([0,1,2])
+    >>> z = ivy.arrays_equal([x,y])
+    >>> print(z)
+    {
+        a: true,
+        b: false
+    }
+
+    """
+    x0 = xs[0]
+    for x in xs[1:]:
+        if not array_equal(x0, x):
+            return False
+    return True
+
+
+@to_native_arrays_and_back
+@handle_nestable
+def all_equal(
+    *xs: Iterable[Any], equality_matrix: bool = False
+) -> Union[bool, ivy.Array, ivy.NativeArray]:
+    """Determines whether the inputs are all equal.
+
+    Parameters
+    ----------
+    xs
+        inputs to compare.
+    equality_matrix
+        Whether to return a matrix of equalities comparing each input with every other.
+        Default is False.
+
+    Returns
+    -------
+    ret
+        Boolean, whether or not the inputs are equal, or matrix array of booleans if
+        equality_matrix=True is set.
+
+    Examples
+    --------
+    With :code:`Number` inputs:
+
+    >>> x1 = 1.2
+    >>> x2 = 1.0
+    >>> y = ivy.all_equal(x1, x2, equality_matrix=False)
+    >>> print(y)
+    False
+
+    With :code:`ivy.Array` inputs:
+
+    >>> x1 = ivy.array([1, 1, 0, 0, 1, -1])
+    >>> x2 = ivy.array([1, 1, 0, 0, 1, -1])
+    >>> y = ivy.all_equal(x1, x2, equality_matrix=True)
+    >>> print(y)
+    ivy.array([[ True,  True], [ True,  True]])
+
+    With :code:`ivy.NativeArray` inputs:
+
+    >>> x1 = ivy.native_array([1, 1, 0, 0, 1, -1])
+    >>> x2 = ivy.native_array([1, 1, 0, 0, 1, -1])
+    >>> y = ivy.all_equal(x1, x2, equality_matrix=False)
+    >>> print(y)
+    True
+
+    With one :code:`ivy.Container` inputs:
+
+    >>> x1 = ivy.Container(a=ivy.native_array([0, 0, -1, 1, 0]), \
+                            b=ivy.array([0, 0, -1, 1, 0]))
+    >>> x2 = ivy.array([0, 0, -1, 1, 0])
+    >>> y = ivy.all_equal(x1, x2, equality_matrix=False)
+    >>> print(y)
+    {
+        a: true,
+        b: true
+    }
+
+    With multiple :code:`ivy.Container` inputs:
+
+    >>> x1 = ivy.Container(a=ivy.array([1, 0, 1, 1]), \
+                            b=ivy.native_array([1, 0, 0, 1]))
+    >>> x2 = ivy.Container(a=ivy.native_array([1, 0, 1, 1]), \
+                            b=ivy.array([1, 0, -1, -1]))
+    >>> y = ivy.all_equal(x1, x2, equality_matrix=False)
+    >>> print(y)
+    {
+        a: true,
+        b: false
+    }
+
+    """
+    equality_fn = ivy.array_equal if ivy.is_native_array(xs[0]) else lambda a, b: a == b
+    if equality_matrix:
+        num_arrays = len(xs)
+        mat = [[None for _ in range(num_arrays)] for _ in range(num_arrays)]
+        for i, xa in enumerate(xs):
+            for j_, xb in enumerate(xs[i:]):
+                j = j_ + i
+                res = equality_fn(xa, xb)
+                if ivy.is_native_array(res):
+                    # noinspection PyTypeChecker
+                    res = ivy.to_scalar(res)
+                # noinspection PyTypeChecker
+                mat[i][j] = res
+                # noinspection PyTypeChecker
+                mat[j][i] = res
+        return ivy.array(mat)
+    x0 = xs[0]
+    for x in xs[1:]:
+        if not equality_fn(x0, x):
+            return False
+    return True
+
+
+@inputs_to_native_arrays
+@handle_nestable
+def to_numpy(x: Union[ivy.Array, ivy.NativeArray]) -> np.ndarray:
+    """Converts an array into a numpy array.
+
+    Parameters
+    ----------
+    x
+        input array
+
+    Returns
+    -------
+    ret
+        a numpy array copying all the element of the array ``x``.
+
+    Functional Method Examples
+    --------------------------
+
+    With :code:`ivy.Array` inputs:
+
+    >>> x = ivy.array([-1, 0, 1])
+    >>> y = ivy.to_numpy(x)
+    >>> print(y)
+    [-1  0  1]
+
+    >>> x = ivy.array([[-1, 0, 1],[-1, 0, 1], [1,0,-1]])
+    >>> y = ivy.to_numpy(x)
+    >>> print(y)
+    [[-1  0  1]
+    [-1  0  1]
+    [ 1  0 -1]]
+
+    With :code:`ivy.NativeArray` inputs:
+
+    >>> x = ivy.native_array([-1, 0, 1])
+    >>> y = ivy.to_numpy(x)
+    >>> print(y)
+    [-1 0 1]
+
+    >>> x = ivy.native_array([[-1, 0, 1],[-1, 0, 1], [1,0,-1]])
+    >>> y = ivy.to_numpy(x)
+    >>> print(y)
+    [[-1  0  1]
+    [-1  0  1]
+    [ 1  0 -1]]
+
+    With a mix of :code:`ivy.Container` and :code:`ivy.NativeArray` inputs:
+
+    >>> x = ivy.Container(a=ivy.native_array([-1, 0, 1]))
+    >>> y = ivy.to_numpy(x)
+    >>> print(y)
+    {
+        a: array([-1, 0, 1], dtype=int32)
+    }
+
+    >>> x = ivy.Container(a=ivy.native_array([[-1, 0, 1], [-1, 0, 1], [1, 0, -1]]),\
+                        b=ivy.native_array([[-1, 0, 0], [1, 0, 1], [1, 1, 1]]))
+    >>> y = ivy.to_numpy(x)
+    >>> print(y)
+    {
+        a: array([[-1, 0, 1],
+                  [-1, 0, 1],
+                  [1, 0, -1]], dtype=int32),
+        b: array([[-1, 0, 0],
+                  [1, 0, 1],
+                  [1, 1, 1]], dtype=int32)
+    }
+
+    With a mix of :code:`ivy.Container` and :code:`ivy.Array` inputs:
+
+    >>> x = ivy.Container(x=ivy.array([-1, 0, 1]))
+    >>> y = ivy.to_numpy(x)
+    >>> print(y)
+    {x:array([-1,0,1],dtype=int32)}
+
+    >>> x = ivy.Container(a=ivy.array([[-1.0, 0., 1.], [-1, 0, 1], [1, 0, -1]]),\
+                      b=ivy.array([[-1, 0, 0], [1, 0, 1], [1, 1, 1]]))
+    >>> y = ivy.to_numpy(x)
+    >>> print(y)
+    {
+        a: array([[-1., 0., 1.],
+                  [-1., 0., 1.],
+                  [1., 0., -1.]], dtype=float32),
+        b: array([[-1, 0, 0],
+                  [1, 0, 1],
+                  [1, 1, 1]], dtype=int32)
+    }
+
+    Instance Method Example
+    -----------------------
+
+    With :code:`ivy.Array` inputs:
+
+    >>> x = ivy.array([-1, 0, 1])
+    >>> y = x.to_numpy()
+    >>> print(y)
+    [-1  0  1]
+
+    >>> x = ivy.array([[-1, 0, 1],[-1, 0, 1], [1,0,-1]])
+    >>> y = x.to_numpy()
+    >>> print(y)
+    [[-1  0  1]
+    [-1  0  1]
+    [ 1  0 -1]]
+
+    With :code:`ivy.Container` inputs:
+
+    >>> x = ivy.Container(a=ivy.array([[-1.0, 0., 1.], [-1, 0, 1], [1, 0, -1]]),\
+                      b=ivy.native_array([[-1, 0, 0], [1, 0, 1], [1, 1, 1]]))
+    >>> y = x.to_numpy()
+    >>> print(y)
+    {
+        a: array([[-1., 0., 1.],
+                  [-1., 0., 1.],
+                  [1., 0., -1.]], dtype=float32),
+        b: array([[-1, 0, 0],
+                  [1, 0, 1],
+                  [1, 1, 1]], dtype=int32)
+    }
+
+    >>> x = ivy.Container(a=ivy.array([-1, 0, 1]), b=ivy.array([1, 0, 1, 1]))
+    >>> y = x.to_numpy()
+    >>> print(y)
+    {
+        a: array([-1, 0, 1], dtype=int32),
+        b: array([1, 0, 1, 1], dtype=int32)
+    }
+
+    """
+    return current_backend(x).to_numpy(x)
+
+
+@inputs_to_native_arrays
+@handle_nestable
+def to_scalar(x: Union[ivy.Array, ivy.NativeArray]) -> Number:
+    """Converts an array with a single element into a scalar.
+
+    Parameters
+    ----------
+    x
+        Input array with a single element.
+
+    Returns
+    -------
+    ret
+        a scalar copying the element of the array ``x``.
+
+    Functional Examples
+    -------------------
+
+    With :code:`ivy.Array` input:
+
+    >>> x = ivy.array([-1])
+    >>> y = ivy.to_scalar(x)
+    >>> print(y)
+    -1
+
+    >>> print(ivy.is_int_dtype(y))
+    True
+
+    >>> x = ivy.array([3])
+    >>> y = ivy.to_scalar(x)
+    >>> print(y)
+    3
+
+    With :code:`ivy.NativeArray` input:
+
+    >>> x = ivy.native_array([-1])
+    >>> y = ivy.to_scalar(x)
+    >>> print(y)
+    -1
+
+    >>> print(ivy.is_int_dtype(y))
+    True
+
+    >>> x = ivy.native_array([3])
+    >>> y = ivy.to_scalar(x)
+    >>> print(y)
+    3
+
+    With a mix of :code:`ivy.Container` and :code:`ivy.Array` input:
+
+    >>> x = ivy.Container(a=ivy.array([-1]), b=ivy.array([3]))
+    >>> y = ivy.to_scalar(x)
+    >>> print(y)
+    {
+        a: -1,
+        b: 3
+    }
+
+    >>> print(ivy.is_int_dtype(y))
+    {
+        a: true,
+        b: true
+    }
+
+    >>> x = ivy.Container(a=ivy.array([1]), b=ivy.array([0]),\
+                          c=ivy.array([-1]))
+    >>> y = ivy.to_scalar(x)
+    >>> print(y)
+    {
+        a: 1,
+        b: 0,
+        c: -1
+    }
+
+    With a mix of :code:`ivy.Container` and :code:`ivy.NativeArray` input:
+
+    >>> x = ivy.Container(a=ivy.native_array([-1]), b=ivy.native_array([3]))
+    >>> y = ivy.to_scalar(x)
+    >>> print(y)
+    {
+        a: -1,
+        b: 3
+    }
+
+    >>> print(ivy.is_int_dtype(y))
+    {
+        a: true,
+        b: true
+    }
+
+    >>> x = ivy.Container(a=ivy.native_array([1]), b=ivy.native_array([0]),\
+                          c=ivy.native_array([-1]))
+    >>> y = ivy.to_scalar(x)
+    >>> print(y)
+    {
+        a: 1,
+        b: 0,
+        c: -1
+    }
+
+    Instance Method Examples
+    ------------------------
+
+    With :code:`ivy.Array` instance method:
+
+    >>> x = ivy.array([-1])
+    >>> y = x.to_scalar()
+    >>> print(y)
+    -1
+
+    >>> print(ivy.is_int_dtype(y))
+    True
+
+    >>> x = ivy.array([3])
+    >>> y = x.to_scalar()
+    >>> print(y)
+    3
+
+    With a mix of :code:`ivy.Container` instance method:
+
+    >>> x = ivy.Container(a=ivy.array([-1]), b=ivy.array([3]))
+    >>> y = x.to_scalar()
+    >>> print(y)
+    {
+        a: -1,
+        b: 3
+    }
+
+    >>> print(ivy.is_int_dtype(y))
+    {
+        a: true,
+        b: true
+    }
+
+    >>> x = ivy.Container(a=ivy.array([1]), b=ivy.array([0]),\
+                          c=ivy.array([-1]))
+    >>> y = x.to_scalar()
+    >>> print(y)
+    {
+        a: 1,
+        b: 0,
+        c: -1
+    }
+
+    """
+    return current_backend(x).to_scalar(x)
+
+
+@inputs_to_native_arrays
+@handle_nestable
+def to_list(x: Union[ivy.Array, ivy.NativeArray]) -> List:
+    """Creates a (possibly nested) list from input array.
+
+    Parameters
+    ----------
+    x
+        Input array.
+
+    Returns
+    -------
+    ret
+        A list representation of the input array ``x``.
+
+    Functional Examples
+    ------------------
+
+    With :code:`ivy.Array` input:
+
+    >>> x = ivy.array([-1, 0, 1])
+    >>> y = ivy.to_list(x)
+    >>> print(y)
+    [-1, 0, 1]
+
+    >>> print(isinstance(y, list))
+    True
+
+    >>> x = ivy.array([[ 1.1,  2.2,  3.3], \
+                       [-4.4, -5.5, -6.6]])
+    >>> y = ivy.to_list(x)
+    >>> print(y)
+    [[1.100000023841858,2.200000047683716,3.299999952316284],[-4.400000095367432,-5.5,-6.599999904632568]]
+
+    >>> print(isinstance(y, list))
+    True
+
+    >>> x = ivy.array([[[-1,  0,  1],\
+                        [ 1,  0, -1]], \
+                       [[ 1, -1,  0], \
+                        [ 1,  0, -1]]])
+    >>> y = ivy.to_list(x)
+    >>> print(y)
+    [[[-1, 0, 1], [1, 0, -1]], [[1, -1, 0], [1, 0, -1]]]
+
+    >>> print(isinstance(y, list))
+    True
+
+    With :code:`ivy.NativeArray` input:
+
+    >>> x = ivy.native_array([-1, 0, 1])
+    >>> y = ivy.to_list(x)
+    >>> print(y)
+    [-1, 0, 1]
+
+    >>> print(isinstance(y, list))
+    True
+
+    >>> x = ivy.native_array([[-1, 0, 1], \
+                              [-1, 0, 1], \
+                              [ 1, 0, -1]])
+    >>> y = ivy.to_list(x)
+    >>> print(y)
+    [[-1, 0, 1], [-1, 0, 1], [1, 0, -1]]
+
+    >>> print(isinstance(y, list))
+    True
+
+    >>> x = ivy.native_array([[[-1, 0, 1], \
+                               [1, 0, -1]], \
+                              [[1, -1, 0], \
+                               [1, 0, -1]]])
+    >>> y = ivy.to_list(x)
+    >>> print(y)
+    [[[-1, 0, 1], [1, 0, -1]], [[1, -1, 0], [1, 0, -1]]]
+
+    >>> print(isinstance(y, list))
+    True
+
+    With a mix of :code:`ivy.Container` and :code:`ivy.Array` input:
+
+    >>> x = ivy.Container(a=ivy.array([-1, 0, 1]))
+    >>> y = ivy.to_list(x)
+    >>> print(y)
+    {
+        a: [-1, 0, 1]
+    }
+
+    >>> x = ivy.Container(a=ivy.array([[-1, 0, 1], \
+                                       [-1, 0, 1], \
+                                       [1, 0, -1]]))
+    >>> y = ivy.to_list(x)
+    >>> print(y)
+    {
+        a: [[-1, 0, 1], [-1, 0, 1], [1,0,-1]]
+    }
+
+    >>> x = \
+    ivy.Container(a=ivy.array([[[-1, 0, 1],[1, 0, -1]],[[1, -1, 0],[1, 0, -1]]]))
+    >>> y = ivy.to_list(x)
+    >>> print(y)
+    {
+        a: [[[-1, 0, 1], [1, 0, -1]], [[1, -1, 0], [1, 0, -1]]]
+    }
+
+    With a mix of :code:`ivy.Container` and :code:`ivy.NativeArray` input:
+
+    >>> x = ivy.Container(a=ivy.native_array([-1, 0, 1]))
+    >>> y = ivy.to_list(x)
+    >>> print(y)
+    {
+        a: [-1, 0, 1]
+    }
+
+    >>> x = ivy.Container(a=ivy.native_array([[-1, 0, 1],[-1, 0, 1],[1, 0, -1]]))
+    >>> y = ivy.to_list(x)
+    >>> print(y)
+    {
+        a: [[-1, 0, 1], [-1, 0, 1], [1, 0, -1]]
+    }
+
+    >>> x =\
+    ivy.Container(a=ivy.native_array([[[-1 ,0, 1],[1, 0 ,-1]],[[1, -1, 0],[1,0 ,-1]]]))
+    >>> y = ivy.to_list(x)
+    >>> print(y)
+    {
+        a: [[[-1, 0, 1], [1, 0, -1]], [[1, -1, 0], [1, 0, -1]]]
+    }
+
+    Instance Method Examples
+    ------------------------
+
+    With :code:`ivy.Array` instance method:
+
+    >>> x = ivy.array([0, 1, 2])
+    >>> y = x.to_list()
+    >>> print(y)
+    [0, 1, 2]
+
+    With :code:`ivy.Container` instance method:
+
+    >>> x = ivy.Container(a=ivy.array([0, 1, 2]))
+    >>> y = x.to_list()
+    >>> print(y)
+    [ivy.array([0,1,2])]
+
+    """
+    return current_backend(x).to_list(x)
+
+
+@handle_nestable
+def clip_vector_norm(
+    x: Union[ivy.Array, ivy.NativeArray],
+    max_norm: float,
+    p: float = 2.0,
+    *,
+    out: Optional[ivy.Array] = None,
+) -> Union[ivy.Array, ivy.NativeArray]:
+    """Clips (limits) the vector p-norm of an array.
+
+    Parameters
+    ----------
+    x
+        array, input array containing elements to clip.
+    max_norm
+        float, the maximum value of the array norm.
+    p
+        optional float, the p-value for computing the p-norm. Default is 2.
+    out
+        optional output array, for writing the result to. It must have a shape that the
+        inputs broadcast to.
+
+    Returns
+    -------
+    ret
+        An array with the vector norm downscaled to the max norm if needed.
+
+    """
+    norm = ivy.vector_norm(x, keepdims=True, ord=p)
+    ratio = ivy.stable_divide(max_norm, norm)
+    if ratio < 1:
+        ret = ratio * x
+    else:
+        ret = x
+    if ivy.exists(out):
+        return ivy.inplace_update(out, ret)
+    return ret
+
+
+@to_native_arrays_and_back
+@handle_nestable
+def clip_matrix_norm(
+    x: Union[ivy.Array, ivy.NativeArray],
+    max_norm: float,
+    p: float = 2.0,
+    *,
+    out: Optional[ivy.Array] = None,
+) -> Union[ivy.Array, ivy.NativeArray]:
+    """Clips (limits) the matrix norm of an array.
+
+    Parameters
+    ----------
+    x
+        Input array containing elements to clip.
+    max_norm
+        The maximum value of the array norm.
+    p
+        The p-value for computing the p-norm. Default is 2.
+    out
+        optional output array, for writing the result to. It must have a shape that the
+        inputs broadcast to.
+
+    Returns
+    -------
+    ret
+        An array with the matrix norm downscaled to the max norm if needed.
+
+    """
+    norms = ivy.matrix_norm(x, p, keepdims=True)
+    ratios = ivy.maximum(ivy.stable_divide(max_norm, norms), 1.0)
+    return ivy.multiply(ratios, x, out=out)
+
+
+@to_native_arrays_and_back
+@handle_out_argument
+@handle_nestable
+def floormod(
+    x: Union[ivy.Array, ivy.NativeArray],
+    y: Union[ivy.Array, ivy.NativeArray],
+    *,
+    out: Optional[Union[ivy.Array, ivy.NativeArray]] = None,
+) -> Union[ivy.Array, ivy.NativeArray]:
+    """Returns element-wise remainder of division.
+
+    Parameters
+    ----------
+    x
+        array, input to floormod
+    y
+        array, denominator input for floormod.
+    out
+        optional output array, for writing the result to. It must have a shape that the
+        inputs broadcast to.
+
+    Returns
+    -------
+    ret
+        An array of the same shape and type as x, with the elements floor modded.
+
+    """
+    return current_backend(x).floormod(x, y, out=out)
+
+
+@to_native_arrays_and_back
+@handle_nestable
+def unstack(
+    x: Union[ivy.Array, ivy.NativeArray], axis: int, keepdims: bool = False
+) -> Union[ivy.Array, ivy.NativeArray]:
+    """Unpacks the given dimension of a rank-R array into rank-(R-1) arrays.
+
+    Parameters
+    ----------
+    x
+        Input array to unstack.
+    axis
+        Axis for which to unpack the array.
+    keepdims
+        Whether to keep dimension 1 in the unstack dimensions. Default is False.
+
+    Returns
+    -------
+    ret
+        List of arrays, unpacked along specified dimensions.
+
+    """
+    return current_backend(x).unstack(x, axis, keepdims)
+
+
+@to_native_arrays_and_back
+@handle_nestable
+def fourier_encode(
+    x: Union[ivy.Array, ivy.NativeArray],
+    max_freq: Union[float, ivy.Array, ivy.NativeArray],
+    num_bands: int = 4,
+    linear: bool = False,
+    concat: bool = True,
+    flatten: bool = False,
+) -> Union[ivy.Array, ivy.NativeArray, Tuple]:
+    """Pads an array with fourier encodings.
+
+    Parameters
+    ----------
+    x
+        Input array to encode.
+    max_freq
+        The maximum frequency of the encoding.
+    num_bands
+        The number of frequency bands for the encoding. Default is 4.
+    linear
+        Whether to space the frequency bands linearly as opposed to geometrically.
+        Default is False.
+    concat
+        Whether to concatenate the position, sin and cos values, or return seperately.
+        Default is True.
+    flatten
+        Whether to flatten the position dimension into the batch dimension. Default is
+        False.
+
+    Returns
+    -------
+    ret
+        New array with the final dimension expanded, and the encodings stored in this
+        channel.
+
+    """
+    x_in = x
+    dim = x.shape[-1]
+    x = ivy.expand_dims(x, -1)
+    orig_x = x
+    if linear:
+        scales = ivy.linspace(1.0, max_freq / 2, num_bands, device=dev(x))
+    else:
+        if ivy.backend == "torch" and isinstance(max_freq, float):
+            scales = ivy.logspace(
+                0.0,
+                ivy.log(ivy.array(max_freq / 2)) / math.log(10),
+                num_bands,
+                base=10,
+                device=dev(x),
+            )
+        else:
+            scales = ivy.logspace(
+                0.0,
+                ivy.log(max_freq / 2) / math.log(10),
+                num_bands,
+                base=10,
+                device=dev(x),
+            )
+    scales = ivy.astype(scales, ivy.dtype(x))
+    scales = scales[(*((None,) * (len(x.shape) - len(scales.shape))), Ellipsis)]
+    x = x * scales * math.pi
+    sin_x = ivy.sin(x)
+    cos_x = ivy.cos(x)
+    if flatten:
+        orig_x = x_in
+        sin_x = ivy.reshape(sin_x, [-1, num_bands * dim])
+        cos_x = ivy.reshape(cos_x, [-1, num_bands * dim])
+    if concat:
+        return ivy.concat([orig_x, sin_x, cos_x], -1)
+    return sin_x, cos_x
+
+
+@inputs_to_native_arrays
+@handle_nestable
+def value_is_nan(
+    x: Union[ivy.Array, ivy.NativeArray, Number], include_infs: bool = True
+) -> bool:
+    """Determine whether the single valued array or scalar is of nan type.
+
+    Parameters
+    ----------
+    x
+        The input to check Input array.
+    include_infs
+        Whether to include infs and -infs in the check. Default is True.
+
+    Returns
+    -------
+    ret
+        Boolean as to whether the input value is a nan or not.
+
+    """
+    x_scalar = ivy.to_scalar(x) if ivy.is_native_array(x) else x
+    if not x_scalar == x_scalar:
+        return True
+    if include_infs and x_scalar == INF or x_scalar == -INF:
+        return True
+    return False
+
+
+@inputs_to_native_arrays
+@handle_nestable
+def has_nans(x: Union[ivy.Array, ivy.NativeArray], include_infs: bool = True) -> bool:
+    """Determine whether the array contains any nans, as well as infs or -infs if
+    specified.
+
+    Parameters
+    ----------
+    x
+        Input array.
+    include_infs
+        Whether to include infs and -infs in the check. Default is True.
+
+    Returns
+    -------
+    ret
+        Boolean as to whether the array contains nans.
+
+    """
+    return value_is_nan(ivy.sum(x), include_infs)
+
+
+def exists(x: Any) -> bool:
+    """Simple check as to whether the input is None or not.
+
+    Parameters
+    ----------
+    x
+        Input to check.
+
+    Returns
+    -------
+    ret
+        True if x is not None, else False.
+
+    Examples
+    --------
+    With :code:`Any` input:
+
+    >>> x = None
+    >>> y = ivy.exists(x)
+    >>> print(y)
+    False
+
+    >>> x = ""
+    >>> y = ivy.exists(x)
+    >>> print(y)
+    True
+
+    >>> x = []
+    >>> y = ivy.exists(x)
+    >>> print(y)
+    True
+
+    >>> x = 1
+    >>> y = ivy.exists(x)
+    >>> print(y)
+    True
+
+    >>> x = "abc"
+    >>> y = ivy.exists(x)
+    >>> print(y)
+    True
+
+    >>> x = [1, 0, -1, 1]
+    >>> y = ivy.exists(x)
+    >>> print(y)
+    True
+
+    >>> x = ivy.native_array([1, 2, 3, 1.2])
+    >>> y = ivy.exists(x)
+    >>> print(y)
+    True
+
+    >>> x = ivy.array([1, 2, 3, 1.2])
+    >>> y = ivy.exists(x)
+    >>> print(y)
+    True
+
+    With a mix of :code:`ivy.Container` and :code:`Any` input:
+
+    >>> x = ivy.Container(a=None, b=None)
+    >>> y = ivy.exists(x)
+    >>> print(y)
+    True
+
+    >>> x = ivy.Container(a=None, b="")
+    >>> y = ivy.exists(x)
+    >>> print(y)
+    True
+
+    >>> x = ivy.Container(a=123, b="")
+    >>> y = ivy.exists(x)
+    >>> print(y)
+    True
+
+    >>> x = ivy.Container(a=ivy.array([1, 2, 3]), b=ivy.native_array([1, 0, 1.2]))
+    >>> y = ivy.exists(x)
+    >>> print(y)
+    True
+
+    """
+    return x is not None
+
+
+def default(
+    x: Any,
+    default_val: Any,
+    catch_exceptions: bool = False,
+    rev: bool = False,
+    with_callable: bool = False,
+) -> Any:
+    """Returns x provided it exists (is not None), else returns default value.
+
+    Parameters
+    ----------
+    x
+        Input which may or may not exist (be None).
+    default_val
+        The default value.
+    catch_exceptions
+        Whether to catch exceptions from callable x. Default is False.
+    rev
+        Whether to reverse the input x and default_val. Default is False.
+    with_callable
+        Whether either of the arguments might be callable functions. Default is False.
+
+    Returns
+    -------
+    ret
+        x if x exists (is not None), else default.
+
+    """
+    with_callable = catch_exceptions or with_callable
+    if rev:
+        tmp = x
+        x = default_val
+        default_val = tmp
+    if with_callable:
+        x_callable = callable(x)
+        default_callable = callable(default_val)
+    else:
+        x_callable = False
+        default_callable = False
+    if catch_exceptions:
+        # noinspection PyBroadException
+        try:
+            x = x() if x_callable else x
+        except Exception:
+            return default_val() if default_callable else default_val
+    else:
+        x = x() if x_callable else x
+    return x if exists(x) else default_val() if default_callable else default_val
+
+
+def shape_to_tuple(shape: Union[ivy.Shape, ivy.NativeShape]):
+    """Returns a tuple representation of the input shape.
+
+    Parameters
+    ----------
+    shape
+        The shape input to convert to tuple representation.
+
+    Returns
+    -------
+        The shape in tuple representation
+
+    Examples
+    --------
+    With :code:`ivy.Array.shape` input:
+
+    >>> x = ivy.array([1., 2., 3.]).shape
+    >>> print(ivy.shape_to_tuple(x))
+    (3,)
+
+    >>> x = ivy.array([[1., 2., 3.], [4., 5., 6.]]).shape
+    >>> print(ivy.shape_to_tuple(x))
+    (2, 3)
+
+    >>> x = ivy.array((1., 2., 3.)).shape
+    >>> print(ivy.shape_to_tuple(x))
+    (3,)
+
+    >>> x = ivy.array(((1., 2., 3.), (4., 5., 6.))).shape
+    >>> print(ivy.shape_to_tuple(x))
+    (2, 3)
+
+    With :code:`ivy.NativeArray.shape` input:
+
+    >>> x = ivy.native_array([1., 2., 3.]).shape
+    >>> print(ivy.shape_to_tuple(x))
+    (3,)
+
+    >>> x = ivy.native_array([[1., 2., 3.], [4., 5., 6.]]).shape
+    >>> print(ivy.shape_to_tuple(x))
+    (2, 3)
+
+    >>> x = ivy.native_array((1., 2., 3.)).shape
+    >>> print(ivy.shape_to_tuple(x))
+    (3,)
+
+    >>> x = ivy.native_array(((1., 2., 3.), (4., 5., 6.))).shape
+    >>> print(ivy.shape_to_tuple(x))
+    (2, 3)
+
+    With :code:`Tuple[int]` input:
+
+    >>> x = (1, 2, 3)
+    >>> print(ivy.shape_to_tuple(x))
+    (1, 2, 3)
+
+    With :code:`List[int]` input:
+
+    >>> x = [1, 2, 3]
+    >>> print(ivy.shape_to_tuple(x))
+    (1, 2, 3)
+
+    """
+    if ivy.is_array(shape):
+        raise Exception("shape_to_tuple does not accept arrays as input")
+    if isinstance(shape, int):
+        return shape
+    elif isinstance(shape, (tuple, list)):
+        assert min([isinstance(d, int) for d in shape]) is True
+    return tuple(shape)
+
+
+@handle_nestable
+def try_else_none(fn):
+    """Try and return the function, otherwise return None if an exception was raised
+    during function execution.
+
+    Parameters
+    ----------
+    fn
+        Function to try and call and return.
+
+    """
+    return default(fn, None, True)
+
+
+def arg_names(receiver):
+    """Get the expected keyword arguments for a function or class constructor.
+
+    Parameters
+    ----------
+    receiver
+
+    """
+    return list(inspect.signature(receiver).parameters.keys())
+
+
+def match_kwargs(kwargs, *receivers, allow_duplicates=False):
+    """Match keyword arguments to either class or function receivers.
+
+    Parameters
+    ----------
+    kwargs
+        Keyword arguments to match.
+    receivers
+        Functions and/or classes to match the keyword arguments to.
+    allow_duplicates
+        Whether to allow one keyword argument to be used for multiple receivers.
+        Default is False.
+
+    Returns
+    -------
+    ret
+        Sequence of keyword arguments split as best as possible.
+
+    """
+    split_kwargs = list()
+    for receiver in receivers:
+        expected_kwargs = arg_names(receiver)
+        found_kwargs = {k: v for k, v in kwargs.items() if k in expected_kwargs}
+        if not allow_duplicates:
+            for k in found_kwargs.keys():
+                del kwargs[k]
+        split_kwargs.append(found_kwargs)
+    if len(split_kwargs) == 1:
+        return split_kwargs[0]
+    return split_kwargs
+
+
+def cache_fn(func: Callable) -> Callable:
+    """Wrap a function, such that when cache=True is passed as an argument, a previously
+    cached output is returned.
+
+    Parameters
+    ----------
+    func
+        The function to wrap, whose output should be cached for later.
+
+    Returns
+    -------
+    ret
+        The newly cache wrapped function.
+
+    """
+    global FN_CACHE
+    if func not in FN_CACHE:
+        FN_CACHE[func] = dict()
+
+    def cached_fn(*args, **kwargs):
+        """Summary.
+
+        Parameters
+        ----------
+        *args
+
+        **kwargs
+
+        """
+        key = "".join(
+            [str(i) + ", " for i in args]
+            + [" kw, "]
+            + [str(i) + ", " for i in sorted(kwargs.items())]
+        )
+        cache = FN_CACHE[func]
+        if key in cache:
+            return cache[key]
+        ret = func(*args, **kwargs)
+        cache[key] = ret
+        return ret
+
+    return cached_fn
+
+
+def current_backend_str() -> Union[str, None]:
+    """Summary.
+
+    Returns
+    -------
+    ret
+        The framework string.
+
+    """
+    fw = current_backend()
+    if fw is None:
+        return None
+    return fw.current_backend_str()
+
+
+@to_native_arrays_and_back
+@handle_nestable
+def einops_rearrange(
+    x: Union[ivy.Array, ivy.NativeArray],
+    pattern: str,
+    *,
+    out: Optional[ivy.Array] = None,
+    **axes_lengths: Dict[str, int],
+) -> ivy.Array:
+    """Perform einops rearrange operation on input array x.
+
+    Parameters
+    ----------
+    x
+        Input array to be re-arranged.
+    pattern
+        Rearrangement pattern.
+    axes_lengths
+        Any additional specifications for dimensions.
+    out
+        optional output array, for writing the result to. It must have a shape that the
+        inputs broadcast to.
+
+    Returns
+    -------
+    ret
+        New array with einops.rearrange having been applied.
+
+    """
+    ret = einops.rearrange(x, pattern, **axes_lengths)
+    if ivy.exists(out):
+        return ivy.inplace_update(out, ret)
+    return ret
+
+
+@to_native_arrays_and_back
+@handle_nestable
+def einops_reduce(
+    x: Union[ivy.Array, ivy.NativeArray],
+    pattern: str,
+    reduction: Union[str, Callable],
+    *,
+    out: Optional[ivy.Array] = None,
+    **axes_lengths: Dict[str, int],
+) -> ivy.Array:
+    """Perform einops reduce operation on input array x.
+
+    Parameters
+    ----------
+    x
+        Input array to be reduced.
+    pattern
+        Reduction pattern.
+    reduction
+        One of available reductions ('min', 'max', 'sum', 'mean', 'prod'), or callable.
+    axes_lengths
+        Any additional specifications for dimensions.
+    out
+        optional output array, for writing the result to. It must have a shape that the
+        inputs broadcast to.
+
+    Returns
+    -------
+    ret
+        New array with einops.reduce having been applied.
+
+    """
+    ret = einops.reduce(x, pattern, reduction, **axes_lengths)
+    if ivy.exists(out):
+        return ivy.inplace_update(out, ret)
+    return ret
+
+
+@to_native_arrays_and_back
+@handle_nestable
+def einops_repeat(
+    x: Union[ivy.Array, ivy.NativeArray],
+    pattern: str,
+    *,
+    out: Optional[ivy.Array] = None,
+    **axes_lengths: Dict[str, int],
+) -> Union[ivy.Array, ivy.NativeArray]:
+    """Perform einops repeat operation on input array x.
+
+    Parameters
+    ----------
+    x
+        Input array to be repeated.
+    pattern
+        Rearrangement pattern.
+    axes_lengths
+        Any additional specifications for dimensions.
+    out
+        optional output array, for writing the result to. It must have a shape that the
+        inputs broadcast to.
+
+    Returns
+    -------
+    ret
+        New array with einops.repeat having been applied.
+
+    """
+    ret = einops.repeat(x, pattern, **axes_lengths)
+    if ivy.exists(out):
+        return ivy.inplace_update(out, ret)
+    return ret
+
+
+def get_min_denominator() -> float:
+    """Get the global minimum denominator used by ivy for numerically stable division.
+
+    Returns
+    -------
+    ret
+        A float number of the global minimum denominator.
+
+    Examples
+    --------
+    >>> x = ivy.get_min_denominator()
+    >>> print(x)
+    1e-12
+
+    """
+    return ivy._MIN_DENOMINATOR
+
+
+def set_min_denominator(val: float) -> None:
+    """Set the global minimum denominator used by ivy for numerically stable division.
+
+    Parameters
+    ----------
+    val
+        The new value to set the minimum denominator to.
+
+    """
+    ivy._MIN_DENOMINATOR = val
+
+
+def get_min_base() -> float:
+    """Get the global minimum base used by ivy for numerically stable power raising."""
+    # noinspection PyProtectedMember
+    return ivy._MIN_BASE
+
+
+def set_min_base(val: float) -> None:
+    """Set the global minimum base used by ivy for numerically stable power raising.
+
+    Parameters
+    ----------
+    val
+        The new value to set the minimum base to.
+
+    """
+    ivy._MIN_BASE = val
+
+
+def stable_divide(
+    numerator: Any, denominator: Any, min_denominator: float = None
+) -> Any:
+    """Divide the numerator by the denominator, with min denominator added to the
+    denominator for numerical stability.
+
+    Parameters
+    ----------
+    numerator
+        The numerator of the division.
+    denominator
+        The denominator of the division.
+    min_denominator
+        The minimum denominator to use, use global ivy._MIN_DENOMINATOR by default.
+
+    Returns
+    -------
+    ret
+        The new item following the numerically stable division.
+
+    """
+    # noinspection PyProtectedMember
+    return numerator / (denominator + default(min_denominator, ivy._MIN_DENOMINATOR))
+
+
+def stable_pow(base: Any, exponent: Any, min_base: float = None) -> Any:
+    """Raise the base by the power, with MIN_BASE added to the base when exponent > 1
+    for numerical stability.
+
+    Parameters
+    ----------
+    base
+        The numerator of the division.
+    exponent
+        The denominator of the division.
+    min_base
+        The minimum base to use, use global ivy._MIN_BASE by default.
+
+    Returns
+    -------
+    ret
+        The new item following the numerically stable division.
+
+    """
+    # noinspection PyProtectedMember
+    return (base + default(min_base, ivy._MIN_BASE)) ** exponent
+
+
+def get_all_arrays_in_memory():
+    """Gets all arrays which are currently alive."""
+    all_arrays = list()
+    for obj in gc.get_objects():
+        # noinspection PyBroadException
+        try:
+            if ivy.is_native_array(obj):
+                all_arrays.append(obj)
+        except Exception:
+            pass
+    return all_arrays
+
+
+def num_arrays_in_memory():
+    """Returns the number of arrays which are currently alive."""
+    return len(get_all_arrays_in_memory())
+
+
+def print_all_arrays_in_memory():
+    """Prints all arrays which are currently alive."""
+    for arr in get_all_arrays_in_memory():
+        print(type(arr), arr.shape)
+
+
+def set_queue_timeout(timeout):
+    """Set the global queue timeout values (in seconds). Default value without this
+    function being called is 10 seconds.
+
+    Parameters
+    ----------
+    timeout
+        The timeout to set in seconds.
+
+    """
+    global TIMEOUT
+    TIMEOUT = timeout
+
+
+def queue_timeout():
+    """Get the global queue timeout values (in seconds).
+
+    Default value without this function being called is 10 seconds.
+
+    """
+    global TIMEOUT
+    return TIMEOUT
+
+
+def tmp_dir():
+    """"""
+    return TMP_DIR
+
+
+def set_tmp_dir(tmp_dr):
+    """Set the directory for saving temporary files.
+
+    Parameters
+    ----------
+    tmp_dr
+
+    """
+    global TMP_DIR
+    TMP_DIR = tmp_dr
+
+
+def container_types():
+    """Summary.
+
+    Returns
+    -------
+    ret
+        a key-value structure, and exposes public methods .keys(), .values() and
+        items().
+
+    """
+    # noinspection PyBroadException
+    try:
+        return current_backend().container_types()
+    except ValueError:
+        return []
+
+
+def inplace_arrays_supported(f=None):
+    """Determine whether inplace arrays are supported for the current backend framework.
+
+    Parameters
+    ----------
+    f
+         (Default value = None)
+
+    Returns
+    -------
+    ret
+        Boolean, whether or not inplace arrays are supported.
+
+    """
+    return current_backend().inplace_arrays_supported()
+
+
+def inplace_variables_supported(f=None):
+    """Determine whether inplace variables are supported for the current backend
+    framework.
+
+    Parameters
+    ----------
+    f
+         (Default value = None)
+
+    Returns
+    -------
+    ret
+        Boolean, whether or not inplace variables are supported.
+
+    """
+    return current_backend().inplace_variables_supported()
+
+
+@inputs_to_native_arrays
+@handle_nestable
+def supports_inplace(x):
+    """Determine whether inplace operations are supported for the data type of x.
+
+    Parameters
+    ----------
+    x
+        Input variable or array to check for inplace support for.
+
+    Returns
+    -------
+    ret
+        Boolean, whether or not inplace operations are supported for x.
+
+    """
+    if ivy.is_variable(x):
+        return ivy.inplace_variables_supported()
+    elif ivy.is_native_array(x):
+        return ivy.inplace_arrays_supported()
+    raise Exception("Input x must be either a variable or an array.")
+
+
+@inputs_to_native_arrays
+@handle_nestable
+def assert_supports_inplace(x):
+    """Asserts that inplace operations are supported for x, else raises exception.
+
+    Parameters
+    ----------
+    x
+        Input variable or array to check for inplace support for.
+
+    Returns
+    -------
+    ret
+        True if support, raises exception otherwise
+
+    """
+    if not ivy.supports_inplace(x):
+        raise Exception(
+            "Inplace operations are not supported {} types with {} backend".format(
+                type(x), ivy.current_backend_str()
+            )
+        )
+    return True
+
+
+@handle_nestable
+def inplace_update(
+    x: Union[ivy.Array, ivy.NativeArray],
+    val: Union[ivy.Array, ivy.NativeArray],
+    ensure_in_backend: bool = False,
+) -> ivy.Array:
+    """Perform in-place update for the input array. This will always be performed on
+    ivy.Array instances pass in the input, and will also be performed on the native
+    array classes in the backend when the backend supports this. If the backend does
+    not natively support inplace updates, and x is an ivy.NativeArray instance,
+    then an exception will be thrown.
+
+    Parameters
+    ----------
+    x
+        The variable to update.
+    val
+        The array to update the variable with.
+    ensure_in_backend
+        Whether or not to ensure that the `ivy.NativeArray` is also inplace updated.
+        In cases where it should be, backends which do not natively support inplace
+        updates will raise an exception.
+
+    Returns
+    -------
+    ret
+        The array following the in-place update.
+
+    """
+    return current_backend(x).inplace_update(x, val, ensure_in_backend)
+
+
+@handle_nestable
+def inplace_decrement(
+    x: Union[ivy.Array, ivy.NativeArray],
+    val: Union[ivy.Array, ivy.NativeArray],
+) -> ivy.Array:
+    """Perform in-place decrement for the input array.
+
+    Parameters
+    ----------
+    x
+        The array to decrement.
+    val
+        The array to decrement the variable with.
+
+    Returns
+    -------
+    ret
+        The array following the in-place decrement.
+
+    """
+    return current_backend(x).inplace_decrement(x, val)
+
+
+@handle_nestable
+def inplace_increment(
+    x: Union[ivy.Array, ivy.NativeArray],
+    val: Union[ivy.Array, ivy.NativeArray],
+) -> ivy.Array:
+    """Perform in-place increment for the input array.
+
+    Parameters
+    ----------
+    x
+        The array to increment.
+    val
+        The array to increment the variable with.
+
+    Returns
+    -------
+    ret
+        The array following the in-place increment.
+
+    """
+    return current_backend(x).inplace_increment(x, val)
+
+
+@to_native_arrays_and_back
+@handle_out_argument
+@handle_nestable
+def cumsum(
+    x: Union[ivy.Array, ivy.NativeArray],
+    axis: int = 0,
+    *,
+    out: Optional[Union[ivy.Array, ivy.NativeArray]] = None,
+) -> Union[ivy.Array, ivy.NativeArray]:
+    """Returns the cumulative sum of the elements along a given axis.
+
+    Parameters
+    ----------
+    x
+        Input array.
+    axis
+        int, Axis along which the cumulative sum is computed. By default 0.
+    out
+        optional output array, for writing the result to.
+
+    Returns
+    -------
+    ret
+        Input array with cumulatively summed elements along axis
+
+    """
+    return current_backend(x).cumsum(x, axis, out=out)
+
+
+@to_native_arrays_and_back
+@handle_out_argument
+@handle_nestable
+def cumprod(
+    x: Union[ivy.Array, ivy.NativeArray],
+    axis: int = 0,
+    exclusive: Optional[bool] = False,
+    *,
+    out: Optional[Union[ivy.Array, ivy.NativeArray]] = None,
+) -> Union[ivy.Array, ivy.NativeArray]:
+    """Returns the cumulative product of the elements along a given axis.
+
+    Parameters
+    ----------
+    x
+        Input array.
+    axis
+        int , axis along which the cumulative product is computed. By default 0.
+    exclusive
+        optional bool, Whether to perform the cumprod exclusively. Defaults is False.
+    out
+        optional output array, for writing the result to. It must have a shape that the
+        inputs broadcast to.
+
+    Returns
+    -------
+    ret
+        Input array with cumulatively multiplied elements along axis.
+
+    Functional Examples
+    --------
+
+    With :code:`ivy.Array` input:
+
+    >>> x = ivy.array([2, 3, 4])
+    >>> y = ivy.cumprod(x)
+    >>> print(y)
+    ivy.array([2, 6, 24])
+
+    >>> x = ivy.array([2, 3, 4])
+    >>> exclusive = True
+    >>> y = ivy.cumprod(x, exclusive=exclusive)
+    >>> print(y)
+    ivy.array([1, 2, 6])
+
+    Example specifying axes
+
+    >>> x = ivy.array([[2, 3], \
+                       [5, 7], \
+                       [11, 13]])
+    >>> exclusive = True
+    >>> y = ivy.zeros((3, 2))
+    >>> ivy.cumprod(x, axis=1, exclusive=exclusive, out=y)
+    >>> print(y)
+    ivy.array([[1.,2.],[1.,5.],[1.,11.]])
+
+    >>> x = ivy.array([[2, 3],[5, 7],[11, 13]])
+    >>> exclusive = True
+    >>> ivy.cumprod(x, axis=0, exclusive=exclusive, out=x)
+    >>> print(x)
+    ivy.array([[1,  1],
+               [2,  3],
+               [10, 21]])
+
+
+     With :code:`ivy.NativeArray` input:
+
+     >>> x = ivy.native_array([2, 3, 4])
+     >>> y = ivy.cumprod(x)
+     >>> print(y)
+     ivy.array([2, 6, 24])
+
+
+     With :code:`ivy.Container` input:
+     >>> x = ivy.Container(a=ivy.array([2, 3, 4]), b=ivy.array([3, 4, 5]))
+     >>> y = ivy.cumprod(x)
+     >>> print(y)
+     {
+         a: ivy.array([2, 6, 24]),
+         b: ivy.array([3, 12, 60])
+     }
+
+    """
+    return current_backend(x).cumprod(x, axis, exclusive, out=out)
+
+
+@to_native_arrays_and_back
+@handle_out_argument
+@handle_nestable
+def scatter_flat(
+    indices: Union[ivy.Array, ivy.NativeArray],
+    updates: Union[ivy.Array, ivy.NativeArray],
+    size: Optional[int] = None,
+    tensor: Optional[Union[ivy.Array, ivy.NativeArray]] = None,
+    reduction: str = "sum",
+    *,
+    out: Optional[Union[ivy.Array, ivy.NativeArray]] = None,
+) -> Union[ivy.Array, ivy.NativeArray]:
+    """Scatter flat updates into a new flat array according to flat indices.
+
+    Parameters
+    ----------
+    indices
+        Indices for the new values to occupy.
+    updates
+        Values for the new array to hold.
+    size
+        The size of the result.
+    tensor
+        The tensor in which to scatter the results, default is None, in which case the
+        size is used to
+        scatter into a zeros array.
+    reduction
+        The reduction method for the scatter, one of 'sum', 'min', 'max' or 'replace'
+    device
+        device on which to create the array 'cuda:0', 'cuda:1', 'cpu' etc. Same as
+        updates if None.
+    out
+        optional output array, for writing the result to. It must have a shape that the
+        inputs broadcast to.
+
+    Returns
+    -------
+    ret
+        New array of given shape, with the values scattered at the indices.
+
+    """
+    return current_backend(indices).scatter_flat(
+        indices, updates, size, tensor, reduction, out=out
+    )
+
+
+@to_native_arrays_and_back
+@handle_out_argument
+@handle_nestable
+def scatter_nd(
+    indices: Union[ivy.Array, ivy.NativeArray],
+    updates: Union[ivy.Array, ivy.NativeArray],
+    shape: Optional[Union[ivy.Shape, ivy.NativeShape]] = None,
+    tensor: Optional[Union[ivy.Array, ivy.NativeArray]] = None,
+    reduction: str = "sum",
+    *,
+    out: Optional[Union[ivy.Array, ivy.NativeArray]] = None,
+) -> Union[ivy.Array, ivy.NativeArray]:
+    """Scatter updates into a new array according to indices.
+
+    Parameters
+    ----------
+    indices
+        Indices for the new values to occupy.
+    updates
+        Values for the new array to hold.
+    shape
+        The shape of the result. Default is None, in which case tensor argument must be
+        provided.
+    tensor
+        The tensor in which to scatter the results, default is None, in which case the
+        shape arg is used to
+        scatter into a zeros array.
+    reduction
+        The reduction method for the scatter, one of 'sum', 'min', 'max' or 'replace'
+    device
+        device on which to create the array 'cuda:0', 'cuda:1', 'cpu' etc. Same as
+        updates if None.
+    out
+        optional output array, for writing the result to. It must have a shape that the
+        inputs broadcast to.
+
+    Returns
+    -------
+    ret
+        New array of given shape, with the values scattered at the indices.
+
+    """
+    return current_backend(indices).scatter_nd(
+        indices, updates, shape, tensor, reduction, out=out
+    )
+
+
+@to_native_arrays_and_back
+@handle_out_argument
+@handle_nestable
+def gather(
+    params: Union[ivy.Array, ivy.NativeArray],
+    indices: Union[ivy.Array, ivy.NativeArray],
+    axis: int = -1,
+    *,
+    out: Optional[Union[ivy.Array, ivy.NativeArray]] = None,
+) -> Union[ivy.Array, ivy.NativeArray]:
+    """Gather slices from params at axis according to indices.
+
+    Parameters
+    ----------
+    params
+        array, the array from which to gather values.
+    indices
+        array, index array.
+    axis
+        optional int, the axis from which to gather from. Default is -1.
+    device
+        optional ivy.Device, device on which to create the array 'cuda:0', 'cuda:1',
+        'cpu' etc. Same as x if None.
+    out
+        optional output array, for writing the result to.
+
+    Returns
+    -------
+    ret
+        New array with the values gathered at the specified indices along the specified
+        axis.
+
+    Both the description and the type hints above assumes an array input for simplicity,
+    but this function is *nestable*, and therefore also accepts :code:`ivy.Container`
+    instances in place of any of the arguments.
+
+    Functional Examples
+    -------------------
+
+    With :code:`ivy.Array` input:
+
+    >>> x = ivy.array([0., 1., 2.])
+    >>> y = ivy.array([0, 1])
+    >>> print(ivy.gather(x, y))
+    ivy.array([0., 1.])
+
+    >>> x = ivy.array([[0., 1., 2.], \
+                        [3., 4., 5.]])
+    >>> y = ivy.array([[0, 1], \
+                        [1, 2]])
+    >>> z = ivy.array([[0., 0.], \
+                        [0., 0.]])
+    >>> ivy.gather(x, y, out=z)
+    >>> print(z)
+    ivy.array([[0., 1.],
+               [4., 5.]])
+
+    >>> x = ivy.array([[[0., 1.], [2., 3.]], \
+                        [[4., 5.], [6., 7.]], \
+                        [[8., 9.], [10., 11.]]])
+    >>> y = ivy.array([[[0, 1]], \
+                        [[1, 2]], \
+                        [[2, 0]]])
+    >>> ivy.gather(x, y, axis=0, out=x)
+    >>> print(x)
+    ivy.array([[[0.,5.]],[[4.,9.]],[[8.,1.]]])
+
+    With :code:`ivy.NativeArray` input:
+
+    >>> x = ivy.native_array([0., 1., 2.])
+    >>> y = ivy.native_array([0, 1])
+    >>> print(ivy.gather(x, y))
+    ivy.array([0., 1.])
+
+    With a mix of :code:`ivy.Array` and :code:`ivy.NativeArray` inputs:
+
+    >>> x = ivy.native_array([0., 1., 2.])
+    >>> y = ivy.array([0, 1])
+    >>> print(ivy.gather(x, y))
+    ivy.array([0., 1.])
+
+    With a mix of :code:`ivy.Array` and :code:`ivy.Container` inputs:
+
+    >>> x = ivy.Container(a = ivy.array([0., 1., 2.]), \
+                          b = ivy.array([4., 5., 6.]))
+    >>> y = ivy.array([0, 1])
+    >>> print(ivy.gather(x, y))
+    {
+        a: ivy.array([0., 1.]),
+        b: ivy.array([4., 5.])
+    }
+
+    With :code:`ivy.Container` input:
+
+    >>> x = ivy.Container(a = ivy.array([0., 1., 2.]), \
+                          b = ivy.array([4., 5., 6.]))
+    >>> y = ivy.Container(a = ivy.array([0, 1]), \
+                          b = ivy.array([1, 2]))
+    >>> print(ivy.gather(x, y))
+    {
+        a: ivy.array([0., 1.]),
+        b: ivy.array([5., 6.])
+    }
+
+    Instance Method Examples
+    ------------------------
+
+    Using :code:`ivy.Array` instance method:
+
+    >>> x = ivy.array([0., 1., 2.])
+    >>> y = ivy.array([0, 1])
+    >>> print(x.gather(y))
+    ivy.array([0., 1.])
+
+    Using :code:`ivy.Container` instance method:
+
+    >>> x = ivy.Container(a = ivy.array([0., 1., 2.]), \
+                          b = ivy.array([4., 5., 6.]))
+    >>> y = ivy.Container(a = ivy.array([0, 1]), \
+                          b = ivy.array([1, 2]))
+    >>> print(x.gather(y))
+    {
+        a: {
+            a: ivy.array([0., 1.]),
+            b: ivy.array([1., 2.])
+        },
+        b: {
+            a: ivy.array([4., 5.]),
+            b: ivy.array([5., 6.])
+        }
+    }
+    """
+    return current_backend(params).gather(params, indices, axis, out=out)
+
+
+@to_native_arrays_and_back
+@handle_out_argument
+@handle_nestable
+def gather_nd(
+    params: Union[ivy.Array, ivy.NativeArray],
+    indices: Union[ivy.Array, ivy.NativeArray],
+    *,
+    out: Optional[ivy.Array] = None,
+) -> Union[ivy.Array, ivy.NativeArray]:
+    """Gather slices from params into a array with shape specified by indices.
+
+    Parameters
+    ----------
+    params
+        The array from which to gather values.
+    indices
+        Index array.
+    device
+        device on which to create the array 'cuda:0', 'cuda:1', 'cpu' etc. Same as x if
+        None.
+    out
+        optional output array, for writing the result to. It must have a shape that the
+        inputs broadcast to.
+
+    Returns
+    -------
+    ret
+        New array of given shape, with the values gathered at the indices.
+
+    Examples
+    --------
+    With :code:`ivy.Array` input:
+
+    >>> x = ivy.array([0., 1., 2., 3., 4., 5., 6.])
+    >>> y = ivy.array([1])
+    >>> print(ivy.gather_nd(x, y))
+    ivy.array(1.)
+
+    With :code:`ivy.NativeArray` input:
+
+    >>> x = ivy.native_array([0., 1., 2.])
+    >>> y = ivy.native_array([1])
+    >>> print(ivy.gather_nd(x, y))
+    ivy.array(1.)
+
+    With a mix of :code:`ivy.Array` and :code:`ivy.NativeArray` inputs:
+
+    >>> x = ivy.native_array([0., 1., 2.])
+    >>> y = ivy.array([1])
+    >>> print(ivy.gather_nd(x, y))
+    ivy.array(1.)
+
+    With a mix of :code:`ivy.Array` and :code:`ivy.Container` inputs:
+
+    >>> x = ivy.Container(a=ivy.array([0., 1., 2.]), \
+                          b=ivy.array([4., 5., 6.]))
+    >>> y = ivy.array([1])
+    >>> print(ivy.gather_nd(x, y))
+    {
+        a: ivy.array(1.),
+        b: ivy.array(5.)
+    }
+
+    With :code:`ivy.Container` input:
+
+    >>> x = ivy.Container(a=ivy.array([0., 1., 2.]), \
+                          b=ivy.array([4., 5., 6.]))
+    >>> y = ivy.Container(a=ivy.array([0]), \
+                          b=ivy.array([2]))
+    >>> print(ivy.gather_nd(x, y))
+    {
+        a: ivy.array(0.),
+        b: ivy.array(6.)
+    }
+    """
+    res = current_backend(params, indices).gather_nd(params, indices)
+    if ivy.exists(out):
+        return ivy.inplace_update(out, res)
+    return res
+
+
+@handle_nestable
+def multiprocessing(context: str = None):
+    """Return backend-specific multiprocessing module.
+
+    Parameters
+    ----------
+    context
+        The context of the multiprocessing, either fork, forkserver or spawn.
+        Default is None.
+
+    Returns
+    -------
+    ret
+        Multiprocessing module
+
+    """
+    return current_backend().multiprocessing(context)
+
+
+@to_native_arrays_and_back
+@handle_out_argument
+@handle_nestable
+def indices_where(
+    x: Union[ivy.Array, ivy.NativeArray],
+    out: Optional[Union[ivy.Array, ivy.NativeArray]] = None,
+) -> Union[ivy.Array, ivy.NativeArray]:
+    """Returns indices or true elements in an input boolean array.
+
+    Parameters
+    ----------
+    x
+        Boolean array, for which indices are desired.
+    out
+        optional output array, for writing the result to. It must have a shape that the
+        inputs broadcast to.
+
+    Returns
+    -------
+    ret
+        Indices for where the boolean array is True.
+
+    """
+    return current_backend(x).indices_where(x, out=out)
+
+
+@to_native_arrays_and_back
+@handle_out_argument
+@infer_device
+@handle_nestable
+def one_hot(
+    indices: Union[ivy.Array, ivy.NativeArray],
+    depth: int,
+    *,
+    device: Union[ivy.Device, ivy.NativeDevice] = None,
+    out: Optional[Union[ivy.Array, ivy.NativeArray]] = None,
+) -> Union[ivy.Array, ivy.NativeArray]:
+    """Returns a one-hot array.
+
+    Parameters
+    ----------
+    indices
+        Indices for where the ones should be scattered *[batch_shape, dim]*
+    depth
+        Scalar defining the depth of the one-hot dimension.
+    device
+        device on which to create the array 'cuda:0', 'cuda:1', 'cpu' etc. Same as x if
+        None.
+    out
+        optional output array, for writing the result to. It must have a shape that the
+        inputs broadcast to.
+
+    Returns
+    -------
+    ret
+        Tensor of zeros with the same shape and type as a, unless dtype provided which
+        overrides.
+
+    """
+    return current_backend(indices).one_hot(indices, depth, device=device, out=out)
+
+
+@to_native_arrays_and_back
+@handle_out_argument
+@handle_nestable
+def shape(
+    x: Union[ivy.Array, ivy.NativeArray], as_array: bool = False
+) -> Union[ivy.Shape, ivy.NativeShape]:
+    """Returns the shape of the array ``x``.
+
+    Parameters
+    ----------
+    x
+        Input array to infer the shape of.
+    as_array
+        Whether to return the shape as a array, default False.
+
+    Returns
+    -------
+    ret
+        Shape of the array ``x``.
+
+    Examples
+    --------
+    >>> ivy.set_backend('torch')
+    >>> x = ivy.array([[-1, 0, 1],[1, 0, -1]])
+    >>> y = ivy.shape(x)
+    >>> z = ivy.shape(x, as_array = True)
+    >>> print(y)
+    torch.Size([2, 3])
+
+    >>> print(z)
+    ivy.array([2, 3])
+
+    """
+    return current_backend(x).shape(x, as_array)
+
+
+def set_shape_array_mode(mode: bool) -> None:
+    """Set the mode of returning shape as ivy.Array to the given mode instance
+
+    Parameter
+    ---------
+    mode
+        boolean whether to return shape as ivy.Array
+
+    Examples
+    --------
+    >>> ivy.set_shape_array_mode(False)
+    >>> ivy.shape_array_mode()
+    False
+
+    >>> ivy.set_shape_array_mode(True)
+    >>> ivy.shape_array_mode()
+    True
+    """
+    global shape_array_mode_stack
+    shape_array_mode_stack.append(mode)
+
+
+def unset_shape_array_mode() -> None:
+    """Reset the mode of returning shape as ivy.Array to the previous state
+
+    Examples
+    --------
+    >>> ivy.set_shape_array_mode(True)
+    >>> ivy.shape_array_mode()
+    True
+
+    >>> ivy.unset_shape_array_mode()
+    >>> ivy.shape_array_mode()
+    False
+    """
+    global shape_array_mode_stack
+    if shape_array_mode_stack:
+        shape_array_mode_stack.pop(-1)
+
+
+def shape_array_mode() -> bool:
+    """Get the current state of shape_array_mode
+
+    Examples
+    --------
+    >>> ivy.shape_array_mode()
+    False
+
+    >>> ivy.set_shape_array_mode(True)
+    >>> ivy.shape_array_mode()
+    True
+    """
+    global shape_array_mode_stack
+    if not shape_array_mode_stack:
+        return False
+    return shape_array_mode_stack[-1]
+
+
+@to_native_arrays_and_back
+@handle_nestable
+def get_num_dims(x: Union[ivy.Array, ivy.NativeArray], as_array: bool = False) -> int:
+    """Returns the number of dimensions of the array x.
+
+    Parameters
+    ----------
+    x
+        Input array to infer the number of dimensions for.
+    as_array
+        Whether to return the shape as a array, default False.
+
+    Returns
+    -------
+    ret
+        Shape of the array
+
+    """
+    return current_backend(x).get_num_dims(x, as_array)
+
+
+def arg_info(fn: Callable, *, name: str = None, idx: int = None):
+    """
+    Return the index and `inspect.Parameter` representation of the specified argument.
+    In the form of a dict with keys "idx" and "param".
+
+    Parameters
+    ----------
+    fn
+        The function to retrieve the argument information for
+    name
+        The name of the argument
+    idx
+        the index of the argument in the inputs
+
+    Returns
+    -------
+    ret
+        a `dict` containing the idx, and the `inspect.Parameter` for the argument,
+        which itself contains the parameter name, type, and other helpful information.
+    """
+    if (not ivy.exists(name) and not ivy.exists(idx)) or (
+        ivy.exists(name) and ivy.exists(idx)
+    ):
+        raise Exception(
+            "exactly one of the keyword arguments name or idx " "must be provided"
+        )
+    params = inspect.signature(fn).parameters
+    if ivy.exists(name):
+        return {"idx": list(params).index(name), "param": params[name]}
+    return {"idx": idx, "param": list(params.values())[idx]}