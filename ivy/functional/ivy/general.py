"""Collection of general Ivy functions."""

# global
import gc
import math
import einops
import inspect
import builtins
import numpy as np
from numbers import Number
from typing import Callable, Any, Union, List, Tuple, Dict, Iterable, Optional

# local
import ivy
from ivy.functional.ivy.device import dev
from ivy.backend_handler import current_backend, backend_stack
from ivy.func_wrapper import (
    infer_device,
    infer_dtype,
    inputs_to_native_arrays,
    outputs_to_ivy_arrays,
    to_native_arrays_and_back,
    handle_out_argument,
    handle_nestable,
)

FN_CACHE = dict()
INF = float("inf")
TIMEOUT = 15.0
TMP_DIR = "/tmp"

array_mode_stack = list()
shape_array_mode_stack = list()
nestable_mode_stack = list()


def get_referrers_recursive(
    item, depth=0, max_depth=None, seen_set=None, local_set=None
):
    """Summary.

    Parameters
    ----------
    item

    depth
         (Default value = 0)
    max_depth
         (Default value = None)
    seen_set
         (Default value = None)
    local_set
         (Default value = None`)

    """
    seen_set = ivy.default(seen_set, set())
    local_set = ivy.default(local_set, set())
    ret_cont = ivy.Container(
        repr=str(item).replace(" ", ""),
        alphabetical_keys=False,
        keyword_color_dict={"repr": "magenta"},
    )
    referrers = [
        ref
        for ref in gc.get_referrers(item)
        if not (
            isinstance(ref, dict)
            and min([k in ref for k in ["depth", "max_depth", "seen_set", "local_set"]])
        )
    ]
    local_set.add(str(id(referrers)))
    for ref in referrers:
        ref_id = str(id(ref))
        if ref_id in local_set or hasattr(ref, "cell_contents"):
            continue
        seen = ref_id in seen_set
        seen_set.add(ref_id)
        refs_rec = lambda: get_referrers_recursive(
            ref, depth + 1, max_depth, seen_set, local_set
        )
        this_repr = "tracked" if seen else str(ref).replace(" ", "")
        if not seen and (not max_depth or depth < max_depth):
            val = ivy.Container(
                repr=this_repr,
                alphabetical_keys=False,
                keyword_color_dict={"repr": "magenta"},
            )
            refs = refs_rec()
            for k, v in refs.items():
                val[k] = v
        else:
            val = this_repr
        ret_cont[str(ref_id)] = val
    return ret_cont


def is_native_array(
    x: Union[ivy.Array, ivy.NativeArray], exclusive: bool = False
) -> bool:
    """
    Determines whether the input x is a Native Array.

    Parameters
    ----------
    x
        The input to check
    exclusive
        Whether to check if the data type is exclusively an array, rather than a
        variable or traced array.

    Returns
    -------
    ret
        Boolean, whether or not x is a native array.

    Examples
    --------
    >>> x = ivy.array([0, 1, 2])
    >>> ivy.is_native_array(x)
    False

    >>> x = ivy.native_array([1.5, 2.3, 4.9, 2.6])
    >>> ivy.is_native_array(x)
    True

    >>> x = ivy.native_array([-1, 2, 7, -3])
    >>> ivy.is_native_array(x, False)
    True

    >>> x = ivy.native_array([9.1, -8.3, 2.8, 3.0])
    >>> ivy.is_native_array(x, True)
    True

    >>> x = ivy.array([5, 2, 6, 9])
    >>> ivy.is_native_array(x, True)
    False

    """
    try:
        return current_backend(x).is_native_array(x, exclusive)
    except ValueError:
        return False


def is_ivy_array(
    x: Union[ivy.Array, ivy.NativeArray], exclusive: Optional[bool] = False
) -> bool:
    """
    Determines whether the input x is an Ivy Array.

    Parameters
    ----------
    x
        The input to check
    exclusive
        Whether to check if the data type is exclusively an array, rather than a
        variable or traced array.

    Returns
    -------
    ret
        Boolean, whether or not x is an array.

    Examples
    --------
    >>> x = ivy.array([0, 1, 2])
    >>> ivy.is_ivy_array(x)
    True

    >>> x = ivy.native_array([1.5, 2.3, 4.9, 2.6])
    >>> ivy.is_ivy_array(x)
    False

    >>> x = ivy.native_array([-1, 2, 7, -3])
    >>> ivy.is_ivy_array(x, False)
    False

    >>> x = ivy.native_array([9.1, -8.3, 2.8, 3.0])
    >>> ivy.is_ivy_array(x, True)
    False

    >>> x = ivy.array([5, 2, 6, 9])
    >>> ivy.is_ivy_array(x, True)
    True

    """
    return isinstance(x, ivy.Array) and ivy.is_native_array(x.data, exclusive)


def is_array(x: Any, exclusive: bool = False) -> bool:
    """Determines whether the input x is either an Ivy Array or a Native Array.

    Parameters
    ----------
    x
        The input to check
    exclusive
        Whether to check if the data type is exclusively an array, rather than a
        variable or traced array.

    Returns
    -------
    ret
        Boolean, whether or not x is an array.

    """
    return ivy.is_ivy_array(x, exclusive) or ivy.is_native_array(x, exclusive)


def is_ivy_container(x: Any) -> bool:
    """Determines whether the input x is an Ivy Container.

    Parameters
    ----------
    x
        The input to check

    Returns
    -------
    ret
        Boolean, whether or not x is an ivy container.

    """
    return isinstance(x, ivy.Container)


def set_array_mode(mode: bool) -> None:
    """Set the mode of whether to convert inputs to ivy.NativeArray, then convert
    outputs back to ivy.Array

    Parameter
    ---------
    mode
        boolean whether to perform ivy.Array conversions

    Examples
    --------
    >>> ivy.set_array_mode(False)
    >>> ivy.get_array_mode()
    False

    >>> ivy.set_array_mode(True)
    >>> ivy.get_array_mode()
    True
    """
    global array_mode_stack
    if not isinstance(mode, bool):
        raise Exception("set_array_mode only accepts type bool")
    array_mode_stack.append(mode)


def unset_array_mode() -> None:
    """Reset the mode of converting inputs to ivy.NativeArray, then converting
    outputs back to ivy.Array to the previous state

    Examples
    --------
    >>> ivy.set_array_mode(False)
    >>> ivy.get_array_mode()
    False

    >>> ivy.unset_shape_array_mode()
    >>> ivy.get_array_mode()
    True
    """
    global array_mode_stack
    if array_mode_stack:
        array_mode_stack.pop(-1)


def get_array_mode() -> bool:
    """Get the current state of array_mode

    Examples
    --------
    >>> ivy.get_array_mode()
    True

    >>> ivy.set_array_mode(False)
    >>> ivy.get_array_mode()
    False
    """
    global array_mode_stack
    if not array_mode_stack:
        return True
    return array_mode_stack[-1]


def set_nestable_mode(mode: bool) -> None:
    """Set the mode of whether to check if function inputs are ivy.Container

    Parameter
    ---------
    mode
        boolean whether to check if function inputs are ivy.Container

    Examples
    --------
    >>> ivy.set_nestable_mode(False)
    >>> ivy.get_nestable_mode()
    False

    >>> ivy.set_nestable_mode(True)
    >>> ivy.get_nestable_mode()
    True
    """
    global nestable_mode_stack
    if not isinstance(mode, bool):
        raise Exception("set_nestable_mode only accepts type bool")
    nestable_mode_stack.append(mode)


def unset_nestable_mode() -> None:
    """Reset the mode of whether to check if function inputs are ivy.Container
    to the previous state

    Examples
    --------
    >>> ivy.set_nestable_mode(False)
    >>> ivy.get_nestable_mode()
    False

    >>> ivy.unset_nestable_mode()
    >>> ivy.get_nestable_mode()
    True
    """
    global nestable_mode_stack
    if nestable_mode_stack:
        nestable_mode_stack.pop(-1)


def get_nestable_mode() -> bool:
    """Get the current mode of whether to check if function inputs are ivy.Container.
    Default is True.

    Examples
    --------
    >>> ivy.get_nestable_mode()
    True

    >>> ivy.set_nestable_mode(False)
    >>> ivy.get_nestable_mode()
    False
    """
    global nestable_mode_stack
    if not nestable_mode_stack:
        return True
    return nestable_mode_stack[-1]


@to_native_arrays_and_back
@handle_out_argument
@handle_nestable
def copy_array(
    x: Union[ivy.Array, ivy.NativeArray], *, out: Optional[ivy.Array] = None
) -> ivy.Array:
    """Copy an array.

    Parameters
    ----------
    x
        array, input array containing elements to copy.
    out
        optional output array, for writing the result to. It must have a shape that the
        inputs broadcast to.

    Returns
    -------
    ret
        a copy of the input array ``x``.

    Examples
    --------
    With one :code:`ivy.Array` input:

    >>> x = ivy.array([-1, 0, 1])
    >>> y = ivy.copy_array(x)
    >>> print(y)
    ivy.array([-1, 0, 1])

    >>> x = ivy.array([1, 0, 1, 1])
    >>> y = ivy.copy_array(x)
    >>> print(y)
    ivy.array([1, 0, 1, 1])

    >>> x = ivy.array([1, 0, 1, -1])
    >>> y = ivy.zeros((1, 4))
    >>> ivy.copy_array(x, out=y)
    >>> print(y)
    ivy.array([1, 0, 1, -1])

    >>> x = ivy.array([1, 0, 1, 1])
    >>> ivy.copy_array(x, out=x)
    >>> print(x)
    ivy.array([1, 0, 1, 1])

    With one :code:`ivy.Container` input:

    >>> x = ivy.Container(a=ivy.array([-1, 0, 1]))
    >>> y = ivy.copy_array(x)
    >>> print(y)
    {
        a: ivy.array([-1, 0, 1])
    }

    >>> x = ivy.Container(a=ivy.array([-1, 0, 1]),\
                          b=ivy.array([-1, 0, 1, 1, 1, 0]))
    >>> y = ivy.copy_array(x)
    >>> print(y)
    {
        a: ivy.array([-1, 0, 1]),
        b: ivy.array([-1, 0, 1, 1, 1, 0])
    }

    With one :code:`ivy.Container` static method:

    >>> x = ivy.Container(a=ivy.array([-1, 0, 1]),\
                          b=ivy.array([-1, 0, 1, 1, 1, 0]))
    >>> y = ivy.Container.static_copy_array(x)
    >>> print(y)
    {
        a: ivy.array([-1, 0, 1]),
        b: ivy.array([-1, 0, 1, 1, 1, 0])
    }
    
    With one :code:`ivy.Array` instance method:

    >>> x = ivy.array([-1, 0, 1])
    >>> y = x.copy_array()
    >>> print(y)
    ivy.array([-1, 0, 1])

    >>> x = ivy.array([1, 0, 1, 1])
    >>> y = x.copy_array()
    >>> print(y)
    ivy.array([1, 0, 1, 1])
    
    With :code:`ivy.Container` instance method:

    >>> x = ivy.Container(a=ivy.array([1, 0, 1]),\
                          b=ivy.array([-1, 0, 1, 1]))
    >>> y = x.copy_array()
    >>> print(y)
    {
        a: ivy.array([1, 0, 1]),
        b: ivy.array([-1, 0, 1, 1])
    }

    """
    return current_backend(x).copy_array(x, out=out)


@inputs_to_native_arrays
@handle_nestable
def array_equal(
    x0: Union[ivy.Array, ivy.NativeArray], x1: Union[ivy.Array, ivy.NativeArray]
) -> bool:
    """Determines whether two input arrays are equal across all elements.

    Parameters
    ----------
    x0
        The first input array to compare.
    x1
        The second input array to compare.
    dtype
        array data type

    Returns
    -------
    ret
        Boolean, whether or not the input arrays are equal across all elements.

    Examples
    --------
    >>> x = ivy.array([1,0,1])
    >>> y = ivy.array([1,0,-1])
    >>> z = ivy.array_equal(x,y)
    >>> print(z)
    False

    >>> a = ivy.array([1, 2])
    >>> b = ivy.array([1, 2])
    >>> c = ivy.array_equal(a,b)
    >>> print(c)
    True

    >>> i = ivy.array([1, 2])
    >>> j = ivy.array([1, 2, 3])
    >>> k = ivy.array_equal(i,j)
    >>> print(k)
    False

    With :code:`ivy.Array` instance method:

    >>> x1 = ivy.array([1, 2, 3])
    >>> x2 = ivy.array([1, 0, 1])
    >>> y = x1.array_equal(x2)
    >>> print(y)
    False

    With a mix of :code:`ivy.Array` and :code:`ivy.NativeArray` instance method:

    >>> x1 = ivy.array([1, 1, 0, 0.5, 1])
    >>> x2 = ivy.native_array([1, 1, 0, 0.5, 1])
    >>> y = x1.all_equal(x2)
    >>> print(y)
    True

    """
    return current_backend(x0).array_equal(x0, x1)


@inputs_to_native_arrays
@handle_nestable
def arrays_equal(xs: List[Union[ivy.Array, ivy.NativeArray]]) -> bool:
    """Determines whether input arrays are equal across all elements.

    Parameters
    ----------
    xs
        Sequence of arrays to compare for equality
    dtype
        list data type

    Returns
    -------
    ret
        Boolean, whether or not all of the input arrays are equal across all elements.

    Functional Examples
    -------------------

    With :code:`ivy.Array` input:

    >>> i = ivy.array([1, 2])
    >>> j = ivy.arrays_equal([i])
    >>> print(j)
    True

    >>> x = ivy.array([0, 1, 2])
    >>> y = ivy.array([1, 0, 2])
    >>> z = ivy.array([0, 1, 2])
    >>> w = ivy.arrays_equal([x, y, z])
    >>> print(w)
    False

    >>> a = ivy.array([-1, 0, 1])
    >>> b = ivy.array([-1, 0, 1])
    >>> c = ivy.array([-1, 0, 1])
    >>> d = ivy.arrays_equal([a, b, c])
    >>> print(d)
    True

    >>> x = ivy.array([0.1, 1.1])
    >>> y = ivy.array([0.1, 1.1, 2.1])
    >>> z = ivy.array([0.1, 1.1])
    >>> w = ivy.arrays_equal([x, y, z])
    >>> print(w)
    False


    With :code:`ivy.NativeArray` input:

    >>> m = ivy.native_array([1.1, 0.2, 1.3])
    >>> n = ivy.native_array([1.1, 0.2, 1.4])
    >>> o = ivy.arrays_equal([m, n])
    >>> print(o)
    False

    >>> a = ivy.native_array([1, 2, 3, 0, -1])
    >>> b = ivy.array([1, 2, 3, 0, -1])
    >>> c = ivy.arrays_equal([a,b])
    >>> print(c)
    True

    >>> a = ivy.native_array([1, 2, 3, 0, -1])
    >>> b = ivy.array([1, 2, 3, 0, -2])
    >>> c = ivy.arrays_equal([a,b])
    >>> print(c)
    False


    With :code:`ivy.Container` input:

    >>> r = ivy.Container(a=ivy.array([0., 1., 2.]), b=ivy.array([3., 4., 5.]))
    >>> s = ivy.Container(a=ivy.array([0., 1., 2.]), b=ivy.array([3., 4., 5.]))
    >>> t = ivy.Container(a=ivy.array([0., 1., 2.]), b=ivy.array([6., 7., 8.]))
    >>> print(ivy.arrays_equal([r,s,t]))
    {
        a: true,
        b: false
    }

    >>> x = ivy.Container(a=ivy.array([0, 1, 2]), b=ivy.array([3, 4, 5]))
    >>> y = ivy.array([0,1,2])
    >>> z = ivy.arrays_equal([x,y])
    >>> print(z)
    {
        a: true,
        b: false
    }

    """
    x0 = xs[0]
    for x in xs[1:]:
        if not array_equal(x0, x):
            return False
    return True


@to_native_arrays_and_back
@handle_nestable
def all_equal(
    *xs: Iterable[Any], equality_matrix: bool = False
) -> Union[bool, ivy.Array, ivy.NativeArray]:
    """Determines whether the inputs are all equal.

    Parameters
    ----------
    xs
        inputs to compare.
    equality_matrix
        Whether to return a matrix of equalities comparing each input with every other.
        Default is False.

    Returns
    -------
    ret
        Boolean, whether or not the inputs are equal, or matrix array of booleans if
        equality_matrix=True is set.

    Examples
    --------
    With :code:`Number` inputs:

    >>> x1 = 1.2
    >>> x2 = 1.0
    >>> y = ivy.all_equal(x1, x2, equality_matrix=False)
    >>> print(y)
    False

    With :code:`ivy.Array` inputs:

    >>> x1 = ivy.array([1, 1, 0, 0, 1, -1])
    >>> x2 = ivy.array([1, 1, 0, 0, 1, -1])
    >>> y = ivy.all_equal(x1, x2, equality_matrix=True)
    >>> print(y)
    ivy.array([[ True,  True], [ True,  True]])

    With :code:`ivy.NativeArray` inputs:

    >>> x1 = ivy.native_array([1, 1, 0, 0, 1, -1])
    >>> x2 = ivy.native_array([1, 1, 0, 0, 1, -1])
    >>> y = ivy.all_equal(x1, x2, equality_matrix=False)
    >>> print(y)
    True

    With one :code:`ivy.Container` inputs:

    >>> x1 = ivy.Container(a=ivy.native_array([0, 0, -1, 1, 0]), \
                            b=ivy.array([0, 0, -1, 1, 0]))
    >>> x2 = ivy.array([0, 0, -1, 1, 0])
    >>> y = ivy.all_equal(x1, x2, equality_matrix=False)
    >>> print(y)
    {
        a: true,
        b: true
    }

    With multiple :code:`ivy.Container` inputs:

    >>> x1 = ivy.Container(a=ivy.array([1, 0, 1, 1]), \
                            b=ivy.native_array([1, 0, 0, 1]))
    >>> x2 = ivy.Container(a=ivy.native_array([1, 0, 1, 1]), \
                            b=ivy.array([1, 0, -1, -1]))
    >>> y = ivy.all_equal(x1, x2, equality_matrix=False)
    >>> print(y)
    {
        a: true,
        b: false
    }

    With :code:`ivy.Array` instance method:

    >>> x1 = ivy.array([1, 2, 3])
    >>> x2 = ivy.array([1, 0, 1])
    >>> y = x1.all_equal(x2, equality_matrix= False)
    >>> print(y)
    False

    With a mix of :code:`ivy.Array` and :code:`ivy.NativeArray` instance method:

    >>> x1 = ivy.array([1, 1, 0, 0.5, 1])
    >>> x2 = ivy.native_array([1, 1, 0, 0.5, 1])
    >>> y = x1.all_equal(x2, equality_matrix= True)
    >>> print(y)
    ivy.array([[ True,  True], [ True,  True]])

    """
    equality_fn = ivy.array_equal if ivy.is_native_array(xs[0]) else lambda a, b: a == b
    if equality_matrix:
        num_arrays = len(xs)
        mat = [[None for _ in range(num_arrays)] for _ in range(num_arrays)]
        for i, xa in enumerate(xs):
            for j_, xb in enumerate(xs[i:]):
                j = j_ + i
                res = equality_fn(xa, xb)
                if ivy.is_native_array(res):
                    # noinspection PyTypeChecker
                    res = ivy.to_scalar(res)
                # noinspection PyTypeChecker
                mat[i][j] = res
                # noinspection PyTypeChecker
                mat[j][i] = res
        return ivy.array(mat)
    x0 = xs[0]
    for x in xs[1:]:
        if not equality_fn(x0, x):
            return False
    return True


@inputs_to_native_arrays
@handle_nestable
def to_numpy(x: Union[ivy.Array, ivy.NativeArray], copy: bool = True) -> np.ndarray:
    """Converts an array into a numpy array.

    Parameters
    ----------
    x
        input array
    copy
        whether to copy the array to a new address or not. Default is True.
    
    Returns
    -------
    ret
        a numpy array copying all the element of the array ``x``.

    Functional Method Examples
    --------------------------

    With :code:`ivy.Array` inputs:

    >>> x = ivy.array([-1, 0, 1])
    >>> y = ivy.to_numpy(x, copy=True)
    >>> print(y)
    [-1  0  1]

    >>> x = ivy.array([[-1, 0, 1],[-1, 0, 1], [1,0,-1]])
    >>> y = ivy.to_numpy(x, copy=True)
    >>> print(y)
    [[-1  0  1]
    [-1  0  1]
    [ 1  0 -1]]

    With :code:`ivy.NativeArray` inputs:

    >>> x = ivy.native_array([-1, 0, 1])
    >>> y = ivy.to_numpy(x)
    >>> print(y)
    [-1 0 1]

    >>> x = ivy.native_array([[-1, 0, 1],[-1, 0, 1], [1,0,-1]])
    >>> y = ivy.to_numpy(x)
    >>> print(y)
    [[-1  0  1]
    [-1  0  1]
    [ 1  0 -1]]

    With a mix of :code:`ivy.Container` and :code:`ivy.NativeArray` inputs:

    >>> x = ivy.Container(a=ivy.native_array([-1, 0, 1]))
    >>> y = ivy.to_numpy(x)
    >>> print(y)
    {
        a: array([-1, 0, 1], dtype=int32)
    }

    >>> x = ivy.Container(a=ivy.native_array([[-1, 0, 1], [-1, 0, 1], [1, 0, -1]]),\
                        b=ivy.native_array([[-1, 0, 0], [1, 0, 1], [1, 1, 1]]))
    >>> y = ivy.to_numpy(x)
    >>> print(y)
    {
        a: array([[-1, 0, 1],
                  [-1, 0, 1],
                  [1, 0, -1]], dtype=int32),
        b: array([[-1, 0, 0],
                  [1, 0, 1],
                  [1, 1, 1]], dtype=int32)
    }

    With a mix of :code:`ivy.Container` and :code:`ivy.Array` inputs:

    >>> x = ivy.Container(x=ivy.array([-1, 0, 1]))
    >>> y = ivy.to_numpy(x)
    >>> print(y)
    {x:array([-1,0,1],dtype=int32)}

    >>> x = ivy.Container(a=ivy.array([[-1.0, 0., 1.], [-1, 0, 1], [1, 0, -1]]),\
                      b=ivy.array([[-1, 0, 0], [1, 0, 1], [1, 1, 1]]))
    >>> y = ivy.to_numpy(x)
    >>> print(y)
    {
        a: array([[-1., 0., 1.],
                  [-1., 0., 1.],
                  [1., 0., -1.]], dtype=float32),
        b: array([[-1, 0, 0],
                  [1, 0, 1],
                  [1, 1, 1]], dtype=int32)
    }

    Instance Method Example
    -----------------------

    With :code:`ivy.Array` inputs:

    >>> x = ivy.array([-1, 0, 1])
    >>> y = x.to_numpy()
    >>> print(y)
    [-1  0  1]

    >>> x = ivy.array([[-1, 0, 1],[-1, 0, 1], [1,0,-1]])
    >>> y = x.to_numpy()
    >>> print(y)
    [[-1  0  1]
    [-1  0  1]
    [ 1  0 -1]]

    With :code:`ivy.Container` inputs:

    >>> x = ivy.Container(a=ivy.array([[-1.0, 0., 1.], [-1, 0, 1], [1, 0, -1]]),\
                      b=ivy.native_array([[-1, 0, 0], [1, 0, 1], [1, 1, 1]]))
    >>> y = x.to_numpy()
    >>> print(y)
    {
        a: array([[-1., 0., 1.],
                  [-1., 0., 1.],
                  [1., 0., -1.]], dtype=float32),
        b: array([[-1, 0, 0],
                  [1, 0, 1],
                  [1, 1, 1]], dtype=int32)
    }

    >>> x = ivy.Container(a=ivy.array([-1, 0, 1]), b=ivy.array([1, 0, 1, 1]))
    >>> y = x.to_numpy()
    >>> print(y)
    {
        a: array([-1, 0, 1], dtype=int32),
        b: array([1, 0, 1, 1], dtype=int32)
    }

    """
    return current_backend(x).to_numpy(x, copy)


@inputs_to_native_arrays
@handle_nestable
def to_scalar(x: Union[ivy.Array, ivy.NativeArray]) -> Number:
    """Converts an array with a single element into a scalar.

    Parameters
    ----------
    x
        Input array with a single element.

    Returns
    -------
    ret
        a scalar copying the element of the array ``x``.

    Functional Examples
    -------------------

    With :code:`ivy.Array` input:

    >>> x = ivy.array([-1])
    >>> y = ivy.to_scalar(x)
    >>> print(y)
    -1

    >>> print(ivy.is_int_dtype(y))
    True

    >>> x = ivy.array([3])
    >>> y = ivy.to_scalar(x)
    >>> print(y)
    3

    With :code:`ivy.NativeArray` input:

    >>> x = ivy.native_array([-1])
    >>> y = ivy.to_scalar(x)
    >>> print(y)
    -1

    >>> print(ivy.is_int_dtype(y))
    True

    >>> x = ivy.native_array([3])
    >>> y = ivy.to_scalar(x)
    >>> print(y)
    3

    With a mix of :code:`ivy.Container` and :code:`ivy.Array` input:

    >>> x = ivy.Container(a=ivy.array([-1]), b=ivy.array([3]))
    >>> y = ivy.to_scalar(x)
    >>> print(y)
    {
        a: -1,
        b: 3
    }

    >>> print(ivy.is_int_dtype(y))
    {
        a: true,
        b: true
    }

    >>> x = ivy.Container(a=ivy.array([1]), b=ivy.array([0]),\
                          c=ivy.array([-1]))
    >>> y = ivy.to_scalar(x)
    >>> print(y)
    {
        a: 1,
        b: 0,
        c: -1
    }

    With a mix of :code:`ivy.Container` and :code:`ivy.NativeArray` input:

    >>> x = ivy.Container(a=ivy.native_array([-1]), b=ivy.native_array([3]))
    >>> y = ivy.to_scalar(x)
    >>> print(y)
    {
        a: -1,
        b: 3
    }

    >>> print(ivy.is_int_dtype(y))
    {
        a: true,
        b: true
    }

    >>> x = ivy.Container(a=ivy.native_array([1]), b=ivy.native_array([0]),\
                          c=ivy.native_array([-1]))
    >>> y = ivy.to_scalar(x)
    >>> print(y)
    {
        a: 1,
        b: 0,
        c: -1
    }

    Instance Method Examples
    ------------------------

    With :code:`ivy.Array` instance method:

    >>> x = ivy.array([-1])
    >>> y = x.to_scalar()
    >>> print(y)
    -1

    >>> print(ivy.is_int_dtype(y))
    True

    >>> x = ivy.array([3])
    >>> y = x.to_scalar()
    >>> print(y)
    3

    With a mix of :code:`ivy.Container` instance method:

    >>> x = ivy.Container(a=ivy.array([-1]), b=ivy.array([3]))
    >>> y = x.to_scalar()
    >>> print(y)
    {
        a: -1,
        b: 3
    }

    >>> print(ivy.is_int_dtype(y))
    {
        a: true,
        b: true
    }

    >>> x = ivy.Container(a=ivy.array([1]), b=ivy.array([0]),\
                          c=ivy.array([-1]))
    >>> y = x.to_scalar()
    >>> print(y)
    {
        a: 1,
        b: 0,
        c: -1
    }

    """
    return current_backend(x).to_scalar(x)


@inputs_to_native_arrays
@handle_nestable
def to_list(x: Union[ivy.Array, ivy.NativeArray]) -> List:
    """Creates a (possibly nested) list from input array.

    Parameters
    ----------
    x
        Input array.

    Returns
    -------
    ret
        A list representation of the input array ``x``.

    Functional Examples
    ------------------

    With :code:`ivy.Array` input:

    >>> x = ivy.array([-1, 0, 1])
    >>> y = ivy.to_list(x)
    >>> print(y)
    [-1, 0, 1]

    >>> print(isinstance(y, list))
    True

    >>> x = ivy.array([[ 1.1,  2.2,  3.3], \
                       [-4.4, -5.5, -6.6]])
    >>> y = ivy.to_list(x)
    >>> print(y)
    [[1.100000023841858,2.200000047683716,3.299999952316284],[-4.400000095367432,-5.5,-6.599999904632568]]

    >>> print(isinstance(y, list))
    True

    >>> x = ivy.array([[[-1,  0,  1],\
                        [ 1,  0, -1]], \
                       [[ 1, -1,  0], \
                        [ 1,  0, -1]]])
    >>> y = ivy.to_list(x)
    >>> print(y)
    [[[-1, 0, 1], [1, 0, -1]], [[1, -1, 0], [1, 0, -1]]]

    >>> print(isinstance(y, list))
    True

    With :code:`ivy.NativeArray` input:

    >>> x = ivy.native_array([-1, 0, 1])
    >>> y = ivy.to_list(x)
    >>> print(y)
    [-1, 0, 1]

    >>> print(isinstance(y, list))
    True

    >>> x = ivy.native_array([[-1, 0, 1], \
                              [-1, 0, 1], \
                              [ 1, 0, -1]])
    >>> y = ivy.to_list(x)
    >>> print(y)
    [[-1, 0, 1], [-1, 0, 1], [1, 0, -1]]

    >>> print(isinstance(y, list))
    True

    >>> x = ivy.native_array([[[-1, 0, 1], \
                               [1, 0, -1]], \
                              [[1, -1, 0], \
                               [1, 0, -1]]])
    >>> y = ivy.to_list(x)
    >>> print(y)
    [[[-1, 0, 1], [1, 0, -1]], [[1, -1, 0], [1, 0, -1]]]

    >>> print(isinstance(y, list))
    True

    With a mix of :code:`ivy.Container` and :code:`ivy.Array` input:

    >>> x = ivy.Container(a=ivy.array([-1, 0, 1]))
    >>> y = ivy.to_list(x)
    >>> print(y)
    {
        a: [-1, 0, 1]
    }

    >>> x = ivy.Container(a=ivy.array([[-1, 0, 1], \
                                       [-1, 0, 1], \
                                       [1, 0, -1]]))
    >>> y = ivy.to_list(x)
    >>> print(y)
    {
        a: [[-1, 0, 1], [-1, 0, 1], [1,0,-1]]
    }

    >>> x = \
    ivy.Container(a=ivy.array([[[-1, 0, 1],[1, 0, -1]],[[1, -1, 0],[1, 0, -1]]]))
    >>> y = ivy.to_list(x)
    >>> print(y)
    {
        a: [[[-1, 0, 1], [1, 0, -1]], [[1, -1, 0], [1, 0, -1]]]
    }

    With a mix of :code:`ivy.Container` and :code:`ivy.NativeArray` input:

    >>> x = ivy.Container(a=ivy.native_array([-1, 0, 1]))
    >>> y = ivy.to_list(x)
    >>> print(y)
    {
        a: [-1, 0, 1]
    }

    >>> x = ivy.Container(a=ivy.native_array([[-1, 0, 1],[-1, 0, 1],[1, 0, -1]]))
    >>> y = ivy.to_list(x)
    >>> print(y)
    {
        a: [[-1, 0, 1], [-1, 0, 1], [1, 0, -1]]
    }

    >>> x =\
    ivy.Container(a=ivy.native_array([[[-1 ,0, 1],[1, 0 ,-1]],[[1, -1, 0],[1,0 ,-1]]]))
    >>> y = ivy.to_list(x)
    >>> print(y)
    {
        a: [[[-1, 0, 1], [1, 0, -1]], [[1, -1, 0], [1, 0, -1]]]
    }

    Instance Method Examples
    ------------------------

    With :code:`ivy.Array` instance method:

    >>> x = ivy.array([0, 1, 2])
    >>> y = x.to_list()
    >>> print(y)
    [0, 1, 2]

    With :code:`ivy.Container` instance method:

    >>> x = ivy.Container(a=ivy.array([0, 1, 2]))
    >>> y = x.to_list()
    >>> print(y)
    {a:[0,1,2]}

    """
    return current_backend(x).to_list(x)


@handle_nestable
@outputs_to_ivy_arrays
def clip_vector_norm(
    x: Union[ivy.Array, ivy.NativeArray],
    max_norm: float,
    p: float = 2.0,
    *,
    out: Optional[ivy.Array] = None,
) -> Union[ivy.Array, ivy.NativeArray]:
    """Clips (limits) the vector p-norm of an array.

    Parameters
    ----------
    x
        array, input array containing elements to clip.
    max_norm
        float, the maximum value of the array norm.
    p
        optional float, the p-value for computing the p-norm. Default is 2.
    out
        optional output array, for writing the result to. It must have a shape that the
        inputs broadcast to.

    Returns
    -------
    ret
        An array with the vector norm downscaled to the max norm if needed.

    Functional Examples
    ------------------

    With :code:`ivy.Array` input:

    >>> x = ivy.array([0., 1., 2.])
    >>> y = ivy.clip_vector_norm(x, 2.0)
    >>> print(y)
    ivy.array([0.   , 0.894, 1.79 ])

    >>> x = ivy.array([0.5, -0.7, 2.4])
    >>> y = ivy.clip_vector_norm(x, 3.0, 1.0)
    >>> print(y)
    ivy.array([ 0.417, -0.583,  2.   ])

    >>> x = ivy.array([[[0., 0.], [1., 3.], [2., 6.]], \
                       [[3., 9.], [4., 12.], [5., 15.]]])
    >>> y = ivy.zeros(((2, 3, 2)))
    >>> ivy.clip_vector_norm(x, 4.0, 1.0, out=y)
    >>> print(y)
    ivy.array([[[0.    , 0.    ],
                [0.0667, 0.2   ],
                [0.133 , 0.4   ]],
               [[0.2   , 0.6   ],
                [0.267 , 0.8   ],
                [0.333 , 1.    ]]])

    >>> x = ivy.array([[1.1, 2.2, 3.3], \
                       [-4.4, -5.5, -6.6]])
    >>> ivy.clip_vector_norm(x, 1.0, 3.0, out=x)
    >>> print(x)
    ivy.array([[ 0.131,  0.263,  0.394],
               [-0.526, -0.657, -0.788]])

    With :code:`ivy.NativeArray` input:

    >>> x = ivy.native_array([0., 1., 2.])
    >>> y = ivy.clip_vector_norm(x, 2.0)
    >>> print(y)
    ivy.array([0.   , 0.894, 1.79 ])

    >>> x = ivy.native_array([0.5, -0.7, 2.4])
    >>> y = ivy.clip_vector_norm(x, 3.0, 1.0)
    >>> print(y)
    ivy.array([ 0.417, -0.583,  2.   ])

    >>> x = ivy.native_array([[[0., 0.], [1., 3.], [2., 6.]], \
                              [[3., 9.], [4., 12.], [5., 15.]]])
    >>> y = ivy.zeros(((2, 3, 2)))
    >>> ivy.clip_vector_norm(x, 4.0, 1.0, out=y)
    >>> print(y)
    ivy.array([[[0.    , 0.    ],
                [0.0667, 0.2   ],
                [0.133 , 0.4   ]],
               [[0.2   , 0.6   ],
                [0.267 , 0.8   ],
                [0.333 , 1.    ]]])

    With :code:`ivy.Container` input:

    >>> x = ivy.Container(a=ivy.array([0., 1., 2.]), \
                          b=ivy.array([3., 4., 5.]))
    >>> y = ivy.clip_vector_norm(x, 2.0)
    >>> print(y)
    {
        a: ivy.array([0., 0.894, 1.79]),
        b: ivy.array([0.849, 1.13, 1.41])
    }

    With :code:`ivy.Array` instance method:

    >>> x = ivy.array([0., 1., 2.])
    >>> y = x.clip_vector_norm(2.0)
    >>> print(y)
    ivy.array([0., 0.894, 1.79])

    """
    norm = ivy.vector_norm(x, keepdims=True, ord=p)
    ratio = ivy.stable_divide(max_norm, norm)
    if ratio < 1:
        ret = ratio * x
    else:
        ret = ivy.copy_array(x)
    if out is not None:
        ret = ivy.inplace_update(out, ret)
    return ret


clip_vector_norm.unsupported_dtypes = {"torch": ("float16",)}


@handle_nestable
def clip_matrix_norm(
    x: Union[ivy.Array, ivy.NativeArray],
    max_norm: float,
    p: float = 2.0,
    *,
    out: Optional[ivy.Array] = None,
) -> Union[ivy.Array, ivy.NativeArray]:
    """Clips (limits) the matrix norm of an array.

    Parameters
    ----------
    x
        Input array containing elements to clip.
    max_norm
        The maximum value of the array norm.
    p
        The p-value for computing the p-norm. Default is 2.
    out
        optional output array, for writing the result to. It must have a shape that the
        inputs broadcast to.

    Returns
    -------
    ret
        An array with the matrix norm downscaled to the max norm if needed.

    Functional Examples
    -------------------

    With :code:`ivy.Array` input:

    >>> x = ivy.array([[0., 1., 2.]])
    >>> y = ivy.clip_matrix_norm(x, 2.0)
    >>> print(y)
    ivy.array([[0.   , 0.894, 1.79 ]])

    >>> x = ivy.array([[0.1, -1.2, 3.7], [0., 7.3, -0.5]])
    >>> y = ivy.clip_matrix_norm(x, 3.0, 1.0)
    >>> print(y)
    ivy.array([[ 0.0353, -0.424 ,  1.31  ],
               [ 0.    ,  2.58  , -0.176 ]])

    >>> x = ivy.array([[[5., 4.], [-2., 6.]], \
                       [[3., 7.], [0., -5.]]])
    >>> y = ivy.empty((2, 2, 2))
    >>> ivy.clip_matrix_norm(x, 0.5, 2.0, out=y)
    >>> print(y)
    ivy.array([[[ 0.339,  0.271],
                [-0.135,  0.406]],
               [[ 0.168,  0.391],
                [ 0.   , -0.279]]])

    >>> x = ivy.array([[0., 1.], \
                       [2., 3.]])
    >>> ivy.clip_matrix_norm(x, 5.0, 1.0, out=x)
    >>> print(x)
    ivy.array([[0., 1.],
               [2., 3.]])

    With :code:`ivy.NativeArray` input:

    >>> x = ivy.native_array([[0., 1., 2.]])
    >>> y = ivy.clip_matrix_norm(x, 2.0)
    >>> print(y)
    ivy.array([[0.   , 0.894, 1.79 ]])

    >>> x = ivy.native_array([[0.1, -1.2, 3.7], [0., 7.3, -0.5]])
    >>> y = ivy.clip_matrix_norm(x, 3.0, 1.0)
    >>> print(y)
    ivy.array([[ 0.0353, -0.424 ,  1.31  ],
               [ 0.    ,  2.58  , -0.176 ]])

    >>> x = ivy.native_array([[[5., 4.], [-2., 6.]], \
                       [[3., 7.], [0., -5.]]])
    >>> y = ivy.empty((2, 2, 2))
    >>> ivy.clip_matrix_norm(x, 0.5, 2.0, out=y)
    >>> print(y)
    ivy.array([[[ 0.339,  0.271],
                [-0.135,  0.406]],
               [[ 0.168,  0.391],
                [ 0.   , -0.279]]])

    With :code:`ivy.Container` input:

    >>> x = ivy.Container(a=ivy.array([[0., 1., 2.]]), \
                          b=ivy.array([[3., 4., 5.]]))
    >>> y = ivy.clip_matrix_norm(x, 2.0)
    >>> print(y)
    {
        a: ivy.array([[0., 0.894, 1.79]]),
        b: ivy.array([[0.849, 1.13, 1.41]])
    }
    """
    norms = ivy.matrix_norm(x, p, keepdims=True)
    ratios = ivy.minimum(ivy.stable_divide(max_norm, norms), 1.0)
    return ivy.multiply(ratios, x, out=out)


clip_matrix_norm.unsupported_dtypes = {
    "jax": ("float16",),
    "numpy": ("float16",),
    "tensorflow": ("float16",),
    "torch": ("float16",),
}


@to_native_arrays_and_back
@handle_out_argument
@handle_nestable
def floormod(
    x: Union[ivy.Array, ivy.NativeArray],
    y: Union[ivy.Array, ivy.NativeArray],
    *,
    out: Optional[Union[ivy.Array, ivy.NativeArray]] = None,
) -> Union[ivy.Array, ivy.NativeArray]:
    """Returns element-wise remainder of division.

    Parameters
    ----------
    x
        array, input to floormod
    y
        array, denominator input for floormod.
    out
        optional output array, for writing the result to. It must have a shape that the
        inputs broadcast to.

    Returns
    -------
    ret
        An array of the same shape and type as x, with the elements floor modded.

    """
    return current_backend(x).floormod(x, y, out=out)


@to_native_arrays_and_back
@handle_nestable
def unstack(
    x: Union[ivy.Array, ivy.NativeArray], axis: int, keepdims: bool = False
) -> Union[ivy.Array, ivy.NativeArray]:
    """Unpacks the given dimension of a rank-R array into rank-(R-1) arrays.

    Parameters
    ----------
    x
        Input array to unstack.
    axis
        Axis for which to unpack the array.
    keepdims
        Whether to keep dimension 1 in the unstack dimensions. Default is False.

    Returns
    -------
    ret
        List of arrays, unpacked along specified dimensions.

    Examples
    --------
    With :code:`ivy.Array` input:

    >>> x = ivy.array([[[1, 2], [3, 4]], [[5, 6], [7, 8]]])
    >>> y = ivy.unstack(x, axis=0)
    >>> print(y)
    [ivy.array([[1, 2],
                [3, 4]]), ivy.array([[5, 6],
                [7, 8]])]

    >>> x = ivy.array([[[1, 2], [3, 4]], [[5, 6], [7, 8]]])
    >>> y = ivy.unstack(x, axis=1, keepdims=True)
    >>> print(y)
    [ivy.array([[[1, 2]],
                [[5, 6]]]), ivy.array([[[3, 4]],
                [[7, 8]]])]

    With :code:`ivy.Container` inputs:

    >>> x = ivy.Container(a=ivy.array([[[1, 2], [3, 4]], [[5, 6], [7, 8]]]),
                            b=ivy.array([[[9, 10], [11, 12]], [[13, 14], [15, 16]]]))
    >>> ivy.unstack(x, axis=0)
    [{
        a: ivy.array([[1, 2],
                      [3, 4]]),
        b: ivy.array([[9, 10],
                      [11, 12]])
    }, {
        a: ivy.array([[5, 6],
                      [7, 8]]),
        b: ivy.array([[13, 14],
                      [15, 16]])
    }]

    >>> x = ivy.Container(a=ivy.array([[[1, 2], [3, 4]], [[5, 6], [7, 8]]]),
                          b=ivy.array([[[9, 10], [11, 12]], [[13, 14], [15, 16]]]))
    >>> vy.unstack(x, axis=1, keepdims=True)
    [{
        a: ivy.array([[[1, 2]],
                      [[5, 6]]]),
        b: ivy.array([[[9, 10]],
                      [[13, 14]]])
    }, {
        a: ivy.array([[[3, 4]],
                      [[7, 8]]]),
        b: ivy.array([[[11, 12]],
                      [[15, 16]]])
    }]
    """
    return current_backend(x).unstack(x, axis, keepdims)


@to_native_arrays_and_back
@handle_nestable
def fourier_encode(
    x: Union[ivy.Array, ivy.NativeArray],
    max_freq: Union[float, ivy.Array, ivy.NativeArray],
    num_bands: int = 4,
    linear: bool = False,
    concat: bool = True,
    flatten: bool = False,
) -> Union[ivy.Array, ivy.NativeArray, Tuple]:
    """Pads an array with fourier encodings.

    Parameters
    ----------
    x
        Input array to encode.
    max_freq
        The maximum frequency of the encoding.
    num_bands
        The number of frequency bands for the encoding. Default is 4.
    linear
        Whether to space the frequency bands linearly as opposed to geometrically.
        Default is False.
    concat
        Whether to concatenate the position, sin and cos values, or return seperately.
        Default is True.
    flatten
        Whether to flatten the position dimension into the batch dimension. Default is
        False.

    Returns
    -------
    ret
        New array with the final dimension expanded, and the encodings stored in this
        channel.

    """
    x_in = x
    dim = x.shape[-1]
    x = ivy.expand_dims(x, axis=-1)
    orig_x = x
    if linear:
        scales = ivy.linspace(1.0, max_freq / 2, num_bands, device=dev(x))
    else:
        if ivy.backend == "torch" and isinstance(max_freq, float):
            scales = ivy.logspace(
                0.0,
                ivy.log(ivy.array(max_freq / 2)) / math.log(10),
                num_bands,
                base=10,
                device=dev(x),
            )
        else:
            scales = ivy.logspace(
                0.0,
                ivy.log(max_freq / 2) / math.log(10),
                num_bands,
                base=10,
                device=dev(x),
            )
    scales = ivy.astype(scales, ivy.dtype(x))
    scales = scales[(*((None,) * (len(x.shape) - len(scales.shape))), Ellipsis)]
    x = x * scales * math.pi
    sin_x = ivy.sin(x)
    cos_x = ivy.cos(x)
    if flatten:
        orig_x = x_in
        sin_x = ivy.reshape(sin_x, [-1, num_bands * dim])
        cos_x = ivy.reshape(cos_x, [-1, num_bands * dim])
    if concat:
        return ivy.concat([orig_x, sin_x, cos_x], axis=-1)
    return sin_x, cos_x


@inputs_to_native_arrays
@handle_nestable
def value_is_nan(
    x: Union[ivy.Array, ivy.NativeArray, Number], include_infs: Optional[bool] = True
) -> bool:
    """Determine whether the single valued array or scalar is of nan type.

    Parameters
    ----------
    x
        The input to check Input array.
    include_infs
        Whether to include infs and -infs in the check. Default is True.

    Returns
    -------
    ret
        Boolean as to whether the input value is a nan or not.

    """
    x_scalar = ivy.to_scalar(x) if ivy.is_native_array(x) else x
    if not x_scalar == x_scalar:
        return True
    if include_infs and x_scalar == INF or x_scalar == -INF:
        return True
    return False


@inputs_to_native_arrays
@handle_nestable
def has_nans(x: Union[ivy.Array, ivy.NativeArray], include_infs: bool = True) -> bool:
    """Determine whether the array contains any nans, as well as infs or -infs if
    specified.

    Parameters
    ----------
    x
        Input array.
    include_infs
        Whether to include ``+infinity`` and ``-infinity`` in the check. Default is True.

    Returns
    -------
    ret
        Boolean as to whether the array contains nans.


    This function conforms to the `Array API Standard
    <https://data-apis.org/array-api/latest/>`_. This docstring is an extension of the
    `docstring <https://data-apis.org/array-api/latest/API_specification/generated/signatures.elementwise_functions.tan.html>`_ # noqa
    in the standard.

    Both the description and the type hints above assumes an array input for simplicity,
    but this function is *nestable*, and therefore also accepts :code:`ivy.Container`
    instances in place of any of the arguments.

    Examples
    --------
    With :code:`ivy.Array` input:

    >>> x = ivy.array([1, 2, 3])
    >>> y = ivy.has_nans(x)
    >>> print(y)
    False

    >>> x = ivy.array([float('nan'), 2, 3])
    >>> y = ivy.has_nans(x)
    >>> print(y)
    True

    >>> x = ivy.array([float('inf'), 2, 3])
    >>> y = ivy.has_nans(x)
    >>> print(y)
    True

    >>> x = ivy.array([float('inf'), 2, 3])
    >>> y = ivy.has_nans(x, False)
    >>> print(y)
    False

    With :code: `ivy.NativeArray` input:

    >>> x = ivy.native_array([1, 2, 3, float('nan')])
    >>> y = ivy.has_nans(x)
    >>> print(y)
    True

    With :code:`ivy.Container` input:

    >>> x = ivy.Container(a=ivy.array([0., 1., 2.]), b=ivy.array([3., 4., 5.]))
    >>> y = ivy.has_nans(x)
    >>> print(y)
    {
        a: false,
        b: false
    }

    With one :code:`ivy.Container` static method:
    >>> x = ivy.Container(a=ivy.array([-1, 0, 1]),\
                          b=ivy.array([-1, 0, 1, 1, 1, 0]))
    >>> y = ivy.Container.static_has_nans(x)
    >>> print(y)
    {
        a: false,
        b: false
    }

     With one :code:`ivy.Array` instance method:
    >>> x = ivy.array([-1, 0, 1])
    >>> y = x.has_nans()
    >>> print(y)
    False

    With :code:`ivy.Container` instance method:
    >>> x = ivy.Container(a=ivy.array([1, 0, 1]),\
                          b=ivy.array([-1, 0, 1, 1]))
    >>> y = x.has_nans()
    >>> print(y)
    {
        a: false,
        b: false
    }

    """
    return ivy.value_is_nan(ivy.sum(x), include_infs)


def exists(x: Any) -> bool:
    """Simple check as to whether the input is None or not.

    Parameters
    ----------
    x
        Input to check.

    Returns
    -------
    ret
        True if x is not None, else False.

    Examples
    --------
    With :code:`Any` input:

    >>> x = None
    >>> y = ivy.exists(x)
    >>> print(y)
    False

    >>> x = ""
    >>> y = ivy.exists(x)
    >>> print(y)
    True

    >>> x = []
    >>> y = ivy.exists(x)
    >>> print(y)
    True

    >>> x = 1
    >>> y = ivy.exists(x)
    >>> print(y)
    True

    >>> x = "abc"
    >>> y = ivy.exists(x)
    >>> print(y)
    True

    >>> x = [1, 0, -1, 1]
    >>> y = ivy.exists(x)
    >>> print(y)
    True

    >>> x = ivy.native_array([1, 2, 3, 1.2])
    >>> y = ivy.exists(x)
    >>> print(y)
    True

    >>> x = ivy.array([1, 2, 3, 1.2])
    >>> y = ivy.exists(x)
    >>> print(y)
    True

    With a mix of :code:`ivy.Container` and :code:`Any` input:

    >>> x = ivy.Container(a=None, b=None)
    >>> y = ivy.exists(x)
    >>> print(y)
    True

    >>> x = ivy.Container(a=None, b="")
    >>> y = ivy.exists(x)
    >>> print(y)
    True

    >>> x = ivy.Container(a=123, b="")
    >>> y = ivy.exists(x)
    >>> print(y)
    True

    >>> x = ivy.Container(a=ivy.array([1, 2, 3]), b=ivy.native_array([1, 0, 1.2]))
    >>> y = ivy.exists(x)
    >>> print(y)
    True

    """
    return x is not None


def default(
    x: Any,
    default_val: Any,
    catch_exceptions: bool = False,
    rev: bool = False,
    with_callable: bool = False,
) -> Any:
    """Returns x provided it exists (is not None), else returns default value.

    Parameters
    ----------
    x
        Input which may or may not exist (be None).
    default_val
        The default value.
    catch_exceptions
        Whether to catch exceptions from callable x. Default is False.
    rev
        Whether to reverse the input x and default_val. Default is False.
    with_callable
        Whether either of the arguments might be callable functions. Default is False.

    Returns
    -------
    ret
        x if x exists (is not None), else default.

    Functional Examples
    ------------------
    With :code:`Any` input:

    >>> x = None
    >>> y = ivy.default(x, "default_string")
    >>> print(y)
    default_string

    >>> x = ""
    >>> y = ivy.default(x, "default_string")
    >>> print(y)
    

    >>> x = ivy.array([4, 5, 6])
    >>> y = ivy.default(x, ivy.array([1, 2, 3]), rev=True)
    >>> print(y)
    ivy.array([1, 2, 3])

    >>> x = lambda: ivy.array([1, 2, 3])
    >>> y = ivy.default(x, ivy.array([4, 5, 6]), with_callable=True)
    >>> print(y)
    ivy.array([1, 2, 3])

    >>> x = lambda: None
    >>> y = ivy.default(x, lambda: ivy.array([1, 2, 3]), with_callable=True)
    >>> print(y)
    ivy.array([1, 2, 3])

    >>> x = lambda: None
    >>> y = ivy.default(x, lambda: ivy.array([1, 2, 3]), catch_exceptions=True)
    >>> print(y)
    ivy.array([1, 2, 3])

    >>> x = lambda a, b: a + b
    >>> y = ivy.default(x, lambda: ivy.array([1, 2, 3]), with_callable=True,\
                        catch_exceptions=True)
    >>> print(y)
    ivy.array([1, 2, 3])

    >>> x = lambda a, b: a + b
    >>> y = ivy.default(x, lambda: ivy.array([1, 2, 3]), with_callable=True,\
                        catch_exceptions=True, rev=True)
    >>> print(y)
    ivy.array([1, 2, 3])

    """
    with_callable = catch_exceptions or with_callable
    if rev:
        tmp = x
        x = default_val
        default_val = tmp
    if with_callable:
        x_callable = callable(x)
        default_callable = callable(default_val)
    else:
        x_callable = False
        default_callable = False
    if catch_exceptions:
        # noinspection PyBroadException
        try:
            x = x() if x_callable else x
        except Exception:
            return default_val() if default_callable else default_val
    else:
        x = x() if x_callable else x
    return x if exists(x) else default_val() if default_callable else default_val


def to_ivy_shape(shape: Union[ivy.Shape, ivy.NativeShape]) -> ivy.Shape:
    """Returns the input shape in ivy.Shape form

    Parameters
    ----------
    shape
        The input to be converted

    Returns
    -------
     ret
        the input in ivy.Shape form

    """
    if isinstance(shape, ivy.Shape):
        return shape
    return ivy.Shape(shape)


def to_native_shape(shape: Union[ivy.Shape, ivy.NativeShape]) -> ivy.NativeShape:
    """Returns the input shape in its native backend framework form

    Parameters
    ----------
    shape
        The input to be converted

    Returns
    -------
     ret
        the input in its native framework form

    """
    if isinstance(shape, ivy.NativeShape):
        return shape
    assert isinstance(shape, (int, list, tuple))
    if isinstance(shape, int):
        shape = (shape,)
    elif isinstance(shape, list):
        shape = tuple(shape)
    assert builtins.all([isinstance(v, int) for v in shape])
    return ivy.NativeShape(shape)


@handle_nestable
def try_else_none(fn: Callable, *args: Any, **kwargs: Any) -> Union[Callable, None]:
    """Try and return the function, otherwise return None
        if an exception was raised during function execution.

    Parameters
    ----------
    fn
        Function to try and call and return.
    args
        list of arguments.
    kwargs
        dictionay of keyword arguments

    Returns
    -------
        Either the function itself or None if an exception was raised
        during function execution.

    Examples
    --------
    with: if the function is executed without any exception
    >>> x = ivy.array([1, 2, 3])
    >>> y = ivy.array([4, 5, 6])
    >>> z = ivy.try_else_none(ivy.add,x, y)
    >>> print(z.__name__)
    add

    with: if the function is executed with an exception
    >>> x = ivy.array([1, 2, 3])
    >>> y = 'hemant'
    >>> z = ivy.try_else_none(ivy.add,x, y)
    >>> print(z)
    None

    """
    try:
        _ = fn(*args, **kwargs)
        return fn
    except Exception:
        return None


def arg_names(receiver):
    """
    Gets the expected keyword arguments for a function or class constructor.

    Parameters
    ----------
    receiver
        Function or class constructor

    Returns
    -------
    ret
        List containing the keyword arguments' names for a function or class constructor

    Examples
    --------
    >>> x = ivy.arg_names(ivy.tan)
    >>> print(x)
    ['x', 'out']

    >>> x = ivy.arg_names(ivy.optimizers.Adam)
    >>> print(x)
    ['lr', 'beta1', 'beta2', 'epsilon', 'inplace',
    'stop_gradients', 'compile_on_next_step', 'device']

    """
    return list(inspect.signature(receiver).parameters.keys())


def match_kwargs(
    kwargs: Dict, *receivers: Iterable[Callable], allow_duplicates: bool = False
) -> Union[List[Dict], Dict]:
    """Match keyword arguments to either class or function receivers.

    Parameters
    ----------
    kwargs
        Keyword arguments to match.
    receivers
        Functions and/or classes to match the keyword arguments to.
    allow_duplicates
        Whether to allow one keyword argument to be used for multiple receivers.
        Default is False.

    Returns
    -------
    ret
        Sequence of keyword arguments split as best as possible.

    Examples
    --------
    >>> o = ivy.zeros(3, dtype=int)
    >>> kwargs = {'out': o, 'bias': ivy.arange(3)}
    >>> x = ivy.match_kwargs(kwargs, ivy.add, ivy.linear)
    >>> print(x)
    [{'out': ivy.array([0, 0, 0])}, {'bias': ivy.array([0, 1, 2])}]

    >>> o = ivy.zeros(3, dtype=int)
    >>> kwargs = {'out': o, 'bias': ivy.arange(3)}
    >>> x = ivy.match_kwargs(kwargs, ivy.linear, ivy.add)
    >>> print(x)
    [{'out': ivy.array([0, 0, 0]), 'bias': ivy.array([0, 1, 2])}, {}]

    """
    split_kwargs = list()
    for receiver in receivers:
        expected_kwargs = arg_names(receiver)
        found_kwargs = {k: v for k, v in kwargs.items() if k in expected_kwargs}
        if not allow_duplicates:
            for k in found_kwargs.keys():
                del kwargs[k]
        split_kwargs.append(found_kwargs)
    if len(split_kwargs) == 1:
        return split_kwargs[0]
    return split_kwargs


def cache_fn(func: Callable) -> Callable:
    """Wrap a function, such that when cache=True is passed as an argument, a previously
    cached output is returned.

    Parameters
    ----------
    func
        The function to wrap, whose output should be cached for later.

    Returns
    -------
    ret
        The newly cache wrapped function.

    """
    global FN_CACHE
    if func not in FN_CACHE:
        FN_CACHE[func] = dict()

    def cached_fn(*args, **kwargs):
        """Summary.

        Parameters
        ----------
        *args

        **kwargs

        """
        key = "".join(
            [str(i) + ", " for i in args]
            + [" kw, "]
            + [str(i) + ", " for i in sorted(kwargs.items())]
        )
        cache = FN_CACHE[func]
        if key in cache:
            return cache[key]
        ret = func(*args, **kwargs)
        cache[key] = ret
        return ret

    return cached_fn


def current_backend_str() -> Union[str, None]:
    """Return framework string

    Returns
    -------
    ret
        The framework string.

    Examples
    --------
    Without setting default backend of NumPy:

    >>> print(ivy.current_backend_str())


    With setting default backend as 'torch':

    >>> ivy.set_backend('torch')
    >>> print(ivy.current_backend_str())
    torch

    """
    fw = current_backend()
    if not backend_stack:
        return ""
    return fw.current_backend_str()


@handle_nestable
def einops_rearrange(
    x: Union[ivy.Array, ivy.NativeArray],
    pattern: str,
    *,
    out: Optional[ivy.Array] = None,
    **axes_lengths: Dict[str, int],
) -> ivy.Array:
    """Perform einops rearrange operation on input array x.

    Parameters
    ----------
    x
        Input array to be re-arranged.
    pattern
        Rearrangement pattern b is for batch, h is for height, w is for width and c is for channels.
    axes_lengths
        Any additional specifications for dimensions.
    out
        optional output array, for writing the result to. It must have a shape that the
        inputs broadcast to.

    Returns
    -------
    ret
        New array with einops.rearrange having been applied.
      
    Examples
    -----
    # suppose we have a set of 32 images in "h w c" format (height-width-channel)
    >>> images = [ivy.random.randn(30, 40, 3) for _ in range(32)]
    >>> output = ivy.fill(images.shape, 0)

    # stack along first (batch) axis, output is the same
    >>> x=ivy.einops_rearrange(images, 'b h w c -> b h w c')
    >>> print(x.shape)
    (32, 30, 40, 3)
    # concatenate images along vertical axis
    >>> ivy.einops_rearrange(images, 'b h w c -> (b h) w c',out=output)
    >>> print(output.shape)
    (960, 40, 3)

    # concatenated images along horizontal axis, 1280 = 32 * 40
    >>> x = ivy.einops_rearrange(images, 'b h w c -> h (b w) c')
    >>> print(x.shape)
    (30, 1280, 3)

    # reordered axes to "b c h w" format for deep learning
    >>> x = ivy.einops_rearrange(images, 'b h w c -> b c h w')
    >>> print(x.shape)
    (32, 3, 30, 40)

    # flattened each image into a vector, 3600 = 30 * 40 * 3
    >>> x = ivy.einops_rearrange(images, 'b h w c -> b (c h w)')
    >>> print(x.shape)
    (32, 3600)

    """
<<<<<<< HEAD
    
=======
    x = ivy.to_native(x)
>>>>>>> 26e2b3a4
    ret = einops.rearrange(x, pattern, **axes_lengths)
    ret = ivy.array(ret)
    if ivy.exists(out):
        return ivy.inplace_update(out, ret)
    return ret


einops_rearrange.unsupported_dtypes = {"torch": ("uint16",)}


@handle_nestable
def einops_reduce(
    x: Union[ivy.Array, ivy.NativeArray],
    pattern: str,
    reduction: Union[str, Callable],
    *,
    out: Optional[ivy.Array] = None,
    **axes_lengths: Dict[str, int],
) -> ivy.Array:
    """Perform einops reduce operation on input array x.

    Parameters
    ----------
    x
        Input array to be reduced.
    pattern
        Reduction pattern.
    reduction
        One of available reductions ('min', 'max', 'sum', 'mean', 'prod'), or callable.
    axes_lengths
        Any additional specifications for dimensions.
    out
        optional output array, for writing the result to. It must have a shape that the
        inputs broadcast to.

    Returns
    -------
    ret
        New array with einops.reduce having been applied.

    Examples
    --------
    With :code:`ivy.Array` input:
    >> x = ivy.array([[-4.47, 0.93, -3.34],  
                      [3.66, 24.29, 3.64]])
    >> reduced = ivy.einops_reduce(x, 'a b -> b', 'mean')
    >> print(reduced)
    ivy.array([-0.405, 12.6  ,  0.15 ])

    With :code:`ivy.Container` input:
    >> x = ivy.Container(a=ivy.array([[-4.47, 0.93, -3.34],  
                                      [3.66, 24.29, 3.64]]), 
                        b=ivy.array([[4.96, 1.52, -10.67],  
                                     [4.36, 13.96, 0.3]]))
    >> reduced = ivy.einops_reduce(x, 'a b -> a', 'mean')
    >> print(reduced)
    {
        a: ivy.array([-2.29, 10.5]),
        b: ivy.array([-1.4, 6.21])
    }
    """
    x = ivy.to_native(x)
    ret = einops.reduce(x, pattern, reduction, **axes_lengths)
    ret = ivy.array(ret)
    if ivy.exists(out):
        return ivy.inplace_update(out, ret)
    return ret


einops_reduce.unsupported_dtypes = {"torch": ("uint16",)}


@handle_nestable
def einops_repeat(
    x: Union[ivy.Array, ivy.NativeArray],
    pattern: str,
    *,
    out: Optional[ivy.Array] = None,
    **axes_lengths: Dict[str, int],
) -> ivy.Array:
    """Perform einops repeat operation on input array x.

    Parameters
    ----------
    x
        Input array to be repeated.
    pattern
        Rearrangement pattern.
    axes_lengths
        Any additional specifications for dimensions.
    out
        optional output array, for writing the result to. It must have a shape that the
        inputs broadcast to.

    Returns
    -------
    ret
        New array with einops.repeat having been applied.

    Examples
    --------
    With :code:`ivy.array` input:
    >> x = ivy.array([1, 2, 3, 4])
    >> repeated = ivy.einops_repeat(x, 'a -> b a', b=2)
    >> print(repeated)
    ivy.array([[1, 2, 3, 4],
               [1, 2, 3, 4]])

    With :code:`ivy.Container` input:
    >> x = ivy.Container(a=ivy.array([[4,5], 
                                    [1, 3]]),
                        b=ivy.array([[9, 10], 
                                    [4, 2]]))
    >> repeated = ivy.einops_repeat(x, 'h w -> h (c w)', c=2)
    >> print(repeated)
    {
        a: ivy.array([[4, 5, 4, 5],   
                      [1, 3, 1, 3]]), 
        b: ivy.array([[9, 10, 9, 10], 
                      [4, 2, 4, 2]])  
    }

    """
    x = ivy.to_native(x)
    ret = einops.repeat(x, pattern, **axes_lengths)
    ret = ivy.array(ret)

    if ivy.exists(out):
        return ivy.inplace_update(out, ret)
    return ret


einops_repeat.unsupported_dtypes = {"tensorflow": ("uint16",)}


def get_min_denominator() -> float:
    """Get the global minimum denominator used by ivy for numerically stable division.

    Returns
    -------
    ret
        A float number of the global minimum denominator.

    Examples
    --------
    >>> x = ivy.get_min_denominator()
    >>> print(x)
    1e-12

    """
    return ivy._MIN_DENOMINATOR


def set_min_denominator(val: float) -> None:
    """
    Set the global minimum denominator used by ivy for numerically stable division.

    Parameters
    ----------
    val
        The value to set the global minimum denominator to.


    Examples
    --------
    >>> x = ivy.get_min_denominator()
    >>> print(x)
    1e-12

    To set the minimum denominator to 1e-13

    >>> ivy.set_min_denominator(1e-13)
    >>> y = ivy.get_min_denominator()
    >>> print(y)
    1e-13

    """
    ivy._MIN_DENOMINATOR = val


def get_min_base() -> float:
    """
    Gets the global minimum base used by ivy for numerically stable power raising.

    Returns
    -------
    ret
        Global minimum base number

    Examples
    --------
    >>> x = ivy.get_min_base()
    >>> print(x)
    1e-05

    """
    # noinspection PyProtectedMember
    return ivy._MIN_BASE


def set_min_base(val: float) -> None:
    """Set the global minimum base used by ivy for numerically stable power raising.

    Parameters
    ----------
    val
        The new value to set the minimum base to.


    Examples
    --------
    >>> x = ivy.get_min_base()
    >>> print(x)
    1e-05

    To set the minimum base to 1e-04

    >>> ivy.set_min_base(1e-04)
    >>> y = ivy.get_min_base()
    >>> print(y)
    1e-04

    """
    ivy._MIN_BASE = val


@inputs_to_native_arrays
@handle_nestable
def stable_divide(
    numerator: Union[Number, ivy.Array, ivy.NativeArray],
    denominator: Union[Number, ivy.Array, ivy.NativeArray],
    min_denominator: Union[Number, ivy.Array, ivy.NativeArray] = None,
) -> Union[Number, ivy.Array]:
    """Divide the numerator by the denominator, with min denominator added to the
    denominator for numerical stability.

    Parameters
    ----------
    numerator
        The numerator of the division.
    denominator
        The denominator of the division.
    min_denominator
        The minimum denominator to use, use global ivy._MIN_DENOMINATOR by default.

    Returns
    -------
    ret
        The new item following the numerically stable division.

    Examples
    --------
    With :code:`int` input:
    >>> x = ivy.stable_divide(1, 2)
    >>> print(x)
    0.49999999999975

    >>> x = ivy.stable_divide(1, 4, min_denominator=1)
    >>> print(x)
    0.2

    With :code:`float` input:
    >>> x = ivy.stable_divide(5.0, 3.33)
    >>> print(x)
    1.5015015015010504

    With :code:`complex` input:
    >>> x = ivy.stable_divide(1+1j, 1-1j)
    >>> print(x)
    (5.000444502911705e-13+0.9999999999995j)

    With :code:`ivy.Array` input:
    >>> x = ivy.asarray([[10., 20., 30.],\
                        [40., 50., 60.]])
    >>> y = ivy.stable_divide(x, 10.)
    >>> print(y)
    ivy.array([[1., 2., 3.],
              [4., 5., 6.]])


    >>> x = ivy.asarray([1,2,3])
    >>> y = np.array((1., 3., 5.))
    >>> z = ivy.stable_divide(x, y)
    >>> print(z)
    ivy.array([1.   , 0.667, 0.6  ])

    >>> x = ivy.asarray([1., 2., 4.])
    >>> y = ivy.asarray([1., 0.5, 0.25])
    >>> z = ivy.asarray([0.01, 0.02, 0.03])
    >>> w = ivy.stable_divide(x, y, min_denominator=z)
    >>> print(w)
    ivy.array([ 0.99,  3.85, 14.3 ])

    With :code:`ivy.Container` input
    >>> x = ivy.Container(a=ivy.asarray([10., 15.]), b=ivy.asarray([20., 25.]))
    >>> y = ivy.stable_divide(x, 0.5)
    >>> print(y)
    {
        a: ivy.array([20., 30.]),
        b: ivy.array([40., 50.])
    }


    >>> x = ivy.Container(a=ivy.asarray([1., 2.]), b=ivy.asarray([3., 4.]))
    >>> y = ivy.Container(a=ivy.asarray([0.5, 2.5]), b=ivy.asarray([3.5, 0.4]))
    >>> z = ivy.stable_divide(x, y)
    >>> print(z)
    {
        a: ivy.array([2., 0.8]),
        b: ivy.array([0.857, 10.])
    }

    With :code:`ivy.Array` instance method:

    >>> x = ivy.asarray([4., 5., 6.])
    >>> y = x.stable_divide(2)
    >>> print(y)
    ivy.array([2., 2.5, 3.])

    >>> x = ivy.asarray([4, 5, 6])
    >>> y = x.stable_divide(4, min_denominator=1)
    >>> print(y)
    ivy.array([0.8, 1. , 1.2])

    >>> x = ivy.asarray([[4., 5., 6.], [7., 8., 9.]])
    >>> y = ivy.asarray([[1., 2., 3.], [2., 3., 4.]])
    >>> z = x.stable_divide(y)
    >>> print(z)
    ivy.array([[4.  , 2.5 , 2.  ],
            [3.5 , 2.67, 2.25]])

    """
    # noinspection PyProtectedMember
    return numerator / (denominator + default(min_denominator, ivy._MIN_DENOMINATOR))


@inputs_to_native_arrays
@handle_nestable
def stable_pow(
    base: Union[Number, ivy.Array, ivy.NativeArray],
    exponent: Union[Number, ivy.Array, ivy.NativeArray],
    min_base: float = None,
) -> Any:
    """Raise the base by the power, with MIN_BASE added to the base when exponent > 1
    for numerical stability.

    Parameters
    ----------
    base
        The base number.
    exponent
        The exponent number.
    min_base
        The minimum base to use, use global ivy._MIN_BASE by default.

    Returns
    -------
    ret
        The new item following the numerically stable power.


    """
    # noinspection PyProtectedMember
    return (base + default(min_base, ivy._MIN_BASE)) ** exponent


def get_all_arrays_in_memory():
    """Gets all arrays which are currently alive."""
    all_arrays = list()
    for obj in gc.get_objects():
        # noinspection PyBroadException
        try:
            if ivy.is_native_array(obj):
                all_arrays.append(obj)
        except Exception:
            pass
    return all_arrays


def num_arrays_in_memory():
    """Returns the number of arrays which are currently alive."""
    return len(get_all_arrays_in_memory())


def print_all_arrays_in_memory():
    """
    Gets all the native Ivy arrays which are currently alive(in the garbage collector)
    from get_all_arrays_in_memory() function and prints them to the console.

    Parameters
    ----------
    None

    Output
    ------
    Type and shape of all the Ivy native arrays which are currently alive.

    Returns
    -------
    None
    """
    for arr in get_all_arrays_in_memory():
        print(type(arr), arr.shape)


def set_queue_timeout(timeout):
    """
    Set the global queue timeout value (in seconds)
    Default value without this function being called is 15 seconds.

    Parameters
    ----------
    timeout
        The timeout when waiting for containers to arrive from the queues.
        To be set in seconds.


    Examples
    --------
    >> x = ivy.get_queue_timeout()
    >> print(x)
    15.0

    To set the timeout for example 30 seconds

    >> ivy.set_queue_timeout(30)
    >> y = ivy.get_queue_timeout()
    >> print(y)
    30

    """
    global TIMEOUT
    TIMEOUT = timeout


def get_queue_timeout():
    """
    Get the global queue timeout value (in seconds).
    The default value without this function being called is 10 seconds.

    Returns
    -------
    ret
       The global queue timeout value (in seconds).

    Examples
    --------
    >>> ivy.set_queue_timeout(10.0)
    >>> y = ivy.get_queue_timeout()
    >>> print(y)
    10.0

    """
    global TIMEOUT
    return TIMEOUT


def get_tmp_dir():
    """Get the path for directory that saves temporary files.

    Returns
    -------
    ret
        The path of directory that saves temporary files.

    """
    return TMP_DIR


def set_tmp_dir(tmp_dr):
    """Set the directory for saving temporary files.

    Parameters
    ----------
    tmp_dr

    """
    global TMP_DIR
    TMP_DIR = tmp_dr


def container_types():
    """Summary.

    Returns
    -------
    ret
        a key-value structure, and exposes public methods .keys(), .values() and
        items().

    """
    # noinspection PyBroadException
    try:
        return current_backend().container_types()
    except ValueError:
        return []


def inplace_arrays_supported(f=None):
    """Determine whether inplace arrays are supported for the current backend framework.

    Parameters
    ----------
    f
         (Default value = None)

    Returns
    -------
    ret
        Boolean, whether or not inplace arrays are supported.

    """
    return current_backend().inplace_arrays_supported()


def inplace_variables_supported(f=None):
    """Determine whether inplace variables are supported for the current backend
    framework.

    Parameters
    ----------
    f
         (Default value = None)

    Returns
    -------
    ret
        Boolean, whether or not inplace variables are supported.

    """
    return current_backend().inplace_variables_supported()


@inputs_to_native_arrays
@handle_nestable
def supports_inplace(x: Union[ivy.Array, ivy.NativeArray]) -> bool:
    """Determine whether inplace operations are supported for the data type of x.

    Parameters
    ----------
    x
        Input variable or array to check for inplace support for.

    Returns
    -------
    ret
        Boolean, whether or not inplace operations are supported for x.

    """
    if ivy.is_variable(x):
        return ivy.inplace_variables_supported()
    elif ivy.is_native_array(x):
        return ivy.inplace_arrays_supported()
    raise Exception("Input x must be either a variable or an array.")


@inputs_to_native_arrays
@handle_nestable
def assert_supports_inplace(x: Union[ivy.Array, ivy.NativeArray]) -> bool:
    """Asserts that inplace operations are supported for x, else raises exception.

    Parameters
    ----------
    x
        Input variable or array to check for inplace support for.

    Returns
    -------
    ret
        True if support, raises exception otherwise

    """
    if not ivy.supports_inplace(x):
        raise Exception(
            "Inplace operations are not supported {} types with {} backend".format(
                type(x), ivy.current_backend_str()
            )
        )
    return True


@handle_nestable
def inplace_update(
    x: Union[ivy.Array, ivy.NativeArray],
    val: Union[ivy.Array, ivy.NativeArray],
    ensure_in_backend: bool = False,
) -> ivy.Array:
    """Perform in-place update for the input array. This will always be performed on
    ivy.Array instances pass in the input, and will also be performed on the native
    array classes in the backend when the backend supports this. If the backend does
    not natively support inplace updates, and x is an ivy.NativeArray instance,
    then an exception will be thrown.

    Parameters
    ----------
    x
        The variable to update.
    val
        The array to update the variable with.
    ensure_in_backend
        Whether or not to ensure that the `ivy.NativeArray` is also inplace updated.
        In cases where it should be, backends which do not natively support inplace
        updates will raise an exception.

    Returns
    -------
    ret
        The array following the in-place update.

    """
    return current_backend(x).inplace_update(x, val, ensure_in_backend)


@handle_nestable
def inplace_decrement(
    x: Union[ivy.Array, ivy.NativeArray],
    val: Union[ivy.Array, ivy.NativeArray],
) -> ivy.Array:
    """Perform in-place decrement for the input array.

    Parameters
    ----------
    x
        The input array to be decremented by the defined value.
    val
        The value of decrement.

    Returns
    -------
    ret
        The array following the in-place decrement.

    This function conforms to the `Array API Standard
    <https://data-apis.org/array-api/latest/>`_. This docstring is an extension of the
    `docstring <https://data-apis.org/array-api/latest/API_specification/generated/signatures.elementwise_functions.tan.html>`_ # noqa
    in the standard.

    Both the description and the type hints above assumes an array input for simplicity,
    but this function is *nestable*, and therefore also accepts :code:`ivy.Container`
    instances in place of any of the arguments.

    Examples
    --------
    With :code:`ivy.Array` input:
    >>> x = ivy.array([[5.3, 7., 0.],\
                        [6.8, 8, 3.9],\
                        [0., 10., 6.3]])
    >>> y = ivy.inplace_decrement(x, 1.25)
    >>> print(y)
    ivy.array([[ 4.05,  5.75, -1.25],
       [ 5.55,  6.75,  2.65],
       [-1.25,  8.75,  5.05]])

    With :code:`ivy.NativeArray` input:
    >>> x = ivy.native_array([-10, 24, -3])
    >>> val = ivy.native_array([1, 2, 3])
    >>> y = ivy.inplace_decrement(x, val)
    >>> print(y)
    ivy.array([-11,  22,  -6])

    With :code:`ivy.Container` input
    >>> x = ivy.Container(a=ivy.array([0.5, -5., 30.]), b=ivy.array([0., -25., 50.]))
    >>> y = ivy.inplace_decrement(x, 1.5)
    >>> print(y)
    {
        a: ivy.array([-1., -6.5, 28.5]),
        b: ivy.array([-1.5, -26.5, 48.5])
    }

    >>> x = ivy.Container(a=ivy.array([0., 15., 30.]), b=ivy.array([0., 25., 50.]))
    >>> y = ivy.Container(a=ivy.array([0., 15., 30.]), b=ivy.array([0., 25., 50.]))
    >>> z = ivy.inplace_decrement(x, y)
    >>> print(z)
    {
        a: ivy.array([0., 0., 0.]),
        b: ivy.array([0., 0., 0.])
    }

    >>> x = ivy.Container(a=ivy.array([3., 7., 10.]), b=ivy.array([0., 75., 5.5]))
    >>> y = ivy.Container(a=ivy.array([2., 5.5, 7.]), b=ivy.array([0., 25., 2.]))
    >>> z = ivy.inplace_decrement(x, y)
    >>> print(z)
    {
        a: ivy.array([1., 1.5, 3.]),
        b: ivy.array([0., 50., 3.5])
    }

    """
    return current_backend(x).inplace_decrement(x, val)


@handle_nestable
def inplace_increment(
    x: Union[ivy.Array, ivy.NativeArray],
    val: Union[ivy.Array, ivy.NativeArray],
) -> ivy.Array:
    """Perform in-place increment for the input array.

    Parameters
    ----------
    x
        The input array to be incremented by the defined value.
    val
        The value of increment.

    Returns
    -------
    ret
        The array following the in-place increment.

    Examples
    --------
    With :code:`ivy.Array` input:
    >>> x = ivy.array([[5.3, 7., 0.],\
                        [6.8, 8, 3.9],\
                        [0., 10., 6.3]])
    >>> y = ivy.inplace_increment(x, 3.)
    >>> print(y)
    ivy.array([[ 8.3, 10.,  3.],
       [ 9.8, 11.,  6.9],
       [ 3., 13.,  9.3]])

     With :code:`ivy.NativeArray` input:
     >>> x = ivy.native_array([10, 20, 30])
     >>> val = ivy.native_array([1, 2, 3])
     >>> y = ivy.inplace_increment(x, val)
     >>> print(y)
     ivy.array([11, 22, 33])

    With :code:`ivy.Container` input
    >>> x = ivy.Container(a=ivy.array([0., 15., 30.]), b=ivy.array([0., 25., 50.]))
    >>> y = ivy.inplace_increment(x, 2.5)
    >>> print(y)
    {
        a: ivy.array([2.5, 17.5, 32.5]),
        b: ivy.array([2.5, 27.5, 52.5])
    }


    >>> x = ivy.Container(a=ivy.array([0., 15., 30.]), b=ivy.array([0., 25., 50.]))
    >>> y = ivy.Container(a=ivy.array([0., 15., 30.]), b=ivy.array([0., 25., 50.]))
    >>> z = ivy.inplace_increment(x, y)
    >>> print(z)
    {
        a: ivy.array([0., 30., 60.]),
        b: ivy.array([0., 50., 100.])
    }

    """
    return current_backend(x).inplace_increment(x, val)


@to_native_arrays_and_back
@handle_out_argument
@infer_dtype
@handle_nestable
def cumsum(
    x: Union[ivy.Array, ivy.NativeArray],
    axis: int = 0,
    exclusive: Optional[bool] = False,
    reverse: Optional[bool] = False,
    *,
    dtype: Optional[Union[ivy.Dtype, ivy.NativeDtype]] = None,
    out: Optional[Union[ivy.Array, ivy.NativeArray]] = None
) -> Union[ivy.Array, ivy.NativeArray]:
    """Returns the cumulative sum of the elements along a given axis.

    Parameters
    ----------
    x
        Input array.
    axis
        Axis along which the cumulative sum is computed. Default is ``0``.
    exclusive
        Whether to perform cumsum exclusively. Default is ``False``.
    reverse
        Whether to perform the cumsum from last to first element in the selected
        axis. Default is False (from first to last element)
    dtype
        Data type of the returned array. Default is ``None``.
        If None, if the default data type corresponding to the data type “kind”
        (integer or floating-point) of x has a smaller range of values than the
        data type of x (e.g., x has data type int64 and the default data type
        is int32, or x has data type uint64 and the default data type is int64),
        the returned array must have the same data type as x.
        If x has a floating-point data type, the returned array must have the
        default floating-point data type.
        If x has a signed integer data type (e.g., int16), the returned array
        must have the default integer data type.
        If x has an unsigned integer data type (e.g., uint16), the returned
        array must have an unsigned integer data type having the same number of
        bits as the default integer data type (e.g., if the default integer data
        type is int32, the returned array must have a uint32 data type).
        If the data type (either specified or resolved) differs from the data type
        of x, the input array should be cast to the specified data type before
        computing the product.
    out
        Optional output array, for writing the result to. It must have a shape that the
        inputs broadcast to.

    Returns
    -------
    ret
        Array which holds the result of applying cumsum at each
        original array elements along the specified axis.

    Both the description and the type hints above assumes an array input for simplicity,
    but this function is *nestable*, and therefore also accepts :code:`ivy.Container`
    instances in place of any of the arguments.

    Examples
    --------
    With :code:`ivy.Array` input:

    >>> x = ivy.array([1, 5, 2, 0])
    >>> y = ivy.cumsum(x, exclusive= True, reverse=False)
    >>> print(y)
    ivy.array([0, 1, 6, 8])

    >>> x = ivy.array([[6, 4, 2], \
                       [1, 3, 0]])
    >>> y = ivy.zeros((2,3))
    >>> ivy.cumsum(x, axis=0, exclusive=False, reverse=True, out=y)
    >>> print(y)
    ivy.array([[7, 7, 2],
               [1, 3, 0]])

    >>> x = ivy.array([[1, 5, 2], \
                       [4, 3, 0]])
    >>> y = ivy.cumsum(x, axis=0, exclusive=True, reverse=True)
    >>> print(y)
    ivy.array([[4, 3, 0],
               [0, 0, 0]])

    >>> x = ivy.array([[2, 4, 5], \
                       [3, 6, 5], \
                       [1, 3, 10]])
    >>> ivy.cumsum(x,axis=1,reverse=True, dtype='int64', out=x)
    >>> print(x)
    ivy.array([[11,  9,  5],
               [14, 11,  5],
               [14, 13, 10]])

    With :code:`ivy.Container` input:

    >>> x = ivy.Container(a=ivy.array([[1, 3, 5]]), \
                          b=ivy.array([[3, 5, 7]]))
    >>> y = ivy.cumsum(x, axis= 0)
    >>> print(y)
    {
        a: ivy.array([[1, 3, 5]]),
        b: ivy.array([[3, 5, 7]])
    }

    >>> x = ivy.Container(a=ivy.array([[1, 3, 4]]), \
                          b=ivy.array([[3, 5, 8], \
                                       [5, 6, 5]]), \
                          c=ivy.array([[2, 4, 1], \
                                       [3, 6, 9], \
                                       [0, 2, 3]]))
    >>> y = ivy.Container(a = ivy.zeros((1, 3)), \
                          b = ivy.zeros((2, 3)), \
                          c = ivy.zeros((3,3)))
    >>> ivy.cumsum(x,axis=1,reverse=True, out=y)
    >>> print(y)
    {
        a: ivy.array([[8, 7, 4]]),
        b: ivy.array([[16, 13, 8],
                      [16, 11, 5]]),
        c: ivy.array([[7, 5, 1],
                      [18, 15, 9],
                      [5, 5, 3]])
    }

    >>> x = ivy.Container(a=ivy.array([[0], \
                                       [5]]), \
                          b=ivy.array([[6, 8, 7], \
                                       [4, 2, 3]]), \
                          c=ivy.array([[1, 2], \
                                       [3, 4], \
                                       [6, 4]]))
    >>> ivy.cumsum(x,axis=0,out=x)
    >>> print(x)
    {
        a: ivy.array([[0],
                      [5]]),
        b: ivy.array([[6, 8, 7],
                      [10, 10, 10]]),
        c: ivy.array([[1, 2],
                      [4, 6],
                      [10, 10]])
    }
    """
    return current_backend(x).cumsum(x, axis, exclusive, reverse,
                                     dtype=dtype, out=out)


@to_native_arrays_and_back
@handle_out_argument
@handle_nestable
def cumprod(
    x: Union[ivy.Array, ivy.NativeArray],
    axis: int = 0,
    exclusive: Optional[bool] = False,
    *,
    dtype: Optional[Union[ivy.Dtype, ivy.NativeDtype]] = None,
    out: Optional[Union[ivy.Array, ivy.NativeArray]] = None,
) -> Union[ivy.Array, ivy.NativeArray]:
    """Returns the cumulative product of the elements along a given axis.

    Parameters
    ----------
    x
        Input array.
    axis
        int , axis along which the cumulative product is computed. By default 0.
    exclusive
        optional bool, Whether to perform the cumprod exclusively. Defaults is False.
    dtype
        data type of the returned array. If None,
        if the default data type corresponding to the data type “kind” (integer or
        floating-point) of x has a smaller range of values than the data type of x
        (e.g., x has data type int64 and the default data type is int32, or x has data
        type uint64 and the default data type is int64), the returned array must have
        the same data type as x. if x has a floating-point data type, the returned array
        must have the default floating-point data type. if x has a signed integer data
        type (e.g., int16), the returned array must have the default integer data type.
        if x has an unsigned integer data type (e.g., uint16), the returned array must
        have an unsigned integer data type having the same number of bits as the default
        integer data type (e.g., if the default integer data type is int32, the returned
        array must have a uint32 data type). If the data type (either specified or
        resolved) differs from the data type of x, the input array should be cast to the
        specified data type before computing the product. Default: None.
    out
        optional output array, for writing the result to. It must have a shape that the
        inputs broadcast to.

    Returns
    -------
    ret
        Input array with cumulatively multiplied elements along axis.

    Examples
    --------
    With :code:`ivy.Array` input:

    >>> x = ivy.array([2, 3, 4])
    >>> y = ivy.cumprod(x)
    >>> print(y)
    ivy.array([2, 6, 24])

    >>> x = ivy.array([2, 3, 4])
    >>> y = ivy.cumprod(x, exclusive=True)
    >>> print(y)
    ivy.array([1, 2, 6])

    >>> x = ivy.array([[2, 3],
                       [5, 7],
                       [11, 13]])
    >>> y = ivy.zeros((3, 2))
    >>> ivy.cumprod(x, axis=1, exclusive=True, out=y)
    >>> print(y)
    ivy.array([[ 1.,  2.],
               [ 1.,  5.],
               [ 1., 11.]])

    >>> x = ivy.array([[2, 3],[5, 7],[11, 13]])
    >>> ivy.cumprod(x, axis=0, exclusive=True, out=x)
    >>> print(x)
    ivy.array([[1,  1],
               [2,  3],
               [10, 21]])

    >>> x = ivy.array([[2, 3],[5, 7],[11, 13]])
    >>> y = ivy.zeros((3, 2))
    >>> x.cumprod(axis=0, exclusive=True, out=y)
    >>> print(x)
    ivy.array([[1.,  1.],
                [2.,  3.],
                [10., 21.]])

    With :code:`ivy.Container` input:

    >>> x = ivy.Container(a=ivy.array([2, 3, 4]), b=ivy.array([3, 4, 5]))
    >>> y = ivy.cumprod(x)
    >>> print(y)
    {
        a: ivy.array([2, 6, 24]),
        b: ivy.array([3, 12, 60])
    }

    >>> x = ivy.Container(a=ivy.array([2, 3, 4]), b=ivy.array([3, 4, 5]))
    >>> y = ivy.cumprod(x, exclusive=True)
    >>> print(y)
    {
        a: ivy.array([1, 2, 6]),
        b: ivy.array([1, 3, 12])
    }

    >>> x = ivy.Container(a=ivy.array([[2, 3],
                                       [5, 7],
                                       [11, 13]]),
                          b=ivy.array([[3, 4],
                                       [4, 5],
                                       [5, 6]]))
    >>> y = ivy.Container(a = ivy.zeros((3, 2)), b = ivy.zeros((3, 2)))
    >>> ivy.cumprod(x, axis=1, exclusive=True, out=y)
    >>> print(y)
    {
        a: ivy.array([[1, 2],
                      [1, 5],
                      [1, 11]]),
        b: ivy.array([[1, 3],
                      [1, 4],
                      [1, 5]])
    }

    >>> x = ivy.Container(a=ivy.array([[2, 3],
                                        [5, 7],
                                        [11, 13]]),
                            b=ivy.array([[3, 4],
                                        [4, 5],
                                        [5, 6]]))
    >>> x.cumprod(axis=0, exclusive=True, out=x)
    >>> print(x)
    {
        a: ivy.array([[1, 1],
                      [2, 3],
                      [10, 21]]),
        b: ivy.array([[1, 1],
                      [3, 4],
                      [15, 42]])
    }
    """
    return current_backend(x).cumprod(x, axis, exclusive, dtype=dtype, out=out)


@to_native_arrays_and_back
@handle_out_argument
@handle_nestable
def scatter_flat(
    indices: Union[ivy.Array, ivy.NativeArray],
    updates: Union[ivy.Array, ivy.NativeArray],
    size: Optional[int] = None,
    reduction: str = "sum",
    *,
    out: Optional[ivy.Array] = None,
) -> ivy.Array:
    """Scatter flat updates into a new flat array according to flat indices.

    Parameters
    ----------
    indices
        Indices for the new values to occupy.
    updates
        Values for the new array to hold.
    size
        The size of the result.
    reduction
        The reduction method for the scatter, one of 'sum', 'min', 'max' or 'replace'
    device
        device on which to create the array 'cuda:0', 'cuda:1', 'cpu' etc. Same as
        updates if None.
    out
        optional output array, for writing the result to. It must have a shape that the
        inputs broadcast to.

    Returns
    -------
    ret
        New array of given shape, with the values scattered at the indices.

    """
    return current_backend(indices).scatter_flat(
        indices, updates, size, reduction, out=out
    )


@to_native_arrays_and_back
@handle_nestable
def scatter_nd(
    indices: Union[ivy.Array, ivy.NativeArray],
    updates: Union[ivy.Array, ivy.NativeArray],
    shape: Optional[Union[ivy.Shape, ivy.NativeShape]] = None,
    reduction: str = "sum",
    *,
    out: Optional[ivy.Array] = None,
) -> ivy.Array:
    """Scatter updates into a new array according to indices.

    Parameters
    ----------
    indices
        Indices for the new values to occupy.
    updates
        Values for the new array to hold.
    shape
        The shape of the result. Default is None, in which case tensor argument must be
        provided.
    tensor
        The tensor in which to scatter the results, default is None, in which case the
        shape arg is used to
        scatter into a zeros array.
    reduction
        The reduction method for the scatter, one of 'sum', 'min', 'max' or 'replace'
    device
        device on which to create the array 'cuda:0', 'cuda:1', 'cpu' etc. Same as
        updates if None.
    out
        optional output array, for writing the result to. It must have a shape that the
        inputs broadcast to.

    Returns
    -------
    ret
        New array of given shape, with the values scattered at the indices.

    Examples
    --------
    scatter values into an empty array, With :code:`ivy.Array` input:

    >> indices = ivy.array([[4], [3], [1], [7]])
    >> updates = ivy.array([9, 10, 11, 12])
    >> shape = ivy.array([8])
    >> scatter = ivy.scatter_nd(indices, updates, shape)
    >> print(scatter)
    ivy.array([ 0, 11,  0, 10,  9,  0,  0, 12])

    scatter into an empty array, With: `ivy.Container` input:

    >> indices = ivy.Container(a=ivy.array([[4],[3],[6]]),
                        b=ivy.array([[5],[1],[2]]))
    >> updates = ivy.Container(a=ivy.array([100, 200, 200]),
                        b=ivy.array([20, 30, 40]))
    >> shape = ivy.Container(a=ivy.array([10]),
                        b = ivy.array([10]))
    >> z = ivy.scatter_nd(indices, updates, shape=shape, reduction='replace')
    >> print(z)
    {
        a: ivy.array([0, 0, 0, 200, 100, 0, 200, 0, 0, 0]),
        b: ivy.array([0, 30, 40, 0, 0, 20, 0, 0, 0, 0])
    }

    scatter into an array, With : `ivy.Container` and `ivy.Array` input:

    >> indices = ivy.array([[4],[3],[1]])
    >> updates = ivy.Container(a=ivy.array([10, 20, 30]),
                    b=ivy.array([200, 300, 400]))
    >> shape = ivy.array([10, 10])
    >> arr = ivy.Container(a=ivy.array([1, 2, 3, 4, 5]),
                            b = ivy.array([10, 20, 30, 40, 50]))
    >> z = ivy.scatter_nd(indices, updates, tensor=arr, reduction='replace')
    >> print(z)
    {
        a: ivy.array([1, 30, 3, 20, 10]),
        b: ivy.array([10, 400, 30, 300, 200])
    }
    """
    return current_backend(indices).scatter_nd(
        indices, updates, shape, reduction, out=out
    )


@to_native_arrays_and_back
@handle_out_argument
@handle_nestable
def gather(
    params: Union[ivy.Array, ivy.NativeArray],
    indices: Union[ivy.Array, ivy.NativeArray],
    axis: int = -1,
    *,
    out: Optional[Union[ivy.Array, ivy.NativeArray]] = None,
) -> Union[ivy.Array, ivy.NativeArray]:
    """Gather slices from params at axis according to indices.

    Parameters
    ----------
    params
        array, the array from which to gather values.
    indices
        array, index array.
    axis
        optional int, the axis from which to gather from. Default is -1.
    device
        optional ivy.Device, device on which to create the array 'cuda:0', 'cuda:1',
        'cpu' etc. Same as x if None.
    out
        optional output array, for writing the result to.

    Returns
    -------
    ret
        New array with the values gathered at the specified indices along the specified
        axis.

    Both the description and the type hints above assumes an array input for simplicity,
    but this function is *nestable*, and therefore also accepts :code:`ivy.Container`
    instances in place of any of the arguments.

    Functional Examples
    -------------------

    With :code:`ivy.Array` input:

    >>> x = ivy.array([0., 1., 2.])
    >>> y = ivy.array([0, 1])
    >>> print(ivy.gather(x, y))
    ivy.array([0., 1.])

    >>> x = ivy.array([[0., 1., 2.], \
                        [3., 4., 5.]])
    >>> y = ivy.array([[0, 1], \
                        [1, 2]])
    >>> z = ivy.array([[0., 0.], \
                        [0., 0.]])
    >>> ivy.gather(x, y, out=z)
    >>> print(z)
    ivy.array([[0., 1.],
               [4., 5.]])

    >>> x = ivy.array([[[0., 1.], [2., 3.]], \
                        [[4., 5.], [6., 7.]], \
                        [[8., 9.], [10., 11.]]])
    >>> y = ivy.array([[[0, 1]], \
                        [[1, 2]], \
                        [[2, 0]]])
    >>> ivy.gather(x, y, axis=0, out=x)
    >>> print(x)
    ivy.array([[[0.,5.]],[[4.,9.]],[[8.,1.]]])

    With :code:`ivy.NativeArray` input:

    >>> x = ivy.native_array([0., 1., 2.])
    >>> y = ivy.native_array([0, 1])
    >>> print(ivy.gather(x, y))
    ivy.array([0., 1.])

    With a mix of :code:`ivy.Array` and :code:`ivy.NativeArray` inputs:

    >>> x = ivy.native_array([0., 1., 2.])
    >>> y = ivy.array([0, 1])
    >>> print(ivy.gather(x, y))
    ivy.array([0., 1.])

    With a mix of :code:`ivy.Array` and :code:`ivy.Container` inputs:

    >>> x = ivy.Container(a = ivy.array([0., 1., 2.]), \
                          b = ivy.array([4., 5., 6.]))
    >>> y = ivy.array([0, 1])
    >>> print(ivy.gather(x, y))
    {
        a: ivy.array([0., 1.]),
        b: ivy.array([4., 5.])
    }

    With :code:`ivy.Container` input:

    >>> x = ivy.Container(a = ivy.array([0., 1., 2.]), \
                          b = ivy.array([4., 5., 6.]))
    >>> y = ivy.Container(a = ivy.array([0, 1]), \
                          b = ivy.array([1, 2]))
    >>> print(ivy.gather(x, y))
    {
        a: ivy.array([0., 1.]),
        b: ivy.array([5., 6.])
    }

    Instance Method Examples
    ------------------------

    Using :code:`ivy.Array` instance method:

    >>> x = ivy.array([0., 1., 2.])
    >>> y = ivy.array([0, 1])
    >>> print(x.gather(y))
    ivy.array([0., 1.])

    Using :code:`ivy.Container` instance method:

    >>> x = ivy.Container(a = ivy.array([0., 1., 2.]), \
                          b = ivy.array([4., 5., 6.]))
    >>> y = ivy.Container(a = ivy.array([0, 1]), \
                          b = ivy.array([1, 2]))
    >>> print(x.gather(y))
    {
        a: ivy.array([0., 1.]),
        b: ivy.array([5., 6.])
    }
    """
    return current_backend(params).gather(params, indices, axis, out=out)


@to_native_arrays_and_back
@handle_out_argument
@handle_nestable
def gather_nd(
    params: Union[ivy.Array, ivy.NativeArray],
    indices: Union[ivy.Array, ivy.NativeArray],
    *,
    out: Optional[ivy.Array] = None,
) -> Union[ivy.Array, ivy.NativeArray]:
    """Gather slices from params into a array with shape specified by indices.

    Parameters
    ----------
    params
        The array from which to gather values.
    indices
        Index array.
    device
        device on which to create the array 'cuda:0', 'cuda:1', 'cpu' etc. Same as x if
        None.
    out
        optional output array, for writing the result to. It must have a shape that the
        inputs broadcast to.

    Returns
    -------
    ret
        New array of given shape, with the values gathered at the indices.

    Examples
    --------
    With :code:`ivy.Array` input:

    >>> x = ivy.array([0., 1., 2., 3., 4., 5., 6.])
    >>> y = ivy.array([1])
    >>> print(ivy.gather_nd(x, y))
    ivy.array(1.)

    With :code:`ivy.NativeArray` input:

    >>> x = ivy.native_array([0., 1., 2.])
    >>> y = ivy.native_array([1])
    >>> print(ivy.gather_nd(x, y))
    ivy.array(1.)

    With a mix of :code:`ivy.Array` and :code:`ivy.NativeArray` inputs:

    >>> x = ivy.native_array([0., 1., 2.])
    >>> y = ivy.array([1])
    >>> print(ivy.gather_nd(x, y))
    ivy.array(1.)

    With a mix of :code:`ivy.Array` and :code:`ivy.Container` inputs:

    >>> x = ivy.Container(a=ivy.array([0., 1., 2.]), \
                          b=ivy.array([4., 5., 6.]))
    >>> y = ivy.array([1])
    >>> print(ivy.gather_nd(x, y))
    {
        a: ivy.array(1.),
        b: ivy.array(5.)
    }

    With :code:`ivy.Container` input:

    >>> x = ivy.Container(a=ivy.array([0., 1., 2.]), \
                          b=ivy.array([4., 5., 6.]))
    >>> y = ivy.Container(a=ivy.array([0]), \
                          b=ivy.array([2]))
    >>> print(ivy.gather_nd(x, y))
    {
        a: ivy.array(0.),
        b: ivy.array(6.)
    }
    """
    res = current_backend(params, indices).gather_nd(params, indices)
    if ivy.exists(out):
        return ivy.inplace_update(out, res)
    return res


@handle_nestable
def multiprocessing(context: str = None):
    """Return backend-specific multiprocessing module.

    Parameters
    ----------
    context
        The context of the multiprocessing, either fork, forkserver or spawn.
        Default is None.

    Returns
    -------
    ret
        Multiprocessing module

    """
    return current_backend().multiprocessing(context)


@to_native_arrays_and_back
@handle_out_argument
@handle_nestable
def indices_where(
    x: Union[ivy.Array, ivy.NativeArray],
    *,
    out: Optional[Union[ivy.Array, ivy.NativeArray]] = None,
) -> Union[ivy.Array, ivy.NativeArray]:
    """Returns indices or true elements in an input boolean array.

    Parameters
    ----------
    x
        Boolean array, for which indices are desired.
    out
        optional output array, for writing the result to. It must have a shape that the
        inputs broadcast to.

    Returns
    -------
    ret
        Indices for where the boolean array is True.

    """
    return current_backend(x).indices_where(x, out=out)


@to_native_arrays_and_back
@handle_out_argument
@infer_device
@handle_nestable
def one_hot(
    indices: Union[ivy.Array, ivy.NativeArray],
    depth: int,
    *,
    device: Union[ivy.Device, ivy.NativeDevice] = None,
    out: Optional[Union[ivy.Array, ivy.NativeArray]] = None,
) -> Union[ivy.Array, ivy.NativeArray]:
    """Returns a one-hot array.

    Parameters
    ----------
    indices
        Indices for where the ones should be scattered *[batch_shape, dim]*
    depth
        Scalar defining the depth of the one-hot dimension.
    device
        device on which to create the array 'cuda:0', 'cuda:1', 'cpu' etc. Same as x if
        None.
    out
        optional output array, for writing the result to. It must have a shape that the
        inputs broadcast to.

    Returns
    -------
    ret
        Tensor of zeros with the same shape and type as a, unless dtype provided which
        overrides.

    """
    return current_backend(indices).one_hot(indices, depth, device=device, out=out)


@to_native_arrays_and_back
@handle_nestable
def shape(
    x: Union[ivy.Array, ivy.NativeArray], as_array: bool = False
) -> Union[ivy.Shape, ivy.NativeShape]:
    """Returns the shape of the array ``x``.

    Parameters
    ----------
    x
        Input array to infer the shape of.
    as_array
        Whether to return the shape as a array, default False.

    Returns
    -------
    ret
        Shape of the array ``x``.

    Examples
    --------
    >>> x = ivy.array([[-1, 0, 1],[1, 0, -1]])
    >>> y = ivy.shape(x)
    >>> z = ivy.shape(x, as_array = True)
    >>> print(y)
    (2, 3)

    >>> print(z)
    ivy.array([2, 3])

    """
    return current_backend(x).shape(x, as_array)


def set_shape_array_mode(mode: bool) -> None:
    """Set the mode of returning shape as ivy.Array to the given mode instance

    Parameter
    ---------
    mode
        boolean whether to return shape as ivy.Array

    Examples
    --------
    >>> ivy.set_shape_array_mode(False)
    >>> ivy.shape_array_mode()
    False

    >>> ivy.set_shape_array_mode(True)
    >>> ivy.shape_array_mode()
    True
    """
    global shape_array_mode_stack
    if not isinstance(mode, bool):
        raise Exception("set_shape_array_mode only accepts type bool")
    shape_array_mode_stack.append(mode)


def unset_shape_array_mode() -> None:
    """Reset the mode of returning shape as ivy.Array to the previous state

    Examples
    --------
    >>> ivy.set_shape_array_mode(True)
    >>> ivy.shape_array_mode()
    True

    >>> ivy.unset_shape_array_mode()
    >>> ivy.shape_array_mode()
    False
    """
    global shape_array_mode_stack
    if shape_array_mode_stack:
        shape_array_mode_stack.pop(-1)


def shape_array_mode() -> bool:
    """Get the current state of shape_array_mode

    Examples
    --------
    >>> ivy.shape_array_mode()
    False

    >>> ivy.set_shape_array_mode(True)
    >>> ivy.shape_array_mode()
    True
    """
    global shape_array_mode_stack
    if not shape_array_mode_stack:
        return False
    return shape_array_mode_stack[-1]


@to_native_arrays_and_back
@handle_nestable
def get_num_dims(x: Union[ivy.Array, ivy.NativeArray], as_array: bool = False) -> int:
    """Returns the number of dimensions of the array x.

    Parameters
    ----------
    x
        Input array to infer the number of dimensions for.
    as_array
        Whether to return the shape as a array, default False.

    Returns
    -------
    ret
        Shape of the array

    """
    return current_backend(x).get_num_dims(x, as_array)


def arg_info(fn: Callable, *, name: str = None, idx: int = None):
    """
    Return the index and `inspect.Parameter` representation of the specified argument.
    In the form of a dict with keys "idx" and "param".

    Parameters
    ----------
    fn
        The function to retrieve the argument information for
    name
        The name of the argument
    idx
        the index of the argument in the inputs

    Returns
    -------
    ret
        a `dict` containing the idx, and the `inspect.Parameter` for the argument,
        which itself contains the parameter name, type, and other helpful information.
    """
    if (not ivy.exists(name) and not ivy.exists(idx)) or (
        ivy.exists(name) and ivy.exists(idx)
    ):
        raise Exception(
            "exactly one of the keyword arguments name or idx " "must be provided"
        )
    params = inspect.signature(fn).parameters
    if ivy.exists(name):
        return {"idx": list(params).index(name), "param": params[name]}
    return {"idx": idx, "param": list(params.values())[idx]}


def _is_valid_device_and_dtypes_attributes(fn: Callable) -> bool:
    if hasattr(fn, "unsupported_device_and_dtype") and hasattr(
        fn, "supported_device_and_dtype"
    ):
        fn_unsupported_device_and_dtype = fn.unsupported_device_and_dtype
        fn_supported_device_and_dtype = fn.supported_device_and_dtype
        if isinstance(fn_unsupported_device_and_dtype, dict):
            if isinstance(fn_supported_device_and_dtype, dict):
                backend_str = ivy.current_backend_str()
                if (
                    backend_str in fn_unsupported_device_and_dtype
                    and backend_str in fn_supported_device_and_dtype
                ):
                    return False
                elif (
                    "devices" in fn_unsupported_device_and_dtype
                    and "devices" in fn_supported_device_and_dtype
                ):
                    return False
    return True


@handle_nestable
def function_unsupported_devices_and_dtypes(fn: Callable) -> Dict:
    """Returns the unsupported combination of devices and dtypes
     of the current backend's function.

    Parameters
    ----------
    fn
        The function to check for the unsupported device and dtype attribute

    Returns
    -------
    ret
        The unsupported combination of devices and dtypes of the function
    """
    if not _is_valid_device_and_dtypes_attributes(fn):
        raise Exception(
            "supported_device_and_dtypes and unsupported_device_and_dtypes \
             attributes cannot both exist in a particular backend"
        )

    unsupported_devices_dtype = {"devices": (), "dtypes": ()}
    if hasattr(fn, "unsupported_device_and_dtype"):
        fn_unsupported_devices_dtypes = fn.unsupported_device_and_dtype
        if isinstance(fn_unsupported_devices_dtypes, dict):
            backend_str = ivy.current_backend_str()
            if backend_str in fn_unsupported_devices_dtypes:
                fn_unsupported_devices_dtypes = fn_unsupported_devices_dtypes[
                    backend_str
                ]

            elif "devices" not in fn_unsupported_devices_dtypes:
                return unsupported_devices_dtype

            keys = list(fn_unsupported_devices_dtypes.keys())
            if "dtypes" in keys and "devices" in keys:
                unsupported_devices_dtype["devices"] += fn_unsupported_devices_dtypes[
                    "devices"
                ]

                if isinstance(fn_unsupported_devices_dtypes["dtypes"][0], tuple):
                    for dtypes in fn_unsupported_devices_dtypes["dtypes"]:
                        unsupported_devices_dtype["dtypes"] += (dtypes,)
                else:
                    unsupported_devices_dtype["dtypes"] += (
                        fn_unsupported_devices_dtypes["dtypes"],
                    )
            else:
                raise Exception(
                    "'unsupported_device_and_dtype' attr must have keys \
                     'devices' and 'dtypes'"
                )
        else:
            raise Exception(
                "Have to provide a dictionary to 'unsupported_device_and_dtype' attr \
                 with keys 'devices' and 'dtypes'"
            )
    return unsupported_devices_dtype


@handle_nestable
def function_supported_devices_and_dtypes(fn: Callable) -> Dict:
    """Returns the supported combination of devices and dtypes
     of the current backend's function.

    Parameters
    ----------
    fn
        The function to check for the supported device and dtype attribute

    Returns
    -------
    ret
        The unsupported devices of the function
    """
    if not _is_valid_device_and_dtypes_attributes(fn):
        raise Exception(
            "supported_device_and_dtypes and unsupported_device_and_dtypes \
             attributes cannot both exist in a particular backend"
        )

    supported_devices_dtype = {"devices": (), "dtypes": ()}
    if hasattr(fn, "supported_device_and_dtype"):
        fn_supported_devices_dtypes = fn.supported_device_and_dtype
        if isinstance(fn_supported_devices_dtypes, dict):
            backend_str = ivy.current_backend_str()
            if backend_str in fn_supported_devices_dtypes:
                fn_supported_devices_dtypes = fn_supported_devices_dtypes[backend_str]
            elif "devices" not in fn_supported_devices_dtypes:
                return supported_devices_dtype
            keys = list(fn_supported_devices_dtypes.keys())
            if "dtypes" in keys and "devices" in keys:
                supported_devices_dtype["devices"] += fn_supported_devices_dtypes[
                    "devices"
                ]

                if isinstance(fn_supported_devices_dtypes["dtypes"][0], tuple):
                    for dtypes in fn_supported_devices_dtypes["dtypes"]:
                        supported_devices_dtype["dtypes"] += dtypes
                else:
                    supported_devices_dtype["dtypes"] += (
                        fn_supported_devices_dtypes["dtypes"],
                    )
            else:
                raise Exception(
                    "'supported_device_and_dtype' attr must have keys \
                     'devices' and 'dtypes'"
                )
        else:
            raise Exception(
                "Have to provide a dictionary to 'supported_device_and_dtype' attr \
                 with keys 'devices' and 'dtypes'"
            )
    return supported_devices_dtype<|MERGE_RESOLUTION|>--- conflicted
+++ resolved
@@ -2157,11 +2157,8 @@
     (32, 3600)
 
     """
-<<<<<<< HEAD
     
-=======
     x = ivy.to_native(x)
->>>>>>> 26e2b3a4
     ret = einops.rearrange(x, pattern, **axes_lengths)
     ret = ivy.array(ret)
     if ivy.exists(out):
