--- conflicted
+++ resolved
@@ -440,10 +440,7 @@
     """
     return _cur_backend(x).to_scalar(x)
 
-<<<<<<< HEAD
-=======
-
->>>>>>> d7b45c80
+
 @inputs_to_native_arrays
 def to_list(x: Union[ivy.Array, ivy.NativeArray]) -> List:
     """Creates a (possibly nested) list from input array.
