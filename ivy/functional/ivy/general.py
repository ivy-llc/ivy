"""Collection of general Ivy functions."""

# global
import gc
import math
import einops
import inspect
import builtins
import numpy as np
from numbers import Number
from typing import Callable, Any, Union, List, Tuple, Dict, Iterable, Optional

# local
import ivy
from ivy.functional.ivy.device import dev
from ivy.backend_handler import current_backend
from ivy.func_wrapper import (
    infer_device,
    inputs_to_native_arrays,
    to_native_arrays_and_back,
    handle_out_argument,
    handle_nestable,
)

FN_CACHE = dict()
INF = float("inf")
TIMEOUT = 15.0
TMP_DIR = "/tmp"

array_mode_stack = list()
shape_array_mode_stack = list()
nestable_mode_stack = list()


def get_referrers_recursive(
    item, depth=0, max_depth=None, seen_set=None, local_set=None
):
    """Summary.

    Parameters
    ----------
    item

    depth
         (Default value = 0)
    max_depth
         (Default value = None)
    seen_set
         (Default value = None)
    local_set
         (Default value = None`)

    """
    seen_set = ivy.default(seen_set, set())
    local_set = ivy.default(local_set, set())
    ret_cont = ivy.Container(
        repr=str(item).replace(" ", ""),
        alphabetical_keys=False,
        keyword_color_dict={"repr": "magenta"},
    )
    referrers = [
        ref
        for ref in gc.get_referrers(item)
        if not (
            isinstance(ref, dict)
            and min([k in ref for k in ["depth", "max_depth", "seen_set", "local_set"]])
        )
    ]
    local_set.add(str(id(referrers)))
    for ref in referrers:
        ref_id = str(id(ref))
        if ref_id in local_set or hasattr(ref, "cell_contents"):
            continue
        seen = ref_id in seen_set
        seen_set.add(ref_id)
        refs_rec = lambda: get_referrers_recursive(
            ref, depth + 1, max_depth, seen_set, local_set
        )
        this_repr = "tracked" if seen else str(ref).replace(" ", "")
        if not seen and (not max_depth or depth < max_depth):
            val = ivy.Container(
                repr=this_repr,
                alphabetical_keys=False,
                keyword_color_dict={"repr": "magenta"},
            )
            refs = refs_rec()
            for k, v in refs.items():
                val[k] = v
        else:
            val = this_repr
        ret_cont[str(ref_id)] = val
    return ret_cont


def is_native_array(
    x: Union[ivy.Array, ivy.NativeArray], exclusive: bool = False
) -> bool:
    """
    Determines whether the input x is a Native Array.

    Parameters
    ----------
    x
        The input to check
    exclusive
        Whether to check if the data type is exclusively an array, rather than a
        variable or traced array.

    Returns
    -------
    ret
        Boolean, whether or not x is a native array.

    Examples
    --------
    >>> x = ivy.array([0, 1, 2])
    >>> ivy.is_native_array(x)
    False

    >>> x = ivy.native_array([1.5, 2.3, 4.9, 2.6])
    >>> ivy.is_native_array(x)
    True

    >>> x = ivy.native_array([-1, 2, 7, -3])
    >>> ivy.is_native_array(x, False)
    True

    >>> x = ivy.native_array([9.1, -8.3, 2.8, 3.0])
    >>> ivy.is_native_array(x, True)
    True

    >>> x = ivy.array([5, 2, 6, 9])
    >>> ivy.is_native_array(x, True)
    False

    """
    try:
        return current_backend(x).is_native_array(x, exclusive)
    except ValueError:
        return False


def is_ivy_array(x: Any, exclusive: bool = False) -> bool:
    """Determines whether the input x is an Ivy Array.

    Parameters
    ----------
    x
        The input to check
    exclusive
        Whether to check if the data type is exclusively an array, rather than a
        variable or traced array.

    Returns
    -------
    ret
        Boolean, whether or not x is an array.

    Examples
    --------
    >>> x = [0., 1., 2.]
    >>> ivy.is_ivy_array(x)
    False

    >>> x = ivy.array([0., 1., 2.])
    >>> ivy.is_ivy_array(x)
    True

    """
    return isinstance(x, ivy.Array) and ivy.is_native_array(x.data, exclusive)


def is_array(x: Any, exclusive: bool = False) -> bool:
    """Determines whether the input x is either an Ivy Array or a Native Array.

    Parameters
    ----------
    x
        The input to check
    exclusive
        Whether to check if the data type is exclusively an array, rather than a
        variable or traced array.

    Returns
    -------
    ret
        Boolean, whether or not x is an array.

    """
    return ivy.is_ivy_array(x, exclusive) or ivy.is_native_array(x, exclusive)


def is_ivy_container(x: Any) -> bool:
    """Determines whether the input x is an Ivy Container.

    Parameters
    ----------
    x
        The input to check

    Returns
    -------
    ret
        Boolean, whether or not x is an ivy container.

    """
    return isinstance(x, ivy.Container)


def set_array_mode(mode: bool) -> None:
    """Set the mode of whether to convert inputs to ivy.NativeArray, then convert
    outputs back to ivy.Array

    Parameter
    ---------
    mode
        boolean whether to perform ivy.Array conversions

    Examples
    --------
    >>> ivy.set_array_mode(False)
    >>> ivy.get_array_mode()
    False

    >>> ivy.set_array_mode(True)
    >>> ivy.get_array_mode()
    True
    """
    global array_mode_stack
    if not isinstance(mode, bool):
        raise Exception("set_array_mode only accepts type bool")
    array_mode_stack.append(mode)


def unset_array_mode() -> None:
    """Reset the mode of converting inputs to ivy.NativeArray, then converting
    outputs back to ivy.Array to the previous state

    Examples
    --------
    >>> ivy.set_array_mode(False)
    >>> ivy.get_array_mode()
    False

    >>> ivy.unset_shape_array_mode()
    >>> ivy.get_array_mode()
    True
    """
    global array_mode_stack
    if array_mode_stack:
        array_mode_stack.pop(-1)


def get_array_mode() -> bool:
    """Get the current state of array_mode

    Examples
    --------
    >>> ivy.get_array_mode()
    True

    >>> ivy.set_array_mode(False)
    >>> ivy.get_array_mode()
    False
    """
    global array_mode_stack
    if not array_mode_stack:
        return True
    return array_mode_stack[-1]


def set_nestable_mode(mode: bool) -> None:
    """Set the mode of whether to check if function inputs are ivy.Container

    Parameter
    ---------
    mode
        boolean whether to check if function inputs are ivy.Container

    Examples
    --------
    >>> ivy.set_nestable_mode(False)
    >>> ivy.get_nestable_mode()
    False

    >>> ivy.set_nestable_mode(True)
    >>> ivy.get_nestable_mode()
    True
    """
    global nestable_mode_stack
    if not isinstance(mode, bool):
        raise Exception("set_nestable_mode only accepts type bool")
    nestable_mode_stack.append(mode)


def unset_nestable_mode() -> None:
    """Reset the mode of whether to check if function inputs are ivy.Container
    to the previous state

    Examples
    --------
    >>> ivy.set_nestable_mode(False)
    >>> ivy.get_nestable_mode()
    False

    >>> ivy.unset_nestable_mode()
    >>> ivy.get_nestable_mode()
    True
    """
    global nestable_mode_stack
    if nestable_mode_stack:
        nestable_mode_stack.pop(-1)


def get_nestable_mode() -> bool:
    """Get the current mode of whether to check if function inputs are ivy.Container.
    Default is True.

    Examples
    --------
    >>> ivy.get_nestable_mode()
    True

    >>> ivy.set_nestable_mode(False)
    >>> ivy.get_nestable_mode()
    False
    """
    global nestable_mode_stack
    if not nestable_mode_stack:
        return True
    return nestable_mode_stack[-1]


@to_native_arrays_and_back
@handle_out_argument
@handle_nestable
def copy_array(
    x: Union[ivy.Array, ivy.NativeArray], *, out: Optional[ivy.Array] = None
) -> ivy.Array:
    """Copy an array.

    Returns
    -------
    ret
        a copy of the input array ``x``.

    Functional Examples
    --------

    With :code:`ivy.Array` input:

    >>> x = ivy.array([-1, 0, 1])
    >>> y = ivy.copy_array(x)
    >>> print(y)
    ivy.array([-1, 0, 1])

    >>> x = ivy.array([1, 0, 1, 1])
    >>> y = ivy.copy_array(x)
    >>> print(y)
    ivy.array([1, 0, 1, 1])

    >>> x = ivy.array([1, 0, 1, -1])
    >>> y = ivy.copy_array(x)
    >>> print(y)
    ivy.array([1, 0, 1, -1])

    With :code:`ivy.NativeArray` input:

    >>> x = ivy.native_array([-1, 0, 1])
    >>> y = ivy.copy_array(x)
    >>> print(y)
    ivy.array([-1, 0, 1])

    >>> x = ivy.native_array([1, 0, 1, 1])
    >>> y = ivy.copy_array(x)
    >>> print(y)
    ivy.array([1, 0, 1, 1])

    >>> x = ivy.native_array([1, 0, 1, -1])
    >>> y = ivy.copy_array(x)
    >>> print(y)
    ivy.array([1, 0, 1, -1])

    With a mix of :code:`ivy.Container` and :code:`ivy.Array` input:

    >>> x = ivy.Container(a=ivy.array([-1, 0, 1]))
    >>> y = ivy.copy_array(x)
    >>> print(y)
    {
        a: ivy.array([-1, 0, 1])
    }

    >>> x = ivy.Container(a=ivy.array([-1, 0, 1]),\
                          b=ivy.array([-1, 0, 1, 1, 1, 0]))
    >>> y = ivy.copy_array(x)
    >>> print(y)
    {
        a: ivy.array([-1, 0, 1]),
        b: ivy.array([-1, 0, 1, 1, 1, 0])
    }

    >>> x = ivy.Container(a=ivy.array([-1, 0, 1]),\
                          b=ivy.array([-1, 0, 1, 1, 1, 0]),\
                          c=ivy.array([-1, 0, 1, 1, 1, 0, 1, 0, -1, -1]))
    >>> y = ivy.copy_array(x)
    >>> print(y)
    {
        a: ivy.array([-1, 0, 1]),
        b: ivy.array([-1, 0, 1, 1, 1, 0]),
        c: ivy.array([-1, 0, 1, 1, 1, 0, 1, 0, -1, -1])
    }

    With a mix of :code:`ivy.Container` and :code:`ivy.NativeArray` input:

    >>> x = ivy.Container(a=ivy.native_array([-1, 0, 1]))
    >>> y = ivy.copy_array(x)
    >>> print(y)
    {
        a: ivy.array([-1, 0, 1])
    }

    >>> x = ivy.Container(a=ivy.native_array([-1, 0, 1]),\
                          b=ivy.native_array([-1, 0, 1, 1, 1, 0]))
    >>> y = ivy.copy_array(x)
    >>> print(y)
    {
        a: ivy.array([-1, 0, 1]),
        b: ivy.array([-1, 0, 1, 1, 1, 0])
    }

    >>> x = ivy.Container(a=ivy.native_array([-1, 0, 1]),\
                          b=ivy.native_array([-1, 0, 1, 1, 1, 0]),\
                          c=ivy.native_array([-1, 0, 1, 1, 1, 0, 1, 0, -1, -1]))
    >>> y = ivy.copy_array(x)
    >>> print(y)
    {
        a: ivy.array([-1, 0, 1]),
        b: ivy.array([-1, 0, 1, 1, 1, 0]),
        c: ivy.array([-1, 0, 1, 1, 1, 0, 1, 0, -1, -1])
    }

    With a mix of :code:`ivy.Container` and :code:`ivy.Array`\
                                        and :code:`ivy.NativeArray` input:

    >>> x = ivy.Container(a=ivy.array([-1, 0, 1]),\
                          b=ivy.native_array([-1, 0, 1]))
    >>> y = ivy.copy_array(x)
    >>> print(y)
    {
        a: ivy.array([-1, 0, 1]),
        b: ivy.array([-1, 0, 1])
    }

    >>> x = ivy.Container(a=ivy.array([1, 0, 1, 1]),\
                          b=ivy.native_array([1, 0, 1, 1]))
    >>> y = ivy.copy_array(x)
    >>> print(y)
    {
        a: ivy.array([1, 0, 1, 1]),
        b: ivy.array([1, 0, 1, 1])
    }

    >>> x = ivy.Container(a=ivy.array([1, 0, 1, -1]),\
                          b=ivy.native_array([1, 0, 1, -1]),\
                          c=ivy.native_array([1, 0, 1, -1, 1, 1, 0]),\
                          d=ivy.array([1, 0, 1, -1, 0, 1]))
    >>> y = ivy.copy_array(x)
    >>> print(y)
    {
        a: ivy.array([1, 0, 1, -1]),
        b: ivy.array([1, 0, 1, -1]),
        c: ivy.array([1, 0, 1, -1, 1, 1, 0]),
        d: ivy.array([1, 0, 1, -1, 0, 1])
    }

    Instance Method Examples
    ------------------------

    With :code:`ivy.Array` instance method:

    >>> x = ivy.array([-1, 0, 1])
    >>> y = x.copy_array()
    >>> print(y)
    ivy.array([-1, 0, 1])

    >>> x = ivy.array([1, 0, 1, 1])
    >>> y = x.copy_array()
    >>> print(y)
    ivy.array([1, 0, 1, 1])

    >>> x = ivy.array([1, 0, 1, -1])
    >>> y = x.copy_array()
    >>> print(y)
    ivy.array([1, 0, 1, -1])

    """
    return current_backend(x).copy_array(x, out=out)


@inputs_to_native_arrays
@handle_nestable
def array_equal(
    x0: Union[ivy.Array, ivy.NativeArray], x1: Union[ivy.Array, ivy.NativeArray]
) -> bool:
    """Determines whether two input arrays are equal across all elements.

    Parameters
    ----------
    x0
        The first input array to compare.
    x1
        The second input array to compare.
    dtype
        array data type

    Returns
    -------
    ret
        Boolean, whether or not the input arrays are equal across all elements.

    Examples
    --------
    >>> x = ivy.array([1,0,1])
    >>> y = ivy.array([1,0,-1])
    >>> z = ivy.array_equal(x,y)
    >>> print(z)
    False

    >>> a = ivy.array([1, 2])
    >>> b = ivy.array([1, 2])
    >>> c = ivy.array_equal(a,b)
    >>> print(c)
    True

    >>> i = ivy.array([1, 2])
    >>> j = ivy.array([1, 2, 3])
    >>> k = ivy.array_equal(i,j)
    >>> print(k)
    False

    """
    return current_backend(x0).array_equal(x0, x1)


@inputs_to_native_arrays
@handle_nestable
def arrays_equal(xs: List[Union[ivy.Array, ivy.NativeArray]]) -> bool:
    """Determines whether input arrays are equal across all elements.

    Parameters
    ----------
    xs
        Sequence of arrays to compare for equality
    dtype
        list data type

    Returns
    -------
    ret
        Boolean, whether or not all of the input arrays are equal across all elements.

    Functional Examples
    -------------------

    With :code:`ivy.Array` input:

    >>> i = ivy.array([1, 2])
    >>> j = ivy.arrays_equal([i])
    >>> print(j)
    True

    >>> x = ivy.array([0, 1, 2])
    >>> y = ivy.array([1, 0, 2])
    >>> z = ivy.array([0, 1, 2])
    >>> w = ivy.arrays_equal([x, y, z])
    >>> print(w)
    False

    >>> a = ivy.array([-1, 0, 1])
    >>> b = ivy.array([-1, 0, 1])
    >>> c = ivy.array([-1, 0, 1])
    >>> d = ivy.arrays_equal([a, b, c])
    >>> print(d)
    True

    >>> x = ivy.array([0.1, 1.1])
    >>> y = ivy.array([0.1, 1.1, 2.1])
    >>> z = ivy.array([0.1, 1.1])
    >>> w = ivy.arrays_equal([x, y, z])
    >>> print(w)
    False


    With :code:`ivy.NativeArray` input:

    >>> m = ivy.native_array([1.1, 0.2, 1.3])
    >>> n = ivy.native_array([1.1, 0.2, 1.4])
    >>> o = ivy.arrays_equal([m, n])
    >>> print(o)
    False

    >>> a = ivy.native_array([1, 2, 3, 0, -1])
    >>> b = ivy.array([1, 2, 3, 0, -1])
    >>> c = ivy.arrays_equal([a,b])
    >>> print(c)
    True

    >>> a = ivy.native_array([1, 2, 3, 0, -1])
    >>> b = ivy.array([1, 2, 3, 0, -2])
    >>> c = ivy.arrays_equal([a,b])
    >>> print(c)
    False


    With :code:`ivy.Container` input:

    >>> r = ivy.Container(a=ivy.array([0., 1., 2.]), b=ivy.array([3., 4., 5.]))
    >>> s = ivy.Container(a=ivy.array([0., 1., 2.]), b=ivy.array([3., 4., 5.]))
    >>> t = ivy.Container(a=ivy.array([0., 1., 2.]), b=ivy.array([6., 7., 8.]))
    >>> print(ivy.arrays_equal([r,s,t]))
    {
        a: true,
        b: false
    }

    >>> x = ivy.Container(a=ivy.array([0, 1, 2]), b=ivy.array([3, 4, 5]))
    >>> y = ivy.array([0,1,2])
    >>> z = ivy.arrays_equal([x,y])
    >>> print(z)
    {
        a: true,
        b: false
    }

    """
    x0 = xs[0]
    for x in xs[1:]:
        if not array_equal(x0, x):
            return False
    return True


@to_native_arrays_and_back
@handle_nestable
def all_equal(
    *xs: Iterable[Any], equality_matrix: bool = False
) -> Union[bool, ivy.Array, ivy.NativeArray]:
    """Determines whether the inputs are all equal.

    Parameters
    ----------
    xs
        inputs to compare.
    equality_matrix
        Whether to return a matrix of equalities comparing each input with every other.
        Default is False.

    Returns
    -------
    ret
        Boolean, whether or not the inputs are equal, or matrix array of booleans if
        equality_matrix=True is set.

    Examples
    --------
    With :code:`Number` inputs:

    >>> x1 = 1.2
    >>> x2 = 1.0
    >>> y = ivy.all_equal(x1, x2, equality_matrix=False)
    >>> print(y)
    False

    With :code:`ivy.Array` inputs:

    >>> x1 = ivy.array([1, 1, 0, 0, 1, -1])
    >>> x2 = ivy.array([1, 1, 0, 0, 1, -1])
    >>> y = ivy.all_equal(x1, x2, equality_matrix=True)
    >>> print(y)
    ivy.array([[ True,  True], [ True,  True]])

    With :code:`ivy.NativeArray` inputs:

    >>> x1 = ivy.native_array([1, 1, 0, 0, 1, -1])
    >>> x2 = ivy.native_array([1, 1, 0, 0, 1, -1])
    >>> y = ivy.all_equal(x1, x2, equality_matrix=False)
    >>> print(y)
    True

    With one :code:`ivy.Container` inputs:

    >>> x1 = ivy.Container(a=ivy.native_array([0, 0, -1, 1, 0]), \
                            b=ivy.array([0, 0, -1, 1, 0]))
    >>> x2 = ivy.array([0, 0, -1, 1, 0])
    >>> y = ivy.all_equal(x1, x2, equality_matrix=False)
    >>> print(y)
    {
        a: true,
        b: true
    }

    With multiple :code:`ivy.Container` inputs:

    >>> x1 = ivy.Container(a=ivy.array([1, 0, 1, 1]), \
                            b=ivy.native_array([1, 0, 0, 1]))
    >>> x2 = ivy.Container(a=ivy.native_array([1, 0, 1, 1]), \
                            b=ivy.array([1, 0, -1, -1]))
    >>> y = ivy.all_equal(x1, x2, equality_matrix=False)
    >>> print(y)
    {
        a: true,
        b: false
    }

    """
    equality_fn = ivy.array_equal if ivy.is_native_array(xs[0]) else lambda a, b: a == b
    if equality_matrix:
        num_arrays = len(xs)
        mat = [[None for _ in range(num_arrays)] for _ in range(num_arrays)]
        for i, xa in enumerate(xs):
            for j_, xb in enumerate(xs[i:]):
                j = j_ + i
                res = equality_fn(xa, xb)
                if ivy.is_native_array(res):
                    # noinspection PyTypeChecker
                    res = ivy.to_scalar(res)
                # noinspection PyTypeChecker
                mat[i][j] = res
                # noinspection PyTypeChecker
                mat[j][i] = res
        return ivy.array(mat)
    x0 = xs[0]
    for x in xs[1:]:
        if not equality_fn(x0, x):
            return False
    return True


@inputs_to_native_arrays
@handle_nestable
def to_numpy(x: Union[ivy.Array, ivy.NativeArray]) -> np.ndarray:
    """Converts an array into a numpy array.

    Parameters
    ----------
    x
        input array

    Returns
    -------
    ret
        a numpy array copying all the element of the array ``x``.

    Functional Method Examples
    --------------------------

    With :code:`ivy.Array` inputs:

    >>> x = ivy.array([-1, 0, 1])
    >>> y = ivy.to_numpy(x)
    >>> print(y)
    [-1  0  1]

    >>> x = ivy.array([[-1, 0, 1],[-1, 0, 1], [1,0,-1]])
    >>> y = ivy.to_numpy(x)
    >>> print(y)
    [[-1  0  1]
    [-1  0  1]
    [ 1  0 -1]]

    With :code:`ivy.NativeArray` inputs:

    >>> x = ivy.native_array([-1, 0, 1])
    >>> y = ivy.to_numpy(x)
    >>> print(y)
    [-1 0 1]

    >>> x = ivy.native_array([[-1, 0, 1],[-1, 0, 1], [1,0,-1]])
    >>> y = ivy.to_numpy(x)
    >>> print(y)
    [[-1  0  1]
    [-1  0  1]
    [ 1  0 -1]]

    With a mix of :code:`ivy.Container` and :code:`ivy.NativeArray` inputs:

    >>> x = ivy.Container(a=ivy.native_array([-1, 0, 1]))
    >>> y = ivy.to_numpy(x)
    >>> print(y)
    {
        a: array([-1, 0, 1], dtype=int32)
    }

    >>> x = ivy.Container(a=ivy.native_array([[-1, 0, 1], [-1, 0, 1], [1, 0, -1]]),\
                        b=ivy.native_array([[-1, 0, 0], [1, 0, 1], [1, 1, 1]]))
    >>> y = ivy.to_numpy(x)
    >>> print(y)
    {
        a: array([[-1, 0, 1],
                  [-1, 0, 1],
                  [1, 0, -1]], dtype=int32),
        b: array([[-1, 0, 0],
                  [1, 0, 1],
                  [1, 1, 1]], dtype=int32)
    }

    With a mix of :code:`ivy.Container` and :code:`ivy.Array` inputs:

    >>> x = ivy.Container(x=ivy.array([-1, 0, 1]))
    >>> y = ivy.to_numpy(x)
    >>> print(y)
    {x:array([-1,0,1],dtype=int32)}

    >>> x = ivy.Container(a=ivy.array([[-1.0, 0., 1.], [-1, 0, 1], [1, 0, -1]]),\
                      b=ivy.array([[-1, 0, 0], [1, 0, 1], [1, 1, 1]]))
    >>> y = ivy.to_numpy(x)
    >>> print(y)
    {
        a: array([[-1., 0., 1.],
                  [-1., 0., 1.],
                  [1., 0., -1.]], dtype=float32),
        b: array([[-1, 0, 0],
                  [1, 0, 1],
                  [1, 1, 1]], dtype=int32)
    }

    Instance Method Example
    -----------------------

    With :code:`ivy.Array` inputs:

    >>> x = ivy.array([-1, 0, 1])
    >>> y = x.to_numpy()
    >>> print(y)
    [-1  0  1]

    >>> x = ivy.array([[-1, 0, 1],[-1, 0, 1], [1,0,-1]])
    >>> y = x.to_numpy()
    >>> print(y)
    [[-1  0  1]
    [-1  0  1]
    [ 1  0 -1]]

    With :code:`ivy.Container` inputs:

    >>> x = ivy.Container(a=ivy.array([[-1.0, 0., 1.], [-1, 0, 1], [1, 0, -1]]),\
                      b=ivy.native_array([[-1, 0, 0], [1, 0, 1], [1, 1, 1]]))
    >>> y = x.to_numpy()
    >>> print(y)
    {
        a: array([[-1., 0., 1.],
                  [-1., 0., 1.],
                  [1., 0., -1.]], dtype=float32),
        b: array([[-1, 0, 0],
                  [1, 0, 1],
                  [1, 1, 1]], dtype=int32)
    }

    >>> x = ivy.Container(a=ivy.array([-1, 0, 1]), b=ivy.array([1, 0, 1, 1]))
    >>> y = x.to_numpy()
    >>> print(y)
    {
        a: array([-1, 0, 1], dtype=int32),
        b: array([1, 0, 1, 1], dtype=int32)
    }

    """
    return current_backend(x).to_numpy(x)


@inputs_to_native_arrays
@handle_nestable
def to_scalar(x: Union[ivy.Array, ivy.NativeArray]) -> Number:
    """Converts an array with a single element into a scalar.

    Parameters
    ----------
    x
        Input array with a single element.

    Returns
    -------
    ret
        a scalar copying the element of the array ``x``.

    Functional Examples
    -------------------

    With :code:`ivy.Array` input:

    >>> x = ivy.array([-1])
    >>> y = ivy.to_scalar(x)
    >>> print(y)
    -1

    >>> print(ivy.is_int_dtype(y))
    True

    >>> x = ivy.array([3])
    >>> y = ivy.to_scalar(x)
    >>> print(y)
    3

    With :code:`ivy.NativeArray` input:

    >>> x = ivy.native_array([-1])
    >>> y = ivy.to_scalar(x)
    >>> print(y)
    -1

    >>> print(ivy.is_int_dtype(y))
    True

    >>> x = ivy.native_array([3])
    >>> y = ivy.to_scalar(x)
    >>> print(y)
    3

    With a mix of :code:`ivy.Container` and :code:`ivy.Array` input:

    >>> x = ivy.Container(a=ivy.array([-1]), b=ivy.array([3]))
    >>> y = ivy.to_scalar(x)
    >>> print(y)
    {
        a: -1,
        b: 3
    }

    >>> print(ivy.is_int_dtype(y))
    {
        a: true,
        b: true
    }

    >>> x = ivy.Container(a=ivy.array([1]), b=ivy.array([0]),\
                          c=ivy.array([-1]))
    >>> y = ivy.to_scalar(x)
    >>> print(y)
    {
        a: 1,
        b: 0,
        c: -1
    }

    With a mix of :code:`ivy.Container` and :code:`ivy.NativeArray` input:

    >>> x = ivy.Container(a=ivy.native_array([-1]), b=ivy.native_array([3]))
    >>> y = ivy.to_scalar(x)
    >>> print(y)
    {
        a: -1,
        b: 3
    }

    >>> print(ivy.is_int_dtype(y))
    {
        a: true,
        b: true
    }

    >>> x = ivy.Container(a=ivy.native_array([1]), b=ivy.native_array([0]),\
                          c=ivy.native_array([-1]))
    >>> y = ivy.to_scalar(x)
    >>> print(y)
    {
        a: 1,
        b: 0,
        c: -1
    }

    Instance Method Examples
    ------------------------

    With :code:`ivy.Array` instance method:

    >>> x = ivy.array([-1])
    >>> y = x.to_scalar()
    >>> print(y)
    -1

    >>> print(ivy.is_int_dtype(y))
    True

    >>> x = ivy.array([3])
    >>> y = x.to_scalar()
    >>> print(y)
    3

    With a mix of :code:`ivy.Container` instance method:

    >>> x = ivy.Container(a=ivy.array([-1]), b=ivy.array([3]))
    >>> y = x.to_scalar()
    >>> print(y)
    {
        a: -1,
        b: 3
    }

    >>> print(ivy.is_int_dtype(y))
    {
        a: true,
        b: true
    }

    >>> x = ivy.Container(a=ivy.array([1]), b=ivy.array([0]),\
                          c=ivy.array([-1]))
    >>> y = x.to_scalar()
    >>> print(y)
    {
        a: 1,
        b: 0,
        c: -1
    }

    """
    return current_backend(x).to_scalar(x)


@inputs_to_native_arrays
@handle_nestable
def to_list(x: Union[ivy.Array, ivy.NativeArray]) -> List:
    """Creates a (possibly nested) list from input array.

    Parameters
    ----------
    x
        Input array.

    Returns
    -------
    ret
        A list representation of the input array ``x``.

    Functional Examples
    ------------------

    With :code:`ivy.Array` input:

    >>> x = ivy.array([-1, 0, 1])
    >>> y = ivy.to_list(x)
    >>> print(y)
    [-1, 0, 1]

    >>> print(isinstance(y, list))
    True

    >>> x = ivy.array([[ 1.1,  2.2,  3.3], \
                       [-4.4, -5.5, -6.6]])
    >>> y = ivy.to_list(x)
    >>> print(y)
    [[1.100000023841858,2.200000047683716,3.299999952316284],[-4.400000095367432,-5.5,-6.599999904632568]]

    >>> print(isinstance(y, list))
    True

    >>> x = ivy.array([[[-1,  0,  1],\
                        [ 1,  0, -1]], \
                       [[ 1, -1,  0], \
                        [ 1,  0, -1]]])
    >>> y = ivy.to_list(x)
    >>> print(y)
    [[[-1, 0, 1], [1, 0, -1]], [[1, -1, 0], [1, 0, -1]]]

    >>> print(isinstance(y, list))
    True

    With :code:`ivy.NativeArray` input:

    >>> x = ivy.native_array([-1, 0, 1])
    >>> y = ivy.to_list(x)
    >>> print(y)
    [-1, 0, 1]

    >>> print(isinstance(y, list))
    True

    >>> x = ivy.native_array([[-1, 0, 1], \
                              [-1, 0, 1], \
                              [ 1, 0, -1]])
    >>> y = ivy.to_list(x)
    >>> print(y)
    [[-1, 0, 1], [-1, 0, 1], [1, 0, -1]]

    >>> print(isinstance(y, list))
    True

    >>> x = ivy.native_array([[[-1, 0, 1], \
                               [1, 0, -1]], \
                              [[1, -1, 0], \
                               [1, 0, -1]]])
    >>> y = ivy.to_list(x)
    >>> print(y)
    [[[-1, 0, 1], [1, 0, -1]], [[1, -1, 0], [1, 0, -1]]]

    >>> print(isinstance(y, list))
    True

    With a mix of :code:`ivy.Container` and :code:`ivy.Array` input:

    >>> x = ivy.Container(a=ivy.array([-1, 0, 1]))
    >>> y = ivy.to_list(x)
    >>> print(y)
    {
        a: [-1, 0, 1]
    }

    >>> x = ivy.Container(a=ivy.array([[-1, 0, 1], \
                                       [-1, 0, 1], \
                                       [1, 0, -1]]))
    >>> y = ivy.to_list(x)
    >>> print(y)
    {
        a: [[-1, 0, 1], [-1, 0, 1], [1,0,-1]]
    }

    >>> x = \
    ivy.Container(a=ivy.array([[[-1, 0, 1],[1, 0, -1]],[[1, -1, 0],[1, 0, -1]]]))
    >>> y = ivy.to_list(x)
    >>> print(y)
    {
        a: [[[-1, 0, 1], [1, 0, -1]], [[1, -1, 0], [1, 0, -1]]]
    }

    With a mix of :code:`ivy.Container` and :code:`ivy.NativeArray` input:

    >>> x = ivy.Container(a=ivy.native_array([-1, 0, 1]))
    >>> y = ivy.to_list(x)
    >>> print(y)
    {
        a: [-1, 0, 1]
    }

    >>> x = ivy.Container(a=ivy.native_array([[-1, 0, 1],[-1, 0, 1],[1, 0, -1]]))
    >>> y = ivy.to_list(x)
    >>> print(y)
    {
        a: [[-1, 0, 1], [-1, 0, 1], [1, 0, -1]]
    }

    >>> x =\
    ivy.Container(a=ivy.native_array([[[-1 ,0, 1],[1, 0 ,-1]],[[1, -1, 0],[1,0 ,-1]]]))
    >>> y = ivy.to_list(x)
    >>> print(y)
    {
        a: [[[-1, 0, 1], [1, 0, -1]], [[1, -1, 0], [1, 0, -1]]]
    }

    Instance Method Examples
    ------------------------

    With :code:`ivy.Array` instance method:

    >>> x = ivy.array([0, 1, 2])
    >>> y = x.to_list()
    >>> print(y)
    [0, 1, 2]

    With :code:`ivy.Container` instance method:

    >>> x = ivy.Container(a=ivy.array([0, 1, 2]))
    >>> y = x.to_list()
    >>> print(y)
    [ivy.array([0,1,2])]

    """
    return current_backend(x).to_list(x)


@handle_nestable
def clip_vector_norm(
    x: Union[ivy.Array, ivy.NativeArray],
    max_norm: float,
    p: float = 2.0,
    *,
    out: Optional[ivy.Array] = None,
) -> Union[ivy.Array, ivy.NativeArray]:
    """Clips (limits) the vector p-norm of an array.

    Parameters
    ----------
    x
        array, input array containing elements to clip.
    max_norm
        float, the maximum value of the array norm.
    p
        optional float, the p-value for computing the p-norm. Default is 2.
    out
        optional output array, for writing the result to. It must have a shape that the
        inputs broadcast to.

    Returns
    -------
    ret
        An array with the vector norm downscaled to the max norm if needed.

    """
    norm = ivy.vector_norm(x, keepdims=True, ord=p)
    ratio = ivy.stable_divide(max_norm, norm)
    if ratio < 1:
        ret = ratio * x
    else:
        ret = x
    if ivy.exists(out):
        return ivy.inplace_update(out, ret)
    return ret


@to_native_arrays_and_back
@handle_nestable
def clip_matrix_norm(
    x: Union[ivy.Array, ivy.NativeArray],
    max_norm: float,
    p: float = 2.0,
    *,
    out: Optional[ivy.Array] = None,
) -> Union[ivy.Array, ivy.NativeArray]:
    """Clips (limits) the matrix norm of an array.

    Parameters
    ----------
    x
        Input array containing elements to clip.
    max_norm
        The maximum value of the array norm.
    p
        The p-value for computing the p-norm. Default is 2.
    out
        optional output array, for writing the result to. It must have a shape that the
        inputs broadcast to.

    Returns
    -------
    ret
        An array with the matrix norm downscaled to the max norm if needed.

    """
    norms = ivy.matrix_norm(x, p, keepdims=True)
    ratios = ivy.maximum(ivy.stable_divide(max_norm, norms), 1.0)
    return ivy.multiply(ratios, x, out=out)


@to_native_arrays_and_back
@handle_out_argument
@handle_nestable
def floormod(
    x: Union[ivy.Array, ivy.NativeArray],
    y: Union[ivy.Array, ivy.NativeArray],
    *,
    out: Optional[Union[ivy.Array, ivy.NativeArray]] = None,
) -> Union[ivy.Array, ivy.NativeArray]:
    """Returns element-wise remainder of division.

    Parameters
    ----------
    x
        array, input to floormod
    y
        array, denominator input for floormod.
    out
        optional output array, for writing the result to. It must have a shape that the
        inputs broadcast to.

    Returns
    -------
    ret
        An array of the same shape and type as x, with the elements floor modded.

    """
    return current_backend(x).floormod(x, y, out=out)


@to_native_arrays_and_back
@handle_nestable
def unstack(
    x: Union[ivy.Array, ivy.NativeArray], axis: int, keepdims: bool = False
) -> Union[ivy.Array, ivy.NativeArray]:
    """Unpacks the given dimension of a rank-R array into rank-(R-1) arrays.

    Parameters
    ----------
    x
        Input array to unstack.
    axis
        Axis for which to unpack the array.
    keepdims
        Whether to keep dimension 1 in the unstack dimensions. Default is False.

    Returns
    -------
    ret
        List of arrays, unpacked along specified dimensions.

    """
    return current_backend(x).unstack(x, axis, keepdims)


@to_native_arrays_and_back
@handle_nestable
def fourier_encode(
    x: Union[ivy.Array, ivy.NativeArray],
    max_freq: Union[float, ivy.Array, ivy.NativeArray],
    num_bands: int = 4,
    linear: bool = False,
    concat: bool = True,
    flatten: bool = False,
) -> Union[ivy.Array, ivy.NativeArray, Tuple]:
    """Pads an array with fourier encodings.

    Parameters
    ----------
    x
        Input array to encode.
    max_freq
        The maximum frequency of the encoding.
    num_bands
        The number of frequency bands for the encoding. Default is 4.
    linear
        Whether to space the frequency bands linearly as opposed to geometrically.
        Default is False.
    concat
        Whether to concatenate the position, sin and cos values, or return seperately.
        Default is True.
    flatten
        Whether to flatten the position dimension into the batch dimension. Default is
        False.

    Returns
    -------
    ret
        New array with the final dimension expanded, and the encodings stored in this
        channel.

    """
    x_in = x
    dim = x.shape[-1]
    x = ivy.expand_dims(x, -1)
    orig_x = x
    if linear:
        scales = ivy.linspace(1.0, max_freq / 2, num_bands, device=dev(x))
    else:
        if ivy.backend == "torch" and isinstance(max_freq, float):
            scales = ivy.logspace(
                0.0,
                ivy.log(ivy.array(max_freq / 2)) / math.log(10),
                num_bands,
                base=10,
                device=dev(x),
            )
        else:
            scales = ivy.logspace(
                0.0,
                ivy.log(max_freq / 2) / math.log(10),
                num_bands,
                base=10,
                device=dev(x),
            )
    scales = ivy.astype(scales, ivy.dtype(x))
    scales = scales[(*((None,) * (len(x.shape) - len(scales.shape))), Ellipsis)]
    x = x * scales * math.pi
    sin_x = ivy.sin(x)
    cos_x = ivy.cos(x)
    if flatten:
        orig_x = x_in
        sin_x = ivy.reshape(sin_x, [-1, num_bands * dim])
        cos_x = ivy.reshape(cos_x, [-1, num_bands * dim])
    if concat:
        return ivy.concat([orig_x, sin_x, cos_x], -1)
    return sin_x, cos_x


@inputs_to_native_arrays
@handle_nestable
def value_is_nan(
    x: Union[ivy.Array, ivy.NativeArray, Number], include_infs: bool = True
) -> bool:
    """Determine whether the single valued array or scalar is of nan type.

    Parameters
    ----------
    x
        The input to check Input array.
    include_infs
        Whether to include infs and -infs in the check. Default is True.

    Returns
    -------
    ret
        Boolean as to whether the input value is a nan or not.

    """
    x_scalar = ivy.to_scalar(x) if ivy.is_native_array(x) else x
    if not x_scalar == x_scalar:
        return True
    if include_infs and x_scalar == INF or x_scalar == -INF:
        return True
    return False


@inputs_to_native_arrays
@handle_nestable
def has_nans(x: Union[ivy.Array, ivy.NativeArray], include_infs: bool = True) -> bool:
    """Determine whether the array contains any nans, as well as infs or -infs if
    specified.

    Parameters
    ----------
    x
        Input array.
    include_infs
        Whether to include infs and -infs in the check. Default is True.

    Returns
    -------
    ret
        Boolean as to whether the array contains nans.

    """
    return ivy.value_is_nan(ivy.sum(x), include_infs)


def exists(x: Any) -> bool:
    """Simple check as to whether the input is None or not.

    Parameters
    ----------
    x
        Input to check.

    Returns
    -------
    ret
        True if x is not None, else False.

    Examples
    --------
    With :code:`Any` input:

    >>> x = None
    >>> y = ivy.exists(x)
    >>> print(y)
    False

    >>> x = ""
    >>> y = ivy.exists(x)
    >>> print(y)
    True

    >>> x = []
    >>> y = ivy.exists(x)
    >>> print(y)
    True

    >>> x = 1
    >>> y = ivy.exists(x)
    >>> print(y)
    True

    >>> x = "abc"
    >>> y = ivy.exists(x)
    >>> print(y)
    True

    >>> x = [1, 0, -1, 1]
    >>> y = ivy.exists(x)
    >>> print(y)
    True

    >>> x = ivy.native_array([1, 2, 3, 1.2])
    >>> y = ivy.exists(x)
    >>> print(y)
    True

    >>> x = ivy.array([1, 2, 3, 1.2])
    >>> y = ivy.exists(x)
    >>> print(y)
    True

    With a mix of :code:`ivy.Container` and :code:`Any` input:

    >>> x = ivy.Container(a=None, b=None)
    >>> y = ivy.exists(x)
    >>> print(y)
    True

    >>> x = ivy.Container(a=None, b="")
    >>> y = ivy.exists(x)
    >>> print(y)
    True

    >>> x = ivy.Container(a=123, b="")
    >>> y = ivy.exists(x)
    >>> print(y)
    True

    >>> x = ivy.Container(a=ivy.array([1, 2, 3]), b=ivy.native_array([1, 0, 1.2]))
    >>> y = ivy.exists(x)
    >>> print(y)
    True

    """
    return x is not None


def default(
    x: Any,
    default_val: Any,
    catch_exceptions: bool = False,
    rev: bool = False,
    with_callable: bool = False,
) -> Any:
    """Returns x provided it exists (is not None), else returns default value.

    Parameters
    ----------
    x
        Input which may or may not exist (be None).
    default_val
        The default value.
    catch_exceptions
        Whether to catch exceptions from callable x. Default is False.
    rev
        Whether to reverse the input x and default_val. Default is False.
    with_callable
        Whether either of the arguments might be callable functions. Default is False.

    Returns
    -------
    ret
        x if x exists (is not None), else default.

    """
    with_callable = catch_exceptions or with_callable
    if rev:
        tmp = x
        x = default_val
        default_val = tmp
    if with_callable:
        x_callable = callable(x)
        default_callable = callable(default_val)
    else:
        x_callable = False
        default_callable = False
    if catch_exceptions:
        # noinspection PyBroadException
        try:
            x = x() if x_callable else x
        except Exception:
            return default_val() if default_callable else default_val
    else:
        x = x() if x_callable else x
    return x if exists(x) else default_val() if default_callable else default_val


def to_ivy_shape(shape: Union[ivy.Shape, ivy.NativeShape]) -> ivy.Shape:
    """Returns the input shape in ivy.Shape form

    Parameters
    ----------
    shape
        The input to be converted

    Returns
    -------
     ret
        the input in ivy.Shape form

    """
    if isinstance(shape, ivy.Shape):
        return shape
    return ivy.Shape(shape)


def to_native_shape(shape: Union[ivy.Shape, ivy.NativeShape]) -> ivy.NativeShape:
    """Returns the input shape in its native backend framework form

    Parameters
    ----------
    shape
        The input to be converted

    Returns
    -------
     ret
        the input in its native framework form

    """
    if isinstance(shape, ivy.NativeShape):
        return shape
    assert isinstance(shape, (int, list, tuple))
    if isinstance(shape, int):
        shape = (shape,)
    elif isinstance(shape, list):
        shape = tuple(shape)
    assert builtins.all([isinstance(v, int) for v in shape])
    return ivy.NativeShape(shape)


@handle_nestable
def try_else_none(fn):
    """Try and return the function, otherwise return None if an exception was raised
    during function execution.

    Parameters
    ----------
    fn
        Function to try and call and return.

    """
    return default(fn, None, True)


def arg_names(receiver):
    """Get the expected keyword arguments for a function or class constructor.

    Parameters
    ----------
    receiver

    """
    return list(inspect.signature(receiver).parameters.keys())


def match_kwargs(kwargs, *receivers, allow_duplicates=False):
    """Match keyword arguments to either class or function receivers.

    Parameters
    ----------
    kwargs
        Keyword arguments to match.
    receivers
        Functions and/or classes to match the keyword arguments to.
    allow_duplicates
        Whether to allow one keyword argument to be used for multiple receivers.
        Default is False.

    Returns
    -------
    ret
        Sequence of keyword arguments split as best as possible.

    """
    split_kwargs = list()
    for receiver in receivers:
        expected_kwargs = arg_names(receiver)
        found_kwargs = {k: v for k, v in kwargs.items() if k in expected_kwargs}
        if not allow_duplicates:
            for k in found_kwargs.keys():
                del kwargs[k]
        split_kwargs.append(found_kwargs)
    if len(split_kwargs) == 1:
        return split_kwargs[0]
    return split_kwargs


def cache_fn(func: Callable) -> Callable:
    """Wrap a function, such that when cache=True is passed as an argument, a previously
    cached output is returned.

    Parameters
    ----------
    func
        The function to wrap, whose output should be cached for later.

    Returns
    -------
    ret
        The newly cache wrapped function.

    """
    global FN_CACHE
    if func not in FN_CACHE:
        FN_CACHE[func] = dict()

    def cached_fn(*args, **kwargs):
        """Summary.

        Parameters
        ----------
        *args

        **kwargs

        """
        key = "".join(
            [str(i) + ", " for i in args]
            + [" kw, "]
            + [str(i) + ", " for i in sorted(kwargs.items())]
        )
        cache = FN_CACHE[func]
        if key in cache:
            return cache[key]
        ret = func(*args, **kwargs)
        cache[key] = ret
        return ret

    return cached_fn


def current_backend_str() -> Union[str, None]:
    """Summary.

    Returns
    -------
    ret
        The framework string.

    """
    fw = current_backend()
    if fw is None:
        return None
    return fw.current_backend_str()


@to_native_arrays_and_back
@handle_nestable
def einops_rearrange(
    x: Union[ivy.Array, ivy.NativeArray],
    pattern: str,
    *,
    out: Optional[ivy.Array] = None,
    **axes_lengths: Dict[str, int],
) -> ivy.Array:
    """Perform einops rearrange operation on input array x.

    Parameters
    ----------
    x
        Input array to be re-arranged.
    pattern
        Rearrangement pattern.
    axes_lengths
        Any additional specifications for dimensions.
    out
        optional output array, for writing the result to. It must have a shape that the
        inputs broadcast to.

    Returns
    -------
    ret
        New array with einops.rearrange having been applied.

    """
    ret = einops.rearrange(x, pattern, **axes_lengths)
    if ivy.exists(out):
        return ivy.inplace_update(out, ret)
    return ret


@to_native_arrays_and_back
@handle_nestable
def einops_reduce(
    x: Union[ivy.Array, ivy.NativeArray],
    pattern: str,
    reduction: Union[str, Callable],
    *,
    out: Optional[ivy.Array] = None,
    **axes_lengths: Dict[str, int],
) -> ivy.Array:
    """Perform einops reduce operation on input array x.

    Parameters
    ----------
    x
        Input array to be reduced.
    pattern
        Reduction pattern.
    reduction
        One of available reductions ('min', 'max', 'sum', 'mean', 'prod'), or callable.
    axes_lengths
        Any additional specifications for dimensions.
    out
        optional output array, for writing the result to. It must have a shape that the
        inputs broadcast to.

    Returns
    -------
    ret
        New array with einops.reduce having been applied.

    """
    ret = einops.reduce(x, pattern, reduction, **axes_lengths)
    if ivy.exists(out):
        return ivy.inplace_update(out, ret)
    return ret


@to_native_arrays_and_back
@handle_nestable
def einops_repeat(
    x: Union[ivy.Array, ivy.NativeArray],
    pattern: str,
    *,
    out: Optional[ivy.Array] = None,
    **axes_lengths: Dict[str, int],
) -> Union[ivy.Array, ivy.NativeArray]:
    """Perform einops repeat operation on input array x.

    Parameters
    ----------
    x
        Input array to be repeated.
    pattern
        Rearrangement pattern.
    axes_lengths
        Any additional specifications for dimensions.
    out
        optional output array, for writing the result to. It must have a shape that the
        inputs broadcast to.

    Returns
    -------
    ret
        New array with einops.repeat having been applied.

    """
    ret = einops.repeat(x, pattern, **axes_lengths)
    if ivy.exists(out):
        return ivy.inplace_update(out, ret)
    return ret


def get_min_denominator() -> float:
    """Get the global minimum denominator used by ivy for numerically stable division.

    Returns
    -------
    ret
        A float number of the global minimum denominator.

    Examples
    --------
    >>> x = ivy.get_min_denominator()
    >>> print(x)
    1e-12

    """
    return ivy._MIN_DENOMINATOR


def set_min_denominator(val: float) -> None:
    """Set the global minimum denominator used by ivy for numerically stable division.

    Parameters
    ----------
    val
        The new value to set the minimum denominator to.

    """
    ivy._MIN_DENOMINATOR = val


def get_min_base() -> float:
    """Get the global minimum base used by ivy for numerically stable power raising."""
    # noinspection PyProtectedMember
    return ivy._MIN_BASE


def set_min_base(val: float) -> None:
    """Set the global minimum base used by ivy for numerically stable power raising.

    Parameters
    ----------
    val
        The new value to set the minimum base to.

    """
    ivy._MIN_BASE = val


def stable_divide(
    numerator: Any, denominator: Any, min_denominator: float = None
) -> Any:
    """Divide the numerator by the denominator, with min denominator added to the
    denominator for numerical stability.

    Parameters
    ----------
    numerator
        The numerator of the division.
    denominator
        The denominator of the division.
    min_denominator
        The minimum denominator to use, use global ivy._MIN_DENOMINATOR by default.

    Returns
    -------
    ret
        The new item following the numerically stable division.

    """
    # noinspection PyProtectedMember
    return numerator / (denominator + default(min_denominator, ivy._MIN_DENOMINATOR))


def stable_pow(base: Any, exponent: Any, min_base: float = None) -> Any:
    """Raise the base by the power, with MIN_BASE added to the base when exponent > 1
    for numerical stability.

    Parameters
    ----------
    base
        The numerator of the division.
    exponent
        The denominator of the division.
    min_base
        The minimum base to use, use global ivy._MIN_BASE by default.

    Returns
    -------
    ret
        The new item following the numerically stable division.

    """
    # noinspection PyProtectedMember
    return (base + default(min_base, ivy._MIN_BASE)) ** exponent


def get_all_arrays_in_memory():
    """Gets all arrays which are currently alive."""
    all_arrays = list()
    for obj in gc.get_objects():
        # noinspection PyBroadException
        try:
            if ivy.is_native_array(obj):
                all_arrays.append(obj)
        except Exception:
            pass
    return all_arrays


def num_arrays_in_memory():
    """Returns the number of arrays which are currently alive."""
    return len(get_all_arrays_in_memory())


def print_all_arrays_in_memory():
    """Prints all arrays which are currently alive."""
    for arr in get_all_arrays_in_memory():
        print(type(arr), arr.shape)


def set_queue_timeout(timeout):
    """Set the global queue timeout values (in seconds). Default value without this
    function being called is 10 seconds.

    Parameters
    ----------
    timeout
        The timeout to set in seconds.

    """
    global TIMEOUT
    TIMEOUT = timeout


def queue_timeout():
    """Get the global queue timeout values (in seconds).

    Default value without this function being called is 10 seconds.

    """
    global TIMEOUT
    return TIMEOUT


def tmp_dir():
    """"""
    return TMP_DIR


def set_tmp_dir(tmp_dr):
    """Set the directory for saving temporary files.

    Parameters
    ----------
    tmp_dr

    """
    global TMP_DIR
    TMP_DIR = tmp_dr


def container_types():
    """Summary.

    Returns
    -------
    ret
        a key-value structure, and exposes public methods .keys(), .values() and
        items().

    """
    # noinspection PyBroadException
    try:
        return current_backend().container_types()
    except ValueError:
        return []


def inplace_arrays_supported(f=None):
    """Determine whether inplace arrays are supported for the current backend framework.

    Parameters
    ----------
    f
         (Default value = None)

    Returns
    -------
    ret
        Boolean, whether or not inplace arrays are supported.

    """
    return current_backend().inplace_arrays_supported()


def inplace_variables_supported(f=None):
    """Determine whether inplace variables are supported for the current backend
    framework.

    Parameters
    ----------
    f
         (Default value = None)

    Returns
    -------
    ret
        Boolean, whether or not inplace variables are supported.

    """
    return current_backend().inplace_variables_supported()


@inputs_to_native_arrays
@handle_nestable
def supports_inplace(x):
    """Determine whether inplace operations are supported for the data type of x.

    Parameters
    ----------
    x
        Input variable or array to check for inplace support for.

    Returns
    -------
    ret
        Boolean, whether or not inplace operations are supported for x.

    """
    if ivy.is_variable(x):
        return ivy.inplace_variables_supported()
    elif ivy.is_native_array(x):
        return ivy.inplace_arrays_supported()
    raise Exception("Input x must be either a variable or an array.")


@inputs_to_native_arrays
@handle_nestable
def assert_supports_inplace(x):
    """Asserts that inplace operations are supported for x, else raises exception.

    Parameters
    ----------
    x
        Input variable or array to check for inplace support for.

    Returns
    -------
    ret
        True if support, raises exception otherwise

    """
    if not ivy.supports_inplace(x):
        raise Exception(
            "Inplace operations are not supported {} types with {} backend".format(
                type(x), ivy.current_backend_str()
            )
        )
    return True


@handle_nestable
def inplace_update(
    x: Union[ivy.Array, ivy.NativeArray],
    val: Union[ivy.Array, ivy.NativeArray],
    ensure_in_backend: bool = False,
) -> ivy.Array:
    """Perform in-place update for the input array. This will always be performed on
    ivy.Array instances pass in the input, and will also be performed on the native
    array classes in the backend when the backend supports this. If the backend does
    not natively support inplace updates, and x is an ivy.NativeArray instance,
    then an exception will be thrown.

    Parameters
    ----------
    x
        The variable to update.
    val
        The array to update the variable with.
    ensure_in_backend
        Whether or not to ensure that the `ivy.NativeArray` is also inplace updated.
        In cases where it should be, backends which do not natively support inplace
        updates will raise an exception.

    Returns
    -------
    ret
        The array following the in-place update.

    """
    return current_backend(x).inplace_update(x, val, ensure_in_backend)


@handle_nestable
def inplace_decrement(
    x: Union[ivy.Array, ivy.NativeArray],
    val: Union[ivy.Array, ivy.NativeArray],
) -> ivy.Array:
    """Perform in-place decrement for the input array.

    Parameters
    ----------
    x
        The array to decrement.
    val
        The array to decrement the variable with.

    Returns
    -------
    ret
        The array following the in-place decrement.

    """
    return current_backend(x).inplace_decrement(x, val)


@handle_nestable
def inplace_increment(
    x: Union[ivy.Array, ivy.NativeArray],
    val: Union[ivy.Array, ivy.NativeArray],
) -> ivy.Array:
    """Perform in-place increment for the input array.

    Parameters
    ----------
    x
        The array to increment.
    val
        The array to increment the variable with.

    Returns
    -------
    ret
        The array following the in-place increment.

    """
    return current_backend(x).inplace_increment(x, val)


@to_native_arrays_and_back
@handle_out_argument
@handle_nestable
def cumsum(
    x: Union[ivy.Array, ivy.NativeArray],
    axis: int = 0,
    *,
    out: Optional[Union[ivy.Array, ivy.NativeArray]] = None,
) -> Union[ivy.Array, ivy.NativeArray]:
    """Returns the cumulative sum of the elements along a given axis.

    Parameters
    ----------
    x
        Input array.
    axis
        int, Axis along which the cumulative sum is computed. By default 0.
    out
        optional output array, for writing the result to.

    Returns
    -------
    ret
        Input array with cumulatively summed elements along axis

    """
    return current_backend(x).cumsum(x, axis, out=out)


@to_native_arrays_and_back
@handle_out_argument
@handle_nestable
def cumprod(
    x: Union[ivy.Array, ivy.NativeArray],
    axis: int = 0,
    exclusive: Optional[bool] = False,
    *,
    out: Optional[Union[ivy.Array, ivy.NativeArray]] = None,
) -> Union[ivy.Array, ivy.NativeArray]:
    """Returns the cumulative product of the elements along a given axis.

    Parameters
    ----------
    x
        Input array.
    axis
        int , axis along which the cumulative product is computed. By default 0.
    exclusive
        optional bool, Whether to perform the cumprod exclusively. Defaults is False.
    out
        optional output array, for writing the result to. It must have a shape that the
        inputs broadcast to.

    Returns
    -------
    ret
        Input array with cumulatively multiplied elements along axis.

    Functional Examples
    --------

    With :code:`ivy.Array` input:

    >>> x = ivy.array([2, 3, 4])
    >>> y = ivy.cumprod(x)
    >>> print(y)
    ivy.array([2, 6, 24])

    >>> x = ivy.array([2, 3, 4])
    >>> exclusive = True
    >>> y = ivy.cumprod(x, exclusive=exclusive)
    >>> print(y)
    ivy.array([1, 2, 6])

    Example specifying axes

    >>> x = ivy.array([[2, 3], \
                       [5, 7], \
                       [11, 13]])
    >>> exclusive = True
    >>> y = ivy.zeros((3, 2))
    >>> ivy.cumprod(x, axis=1, exclusive=exclusive, out=y)
    >>> print(y)
    ivy.array([[1.,2.],[1.,5.],[1.,11.]])

    >>> x = ivy.array([[2, 3],[5, 7],[11, 13]])
    >>> exclusive = True
    >>> ivy.cumprod(x, axis=0, exclusive=exclusive, out=x)
    >>> print(x)
    ivy.array([[1,  1],
               [2,  3],
               [10, 21]])


     With :code:`ivy.NativeArray` input:

     >>> x = ivy.native_array([2, 3, 4])
     >>> y = ivy.cumprod(x)
     >>> print(y)
     ivy.array([2, 6, 24])


     With :code:`ivy.Container` input:
     >>> x = ivy.Container(a=ivy.array([2, 3, 4]), b=ivy.array([3, 4, 5]))
     >>> y = ivy.cumprod(x)
     >>> print(y)
     {
         a: ivy.array([2, 6, 24]),
         b: ivy.array([3, 12, 60])
     }

    """
    return current_backend(x).cumprod(x, axis, exclusive, out=out)


@to_native_arrays_and_back
@handle_out_argument
@handle_nestable
def scatter_flat(
    indices: Union[ivy.Array, ivy.NativeArray],
    updates: Union[ivy.Array, ivy.NativeArray],
    size: Optional[int] = None,
    tensor: Optional[Union[ivy.Array, ivy.NativeArray]] = None,
    reduction: str = "sum",
    *,
    out: Optional[Union[ivy.Array, ivy.NativeArray]] = None,
) -> Union[ivy.Array, ivy.NativeArray]:
    """Scatter flat updates into a new flat array according to flat indices.

    Parameters
    ----------
    indices
        Indices for the new values to occupy.
    updates
        Values for the new array to hold.
    size
        The size of the result.
    tensor
        The tensor in which to scatter the results, default is None, in which case the
        size is used to
        scatter into a zeros array.
    reduction
        The reduction method for the scatter, one of 'sum', 'min', 'max' or 'replace'
    device
        device on which to create the array 'cuda:0', 'cuda:1', 'cpu' etc. Same as
        updates if None.
    out
        optional output array, for writing the result to. It must have a shape that the
        inputs broadcast to.

    Returns
    -------
    ret
        New array of given shape, with the values scattered at the indices.

    """
    return current_backend(indices).scatter_flat(
        indices, updates, size, tensor, reduction, out=out
    )


@to_native_arrays_and_back
@handle_out_argument
@handle_nestable
def scatter_nd(
    indices: Union[ivy.Array, ivy.NativeArray],
    updates: Union[ivy.Array, ivy.NativeArray],
    shape: Optional[Union[ivy.Shape, ivy.NativeShape]] = None,
    tensor: Optional[Union[ivy.Array, ivy.NativeArray]] = None,
    reduction: str = "sum",
    *,
    out: Optional[Union[ivy.Array, ivy.NativeArray]] = None,
) -> Union[ivy.Array, ivy.NativeArray]:
    """Scatter updates into a new array according to indices.

    Parameters
    ----------
    indices
        Indices for the new values to occupy.
    updates
        Values for the new array to hold.
    shape
        The shape of the result. Default is None, in which case tensor argument must be
        provided.
    tensor
        The tensor in which to scatter the results, default is None, in which case the
        shape arg is used to
        scatter into a zeros array.
    reduction
        The reduction method for the scatter, one of 'sum', 'min', 'max' or 'replace'
    device
        device on which to create the array 'cuda:0', 'cuda:1', 'cpu' etc. Same as
        updates if None.
    out
        optional output array, for writing the result to. It must have a shape that the
        inputs broadcast to.

    Returns
    -------
    ret
        New array of given shape, with the values scattered at the indices.

    """
    return current_backend(indices).scatter_nd(
        indices, updates, shape, tensor, reduction, out=out
    )


@to_native_arrays_and_back
@handle_out_argument
@handle_nestable
def gather(
    params: Union[ivy.Array, ivy.NativeArray],
    indices: Union[ivy.Array, ivy.NativeArray],
    axis: int = -1,
    *,
    out: Optional[Union[ivy.Array, ivy.NativeArray]] = None,
) -> Union[ivy.Array, ivy.NativeArray]:
    """Gather slices from params at axis according to indices.

    Parameters
    ----------
    params
        array, the array from which to gather values.
    indices
        array, index array.
    axis
        optional int, the axis from which to gather from. Default is -1.
    device
        optional ivy.Device, device on which to create the array 'cuda:0', 'cuda:1',
        'cpu' etc. Same as x if None.
    out
        optional output array, for writing the result to.

    Returns
    -------
    ret
        New array with the values gathered at the specified indices along the specified
        axis.

    Both the description and the type hints above assumes an array input for simplicity,
    but this function is *nestable*, and therefore also accepts :code:`ivy.Container`
    instances in place of any of the arguments.

    Functional Examples
    -------------------

    With :code:`ivy.Array` input:

    >>> x = ivy.array([0., 1., 2.])
    >>> y = ivy.array([0, 1])
    >>> print(ivy.gather(x, y))
    ivy.array([0., 1.])

    >>> x = ivy.array([[0., 1., 2.], \
                        [3., 4., 5.]])
    >>> y = ivy.array([[0, 1], \
                        [1, 2]])
    >>> z = ivy.array([[0., 0.], \
                        [0., 0.]])
    >>> ivy.gather(x, y, out=z)
    >>> print(z)
    ivy.array([[0., 1.],
               [4., 5.]])

    >>> x = ivy.array([[[0., 1.], [2., 3.]], \
                        [[4., 5.], [6., 7.]], \
                        [[8., 9.], [10., 11.]]])
    >>> y = ivy.array([[[0, 1]], \
                        [[1, 2]], \
                        [[2, 0]]])
    >>> ivy.gather(x, y, axis=0, out=x)
    >>> print(x)
    ivy.array([[[0.,5.]],[[4.,9.]],[[8.,1.]]])

    With :code:`ivy.NativeArray` input:

    >>> x = ivy.native_array([0., 1., 2.])
    >>> y = ivy.native_array([0, 1])
    >>> print(ivy.gather(x, y))
    ivy.array([0., 1.])

    With a mix of :code:`ivy.Array` and :code:`ivy.NativeArray` inputs:

    >>> x = ivy.native_array([0., 1., 2.])
    >>> y = ivy.array([0, 1])
    >>> print(ivy.gather(x, y))
    ivy.array([0., 1.])

    With a mix of :code:`ivy.Array` and :code:`ivy.Container` inputs:

    >>> x = ivy.Container(a = ivy.array([0., 1., 2.]), \
                          b = ivy.array([4., 5., 6.]))
    >>> y = ivy.array([0, 1])
    >>> print(ivy.gather(x, y))
    {
        a: ivy.array([0., 1.]),
        b: ivy.array([4., 5.])
    }

    With :code:`ivy.Container` input:

    >>> x = ivy.Container(a = ivy.array([0., 1., 2.]), \
                          b = ivy.array([4., 5., 6.]))
    >>> y = ivy.Container(a = ivy.array([0, 1]), \
                          b = ivy.array([1, 2]))
    >>> print(ivy.gather(x, y))
    {
        a: ivy.array([0., 1.]),
        b: ivy.array([5., 6.])
    }

    Instance Method Examples
    ------------------------

    Using :code:`ivy.Array` instance method:

    >>> x = ivy.array([0., 1., 2.])
    >>> y = ivy.array([0, 1])
    >>> print(x.gather(y))
    ivy.array([0., 1.])

    Using :code:`ivy.Container` instance method:

    >>> x = ivy.Container(a = ivy.array([0., 1., 2.]), \
                          b = ivy.array([4., 5., 6.]))
    >>> y = ivy.Container(a = ivy.array([0, 1]), \
                          b = ivy.array([1, 2]))
    >>> print(x.gather(y))
    {
        a: {
            a: ivy.array([0., 1.]),
            b: ivy.array([1., 2.])
        },
        b: {
            a: ivy.array([4., 5.]),
            b: ivy.array([5., 6.])
        }
    }
    """
    return current_backend(params).gather(params, indices, axis, out=out)


@to_native_arrays_and_back
@handle_out_argument
@handle_nestable
def gather_nd(
    params: Union[ivy.Array, ivy.NativeArray],
    indices: Union[ivy.Array, ivy.NativeArray],
    *,
    out: Optional[ivy.Array] = None,
) -> Union[ivy.Array, ivy.NativeArray]:
    """Gather slices from params into a array with shape specified by indices.

    Parameters
    ----------
    params
        The array from which to gather values.
    indices
        Index array.
    device
        device on which to create the array 'cuda:0', 'cuda:1', 'cpu' etc. Same as x if
        None.
    out
        optional output array, for writing the result to. It must have a shape that the
        inputs broadcast to.

    Returns
    -------
    ret
        New array of given shape, with the values gathered at the indices.

    Examples
    --------
    With :code:`ivy.Array` input:

    >>> x = ivy.array([0., 1., 2., 3., 4., 5., 6.])
    >>> y = ivy.array([1])
    >>> print(ivy.gather_nd(x, y))
    ivy.array(1.)

    With :code:`ivy.NativeArray` input:

    >>> x = ivy.native_array([0., 1., 2.])
    >>> y = ivy.native_array([1])
    >>> print(ivy.gather_nd(x, y))
    ivy.array(1.)

    With a mix of :code:`ivy.Array` and :code:`ivy.NativeArray` inputs:

    >>> x = ivy.native_array([0., 1., 2.])
    >>> y = ivy.array([1])
    >>> print(ivy.gather_nd(x, y))
    ivy.array(1.)

    With a mix of :code:`ivy.Array` and :code:`ivy.Container` inputs:

    >>> x = ivy.Container(a=ivy.array([0., 1., 2.]), \
                          b=ivy.array([4., 5., 6.]))
    >>> y = ivy.array([1])
    >>> print(ivy.gather_nd(x, y))
    {
        a: ivy.array(1.),
        b: ivy.array(5.)
    }

    With :code:`ivy.Container` input:

    >>> x = ivy.Container(a=ivy.array([0., 1., 2.]), \
                          b=ivy.array([4., 5., 6.]))
    >>> y = ivy.Container(a=ivy.array([0]), \
                          b=ivy.array([2]))
    >>> print(ivy.gather_nd(x, y))
    {
        a: ivy.array(0.),
        b: ivy.array(6.)
    }
    """
    res = current_backend(params, indices).gather_nd(params, indices)
    if ivy.exists(out):
        return ivy.inplace_update(out, res)
    return res


@handle_nestable
def multiprocessing(context: str = None):
    """Return backend-specific multiprocessing module.

    Parameters
    ----------
    context
        The context of the multiprocessing, either fork, forkserver or spawn.
        Default is None.

    Returns
    -------
    ret
        Multiprocessing module

    """
    return current_backend().multiprocessing(context)


@to_native_arrays_and_back
@handle_out_argument
@handle_nestable
def indices_where(
    x: Union[ivy.Array, ivy.NativeArray],
    *,
    out: Optional[Union[ivy.Array, ivy.NativeArray]] = None,
) -> Union[ivy.Array, ivy.NativeArray]:
    """Returns indices or true elements in an input boolean array.

    Parameters
    ----------
    x
        Boolean array, for which indices are desired.
    out
        optional output array, for writing the result to. It must have a shape that the
        inputs broadcast to.

    Returns
    -------
    ret
        Indices for where the boolean array is True.

    """
    return current_backend(x).indices_where(x, out=out)


@to_native_arrays_and_back
@handle_out_argument
@infer_device
@handle_nestable
def one_hot(
    indices: Union[ivy.Array, ivy.NativeArray],
    depth: int,
    *,
    device: Union[ivy.Device, ivy.NativeDevice] = None,
    out: Optional[Union[ivy.Array, ivy.NativeArray]] = None,
) -> Union[ivy.Array, ivy.NativeArray]:
    """Returns a one-hot array.

    Parameters
    ----------
    indices
        Indices for where the ones should be scattered *[batch_shape, dim]*
    depth
        Scalar defining the depth of the one-hot dimension.
    device
        device on which to create the array 'cuda:0', 'cuda:1', 'cpu' etc. Same as x if
        None.
    out
        optional output array, for writing the result to. It must have a shape that the
        inputs broadcast to.

    Returns
    -------
    ret
        Tensor of zeros with the same shape and type as a, unless dtype provided which
        overrides.

    """
    return current_backend(indices).one_hot(indices, depth, device=device, out=out)


@to_native_arrays_and_back
@handle_nestable
def shape(
    x: Union[ivy.Array, ivy.NativeArray], as_array: bool = False
) -> Union[ivy.Shape, ivy.NativeShape]:
    """Returns the shape of the array ``x``.

    Parameters
    ----------
    x
        Input array to infer the shape of.
    as_array
        Whether to return the shape as a array, default False.

    Returns
    -------
    ret
        Shape of the array ``x``.

    Functional Examples
    --------
<<<<<<< HEAD
=======
    >>> x = ivy.array([[-1, 0, 1],[1, 0, -1]])
    >>> y = ivy.shape(x)
    >>> z = ivy.shape(x, as_array = True)
    >>> print(y)
    (2, 3)
>>>>>>> ae6afbb6

    With :code:`ivy.Array` input:

    >>> x = ivy.array([1, 2, 3, 4, 5])
    >>> print(ivy.shape(x))
    (5, )

    >>> x = ivy.array([[1, 2, 3, 4], [5, 6, 7, 8]])
    >>> print(ivy.shape(x))
    (2, 4)

    >>> x = ivy.array([[1, 2, 3, 4], [5, 6, 7, 8], [9, 10, 11, 12]])
    >>> print(ivy.shape(x, as_array=True))
    ivy.array([3, 4])

    With :code:`ivy.NativeArray` input:

    >>> x = ivy.native_array([1, 2, 3, 4, 5])
    >>> print(ivy.shape(x))
    (5, )

    >>> x = ivy.native_array([[1, 2, 3, 4], [5, 6, 7, 8]])
    >>> print(ivy.shape(x))
    (2, 4)

    >>> x = ivy.native_array([[1, 2, 3, 4], [5, 6, 7, 8], [9, 10, 11, 12]])
    >>> print(ivy.shape(x, as_array=True))
    ivy.array([3, 4])


    With a mix of :code:`ivy.Container` and :code:`ivy.Array` input:

    >>> x = ivy.Container(a=ivy.array([1, 2, 3, 4]))
    >>> print(ivy.shape(x))
    {
        a: (4, )
    }

    >>> x = ivy.Container(a=ivy.array([1, 2, 3, 4]) \
                          b=ivy.array([[1, 2, 3, 4], [5, 6, 7, 8]]) \
                         )
    >>> print(ivy.shape(x, as_array=True))
    {
        a: ivy.array([4]),
        b: ivy.array([2, 4])
    }

    """
    return current_backend(x).shape(x, as_array)


def set_shape_array_mode(mode: bool) -> None:
    """Set the mode of returning shape as ivy.Array to the given mode instance

    Parameter
    ---------
    mode
        boolean whether to return shape as ivy.Array

    Examples
    --------
    >>> ivy.set_shape_array_mode(False)
    >>> ivy.shape_array_mode()
    False

    >>> ivy.set_shape_array_mode(True)
    >>> ivy.shape_array_mode()
    True
    """
    global shape_array_mode_stack
    if not isinstance(mode, bool):
        raise Exception("set_shape_array_mode only accepts type bool")
    shape_array_mode_stack.append(mode)


def unset_shape_array_mode() -> None:
    """Reset the mode of returning shape as ivy.Array to the previous state

    Examples
    --------
    >>> ivy.set_shape_array_mode(True)
    >>> ivy.shape_array_mode()
    True

    >>> ivy.unset_shape_array_mode()
    >>> ivy.shape_array_mode()
    False
    """
    global shape_array_mode_stack
    if shape_array_mode_stack:
        shape_array_mode_stack.pop(-1)


def shape_array_mode() -> bool:
    """Get the current state of shape_array_mode

    Examples
    --------
    >>> ivy.shape_array_mode()
    False

    >>> ivy.set_shape_array_mode(True)
    >>> ivy.shape_array_mode()
    True
    """
    global shape_array_mode_stack
    if not shape_array_mode_stack:
        return False
    return shape_array_mode_stack[-1]


@to_native_arrays_and_back
@handle_nestable
def get_num_dims(x: Union[ivy.Array, ivy.NativeArray], as_array: bool = False) -> int:
    """Returns the number of dimensions of the array x.

    Parameters
    ----------
    x
        Input array to infer the number of dimensions for.
    as_array
        Whether to return the shape as a array, default False.

    Returns
    -------
    ret
        Shape of the array

    """
    return current_backend(x).get_num_dims(x, as_array)


def arg_info(fn: Callable, *, name: str = None, idx: int = None):
    """
    Return the index and `inspect.Parameter` representation of the specified argument.
    In the form of a dict with keys "idx" and "param".

    Parameters
    ----------
    fn
        The function to retrieve the argument information for
    name
        The name of the argument
    idx
        the index of the argument in the inputs

    Returns
    -------
    ret
        a `dict` containing the idx, and the `inspect.Parameter` for the argument,
        which itself contains the parameter name, type, and other helpful information.
    """
    if (not ivy.exists(name) and not ivy.exists(idx)) or (
        ivy.exists(name) and ivy.exists(idx)
    ):
        raise Exception(
            "exactly one of the keyword arguments name or idx " "must be provided"
        )
    params = inspect.signature(fn).parameters
    if ivy.exists(name):
        return {"idx": list(params).index(name), "param": params[name]}
    return {"idx": idx, "param": list(params.values())[idx]}<|MERGE_RESOLUTION|>--- conflicted
+++ resolved
@@ -2685,14 +2685,14 @@
 
     Functional Examples
     --------
-<<<<<<< HEAD
-=======
     >>> x = ivy.array([[-1, 0, 1],[1, 0, -1]])
     >>> y = ivy.shape(x)
     >>> z = ivy.shape(x, as_array = True)
     >>> print(y)
     (2, 3)
->>>>>>> ae6afbb6
+    
+    >>> print(z)
+    ivy.array([2, 3])
 
     With :code:`ivy.Array` input:
 
