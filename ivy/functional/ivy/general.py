--- conflicted
+++ resolved
@@ -871,7 +871,6 @@
 
 
 def get_min_denominator() -> float:
-<<<<<<< HEAD
     """
     Get the global minimum denominator used by ivy for numerically stable division.
 
@@ -882,15 +881,11 @@
 
     Examples
     --------
-    >>> x = get_min_denominator()
+    >>> x = ivy.get_min_denominator()
     >>> print(x)
     1e-12
 
     """
-=======
-    """Get the global minimum denominator used by ivy for numerically stable division."""
-    # noinspection PyProtectedMember
->>>>>>> 9c00a032
     return ivy._MIN_DENOMINATOR
 
 
