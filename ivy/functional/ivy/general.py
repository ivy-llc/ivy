"""Collection of general Ivy functions."""

# global
import gc
import math
import einops
import inspect
import builtins
import numpy as np
from numbers import Number
from typing import Callable, Any, Union, List, Tuple, Dict, Iterable, Optional

# local
import ivy
from ivy.functional.ivy.device import dev
from ivy.backend_handler import current_backend, backend_stack
from ivy.func_wrapper import (
    infer_device,
    infer_dtype,
    inputs_to_native_arrays,
    outputs_to_ivy_arrays,
    to_native_arrays_and_back,
    handle_out_argument,
    handle_nestable,
)

FN_CACHE = dict()
INF = float("inf")
TIMEOUT = 15.0
TMP_DIR = "/tmp"

array_mode_stack = list()
shape_array_mode_stack = list()
nestable_mode_stack = list()


def get_referrers_recursive(
    item, depth=0, max_depth=None, seen_set=None, local_set=None
):
    """Summary.

    Parameters
    ----------
    item

    depth
         (Default value = 0)
    max_depth
         (Default value = None)
    seen_set
         (Default value = None)
    local_set
         (Default value = None`)

    """
    seen_set = ivy.default(seen_set, set())
    local_set = ivy.default(local_set, set())
    ret_cont = ivy.Container(
        repr=str(item).replace(" ", ""),
        alphabetical_keys=False,
        keyword_color_dict={"repr": "magenta"},
    )
    referrers = [
        ref
        for ref in gc.get_referrers(item)
        if not (
            isinstance(ref, dict)
            and min([k in ref for k in ["depth", "max_depth", "seen_set", "local_set"]])
        )
    ]
    local_set.add(str(id(referrers)))
    for ref in referrers:
        ref_id = str(id(ref))
        if ref_id in local_set or hasattr(ref, "cell_contents"):
            continue
        seen = ref_id in seen_set
        seen_set.add(ref_id)
        refs_rec = lambda: get_referrers_recursive(
            ref, depth + 1, max_depth, seen_set, local_set
        )
        this_repr = "tracked" if seen else str(ref).replace(" ", "")
        if not seen and (not max_depth or depth < max_depth):
            val = ivy.Container(
                repr=this_repr,
                alphabetical_keys=False,
                keyword_color_dict={"repr": "magenta"},
            )
            refs = refs_rec()
            for k, v in refs.items():
                val[k] = v
        else:
            val = this_repr
        ret_cont[str(ref_id)] = val
    return ret_cont


def is_native_array(
    x: Union[ivy.Array, ivy.NativeArray], exclusive: bool = False
) -> bool:
    """
    Determines whether the input x is a Native Array.

    Parameters
    ----------
    x
        The input to check
    exclusive
        Whether to check if the data type is exclusively an array, rather than a
        variable or traced array.

    Returns
    -------
    ret
        Boolean, whether or not x is a native array.

    Examples
    --------
    >>> x = ivy.array([0, 1, 2])
    >>> ivy.is_native_array(x)
    False

    >>> x = ivy.native_array([1.5, 2.3, 4.9, 2.6])
    >>> ivy.is_native_array(x)
    True

    >>> x = ivy.native_array([-1, 2, 7, -3])
    >>> ivy.is_native_array(x, False)
    True

    >>> x = ivy.native_array([9.1, -8.3, 2.8, 3.0])
    >>> ivy.is_native_array(x, True)
    True

    >>> x = ivy.array([5, 2, 6, 9])
    >>> ivy.is_native_array(x, True)
    False

    """
    try:
        return current_backend(x).is_native_array(x, exclusive)
    except ValueError:
        return False


def is_ivy_array(
    x: Union[ivy.Array, ivy.NativeArray], exclusive: Optional[bool] = False
) -> bool:
    """
    Determines whether the input x is an Ivy Array.

    Parameters
    ----------
    x
        The input to check
    exclusive
        Whether to check if the data type is exclusively an array, rather than a
        variable or traced array.

    Returns
    -------
    ret
        Boolean, whether or not x is an array.

    Examples
    --------
    >>> x = ivy.array([0, 1, 2])
    >>> ivy.is_ivy_array(x)
    True

    >>> x = ivy.native_array([1.5, 2.3, 4.9, 2.6])
    >>> ivy.is_ivy_array(x)
    False

    >>> x = ivy.native_array([-1, 2, 7, -3])
    >>> ivy.is_ivy_array(x, False)
    False

    >>> x = ivy.native_array([9.1, -8.3, 2.8, 3.0])
    >>> ivy.is_ivy_array(x, True)
    False

    >>> x = ivy.array([5, 2, 6, 9])
    >>> ivy.is_ivy_array(x, True)
    True

    """
    return isinstance(x, ivy.Array) and ivy.is_native_array(x.data, exclusive)


def is_array(x: Any, exclusive: bool = False) -> bool:
    """Determines whether the input x is either an Ivy Array or a Native Array.

    Parameters
    ----------
    x
        The input to check
    exclusive
        Whether to check if the data type is exclusively an array, rather than a
        variable or traced array.

    Returns
    -------
    ret
        Boolean, whether or not x is an array.

    """
    return ivy.is_ivy_array(x, exclusive) or ivy.is_native_array(x, exclusive)


def is_ivy_container(x: Any) -> bool:
    """Determines whether the input x is an Ivy Container.

    Parameters
    ----------
    x
        The input to check

    Returns
    -------
    ret
        Boolean, whether or not x is an ivy container.

    """
    return isinstance(x, ivy.Container)


def set_array_mode(mode: bool) -> None:
    """Set the mode of whether to convert inputs to ivy.NativeArray, then convert
    outputs back to ivy.Array

    Parameter
    ---------
    mode
        boolean whether to perform ivy.Array conversions

    Examples
    --------
    >>> ivy.set_array_mode(False)
    >>> ivy.get_array_mode()
    False

    >>> ivy.set_array_mode(True)
    >>> ivy.get_array_mode()
    True
    """
    global array_mode_stack
    if not isinstance(mode, bool):
        raise Exception("set_array_mode only accepts type bool")
    array_mode_stack.append(mode)


def unset_array_mode() -> None:
    """Reset the mode of converting inputs to ivy.NativeArray, then converting
    outputs back to ivy.Array to the previous state

    Examples
    --------
    >>> ivy.set_array_mode(False)
    >>> ivy.get_array_mode()
    False

    >>> ivy.unset_shape_array_mode()
    >>> ivy.get_array_mode()
    True
    """
    global array_mode_stack
    if array_mode_stack:
        array_mode_stack.pop(-1)


def get_array_mode() -> bool:
    """Get the current state of array_mode

    Examples
    --------
    >>> ivy.get_array_mode()
    True

    >>> ivy.set_array_mode(False)
    >>> ivy.get_array_mode()
    False
    """
    global array_mode_stack
    if not array_mode_stack:
        return True
    return array_mode_stack[-1]


def set_nestable_mode(mode: bool) -> None:
    """Set the mode of whether to check if function inputs are ivy.Container

    Parameter
    ---------
    mode
        boolean whether to check if function inputs are ivy.Container

    Examples
    --------
    >>> ivy.set_nestable_mode(False)
    >>> ivy.get_nestable_mode()
    False

    >>> ivy.set_nestable_mode(True)
    >>> ivy.get_nestable_mode()
    True
    """
    global nestable_mode_stack
    if not isinstance(mode, bool):
        raise Exception("set_nestable_mode only accepts type bool")
    nestable_mode_stack.append(mode)


def unset_nestable_mode() -> None:
    """Reset the mode of whether to check if function inputs are ivy.Container
    to the previous state

    Examples
    --------
    >>> ivy.set_nestable_mode(False)
    >>> ivy.get_nestable_mode()
    False

    >>> ivy.unset_nestable_mode()
    >>> ivy.get_nestable_mode()
    True
    """
    global nestable_mode_stack
    if nestable_mode_stack:
        nestable_mode_stack.pop(-1)


def get_nestable_mode() -> bool:
    """Get the current mode of whether to check if function inputs are ivy.Container.
    Default is True.

    Examples
    --------
    >>> ivy.get_nestable_mode()
    True

    >>> ivy.set_nestable_mode(False)
    >>> ivy.get_nestable_mode()
    False
    """
    global nestable_mode_stack
    if not nestable_mode_stack:
        return True
    return nestable_mode_stack[-1]


@to_native_arrays_and_back
@handle_out_argument
@handle_nestable
def copy_array(
    x: Union[ivy.Array, ivy.NativeArray], *, out: Optional[ivy.Array] = None
) -> ivy.Array:
    """Copy an array.

    Parameters
    ----------
    x
        array, input array containing elements to copy.
    out
        optional output array, for writing the result to. It must have a shape that the
        inputs broadcast to.

    Returns
    -------
    ret
        a copy of the input array ``x``.

    Examples
    --------
    With one :code:`ivy.Array` input:

    >>> x = ivy.array([-1, 0, 1])
    >>> y = ivy.copy_array(x)
    >>> print(y)
    ivy.array([-1, 0, 1])

    >>> x = ivy.array([1, 0, 1, 1])
    >>> y = ivy.copy_array(x)
    >>> print(y)
    ivy.array([1, 0, 1, 1])

    >>> x = ivy.array([1, 0, 1, -1])
    >>> y = ivy.zeros((1, 4))
    >>> ivy.copy_array(x, out=y)
    >>> print(y)
    ivy.array([1, 0, 1, -1])

    >>> x = ivy.array([1, 0, 1, 1])
    >>> ivy.copy_array(x, out=x)
    >>> print(x)
    ivy.array([1, 0, 1, 1])

    With one :code:`ivy.Container` input:

    >>> x = ivy.Container(a=ivy.array([-1, 0, 1]))
    >>> y = ivy.copy_array(x)
    >>> print(y)
    {
        a: ivy.array([-1, 0, 1])
    }

    >>> x = ivy.Container(a=ivy.array([-1, 0, 1]),\
                          b=ivy.array([-1, 0, 1, 1, 1, 0]))
    >>> y = ivy.copy_array(x)
    >>> print(y)
    {
        a: ivy.array([-1, 0, 1]),
        b: ivy.array([-1, 0, 1, 1, 1, 0])
    }

    With one :code:`ivy.Container` static method:

    >>> x = ivy.Container(a=ivy.array([-1, 0, 1]),\
                          b=ivy.array([-1, 0, 1, 1, 1, 0]))
    >>> y = ivy.Container.static_copy_array(x)
    >>> print(y)
    {
        a: ivy.array([-1, 0, 1]),
        b: ivy.array([-1, 0, 1, 1, 1, 0])
    }
    
    With one :code:`ivy.Array` instance method:

    >>> x = ivy.array([-1, 0, 1])
    >>> y = x.copy_array()
    >>> print(y)
    ivy.array([-1, 0, 1])

    >>> x = ivy.array([1, 0, 1, 1])
    >>> y = x.copy_array()
    >>> print(y)
    ivy.array([1, 0, 1, 1])
    
    With :code:`ivy.Container` instance method:

    >>> x = ivy.Container(a=ivy.array([1, 0, 1]),\
                          b=ivy.array([-1, 0, 1, 1]))
    >>> y = x.copy_array()
    >>> print(y)
    {
        a: ivy.array([1, 0, 1]),
        b: ivy.array([-1, 0, 1, 1])
    }

    """
    return current_backend(x).copy_array(x, out=out)


@inputs_to_native_arrays
@handle_nestable
def array_equal(
    x0: Union[ivy.Array, ivy.NativeArray], x1: Union[ivy.Array, ivy.NativeArray]
) -> bool:
    """Determines whether two input arrays are equal across all elements.

    Parameters
    ----------
    x0
        The first input array to compare.
    x1
        The second input array to compare.
    dtype
        array data type

    Returns
    -------
    ret
        Boolean, whether or not the input arrays are equal across all elements.

    Examples
    --------
    >>> x = ivy.array([1,0,1])
    >>> y = ivy.array([1,0,-1])
    >>> z = ivy.array_equal(x,y)
    >>> print(z)
    False

    >>> a = ivy.array([1, 2])
    >>> b = ivy.array([1, 2])
    >>> c = ivy.array_equal(a,b)
    >>> print(c)
    True

    >>> i = ivy.array([1, 2])
    >>> j = ivy.array([1, 2, 3])
    >>> k = ivy.array_equal(i,j)
    >>> print(k)
    False

    With :code:`ivy.Array` instance method:

    >>> x1 = ivy.array([1, 2, 3])
    >>> x2 = ivy.array([1, 0, 1])
    >>> y = x1.array_equal(x2)
    >>> print(y)
    False

    With a mix of :code:`ivy.Array` and :code:`ivy.NativeArray` instance method:

    >>> x1 = ivy.array([1, 1, 0, 0.5, 1])
    >>> x2 = ivy.native_array([1, 1, 0, 0.5, 1])
    >>> y = x1.all_equal(x2)
    >>> print(y)
    True

    """
    return current_backend(x0).array_equal(x0, x1)


@inputs_to_native_arrays
@handle_nestable
def arrays_equal(xs: List[Union[ivy.Array, ivy.NativeArray]]) -> bool:
    """Determines whether input arrays are equal across all elements.

    Parameters
    ----------
    xs
        Sequence of arrays to compare for equality
    dtype
        list data type

    Returns
    -------
    ret
        Boolean, whether or not all of the input arrays are equal across all elements.

    Functional Examples
    -------------------

    With :code:`ivy.Array` input:

    >>> i = ivy.array([1, 2])
    >>> j = ivy.arrays_equal([i])
    >>> print(j)
    True

    >>> x = ivy.array([0, 1, 2])
    >>> y = ivy.array([1, 0, 2])
    >>> z = ivy.array([0, 1, 2])
    >>> w = ivy.arrays_equal([x, y, z])
    >>> print(w)
    False

    >>> a = ivy.array([-1, 0, 1])
    >>> b = ivy.array([-1, 0, 1])
    >>> c = ivy.array([-1, 0, 1])
    >>> d = ivy.arrays_equal([a, b, c])
    >>> print(d)
    True

    >>> x = ivy.array([0.1, 1.1])
    >>> y = ivy.array([0.1, 1.1, 2.1])
    >>> z = ivy.array([0.1, 1.1])
    >>> w = ivy.arrays_equal([x, y, z])
    >>> print(w)
    False


    With :code:`ivy.NativeArray` input:

    >>> m = ivy.native_array([1.1, 0.2, 1.3])
    >>> n = ivy.native_array([1.1, 0.2, 1.4])
    >>> o = ivy.arrays_equal([m, n])
    >>> print(o)
    False

    >>> a = ivy.native_array([1, 2, 3, 0, -1])
    >>> b = ivy.array([1, 2, 3, 0, -1])
    >>> c = ivy.arrays_equal([a,b])
    >>> print(c)
    True

    >>> a = ivy.native_array([1, 2, 3, 0, -1])
    >>> b = ivy.array([1, 2, 3, 0, -2])
    >>> c = ivy.arrays_equal([a,b])
    >>> print(c)
    False


    With :code:`ivy.Container` input:

    >>> r = ivy.Container(a=ivy.array([0., 1., 2.]), b=ivy.array([3., 4., 5.]))
    >>> s = ivy.Container(a=ivy.array([0., 1., 2.]), b=ivy.array([3., 4., 5.]))
    >>> t = ivy.Container(a=ivy.array([0., 1., 2.]), b=ivy.array([6., 7., 8.]))
    >>> print(ivy.arrays_equal([r,s,t]))
    {
        a: true,
        b: false
    }

    >>> x = ivy.Container(a=ivy.array([0, 1, 2]), b=ivy.array([3, 4, 5]))
    >>> y = ivy.array([0,1,2])
    >>> z = ivy.arrays_equal([x,y])
    >>> print(z)
    {
        a: true,
        b: false
    }

    """
    x0 = xs[0]
    for x in xs[1:]:
        if not array_equal(x0, x):
            return False
    return True


@to_native_arrays_and_back
@handle_nestable
def all_equal(
    *xs: Iterable[Any], equality_matrix: bool = False
) -> Union[bool, ivy.Array, ivy.NativeArray]:
    """Determines whether the inputs are all equal.

    Parameters
    ----------
    xs
        inputs to compare.
    equality_matrix
        Whether to return a matrix of equalities comparing each input with every other.
        Default is False.

    Returns
    -------
    ret
        Boolean, whether or not the inputs are equal, or matrix array of booleans if
        equality_matrix=True is set.

    Examples
    --------
    With :code:`Number` inputs:

    >>> x1 = 1.2
    >>> x2 = 1.0
    >>> y = ivy.all_equal(x1, x2, equality_matrix=False)
    >>> print(y)
    False

    With :code:`ivy.Array` inputs:

    >>> x1 = ivy.array([1, 1, 0, 0, 1, -1])
    >>> x2 = ivy.array([1, 1, 0, 0, 1, -1])
    >>> y = ivy.all_equal(x1, x2, equality_matrix=True)
    >>> print(y)
    ivy.array([[ True,  True], [ True,  True]])

    With :code:`ivy.NativeArray` inputs:

    >>> x1 = ivy.native_array([1, 1, 0, 0, 1, -1])
    >>> x2 = ivy.native_array([1, 1, 0, 0, 1, -1])
    >>> y = ivy.all_equal(x1, x2, equality_matrix=False)
    >>> print(y)
    True

    With one :code:`ivy.Container` inputs:

    >>> x1 = ivy.Container(a=ivy.native_array([0, 0, -1, 1, 0]), \
                            b=ivy.array([0, 0, -1, 1, 0]))
    >>> x2 = ivy.array([0, 0, -1, 1, 0])
    >>> y = ivy.all_equal(x1, x2, equality_matrix=False)
    >>> print(y)
    {
        a: true,
        b: true
    }

    With multiple :code:`ivy.Container` inputs:

    >>> x1 = ivy.Container(a=ivy.array([1, 0, 1, 1]), \
                            b=ivy.native_array([1, 0, 0, 1]))
    >>> x2 = ivy.Container(a=ivy.native_array([1, 0, 1, 1]), \
                            b=ivy.array([1, 0, -1, -1]))
    >>> y = ivy.all_equal(x1, x2, equality_matrix=False)
    >>> print(y)
    {
        a: true,
        b: false
    }

    With :code:`ivy.Array` instance method:

    >>> x1 = ivy.array([1, 2, 3])
    >>> x2 = ivy.array([1, 0, 1])
    >>> y = x1.all_equal(x2, equality_matrix= False)
    >>> print(y)
    False

    With a mix of :code:`ivy.Array` and :code:`ivy.NativeArray` instance method:

    >>> x1 = ivy.array([1, 1, 0, 0.5, 1])
    >>> x2 = ivy.native_array([1, 1, 0, 0.5, 1])
    >>> y = x1.all_equal(x2, equality_matrix= True)
    >>> print(y)
    ivy.array([[ True,  True], [ True,  True]])

    """
    equality_fn = ivy.array_equal if ivy.is_native_array(xs[0]) else lambda a, b: a == b
    if equality_matrix:
        num_arrays = len(xs)
        mat = [[None for _ in range(num_arrays)] for _ in range(num_arrays)]
        for i, xa in enumerate(xs):
            for j_, xb in enumerate(xs[i:]):
                j = j_ + i
                res = equality_fn(xa, xb)
                if ivy.is_native_array(res):
                    # noinspection PyTypeChecker
                    res = ivy.to_scalar(res)
                # noinspection PyTypeChecker
                mat[i][j] = res
                # noinspection PyTypeChecker
                mat[j][i] = res
        return ivy.array(mat)
    x0 = xs[0]
    for x in xs[1:]:
        if not equality_fn(x0, x):
            return False
    return True


@inputs_to_native_arrays
@handle_nestable
def to_numpy(x: Union[ivy.Array, ivy.NativeArray], copy: bool = True) -> np.ndarray:
    """Converts an array into a numpy array.

    Parameters
    ----------
    x
        input array
    copy
        whether to copy the array to a new address or not. Default is True.
    
    Returns
    -------
    ret
        a numpy array copying all the element of the array ``x``.

    Functional Method Examples
    --------------------------

    With :code:`ivy.Array` inputs:

    >>> x = ivy.array([-1, 0, 1])
    >>> y = ivy.to_numpy(x, copy=True)
    >>> print(y)
    [-1  0  1]

    >>> x = ivy.array([[-1, 0, 1],[-1, 0, 1], [1,0,-1]])
    >>> y = ivy.to_numpy(x, copy=True)
    >>> print(y)
    [[-1  0  1]
    [-1  0  1]
    [ 1  0 -1]]

    With :code:`ivy.NativeArray` inputs:

    >>> x = ivy.native_array([-1, 0, 1])
    >>> y = ivy.to_numpy(x)
    >>> print(y)
    [-1 0 1]

    >>> x = ivy.native_array([[-1, 0, 1],[-1, 0, 1], [1,0,-1]])
    >>> y = ivy.to_numpy(x)
    >>> print(y)
    [[-1  0  1]
    [-1  0  1]
    [ 1  0 -1]]

    With a mix of :code:`ivy.Container` and :code:`ivy.NativeArray` inputs:

    >>> x = ivy.Container(a=ivy.native_array([-1, 0, 1]))
    >>> y = ivy.to_numpy(x)
    >>> print(y)
    {
        a: array([-1, 0, 1], dtype=int32)
    }

    >>> x = ivy.Container(a=ivy.native_array([[-1, 0, 1], [-1, 0, 1], [1, 0, -1]]),\
                        b=ivy.native_array([[-1, 0, 0], [1, 0, 1], [1, 1, 1]]))
    >>> y = ivy.to_numpy(x)
    >>> print(y)
    {
        a: array([[-1, 0, 1],
                  [-1, 0, 1],
                  [1, 0, -1]], dtype=int32),
        b: array([[-1, 0, 0],
                  [1, 0, 1],
                  [1, 1, 1]], dtype=int32)
    }

    With a mix of :code:`ivy.Container` and :code:`ivy.Array` inputs:

    >>> x = ivy.Container(x=ivy.array([-1, 0, 1]))
    >>> y = ivy.to_numpy(x)
    >>> print(y)
    {x:array([-1,0,1],dtype=int32)}

    >>> x = ivy.Container(a=ivy.array([[-1.0, 0., 1.], [-1, 0, 1], [1, 0, -1]]),\
                      b=ivy.array([[-1, 0, 0], [1, 0, 1], [1, 1, 1]]))
    >>> y = ivy.to_numpy(x)
    >>> print(y)
    {
        a: array([[-1., 0., 1.],
                  [-1., 0., 1.],
                  [1., 0., -1.]], dtype=float32),
        b: array([[-1, 0, 0],
                  [1, 0, 1],
                  [1, 1, 1]], dtype=int32)
    }

    Instance Method Example
    -----------------------

    With :code:`ivy.Array` inputs:

    >>> x = ivy.array([-1, 0, 1])
    >>> y = x.to_numpy()
    >>> print(y)
    [-1  0  1]

    >>> x = ivy.array([[-1, 0, 1],[-1, 0, 1], [1,0,-1]])
    >>> y = x.to_numpy()
    >>> print(y)
    [[-1  0  1]
    [-1  0  1]
    [ 1  0 -1]]

    With :code:`ivy.Container` inputs:

    >>> x = ivy.Container(a=ivy.array([[-1.0, 0., 1.], [-1, 0, 1], [1, 0, -1]]),\
                      b=ivy.native_array([[-1, 0, 0], [1, 0, 1], [1, 1, 1]]))
    >>> y = x.to_numpy()
    >>> print(y)
    {
        a: array([[-1., 0., 1.],
                  [-1., 0., 1.],
                  [1., 0., -1.]], dtype=float32),
        b: array([[-1, 0, 0],
                  [1, 0, 1],
                  [1, 1, 1]], dtype=int32)
    }

    >>> x = ivy.Container(a=ivy.array([-1, 0, 1]), b=ivy.array([1, 0, 1, 1]))
    >>> y = x.to_numpy()
    >>> print(y)
    {
        a: array([-1, 0, 1], dtype=int32),
        b: array([1, 0, 1, 1], dtype=int32)
    }

    """
    return current_backend(x).to_numpy(x, copy)


@inputs_to_native_arrays
@handle_nestable
def to_scalar(x: Union[ivy.Array, ivy.NativeArray]) -> Number:
    """Converts an array with a single element into a scalar.

    Parameters
    ----------
    x
        Input array with a single element.

    Returns
    -------
    ret
        a scalar copying the element of the array ``x``.

    Functional Examples
    -------------------

    With :code:`ivy.Array` input:

    >>> x = ivy.array([-1])
    >>> y = ivy.to_scalar(x)
    >>> print(y)
    -1

    >>> print(ivy.is_int_dtype(y))
    True

    >>> x = ivy.array([3])
    >>> y = ivy.to_scalar(x)
    >>> print(y)
    3

    With :code:`ivy.NativeArray` input:

    >>> x = ivy.native_array([-1])
    >>> y = ivy.to_scalar(x)
    >>> print(y)
    -1

    >>> print(ivy.is_int_dtype(y))
    True

    >>> x = ivy.native_array([3])
    >>> y = ivy.to_scalar(x)
    >>> print(y)
    3

    With a mix of :code:`ivy.Container` and :code:`ivy.Array` input:

    >>> x = ivy.Container(a=ivy.array([-1]), b=ivy.array([3]))
    >>> y = ivy.to_scalar(x)
    >>> print(y)
    {
        a: -1,
        b: 3
    }

    >>> print(ivy.is_int_dtype(y))
    {
        a: true,
        b: true
    }

    >>> x = ivy.Container(a=ivy.array([1]), b=ivy.array([0]),\
                          c=ivy.array([-1]))
    >>> y = ivy.to_scalar(x)
    >>> print(y)
    {
        a: 1,
        b: 0,
        c: -1
    }

    With a mix of :code:`ivy.Container` and :code:`ivy.NativeArray` input:

    >>> x = ivy.Container(a=ivy.native_array([-1]), b=ivy.native_array([3]))
    >>> y = ivy.to_scalar(x)
    >>> print(y)
    {
        a: -1,
        b: 3
    }

    >>> print(ivy.is_int_dtype(y))
    {
        a: true,
        b: true
    }

    >>> x = ivy.Container(a=ivy.native_array([1]), b=ivy.native_array([0]),\
                          c=ivy.native_array([-1]))
    >>> y = ivy.to_scalar(x)
    >>> print(y)
    {
        a: 1,
        b: 0,
        c: -1
    }

    Instance Method Examples
    ------------------------

    With :code:`ivy.Array` instance method:

    >>> x = ivy.array([-1])
    >>> y = x.to_scalar()
    >>> print(y)
    -1

    >>> print(ivy.is_int_dtype(y))
    True

    >>> x = ivy.array([3])
    >>> y = x.to_scalar()
    >>> print(y)
    3

    With a mix of :code:`ivy.Container` instance method:

    >>> x = ivy.Container(a=ivy.array([-1]), b=ivy.array([3]))
    >>> y = x.to_scalar()
    >>> print(y)
    {
        a: -1,
        b: 3
    }

    >>> print(ivy.is_int_dtype(y))
    {
        a: true,
        b: true
    }

    >>> x = ivy.Container(a=ivy.array([1]), b=ivy.array([0]),\
                          c=ivy.array([-1]))
    >>> y = x.to_scalar()
    >>> print(y)
    {
        a: 1,
        b: 0,
        c: -1
    }

    """
    return current_backend(x).to_scalar(x)


@inputs_to_native_arrays
@handle_nestable
def to_list(x: Union[ivy.Array, ivy.NativeArray]) -> List:
    """Creates a (possibly nested) list from input array.

    Parameters
    ----------
    x
        Input array.

    Returns
    -------
    ret
        A list representation of the input array ``x``.

    Functional Examples
    ------------------

    With :code:`ivy.Array` input:

    >>> x = ivy.array([-1, 0, 1])
    >>> y = ivy.to_list(x)
    >>> print(y)
    [-1, 0, 1]

    >>> print(isinstance(y, list))
    True

    >>> x = ivy.array([[ 1.1,  2.2,  3.3], \
                       [-4.4, -5.5, -6.6]])
    >>> y = ivy.to_list(x)
    >>> print(y)
    [[1.100000023841858,2.200000047683716,3.299999952316284],[-4.400000095367432,-5.5,-6.599999904632568]]

    >>> print(isinstance(y, list))
    True

    >>> x = ivy.array([[[-1,  0,  1],\
                        [ 1,  0, -1]], \
                       [[ 1, -1,  0], \
                        [ 1,  0, -1]]])
    >>> y = ivy.to_list(x)
    >>> print(y)
    [[[-1, 0, 1], [1, 0, -1]], [[1, -1, 0], [1, 0, -1]]]

    >>> print(isinstance(y, list))
    True

    With :code:`ivy.NativeArray` input:

    >>> x = ivy.native_array([-1, 0, 1])
    >>> y = ivy.to_list(x)
    >>> print(y)
    [-1, 0, 1]

    >>> print(isinstance(y, list))
    True

    >>> x = ivy.native_array([[-1, 0, 1], \
                              [-1, 0, 1], \
                              [ 1, 0, -1]])
    >>> y = ivy.to_list(x)
    >>> print(y)
    [[-1, 0, 1], [-1, 0, 1], [1, 0, -1]]

    >>> print(isinstance(y, list))
    True

    >>> x = ivy.native_array([[[-1, 0, 1], \
                               [1, 0, -1]], \
                              [[1, -1, 0], \
                               [1, 0, -1]]])
    >>> y = ivy.to_list(x)
    >>> print(y)
    [[[-1, 0, 1], [1, 0, -1]], [[1, -1, 0], [1, 0, -1]]]

    >>> print(isinstance(y, list))
    True

    With a mix of :code:`ivy.Container` and :code:`ivy.Array` input:

    >>> x = ivy.Container(a=ivy.array([-1, 0, 1]))
    >>> y = ivy.to_list(x)
    >>> print(y)
    {
        a: [-1, 0, 1]
    }

    >>> x = ivy.Container(a=ivy.array([[-1, 0, 1], \
                                       [-1, 0, 1], \
                                       [1, 0, -1]]))
    >>> y = ivy.to_list(x)
    >>> print(y)
    {
        a: [[-1, 0, 1], [-1, 0, 1], [1,0,-1]]
    }

    >>> x = \
    ivy.Container(a=ivy.array([[[-1, 0, 1],[1, 0, -1]],[[1, -1, 0],[1, 0, -1]]]))
    >>> y = ivy.to_list(x)
    >>> print(y)
    {
        a: [[[-1, 0, 1], [1, 0, -1]], [[1, -1, 0], [1, 0, -1]]]
    }

    With a mix of :code:`ivy.Container` and :code:`ivy.NativeArray` input:

    >>> x = ivy.Container(a=ivy.native_array([-1, 0, 1]))
    >>> y = ivy.to_list(x)
    >>> print(y)
    {
        a: [-1, 0, 1]
    }

    >>> x = ivy.Container(a=ivy.native_array([[-1, 0, 1],[-1, 0, 1],[1, 0, -1]]))
    >>> y = ivy.to_list(x)
    >>> print(y)
    {
        a: [[-1, 0, 1], [-1, 0, 1], [1, 0, -1]]
    }

    >>> x =\
    ivy.Container(a=ivy.native_array([[[-1 ,0, 1],[1, 0 ,-1]],[[1, -1, 0],[1,0 ,-1]]]))
    >>> y = ivy.to_list(x)
    >>> print(y)
    {
        a: [[[-1, 0, 1], [1, 0, -1]], [[1, -1, 0], [1, 0, -1]]]
    }

    Instance Method Examples
    ------------------------

    With :code:`ivy.Array` instance method:

    >>> x = ivy.array([0, 1, 2])
    >>> y = x.to_list()
    >>> print(y)
    [0, 1, 2]

    With :code:`ivy.Container` instance method:

    >>> x = ivy.Container(a=ivy.array([0, 1, 2]))
    >>> y = x.to_list()
    >>> print(y)
    {a:[0,1,2]}

    """
    return current_backend(x).to_list(x)


@handle_nestable
@outputs_to_ivy_arrays
def clip_vector_norm(
    x: Union[ivy.Array, ivy.NativeArray],
    max_norm: float,
    p: float = 2.0,
    *,
    out: Optional[ivy.Array] = None,
) -> Union[ivy.Array, ivy.NativeArray]:
    """Clips (limits) the vector p-norm of an array.

    Parameters
    ----------
    x
        array, input array containing elements to clip.
    max_norm
        float, the maximum value of the array norm.
    p
        optional float, the p-value for computing the p-norm. Default is 2.
    out
        optional output array, for writing the result to. It must have a shape that the
        inputs broadcast to.

    Returns
    -------
    ret
        An array with the vector norm downscaled to the max norm if needed.

    Functional Examples
    ------------------

    With :code:`ivy.Array` input:

    >>> x = ivy.array([0., 1., 2.])
    >>> y = ivy.clip_vector_norm(x, 2.0)
    >>> print(y)
    ivy.array([0.   , 0.894, 1.79 ])

    >>> x = ivy.array([0.5, -0.7, 2.4])
    >>> y = ivy.clip_vector_norm(x, 3.0, 1.0)
    >>> print(y)
    ivy.array([ 0.417, -0.583,  2.   ])

    >>> x = ivy.array([[[0., 0.], [1., 3.], [2., 6.]], \
                       [[3., 9.], [4., 12.], [5., 15.]]])
    >>> y = ivy.zeros(((2, 3, 2)))
    >>> ivy.clip_vector_norm(x, 4.0, 1.0, out=y)
    >>> print(y)
    ivy.array([[[0.    , 0.    ],
                [0.0667, 0.2   ],
                [0.133 , 0.4   ]],
               [[0.2   , 0.6   ],
                [0.267 , 0.8   ],
                [0.333 , 1.    ]]])

    >>> x = ivy.array([[1.1, 2.2, 3.3], \
                       [-4.4, -5.5, -6.6]])
    >>> ivy.clip_vector_norm(x, 1.0, 3.0, out=x)
    >>> print(x)
    ivy.array([[ 0.131,  0.263,  0.394],
               [-0.526, -0.657, -0.788]])

    With :code:`ivy.NativeArray` input:

    >>> x = ivy.native_array([0., 1., 2.])
    >>> y = ivy.clip_vector_norm(x, 2.0)
    >>> print(y)
    ivy.array([0.   , 0.894, 1.79 ])

    >>> x = ivy.native_array([0.5, -0.7, 2.4])
    >>> y = ivy.clip_vector_norm(x, 3.0, 1.0)
    >>> print(y)
    ivy.array([ 0.417, -0.583,  2.   ])

    >>> x = ivy.native_array([[[0., 0.], [1., 3.], [2., 6.]], \
                              [[3., 9.], [4., 12.], [5., 15.]]])
    >>> y = ivy.zeros(((2, 3, 2)))
    >>> ivy.clip_vector_norm(x, 4.0, 1.0, out=y)
    >>> print(y)
    ivy.array([[[0.    , 0.    ],
                [0.0667, 0.2   ],
                [0.133 , 0.4   ]],
               [[0.2   , 0.6   ],
                [0.267 , 0.8   ],
                [0.333 , 1.    ]]])

    With :code:`ivy.Container` input:

    >>> x = ivy.Container(a=ivy.array([0., 1., 2.]), \
                          b=ivy.array([3., 4., 5.]))
    >>> y = ivy.clip_vector_norm(x, 2.0)
    >>> print(y)
    {
        a: ivy.array([0., 0.894, 1.79]),
        b: ivy.array([0.849, 1.13, 1.41])
    }

    With :code:`ivy.Array` instance method:

    >>> x = ivy.array([0., 1., 2.])
    >>> y = x.clip_vector_norm(2.0)
    >>> print(y)
    ivy.array([0., 0.894, 1.79])

    """
    norm = ivy.vector_norm(x, keepdims=True, ord=p)
    ratio = ivy.stable_divide(max_norm, norm)
    if ratio < 1:
        ret = ratio * x
    else:
        ret = ivy.copy_array(x)
    if out is not None:
        ret = ivy.inplace_update(out, ret)
    return ret


clip_vector_norm.unsupported_dtypes = {"torch": ("float16",)}


@handle_nestable
def clip_matrix_norm(
    x: Union[ivy.Array, ivy.NativeArray],
    max_norm: float,
    p: float = 2.0,
    *,
    out: Optional[ivy.Array] = None,
) -> Union[ivy.Array, ivy.NativeArray]:
    """Clips (limits) the matrix norm of an array.

    Parameters
    ----------
    x
        Input array containing elements to clip.
    max_norm
        The maximum value of the array norm.
    p
        The p-value for computing the p-norm. Default is 2.
    out
        optional output array, for writing the result to. It must have a shape that the
        inputs broadcast to.

    Returns
    -------
    ret
        An array with the matrix norm downscaled to the max norm if needed.

    Functional Examples
    -------------------

    With :code:`ivy.Array` input:

    >>> x = ivy.array([[0., 1., 2.]])
    >>> y = ivy.clip_matrix_norm(x, 2.0)
    >>> print(y)
    ivy.array([[0.   , 0.894, 1.79 ]])

    >>> x = ivy.array([[0.1, -1.2, 3.7], [0., 7.3, -0.5]])
    >>> y = ivy.clip_matrix_norm(x, 3.0, 1.0)
    >>> print(y)
    ivy.array([[ 0.0353, -0.424 ,  1.31  ],
               [ 0.    ,  2.58  , -0.176 ]])

    >>> x = ivy.array([[[5., 4.], [-2., 6.]], \
                       [[3., 7.], [0., -5.]]])
    >>> y = ivy.empty((2, 2, 2))
    >>> ivy.clip_matrix_norm(x, 0.5, 2.0, out=y)
    >>> print(y)
    ivy.array([[[ 0.339,  0.271],
                [-0.135,  0.406]],
               [[ 0.168,  0.391],
                [ 0.   , -0.279]]])

    >>> x = ivy.array([[0., 1.], \
                       [2., 3.]])
    >>> ivy.clip_matrix_norm(x, 5.0, 1.0, out=x)
    >>> print(x)
    ivy.array([[0., 1.],
               [2., 3.]])

    With :code:`ivy.NativeArray` input:

    >>> x = ivy.native_array([[0., 1., 2.]])
    >>> y = ivy.clip_matrix_norm(x, 2.0)
    >>> print(y)
    ivy.array([[0.   , 0.894, 1.79 ]])

    >>> x = ivy.native_array([[0.1, -1.2, 3.7], [0., 7.3, -0.5]])
    >>> y = ivy.clip_matrix_norm(x, 3.0, 1.0)
    >>> print(y)
    ivy.array([[ 0.0353, -0.424 ,  1.31  ],
               [ 0.    ,  2.58  , -0.176 ]])

    >>> x = ivy.native_array([[[5., 4.], [-2., 6.]], \
                       [[3., 7.], [0., -5.]]])
    >>> y = ivy.empty((2, 2, 2))
    >>> ivy.clip_matrix_norm(x, 0.5, 2.0, out=y)
    >>> print(y)
    ivy.array([[[ 0.339,  0.271],
                [-0.135,  0.406]],
               [[ 0.168,  0.391],
                [ 0.   , -0.279]]])

    With :code:`ivy.Container` input:

    >>> x = ivy.Container(a=ivy.array([[0., 1., 2.]]), \
                          b=ivy.array([[3., 4., 5.]]))
    >>> y = ivy.clip_matrix_norm(x, 2.0)
    >>> print(y)
    {
        a: ivy.array([[0., 0.894, 1.79]]),
        b: ivy.array([[0.849, 1.13, 1.41]])
    }
    """
    norms = ivy.matrix_norm(x, p, keepdims=True)
    ratios = ivy.minimum(ivy.stable_divide(max_norm, norms), 1.0)
    return ivy.multiply(ratios, x, out=out)


clip_matrix_norm.unsupported_dtypes = {
    "jax": ("float16",),
    "numpy": ("float16",),
    "tensorflow": ("float16",),
    "torch": ("float16",),
}


@to_native_arrays_and_back
@handle_out_argument
@handle_nestable
def floormod(
    x: Union[ivy.Array, ivy.NativeArray],
    y: Union[ivy.Array, ivy.NativeArray],
    *,
    out: Optional[Union[ivy.Array, ivy.NativeArray]] = None,
) -> Union[ivy.Array, ivy.NativeArray]:
    """Returns element-wise remainder of division.

    Parameters
    ----------
    x
        array, input to floormod
    y
        array, denominator input for floormod.
    out
        optional output array, for writing the result to. It must have a shape that the
        inputs broadcast to.

    Returns
    -------
    ret
        An array of the same shape and type as x, with the elements floor modded.

    """
    return current_backend(x).floormod(x, y, out=out)


@to_native_arrays_and_back
@handle_nestable
def unstack(
    x: Union[ivy.Array, ivy.NativeArray], axis: int, keepdims: bool = False
) -> Union[ivy.Array, ivy.NativeArray]:
    """Unpacks the given dimension of a rank-R array into rank-(R-1) arrays.

    Parameters
    ----------
    x
        Input array to unstack.
    axis
        Axis for which to unpack the array.
    keepdims
        Whether to keep dimension 1 in the unstack dimensions. Default is False.

    Returns
    -------
    ret
        List of arrays, unpacked along specified dimensions.

    Examples
    --------
    With :code:`ivy.Array` input:

    >>> x = ivy.array([[[1, 2], [3, 4]], [[5, 6], [7, 8]]])
    >>> y = ivy.unstack(x, axis=0)
    >>> print(y)
    [ivy.array([[1, 2],
                [3, 4]]), ivy.array([[5, 6],
                [7, 8]])]

    >>> x = ivy.array([[[1, 2], [3, 4]], [[5, 6], [7, 8]]])
    >>> y = ivy.unstack(x, axis=1, keepdims=True)
    >>> print(y)
    [ivy.array([[[1, 2]],
                [[5, 6]]]), ivy.array([[[3, 4]],
                [[7, 8]]])]

    With :code:`ivy.Container` inputs:

    >>> x = ivy.Container(a=ivy.array([[[1, 2], [3, 4]], [[5, 6], [7, 8]]]),
                            b=ivy.array([[[9, 10], [11, 12]], [[13, 14], [15, 16]]]))
    >>> ivy.unstack(x, axis=0)
    [{
        a: ivy.array([[1, 2],
                      [3, 4]]),
        b: ivy.array([[9, 10],
                      [11, 12]])
    }, {
        a: ivy.array([[5, 6],
                      [7, 8]]),
        b: ivy.array([[13, 14],
                      [15, 16]])
    }]

    >>> x = ivy.Container(a=ivy.array([[[1, 2], [3, 4]], [[5, 6], [7, 8]]]),
                          b=ivy.array([[[9, 10], [11, 12]], [[13, 14], [15, 16]]]))
    >>> vy.unstack(x, axis=1, keepdims=True)
    [{
        a: ivy.array([[[1, 2]],
                      [[5, 6]]]),
        b: ivy.array([[[9, 10]],
                      [[13, 14]]])
    }, {
        a: ivy.array([[[3, 4]],
                      [[7, 8]]]),
        b: ivy.array([[[11, 12]],
                      [[15, 16]]])
    }]
    """
    return current_backend(x).unstack(x, axis, keepdims)


@to_native_arrays_and_back
@handle_nestable
def fourier_encode(
    x: Union[ivy.Array, ivy.NativeArray],
    max_freq: Union[float, ivy.Array, ivy.NativeArray],
    num_bands: int = 4,
    linear: bool = False,
    concat: bool = True,
    flatten: bool = False,
) -> Union[ivy.Array, ivy.NativeArray, Tuple]:
    """Pads an array with fourier encodings.

    Parameters
    ----------
    x
        Input array to encode.
    max_freq
        The maximum frequency of the encoding.
    num_bands
        The number of frequency bands for the encoding. Default is 4.
    linear
        Whether to space the frequency bands linearly as opposed to geometrically.
        Default is False.
    concat
        Whether to concatenate the position, sin and cos values, or return seperately.
        Default is True.
    flatten
        Whether to flatten the position dimension into the batch dimension. Default is
        False.

    Returns
    -------
    ret
        New array with the final dimension expanded, and the encodings stored in this
        channel.

    """
    x_in = x
    dim = x.shape[-1]
    x = ivy.expand_dims(x, axis=-1)
    orig_x = x
    if linear:
        scales = ivy.linspace(1.0, max_freq / 2, num_bands, device=dev(x))
    else:
        if ivy.backend == "torch" and isinstance(max_freq, float):
            scales = ivy.logspace(
                0.0,
                ivy.log(ivy.array(max_freq / 2)) / math.log(10),
                num_bands,
                base=10,
                device=dev(x),
            )
        else:
            scales = ivy.logspace(
                0.0,
                ivy.log(max_freq / 2) / math.log(10),
                num_bands,
                base=10,
                device=dev(x),
            )
    scales = ivy.astype(scales, ivy.dtype(x))
    scales = scales[(*((None,) * (len(x.shape) - len(scales.shape))), Ellipsis)]
    x = x * scales * math.pi
    sin_x = ivy.sin(x)
    cos_x = ivy.cos(x)
    if flatten:
        orig_x = x_in
        sin_x = ivy.reshape(sin_x, [-1, num_bands * dim])
        cos_x = ivy.reshape(cos_x, [-1, num_bands * dim])
    if concat:
        return ivy.concat([orig_x, sin_x, cos_x], axis=-1)
    return sin_x, cos_x


@inputs_to_native_arrays
@handle_nestable
def value_is_nan(
    x: Union[ivy.Array, ivy.NativeArray, Number], include_infs: Optional[bool] = True
) -> bool:
    """Determine whether the single valued array or scalar is of nan type.

    Parameters
    ----------
    x
        The input to check Input array.
    include_infs
        Whether to include infs and -infs in the check. Default is True.

    Returns
    -------
    ret
        Boolean as to whether the input value is a nan or not.

    """
    x_scalar = ivy.to_scalar(x) if ivy.is_native_array(x) else x
    if not x_scalar == x_scalar:
        return True
    if include_infs and x_scalar == INF or x_scalar == -INF:
        return True
    return False


@inputs_to_native_arrays
@handle_nestable
def has_nans(x: Union[ivy.Array, ivy.NativeArray], include_infs: bool = True) -> bool:
    """Determine whether the array contains any nans, as well as infs or -infs if
    specified.

    Parameters
    ----------
    x
        Input array.
    include_infs
        Whether to include ``+infinity`` and ``-infinity`` in the check. Default is True.

    Returns
    -------
    ret
        Boolean as to whether the array contains nans.


    This function conforms to the `Array API Standard
    <https://data-apis.org/array-api/latest/>`_. This docstring is an extension of the
    `docstring <https://data-apis.org/array-api/latest/API_specification/generated/signatures.elementwise_functions.tan.html>`_ # noqa
    in the standard.

    Both the description and the type hints above assumes an array input for simplicity,
    but this function is *nestable*, and therefore also accepts :code:`ivy.Container`
    instances in place of any of the arguments.

    Examples
    --------
    With :code:`ivy.Array` input:

    >>> x = ivy.array([1, 2, 3])
    >>> y = ivy.has_nans(x)
    >>> print(y)
    False

    >>> x = ivy.array([float('nan'), 2, 3])
    >>> y = ivy.has_nans(x)
    >>> print(y)
    True

    >>> x = ivy.array([float('inf'), 2, 3])
    >>> y = ivy.has_nans(x)
    >>> print(y)
    True

    >>> x = ivy.array([float('inf'), 2, 3])
    >>> y = ivy.has_nans(x, False)
    >>> print(y)
    False

    With :code: `ivy.NativeArray` input:

    >>> x = ivy.native_array([1, 2, 3, float('nan')])
    >>> y = ivy.has_nans(x)
    >>> print(y)
    True

    With :code:`ivy.Container` input:

    >>> x = ivy.Container(a=ivy.array([0., 1., 2.]), b=ivy.array([3., 4., 5.]))
    >>> y = ivy.has_nans(x)
    >>> print(y)
    {
        a: false,
        b: false
    }

    With one :code:`ivy.Container` static method:
    >>> x = ivy.Container(a=ivy.array([-1, 0, 1]),\
                          b=ivy.array([-1, 0, 1, 1, 1, 0]))
    >>> y = ivy.Container.static_has_nans(x)
    >>> print(y)
    {
        a: false,
        b: false
    }

     With one :code:`ivy.Array` instance method:
    >>> x = ivy.array([-1, 0, 1])
    >>> y = x.has_nans()
    >>> print(y)
    False

    With :code:`ivy.Container` instance method:
    >>> x = ivy.Container(a=ivy.array([1, 0, 1]),\
                          b=ivy.array([-1, 0, 1, 1]))
    >>> y = x.has_nans()
    >>> print(y)
    {
        a: false,
        b: false
    }

    """
    return ivy.value_is_nan(ivy.sum(x), include_infs)


def exists(x: Any) -> bool:
    """Simple check as to whether the input is None or not.

    Parameters
    ----------
    x
        Input to check.

    Returns
    -------
    ret
        True if x is not None, else False.

    Examples
    --------
    With :code:`Any` input:

    >>> x = None
    >>> y = ivy.exists(x)
    >>> print(y)
    False

    >>> x = ""
    >>> y = ivy.exists(x)
    >>> print(y)
    True

    >>> x = []
    >>> y = ivy.exists(x)
    >>> print(y)
    True

    >>> x = 1
    >>> y = ivy.exists(x)
    >>> print(y)
    True

    >>> x = "abc"
    >>> y = ivy.exists(x)
    >>> print(y)
    True

    >>> x = [1, 0, -1, 1]
    >>> y = ivy.exists(x)
    >>> print(y)
    True

    >>> x = ivy.native_array([1, 2, 3, 1.2])
    >>> y = ivy.exists(x)
    >>> print(y)
    True

    >>> x = ivy.array([1, 2, 3, 1.2])
    >>> y = ivy.exists(x)
    >>> print(y)
    True

    With a mix of :code:`ivy.Container` and :code:`Any` input:

    >>> x = ivy.Container(a=None, b=None)
    >>> y = ivy.exists(x)
    >>> print(y)
    True

    >>> x = ivy.Container(a=None, b="")
    >>> y = ivy.exists(x)
    >>> print(y)
    True

    >>> x = ivy.Container(a=123, b="")
    >>> y = ivy.exists(x)
    >>> print(y)
    True

    >>> x = ivy.Container(a=ivy.array([1, 2, 3]), b=ivy.native_array([1, 0, 1.2]))
    >>> y = ivy.exists(x)
    >>> print(y)
    True

    """
    return x is not None


def default(
    x: Any,
    default_val: Any,
    catch_exceptions: bool = False,
    rev: bool = False,
    with_callable: bool = False,
) -> Any:
    """Returns x provided it exists (is not None), else returns default value.

    Parameters
    ----------
    x
        Input which may or may not exist (be None).
    default_val
        The default value.
    catch_exceptions
        Whether to catch exceptions from callable x. Default is False.
    rev
        Whether to reverse the input x and default_val. Default is False.
    with_callable
        Whether either of the arguments might be callable functions. Default is False.

    Returns
    -------
    ret
        x if x exists (is not None), else default.

    Functional Examples
    ------------------
    With :code:`Any` input:

    >>> x = None
    >>> y = ivy.default(x, "default_string")
    >>> print(y)
    default_string

    >>> x = ""
    >>> y = ivy.default(x, "default_string")
    >>> print(y)
    

    >>> x = ivy.array([4, 5, 6])
    >>> y = ivy.default(x, ivy.array([1, 2, 3]), rev=True)
    >>> print(y)
    ivy.array([1, 2, 3])

    >>> x = lambda: ivy.array([1, 2, 3])
    >>> y = ivy.default(x, ivy.array([4, 5, 6]), with_callable=True)
    >>> print(y)
    ivy.array([1, 2, 3])

    >>> x = lambda: None
    >>> y = ivy.default(x, lambda: ivy.array([1, 2, 3]), with_callable=True)
    >>> print(y)
    ivy.array([1, 2, 3])

    >>> x = lambda: None
    >>> y = ivy.default(x, lambda: ivy.array([1, 2, 3]), catch_exceptions=True)
    >>> print(y)
    ivy.array([1, 2, 3])

    >>> x = lambda a, b: a + b
    >>> y = ivy.default(x, lambda: ivy.array([1, 2, 3]), with_callable=True,\
                        catch_exceptions=True)
    >>> print(y)
    ivy.array([1, 2, 3])

    >>> x = lambda a, b: a + b
    >>> y = ivy.default(x, lambda: ivy.array([1, 2, 3]), with_callable=True,\
                        catch_exceptions=True, rev=True)
    >>> print(y)
    ivy.array([1, 2, 3])

    """
    with_callable = catch_exceptions or with_callable
    if rev:
        tmp = x
        x = default_val
        default_val = tmp
    if with_callable:
        x_callable = callable(x)
        default_callable = callable(default_val)
    else:
        x_callable = False
        default_callable = False
    if catch_exceptions:
        # noinspection PyBroadException
        try:
            x = x() if x_callable else x
        except Exception:
            return default_val() if default_callable else default_val
    else:
        x = x() if x_callable else x
    return x if exists(x) else default_val() if default_callable else default_val


def to_ivy_shape(shape: Union[ivy.Shape, ivy.NativeShape]) -> ivy.Shape:
    """Returns the input shape in ivy.Shape form

    Parameters
    ----------
    shape
        The input to be converted

    Returns
    -------
     ret
        the input in ivy.Shape form

    """
    if isinstance(shape, ivy.Shape):
        return shape
    return ivy.Shape(shape)


def to_native_shape(shape: Union[ivy.Shape, ivy.NativeShape]) -> ivy.NativeShape:
    """Returns the input shape in its native backend framework form

    Parameters
    ----------
    shape
        The input to be converted

    Returns
    -------
     ret
        the input in its native framework form

    """
    if isinstance(shape, ivy.NativeShape):
        return shape
    assert isinstance(shape, (int, list, tuple))
    if isinstance(shape, int):
        shape = (shape,)
    elif isinstance(shape, list):
        shape = tuple(shape)
    assert builtins.all([isinstance(v, int) for v in shape])
    return ivy.NativeShape(shape)


@handle_nestable
def try_else_none(fn: Callable, *args: Any, **kwargs: Any) -> Union[Callable, None]:
    """Try and return the function, otherwise return None
        if an exception was raised during function execution.

    Parameters
    ----------
    fn
        Function to try and call and return.
    args
        list of arguments.
    kwargs
        dictionay of keyword arguments

    Returns
    -------
        Either the function itself or None if an exception was raised
        during function execution.

    Examples
    --------
    with: if the function is executed without any exception
    >>> x = ivy.array([1, 2, 3])
    >>> y = ivy.array([4, 5, 6])
    >>> z = ivy.try_else_none(ivy.add,x, y)
    >>> print(z.__name__)
    add

    with: if the function is executed with an exception
    >>> x = ivy.array([1, 2, 3])
    >>> y = 'hemant'
    >>> z = ivy.try_else_none(ivy.add,x, y)
    >>> print(z)
    None

    """
    try:
        _ = fn(*args, **kwargs)
        return fn
    except Exception:
        return None


def arg_names(receiver):
    """
    Gets the expected keyword arguments for a function or class constructor.

    Parameters
    ----------
    receiver
        Function or class constructor

    Returns
    -------
    ret
        List containing the keyword arguments' names for a function or class constructor

    Examples
    --------
    >>> x = ivy.arg_names(ivy.tan)
    >>> print(x)
    ['x', 'out']

    >>> x = ivy.arg_names(ivy.optimizers.Adam)
    >>> print(x)
    ['lr', 'beta1', 'beta2', 'epsilon', 'inplace',
    'stop_gradients', 'compile_on_next_step', 'device']

    """
    return list(inspect.signature(receiver).parameters.keys())


def match_kwargs(
    kwargs: Dict, *receivers: Iterable[Callable], allow_duplicates: bool = False
) -> Union[List[Dict], Dict]:
    """Match keyword arguments to either class or function receivers.

    Parameters
    ----------
    kwargs
        Keyword arguments to match.
    receivers
        Functions and/or classes to match the keyword arguments to.
    allow_duplicates
        Whether to allow one keyword argument to be used for multiple receivers.
        Default is False.

    Returns
    -------
    ret
        Sequence of keyword arguments split as best as possible.

    Examples
    --------
    >>> o = ivy.zeros(3, dtype=int)
    >>> kwargs = {'out': o, 'bias': ivy.arange(3)}
    >>> x = ivy.match_kwargs(kwargs, ivy.add, ivy.linear)
    >>> print(x)
    [{'out': ivy.array([0, 0, 0])}, {'bias': ivy.array([0, 1, 2])}]

    >>> o = ivy.zeros(3, dtype=int)
    >>> kwargs = {'out': o, 'bias': ivy.arange(3)}
    >>> x = ivy.match_kwargs(kwargs, ivy.linear, ivy.add)
    >>> print(x)
    [{'out': ivy.array([0, 0, 0]), 'bias': ivy.array([0, 1, 2])}, {}]

    """
    split_kwargs = list()
    for receiver in receivers:
        expected_kwargs = arg_names(receiver)
        found_kwargs = {k: v for k, v in kwargs.items() if k in expected_kwargs}
        if not allow_duplicates:
            for k in found_kwargs.keys():
                del kwargs[k]
        split_kwargs.append(found_kwargs)
    if len(split_kwargs) == 1:
        return split_kwargs[0]
    return split_kwargs


def cache_fn(func: Callable) -> Callable:
    """Wrap a function, such that when cache=True is passed as an argument, a previously
    cached output is returned.

    Parameters
    ----------
    func
        The function to wrap, whose output should be cached for later.

    Returns
    -------
    ret
        The newly cache wrapped function.

    """
    global FN_CACHE
    if func not in FN_CACHE:
        FN_CACHE[func] = dict()

    def cached_fn(*args, **kwargs):
        """Summary.

        Parameters
        ----------
        *args

        **kwargs

        """
        key = "".join(
            [str(i) + ", " for i in args]
            + [" kw, "]
            + [str(i) + ", " for i in sorted(kwargs.items())]
        )
        cache = FN_CACHE[func]
        if key in cache:
            return cache[key]
        ret = func(*args, **kwargs)
        cache[key] = ret
        return ret

    return cached_fn


def current_backend_str() -> Union[str, None]:
    """Return framework string

    Returns
    -------
    ret
        The framework string.

    Examples
    --------
    Without setting default backend of NumPy:

    >>> print(ivy.current_backend_str())


    With setting default backend as 'torch':

    >>> ivy.set_backend('torch')
    >>> print(ivy.current_backend_str())
    torch

    """
    fw = current_backend()
    if not backend_stack:
        return ""
    return fw.current_backend_str()


@handle_nestable
def einops_rearrange(
    x: Union[ivy.Array, ivy.NativeArray],
    pattern: str,
    *,
    out: Optional[ivy.Array] = None,
    **axes_lengths: Dict[str, int],
) -> ivy.Array:
    """Perform einops rearrange operation on input array x.

    Parameters
    ----------
    x
        Input array to be re-arranged.
    pattern
        Rearrangement pattern.
    axes_lengths
        Any additional specifications for dimensions.
    out
        optional output array, for writing the result to. It must have a shape that the
        inputs broadcast to.

    Returns
    -------
    ret
        New array with einops.rearrange having been applied.

    """
    x = ivy.to_native(x)
    ret = einops.rearrange(x, pattern, **axes_lengths)
    ret = ivy.array(ret)
    if ivy.exists(out):
        return ivy.inplace_update(out, ret)
    return ret


einops_rearrange.unsupported_dtypes = {"torch": ("uint16",)}


@handle_nestable
def einops_reduce(
    x: Union[ivy.Array, ivy.NativeArray],
    pattern: str,
    reduction: Union[str, Callable],
    *,
    out: Optional[ivy.Array] = None,
    **axes_lengths: Dict[str, int],
) -> ivy.Array:
    """Perform einops reduce operation on input array x.

    Parameters
    ----------
    x
        Input array to be reduced.
    pattern
        Reduction pattern.
    reduction
        One of available reductions ('min', 'max', 'sum', 'mean', 'prod'), or callable.
    axes_lengths
        Any additional specifications for dimensions.
    out
        optional output array, for writing the result to. It must have a shape that the
        inputs broadcast to.

    Returns
    -------
    ret
        New array with einops.reduce having been applied.

    Examples
    --------
    With :code:`ivy.Array` input:
    >> x = ivy.array([[-4.47, 0.93, -3.34],  
                      [3.66, 24.29, 3.64]])
    >> reduced = ivy.einops_reduce(x, 'a b -> b', 'mean')
    >> print(reduced)
    ivy.array([-0.405, 12.6  ,  0.15 ])

    With :code:`ivy.Container` input:
    >> x = ivy.Container(a=ivy.array([[-4.47, 0.93, -3.34],  
                                      [3.66, 24.29, 3.64]]), 
                        b=ivy.array([[4.96, 1.52, -10.67],  
                                     [4.36, 13.96, 0.3]]))
    >> reduced = ivy.einops_reduce(x, 'a b -> a', 'mean')
    >> print(reduced)
    {
        a: ivy.array([-2.29, 10.5]),
        b: ivy.array([-1.4, 6.21])
    }
    """
    x = ivy.to_native(x)
    ret = einops.reduce(x, pattern, reduction, **axes_lengths)
    ret = ivy.array(ret)
    if ivy.exists(out):
        return ivy.inplace_update(out, ret)
    return ret


einops_reduce.unsupported_dtypes = {"torch": ("uint16",)}


@handle_nestable
def einops_repeat(
    x: Union[ivy.Array, ivy.NativeArray],
    pattern: str,
    *,
    out: Optional[ivy.Array] = None,
    **axes_lengths: Dict[str, int],
) -> ivy.Array:
    """Perform einops repeat operation on input array x.

    Parameters
    ----------
    x
        Input array to be repeated.
    pattern
        Rearrangement pattern.
    axes_lengths
        Any additional specifications for dimensions.
    out
        optional output array, for writing the result to. It must have a shape that the
        inputs broadcast to.

    Returns
    -------
    ret
        New array with einops.repeat having been applied.

    Examples
    --------
    With :code:`ivy.array` input:
    >> x = ivy.array([1, 2, 3, 4])
    >> repeated = ivy.einops_repeat(x, 'a -> b a', b=2)
    >> print(repeated)
    ivy.array([[1, 2, 3, 4],
               [1, 2, 3, 4]])

    With :code:`ivy.Container` input:
    >> x = ivy.Container(a=ivy.array([[4,5], 
                                    [1, 3]]),
                        b=ivy.array([[9, 10], 
                                    [4, 2]]))
    >> repeated = ivy.einops_repeat(x, 'h w -> h (c w)', c=2)
    >> print(repeated)
    {
        a: ivy.array([[4, 5, 4, 5],   
                      [1, 3, 1, 3]]), 
        b: ivy.array([[9, 10, 9, 10], 
                      [4, 2, 4, 2]])  
    }

    """
    x = ivy.to_native(x)
    ret = einops.repeat(x, pattern, **axes_lengths)
    ret = ivy.array(ret)

    if ivy.exists(out):
        return ivy.inplace_update(out, ret)
    return ret


einops_repeat.unsupported_dtypes = {"tensorflow": ("uint16",)}


def get_min_denominator() -> float:
    """Get the global minimum denominator used by ivy for numerically stable division.

    Returns
    -------
    ret
        A float number of the global minimum denominator.

    Examples
    --------
    >>> x = ivy.get_min_denominator()
    >>> print(x)
    1e-12

    """
    return ivy._MIN_DENOMINATOR


def set_min_denominator(val: float) -> None:
    """
    Set the global minimum denominator used by ivy for numerically stable division.

    Parameters
    ----------
    val
        The value to set the global minimum denominator to.


    Examples
    --------
    >>> x = ivy.get_min_denominator()
    >>> print(x)
    1e-12

    To set the minimum denominator to 1e-13

    >>> ivy.set_min_denominator(1e-13)
    >>> y = ivy.get_min_denominator()
    >>> print(y)
    1e-13

    """
    ivy._MIN_DENOMINATOR = val


def get_min_base() -> float:
    """
    Gets the global minimum base used by ivy for numerically stable power raising.

    Returns
    -------
    ret
        Global minimum base number

    Examples
    --------
    >>> x = ivy.get_min_base()
    >>> print(x)
    1e-05

    """
    # noinspection PyProtectedMember
    return ivy._MIN_BASE


def set_min_base(val: float) -> None:
    """Set the global minimum base used by ivy for numerically stable power raising.

    Parameters
    ----------
    val
        The new value to set the minimum base to.


    Examples
    --------
    >>> x = ivy.get_min_base()
    >>> print(x)
    1e-05

    To set the minimum base to 1e-04

    >>> ivy.set_min_base(1e-04)
    >>> y = ivy.get_min_base()
    >>> print(y)
    1e-04

    """
    ivy._MIN_BASE = val


@inputs_to_native_arrays
@handle_nestable
def stable_divide(
    numerator: Union[Number, ivy.Array, ivy.NativeArray],
    denominator: Union[Number, ivy.Array, ivy.NativeArray],
    min_denominator: Union[Number, ivy.Array, ivy.NativeArray] = None,
) -> Union[Number, ivy.Array]:
    """Divide the numerator by the denominator, with min denominator added to the
    denominator for numerical stability.

    Parameters
    ----------
    numerator
        The numerator of the division.
    denominator
        The denominator of the division.
    min_denominator
        The minimum denominator to use, use global ivy._MIN_DENOMINATOR by default.

    Returns
    -------
    ret
        The new item following the numerically stable division.

    Examples
    --------
    With :code:`int` input:
    >>> x = ivy.stable_divide(1, 2)
    >>> print(x)
    0.49999999999975

    >>> x = ivy.stable_divide(1, 4, min_denominator=1)
    >>> print(x)
    0.2

    With :code:`float` input:
    >>> x = ivy.stable_divide(5.0, 3.33)
    >>> print(x)
    1.5015015015010504

    With :code:`complex` input:
    >>> x = ivy.stable_divide(1+1j, 1-1j)
    >>> print(x)
    (5.000444502911705e-13+0.9999999999995j)

    With :code:`ivy.Array` input:
    >>> x = ivy.asarray([[10., 20., 30.],\
                        [40., 50., 60.]])
    >>> y = ivy.stable_divide(x, 10.)
    >>> print(y)
    ivy.array([[1., 2., 3.],
              [4., 5., 6.]])


    >>> x = ivy.asarray([1,2,3])
    >>> y = np.array((1., 3., 5.))
    >>> z = ivy.stable_divide(x, y)
    >>> print(z)
    ivy.array([1.   , 0.667, 0.6  ])

    >>> x = ivy.asarray([1., 2., 4.])
    >>> y = ivy.asarray([1., 0.5, 0.25])
    >>> z = ivy.asarray([0.01, 0.02, 0.03])
    >>> w = ivy.stable_divide(x, y, min_denominator=z)
    >>> print(w)
    ivy.array([ 0.99,  3.85, 14.3 ])

    With :code:`ivy.Container` input
    >>> x = ivy.Container(a=ivy.asarray([10., 15.]), b=ivy.asarray([20., 25.]))
    >>> y = ivy.stable_divide(x, 0.5)
    >>> print(y)
    {
        a: ivy.array([20., 30.]),
        b: ivy.array([40., 50.])
    }


    >>> x = ivy.Container(a=ivy.asarray([1., 2.]), b=ivy.asarray([3., 4.]))
    >>> y = ivy.Container(a=ivy.asarray([0.5, 2.5]), b=ivy.asarray([3.5, 0.4]))
    >>> z = ivy.stable_divide(x, y)
    >>> print(z)
    {
        a: ivy.array([2., 0.8]),
        b: ivy.array([0.857, 10.])
    }

    With :code:`ivy.Array` instance method:

    >>> x = ivy.asarray([4., 5., 6.])
    >>> y = x.stable_divide(2)
    >>> print(y)
    ivy.array([2., 2.5, 3.])

    >>> x = ivy.asarray([4, 5, 6])
    >>> y = x.stable_divide(4, min_denominator=1)
    >>> print(y)
    ivy.array([0.8, 1. , 1.2])

    >>> x = ivy.asarray([[4., 5., 6.], [7., 8., 9.]])
    >>> y = ivy.asarray([[1., 2., 3.], [2., 3., 4.]])
    >>> z = x.stable_divide(y)
    >>> print(z)
    ivy.array([[4.  , 2.5 , 2.  ],
            [3.5 , 2.67, 2.25]])

    """
    # noinspection PyProtectedMember
    return numerator / (denominator + default(min_denominator, ivy._MIN_DENOMINATOR))


@inputs_to_native_arrays
@handle_nestable
def stable_pow(
    base: Union[Number, ivy.Array, ivy.NativeArray],
    exponent: Union[Number, ivy.Array, ivy.NativeArray],
    /,
    *,
    min_base: float = None,
) -> Any:
    """Raise the base by the power, with MIN_BASE added to the base when exponent > 1
    for numerical stability.

    Parameters
    ----------
    base
        The base number.
    exponent
        The exponent number.
    min_base
        The minimum base to use, use global ivy._MIN_BASE by default.

    Returns
    -------
    ret
        The new item following the numerically stable power.


    """
    # noinspection PyProtectedMember
    return (base + default(min_base, ivy._MIN_BASE)) ** exponent


def get_all_arrays_in_memory():
    """Gets all arrays which are currently alive."""
    all_arrays = list()
    for obj in gc.get_objects():
        # noinspection PyBroadException
        try:
            if ivy.is_native_array(obj):
                all_arrays.append(obj)
        except Exception:
            pass
    return all_arrays


def num_arrays_in_memory():
    """Returns the number of arrays which are currently alive."""
    return len(get_all_arrays_in_memory())


def print_all_arrays_in_memory():
    """
    Gets all the native Ivy arrays which are currently alive(in the garbage collector)
    from get_all_arrays_in_memory() function and prints them to the console.

    Parameters
    ----------
    None

    Output
    ------
    Type and shape of all the Ivy native arrays which are currently alive.

    Returns
    -------
    None
    """
    for arr in get_all_arrays_in_memory():
        print(type(arr), arr.shape)


def set_queue_timeout(timeout):
    """
    Set the global queue timeout value (in seconds)
    Default value without this function being called is 15 seconds.

    Parameters
    ----------
    timeout
        The timeout when waiting for containers to arrive from the queues.
        To be set in seconds.


    Examples
    --------
    >> x = ivy.get_queue_timeout()
    >> print(x)
    15.0

    To set the timeout for example 30 seconds

    >> ivy.set_queue_timeout(30)
    >> y = ivy.get_queue_timeout()
    >> print(y)
    30

    """
    global TIMEOUT
    TIMEOUT = timeout


def get_queue_timeout():
    """
    Get the global queue timeout value (in seconds).
    The default value without this function being called is 10 seconds.

    Returns
    -------
    ret
       The global queue timeout value (in seconds).

    Examples
    --------
    >>> ivy.set_queue_timeout(10.0)
    >>> y = ivy.get_queue_timeout()
    >>> print(y)
    10.0

    """
    global TIMEOUT
    return TIMEOUT


def get_tmp_dir():
    """Get the path for directory that saves temporary files.

    Returns
    -------
    ret
        The path of directory that saves temporary files.

    """
    return TMP_DIR


def set_tmp_dir(tmp_dr):
    """Set the directory for saving temporary files.

    Parameters
    ----------
    tmp_dr

    """
    global TMP_DIR
    TMP_DIR = tmp_dr


def container_types():
    """Summary.

    Returns
    -------
    ret
        a key-value structure, and exposes public methods .keys(), .values() and
        items().

    """
    # noinspection PyBroadException
    try:
        return current_backend().container_types()
    except ValueError:
        return []


def inplace_arrays_supported(f=None):
    """Determine whether inplace arrays are supported for the current backend framework.

    Parameters
    ----------
    f
         (Default value = None)

    Returns
    -------
    ret
        Boolean, whether or not inplace arrays are supported.

    """
    return current_backend().inplace_arrays_supported()


def inplace_variables_supported(f=None):
    """Determine whether inplace variables are supported for the current backend
    framework.

    Parameters
    ----------
    f
         (Default value = None)

    Returns
    -------
    ret
        Boolean, whether or not inplace variables are supported.

    """
    return current_backend().inplace_variables_supported()


@inputs_to_native_arrays
@handle_nestable
<<<<<<< HEAD
def supports_inplace(
        x: Union[str, ivy.Dtype, ivy.Array, ivy.NativeArray, ivy.Variable]
) -> bool:
    """
    Determines whether in-place operations are supported for x's data type,
    by the current backend framework setting.
=======
def supports_inplace(x: Union[ivy.Array, ivy.NativeArray]) -> bool:
    """Determine whether inplace operations are supported for the data type of x.
>>>>>>> a1ec6e7c

    Parameters
    ----------
    x
        Input variable for whose data type we check whether the current backend
        framework supports in-place operations.

    Returns
    -------
    ret
        Value depends on whether in-place operations are supported for
        data type of x.

    Raises
    ------
    ValueError
        If x isn't a class instance of ivy.Variable, ivy.Array,
        or ivy.NativeArray, an exception will be raised.

    This function is *nestable*, and therefore also accepts :code:'ivy.Container'
    instance in place of the argument.

    Examples
    --------
    With :code:'ivy.DType("bool")' input:
    >>> x = True
    >>> ret = ivy.supports_inplace(x)
    ValueError: Input x must be either a variable or an array.

    With :code:'ivy.Array' input and default backend set as 'numpy':
    >>> x = ivy.array([0, 1, 2])
    >>> ret = ivy.supports_inplace(x)
    >>> print(y)
    True

    With :code:'ivy.Variable' input and backend set as 'jax':
    >>> x = ivy.variable(ivy.array(5.5))
    >>> ret = ivy.supports_inplace(x)
    >>> print(y)
    False

    With :code:'ivy.Container' input and backend set as 'torch':
    >>> x = ivy.Container(a=ivy.array([5., 6.]), b=ivy.array([7., 8.]))
    >>> ret = ivy.supports_inplace(x)
    >>> print(y)
    {
        a: True,
        b: True
    }
    """
    if ivy.is_variable(x):
        return ivy.inplace_variables_supported()
    elif ivy.is_native_array(x):
        return ivy.inplace_arrays_supported()
    raise ValueError("Input x must be either a variable or an array.")


@inputs_to_native_arrays
@handle_nestable
def assert_supports_inplace(x: Union[ivy.Array, ivy.NativeArray]) -> bool:
    """Asserts that inplace operations are supported for x, else raises exception.

    Parameters
    ----------
    x
        Input variable or array to check for inplace support for.

    Returns
    -------
    ret
        True if support, raises exception otherwise

    """
    if not ivy.supports_inplace(x):
        raise Exception(
            "Inplace operations are not supported {} types with {} backend".format(
                type(x), ivy.current_backend_str()
            )
        )
    return True


@handle_nestable
def inplace_update(
    x: Union[ivy.Array, ivy.NativeArray],
    val: Union[ivy.Array, ivy.NativeArray],
    ensure_in_backend: bool = False,
) -> ivy.Array:
    """Perform in-place update for the input array. This will always be performed on
    ivy.Array instances pass in the input, and will also be performed on the native
    array classes in the backend when the backend supports this. If the backend does
    not natively support inplace updates, and x is an ivy.NativeArray instance,
    then an exception will be thrown.

    Parameters
    ----------
    x
        The variable to update.
    val
        The array to update the variable with.
    ensure_in_backend
        Whether or not to ensure that the `ivy.NativeArray` is also inplace updated.
        In cases where it should be, backends which do not natively support inplace
        updates will raise an exception.

    Returns
    -------
    ret
        The array following the in-place update.

    """
    return current_backend(x).inplace_update(x, val, ensure_in_backend)


@handle_nestable
def inplace_decrement(
    x: Union[ivy.Array, ivy.NativeArray],
    val: Union[ivy.Array, ivy.NativeArray],
) -> ivy.Array:
    """Perform in-place decrement for the input array.

    Parameters
    ----------
    x
        The input array to be decremented by the defined value.
    val
        The value of decrement.

    Returns
    -------
    ret
        The array following the in-place decrement.

    This function conforms to the `Array API Standard
    <https://data-apis.org/array-api/latest/>`_. This docstring is an extension of the
    `docstring <https://data-apis.org/array-api/latest/API_specification/generated/signatures.elementwise_functions.tan.html>`_ # noqa
    in the standard.

    Both the description and the type hints above assumes an array input for simplicity,
    but this function is *nestable*, and therefore also accepts :code:`ivy.Container`
    instances in place of any of the arguments.

    Examples
    --------
    With :code:`ivy.Array` input:
    >>> x = ivy.array([[5.3, 7., 0.],\
                        [6.8, 8, 3.9],\
                        [0., 10., 6.3]])
    >>> y = ivy.inplace_decrement(x, 1.25)
    >>> print(y)
    ivy.array([[ 4.05,  5.75, -1.25],
       [ 5.55,  6.75,  2.65],
       [-1.25,  8.75,  5.05]])

    With :code:`ivy.NativeArray` input:
    >>> x = ivy.native_array([-10, 24, -3])
    >>> val = ivy.native_array([1, 2, 3])
    >>> y = ivy.inplace_decrement(x, val)
    >>> print(y)
    ivy.array([-11,  22,  -6])

    With :code:`ivy.Container` input
    >>> x = ivy.Container(a=ivy.array([0.5, -5., 30.]), b=ivy.array([0., -25., 50.]))
    >>> y = ivy.inplace_decrement(x, 1.5)
    >>> print(y)
    {
        a: ivy.array([-1., -6.5, 28.5]),
        b: ivy.array([-1.5, -26.5, 48.5])
    }

    >>> x = ivy.Container(a=ivy.array([0., 15., 30.]), b=ivy.array([0., 25., 50.]))
    >>> y = ivy.Container(a=ivy.array([0., 15., 30.]), b=ivy.array([0., 25., 50.]))
    >>> z = ivy.inplace_decrement(x, y)
    >>> print(z)
    {
        a: ivy.array([0., 0., 0.]),
        b: ivy.array([0., 0., 0.])
    }

    >>> x = ivy.Container(a=ivy.array([3., 7., 10.]), b=ivy.array([0., 75., 5.5]))
    >>> y = ivy.Container(a=ivy.array([2., 5.5, 7.]), b=ivy.array([0., 25., 2.]))
    >>> z = ivy.inplace_decrement(x, y)
    >>> print(z)
    {
        a: ivy.array([1., 1.5, 3.]),
        b: ivy.array([0., 50., 3.5])
    }

    """
    return current_backend(x).inplace_decrement(x, val)


@handle_nestable
def inplace_increment(
    x: Union[ivy.Array, ivy.NativeArray],
    val: Union[ivy.Array, ivy.NativeArray],
) -> ivy.Array:
    """Perform in-place increment for the input array.

    Parameters
    ----------
    x
        The input array to be incremented by the defined value.
    val
        The value of increment.

    Returns
    -------
    ret
        The array following the in-place increment.

    Examples
    --------
    With :code:`ivy.Array` input:
    >>> x = ivy.array([[5.3, 7., 0.],\
                        [6.8, 8, 3.9],\
                        [0., 10., 6.3]])
    >>> y = ivy.inplace_increment(x, 3.)
    >>> print(y)
    ivy.array([[ 8.3, 10.,  3.],
       [ 9.8, 11.,  6.9],
       [ 3., 13.,  9.3]])

     With :code:`ivy.NativeArray` input:
     >>> x = ivy.native_array([10, 20, 30])
     >>> val = ivy.native_array([1, 2, 3])
     >>> y = ivy.inplace_increment(x, val)
     >>> print(y)
     ivy.array([11, 22, 33])

    With :code:`ivy.Container` input
    >>> x = ivy.Container(a=ivy.array([0., 15., 30.]), b=ivy.array([0., 25., 50.]))
    >>> y = ivy.inplace_increment(x, 2.5)
    >>> print(y)
    {
        a: ivy.array([2.5, 17.5, 32.5]),
        b: ivy.array([2.5, 27.5, 52.5])
    }


    >>> x = ivy.Container(a=ivy.array([0., 15., 30.]), b=ivy.array([0., 25., 50.]))
    >>> y = ivy.Container(a=ivy.array([0., 15., 30.]), b=ivy.array([0., 25., 50.]))
    >>> z = ivy.inplace_increment(x, y)
    >>> print(z)
    {
        a: ivy.array([0., 30., 60.]),
        b: ivy.array([0., 50., 100.])
    }

    """
    return current_backend(x).inplace_increment(x, val)


@to_native_arrays_and_back
@handle_out_argument
@infer_dtype
@handle_nestable
def cumsum(
    x: Union[ivy.Array, ivy.NativeArray],
    axis: int = 0,
    exclusive: Optional[bool] = False,
    reverse: Optional[bool] = False,
    *,
    dtype: Optional[Union[ivy.Dtype, ivy.NativeDtype]] = None,
    out: Optional[Union[ivy.Array, ivy.NativeArray]] = None
) -> Union[ivy.Array, ivy.NativeArray]:
    """Returns the cumulative sum of the elements along a given axis.

    Parameters
    ----------
    x
        Input array.
    axis
        Axis along which the cumulative sum is computed. Default is ``0``.
    exclusive
        Whether to perform cumsum exclusively. Default is ``False``.
    reverse
        Whether to perform the cumsum from last to first element in the selected
        axis. Default is False (from first to last element)
    dtype
        Data type of the returned array. Default is ``None``.
        If None, if the default data type corresponding to the data type “kind”
        (integer or floating-point) of x has a smaller range of values than the
        data type of x (e.g., x has data type int64 and the default data type
        is int32, or x has data type uint64 and the default data type is int64),
        the returned array must have the same data type as x.
        If x has a floating-point data type, the returned array must have the
        default floating-point data type.
        If x has a signed integer data type (e.g., int16), the returned array
        must have the default integer data type.
        If x has an unsigned integer data type (e.g., uint16), the returned
        array must have an unsigned integer data type having the same number of
        bits as the default integer data type (e.g., if the default integer data
        type is int32, the returned array must have a uint32 data type).
        If the data type (either specified or resolved) differs from the data type
        of x, the input array should be cast to the specified data type before
        computing the product.
    out
        Optional output array, for writing the result to. It must have a shape that the
        inputs broadcast to.

    Returns
    -------
    ret
        Array which holds the result of applying cumsum at each
        original array elements along the specified axis.

    Both the description and the type hints above assumes an array input for simplicity,
    but this function is *nestable*, and therefore also accepts :code:`ivy.Container`
    instances in place of any of the arguments.

    Examples
    --------
    With :code:`ivy.Array` input:

    >>> x = ivy.array([1, 5, 2, 0])
    >>> y = ivy.cumsum(x, exclusive= True, reverse=False)
    >>> print(y)
    ivy.array([0, 1, 6, 8])

    >>> x = ivy.array([[6, 4, 2], \
                       [1, 3, 0]])
    >>> y = ivy.zeros((2,3))
    >>> ivy.cumsum(x, axis=0, exclusive=False, reverse=True, out=y)
    >>> print(y)
    ivy.array([[7, 7, 2],
               [1, 3, 0]])

    >>> x = ivy.array([[1, 5, 2], \
                       [4, 3, 0]])
    >>> y = ivy.cumsum(x, axis=0, exclusive=True, reverse=True)
    >>> print(y)
    ivy.array([[4, 3, 0],
               [0, 0, 0]])

    >>> x = ivy.array([[2, 4, 5], \
                       [3, 6, 5], \
                       [1, 3, 10]])
    >>> ivy.cumsum(x,axis=1,reverse=True, dtype='int64', out=x)
    >>> print(x)
    ivy.array([[11,  9,  5],
               [14, 11,  5],
               [14, 13, 10]])

    With :code:`ivy.Container` input:

    >>> x = ivy.Container(a=ivy.array([[1, 3, 5]]), \
                          b=ivy.array([[3, 5, 7]]))
    >>> y = ivy.cumsum(x, axis= 0)
    >>> print(y)
    {
        a: ivy.array([[1, 3, 5]]),
        b: ivy.array([[3, 5, 7]])
    }

    >>> x = ivy.Container(a=ivy.array([[1, 3, 4]]), \
                          b=ivy.array([[3, 5, 8], \
                                       [5, 6, 5]]), \
                          c=ivy.array([[2, 4, 1], \
                                       [3, 6, 9], \
                                       [0, 2, 3]]))
    >>> y = ivy.Container(a = ivy.zeros((1, 3)), \
                          b = ivy.zeros((2, 3)), \
                          c = ivy.zeros((3,3)))
    >>> ivy.cumsum(x,axis=1,reverse=True, out=y)
    >>> print(y)
    {
        a: ivy.array([[8, 7, 4]]),
        b: ivy.array([[16, 13, 8],
                      [16, 11, 5]]),
        c: ivy.array([[7, 5, 1],
                      [18, 15, 9],
                      [5, 5, 3]])
    }

    >>> x = ivy.Container(a=ivy.array([[0], \
                                       [5]]), \
                          b=ivy.array([[6, 8, 7], \
                                       [4, 2, 3]]), \
                          c=ivy.array([[1, 2], \
                                       [3, 4], \
                                       [6, 4]]))
    >>> ivy.cumsum(x,axis=0,out=x)
    >>> print(x)
    {
        a: ivy.array([[0],
                      [5]]),
        b: ivy.array([[6, 8, 7],
                      [10, 10, 10]]),
        c: ivy.array([[1, 2],
                      [4, 6],
                      [10, 10]])
    }
    """
    return current_backend(x).cumsum(x, axis, exclusive, reverse,
                                     dtype=dtype, out=out)


@to_native_arrays_and_back
@handle_out_argument
@handle_nestable
def cumprod(
    x: Union[ivy.Array, ivy.NativeArray],
    axis: int = 0,
    exclusive: Optional[bool] = False,
    *,
    dtype: Optional[Union[ivy.Dtype, ivy.NativeDtype]] = None,
    out: Optional[Union[ivy.Array, ivy.NativeArray]] = None,
) -> Union[ivy.Array, ivy.NativeArray]:
    """Returns the cumulative product of the elements along a given axis.

    Parameters
    ----------
    x
        Input array.
    axis
        int , axis along which the cumulative product is computed. By default 0.
    exclusive
        optional bool, Whether to perform the cumprod exclusively. Defaults is False.
    dtype
        data type of the returned array. If None,
        if the default data type corresponding to the data type “kind” (integer or
        floating-point) of x has a smaller range of values than the data type of x
        (e.g., x has data type int64 and the default data type is int32, or x has data
        type uint64 and the default data type is int64), the returned array must have
        the same data type as x. if x has a floating-point data type, the returned array
        must have the default floating-point data type. if x has a signed integer data
        type (e.g., int16), the returned array must have the default integer data type.
        if x has an unsigned integer data type (e.g., uint16), the returned array must
        have an unsigned integer data type having the same number of bits as the default
        integer data type (e.g., if the default integer data type is int32, the returned
        array must have a uint32 data type). If the data type (either specified or
        resolved) differs from the data type of x, the input array should be cast to the
        specified data type before computing the product. Default: None.
    out
        optional output array, for writing the result to. It must have a shape that the
        inputs broadcast to.

    Returns
    -------
    ret
        Input array with cumulatively multiplied elements along axis.

    Examples
    --------
    With :code:`ivy.Array` input:

    >>> x = ivy.array([2, 3, 4])
    >>> y = ivy.cumprod(x)
    >>> print(y)
    ivy.array([2, 6, 24])

    >>> x = ivy.array([2, 3, 4])
    >>> y = ivy.cumprod(x, exclusive=True)
    >>> print(y)
    ivy.array([1, 2, 6])

    >>> x = ivy.array([[2, 3],
                       [5, 7],
                       [11, 13]])
    >>> y = ivy.zeros((3, 2))
    >>> ivy.cumprod(x, axis=1, exclusive=True, out=y)
    >>> print(y)
    ivy.array([[ 1.,  2.],
               [ 1.,  5.],
               [ 1., 11.]])

    >>> x = ivy.array([[2, 3],[5, 7],[11, 13]])
    >>> ivy.cumprod(x, axis=0, exclusive=True, out=x)
    >>> print(x)
    ivy.array([[1,  1],
               [2,  3],
               [10, 21]])

    >>> x = ivy.array([[2, 3],[5, 7],[11, 13]])
    >>> y = ivy.zeros((3, 2))
    >>> x.cumprod(axis=0, exclusive=True, out=y)
    >>> print(x)
    ivy.array([[1.,  1.],
                [2.,  3.],
                [10., 21.]])

    With :code:`ivy.Container` input:

    >>> x = ivy.Container(a=ivy.array([2, 3, 4]), b=ivy.array([3, 4, 5]))
    >>> y = ivy.cumprod(x)
    >>> print(y)
    {
        a: ivy.array([2, 6, 24]),
        b: ivy.array([3, 12, 60])
    }

    >>> x = ivy.Container(a=ivy.array([2, 3, 4]), b=ivy.array([3, 4, 5]))
    >>> y = ivy.cumprod(x, exclusive=True)
    >>> print(y)
    {
        a: ivy.array([1, 2, 6]),
        b: ivy.array([1, 3, 12])
    }

    >>> x = ivy.Container(a=ivy.array([[2, 3],
                                       [5, 7],
                                       [11, 13]]),
                          b=ivy.array([[3, 4],
                                       [4, 5],
                                       [5, 6]]))
    >>> y = ivy.Container(a = ivy.zeros((3, 2)), b = ivy.zeros((3, 2)))
    >>> ivy.cumprod(x, axis=1, exclusive=True, out=y)
    >>> print(y)
    {
        a: ivy.array([[1, 2],
                      [1, 5],
                      [1, 11]]),
        b: ivy.array([[1, 3],
                      [1, 4],
                      [1, 5]])
    }

    >>> x = ivy.Container(a=ivy.array([[2, 3],
                                        [5, 7],
                                        [11, 13]]),
                            b=ivy.array([[3, 4],
                                        [4, 5],
                                        [5, 6]]))
    >>> x.cumprod(axis=0, exclusive=True, out=x)
    >>> print(x)
    {
        a: ivy.array([[1, 1],
                      [2, 3],
                      [10, 21]]),
        b: ivy.array([[1, 1],
                      [3, 4],
                      [15, 42]])
    }
    """
    return current_backend(x).cumprod(x, axis, exclusive, dtype=dtype, out=out)


@to_native_arrays_and_back
@handle_out_argument
@handle_nestable
def scatter_flat(
    indices: Union[ivy.Array, ivy.NativeArray],
    updates: Union[ivy.Array, ivy.NativeArray],
    size: Optional[int] = None,
    reduction: str = "sum",
    *,
    out: Optional[ivy.Array] = None,
) -> ivy.Array:
    """Scatter flat updates into a new flat array according to flat indices.

    Parameters
    ----------
    indices
        Indices for the new values to occupy.
    updates
        Values for the new array to hold.
    size
        The size of the result.
    reduction
        The reduction method for the scatter, one of 'sum', 'min', 'max' or 'replace'
    device
        device on which to create the array 'cuda:0', 'cuda:1', 'cpu' etc. Same as
        updates if None.
    out
        optional output array, for writing the result to. It must have a shape that the
        inputs broadcast to.

    Returns
    -------
    ret
        New array of given shape, with the values scattered at the indices.

    """
    return current_backend(indices).scatter_flat(
        indices, updates, size, reduction, out=out
    )


@to_native_arrays_and_back
@handle_nestable
def scatter_nd(
    indices: Union[ivy.Array, ivy.NativeArray],
    updates: Union[ivy.Array, ivy.NativeArray],
    shape: Optional[Union[ivy.Shape, ivy.NativeShape]] = None,
    reduction: str = "sum",
    *,
    out: Optional[ivy.Array] = None,
) -> ivy.Array:
    """Scatter updates into a new array according to indices.

    Parameters
    ----------
    indices
        Indices for the new values to occupy.
    updates
        Values for the new array to hold.
    shape
        The shape of the result. Default is None, in which case tensor argument must be
        provided.
    tensor
        The tensor in which to scatter the results, default is None, in which case the
        shape arg is used to
        scatter into a zeros array.
    reduction
        The reduction method for the scatter, one of 'sum', 'min', 'max' or 'replace'
    device
        device on which to create the array 'cuda:0', 'cuda:1', 'cpu' etc. Same as
        updates if None.
    out
        optional output array, for writing the result to. It must have a shape that the
        inputs broadcast to.

    Returns
    -------
    ret
        New array of given shape, with the values scattered at the indices.

    Examples
    --------
    scatter values into an empty array, With :code:`ivy.Array` input:

    >> indices = ivy.array([[4], [3], [1], [7]])
    >> updates = ivy.array([9, 10, 11, 12])
    >> shape = ivy.array([8])
    >> scatter = ivy.scatter_nd(indices, updates, shape)
    >> print(scatter)
    ivy.array([ 0, 11,  0, 10,  9,  0,  0, 12])

    scatter into an empty array, With: `ivy.Container` input:

    >> indices = ivy.Container(a=ivy.array([[4],[3],[6]]),
                        b=ivy.array([[5],[1],[2]]))
    >> updates = ivy.Container(a=ivy.array([100, 200, 200]),
                        b=ivy.array([20, 30, 40]))
    >> shape = ivy.Container(a=ivy.array([10]),
                        b = ivy.array([10]))
    >> z = ivy.scatter_nd(indices, updates, shape=shape, reduction='replace')
    >> print(z)
    {
        a: ivy.array([0, 0, 0, 200, 100, 0, 200, 0, 0, 0]),
        b: ivy.array([0, 30, 40, 0, 0, 20, 0, 0, 0, 0])
    }

    scatter into an array, With : `ivy.Container` and `ivy.Array` input:

    >> indices = ivy.array([[4],[3],[1]])
    >> updates = ivy.Container(a=ivy.array([10, 20, 30]),
                    b=ivy.array([200, 300, 400]))
    >> shape = ivy.array([10, 10])
    >> arr = ivy.Container(a=ivy.array([1, 2, 3, 4, 5]),
                            b = ivy.array([10, 20, 30, 40, 50]))
    >> z = ivy.scatter_nd(indices, updates, tensor=arr, reduction='replace')
    >> print(z)
    {
        a: ivy.array([1, 30, 3, 20, 10]),
        b: ivy.array([10, 400, 30, 300, 200])
    }
    """
    return current_backend(indices).scatter_nd(
        indices, updates, shape, reduction, out=out
    )


@to_native_arrays_and_back
@handle_out_argument
@handle_nestable
def gather(
    params: Union[ivy.Array, ivy.NativeArray],
    indices: Union[ivy.Array, ivy.NativeArray],
    axis: int = -1,
    *,
    out: Optional[Union[ivy.Array, ivy.NativeArray]] = None,
) -> Union[ivy.Array, ivy.NativeArray]:
    """Gather slices from params at axis according to indices.

    Parameters
    ----------
    params
        array, the array from which to gather values.
    indices
        array, index array.
    axis
        optional int, the axis from which to gather from. Default is -1.
    device
        optional ivy.Device, device on which to create the array 'cuda:0', 'cuda:1',
        'cpu' etc. Same as x if None.
    out
        optional output array, for writing the result to.

    Returns
    -------
    ret
        New array with the values gathered at the specified indices along the specified
        axis.

    Both the description and the type hints above assumes an array input for simplicity,
    but this function is *nestable*, and therefore also accepts :code:`ivy.Container`
    instances in place of any of the arguments.

    Functional Examples
    -------------------

    With :code:`ivy.Array` input:

    >>> x = ivy.array([0., 1., 2.])
    >>> y = ivy.array([0, 1])
    >>> print(ivy.gather(x, y))
    ivy.array([0., 1.])

    >>> x = ivy.array([[0., 1., 2.], \
                        [3., 4., 5.]])
    >>> y = ivy.array([[0, 1], \
                        [1, 2]])
    >>> z = ivy.array([[0., 0.], \
                        [0., 0.]])
    >>> ivy.gather(x, y, out=z)
    >>> print(z)
    ivy.array([[0., 1.],
               [4., 5.]])

    >>> x = ivy.array([[[0., 1.], [2., 3.]], \
                        [[4., 5.], [6., 7.]], \
                        [[8., 9.], [10., 11.]]])
    >>> y = ivy.array([[[0, 1]], \
                        [[1, 2]], \
                        [[2, 0]]])
    >>> ivy.gather(x, y, axis=0, out=x)
    >>> print(x)
    ivy.array([[[0.,5.]],[[4.,9.]],[[8.,1.]]])

    With :code:`ivy.NativeArray` input:

    >>> x = ivy.native_array([0., 1., 2.])
    >>> y = ivy.native_array([0, 1])
    >>> print(ivy.gather(x, y))
    ivy.array([0., 1.])

    With a mix of :code:`ivy.Array` and :code:`ivy.NativeArray` inputs:

    >>> x = ivy.native_array([0., 1., 2.])
    >>> y = ivy.array([0, 1])
    >>> print(ivy.gather(x, y))
    ivy.array([0., 1.])

    With a mix of :code:`ivy.Array` and :code:`ivy.Container` inputs:

    >>> x = ivy.Container(a = ivy.array([0., 1., 2.]), \
                          b = ivy.array([4., 5., 6.]))
    >>> y = ivy.array([0, 1])
    >>> print(ivy.gather(x, y))
    {
        a: ivy.array([0., 1.]),
        b: ivy.array([4., 5.])
    }

    With :code:`ivy.Container` input:

    >>> x = ivy.Container(a = ivy.array([0., 1., 2.]), \
                          b = ivy.array([4., 5., 6.]))
    >>> y = ivy.Container(a = ivy.array([0, 1]), \
                          b = ivy.array([1, 2]))
    >>> print(ivy.gather(x, y))
    {
        a: ivy.array([0., 1.]),
        b: ivy.array([5., 6.])
    }

    Instance Method Examples
    ------------------------

    Using :code:`ivy.Array` instance method:

    >>> x = ivy.array([0., 1., 2.])
    >>> y = ivy.array([0, 1])
    >>> print(x.gather(y))
    ivy.array([0., 1.])

    Using :code:`ivy.Container` instance method:

    >>> x = ivy.Container(a = ivy.array([0., 1., 2.]), \
                          b = ivy.array([4., 5., 6.]))
    >>> y = ivy.Container(a = ivy.array([0, 1]), \
                          b = ivy.array([1, 2]))
    >>> print(x.gather(y))
    {
        a: ivy.array([0., 1.]),
        b: ivy.array([5., 6.])
    }
    """
    return current_backend(params).gather(params, indices, axis, out=out)


@to_native_arrays_and_back
@handle_out_argument
@handle_nestable
def gather_nd(
    params: Union[ivy.Array, ivy.NativeArray],
    indices: Union[ivy.Array, ivy.NativeArray],
    *,
    out: Optional[ivy.Array] = None,
) -> Union[ivy.Array, ivy.NativeArray]:
    """Gather slices from params into a array with shape specified by indices.

    Parameters
    ----------
    params
        The array from which to gather values.
    indices
        Index array.
    device
        device on which to create the array 'cuda:0', 'cuda:1', 'cpu' etc. Same as x if
        None.
    out
        optional output array, for writing the result to. It must have a shape that the
        inputs broadcast to.

    Returns
    -------
    ret
        New array of given shape, with the values gathered at the indices.

    Examples
    --------
    With :code:`ivy.Array` input:

    >>> x = ivy.array([0., 1., 2., 3., 4., 5., 6.])
    >>> y = ivy.array([1])
    >>> print(ivy.gather_nd(x, y))
    ivy.array(1.)

    With :code:`ivy.NativeArray` input:

    >>> x = ivy.native_array([0., 1., 2.])
    >>> y = ivy.native_array([1])
    >>> print(ivy.gather_nd(x, y))
    ivy.array(1.)

    With a mix of :code:`ivy.Array` and :code:`ivy.NativeArray` inputs:

    >>> x = ivy.native_array([0., 1., 2.])
    >>> y = ivy.array([1])
    >>> print(ivy.gather_nd(x, y))
    ivy.array(1.)

    With a mix of :code:`ivy.Array` and :code:`ivy.Container` inputs:

    >>> x = ivy.Container(a=ivy.array([0., 1., 2.]), \
                          b=ivy.array([4., 5., 6.]))
    >>> y = ivy.array([1])
    >>> print(ivy.gather_nd(x, y))
    {
        a: ivy.array(1.),
        b: ivy.array(5.)
    }

    With :code:`ivy.Container` input:

    >>> x = ivy.Container(a=ivy.array([0., 1., 2.]), \
                          b=ivy.array([4., 5., 6.]))
    >>> y = ivy.Container(a=ivy.array([0]), \
                          b=ivy.array([2]))
    >>> print(ivy.gather_nd(x, y))
    {
        a: ivy.array(0.),
        b: ivy.array(6.)
    }
    """
    res = current_backend(params, indices).gather_nd(params, indices)
    if ivy.exists(out):
        return ivy.inplace_update(out, res)
    return res


@handle_nestable
def multiprocessing(context: str = None):
    """Return backend-specific multiprocessing module.

    Parameters
    ----------
    context
        The context of the multiprocessing, either fork, forkserver or spawn.
        Default is None.

    Returns
    -------
    ret
        Multiprocessing module

    """
    return current_backend().multiprocessing(context)


@to_native_arrays_and_back
@handle_out_argument
@handle_nestable
def indices_where(
    x: Union[ivy.Array, ivy.NativeArray],
    *,
    out: Optional[Union[ivy.Array, ivy.NativeArray]] = None,
) -> Union[ivy.Array, ivy.NativeArray]:
    """Returns indices or true elements in an input boolean array.

    Parameters
    ----------
    x
        Boolean array, for which indices are desired.
    out
        optional output array, for writing the result to. It must have a shape that the
        inputs broadcast to.

    Returns
    -------
    ret
        Indices for where the boolean array is True.

    """
    return current_backend(x).indices_where(x, out=out)


@to_native_arrays_and_back
@handle_out_argument
@infer_device
@handle_nestable
def one_hot(
    indices: Union[ivy.Array, ivy.NativeArray],
    depth: int,
    *,
    device: Union[ivy.Device, ivy.NativeDevice] = None,
    out: Optional[Union[ivy.Array, ivy.NativeArray]] = None,
) -> Union[ivy.Array, ivy.NativeArray]:
    """Returns a one-hot array.

    Parameters
    ----------
    indices
        Indices for where the ones should be scattered *[batch_shape, dim]*
    depth
        Scalar defining the depth of the one-hot dimension.
    device
        device on which to create the array 'cuda:0', 'cuda:1', 'cpu' etc. Same as x if
        None.
    out
        optional output array, for writing the result to. It must have a shape that the
        inputs broadcast to.

    Returns
    -------
    ret
        Tensor of zeros with the same shape and type as a, unless dtype provided which
        overrides.

    """
    return current_backend(indices).one_hot(indices, depth, device=device, out=out)


@to_native_arrays_and_back
@handle_nestable
def shape(
    x: Union[ivy.Array, ivy.NativeArray], as_array: bool = False
) -> Union[ivy.Shape, ivy.NativeShape]:
    """Returns the shape of the array ``x``.

    Parameters
    ----------
    x
        Input array to infer the shape of.
    as_array
        Whether to return the shape as a array, default False.

    Returns
    -------
    ret
        Shape of the array ``x``.

    Examples
    --------
    >>> x = ivy.array([[-1, 0, 1],[1, 0, -1]])
    >>> y = ivy.shape(x)
    >>> z = ivy.shape(x, as_array = True)
    >>> print(y)
    (2, 3)

    >>> print(z)
    ivy.array([2, 3])

    """
    return current_backend(x).shape(x, as_array)


def set_shape_array_mode(mode: bool) -> None:
    """Set the mode of returning shape as ivy.Array to the given mode instance

    Parameter
    ---------
    mode
        boolean whether to return shape as ivy.Array

    Examples
    --------
    >>> ivy.set_shape_array_mode(False)
    >>> ivy.shape_array_mode()
    False

    >>> ivy.set_shape_array_mode(True)
    >>> ivy.shape_array_mode()
    True
    """
    global shape_array_mode_stack
    if not isinstance(mode, bool):
        raise Exception("set_shape_array_mode only accepts type bool")
    shape_array_mode_stack.append(mode)


def unset_shape_array_mode() -> None:
    """Reset the mode of returning shape as ivy.Array to the previous state

    Examples
    --------
    >>> ivy.set_shape_array_mode(True)
    >>> ivy.shape_array_mode()
    True

    >>> ivy.unset_shape_array_mode()
    >>> ivy.shape_array_mode()
    False
    """
    global shape_array_mode_stack
    if shape_array_mode_stack:
        shape_array_mode_stack.pop(-1)


def shape_array_mode() -> bool:
    """Get the current state of shape_array_mode

    Examples
    --------
    >>> ivy.shape_array_mode()
    False

    >>> ivy.set_shape_array_mode(True)
    >>> ivy.shape_array_mode()
    True
    """
    global shape_array_mode_stack
    if not shape_array_mode_stack:
        return False
    return shape_array_mode_stack[-1]


@to_native_arrays_and_back
@handle_nestable
def get_num_dims(x: Union[ivy.Array, ivy.NativeArray], as_array: bool = False) -> int:
    """Returns the number of dimensions of the array x.

    Parameters
    ----------
    x
        Input array to infer the number of dimensions for.
    as_array
        Whether to return the shape as a array, default False.

    Returns
    -------
    ret
        Shape of the array

    """
    return current_backend(x).get_num_dims(x, as_array)


def arg_info(fn: Callable, *, name: str = None, idx: int = None):
    """
    Return the index and `inspect.Parameter` representation of the specified argument.
    In the form of a dict with keys "idx" and "param".

    Parameters
    ----------
    fn
        The function to retrieve the argument information for
    name
        The name of the argument
    idx
        the index of the argument in the inputs

    Returns
    -------
    ret
        a `dict` containing the idx, and the `inspect.Parameter` for the argument,
        which itself contains the parameter name, type, and other helpful information.
    """
    if (not ivy.exists(name) and not ivy.exists(idx)) or (
        ivy.exists(name) and ivy.exists(idx)
    ):
        raise Exception(
            "exactly one of the keyword arguments name or idx " "must be provided"
        )
    params = inspect.signature(fn).parameters
    if ivy.exists(name):
        return {"idx": list(params).index(name), "param": params[name]}
    return {"idx": idx, "param": list(params.values())[idx]}


def _is_valid_device_and_dtypes_attributes(fn: Callable) -> bool:
    if hasattr(fn, "unsupported_device_and_dtype") and hasattr(
        fn, "supported_device_and_dtype"
    ):
        fn_unsupported_device_and_dtype = fn.unsupported_device_and_dtype
        fn_supported_device_and_dtype = fn.supported_device_and_dtype
        if isinstance(fn_unsupported_device_and_dtype, dict):
            if isinstance(fn_supported_device_and_dtype, dict):
                backend_str = ivy.current_backend_str()
                if (
                    backend_str in fn_unsupported_device_and_dtype
                    and backend_str in fn_supported_device_and_dtype
                ):
                    return False
                elif (
                    "devices" in fn_unsupported_device_and_dtype
                    and "devices" in fn_supported_device_and_dtype
                ):
                    return False
    return True


@handle_nestable
def function_unsupported_devices_and_dtypes(fn: Callable) -> Dict:
    """Returns the unsupported combination of devices and dtypes
     of the current backend's function.

    Parameters
    ----------
    fn
        The function to check for the unsupported device and dtype attribute

    Returns
    -------
    ret
        The unsupported combination of devices and dtypes of the function
    """
    if not _is_valid_device_and_dtypes_attributes(fn):
        raise Exception(
            "supported_device_and_dtypes and unsupported_device_and_dtypes \
             attributes cannot both exist in a particular backend"
        )

    unsupported_devices_dtype = {"devices": (), "dtypes": ()}
    if hasattr(fn, "unsupported_device_and_dtype"):
        fn_unsupported_devices_dtypes = fn.unsupported_device_and_dtype
        if isinstance(fn_unsupported_devices_dtypes, dict):
            backend_str = ivy.current_backend_str()
            if backend_str in fn_unsupported_devices_dtypes:
                fn_unsupported_devices_dtypes = fn_unsupported_devices_dtypes[
                    backend_str
                ]

            elif "devices" not in fn_unsupported_devices_dtypes:
                return unsupported_devices_dtype

            keys = list(fn_unsupported_devices_dtypes.keys())
            if "dtypes" in keys and "devices" in keys:
                unsupported_devices_dtype["devices"] += fn_unsupported_devices_dtypes[
                    "devices"
                ]

                if isinstance(fn_unsupported_devices_dtypes["dtypes"][0], tuple):
                    for dtypes in fn_unsupported_devices_dtypes["dtypes"]:
                        unsupported_devices_dtype["dtypes"] += (dtypes,)
                else:
                    unsupported_devices_dtype["dtypes"] += (
                        fn_unsupported_devices_dtypes["dtypes"],
                    )
            else:
                raise Exception(
                    "'unsupported_device_and_dtype' attr must have keys \
                     'devices' and 'dtypes'"
                )
        else:
            raise Exception(
                "Have to provide a dictionary to 'unsupported_device_and_dtype' attr \
                 with keys 'devices' and 'dtypes'"
            )
    return unsupported_devices_dtype


@handle_nestable
def function_supported_devices_and_dtypes(fn: Callable) -> Dict:
    """Returns the supported combination of devices and dtypes
     of the current backend's function.

    Parameters
    ----------
    fn
        The function to check for the supported device and dtype attribute

    Returns
    -------
    ret
        The unsupported devices of the function
    """
    if not _is_valid_device_and_dtypes_attributes(fn):
        raise Exception(
            "supported_device_and_dtypes and unsupported_device_and_dtypes \
             attributes cannot both exist in a particular backend"
        )

    supported_devices_dtype = {"devices": (), "dtypes": ()}
    if hasattr(fn, "supported_device_and_dtype"):
        fn_supported_devices_dtypes = fn.supported_device_and_dtype
        if isinstance(fn_supported_devices_dtypes, dict):
            backend_str = ivy.current_backend_str()
            if backend_str in fn_supported_devices_dtypes:
                fn_supported_devices_dtypes = fn_supported_devices_dtypes[backend_str]
            elif "devices" not in fn_supported_devices_dtypes:
                return supported_devices_dtype
            keys = list(fn_supported_devices_dtypes.keys())
            if "dtypes" in keys and "devices" in keys:
                supported_devices_dtype["devices"] += fn_supported_devices_dtypes[
                    "devices"
                ]

                if isinstance(fn_supported_devices_dtypes["dtypes"][0], tuple):
                    for dtypes in fn_supported_devices_dtypes["dtypes"]:
                        supported_devices_dtype["dtypes"] += dtypes
                else:
                    supported_devices_dtype["dtypes"] += (
                        fn_supported_devices_dtypes["dtypes"],
                    )
            else:
                raise Exception(
                    "'supported_device_and_dtype' attr must have keys \
                     'devices' and 'dtypes'"
                )
        else:
            raise Exception(
                "Have to provide a dictionary to 'supported_device_and_dtype' attr \
                 with keys 'devices' and 'dtypes'"
            )
    return supported_devices_dtype<|MERGE_RESOLUTION|>--- conflicted
+++ resolved
@@ -2665,17 +2665,12 @@
 
 @inputs_to_native_arrays
 @handle_nestable
-<<<<<<< HEAD
 def supports_inplace(
         x: Union[str, ivy.Dtype, ivy.Array, ivy.NativeArray, ivy.Variable]
 ) -> bool:
     """
     Determines whether in-place operations are supported for x's data type,
     by the current backend framework setting.
-=======
-def supports_inplace(x: Union[ivy.Array, ivy.NativeArray]) -> bool:
-    """Determine whether inplace operations are supported for the data type of x.
->>>>>>> a1ec6e7c
 
     Parameters
     ----------
