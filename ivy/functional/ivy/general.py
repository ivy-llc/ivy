"""Collection of general Ivy functions."""

# global
from __future__ import annotations

import gc
import math
import einops
import inspect
import builtins
import numpy as np
from numbers import Number
from typing import Callable, Any, Union, List, Tuple, Dict, Iterable, Optional

# local
import ivy
from ivy.functional.ivy.device import dev
from ivy.backend_handler import current_backend, backend_stack
from ivy.func_wrapper import (
    infer_device,
    infer_dtype,
    inputs_to_native_arrays,
    outputs_to_ivy_arrays,
    to_native_arrays_and_back,
    handle_out_argument,
    handle_nestable,
)

FN_CACHE = dict()
INF = float("inf")
TIMEOUT = 15.0
TMP_DIR = "/tmp"

array_mode_stack = list()
shape_array_mode_stack = list()
nestable_mode_stack = list()


def get_referrers_recursive(
    item, depth=0, max_depth=None, seen_set=None, local_set=None
):
    """Summary.

    Parameters
    ----------
    item

    depth
         (Default value = 0)
    max_depth
         (Default value = None)
    seen_set
         (Default value = None)
    local_set
         (Default value = None`)

    """
    seen_set = ivy.default(seen_set, set())
    local_set = ivy.default(local_set, set())
    ret_cont = ivy.Container(
        repr=str(item).replace(" ", ""),
        alphabetical_keys=False,
        keyword_color_dict={"repr": "magenta"},
    )
    referrers = [
        ref
        for ref in gc.get_referrers(item)
        if not (
            isinstance(ref, dict)
            and min([k in ref for k in ["depth", "max_depth", "seen_set", "local_set"]])
        )
    ]
    local_set.add(str(id(referrers)))
    for ref in referrers:
        ref_id = str(id(ref))
        if ref_id in local_set or hasattr(ref, "cell_contents"):
            continue
        seen = ref_id in seen_set
        seen_set.add(ref_id)
        refs_rec = lambda: get_referrers_recursive(
            ref, depth + 1, max_depth, seen_set, local_set
        )
        this_repr = "tracked" if seen else str(ref).replace(" ", "")
        if not seen and (not max_depth or depth < max_depth):
            val = ivy.Container(
                repr=this_repr,
                alphabetical_keys=False,
                keyword_color_dict={"repr": "magenta"},
            )
            refs = refs_rec()
            for k, v in refs.items():
                val[k] = v
        else:
            val = this_repr
        ret_cont[str(ref_id)] = val
    return ret_cont


def is_native_array(
    x: Union[ivy.Array, ivy.NativeArray], exclusive: bool = False
) -> bool:
    """
    Determines whether the input x is a Native Array.

    Parameters
    ----------
    x
        The input to check
    exclusive
        Whether to check if the data type is exclusively an array, rather than a
        variable or traced array.

    Returns
    -------
    ret
        Boolean, whether or not x is a native array.

    Examples
    --------
    >>> x = ivy.array([0, 1, 2])
    >>> ivy.is_native_array(x)
    False

    >>> x = ivy.native_array([1.5, 2.3, 4.9, 2.6])
    >>> ivy.is_native_array(x)
    True

    >>> x = ivy.native_array([-1, 2, 7, -3])
    >>> ivy.is_native_array(x, False)
    True

    >>> x = ivy.native_array([9.1, -8.3, 2.8, 3.0])
    >>> ivy.is_native_array(x, True)
    True

    >>> x = ivy.array([5, 2, 6, 9])
    >>> ivy.is_native_array(x, True)
    False

    """
    try:
        return current_backend(x).is_native_array(x, exclusive)
    except ValueError:
        return False


def is_ivy_array(
    x: Union[ivy.Array, ivy.NativeArray], exclusive: Optional[bool] = False
) -> bool:
    """
    Determines whether the input x is an Ivy Array.

    Parameters
    ----------
    x
        The input to check
    exclusive
        Whether to check if the data type is exclusively an array, rather than a
        variable or traced array.

    Returns
    -------
    ret
        Boolean, whether or not x is an array.

    Examples
    --------
    >>> x = ivy.array([0, 1, 2])
    >>> ivy.is_ivy_array(x)
    True

    >>> x = ivy.native_array([1.5, 2.3, 4.9, 2.6])
    >>> ivy.is_ivy_array(x)
    False

    >>> x = ivy.native_array([-1, 2, 7, -3])
    >>> ivy.is_ivy_array(x, False)
    False

    >>> x = ivy.native_array([9.1, -8.3, 2.8, 3.0])
    >>> ivy.is_ivy_array(x, True)
    False

    >>> x = ivy.array([5, 2, 6, 9])
    >>> ivy.is_ivy_array(x, True)
    True

    """
    return isinstance(x, ivy.Array) and ivy.is_native_array(x.data, exclusive)


def is_array(x: Any, exclusive: bool = False) -> bool:
    """Determines whether the input x is either an Ivy Array or a Native Array.

    Parameters
    ----------
    x
        The input to check
    exclusive
        Whether to check if the data type is exclusively an array, rather than a
        variable or traced array.

    Returns
    -------
    ret
        Boolean, whether or not x is an array.

    """
    return ivy.is_ivy_array(x, exclusive) or ivy.is_native_array(x, exclusive)


def is_ivy_container(x: Any) -> bool:
    """Determines whether the input x is an Ivy Container.

    Parameters
    ----------
    x
        The input to check

    Returns
    -------
    ret
        Boolean, whether or not x is an ivy container.

    """
    return isinstance(x, ivy.Container)


def set_array_mode(mode: bool) -> None:
    """Set the mode of whether to convert inputs to ivy.NativeArray, then convert
    outputs back to ivy.Array

    Parameter
    ---------
    mode
        boolean whether to perform ivy.Array conversions

    Examples
    --------
    >>> ivy.set_array_mode(False)
    >>> ivy.get_array_mode()
    False

    >>> ivy.set_array_mode(True)
    >>> ivy.get_array_mode()
    True
    """
    global array_mode_stack
    if not isinstance(mode, bool):
        raise Exception("set_array_mode only accepts type bool")
    array_mode_stack.append(mode)


def unset_array_mode() -> None:
    """Reset the mode of converting inputs to ivy.NativeArray, then converting
    outputs back to ivy.Array to the previous state

    Examples
    --------
    >>> ivy.set_array_mode(False)
    >>> ivy.get_array_mode()
    False

    >>> ivy.unset_shape_array_mode()
    >>> ivy.get_array_mode()
    True
    """
    global array_mode_stack
    if array_mode_stack:
        array_mode_stack.pop(-1)


def get_array_mode() -> bool:
    """Get the current state of array_mode

    Examples
    --------
    >>> ivy.get_array_mode()
    True

    >>> ivy.set_array_mode(False)
    >>> ivy.get_array_mode()
    False
    """
    global array_mode_stack
    if not array_mode_stack:
        return True
    return array_mode_stack[-1]


def set_nestable_mode(mode: bool) -> None:
    """Set the mode of whether to check if function inputs are ivy.Container

    Parameter
    ---------
    mode
        boolean whether to check if function inputs are ivy.Container

    Examples
    --------
    >>> ivy.set_nestable_mode(False)
    >>> ivy.get_nestable_mode()
    False

    >>> ivy.set_nestable_mode(True)
    >>> ivy.get_nestable_mode()
    True
    """
    global nestable_mode_stack
    if not isinstance(mode, bool):
        raise Exception("set_nestable_mode only accepts type bool")
    nestable_mode_stack.append(mode)


def unset_nestable_mode() -> None:
    """Reset the mode of whether to check if function inputs are ivy.Container
    to the previous state

    Examples
    --------
    >>> ivy.set_nestable_mode(False)
    >>> ivy.get_nestable_mode()
    False

    >>> ivy.unset_nestable_mode()
    >>> ivy.get_nestable_mode()
    True
    """
    global nestable_mode_stack
    if nestable_mode_stack:
        nestable_mode_stack.pop(-1)


def get_nestable_mode() -> bool:
    """Get the current mode of whether to check if function inputs are ivy.Container.
    Default is True.

    Examples
    --------
    >>> ivy.get_nestable_mode()
    True

    >>> ivy.set_nestable_mode(False)
    >>> ivy.get_nestable_mode()
    False
    """
    global nestable_mode_stack
    if not nestable_mode_stack:
        return True
    return nestable_mode_stack[-1]


@to_native_arrays_and_back
@handle_out_argument
@handle_nestable
def copy_array(
    x: Union[ivy.Array, ivy.NativeArray], *, out: Optional[ivy.Array] = None
) -> ivy.Array:
    """Copy an array.

    Parameters
    ----------
    x
        array, input array containing elements to copy.
    out
        optional output array, for writing the result to. It must have a shape that the
        inputs broadcast to.

    Returns
    -------
    ret
        a copy of the input array ``x``.

    Examples
    --------
    With one :code:`ivy.Array` input:

    >>> x = ivy.array([-1, 0, 1])
    >>> y = ivy.copy_array(x)
    >>> print(y)
    ivy.array([-1, 0, 1])

    >>> x = ivy.array([1, 0, 1, 1])
    >>> y = ivy.copy_array(x)
    >>> print(y)
    ivy.array([1, 0, 1, 1])

    >>> x = ivy.array([1, 0, 1, -1])
    >>> y = ivy.zeros((1, 4))
    >>> ivy.copy_array(x, out=y)
    >>> print(y)
    ivy.array([1, 0, 1, -1])

    >>> x = ivy.array([1, 0, 1, 1])
    >>> ivy.copy_array(x, out=x)
    >>> print(x)
    ivy.array([1, 0, 1, 1])

    With one :code:`ivy.Container` input:

    >>> x = ivy.Container(a=ivy.array([-1, 0, 1]))
    >>> y = ivy.copy_array(x)
    >>> print(y)
    {
        a: ivy.array([-1, 0, 1])
    }

    >>> x = ivy.Container(a=ivy.array([-1, 0, 1]),\
                          b=ivy.array([-1, 0, 1, 1, 1, 0]))
    >>> y = ivy.copy_array(x)
    >>> print(y)
    {
        a: ivy.array([-1, 0, 1]),
        b: ivy.array([-1, 0, 1, 1, 1, 0])
    }

    With one :code:`ivy.Container` static method:

    >>> x = ivy.Container(a=ivy.array([-1, 0, 1]),\
                          b=ivy.array([-1, 0, 1, 1, 1, 0]))
    >>> y = ivy.Container.static_copy_array(x)
    >>> print(y)
    {
        a: ivy.array([-1, 0, 1]),
        b: ivy.array([-1, 0, 1, 1, 1, 0])
    }
    
    With one :code:`ivy.Array` instance method:

    >>> x = ivy.array([-1, 0, 1])
    >>> y = x.copy_array()
    >>> print(y)
    ivy.array([-1, 0, 1])

    >>> x = ivy.array([1, 0, 1, 1])
    >>> y = x.copy_array()
    >>> print(y)
    ivy.array([1, 0, 1, 1])
    
    With :code:`ivy.Container` instance method:

    >>> x = ivy.Container(a=ivy.array([1, 0, 1]),\
                          b=ivy.array([-1, 0, 1, 1]))
    >>> y = x.copy_array()
    >>> print(y)
    {
        a: ivy.array([1, 0, 1]),
        b: ivy.array([-1, 0, 1, 1])
    }

    """
    return current_backend(x).copy_array(x, out=out)


@inputs_to_native_arrays
@handle_nestable
def array_equal(
    x0: Union[ivy.Array, ivy.NativeArray], x1: Union[ivy.Array, ivy.NativeArray]
) -> bool:
    """Determines whether two input arrays are equal across all elements.

    Parameters
    ----------
    x0
        The first input array to compare.
    x1
        The second input array to compare.
    dtype
        array data type

    Returns
    -------
    ret
        Boolean, whether or not the input arrays are equal across all elements.

    Examples
    --------
    >>> x = ivy.array([1,0,1])
    >>> y = ivy.array([1,0,-1])
    >>> z = ivy.array_equal(x,y)
    >>> print(z)
    False

    >>> a = ivy.array([1, 2])
    >>> b = ivy.array([1, 2])
    >>> c = ivy.array_equal(a,b)
    >>> print(c)
    True

    >>> i = ivy.array([1, 2])
    >>> j = ivy.array([1, 2, 3])
    >>> k = ivy.array_equal(i,j)
    >>> print(k)
    False

    With :code:`ivy.Array` instance method:

    >>> x1 = ivy.array([1, 2, 3])
    >>> x2 = ivy.array([1, 0, 1])
    >>> y = x1.array_equal(x2)
    >>> print(y)
    False

    With a mix of :code:`ivy.Array` and :code:`ivy.NativeArray` instance method:

    >>> x1 = ivy.array([1, 1, 0, 0.5, 1])
    >>> x2 = ivy.native_array([1, 1, 0, 0.5, 1])
    >>> y = x1.all_equal(x2)
    >>> print(y)
    True

    """
    return current_backend(x0).array_equal(x0, x1)


@inputs_to_native_arrays
@handle_nestable
def arrays_equal(xs: List[Union[ivy.Array, ivy.NativeArray]]) -> bool:
    """Determines whether input arrays are equal across all elements.

    Parameters
    ----------
    xs
        Sequence of arrays to compare for equality
    dtype
        list data type

    Returns
    -------
    ret
        Boolean, whether or not all of the input arrays are equal across all elements.

    Functional Examples
    -------------------

    With :code:`ivy.Array` input:

    >>> i = ivy.array([1, 2])
    >>> j = ivy.arrays_equal([i])
    >>> print(j)
    True

    >>> x = ivy.array([0, 1, 2])
    >>> y = ivy.array([1, 0, 2])
    >>> z = ivy.array([0, 1, 2])
    >>> w = ivy.arrays_equal([x, y, z])
    >>> print(w)
    False

    >>> a = ivy.array([-1, 0, 1])
    >>> b = ivy.array([-1, 0, 1])
    >>> c = ivy.array([-1, 0, 1])
    >>> d = ivy.arrays_equal([a, b, c])
    >>> print(d)
    True

    >>> x = ivy.array([0.1, 1.1])
    >>> y = ivy.array([0.1, 1.1, 2.1])
    >>> z = ivy.array([0.1, 1.1])
    >>> w = ivy.arrays_equal([x, y, z])
    >>> print(w)
    False


    With :code:`ivy.NativeArray` input:

    >>> m = ivy.native_array([1.1, 0.2, 1.3])
    >>> n = ivy.native_array([1.1, 0.2, 1.4])
    >>> o = ivy.arrays_equal([m, n])
    >>> print(o)
    False

    >>> a = ivy.native_array([1, 2, 3, 0, -1])
    >>> b = ivy.array([1, 2, 3, 0, -1])
    >>> c = ivy.arrays_equal([a,b])
    >>> print(c)
    True

    >>> a = ivy.native_array([1, 2, 3, 0, -1])
    >>> b = ivy.array([1, 2, 3, 0, -2])
    >>> c = ivy.arrays_equal([a,b])
    >>> print(c)
    False


    With :code:`ivy.Container` input:

    >>> r = ivy.Container(a=ivy.array([0., 1., 2.]), b=ivy.array([3., 4., 5.]))
    >>> s = ivy.Container(a=ivy.array([0., 1., 2.]), b=ivy.array([3., 4., 5.]))
    >>> t = ivy.Container(a=ivy.array([0., 1., 2.]), b=ivy.array([6., 7., 8.]))
    >>> print(ivy.arrays_equal([r,s,t]))
    {
        a: true,
        b: false
    }

    >>> x = ivy.Container(a=ivy.array([0, 1, 2]), b=ivy.array([3, 4, 5]))
    >>> y = ivy.array([0,1,2])
    >>> z = ivy.arrays_equal([x,y])
    >>> print(z)
    {
        a: true,
        b: false
    }

    """
    x0 = xs[0]
    for x in xs[1:]:
        if not array_equal(x0, x):
            return False
    return True


@to_native_arrays_and_back
@handle_nestable
def all_equal(
    *xs: Iterable[Any], equality_matrix: bool = False
) -> Union[bool, ivy.Array, ivy.NativeArray]:
    """Determines whether the inputs are all equal.

    Parameters
    ----------
    xs
        inputs to compare.
    equality_matrix
        Whether to return a matrix of equalities comparing each input with every other.
        Default is False.

    Returns
    -------
    ret
        Boolean, whether or not the inputs are equal, or matrix array of booleans if
        equality_matrix=True is set.

    Examples
    --------
    With :code:`Number` inputs:

    >>> x1 = 1.2
    >>> x2 = 1.0
    >>> y = ivy.all_equal(x1, x2, equality_matrix=False)
    >>> print(y)
    False

    With :code:`ivy.Array` inputs:

    >>> x1 = ivy.array([1, 1, 0, 0, 1, -1])
    >>> x2 = ivy.array([1, 1, 0, 0, 1, -1])
    >>> y = ivy.all_equal(x1, x2, equality_matrix=True)
    >>> print(y)
    ivy.array([[ True,  True], [ True,  True]])

    With :code:`ivy.NativeArray` inputs:

    >>> x1 = ivy.native_array([1, 1, 0, 0, 1, -1])
    >>> x2 = ivy.native_array([1, 1, 0, 0, 1, -1])
    >>> y = ivy.all_equal(x1, x2, equality_matrix=False)
    >>> print(y)
    True

    With one :code:`ivy.Container` inputs:

    >>> x1 = ivy.Container(a=ivy.native_array([0, 0, -1, 1, 0]), \
                            b=ivy.array([0, 0, -1, 1, 0]))
    >>> x2 = ivy.array([0, 0, -1, 1, 0])
    >>> y = ivy.all_equal(x1, x2, equality_matrix=False)
    >>> print(y)
    {
        a: true,
        b: true
    }

    With multiple :code:`ivy.Container` inputs:

    >>> x1 = ivy.Container(a=ivy.array([1, 0, 1, 1]), \
                            b=ivy.native_array([1, 0, 0, 1]))
    >>> x2 = ivy.Container(a=ivy.native_array([1, 0, 1, 1]), \
                            b=ivy.array([1, 0, -1, -1]))
    >>> y = ivy.all_equal(x1, x2, equality_matrix=False)
    >>> print(y)
    {
        a: true,
        b: false
    }

    With :code:`ivy.Array` instance method:

    >>> x1 = ivy.array([1, 2, 3])
    >>> x2 = ivy.array([1, 0, 1])
    >>> y = x1.all_equal(x2, equality_matrix= False)
    >>> print(y)
    False

    With a mix of :code:`ivy.Array` and :code:`ivy.NativeArray` instance method:

    >>> x1 = ivy.array([1, 1, 0, 0.5, 1])
    >>> x2 = ivy.native_array([1, 1, 0, 0.5, 1])
    >>> y = x1.all_equal(x2, equality_matrix= True)
    >>> print(y)
    ivy.array([[ True,  True], [ True,  True]])

    """
    equality_fn = ivy.array_equal if ivy.is_native_array(xs[0]) else lambda a, b: a == b
    if equality_matrix:
        num_arrays = len(xs)
        mat = [[None for _ in range(num_arrays)] for _ in range(num_arrays)]
        for i, xa in enumerate(xs):
            for j_, xb in enumerate(xs[i:]):
                j = j_ + i
                res = equality_fn(xa, xb)
                if ivy.is_native_array(res):
                    # noinspection PyTypeChecker
                    res = ivy.to_scalar(res)
                # noinspection PyTypeChecker
                mat[i][j] = res
                # noinspection PyTypeChecker
                mat[j][i] = res
        return ivy.array(mat)
    x0 = xs[0]
    for x in xs[1:]:
        if not equality_fn(x0, x):
            return False
    return True


@inputs_to_native_arrays
@handle_nestable
def to_numpy(x: Union[ivy.Array, ivy.NativeArray], copy: bool = True) -> np.ndarray:
    """Converts an array into a numpy array.

    Parameters
    ----------
    x
        input array
    copy
        whether to copy the array to a new address or not. Default is True.
    
    Returns
    -------
    ret
        a numpy array copying all the element of the array ``x``.

    Functional Method Examples
    --------------------------

    With :code:`ivy.Array` inputs:

    >>> x = ivy.array([-1, 0, 1])
    >>> y = ivy.to_numpy(x, copy=True)
    >>> print(y)
    [-1  0  1]

    >>> x = ivy.array([[-1, 0, 1],[-1, 0, 1], [1,0,-1]])
    >>> y = ivy.to_numpy(x, copy=True)
    >>> print(y)
    [[-1  0  1]
    [-1  0  1]
    [ 1  0 -1]]

    With :code:`ivy.NativeArray` inputs:

    >>> x = ivy.native_array([-1, 0, 1])
    >>> y = ivy.to_numpy(x)
    >>> print(y)
    [-1 0 1]

    >>> x = ivy.native_array([[-1, 0, 1],[-1, 0, 1], [1,0,-1]])
    >>> y = ivy.to_numpy(x)
    >>> print(y)
    [[-1  0  1]
    [-1  0  1]
    [ 1  0 -1]]

    With a mix of :code:`ivy.Container` and :code:`ivy.NativeArray` inputs:

    >>> x = ivy.Container(a=ivy.native_array([-1, 0, 1]))
    >>> y = ivy.to_numpy(x)
    >>> print(y)
    {
        a: array([-1, 0, 1], dtype=int32)
    }

    >>> x = ivy.Container(a=ivy.native_array([[-1, 0, 1], [-1, 0, 1], [1, 0, -1]]),\
                        b=ivy.native_array([[-1, 0, 0], [1, 0, 1], [1, 1, 1]]))
    >>> y = ivy.to_numpy(x)
    >>> print(y)
    {
        a: array([[-1, 0, 1],
                  [-1, 0, 1],
                  [1, 0, -1]], dtype=int32),
        b: array([[-1, 0, 0],
                  [1, 0, 1],
                  [1, 1, 1]], dtype=int32)
    }

    With a mix of :code:`ivy.Container` and :code:`ivy.Array` inputs:

    >>> x = ivy.Container(x=ivy.array([-1, 0, 1]))
    >>> y = ivy.to_numpy(x)
    >>> print(y)
    {x:array([-1,0,1],dtype=int32)}

    >>> x = ivy.Container(a=ivy.array([[-1.0, 0., 1.], [-1, 0, 1], [1, 0, -1]]),\
                      b=ivy.array([[-1, 0, 0], [1, 0, 1], [1, 1, 1]]))
    >>> y = ivy.to_numpy(x)
    >>> print(y)
    {
        a: array([[-1., 0., 1.],
                  [-1., 0., 1.],
                  [1., 0., -1.]], dtype=float32),
        b: array([[-1, 0, 0],
                  [1, 0, 1],
                  [1, 1, 1]], dtype=int32)
    }

    Instance Method Example
    -----------------------

    With :code:`ivy.Array` inputs:

    >>> x = ivy.array([-1, 0, 1])
    >>> y = x.to_numpy()
    >>> print(y)
    [-1  0  1]

    >>> x = ivy.array([[-1, 0, 1],[-1, 0, 1], [1,0,-1]])
    >>> y = x.to_numpy()
    >>> print(y)
    [[-1  0  1]
    [-1  0  1]
    [ 1  0 -1]]

    With :code:`ivy.Container` inputs:

    >>> x = ivy.Container(a=ivy.array([[-1.0, 0., 1.], [-1, 0, 1], [1, 0, -1]]),\
                      b=ivy.native_array([[-1, 0, 0], [1, 0, 1], [1, 1, 1]]))
    >>> y = x.to_numpy()
    >>> print(y)
    {
        a: array([[-1., 0., 1.],
                  [-1., 0., 1.],
                  [1., 0., -1.]], dtype=float32),
        b: array([[-1, 0, 0],
                  [1, 0, 1],
                  [1, 1, 1]], dtype=int32)
    }

    >>> x = ivy.Container(a=ivy.array([-1, 0, 1]), b=ivy.array([1, 0, 1, 1]))
    >>> y = x.to_numpy()
    >>> print(y)
    {
        a: array([-1, 0, 1], dtype=int32),
        b: array([1, 0, 1, 1], dtype=int32)
    }

    """
    return current_backend(x).to_numpy(x, copy)


@inputs_to_native_arrays
@handle_nestable
def to_scalar(x: Union[ivy.Array, ivy.NativeArray]) -> Number:
    """Converts an array with a single element into a scalar.

    Parameters
    ----------
    x
        Input array with a single element.

    Returns
    -------
    ret
        a scalar copying the element of the array ``x``.

    Functional Examples
    -------------------

    With :code:`ivy.Array` input:

    >>> x = ivy.array([-1])
    >>> y = ivy.to_scalar(x)
    >>> print(y)
    -1

    >>> print(ivy.is_int_dtype(y))
    True

    >>> x = ivy.array([3])
    >>> y = ivy.to_scalar(x)
    >>> print(y)
    3

    With :code:`ivy.NativeArray` input:

    >>> x = ivy.native_array([-1])
    >>> y = ivy.to_scalar(x)
    >>> print(y)
    -1

    >>> print(ivy.is_int_dtype(y))
    True

    >>> x = ivy.native_array([3])
    >>> y = ivy.to_scalar(x)
    >>> print(y)
    3

    With a mix of :code:`ivy.Container` and :code:`ivy.Array` input:

    >>> x = ivy.Container(a=ivy.array([-1]), b=ivy.array([3]))
    >>> y = ivy.to_scalar(x)
    >>> print(y)
    {
        a: -1,
        b: 3
    }

    >>> print(ivy.is_int_dtype(y))
    {
        a: true,
        b: true
    }

    >>> x = ivy.Container(a=ivy.array([1]), b=ivy.array([0]),\
                          c=ivy.array([-1]))
    >>> y = ivy.to_scalar(x)
    >>> print(y)
    {
        a: 1,
        b: 0,
        c: -1
    }

    With a mix of :code:`ivy.Container` and :code:`ivy.NativeArray` input:

    >>> x = ivy.Container(a=ivy.native_array([-1]), b=ivy.native_array([3]))
    >>> y = ivy.to_scalar(x)
    >>> print(y)
    {
        a: -1,
        b: 3
    }

    >>> print(ivy.is_int_dtype(y))
    {
        a: true,
        b: true
    }

    >>> x = ivy.Container(a=ivy.native_array([1]), b=ivy.native_array([0]),\
                          c=ivy.native_array([-1]))
    >>> y = ivy.to_scalar(x)
    >>> print(y)
    {
        a: 1,
        b: 0,
        c: -1
    }

    Instance Method Examples
    ------------------------

    With :code:`ivy.Array` instance method:

    >>> x = ivy.array([-1])
    >>> y = x.to_scalar()
    >>> print(y)
    -1

    >>> print(ivy.is_int_dtype(y))
    True

    >>> x = ivy.array([3])
    >>> y = x.to_scalar()
    >>> print(y)
    3

    With a mix of :code:`ivy.Container` instance method:

    >>> x = ivy.Container(a=ivy.array([-1]), b=ivy.array([3]))
    >>> y = x.to_scalar()
    >>> print(y)
    {
        a: -1,
        b: 3
    }

    >>> print(ivy.is_int_dtype(y))
    {
        a: true,
        b: true
    }

    >>> x = ivy.Container(a=ivy.array([1]), b=ivy.array([0]),\
                          c=ivy.array([-1]))
    >>> y = x.to_scalar()
    >>> print(y)
    {
        a: 1,
        b: 0,
        c: -1
    }

    """
    return current_backend(x).to_scalar(x)


@inputs_to_native_arrays
@handle_nestable
def to_list(x: Union[ivy.Array, ivy.NativeArray]) -> List:
    """Creates a (possibly nested) list from input array.

    Parameters
    ----------
    x
        Input array.

    Returns
    -------
    ret
        A list representation of the input array ``x``.

    Functional Examples
    ------------------

    With :code:`ivy.Array` input:

    >>> x = ivy.array([-1, 0, 1])
    >>> y = ivy.to_list(x)
    >>> print(y)
    [-1, 0, 1]

    >>> print(isinstance(y, list))
    True

    >>> x = ivy.array([[ 1.1,  2.2,  3.3], \
                       [-4.4, -5.5, -6.6]])
    >>> y = ivy.to_list(x)
    >>> print(y)
    [[1.100000023841858,2.200000047683716,3.299999952316284],[-4.400000095367432,-5.5,-6.599999904632568]]

    >>> print(isinstance(y, list))
    True

    >>> x = ivy.array([[[-1,  0,  1],\
                        [ 1,  0, -1]], \
                       [[ 1, -1,  0], \
                        [ 1,  0, -1]]])
    >>> y = ivy.to_list(x)
    >>> print(y)
    [[[-1, 0, 1], [1, 0, -1]], [[1, -1, 0], [1, 0, -1]]]

    >>> print(isinstance(y, list))
    True

    With :code:`ivy.NativeArray` input:

    >>> x = ivy.native_array([-1, 0, 1])
    >>> y = ivy.to_list(x)
    >>> print(y)
    [-1, 0, 1]

    >>> print(isinstance(y, list))
    True

    >>> x = ivy.native_array([[-1, 0, 1], \
                              [-1, 0, 1], \
                              [ 1, 0, -1]])
    >>> y = ivy.to_list(x)
    >>> print(y)
    [[-1, 0, 1], [-1, 0, 1], [1, 0, -1]]

    >>> print(isinstance(y, list))
    True

    >>> x = ivy.native_array([[[-1, 0, 1], \
                               [1, 0, -1]], \
                              [[1, -1, 0], \
                               [1, 0, -1]]])
    >>> y = ivy.to_list(x)
    >>> print(y)
    [[[-1, 0, 1], [1, 0, -1]], [[1, -1, 0], [1, 0, -1]]]

    >>> print(isinstance(y, list))
    True

    With a mix of :code:`ivy.Container` and :code:`ivy.Array` input:

    >>> x = ivy.Container(a=ivy.array([-1, 0, 1]))
    >>> y = ivy.to_list(x)
    >>> print(y)
    {
        a: [-1, 0, 1]
    }

    >>> x = ivy.Container(a=ivy.array([[-1, 0, 1], \
                                       [-1, 0, 1], \
                                       [1, 0, -1]]))
    >>> y = ivy.to_list(x)
    >>> print(y)
    {
        a: [[-1, 0, 1], [-1, 0, 1], [1,0,-1]]
    }

    >>> x = \
    ivy.Container(a=ivy.array([[[-1, 0, 1],[1, 0, -1]],[[1, -1, 0],[1, 0, -1]]]))
    >>> y = ivy.to_list(x)
    >>> print(y)
    {
        a: [[[-1, 0, 1], [1, 0, -1]], [[1, -1, 0], [1, 0, -1]]]
    }

    With a mix of :code:`ivy.Container` and :code:`ivy.NativeArray` input:

    >>> x = ivy.Container(a=ivy.native_array([-1, 0, 1]))
    >>> y = ivy.to_list(x)
    >>> print(y)
    {
        a: [-1, 0, 1]
    }

    >>> x = ivy.Container(a=ivy.native_array([[-1, 0, 1],[-1, 0, 1],[1, 0, -1]]))
    >>> y = ivy.to_list(x)
    >>> print(y)
    {
        a: [[-1, 0, 1], [-1, 0, 1], [1, 0, -1]]
    }

    >>> x =\
    ivy.Container(a=ivy.native_array([[[-1 ,0, 1],[1, 0 ,-1]],[[1, -1, 0],[1,0 ,-1]]]))
    >>> y = ivy.to_list(x)
    >>> print(y)
    {
        a: [[[-1, 0, 1], [1, 0, -1]], [[1, -1, 0], [1, 0, -1]]]
    }

    Instance Method Examples
    ------------------------

    With :code:`ivy.Array` instance method:

    >>> x = ivy.array([0, 1, 2])
    >>> y = x.to_list()
    >>> print(y)
    [0, 1, 2]

    With :code:`ivy.Container` instance method:

    >>> x = ivy.Container(a=ivy.array([0, 1, 2]))
    >>> y = x.to_list()
    >>> print(y)
    {a:[0,1,2]}

    """
    return current_backend(x).to_list(x)


@handle_nestable
@outputs_to_ivy_arrays
def clip_vector_norm(
    x: Union[ivy.Array, ivy.NativeArray],
    max_norm: float,
    p: float = 2.0,
    *,
    out: Optional[ivy.Array] = None,
) -> Union[ivy.Array, ivy.NativeArray]:
    """Clips (limits) the vector p-norm of an array.

    Parameters
    ----------
    x
        array, input array containing elements to clip.
    max_norm
        float, the maximum value of the array norm.
    p
        optional float, the p-value for computing the p-norm. Default is 2.
    out
        optional output array, for writing the result to. It must have a shape that the
        inputs broadcast to.

    Returns
    -------
    ret
        An array with the vector norm downscaled to the max norm if needed.

    Functional Examples
    ------------------

    With :code:`ivy.Array` input:

    >>> x = ivy.array([0., 1., 2.])
    >>> y = ivy.clip_vector_norm(x, 2.0)
    >>> print(y)
    ivy.array([0.   , 0.894, 1.79 ])

    >>> x = ivy.array([0.5, -0.7, 2.4])
    >>> y = ivy.clip_vector_norm(x, 3.0, 1.0)
    >>> print(y)
    ivy.array([ 0.417, -0.583,  2.   ])

    >>> x = ivy.array([[[0., 0.], [1., 3.], [2., 6.]], \
                       [[3., 9.], [4., 12.], [5., 15.]]])
    >>> y = ivy.zeros(((2, 3, 2)))
    >>> ivy.clip_vector_norm(x, 4.0, 1.0, out=y)
    >>> print(y)
    ivy.array([[[0.    , 0.    ],
                [0.0667, 0.2   ],
                [0.133 , 0.4   ]],
               [[0.2   , 0.6   ],
                [0.267 , 0.8   ],
                [0.333 , 1.    ]]])

    >>> x = ivy.array([[1.1, 2.2, 3.3], \
                       [-4.4, -5.5, -6.6]])
    >>> ivy.clip_vector_norm(x, 1.0, 3.0, out=x)
    >>> print(x)
    ivy.array([[ 0.131,  0.263,  0.394],
               [-0.526, -0.657, -0.788]])

    With :code:`ivy.NativeArray` input:

    >>> x = ivy.native_array([0., 1., 2.])
    >>> y = ivy.clip_vector_norm(x, 2.0)
    >>> print(y)
    ivy.array([0.   , 0.894, 1.79 ])

    >>> x = ivy.native_array([0.5, -0.7, 2.4])
    >>> y = ivy.clip_vector_norm(x, 3.0, 1.0)
    >>> print(y)
    ivy.array([ 0.417, -0.583,  2.   ])

    >>> x = ivy.native_array([[[0., 0.], [1., 3.], [2., 6.]], \
                              [[3., 9.], [4., 12.], [5., 15.]]])
    >>> y = ivy.zeros(((2, 3, 2)))
    >>> ivy.clip_vector_norm(x, 4.0, 1.0, out=y)
    >>> print(y)
    ivy.array([[[0.    , 0.    ],
                [0.0667, 0.2   ],
                [0.133 , 0.4   ]],
               [[0.2   , 0.6   ],
                [0.267 , 0.8   ],
                [0.333 , 1.    ]]])

    With :code:`ivy.Container` input:

    >>> x = ivy.Container(a=ivy.array([0., 1., 2.]), \
                          b=ivy.array([3., 4., 5.]))
    >>> y = ivy.clip_vector_norm(x, 2.0)
    >>> print(y)
    {
        a: ivy.array([0., 0.894, 1.79]),
        b: ivy.array([0.849, 1.13, 1.41])
    }

    With :code:`ivy.Array` instance method:

    >>> x = ivy.array([0., 1., 2.])
    >>> y = x.clip_vector_norm(2.0)
    >>> print(y)
    ivy.array([0., 0.894, 1.79])

    """
    norm = ivy.vector_norm(x, keepdims=True, ord=p)
    ratio = ivy.stable_divide(max_norm, norm)
    if ratio < 1:
        ret = ratio * x
    else:
        ret = ivy.copy_array(x)
    if out is not None:
        ret = ivy.inplace_update(out, ret)
    return ret


clip_vector_norm.unsupported_dtypes = {"torch": ("float16",)}


@handle_nestable
def clip_matrix_norm(
    x: Union[ivy.Array, ivy.NativeArray],
    max_norm: float,
    p: float = 2.0,
    *,
    out: Optional[ivy.Array] = None,
) -> Union[ivy.Array, ivy.NativeArray]:
    """Clips (limits) the matrix norm of an array.

    Parameters
    ----------
    x
        Input array containing elements to clip.
    max_norm
        The maximum value of the array norm.
    p
        The p-value for computing the p-norm. Default is 2.
    out
        optional output array, for writing the result to. It must have a shape that the
        inputs broadcast to.

    Returns
    -------
    ret
        An array with the matrix norm downscaled to the max norm if needed.

    Functional Examples
    -------------------

    With :code:`ivy.Array` input:

    >>> x = ivy.array([[0., 1., 2.]])
    >>> y = ivy.clip_matrix_norm(x, 2.0)
    >>> print(y)
    ivy.array([[0.   , 0.894, 1.79 ]])

    >>> x = ivy.array([[0.1, -1.2, 3.7], [0., 7.3, -0.5]])
    >>> y = ivy.clip_matrix_norm(x, 3.0, 1.0)
    >>> print(y)
    ivy.array([[ 0.0353, -0.424 ,  1.31  ],
               [ 0.    ,  2.58  , -0.176 ]])

    >>> x = ivy.array([[[5., 4.], [-2., 6.]], \
                       [[3., 7.], [0., -5.]]])
    >>> y = ivy.empty((2, 2, 2))
    >>> ivy.clip_matrix_norm(x, 0.5, 2.0, out=y)
    >>> print(y)
    ivy.array([[[ 0.339,  0.271],
                [-0.135,  0.406]],
               [[ 0.168,  0.391],
                [ 0.   , -0.279]]])

    >>> x = ivy.array([[0., 1.], \
                       [2., 3.]])
    >>> ivy.clip_matrix_norm(x, 5.0, 1.0, out=x)
    >>> print(x)
    ivy.array([[0., 1.],
               [2., 3.]])

    With :code:`ivy.NativeArray` input:

    >>> x = ivy.native_array([[0., 1., 2.]])
    >>> y = ivy.clip_matrix_norm(x, 2.0)
    >>> print(y)
    ivy.array([[0.   , 0.894, 1.79 ]])

    >>> x = ivy.native_array([[0.1, -1.2, 3.7], [0., 7.3, -0.5]])
    >>> y = ivy.clip_matrix_norm(x, 3.0, 1.0)
    >>> print(y)
    ivy.array([[ 0.0353, -0.424 ,  1.31  ],
               [ 0.    ,  2.58  , -0.176 ]])

    >>> x = ivy.native_array([[[5., 4.], [-2., 6.]], \
                       [[3., 7.], [0., -5.]]])
    >>> y = ivy.empty((2, 2, 2))
    >>> ivy.clip_matrix_norm(x, 0.5, 2.0, out=y)
    >>> print(y)
    ivy.array([[[ 0.339,  0.271],
                [-0.135,  0.406]],
               [[ 0.168,  0.391],
                [ 0.   , -0.279]]])

    With :code:`ivy.Container` input:

    >>> x = ivy.Container(a=ivy.array([[0., 1., 2.]]), \
                          b=ivy.array([[3., 4., 5.]]))
    >>> y = ivy.clip_matrix_norm(x, 2.0)
    >>> print(y)
    {
        a: ivy.array([[0., 0.894, 1.79]]),
        b: ivy.array([[0.849, 1.13, 1.41]])
    }
    """
    norms = ivy.matrix_norm(x, p, keepdims=True)
    ratios = ivy.minimum(ivy.stable_divide(max_norm, norms), 1.0)
    return ivy.multiply(ratios, x, out=out)


clip_matrix_norm.unsupported_dtypes = {
    "jax": ("float16",),
    "numpy": ("float16",),
    "tensorflow": ("float16",),
    "torch": ("float16",),
}


@to_native_arrays_and_back
@handle_out_argument
@handle_nestable
def floormod(
    x: Union[ivy.Array, ivy.NativeArray],
    y: Union[ivy.Array, ivy.NativeArray],
    *,
    out: Optional[Union[ivy.Array, ivy.NativeArray]] = None,
) -> Union[ivy.Array, ivy.NativeArray]:
    """Returns element-wise remainder of division.

    Parameters
    ----------
    x
        array, input to floormod
    y
        array, denominator input for floormod.
    out
        optional output array, for writing the result to. It must have a shape that the
        inputs broadcast to.

    Returns
    -------
    ret
        An array of the same shape and type as x, with the elements floor modded.

    """
    return current_backend(x).floormod(x, y, out=out)


@to_native_arrays_and_back
@handle_nestable
def unstack(
    x: Union[ivy.Array, ivy.NativeArray], axis: int, keepdims: bool = False
) -> Union[ivy.Array, ivy.NativeArray]:
    """Unpacks the given dimension of a rank-R array into rank-(R-1) arrays.

    Parameters
    ----------
    x
        Input array to unstack.
    axis
        Axis for which to unpack the array.
    keepdims
        Whether to keep dimension 1 in the unstack dimensions. Default is False.

    Returns
    -------
    ret
        List of arrays, unpacked along specified dimensions.

    Examples
    --------
    With :code:`ivy.Array` input:

    >>> x = ivy.array([[[1, 2], [3, 4]], [[5, 6], [7, 8]]])
    >>> y = ivy.unstack(x, axis=0)
    >>> print(y)
    [ivy.array([[1, 2],
                [3, 4]]), ivy.array([[5, 6],
                [7, 8]])]

    >>> x = ivy.array([[[1, 2], [3, 4]], [[5, 6], [7, 8]]])
    >>> y = ivy.unstack(x, axis=1, keepdims=True)
    >>> print(y)
    [ivy.array([[[1, 2]],
                [[5, 6]]]), ivy.array([[[3, 4]],
                [[7, 8]]])]

    With :code:`ivy.Container` inputs:

    >>> x = ivy.Container(a=ivy.array([[[1, 2], [3, 4]], [[5, 6], [7, 8]]]),
                            b=ivy.array([[[9, 10], [11, 12]], [[13, 14], [15, 16]]]))
    >>> ivy.unstack(x, axis=0)
    [{
        a: ivy.array([[1, 2],
                      [3, 4]]),
        b: ivy.array([[9, 10],
                      [11, 12]])
    }, {
        a: ivy.array([[5, 6],
                      [7, 8]]),
        b: ivy.array([[13, 14],
                      [15, 16]])
    }]

    >>> x = ivy.Container(a=ivy.array([[[1, 2], [3, 4]], [[5, 6], [7, 8]]]),
                          b=ivy.array([[[9, 10], [11, 12]], [[13, 14], [15, 16]]]))
    >>> vy.unstack(x, axis=1, keepdims=True)
    [{
        a: ivy.array([[[1, 2]],
                      [[5, 6]]]),
        b: ivy.array([[[9, 10]],
                      [[13, 14]]])
    }, {
        a: ivy.array([[[3, 4]],
                      [[7, 8]]]),
        b: ivy.array([[[11, 12]],
                      [[15, 16]]])
    }]
    """
    return current_backend(x).unstack(x, axis, keepdims)


@to_native_arrays_and_back
@handle_nestable
def fourier_encode(
    x: Union[ivy.Array, ivy.NativeArray],
    max_freq: Union[float, ivy.Array, ivy.NativeArray],
    num_bands: int = 4,
    linear: bool = False,
    concat: bool = True,
    flatten: bool = False,
) -> Union[ivy.Array, ivy.NativeArray, Tuple]:
    """Pads an array with fourier encodings.

    Parameters
    ----------
    x
        Input array to encode.
    max_freq
        The maximum frequency of the encoding.
    num_bands
        The number of frequency bands for the encoding. Default is 4.
    linear
        Whether to space the frequency bands linearly as opposed to geometrically.
        Default is False.
    concat
        Whether to concatenate the position, sin and cos values, or return seperately.
        Default is True.
    flatten
        Whether to flatten the position dimension into the batch dimension. Default is
        False.

    Returns
    -------
    ret
        New array with the final dimension expanded, and the encodings stored in this
        channel.

    """
    x_in = x
    dim = x.shape[-1]
    x = ivy.expand_dims(x, axis=-1)
    orig_x = x
    if linear:
        scales = ivy.linspace(1.0, max_freq / 2, num_bands, device=dev(x))
    else:
        if ivy.backend == "torch" and isinstance(max_freq, float):
            scales = ivy.logspace(
                0.0,
                ivy.log(ivy.array(max_freq / 2)) / math.log(10),
                num_bands,
                base=10,
                device=dev(x),
            )
        else:
            scales = ivy.logspace(
                0.0,
                ivy.log(max_freq / 2) / math.log(10),
                num_bands,
                base=10,
                device=dev(x),
            )
    scales = ivy.astype(scales, ivy.dtype(x))
    scales = scales[(*((None,) * (len(x.shape) - len(scales.shape))), Ellipsis)]
    x = x * scales * math.pi
    sin_x = ivy.sin(x)
    cos_x = ivy.cos(x)
    if flatten:
        orig_x = x_in
        sin_x = ivy.reshape(sin_x, [-1, num_bands * dim])
        cos_x = ivy.reshape(cos_x, [-1, num_bands * dim])
    if concat:
        return ivy.concat([orig_x, sin_x, cos_x], axis=-1)
    return sin_x, cos_x


@inputs_to_native_arrays
@handle_nestable
def value_is_nan(
    x: Union[ivy.Array, ivy.NativeArray, Number], include_infs: Optional[bool] = True
) -> bool:
    """Determine whether the single valued array or scalar is of nan type.

    Parameters
    ----------
    x
        The input to check Input array.
    include_infs
        Whether to include infs and -infs in the check. Default is True.

    Returns
    -------
    ret
        Boolean as to whether the input value is a nan or not.

    """
    x_scalar = ivy.to_scalar(x) if ivy.is_native_array(x) else x
    if not x_scalar == x_scalar:
        return True
    if include_infs and x_scalar == INF or x_scalar == -INF:
        return True
    return False


@inputs_to_native_arrays
@handle_nestable
def has_nans(x: Union[ivy.Array, ivy.NativeArray], include_infs: bool = True) -> bool:
    """Determine whether the array contains any nans, as well as infs or -infs if
    specified.

    Parameters
    ----------
    x
        Input array.
    include_infs
        Whether to include ``+infinity`` and ``-infinity`` in the check. Default is True.

    Returns
    -------
    ret
        Boolean as to whether the array contains nans.


    This function conforms to the `Array API Standard
    <https://data-apis.org/array-api/latest/>`_. This docstring is an extension of the
    `docstring <https://data-apis.org/array-api/latest/API_specification/generated/signatures.elementwise_functions.tan.html>`_ # noqa
    in the standard.

    Both the description and the type hints above assumes an array input for simplicity,
    but this function is *nestable*, and therefore also accepts :code:`ivy.Container`
    instances in place of any of the arguments.

    Examples
    --------
    With :code:`ivy.Array` input:

    >>> x = ivy.array([1, 2, 3])
    >>> y = ivy.has_nans(x)
    >>> print(y)
    False

    >>> x = ivy.array([float('nan'), 2, 3])
    >>> y = ivy.has_nans(x)
    >>> print(y)
    True

    >>> x = ivy.array([float('inf'), 2, 3])
    >>> y = ivy.has_nans(x)
    >>> print(y)
    True

    >>> x = ivy.array([float('inf'), 2, 3])
    >>> y = ivy.has_nans(x, False)
    >>> print(y)
    False

    With :code: `ivy.NativeArray` input:

    >>> x = ivy.native_array([1, 2, 3, float('nan')])
    >>> y = ivy.has_nans(x)
    >>> print(y)
    True

    With :code:`ivy.Container` input:

    >>> x = ivy.Container(a=ivy.array([0., 1., 2.]), b=ivy.array([3., 4., 5.]))
    >>> y = ivy.has_nans(x)
    >>> print(y)
    {
        a: false,
        b: false
    }

    With one :code:`ivy.Container` static method:
    >>> x = ivy.Container(a=ivy.array([-1, 0, 1]),\
                          b=ivy.array([-1, 0, 1, 1, 1, 0]))
    >>> y = ivy.Container.static_has_nans(x)
    >>> print(y)
    {
        a: false,
        b: false
    }

     With one :code:`ivy.Array` instance method:
    >>> x = ivy.array([-1, 0, 1])
    >>> y = x.has_nans()
    >>> print(y)
    False

    With :code:`ivy.Container` instance method:
    >>> x = ivy.Container(a=ivy.array([1, 0, 1]),\
                          b=ivy.array([-1, 0, 1, 1]))
    >>> y = x.has_nans()
    >>> print(y)
    {
        a: false,
        b: false
    }

    """
    return ivy.value_is_nan(ivy.sum(x), include_infs)


def exists(x: Any) -> bool:
    """Simple check as to whether the input is None or not.

    Parameters
    ----------
    x
        Input to check.

    Returns
    -------
    ret
        True if x is not None, else False.

    Examples
    --------
    With :code:`Any` input:

    >>> x = None
    >>> y = ivy.exists(x)
    >>> print(y)
    False

    >>> x = ""
    >>> y = ivy.exists(x)
    >>> print(y)
    True

    >>> x = []
    >>> y = ivy.exists(x)
    >>> print(y)
    True

    >>> x = 1
    >>> y = ivy.exists(x)
    >>> print(y)
    True

    >>> x = "abc"
    >>> y = ivy.exists(x)
    >>> print(y)
    True

    >>> x = [1, 0, -1, 1]
    >>> y = ivy.exists(x)
    >>> print(y)
    True

    >>> x = ivy.native_array([1, 2, 3, 1.2])
    >>> y = ivy.exists(x)
    >>> print(y)
    True

    >>> x = ivy.array([1, 2, 3, 1.2])
    >>> y = ivy.exists(x)
    >>> print(y)
    True

    With a mix of :code:`ivy.Container` and :code:`Any` input:

    >>> x = ivy.Container(a=None, b=None)
    >>> y = ivy.exists(x)
    >>> print(y)
    True

    >>> x = ivy.Container(a=None, b="")
    >>> y = ivy.exists(x)
    >>> print(y)
    True

    >>> x = ivy.Container(a=123, b="")
    >>> y = ivy.exists(x)
    >>> print(y)
    True

    >>> x = ivy.Container(a=ivy.array([1, 2, 3]), b=ivy.native_array([1, 0, 1.2]))
    >>> y = ivy.exists(x)
    >>> print(y)
    True

    """
    return x is not None


def default(
    x: Any,
    default_val: Any,
    catch_exceptions: bool = False,
    rev: bool = False,
    with_callable: bool = False,
) -> Any:
    """Returns x provided it exists (is not None), else returns default value.

    Parameters
    ----------
    x
        Input which may or may not exist (be None).
    default_val
        The default value.
    catch_exceptions
        Whether to catch exceptions from callable x. Default is False.
    rev
        Whether to reverse the input x and default_val. Default is False.
    with_callable
        Whether either of the arguments might be callable functions. Default is False.

    Returns
    -------
    ret
        x if x exists (is not None), else default.

    Functional Examples
    ------------------
    With :code:`Any` input:

    >>> x = None
    >>> y = ivy.default(x, "default_string")
    >>> print(y)
    default_string

    >>> x = ""
    >>> y = ivy.default(x, "default_string")
    >>> print(y)
    

    >>> x = ivy.array([4, 5, 6])
    >>> y = ivy.default(x, ivy.array([1, 2, 3]), rev=True)
    >>> print(y)
    ivy.array([1, 2, 3])

    >>> x = lambda: ivy.array([1, 2, 3])
    >>> y = ivy.default(x, ivy.array([4, 5, 6]), with_callable=True)
    >>> print(y)
    ivy.array([1, 2, 3])

    >>> x = lambda: None
    >>> y = ivy.default(x, lambda: ivy.array([1, 2, 3]), with_callable=True)
    >>> print(y)
    ivy.array([1, 2, 3])

    >>> x = lambda: None
    >>> y = ivy.default(x, lambda: ivy.array([1, 2, 3]), catch_exceptions=True)
    >>> print(y)
    ivy.array([1, 2, 3])

    >>> x = lambda a, b: a + b
    >>> y = ivy.default(x, lambda: ivy.array([1, 2, 3]), with_callable=True,\
                        catch_exceptions=True)
    >>> print(y)
    ivy.array([1, 2, 3])

    >>> x = lambda a, b: a + b
    >>> y = ivy.default(x, lambda: ivy.array([1, 2, 3]), with_callable=True,\
                        catch_exceptions=True, rev=True)
    >>> print(y)
    ivy.array([1, 2, 3])

    """
    with_callable = catch_exceptions or with_callable
    if rev:
        tmp = x
        x = default_val
        default_val = tmp
    if with_callable:
        x_callable = callable(x)
        default_callable = callable(default_val)
    else:
        x_callable = False
        default_callable = False
    if catch_exceptions:
        # noinspection PyBroadException
        try:
            x = x() if x_callable else x
        except Exception:
            return default_val() if default_callable else default_val
    else:
        x = x() if x_callable else x
    return x if exists(x) else default_val() if default_callable else default_val


def to_ivy_shape(shape: Union[ivy.Shape, ivy.NativeShape]) -> ivy.Shape:
    """Returns the input shape in ivy.Shape form

    Parameters
    ----------
    shape
        The input to be converted

    Returns
    -------
     ret
        the input in ivy.Shape form

    """
    if isinstance(shape, ivy.Shape):
        return shape
    return ivy.Shape(shape)


def to_native_shape(shape: Union[ivy.Shape, ivy.NativeShape]) -> ivy.NativeShape:
    """Returns the input shape in its native backend framework form

    Parameters
    ----------
    shape
        The input to be converted

    Returns
    -------
     ret
        the input in its native framework form

    """
    if isinstance(shape, ivy.NativeShape):
        return shape
    assert isinstance(shape, (int, list, tuple))
    if isinstance(shape, int):
        shape = (shape,)
    elif isinstance(shape, list):
        shape = tuple(shape)
    assert builtins.all([isinstance(v, int) for v in shape])
    return ivy.NativeShape(shape)


@handle_nestable
def try_else_none(fn: Callable, *args: Any, **kwargs: Any) -> Union[Callable, None]:
    """Try and return the function, otherwise return None
        if an exception was raised during function execution.

    Parameters
    ----------
    fn
        Function to try and call and return.
    args
        list of arguments.
    kwargs
        dictionay of keyword arguments

    Returns
    -------
        Either the function itself or None if an exception was raised
        during function execution.

    Examples
    --------
    with: if the function is executed without any exception
    >>> x = ivy.array([1, 2, 3])
    >>> y = ivy.array([4, 5, 6])
    >>> z = ivy.try_else_none(ivy.add,x, y)
    >>> print(z.__name__)
    add

    with: if the function is executed with an exception
    >>> x = ivy.array([1, 2, 3])
    >>> y = 'hemant'
    >>> z = ivy.try_else_none(ivy.add,x, y)
    >>> print(z)
    None

    """
    try:
        _ = fn(*args, **kwargs)
        return fn
    except Exception:
        return None


def arg_names(receiver):
    """
    Gets the expected keyword arguments for a function or class constructor.

    Parameters
    ----------
    receiver
        Function or class constructor

    Returns
    -------
    ret
        List containing the keyword arguments' names for a function or class constructor

    Examples
    --------
    >>> x = ivy.arg_names(ivy.tan)
    >>> print(x)
    ['x', 'out']

    >>> x = ivy.arg_names(ivy.optimizers.Adam)
    >>> print(x)
    ['lr', 'beta1', 'beta2', 'epsilon', 'inplace',
    'stop_gradients', 'compile_on_next_step', 'device']

    """
    return list(inspect.signature(receiver).parameters.keys())


def match_kwargs(
    kwargs: Dict, *receivers: Iterable[Callable], allow_duplicates: bool = False
) -> Union[List[Dict], Dict]:
    """Match keyword arguments to either class or function receivers.

    Parameters
    ----------
    kwargs
        Keyword arguments to match.
    receivers
        Functions and/or classes to match the keyword arguments to.
    allow_duplicates
        Whether to allow one keyword argument to be used for multiple receivers.
        Default is False.

    Returns
    -------
    ret
        Sequence of keyword arguments split as best as possible.

    Examples
    --------
    >>> o = ivy.zeros(3, dtype=int)
    >>> kwargs = {'out': o, 'bias': ivy.arange(3)}
    >>> x = ivy.match_kwargs(kwargs, ivy.add, ivy.linear)
    >>> print(x)
    [{'out': ivy.array([0, 0, 0])}, {'bias': ivy.array([0, 1, 2])}]

    >>> o = ivy.zeros(3, dtype=int)
    >>> kwargs = {'out': o, 'bias': ivy.arange(3)}
    >>> x = ivy.match_kwargs(kwargs, ivy.linear, ivy.add)
    >>> print(x)
    [{'out': ivy.array([0, 0, 0]), 'bias': ivy.array([0, 1, 2])}, {}]

    """
    split_kwargs = list()
    for receiver in receivers:
        expected_kwargs = arg_names(receiver)
        found_kwargs = {k: v for k, v in kwargs.items() if k in expected_kwargs}
        if not allow_duplicates:
            for k in found_kwargs.keys():
                del kwargs[k]
        split_kwargs.append(found_kwargs)
    if len(split_kwargs) == 1:
        return split_kwargs[0]
    return split_kwargs


def cache_fn(func: Callable) -> Callable:
    """Wrap a function, such that when cache=True is passed as an argument, a previously
    cached output is returned.

    Parameters
    ----------
    func
        The function to wrap, whose output should be cached for later.

    Returns
    -------
    ret
        The newly cache wrapped function.

    """
    global FN_CACHE
    if func not in FN_CACHE:
        FN_CACHE[func] = dict()

    def cached_fn(*args, **kwargs):
        """Summary.

        Parameters
        ----------
        *args

        **kwargs

        """
        key = "".join(
            [str(i) + ", " for i in args]
            + [" kw, "]
            + [str(i) + ", " for i in sorted(kwargs.items())]
        )
        cache = FN_CACHE[func]
        if key in cache:
            return cache[key]
        ret = func(*args, **kwargs)
        cache[key] = ret
        return ret

    return cached_fn


def current_backend_str() -> Union[str, None]:
    """Return framework string

    Returns
    -------
    ret
        The framework string.

    Examples
    --------
    Without setting default backend of NumPy:

    >>> print(ivy.current_backend_str())


    With setting default backend as 'torch':

    >>> ivy.set_backend('torch')
    >>> print(ivy.current_backend_str())
    torch

    """
    fw = current_backend()
    if not backend_stack:
        return ""
    return fw.current_backend_str()


@handle_nestable
def einops_rearrange(
    x: Union[ivy.Array, ivy.NativeArray],
    pattern: str,
    *,
    out: Optional[ivy.Array] = None,
    **axes_lengths: Dict[str, int],
) -> ivy.Array:
    """Perform einops rearrange operation on input array x.

    Parameters
    ----------
    x
        Input array to be re-arranged.
    pattern
        Rearrangement pattern.
    axes_lengths
        Any additional specifications for dimensions.
    out
        optional output array, for writing the result to. It must have a shape that the
        inputs broadcast to.

    Returns
    -------
    ret
        New array with einops.rearrange having been applied.

    """
    x = ivy.to_native(x)
    ret = einops.rearrange(x, pattern, **axes_lengths)
    ret = ivy.array(ret)
    if ivy.exists(out):
        return ivy.inplace_update(out, ret)
    return ret


einops_rearrange.unsupported_dtypes = {"torch": ("uint16",)}


@handle_nestable
def einops_reduce(
    x: Union[ivy.Array, ivy.NativeArray],
    pattern: str,
    reduction: Union[str, Callable],
    *,
    out: Optional[ivy.Array] = None,
    **axes_lengths: Dict[str, int],
) -> ivy.Array:
    """Perform einops reduce operation on input array x.

    Parameters
    ----------
    x
        Input array to be reduced.
    pattern
        Reduction pattern.
    reduction
        One of available reductions ('min', 'max', 'sum', 'mean', 'prod'), or callable.
    axes_lengths
        Any additional specifications for dimensions.
    out
        optional output array, for writing the result to. It must have a shape that the
        inputs broadcast to.

    Returns
    -------
    ret
        New array with einops.reduce having been applied.

    Examples
    --------
    With :code:`ivy.Array` input:
    >> x = ivy.array([[-4.47, 0.93, -3.34],  
                      [3.66, 24.29, 3.64]])
    >> reduced = ivy.einops_reduce(x, 'a b -> b', 'mean')
    >> print(reduced)
    ivy.array([-0.405, 12.6  ,  0.15 ])

    With :code:`ivy.Container` input:
    >> x = ivy.Container(a=ivy.array([[-4.47, 0.93, -3.34],  
                                      [3.66, 24.29, 3.64]]), 
                        b=ivy.array([[4.96, 1.52, -10.67],  
                                     [4.36, 13.96, 0.3]]))
    >> reduced = ivy.einops_reduce(x, 'a b -> a', 'mean')
    >> print(reduced)
    {
        a: ivy.array([-2.29, 10.5]),
        b: ivy.array([-1.4, 6.21])
    }
    """
    x = ivy.to_native(x)
    ret = einops.reduce(x, pattern, reduction, **axes_lengths)
    ret = ivy.array(ret)
    if ivy.exists(out):
        return ivy.inplace_update(out, ret)
    return ret


einops_reduce.unsupported_dtypes = {"torch": ("uint16",)}


@handle_nestable
def einops_repeat(
    x: Union[ivy.Array, ivy.NativeArray],
    pattern: str,
    *,
    out: Optional[ivy.Array] = None,
    **axes_lengths: Dict[str, int],
) -> ivy.Array:
    """Perform einops repeat operation on input array x.

    Parameters
    ----------
    x
        Input array to be repeated.
    pattern
        Rearrangement pattern.
    axes_lengths
        Any additional specifications for dimensions.
    out
        optional output array, for writing the result to. It must have a shape that the
        inputs broadcast to.

    Returns
    -------
    ret
        New array with einops.repeat having been applied.

    Examples
    --------
    With :code:`ivy.array` input:
    >> x = ivy.array([1, 2, 3, 4])
    >> repeated = ivy.einops_repeat(x, 'a -> b a', b=2)
    >> print(repeated)
    ivy.array([[1, 2, 3, 4],
               [1, 2, 3, 4]])

    With :code:`ivy.Container` input:
    >> x = ivy.Container(a=ivy.array([[4,5], 
                                    [1, 3]]),
                        b=ivy.array([[9, 10], 
                                    [4, 2]]))
    >> repeated = ivy.einops_repeat(x, 'h w -> h (c w)', c=2)
    >> print(repeated)
    {
        a: ivy.array([[4, 5, 4, 5],   
                      [1, 3, 1, 3]]), 
        b: ivy.array([[9, 10, 9, 10], 
                      [4, 2, 4, 2]])  
    }

    """
    x = ivy.to_native(x)
    ret = einops.repeat(x, pattern, **axes_lengths)
    ret = ivy.array(ret)

    if ivy.exists(out):
        return ivy.inplace_update(out, ret)
    return ret


einops_repeat.unsupported_dtypes = {"tensorflow": ("uint16",)}


def get_min_denominator() -> float:
    """Get the global minimum denominator used by ivy for numerically stable division.

    Returns
    -------
    ret
        A float number of the global minimum denominator.

    Examples
    --------
    >>> x = ivy.get_min_denominator()
    >>> print(x)
    1e-12

    """
    return ivy._MIN_DENOMINATOR


def set_min_denominator(val: float) -> None:
    """
    Set the global minimum denominator used by ivy for numerically stable division.

    Parameters
    ----------
    val
        The value to set the global minimum denominator to.


    Examples
    --------
    >>> x = ivy.get_min_denominator()
    >>> print(x)
    1e-12

    To set the minimum denominator to 1e-13

    >>> ivy.set_min_denominator(1e-13)
    >>> y = ivy.get_min_denominator()
    >>> print(y)
    1e-13

    """
    ivy._MIN_DENOMINATOR = val


def get_min_base() -> float:
    """
    Gets the global minimum base used by ivy for numerically stable power raising.

    Returns
    -------
    ret
        Global minimum base number

    Examples
    --------
    >>> x = ivy.get_min_base()
    >>> print(x)
    1e-05

    """
    # noinspection PyProtectedMember
    return ivy._MIN_BASE


def set_min_base(val: float) -> None:
    """Set the global minimum base used by ivy for numerically stable power raising.

    Parameters
    ----------
    val
        The new value to set the minimum base to.


    Examples
    --------
    >>> x = ivy.get_min_base()
    >>> print(x)
    1e-05

    To set the minimum base to 1e-04

    >>> ivy.set_min_base(1e-04)
    >>> y = ivy.get_min_base()
    >>> print(y)
    1e-04

    """
    ivy._MIN_BASE = val


@inputs_to_native_arrays
@handle_nestable
def stable_divide(
    numerator: Union[Number, ivy.Array, ivy.NativeArray],
    denominator: Union[Number, ivy.Array, ivy.NativeArray],
    min_denominator: Union[Number, ivy.Array, ivy.NativeArray] = None,
) -> Union[Number, ivy.Array]:
    """Divide the numerator by the denominator, with min denominator added to the
    denominator for numerical stability.

    Parameters
    ----------
    numerator
        The numerator of the division.
    denominator
        The denominator of the division.
    min_denominator
        The minimum denominator to use, use global ivy._MIN_DENOMINATOR by default.

    Returns
    -------
    ret
        The new item following the numerically stable division.

    Examples
    --------
    With :code:`int` input:
    >>> x = ivy.stable_divide(1, 2)
    >>> print(x)
    0.49999999999975

    >>> x = ivy.stable_divide(1, 4, min_denominator=1)
    >>> print(x)
    0.2

    With :code:`float` input:
    >>> x = ivy.stable_divide(5.0, 3.33)
    >>> print(x)
    1.5015015015010504

    With :code:`complex` input:
    >>> x = ivy.stable_divide(1+1j, 1-1j)
    >>> print(x)
    (5.000444502911705e-13+0.9999999999995j)

    With :code:`ivy.Array` input:
    >>> x = ivy.asarray([[10., 20., 30.],\
                        [40., 50., 60.]])
    >>> y = ivy.stable_divide(x, 10.)
    >>> print(y)
    ivy.array([[1., 2., 3.],
              [4., 5., 6.]])


    >>> x = ivy.asarray([1,2,3])
    >>> y = np.array((1., 3., 5.))
    >>> z = ivy.stable_divide(x, y)
    >>> print(z)
    ivy.array([1.   , 0.667, 0.6  ])

    >>> x = ivy.asarray([1., 2., 4.])
    >>> y = ivy.asarray([1., 0.5, 0.25])
    >>> z = ivy.asarray([0.01, 0.02, 0.03])
    >>> w = ivy.stable_divide(x, y, min_denominator=z)
    >>> print(w)
    ivy.array([ 0.99,  3.85, 14.3 ])

    With :code:`ivy.Container` input
    >>> x = ivy.Container(a=ivy.asarray([10., 15.]), b=ivy.asarray([20., 25.]))
    >>> y = ivy.stable_divide(x, 0.5)
    >>> print(y)
    {
        a: ivy.array([20., 30.]),
        b: ivy.array([40., 50.])
    }


    >>> x = ivy.Container(a=ivy.asarray([1., 2.]), b=ivy.asarray([3., 4.]))
    >>> y = ivy.Container(a=ivy.asarray([0.5, 2.5]), b=ivy.asarray([3.5, 0.4]))
    >>> z = ivy.stable_divide(x, y)
    >>> print(z)
    {
        a: ivy.array([2., 0.8]),
        b: ivy.array([0.857, 10.])
    }

    With :code:`ivy.Array` instance method:

    >>> x = ivy.asarray([4., 5., 6.])
    >>> y = x.stable_divide(2)
    >>> print(y)
    ivy.array([2., 2.5, 3.])

    >>> x = ivy.asarray([4, 5, 6])
    >>> y = x.stable_divide(4, min_denominator=1)
    >>> print(y)
    ivy.array([0.8, 1. , 1.2])

    >>> x = ivy.asarray([[4., 5., 6.], [7., 8., 9.]])
    >>> y = ivy.asarray([[1., 2., 3.], [2., 3., 4.]])
    >>> z = x.stable_divide(y)
    >>> print(z)
    ivy.array([[4.  , 2.5 , 2.  ],
            [3.5 , 2.67, 2.25]])

    """
    # noinspection PyProtectedMember
    return numerator / (denominator + default(min_denominator, ivy._MIN_DENOMINATOR))


<<<<<<< HEAD
def stable_pow(
    base: Union[Number, ivy.Array, ivy.NativeArray, ivy.Container],
    exponent: Union[Number, ivy.Array, ivy.NativeArray, ivy.Container],
    min_base: Union[Number, ivy.Array, ivy.NativeArray, ivy.Container] = None,
) -> Union[Number, ivy.Array, ivy.NativeArray, ivy.Container]:
=======
@inputs_to_native_arrays
@handle_nestable
def stable_pow(
    base: Union[Number, ivy.Array, ivy.NativeArray],
    exponent: Union[Number, ivy.Array, ivy.NativeArray],
    min_base: float = None,
) -> Any:
>>>>>>> 2ac1795d
    """Raise the base by the power, with MIN_BASE added to the base when exponent > 1
    for numerical stability.

    Parameters
    ----------
    base
<<<<<<< HEAD
        The base of the exponentiation.
    exponent
        The exponent of the exponentiation.
=======
        The base number.
    exponent
        The exponent number.
>>>>>>> 2ac1795d
    min_base
        The minimum base to use, use global ivy._MIN_BASE by default.

    Returns
    -------
    ret
<<<<<<< HEAD
        The new item following the numerically stable exponentiation.

    Examples
    --------
    With :code:`Number` input:

    >>> x = ivy.stable_pow(3, 5)
    >>> print(x)
    243.00405002700012

    >>> x = ivy.stable_pow(3, 4, min_base = 1)
    >>> print(x)
    256

    >>> x = ivy.stable_pow(3.05, 5.55)
    >>> print(x)
    487.38483402344497

    >>> x = ivy.stable_pow(1+1, 1-1j)
    >>> print(x)
    (1.5384791054689897-1.2779366346323036j)

    With :code:`ivy.Array` input:

    >>> x = ivy.array([2, 3, 4])
    >>> y = ivy.stable_pow(x, 2)
    >>> print(y)
    ivy.array([ 4,  9, 16])

    >>> x = ivy.array([2.0, 4.0, 81.0])
    >>> y = ivy.array([2, 0.5, 3])
    >>> z = ivy.array([0.1, 0.2, 0.3])
    >>> print(ivy.stable_pow(x, y, min_base = z))
    ivy.array([4.41e+00, 2.05e+00, 5.37e+05])

    With one :code:`ivy.Container` input:

    >>> x = ivy.Container(a = ivy.array([2., 4.]), b = ivy.array([3., 6.]))
    >>> y = ivy.stable_pow(x, 2)
    >>> print(y)
    {
        a: ivy.array([4., 16.]),
        b: ivy.array([9., 36.])
    }

    With multiple :code:`ivy.Container` input:

    >>> x = ivy.Container(a = ivy.array([3., 4.]), b = ivy.array([9., 6.]))
    >>> y = ivy.Container(a = ivy.array([2, 3]), b = ivy.array([0.5, 4]))
    >>> z = ivy.stable_pow(x, y)
    >>> print(z)
    {
        a: ivy.array([9., 64.]),
        b: ivy.array([3., 1300.])
    }

=======
        The new item following the numerically stable power.
>>>>>>> 2ac1795d


    """
    # noinspection PyProtectedMember
    return (base + default(min_base, ivy._MIN_BASE)) ** exponent


def get_all_arrays_in_memory():
    """Gets all arrays which are currently alive."""
    all_arrays = list()
    for obj in gc.get_objects():
        # noinspection PyBroadException
        try:
            if ivy.is_native_array(obj):
                all_arrays.append(obj)
        except Exception:
            pass
    return all_arrays


def num_arrays_in_memory():
    """Returns the number of arrays which are currently alive."""
    return len(get_all_arrays_in_memory())


def print_all_arrays_in_memory():
    """
    Gets all the native Ivy arrays which are currently alive(in the garbage collector)
    from get_all_arrays_in_memory() function and prints them to the console.

    Parameters
    ----------
    None

    Output
    ------
    Type and shape of all the Ivy native arrays which are currently alive.

    Returns
    -------
    None
    """
    for arr in get_all_arrays_in_memory():
        print(type(arr), arr.shape)


def set_queue_timeout(timeout):
    """
    Set the global queue timeout value (in seconds)
    Default value without this function being called is 15 seconds.

    Parameters
    ----------
    timeout
        The timeout when waiting for containers to arrive from the queues.
        To be set in seconds.


    Examples
    --------
    >> x = ivy.get_queue_timeout()
    >> print(x)
    15.0

    To set the timeout for example 30 seconds

    >> ivy.set_queue_timeout(30)
    >> y = ivy.get_queue_timeout()
    >> print(y)
    30

    """
    global TIMEOUT
    TIMEOUT = timeout


def get_queue_timeout():
    """
    Get the global queue timeout value (in seconds).
    The default value without this function being called is 10 seconds.

    Returns
    -------
    ret
       The global queue timeout value (in seconds).

    Examples
    --------
    >>> ivy.set_queue_timeout(10.0)
    >>> y = ivy.get_queue_timeout()
    >>> print(y)
    10.0

    """
    global TIMEOUT
    return TIMEOUT


def get_tmp_dir():
    """Get the path for directory that saves temporary files.

    Returns
    -------
    ret
        The path of directory that saves temporary files.

    """
    return TMP_DIR


def set_tmp_dir(tmp_dr):
    """Set the directory for saving temporary files.

    Parameters
    ----------
    tmp_dr

    """
    global TMP_DIR
    TMP_DIR = tmp_dr


def container_types():
    """Summary.

    Returns
    -------
    ret
        a key-value structure, and exposes public methods .keys(), .values() and
        items().

    """
    # noinspection PyBroadException
    try:
        return current_backend().container_types()
    except ValueError:
        return []


def inplace_arrays_supported(f=None):
    """Determine whether inplace arrays are supported for the current backend framework.

    Parameters
    ----------
    f
         (Default value = None)

    Returns
    -------
    ret
        Boolean, whether or not inplace arrays are supported.

    """
    return current_backend().inplace_arrays_supported()


def inplace_variables_supported(f=None):
    """Determine whether inplace variables are supported for the current backend
    framework.

    Parameters
    ----------
    f
         (Default value = None)

    Returns
    -------
    ret
        Boolean, whether or not inplace variables are supported.

    """
    return current_backend().inplace_variables_supported()


@inputs_to_native_arrays
@handle_nestable
def supports_inplace(x: Union[ivy.Array, ivy.NativeArray]) -> bool:
    """Determine whether inplace operations are supported for the data type of x.

    Parameters
    ----------
    x
        Input variable or array to check for inplace support for.

    Returns
    -------
    ret
        Boolean, whether or not inplace operations are supported for x.

    """
    if ivy.is_variable(x):
        return ivy.inplace_variables_supported()
    elif ivy.is_native_array(x):
        return ivy.inplace_arrays_supported()
    raise Exception("Input x must be either a variable or an array.")


@inputs_to_native_arrays
@handle_nestable
def assert_supports_inplace(x: Union[ivy.Array, ivy.NativeArray]) -> bool:
    """Asserts that inplace operations are supported for x, else raises exception.

    Parameters
    ----------
    x
        Input variable or array to check for inplace support for.

    Returns
    -------
    ret
        True if support, raises exception otherwise

    """
    if not ivy.supports_inplace(x):
        raise Exception(
            "Inplace operations are not supported {} types with {} backend".format(
                type(x), ivy.current_backend_str()
            )
        )
    return True


@handle_nestable
def inplace_update(
    x: Union[ivy.Array, ivy.NativeArray],
    val: Union[ivy.Array, ivy.NativeArray],
    ensure_in_backend: bool = False,
) -> ivy.Array:
    """Perform in-place update for the input array. This will always be performed on
    ivy.Array instances pass in the input, and will also be performed on the native
    array classes in the backend when the backend supports this. If the backend does
    not natively support inplace updates, and x is an ivy.NativeArray instance,
    then an exception will be thrown.

    Parameters
    ----------
    x
        The variable to update.
    val
        The array to update the variable with.
    ensure_in_backend
        Whether or not to ensure that the `ivy.NativeArray` is also inplace updated.
        In cases where it should be, backends which do not natively support inplace
        updates will raise an exception.

    Returns
    -------
    ret
        The array following the in-place update.

    """
    return current_backend(x).inplace_update(x, val, ensure_in_backend)


@handle_nestable
def inplace_decrement(
    x: Union[ivy.Array, ivy.NativeArray],
    val: Union[ivy.Array, ivy.NativeArray],
) -> ivy.Array:
    """Perform in-place decrement for the input array.

    Parameters
    ----------
    x
        The input array to be decremented by the defined value.
    val
        The value of decrement.

    Returns
    -------
    ret
        The array following the in-place decrement.

    This function conforms to the `Array API Standard
    <https://data-apis.org/array-api/latest/>`_. This docstring is an extension of the
    `docstring <https://data-apis.org/array-api/latest/API_specification/generated/signatures.elementwise_functions.tan.html>`_ # noqa
    in the standard.

    Both the description and the type hints above assumes an array input for simplicity,
    but this function is *nestable*, and therefore also accepts :code:`ivy.Container`
    instances in place of any of the arguments.

    Examples
    --------
    With :code:`ivy.Array` input:
    >>> x = ivy.array([[5.3, 7., 0.],\
                        [6.8, 8, 3.9],\
                        [0., 10., 6.3]])
    >>> y = ivy.inplace_decrement(x, 1.25)
    >>> print(y)
    ivy.array([[ 4.05,  5.75, -1.25],
       [ 5.55,  6.75,  2.65],
       [-1.25,  8.75,  5.05]])

    With :code:`ivy.NativeArray` input:
    >>> x = ivy.native_array([-10, 24, -3])
    >>> val = ivy.native_array([1, 2, 3])
    >>> y = ivy.inplace_decrement(x, val)
    >>> print(y)
    ivy.array([-11,  22,  -6])

    With :code:`ivy.Container` input
    >>> x = ivy.Container(a=ivy.array([0.5, -5., 30.]), b=ivy.array([0., -25., 50.]))
    >>> y = ivy.inplace_decrement(x, 1.5)
    >>> print(y)
    {
        a: ivy.array([-1., -6.5, 28.5]),
        b: ivy.array([-1.5, -26.5, 48.5])
    }

    >>> x = ivy.Container(a=ivy.array([0., 15., 30.]), b=ivy.array([0., 25., 50.]))
    >>> y = ivy.Container(a=ivy.array([0., 15., 30.]), b=ivy.array([0., 25., 50.]))
    >>> z = ivy.inplace_decrement(x, y)
    >>> print(z)
    {
        a: ivy.array([0., 0., 0.]),
        b: ivy.array([0., 0., 0.])
    }

    >>> x = ivy.Container(a=ivy.array([3., 7., 10.]), b=ivy.array([0., 75., 5.5]))
    >>> y = ivy.Container(a=ivy.array([2., 5.5, 7.]), b=ivy.array([0., 25., 2.]))
    >>> z = ivy.inplace_decrement(x, y)
    >>> print(z)
    {
        a: ivy.array([1., 1.5, 3.]),
        b: ivy.array([0., 50., 3.5])
    }

    """
    return current_backend(x).inplace_decrement(x, val)


@handle_nestable
def inplace_increment(
    x: Union[ivy.Array, ivy.NativeArray],
    val: Union[ivy.Array, ivy.NativeArray],
) -> ivy.Array:
    """Perform in-place increment for the input array.

    Parameters
    ----------
    x
        The input array to be incremented by the defined value.
    val
        The value of increment.

    Returns
    -------
    ret
        The array following the in-place increment.

    Examples
    --------
    With :code:`ivy.Array` input:
    >>> x = ivy.array([[5.3, 7., 0.],\
                        [6.8, 8, 3.9],\
                        [0., 10., 6.3]])
    >>> y = ivy.inplace_increment(x, 3.)
    >>> print(y)
    ivy.array([[ 8.3, 10.,  3.],
       [ 9.8, 11.,  6.9],
       [ 3., 13.,  9.3]])

     With :code:`ivy.NativeArray` input:
     >>> x = ivy.native_array([10, 20, 30])
     >>> val = ivy.native_array([1, 2, 3])
     >>> y = ivy.inplace_increment(x, val)
     >>> print(y)
     ivy.array([11, 22, 33])

    With :code:`ivy.Container` input
    >>> x = ivy.Container(a=ivy.array([0., 15., 30.]), b=ivy.array([0., 25., 50.]))
    >>> y = ivy.inplace_increment(x, 2.5)
    >>> print(y)
    {
        a: ivy.array([2.5, 17.5, 32.5]),
        b: ivy.array([2.5, 27.5, 52.5])
    }


    >>> x = ivy.Container(a=ivy.array([0., 15., 30.]), b=ivy.array([0., 25., 50.]))
    >>> y = ivy.Container(a=ivy.array([0., 15., 30.]), b=ivy.array([0., 25., 50.]))
    >>> z = ivy.inplace_increment(x, y)
    >>> print(z)
    {
        a: ivy.array([0., 30., 60.]),
        b: ivy.array([0., 50., 100.])
    }

    """
    return current_backend(x).inplace_increment(x, val)


@to_native_arrays_and_back
@handle_out_argument
@infer_dtype
@handle_nestable
def cumsum(
    x: Union[ivy.Array, ivy.NativeArray],
    axis: int = 0,
    exclusive: Optional[bool] = False,
    reverse: Optional[bool] = False,
    *,
    dtype: Optional[Union[ivy.Dtype, ivy.NativeDtype]] = None,
    out: Optional[Union[ivy.Array, ivy.NativeArray]] = None
) -> Union[ivy.Array, ivy.NativeArray]:
    """Returns the cumulative sum of the elements along a given axis.

    Parameters
    ----------
    x
        Input array.
    axis
        Axis along which the cumulative sum is computed. Default is ``0``.
    exclusive
        Whether to perform cumsum exclusively. Default is ``False``.
    reverse
        Whether to perform the cumsum from last to first element in the selected
        axis. Default is False (from first to last element)
    dtype
        Data type of the returned array. Default is ``None``.
        If None, if the default data type corresponding to the data type “kind”
        (integer or floating-point) of x has a smaller range of values than the
        data type of x (e.g., x has data type int64 and the default data type
        is int32, or x has data type uint64 and the default data type is int64),
        the returned array must have the same data type as x.
        If x has a floating-point data type, the returned array must have the
        default floating-point data type.
        If x has a signed integer data type (e.g., int16), the returned array
        must have the default integer data type.
        If x has an unsigned integer data type (e.g., uint16), the returned
        array must have an unsigned integer data type having the same number of
        bits as the default integer data type (e.g., if the default integer data
        type is int32, the returned array must have a uint32 data type).
        If the data type (either specified or resolved) differs from the data type
        of x, the input array should be cast to the specified data type before
        computing the product.
    out
        Optional output array, for writing the result to. It must have a shape that the
        inputs broadcast to.

    Returns
    -------
    ret
        Array which holds the result of applying cumsum at each
        original array elements along the specified axis.

    Both the description and the type hints above assumes an array input for simplicity,
    but this function is *nestable*, and therefore also accepts :code:`ivy.Container`
    instances in place of any of the arguments.

    Examples
    --------
    With :code:`ivy.Array` input:

    >>> x = ivy.array([1, 5, 2, 0])
    >>> y = ivy.cumsum(x, exclusive= True, reverse=False)
    >>> print(y)
    ivy.array([0, 1, 6, 8])

    >>> x = ivy.array([[6, 4, 2], \
                       [1, 3, 0]])
    >>> y = ivy.zeros((2,3))
    >>> ivy.cumsum(x, axis=0, exclusive=False, reverse=True, out=y)
    >>> print(y)
    ivy.array([[7, 7, 2],
               [1, 3, 0]])

    >>> x = ivy.array([[1, 5, 2], \
                       [4, 3, 0]])
    >>> y = ivy.cumsum(x, axis=0, exclusive=True, reverse=True)
    >>> print(y)
    ivy.array([[4, 3, 0],
               [0, 0, 0]])

    >>> x = ivy.array([[2, 4, 5], \
                       [3, 6, 5], \
                       [1, 3, 10]])
    >>> ivy.cumsum(x,axis=1,reverse=True, dtype='int64', out=x)
    >>> print(x)
    ivy.array([[11,  9,  5],
               [14, 11,  5],
               [14, 13, 10]])

    With :code:`ivy.Container` input:

    >>> x = ivy.Container(a=ivy.array([[1, 3, 5]]), \
                          b=ivy.array([[3, 5, 7]]))
    >>> y = ivy.cumsum(x, axis= 0)
    >>> print(y)
    {
        a: ivy.array([[1, 3, 5]]),
        b: ivy.array([[3, 5, 7]])
    }

    >>> x = ivy.Container(a=ivy.array([[1, 3, 4]]), \
                          b=ivy.array([[3, 5, 8], \
                                       [5, 6, 5]]), \
                          c=ivy.array([[2, 4, 1], \
                                       [3, 6, 9], \
                                       [0, 2, 3]]))
    >>> y = ivy.Container(a = ivy.zeros((1, 3)), \
                          b = ivy.zeros((2, 3)), \
                          c = ivy.zeros((3,3)))
    >>> ivy.cumsum(x,axis=1,reverse=True, out=y)
    >>> print(y)
    {
        a: ivy.array([[8, 7, 4]]),
        b: ivy.array([[16, 13, 8],
                      [16, 11, 5]]),
        c: ivy.array([[7, 5, 1],
                      [18, 15, 9],
                      [5, 5, 3]])
    }

    >>> x = ivy.Container(a=ivy.array([[0], \
                                       [5]]), \
                          b=ivy.array([[6, 8, 7], \
                                       [4, 2, 3]]), \
                          c=ivy.array([[1, 2], \
                                       [3, 4], \
                                       [6, 4]]))
    >>> ivy.cumsum(x,axis=0,out=x)
    >>> print(x)
    {
        a: ivy.array([[0],
                      [5]]),
        b: ivy.array([[6, 8, 7],
                      [10, 10, 10]]),
        c: ivy.array([[1, 2],
                      [4, 6],
                      [10, 10]])
    }
    """
    return current_backend(x).cumsum(x, axis, exclusive, reverse,
                                     dtype=dtype, out=out)


@to_native_arrays_and_back
@handle_out_argument
@handle_nestable
def cumprod(
    x: Union[ivy.Array, ivy.NativeArray],
    axis: int = 0,
    exclusive: Optional[bool] = False,
    *,
    dtype: Optional[Union[ivy.Dtype, ivy.NativeDtype]] = None,
    out: Optional[Union[ivy.Array, ivy.NativeArray]] = None,
) -> Union[ivy.Array, ivy.NativeArray]:
    """Returns the cumulative product of the elements along a given axis.

    Parameters
    ----------
    x
        Input array.
    axis
        int , axis along which the cumulative product is computed. By default 0.
    exclusive
        optional bool, Whether to perform the cumprod exclusively. Defaults is False.
    dtype
        data type of the returned array. If None,
        if the default data type corresponding to the data type “kind” (integer or
        floating-point) of x has a smaller range of values than the data type of x
        (e.g., x has data type int64 and the default data type is int32, or x has data
        type uint64 and the default data type is int64), the returned array must have
        the same data type as x. if x has a floating-point data type, the returned array
        must have the default floating-point data type. if x has a signed integer data
        type (e.g., int16), the returned array must have the default integer data type.
        if x has an unsigned integer data type (e.g., uint16), the returned array must
        have an unsigned integer data type having the same number of bits as the default
        integer data type (e.g., if the default integer data type is int32, the returned
        array must have a uint32 data type). If the data type (either specified or
        resolved) differs from the data type of x, the input array should be cast to the
        specified data type before computing the product. Default: None.
    out
        optional output array, for writing the result to. It must have a shape that the
        inputs broadcast to.

    Returns
    -------
    ret
        Input array with cumulatively multiplied elements along axis.

    Examples
    --------
    With :code:`ivy.Array` input:

    >>> x = ivy.array([2, 3, 4])
    >>> y = ivy.cumprod(x)
    >>> print(y)
    ivy.array([2, 6, 24])

    >>> x = ivy.array([2, 3, 4])
    >>> y = ivy.cumprod(x, exclusive=True)
    >>> print(y)
    ivy.array([1, 2, 6])

    >>> x = ivy.array([[2, 3],
                       [5, 7],
                       [11, 13]])
    >>> y = ivy.zeros((3, 2))
    >>> ivy.cumprod(x, axis=1, exclusive=True, out=y)
    >>> print(y)
    ivy.array([[ 1.,  2.],
               [ 1.,  5.],
               [ 1., 11.]])

    >>> x = ivy.array([[2, 3],[5, 7],[11, 13]])
    >>> ivy.cumprod(x, axis=0, exclusive=True, out=x)
    >>> print(x)
    ivy.array([[1,  1],
               [2,  3],
               [10, 21]])

    >>> x = ivy.array([[2, 3],[5, 7],[11, 13]])
    >>> y = ivy.zeros((3, 2))
    >>> x.cumprod(axis=0, exclusive=True, out=y)
    >>> print(x)
    ivy.array([[1.,  1.],
                [2.,  3.],
                [10., 21.]])

    With :code:`ivy.Container` input:

    >>> x = ivy.Container(a=ivy.array([2, 3, 4]), b=ivy.array([3, 4, 5]))
    >>> y = ivy.cumprod(x)
    >>> print(y)
    {
        a: ivy.array([2, 6, 24]),
        b: ivy.array([3, 12, 60])
    }

    >>> x = ivy.Container(a=ivy.array([2, 3, 4]), b=ivy.array([3, 4, 5]))
    >>> y = ivy.cumprod(x, exclusive=True)
    >>> print(y)
    {
        a: ivy.array([1, 2, 6]),
        b: ivy.array([1, 3, 12])
    }

    >>> x = ivy.Container(a=ivy.array([[2, 3],
                                       [5, 7],
                                       [11, 13]]),
                          b=ivy.array([[3, 4],
                                       [4, 5],
                                       [5, 6]]))
    >>> y = ivy.Container(a = ivy.zeros((3, 2)), b = ivy.zeros((3, 2)))
    >>> ivy.cumprod(x, axis=1, exclusive=True, out=y)
    >>> print(y)
    {
        a: ivy.array([[1, 2],
                      [1, 5],
                      [1, 11]]),
        b: ivy.array([[1, 3],
                      [1, 4],
                      [1, 5]])
    }

    >>> x = ivy.Container(a=ivy.array([[2, 3],
                                        [5, 7],
                                        [11, 13]]),
                            b=ivy.array([[3, 4],
                                        [4, 5],
                                        [5, 6]]))
    >>> x.cumprod(axis=0, exclusive=True, out=x)
    >>> print(x)
    {
        a: ivy.array([[1, 1],
                      [2, 3],
                      [10, 21]]),
        b: ivy.array([[1, 1],
                      [3, 4],
                      [15, 42]])
    }
    """
    return current_backend(x).cumprod(x, axis, exclusive, dtype=dtype, out=out)


@to_native_arrays_and_back
@handle_out_argument
@handle_nestable
def scatter_flat(
    indices: Union[ivy.Array, ivy.NativeArray],
    updates: Union[ivy.Array, ivy.NativeArray],
    size: Optional[int] = None,
    reduction: str = "sum",
    *,
    out: Optional[ivy.Array] = None,
) -> ivy.Array:
    """Scatter flat updates into a new flat array according to flat indices.

    Parameters
    ----------
    indices
        Indices for the new values to occupy.
    updates
        Values for the new array to hold.
    size
        The size of the result.
    reduction
        The reduction method for the scatter, one of 'sum', 'min', 'max' or 'replace'
    device
        device on which to create the array 'cuda:0', 'cuda:1', 'cpu' etc. Same as
        updates if None.
    out
        optional output array, for writing the result to. It must have a shape that the
        inputs broadcast to.

    Returns
    -------
    ret
        New array of given shape, with the values scattered at the indices.

    """
    return current_backend(indices).scatter_flat(
        indices, updates, size, reduction, out=out
    )


@to_native_arrays_and_back
@handle_nestable
def scatter_nd(
    indices: Union[ivy.Array, ivy.NativeArray],
    updates: Union[ivy.Array, ivy.NativeArray],
    shape: Optional[Union[ivy.Shape, ivy.NativeShape]] = None,
    reduction: str = "sum",
    *,
    out: Optional[ivy.Array] = None,
) -> ivy.Array:
    """Scatter updates into a new array according to indices.

    Parameters
    ----------
    indices
        Indices for the new values to occupy.
    updates
        Values for the new array to hold.
    shape
        The shape of the result. Default is None, in which case tensor argument must be
        provided.
    tensor
        The tensor in which to scatter the results, default is None, in which case the
        shape arg is used to
        scatter into a zeros array.
    reduction
        The reduction method for the scatter, one of 'sum', 'min', 'max' or 'replace'
    device
        device on which to create the array 'cuda:0', 'cuda:1', 'cpu' etc. Same as
        updates if None.
    out
        optional output array, for writing the result to. It must have a shape that the
        inputs broadcast to.

    Returns
    -------
    ret
        New array of given shape, with the values scattered at the indices.

    Examples
    --------
    scatter values into an empty array, With :code:`ivy.Array` input:

    >> indices = ivy.array([[4], [3], [1], [7]])
    >> updates = ivy.array([9, 10, 11, 12])
    >> shape = ivy.array([8])
    >> scatter = ivy.scatter_nd(indices, updates, shape)
    >> print(scatter)
    ivy.array([ 0, 11,  0, 10,  9,  0,  0, 12])

    scatter into an empty array, With: `ivy.Container` input:

    >> indices = ivy.Container(a=ivy.array([[4],[3],[6]]),
                        b=ivy.array([[5],[1],[2]]))
    >> updates = ivy.Container(a=ivy.array([100, 200, 200]),
                        b=ivy.array([20, 30, 40]))
    >> shape = ivy.Container(a=ivy.array([10]),
                        b = ivy.array([10]))
    >> z = ivy.scatter_nd(indices, updates, shape=shape, reduction='replace')
    >> print(z)
    {
        a: ivy.array([0, 0, 0, 200, 100, 0, 200, 0, 0, 0]),
        b: ivy.array([0, 30, 40, 0, 0, 20, 0, 0, 0, 0])
    }

    scatter into an array, With : `ivy.Container` and `ivy.Array` input:

    >> indices = ivy.array([[4],[3],[1]])
    >> updates = ivy.Container(a=ivy.array([10, 20, 30]),
                    b=ivy.array([200, 300, 400]))
    >> shape = ivy.array([10, 10])
    >> arr = ivy.Container(a=ivy.array([1, 2, 3, 4, 5]),
                            b = ivy.array([10, 20, 30, 40, 50]))
    >> z = ivy.scatter_nd(indices, updates, tensor=arr, reduction='replace')
    >> print(z)
    {
        a: ivy.array([1, 30, 3, 20, 10]),
        b: ivy.array([10, 400, 30, 300, 200])
    }
    """
    return current_backend(indices).scatter_nd(
        indices, updates, shape, reduction, out=out
    )


@to_native_arrays_and_back
@handle_out_argument
@handle_nestable
def gather(
    params: Union[ivy.Array, ivy.NativeArray],
    indices: Union[ivy.Array, ivy.NativeArray],
    axis: int = -1,
    *,
    out: Optional[Union[ivy.Array, ivy.NativeArray]] = None,
) -> Union[ivy.Array, ivy.NativeArray]:
    """Gather slices from params at axis according to indices.

    Parameters
    ----------
    params
        array, the array from which to gather values.
    indices
        array, index array.
    axis
        optional int, the axis from which to gather from. Default is -1.
    device
        optional ivy.Device, device on which to create the array 'cuda:0', 'cuda:1',
        'cpu' etc. Same as x if None.
    out
        optional output array, for writing the result to.

    Returns
    -------
    ret
        New array with the values gathered at the specified indices along the specified
        axis.

    Both the description and the type hints above assumes an array input for simplicity,
    but this function is *nestable*, and therefore also accepts :code:`ivy.Container`
    instances in place of any of the arguments.

    Functional Examples
    -------------------

    With :code:`ivy.Array` input:

    >>> x = ivy.array([0., 1., 2.])
    >>> y = ivy.array([0, 1])
    >>> print(ivy.gather(x, y))
    ivy.array([0., 1.])

    >>> x = ivy.array([[0., 1., 2.], \
                        [3., 4., 5.]])
    >>> y = ivy.array([[0, 1], \
                        [1, 2]])
    >>> z = ivy.array([[0., 0.], \
                        [0., 0.]])
    >>> ivy.gather(x, y, out=z)
    >>> print(z)
    ivy.array([[0., 1.],
               [4., 5.]])

    >>> x = ivy.array([[[0., 1.], [2., 3.]], \
                        [[4., 5.], [6., 7.]], \
                        [[8., 9.], [10., 11.]]])
    >>> y = ivy.array([[[0, 1]], \
                        [[1, 2]], \
                        [[2, 0]]])
    >>> ivy.gather(x, y, axis=0, out=x)
    >>> print(x)
    ivy.array([[[0.,5.]],[[4.,9.]],[[8.,1.]]])

    With :code:`ivy.NativeArray` input:

    >>> x = ivy.native_array([0., 1., 2.])
    >>> y = ivy.native_array([0, 1])
    >>> print(ivy.gather(x, y))
    ivy.array([0., 1.])

    With a mix of :code:`ivy.Array` and :code:`ivy.NativeArray` inputs:

    >>> x = ivy.native_array([0., 1., 2.])
    >>> y = ivy.array([0, 1])
    >>> print(ivy.gather(x, y))
    ivy.array([0., 1.])

    With a mix of :code:`ivy.Array` and :code:`ivy.Container` inputs:

    >>> x = ivy.Container(a = ivy.array([0., 1., 2.]), \
                          b = ivy.array([4., 5., 6.]))
    >>> y = ivy.array([0, 1])
    >>> print(ivy.gather(x, y))
    {
        a: ivy.array([0., 1.]),
        b: ivy.array([4., 5.])
    }

    With :code:`ivy.Container` input:

    >>> x = ivy.Container(a = ivy.array([0., 1., 2.]), \
                          b = ivy.array([4., 5., 6.]))
    >>> y = ivy.Container(a = ivy.array([0, 1]), \
                          b = ivy.array([1, 2]))
    >>> print(ivy.gather(x, y))
    {
        a: ivy.array([0., 1.]),
        b: ivy.array([5., 6.])
    }

    Instance Method Examples
    ------------------------

    Using :code:`ivy.Array` instance method:

    >>> x = ivy.array([0., 1., 2.])
    >>> y = ivy.array([0, 1])
    >>> print(x.gather(y))
    ivy.array([0., 1.])

    Using :code:`ivy.Container` instance method:

    >>> x = ivy.Container(a = ivy.array([0., 1., 2.]), \
                          b = ivy.array([4., 5., 6.]))
    >>> y = ivy.Container(a = ivy.array([0, 1]), \
                          b = ivy.array([1, 2]))
    >>> print(x.gather(y))
    {
        a: ivy.array([0., 1.]),
        b: ivy.array([5., 6.])
    }
    """
    return current_backend(params).gather(params, indices, axis, out=out)


@to_native_arrays_and_back
@handle_out_argument
@handle_nestable
def gather_nd(
    params: Union[ivy.Array, ivy.NativeArray],
    indices: Union[ivy.Array, ivy.NativeArray],
    *,
    out: Optional[ivy.Array] = None,
) -> Union[ivy.Array, ivy.NativeArray]:
    """Gather slices from params into a array with shape specified by indices.

    Parameters
    ----------
    params
        The array from which to gather values.
    indices
        Index array.
    device
        device on which to create the array 'cuda:0', 'cuda:1', 'cpu' etc. Same as x if
        None.
    out
        optional output array, for writing the result to. It must have a shape that the
        inputs broadcast to.

    Returns
    -------
    ret
        New array of given shape, with the values gathered at the indices.

    Examples
    --------
    With :code:`ivy.Array` input:

    >>> x = ivy.array([0., 1., 2., 3., 4., 5., 6.])
    >>> y = ivy.array([1])
    >>> print(ivy.gather_nd(x, y))
    ivy.array(1.)

    With :code:`ivy.NativeArray` input:

    >>> x = ivy.native_array([0., 1., 2.])
    >>> y = ivy.native_array([1])
    >>> print(ivy.gather_nd(x, y))
    ivy.array(1.)

    With a mix of :code:`ivy.Array` and :code:`ivy.NativeArray` inputs:

    >>> x = ivy.native_array([0., 1., 2.])
    >>> y = ivy.array([1])
    >>> print(ivy.gather_nd(x, y))
    ivy.array(1.)

    With a mix of :code:`ivy.Array` and :code:`ivy.Container` inputs:

    >>> x = ivy.Container(a=ivy.array([0., 1., 2.]), \
                          b=ivy.array([4., 5., 6.]))
    >>> y = ivy.array([1])
    >>> print(ivy.gather_nd(x, y))
    {
        a: ivy.array(1.),
        b: ivy.array(5.)
    }

    With :code:`ivy.Container` input:

    >>> x = ivy.Container(a=ivy.array([0., 1., 2.]), \
                          b=ivy.array([4., 5., 6.]))
    >>> y = ivy.Container(a=ivy.array([0]), \
                          b=ivy.array([2]))
    >>> print(ivy.gather_nd(x, y))
    {
        a: ivy.array(0.),
        b: ivy.array(6.)
    }
    """
    res = current_backend(params, indices).gather_nd(params, indices)
    if ivy.exists(out):
        return ivy.inplace_update(out, res)
    return res


@handle_nestable
def multiprocessing(context: str = None):
    """Return backend-specific multiprocessing module.

    Parameters
    ----------
    context
        The context of the multiprocessing, either fork, forkserver or spawn.
        Default is None.

    Returns
    -------
    ret
        Multiprocessing module

    """
    return current_backend().multiprocessing(context)


@to_native_arrays_and_back
@handle_out_argument
@handle_nestable
def indices_where(
    x: Union[ivy.Array, ivy.NativeArray],
    *,
    out: Optional[Union[ivy.Array, ivy.NativeArray]] = None,
) -> Union[ivy.Array, ivy.NativeArray]:
    """Returns indices or true elements in an input boolean array.

    Parameters
    ----------
    x
        Boolean array, for which indices are desired.
    out
        optional output array, for writing the result to. It must have a shape that the
        inputs broadcast to.

    Returns
    -------
    ret
        Indices for where the boolean array is True.

    """
    return current_backend(x).indices_where(x, out=out)


@to_native_arrays_and_back
@handle_out_argument
@infer_device
@handle_nestable
def one_hot(
    indices: Union[ivy.Array, ivy.NativeArray],
    depth: int,
    *,
    device: Union[ivy.Device, ivy.NativeDevice] = None,
    out: Optional[Union[ivy.Array, ivy.NativeArray]] = None,
) -> Union[ivy.Array, ivy.NativeArray]:
    """Returns a one-hot array.

    Parameters
    ----------
    indices
        Indices for where the ones should be scattered *[batch_shape, dim]*
    depth
        Scalar defining the depth of the one-hot dimension.
    device
        device on which to create the array 'cuda:0', 'cuda:1', 'cpu' etc. Same as x if
        None.
    out
        optional output array, for writing the result to. It must have a shape that the
        inputs broadcast to.

    Returns
    -------
    ret
        Tensor of zeros with the same shape and type as a, unless dtype provided which
        overrides.

    """
    return current_backend(indices).one_hot(indices, depth, device=device, out=out)


@to_native_arrays_and_back
@handle_nestable
def shape(
    x: Union[ivy.Array, ivy.NativeArray], as_array: bool = False
) -> Union[ivy.Shape, ivy.NativeShape]:
    """Returns the shape of the array ``x``.

    Parameters
    ----------
    x
        Input array to infer the shape of.
    as_array
        Whether to return the shape as a array, default False.

    Returns
    -------
    ret
        Shape of the array ``x``.

    Examples
    --------
    >>> x = ivy.array([[-1, 0, 1],[1, 0, -1]])
    >>> y = ivy.shape(x)
    >>> z = ivy.shape(x, as_array = True)
    >>> print(y)
    (2, 3)

    >>> print(z)
    ivy.array([2, 3])

    """
    return current_backend(x).shape(x, as_array)


def set_shape_array_mode(mode: bool) -> None:
    """Set the mode of returning shape as ivy.Array to the given mode instance

    Parameter
    ---------
    mode
        boolean whether to return shape as ivy.Array

    Examples
    --------
    >>> ivy.set_shape_array_mode(False)
    >>> ivy.shape_array_mode()
    False

    >>> ivy.set_shape_array_mode(True)
    >>> ivy.shape_array_mode()
    True
    """
    global shape_array_mode_stack
    if not isinstance(mode, bool):
        raise Exception("set_shape_array_mode only accepts type bool")
    shape_array_mode_stack.append(mode)


def unset_shape_array_mode() -> None:
    """Reset the mode of returning shape as ivy.Array to the previous state

    Examples
    --------
    >>> ivy.set_shape_array_mode(True)
    >>> ivy.shape_array_mode()
    True

    >>> ivy.unset_shape_array_mode()
    >>> ivy.shape_array_mode()
    False
    """
    global shape_array_mode_stack
    if shape_array_mode_stack:
        shape_array_mode_stack.pop(-1)


def shape_array_mode() -> bool:
    """Get the current state of shape_array_mode

    Examples
    --------
    >>> ivy.shape_array_mode()
    False

    >>> ivy.set_shape_array_mode(True)
    >>> ivy.shape_array_mode()
    True
    """
    global shape_array_mode_stack
    if not shape_array_mode_stack:
        return False
    return shape_array_mode_stack[-1]


@to_native_arrays_and_back
@handle_nestable
def get_num_dims(x: Union[ivy.Array, ivy.NativeArray], as_array: bool = False) -> int:
    """Returns the number of dimensions of the array x.

    Parameters
    ----------
    x
        Input array to infer the number of dimensions for.
    as_array
        Whether to return the shape as a array, default False.

    Returns
    -------
    ret
        Shape of the array

    """
    return current_backend(x).get_num_dims(x, as_array)


def arg_info(fn: Callable, *, name: str = None, idx: int = None):
    """
    Return the index and `inspect.Parameter` representation of the specified argument.
    In the form of a dict with keys "idx" and "param".

    Parameters
    ----------
    fn
        The function to retrieve the argument information for
    name
        The name of the argument
    idx
        the index of the argument in the inputs

    Returns
    -------
    ret
        a `dict` containing the idx, and the `inspect.Parameter` for the argument,
        which itself contains the parameter name, type, and other helpful information.
    """
    if (not ivy.exists(name) and not ivy.exists(idx)) or (
        ivy.exists(name) and ivy.exists(idx)
    ):
        raise Exception(
            "exactly one of the keyword arguments name or idx " "must be provided"
        )
    params = inspect.signature(fn).parameters
    if ivy.exists(name):
        return {"idx": list(params).index(name), "param": params[name]}
    return {"idx": idx, "param": list(params.values())[idx]}


def _is_valid_device_and_dtypes_attributes(fn: Callable) -> bool:
    if hasattr(fn, "unsupported_device_and_dtype") and hasattr(
        fn, "supported_device_and_dtype"
    ):
        fn_unsupported_device_and_dtype = fn.unsupported_device_and_dtype
        fn_supported_device_and_dtype = fn.supported_device_and_dtype
        if isinstance(fn_unsupported_device_and_dtype, dict):
            if isinstance(fn_supported_device_and_dtype, dict):
                backend_str = ivy.current_backend_str()
                if (
                    backend_str in fn_unsupported_device_and_dtype
                    and backend_str in fn_supported_device_and_dtype
                ):
                    return False
                elif (
                    "devices" in fn_unsupported_device_and_dtype
                    and "devices" in fn_supported_device_and_dtype
                ):
                    return False
    return True


@handle_nestable
def function_unsupported_devices_and_dtypes(fn: Callable) -> Dict:
    """Returns the unsupported combination of devices and dtypes
     of the current backend's function.

    Parameters
    ----------
    fn
        The function to check for the unsupported device and dtype attribute

    Returns
    -------
    ret
        The unsupported combination of devices and dtypes of the function
    """
    if not _is_valid_device_and_dtypes_attributes(fn):
        raise Exception(
            "supported_device_and_dtypes and unsupported_device_and_dtypes \
             attributes cannot both exist in a particular backend"
        )

    unsupported_devices_dtype = {"devices": (), "dtypes": ()}
    if hasattr(fn, "unsupported_device_and_dtype"):
        fn_unsupported_devices_dtypes = fn.unsupported_device_and_dtype
        if isinstance(fn_unsupported_devices_dtypes, dict):
            backend_str = ivy.current_backend_str()
            if backend_str in fn_unsupported_devices_dtypes:
                fn_unsupported_devices_dtypes = fn_unsupported_devices_dtypes[
                    backend_str
                ]

            elif "devices" not in fn_unsupported_devices_dtypes:
                return unsupported_devices_dtype

            keys = list(fn_unsupported_devices_dtypes.keys())
            if "dtypes" in keys and "devices" in keys:
                unsupported_devices_dtype["devices"] += fn_unsupported_devices_dtypes[
                    "devices"
                ]

                if isinstance(fn_unsupported_devices_dtypes["dtypes"][0], tuple):
                    for dtypes in fn_unsupported_devices_dtypes["dtypes"]:
                        unsupported_devices_dtype["dtypes"] += (dtypes,)
                else:
                    unsupported_devices_dtype["dtypes"] += (
                        fn_unsupported_devices_dtypes["dtypes"],
                    )
            else:
                raise Exception(
                    "'unsupported_device_and_dtype' attr must have keys \
                     'devices' and 'dtypes'"
                )
        else:
            raise Exception(
                "Have to provide a dictionary to 'unsupported_device_and_dtype' attr \
                 with keys 'devices' and 'dtypes'"
            )
    return unsupported_devices_dtype


@handle_nestable
def function_supported_devices_and_dtypes(fn: Callable) -> Dict:
    """Returns the supported combination of devices and dtypes
     of the current backend's function.

    Parameters
    ----------
    fn
        The function to check for the supported device and dtype attribute

    Returns
    -------
    ret
        The unsupported devices of the function
    """
    if not _is_valid_device_and_dtypes_attributes(fn):
        raise Exception(
            "supported_device_and_dtypes and unsupported_device_and_dtypes \
             attributes cannot both exist in a particular backend"
        )

    supported_devices_dtype = {"devices": (), "dtypes": ()}
    if hasattr(fn, "supported_device_and_dtype"):
        fn_supported_devices_dtypes = fn.supported_device_and_dtype
        if isinstance(fn_supported_devices_dtypes, dict):
            backend_str = ivy.current_backend_str()
            if backend_str in fn_supported_devices_dtypes:
                fn_supported_devices_dtypes = fn_supported_devices_dtypes[backend_str]
            elif "devices" not in fn_supported_devices_dtypes:
                return supported_devices_dtype
            keys = list(fn_supported_devices_dtypes.keys())
            if "dtypes" in keys and "devices" in keys:
                supported_devices_dtype["devices"] += fn_supported_devices_dtypes[
                    "devices"
                ]

                if isinstance(fn_supported_devices_dtypes["dtypes"][0], tuple):
                    for dtypes in fn_supported_devices_dtypes["dtypes"]:
                        supported_devices_dtype["dtypes"] += dtypes
                else:
                    supported_devices_dtype["dtypes"] += (
                        fn_supported_devices_dtypes["dtypes"],
                    )
            else:
                raise Exception(
                    "'supported_device_and_dtype' attr must have keys \
                     'devices' and 'dtypes'"
                )
        else:
            raise Exception(
                "Have to provide a dictionary to 'supported_device_and_dtype' attr \
                 with keys 'devices' and 'dtypes'"
            )
    return supported_devices_dtype<|MERGE_RESOLUTION|>--- conflicted
+++ resolved
@@ -2466,43 +2466,28 @@
     return numerator / (denominator + default(min_denominator, ivy._MIN_DENOMINATOR))
 
 
-<<<<<<< HEAD
+@inputs_to_native_arrays
+@handle_nestable
 def stable_pow(
     base: Union[Number, ivy.Array, ivy.NativeArray, ivy.Container],
     exponent: Union[Number, ivy.Array, ivy.NativeArray, ivy.Container],
     min_base: Union[Number, ivy.Array, ivy.NativeArray, ivy.Container] = None,
 ) -> Union[Number, ivy.Array, ivy.NativeArray, ivy.Container]:
-=======
-@inputs_to_native_arrays
-@handle_nestable
-def stable_pow(
-    base: Union[Number, ivy.Array, ivy.NativeArray],
-    exponent: Union[Number, ivy.Array, ivy.NativeArray],
-    min_base: float = None,
-) -> Any:
->>>>>>> 2ac1795d
     """Raise the base by the power, with MIN_BASE added to the base when exponent > 1
     for numerical stability.
 
     Parameters
     ----------
     base
-<<<<<<< HEAD
         The base of the exponentiation.
     exponent
         The exponent of the exponentiation.
-=======
-        The base number.
-    exponent
-        The exponent number.
->>>>>>> 2ac1795d
     min_base
         The minimum base to use, use global ivy._MIN_BASE by default.
 
     Returns
     -------
     ret
-<<<<<<< HEAD
         The new item following the numerically stable exponentiation.
 
     Examples
@@ -2559,9 +2544,6 @@
         b: ivy.array([3., 1300.])
     }
 
-=======
-        The new item following the numerically stable power.
->>>>>>> 2ac1795d
 
 
     """
