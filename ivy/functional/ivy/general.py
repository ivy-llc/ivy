--- conflicted
+++ resolved
@@ -2654,14 +2654,8 @@
         b: ivy.array([2])
     }
 
-<<<<<<< HEAD
     With mix of :class:`ivy.Array` and :class:`ivy.Container` instances:, and backend
     set as `torch`:
-=======
-    With mix of :class:`ivy.Array` and :class:
-    `ivy.Container` instances:,
-    and backend set as `torch`:
->>>>>>> 6659f803
 
     >>> x = ivy.Container(a=ivy.array([5, 6]), b=ivy.array([7, 8]))
     >>> y = ivy.array([1, 2])
