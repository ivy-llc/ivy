"""Collection of general Ivy functions."""

# global
import gc
import inspect
import itertools
import math
from functools import wraps
from numbers import Number
from typing import (
    Callable,
    Any,
    Union,
    List,
    Tuple,
    Dict,
    Iterable,
    Optional,
    Sequence,
    Literal,
)
import einops
import ml_dtypes  # noqa
import numpy as np

# local
import ivy
from ivy.utils.backend import current_backend, backend_stack
from ivy.functional.ivy.gradients import _is_variable
from ivy.utils.exceptions import handle_exceptions
from ivy.func_wrapper import (
    handle_array_function,
    inputs_to_ivy_arrays,
    inputs_to_native_arrays,
    to_native_arrays_and_back,
    inputs_to_native_shapes,
    outputs_to_ivy_shapes,
    outputs_to_ivy_arrays,
    handle_out_argument,
    handle_nestable,
    handle_array_like_without_promotion,
    handle_view_indexing,
    handle_device,
    handle_partial_mixed_function,
    handle_backend_invalid,
)
from ivy.functional.ivy.device import dev

FN_CACHE = {}
INF = float("inf")

precise_mode_stack = []
queue_timeout_stack = []
array_mode_stack = []
shape_array_mode_stack = []
nestable_mode_stack = []
exception_trace_mode_stack = []
inplace_mode_stack = []
trace_mode_dict = {
    "frontend": "ivy/functional/frontends",
    "ivy": "ivy/",
    "full": "",
    "none": "",
}
show_func_wrapper_trace_mode_stack = []
min_denominator_stack = []
min_base_stack = []
tmp_dir_stack = []


# Extra #
# ------#


class PreciseMode:
    """Precise Mode Context Manager."""

    # noinspection PyShadowingNames
    def __init__(self, precise_mode: bool):
        self._precise_mode = precise_mode

    def __enter__(self):
        set_precise_mode(self._precise_mode)
        return self

    def __exit__(self, exc_type, exc_val, exc_tb):
        unset_precise_mode()
        if self and (exc_type is not None):
            raise exc_val
        return self


ivy.precise_mode = precise_mode_stack[-1] if precise_mode_stack else True


@handle_exceptions
def set_precise_mode(mode: bool) -> None:
    """Set the mode of whether to use a promotion table that avoids any
    precision loss or a compute efficient table that avoids most wider-than-
    necessary promotions.

    Parameter
    ---------
    mode
        boolean whether to use high precision promotion table

    Examples
    --------
    >>> ivy.set_precise_mode(False)
    >>> ivy.precise_mode
    False

    >>> ivy.set_precise_mode(True)
    >>> ivy.precise_mode
    True
    """
    global precise_mode_stack
    ivy.utils.assertions.check_isinstance(mode, bool)
    precise_mode_stack.append(mode)
    ivy.__setattr__("precise_mode", mode, True)
    _update_promotion_table(precise=mode)


@handle_exceptions
def unset_precise_mode() -> None:
    """Reset the mode of whether to use a promotion table that avoids any
    precision loss or a compute efficient table that avoids most wider-than-
    necessary promotions.

    Examples
    --------
    >>> ivy.set_precise_mode(False)
    >>> ivy.precise_mode
    False

    >>> ivy.unset_precise_mode()
    >>> ivy.precise_mode
    True
    """
    global precise_mode_stack
    if precise_mode_stack:
        precise_mode_stack.pop(-1)
        mode = precise_mode_stack[-1] if precise_mode_stack else True
        ivy.__setattr__("precise_mode", mode, True)
        _update_promotion_table(precise=mode)


def _update_promotion_table(precise):
    """Update the current datatype promotion table."""
    if precise:
        ivy.promotion_table = {
            **ivy.array_api_promotion_table,
            **ivy.common_extra_promotion_table,
            **ivy.precise_extra_promotion_table,
        }

    else:
        ivy.promotion_table = {
            **ivy.array_api_promotion_table,
            **ivy.common_extra_promotion_table,
            **ivy.extra_promotion_table,
        }


class ArrayMode:
    """Array Mode Context Manager."""

    # noinspection PyShadowingNames
    def __init__(self, array_mode):
        self._array_mode = array_mode

    def __enter__(self):
        set_array_mode(self._array_mode)
        return self

    def __exit__(self, exc_type, exc_val, exc_tb):
        unset_array_mode()
        if self and (exc_type is not None):
            raise exc_val
        return self


def get_referrers_recursive(
    item: object,
    *,
    depth: int = 0,
    max_depth: Optional[int] = None,
    seen_set: Optional[set] = None,
    local_set: Optional[set] = None,
) -> ivy.Container:
    """Recursively retrieve referrers for an object.

    This function recursively fetches referrers for the specified `item` up to a given
    `max_depth`.

    Parameters
    ----------
    item
        The object for which referrers should be retrieved.
    depth
        Current depth in the recursion. (default is 0)
    max_depth
        Maximum depth of recursion. If `None`, there's no depth limit. (default is None)
    seen_set
        Set of seen referrer IDs to prevent duplicates. (default is None)
    local_set
        Set of local referrer IDs to avoid redundancy. (default is None)

    Returns
    -------
    ret
        A container representing referrers and their sub-referrers, respecting the
        `max_depth`.

    Examples
    --------
    >>> import gc
    >>> example_function = lambda: (obj := [1, 2, 3]) and ivy.get_referrers_recursive(obj, max_depth=2)
    >>> result = example_function()
    >>> print(result)
    {repr:[1,2,3]}
    """  # noqa: E501
    seen_set = ivy.default(seen_set, set())
    local_set = ivy.default(local_set, set())
    ret_cont = ivy.Container(
        repr=str(item).replace(" ", ""),
        alphabetical_keys=False,
        keyword_color_dict={"repr": "magenta"},
    )

    referrers = [
        ref
        for ref in gc.get_referrers(item)
        if not (
            isinstance(ref, dict)
            and min(k in ref for k in ["depth", "max_depth", "seen_set", "local_set"])
        )
    ]

    local_set.add(str(id(referrers)))
    for ref in referrers:
        ref_id = str(id(ref))
        if ref_id in local_set or hasattr(ref, "cell_contents"):
            continue
        seen = ref_id in seen_set
        seen_set.add(ref_id)

        def get_referrers_recursive_inner():
            return get_referrers_recursive(
                ref,
                depth=depth + 1,
                max_depth=max_depth,
                seen_set=seen_set,
                local_set=local_set,
            )

        this_repr = "tracked" if seen else str(ref).replace(" ", "")

        if not seen and (not max_depth or depth < max_depth):
            val = ivy.Container(
                repr=this_repr,
                alphabetical_keys=False,
                keyword_color_dict={"repr": "magenta"},
            )

            refs = get_referrers_recursive_inner()
            for k, v in refs.items():
                val[k] = v
        else:
            val = this_repr
        ret_cont[str(ref_id)] = val

    return ret_cont


@handle_exceptions
@handle_backend_invalid
def is_native_array(
    x: Union[ivy.Array, ivy.NativeArray], /, *, exclusive: bool = False
) -> bool:
    """Determine whether the input x is an :class:`ivy.NativeArray` instance.

    Parameters
    ----------
    x
        The input to check
    exclusive
        Whether to check if the data type is exclusively an array, rather than a
        variable or traced array.

    Returns
    -------
    ret
        Boolean, whether or not x is an :class:`ivy.NativeArray`.

    Examples
    --------
    >>> x = ivy.array([0, 1, 2])
    >>> ivy.is_native_array(x)
    False

    >>> x = ivy.native_array([9.1, -8.3, 2.8, 3.0])
    >>> ivy.is_native_array(x, exclusive=True)
    True
    """
    try:
        return current_backend(x).is_native_array(x, exclusive=exclusive)
    except ValueError:
        return False


@handle_exceptions
@handle_backend_invalid
def is_ivy_array(
    x: Union[ivy.Array, ivy.NativeArray], /, *, exclusive: Optional[bool] = False
) -> bool:
    """Determine whether the input x is a valid Ivy Array.

    Parameters
    ----------
    x
        The input to check
    exclusive
        Whether to check if the data type is exclusively an array, rather than a
        variable or traced array.

    Returns
    -------
    ret
        Boolean, whether or not x is a valid Ivy Array.

    Examples
    --------
    >>> x = ivy.array([0, 1, 2])
    >>> ivy.is_ivy_array(x)
    True

    >>> x = ivy.native_array([9.1, -8.3, 2.8, 3.0])
    >>> ivy.is_ivy_array(x, exclusive=True)
    False
    """
    return isinstance(x, ivy.Array) and ivy.is_native_array(x.data, exclusive=exclusive)


@handle_exceptions
@handle_backend_invalid
def is_array(x: Any, /, *, exclusive: bool = False) -> bool:
    """Determine whether the input x is either an Ivy Array or a Native Array.

    Parameters
    ----------
    x
        The input to check
    exclusive
        Whether to check if the data type is exclusively an array, rather than a
        variable or traced array.

    Returns
    -------
    ret
        Boolean, whether or not x is an array.

    Examples
    --------
    >>> x = ivy.array([0, 1, 2])
    >>> print(ivy.is_array(x))
    True

    >>> x = ivy.native_array([9.1, -8.3, 2.8, 3.0])
    >>> print(ivy.is_array(x, exclusive=True))
    True

    >>> x = [2, 3]
    >>> print(ivy.is_array(x))
    False
    """
    return ivy.is_ivy_array(x, exclusive=exclusive) or ivy.is_native_array(
        x, exclusive=exclusive
    )


@handle_exceptions
def is_ivy_container(x: Any, /) -> bool:
    """Determine whether the input x is an Ivy Container.

    Parameters
    ----------
    x
        The input to check

    Returns
    -------
    ret
        Boolean, whether or not x is an ivy container.

    Examples
    --------
    >>> x = ivy.Container()
    >>> print(ivy.is_ivy_container(x))
    True

    >>> x = [2, 3]
    >>> print(ivy.is_ivy_container(x))
    False
    """
    return isinstance(x, ivy.Container)


ivy.array_mode = array_mode_stack[-1] if array_mode_stack else True


@handle_exceptions
def set_array_mode(mode: bool) -> None:
    """Set the mode of whether to convert inputs to ivy.NativeArray, then
    convert outputs back to ivy.Array.

    It Stops the conversion of ivy.NativeArray to ivy.Array in the
    case when it is set to False.

    Parameter
    ---------
    mode
        boolean whether to perform ivy.Array conversions

    Examples
    --------
    >>> ivy.set_array_mode(False)
    >>> ivy.array_mode
    False

    >>> ivy.set_array_mode(True)
    >>> ivy.array_mode
    True
    """
    global array_mode_stack
    ivy.utils.assertions.check_isinstance(mode, bool)
    array_mode_stack.append(mode)
    ivy.__setattr__("array_mode", mode, True)


@handle_exceptions
def unset_array_mode() -> None:
    """Reset the mode of converting inputs to ivy.NativeArray, then converting
    outputs back to ivy.Array to the previous state.

    Examples
    --------
    >>> ivy.set_array_mode(False)
    >>> ivy.array_mode
    False

    >>> ivy.unset_shape_array_mode()
    >>> ivy.array_mode
    True
    """
    global array_mode_stack
    if array_mode_stack:
        array_mode_stack.pop(-1)
        mode = array_mode_stack[-1] if array_mode_stack else True
        ivy.__setattr__("array_mode", mode, True)


ivy.nestable_mode = nestable_mode_stack[-1] if nestable_mode_stack else True


@handle_exceptions
def set_nestable_mode(mode: bool) -> None:
    """Set the mode of whether to check if function inputs are ivy.Container.

    Parameter
    ---------
    mode
        boolean whether to check if function inputs are ivy.Container

    Examples
    --------
    >>> ivy.set_nestable_mode(False)
    >>> ivy.nestable_mode
    False

    >>> ivy.set_nestable_mode(True)
    >>> ivy.nestable_mode
    True
    """
    global nestable_mode_stack
    ivy.utils.assertions.check_isinstance(mode, bool)
    nestable_mode_stack.append(mode)
    ivy.__setattr__("nestable_mode", mode, True)


@handle_exceptions
def unset_nestable_mode() -> None:
    """Reset the mode of whether to check if function inputs are ivy.Container
    to the previous state.

    Examples
    --------
    >>> ivy.set_nestable_mode(False)
    >>> ivy.nestable_mode
    False

    >>> ivy.unset_nestable_mode()
    >>> ivy.nestable_mode
    True
    """
    global nestable_mode_stack
    if nestable_mode_stack:
        nestable_mode_stack.pop(-1)
        mode = nestable_mode_stack[-1] if nestable_mode_stack else True
        ivy.__setattr__("nestable_mode", mode, True)


ivy.exception_trace_mode = (
    exception_trace_mode_stack[-1] if exception_trace_mode_stack else "full"
)


@handle_exceptions
def set_exception_trace_mode(mode: Literal["ivy", "full", "frontend"]) -> None:
    """Set the mode of whether to show frontend-truncated exception stack
    traces, ivy- truncated exception stack traces or full exception stack
    traces.

    Parameter
    ---------
    mode
        str exception trace mode, one of `ivy`, `full` or `frontend`

    Examples
    --------
    >>> ivy.set_exception_trace_mode("ivy")
    >>> ivy.exception_trace_mode
    'ivy'

    >>> ivy.set_exception_trace_mode("full")
    >>> ivy.exception_trace_mode
    'full'
    """
    global exception_trace_mode_stack
    trace_modes = list(trace_mode_dict.keys())
    ivy.utils.assertions.check_elem_in_list(
        mode, trace_modes, False, f"trace mode must be one of {trace_modes}"
    )
    exception_trace_mode_stack.append(mode)
    ivy.__setattr__("exception_trace_mode", mode, True)


@handle_exceptions
def unset_exception_trace_mode() -> None:
    """Reset the trace mode to the previously set mode.

    Examples
    --------
    >>> ivy.set_exception_trace_mode("ivy")
    >>> ivy.exception_trace_mode
    'ivy'

    >>> ivy.unset_exception_trace_mode()
    >>> ivy.exception_trace_mode
    'full'
    """
    global exception_trace_mode_stack
    if exception_trace_mode_stack:
        exception_trace_mode_stack.pop(-1)
        mode = exception_trace_mode_stack[-1] if exception_trace_mode_stack else "full"
        ivy.__setattr__("exception_trace_mode", mode, True)


ivy.show_func_wrapper_trace_mode = (
    show_func_wrapper_trace_mode_stack[-1]
    if show_func_wrapper_trace_mode_stack
    else True
)


@handle_exceptions
def set_show_func_wrapper_trace_mode(mode: bool) -> None:
    """Set the mode of whether to show the full stack trace with function
    wrapping traces.

    Parameter
    ---------
    mode
        boolean whether to perform ivy.Array conversions

    Examples
    --------
    >>> ivy.set_show_func_wrapper_trace_mode(False)
    >>> ivy.show_func_wrapper_trace_mode
    False

    >>> ivy.set_show_func_wrapper_trace_mode(True)
    >>> ivy.show_func_wrapper_trace_mode
    True
    """
    global show_func_wrapper_trace_mode_stack
    ivy.utils.assertions.check_isinstance(mode, bool)
    show_func_wrapper_trace_mode_stack.append(mode)
    ivy.__setattr__("show_func_wrapper_trace_mode", mode, True)


@handle_exceptions
def unset_show_func_wrapper_trace_mode() -> None:
    """Reset the mode of whether to show the full stack trace with function
    wrapping traces.

    Examples
    --------
    >>> ivy.set_show_func_wrapper_trace_mode(False)
    >>> ivy.show_func_wrapper_trace_mode
    False

    >>> ivy.unset_show_func_wrapper_trace_mode()
    >>> ivy.show_func_wrapper_trace_mode
    True
    """
    global show_func_wrapper_trace_mode_stack
    if show_func_wrapper_trace_mode_stack:
        show_func_wrapper_trace_mode_stack.pop(-1)
        mode = (
            show_func_wrapper_trace_mode_stack[-1]
            if show_func_wrapper_trace_mode_stack
            else True
        )
        ivy.__setattr__("show_func_wrapper_trace_mode", mode, True)


@handle_exceptions
@handle_backend_invalid
@handle_nestable
@handle_array_like_without_promotion
@inputs_to_native_arrays
@handle_array_function
@handle_device
def array_equal(
    x0: Union[ivy.Array, ivy.NativeArray],
    x1: Union[ivy.Array, ivy.NativeArray],
    /,
) -> bool:
    """Determine whether two input arrays are equal across all elements.

    Parameters
    ----------
    x0
        The first input array to compare.
    x1
        The second input array to compare.

    Returns
    -------
    ret
        Boolean, whether or not the input arrays are equal across all elements.

    Examples
    --------
    >>> x = ivy.array([1,0,1])
    >>> y = ivy.array([1,0,-1])
    >>> z = ivy.array_equal(x,y)
    >>> print(z)
    False

    >>> a = ivy.array([1, 2])
    >>> b = ivy.array([1, 2])
    >>> c = ivy.array_equal(a,b)
    >>> print(c)
    True

    >>> i = ivy.array([1, 2])
    >>> j = ivy.array([1, 2, 3])
    >>> k = ivy.array_equal(i,j)
    >>> print(k)
    False
    """
    return current_backend(x0).array_equal(x0, x1)


@handle_exceptions
@handle_nestable
@inputs_to_ivy_arrays
@handle_array_function
def all_equal(
    *xs: Iterable[Any], equality_matrix: bool = False
) -> Union[bool, ivy.Array, ivy.NativeArray]:
    """Determine whether the inputs are all equal.

    Parameters
    ----------
    xs
        inputs to compare.
    equality_matrix
        Whether to return a matrix of equalities comparing each input with every other.
        Default is ``False``.

    Returns
    -------
    ret
        Boolean, whether or not the inputs are equal, or matrix array of booleans if
        equality_matrix=True is set.

    Examples
    --------
    With :class:`ivy.Array` inputs:

    >>> x1 = ivy.array([1, 1, 0, 0, 1, -1])
    >>> x2 = ivy.array([1, 1, 0, 0, 1, -1])
    >>> y = ivy.all_equal(x1, x2)
    >>> print(y)
    True

    >>> x1 = ivy.array([0, 0])
    >>> x2 = ivy.array([0, 0])
    >>> x3 = ivy.array([1, 0])
    >>> y = ivy.all_equal(x1, x2, x3, equality_matrix=True)
    >>> print(y)
    ivy.array([[ True,  True, False],
       [ True,  True, False],
       [False, False,  True]])

    With one :class:`ivy.Container` inputs:

    >>> x1 = ivy.Container(a=ivy.array([0, 0, -1, 1, 0]),
    ...                    b=ivy.array([0, 0, -1, 1, 0]))
    >>> x2 = ivy.array([0, 0, -1, 1, 0])
    >>> y = ivy.all_equal(x1, x2, equality_matrix=False)
    >>> print(y)
    {
        a: True,
        b: True
    }

    With multiple :class:`ivy.Container` inputs:

    >>> x1 = ivy.Container(a=ivy.array([1, 0, 1, 1]),
    ...                    b=ivy.array([1, 0, 0, 1]))
    >>> x2 = ivy.Container(a=ivy.array([1, 0, 1, 1]),
    ...                    b=ivy.array([1, 0, -1, -1]))
    >>> y = ivy.all_equal(x1, x2, equality_matrix=False)
    >>> print(y)
    {
        a: True,
        b: False
    }
    """
    equality_fn = ivy.array_equal if ivy.is_array(xs[0]) else lambda a, b: a == b
    if equality_matrix:
        num_arrays = len(xs)
        mat = [[None for _ in range(num_arrays)] for _ in range(num_arrays)]
        for i, xa in enumerate(xs):
            for j_, xb in enumerate(xs[i:]):
                j = j_ + i
                res = equality_fn(xa, xb)
                if ivy.is_native_array(res):
                    # noinspection PyTypeChecker
                    res = ivy.to_scalar(res)
                # noinspection PyTypeChecker
                mat[i][j] = res
                # noinspection PyTypeChecker
                mat[j][i] = res
        return ivy.array(mat)
    x0 = xs[0]
    for x in xs[1:]:
        if not equality_fn(x0, x):
            return False
    return True


@handle_exceptions
@handle_backend_invalid
@handle_nestable
@handle_array_like_without_promotion
@inputs_to_native_arrays
@handle_array_function
@handle_device
def to_numpy(
    x: Union[ivy.Array, ivy.NativeArray], /, *, copy: bool = True
) -> np.ndarray:
    """Convert an array into a numpy array.

    Parameters
    ----------
    x
        input array
    copy
        whether to copy the array to a new address or not.
        Default is ``True``.

    Returns
    -------
    ret
        a numpy array copying all the element of the array ``x``.

    Examples
    --------
    With :class:`ivy.Array` inputs:

    >>> x = ivy.array([-1, 0, 1])
    >>> y = ivy.to_numpy(x, copy=True)
    >>> print(y)
    [-1  0  1]

    >>> x = ivy.array([[-1, 0, 1],[-1, 0, 1], [1,0,-1]])
    >>> y = ivy.to_numpy(x, copy=True)
    >>> print(y)
    [[-1  0  1]
    [-1  0  1]
    [ 1  0 -1]]

    With :class:`ivy.Container` input:

    >>> x = ivy.Container(a=ivy.array([-1, 0, 1]))
    >>> y = ivy.to_numpy(x)
    >>> print(y)
    {
        a: array([-1, 0, 1], dtype=int32)
    }

    >>> x = ivy.Container(a=ivy.array([[-1.0, 0., 1.], [-1, 0, 1], [1, 0, -1]]),
    ...                   b=ivy.array([[-1, 0, 0], [1, 0, 1], [1, 1, 1]]))
    >>> y = ivy.to_numpy(x)
    >>> print(y)
    {
        a: array([[-1., 0., 1.],
                  [-1., 0., 1.],
                  [1., 0., -1.]], dtype=float32),
        b: array([[-1, 0, 0],
                  [1, 0, 1],
                  [1, 1, 1]], dtype=int32)
    }
    """
    return current_backend(x).to_numpy(x, copy=copy)


@handle_exceptions
@handle_nestable
def isscalar(x: Any, /) -> bool:
    return np.isscalar(x)


@handle_exceptions
@handle_backend_invalid
@handle_nestable
@handle_array_like_without_promotion
@inputs_to_native_arrays
@handle_array_function
@handle_device
def to_scalar(x: Union[ivy.Array, ivy.NativeArray], /) -> Number:
    """Convert an array with a single element into a scalar.

    Parameters
    ----------
    x
        Input array with a single element.

    Returns
    -------
    ret
        a scalar copying the element of the array ``x``.

    Both the description and the type hints above assumes an array input for simplicity,
    but this function is *nestable*, and therefore also accepts :class:`ivy.Container`
    instances in place of any of the arguments.

    Examples
    --------
    With :class:`ivy.Array` input:

    >>> x = ivy.array([3])
    >>> y = ivy.to_scalar(x)
    >>> print(y)
    3

    With a mix of :class:`ivy.Container` and :class:`ivy.Array` input:

    >>> x = ivy.Container(a=ivy.array([-1]), b=ivy.array([3]))
    >>> y = ivy.to_scalar(x)
    >>> print(y)
    {
        a: -1,
        b: 3
    }

    >>> x = ivy.Container(a=ivy.array([1]), b=ivy.array([0]),
    ...                   c=ivy.array([-1]))
    >>> y = ivy.to_scalar(x)
    >>> print(y)
    {
        a: 1,
        b: 0,
        c: -1
    }
    """
    return current_backend(x).to_scalar(x)


@handle_exceptions
@handle_backend_invalid
@handle_nestable
@handle_array_like_without_promotion
@inputs_to_native_arrays
@handle_array_function
@handle_device
def to_list(x: Union[ivy.Array, ivy.NativeArray], /) -> List:
    """Create a (possibly nested) list from input array.

    Parameters
    ----------
    x
        Input array.

    Returns
    -------
    ret
        A list representation of the input array ``x``.

    Examples
    --------
    With :class:`ivy.Array` input:

    >>> x = ivy.array([-1, 0, 1])
    >>> y = ivy.to_list(x)
    >>> print(y)
    [-1, 0, 1]

    >>> x = ivy.array([[ 1.1,  2.2,  3.3],
    ...                [-4.4, -5.5, -6.6]])
    >>> y = ivy.to_list(x)
    >>> print(y)
    [[1.100000023841858,2.200000047683716,3.299999952316284],
    [-4.400000095367432,-5.5,-6.599999904632568]]

    >>> x = ivy.array([[[-1,  0,  1],
    ...                 [ 1,  0, -1]],
    ...                [[ 1, -1,  0],
    ...                 [ 1,  0, -1]]])
    >>> y = ivy.to_list(x)
    >>> print(y)
    [[[-1, 0, 1], [1, 0, -1]], [[1, -1, 0], [1, 0, -1]]]

    With a mix of :class:`ivy.Container` and :class:`ivy.Array` input:

    >>> x = ivy.Container(a=ivy.array([-1, 0, 1]))
    >>> y = ivy.to_list(x)
    >>> print(y)
    {
        a: [-1, 0, 1]
    }

    >>> x = ivy.Container(a=ivy.array([[-1, 0, 1],
    ...                                [-1, 0, 1],
    ...                                [1, 0, -1]]))
    >>> y = ivy.to_list(x)
    >>> print(y)
    {
        a: [[-1, 0, 1], [-1, 0, 1], [1,0,-1]]
    }

    >>> x = ivy.Container(a=ivy.array([[[-1, 0, 1],[1, 0, -1]],
    ...                                [[1, -1, 0],[1, 0, -1]]]))
    >>> y = ivy.to_list(x)
    >>> print(y)
    {
        a: [[[-1, 0, 1], [1, 0, -1]], [[1, -1, 0], [1, 0, -1]]]
    }
    """
    return current_backend(x).to_list(x)


@handle_exceptions
@handle_nestable
@inputs_to_ivy_arrays
@handle_array_function
def clip_vector_norm(
    x: Union[ivy.Array, ivy.NativeArray],
    max_norm: float,
    /,
    *,
    p: float = 2.0,
    out: Optional[ivy.Array] = None,
) -> ivy.Array:
    """Clips (limits) the vector p-norm of an array.

    Parameters
    ----------
    x
        Input array containing elements to clip.
    max_norm
        The maximum value of the array norm.
    p
        The p-value for computing the p-norm.
        Default is 2.
    out
        optional output array, for writing the result to.
        It must have a shape that the inputs broadcast to.

    Returns
    -------
    ret
        An array with the vector norm downscaled to the max norm if needed.

    Examples
    --------
    With :class:`ivy.Array` input:

    >>> x = ivy.array([0., 1., 2.])
    >>> y = ivy.clip_vector_norm(x, 2.0)
    >>> print(y)
    ivy.array([0.        , 0.89442718, 1.78885436])

    >>> x = ivy.array([0.5, -0.7, 2.4])
    >>> y = ivy.clip_vector_norm(x, 3.0, p=1.0)
    >>> print(y)
    ivy.array([ 0.41666666, -0.58333331,  2.        ])

    >>> x = ivy.array([[[0., 0.], [1., 3.], [2., 6.]],
    ...                [[3., 9.], [4., 12.], [5., 15.]]])
    >>> y = ivy.zeros(((2, 3, 2)))
    >>> ivy.clip_vector_norm(x, 4.0, p=1.0, out=y)
    >>> print(y)
    ivy.array([[[0.        , 0.        ],
        [0.06666667, 0.20000002],
        [0.13333334, 0.40000004]],

       [[0.20000002, 0.60000002],
        [0.26666668, 0.80000007],
        [0.33333334, 1.        ]]]))

    >>> x = ivy.array([[1.1, 2.2, 3.3],
    ...                [-4.4, -5.5, -6.6]])
    >>> ivy.clip_vector_norm(x, 1.0, p=3.0, out=x)
    >>> print(x)
    ivy.array([[ 0.13137734,  0.26275468,  0.39413199],
       [-0.52550936, -0.6568867 , -0.78826398]])

    With :class:`ivy.Container` input:

    >>> x = ivy.Container(a=ivy.array([0., 1., 2.]),
    ...                   b=ivy.array([3., 4., 5.]))
    >>> y = ivy.clip_vector_norm(x, 2.0)
    >>> print(y)
    {
        a: ivy.array([0., 0.89442718, 1.78885436]),
        b: ivy.array([0.84852815, 1.1313709, 1.41421366])
    }

    With multiple :class:`ivy.Container` inputs:

    >>> x = ivy.Container(a=ivy.array([0., 1., 2.]),
    ...                   b=ivy.array([3., 4., 5.]))
    >>> max_norm = ivy.Container(a=2, b=3)
    >>> y = ivy.clip_vector_norm(x, max_norm)
    >>> print(y)
    {
        a: ivy.array([0., 0.89442718, 1.78885436]),
        b: ivy.array([1.27279221, 1.69705628, 2.12132034])
    }
    """
    norm = ivy.vector_norm(x, keepdims=True, ord=p)
    ratio = ivy.stable_divide(max_norm, norm)
    if ratio < 1:
        ret = ratio * x
    else:
        ret = ivy.copy_array(x)
    if out is not None:
        ret = ivy.inplace_update(out, ret)
    return ret


@handle_exceptions
@handle_nestable
@inputs_to_ivy_arrays
@handle_array_function
def clip_matrix_norm(
    x: Union[ivy.Array, ivy.NativeArray],
    max_norm: float,
    /,
    *,
    p: float = 2.0,
    out: Optional[ivy.Array] = None,
) -> ivy.Array:
    """Clips (limits) the matrix norm of an array.

    Parameters
    ----------
    x
        Input array containing elements to clip.
    max_norm
        The maximum value of the array norm.
    p
        The p-value for computing the p-norm.
        Default is 2.
    out
        optional output array, for writing the result to. It must have a shape that the
        inputs broadcast to.

    Returns
    -------
    ret
        An array with the matrix norm downscaled to the max norm if needed.

    Examples
    --------
    With :class:`ivy.Array` input:

    >>> x = ivy.array([[0., 1., 2.]])
    >>> y = ivy.clip_matrix_norm(x, 2.0)
    >>> print(y)
    ivy.array([[0.   , 0.894, 1.79 ]])

    >>> x = ivy.array([[0.1, -1.2, 3.7], [0., 7.3, -0.5]])
    >>> y = ivy.clip_matrix_norm(x, 3.0, p=1.0)
    >>> print(y)
    ivy.array([[ 0.0353, -0.424 ,  1.31  ],
               [ 0.    ,  2.58  , -0.176 ]])

    >>> x = ivy.array([[[5., 4.], [-2., 6.]],
    ...                [[3., 7.], [0., -5.]]])
    >>> y = ivy.empty((2, 2, 2))
    >>> y = ivy.clip_matrix_norm(x, 0.5, p=2.0)
    >>> print(y)
    ivy.array([[[ 0.339,  0.271],
                [-0.135,  0.406]],
               [[ 0.168,  0.391],
                [ 0.   , -0.279]]])

    >>> x = ivy.array([[0., 1.],
    ...                [2., 3.]])
    >>> ivy.clip_matrix_norm(x, 5.0, p=1.0, out=x)
    >>> print(x)
    ivy.array([[0., 1.],
               [2., 3.]])

    With :class:`ivy.Container` input:

    >>> x = ivy.Container(a=ivy.array([[0., 1., 2.]]),
    ...                   b=ivy.array([[3., 4., 5.]]))
    >>> y = ivy.clip_matrix_norm(x, 2.0)
    >>> print(y)
    {
        a: ivy.array([[0., 0.894, 1.79]]),
        b: ivy.array([[0.849, 1.13, 1.41]])
    }
    """
    norms = ivy.matrix_norm(x, ord=p, keepdims=True)
    ratios = ivy.minimum(ivy.stable_divide(max_norm, norms), 1.0)
    return ivy.multiply(ratios, x, out=out)


@handle_exceptions
@handle_nestable
@handle_array_like_without_promotion
@inputs_to_ivy_arrays
@handle_array_function
def fourier_encode(
    x: Union[ivy.Array, ivy.NativeArray],
    max_freq: Union[float, ivy.Array, ivy.NativeArray],
    /,
    *,
    num_bands: int = 4,
    linear: bool = False,
    concat: bool = True,
    flatten: bool = False,
) -> Union[ivy.Array, ivy.NativeArray, Tuple]:
    """Pad an array with fourier encodings.

    Parameters
    ----------
    x
        Input array to encode.
    max_freq
        The maximum frequency of the encoding.
    num_bands
        The number of frequency bands for the encoding.
        Default is 4.
    linear
        Whether to space the frequency bands linearly as opposed to geometrically.
        Default is ``False``.
    concat
        Whether to concatenate the position, sin and cos values, or return separately.
        Default is ``True``.
    flatten
        Whether to flatten the position dimension into the batch dimension.
        Default is False.

    Returns
    -------
    ret
        New array with the final dimension expanded, and the encodings stored in this
        channel.

    Examples
    --------
    >>> x = ivy.array([1,2,3])
    >>> y = 1.5
    >>> z = ivy.fourier_encode(x,y)
    >>> print(z)
    ivy.array([[ 1.0000000e+00, 1.2246468e-16, 0.0000000e+00, 0.0000000e+00,
                 0.0000000e+00, -1.0000000e+00, 1.0000000e+00, 1.0000000e+00,
                 1.0000000e+00],
               [ 2.0000000e+00, -2.4492936e-16, 0.0000000e+00, 0.0000000e+00,
                 0.0000000e+00, 1.0000000e+00, 1.0000000e+00, 1.0000000e+00,
                 1.0000000e+00],
               [ 3.0000000e+00, 3.6739404e-16, 0.0000000e+00, 0.0000000e+00,
                 0.0000000e+00, -1.0000000e+00, 1.0000000e+00, 1.0000000e+00,
                 1.0000000e+00]])


    >>> x = ivy.array([3,10])
    >>> y = 2.5
    >>> z = ivy.fourier_encode(x, y, num_bands=3)
    >>> print(z)
    ivy.array([[ 3.0000000e+00,  3.6739404e-16,  3.6739404e-16, 3.6739404e-16,
                -1.0000000e+00, -1.0000000e+00, -1.0000000e+00],
               [ 1.0000000e+01, -1.2246468e-15, -1.2246468e-15, -1.2246468e-15,
                 1.0000000e+00,  1.0000000e+00,  1.0000000e+00]])
    """
    x_in = x
    dim = x.shape[-1]
    x = ivy.expand_dims(x, axis=-1)
    orig_x = x
    if linear:
        scales = ivy.linspace(1.0, max_freq / 2, num_bands, device=dev(x))
    elif ivy.backend == "torch" and isinstance(max_freq, float):
        scales = ivy.logspace(
            0.0,
            ivy.log(ivy.array(max_freq / 2)) / math.log(10),
            num_bands,
            base=10,
            device=dev(x),
        )
    else:
        scales = ivy.logspace(
            0.0,
            ivy.log(max_freq / 2) / math.log(10),
            num_bands,
            base=10,
            device=dev(x),
        )
    scales = ivy.astype(scales, ivy.dtype(x))
    scales = scales[(*((None,) * (len(x.shape) - len(scales.shape))), Ellipsis)]
    x = x * scales * math.pi
    sin_x = ivy.sin(x)
    cos_x = ivy.cos(x)
    if flatten:
        orig_x = x_in
        sin_x = ivy.reshape(sin_x, [-1, num_bands * dim])
        cos_x = ivy.reshape(cos_x, [-1, num_bands * dim])
    if concat:
        return ivy.concat([orig_x, sin_x, cos_x], axis=-1)
    return sin_x, cos_x


@handle_exceptions
@handle_nestable
@handle_array_like_without_promotion
@inputs_to_ivy_arrays
@handle_array_function
def value_is_nan(
    x: Union[ivy.Array, ivy.NativeArray, Number],
    /,
    *,
    include_infs: bool = True,
) -> bool:
    """Determine whether the single valued array or scalar is of nan type.

    Parameters
    ----------
    x
        The input to check Input array.
    include_infs
        Whether to include infs and -infs in the check.
        Default is ``True``.

    Returns
    -------
    ret
        Boolean as to whether the input value is a nan or not.

    Examples
    --------
    >>> x = ivy.array([451])
    >>> y = ivy.value_is_nan(x)
    >>> print(y)
    False

    >>> x = ivy.array([float('inf')])
    >>> y = ivy.value_is_nan(x)
    >>> print(y)
    True

    >>> x = ivy.array([float('inf')])
    >>> y = ivy.value_is_nan(x, include_infs=False)
    >>> print(y)
    False

    >>> x = ivy.array([float('nan')])
    >>> y = ivy.value_is_nan(x, include_infs=False)
    >>> print(y)
    True

    >>> x = ivy.array([0])
    >>> y = ivy.value_is_nan(x)
    >>> print(y)
    False
    """
    x_scalar = ivy.to_scalar(x) if ivy.is_array(x) else x
    if x_scalar != x:
        return True
    if include_infs and (x_scalar in [INF, -INF]):
        return True
    return False


@handle_exceptions
@handle_nestable
@handle_array_like_without_promotion
@inputs_to_ivy_arrays
@handle_array_function
def has_nans(
    x: Union[ivy.Array, ivy.NativeArray], /, *, include_infs: bool = True
) -> bool:
    """Determine whether the array contains any nans, as well as infs or -infs
    if specified.

    Parameters
    ----------
    x
        Input array.
    include_infs
        Whether to include ``+infinity`` and ``-infinity`` in the check.
        Default is ``True``.

    Returns
    -------
    ret
        Boolean as to whether the array contains nans.


    Both the description and the type hints above assumes an array input for simplicity,
    but this function is *nestable*, and therefore also accepts :class:`ivy.Container`
    instances in place of any of the arguments.

    Examples
    --------
    With :class:`ivy.Array` input:

    >>> x = ivy.array([1, 2, 3])
    >>> y = ivy.has_nans(x)
    >>> print(y)
    False

    >>> x = ivy.array([float('nan'), 2, 3])
    >>> y = ivy.has_nans(x)
    >>> print(y)
    True

    >>> x = ivy.array([float('inf'), 2, 3])
    >>> y = ivy.has_nans(x)
    >>> print(y)
    True

    >>> x = ivy.array([float('inf'), 2, 3])
    >>> y = ivy.has_nans(x, include_infs=False)
    >>> print(y)
    False

    With :class:`ivy.Container` input:

    >>> x = ivy.Container(a=ivy.array([0., 1., 2.]), b=ivy.array([3., 4., 5.]))
    >>> y = ivy.has_nans(x)
    >>> print(y)
    {
        a: False,
        b: False
    }
    """
    return ivy.value_is_nan(ivy.sum(x), include_infs=include_infs)


@handle_exceptions
def exists(x: Any, /) -> bool:
    """Check as to whether the input is None or not.

    Parameters
    ----------
    x
        Input to check.

    Returns
    -------
    ret
        True if x is not None, else False.

    Examples
    --------
    With :code:`Any` input:

    >>> x = None
    >>> y = ivy.exists(x)
    >>> print(y)
    False

    >>> x = ""
    >>> y = ivy.exists(x)
    >>> print(y)
    True

    >>> x = []
    >>> y = ivy.exists(x)
    >>> print(y)
    True

    >>> x = 1
    >>> y = ivy.exists(x)
    >>> print(y)
    True

    >>> x = "abc"
    >>> y = ivy.exists(x)
    >>> print(y)
    True

    >>> x = [1, 0, -1, 1]
    >>> y = ivy.exists(x)
    >>> print(y)
    True

    >>> x = ivy.array([1, 2, 3, 1.2])
    >>> y = ivy.exists(x)
    >>> print(y)
    True

    With a mix of :class:`ivy.Container` and :code:`Any` input:

    >>> x = ivy.Container(a=None, b=None)
    >>> y = ivy.exists(x)
    >>> print(y)
    True

    >>> x = ivy.Container(a=None, b="")
    >>> y = ivy.exists(x)
    >>> print(y)
    True

    >>> x = ivy.Container(a=123, b="")
    >>> y = ivy.exists(x)
    >>> print(y)
    True
    """
    return x is not None


@handle_exceptions
def default(
    x: Any,
    /,
    default_val: Any,
    *,
    catch_exceptions: bool = False,
    rev: bool = False,
    with_callable: bool = False,
) -> Any:
    """Return x provided it exists (is not None), else returns default value.

    Parameters
    ----------
    x
        Input which may or may not exist (be None).
    default_val
        The default value.
    catch_exceptions
        Whether to catch exceptions from callable x.
        Default is ``False``.
    rev
        Whether to reverse the input x and default_val.
        Default is ``False``.
    with_callable
        Whether either of the arguments might be callable functions.
        Default is ``False``.

    Returns
    -------
    ret
        x if x exists (is not None), else default.

    Examples
    --------
    With :code:`Any` input:

    >>> x = None
    >>> y = ivy.default(x, "default_string")
    >>> print(y)
    default_string

    >>> x = ""
    >>> y = ivy.default(x, "default_string")
    >>> print(y)


    >>> x = ivy.array([4, 5, 6])
    >>> y = ivy.default(x, ivy.array([1, 2, 3]), rev=True)
    >>> print(y)
    ivy.array([1, 2, 3])

    >>> x = lambda: ivy.array([1, 2, 3])
    >>> y = ivy.default(x, ivy.array([4, 5, 6]), with_callable=True)
    >>> print(y)
    ivy.array([1, 2, 3])

    >>> x = lambda: None
    >>> y = ivy.default(x, lambda: ivy.array([1, 2, 3]), with_callable=True)
    >>> print(y)
    ivy.array([1, 2, 3])

    >>> x = lambda: None
    >>> y = ivy.default(x, lambda: ivy.array([1, 2, 3]), catch_exceptions=True)
    >>> print(y)
    ivy.array([1, 2, 3])

    >>> x = lambda a, b: a + b
    >>> y = ivy.default(x, lambda: ivy.array([1, 2, 3]), with_callable=True,
    ...                 catch_exceptions=True)
    >>> print(y)
    ivy.array([1, 2, 3])

    >>> x = lambda a, b: a + b
    >>> y = ivy.default(x, lambda: ivy.array([1, 2, 3]), with_callable=True,
    ...                 catch_exceptions=True, rev=True)
    >>> print(y)
    ivy.array([1, 2, 3])
    """
    with_callable = catch_exceptions or with_callable
    if rev:
        x, default_val = default_val, x
    if with_callable:
        x_callable = callable(x)
        default_callable = callable(default_val)
    else:
        x_callable = False
        default_callable = False
    if catch_exceptions:
        # noinspection PyBroadException
        try:
            x = x() if x_callable else x
        except Exception:
            return default_val() if default_callable else default_val
    else:
        x = x() if x_callable else x
    return x if exists(x) else default_val() if default_callable else default_val


@handle_exceptions
def to_ivy_shape(shape: Union[ivy.Shape, ivy.NativeShape]) -> ivy.Shape:
    """Return the input shape in ivy.Shape form.

    Parameters
    ----------
    shape
        The input to be converted

    Returns
    -------
     ret
        the input in ivy.Shape form
    """
    if isinstance(shape, ivy.Shape):
        return shape
    return ivy.Shape(shape)


@handle_exceptions
def to_native_shape(
    shape: Union[ivy.Array, ivy.Shape, ivy.NativeShape, tuple, int, list],
) -> ivy.NativeShape:
    """Return the input shape in its native backend framework form.

    Parameters
    ----------
    shape
        The input to be converted

    Returns
    -------
     ret
        the input in its native framework form
    """
    native_shape_type = (ivy.NativeShape,)
    if ivy.current_backend_str() == "torch":
        native_shape_type += (tuple,)
    if len(backend_stack) != 0 and isinstance(shape, native_shape_type):
        return shape
    ivy.utils.assertions.check_isinstance(
        shape, (int, list, tuple, ivy.Array, ivy.NativeArray, ivy.Shape)
    )
    if isinstance(shape, int):
        shape = (shape,)
    elif isinstance(shape, list):
        shape = tuple(shape)
    elif is_array(shape):
        shape = ivy.to_numpy(shape).tolist()
    elif isinstance(shape, ivy.Shape):
        shape = shape.shape
    ivy.utils.assertions.check_all(
        [isinstance(v, int) for v in shape if not is_array(v)],
        "shape must take integers only",
        as_array=False,
    )
    ivy.utils.assertions.check_true(
        not is_array(shape) or ivy.is_int_dtype(shape), "shape must take integers only"
    )
    return ivy.NativeShape(shape) if len(backend_stack) != 0 else ivy.Shape(shape)


@handle_exceptions
@handle_nestable
def try_else_none(fn: Callable, *args: Any, **kwargs: Any) -> Union[Callable, None]:
    """Try and return the function, otherwise return None if an exception was
    raised during function execution.

    Parameters
    ----------
    fn
        Function to try and call and return.
    args
        list of arguments.
    kwargs
        dictionary of keyword arguments

    Returns
    -------
        Either the function itself or None if an exception was raised
        during function execution.

    Examples
    --------
    with a function that is executed without any exception:

    >>> x = ivy.array([1, 2, 3])
    >>> y = ivy.array([4, 5, 6])
    >>> z = ivy.try_else_none(ivy.add, x, y)
    >>> print(z.__name__)
    add

    with a function that is executed with an exception:

    >>> x = ivy.array([1, 2, 3])
    >>> y = 'hemant'
    >>> z = ivy.try_else_none(ivy.add,x, y)
    >>> print(z)
    None
    """
    try:
        _ = fn(*args, **kwargs)
        return fn
    except Exception:
        return None


@handle_exceptions
def arg_names(receiver):
    """Get the expected keyword arguments for a function or class constructor.

    Parameters
    ----------
    receiver
        Function or class constructor

    Returns
    -------
    ret
        List containing the keyword arguments' names for a function or class constructor

    Examples
    --------
    >>> x = ivy.arg_names(ivy.tan)
    >>> print(x)
    ['x', 'out']

    >>> x = ivy.arg_names(ivy.optimizers.Adam)
    >>> print(x)
    ['lr', 'beta1', 'beta2', 'epsilon', 'inplace',
    'stop_gradients', 'trace_on_next_step', 'device']
    """
    return list(inspect.signature(receiver).parameters.keys())


@handle_exceptions
def match_kwargs(
    kwargs: Dict, *receivers: Iterable[Callable], allow_duplicates: bool = False
) -> Union[List[Dict], Dict]:
    """Match keyword arguments to either class or function receivers.

    Parameters
    ----------
    kwargs
        Keyword arguments to match.
    receivers
        Functions and/or classes to match the keyword arguments to.
    allow_duplicates
        Whether to allow one keyword argument to be used for multiple receivers.
        Default is ``False``.

    Returns
    -------
    ret
        Sequence of keyword arguments split as best as possible.

    Examples
    --------
    >>> o = ivy.zeros(3)
    >>> kwargs = {'out': o, 'bias': ivy.arange(3)}
    >>> x = ivy.match_kwargs(kwargs, ivy.add, ivy.linear)
    >>> print(x)
    [{'out': ivy.array([0., 0., 0.])}, {'bias': ivy.array([0, 1, 2])}]

    >>> o = ivy.zeros(3)
    >>> kwargs = {'out': o, 'bias': ivy.arange(3)}
    >>> x = ivy.match_kwargs(kwargs, ivy.linear, ivy.add)
    >>> print(x)
    [{'out': ivy.array([0., 0., 0.]), 'bias': ivy.array([0, 1, 2])}, {}]
    """
    split_kwargs = []
    for receiver in receivers:
        expected_kwargs = arg_names(receiver)
        found_kwargs = {k: v for k, v in kwargs.items() if k in expected_kwargs}
        if not allow_duplicates:
            for k in found_kwargs:
                del kwargs[k]
        split_kwargs.append(found_kwargs)
    if len(split_kwargs) == 1:
        return split_kwargs[0]
    return split_kwargs


@handle_exceptions
def cache_fn(func: Callable) -> Callable:
    """Cache function outputs.

    A decorator to wrap a function, such that computed outputs are cached to avoid
    recalculating them later.

    Parameters
    ----------
    func
        The function to wrap, whose output should be cached for later.

    Returns
    -------
    ret
        The newly cache wrapped function.

    Examples
    --------
    With positional arguments only:

    >>> def my_sum(val1:float, val2:float)->float: return val1 + val2
    >>> cached_sum = ivy.cache_fn(my_sum)
    >>> print(cached_sum(3, 5))
    8

    With keyword arguments:

    >>> def line_eq(x:float, /, *, slp:float=2, itc:float=0)->float: return x*slp+itc
    >>> cached_line_eq = ivy.cache_fn(line_eq)
    >>> print(cached_line_eq(3, itc=5, slp=2))
    11
    """
    global FN_CACHE
    if func not in FN_CACHE:
        FN_CACHE[func] = {}

    @wraps(func)
    def cached_fn(*args, **kwargs):
        key = "".join(
            ([f"{str(i)}, " for i in args] + [" kw, "])
            + [f"{str(i)}, " for i in sorted(kwargs.items())]
        )
        cache = FN_CACHE[func]
        if key in cache:
            return cache[key]
        ret = func(*args, **kwargs)
        cache[key] = ret
        return ret

    return cached_fn


@handle_exceptions
def current_backend_str() -> Union[str, None]:
    """Return framework string.

    Returns
    -------
    ret
        The framework string.
    """
    fw = current_backend()
    if not backend_stack:
        return ""
    return fw.current_backend_str()


@handle_exceptions
@handle_nestable
@handle_array_like_without_promotion
@inputs_to_ivy_arrays
@handle_array_function
def einops_rearrange(
    x: Union[ivy.Array, ivy.NativeArray],
    pattern: str,
    /,
    *,
    out: Optional[ivy.Array] = None,
    **axes_lengths: Dict[str, int],
) -> ivy.Array:
    """Perform einops rearrange operation on input array x.

    Parameters
    ----------
    x
        Input array to be re-arranged.
    pattern
        Rearrangement pattern.
    axes_lengths
        Any additional specifications for dimensions.
    out
        optional output array, for writing the result to. It must have a shape that the
        inputs broadcast to.

    Returns
    -------
    ret
        New array with einops.rearrange having been applied.

    Examples
    --------
    With :class:`ivy.Array` instance method:

    >>> x = ivy.array([[1, 2, 3],
    ...               [-4, -5, -6]])
    >>> y = x.einops_rearrange("height width -> width height")
    >>> print(y)
    ivy.array([[ 1, -4],
           [ 2, -5],
           [ 3, -6]])

    >>> x = ivy.array([[[ 1,  2,  3],
    ...                  [ 4,  5,  6]],
    ...               [[ 7,  8,  9],
    ...                  [10, 11, 12]]])
    >>> y = x.einops_rearrange("c h w -> c (h w)")
    >>> print(y)
    ivy.array([[ 1,  2,  3,  4,  5,  6],
           [ 7,  8,  9, 10, 11, 12]])

    >>> x = ivy.array([[1, 2, 3, 4, 5, 6],
    ...            [7, 8, 9, 10, 11, 12]])
    >>> y = ivy.zeros((4,3))
    >>> x.einops_rearrange("c (h w) -> (c h) w", out=y, h=2, w=3)
    >>> print(y)
    ivy.array([[ 1,  2,  3],
           [ 4,  5,  6],
           [ 7,  8,  9],
           [10, 11, 12]])

    With :class:`ivy.Container` input:

    >>> x = ivy.Container(a=ivy.array([[-4.47, 0.93, -3.34],
    ...                            [3.66, 24.29, 3.64]]),
    ...               b=ivy.array([[4.96, 1.52, -10.67],
    ...                            [4.36, 13.96, 0.3]]))
    >>> y = ivy.einops_rearrange(x, 'a b -> b a')
    >>> print(y)
    {
        a: ivy.array([[-4.46999979, 3.66000009],
                      [0.93000001, 24.29000092],
                      [-3.33999991, 3.6400001]]),
        b: ivy.array([[4.96000004, 4.36000013],
                      [1.51999998, 13.96000004],
                      [-10.67000008, 0.30000001]])
    }

    With varying pattern:

    Suppose we have a set of 32 images in "h w c" format (height-width-channel)
    and concatenate images along height (vertical axis), 960 = 32 * 30

    >>> images = ivy.asarray([ivy.random_normal(shape=(30, 40, 3)) for _ in range(32)])
    >>> x = ivy.einops_rearrange(images, 'b h w c -> (b h) w c')
    >>> print(x.shape)
    (960, 40, 3)

    # Concatenate images along horizontal axis, 1280 = 32 * 40

    >>> images = ivy.asarray([ivy.random_normal(shape=(30, 40, 3)) for _ in range(32)])
    >>> x = ivy.einops_rearrange(images, 'b h w c -> h (b w) c')
    >>> print(x.shape)
    (30, 1280, 3)

    # Reorder axes to "b c h w" format for deep learning

    >>> images = ivy.asarray([ivy.random_normal(shape=(30, 40, 3)) for _ in range(32)])
    >>> x = ivy.einops_rearrange(images, 'b h w c -> b c h w')
    >>> print(x.shape)
    (32, 3, 30, 40)

    # Flatten each image into a vector, 3600 = 30 * 40 * 3

    >>> images = ivy.asarray([ivy.random_normal(shape=(30, 40, 3)) for _ in range(32)])
    >>> x = ivy.einops_rearrange(images, 'b h w c -> b (c h w)')
    >>> print(x.shape)
    (32, 3600)

    # Split each image into 4 smaller (top-left, top-right, bottom-left, bottom-right),
    # 128 = 32 * 2 * 2

    >>> images = ivy.asarray([ivy.random_normal(shape=(30, 40, 3)) for _ in range(32)])
    >>> x = ivy.einops_rearrange(images, 'b (h1 h) (w1 w) c -> (b h1 w1) h w c',
    ... h1=2, w1=2)
    >>> print(x.shape)
    (128, 15, 20, 3)

    # Space-to-depth operation
    >>> images = ivy.asarray([ivy.random_normal(shape=(30, 40, 3)) for _ in range(32)])
    >>> x = ivy.einops_rearrange(images, 'b (h h1) (w w1) c -> b h w (c h1 w1)', h1=2,
    ... w1=2)
    >>> print(x.shape)
    (32, 15, 20, 12)
    """
    ret = einops.rearrange(x._data, pattern, **axes_lengths)
    ret = ivy.array(ret, dtype=x.dtype)
    if ivy.exists(out):
        return ivy.inplace_update(out, ret)
    return ret


@handle_exceptions
@handle_nestable
@handle_array_like_without_promotion
@inputs_to_native_arrays
@handle_array_function
def einops_reduce(
    x: Union[ivy.Array, ivy.NativeArray],
    pattern: str,
    reduction: Union[str, Callable],
    /,
    *,
    out: Optional[ivy.Array] = None,
    **axes_lengths: Dict[str, int],
) -> ivy.Array:
    """Perform einops reduce operation on input array x.

    Parameters
    ----------
    x
        Input array to be reduced.
    pattern
        Reduction pattern.
    reduction
        One of available reductions ('min', 'max', 'sum', 'mean', 'prod'), or callable.
    axes_lengths
        Any additional specifications for dimensions.
    out
        optional output array, for writing the result to. It must have a shape that the
        inputs broadcast to.

    Returns
    -------
    ret
        New array with einops.reduce having been applied.

    This function is *nestable*, and therefore also accepts :code:'ivy.Container'
    instance in place of the argument.

    Examples
    --------
    With :class:`ivy.Array` input:

    >>> x = ivy.array([[-4.47, 0.93, -3.34],
    ...                [3.66, 24.29, 3.64]])
    >>> reduced = ivy.einops_reduce(x, 'a b -> b', 'mean')
    >>> print(reduced)
    ivy.array([-0.40499985, 12.61000061, 0.1500001 ])

    With :class:`ivy.Container` input:

    >>> x = ivy.Container(a=ivy.array([[-4.47, 0.93, -3.34],
    ...                                [3.66, 24.29, 3.64]]),
    ...                   b=ivy.array([[4.96, 1.52, -10.67],
    ...                                [4.36, 13.96, 0.3]]))
    >>> reduced = ivy.einops_reduce(x, 'a b -> a', 'mean')
    >>> print(reduced)
    {
        a: ivy.array([-2.29333329, 10.53000069]),
        b: ivy.array([-1.39666676, 6.20666695])
    }
    """
    ret = einops.reduce(x, pattern, reduction, **axes_lengths)
    ret = ivy.array(ret, dtype=x.dtype)
    if ivy.exists(out):
        return ivy.inplace_update(out, ret)
    return ret


# IMPORTANT: assign attribute directly to function instead of wrapper here
einops_reduce.unsupported_dtypes = {
    "torch": ("float16",),
    "tensorflow": ("complex",),
    "paddle": ("complex", "uint8", "int8", "int16", "float16"),
}


@handle_exceptions
@handle_backend_invalid
@handle_nestable
@handle_array_like_without_promotion
@inputs_to_ivy_arrays
@handle_array_function
def einops_repeat(
    x: Union[ivy.Array, ivy.NativeArray],
    pattern: str,
    /,
    *,
    out: Optional[ivy.Array] = None,
    **axes_lengths: Dict[str, int],
) -> ivy.Array:
    """Perform einops repeat operation on input array x.

    Parameters
    ----------
    x
        Input array to be repeated.
    pattern
        Rearrangement pattern.
    axes_lengths
        Any additional specifications for dimensions.
    out
        optional output array, for writing the result to. It must have a shape that the
        inputs broadcast to.

    Returns
    -------
    ret
        New array with einops.repeat having been applied.

    This function is *nestable*, and therefore also accepts :code:'ivy.Container'
    instance in place of the argument.

    Examples
    --------
    With :class:`ivy.Array` input:

    >>> x = ivy.array([1, 2, 3, 4])
    >>> repeated = ivy.einops_repeat(x, 'a -> b a', b=2)
    >>> print(repeated)
    ivy.array([[1, 2, 3, 4],
               [1, 2, 3, 4]])

    With :class:`ivy.Container` input:

    >>> x = ivy.Container(a=ivy.array([[4,5],
    ...                                [1, 3]]),
    ...                    b=ivy.array([[9, 10],
    ...                                 [4, 2]]))
    >>> repeated = ivy.einops_repeat(x, 'h w -> h (c w)', c=2)
    >>> print(repeated)
    {
        a: ivy.array([[4, 5, 4, 5],
                      [1, 3, 1, 3]]),
        b: ivy.array([[9, 10, 9, 10],
                      [4, 2, 4, 2]])
    }
    """
    ret = einops.repeat(x._data, pattern, **axes_lengths)
    ret = ivy.array(ret, dtype=x.dtype)
    if ivy.exists(out):
        return ivy.inplace_update(out, ret)
    return ret


ivy.min_denominator = min_denominator_stack[-1] if min_denominator_stack else 1e-12


@handle_exceptions
@handle_array_function
def set_min_denominator(val: float) -> None:
    """Set the global minimum denominator used by ivy for numerically stable
    division.

    Parameters
    ----------
    val
        The value to set the global minimum denominator to.

    Examples
    --------
    >>> x = ivy.min_denominator
    >>> print(x)
    1e-12

    >>> ivy.set_min_denominator(1e-13)
    >>> y = ivy.min_denominator
    >>> print(y)
    1e-13
    """
    global min_denominator_stack
    ivy.utils.assertions.check_isinstance(val, (int, float))
    min_denominator_stack.append(val)
    ivy.__setattr__("min_denominator", val, True)


@handle_exceptions
def unset_min_denominator() -> None:
    """Reset the global minimum denominator used by ivy for numerically stable
    division to the previous value.

    Examples
    --------
    >>> ivy.set_min_denominator(1e-10)
    >>> y = ivy.min_denominator
    >>> print(y)
    1e-10

    >>> ivy.unset_min_denominator()
    >>> ivy.min_denominator
    1e-12
    """
    global min_denominator_stack
    if min_denominator_stack:
        min_denominator_stack.pop(-1)
        val = min_denominator_stack[-1] if min_denominator_stack else 1e-12
        ivy.__setattr__("min_denominator", val, True)


ivy.min_base = min_base_stack[-1] if min_base_stack else 1e-05


@handle_exceptions
@handle_array_function
def set_min_base(val: float) -> None:
    """Set the global minimum base used by ivy for numerically stable power
    raising.

    Parameters
    ----------
    val
        The new value to set the minimum base to.

    Examples
    --------
    Retrieve the minimum base
    >>> x = ivy.min_base
    >>> print(x)
    1e-05

    >>> # Set the minimum base to 1e-04:
    >>> ivy.set_min_base(1e-04)

    Retrieve the minimum base:
    >>> y = ivy.min_base
    >>> print(y)
    1e-04

    >>> # unset the min_base
    >>> ivy.unset_min_base()
    """
    global min_base_stack

    # Ensure val is an instance of 'float' or 'int'
    ivy.utils.assertions.check_isinstance(val, (int, float))

    # Access and modify min_base_stack
    min_base_stack.append(val)

    # Set the min_base attribute
    ivy.__setattr__("min_base", val, True)


@handle_exceptions
def unset_min_base() -> None:
    """Reset the global minimum base used by ivy for numerically stable power
    raising to the previous value.

    Examples
    --------
    >>> ivy.set_min_base(1e-07)
    >>> y = ivy.min_base
    >>> print(y)
    1e-07

    >>> ivy.unset_min_base()
    >>> ivy.min_base
    1e-05
    """
    global min_base_stack
    if min_base_stack:
        min_base_stack.pop(-1)
        val = min_base_stack[-1] if min_base_stack else 1e-05
        ivy.__setattr__("min_base", val, True)


@handle_exceptions
@handle_nestable
@handle_array_like_without_promotion
@inputs_to_ivy_arrays
@handle_array_function
def stable_divide(
    numerator: Union[Number, ivy.Array, ivy.NativeArray],
    denominator: Union[Number, ivy.Array, ivy.NativeArray],
    /,
    *,
    min_denominator: Union[Number, ivy.Array, ivy.NativeArray] = None,
) -> Union[Number, ivy.Array]:
    """Divide the numerator by the denominator, with min denominator added to
    the denominator for numerical stability.

    Parameters
    ----------
    numerator
        The numerator of the division.
    denominator
        The denominator of the division.
    min_denominator
        The minimum denominator to use, use global ivy._MIN_DENOMINATOR (1e-12)
        by default.

    Returns
    -------
    ret
        The new item following the numerically stable division.

    Examples
    --------
    With :code:`int` input:

    >>> x = ivy.stable_divide(1, 2)
    >>> print(x)
    0.49999999999975

    >>> x = ivy.stable_divide(1, 4, min_denominator=1)
    >>> print(x)
    0.2

    With float input:

    >>> x = ivy.stable_divide(5.0, 3.33)
    >>> print(x)
    1.5015015015010504

    With :code:`complex` input:

    >>> x = ivy.stable_divide(1+1j, 1-1j)
    >>> print(x)
    (5.000444502911705e-13+0.9999999999995j)

    With :class:`ivy.Array` input:

    >>> x = ivy.asarray([[10., 20., 30.],
    ...                  [40., 50., 60.]])
    >>> y = ivy.stable_divide(x, 10.)
    >>> print(y)
    ivy.array([[1., 2., 3.],
              [4., 5., 6.]])


    >>> x = ivy.asarray([1,2,3])
    >>> y = np.array((1., 3., 5.))
    >>> z = ivy.stable_divide(x, y)
    >>> print(z)
    ivy.array([1.   , 0.667, 0.6  ])

    >>> x = ivy.asarray([1., 2., 4.])
    >>> y = ivy.asarray([1., 0.5, 0.25])
    >>> z = ivy.asarray([0.01, 0.02, 0.03])
    >>> w = ivy.stable_divide(x, y, min_denominator=z)
    >>> print(w)
    ivy.array([ 0.99,  3.85, 14.3 ])

    With :class:`ivy.Container` input:

    >>> x = ivy.Container(a=ivy.asarray([10., 15.]), b=ivy.asarray([20., 25.]))
    >>> y = ivy.stable_divide(x, 0.5)
    >>> print(y)
    {
        a: ivy.array([20., 30.]),
        b: ivy.array([40., 50.])
    }


    >>> x = ivy.Container(a=ivy.asarray([1., 2.]), b=ivy.asarray([3., 4.]))
    >>> y = ivy.Container(a=ivy.asarray([0.5, 2.5]), b=ivy.asarray([3.5, 0.4]))
    >>> z = ivy.stable_divide(x, y)
    >>> print(z)
    {
        a: ivy.array([2., 0.8]),
        b: ivy.array([0.857, 10.])
    }
    """
    return numerator / (denominator + default(min_denominator, ivy.min_denominator))


@handle_exceptions
@handle_nestable
@inputs_to_ivy_arrays
@handle_array_function
def stable_pow(
    base: Union[Number, ivy.Array, ivy.NativeArray],
    exponent: Union[Number, ivy.Array, ivy.NativeArray],
    /,
    *,
    min_base: Optional[float] = None,
) -> Any:
    """Raise the base by the power, with ivy.min_base added to the base when
    exponent > 1 for numerical stability.

    Parameters
    ----------
    base
        The base number.
    exponent
        The exponent number.
    min_base
        The minimum base to use, use global ivy.min_base by default.

    Returns
    -------
    ret
        The new item following the numerically stable power.

    Examples
    --------
    With :code:`int` input:

    >>> x = ivy.stable_pow(2, 2)
    >>> print(x)
    ivy.array(4.00004)

    >>> x = ivy.stable_pow(2, 2, min_base=2)
    >>> print(x)
    ivy.array(16)

    With float input:

    >>> x = ivy.stable_pow(4.0, .5)
    >>> print(x)
    ivy.array(2.00000262)

    With :code:`complex` input:

    >>> x = ivy.stable_pow(3+4j, 2j)
    >>> print(x)
    ivy.array(-0.15605032-0.01208451j)

    With :class:`ivy.Array` input:

    >>> x = ivy.asarray([[2, 4],
    ...                  [6, 8]])
    >>> y = ivy.stable_pow(x, 2)
    >>> print(y)
    ivy.array([[ 4.00004, 16.00008],
           [36.00012, 64.00016]])

    >>> x = ivy.asarray([2, 4, 6])
    >>> y = ivy.asarray([2, 3, 4])
    >>> z = ivy.stable_pow(x, y)
    >>> print(z)
    ivy.array([   4.00004,   64.00048, 1296.00864])

    With :class:`ivy.Container` input:

    >>> x = ivy.Container(a=ivy.asarray([2, 4]), b=ivy.asarray([6, 8]))
    >>> y = ivy.stable_pow(x, 2)
    >>> print(y)
    {
        a: ivy.array([4.00004, 16.00008]),
        b: ivy.array([36.00012, 64.00016])
    }

    >>> x = ivy.Container(a=ivy.asarray([2, 4]), b=ivy.asarray([6, 8]))
    >>> y = ivy.Container(a=ivy.asarray([1, 3]), b=ivy.asarray([4, 5]))
    >>> z = ivy.stable_pow(x, y)
    >>> print(z)
    {
        a: ivy.array([2.00001, 64.00048]),
        b: ivy.array([1296.00864, 32768.2048])
    }
    """
    return_dtype = ivy.promote_types(
        ivy.default_dtype(item=base),
        ivy.default_dtype(item=default(min_base, ivy.min_base)),
    )
    return_dtype = ivy.promote_types(return_dtype, ivy.default_dtype(item=exponent))
    ret = (base + default(min_base, ivy.min_base)) ** ivy.array(exponent)
    return ret.astype(return_dtype)


stable_pow.unsupported_dtypes = ("bfloat16",)


@handle_exceptions
def get_all_arrays_in_memory() -> List[Union[ivy.Array, ivy.NativeArray]]:
    """Get all arrays which are currently alive.

    Returns
    -------
    ret
        All arrays which are alive.

    Examples
    --------
    >>> ivy.get_all_arrays_in_memory()
    []
    >>> x = ivy.get_all_arrays_in_memory()
    >>> x
    []
    >>> y = ivy.array([0, 1, 2])
    >>> x
    [ivy.array([0, 1, 2])]
    """
    all_arrays = []
    for obj in gc.get_objects():
        try:
            if ivy.current_backend_str() in ["", "numpy"]:
                if ivy.is_ivy_array(obj):
                    all_arrays.append(obj)
            else:
                if ivy.is_native_array(obj):
                    all_arrays.append(obj)

        except Exception:
            pass
    return all_arrays


@handle_exceptions
def num_arrays_in_memory() -> int:
    """Return the number of arrays which are currently alive.

    Returns
    -------
    ret
        Number of all arrays which are alive.

    Examples
    --------
    >>> ivy.num_arrays_in_memory()
    0
    >>> x = ivy.num_arrays_in_memory()
    >>> x
    0
    >>> y = ivy.array([0, 1, 2])
    >>> x
    1
    """
    return len(get_all_arrays_in_memory())


@handle_exceptions
def print_all_arrays_in_memory():
    """Print all native Ivy arrays in memory to the console.

    Gets all the native Ivy arrays which are currently alive(in the
    garbage collector) from get_all_arrays_in_memory() function and
    prints them to the console.
    """
    for arr in get_all_arrays_in_memory():
        print(type(arr), arr.shape)


ivy.queue_timeout = queue_timeout_stack[-1] if queue_timeout_stack else 15.0


@handle_exceptions
@handle_array_function
def set_queue_timeout(timeout: float):
    """Set a timeout value (in seconds) for the global queue.

    Set the global queue timeout value (in seconds) Default value without this function
    being called is 15 seconds.

    Parameters
    ----------
    timeout
        The timeout when waiting for containers to arrive from the queues.
        To be set in seconds.

    Examples
    --------
    >>> x = ivy.set_queue_timeout(10)
    >>> x = ivy.queue_timeout
    >>> print(x)
    10.0

    >>> ivy.set_queue_timeout(30)
    >>> y = ivy.queue_timeout
    >>> print(y)
    30
    """
    global queue_timeout_stack
    ivy.utils.assertions.check_isinstance(timeout, (int, float))
    queue_timeout_stack.append(timeout)
    ivy.__setattr__("queue_timeout", timeout, True)


@handle_exceptions
def unset_queue_timeout() -> None:
    """Reset the global queue timeout value (in seconds) to the previous state.

    Examples
    --------
    >>> ivy.set_queue_timeout(10.0)
    >>> y = ivy.queue_timeout
    >>> print(y)
    10.0

    >>> ivy.unset_queue_timeout()
    >>> ivy.queue_timeout
    15.0
    """
    global queue_timeout_stack
    if queue_timeout_stack:
        queue_timeout_stack.pop(-1)
        timeout = queue_timeout_stack[-1] if queue_timeout_stack else 15.0
        ivy.__setattr__("queue_timeout", timeout, True)


ivy.tmp_dir = tmp_dir_stack[-1] if tmp_dir_stack else "/tmp"


@handle_exceptions
def set_tmp_dir(tmp_dr: str) -> None:
    """Set the directory for saving temporary files.

    Parameters
    ----------
    tmp_dr
        The new directory for saving temporary files

    Examples
    --------
    >>> x = ivy.tmp_dir
    >>> print(x)
    /tmp

    >>> ivy.set_tmp_dir("/my_tmp")
    >>> y = ivy.tmp_dir
    >>> print(y)
    /my_tmp

    >>> # Unset the tmp_dr
    >>> ivy.unset_tmp_dir()
    """
    global tmp_dir_stack
    ivy.utils.assertions.check_isinstance(tmp_dr, str)
    tmp_dir_stack.append(tmp_dr)
    ivy.__setattr__("tmp_dir", tmp_dr, True)


@handle_exceptions
def unset_tmp_dir() -> None:
    """Reset the directory for saving temporary files to the previous value.

    Examples
    --------
    >>> ivy.set_tmp_dir("/my_dir")
    >>> y = ivy.tmp_dir
    >>> print(y)
    /my_dir

    >>> ivy.unset_tmp_dir()
    >>> ivy.tmp_dir
    /tmp
    """
    global tmp_dir_stack
    if tmp_dir_stack:
        tmp_dir_stack.pop(-1)
        tmp_dr = tmp_dir_stack[-1] if tmp_dir_stack else "/tmp"
        ivy.__setattr__("tmp_dir", tmp_dr, True)


@handle_exceptions
def container_types():
    """Summary.

    Returns
    -------
    ret
        a key-value structure, and exposes public methods .keys(), .values() and
        items().
    """
    # noinspection PyBroadException
    try:
        return current_backend().container_types()
    except ValueError:
        return []


@handle_exceptions
def inplace_arrays_supported() -> bool:
    """Determine whether inplace arrays are supported for the current backend
    framework.

    Returns
    -------
    ret
        Boolean, whether or not inplace arrays are supported.
    """
    return current_backend().inplace_arrays_supported()


@handle_exceptions
def inplace_variables_supported() -> bool:
    """Determine whether inplace variables are supported for the current
    backend framework.

    Returns
    -------
    ret
        Boolean, whether or not inplace variables are supported.
    """
    return current_backend().inplace_variables_supported()


@handle_exceptions
@handle_nestable
@inputs_to_native_arrays
@handle_array_function
def supports_inplace_updates(x: Union[ivy.Array, ivy.NativeArray], /) -> bool:
    """Return if in-place operations are supported for x's data type.

    Determine whether in-place operations are supported for x's data type, by the
    current backend framework setting.

    Parameters
    ----------
    x
        Input variable for whose data type we check whether the current backend
        framework supports in-place operations.

    Returns
    -------
    ret
        Value depends on whether in-place operations are supported for
        data type of x.

    Raises
    ------
    IvyException
        If x isn't a class instance of ivy.Array or ivy.NativeArray, an exception will
        be raised.

    This function is *nestable*, and therefore also accepts :code:'ivy.Container'
    instance in place of the argument.

    Examples
    --------
    With :class:`ivy.Array` input and default backend set as `numpy`:

    >>> x = ivy.array([0, 1, 2])
    >>> y = ivy.supports_inplace_updates(x)
    >>> print(y)
    True

    With :class:`ivy.Container` input and backend set as `torch`:

    >>> x = ivy.Container(a=ivy.array([5., 6.]), b=ivy.array([7., 8.]))
    >>> y = ivy.supports_inplace_updates(x)
    >>> print(y)
    {
        a: True,
        b: True
    }

    With `ivy.Array` input and backend set as "tensorflow":

    >>> x = ivy.array([1., 4.2, 2.2])
    >>> ret = x.supports_inplace_updates()
    >>> print(ret)
    False
    """
    if _is_variable(x):
        return ivy.inplace_variables_supported()
    elif ivy.is_native_array(x):
        return ivy.inplace_arrays_supported()
    raise ivy.utils.exceptions.IvyException(
        "Input x must be either a variable or an array."
    )


@handle_exceptions
@handle_nestable
@inputs_to_native_arrays
@handle_array_function
def assert_supports_inplace(x: Union[ivy.Array, ivy.NativeArray], /) -> bool:
    """Assert that inplace operations are supported for x.

    Parameters
    ----------
    x
        Input variable or array to check for inplace support for.

    Returns
    -------
    ret
        True if supports, raises IvyBackendException otherwise

    This function is *nestable*, and therefore also accepts :code:'ivy.Container'
    instance in place of the argument.

    Examples
    --------
    With :class:`ivy.Array` input and default backend set as `numpy`:

    >>> ivy.set_backend("numpy")
    >>> x = ivy.array([1, 2, 3])
    >>> print(x.assert_supports_inplace())
    True

    With :class:`ivy.Array` input and default backend set as `torch`:

    >>> ivy.set_backend("torch")
    >>> x = ivy.array([1, 2, 3])
    >>> print(x.assert_supports_inplace())
    True

    With :class:`ivy.Container` input and default backend set as `numpy`:

    >>> ivy.set_backend("numpy")
    >>> x = ivy.Container(a=ivy.array([5, 6]), b=ivy.array([7, 8]))
    >>> print(x.assert_supports_inplace())
    {
        a: True,
        b: True
    }

    With :class:`ivy.Container` input and default backend set as `torch`:

    >>> ivy.set_backend("torch")
    >>> x = ivy.Container(a=ivy.array([5, 6]), b=ivy.array([7, 8]))
    >>> print(x.assert_supports_inplace())
    {
        a: True,
        b: True
    }
    """
    ivy.utils.assertions.check_true(
        ivy.supports_inplace_updates(x),
        f"Inplace operations are not supported {type(x)} types with"
        f" {ivy.current_backend_str()} backend",
    )
    return True


@handle_nestable
@handle_partial_mixed_function
@handle_view_indexing
@inputs_to_ivy_arrays
@handle_array_function
@handle_device
def get_item(
    x: Union[ivy.Array, ivy.NativeArray],
    /,
    query: Union[ivy.Array, ivy.NativeArray, Tuple],
    *,
    copy: Optional[bool] = None,
) -> ivy.Array:
    """Gather slices from x according to query array, identical to x[query].

    Parameters
    ----------
    x
        array, the array from which to gather values.
    query
        array, index array, integer indices or boolean mask.
    copy
        boolean indicating whether or not to copy the input array.
        If True, the function must always copy.
        If False, the function must never copy.
        In case copy is False we avoid copying by returning a view of the input array.

    Returns
    -------
    ret
        New array with the values gathered at the specified indices.

    Examples
    --------
    >>> x = ivy.array([0, -1, 20])
    >>> query = ivy.array([0, 1])
    >>> print(ivy.get_item(x, query))
    ivy.array([ 0, -1])

    >>> x = ivy.array([[4, 5], [20, 128], [-2, -10]])
    >>> query = ivy.array([[True, False], [False, False], [True, True]])
    >>> print(ivy.get_item(x, query))
    ivy.array([  4,  -2, -10])
    """
    if ivy.is_array(query) and ivy.is_bool_dtype(query):
        if query.ndim == 0:
            if query is False:
                return ivy.zeros(shape=(0,) + x.shape, dtype=x.dtype)
            return x[None]  # equivalent to ivy.expand_dims(x, axis=0)
        query = ivy.nonzero(query, as_tuple=False)
        ret = ivy.gather_nd(x, query)
    else:
        query, target_shape, vector_inds = _parse_query(
            query, ivy.shape(x, as_array=True)
        )
        if vector_inds is not None:
            x = ivy.permute_dims(
                x,
                axes=[
                    *vector_inds,
                    *[i for i in range(len(x.shape)) if i not in vector_inds],
                ],
            )
        ret = ivy.gather_nd(x, query)
        ret = ivy.reshape(ret, target_shape) if target_shape != list(ret.shape) else ret
    return ret


get_item.mixed_backend_wrappers = {
    "to_add": (
        "handle_backend_invalid",
        "inputs_to_native_arrays",
        "outputs_to_ivy_arrays",
    ),
    "to_skip": ("inputs_to_ivy_arrays",),
}


@handle_nestable
@handle_partial_mixed_function
@inputs_to_ivy_arrays
@handle_array_function
def set_item(
    x: Union[ivy.Array, ivy.NativeArray],
    query: Union[ivy.Array, ivy.NativeArray, Tuple],
    val: Union[ivy.Array, ivy.NativeArray],
    /,
    *,
    copy: Optional[bool] = False,
) -> ivy.Array:
    """Replace slices of x (defined by query) with val, identical to x[query] =
    val.

    Parameters
    ----------
    x
        the array to be updated.
    query
        either an index array, or a tuple of integers or slices.
    val
        the array containing the values to be infused into x
    copy
        boolean indicating whether to copy x.
        If True, the function will update and return a copy of x.
        If False, the function will update x inplace.

    Returns
    -------
    ret
        the array with updated values at the specified indices.

    Examples
    --------
    >>> x = ivy.array([0, -1, 20])
    >>> query = ivy.array([0, 1])
    >>> val = ivy.array([10, 10])
    >>> ivy.set_item(x, query, val)
    >>> print(x)
    ivy.array([10, 10, 20])

    >>> x = ivy.array([[0, -1, 20], [5, 2, -8]])
    >>> query = ivy.array([1, 1])
    >>> val = ivy.array([10, 10])
    >>> y = ivy.set_item(x, query, val, copy=True)
    >>> print(y)
    ivy.array([[ 0, -1, 20],
           [10, 10, 10]])
    """
    if copy:
        x = ivy.copy_array(x)
    if not ivy.is_array(val):
        val = ivy.array(val)
    if 0 in x.shape or 0 in val.shape:
        return x
    if ivy.is_array(query) and ivy.is_bool_dtype(query):
        if not len(query.shape):
            query = ivy.tile(query, (x.shape[0],))
        indices = ivy.nonzero(query, as_tuple=False)
    else:
<<<<<<< HEAD
        indices, _, _ = _parse_query(query, x.shape, scatter=True)
=======
        indices, target_shape, _ = _parse_query(
            query, ivy.shape(x, as_array=True), scatter=True
        )
>>>>>>> 5dafbbe3
        if indices is None:
            return x
    val = val.astype(x.dtype)
    ret = ivy.scatter_nd(indices, val, reduction="replace", out=x)
    return ret


set_item.mixed_backend_wrappers = {
    "to_add": (
        "handle_backend_invalid",
        "inputs_to_native_arrays",
        "outputs_to_ivy_arrays",
    ),
    "to_skip": ("inputs_to_ivy_arrays",),
}


def _parse_query(query, x_shape, scatter=False):
    query = (query,) if not isinstance(query, tuple) else query

    # sequence and integer queries are dealt with as array queries
    query = [ivy.array(q) if isinstance(q, (tuple, list, int)) else q for q in query]

    # check if non-slice queries are in consecutive positions
    # if so, they have to be moved to the front
    # https://numpy.org/neps/nep-0021-advanced-indexing.html#mixed-indexing
    non_slice_q_idxs = [i for i, q in enumerate(query) if ivy.is_array(q)]
    to_front = (
        len(non_slice_q_idxs) > 1
        and any(ivy.diff(non_slice_q_idxs) != 1)
        and non_slice_q_idxs[-1] < len(x_shape)
    )

    # extract newaxis queries
    new_axes = [i for i, q in enumerate(query) if q is None]
    query = [q for q in query if q is not None]
    query = [Ellipsis] if query == [] else query

    # parse ellipsis
    ellipsis_inds = None
    if any(q is Ellipsis for q in query):
        query, ellipsis_inds = _parse_ellipsis(query, len(x_shape))

    # broadcast array queries
    array_inds = [i for i, v in enumerate(query) if ivy.is_array(v)]
    if array_inds:
        array_queries = ivy.broadcast_arrays(
            *[v for i, v in enumerate(query) if i in array_inds]
        )
        array_queries = [
            ivy.nonzero(q, as_tuple=False)[0] if ivy.is_bool_dtype(q) else q
            for q in array_queries
        ]
        array_queries = [
            (
                ivy.where(arr < 0, arr + x_shape[i], arr).astype(ivy.int64)
                if arr.size
                else arr.astype(ivy.int64)
            )
            for arr, i in zip(array_queries, array_inds)
        ]
        for idx, arr in zip(array_inds, array_queries):
            query[idx] = arr

    # convert slices to range arrays
    query = [
        _parse_slice(q, x_shape[i]).astype(ivy.int64) if isinstance(q, slice) else q
        for i, q in enumerate(query)
    ]

    # fill in missing queries
    if len(query) < len(x_shape):
        query += [ivy.arange(0, s, 1).astype(ivy.int64) for s in x_shape[len(query) :]]

    # calculate target_shape, i.e. the shape the gathered/scattered values should have
    if len(array_inds) and to_front:
        target_shape = (
            [list(array_queries[0].shape)]
            + [list(query[i].shape) for i in range(len(query)) if i not in array_inds]
            + [[] for _ in range(len(array_inds) - 1)]
        )
    elif len(array_inds):
        target_shape = (
            [list(query[i].shape) for i in range(0, array_inds[0])]
            + [list(ivy.shape(array_queries[0], as_array=True))]
            + [[] for _ in range(len(array_inds) - 1)]
            + [list(query[i].shape) for i in range(array_inds[-1] + 1, len(query))]
        )
    else:
        target_shape = [list(q.shape) for q in query]
    if ellipsis_inds is not None:
        target_shape = (
            target_shape[: ellipsis_inds[0]]
            + [target_shape[ellipsis_inds[0] : ellipsis_inds[1]]]
            + target_shape[ellipsis_inds[1] :]
        )
    for i, ax in enumerate(new_axes):
        if len(array_inds) and to_front:
            ax -= sum(1 for x in array_inds if x < ax) - 1
            ax = ax + i
        target_shape = [*target_shape[:ax], 1, *target_shape[ax:]]
    target_shape = _deep_flatten(target_shape)

    # calculate the indices mesh (indices in gather_nd/scatter_nd format)
    query = [ivy.expand_dims(q) if not len(q.shape) else q for q in query]
    if len(array_inds):
        array_queries = [
            (
                arr.reshape((-1,))
                if len(arr.shape) > 1
                else ivy.expand_dims(arr) if not len(arr.shape) else arr
            )
            for arr in array_queries
        ]
        array_queries = ivy.stack(array_queries, axis=1)
    if len(array_inds) == len(query):  # advanced indexing
        indices = array_queries.reshape((*target_shape, len(x_shape)))
    elif len(array_inds) == 0:  # basic indexing
        indices = ivy.stack(ivy.meshgrid(*query, indexing="ij"), axis=-1).reshape(
            (*target_shape, len(x_shape))
        )
    else:  # mixed indexing
        if to_front:
            post_array_queries = (
                ivy.stack(
                    ivy.meshgrid(
                        *[v for i, v in enumerate(query) if i not in array_inds],
                        indexing="ij",
                    ),
                    axis=-1,
                ).reshape((-1, len(query) - len(array_inds)))
                if len(array_inds) < len(query)
                else ivy.empty((1, 0))
            )
            indices = ivy.array(
                [
                    (*arr, *post)
                    for arr, post in itertools.product(
                        array_queries, post_array_queries
                    )
                ]
            ).reshape((*target_shape, len(x_shape)))
        else:
            pre_array_queries = (
                ivy.stack(
                    ivy.meshgrid(
                        *[v for i, v in enumerate(query) if i < array_inds[0]],
                        indexing="ij",
                    ),
                    axis=-1,
                ).reshape((-1, array_inds[0]))
                if array_inds[0] > 0
                else ivy.empty((1, 0))
            )
            post_array_queries = (
                ivy.stack(
                    ivy.meshgrid(
                        *[v for i, v in enumerate(query) if i > array_inds[-1]],
                        indexing="ij",
                    ),
                    axis=-1,
                ).reshape((-1, len(query) - 1 - array_inds[-1]))
                if array_inds[-1] < len(query) - 1
                else ivy.empty((1, 0))
            )
            indices = ivy.array(
                [
                    (*pre, *arr, *post)
                    for pre, arr, post in itertools.product(
                        pre_array_queries, array_queries, post_array_queries
                    )
                ]
            ).reshape((*target_shape, len(x_shape)))

    return (
        indices.astype(ivy.int64),
        target_shape,
        array_inds if len(array_inds) and to_front else None,
    )


def _parse_ellipsis(so, ndims):
    pre = list()
    for s in so:
        if s is Ellipsis:
            break
        pre.append(s)
    post = list()
    for s in reversed(so):
        if s is Ellipsis:
            break
        post.append(s)
    ret = list(
        pre
        + [slice(None, None, None) for _ in range(ndims - len(pre) - len(post))]
        + list(reversed(post))
    )
    return ret, (len(pre), ndims - len(post))


def _parse_slice(idx, s):
    step = 1 if idx.step is None else idx.step
    if step > 0:
        start = 0 if idx.start is None else idx.start
        if start >= s:
            stop = start
        else:
            if start <= -s:
                start = 0
            elif start < 0:
                start = start + s
            stop = s if idx.stop is None else idx.stop
            if stop > s:
                stop = s
            elif start <= -s:
                stop = 0
            elif stop < 0:
                stop = stop + s
    else:
        start = s - 1 if idx.start is None else idx.start
        if start < -s:
            stop = start
        else:
            if start >= s:
                start = s - 1
            elif start < 0:
                start = start + s
            if idx.stop is None:
                stop = -1
            else:
                stop = idx.stop
                if stop > s:
                    stop = s
                elif stop < -s:
                    stop = -1
                elif stop == -s:
                    stop = 0
                elif stop < 0:
                    stop = stop + s
    q_i = ivy.arange(start, stop, step)
    q_i = [q for q in q_i if 0 <= q < s]
    q_i = (
        ivy.array(q_i)
        if len(q_i) or start == stop or idx.stop is not None
        else ivy.arange(0, s, 1)
    )
    return q_i


def _deep_flatten(iterable):
    def _flatten_gen(iterable):
        for item in iterable:
            if isinstance(item, list):
                yield from _flatten_gen(item)
            else:
                yield item

    return list(_flatten_gen(iterable))


def _numel(shape):
    shape = tuple(shape)
    return ivy.prod(shape).to_scalar() if shape != () else 1


def _broadcast_to(input, target_shape):
    if _numel(tuple(input.shape)) == _numel(tuple(target_shape)):
        return ivy.reshape(input, target_shape)
    else:
        input = input if len(input.shape) else ivy.expand_dims(input, axis=0)
        return ivy.broadcast_to(input, target_shape)


@handle_exceptions
@handle_backend_invalid
@handle_nestable
@inputs_to_ivy_arrays
@handle_array_function
@handle_device
def inplace_update(
    x: Union[ivy.Array, ivy.NativeArray],
    val: Union[ivy.Array, ivy.NativeArray],
    /,
    *,
    ensure_in_backend: bool = False,
    keep_input_dtype: bool = False,
) -> ivy.Array:
    """Perform in-place update for the input array.

    This will always be performed on ivy.Array instances pass in the input, and will
    also be performed on the native array classes in the backend when the backend
    supports this. If the backend does not natively support inplace updates, and x is an
    ivy.NativeArray instance, then an
    exception will be thrown.

    Parameters
    ----------
    x
        The variable to update.
    val
        The array to update the variable with.
    ensure_in_backend
        Whether or not to ensure that the `ivy.NativeArray` is also inplace updated.
        In cases where it should be, backends which do not natively support inplace
        updates will raise an exception.
    keep_input_dtype
        Whether or not to preserve `x` data type after the update, otherwise `val`
        data type will be applied. Defaults to False.

    Returns
    -------
    ret
        The array following the in-place update.

    Raises
    ------
    IvyException
        If backend set doesn't natively support inplace updates and ensure_in_backend is
        True, above exception will be raised.

    This function is *nestable*, and therefore also accepts :code:'ivy.Container'
    instance in place of the arguments.

    Examples
    --------
    With :class:`ivy.Array` input and default backend set as `numpy`:

    >>> ivy.set_backend("numpy")
    >>> x = ivy.array([1, 2, 3])
    >>> y = ivy.array([0])
    >>> ivy.inplace_update(x, y)
    >>> print(x)
    ivy.array([0])

    With :class:`ivy.Array` input and default backend set as `numpy`:

    >>> ivy.set_backend("numpy")
    >>> x = ivy.array([1, 2, 3], dtype=ivy.float32)
    >>> y = ivy.array([0, 0, 0], dtype=ivy.int32)
    >>> ivy.inplace_update(x, y, keep_input_dtype=True)
    >>> print(x)
    ivy.array([0., 0., 0.])

    With :class:`ivy.Container` instances:, and backend set as `torch`:

    >>> ivy.set_backend("torch")
    >>> x = ivy.Container(a=ivy.array([5, 6]), b=ivy.array([7, 8]))
    >>> y = ivy.Container(a=ivy.array([1]), b=ivy.array([2]))
    >>> ivy.inplace_update(x, y)
    >>> print(x)
    {
        a: ivy.array([1, 1]),
        b: ivy.array([2, 2])
    }

    With mix of :class:`ivy.Array` and :class:`ivy.Container` instances:, and backend
    set as `torch`:

    >>> ivy.set_backend("torch")
    >>> x = ivy.Container(a=ivy.array([5, 6]), b=ivy.array([7, 8]))
    >>> y = ivy.array([1, 2])
    >>> ivy.inplace_update(x, y)
    >>> print(x)
    {
        a: ivy.array([1, 2]),
        b: ivy.array([1, 2])
    }
    """
    return current_backend(x).inplace_update(
        x,
        val,
        ensure_in_backend=ensure_in_backend,
        keep_input_dtype=keep_input_dtype,
    )


inplace_update.unsupported_dtypes = {"torch": ("bfloat16",)}

ivy.inplace_mode = inplace_mode_stack[-1] if inplace_mode_stack else "lenient"


@handle_exceptions
def set_inplace_mode(mode: str = "lenient") -> None:
    """Set the memory management behavior for in-place updates in Ivy.

    By default, Ivy creates new arrays in the backend for in-place updates.
    However, this behavior can be controlled by the user
    using the 'inplace_mode' parameter.

    Parameters
    ----------
    mode : str
        The mode for memory management during in-place updates.
        - 'lenient': (Default) In this mode, new arrays will be created during
                    in-place updates to avoid breaking existing code.
                    This is the default behavior.
        - 'strict': In this mode, an error will be raised if the
                    'inplace_update' function is called
                    in a backend that doesn't support inplace updates natively.

    Returns
    -------
    None

    Examples
    --------
    >>> set_inplace_mode('lenient')
    >>> ivy.inplace_mode
    'lenient'

    >>> set_inplace_mode('strict')
    >>> ivy.inplace_mode
    'strict'

    Note
    ----
    Enabling strict mode can help users have more control over memory management
    but may lead to errors if the backend doesn't support inplace updates natively.
    """
    global inplace_mode_stack
    inplace_modes = ["lenient", "strict"]
    ivy.utils.assertions.check_elem_in_list(
        mode, inplace_modes, False, f"inplace mode must be one of {inplace_modes}"
    )
    inplace_mode_stack.append(mode)
    ivy.__setattr__("inplace_mode", mode, True)


@handle_exceptions
def unset_inplace_mode() -> None:
    """Reset the memory management behavior for in-place updates in Ivy to the
    previous state.

    Examples
    --------
    >>> set_inplace_mode('strict')
    >>> ivy.inplace_mode
    'strict'

    >>> unset_inplace_mode()
    >>> ivy.inplace_mode
    'lenient'
    """
    global inplace_mode_stack
    if inplace_mode_stack:
        inplace_mode_stack.pop(-1)
        mode = inplace_mode_stack[-1] if inplace_mode_stack else "lenient"
        ivy.__setattr__("inplace_mode", mode, True)


@handle_exceptions
@handle_backend_invalid
@handle_nestable
@inputs_to_ivy_arrays
@handle_array_function
@handle_device
def inplace_decrement(
    x: Union[ivy.Array, ivy.NativeArray],
    val: Union[ivy.Array, ivy.NativeArray],
) -> ivy.Array:
    """Perform in-place decrement for the input array.

    Parameters
    ----------
    x
        The input array to be decremented by the defined value.
    val
        The value of decrement.

    Returns
    -------
    ret
        The array following the in-place decrement.


    Both the description and the type hints above assumes an array input for simplicity,
    but this function is *nestable*, and therefore also accepts :class:`ivy.Container`
    instances in place of any of the arguments.

    Examples
    --------
    With :class:`ivy.Array` input:

    >>> x = ivy.array([[5.3, 7., 0.],[6.8, 8, 3.9],[0., 10., 6.3]])
    >>> y = ivy.inplace_decrement(x, 1.25)
    >>> print(y)
    ivy.array([[ 4.05,  5.75, -1.25],
       [ 5.55,  6.75,  2.65],
       [-1.25,  8.75,  5.05]])

    With :class:`ivy.Container` input:

    >>> x = ivy.Container(a=ivy.array([0.5, -5., 30.]), b=ivy.array([0., -25., 50.]))
    >>> y = ivy.inplace_decrement(x, 1.5)
    >>> print(y)
    {
        a: ivy.array([-1., -6.5, 28.5]),
        b: ivy.array([-1.5, -26.5, 48.5])
    }

    >>> x = ivy.Container(a=ivy.array([0., 15., 30.]), b=ivy.array([0., 25., 50.]))
    >>> y = ivy.Container(a=ivy.array([0., 15., 30.]), b=ivy.array([0., 25., 50.]))
    >>> z = ivy.inplace_decrement(x, y)
    >>> print(z)
    {
        a: ivy.array([0., 0., 0.]),
        b: ivy.array([0., 0., 0.])
    }

    >>> x = ivy.Container(a=ivy.array([3., 7., 10.]), b=ivy.array([0., 75., 5.5]))
    >>> y = ivy.Container(a=ivy.array([2., 5.5, 7.]), b=ivy.array([0., 25., 2.]))
    >>> z = ivy.inplace_decrement(x, y)
    >>> print(z)
    {
        a: ivy.array([1., 1.5, 3.]),
        b: ivy.array([0., 50., 3.5])
    }
    """
    return current_backend(x).inplace_decrement(x, val)


@handle_exceptions
@handle_backend_invalid
@handle_nestable
@inputs_to_ivy_arrays
@handle_array_function
@handle_device
def inplace_increment(
    x: Union[ivy.Array, ivy.NativeArray],
    val: Union[ivy.Array, ivy.NativeArray],
) -> ivy.Array:
    """Perform in-place increment for the input array.

    Parameters
    ----------
    x
        The input array to be incremented by the defined value.
    val
        The value of increment.

    Returns
    -------
    ret
        The array following the in-place increment.

    Examples
    --------
    With :class:`ivy.Array` input:

    >>> x = ivy.array([[5.3, 7., 0.],[6.8, 8, 3.9],[0., 10., 6.3]])
    >>> y = ivy.inplace_increment(x, 3.)
    >>> print(y)
    ivy.array([[ 8.3, 10.,  3.],
       [ 9.8, 11.,  6.9],
       [ 3., 13.,  9.3]])

    With :class:`ivy.Container` input:

    >>> x = ivy.Container(a=ivy.array([0., 15., 30.]), b=ivy.array([0., 25., 50.]))
    >>> y = ivy.inplace_increment(x, 2.5)
    >>> print(y)
    {
        a: ivy.array([2.5, 17.5, 32.5]),
        b: ivy.array([2.5, 27.5, 52.5])
    }


    >>> x = ivy.Container(a=ivy.array([0., 15., 30.]), b=ivy.array([0., 25., 50.]))
    >>> y = ivy.Container(a=ivy.array([0., 15., 30.]), b=ivy.array([0., 25., 50.]))
    >>> z = ivy.inplace_increment(x, y)
    >>> print(z)
    {
        a: ivy.array([0., 30., 60.]),
        b: ivy.array([0., 50., 100.])
    }
    """
    return current_backend(x).inplace_increment(x, val)


@handle_exceptions
@handle_backend_invalid
@handle_nestable
@handle_array_like_without_promotion
@to_native_arrays_and_back
@handle_array_function
@handle_device
def scatter_flat(
    indices: Union[ivy.Array, ivy.NativeArray],
    updates: Union[ivy.Array, ivy.NativeArray],
    /,
    *,
    size: Optional[int] = None,
    reduction: str = "sum",
    out: Optional[ivy.Array] = None,
) -> ivy.Array:
    """Scatter flat updates into a new flat array according to flat indices.

    Parameters
    ----------
    indices
        Indices for the new values to occupy.
    updates
        Values for the new array to hold.
    size
        The size of the result. Default is `None`, in which case tensor
        argument out must be provided.
    reduction
        The reduction method for the scatter, one of 'sum', 'min', 'max' or 'replace'
    out
        optional output array, for writing the result to. It must have a shape that the
        inputs broadcast to.

    Returns
    -------
    ret
        New array of given shape, with the values scattered at the indices.

    This function is *nestable*, and therefore also accepts :code:'ivy.Container'
    instance in place of the argument.

    Examples
    --------
    With :class:`ivy.Array` input:
    >>> indices = ivy.array([0, 0, 1, 0, 2, 2, 3, 3])
    >>> updates = ivy.array([5, 1, 7, 2, 3, 2, 1, 3])
    >>> out = ivy.array([0, 0, 0, 0, 0, 0, 0, 0])
    >>> ivy.scatter_flat(indices, updates, out=out)
    >>> print(out)
    ivy.array([8, 7, 5, 4, 0, 0, 0, 0])


    With :class:`ivy.Array` input:
    >>> indices = ivy.array([1, 0, 1, 0, 2, 2, 3, 3])
    >>> updates = ivy.array([9, 2, 0, 2, 3, 2, 1, 8])
    >>> size = 8
    >>> print(ivy.scatter_flat(indices, updates, size=size))
    ivy.array([2, 0, 2, 8, 0, 0, 0, 0])


    With :class:`ivy.Container` and :class:`ivy.Array` input:
    >>> indices = ivy.array([1, 0, 1, 0, 2, 2, 3, 3])
    >>> updates = ivy.Container(a=ivy.array([9, 2, 0, 2, 3, 2, 1, 8]),
    ...                 b=ivy.array([5, 1, 7, 2, 3, 2, 1, 3]))
    >>> size = 8
    >>> print(ivy.scatter_flat(indices, updates, size=size))
    {
        a: ivy.array([2, 0, 2, 8, 0, 0, 0, 0]),
        b: ivy.array([2, 7, 2, 3, 0, 0, 0, 0])
    }


    With :class:`ivy.Container` input:
    >>> indices = ivy.Container(a=ivy.array([1, 0, 1, 0, 2, 2, 3, 3]),
    ...                 b=ivy.array([0, 0, 1, 0, 2, 2, 3, 3]))
    >>> updates = ivy.Container(a=ivy.array([9, 2, 0, 2, 3, 2, 1, 8]),
    ...                 b=ivy.array([5, 1, 7, 2, 3, 2, 1, 3]))
    >>> size = 8
    >>> print(ivy.scatter_flat(indices, updates, size=size))
    {
        a: ivy.array([2, 0, 2, 8, 0, 0, 0, 0]),
        b: ivy.array([2, 7, 2, 3, 0, 0, 0, 0])
    }
    """
    return current_backend(indices).scatter_flat(
        indices, updates, size=size, reduction=reduction, out=out
    )


@handle_exceptions
@handle_backend_invalid
@handle_nestable
@inputs_to_native_shapes
@to_native_arrays_and_back
@handle_array_function
@handle_device
def scatter_nd(
    indices: Union[ivy.Array, ivy.NativeArray],
    updates: Union[ivy.Array, ivy.NativeArray],
    /,
    shape: Optional[Union[tuple, list, ivy.Array, ivy.Shape, ivy.NativeShape]] = None,
    *,
    reduction: str = "sum",
    out: Optional[ivy.Array] = None,
) -> ivy.Array:
    """Scatter updates into a new array according to indices.

    Parameters
    ----------
    indices
        Indices for the new values to occupy.
    updates
        Values for the new array to hold.
    shape
        The shape of the result. Default is ``None``, in which case tensor
        argument must be provided.
    reduction
        The reduction method for the scatter, one of 'sum', 'min', 'max' or 'replace'
    out
        optional output array, for writing the result to. It must have a shape that the
        inputs broadcast to.

    Returns
    -------
    ret
        New array of given shape, with the values scattered at the indices.

    Examples
    --------
    With :class:`ivy.Array` input:

    >>> indices = ivy.array([[4], [3], [7], [7]])
    >>> updates = ivy.array([9, 12, 11, 10])
    >>> shape = ivy.array([8])
    >>> scatter = ivy.scatter_nd(indices, updates, shape)
    >>> print(scatter)
    ivy.array([ 0,  0,  0, 12,  9,  0,  0, 21])

    >>> indices = ivy.array([[0, 1], [1, 0], [1, 1], [1, 1]])
    >>> updates = ivy.array([9, 11, 12, 10])
    >>> shape = (2, 2)
    >>> scatter = ivy.scatter_nd(indices, updates, shape, reduction="max")
    >>> print(scatter)
    ivy.array([[ 0,  9], [11, 12]])

    >>> indices = ivy.array([[[0], [1]], [[2], [1]]])
    >>> updates = ivy.array([[9, 12], [11, 10]])
    >>> shape = [4]
    >>> scatter = ivy.scatter_nd(indices, updates, shape, reduction="replace")
    >>> print(scatter)
    ivy.array([ 9, 10, 11,  0])

    >>> indices = ivy.array([[[1, 1], [0, 0]], [[1, 1], [0, 0]]])
    >>> updates = ivy.array([[-1, 12], [11, 10]])
    >>> shape = ivy.Shape([2, 2])
    >>> result = ivy.zeros([2, 2])
    >>> scatter = ivy.scatter_nd(indices, updates, shape, reduction="min", out=result)
    >>> print(result)
    ivy.array([[ 0.,  0.], [ 0., -1.]])

    With :class:`ivy.Container` input:

    >>> indices = ivy.Container(a=ivy.array([[4],[3],[6]]),
    ...                         b=ivy.array([[5],[1],[2]]))
    >>> updates = ivy.Container(a=ivy.array([100, 200, 200]),
    ...                         b=ivy.array([20, 30, 40]))
    >>> shape = ivy.Container(a=ivy.array([10]),
    ...                       b=ivy.array([10]))
    >>> z = ivy.scatter_nd(indices, updates, shape=shape)
    >>> print(z)
    {
        a: ivy.array([0, 0, 0, 200, 100, 0, 200, 0, 0, 0]),
        b: ivy.array([0, 30, 40, 0, 0, 20, 0, 0, 0, 0])
    }

    With :class:`ivy.Container` and :class:`ivy.Array` input:

    >>> indices = ivy.array([[4],[3],[1]])
    >>> updates = ivy.Container(a=ivy.array([10, 20, 30]),
    ...                         b=ivy.array([200, 300, 400]))
    >>> z = ivy.Container(a=ivy.array([1, 2, 3, 4, 5]),
    ...                   b=ivy.array([10, 20, 30, 40, 50]))
    >>> ivy.scatter_nd(indices, updates, reduction="replace", out=z)
    >>> print(z)
    {
        a: ivy.array([1, 30, 3, 20, 10]),
        b: ivy.array([10, 400, 30, 300, 200])
    }
    """
    return current_backend(indices).scatter_nd(
        indices, updates, shape=shape, reduction=reduction, out=out
    )


@handle_exceptions
@handle_backend_invalid
@handle_nestable
@handle_array_like_without_promotion
@handle_out_argument
@to_native_arrays_and_back
@handle_array_function
@handle_device
def gather(
    params: Union[ivy.Array, ivy.NativeArray],
    indices: Union[ivy.Array, ivy.NativeArray],
    /,
    *,
    axis: int = -1,
    batch_dims: int = 0,
    out: Optional[Union[ivy.Array, ivy.NativeArray]] = None,
) -> Union[ivy.Array, ivy.NativeArray]:
    """Gather slices from params at axis according to indices.

    Parameters
    ----------
    params
        The array from which to gather values.
    indices
        The array which indicates the indices that will be gathered along
        the specified axis.
    axis
        Optional int, the axis from which to gather from.
        Default is ``-1``.
    batch_dims
        Optional int, lets you gather different items from each element of a batch.
        Default is ``0``.
    out
        Optional array, for writing the result to. It must have a shape
        that the inputs broadcast to.

    Returns
    -------
    ret
        New array with the values gathered at the specified indices along the
        specified axis.


    Both the description and the type hints above assumes an array input for
    simplicity, but this function is *nestable*, and therefore also accepts
    :class:`ivy.Container` instances in place of any of the arguments.

    Examples
    --------
    With :class:`ivy.Array` input:

    >>> x = ivy.array([0., 1., 2.])
    >>> y = ivy.array([1, 2])
    >>> print(ivy.gather(x, y))
    ivy.array([1., 2.])

    >>> x = ivy.array([[0., 1., 2.],[3., 4., 5.]])
    >>> y = ivy.array([[0, 1],[1, 2]])
    >>> z = ivy.zeros((2, 2, 2))
    >>> ivy.gather(x, y, out=z)
    >>> print(z)
    ivy.array([[[0., 1.],[1., 2.]],[[3., 4.],[4., 5.]]])

    >>> x = ivy.array([[[0., 1.], [2., 3.]],
    ...                [[8., 9.], [10., 11.]]])
    >>> y = ivy.array([[0, 1]])
    >>> z = ivy.zeros((1, 2, 2, 2))
    >>> ivy.gather(x, y, axis=0, out=z)
    >>> print(z)
    ivy.array(
        [[[[ 0.,  1.],
           [ 2.,  3.]],
          [[ 8.,  9.],
           [10., 11.]]]])

    >>> x = ivy.array([[0, 10, 20, 0, 0],
    ...                [0, 0, 0, 30, 40],
    ...                [0, 10, 0, 0, 40]])
    >>> y = ivy.array([[1, 2],[3, 4],[1, 4]])
    >>> z = ivy.gather(x, y, batch_dims=1)
    >>> print(z)
    ivy.array([[10, 20], [30, 40],[10, 40]])

    With :class:`ivy.Container` input:

    >>> x = ivy.Container(a = ivy.array([0., 1., 2.]),
    ...                   b = ivy.array([4., 5., 6.]))
    >>> y = ivy.Container(a = ivy.array([0, 1]),
    ...                   b = ivy.array([1, 2]))
    >>> print(ivy.gather(x, y))
    {
        a: ivy.array([0., 1.]),
        b: ivy.array([5., 6.])
    }

    With a mix of :class:`ivy.Array` and :class:`ivy.Container` inputs:

    >>> x = ivy.Container(a = ivy.array([0., 1., 2.]),
    ...                   b = ivy.array([4., 5., 6.]))
    >>> y = ivy.array([0, 1])
    >>> print(ivy.gather(x, y))
    {
        a: ivy.array([0., 1.]),
        b: ivy.array([4., 5.])
    }
    """
    return current_backend(params, indices).gather(
        params, indices, axis=axis, batch_dims=batch_dims, out=out
    )


@handle_exceptions
@handle_backend_invalid
@handle_nestable
@handle_array_like_without_promotion
@handle_out_argument
@to_native_arrays_and_back
@handle_array_function
@handle_device
def gather_nd(
    params: Union[ivy.Array, ivy.NativeArray],
    indices: Union[ivy.Array, ivy.NativeArray],
    /,
    *,
    batch_dims: int = 0,
    out: Optional[ivy.Array] = None,
) -> ivy.Array:
    """Gather slices from params into a array with shape specified by indices.

    Parameters
    ----------
    params
        The array from which to gather values.
    indices
        Index array.
    batch_dims
        optional int, lets you gather different items from each element of a batch.
    out
        optional output array, for writing the result to. It must have a shape that the
        inputs broadcast to.

    Returns
    -------
    ret
        New array of given shape, with the values gathered at the indices.

    Examples
    --------
    With :class:`ivy.Array` input:

    >>> x = ivy.array([0., 1., 2., 3., 4., 5., 6.])
    >>> y = ivy.array([1])
    >>> print(ivy.gather_nd(x, y))
    ivy.array(1.)

    >>> x = ivy.array([[0., 1.], [2., 3.], [4., 5.]])
    >>> y = ivy.array([[0],[1],[1]], dtype='int32')
    >>> z = ivy.gather_nd(x,y,batch_dims=1)
    ivy.array([0., 3., 5.])

    With a mix of :class:`ivy.Array` and :class:`ivy.Container` inputs:

    >>> x = ivy.Container(a=ivy.array([0., 1., 2.]),b=ivy.array([4., 5., 6.]))
    >>> y = ivy.array([1])
    >>> print(ivy.gather_nd(x, y))
    {
        a: ivy.array(1.),
        b: ivy.array(5.)
    }

    With :class:`ivy.Container` input:

    >>> x = ivy.Container(a=ivy.array([[0., 10., 20.],[30.,40.,50.]]),
    ...                   b=ivy.array([[0., 100., 200.],[300.,400.,500.]]))
    >>> y = ivy.Container(a=ivy.array([1,0]),
    ...                   b=ivy.array([0]))
    >>> print(ivy.gather_nd(x, y))
    {
        a: ivy.array(30.),
        b: ivy.array([0., 100., 200.])
    }
    """
    res = current_backend(params, indices).gather_nd(
        params, indices, batch_dims=batch_dims
    )
    if ivy.exists(out):
        return ivy.inplace_update(out, res)
    return res


@handle_exceptions
@handle_nestable
@handle_array_function
def multiprocessing(context: Optional[str] = None):
    """Return backend-specific multiprocessing module.

    Parameters
    ----------
    context
        The context of the multiprocessing, either 'fork', 'forkserver' or 'spawn'.
        Default is ``None``.

    Returns
    -------
    ret
        Multiprocessing module

    Examples
    --------
    >>> import ivy

    Using the default context (None):

    >>> mp_default = ivy.multiprocessing()
    >>> print(mp_default)
    <multiprocessing.context.DefaultContext object at 0x7f4e3193e520>

    Specifying 'fork' as the context:

    >>> mp_fork = ivy.multiprocessing(context='fork')
    >>> print(mp_fork)
    <multiprocessing.context.ForkContext object at 0x7f4e3193e580>

    Specifying 'spawn' as the context:

    >>> mp_spawn = ivy.multiprocessing(context='spawn')
    >>> print(mp_spawn)
    <multiprocessing.context.SpawnContext object at 0x7f4e3193e5e0>

    Specifying 'forkserver' as the context:

    >>> mp_forkserver = ivy.multiprocessing(context='forkserver')
    >>> print(mp_forkserver)
    <multiprocessing.context.ForkServerContext object at 0x7f4e3193e640>
    """
    return current_backend().multiprocessing(context)


@handle_exceptions
@handle_backend_invalid
@handle_nestable
@handle_array_like_without_promotion
@inputs_to_native_arrays
@outputs_to_ivy_shapes
@outputs_to_ivy_arrays
@handle_array_function
@handle_device
def shape(
    x: Union[ivy.Array, ivy.NativeArray],
    /,
    *,
    as_array: bool = False,
) -> Union[ivy.Shape, ivy.NativeShape]:
    """Return the shape of the array ``x``.

    Parameters
    ----------
    x
        Input array to infer the shape of.
    as_array
        Whether to return the shape as an array.
        Default is False.

    Returns
    -------
    ret
        Shape of the array ``x``.

    Examples
    --------
    >>> x = ivy.array([[-1, 0, 1], [1, 0, -1]])
    >>> y = ivy.shape(x)
    >>> z = ivy.shape(x, as_array = True)
    >>> print(y)
    (2, 3)

    >>> print(z)
    ivy.array([2, 3])
    """
    return current_backend(x).shape(x, as_array=as_array)


ivy.shape_array_mode = shape_array_mode_stack[-1] if shape_array_mode_stack else False


@handle_exceptions
def set_shape_array_mode(mode: bool) -> None:
    """Set the mode of returning shape as ivy.Array to the given mode instance.

    Parameter
    ---------
    mode
        boolean whether to return shape as ivy.Array

    Examples
    --------
    >>> ivy.set_shape_array_mode(False)
    >>> ivy.shape_array_mode
    False

    >>> ivy.set_shape_array_mode(True)
    >>> ivy.shape_array_mode
    True
    """
    global shape_array_mode_stack
    ivy.utils.assertions.check_isinstance(mode, bool)
    shape_array_mode_stack.append(mode)
    ivy.__setattr__("shape_array_mode", mode, True)


@handle_exceptions
def unset_shape_array_mode() -> None:
    """Reset the mode of returning shape as ivy.Array to the previous state.

    Examples
    --------
    >>> ivy.set_shape_array_mode(True)
    >>> ivy.shape_array_mode
    True

    >>> ivy.unset_shape_array_mode()
    >>> ivy.shape_array_mode
    False
    """
    global shape_array_mode_stack
    if shape_array_mode_stack:
        shape_array_mode_stack.pop(-1)
        mode = shape_array_mode_stack[-1] if shape_array_mode_stack else False
        ivy.__setattr__("shape_array_mode", mode, True)


@handle_backend_invalid
@handle_nestable
@handle_array_like_without_promotion
@to_native_arrays_and_back
@handle_array_function
@handle_device
def get_num_dims(
    x: Union[ivy.Array, ivy.NativeArray], /, *, as_array: bool = False
) -> int:
    """Return the number of dimensions of the array x.

    Parameters
    ----------
    x
        Input array to infer the number of dimensions for.
    as_array
        Whether to return the shape as a array, default False.

    Returns
    -------
    ret
        Shape of the array

    Both the description and the type hints above assumes an array input for simplicity,
    but this function is *nestable*, and therefore also accepts :class:`ivy.Container`
    instances in place of any of the arguments.

    Examples
    --------
    With :class:`ivy.Array` input:

    >>> a = ivy.array([[[0, 0, 0], [0, 0, 0], [0, 0, 0]],
    ...                    [[0, 0, 0], [0, 0, 0], [0, 0, 0]],
    ...                    [[0, 0, 0], [0, 0, 0], [0, 0, 0]]])
    >>> b = ivy.get_num_dims(a, as_array=False)
    >>> print(b)
    3

    With :class:`ivy.Container` input:

    >>> a = ivy.Container(b = ivy.asarray([[0.,1.,1.],[1.,0.,0.],[8.,2.,3.]]))
    >>> print(ivy.get_num_dims(a))
    {
        b: 2
    }

    >>> b = ivy.get_num_dims(a, as_array=True)
    >>> print(b)
    {
        b: ivy.array(2)
    }
    """
    return current_backend(x).get_num_dims(x, as_array=as_array)


@handle_backend_invalid
@handle_nestable
@handle_array_like_without_promotion
@to_native_arrays_and_back
@handle_array_function
@handle_device
def size(x: Union[ivy.Array, ivy.NativeArray]) -> int:
    """Return the number of elements of the array x.

    Parameters
    ----------
    x
        Input array to infer the number of elements for.

    Returns
    -------
    ret
        Number of elements of the array

    Both the description and the type hints above assumes an array input for simplicity,
    but this function is *nestable*, and therefore also accepts :class:`ivy.Container`
    instances in place of any of the arguments.

    Examples
    --------
    With :class:`ivy.Array` input:

    >>> a = ivy.array([[[0, 0, 0], [0, 0, 0], [0, 0, 0]],
    ...                    [[0, 0, 0], [0, 0, 0], [0, 0, 0]],
    ...                    [[0, 0, 0], [0, 0, 0], [0, 0, 0]]])
    >>> b = ivy.size(a)
    >>> print(b)
    27

    With :class:`ivy.Container` input:

    >>> a = ivy.Container(b = ivy.asarray([[0.,1.,1.],[1.,0.,0.],[8.,2.,3.]]))
    >>> print(ivy.size(a))
    {
        b: 9
    }
    """
    return current_backend(x).size(x)


@handle_exceptions
def arg_info(fn: Callable, *, name: Optional[str] = None, idx: Optional[int] = None):
    """Return the index and `inspect.Parameter` representation of the specified
    argument. In the form of a dict with keys "idx" and "param".

    Parameters
    ----------
    fn
        The function to retrieve the argument information for
    name
        The name of the argument
    idx
        the index of the argument in the inputs

    Returns
    -------
    ret
        a `dict` containing the idx, and the `inspect.Parameter` for the argument,
        which itself contains the parameter name, type, and other helpful information.
    """
    ivy.utils.assertions.check_all_or_any_fn(
        name,
        idx,
        fn=ivy.exists,
        type="any",
        limit=[1],
        message="exactly one of the keyword arguments name or idx must be provided",
        as_array=False,
    )
    params = inspect.signature(fn).parameters
    if ivy.exists(name):
        return {"idx": list(params).index(name), "param": params[name]}
    return {"idx": idx, "param": list(params.values())[idx]}


def _valid_attrib_combinations(fn, backend, dnd_dict, first_attr_name, other_attr_name):
    attr_list = ()
    if hasattr(fn, other_attr_name):
        attr_list = getattr(fn, other_attr_name)
        if isinstance(attr_list, dict):
            attr_list = attr_list.get(backend, ())
    ivy.utils.assertions.check_false(
        dnd_dict and attr_list,
        f"Cannot specify both {first_attr_name} and {other_attr_name} "
        "cannot both be defined for the same function",
    )


def _is_valid_device_and_dtypes_attributes(fn: Callable) -> bool:
    fn_unsupported_dnd = {}
    fn_supported_dnd = {}
    backend = ivy.current_backend_str()
    if hasattr(fn, "unsupported_device_and_dtype"):
        fn_unsupported_dnd = fn.unsupported_device_and_dtype
        # if it's a nested dict, unwrap for the current backend
        if fn_unsupported_dnd and isinstance(
            list(fn_unsupported_dnd.__get__().values())[0], dict
        ):
            fn_unsupported_dnd = fn_unsupported_dnd.get(backend, {})
    if hasattr(fn, "supported_device_and_dtype"):
        fn_supported_dnd = fn.supported_device_and_dtype
        # if it's a nested dict, unwrap for the current backend
        if fn_supported_dnd and isinstance(
            list(fn_supported_dnd.__get__().values())[0], dict
        ):
            fn_supported_dnd = fn_supported_dnd.get(backend, {})

    ivy.utils.assertions.check_false(
        fn_unsupported_dnd and fn_supported_dnd,
        "unsupported_device_and_dtype and supported_device_and_dtype cannot"
        " both be defined for the same function",
    )

    us = "unsupported_device_and_dtype"
    _valid_attrib_combinations(fn, backend, fn_unsupported_dnd, us, "supported_devices")
    _valid_attrib_combinations(fn, backend, fn_unsupported_dnd, us, "supported_dtypes")

    ss = "supported_device_and_dtype"
    _valid_attrib_combinations(fn, backend, fn_supported_dnd, ss, "unsupported_device")
    _valid_attrib_combinations(fn, backend, fn_supported_dnd, ss, "unsupported_dtypes")

    return True


def _all_dnd_combinations():
    all_comb = {}
    for device in ivy.all_devices:
        all_comb[device] = ivy.all_dtypes
    return all_comb


def _dnd_dict_intersection(a, b):
    res = {}
    for device in a:
        if device in b:
            intersection = set.intersection(set(a[device]), set(b[device]))
            if intersection:
                res[device] = tuple(intersection)
    return res


def _dnd_dict_difference(a, b):
    res = a
    for device in list(a):
        if device in b:
            difference = set.difference(set(a[device]), set(b[device]))
            if difference:
                res[device] = tuple(difference)
            else:
                del res[device]
    return res


def _dnd_dict_union(a, b):
    res = {}
    for device in set(list(a) + list(b)):
        u1 = set(a.get(device, ()))
        u2 = set(b.get(device, ()))
        res[device] = tuple(set.union(u1, u2))

    return res


# allow passing "integer" if all integer dtypes are supported/unsupported for e.g.
def _expand_typesets(dtypes):
    typesets = {
        "valid": ivy.valid_dtypes,
        "numeric": ivy.valid_numeric_dtypes,
        "float": ivy.valid_float_dtypes,
        "integer": ivy.valid_int_dtypes,
        "unsigned": ivy.valid_uint_dtypes,
        "complex": ivy.valid_complex_dtypes,
    }
    dtypes = list(dtypes)
    typeset_list = []
    for i, dtype in reversed(list(enumerate(dtypes))):
        if dtype in typesets:
            typeset_list.extend(typesets[dtype])
            dtypes.pop(i)
    dtypes += typeset_list
    return dtypes


def _get_devices_and_dtypes(fn, recurse=True, complement=True):
    supported_devices = ivy.function_supported_devices(fn, recurse=recurse)
    supported_dtypes = ivy.function_supported_dtypes(fn, recurse=recurse)

    if hasattr(fn, "partial_mixed_handler"):
        supported_devices = supported_devices["primary"]
        supported_dtypes = supported_dtypes["primary"]

    supported = {}
    # Generate a base supported set from other attributes
    for device in supported_devices:
        supported[device] = supported_dtypes

    is_frontend_fn = "frontend" in fn.__module__
    is_backend_fn = "backend" in fn.__module__ and not is_frontend_fn
    is_einops_fn = hasattr(fn, "__name__") and "einops" in fn.__name__
    if not is_backend_fn and not is_frontend_fn and not is_einops_fn:
        if complement:
            all_comb = _all_dnd_combinations()
            supported = _dnd_dict_difference(all_comb, supported)
        return supported

    backend = ivy.current_backend_str()

    # Their values are formatted like either
    # 1. fn.supported_device_and_dtype = {"cpu":("float16",)}
    if hasattr(fn, "supported_device_and_dtype"):
        fn_supported_dnd = fn.supported_device_and_dtype.__get__()

        if is_einops_fn and isinstance(fn_supported_dnd, dict):
            fn_supported_dnd = fn_supported_dnd.get(backend, supported)

        if fn_supported_dnd:
            ivy.utils.assertions.check_isinstance(
                list(fn_supported_dnd.values())[0], tuple
            )

        if isinstance(fn_supported_dnd, dict):
            for device, dtypes in fn_supported_dnd.items():
                fn_supported_dnd[device] = tuple(_expand_typesets(dtypes))

        # dict intersection
        supported = _dnd_dict_intersection(supported, fn_supported_dnd)

    if hasattr(fn, "unsupported_device_and_dtype"):
        fn_unsupported_dnd = fn.unsupported_device_and_dtype.__get__()

        if is_einops_fn and isinstance(fn_unsupported_dnd, dict):
            fn_unsupported_dnd = fn_unsupported_dnd.get(backend, supported)

        if fn_unsupported_dnd:
            ivy.utils.assertions.check_isinstance(
                list(fn_unsupported_dnd.values())[0], tuple
            )

        if isinstance(fn_unsupported_dnd, dict):
            for device, dtypes in fn_unsupported_dnd.items():
                fn_unsupported_dnd[device] = tuple(_expand_typesets(dtypes))

        # dict difference
        supported = _dnd_dict_difference(supported, fn_unsupported_dnd)

    if complement:
        # dict difference
        all_comb = _all_dnd_combinations()
        supported = _dnd_dict_difference(all_comb, supported)
    return supported


@handle_exceptions
@handle_nestable
def function_supported_devices_and_dtypes(fn: Callable, recurse: bool = True) -> Dict:
    """Return the supported combination of devices and dtypes of the current
    backend's function. The function returns a dict containing the supported
    combination of devices and dtypes of the primary and compositional
    implementations in case of partial mixed functions.

    Parameters
    ----------
    fn
        The function to check for the supported device and dtype attribute
    recurse
        Whether to recurse into used ivy functions.
        Default is ``True``.

    Returns
    -------
    ret
        Tuple or dict containing the supported devices and dtypes of the function
    """
    ivy.utils.assertions.check_true(
        _is_valid_device_and_dtypes_attributes(fn),
        "supported_device_and_dtypes and unsupported_device_and_dtypes "
        "attributes cannot both exist in a particular backend",
    )

    if hasattr(fn, "partial_mixed_handler"):
        return {
            "compositional": function_supported_devices_and_dtypes(
                fn.compos, recurse=recurse
            ),
            "primary": _get_devices_and_dtypes(fn, complement=False),
        }
    else:
        supported_devices_dtypes = _get_devices_and_dtypes(fn, complement=False)
        if recurse:
            supported_devices_dtypes = ivy.functional.data_type._nested_get(
                fn,
                supported_devices_dtypes,
                _dnd_dict_intersection,
                function_supported_devices_and_dtypes,
                wrapper=lambda x: x,
            )

    return supported_devices_dtypes


@handle_exceptions
@handle_nestable
def function_unsupported_devices_and_dtypes(fn: Callable, recurse: bool = True) -> Dict:
    """Return the unsupported combination of devices and dtypes of the current
    backend's function. The function returns a dict containing the unsupported
    combination of devices and dtypes of the primary and compositional
    implementations in case of partial mixed functions.

    Parameters
    ----------
    fn
        The function to check for the unsupported device and dtype attribute
    recurse
        Whether to recurse into used ivy functions.
        Default is ``True``.

    Returns
    -------
    ret
        Tuple or dict containing the unsupported devices and dtypes of the function
    """
    ivy.utils.assertions.check_true(
        _is_valid_device_and_dtypes_attributes(fn),
        "supported_device_and_dtypes and unsupported_device_and_dtypes "
        "attributes cannot both exist in a particular backend",
    )
    if hasattr(fn, "partial_mixed_handler"):
        return {
            "compositional": function_unsupported_devices_and_dtypes(
                fn.compos, recurse=recurse
            ),
            "primary": _get_devices_and_dtypes(fn, complement=True),
        }
    else:
        unsupported_devices_dtypes = _get_devices_and_dtypes(fn, complement=True)
        if recurse:
            unsupported_devices_dtypes = ivy.functional.data_type._nested_get(
                fn,
                unsupported_devices_dtypes,
                _dnd_dict_union,
                function_unsupported_devices_and_dtypes,
                wrapper=lambda x: x,
            )
    return unsupported_devices_dtypes


@handle_exceptions
def vmap(
    func: Callable,
    in_axes: Union[int, Sequence[int], Sequence[None]] = 0,
    out_axes: int = 0,
) -> Callable:
    """Vectorizing map. Creates a function which maps func over argument axes.

    Parameters
    ----------
    func
        Function to be mapped over additional axes.
    in_axes
       An integer, None, or (nested) standard Python container
       (tuple/list) thereof specifying which input array
       axes to map over.If each positional argument to fun
       is an array, then in_axes can be an integer, a None,
       or a tuple of integers and Nones with length equal
       to the number of positional arguments to fun. An
       integer or None indicates which array axis to map
       over for all arguments (with None indicating not to map any axis),
       and a tuple indicates which axis to map for each
       corresponding positional argument. Axis integers must
       be in the range [-ndim, ndim) for each array,
       where ndim is the number of dimensions (axes) of the
       corresponding input array.
    out_axes
        An integer indicating where the mapped axis should appear in the output.

    Returns
    -------
    ret
        Batched/vectorized version of func with arguments
        that correspond to those of func, but with extra
        array axes at positions indicated by in_axes,
        and a return value that corresponds
        to that of fun, but with extra array axes
        at positions indicated by out_axes.


    This docstring is a summarised version of the `docstring
    <https://jax.readthedocs.io/en/latest/_autosummary/jax.vmap.html#jax-vmap>`_
    for vmap from JAX documentation.

    Examples
    --------
    With :func:`ivy.matmul` and :class:`ivy.Array` input:

    >>> x = ivy.array(ivy.arange(60).reshape((3, 5, 4)))
    >>> y = ivy.array(ivy.arange(40).reshape((5, 4, 2)))
    >>> z = ivy.vmap(ivy.matmul, (1, 0), 1)(x, y)
    >>> z.shape
    (3, 5, 2)
    """
    # TODO: optimize in the numpy and tensorflow backends and extend functionality
    return current_backend().vmap(func, in_axes, out_axes)


@handle_exceptions
@handle_backend_invalid
@handle_nestable
@to_native_arrays_and_back
@handle_device
def isin(
    elements: Union[ivy.Array, ivy.NativeArray],
    test_elements: Union[ivy.Array, ivy.NativeArray],
    /,
    *,
    assume_unique: bool = False,
    invert: bool = False,
) -> ivy.Array:
    """Test if each element of elements is in test_elements.

    Parameters
    ----------
    elements
        input array
    test_elements
        values against which to test for each input element
    assume_unique
        If True, assumes both elements and test_elements contain unique elements,
        which can speed up the calculation. Default value is False.
    invert
        If True, inverts the boolean return array, resulting in True values for
        elements not in test_elements. Default value is False.

    Returns
    -------
    ret
        output a boolean array of the same shape as elements that is True for elements
        in test_elements and False otherwise.

    Examples
    --------
    >>> x = ivy.array([[10, 7, 4], [3, 2, 1]])
    >>> y = ivy.array([1, 2, 3])
    >>> ivy.isin(x, y)
    ivy.array([[False, False, False], [ True,  True,  True]])

    >>> x = ivy.array([3, 2, 1, 0])
    >>> y = ivy.array([1, 2, 3])
    >>> ivy.isin(x, y, invert=True)
    ivy.array([False, False, False,  True])
    """
    return ivy.current_backend(elements, test_elements).isin(
        elements, test_elements, assume_unique=assume_unique, invert=invert
    )


@handle_exceptions
@handle_backend_invalid
@handle_nestable
@inputs_to_native_arrays
@handle_device
def itemsize(
    x: Union[ivy.Array, ivy.NativeArray],
    /,
) -> int:
    """Return the size of the input array's elements.

    Parameters
    ----------
    x
       The input array.

    Returns
    -------
    ret
        An integer specifying the element size in bytes.

    Examples
    --------
    >>> x = ivy.array([1,2,3], dtype=ivy.float64)
    >>> ivy.itemsize(x)
    8

    >>> x = ivy.array([1,2,3], dtype=ivy.complex128)
    >>> ivy.itemsize(x)
    16
    """
    return ivy.current_backend(x).itemsize(x)


@handle_exceptions
@handle_nestable
@handle_device
def strides(
    x: Union[ivy.Array, ivy.NativeArray],
    /,
) -> Tuple[int]:
    """Return the input array's strides across each dimension.

    Parameters
    ----------
    x
       The input array.

    Returns
    -------
    ret
        A tuple containing the strides.

    Examples
    --------
    >>> x = ivy.array([[1, 5, 9], [2, 6, 10]])
    >>> ivy.strides(x)
    (4, 8)
    """
    if ivy.is_native_array(x) or (ivy.is_ivy_array(x) and x.base is None):
        return ivy.to_numpy(x).strides
    # if x is an ivy array with a base,
    # convert it to a numpy array with the same base:
    ret = ivy.to_numpy(x.base)
    ivy_numpy = ivy.with_backend("numpy")
    for fn, args, kwargs, index in x._manipulation_stack:
        ret = ivy_numpy.__dict__[fn](ret, *args, **kwargs)
        ret = ret[index] if ivy.exists(index) else ret
    return ret.to_native().strides


def is_ivy_nested_array(x: Any, /) -> bool:
    """Determine whether the input x is an Ivy Nested Array.

    Parameters
    ----------
    x
        The input to check

    Returns
    -------
    ret
        Boolean, whether or not x is an ivy nested array.
    """
    return isinstance(x, ivy.NestedArray)<|MERGE_RESOLUTION|>--- conflicted
+++ resolved
@@ -2889,13 +2889,9 @@
             query = ivy.tile(query, (x.shape[0],))
         indices = ivy.nonzero(query, as_tuple=False)
     else:
-<<<<<<< HEAD
-        indices, _, _ = _parse_query(query, x.shape, scatter=True)
-=======
         indices, target_shape, _ = _parse_query(
             query, ivy.shape(x, as_array=True), scatter=True
         )
->>>>>>> 5dafbbe3
         if indices is None:
             return x
     val = val.astype(x.dtype)
