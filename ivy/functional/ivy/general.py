--- conflicted
+++ resolved
@@ -356,20 +356,10 @@
     Parameters
     ----------
     x
-<<<<<<< HEAD
         array, input array containing elements to copy.
     out
         optional output array, for writing the result to. It must have a shape that the
         inputs broadcast to.
-    
-=======
-        input array.
-
-    out
-        optional output array, for writing the result to. It must have a shape that the
-        inputs broadcast to.
-
->>>>>>> 6c72ef5e
     Returns
     -------
     ret
