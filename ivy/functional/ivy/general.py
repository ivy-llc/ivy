"""Collection of general Ivy functions."""

# global
import gc
import math
import einops
import inspect
import numpy as np
from numbers import Number
from typing import Callable, Any, Union, List, Tuple, Dict, Iterable, Optional

# local
import ivy
from ivy.functional.ivy.device import dev
from ivy.backend_handler import current_backend
from ivy.func_wrapper import (
    infer_device,
    inputs_to_native_arrays,
    to_native_arrays_and_back,
    handle_out_argument,
    handle_nestable,
)

FN_CACHE = dict()
INF = float("inf")
TIMEOUT = 15.0
TMP_DIR = "/tmp"


def get_referrers_recursive(
    item, depth=0, max_depth=None, seen_set=None, local_set=None
):
    """Summary.

    Parameters
    ----------
    item

    depth
         (Default value = 0)
    max_depth
         (Default value = None)
    seen_set
         (Default value = None)
    local_set
         (Default value = None`)

    """
    seen_set = ivy.default(seen_set, set())
    local_set = ivy.default(local_set, set())
    ret_cont = ivy.Container(
        repr=str(item).replace(" ", ""),
        alphabetical_keys=False,
        keyword_color_dict={"repr": "magenta"},
    )
    referrers = [
        ref
        for ref in gc.get_referrers(item)
        if not (
            isinstance(ref, dict)
            and min([k in ref for k in ["depth", "max_depth", "seen_set", "local_set"]])
        )
    ]
    local_set.add(str(id(referrers)))
    for ref in referrers:
        ref_id = str(id(ref))
        if ref_id in local_set or hasattr(ref, "cell_contents"):
            continue
        seen = ref_id in seen_set
        seen_set.add(ref_id)
        refs_rec = lambda: get_referrers_recursive(
            ref, depth + 1, max_depth, seen_set, local_set
        )
        this_repr = "tracked" if seen else str(ref).replace(" ", "")
        if not seen and (not max_depth or depth < max_depth):
            val = ivy.Container(
                repr=this_repr,
                alphabetical_keys=False,
                keyword_color_dict={"repr": "magenta"},
            )
            refs = refs_rec()
            for k, v in refs.items():
                val[k] = v
        else:
            val = this_repr
        ret_cont[str(ref_id)] = val
    return ret_cont


def is_native_array(x: Any, exclusive: bool = False) -> bool:
    """Determines whether the input x is a Native Array.

    Parameters
    ----------
    x
        The input to check
    exclusive
        Whether to check if the data type is exclusively an array, rather than a
        variable or traced array.

    Returns
    -------
    ret
        Boolean, whether or not x is an array.

    """
    try:
        return current_backend(x).is_native_array(x, exclusive)
    except ValueError:
        return False


def is_ivy_array(x: Any, exclusive: bool = False) -> bool:
    """Determines whether the input x is an Ivy Array.

    Parameters
    ----------
    x
        The input to check
    exclusive
        Whether to check if the data type is exclusively an array, rather than a
        variable or traced array.

    Returns
    -------
    ret
        Boolean, whether or not x is an array.

    Examples
    --------
    >>> x = [0., 1., 2.]
    >>> ivy.is_ivy_array(x)
    False

    >>> x = ivy.array([0., 1., 2.])
    >>> ivy.is_ivy_array(x)
    True

    """
    return isinstance(x, ivy.Array) and ivy.is_native_array(x.data, exclusive)


def is_array(x: Any, exclusive: bool = False) -> bool:
    """Determines whether the input x is either an Ivy Array or a Native Array.

    Parameters
    ----------
    x
        The input to check
    exclusive
        Whether to check if the data type is exclusively an array, rather than a
        variable or traced array.

    Returns
    -------
    ret
        Boolean, whether or not x is an array.

    """
    return ivy.is_ivy_array(x, exclusive) or ivy.is_native_array(x, exclusive)


def is_ivy_container(x: Any) -> bool:
    """Determines whether the input x is an Ivy Container.

    Parameters
    ----------
    x
        The input to check

    Returns
    -------
    ret
        Boolean, whether or not x is an ivy container.

    """
    return isinstance(x, ivy.Container)


@to_native_arrays_and_back
@handle_out_argument
@handle_nestable
def copy_array(
    x: Union[ivy.Array, ivy.NativeArray], *, out: Optional[ivy.Array] = None
) -> ivy.Array:
    """Copy an array.

    Returns
    -------
    ret
        a copy of the input array ``x``.

    Functional Examples
    --------

    With :code:`ivy.Array` input:

    >>> x = ivy.array([-1, 0, 1])
    >>> y = ivy.copy_array(x)
    >>> print(y)
    ivy.array([-1, 0, 1])

    >>> x = ivy.array([1, 0, 1, 1])
    >>> y = ivy.copy_array(x)
    >>> print(y)
    ivy.array([1, 0, 1, 1])

    >>> x = ivy.array([1, 0, 1, -1])
    >>> y = ivy.copy_array(x)
    >>> print(y)
    ivy.array([1, 0, 1, -1])

    With :code:`ivy.NativeArray` input:

    >>> x = ivy.native_array([-1, 0, 1])
    >>> y = ivy.copy_array(x)
    >>> print(y)
    ivy.array([-1, 0, 1])

    >>> x = ivy.native_array([1, 0, 1, 1])
    >>> y = ivy.copy_array(x)
    >>> print(y)
    ivy.array([1, 0, 1, 1])

    >>> x = ivy.native_array([1, 0, 1, -1])
    >>> y = ivy.copy_array(x)
    >>> print(y)
    ivy.array([1, 0, 1, -1])

    With a mix of :code:`ivy.Container` and :code:`ivy.Array` input:

    >>> x = ivy.Container(a=ivy.array([-1, 0, 1]))
    >>> y = ivy.copy_array(x)
    >>> print(y)
    {
        a: ivy.array([-1, 0, 1])
    }

    >>> x = ivy.Container(a=ivy.array([-1, 0, 1]),\
                          b=ivy.array([-1, 0, 1, 1, 1, 0]))
    >>> y = ivy.copy_array(x)
    >>> print(y)
    {
        a: ivy.array([-1, 0, 1]),
        b: ivy.array([-1, 0, 1, 1, 1, 0])
    }

    >>> x = ivy.Container(a=ivy.array([-1, 0, 1]),\
                          b=ivy.array([-1, 0, 1, 1, 1, 0]),\
                          c=ivy.array([-1, 0, 1, 1, 1, 0, 1, 0, -1, -1]))
    >>> y = ivy.copy_array(x)
    >>> print(y)
    {
        a: ivy.array([-1, 0, 1]),
        b: ivy.array([-1, 0, 1, 1, 1, 0]),
        c: ivy.array([-1, 0, 1, 1, 1, 0, 1, 0, -1, -1])
    }

    With a mix of :code:`ivy.Container` and :code:`ivy.NativeArray` input:

    >>> x = ivy.Container(a=ivy.native_array([-1, 0, 1]))
    >>> y = ivy.copy_array(x)
    >>> print(y)
    {
        a: ivy.array([-1, 0, 1])
    }

    >>> x = ivy.Container(a=ivy.native_array([-1, 0, 1]),\
                          b=ivy.native_array([-1, 0, 1, 1, 1, 0]))
    >>> y = ivy.copy_array(x)
    >>> print(y)
    {
        a: ivy.array([-1, 0, 1]),
        b: ivy.array([-1, 0, 1, 1, 1, 0])
    }

    >>> x = ivy.Container(a=ivy.native_array([-1, 0, 1]),\
                          b=ivy.native_array([-1, 0, 1, 1, 1, 0]),\
                          c=ivy.native_array([-1, 0, 1, 1, 1, 0, 1, 0, -1, -1]))
    >>> y = ivy.copy_array(x)
    >>> print(y)
    {
        a: ivy.array([-1, 0, 1]),
        b: ivy.array([-1, 0, 1, 1, 1, 0]),
        c: ivy.array([-1, 0, 1, 1, 1, 0, 1, 0, -1, -1])
    }

    With a mix of :code:`ivy.Container` and :code:`ivy.Array`\
                                        and :code:`ivy.NativeArray` input:

    >>> x = ivy.Container(a=ivy.array([-1, 0, 1]),\
                          b=ivy.native_array([-1, 0, 1]))
    >>> y = ivy.copy_array(x)
    >>> print(y)
    {
        a: ivy.array([-1, 0, 1]),
        b: ivy.array([-1, 0, 1])
    }

    >>> x = ivy.Container(a=ivy.array([1, 0, 1, 1]),\
                          b=ivy.native_array([1, 0, 1, 1]))
    >>> y = ivy.copy_array(x)
    >>> print(y)
    {
        a: ivy.array([1, 0, 1, 1]),
        b: ivy.array([1, 0, 1, 1])
    }

    >>> x = ivy.Container(a=ivy.array([1, 0, 1, -1]),\
                          b=ivy.native_array([1, 0, 1, -1]),\
                          c=ivy.native_array([1, 0, 1, -1, 1, 1, 0]),\
                          d=ivy.array([1, 0, 1, -1, 0, 1]))
    >>> y = ivy.copy_array(x)
    >>> print(y)
    {
        a: ivy.array([1, 0, 1, -1]),
        b: ivy.array([1, 0, 1, -1]),
        c: ivy.array([1, 0, 1, -1, 1, 1, 0]),
        d: ivy.array([1, 0, 1, -1, 0, 1])
    }

    Instance Method Examples
    ------------------------

    With :code:`ivy.Array` instance method:

    >>> x = ivy.array([-1, 0, 1])
    >>> y = x.copy_array()
    >>> print(y)
    ivy.array([-1, 0, 1])

    >>> x = ivy.array([1, 0, 1, 1])
    >>> y = x.copy_array()
    >>> print(y)
    ivy.array([1, 0, 1, 1])

    >>> x = ivy.array([1, 0, 1, -1])
    >>> y = x.copy_array()
    >>> print(y)
    ivy.array([1, 0, 1, -1])

    """
    return current_backend(x).copy_array(x, out=out)


@inputs_to_native_arrays
@handle_nestable
def array_equal(
    x0: Union[ivy.Array, ivy.NativeArray], x1: Union[ivy.Array, ivy.NativeArray]
) -> bool:
    """Determines whether two input arrays are equal across all elements.

    Parameters
    ----------
    x0
        The first input array to compare.
    x1
        The second input array to compare.
    dtype
        array data type

    Returns
    -------
    ret
        Boolean, whether or not the input arrays are equal across all elements.

    Examples
    --------
    >>> x = ivy.array([1,0,1])
    >>> y = ivy.array([1,0,-1])
    >>> z = ivy.array_equal(x,y)
    >>> print(z)
    False

    >>> a = ivy.array([1, 2])
    >>> b = ivy.array([1, 2])
    >>> c = ivy.array_equal(a,b)
    >>> print(c)
    True

    >>> i = ivy.array([1, 2])
    >>> j = ivy.array([1, 2, 3])
    >>> k = ivy.array_equal(i,j)
    >>> print(k)
    False

    """
    return current_backend(x0).array_equal(x0, x1)


@inputs_to_native_arrays
@handle_nestable
def arrays_equal(xs: List[Union[ivy.Array, ivy.NativeArray]]) -> bool:
    """Determines whether input arrays are equal across all elements.

    Parameters
    ----------
    xs
        Sequence of arrays to compare for equality
    dtype
        list data type

    Returns
    -------
    ret
        Boolean, whether or not all of the input arrays are equal across all elements.

    Functional Examples
    -------------------

    With :code:`ivy.Array` input:

    >>> i = ivy.array([1, 2])
    >>> j = ivy.arrays_equal([i])
    >>> print(j)
    True

    >>> x = ivy.array([0, 1, 2])
    >>> y = ivy.array([1, 0, 2])
    >>> z = ivy.array([0, 1, 2])
    >>> w = ivy.arrays_equal([x, y, z])
    >>> print(w)
    False

    >>> a = ivy.array([-1, 0, 1])
    >>> b = ivy.array([-1, 0, 1])
    >>> c = ivy.array([-1, 0, 1])
    >>> d = ivy.arrays_equal([a, b, c])
    >>> print(d)
    True

    >>> x = ivy.array([0.1, 1.1])
    >>> y = ivy.array([0.1, 1.1, 2.1])
    >>> z = ivy.array([0.1, 1.1])
    >>> w = ivy.arrays_equal([x, y, z])
    >>> print(w)
    False


    With :code:`ivy.NativeArray` input:

    >>> m = ivy.native_array([1.1, 0.2, 1.3])
    >>> n = ivy.native_array([1.1, 0.2, 1.4])
    >>> o = ivy.arrays_equal([m, n])
    >>> print(o)
    False

    >>> a = ivy.native_array([1, 2, 3, 0, -1])
    >>> b = ivy.array([1, 2, 3, 0, -1])
    >>> c = ivy.arrays_equal([a,b])
    >>> print(c)
    True

    >>> a = ivy.native_array([1, 2, 3, 0, -1])
    >>> b = ivy.array([1, 2, 3, 0, -2])
    >>> c = ivy.arrays_equal([a,b])
    >>> print(c)
    False


    With :code:`ivy.Container` input:

    >>> r = ivy.Container(a=ivy.array([0., 1., 2.]), b=ivy.array([3., 4., 5.]))
    >>> s = ivy.Container(a=ivy.array([0., 1., 2.]), b=ivy.array([3., 4., 5.]))
    >>> t = ivy.Container(a=ivy.array([0., 1., 2.]), b=ivy.array([6., 7., 8.]))
    >>> print(ivy.arrays_equal([r,s,t]))
    {
        a: true,
        b: false
    }

    >>> x = ivy.Container(a=ivy.array([0, 1, 2]), b=ivy.array([3, 4, 5]))
    >>> y = ivy.array([0,1,2])
    >>> z = ivy.arrays_equal([x,y])
    >>> print(z)
    {
        a: true,
        b: false
    }

    """
    x0 = xs[0]
    for x in xs[1:]:
        if not array_equal(x0, x):
            return False
    return True


@to_native_arrays_and_back
@handle_nestable
def all_equal(
    *xs: Iterable[Any], equality_matrix: bool = False
) -> Union[bool, Union[ivy.Array, ivy.NativeArray]]:
    """Determines whether the inputs are all equal.

    Parameters
    ----------
    xs
        inputs to compare.
    equality_matrix
        Whether to return a matrix of equalities comparing each input with every other.
        Default is False.

    Returns
    -------
    ret
        Boolean, whether or not the inputs are equal, or matrix array of booleans if
        equality_matrix=True is set.

    Examples
    --------
    With :code:`Number` inputs:

    >>> x1 = 1.2
    >>> x2 = 1.0
    >>> y = ivy.all_equal(x1, x2, equality_matrix=False)
    >>> print(y)
    False

    With :code:`ivy.Array` inputs:

    >>> x1 = ivy.array([1, 1, 0, 0, 1, -1])
    >>> x2 = ivy.array([1, 1, 0, 0, 1, -1])
    >>> y = ivy.all_equal(x1, x2, equality_matrix=True)
    >>> print(y)
    ivy.array([[ True,  True], [ True,  True]])

    With :code:`ivy.NativeArray` inputs:

    >>> x1 = ivy.native_array([1, 1, 0, 0, 1, -1])
    >>> x2 = ivy.native_array([1, 1, 0, 0, 1, -1])
    >>> y = ivy.all_equal(x1, x2, equality_matrix=False)
    >>> print(y)
    True

    With one :code:`ivy.Container` inputs:

    >>> x1 = ivy.Container(a=ivy.native_array([0, 0, -1, 1, 0]), \
                            b=ivy.array([0, 0, -1, 1, 0]))
    >>> x2 = ivy.array([0, 0, -1, 1, 0])
    >>> y = ivy.all_equal(x1, x2, equality_matrix=False)
    >>> print(y)
    {
        a: true,
        b: true
    }

    With multiple :code:`ivy.Container` inputs:

    >>> x1 = ivy.Container(a=ivy.array([1, 0, 1, 1]), \
                            b=ivy.native_array([1, 0, 0, 1]))
    >>> x2 = ivy.Container(a=ivy.native_array([1, 0, 1, 1]), \
                            b=ivy.array([1, 0, -1, -1]))
    >>> y = ivy.all_equal(x1, x2, equality_matrix=False)
    >>> print(y)
    {
        a: true,
        b: false
    }

    """
    equality_fn = ivy.array_equal if ivy.is_native_array(xs[0]) else lambda a, b: a == b
    if equality_matrix:
        num_arrays = len(xs)
        mat = [[None for _ in range(num_arrays)] for _ in range(num_arrays)]
        for i, xa in enumerate(xs):
            for j_, xb in enumerate(xs[i:]):
                j = j_ + i
                res = equality_fn(xa, xb)
                if ivy.is_native_array(res):
                    # noinspection PyTypeChecker
                    res = ivy.to_scalar(res)
                # noinspection PyTypeChecker
                mat[i][j] = res
                # noinspection PyTypeChecker
                mat[j][i] = res
        return ivy.array(mat)
    x0 = xs[0]
    for x in xs[1:]:
        if not equality_fn(x0, x):
            return False
    return True


@inputs_to_native_arrays
@handle_nestable
def to_numpy(x: Union[ivy.Array, ivy.NativeArray]) -> np.ndarray:
    """Converts an array into a numpy array.

    Parameters
    ----------
    x
        input array

    Returns
    -------
    ret
        a numpy array copying all the element of the array ``x``.

    Examples
    --------
    With :code:`ivy.Array` input:

    >>> x = ivy.array([-1, 0, 1])
    >>> y = ivy.to_numpy(x)
    >>> print(y)
    [-101]

    >>> print(type(y))
    <class'numpy.ndarray'>

    >>> x = ivy.array([[-1, 0, 1],[-1, 0, 1], [1,0,-1]])
    >>> y = ivy.to_numpy(x)
    >>> print(y)
    [[-1 0 1] \
    [-1 0 1] \
    [1 0 -1]]

    >>> print(type(y))
    <class 'numpy.ndarray'>

    >>> x = ivy.array([[[-1, 0, 1], [1, 0, -1]], [[1, -1, 0], [1, 0, -1]]])
    >>> y = ivy.to_numpy(x)
    >>> print(y)
    [[[-1 0 1] \
    [1 0 -1]] \
    [[1 -1 0] \
    [1 0 -1]]]

    >>> print(type(y))
    <class 'numpy.ndarray'>

    With :code:`ivy.NativeArray` input:

    >>> x = ivy.native_array([-1, 0, 1])
    >>> y = ivy.to_numpy(x)
    >>> print(y)
    [-1 0 1]

    >>> print(type(y))
    <class 'numpy.ndarray'>

    >>> x = ivy.native_array([[-1, 0, 1],[-1, 0, 1], [1,0,-1]])
    >>> y = ivy.to_numpy(x)
    >>> print(y)
    [[-1 0 1] \
    [-1 0 1] \
    [1 0 -1]]

    >>> print(type(y))
    <class 'numpy.ndarray'>

    >>> x = ivy.native_array([[[-1, 0, 1], [1, 0, -1]], [[1, -1, 0], [1, 0, -1]]])
    >>> y = ivy.to_numpy(x)
    >>> print(y)
    [[[-1 0 1] \
    [1 0 -1]] \
    [[1 -1 0] \
    [1 0 -1]]]

    >>> print(type(y))
    <class 'numpy.ndarray'>

    With a mix of :code:`ivy.Container` and :code:`ivy.NativeArray` input:

    >>> x = ivy.Container(x=ivy.native_array([-1, 0, 1]))
    >>> y = ivy.to_numpy(x)
    >>> print(y)
    {x:array([-1,0,1],dtype=int32)}

    >>> x = ivy.Container(x=ivy.native_array([[-1, 0, 1],[-1, 0, 1], [1,0,-1]]))
    >>> y = ivy.to_numpy(x)
    >>> print(y)
    {x:array([[-1,0,1],[-1,0,1],[1,0,-1]],dtype=int32)}

    >>> x = \
    ivy.Container(x=ivy.native_array([[[-1, 0, 1],[1, 0, -1]],[[1, -1, 0],[1, 0, -1]]]))
    >>> y = ivy.to_numpy(x)
    >>> print(y)
    {x:array([[[-1,0,1],[1,0,-1]],[[1,-1,0],[1,0,-1]]],dtype=int32)}

    With a mix of :code:`ivy.Container` and :code:`ivy.Array` input:

    >>> x = ivy.Container(x=ivy.array([-1, 0, 1]))
    >>> y = ivy.to_numpy(x)
    >>> print(y)
    {x:array([-1,0,1],dtype=int32)}

    >>> x = ivy.Container(x=ivy.array([[-1, 0, 1],[-1, 0, 1], [1,0,-1]]))
    >>> y = ivy.to_numpy(x)
    >>> print(y)
    {x:array([[-1,0,1],[-1,0,1],[1,0,-1]],dtype=int32)}

    >>> x =\
     ivy.Container(x=ivy.array([[[-1, 0, 1], [1, 0, -1]],[[1, -1, 0], [1, 0, -1]]]))
    >>> y = ivy.to_numpy(x)
    >>> print(y)
    {x:array([[[-1,0,1],[1,0,-1]],[[1,-1,0],[1,0,-1]]],dtype=int32)}

    """
    return current_backend(x).to_numpy(x)


@inputs_to_native_arrays
@handle_nestable
def to_scalar(x: Union[ivy.Array, ivy.NativeArray]) -> Number:
    """Converts an array with a single element into a scalar.

    Parameters
    ----------
    x
        Input array with a single element.

    Returns
    -------
    ret
        a scalar copying the element of the array ``x``.

    Functional Examples
    -------------------

    With :code:`ivy.Array` input:

    >>> x = ivy.array([-1])
    >>> y = ivy.to_scalar(x)
    >>> print(y)
    -1

    >>> print(ivy.is_int_dtype(y))
    True

    >>> x = ivy.array([3])
    >>> y = ivy.to_scalar(x)
    >>> print(y)
    3

    With :code:`ivy.NativeArray` input:

    >>> x = ivy.native_array([-1])
    >>> y = ivy.to_scalar(x)
    >>> print(y)
    -1

    >>> print(ivy.is_int_dtype(y))
    True

    >>> x = ivy.native_array([3])
    >>> y = ivy.to_scalar(x)
    >>> print(y)
    3

    With a mix of :code:`ivy.Container` and :code:`ivy.Array` input:

    >>> x = ivy.Container(a=ivy.array([-1]), b=ivy.array([3]))
    >>> y = ivy.to_scalar(x)
    >>> print(y)
    {
        a: -1,
        b: 3
    }

    >>> print(ivy.is_int_dtype(y))
    {
        a: true,
        b: true
    }

    >>> x = ivy.Container(a=ivy.array([1]), b=ivy.array([0]),\
                          c=ivy.array([-1]))
    >>> y = ivy.to_scalar(x)
    >>> print(y)
    {
        a: 1,
        b: 0,
        c: -1
    }

    With a mix of :code:`ivy.Container` and :code:`ivy.NativeArray` input:

    >>> x = ivy.Container(a=ivy.native_array([-1]), b=ivy.native_array([3]))
    >>> y = ivy.to_scalar(x)
    >>> print(y)
    {
        a: -1,
        b: 3
    }

    >>> print(ivy.is_int_dtype(y))
    {
        a: true,
        b: true
    }

    >>> x = ivy.Container(a=ivy.native_array([1]), b=ivy.native_array([0]),\
                          c=ivy.native_array([-1]))
    >>> y = ivy.to_scalar(x)
    >>> print(y)
    {
        a: 1,
        b: 0,
        c: -1
    }

    Instance Method Examples
    ------------------------

    With :code:`ivy.Array` instance method:

    >>> x = ivy.array([-1])
    >>> y = x.to_scalar()
    >>> print(y)
    -1

    >>> print(ivy.is_int_dtype(y))
    True

    >>> x = ivy.array([3])
    >>> y = x.to_scalar()
    >>> print(y)
    3

    With a mix of :code:`ivy.Container` instance method:

    >>> x = ivy.Container(a=ivy.array([-1]), b=ivy.array([3]))
    >>> y = x.to_scalar()
    >>> print(y)
    {
        a: -1,
        b: 3
    }

    >>> print(ivy.is_int_dtype(y))
    {
        a: true,
        b: true
    }

    >>> x = ivy.Container(a=ivy.array([1]), b=ivy.array([0]),\
                          c=ivy.array([-1]))
    >>> y = x.to_scalar()
    >>> print(y)
    {
        a: 1,
        b: 0,
        c: -1
    }

    """
    return current_backend(x).to_scalar(x)


@inputs_to_native_arrays
@handle_nestable
def to_list(x: Union[ivy.Array, ivy.NativeArray]) -> List:
    """Creates a (possibly nested) list from input array.

    Parameters
    ----------
    x
        Input array.

    Returns
    -------
    ret
        A list representation of the input array ``x``.

    Functional Examples
    ------------------

    With :code:`ivy.Array` input:

    >>> x = ivy.array([-1, 0, 1])
    >>> y = ivy.to_list(x)
    >>> print(y)
    [-1, 0, 1]

    >>> print(isinstance(y, list))
    True

    >>> x = ivy.array([[ 1.1,  2.2,  3.3], \
                       [-4.4, -5.5, -6.6]])
    >>> y = ivy.to_list(x)
    >>> print(y)
    [[1.100000023841858,2.200000047683716,3.299999952316284],[-4.400000095367432,-5.5,-6.599999904632568]]

    >>> print(isinstance(y, list))
    True

    >>> x = ivy.array([[[-1,  0,  1],\
                        [ 1,  0, -1]], \
                       [[ 1, -1,  0], \
                        [ 1,  0, -1]]])
    >>> y = ivy.to_list(x)
    >>> print(y)
    [[[-1, 0, 1], [1, 0, -1]], [[1, -1, 0], [1, 0, -1]]]

    >>> print(isinstance(y, list))
    True

    With :code:`ivy.NativeArray` input:

    >>> x = ivy.native_array([-1, 0, 1])
    >>> y = ivy.to_list(x)
    >>> print(y)
    [-1, 0, 1]

    >>> print(isinstance(y, list))
    True

    >>> x = ivy.native_array([[-1, 0, 1], \
                              [-1, 0, 1], \
                              [ 1, 0, -1]])
    >>> y = ivy.to_list(x)
    >>> print(y)
    [[-1, 0, 1], [-1, 0, 1], [1, 0, -1]]

    >>> print(isinstance(y, list))
    True

    >>> x = ivy.native_array([[[-1, 0, 1], \
                               [1, 0, -1]], \
                              [[1, -1, 0], \
                               [1, 0, -1]]])
    >>> y = ivy.to_list(x)
    >>> print(y)
    [[[-1, 0, 1], [1, 0, -1]], [[1, -1, 0], [1, 0, -1]]]

    >>> print(isinstance(y, list))
    True

    With a mix of :code:`ivy.Container` and :code:`ivy.Array` input:

    >>> x = ivy.Container(a=ivy.array([-1, 0, 1]))
    >>> y = ivy.to_list(x)
    >>> print(y)
    {
        a: [-1, 0, 1]
    }

    >>> x = ivy.Container(a=ivy.array([[-1, 0, 1], \
                                       [-1, 0, 1], \
                                       [1, 0, -1]]))
    >>> y = ivy.to_list(x)
    >>> print(y)
    {
        a: [[-1, 0, 1], [-1, 0, 1], [1,0,-1]]
    }

    >>> x = \
    ivy.Container(a=ivy.array([[[-1, 0, 1],[1, 0, -1]],[[1, -1, 0],[1, 0, -1]]]))
    >>> y = ivy.to_list(x)
    >>> print(y)
    {
        a: [[[-1, 0, 1], [1, 0, -1]], [[1, -1, 0], [1, 0, -1]]]
    }

    With a mix of :code:`ivy.Container` and :code:`ivy.NativeArray` input:

    >>> x = ivy.Container(a=ivy.native_array([-1, 0, 1]))
    >>> y = ivy.to_list(x)
    >>> print(y)
    {
        a: [-1, 0, 1]
    }

    >>> x = ivy.Container(a=ivy.native_array([[-1, 0, 1],[-1, 0, 1],[1, 0, -1]]))
    >>> y = ivy.to_list(x)
    >>> print(y)
    {
        a: [[-1, 0, 1], [-1, 0, 1], [1, 0, -1]]
    }

    >>> x =\
    ivy.Container(a=ivy.native_array([[[-1 ,0, 1],[1, 0 ,-1]],[[1, -1, 0],[1,0 ,-1]]]))
    >>> y = ivy.to_list(x)
    >>> print(y)
    {
        a: [[[-1, 0, 1], [1, 0, -1]], [[1, -1, 0], [1, 0, -1]]]
    }

    Instance Method Examples
    ------------------------

    With :code:`ivy.Array` instance method:

    >>> x = ivy.array([0, 1, 2])
    >>> y = x.to_list()
    >>> print(y)
    [0, 1, 2]

    With :code:`ivy.Container` instance method:

    >>> x = ivy.Container(a=ivy.array([0, 1, 2]))
    >>> y = x.to_list()
    >>> print(y)
    [ivy.array([0,1,2])]

    """
    return current_backend(x).to_list(x)


@handle_nestable
def clip_vector_norm(
    x: Union[ivy.Array, ivy.NativeArray],
    max_norm: float,
    p: float = 2.0,
    *,
    out: Optional[ivy.Array] = None,
) -> Union[ivy.Array, ivy.NativeArray]:
    """Clips (limits) the vector p-norm of an array.

    Parameters
    ----------
    x
        array, input array containing elements to clip.
    max_norm
        float, the maximum value of the array norm.
    p
        optional float, the p-value for computing the p-norm. Default is 2.
    out
        optional output array, for writing the result to. It must have a shape that the
        inputs broadcast to.

    Returns
    -------
    ret
        An array with the vector norm downscaled to the max norm if needed.

    """
    norm = ivy.vector_norm(x, keepdims=True, ord=p)
    ratio = ivy.stable_divide(max_norm, norm)
    if ratio < 1:
        ret = ratio * x
    else:
        ret = x
    if ivy.exists(out):
        return ivy.inplace_update(out, ret)
    return ret


@to_native_arrays_and_back
@handle_nestable
def clip_matrix_norm(
    x: Union[ivy.Array, ivy.NativeArray],
    max_norm: float,
    p: float = 2.0,
    *,
    out: Optional[ivy.Array] = None,
) -> Union[ivy.Array, ivy.NativeArray]:
    """Clips (limits) the matrix norm of an array.

    Parameters
    ----------
    x
        Input array containing elements to clip.
    max_norm
        The maximum value of the array norm.
    p
        The p-value for computing the p-norm. Default is 2.
    out
        optional output array, for writing the result to. It must have a shape that the
        inputs broadcast to.
<<<<<<< HEAD

=======
        
>>>>>>> d1b582bc
    Returns
    -------
    ret
        An array with the matrix norm downscaled to the max norm if needed.

    """
    norms = ivy.matrix_norm(x, p, keepdims=True)
    ratios = ivy.maximum(ivy.stable_divide(max_norm, norms), 1.0)
    return ivy.multiply(ratios, x, out=out)


@to_native_arrays_and_back
@handle_out_argument
@handle_nestable
def floormod(
    x: Union[ivy.Array, ivy.NativeArray],
    y: Union[ivy.Array, ivy.NativeArray],
    *,
    out: Optional[Union[ivy.Array, ivy.NativeArray]] = None,
) -> Union[ivy.Array, ivy.NativeArray]:
    """Returns element-wise remainder of division.

    Parameters
    ----------
    x
        array, input to floormod
    y
        array, denominator input for floormod.
    out
        optional output array, for writing the result to. It must have a shape that the
        inputs broadcast to.

    Returns
    -------
    ret
        An array of the same shape and type as x, with the elements floor modded.

    """
    return current_backend(x).floormod(x, y, out=out)


@to_native_arrays_and_back
@handle_nestable
def unstack(
    x: Union[ivy.Array, ivy.NativeArray], axis: int, keepdims: bool = False
) -> Union[ivy.Array, ivy.NativeArray]:
    """Unpacks the given dimension of a rank-R array into rank-(R-1) arrays.

    Parameters
    ----------
    x
        Input array to unstack.
    axis
        Axis for which to unpack the array.
    keepdims
        Whether to keep dimension 1 in the unstack dimensions. Default is False.

    Returns
    -------
    ret
        List of arrays, unpacked along specified dimensions.

    """
    return current_backend(x).unstack(x, axis, keepdims)


@to_native_arrays_and_back
@handle_nestable
def fourier_encode(
    x: Union[ivy.Array, ivy.NativeArray],
    max_freq: Union[float, Union[ivy.Array, ivy.NativeArray]],
    num_bands: int = 4,
    linear: bool = False,
    concat: bool = True,
    flatten: bool = False,
) -> Union[ivy.Array, ivy.NativeArray, Tuple]:
    """Pads an array with fourier encodings.

    Parameters
    ----------
    x
        Input array to encode.
    max_freq
        The maximum frequency of the encoding.
    num_bands
        The number of frequency bands for the encoding. Default is 4.
    linear
        Whether to space the frequency bands linearly as opposed to geometrically.
        Default is False.
    concat
        Whether to concatenate the position, sin and cos values, or return seperately.
        Default is True.
    flatten
        Whether to flatten the position dimension into the batch dimension. Default is
        False.

    Returns
    -------
    ret
        New array with the final dimension expanded, and the encodings stored in this
        channel.

    """
    x_in = x
    dim = x.shape[-1]
    x = ivy.expand_dims(x, -1)
    orig_x = x
    if linear:
        scales = ivy.linspace(1.0, max_freq / 2, num_bands, device=dev(x))
    else:
        if ivy.backend == "torch" and isinstance(max_freq, float):
            scales = ivy.logspace(
                0.0,
                ivy.log(ivy.array(max_freq / 2)) / math.log(10),
                num_bands,
                base=10,
                device=dev(x),
            )
        else:
            scales = ivy.logspace(
                0.0,
                ivy.log(max_freq / 2) / math.log(10),
                num_bands,
                base=10,
                device=dev(x),
            )
    scales = ivy.astype(scales, ivy.dtype(x))
    scales = scales[(*((None,) * (len(x.shape) - len(scales.shape))), Ellipsis)]
    x = x * scales * math.pi
    sin_x = ivy.sin(x)
    cos_x = ivy.cos(x)
    if flatten:
        orig_x = x_in
        sin_x = ivy.reshape(sin_x, [-1, num_bands * dim])
        cos_x = ivy.reshape(cos_x, [-1, num_bands * dim])
    if concat:
        return ivy.concat([orig_x, sin_x, cos_x], -1)
    return sin_x, cos_x


@inputs_to_native_arrays
@handle_nestable
def value_is_nan(
    x: Union[ivy.Array, ivy.NativeArray, Number], include_infs: bool = True
) -> bool:
    """Determine whether the single valued array or scalar is of nan type.

    Parameters
    ----------
    x
        The input to check Input array.
    include_infs
        Whether to include infs and -infs in the check. Default is True.

    Returns
    -------
    ret
        Boolean as to whether the input value is a nan or not.

    """
    x_scalar = ivy.to_scalar(x) if ivy.is_native_array(x) else x
    if not x_scalar == x_scalar:
        return True
    if include_infs and x_scalar == INF or x_scalar == -INF:
        return True
    return False


@inputs_to_native_arrays
@handle_nestable
def has_nans(x: Union[ivy.Array, ivy.NativeArray], include_infs: bool = True) -> bool:
    """Determine whether the array contains any nans, as well as infs or -infs if
    specified.

    Parameters
    ----------
    x
        Input array.
    include_infs
        Whether to include infs and -infs in the check. Default is True.

    Returns
    -------
    ret
        Boolean as to whether the array contains nans.

    """
    return value_is_nan(ivy.sum(x), include_infs)


def exists(x: Any) -> bool:
    """Simple check as to whether the input is None or not.

    Parameters
    ----------
    x
        Input to check.

    Returns
    -------
    ret
        True if x is not None, else False.

    Examples
    --------
    With :code:`Any` input:

    >>> x = None
    >>> y = ivy.exists(x)
    >>> print(y)
    False

    >>> x = ""
    >>> y = ivy.exists(x)
    >>> print(y)
    True

    >>> x = []
    >>> y = ivy.exists(x)
    >>> print(y)
    True

    >>> x = 1
    >>> y = ivy.exists(x)
    >>> print(y)
    True

    >>> x = "abc"
    >>> y = ivy.exists(x)
    >>> print(y)
    True

    >>> x = [1, 0, -1, 1]
    >>> y = ivy.exists(x)
    >>> print(y)
    True

    >>> x = ivy.native_array([1, 2, 3, 1.2])
    >>> y = ivy.exists(x)
    >>> print(y)
    True

    >>> x = ivy.array([1, 2, 3, 1.2])
    >>> y = ivy.exists(x)
    >>> print(y)
    True

    With a mix of :code:`ivy.Container` and :code:`Any` input:

    >>> x = ivy.Container(a=None, b=None)
    >>> y = ivy.exists(x)
    >>> print(y)
    True

    >>> x = ivy.Container(a=None, b="")
    >>> y = ivy.exists(x)
    >>> print(y)
    True

    >>> x = ivy.Container(a=123, b="")
    >>> y = ivy.exists(x)
    >>> print(y)
    True

    >>> x = ivy.Container(a=ivy.array([1, 2, 3]), b=ivy.native_array([1, 0, 1.2]))
    >>> y = ivy.exists(x)
    >>> print(y)
    True

    """
    return x is not None


def default(
    x: Any,
    default_val: Any,
    catch_exceptions: bool = False,
    rev: bool = False,
    with_callable: bool = False,
) -> Any:
    """Returns x provided it exists (is not None), else returns default value.

    Parameters
    ----------
    x
        Input which may or may not exist (be None).
    default_val
        The default value.
    catch_exceptions
        Whether to catch exceptions from callable x. Default is False.
    rev
        Whether to reverse the input x and default_val. Default is False.
    with_callable
        Whether either of the arguments might be callable functions. Default is False.

    Returns
    -------
    ret
        x if x exists (is not None), else default.

    """
    with_callable = catch_exceptions or with_callable
    if rev:
        tmp = x
        x = default_val
        default_val = tmp
    if with_callable:
        x_callable = callable(x)
        default_callable = callable(default_val)
    else:
        x_callable = False
        default_callable = False
    if catch_exceptions:
        # noinspection PyBroadException
        try:
            x = x() if x_callable else x
        except Exception:
            return default_val() if default_callable else default_val
    else:
        x = x() if x_callable else x
    return x if exists(x) else default_val() if default_callable else default_val


def shape_to_tuple(shape: Union[int, Tuple[int], List[int]]):
    """Returns a tuple representation of the input shape.

    Parameters
    ----------
    shape
        The shape input to convert to tuple representation.

    Returns
    -------
        The shape in tuple representation

    Examples
    --------
    With :code:`ivy.Array.shape` input:

    >>> x = ivy.array([1., 2., 3.]).shape
    >>> print(ivy.shape_to_tuple(x))
    (3,)

    >>> x = ivy.array([[1., 2., 3.], [4., 5., 6.]]).shape
    >>> print(ivy.shape_to_tuple(x))
    (2, 3)

    >>> x = ivy.array((1., 2., 3.)).shape
    >>> print(ivy.shape_to_tuple(x))
    (3,)

    >>> x = ivy.array(((1., 2., 3.), (4., 5., 6.))).shape
    >>> print(ivy.shape_to_tuple(x))
    (2, 3)

    With :code:`ivy.NativeArray.shape` input:

    >>> x = ivy.native_array([1., 2., 3.]).shape
    >>> print(ivy.shape_to_tuple(x))
    (3,)

    >>> x = ivy.native_array([[1., 2., 3.], [4., 5., 6.]]).shape
    >>> print(ivy.shape_to_tuple(x))
    (2, 3)

    >>> x = ivy.native_array((1., 2., 3.)).shape
    >>> print(ivy.shape_to_tuple(x))
    (3,)

    >>> x = ivy.native_array(((1., 2., 3.), (4., 5., 6.))).shape
    >>> print(ivy.shape_to_tuple(x))
    (2, 3)

    With :code:`Tuple[int]` input:

    >>> x = (1, 2, 3)
    >>> print(ivy.shape_to_tuple(x))
    (1, 2, 3)

    With :code:`List[int]` input:

    >>> x = [1, 2, 3]
    >>> print(ivy.shape_to_tuple(x))
    (1, 2, 3)

    """
    if ivy.is_array(shape):
        raise Exception("shape_to_tuple does not accept arrays as input")
    if isinstance(shape, int):
        return shape
    elif isinstance(shape, (tuple, list)):
        assert min([isinstance(d, int) for d in shape]) is True
    return tuple(shape)


@handle_nestable
def try_else_none(fn):
    """Try and return the function, otherwise return None if an exception was raised
    during function execution.

    Parameters
    ----------
    fn
        Function to try and call and return.

    """
    return default(fn, None, True)


def arg_names(receiver):
    """Get the expected keyword arguments for a function or class constructor.

    Parameters
    ----------
    receiver

    """
    return list(inspect.signature(receiver).parameters.keys())


def match_kwargs(kwargs, *receivers, allow_duplicates=False):
    """Match keyword arguments to either class or function receivers.

    Parameters
    ----------
    kwargs
        Keyword arguments to match.
    receivers
        Functions and/or classes to match the keyword arguments to.
    allow_duplicates
        Whether to allow one keyword argument to be used for multiple receivers.
        Default is False.

    Returns
    -------
    ret
        Sequence of keyword arguments split as best as possible.

    """
    split_kwargs = list()
    for receiver in receivers:
        expected_kwargs = arg_names(receiver)
        found_kwargs = {k: v for k, v in kwargs.items() if k in expected_kwargs}
        if not allow_duplicates:
            for k in found_kwargs.keys():
                del kwargs[k]
        split_kwargs.append(found_kwargs)
    if len(split_kwargs) == 1:
        return split_kwargs[0]
    return split_kwargs


def cache_fn(func: Callable) -> Callable:
    """Wrap a function, such that when cache=True is passed as an argument, a previously
    cached output is returned.

    Parameters
    ----------
    func
        The function to wrap, whose output should be cached for later.

    Returns
    -------
    ret
        The newly cache wrapped function.

    """
    global FN_CACHE
    if func not in FN_CACHE:
        FN_CACHE[func] = dict()

    def cached_fn(*args, **kwargs):
        """Summary.

        Parameters
        ----------
        *args

        **kwargs

        """
        key = "".join(
            [str(i) + ", " for i in args]
            + [" kw, "]
            + [str(i) + ", " for i in sorted(kwargs.items())]
        )
        cache = FN_CACHE[func]
        if key in cache:
            return cache[key]
        ret = func(*args, **kwargs)
        cache[key] = ret
        return ret

    return cached_fn


def current_backend_str() -> Union[str, None]:
    """Summary.

    Returns
    -------
    ret
        The framework string.

    """
    fw = current_backend()
    if fw is None:
        return None
    return fw.current_backend_str()


@to_native_arrays_and_back
@handle_nestable
def einops_rearrange(
    x: Union[ivy.Array, ivy.NativeArray],
    pattern: str,
    *,
    out: Optional[ivy.Array] = None,
    **axes_lengths: Dict[str, int],
) -> ivy.Array:
    """Perform einops rearrange operation on input array x.

    Parameters
    ----------
    x
        Input array to be re-arranged.
    pattern
        Rearrangement pattern.
    axes_lengths
        Any additional specifications for dimensions.
    out
        optional output array, for writing the result to. It must have a shape that the
        inputs broadcast to.

    Returns
    -------
    ret
        New array with einops.rearrange having been applied.

    """
    ret = einops.rearrange(x, pattern, **axes_lengths)
    if ivy.exists(out):
        return ivy.inplace_update(out, ret)
    return ret


@to_native_arrays_and_back
@handle_nestable
def einops_reduce(
    x: Union[ivy.Array, ivy.NativeArray],
    pattern: str,
    reduction: Union[str, Callable],
    *,
    out: Optional[ivy.Array] = None,
    **axes_lengths: Dict[str, int],
) -> ivy.Array:
    """Perform einops reduce operation on input array x.

    Parameters
    ----------
    x
        Input array to be reduced.
    pattern
        Reduction pattern.
    reduction
        One of available reductions ('min', 'max', 'sum', 'mean', 'prod'), or callable.
    axes_lengths
        Any additional specifications for dimensions.
    out
        optional output array, for writing the result to. It must have a shape that the
        inputs broadcast to.

    Returns
    -------
    ret
        New array with einops.reduce having been applied.

    """
    ret = einops.reduce(x, pattern, reduction, **axes_lengths)
    if ivy.exists(out):
        return ivy.inplace_update(out, ret)
    return ret


@to_native_arrays_and_back
@handle_nestable
def einops_repeat(
    x: Union[ivy.Array, ivy.NativeArray],
    pattern: str,
    *,
    out: Optional[ivy.Array] = None,
    **axes_lengths: Dict[str, int],
) -> Union[ivy.Array, ivy.NativeArray]:
    """Perform einops repeat operation on input array x.

    Parameters
    ----------
    x
        Input array to be repeated.
    pattern
        Rearrangement pattern.
    axes_lengths
        Any additional specifications for dimensions.
    out
        optional output array, for writing the result to. It must have a shape that the
        inputs broadcast to.

    Returns
    -------
    ret
        New array with einops.repeat having been applied.

    """
    ret = einops.repeat(x, pattern, **axes_lengths)
    if ivy.exists(out):
        return ivy.inplace_update(out, ret)
    return ret


def get_min_denominator() -> float:
    """Get the global minimum denominator used by ivy for numerically stable division.

    Returns
    -------
    ret
        A float number of the global minimum denominator.

    Examples
    --------
    >>> x = ivy.get_min_denominator()
    >>> print(x)
    1e-12

    """
    return ivy._MIN_DENOMINATOR


def set_min_denominator(val: float) -> None:
    """Set the global minimum denominator used by ivy for numerically stable division.

    Parameters
    ----------
    val
        The new value to set the minimum denominator to.

    """
    ivy._MIN_DENOMINATOR = val


def get_min_base() -> float:
    """Get the global minimum base used by ivy for numerically stable power raising."""
    # noinspection PyProtectedMember
    return ivy._MIN_BASE


def set_min_base(val: float) -> None:
    """Set the global minimum base used by ivy for numerically stable power raising.

    Parameters
    ----------
    val
        The new value to set the minimum base to.

    """
    ivy._MIN_BASE = val


def stable_divide(
    numerator: Any, denominator: Any, min_denominator: float = None
) -> Any:
    """Divide the numerator by the denominator, with min denominator added to the
    denominator for numerical stability.

    Parameters
    ----------
    numerator
        The numerator of the division.
    denominator
        The denominator of the division.
    min_denominator
        The minimum denominator to use, use global ivy._MIN_DENOMINATOR by default.

    Returns
    -------
    ret
        The new item following the numerically stable division.

    """
    # noinspection PyProtectedMember
    return numerator / (denominator + default(min_denominator, ivy._MIN_DENOMINATOR))


def stable_pow(base: Any, exponent: Any, min_base: float = None) -> Any:
    """Raise the base by the power, with MIN_BASE added to the base when exponent > 1
    for numerical stability.

    Parameters
    ----------
    base
        The numerator of the division.
    exponent
        The denominator of the division.
    min_base
        The minimum base to use, use global ivy._MIN_BASE by default.

    Returns
    -------
    ret
        The new item following the numerically stable division.

    """
    # noinspection PyProtectedMember
    return (base + default(min_base, ivy._MIN_BASE)) ** exponent


def get_all_arrays_in_memory():
    """Gets all arrays which are currently alive."""
    all_arrays = list()
    for obj in gc.get_objects():
        # noinspection PyBroadException
        try:
            if ivy.is_native_array(obj):
                all_arrays.append(obj)
        except Exception:
            pass
    return all_arrays


def num_arrays_in_memory():
    """Returns the number of arrays which are currently alive."""
    return len(get_all_arrays_in_memory())


def print_all_arrays_in_memory():
    """Prints all arrays which are currently alive."""
    for arr in get_all_arrays_in_memory():
        print(type(arr), arr.shape)


def set_queue_timeout(timeout):
    """Set the global queue timeout values (in seconds). Default value without this
    function being called is 10 seconds.

    Parameters
    ----------
    timeout
        The timeout to set in seconds.

    """
    global TIMEOUT
    TIMEOUT = timeout


def queue_timeout():
    """Get the global queue timeout values (in seconds).

    Default value without this function being called is 10 seconds.

    """
    global TIMEOUT
    return TIMEOUT


def tmp_dir():
    """"""
    return TMP_DIR


def set_tmp_dir(tmp_dr):
    """Set the directory for saving temporary files.

    Parameters
    ----------
    tmp_dr

    """
    global TMP_DIR
    TMP_DIR = tmp_dr


def container_types():
    """Summary.

    Returns
    -------
    ret
        a key-value structure, and exposes public methods .keys(), .values() and
        items().

    """
    # noinspection PyBroadException
    try:
        return current_backend().container_types()
    except ValueError:
        return []


def inplace_arrays_supported(f=None):
    """Determine whether inplace arrays are supported for the current backend framework.

    Parameters
    ----------
    f
         (Default value = None)

    Returns
    -------
    ret
        Boolean, whether or not inplace arrays are supported.

    """
    return current_backend().inplace_arrays_supported()


def inplace_variables_supported(f=None):
    """Determine whether inplace variables are supported for the current backend
    framework.

    Parameters
    ----------
    f
         (Default value = None)

    Returns
    -------
    ret
        Boolean, whether or not inplace variables are supported.

    """
    return current_backend().inplace_variables_supported()


@inputs_to_native_arrays
@handle_nestable
def supports_inplace(x):
    """Determine whether inplace operations are supported for the data type of x.

    Parameters
    ----------
    x
        Input variable or array to check for inplace support for.

    Returns
    -------
    ret
        Boolean, whether or not inplace operations are supported for x.

    """
    if ivy.is_variable(x):
        return ivy.inplace_variables_supported()
    elif ivy.is_native_array(x):
        return ivy.inplace_arrays_supported()
    raise Exception("Input x must be either a variable or an array.")


@inputs_to_native_arrays
@handle_nestable
def assert_supports_inplace(x):
    """Asserts that inplace operations are supported for x, else raises exception.

    Parameters
    ----------
    x
        Input variable or array to check for inplace support for.

    Returns
    -------
    ret
        True if support, raises exception otherwise

    """
    if not ivy.supports_inplace(x):
        raise Exception(
            "Inplace operations are not supported {} types with {} backend".format(
                type(x), ivy.current_backend_str()
            )
        )
    return True


@handle_nestable
def inplace_update(
    x: Union[ivy.Array, ivy.NativeArray],
    val: Union[ivy.Array, ivy.NativeArray],
    ensure_in_backend: bool = False,
) -> ivy.Array:
    """Perform in-place update for the input array. This will always be performed on
    ivy.Array instances pass in the input, and will also be performed on the native
    array classes in the backend when the backend supports this. If the backend does
    not natively support inplace updates, and x is an ivy.NativeArray instance,
    then an exception will be thrown.

    Parameters
    ----------
    x
        The variable to update.
    val
        The array to update the variable with.
    ensure_in_backend
        Whether or not to ensure that the `ivy.NativeArray` is also inplace updated.
        In cases where it should be, backends which do not natively support inplace
        updates will raise an exception.

    Returns
    -------
    ret
        The array following the in-place update.

    """
    return current_backend(x).inplace_update(x, val, ensure_in_backend)


@handle_nestable
def inplace_decrement(
    x: Union[ivy.Array, ivy.NativeArray],
    val: Union[ivy.Array, ivy.NativeArray],
) -> ivy.Array:
    """Perform in-place decrement for the input array.

    Parameters
    ----------
    x
        The array to decrement.
    val
        The array to decrement the variable with.

    Returns
    -------
    ret
        The array following the in-place decrement.

    """
    return current_backend(x).inplace_decrement(x, val)


@handle_nestable
def inplace_increment(
    x: Union[ivy.Array, ivy.NativeArray],
    val: Union[ivy.Array, ivy.NativeArray],
) -> ivy.Array:
    """Perform in-place increment for the input array.

    Parameters
    ----------
    x
        The array to increment.
    val
        The array to increment the variable with.

    Returns
    -------
    ret
        The array following the in-place increment.

    """
    return current_backend(x).inplace_increment(x, val)


@to_native_arrays_and_back
@handle_out_argument
@handle_nestable
def cumsum(
    x: Union[ivy.Array, ivy.NativeArray],
    axis: int = 0,
    *,
    out: Optional[Union[ivy.Array, ivy.NativeArray]] = None,
) -> Union[ivy.Array, ivy.NativeArray]:
    """Returns the cumulative sum of the elements along a given axis.

    Parameters
    ----------
    x
        Input array.
    axis
        int, Axis along which the cumulative sum is computed. By default 0.
    out
        optional output array, for writing the result to.

    Returns
    -------
    ret
        Input array with cumulatively summed elements along axis

    """
    return current_backend(x).cumsum(x, axis, out=out)


@to_native_arrays_and_back
@handle_out_argument
@handle_nestable
def cumprod(
    x: Union[ivy.Array, ivy.NativeArray],
    axis: int = 0,
    exclusive: Optional[bool] = False,
    *,
    out: Optional[Union[ivy.Array, ivy.NativeArray]] = None,
) -> Union[ivy.Array, ivy.NativeArray]:
    """Returns the cumulative product of the elements along a given axis.

    Parameters
    ----------
    x
        Input array.
    axis
        int , axis along which the cumulative product is computed. By default 0.
    exclusive
        optional bool, Whether to perform the cumprod exclusively. Defaults is False.
    out
        optional output array, for writing the result to. It must have a shape that the
        inputs broadcast to.
    
    Returns
    -------
    ret
        Input array with cumulatively multiplied elements along axis.

    Functional Examples
    --------

    With :code:`ivy.Array` input:

    >>> x = ivy.array([2, 3, 4])
    >>> y = ivy.cumprod(x)
    >>> print(y)
    ivy.array([2, 6, 24])

    >>> x = ivy.array([2, 3, 4])
    >>> exclusive = True
    >>> y = ivy.cumprod(x, exclusive=exclusive)
    >>> print(y)
    ivy.array([1, 2, 6])

    Example specifying axes

    >>> x = ivy.array([[2, 3], \
                       [5, 7], \
                       [11, 13]])
    >>> exclusive = True
    >>> y = ivy.zeros((3, 2))
    >>> ivy.cumprod(x, axis=1, exclusive=exclusive, out=y)
    >>> print(y)
    ivy.array([[1.,2.],[1.,5.],[1.,11.]])

    >>> x = ivy.array([[2, 3],[5, 7],[11, 13]])
    >>> exclusive = True
    >>> ivy.cumprod(x, axis=0, exclusive=exclusive, out=x)
    >>> print(x)
    ivy.array([[1,  1],
               [2,  3],
               [10, 21]])


     With :code:`ivy.NativeArray` input:

     >>> x = ivy.native_array([2, 3, 4])
     >>> y = ivy.cumprod(x)
     >>> print(y)
     ivy.array([2, 6, 24])


     With :code:`ivy.Container` input:
     >>> x = ivy.Container(a=ivy.array([2, 3, 4]), b=ivy.array([3, 4, 5]))
     >>> y = ivy.cumprod(x)
     >>> print(y)
     {
         a: ivy.array([2, 6, 24]),
         b: ivy.array([3, 12, 60])
     }

    """
    return current_backend(x).cumprod(x, axis, exclusive, out=out)


@to_native_arrays_and_back
@handle_out_argument
@handle_nestable
def scatter_flat(
    indices: Union[ivy.Array, ivy.NativeArray],
    updates: Union[ivy.Array, ivy.NativeArray],
    size: Optional[int] = None,
    tensor: Optional[Union[ivy.Array, ivy.NativeArray]] = None,
    reduction: str = "sum",
    *,
    out: Optional[Union[ivy.Array, ivy.NativeArray]] = None,
) -> Union[ivy.Array, ivy.NativeArray]:
    """Scatter flat updates into a new flat array according to flat indices.

    Parameters
    ----------
    indices
        Indices for the new values to occupy.
    updates
        Values for the new array to hold.
    size
        The size of the result.
    tensor
        The tensor in which to scatter the results, default is None, in which case the
        size is used to
        scatter into a zeros array.
    reduction
        The reduction method for the scatter, one of 'sum', 'min', 'max' or 'replace'
    device
        device on which to create the array 'cuda:0', 'cuda:1', 'cpu' etc. Same as
        updates if None.
    out
        optional output array, for writing the result to. It must have a shape that the
        inputs broadcast to.

    Returns
    -------
    ret
        New array of given shape, with the values scattered at the indices.

    """
    return current_backend(indices).scatter_flat(
        indices, updates, size, tensor, reduction, out=out
    )


@to_native_arrays_and_back
@handle_out_argument
@handle_nestable
def scatter_nd(
    indices: Union[ivy.Array, ivy.NativeArray],
    updates: Union[ivy.Array, ivy.NativeArray],
    shape: Optional[Iterable[int]] = None,
    tensor: Optional[Union[ivy.Array, ivy.NativeArray]] = None,
    reduction: str = "sum",
    *,
    out: Optional[Union[ivy.Array, ivy.NativeArray]] = None,
) -> Union[ivy.Array, ivy.NativeArray]:
    """Scatter updates into a new array according to indices.

    Parameters
    ----------
    indices
        Indices for the new values to occupy.
    updates
        Values for the new array to hold.
    shape
        The shape of the result. Default is None, in which case tensor argument must be
        provided.
    tensor
        The tensor in which to scatter the results, default is None, in which case the
        shape arg is used to
        scatter into a zeros array.
    reduction
        The reduction method for the scatter, one of 'sum', 'min', 'max' or 'replace'
    device
        device on which to create the array 'cuda:0', 'cuda:1', 'cpu' etc. Same as
        updates if None.
    out
        optional output array, for writing the result to. It must have a shape that the
        inputs broadcast to.

    Returns
    -------
    ret
        New array of given shape, with the values scattered at the indices.

    """
    return current_backend(indices).scatter_nd(
        indices, updates, shape, tensor, reduction, out=out
    )


@to_native_arrays_and_back
@handle_out_argument
@handle_nestable
def gather(
    params: Union[ivy.Array, ivy.NativeArray],
    indices: Union[ivy.Array, ivy.NativeArray],
    axis: int = -1,
    *,
    out: Optional[Union[ivy.Array, ivy.NativeArray]] = None,
) -> Union[ivy.Array, ivy.NativeArray]:
    """Gather slices from params at axis according to indices.

    Parameters
    ----------
    params
        array, the array from which to gather values.
    indices
        array, index array.
    axis
        optional int, the axis from which to gather from. Default is -1.
    device
        optional ivy.Device, device on which to create the array 'cuda:0', 'cuda:1',
        'cpu' etc. Same as x if None.
    out
        optional output array, for writing the result to.

    Returns
    -------
    ret
        New array with the values gathered at the specified indices along the specified
        axis.

    Both the description and the type hints above assumes an array input for simplicity,
    but this function is *nestable*, and therefore also accepts :code:`ivy.Container`
    instances in place of any of the arguments.

    Functional Examples
    -------------------

    With :code:`ivy.Array` input:

    >>> x = ivy.array([0., 1., 2.])
    >>> y = ivy.array([0, 1])
    >>> print(ivy.gather(x, y))
    ivy.array([0., 1.])

    >>> x = ivy.array([[0., 1., 2.], \
                        [3., 4., 5.]])
    >>> y = ivy.array([[0, 1], \
                        [1, 2]])
    >>> z = ivy.array([[0., 0.], \
                        [0., 0.]])
    >>> ivy.gather(x, y, out=z)
    >>> print(z)
    ivy.array([[0., 1.],
               [4., 5.]])

    >>> x = ivy.array([[[0., 1.], [2., 3.]], \
                        [[4., 5.], [6., 7.]], \
                        [[8., 9.], [10., 11.]]])
    >>> y = ivy.array([[[0, 1]], \
                        [[1, 2]], \
                        [[2, 0]]])
    >>> ivy.gather(x, y, axis=0, out=x)
    >>> print(x)
    ivy.array([[[0.,5.]],[[4.,9.]],[[8.,1.]]])

    With :code:`ivy.NativeArray` input:

    >>> x = ivy.native_array([0., 1., 2.])
    >>> y = ivy.native_array([0, 1])
    >>> print(ivy.gather(x, y))
    ivy.array([0., 1.])

    With a mix of :code:`ivy.Array` and :code:`ivy.NativeArray` inputs:

    >>> x = ivy.native_array([0., 1., 2.])
    >>> y = ivy.array([0, 1])
    >>> print(ivy.gather(x, y))
    ivy.array([0., 1.])

    With a mix of :code:`ivy.Array` and :code:`ivy.Container` inputs:

    >>> x = ivy.Container(a = ivy.array([0., 1., 2.]), \
                          b = ivy.array([4., 5., 6.]))
    >>> y = ivy.array([0, 1])
    >>> print(ivy.gather(x, y))
    {
        a: ivy.array([0., 1.]),
        b: ivy.array([4., 5.])
    }

    With :code:`ivy.Container` input:

    >>> x = ivy.Container(a = ivy.array([0., 1., 2.]), \
                          b = ivy.array([4., 5., 6.]))
    >>> y = ivy.Container(a = ivy.array([0, 1]), \
                          b = ivy.array([1, 2]))
    >>> print(ivy.gather(x, y))
    {
        a: ivy.array([0., 1.]),
        b: ivy.array([5., 6.])
    }

    Instance Method Examples
    ------------------------

    Using :code:`ivy.Array` instance method:

    >>> x = ivy.array([0., 1., 2.])
    >>> y = ivy.array([0, 1])
    >>> print(x.gather(y))
    ivy.array([0., 1.])

    Using :code:`ivy.Container` instance method:

    >>> x = ivy.Container(a = ivy.array([0., 1., 2.]), \
                          b = ivy.array([4., 5., 6.]))
    >>> y = ivy.Container(a = ivy.array([0, 1]), \
                          b = ivy.array([1, 2]))
    >>> print(x.gather(y))
    {
        a: {
            a: ivy.array([0., 1.]),
            b: ivy.array([1., 2.])
        },
        b: {
            a: ivy.array([4., 5.]),
            b: ivy.array([5., 6.])
        }
    }
    """
    return current_backend(params).gather(params, indices, axis, out=out)


@to_native_arrays_and_back
@handle_out_argument
@handle_nestable
def gather_nd(
    params: Union[ivy.Array, ivy.NativeArray],
    indices: Union[ivy.Array, ivy.NativeArray],
    *,
    out: Optional[ivy.Array] = None,
) -> Union[ivy.Array, ivy.NativeArray]:
    """Gather slices from params into a array with shape specified by indices.

    Parameters
    ----------
    params
        The array from which to gather values.
    indices
        Index array.
    device
        device on which to create the array 'cuda:0', 'cuda:1', 'cpu' etc. Same as x if
        None.
    out
        optional output array, for writing the result to. It must have a shape that the
        inputs broadcast to.

    Returns
    -------
    ret
        New array of given shape, with the values gathered at the indices.

    Examples
    --------
    With :code:`ivy.Array` input:

    >>> x = ivy.array([0., 1., 2., 3., 4., 5., 6.])
    >>> y = ivy.array([1])
    >>> print(ivy.gather_nd(x, y))
    ivy.array(1.)

    With :code:`ivy.NativeArray` input:

    >>> x = ivy.native_array([0., 1., 2.])
    >>> y = ivy.native_array([1])
    >>> print(ivy.gather_nd(x, y))
    ivy.array(1.)

    With a mix of :code:`ivy.Array` and :code:`ivy.NativeArray` inputs:

    >>> x = ivy.native_array([0., 1., 2.])
    >>> y = ivy.array([1])
    >>> print(ivy.gather_nd(x, y))
    ivy.array(1.)

    With a mix of :code:`ivy.Array` and :code:`ivy.Container` inputs:

    >>> x = ivy.Container(a=ivy.array([0., 1., 2.]), \
                          b=ivy.array([4., 5., 6.]))
    >>> y = ivy.array([1])
    >>> print(ivy.gather_nd(x, y))
    {
        a: ivy.array(1.),
        b: ivy.array(5.)
    }

    With :code:`ivy.Container` input:

    >>> x = ivy.Container(a=ivy.array([0., 1., 2.]), \
                          b=ivy.array([4., 5., 6.]))
    >>> y = ivy.Container(a=ivy.array([0]), \
                          b=ivy.array([2]))
    >>> print(ivy.gather_nd(x, y))
    {
        a: ivy.array(0.),
        b: ivy.array(6.)
    }
    """
    res = current_backend(params, indices).gather_nd(params, indices)
    if ivy.exists(out):
        return ivy.inplace_update(out, res)
    return res


@handle_nestable
def multiprocessing(context: str = None):
    """Return backend-specific multiprocessing module.

    Parameters
    ----------
    context
        The context of the multiprocessing, either fork, forkserver or spawn.
        Default is None.

    Returns
    -------
    ret
        Multiprocessing module

    """
    return current_backend().multiprocessing(context)


@to_native_arrays_and_back
@handle_out_argument
@handle_nestable
def indices_where(
    x: Union[ivy.Array, ivy.NativeArray],
    out: Optional[Union[ivy.Array, ivy.NativeArray]] = None,
) -> Union[ivy.Array, ivy.NativeArray]:
    """Returns indices or true elements in an input boolean array.

    Parameters
    ----------
    x
        Boolean array, for which indices are desired.
    out
        optional output array, for writing the result to. It must have a shape that the
        inputs broadcast to.

    Returns
    -------
    ret
        Indices for where the boolean array is True.

    """
    return current_backend(x).indices_where(x, out=out)


@to_native_arrays_and_back
@handle_out_argument
@infer_device
@handle_nestable
def one_hot(
    indices: Union[ivy.Array, ivy.NativeArray],
    depth: int,
    *,
    device: Union[ivy.Device, ivy.NativeDevice] = None,
    out: Optional[Union[ivy.Array, ivy.NativeArray]] = None,
) -> Union[ivy.Array, ivy.NativeArray]:
    """Returns a one-hot array.

    Parameters
    ----------
    indices
        Indices for where the ones should be scattered *[batch_shape, dim]*
    depth
        Scalar defining the depth of the one-hot dimension.
    device
        device on which to create the array 'cuda:0', 'cuda:1', 'cpu' etc. Same as x if
        None.
    out
        optional output array, for writing the result to. It must have a shape that the
        inputs broadcast to.

    Returns
    -------
    ret
        Tensor of zeros with the same shape and type as a, unless dtype provided which
        overrides.

    """
    return current_backend(indices).one_hot(indices, depth, device=device, out=out)


@to_native_arrays_and_back
@handle_out_argument
@handle_nestable
def shape(
    x: Union[ivy.Array, ivy.NativeArray], as_array: bool = False
) -> Iterable[int]:
    """Returns the shape of the array ``x``.

    Parameters
    ----------
    x
        Input array to infer the shape of.
    as_array
        Whether to return the shape as a array, default False.

    Returns
    -------
    ret
        Shape of the array ``x``.

    Examples
    --------
    >>> ivy.set_backend('torch')
    >>> x = ivy.array([[-1, 0, 1],[1, 0, -1]])
    >>> y = ivy.shape(x)
    >>> z = ivy.shape(x, as_array = True)
    >>> print(y)
    torch.Size([2, 3])

    >>> print(z)
    ivy.array([2, 3])

    """
    return current_backend(x).shape(x, as_array)


@to_native_arrays_and_back
@handle_nestable
def get_num_dims(x: Union[ivy.Array, ivy.NativeArray], as_array: bool = False) -> int:
    """Returns the number of dimensions of the array x.

    Parameters
    ----------
    x
        Input array to infer the number of dimensions for.
    as_array
        Whether to return the shape as a array, default False.

    Returns
    -------
    ret
        Shape of the array

    """
    return current_backend(x).get_num_dims(x, as_array)


def arg_info(fn: Callable, *, name: str = None, idx: int = None):
    """
    Return the index and `inspect.Parameter` representation of the specified argument.
    In the form of a dict with keys "idx" and "param".

    Parameters
    ----------
    fn
        The function to retrieve the argument information for
    name
        The name of the argument
    idx
        the index of the argument in the inputs

    Returns
    -------
    ret
        a `dict` containing the idx, and the `inspect.Parameter` for the argument,
        which itself contains the parameter name, type, and other helpful information.
    """
    if (not ivy.exists(name) and not ivy.exists(idx)) or (
        ivy.exists(name) and ivy.exists(idx)
    ):
        raise Exception(
            "exactly one of the keyword arguments name or idx " "must be provided"
        )
    params = inspect.signature(fn).parameters
    if ivy.exists(name):
        return {"idx": list(params).index(name), "param": params[name]}
    return {"idx": idx, "param": list(params.values())[idx]}<|MERGE_RESOLUTION|>--- conflicted
+++ resolved
@@ -1060,11 +1060,7 @@
     out
         optional output array, for writing the result to. It must have a shape that the
         inputs broadcast to.
-<<<<<<< HEAD
-
-=======
         
->>>>>>> d1b582bc
     Returns
     -------
     ret
