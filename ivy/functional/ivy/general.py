--- conflicted
+++ resolved
@@ -3005,11 +3005,11 @@
     -------
     ret
         New array of given shape, with the values scattered at the indices.
-    
+
     Examples
     --------
     scatter values into an empty array, With :code:`ivy.Array` input:
-    
+
     >> indices = ivy.array([[4], [3], [1], [7]])
     >> updates = ivy.array([9, 10, 11, 12])
     >> shape = ivy.array([8])
@@ -3032,35 +3032,6 @@
         b: ivy.array([0, 30, 40, 0, 0, 20, 0, 0, 0, 0])
     }
 
-<<<<<<< HEAD
-=======
-    Examples
-    --------
-    scatter values into an empty array, With :code:`ivy.Array` input:
-
-    >> indices = ivy.array([[4], [3], [1], [7]])
-    >> updates = ivy.array([9, 10, 11, 12])
-    >> shape = ivy.array([8])
-    >> scatter = ivy.scatter_nd(indices, updates, shape)
-    >> print(scatter)
-    ivy.array([ 0, 11,  0, 10,  9,  0,  0, 12])
-
-    scatter into an empty array, With: `ivy.Container` input:
-
-    >> indices = ivy.Container(a=ivy.array([[4],[3],[6]]),
-                        b=ivy.array([[5],[1],[2]]))
-    >> updates = ivy.Container(a=ivy.array([100, 200, 200]),
-                        b=ivy.array([20, 30, 40]))
-    >> shape = ivy.Container(a=ivy.array([10]),
-                        b = ivy.array([10]))
-    >> z = ivy.scatter_nd(indices, updates, shape=shape, reduction='replace')
-    >> print(z)
-    {
-        a: ivy.array([0, 0, 0, 200, 100, 0, 200, 0, 0, 0]),
-        b: ivy.array([0, 30, 40, 0, 0, 20, 0, 0, 0, 0])
-    }
-
->>>>>>> 1d09582a
     scatter into an array, With : `ivy.Container` and `ivy.Array` input:
 
     >> indices = ivy.array([[4],[3],[1]])
