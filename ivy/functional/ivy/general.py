--- conflicted
+++ resolved
@@ -688,12 +688,7 @@
     """
     return _cur_backend(x).to_list(x)
 
-
-<<<<<<< HEAD
-
-@to_native_arrays_and_back
-=======
->>>>>>> 0a67f496
+  
 def clip_vector_norm(
     x: Union[ivy.Array, ivy.NativeArray],
     max_norm: float,
