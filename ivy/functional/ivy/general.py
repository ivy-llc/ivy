"""Collection of general Ivy functions."""

# global
import gc
import math
import einops
import inspect
import builtins
import numpy as np
from numbers import Number
from typing import Callable, Any, Union, List, Tuple, Dict, Iterable, Optional

# local
import ivy
from ivy.functional.ivy.device import dev
from ivy.backend_handler import current_backend, backend_stack
from ivy.func_wrapper import (
    infer_device,
    inputs_to_native_arrays,
    to_native_arrays_and_back,
    handle_out_argument,
    handle_nestable,
)

FN_CACHE = dict()
INF = float("inf")
TIMEOUT = 15.0
TMP_DIR = "/tmp"

array_mode_stack = list()
shape_array_mode_stack = list()
nestable_mode_stack = list()


def get_referrers_recursive(
    item, depth=0, max_depth=None, seen_set=None, local_set=None
):
    """Summary.

    Parameters
    ----------
    item

    depth
         (Default value = 0)
    max_depth
         (Default value = None)
    seen_set
         (Default value = None)
    local_set
         (Default value = None`)

    """
    seen_set = ivy.default(seen_set, set())
    local_set = ivy.default(local_set, set())
    ret_cont = ivy.Container(
        repr=str(item).replace(" ", ""),
        alphabetical_keys=False,
        keyword_color_dict={"repr": "magenta"},
    )
    referrers = [
        ref
        for ref in gc.get_referrers(item)
        if not (
            isinstance(ref, dict)
            and min([k in ref for k in ["depth", "max_depth", "seen_set", "local_set"]])
        )
    ]
    local_set.add(str(id(referrers)))
    for ref in referrers:
        ref_id = str(id(ref))
        if ref_id in local_set or hasattr(ref, "cell_contents"):
            continue
        seen = ref_id in seen_set
        seen_set.add(ref_id)
        refs_rec = lambda: get_referrers_recursive(
            ref, depth + 1, max_depth, seen_set, local_set
        )
        this_repr = "tracked" if seen else str(ref).replace(" ", "")
        if not seen and (not max_depth or depth < max_depth):
            val = ivy.Container(
                repr=this_repr,
                alphabetical_keys=False,
                keyword_color_dict={"repr": "magenta"},
            )
            refs = refs_rec()
            for k, v in refs.items():
                val[k] = v
        else:
            val = this_repr
        ret_cont[str(ref_id)] = val
    return ret_cont


def is_native_array(
    x: Union[ivy.Array, ivy.NativeArray], exclusive: bool = False
) -> bool:
    """
    Determines whether the input x is a Native Array.

    Parameters
    ----------
    x
        The input to check
    exclusive
        Whether to check if the data type is exclusively an array, rather than a
        variable or traced array.

    Returns
    -------
    ret
        Boolean, whether or not x is a native array.

    Examples
    --------
    >>> x = ivy.array([0, 1, 2])
    >>> ivy.is_native_array(x)
    False

    >>> x = ivy.native_array([1.5, 2.3, 4.9, 2.6])
    >>> ivy.is_native_array(x)
    True

    >>> x = ivy.native_array([-1, 2, 7, -3])
    >>> ivy.is_native_array(x, False)
    True

    >>> x = ivy.native_array([9.1, -8.3, 2.8, 3.0])
    >>> ivy.is_native_array(x, True)
    True

    >>> x = ivy.array([5, 2, 6, 9])
    >>> ivy.is_native_array(x, True)
    False

    """
    try:
        return current_backend(x).is_native_array(x, exclusive)
    except ValueError:
        return False


def is_ivy_array(x: Union[ivy.Array, ivy.NativeArray], exclusive: bool = False) -> bool:
    """
    Determines whether the input x is an Ivy Array.

    Parameters
    ----------
    x
        The input to check
    exclusive
        Whether to check if the data type is exclusively an array, rather than a
        variable or traced array.

    Returns
    -------
    ret
        Boolean, whether or not x is an array.

    Examples
    --------
    >>> x = ivy.array([0, 1, 2])
    >>> ivy.is_ivy_array(x)
    True

    >>> x = ivy.native_array([1.5, 2.3, 4.9, 2.6])
    >>> ivy.is_ivy_array(x)
    False

    >>> x = ivy.native_array([-1, 2, 7, -3])
    >>> ivy.is_ivy_array(x, False)
    False

    >>> x = ivy.native_array([9.1, -8.3, 2.8, 3.0])
    >>> ivy.is_ivy_array(x, True)
    False

    >>> x = ivy.array([5, 2, 6, 9])
    >>> ivy.is_ivy_array(x, True)
    True

    """
    return isinstance(x, ivy.Array) and ivy.is_native_array(x.data, exclusive)


def is_array(x: Any, exclusive: bool = False) -> bool:
    """Determines whether the input x is either an Ivy Array or a Native Array.

    Parameters
    ----------
    x
        The input to check
    exclusive
        Whether to check if the data type is exclusively an array, rather than a
        variable or traced array.

    Returns
    -------
    ret
        Boolean, whether or not x is an array.

    """
    return ivy.is_ivy_array(x, exclusive) or ivy.is_native_array(x, exclusive)


def is_ivy_container(x: Any) -> bool:
    """Determines whether the input x is an Ivy Container.

    Parameters
    ----------
    x
        The input to check

    Returns
    -------
    ret
        Boolean, whether or not x is an ivy container.

    """
    return isinstance(x, ivy.Container)


def set_array_mode(mode: bool) -> None:
    """Set the mode of whether to convert inputs to ivy.NativeArray, then convert
    outputs back to ivy.Array

    Parameter
    ---------
    mode
        boolean whether to perform ivy.Array conversions

    Examples
    --------
    >>> ivy.set_array_mode(False)
    >>> ivy.get_array_mode()
    False

    >>> ivy.set_array_mode(True)
    >>> ivy.get_array_mode()
    True
    """
    global array_mode_stack
    if not isinstance(mode, bool):
        raise Exception("set_array_mode only accepts type bool")
    array_mode_stack.append(mode)


def unset_array_mode() -> None:
    """Reset the mode of converting inputs to ivy.NativeArray, then converting
    outputs back to ivy.Array to the previous state

    Examples
    --------
    >>> ivy.set_array_mode(False)
    >>> ivy.get_array_mode()
    False

    >>> ivy.unset_shape_array_mode()
    >>> ivy.get_array_mode()
    True
    """
    global array_mode_stack
    if array_mode_stack:
        array_mode_stack.pop(-1)


def get_array_mode() -> bool:
    """Get the current state of array_mode

    Examples
    --------
    >>> ivy.get_array_mode()
    True

    >>> ivy.set_array_mode(False)
    >>> ivy.get_array_mode()
    False
    """
    global array_mode_stack
    if not array_mode_stack:
        return True
    return array_mode_stack[-1]


def set_nestable_mode(mode: bool) -> None:
    """Set the mode of whether to check if function inputs are ivy.Container

    Parameter
    ---------
    mode
        boolean whether to check if function inputs are ivy.Container

    Examples
    --------
    >>> ivy.set_nestable_mode(False)
    >>> ivy.get_nestable_mode()
    False

    >>> ivy.set_nestable_mode(True)
    >>> ivy.get_nestable_mode()
    True
    """
    global nestable_mode_stack
    if not isinstance(mode, bool):
        raise Exception("set_nestable_mode only accepts type bool")
    nestable_mode_stack.append(mode)


def unset_nestable_mode() -> None:
    """Reset the mode of whether to check if function inputs are ivy.Container
    to the previous state

    Examples
    --------
    >>> ivy.set_nestable_mode(False)
    >>> ivy.get_nestable_mode()
    False

    >>> ivy.unset_nestable_mode()
    >>> ivy.get_nestable_mode()
    True
    """
    global nestable_mode_stack
    if nestable_mode_stack:
        nestable_mode_stack.pop(-1)


def get_nestable_mode() -> bool:
    """Get the current mode of whether to check if function inputs are ivy.Container.
    Default is True.

    Examples
    --------
    >>> ivy.get_nestable_mode()
    True

    >>> ivy.set_nestable_mode(False)
    >>> ivy.get_nestable_mode()
    False
    """
    global nestable_mode_stack
    if not nestable_mode_stack:
        return True
    return nestable_mode_stack[-1]


@to_native_arrays_and_back
@handle_out_argument
@handle_nestable
def copy_array(
    x: Union[ivy.Array, ivy.NativeArray], *, out: Optional[ivy.Array] = None
) -> ivy.Array:
    """Copy an array.

    Parameters
    ----------
    x
        input array.

    out
        optional output array, for writing the result to. It must have a shape that the
        inputs broadcast to.

    Returns
    -------
    ret
        a copy of the input array ``x``.

    Examples
    --------
    With one :code:`ivy.Array` input:

    >>> x = ivy.array([-1, 0, 1])
    >>> y = ivy.copy_array(x)
    >>> print(y)
    ivy.array([-1, 0, 1])

    >>> x = ivy.array([1, 0, 1, 1])
    >>> y = ivy.copy_array(x)
    >>> print(y)
    ivy.array([1, 0, 1, 1])

    >>> x = ivy.array([1, 0, 1, -1])
    >>> y = ivy.zeros((1, 4))
    >>> ivy.copy_array(x, out=y)
    >>> print(y)
    ivy.array([1, 0, 1, -1])

    >>> x = ivy.array([1, 0, 1, 1])
    >>> ivy.copy_array(x, out=x)
    >>> print(x)
    ivy.array([1, 0, 1, 1])

    With one :code:`ivy.Container` input:

    >>> x = ivy.Container(a=ivy.array([-1, 0, 1]))
    >>> y = ivy.copy_array(x)
    >>> print(y)
    {
        a: ivy.array([-1, 0, 1])
    }

    >>> x = ivy.Container(a=ivy.array([-1, 0, 1]),\
                          b=ivy.array([-1, 0, 1, 1, 1, 0]))
    >>> y = ivy.copy_array(x)
    >>> print(y)
    {
        a: ivy.array([-1, 0, 1]),
        b: ivy.array([-1, 0, 1, 1, 1, 0])
    }

    With one :code:`ivy.Container` static method:

    >>> x = ivy.Container(a=ivy.array([-1, 0, 1]),\
                          b=ivy.array([-1, 0, 1, 1, 1, 0]))
    >>> y = ivy.Container.static_copy_array(x)
    >>> print(y)
    {
        a: ivy.array([-1, 0, 1]),
        b: ivy.array([-1, 0, 1, 1, 1, 0])
    }
    
    With one :code:`ivy.Array` instance method:

    >>> x = ivy.array([-1, 0, 1])
    >>> y = x.copy_array()
    >>> print(y)
    ivy.array([-1, 0, 1])

    >>> x = ivy.array([1, 0, 1, 1])
    >>> y = x.copy_array()
    >>> print(y)
    ivy.array([1, 0, 1, 1])
    
    With :code:`ivy.Container` instance method:

    >>> x = ivy.Container(a=ivy.array([1, 0, 1]),\
                          b=ivy.array([-1, 0, 1, 1]))
    >>> y = x.copy_array()
    >>> print(y)
    {
        a: ivy.array([1, 0, 1]),
        b: ivy.array([-1, 0, 1, 1])
    }

    """
    return current_backend(x).copy_array(x, out=out)


@inputs_to_native_arrays
@handle_nestable
def array_equal(
    x0: Union[ivy.Array, ivy.NativeArray], x1: Union[ivy.Array, ivy.NativeArray]
) -> bool:
    """Determines whether two input arrays are equal across all elements.

    Parameters
    ----------
    x0
        The first input array to compare.
    x1
        The second input array to compare.
    dtype
        array data type

    Returns
    -------
    ret
        Boolean, whether or not the input arrays are equal across all elements.

    Examples
    --------
    >>> x = ivy.array([1,0,1])
    >>> y = ivy.array([1,0,-1])
    >>> z = ivy.array_equal(x,y)
    >>> print(z)
    False

    >>> a = ivy.array([1, 2])
    >>> b = ivy.array([1, 2])
    >>> c = ivy.array_equal(a,b)
    >>> print(c)
    True

    >>> i = ivy.array([1, 2])
    >>> j = ivy.array([1, 2, 3])
    >>> k = ivy.array_equal(i,j)
    >>> print(k)
    False

    """
    return current_backend(x0).array_equal(x0, x1)


@inputs_to_native_arrays
@handle_nestable
def arrays_equal(xs: List[Union[ivy.Array, ivy.NativeArray]]) -> bool:
    """Determines whether input arrays are equal across all elements.

    Parameters
    ----------
    xs
        Sequence of arrays to compare for equality
    dtype
        list data type

    Returns
    -------
    ret
        Boolean, whether or not all of the input arrays are equal across all elements.

    Functional Examples
    -------------------

    With :code:`ivy.Array` input:

    >>> i = ivy.array([1, 2])
    >>> j = ivy.arrays_equal([i])
    >>> print(j)
    True

    >>> x = ivy.array([0, 1, 2])
    >>> y = ivy.array([1, 0, 2])
    >>> z = ivy.array([0, 1, 2])
    >>> w = ivy.arrays_equal([x, y, z])
    >>> print(w)
    False

    >>> a = ivy.array([-1, 0, 1])
    >>> b = ivy.array([-1, 0, 1])
    >>> c = ivy.array([-1, 0, 1])
    >>> d = ivy.arrays_equal([a, b, c])
    >>> print(d)
    True

    >>> x = ivy.array([0.1, 1.1])
    >>> y = ivy.array([0.1, 1.1, 2.1])
    >>> z = ivy.array([0.1, 1.1])
    >>> w = ivy.arrays_equal([x, y, z])
    >>> print(w)
    False


    With :code:`ivy.NativeArray` input:

    >>> m = ivy.native_array([1.1, 0.2, 1.3])
    >>> n = ivy.native_array([1.1, 0.2, 1.4])
    >>> o = ivy.arrays_equal([m, n])
    >>> print(o)
    False

    >>> a = ivy.native_array([1, 2, 3, 0, -1])
    >>> b = ivy.array([1, 2, 3, 0, -1])
    >>> c = ivy.arrays_equal([a,b])
    >>> print(c)
    True

    >>> a = ivy.native_array([1, 2, 3, 0, -1])
    >>> b = ivy.array([1, 2, 3, 0, -2])
    >>> c = ivy.arrays_equal([a,b])
    >>> print(c)
    False


    With :code:`ivy.Container` input:

    >>> r = ivy.Container(a=ivy.array([0., 1., 2.]), b=ivy.array([3., 4., 5.]))
    >>> s = ivy.Container(a=ivy.array([0., 1., 2.]), b=ivy.array([3., 4., 5.]))
    >>> t = ivy.Container(a=ivy.array([0., 1., 2.]), b=ivy.array([6., 7., 8.]))
    >>> print(ivy.arrays_equal([r,s,t]))
    {
        a: true,
        b: false
    }

    >>> x = ivy.Container(a=ivy.array([0, 1, 2]), b=ivy.array([3, 4, 5]))
    >>> y = ivy.array([0,1,2])
    >>> z = ivy.arrays_equal([x,y])
    >>> print(z)
    {
        a: true,
        b: false
    }

    """
    x0 = xs[0]
    for x in xs[1:]:
        if not array_equal(x0, x):
            return False
    return True


@to_native_arrays_and_back
@handle_nestable
def all_equal(
    *xs: Iterable[Any], equality_matrix: bool = False
) -> Union[bool, ivy.Array, ivy.NativeArray]:
    """Determines whether the inputs are all equal.

    Parameters
    ----------
    xs
        inputs to compare.
    equality_matrix
        Whether to return a matrix of equalities comparing each input with every other.
        Default is False.

    Returns
    -------
    ret
        Boolean, whether or not the inputs are equal, or matrix array of booleans if
        equality_matrix=True is set.

    Examples
    --------
    With :code:`Number` inputs:

    >>> x1 = 1.2
    >>> x2 = 1.0
    >>> y = ivy.all_equal(x1, x2, equality_matrix=False)
    >>> print(y)
    False

    With :code:`ivy.Array` inputs:

    >>> x1 = ivy.array([1, 1, 0, 0, 1, -1])
    >>> x2 = ivy.array([1, 1, 0, 0, 1, -1])
    >>> y = ivy.all_equal(x1, x2, equality_matrix=True)
    >>> print(y)
    ivy.array([[ True,  True], [ True,  True]])

    With :code:`ivy.NativeArray` inputs:

    >>> x1 = ivy.native_array([1, 1, 0, 0, 1, -1])
    >>> x2 = ivy.native_array([1, 1, 0, 0, 1, -1])
    >>> y = ivy.all_equal(x1, x2, equality_matrix=False)
    >>> print(y)
    True

    With one :code:`ivy.Container` inputs:

    >>> x1 = ivy.Container(a=ivy.native_array([0, 0, -1, 1, 0]), \
                            b=ivy.array([0, 0, -1, 1, 0]))
    >>> x2 = ivy.array([0, 0, -1, 1, 0])
    >>> y = ivy.all_equal(x1, x2, equality_matrix=False)
    >>> print(y)
    {
        a: true,
        b: true
    }

    With multiple :code:`ivy.Container` inputs:

    >>> x1 = ivy.Container(a=ivy.array([1, 0, 1, 1]), \
                            b=ivy.native_array([1, 0, 0, 1]))
    >>> x2 = ivy.Container(a=ivy.native_array([1, 0, 1, 1]), \
                            b=ivy.array([1, 0, -1, -1]))
    >>> y = ivy.all_equal(x1, x2, equality_matrix=False)
    >>> print(y)
    {
        a: true,
        b: false
    }

    """
    equality_fn = ivy.array_equal if ivy.is_native_array(xs[0]) else lambda a, b: a == b
    if equality_matrix:
        num_arrays = len(xs)
        mat = [[None for _ in range(num_arrays)] for _ in range(num_arrays)]
        for i, xa in enumerate(xs):
            for j_, xb in enumerate(xs[i:]):
                j = j_ + i
                res = equality_fn(xa, xb)
                if ivy.is_native_array(res):
                    # noinspection PyTypeChecker
                    res = ivy.to_scalar(res)
                # noinspection PyTypeChecker
                mat[i][j] = res
                # noinspection PyTypeChecker
                mat[j][i] = res
        return ivy.array(mat)
    x0 = xs[0]
    for x in xs[1:]:
        if not equality_fn(x0, x):
            return False
    return True


@inputs_to_native_arrays
@handle_nestable
def to_numpy(x: Union[ivy.Array, ivy.NativeArray], copy: bool = True) -> np.ndarray:
    """Converts an array into a numpy array.

    Parameters
    ----------
    x
        input array
    copy
        whether to copy the array to a new address or not. Default is True.
    
    Returns
    -------
    ret
        a numpy array copying all the element of the array ``x``.

    Functional Method Examples
    --------------------------

    With :code:`ivy.Array` inputs:

    >>> x = ivy.array([-1, 0, 1])
    >>> y = ivy.to_numpy(x, copy=True)
    >>> print(y)
    [-1  0  1]

    >>> x = ivy.array([[-1, 0, 1],[-1, 0, 1], [1,0,-1]])
    >>> y = ivy.to_numpy(x, copy=True)
    >>> print(y)
    [[-1  0  1]
    [-1  0  1]
    [ 1  0 -1]]

    With :code:`ivy.NativeArray` inputs:

    >>> x = ivy.native_array([-1, 0, 1])
    >>> y = ivy.to_numpy(x)
    >>> print(y)
    [-1 0 1]

    >>> x = ivy.native_array([[-1, 0, 1],[-1, 0, 1], [1,0,-1]])
    >>> y = ivy.to_numpy(x)
    >>> print(y)
    [[-1  0  1]
    [-1  0  1]
    [ 1  0 -1]]

    With a mix of :code:`ivy.Container` and :code:`ivy.NativeArray` inputs:

    >>> x = ivy.Container(a=ivy.native_array([-1, 0, 1]))
    >>> y = ivy.to_numpy(x)
    >>> print(y)
    {
        a: array([-1, 0, 1], dtype=int32)
    }

    >>> x = ivy.Container(a=ivy.native_array([[-1, 0, 1], [-1, 0, 1], [1, 0, -1]]),\
                        b=ivy.native_array([[-1, 0, 0], [1, 0, 1], [1, 1, 1]]))
    >>> y = ivy.to_numpy(x)
    >>> print(y)
    {
        a: array([[-1, 0, 1],
                  [-1, 0, 1],
                  [1, 0, -1]], dtype=int32),
        b: array([[-1, 0, 0],
                  [1, 0, 1],
                  [1, 1, 1]], dtype=int32)
    }

    With a mix of :code:`ivy.Container` and :code:`ivy.Array` inputs:

    >>> x = ivy.Container(x=ivy.array([-1, 0, 1]))
    >>> y = ivy.to_numpy(x)
    >>> print(y)
    {x:array([-1,0,1],dtype=int32)}

    >>> x = ivy.Container(a=ivy.array([[-1.0, 0., 1.], [-1, 0, 1], [1, 0, -1]]),\
                      b=ivy.array([[-1, 0, 0], [1, 0, 1], [1, 1, 1]]))
    >>> y = ivy.to_numpy(x)
    >>> print(y)
    {
        a: array([[-1., 0., 1.],
                  [-1., 0., 1.],
                  [1., 0., -1.]], dtype=float32),
        b: array([[-1, 0, 0],
                  [1, 0, 1],
                  [1, 1, 1]], dtype=int32)
    }

    Instance Method Example
    -----------------------

    With :code:`ivy.Array` inputs:

    >>> x = ivy.array([-1, 0, 1])
    >>> y = x.to_numpy()
    >>> print(y)
    [-1  0  1]

    >>> x = ivy.array([[-1, 0, 1],[-1, 0, 1], [1,0,-1]])
    >>> y = x.to_numpy()
    >>> print(y)
    [[-1  0  1]
    [-1  0  1]
    [ 1  0 -1]]

    With :code:`ivy.Container` inputs:

    >>> x = ivy.Container(a=ivy.array([[-1.0, 0., 1.], [-1, 0, 1], [1, 0, -1]]),\
                      b=ivy.native_array([[-1, 0, 0], [1, 0, 1], [1, 1, 1]]))
    >>> y = x.to_numpy()
    >>> print(y)
    {
        a: array([[-1., 0., 1.],
                  [-1., 0., 1.],
                  [1., 0., -1.]], dtype=float32),
        b: array([[-1, 0, 0],
                  [1, 0, 1],
                  [1, 1, 1]], dtype=int32)
    }

    >>> x = ivy.Container(a=ivy.array([-1, 0, 1]), b=ivy.array([1, 0, 1, 1]))
    >>> y = x.to_numpy()
    >>> print(y)
    {
        a: array([-1, 0, 1], dtype=int32),
        b: array([1, 0, 1, 1], dtype=int32)
    }

    """
    return current_backend(x).to_numpy(x, copy)


@inputs_to_native_arrays
@handle_nestable
def to_scalar(x: Union[ivy.Array, ivy.NativeArray]) -> Number:
    """Converts an array with a single element into a scalar.

    Parameters
    ----------
    x
        Input array with a single element.

    Returns
    -------
    ret
        a scalar copying the element of the array ``x``.

    Functional Examples
    -------------------

    With :code:`ivy.Array` input:

    >>> x = ivy.array([-1])
    >>> y = ivy.to_scalar(x)
    >>> print(y)
    -1

    >>> print(ivy.is_int_dtype(y))
    True

    >>> x = ivy.array([3])
    >>> y = ivy.to_scalar(x)
    >>> print(y)
    3

    With :code:`ivy.NativeArray` input:

    >>> x = ivy.native_array([-1])
    >>> y = ivy.to_scalar(x)
    >>> print(y)
    -1

    >>> print(ivy.is_int_dtype(y))
    True

    >>> x = ivy.native_array([3])
    >>> y = ivy.to_scalar(x)
    >>> print(y)
    3

    With a mix of :code:`ivy.Container` and :code:`ivy.Array` input:

    >>> x = ivy.Container(a=ivy.array([-1]), b=ivy.array([3]))
    >>> y = ivy.to_scalar(x)
    >>> print(y)
    {
        a: -1,
        b: 3
    }

    >>> print(ivy.is_int_dtype(y))
    {
        a: true,
        b: true
    }

    >>> x = ivy.Container(a=ivy.array([1]), b=ivy.array([0]),\
                          c=ivy.array([-1]))
    >>> y = ivy.to_scalar(x)
    >>> print(y)
    {
        a: 1,
        b: 0,
        c: -1
    }

    With a mix of :code:`ivy.Container` and :code:`ivy.NativeArray` input:

    >>> x = ivy.Container(a=ivy.native_array([-1]), b=ivy.native_array([3]))
    >>> y = ivy.to_scalar(x)
    >>> print(y)
    {
        a: -1,
        b: 3
    }

    >>> print(ivy.is_int_dtype(y))
    {
        a: true,
        b: true
    }

    >>> x = ivy.Container(a=ivy.native_array([1]), b=ivy.native_array([0]),\
                          c=ivy.native_array([-1]))
    >>> y = ivy.to_scalar(x)
    >>> print(y)
    {
        a: 1,
        b: 0,
        c: -1
    }

    Instance Method Examples
    ------------------------

    With :code:`ivy.Array` instance method:

    >>> x = ivy.array([-1])
    >>> y = x.to_scalar()
    >>> print(y)
    -1

    >>> print(ivy.is_int_dtype(y))
    True

    >>> x = ivy.array([3])
    >>> y = x.to_scalar()
    >>> print(y)
    3

    With a mix of :code:`ivy.Container` instance method:

    >>> x = ivy.Container(a=ivy.array([-1]), b=ivy.array([3]))
    >>> y = x.to_scalar()
    >>> print(y)
    {
        a: -1,
        b: 3
    }

    >>> print(ivy.is_int_dtype(y))
    {
        a: true,
        b: true
    }

    >>> x = ivy.Container(a=ivy.array([1]), b=ivy.array([0]),\
                          c=ivy.array([-1]))
    >>> y = x.to_scalar()
    >>> print(y)
    {
        a: 1,
        b: 0,
        c: -1
    }

    """
    return current_backend(x).to_scalar(x)


@inputs_to_native_arrays
@handle_nestable
def to_list(x: Union[ivy.Array, ivy.NativeArray]) -> List:
    """Creates a (possibly nested) list from input array.

    Parameters
    ----------
    x
        Input array.

    Returns
    -------
    ret
        A list representation of the input array ``x``.

    Functional Examples
    ------------------

    With :code:`ivy.Array` input:

    >>> x = ivy.array([-1, 0, 1])
    >>> y = ivy.to_list(x)
    >>> print(y)
    [-1, 0, 1]

    >>> print(isinstance(y, list))
    True

    >>> x = ivy.array([[ 1.1,  2.2,  3.3], \
                       [-4.4, -5.5, -6.6]])
    >>> y = ivy.to_list(x)
    >>> print(y)
    [[1.100000023841858,2.200000047683716,3.299999952316284],[-4.400000095367432,-5.5,-6.599999904632568]]

    >>> print(isinstance(y, list))
    True

    >>> x = ivy.array([[[-1,  0,  1],\
                        [ 1,  0, -1]], \
                       [[ 1, -1,  0], \
                        [ 1,  0, -1]]])
    >>> y = ivy.to_list(x)
    >>> print(y)
    [[[-1, 0, 1], [1, 0, -1]], [[1, -1, 0], [1, 0, -1]]]

    >>> print(isinstance(y, list))
    True

    With :code:`ivy.NativeArray` input:

    >>> x = ivy.native_array([-1, 0, 1])
    >>> y = ivy.to_list(x)
    >>> print(y)
    [-1, 0, 1]

    >>> print(isinstance(y, list))
    True

    >>> x = ivy.native_array([[-1, 0, 1], \
                              [-1, 0, 1], \
                              [ 1, 0, -1]])
    >>> y = ivy.to_list(x)
    >>> print(y)
    [[-1, 0, 1], [-1, 0, 1], [1, 0, -1]]

    >>> print(isinstance(y, list))
    True

    >>> x = ivy.native_array([[[-1, 0, 1], \
                               [1, 0, -1]], \
                              [[1, -1, 0], \
                               [1, 0, -1]]])
    >>> y = ivy.to_list(x)
    >>> print(y)
    [[[-1, 0, 1], [1, 0, -1]], [[1, -1, 0], [1, 0, -1]]]

    >>> print(isinstance(y, list))
    True

    With a mix of :code:`ivy.Container` and :code:`ivy.Array` input:

    >>> x = ivy.Container(a=ivy.array([-1, 0, 1]))
    >>> y = ivy.to_list(x)
    >>> print(y)
    {
        a: [-1, 0, 1]
    }

    >>> x = ivy.Container(a=ivy.array([[-1, 0, 1], \
                                       [-1, 0, 1], \
                                       [1, 0, -1]]))
    >>> y = ivy.to_list(x)
    >>> print(y)
    {
        a: [[-1, 0, 1], [-1, 0, 1], [1,0,-1]]
    }

    >>> x = \
    ivy.Container(a=ivy.array([[[-1, 0, 1],[1, 0, -1]],[[1, -1, 0],[1, 0, -1]]]))
    >>> y = ivy.to_list(x)
    >>> print(y)
    {
        a: [[[-1, 0, 1], [1, 0, -1]], [[1, -1, 0], [1, 0, -1]]]
    }

    With a mix of :code:`ivy.Container` and :code:`ivy.NativeArray` input:

    >>> x = ivy.Container(a=ivy.native_array([-1, 0, 1]))
    >>> y = ivy.to_list(x)
    >>> print(y)
    {
        a: [-1, 0, 1]
    }

    >>> x = ivy.Container(a=ivy.native_array([[-1, 0, 1],[-1, 0, 1],[1, 0, -1]]))
    >>> y = ivy.to_list(x)
    >>> print(y)
    {
        a: [[-1, 0, 1], [-1, 0, 1], [1, 0, -1]]
    }

    >>> x =\
    ivy.Container(a=ivy.native_array([[[-1 ,0, 1],[1, 0 ,-1]],[[1, -1, 0],[1,0 ,-1]]]))
    >>> y = ivy.to_list(x)
    >>> print(y)
    {
        a: [[[-1, 0, 1], [1, 0, -1]], [[1, -1, 0], [1, 0, -1]]]
    }

    Instance Method Examples
    ------------------------

    With :code:`ivy.Array` instance method:

    >>> x = ivy.array([0, 1, 2])
    >>> y = x.to_list()
    >>> print(y)
    [0, 1, 2]

    With :code:`ivy.Container` instance method:

    >>> x = ivy.Container(a=ivy.array([0, 1, 2]))
    >>> y = x.to_list()
    >>> print(y)
    {a:[0,1,2]}

    """
    return current_backend(x).to_list(x)


@handle_nestable
def clip_vector_norm(
    x: Union[ivy.Array, ivy.NativeArray],
    max_norm: float,
    p: float = 2.0,
    *,
    out: Optional[ivy.Array] = None,
) -> Union[ivy.Array, ivy.NativeArray]:
    """Clips (limits) the vector p-norm of an array.

    Parameters
    ----------
    x
        array, input array containing elements to clip.
    max_norm
        float, the maximum value of the array norm.
    p
        optional float, the p-value for computing the p-norm. Default is 2.
    out
        optional output array, for writing the result to. It must have a shape that the
        inputs broadcast to.

    Returns
    -------
    ret
        An array with the vector norm downscaled to the max norm if needed.

    Functional Examples
    ------------------

    With :code:`ivy.Array` input:

    >>> x = ivy.array([0., 1., 2.])
    >>> y = ivy.clip_vector_norm(x, 2.0)
    >>> print(y)
    ivy.array([0.   , 0.894, 1.79 ])

    >>> x = ivy.array([0.5, -0.7, 2.4])
    >>> y = ivy.clip_vector_norm(x, 3.0, 1.0)
    >>> print(y)
    ivy.array([ 0.417, -0.583,  2.   ])

    >>> x = ivy.array([[[0., 0.], [1., 3.], [2., 6.]], \
                       [[3., 9.], [4., 12.], [5., 15.]]])
    >>> y = ivy.zeros(((2, 3, 2)))
    >>> ivy.clip_vector_norm(x, 4.0, 1.0, out=y)
    >>> print(y)
    ivy.array([[[0.    , 0.    ],
                [0.0667, 0.2   ],
                [0.133 , 0.4   ]],
               [[0.2   , 0.6   ],
                [0.267 , 0.8   ],
                [0.333 , 1.    ]]])

    >>> x = ivy.array([[1.1, 2.2, 3.3], \
                       [-4.4, -5.5, -6.6]])
    >>> ivy.clip_vector_norm(x, 1.0, 3.0, out=x)
    >>> print(x)
    ivy.array([[ 0.131,  0.263,  0.394],
               [-0.526, -0.657, -0.788]])

    With :code:`ivy.NativeArray` input:

    >>> x = ivy.native_array([0., 1., 2.])
    >>> y = ivy.clip_vector_norm(x, 2.0)
    >>> print(y)
    ivy.array([0.   , 0.894, 1.79 ])

    >>> x = ivy.native_array([0.5, -0.7, 2.4])
    >>> y = ivy.clip_vector_norm(x, 3.0, 1.0)
    >>> print(y)
    ivy.array([ 0.417, -0.583,  2.   ])

    >>> x = ivy.native_array([[[0., 0.], [1., 3.], [2., 6.]], \
                              [[3., 9.], [4., 12.], [5., 15.]]])
    >>> y = ivy.zeros(((2, 3, 2)))
    >>> ivy.clip_vector_norm(x, 4.0, 1.0, out=y)
    >>> print(y)
    ivy.array([[[0.    , 0.    ],
                [0.0667, 0.2   ],
                [0.133 , 0.4   ]],
               [[0.2   , 0.6   ],
                [0.267 , 0.8   ],
                [0.333 , 1.    ]]])

    With :code:`ivy.Container` input:

    >>> x = ivy.Container(a=ivy.array([0., 1., 2.]), \
                          b=ivy.array([3., 4., 5.]))
    >>> y = ivy.clip_vector_norm(x, 2.0)
    >>> print(y)
    {
        a: ivy.array([0., 0.894, 1.79]),
        b: ivy.array([0.849, 1.13, 1.41])
    }

    """
    norm = ivy.vector_norm(x, keepdims=True, ord=p)
    ratio = ivy.stable_divide(max_norm, norm)
    if ratio < 1:
        ret = ratio * x
    else:
        ret = x
    if ivy.exists(out):
        return ivy.inplace_update(out, ret)
    return ret


@to_native_arrays_and_back
@handle_nestable
def clip_matrix_norm(
    x: Union[ivy.Array, ivy.NativeArray],
    max_norm: float,
    p: float = 2.0,
    *,
    out: Optional[ivy.Array] = None,
) -> Union[ivy.Array, ivy.NativeArray]:
    """Clips (limits) the matrix norm of an array.

    Parameters
    ----------
    x
        Input array containing elements to clip.
    max_norm
        The maximum value of the array norm.
    p
        The p-value for computing the p-norm. Default is 2.
    out
        optional output array, for writing the result to. It must have a shape that the
        inputs broadcast to.

    Returns
    -------
    ret
        An array with the matrix norm downscaled to the max norm if needed.

    Functional Examples
    -------------------

    With :code:`ivy.Array` input:

    >>> x = ivy.array([[0., 1., 2.]])
    >>> y = ivy.clip_matrix_norm(x, 2.0)
    >>> print(y)
    ivy.array([[0.   , 0.894, 1.79 ]])

    >>> x = ivy.array([[0.1, -1.2, 3.7], [0., 7.3, -0.5]])
    >>> y = ivy.clip_matrix_norm(x, 3.0, 1.0)
    >>> print(y)
    ivy.array([[ 0.0353, -0.424 ,  1.31  ],
               [ 0.    ,  2.58  , -0.176 ]])

    >>> x = ivy.array([[[5., 4.], [-2., 6.]], \
                       [[3., 7.], [0., -5.]]])
    >>> y = ivy.empty((2, 2, 2))
    >>> ivy.clip_matrix_norm(x, 0.5, 2.0, out=y)
    >>> print(y)
    ivy.array([[[ 0.339,  0.271],
                [-0.135,  0.406]],
               [[ 0.168,  0.391],
                [ 0.   , -0.279]]])

    >>> x = ivy.array([[0., 1.], \
                       [2., 3.]])
    >>> ivy.clip_matrix_norm(x, 5.0, 1.0, out=x)
    >>> print(x)
    ivy.array([[0., 1.],
               [2., 3.]])

    With :code:`ivy.NativeArray` input:

    >>> x = ivy.native_array([[0., 1., 2.]])
    >>> y = ivy.clip_matrix_norm(x, 2.0)
    >>> print(y)
    ivy.array([[0.   , 0.894, 1.79 ]])

    >>> x = ivy.native_array([[0.1, -1.2, 3.7], [0., 7.3, -0.5]])
    >>> y = ivy.clip_matrix_norm(x, 3.0, 1.0)
    >>> print(y)
    ivy.array([[ 0.0353, -0.424 ,  1.31  ],
               [ 0.    ,  2.58  , -0.176 ]])

    >>> x = ivy.native_array([[[5., 4.], [-2., 6.]], \
                       [[3., 7.], [0., -5.]]])
    >>> y = ivy.empty((2, 2, 2))
    >>> ivy.clip_matrix_norm(x, 0.5, 2.0, out=y)
    >>> print(y)
    ivy.array([[[ 0.339,  0.271],
                [-0.135,  0.406]],
               [[ 0.168,  0.391],
                [ 0.   , -0.279]]])

    With :code:`ivy.Container` input:

    >>> x = ivy.Container(a=ivy.array([[0., 1., 2.]]), \
                          b=ivy.array([[3., 4., 5.]]))
    >>> y = ivy.clip_matrix_norm(x, 2.0)
    >>> print(y)
    {
        a: ivy.array([[0., 0.894, 1.79]]),
        b: ivy.array([[0.849, 1.13, 1.41]])
    }
    """
    norms = ivy.matrix_norm(x, p, keepdims=True)
    ratios = ivy.minimum(ivy.stable_divide(max_norm, norms), 1.0)
    return ivy.multiply(ratios, x, out=out)


@to_native_arrays_and_back
@handle_out_argument
@handle_nestable
def floormod(
    x: Union[ivy.Array, ivy.NativeArray],
    y: Union[ivy.Array, ivy.NativeArray],
    *,
    out: Optional[Union[ivy.Array, ivy.NativeArray]] = None,
) -> Union[ivy.Array, ivy.NativeArray]:
    """Returns element-wise remainder of division.

    Parameters
    ----------
    x
        array, input to floormod
    y
        array, denominator input for floormod.
    out
        optional output array, for writing the result to. It must have a shape that the
        inputs broadcast to.

    Returns
    -------
    ret
        An array of the same shape and type as x, with the elements floor modded.

    """
    return current_backend(x).floormod(x, y, out=out)


@to_native_arrays_and_back
@handle_nestable
def unstack(
    x: Union[ivy.Array, ivy.NativeArray], axis: int, keepdims: bool = False
) -> Union[ivy.Array, ivy.NativeArray]:
    """Unpacks the given dimension of a rank-R array into rank-(R-1) arrays.

    Parameters
    ----------
    x
        Input array to unstack.
    axis
        Axis for which to unpack the array.
    keepdims
        Whether to keep dimension 1 in the unstack dimensions. Default is False.

    Returns
    -------
    ret
        List of arrays, unpacked along specified dimensions.

    Examples
    --------
    With :code:`ivy.Array` input:

    >>> x = ivy.array([[[1, 2], [3, 4]], [[5, 6], [7, 8]]])
    >>> y = ivy.unstack(x, axis=0)
    >>> print(y)
    [ivy.array([[1, 2],
                [3, 4]]), ivy.array([[5, 6],
                [7, 8]])]

    >>> x = ivy.array([[[1, 2], [3, 4]], [[5, 6], [7, 8]]])
    >>> y = ivy.unstack(x, axis=1, keepdims=True)
    >>> print(y)
    [ivy.array([[[1, 2]],
                [[5, 6]]]), ivy.array([[[3, 4]],
                [[7, 8]]])]

    With :code:`ivy.Container` inputs:

    >>> x = ivy.Container(a=ivy.array([[[1, 2], [3, 4]], [[5, 6], [7, 8]]]),
                            b=ivy.array([[[9, 10], [11, 12]], [[13, 14], [15, 16]]]))
    >>> ivy.unstack(x, axis=0)
    [{
        a: ivy.array([[1, 2],
                      [3, 4]]),
        b: ivy.array([[9, 10],
                      [11, 12]])
    }, {
        a: ivy.array([[5, 6],
                      [7, 8]]),
        b: ivy.array([[13, 14],
                      [15, 16]])
    }]

    >>> x = ivy.Container(a=ivy.array([[[1, 2], [3, 4]], [[5, 6], [7, 8]]]),
                          b=ivy.array([[[9, 10], [11, 12]], [[13, 14], [15, 16]]]))
    >>> vy.unstack(x, axis=1, keepdims=True)
    [{
        a: ivy.array([[[1, 2]],
                      [[5, 6]]]),
        b: ivy.array([[[9, 10]],
                      [[13, 14]]])
    }, {
        a: ivy.array([[[3, 4]],
                      [[7, 8]]]),
        b: ivy.array([[[11, 12]],
                      [[15, 16]]])
    }]
    """
    return current_backend(x).unstack(x, axis, keepdims)


@to_native_arrays_and_back
@handle_nestable
def fourier_encode(
    x: Union[ivy.Array, ivy.NativeArray],
    max_freq: Union[float, ivy.Array, ivy.NativeArray],
    num_bands: int = 4,
    linear: bool = False,
    concat: bool = True,
    flatten: bool = False,
) -> Union[ivy.Array, ivy.NativeArray, Tuple]:
    """Pads an array with fourier encodings.

    Parameters
    ----------
    x
        Input array to encode.
    max_freq
        The maximum frequency of the encoding.
    num_bands
        The number of frequency bands for the encoding. Default is 4.
    linear
        Whether to space the frequency bands linearly as opposed to geometrically.
        Default is False.
    concat
        Whether to concatenate the position, sin and cos values, or return seperately.
        Default is True.
    flatten
        Whether to flatten the position dimension into the batch dimension. Default is
        False.

    Returns
    -------
    ret
        New array with the final dimension expanded, and the encodings stored in this
        channel.

    """
    x_in = x
    dim = x.shape[-1]
    x = ivy.expand_dims(x, -1)
    orig_x = x
    if linear:
        scales = ivy.linspace(1.0, max_freq / 2, num_bands, device=dev(x))
    else:
        if ivy.backend == "torch" and isinstance(max_freq, float):
            scales = ivy.logspace(
                0.0,
                ivy.log(ivy.array(max_freq / 2)) / math.log(10),
                num_bands,
                base=10,
                device=dev(x),
            )
        else:
            scales = ivy.logspace(
                0.0,
                ivy.log(max_freq / 2) / math.log(10),
                num_bands,
                base=10,
                device=dev(x),
            )
    scales = ivy.astype(scales, ivy.dtype(x))
    scales = scales[(*((None,) * (len(x.shape) - len(scales.shape))), Ellipsis)]
    x = x * scales * math.pi
    sin_x = ivy.sin(x)
    cos_x = ivy.cos(x)
    if flatten:
        orig_x = x_in
        sin_x = ivy.reshape(sin_x, [-1, num_bands * dim])
        cos_x = ivy.reshape(cos_x, [-1, num_bands * dim])
    if concat:
        return ivy.concat([orig_x, sin_x, cos_x], -1)
    return sin_x, cos_x


@inputs_to_native_arrays
@handle_nestable
def value_is_nan(
    x: Union[ivy.Array, ivy.NativeArray, Number], include_infs: bool = True
) -> bool:
    """Determine whether the single valued array or scalar is of nan type.

    Parameters
    ----------
    x
        The input to check Input array.
    include_infs
        Whether to include infs and -infs in the check. Default is True.

    Returns
    -------
    ret
        Boolean as to whether the input value is a nan or not.

    """
    x_scalar = ivy.to_scalar(x) if ivy.is_native_array(x) else x
    if not x_scalar == x_scalar:
        return True
    if include_infs and x_scalar == INF or x_scalar == -INF:
        return True
    return False


@inputs_to_native_arrays
@handle_nestable
def has_nans(x: Union[ivy.Array, ivy.NativeArray], include_infs: bool = True) -> bool:
    """Determine whether the array contains any nans, as well as infs or -infs if
    specified.

    Parameters
    ----------
    x
        Input array.
    include_infs
        Whether to include ``+infinity`` and ``-infinity`` in the check. Default is True.

    Returns
    -------
    ret
        Boolean as to whether the array contains nans.


    This function conforms to the `Array API Standard
    <https://data-apis.org/array-api/latest/>`_. This docstring is an extension of the
    `docstring <https://data-apis.org/array-api/latest/API_specification/generated/signatures.elementwise_functions.tan.html>`_ # noqa
    in the standard.

    Both the description and the type hints above assumes an array input for simplicity,
    but this function is *nestable*, and therefore also accepts :code:`ivy.Container`
    instances in place of any of the arguments.

    Examples
    --------
    With :code:`ivy.Array` input:

    >>> x = ivy.array([1, 2, 3])
    >>> y = ivy.has_nans(x)
    >>> print(y)
    False

    >>> x = ivy.array([float('nan'), 2, 3])
    >>> y = ivy.has_nans(x)
    >>> print(y)
    True

    >>> x = ivy.array([float('inf'), 2, 3])
    >>> y = ivy.has_nans(x)
    >>> print(y)
    True

    >>> x = ivy.array([float('inf'), 2, 3])
    >>> y = ivy.has_nans(x, False)
    >>> print(y)
    False

    With :code: `ivy.NativeArray` input:

    >>> x = ivy.native_array([1, 2, 3, float('nan')])
    >>> y = ivy.has_nans(x)
    >>> print(y)
    True

    With :code:`ivy.Container` input:

    >>> x = ivy.Container(a=ivy.array([0., 1., 2.]), b=ivy.array([3., 4., 5.]))
    >>> y = ivy.has_nans(x)
    >>> print(y)
    {
        a: false,
        b: false
    }

    With one :code:`ivy.Container` static method:
    >>> x = ivy.Container(a=ivy.array([-1, 0, 1]),\
                          b=ivy.array([-1, 0, 1, 1, 1, 0]))
    >>> y = ivy.Container.static_has_nans(x)
    >>> print(y)
    {
        a: false,
        b: false
    }

     With one :code:`ivy.Array` instance method:
    >>> x = ivy.array([-1, 0, 1])
    >>> y = x.has_nans()
    >>> print(y)
    False

    With :code:`ivy.Container` instance method:
    >>> x = ivy.Container(a=ivy.array([1, 0, 1]),\
                          b=ivy.array([-1, 0, 1, 1]))
    >>> y = x.has_nans()
    >>> print(y)
    {
        a: false,
        b: false
    }

    """
    return ivy.value_is_nan(ivy.sum(x), include_infs)


def exists(x: Any) -> bool:
    """Simple check as to whether the input is None or not.

    Parameters
    ----------
    x
        Input to check.

    Returns
    -------
    ret
        True if x is not None, else False.

    Examples
    --------
    With :code:`Any` input:

    >>> x = None
    >>> y = ivy.exists(x)
    >>> print(y)
    False

    >>> x = ""
    >>> y = ivy.exists(x)
    >>> print(y)
    True

    >>> x = []
    >>> y = ivy.exists(x)
    >>> print(y)
    True

    >>> x = 1
    >>> y = ivy.exists(x)
    >>> print(y)
    True

    >>> x = "abc"
    >>> y = ivy.exists(x)
    >>> print(y)
    True

    >>> x = [1, 0, -1, 1]
    >>> y = ivy.exists(x)
    >>> print(y)
    True

    >>> x = ivy.native_array([1, 2, 3, 1.2])
    >>> y = ivy.exists(x)
    >>> print(y)
    True

    >>> x = ivy.array([1, 2, 3, 1.2])
    >>> y = ivy.exists(x)
    >>> print(y)
    True

    With a mix of :code:`ivy.Container` and :code:`Any` input:

    >>> x = ivy.Container(a=None, b=None)
    >>> y = ivy.exists(x)
    >>> print(y)
    True

    >>> x = ivy.Container(a=None, b="")
    >>> y = ivy.exists(x)
    >>> print(y)
    True

    >>> x = ivy.Container(a=123, b="")
    >>> y = ivy.exists(x)
    >>> print(y)
    True

    >>> x = ivy.Container(a=ivy.array([1, 2, 3]), b=ivy.native_array([1, 0, 1.2]))
    >>> y = ivy.exists(x)
    >>> print(y)
    True

    """
    return x is not None


def default(
    x: Any,
    default_val: Any,
    catch_exceptions: bool = False,
    rev: bool = False,
    with_callable: bool = False,
) -> Any:
    """Returns x provided it exists (is not None), else returns default value.

    Parameters
    ----------
    x
        Input which may or may not exist (be None).
    default_val
        The default value.
    catch_exceptions
        Whether to catch exceptions from callable x. Default is False.
    rev
        Whether to reverse the input x and default_val. Default is False.
    with_callable
        Whether either of the arguments might be callable functions. Default is False.

    Returns
    -------
    ret
        x if x exists (is not None), else default.

    """
    with_callable = catch_exceptions or with_callable
    if rev:
        tmp = x
        x = default_val
        default_val = tmp
    if with_callable:
        x_callable = callable(x)
        default_callable = callable(default_val)
    else:
        x_callable = False
        default_callable = False
    if catch_exceptions:
        # noinspection PyBroadException
        try:
            x = x() if x_callable else x
        except Exception:
            return default_val() if default_callable else default_val
    else:
        x = x() if x_callable else x
    return x if exists(x) else default_val() if default_callable else default_val


def to_ivy_shape(shape: Union[ivy.Shape, ivy.NativeShape]) -> ivy.Shape:
    """Returns the input shape in ivy.Shape form

    Parameters
    ----------
    shape
        The input to be converted

    Returns
    -------
     ret
        the input in ivy.Shape form

    """
    if isinstance(shape, ivy.Shape):
        return shape
    return ivy.Shape(shape)


def to_native_shape(shape: Union[ivy.Shape, ivy.NativeShape]) -> ivy.NativeShape:
    """Returns the input shape in its native backend framework form

    Parameters
    ----------
    shape
        The input to be converted

    Returns
    -------
     ret
        the input in its native framework form

    """
    if isinstance(shape, ivy.NativeShape):
        return shape
    assert isinstance(shape, (int, list, tuple))
    if isinstance(shape, int):
        shape = (shape,)
    elif isinstance(shape, list):
        shape = tuple(shape)
    assert builtins.all([isinstance(v, int) for v in shape])
    return ivy.NativeShape(shape)


@handle_nestable
def try_else_none(fn: Callable, *args: Any, **kwargs: Any) -> Union[Callable, None]:
    """Try and return the function, otherwise return None
        if an exception was raised during function execution.

    Parameters
    ----------
    fn
        Function to try and call and return.
    args
        list of arguments.
    kwargs
        dictionay of keyword arguments

    Returns
    -------
        Either the function itself or None if an exception was raised
        during function execution.

    Examples
    --------
    with: if the function is executed without any exception
    >>> x = ivy.array([1, 2, 3])
    >>> y = ivy.array([4, 5, 6])
    >>> z = ivy.try_else_none(ivy.add,x, y)
    >>> print(z.__name__)
    add

    with: if the function is executed with an exception
    >>> x = ivy.array([1, 2, 3])
    >>> y = 'hemant'
    >>> z = ivy.try_else_none(ivy.add,x, y)
    >>> print(z)
    None

    """
    try:
        _ = fn(*args, **kwargs)
        return fn
    except Exception:
        return None


def arg_names(receiver):
    """
    Gets the expected keyword arguments for a function or class constructor.

    Parameters
    ----------
    receiver
        Function or class constructor

    Returns
    -------
    ret
        List containing the keyword arguments' names for a function or class constructor

    Examples
    --------
    >>> x = ivy.arg_names(ivy.tan)
    >>> print(x)
    ['x', 'out']

    >>> x = ivy.arg_names(ivy.optimizers.Adam)
    >>> print(x)
    ['lr', 'beta1', 'beta2', 'epsilon', 'inplace',
    'stop_gradients', 'compile_on_next_step', 'device']

    """
    return list(inspect.signature(receiver).parameters.keys())


def match_kwargs(kwargs, *receivers, allow_duplicates=False):
    """Match keyword arguments to either class or function receivers.

    Parameters
    ----------
    kwargs
        Keyword arguments to match.
    receivers
        Functions and/or classes to match the keyword arguments to.
    allow_duplicates
        Whether to allow one keyword argument to be used for multiple receivers.
        Default is False.

    Returns
    -------
    ret
        Sequence of keyword arguments split as best as possible.

    """
    split_kwargs = list()
    for receiver in receivers:
        expected_kwargs = arg_names(receiver)
        found_kwargs = {k: v for k, v in kwargs.items() if k in expected_kwargs}
        if not allow_duplicates:
            for k in found_kwargs.keys():
                del kwargs[k]
        split_kwargs.append(found_kwargs)
    if len(split_kwargs) == 1:
        return split_kwargs[0]
    return split_kwargs


def cache_fn(func: Callable) -> Callable:
    """Wrap a function, such that when cache=True is passed as an argument, a previously
    cached output is returned.

    Parameters
    ----------
    func
        The function to wrap, whose output should be cached for later.

    Returns
    -------
    ret
        The newly cache wrapped function.

    """
    global FN_CACHE
    if func not in FN_CACHE:
        FN_CACHE[func] = dict()

    def cached_fn(*args, **kwargs):
        """Summary.

        Parameters
        ----------
        *args

        **kwargs

        """
        key = "".join(
            [str(i) + ", " for i in args]
            + [" kw, "]
            + [str(i) + ", " for i in sorted(kwargs.items())]
        )
        cache = FN_CACHE[func]
        if key in cache:
            return cache[key]
        ret = func(*args, **kwargs)
        cache[key] = ret
        return ret

    return cached_fn


def current_backend_str() -> Union[str, None]:
    """Summary.

    Returns
    -------
    ret
        The framework string.

    """
    fw = current_backend()
    if not backend_stack:
        return ""
    return fw.current_backend_str()


@to_native_arrays_and_back
@handle_nestable
def einops_rearrange(
    x: Union[ivy.Array, ivy.NativeArray],
    pattern: str,
    *,
    out: Optional[ivy.Array] = None,
    **axes_lengths: Dict[str, int],
) -> ivy.Array:
    """Perform einops rearrange operation on input array x.

    Parameters
    ----------
    x
        Input array to be re-arranged.
    pattern
        Rearrangement pattern.
    axes_lengths
        Any additional specifications for dimensions.
    out
        optional output array, for writing the result to. It must have a shape that the
        inputs broadcast to.

    Returns
    -------
    ret
        New array with einops.rearrange having been applied.

    """
    ret = einops.rearrange(x, pattern, **axes_lengths)
    if ivy.exists(out):
        return ivy.inplace_update(out, ret)
    return ret


@to_native_arrays_and_back
@handle_nestable
def einops_reduce(
    x: Union[ivy.Array, ivy.NativeArray],
    pattern: str,
    reduction: Union[str, Callable],
    *,
    out: Optional[ivy.Array] = None,
    **axes_lengths: Dict[str, int],
) -> ivy.Array:
    """Perform einops reduce operation on input array x.

    Parameters
    ----------
    x
        Input array to be reduced.
    pattern
        Reduction pattern.
    reduction
        One of available reductions ('min', 'max', 'sum', 'mean', 'prod'), or callable.
    axes_lengths
        Any additional specifications for dimensions.
    out
        optional output array, for writing the result to. It must have a shape that the
        inputs broadcast to.

    Returns
    -------
    ret
        New array with einops.reduce having been applied.

    """
    ret = einops.reduce(x, pattern, reduction, **axes_lengths)
    if ivy.exists(out):
        return ivy.inplace_update(out, ret)
    return ret


@to_native_arrays_and_back
@handle_nestable
def einops_repeat(
    x: Union[ivy.Array, ivy.NativeArray],
    pattern: str,
    *,
    out: Optional[ivy.Array] = None,
    **axes_lengths: Dict[str, int],
) -> Union[ivy.Array, ivy.NativeArray]:
    """Perform einops repeat operation on input array x.

    Parameters
    ----------
    x
        Input array to be repeated.
    pattern
        Rearrangement pattern.
    axes_lengths
        Any additional specifications for dimensions.
    out
        optional output array, for writing the result to. It must have a shape that the
        inputs broadcast to.

    Returns
    -------
    ret
        New array with einops.repeat having been applied.

    """
    ret = einops.repeat(x, pattern, **axes_lengths)
    if ivy.exists(out):
        return ivy.inplace_update(out, ret)
    return ret


def get_min_denominator() -> float:
    """Get the global minimum denominator used by ivy for numerically stable division.

    Returns
    -------
    ret
        A float number of the global minimum denominator.

    Examples
    --------
    >>> x = ivy.get_min_denominator()
    >>> print(x)
    1e-12

    """
    return ivy._MIN_DENOMINATOR


def set_min_denominator(val: float) -> None:
    """Set the global minimum denominator used by ivy for numerically stable division.

    Parameters
    ----------
    val
        The new value to set the minimum denominator to.

    """
    ivy._MIN_DENOMINATOR = val


def get_min_base() -> float:
    """
    Gets the global minimum base used by ivy for numerically stable power raising.

    Returns
    -------
    ret
        Global minimum base number

    Examples
    --------
    >>> x = ivy.get_min_base()
    >>> print(x)
    1e-05

    """
    # noinspection PyProtectedMember
    return ivy._MIN_BASE


def set_min_base(val: float) -> None:
    """Set the global minimum base used by ivy for numerically stable power raising.

    Parameters
    ----------
    val
        The new value to set the minimum base to.


    Examples
    --------
    >>> x = ivy.get_min_base()
    >>> print(x)
    1e-05

    To set the minimum base to 1e-04

    >>> ivy.set_min_base(1e-04)
    >>> y = ivy.get_min_base()
    >>> print(y)
    1e-04

    """
    ivy._MIN_BASE = val


def stable_divide(
    numerator: Union[Number, ivy.Array, ivy.NativeArray, ivy.Container],
    denominator: Union[Number, ivy.Array, ivy.NativeArray, ivy.Container],
    min_denominator: Union[Number, ivy.Array, ivy.NativeArray, ivy.Container] = None,
) -> Union[Number, ivy.Array, ivy.NativeArray, ivy.Container]:
    """Divide the numerator by the denominator, with min denominator added to the
    denominator for numerical stability.

    Parameters
    ----------
    numerator
        The numerator of the division.
    denominator
        The denominator of the division.
    min_denominator
        The minimum denominator to use, use global ivy._MIN_DENOMINATOR by default.

    Returns
    -------
    ret
        The new item following the numerically stable division.

    Examples
    --------
    With :code:`int` input:
    >>> x = ivy.stable_divide(1, 2)
    >>> print(x)
    0.49999999999975

    >>> x = ivy.stable_divide(1, 4, min_denominator=1)
    >>> print(x)
    0.2

    With :code:`float` input:
    >>> x = ivy.stable_divide(5.0, 3.33)
    >>> print(x)
    1.5015015015010504

    With :code:`complex` input:
    >>> x = ivy.stable_divide(1+1j, 1-1j)
    >>> print(x)
    (5.000444502911705e-13+0.9999999999995j)

    With :code:`ivy.Array` input:
    >>> x = ivy.asarray([[10., 20., 30.],\
                        [40., 50., 60.]])
    >>> y = ivy.stable_divide(x, 10.)
    >>> print(y)
    ivy.array([[1., 2., 3.],
              [4., 5., 6.]])


    >>> x = ivy.asarray([1,2,3])
    >>> y = np.array((1., 3., 5.))
    >>> z = ivy.stable_divide(x, y)
    >>> print(z)
    ivy.array([1.   , 0.667, 0.6  ])

    >>> x = ivy.asarray([1., 2., 4.])
    >>> y = ivy.asarray([1., 0.5, 0.25])
    >>> z = ivy.asarray([0.01, 0.02, 0.03])
    >>> w = ivy.stable_divide(x, y, min_denominator=z)
    >>> print(w)
    ivy.array([ 0.99,  3.85, 14.3 ])

    With :code:`ivy.Container` input
    >>> x = ivy.Container(a=ivy.asarray([10., 15.]), b=ivy.asarray([20., 25.]))
    >>> y = ivy.stable_divide(x, 0.5)
    >>> print(y)
    {
        a: ivy.array([20., 30.]),
        b: ivy.array([40., 50.])
    }


    >>> x = ivy.Container(a=ivy.asarray([1., 2.]), b=ivy.asarray([3., 4.]))
    >>> y = ivy.Container(a=ivy.asarray([0.5, 2.5]), b=ivy.asarray([3.5, 0.4]))
    >>> z = ivy.stable_divide(x, y)
    >>> print(z)
    {
        a: ivy.array([2., 0.8]),
        b: ivy.array([0.857, 10.])
    }



    """
    # noinspection PyProtectedMember
    return numerator / (denominator + default(min_denominator, ivy._MIN_DENOMINATOR))


def stable_pow(base: Any, exponent: Any, min_base: float = None) -> Any:
    """Raise the base by the power, with MIN_BASE added to the base when exponent > 1
    for numerical stability.

    Parameters
    ----------
    base
        The numerator of the division.
    exponent
        The denominator of the division.
    min_base
        The minimum base to use, use global ivy._MIN_BASE by default.

    Returns
    -------
    ret
        The new item following the numerically stable division.


    """
    # noinspection PyProtectedMember
    return (base + default(min_base, ivy._MIN_BASE)) ** exponent


def get_all_arrays_in_memory():
    """Gets all arrays which are currently alive."""
    all_arrays = list()
    for obj in gc.get_objects():
        # noinspection PyBroadException
        try:
            if ivy.is_native_array(obj):
                all_arrays.append(obj)
        except Exception:
            pass
    return all_arrays


def num_arrays_in_memory():
    """Returns the number of arrays which are currently alive."""
    return len(get_all_arrays_in_memory())


def print_all_arrays_in_memory():
    """Prints all arrays which are currently alive."""
    for arr in get_all_arrays_in_memory():
        print(type(arr), arr.shape)


def set_queue_timeout(timeout):
    """
    Set the global queue timeout value (in seconds)
    Default value without this function being called is 15 seconds.

    Parameters
    ----------
    timeout
        The timeout when waiting for containers to arrive from the queues.
        To be set in seconds.


    Examples
    --------
    >> x = ivy.queue_timeout()
    >> print(x)
    15.0

    To set the timeout for example 30 seconds

    >> ivy.set_queue_timeout(30)
    >> y = ivy.queue_timeout()
    >> print(y)
    30

    """
    global TIMEOUT
    TIMEOUT = timeout


def queue_timeout():
    """Get the global queue timeout values (in seconds).

    Default value without this function being called is 10 seconds.

    """
    global TIMEOUT
    return TIMEOUT


def tmp_dir():
    """Get the path for directory that saves temporary files.

    Returns
    -------
    ret
        The path of directory that saves temporary files.

    """
    return TMP_DIR


def set_tmp_dir(tmp_dr):
    """Set the directory for saving temporary files.

    Parameters
    ----------
    tmp_dr

    """
    global TMP_DIR
    TMP_DIR = tmp_dr


def container_types():
    """Summary.

    Returns
    -------
    ret
        a key-value structure, and exposes public methods .keys(), .values() and
        items().

    """
    # noinspection PyBroadException
    try:
        return current_backend().container_types()
    except ValueError:
        return []


def inplace_arrays_supported(f=None):
    """Determine whether inplace arrays are supported for the current backend framework.

    Parameters
    ----------
    f
         (Default value = None)

    Returns
    -------
    ret
        Boolean, whether or not inplace arrays are supported.

    """
    return current_backend().inplace_arrays_supported()


def inplace_variables_supported(f=None):
    """Determine whether inplace variables are supported for the current backend
    framework.

    Parameters
    ----------
    f
         (Default value = None)

    Returns
    -------
    ret
        Boolean, whether or not inplace variables are supported.

    """
    return current_backend().inplace_variables_supported()


@inputs_to_native_arrays
@handle_nestable
def supports_inplace(x):
    """Determine whether inplace operations are supported for the data type of x.

    Parameters
    ----------
    x
        Input variable or array to check for inplace support for.

    Returns
    -------
    ret
        Boolean, whether or not inplace operations are supported for x.

    """
    if ivy.is_variable(x):
        return ivy.inplace_variables_supported()
    elif ivy.is_native_array(x):
        return ivy.inplace_arrays_supported()
    raise Exception("Input x must be either a variable or an array.")


@inputs_to_native_arrays
@handle_nestable
def assert_supports_inplace(x):
    """Asserts that inplace operations are supported for x, else raises exception.

    Parameters
    ----------
    x
        Input variable or array to check for inplace support for.

    Returns
    -------
    ret
        True if support, raises exception otherwise

    """
    if not ivy.supports_inplace(x):
        raise Exception(
            "Inplace operations are not supported {} types with {} backend".format(
                type(x), ivy.current_backend_str()
            )
        )
    return True


@handle_nestable
def inplace_update(
    x: Union[ivy.Array, ivy.NativeArray],
    val: Union[ivy.Array, ivy.NativeArray],
    ensure_in_backend: bool = False,
) -> ivy.Array:
    """Perform in-place update for the input array. This will always be performed on
    ivy.Array instances pass in the input, and will also be performed on the native
    array classes in the backend when the backend supports this. If the backend does
    not natively support inplace updates, and x is an ivy.NativeArray instance,
    then an exception will be thrown.

    Parameters
    ----------
    x
        The variable to update.
    val
        The array to update the variable with.
    ensure_in_backend
        Whether or not to ensure that the `ivy.NativeArray` is also inplace updated.
        In cases where it should be, backends which do not natively support inplace
        updates will raise an exception.

    Returns
    -------
    ret
        The array following the in-place update.

    """
    return current_backend(x).inplace_update(x, val, ensure_in_backend)


@handle_nestable
def inplace_decrement(
    x: Union[ivy.Array, ivy.NativeArray],
    val: Union[ivy.Array, ivy.NativeArray],
) -> ivy.Array:
    """Perform in-place decrement for the input array.

    Parameters
    ----------
    x
        The input array to be decremented by the defined value.
    val
        The value of decrement.

    Returns
    -------
    ret
        The array following the in-place decrement.

    This function conforms to the `Array API Standard
    <https://data-apis.org/array-api/latest/>`_. This docstring is an extension of the
    `docstring <https://data-apis.org/array-api/latest/API_specification/generated/signatures.elementwise_functions.tan.html>`_ # noqa
    in the standard.

    Both the description and the type hints above assumes an array input for simplicity,
    but this function is *nestable*, and therefore also accepts :code:`ivy.Container`
    instances in place of any of the arguments.

    Examples
    --------
    With :code:`ivy.Array` input:
    >>> x = ivy.array([[5.3, 7., 0.],\
                        [6.8, 8, 3.9],\
                        [0., 10., 6.3]])
    >>> y = ivy.inplace_decrement(x, 1.25)
    >>> print(y)
    ivy.array([[ 4.05,  5.75, -1.25],
       [ 5.55,  6.75,  2.65],
       [-1.25,  8.75,  5.05]])

    With :code:`ivy.NativeArray` input:
    >>> x = ivy.native_array([-10, 24, -3])
    >>> val = ivy.native_array([1, 2, 3])
    >>> y = ivy.inplace_decrement(x, val)
    >>> print(y)
    ivy.array([-11,  22,  -6])

    With :code:`ivy.Container` input
    >>> x = ivy.Container(a=ivy.array([0.5, -5., 30.]), b=ivy.array([0., -25., 50.]))
    >>> y = ivy.inplace_decrement(x, 1.5)
    >>> print(y)
    {
        a: ivy.array([-1., -6.5, 28.5]),
        b: ivy.array([-1.5, -26.5, 48.5])
    }

    >>> x = ivy.Container(a=ivy.array([0., 15., 30.]), b=ivy.array([0., 25., 50.]))
    >>> y = ivy.Container(a=ivy.array([0., 15., 30.]), b=ivy.array([0., 25., 50.]))
    >>> z = ivy.inplace_decrement(x, y)
    >>> print(z)
    {
        a: ivy.array([0., 0., 0.]),
        b: ivy.array([0., 0., 0.])
    }

    >>> x = ivy.Container(a=ivy.array([3., 7., 10.]), b=ivy.array([0., 75., 5.5]))
    >>> y = ivy.Container(a=ivy.array([2., 5.5, 7.]), b=ivy.array([0., 25., 2.]))
    >>> z = ivy.inplace_decrement(x, y)
    >>> print(z)
    {
        a: ivy.array([1., 1.5, 3.]),
        b: ivy.array([0., 50., 3.5])
    }

    """
    return current_backend(x).inplace_decrement(x, val)


@handle_nestable
def inplace_increment(
    x: Union[ivy.Array, ivy.NativeArray],
    val: Union[ivy.Array, ivy.NativeArray],
) -> ivy.Array:
    """Perform in-place increment for the input array.

    Parameters
    ----------
    x
        The input array to be incremented by the defined value.
    val
        The value of increment.

    Returns
    -------
    ret
        The array following the in-place increment.

    Examples
    --------
    With :code:`ivy.Array` input:
    >>> x = ivy.array([[5.3, 7., 0.],\
                        [6.8, 8, 3.9],\
                        [0., 10., 6.3]])
    >>> y = ivy.inplace_increment(x, 3.)
    >>> print(y)
    ivy.array([[ 8.3, 10.,  3.],
       [ 9.8, 11.,  6.9],
       [ 3., 13.,  9.3]])

     With :code:`ivy.NativeArray` input:
     >>> x = ivy.native_array([10, 20, 30])
     >>> val = ivy.native_array([1, 2, 3])
     >>> y = ivy.inplace_increment(x, val)
     >>> print(y)
     ivy.array([11, 22, 33])

    With :code:`ivy.Container` input
    >>> x = ivy.Container(a=ivy.array([0., 15., 30.]), b=ivy.array([0., 25., 50.]))
    >>> y = ivy.inplace_increment(x, 2.5)
    >>> print(y)
    {
        a: ivy.array([2.5, 17.5, 32.5]),
        b: ivy.array([2.5, 27.5, 52.5])
    }


    >>> x = ivy.Container(a=ivy.array([0., 15., 30.]), b=ivy.array([0., 25., 50.]))
    >>> y = ivy.Container(a=ivy.array([0., 15., 30.]), b=ivy.array([0., 25., 50.]))
    >>> z = ivy.inplace_increment(x, y)
    >>> print(z)
    {
        a: ivy.array([0., 30., 60.]),
        b: ivy.array([0., 50., 100.])
    }

    """
    return current_backend(x).inplace_increment(x, val)


@to_native_arrays_and_back
@handle_out_argument
@handle_nestable
def cumsum(
    x: Union[ivy.Array, ivy.NativeArray],
    axis: int = 0,
    *,
    out: Optional[Union[ivy.Array, ivy.NativeArray]] = None,
) -> Union[ivy.Array, ivy.NativeArray]:
    """Returns the cumulative sum of the elements along a given axis.

    Parameters
    ----------
    x
        Input array.
    axis
        int, Axis along which the cumulative sum is computed. By default 0.
    out
        optional output array, for writing the result to.

    Returns
    -------
    ret
        Input array with cumulatively summed elements along axis

    """
    return current_backend(x).cumsum(x, axis, out=out)


@to_native_arrays_and_back
@handle_out_argument
@handle_nestable
def cumprod(
    x: Union[ivy.Array, ivy.NativeArray],
    axis: int = 0,
    exclusive: Optional[bool] = False,
    *,
    out: Optional[Union[ivy.Array, ivy.NativeArray]] = None,
) -> Union[ivy.Array, ivy.NativeArray]:
    """Returns the cumulative product of the elements along a given axis.

    Parameters
    ----------
    x
        Input array.
    axis
        int , axis along which the cumulative product is computed. By default 0.
    exclusive
        optional bool, Whether to perform the cumprod exclusively. Defaults is False.
    out
        optional output array, for writing the result to. It must have a shape that the
        inputs broadcast to.

    Returns
    -------
    ret
        Input array with cumulatively multiplied elements along axis.

    Examples
    --------
    With :code:`ivy.Array` input:

    >>> x = ivy.array([2, 3, 4])
    >>> y = ivy.cumprod(x)
    >>> print(y)
    ivy.array([2, 6, 24])

    >>> x = ivy.array([2, 3, 4])
    >>> y = ivy.cumprod(x, exclusive=True)
    >>> print(y)
    ivy.array([1, 2, 6])

    >>> x = ivy.array([[2, 3],
                       [5, 7],
                       [11, 13]])
    >>> y = ivy.zeros((3, 2))
    >>> ivy.cumprod(x, axis=1, exclusive=True, out=y)
    >>> print(y)
    ivy.array([[ 1.,  2.],
               [ 1.,  5.],
               [ 1., 11.]])

    >>> x = ivy.array([[2, 3],[5, 7],[11, 13]])
    >>> ivy.cumprod(x, axis=0, exclusive=True, out=x)
    >>> print(x)
    ivy.array([[1,  1],
               [2,  3],
               [10, 21]])

    >>> x = ivy.array([[2, 3],[5, 7],[11, 13]])
    >>> y = ivy.zeros((3, 2))
    >>> x.cumprod(axis=0, exclusive=True, out=y)
    >>> print(x)
    ivy.array([[1.,  1.],
                [2.,  3.],
                [10., 21.]])

    With :code:`ivy.Container` input:

    >>> x = ivy.Container(a=ivy.array([2, 3, 4]), b=ivy.array([3, 4, 5]))
    >>> y = ivy.cumprod(x)
    >>> print(y)
    {
        a: ivy.array([2, 6, 24]),
        b: ivy.array([3, 12, 60])
    }

    >>> x = ivy.Container(a=ivy.array([2, 3, 4]), b=ivy.array([3, 4, 5]))
    >>> y = ivy.cumprod(x, exclusive=True)
    >>> print(y)
    {
        a: ivy.array([1, 2, 6]),
        b: ivy.array([1, 3, 12])
    }

    >>> x = ivy.Container(a=ivy.array([[2, 3],
                                       [5, 7],
                                       [11, 13]]),
                          b=ivy.array([[3, 4],
                                       [4, 5],
                                       [5, 6]]))
    >>> y = ivy.Container(a = ivy.zeros((3, 2)), b = ivy.zeros((3, 2)))
    >>> ivy.cumprod(x, axis=1, exclusive=True, out=y)
    >>> print(y)
    {
        a: ivy.array([[1, 2],
                      [1, 5],
                      [1, 11]]),
        b: ivy.array([[1, 3],
                      [1, 4],
                      [1, 5]])
    }

    >>> x = ivy.Container(a=ivy.array([[2, 3],
                                        [5, 7],
                                        [11, 13]]),
                            b=ivy.array([[3, 4],
                                        [4, 5],
                                        [5, 6]]))
    >>> x.cumprod(axis=0, exclusive=True, out=x)
    >>> print(x)
    {
        a: ivy.array([[1, 1],
                      [2, 3],
                      [10, 21]]),
        b: ivy.array([[1, 1],
                      [3, 4],
                      [15, 42]])
    }
    """
    return current_backend(x).cumprod(x, axis, exclusive, out=out)


@to_native_arrays_and_back
@handle_out_argument
@handle_nestable
def scatter_flat(
    indices: Union[ivy.Array, ivy.NativeArray],
    updates: Union[ivy.Array, ivy.NativeArray],
    size: Optional[int] = None,
    tensor: Optional[Union[ivy.Array, ivy.NativeArray]] = None,
    reduction: str = "sum",
    *,
    out: Optional[Union[ivy.Array, ivy.NativeArray]] = None,
) -> Union[ivy.Array, ivy.NativeArray]:
    """Scatter flat updates into a new flat array according to flat indices.

    Parameters
    ----------
    indices
        Indices for the new values to occupy.
    updates
        Values for the new array to hold.
    size
        The size of the result.
    tensor
        The tensor in which to scatter the results, default is None, in which case the
        size is used to
        scatter into a zeros array.
    reduction
        The reduction method for the scatter, one of 'sum', 'min', 'max' or 'replace'
    device
        device on which to create the array 'cuda:0', 'cuda:1', 'cpu' etc. Same as
        updates if None.
    out
        optional output array, for writing the result to. It must have a shape that the
        inputs broadcast to.

    Returns
    -------
    ret
        New array of given shape, with the values scattered at the indices.

    """
    return current_backend(indices).scatter_flat(
        indices, updates, size, tensor, reduction, out=out
    )


@to_native_arrays_and_back
@handle_out_argument
@handle_nestable
def scatter_nd(
    indices: Union[ivy.Array, ivy.NativeArray],
    updates: Union[ivy.Array, ivy.NativeArray],
    shape: Optional[Union[ivy.Shape, ivy.NativeShape]] = None,
    tensor: Optional[Union[ivy.Array, ivy.NativeArray]] = None,
    reduction: str = "sum",
    *,
<<<<<<< HEAD
    out: Optional[ivy.Array] = None,
=======
<<<<<<< HEAD
    out: Optional[Union[ivy.Array, ivy.NativeArray]] = None,
=======
    out: Optional[ivy.Array] = None,
>>>>>>> 398abadb63f1fed0717c5c2c36dfa5d23d5a7d4b
>>>>>>> d23afa33
) -> ivy.Array:
    """Scatter updates into a new array according to indices.

    Parameters
    ----------
    indices
        Indices for the new values to occupy.
    updates
        Values for the new array to hold.
    shape
        The shape of the result. Default is None, in which case tensor argument must be
        provided.
    tensor
        The tensor in which to scatter the results, default is None, in which case the
        shape arg is used to
        scatter into a zeros array.
    reduction
        The reduction method for the scatter, one of 'sum', 'min', 'max' or 'replace'
    device
        device on which to create the array 'cuda:0', 'cuda:1', 'cpu' etc. Same as
        updates if None.
    out
        optional output array, for writing the result to. It must have a shape that the
        inputs broadcast to.

    Returns
    -------
    ret
        New array of given shape, with the values scattered at the indices.
    
    Examples
    --------
    scatter values into a zeros array
    
    >> indices = ivy.Array([4, 3, 1, 7])
    >> updates = ivy.Array([9, 10, 11, 12])
    >> shape = ivy.Array([8])
    >> scatter = ivy.scatter_nd(indices, updates, shape)
    >> print(scatter)
    [0, 11, 0, 10, 9, 0, 0, 12]

    scatter values into an array

    >> arr = ivy.Array([1,2,3,4,5,6,7,8, 9, 10])
    >> indices = ivy.Array([4, 3, 1, 7])
    >> updates = ivy.Array([9, 10, 11, 12])
    >> scatter = ivy.scatter_nd(indices, updates, arr)
    >> print(scatter)
    [1,11,3,10,9,6,7,12, 9, 10]

    Examples
    --------
    scatter into an empty array
    >> indices = ivy.array([[4],[3],[6]])
    >> updates = ivy.Container(a=ivy.array([100, 200, 200]),
                    b=ivy.array([20, 30, 40]))
    >> shape = ivy.Container(a=ivy.array([10]),
                            b = ivy.array([10]))
    >> z = ivy.scatter_nd(indices, updates, shape=shape, reduction='replace')
    print(z)
    {
        a: ivy.array([0, 0, 0, 200, 100, 0, 200, 0, 0, 0]),
        b: ivy.array([0, 0, 0, 30, 20, 0, 40, 0, 0, 0])
    }

    scatter into an array
    >> indices = ivy.array([[4],[3],[6]])
    >> updates = ivy.Container(a=ivy.array([100, 200, 200]),
                    b=ivy.array([20, 30, 40]))
    >> shape = ivy.array([10, 10])
    >> arr = ivy.Container(a=ivy.array([1, 2, 3, 4, 5, 6, 7, 8, 9, 10]),
                            b = ivy.array([1, 2, 3, 4, 5, 6, 7, 8, 9, 10]))
    >> z = ivy.scatter_nd(indices, updates, tensor=arr, reduction='replace')
    >> print(z)
    {
        a: ivy.array([1, 2, 3, 200, 100, 6, 200, 8, 9, 10]),
        b: ivy.array([1, 2, 3, 30, 20, 6, 40, 8, 9, 10])
    }


    """
    return current_backend(indices).scatter_nd(
        indices, updates, shape, tensor, reduction, out=out
    )


@to_native_arrays_and_back
@handle_out_argument
@handle_nestable
def gather(
    params: Union[ivy.Array, ivy.NativeArray],
    indices: Union[ivy.Array, ivy.NativeArray],
    axis: int = -1,
    *,
    out: Optional[Union[ivy.Array, ivy.NativeArray]] = None,
) -> Union[ivy.Array, ivy.NativeArray]:
    """Gather slices from params at axis according to indices.

    Parameters
    ----------
    params
        array, the array from which to gather values.
    indices
        array, index array.
    axis
        optional int, the axis from which to gather from. Default is -1.
    device
        optional ivy.Device, device on which to create the array 'cuda:0', 'cuda:1',
        'cpu' etc. Same as x if None.
    out
        optional output array, for writing the result to.

    Returns
    -------
    ret
        New array with the values gathered at the specified indices along the specified
        axis.

    Both the description and the type hints above assumes an array input for simplicity,
    but this function is *nestable*, and therefore also accepts :code:`ivy.Container`
    instances in place of any of the arguments.

    Functional Examples
    -------------------

    With :code:`ivy.Array` input:

    >>> x = ivy.array([0., 1., 2.])
    >>> y = ivy.array([0, 1])
    >>> print(ivy.gather(x, y))
    ivy.array([0., 1.])

    >>> x = ivy.array([[0., 1., 2.], \
                        [3., 4., 5.]])
    >>> y = ivy.array([[0, 1], \
                        [1, 2]])
    >>> z = ivy.array([[0., 0.], \
                        [0., 0.]])
    >>> ivy.gather(x, y, out=z)
    >>> print(z)
    ivy.array([[0., 1.],
               [4., 5.]])

    >>> x = ivy.array([[[0., 1.], [2., 3.]], \
                        [[4., 5.], [6., 7.]], \
                        [[8., 9.], [10., 11.]]])
    >>> y = ivy.array([[[0, 1]], \
                        [[1, 2]], \
                        [[2, 0]]])
    >>> ivy.gather(x, y, axis=0, out=x)
    >>> print(x)
    ivy.array([[[0.,5.]],[[4.,9.]],[[8.,1.]]])

    With :code:`ivy.NativeArray` input:

    >>> x = ivy.native_array([0., 1., 2.])
    >>> y = ivy.native_array([0, 1])
    >>> print(ivy.gather(x, y))
    ivy.array([0., 1.])

    With a mix of :code:`ivy.Array` and :code:`ivy.NativeArray` inputs:

    >>> x = ivy.native_array([0., 1., 2.])
    >>> y = ivy.array([0, 1])
    >>> print(ivy.gather(x, y))
    ivy.array([0., 1.])

    With a mix of :code:`ivy.Array` and :code:`ivy.Container` inputs:

    >>> x = ivy.Container(a = ivy.array([0., 1., 2.]), \
                          b = ivy.array([4., 5., 6.]))
    >>> y = ivy.array([0, 1])
    >>> print(ivy.gather(x, y))
    {
        a: ivy.array([0., 1.]),
        b: ivy.array([4., 5.])
    }

    With :code:`ivy.Container` input:

    >>> x = ivy.Container(a = ivy.array([0., 1., 2.]), \
                          b = ivy.array([4., 5., 6.]))
    >>> y = ivy.Container(a = ivy.array([0, 1]), \
                          b = ivy.array([1, 2]))
    >>> print(ivy.gather(x, y))
    {
        a: ivy.array([0., 1.]),
        b: ivy.array([5., 6.])
    }

    Instance Method Examples
    ------------------------

    Using :code:`ivy.Array` instance method:

    >>> x = ivy.array([0., 1., 2.])
    >>> y = ivy.array([0, 1])
    >>> print(x.gather(y))
    ivy.array([0., 1.])

    Using :code:`ivy.Container` instance method:

    >>> x = ivy.Container(a = ivy.array([0., 1., 2.]), \
                          b = ivy.array([4., 5., 6.]))
    >>> y = ivy.Container(a = ivy.array([0, 1]), \
                          b = ivy.array([1, 2]))
    >>> print(x.gather(y))
    {
        a: ivy.array([0., 1.]),
        b: ivy.array([5., 6.])
    }
    """
    return current_backend(params).gather(params, indices, axis, out=out)


@to_native_arrays_and_back
@handle_out_argument
@handle_nestable
def gather_nd(
    params: Union[ivy.Array, ivy.NativeArray],
    indices: Union[ivy.Array, ivy.NativeArray],
    *,
    out: Optional[ivy.Array] = None,
) -> Union[ivy.Array, ivy.NativeArray]:
    """Gather slices from params into a array with shape specified by indices.

    Parameters
    ----------
    params
        The array from which to gather values.
    indices
        Index array.
    device
        device on which to create the array 'cuda:0', 'cuda:1', 'cpu' etc. Same as x if
        None.
    out
        optional output array, for writing the result to. It must have a shape that the
        inputs broadcast to.

    Returns
    -------
    ret
        New array of given shape, with the values gathered at the indices.

    Examples
    --------
    With :code:`ivy.Array` input:

    >>> x = ivy.array([0., 1., 2., 3., 4., 5., 6.])
    >>> y = ivy.array([1])
    >>> print(ivy.gather_nd(x, y))
    ivy.array(1.)

    With :code:`ivy.NativeArray` input:

    >>> x = ivy.native_array([0., 1., 2.])
    >>> y = ivy.native_array([1])
    >>> print(ivy.gather_nd(x, y))
    ivy.array(1.)

    With a mix of :code:`ivy.Array` and :code:`ivy.NativeArray` inputs:

    >>> x = ivy.native_array([0., 1., 2.])
    >>> y = ivy.array([1])
    >>> print(ivy.gather_nd(x, y))
    ivy.array(1.)

    With a mix of :code:`ivy.Array` and :code:`ivy.Container` inputs:

    >>> x = ivy.Container(a=ivy.array([0., 1., 2.]), \
                          b=ivy.array([4., 5., 6.]))
    >>> y = ivy.array([1])
    >>> print(ivy.gather_nd(x, y))
    {
        a: ivy.array(1.),
        b: ivy.array(5.)
    }

    With :code:`ivy.Container` input:

    >>> x = ivy.Container(a=ivy.array([0., 1., 2.]), \
                          b=ivy.array([4., 5., 6.]))
    >>> y = ivy.Container(a=ivy.array([0]), \
                          b=ivy.array([2]))
    >>> print(ivy.gather_nd(x, y))
    {
        a: ivy.array(0.),
        b: ivy.array(6.)
    }
    """
    res = current_backend(params, indices).gather_nd(params, indices)
    if ivy.exists(out):
        return ivy.inplace_update(out, res)
    return res


@handle_nestable
def multiprocessing(context: str = None):
    """Return backend-specific multiprocessing module.

    Parameters
    ----------
    context
        The context of the multiprocessing, either fork, forkserver or spawn.
        Default is None.

    Returns
    -------
    ret
        Multiprocessing module

    """
    return current_backend().multiprocessing(context)


@to_native_arrays_and_back
@handle_out_argument
@handle_nestable
def indices_where(
    x: Union[ivy.Array, ivy.NativeArray],
    *,
    out: Optional[Union[ivy.Array, ivy.NativeArray]] = None,
) -> Union[ivy.Array, ivy.NativeArray]:
    """Returns indices or true elements in an input boolean array.

    Parameters
    ----------
    x
        Boolean array, for which indices are desired.
    out
        optional output array, for writing the result to. It must have a shape that the
        inputs broadcast to.

    Returns
    -------
    ret
        Indices for where the boolean array is True.

    """
    return current_backend(x).indices_where(x, out=out)


@to_native_arrays_and_back
@handle_out_argument
@infer_device
@handle_nestable
def one_hot(
    indices: Union[ivy.Array, ivy.NativeArray],
    depth: int,
    *,
    device: Union[ivy.Device, ivy.NativeDevice] = None,
    out: Optional[Union[ivy.Array, ivy.NativeArray]] = None,
) -> Union[ivy.Array, ivy.NativeArray]:
    """Returns a one-hot array.

    Parameters
    ----------
    indices
        Indices for where the ones should be scattered *[batch_shape, dim]*
    depth
        Scalar defining the depth of the one-hot dimension.
    device
        device on which to create the array 'cuda:0', 'cuda:1', 'cpu' etc. Same as x if
        None.
    out
        optional output array, for writing the result to. It must have a shape that the
        inputs broadcast to.

    Returns
    -------
    ret
        Tensor of zeros with the same shape and type as a, unless dtype provided which
        overrides.

    """
    return current_backend(indices).one_hot(indices, depth, device=device, out=out)


@to_native_arrays_and_back
@handle_nestable
def shape(
    x: Union[ivy.Array, ivy.NativeArray], as_array: bool = False
) -> Union[ivy.Shape, ivy.NativeShape]:
    """Returns the shape of the array ``x``.

    Parameters
    ----------
    x
        Input array to infer the shape of.
    as_array
        Whether to return the shape as a array, default False.

    Returns
    -------
    ret
        Shape of the array ``x``.

    Examples
    --------
    >>> x = ivy.array([[-1, 0, 1],[1, 0, -1]])
    >>> y = ivy.shape(x)
    >>> z = ivy.shape(x, as_array = True)
    >>> print(y)
    (2, 3)

    >>> print(z)
    ivy.array([2, 3])

    """
    return current_backend(x).shape(x, as_array)


def set_shape_array_mode(mode: bool) -> None:
    """Set the mode of returning shape as ivy.Array to the given mode instance

    Parameter
    ---------
    mode
        boolean whether to return shape as ivy.Array

    Examples
    --------
    >>> ivy.set_shape_array_mode(False)
    >>> ivy.shape_array_mode()
    False

    >>> ivy.set_shape_array_mode(True)
    >>> ivy.shape_array_mode()
    True
    """
    global shape_array_mode_stack
    if not isinstance(mode, bool):
        raise Exception("set_shape_array_mode only accepts type bool")
    shape_array_mode_stack.append(mode)


def unset_shape_array_mode() -> None:
    """Reset the mode of returning shape as ivy.Array to the previous state

    Examples
    --------
    >>> ivy.set_shape_array_mode(True)
    >>> ivy.shape_array_mode()
    True

    >>> ivy.unset_shape_array_mode()
    >>> ivy.shape_array_mode()
    False
    """
    global shape_array_mode_stack
    if shape_array_mode_stack:
        shape_array_mode_stack.pop(-1)


def shape_array_mode() -> bool:
    """Get the current state of shape_array_mode

    Examples
    --------
    >>> ivy.shape_array_mode()
    False

    >>> ivy.set_shape_array_mode(True)
    >>> ivy.shape_array_mode()
    True
    """
    global shape_array_mode_stack
    if not shape_array_mode_stack:
        return False
    return shape_array_mode_stack[-1]


@to_native_arrays_and_back
@handle_nestable
def get_num_dims(x: Union[ivy.Array, ivy.NativeArray], as_array: bool = False) -> int:
    """Returns the number of dimensions of the array x.

    Parameters
    ----------
    x
        Input array to infer the number of dimensions for.
    as_array
        Whether to return the shape as a array, default False.

    Returns
    -------
    ret
        Shape of the array

    """
    return current_backend(x).get_num_dims(x, as_array)


def arg_info(fn: Callable, *, name: str = None, idx: int = None):
    """
    Return the index and `inspect.Parameter` representation of the specified argument.
    In the form of a dict with keys "idx" and "param".

    Parameters
    ----------
    fn
        The function to retrieve the argument information for
    name
        The name of the argument
    idx
        the index of the argument in the inputs

    Returns
    -------
    ret
        a `dict` containing the idx, and the `inspect.Parameter` for the argument,
        which itself contains the parameter name, type, and other helpful information.
    """
    if (not ivy.exists(name) and not ivy.exists(idx)) or (
        ivy.exists(name) and ivy.exists(idx)
    ):
        raise Exception(
            "exactly one of the keyword arguments name or idx " "must be provided"
        )
    params = inspect.signature(fn).parameters
    if ivy.exists(name):
        return {"idx": list(params).index(name), "param": params[name]}
    return {"idx": idx, "param": list(params.values())[idx]}


def _is_valid_device_and_dtypes_attributes(fn: Callable) -> bool:
    if hasattr(fn, "unsupported_device_and_dtype") and hasattr(
        fn, "supported_device_and_dtype"
    ):
        fn_unsupported_device_and_dtype = fn.unsupported_device_and_dtype
        fn_supported_device_and_dtype = fn.supported_device_and_dtype
        if isinstance(fn_unsupported_device_and_dtype, dict):
            if isinstance(fn_supported_device_and_dtype, dict):
                backend_str = ivy.current_backend_str()
                if (
                    backend_str in fn_unsupported_device_and_dtype
                    and backend_str in fn_supported_device_and_dtype
                ):
                    return False
                elif (
                    "devices" in fn_unsupported_device_and_dtype
                    and "devices" in fn_supported_device_and_dtype
                ):
                    return False
    return True


@handle_nestable
def function_unsupported_devices_and_dtypes(fn: Callable) -> Dict:
    """Returns the unsupported combination of devices and dtypes
     of the current backend's function.

    Parameters
    ----------
    fn
        The function to check for the unsupported device and dtype attribute

    Returns
    -------
    ret
        The unsupported combination of devices and dtypes of the function
    """
    if not _is_valid_device_and_dtypes_attributes(fn):
        raise Exception(
            "supported_device_and_dtypes and unsupported_device_and_dtypes \
             attributes cannot both exist in a particular backend"
        )

    unsupported_devices_dtype = {"devices": (), "dtypes": ()}
    if hasattr(fn, "unsupported_device_and_dtype"):
        fn_unsupported_devices_dtypes = fn.unsupported_device_and_dtype
        if isinstance(fn_unsupported_devices_dtypes, dict):
            backend_str = ivy.current_backend_str()
            if backend_str in fn_unsupported_devices_dtypes:
                fn_unsupported_devices_dtypes = fn_unsupported_devices_dtypes[
                    backend_str
                ]

            elif "devices" not in fn_unsupported_devices_dtypes:
                return unsupported_devices_dtype

            keys = list(fn_unsupported_devices_dtypes.keys())
            if "dtypes" in keys and "devices" in keys:
                unsupported_devices_dtype["devices"] += fn_unsupported_devices_dtypes[
                    "devices"
                ]

                if isinstance(fn_unsupported_devices_dtypes["dtypes"][0], tuple):
                    for dtypes in fn_unsupported_devices_dtypes["dtypes"]:
                        unsupported_devices_dtype["dtypes"] += (dtypes,)
                else:
                    unsupported_devices_dtype["dtypes"] += (
                        fn_unsupported_devices_dtypes["dtypes"],
                    )
            else:
                raise Exception(
                    "'unsupported_device_and_dtype' attr must have keys \
                     'devices' and 'dtypes'"
                )
        else:
            raise Exception(
                "Have to provide a dictionary to 'unsupported_device_and_dtype' attr \
                 with keys 'devices' and 'dtypes'"
            )
    return unsupported_devices_dtype


@handle_nestable
def function_supported_devices_and_dtypes(fn: Callable) -> Dict:
    """Returns the supported combination of devices and dtypes
     of the current backend's function.

    Parameters
    ----------
    fn
        The function to check for the supported device and dtype attribute

    Returns
    -------
    ret
        The unsupported devices of the function
    """
    if not _is_valid_device_and_dtypes_attributes(fn):
        raise Exception(
            "supported_device_and_dtypes and unsupported_device_and_dtypes \
             attributes cannot both exist in a particular backend"
        )

    supported_devices_dtype = {"devices": (), "dtypes": ()}
    if hasattr(fn, "supported_device_and_dtype"):
        fn_supported_devices_dtypes = fn.supported_device_and_dtype
        if isinstance(fn_supported_devices_dtypes, dict):
            backend_str = ivy.current_backend_str()
            if backend_str in fn_supported_devices_dtypes:
                fn_supported_devices_dtypes = fn_supported_devices_dtypes[backend_str]
            elif "devices" not in fn_supported_devices_dtypes:
                return supported_devices_dtype
            keys = list(fn_supported_devices_dtypes.keys())
            if "dtypes" in keys and "devices" in keys:
                supported_devices_dtype["devices"] += fn_supported_devices_dtypes[
                    "devices"
                ]

                if isinstance(fn_supported_devices_dtypes["dtypes"][0], tuple):
                    for dtypes in fn_supported_devices_dtypes["dtypes"]:
                        supported_devices_dtype["dtypes"] += dtypes
                else:
                    supported_devices_dtype["dtypes"] += (
                        fn_supported_devices_dtypes["dtypes"],
                    )
            else:
                raise Exception(
                    "'supported_device_and_dtype' attr must have keys \
                     'devices' and 'dtypes'"
                )
        else:
            raise Exception(
                "Have to provide a dictionary to 'supported_device_and_dtype' attr \
                 with keys 'devices' and 'dtypes'"
            )
    return supported_devices_dtype<|MERGE_RESOLUTION|>--- conflicted
+++ resolved
@@ -2838,15 +2838,7 @@
     tensor: Optional[Union[ivy.Array, ivy.NativeArray]] = None,
     reduction: str = "sum",
     *,
-<<<<<<< HEAD
     out: Optional[ivy.Array] = None,
-=======
-<<<<<<< HEAD
-    out: Optional[Union[ivy.Array, ivy.NativeArray]] = None,
-=======
-    out: Optional[ivy.Array] = None,
->>>>>>> 398abadb63f1fed0717c5c2c36dfa5d23d5a7d4b
->>>>>>> d23afa33
 ) -> ivy.Array:
     """Scatter updates into a new array according to indices.
 
