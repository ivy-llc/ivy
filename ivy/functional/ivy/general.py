"""Collection of general Ivy functions."""

# global
import gc
import math
import einops
import inspect
import builtins
import numpy as np
from numbers import Number
from typing import Callable, Any, Union, List, Tuple, Dict, Iterable, Optional

# local
import ivy
from ivy.functional.ivy.device import dev
from ivy.backend_handler import current_backend, backend_stack
from ivy.func_wrapper import (
    infer_device,
    inputs_to_native_arrays,
    to_native_arrays_and_back,
    handle_out_argument,
    handle_nestable,
)

FN_CACHE = dict()
INF = float("inf")
TIMEOUT = 15.0
TMP_DIR = "/tmp"

array_mode_stack = list()
shape_array_mode_stack = list()
nestable_mode_stack = list()


def get_referrers_recursive(
    item, depth=0, max_depth=None, seen_set=None, local_set=None
):
    """Summary.

    Parameters
    ----------
    item

    depth
         (Default value = 0)
    max_depth
         (Default value = None)
    seen_set
         (Default value = None)
    local_set
         (Default value = None`)

    """
    seen_set = ivy.default(seen_set, set())
    local_set = ivy.default(local_set, set())
    ret_cont = ivy.Container(
        repr=str(item).replace(" ", ""),
        alphabetical_keys=False,
        keyword_color_dict={"repr": "magenta"},
    )
    referrers = [
        ref
        for ref in gc.get_referrers(item)
        if not (
            isinstance(ref, dict)
            and min([k in ref for k in ["depth", "max_depth", "seen_set", "local_set"]])
        )
    ]
    local_set.add(str(id(referrers)))
    for ref in referrers:
        ref_id = str(id(ref))
        if ref_id in local_set or hasattr(ref, "cell_contents"):
            continue
        seen = ref_id in seen_set
        seen_set.add(ref_id)
        refs_rec = lambda: get_referrers_recursive(
            ref, depth + 1, max_depth, seen_set, local_set
        )
        this_repr = "tracked" if seen else str(ref).replace(" ", "")
        if not seen and (not max_depth or depth < max_depth):
            val = ivy.Container(
                repr=this_repr,
                alphabetical_keys=False,
                keyword_color_dict={"repr": "magenta"},
            )
            refs = refs_rec()
            for k, v in refs.items():
                val[k] = v
        else:
            val = this_repr
        ret_cont[str(ref_id)] = val
    return ret_cont


def is_native_array(
    x: Union[ivy.Array, ivy.NativeArray], exclusive: bool = False
) -> bool:
    """
    Determines whether the input x is a Native Array.

    Parameters
    ----------
    x
        The input to check
    exclusive
        Whether to check if the data type is exclusively an array, rather than a
        variable or traced array.

    Returns
    -------
    ret
        Boolean, whether or not x is a native array.

    Examples
    --------
    >>> x = ivy.array([0, 1, 2])
    >>> ivy.is_native_array(x)
    False

    >>> x = ivy.native_array([1.5, 2.3, 4.9, 2.6])
    >>> ivy.is_native_array(x)
    True

    >>> x = ivy.native_array([-1, 2, 7, -3])
    >>> ivy.is_native_array(x, False)
    True

    >>> x = ivy.native_array([9.1, -8.3, 2.8, 3.0])
    >>> ivy.is_native_array(x, True)
    True

    >>> x = ivy.array([5, 2, 6, 9])
    >>> ivy.is_native_array(x, True)
    False

    """
    try:
        return current_backend(x).is_native_array(x, exclusive)
    except ValueError:
        return False


def is_ivy_array(x: Any, exclusive: bool = False) -> bool:
    """Determines whether the input x is an Ivy Array.

    Parameters
    ----------
    x
        The input to check
    exclusive
        Whether to check if the data type is exclusively an array, rather than a
        variable or traced array.

    Returns
    -------
    ret
        Boolean, whether or not x is an array.

    Examples
    --------
    >>> x = [0., 1., 2.]
    >>> ivy.is_ivy_array(x)
    False

    >>> x = ivy.array([0., 1., 2.])
    >>> ivy.is_ivy_array(x)
    True

    """
    return isinstance(x, ivy.Array) and ivy.is_native_array(x.data, exclusive)


def is_array(x: Any, exclusive: bool = False) -> bool:
    """Determines whether the input x is either an Ivy Array or a Native Array.

    Parameters
    ----------
    x
        The input to check
    exclusive
        Whether to check if the data type is exclusively an array, rather than a
        variable or traced array.

    Returns
    -------
    ret
        Boolean, whether or not x is an array.

    """
    return ivy.is_ivy_array(x, exclusive) or ivy.is_native_array(x, exclusive)


def is_ivy_container(x: Any) -> bool:
    """Determines whether the input x is an Ivy Container.

    Parameters
    ----------
    x
        The input to check

    Returns
    -------
    ret
        Boolean, whether or not x is an ivy container.

    """
    return isinstance(x, ivy.Container)


def set_array_mode(mode: bool) -> None:
    """Set the mode of whether to convert inputs to ivy.NativeArray, then convert
    outputs back to ivy.Array

    Parameter
    ---------
    mode
        boolean whether to perform ivy.Array conversions

    Examples
    --------
    >>> ivy.set_array_mode(False)
    >>> ivy.get_array_mode()
    False

    >>> ivy.set_array_mode(True)
    >>> ivy.get_array_mode()
    True
    """
    global array_mode_stack
    if not isinstance(mode, bool):
        raise Exception("set_array_mode only accepts type bool")
    array_mode_stack.append(mode)


def unset_array_mode() -> None:
    """Reset the mode of converting inputs to ivy.NativeArray, then converting
    outputs back to ivy.Array to the previous state

    Examples
    --------
    >>> ivy.set_array_mode(False)
    >>> ivy.get_array_mode()
    False

    >>> ivy.unset_shape_array_mode()
    >>> ivy.get_array_mode()
    True
    """
    global array_mode_stack
    if array_mode_stack:
        array_mode_stack.pop(-1)


def get_array_mode() -> bool:
    """Get the current state of array_mode

    Examples
    --------
    >>> ivy.get_array_mode()
    True

    >>> ivy.set_array_mode(False)
    >>> ivy.get_array_mode()
    False
    """
    global array_mode_stack
    if not array_mode_stack:
        return True
    return array_mode_stack[-1]


def set_nestable_mode(mode: bool) -> None:
    """Set the mode of whether to check if function inputs are ivy.Container

    Parameter
    ---------
    mode
        boolean whether to check if function inputs are ivy.Container

    Examples
    --------
    >>> ivy.set_nestable_mode(False)
    >>> ivy.get_nestable_mode()
    False

    >>> ivy.set_nestable_mode(True)
    >>> ivy.get_nestable_mode()
    True
    """
    global nestable_mode_stack
    if not isinstance(mode, bool):
        raise Exception("set_nestable_mode only accepts type bool")
    nestable_mode_stack.append(mode)


def unset_nestable_mode() -> None:
    """Reset the mode of whether to check if function inputs are ivy.Container
    to the previous state

    Examples
    --------
    >>> ivy.set_nestable_mode(False)
    >>> ivy.get_nestable_mode()
    False

    >>> ivy.unset_nestable_mode()
    >>> ivy.get_nestable_mode()
    True
    """
    global nestable_mode_stack
    if nestable_mode_stack:
        nestable_mode_stack.pop(-1)


def get_nestable_mode() -> bool:
    """Get the current mode of whether to check if function inputs are ivy.Container.
    Default is True.

    Examples
    --------
    >>> ivy.get_nestable_mode()
    True

    >>> ivy.set_nestable_mode(False)
    >>> ivy.get_nestable_mode()
    False
    """
    global nestable_mode_stack
    if not nestable_mode_stack:
        return True
    return nestable_mode_stack[-1]


@to_native_arrays_and_back
@handle_out_argument
@handle_nestable
def copy_array(
    x: Union[ivy.Array, ivy.NativeArray], *, out: Optional[ivy.Array] = None
) -> ivy.Array:
    """Copy an array.

    Returns
    -------
    ret
        a copy of the input array ``x``.

    Functional Examples
    --------

    With :code:`ivy.Array` input:

    >>> x = ivy.array([-1, 0, 1])
    >>> y = ivy.copy_array(x)
    >>> print(y)
    ivy.array([-1, 0, 1])

    >>> x = ivy.array([1, 0, 1, 1])
    >>> y = ivy.copy_array(x)
    >>> print(y)
    ivy.array([1, 0, 1, 1])

    >>> x = ivy.array([1, 0, 1, -1])
    >>> y = ivy.copy_array(x)
    >>> print(y)
    ivy.array([1, 0, 1, -1])

    With :code:`ivy.NativeArray` input:

    >>> x = ivy.native_array([-1, 0, 1])
    >>> y = ivy.copy_array(x)
    >>> print(y)
    ivy.array([-1, 0, 1])

    >>> x = ivy.native_array([1, 0, 1, 1])
    >>> y = ivy.copy_array(x)
    >>> print(y)
    ivy.array([1, 0, 1, 1])

    >>> x = ivy.native_array([1, 0, 1, -1])
    >>> y = ivy.copy_array(x)
    >>> print(y)
    ivy.array([1, 0, 1, -1])

    With a mix of :code:`ivy.Container` and :code:`ivy.Array` input:

    >>> x = ivy.Container(a=ivy.array([-1, 0, 1]))
    >>> y = ivy.copy_array(x)
    >>> print(y)
    {
        a: ivy.array([-1, 0, 1])
    }

    >>> x = ivy.Container(a=ivy.array([-1, 0, 1]),\
                          b=ivy.array([-1, 0, 1, 1, 1, 0]))
    >>> y = ivy.copy_array(x)
    >>> print(y)
    {
        a: ivy.array([-1, 0, 1]),
        b: ivy.array([-1, 0, 1, 1, 1, 0])
    }

    >>> x = ivy.Container(a=ivy.array([-1, 0, 1]),\
                          b=ivy.array([-1, 0, 1, 1, 1, 0]),\
                          c=ivy.array([-1, 0, 1, 1, 1, 0, 1, 0, -1, -1]))
    >>> y = ivy.copy_array(x)
    >>> print(y)
    {
        a: ivy.array([-1, 0, 1]),
        b: ivy.array([-1, 0, 1, 1, 1, 0]),
        c: ivy.array([-1, 0, 1, 1, 1, 0, 1, 0, -1, -1])
    }

    With a mix of :code:`ivy.Container` and :code:`ivy.NativeArray` input:

    >>> x = ivy.Container(a=ivy.native_array([-1, 0, 1]))
    >>> y = ivy.copy_array(x)
    >>> print(y)
    {
        a: ivy.array([-1, 0, 1])
    }

    >>> x = ivy.Container(a=ivy.native_array([-1, 0, 1]),\
                          b=ivy.native_array([-1, 0, 1, 1, 1, 0]))
    >>> y = ivy.copy_array(x)
    >>> print(y)
    {
        a: ivy.array([-1, 0, 1]),
        b: ivy.array([-1, 0, 1, 1, 1, 0])
    }

    >>> x = ivy.Container(a=ivy.native_array([-1, 0, 1]),\
                          b=ivy.native_array([-1, 0, 1, 1, 1, 0]),\
                          c=ivy.native_array([-1, 0, 1, 1, 1, 0, 1, 0, -1, -1]))
    >>> y = ivy.copy_array(x)
    >>> print(y)
    {
        a: ivy.array([-1, 0, 1]),
        b: ivy.array([-1, 0, 1, 1, 1, 0]),
        c: ivy.array([-1, 0, 1, 1, 1, 0, 1, 0, -1, -1])
    }

    With a mix of :code:`ivy.Container` and :code:`ivy.Array`\
                                        and :code:`ivy.NativeArray` input:

    >>> x = ivy.Container(a=ivy.array([-1, 0, 1]),\
                          b=ivy.native_array([-1, 0, 1]))
    >>> y = ivy.copy_array(x)
    >>> print(y)
    {
        a: ivy.array([-1, 0, 1]),
        b: ivy.array([-1, 0, 1])
    }

    >>> x = ivy.Container(a=ivy.array([1, 0, 1, 1]),\
                          b=ivy.native_array([1, 0, 1, 1]))
    >>> y = ivy.copy_array(x)
    >>> print(y)
    {
        a: ivy.array([1, 0, 1, 1]),
        b: ivy.array([1, 0, 1, 1])
    }

    >>> x = ivy.Container(a=ivy.array([1, 0, 1, -1]),\
                          b=ivy.native_array([1, 0, 1, -1]),\
                          c=ivy.native_array([1, 0, 1, -1, 1, 1, 0]),\
                          d=ivy.array([1, 0, 1, -1, 0, 1]))
    >>> y = ivy.copy_array(x)
    >>> print(y)
    {
        a: ivy.array([1, 0, 1, -1]),
        b: ivy.array([1, 0, 1, -1]),
        c: ivy.array([1, 0, 1, -1, 1, 1, 0]),
        d: ivy.array([1, 0, 1, -1, 0, 1])
    }

    Instance Method Examples
    ------------------------

    With :code:`ivy.Array` instance method:

    >>> x = ivy.array([-1, 0, 1])
    >>> y = x.copy_array()
    >>> print(y)
    ivy.array([-1, 0, 1])

    >>> x = ivy.array([1, 0, 1, 1])
    >>> y = x.copy_array()
    >>> print(y)
    ivy.array([1, 0, 1, 1])

    >>> x = ivy.array([1, 0, 1, -1])
    >>> y = x.copy_array()
    >>> print(y)
    ivy.array([1, 0, 1, -1])

    """
    return current_backend(x).copy_array(x, out=out)


@inputs_to_native_arrays
@handle_nestable
def array_equal(
    x0: Union[ivy.Array, ivy.NativeArray], x1: Union[ivy.Array, ivy.NativeArray]
) -> bool:
    """Determines whether two input arrays are equal across all elements.

    Parameters
    ----------
    x0
        The first input array to compare.
    x1
        The second input array to compare.
    dtype
        array data type

    Returns
    -------
    ret
        Boolean, whether or not the input arrays are equal across all elements.

    Examples
    --------
    >>> x = ivy.array([1,0,1])
    >>> y = ivy.array([1,0,-1])
    >>> z = ivy.array_equal(x,y)
    >>> print(z)
    False

    >>> a = ivy.array([1, 2])
    >>> b = ivy.array([1, 2])
    >>> c = ivy.array_equal(a,b)
    >>> print(c)
    True

    >>> i = ivy.array([1, 2])
    >>> j = ivy.array([1, 2, 3])
    >>> k = ivy.array_equal(i,j)
    >>> print(k)
    False

    """
    return current_backend(x0).array_equal(x0, x1)


@inputs_to_native_arrays
@handle_nestable
def arrays_equal(xs: List[Union[ivy.Array, ivy.NativeArray]]) -> bool:
    """Determines whether input arrays are equal across all elements.

    Parameters
    ----------
    xs
        Sequence of arrays to compare for equality
    dtype
        list data type

    Returns
    -------
    ret
        Boolean, whether or not all of the input arrays are equal across all elements.

    Functional Examples
    -------------------

    With :code:`ivy.Array` input:

    >>> i = ivy.array([1, 2])
    >>> j = ivy.arrays_equal([i])
    >>> print(j)
    True

    >>> x = ivy.array([0, 1, 2])
    >>> y = ivy.array([1, 0, 2])
    >>> z = ivy.array([0, 1, 2])
    >>> w = ivy.arrays_equal([x, y, z])
    >>> print(w)
    False

    >>> a = ivy.array([-1, 0, 1])
    >>> b = ivy.array([-1, 0, 1])
    >>> c = ivy.array([-1, 0, 1])
    >>> d = ivy.arrays_equal([a, b, c])
    >>> print(d)
    True

    >>> x = ivy.array([0.1, 1.1])
    >>> y = ivy.array([0.1, 1.1, 2.1])
    >>> z = ivy.array([0.1, 1.1])
    >>> w = ivy.arrays_equal([x, y, z])
    >>> print(w)
    False


    With :code:`ivy.NativeArray` input:

    >>> m = ivy.native_array([1.1, 0.2, 1.3])
    >>> n = ivy.native_array([1.1, 0.2, 1.4])
    >>> o = ivy.arrays_equal([m, n])
    >>> print(o)
    False

    >>> a = ivy.native_array([1, 2, 3, 0, -1])
    >>> b = ivy.array([1, 2, 3, 0, -1])
    >>> c = ivy.arrays_equal([a,b])
    >>> print(c)
    True

    >>> a = ivy.native_array([1, 2, 3, 0, -1])
    >>> b = ivy.array([1, 2, 3, 0, -2])
    >>> c = ivy.arrays_equal([a,b])
    >>> print(c)
    False


    With :code:`ivy.Container` input:

    >>> r = ivy.Container(a=ivy.array([0., 1., 2.]), b=ivy.array([3., 4., 5.]))
    >>> s = ivy.Container(a=ivy.array([0., 1., 2.]), b=ivy.array([3., 4., 5.]))
    >>> t = ivy.Container(a=ivy.array([0., 1., 2.]), b=ivy.array([6., 7., 8.]))
    >>> print(ivy.arrays_equal([r,s,t]))
    {
        a: true,
        b: false
    }

    >>> x = ivy.Container(a=ivy.array([0, 1, 2]), b=ivy.array([3, 4, 5]))
    >>> y = ivy.array([0,1,2])
    >>> z = ivy.arrays_equal([x,y])
    >>> print(z)
    {
        a: true,
        b: false
    }

    """
    x0 = xs[0]
    for x in xs[1:]:
        if not array_equal(x0, x):
            return False
    return True


@to_native_arrays_and_back
@handle_nestable
def all_equal(
    *xs: Iterable[Any], equality_matrix: bool = False
) -> Union[bool, ivy.Array, ivy.NativeArray]:
    """Determines whether the inputs are all equal.

    Parameters
    ----------
    xs
        inputs to compare.
    equality_matrix
        Whether to return a matrix of equalities comparing each input with every other.
        Default is False.

    Returns
    -------
    ret
        Boolean, whether or not the inputs are equal, or matrix array of booleans if
        equality_matrix=True is set.

    Examples
    --------
    With :code:`Number` inputs:

    >>> x1 = 1.2
    >>> x2 = 1.0
    >>> y = ivy.all_equal(x1, x2, equality_matrix=False)
    >>> print(y)
    False

    With :code:`ivy.Array` inputs:

    >>> x1 = ivy.array([1, 1, 0, 0, 1, -1])
    >>> x2 = ivy.array([1, 1, 0, 0, 1, -1])
    >>> y = ivy.all_equal(x1, x2, equality_matrix=True)
    >>> print(y)
    ivy.array([[ True,  True], [ True,  True]])

    With :code:`ivy.NativeArray` inputs:

    >>> x1 = ivy.native_array([1, 1, 0, 0, 1, -1])
    >>> x2 = ivy.native_array([1, 1, 0, 0, 1, -1])
    >>> y = ivy.all_equal(x1, x2, equality_matrix=False)
    >>> print(y)
    True

    With one :code:`ivy.Container` inputs:

    >>> x1 = ivy.Container(a=ivy.native_array([0, 0, -1, 1, 0]), \
                            b=ivy.array([0, 0, -1, 1, 0]))
    >>> x2 = ivy.array([0, 0, -1, 1, 0])
    >>> y = ivy.all_equal(x1, x2, equality_matrix=False)
    >>> print(y)
    {
        a: true,
        b: true
    }

    With multiple :code:`ivy.Container` inputs:

    >>> x1 = ivy.Container(a=ivy.array([1, 0, 1, 1]), \
                            b=ivy.native_array([1, 0, 0, 1]))
    >>> x2 = ivy.Container(a=ivy.native_array([1, 0, 1, 1]), \
                            b=ivy.array([1, 0, -1, -1]))
    >>> y = ivy.all_equal(x1, x2, equality_matrix=False)
    >>> print(y)
    {
        a: true,
        b: false
    }

    """
    equality_fn = ivy.array_equal if ivy.is_native_array(xs[0]) else lambda a, b: a == b
    if equality_matrix:
        num_arrays = len(xs)
        mat = [[None for _ in range(num_arrays)] for _ in range(num_arrays)]
        for i, xa in enumerate(xs):
            for j_, xb in enumerate(xs[i:]):
                j = j_ + i
                res = equality_fn(xa, xb)
                if ivy.is_native_array(res):
                    # noinspection PyTypeChecker
                    res = ivy.to_scalar(res)
                # noinspection PyTypeChecker
                mat[i][j] = res
                # noinspection PyTypeChecker
                mat[j][i] = res
        return ivy.array(mat)
    x0 = xs[0]
    for x in xs[1:]:
        if not equality_fn(x0, x):
            return False
    return True


@inputs_to_native_arrays
@handle_nestable
def to_numpy(x: Union[ivy.Array, ivy.NativeArray]) -> np.ndarray:
    """Converts an array into a numpy array.

    Parameters
    ----------
    x
        input array

    Returns
    -------
    ret
        a numpy array copying all the element of the array ``x``.

    Functional Method Examples
    --------------------------

    With :code:`ivy.Array` inputs:

    >>> x = ivy.array([-1, 0, 1])
    >>> y = ivy.to_numpy(x)
    >>> print(y)
    [-1  0  1]

    >>> x = ivy.array([[-1, 0, 1],[-1, 0, 1], [1,0,-1]])
    >>> y = ivy.to_numpy(x)
    >>> print(y)
    [[-1  0  1]
    [-1  0  1]
    [ 1  0 -1]]

    With :code:`ivy.NativeArray` inputs:

    >>> x = ivy.native_array([-1, 0, 1])
    >>> y = ivy.to_numpy(x)
    >>> print(y)
    [-1 0 1]

    >>> x = ivy.native_array([[-1, 0, 1],[-1, 0, 1], [1,0,-1]])
    >>> y = ivy.to_numpy(x)
    >>> print(y)
    [[-1  0  1]
    [-1  0  1]
    [ 1  0 -1]]

    With a mix of :code:`ivy.Container` and :code:`ivy.NativeArray` inputs:

    >>> x = ivy.Container(a=ivy.native_array([-1, 0, 1]))
    >>> y = ivy.to_numpy(x)
    >>> print(y)
    {
        a: array([-1, 0, 1], dtype=int32)
    }

    >>> x = ivy.Container(a=ivy.native_array([[-1, 0, 1], [-1, 0, 1], [1, 0, -1]]),\
                        b=ivy.native_array([[-1, 0, 0], [1, 0, 1], [1, 1, 1]]))
    >>> y = ivy.to_numpy(x)
    >>> print(y)
    {
        a: array([[-1, 0, 1],
                  [-1, 0, 1],
                  [1, 0, -1]], dtype=int32),
        b: array([[-1, 0, 0],
                  [1, 0, 1],
                  [1, 1, 1]], dtype=int32)
    }

    With a mix of :code:`ivy.Container` and :code:`ivy.Array` inputs:

    >>> x = ivy.Container(x=ivy.array([-1, 0, 1]))
    >>> y = ivy.to_numpy(x)
    >>> print(y)
    {x:array([-1,0,1],dtype=int32)}

    >>> x = ivy.Container(a=ivy.array([[-1.0, 0., 1.], [-1, 0, 1], [1, 0, -1]]),\
                      b=ivy.array([[-1, 0, 0], [1, 0, 1], [1, 1, 1]]))
    >>> y = ivy.to_numpy(x)
    >>> print(y)
    {
        a: array([[-1., 0., 1.],
                  [-1., 0., 1.],
                  [1., 0., -1.]], dtype=float32),
        b: array([[-1, 0, 0],
                  [1, 0, 1],
                  [1, 1, 1]], dtype=int32)
    }

    Instance Method Example
    -----------------------

    With :code:`ivy.Array` inputs:

    >>> x = ivy.array([-1, 0, 1])
    >>> y = x.to_numpy()
    >>> print(y)
    [-1  0  1]

    >>> x = ivy.array([[-1, 0, 1],[-1, 0, 1], [1,0,-1]])
    >>> y = x.to_numpy()
    >>> print(y)
    [[-1  0  1]
    [-1  0  1]
    [ 1  0 -1]]

    With :code:`ivy.Container` inputs:

    >>> x = ivy.Container(a=ivy.array([[-1.0, 0., 1.], [-1, 0, 1], [1, 0, -1]]),\
                      b=ivy.native_array([[-1, 0, 0], [1, 0, 1], [1, 1, 1]]))
    >>> y = x.to_numpy()
    >>> print(y)
    {
        a: array([[-1., 0., 1.],
                  [-1., 0., 1.],
                  [1., 0., -1.]], dtype=float32),
        b: array([[-1, 0, 0],
                  [1, 0, 1],
                  [1, 1, 1]], dtype=int32)
    }

    >>> x = ivy.Container(a=ivy.array([-1, 0, 1]), b=ivy.array([1, 0, 1, 1]))
    >>> y = x.to_numpy()
    >>> print(y)
    {
        a: array([-1, 0, 1], dtype=int32),
        b: array([1, 0, 1, 1], dtype=int32)
    }

    """
    return current_backend(x).to_numpy(x)


@inputs_to_native_arrays
@handle_nestable
def to_scalar(x: Union[ivy.Array, ivy.NativeArray]) -> Number:
    """Converts an array with a single element into a scalar.

    Parameters
    ----------
    x
        Input array with a single element.

    Returns
    -------
    ret
        a scalar copying the element of the array ``x``.

    Functional Examples
    -------------------

    With :code:`ivy.Array` input:

    >>> x = ivy.array([-1])
    >>> y = ivy.to_scalar(x)
    >>> print(y)
    -1

    >>> print(ivy.is_int_dtype(y))
    True

    >>> x = ivy.array([3])
    >>> y = ivy.to_scalar(x)
    >>> print(y)
    3

    With :code:`ivy.NativeArray` input:

    >>> x = ivy.native_array([-1])
    >>> y = ivy.to_scalar(x)
    >>> print(y)
    -1

    >>> print(ivy.is_int_dtype(y))
    True

    >>> x = ivy.native_array([3])
    >>> y = ivy.to_scalar(x)
    >>> print(y)
    3

    With a mix of :code:`ivy.Container` and :code:`ivy.Array` input:

    >>> x = ivy.Container(a=ivy.array([-1]), b=ivy.array([3]))
    >>> y = ivy.to_scalar(x)
    >>> print(y)
    {
        a: -1,
        b: 3
    }

    >>> print(ivy.is_int_dtype(y))
    {
        a: true,
        b: true
    }

    >>> x = ivy.Container(a=ivy.array([1]), b=ivy.array([0]),\
                          c=ivy.array([-1]))
    >>> y = ivy.to_scalar(x)
    >>> print(y)
    {
        a: 1,
        b: 0,
        c: -1
    }

    With a mix of :code:`ivy.Container` and :code:`ivy.NativeArray` input:

    >>> x = ivy.Container(a=ivy.native_array([-1]), b=ivy.native_array([3]))
    >>> y = ivy.to_scalar(x)
    >>> print(y)
    {
        a: -1,
        b: 3
    }

    >>> print(ivy.is_int_dtype(y))
    {
        a: true,
        b: true
    }

    >>> x = ivy.Container(a=ivy.native_array([1]), b=ivy.native_array([0]),\
                          c=ivy.native_array([-1]))
    >>> y = ivy.to_scalar(x)
    >>> print(y)
    {
        a: 1,
        b: 0,
        c: -1
    }

    Instance Method Examples
    ------------------------

    With :code:`ivy.Array` instance method:

    >>> x = ivy.array([-1])
    >>> y = x.to_scalar()
    >>> print(y)
    -1

    >>> print(ivy.is_int_dtype(y))
    True

    >>> x = ivy.array([3])
    >>> y = x.to_scalar()
    >>> print(y)
    3

    With a mix of :code:`ivy.Container` instance method:

    >>> x = ivy.Container(a=ivy.array([-1]), b=ivy.array([3]))
    >>> y = x.to_scalar()
    >>> print(y)
    {
        a: -1,
        b: 3
    }

    >>> print(ivy.is_int_dtype(y))
    {
        a: true,
        b: true
    }

    >>> x = ivy.Container(a=ivy.array([1]), b=ivy.array([0]),\
                          c=ivy.array([-1]))
    >>> y = x.to_scalar()
    >>> print(y)
    {
        a: 1,
        b: 0,
        c: -1
    }

    """
    return current_backend(x).to_scalar(x)


@inputs_to_native_arrays
@handle_nestable
def to_list(x: Union[ivy.Array, ivy.NativeArray]) -> List:
    """Creates a (possibly nested) list from input array.

    Parameters
    ----------
    x
        Input array.

    Returns
    -------
    ret
        A list representation of the input array ``x``.

    Functional Examples
    ------------------

    With :code:`ivy.Array` input:

    >>> x = ivy.array([-1, 0, 1])
    >>> y = ivy.to_list(x)
    >>> print(y)
    [-1, 0, 1]

    >>> print(isinstance(y, list))
    True

    >>> x = ivy.array([[ 1.1,  2.2,  3.3], \
                       [-4.4, -5.5, -6.6]])
    >>> y = ivy.to_list(x)
    >>> print(y)
    [[1.100000023841858,2.200000047683716,3.299999952316284],[-4.400000095367432,-5.5,-6.599999904632568]]

    >>> print(isinstance(y, list))
    True

    >>> x = ivy.array([[[-1,  0,  1],\
                        [ 1,  0, -1]], \
                       [[ 1, -1,  0], \
                        [ 1,  0, -1]]])
    >>> y = ivy.to_list(x)
    >>> print(y)
    [[[-1, 0, 1], [1, 0, -1]], [[1, -1, 0], [1, 0, -1]]]

    >>> print(isinstance(y, list))
    True

    With :code:`ivy.NativeArray` input:

    >>> x = ivy.native_array([-1, 0, 1])
    >>> y = ivy.to_list(x)
    >>> print(y)
    [-1, 0, 1]

    >>> print(isinstance(y, list))
    True

    >>> x = ivy.native_array([[-1, 0, 1], \
                              [-1, 0, 1], \
                              [ 1, 0, -1]])
    >>> y = ivy.to_list(x)
    >>> print(y)
    [[-1, 0, 1], [-1, 0, 1], [1, 0, -1]]

    >>> print(isinstance(y, list))
    True

    >>> x = ivy.native_array([[[-1, 0, 1], \
                               [1, 0, -1]], \
                              [[1, -1, 0], \
                               [1, 0, -1]]])
    >>> y = ivy.to_list(x)
    >>> print(y)
    [[[-1, 0, 1], [1, 0, -1]], [[1, -1, 0], [1, 0, -1]]]

    >>> print(isinstance(y, list))
    True

    With a mix of :code:`ivy.Container` and :code:`ivy.Array` input:

    >>> x = ivy.Container(a=ivy.array([-1, 0, 1]))
    >>> y = ivy.to_list(x)
    >>> print(y)
    {
        a: [-1, 0, 1]
    }

    >>> x = ivy.Container(a=ivy.array([[-1, 0, 1], \
                                       [-1, 0, 1], \
                                       [1, 0, -1]]))
    >>> y = ivy.to_list(x)
    >>> print(y)
    {
        a: [[-1, 0, 1], [-1, 0, 1], [1,0,-1]]
    }

    >>> x = \
    ivy.Container(a=ivy.array([[[-1, 0, 1],[1, 0, -1]],[[1, -1, 0],[1, 0, -1]]]))
    >>> y = ivy.to_list(x)
    >>> print(y)
    {
        a: [[[-1, 0, 1], [1, 0, -1]], [[1, -1, 0], [1, 0, -1]]]
    }

    With a mix of :code:`ivy.Container` and :code:`ivy.NativeArray` input:

    >>> x = ivy.Container(a=ivy.native_array([-1, 0, 1]))
    >>> y = ivy.to_list(x)
    >>> print(y)
    {
        a: [-1, 0, 1]
    }

    >>> x = ivy.Container(a=ivy.native_array([[-1, 0, 1],[-1, 0, 1],[1, 0, -1]]))
    >>> y = ivy.to_list(x)
    >>> print(y)
    {
        a: [[-1, 0, 1], [-1, 0, 1], [1, 0, -1]]
    }

    >>> x =\
    ivy.Container(a=ivy.native_array([[[-1 ,0, 1],[1, 0 ,-1]],[[1, -1, 0],[1,0 ,-1]]]))
    >>> y = ivy.to_list(x)
    >>> print(y)
    {
        a: [[[-1, 0, 1], [1, 0, -1]], [[1, -1, 0], [1, 0, -1]]]
    }

    Instance Method Examples
    ------------------------

    With :code:`ivy.Array` instance method:

    >>> x = ivy.array([0, 1, 2])
    >>> y = x.to_list()
    >>> print(y)
    [0, 1, 2]

    With :code:`ivy.Container` instance method:

    >>> x = ivy.Container(a=ivy.array([0, 1, 2]))
    >>> y = x.to_list()
    >>> print(y)
    [ivy.array([0,1,2])]

    """
    return current_backend(x).to_list(x)


@handle_nestable
def clip_vector_norm(
    x: Union[ivy.Array, ivy.NativeArray],
    max_norm: float,
    p: float = 2.0,
    *,
    out: Optional[ivy.Array] = None,
) -> Union[ivy.Array, ivy.NativeArray]:
    """Clips (limits) the vector p-norm of an array.

    Parameters
    ----------
    x
        array, input array containing elements to clip.
    max_norm
        float, the maximum value of the array norm.
    p
        optional float, the p-value for computing the p-norm. Default is 2.
    out
        optional output array, for writing the result to. It must have a shape that the
        inputs broadcast to.

    Returns
    -------
    ret
        An array with the vector norm downscaled to the max norm if needed.

    Functional Examples
    ------------------

    With :code:`ivy.Array` input:

    >>> x = ivy.array([0., 1., 2.])
    >>> y = ivy.clip_vector_norm(x, 2.0)
    >>> print(y)
    ivy.array([0.   , 0.894, 1.79 ])

    >>> x = ivy.array([0.5, -0.7, 2.4])
    >>> y = ivy.clip_vector_norm(x, 3.0, 1.0)
    >>> print(y)
    ivy.array([ 0.417, -0.583,  2.   ])

    >>> x = ivy.array([[[0., 0.], [1., 3.], [2., 6.]], \
                       [[3., 9.], [4., 12.], [5., 15.]]])
    >>> y = ivy.zeros(((2, 3, 2)))
    >>> ivy.clip_vector_norm(x, 4.0, 1.0, out=y)
    >>> print(y)
    ivy.array([[[0.    , 0.    ],
                [0.0667, 0.2   ],
                [0.133 , 0.4   ]],
               [[0.2   , 0.6   ],
                [0.267 , 0.8   ],
                [0.333 , 1.    ]]])

    >>> x = ivy.array([[1.1, 2.2, 3.3], \
                       [-4.4, -5.5, -6.6]])
    >>> ivy.clip_vector_norm(x, 1.0, 3.0, out=x)
    >>> print(x)
    ivy.array([[ 0.131,  0.263,  0.394],
               [-0.526, -0.657, -0.788]])

    With :code:`ivy.NativeArray` input:

    >>> x = ivy.native_array([0., 1., 2.])
    >>> y = ivy.clip_vector_norm(x, 2.0)
    >>> print(y)
    ivy.array([0.   , 0.894, 1.79 ])

    >>> x = ivy.native_array([0.5, -0.7, 2.4])
    >>> y = ivy.clip_vector_norm(x, 3.0, 1.0)
    >>> print(y)
    ivy.array([ 0.417, -0.583,  2.   ])

    >>> x = ivy.native_array([[[0., 0.], [1., 3.], [2., 6.]], \
                              [[3., 9.], [4., 12.], [5., 15.]]])
    >>> y = ivy.zeros(((2, 3, 2)))
    >>> ivy.clip_vector_norm(x, 4.0, 1.0, out=y)
    >>> print(y)
    ivy.array([[[0.    , 0.    ],
                [0.0667, 0.2   ],
                [0.133 , 0.4   ]],
               [[0.2   , 0.6   ],
                [0.267 , 0.8   ],
                [0.333 , 1.    ]]])

    With :code:`ivy.Container` input:

    >>> x = ivy.Container(a=ivy.array([0., 1., 2.]), \
                          b=ivy.array([3., 4., 5.]))
    >>> y = ivy.clip_vector_norm(x, 2.0)
    >>> print(y)
    {
        a: ivy.array([0., 0.894, 1.79]),
        b: ivy.array([0.849, 1.13, 1.41])
    }

    """
    norm = ivy.vector_norm(x, keepdims=True, ord=p)
    ratio = ivy.stable_divide(max_norm, norm)
    if ratio < 1:
        ret = ratio * x
    else:
        ret = x
    if ivy.exists(out):
        return ivy.inplace_update(out, ret)
    return ret


@to_native_arrays_and_back
@handle_nestable
def clip_matrix_norm(
    x: Union[ivy.Array, ivy.NativeArray],
    max_norm: float,
    p: float = 2.0,
    *,
    out: Optional[ivy.Array] = None,
) -> Union[ivy.Array, ivy.NativeArray]:
    """Clips (limits) the matrix norm of an array.

    Parameters
    ----------
    x
        Input array containing elements to clip.
    max_norm
        The maximum value of the array norm.
    p
        The p-value for computing the p-norm. Default is 2.
    out
        optional output array, for writing the result to. It must have a shape that the
        inputs broadcast to.

    Returns
    -------
    ret
        An array with the matrix norm downscaled to the max norm if needed.

    """
    norms = ivy.matrix_norm(x, p, keepdims=True)
    ratios = ivy.maximum(ivy.stable_divide(max_norm, norms), 1.0)
    return ivy.multiply(ratios, x, out=out)


@to_native_arrays_and_back
@handle_out_argument
@handle_nestable
def floormod(
    x: Union[ivy.Array, ivy.NativeArray],
    y: Union[ivy.Array, ivy.NativeArray],
    *,
    out: Optional[Union[ivy.Array, ivy.NativeArray]] = None,
) -> Union[ivy.Array, ivy.NativeArray]:
    """Returns element-wise remainder of division.

    Parameters
    ----------
    x
        array, input to floormod
    y
        array, denominator input for floormod.
    out
        optional output array, for writing the result to. It must have a shape that the
        inputs broadcast to.

    Returns
    -------
    ret
        An array of the same shape and type as x, with the elements floor modded.

    """
    return current_backend(x).floormod(x, y, out=out)


@to_native_arrays_and_back
@handle_nestable
def unstack(
    x: Union[ivy.Array, ivy.NativeArray], axis: int, keepdims: bool = False
) -> Union[ivy.Array, ivy.NativeArray]:
    """Unpacks the given dimension of a rank-R array into rank-(R-1) arrays.

    Parameters
    ----------
    x
        Input array to unstack.
    axis
        Axis for which to unpack the array.
    keepdims
        Whether to keep dimension 1 in the unstack dimensions. Default is False.

    Returns
    -------
    ret
        List of arrays, unpacked along specified dimensions.

    """
    return current_backend(x).unstack(x, axis, keepdims)


@to_native_arrays_and_back
@handle_nestable
def fourier_encode(
    x: Union[ivy.Array, ivy.NativeArray],
    max_freq: Union[float, ivy.Array, ivy.NativeArray],
    num_bands: int = 4,
    linear: bool = False,
    concat: bool = True,
    flatten: bool = False,
) -> Union[ivy.Array, ivy.NativeArray, Tuple]:
    """Pads an array with fourier encodings.

    Parameters
    ----------
    x
        Input array to encode.
    max_freq
        The maximum frequency of the encoding.
    num_bands
        The number of frequency bands for the encoding. Default is 4.
    linear
        Whether to space the frequency bands linearly as opposed to geometrically.
        Default is False.
    concat
        Whether to concatenate the position, sin and cos values, or return seperately.
        Default is True.
    flatten
        Whether to flatten the position dimension into the batch dimension. Default is
        False.

    Returns
    -------
    ret
        New array with the final dimension expanded, and the encodings stored in this
        channel.

    """
    x_in = x
    dim = x.shape[-1]
    x = ivy.expand_dims(x, -1)
    orig_x = x
    if linear:
        scales = ivy.linspace(1.0, max_freq / 2, num_bands, device=dev(x))
    else:
        if ivy.backend == "torch" and isinstance(max_freq, float):
            scales = ivy.logspace(
                0.0,
                ivy.log(ivy.array(max_freq / 2)) / math.log(10),
                num_bands,
                base=10,
                device=dev(x),
            )
        else:
            scales = ivy.logspace(
                0.0,
                ivy.log(max_freq / 2) / math.log(10),
                num_bands,
                base=10,
                device=dev(x),
            )
    scales = ivy.astype(scales, ivy.dtype(x))
    scales = scales[(*((None,) * (len(x.shape) - len(scales.shape))), Ellipsis)]
    x = x * scales * math.pi
    sin_x = ivy.sin(x)
    cos_x = ivy.cos(x)
    if flatten:
        orig_x = x_in
        sin_x = ivy.reshape(sin_x, [-1, num_bands * dim])
        cos_x = ivy.reshape(cos_x, [-1, num_bands * dim])
    if concat:
        return ivy.concat([orig_x, sin_x, cos_x], -1)
    return sin_x, cos_x


@inputs_to_native_arrays
@handle_nestable
def value_is_nan(
    x: Union[ivy.Array, ivy.NativeArray, Number], include_infs: bool = True
) -> bool:
    """Determine whether the single valued array or scalar is of nan type.

    Parameters
    ----------
    x
        The input to check Input array.
    include_infs
        Whether to include infs and -infs in the check. Default is True.

    Returns
    -------
    ret
        Boolean as to whether the input value is a nan or not.

    """
    x_scalar = ivy.to_scalar(x) if ivy.is_native_array(x) else x
    if not x_scalar == x_scalar:
        return True
    if include_infs and x_scalar == INF or x_scalar == -INF:
        return True
    return False


@inputs_to_native_arrays
@handle_nestable
def has_nans(x: Union[ivy.Array, ivy.NativeArray], include_infs: bool = True) -> bool:
    """Determine whether the array contains any nans, as well as infs or -infs if
    specified.

    Parameters
    ----------
    x
        Input array.
    include_infs
        Whether to include ``+infinity`` and ``-infinity`` in the check. Default is True.

    Returns
    -------
    ret
        Boolean as to whether the array contains nans.


    This function conforms to the `Array API Standard
    <https://data-apis.org/array-api/latest/>`_. This docstring is an extension of the
    `docstring <https://data-apis.org/array-api/latest/API_specification/generated/signatures.elementwise_functions.tan.html>`_ # noqa
    in the standard.

    Both the description and the type hints above assumes an array input for simplicity,
    but this function is *nestable*, and therefore also accepts :code:`ivy.Container`
    instances in place of any of the arguments.

    Examples
    --------

    With :code:`ivy.Array` input:

    >>> x = ivy.array([1, 2, 3])
    >>> y = ivy.has_nans(x)
    >>> print(y)
    False

    >>> x = ivy.array([float('nan'), 2, 3])
    >>> y = ivy.has_nans(x)
    >>> print(y)
    True

    >>> x = ivy.array([float('inf'), 2, 3])
    >>> y = ivy.has_nans(x)
    >>> print(y)
    True

    >>> x = ivy.array([float('inf'), 2, 3])
    >>> y = ivy.has_nans(x, False)
    >>> print(y)
    False

<<<<<<< HEAD
=======
    With :code: `ivy.NativeArray` input:

    >>> x = ivy.native_array([1, 2, 3, float('nan')])
    >>> y = ivy.has_nans(x)
    >>> print(y)
    True

>>>>>>> eea85c60
    With :code:`ivy.Container` input:

    >>> x = ivy.Container(a=ivy.array([0., 1., 2.]), b=ivy.array([3., 4., 5.]))
    >>> y = ivy.has_nans(x)
    >>> print(y)
<<<<<<< HEAD
    False
=======
    {
        a: false,
        b: false
    }
>>>>>>> eea85c60

    """
    return ivy.value_is_nan(ivy.sum(x), include_infs)


def exists(x: Any) -> bool:
    """Simple check as to whether the input is None or not.

    Parameters
    ----------
    x
        Input to check.

    Returns
    -------
    ret
        True if x is not None, else False.

    Examples
    --------
    With :code:`Any` input:

    >>> x = None
    >>> y = ivy.exists(x)
    >>> print(y)
    False

    >>> x = ""
    >>> y = ivy.exists(x)
    >>> print(y)
    True

    >>> x = []
    >>> y = ivy.exists(x)
    >>> print(y)
    True

    >>> x = 1
    >>> y = ivy.exists(x)
    >>> print(y)
    True

    >>> x = "abc"
    >>> y = ivy.exists(x)
    >>> print(y)
    True

    >>> x = [1, 0, -1, 1]
    >>> y = ivy.exists(x)
    >>> print(y)
    True

    >>> x = ivy.native_array([1, 2, 3, 1.2])
    >>> y = ivy.exists(x)
    >>> print(y)
    True

    >>> x = ivy.array([1, 2, 3, 1.2])
    >>> y = ivy.exists(x)
    >>> print(y)
    True

    With a mix of :code:`ivy.Container` and :code:`Any` input:

    >>> x = ivy.Container(a=None, b=None)
    >>> y = ivy.exists(x)
    >>> print(y)
    True

    >>> x = ivy.Container(a=None, b="")
    >>> y = ivy.exists(x)
    >>> print(y)
    True

    >>> x = ivy.Container(a=123, b="")
    >>> y = ivy.exists(x)
    >>> print(y)
    True

    >>> x = ivy.Container(a=ivy.array([1, 2, 3]), b=ivy.native_array([1, 0, 1.2]))
    >>> y = ivy.exists(x)
    >>> print(y)
    True

    """
    return x is not None


def default(
    x: Any,
    default_val: Any,
    catch_exceptions: bool = False,
    rev: bool = False,
    with_callable: bool = False,
) -> Any:
    """Returns x provided it exists (is not None), else returns default value.

    Parameters
    ----------
    x
        Input which may or may not exist (be None).
    default_val
        The default value.
    catch_exceptions
        Whether to catch exceptions from callable x. Default is False.
    rev
        Whether to reverse the input x and default_val. Default is False.
    with_callable
        Whether either of the arguments might be callable functions. Default is False.

    Returns
    -------
    ret
        x if x exists (is not None), else default.

    """
    with_callable = catch_exceptions or with_callable
    if rev:
        tmp = x
        x = default_val
        default_val = tmp
    if with_callable:
        x_callable = callable(x)
        default_callable = callable(default_val)
    else:
        x_callable = False
        default_callable = False
    if catch_exceptions:
        # noinspection PyBroadException
        try:
            x = x() if x_callable else x
        except Exception:
            return default_val() if default_callable else default_val
    else:
        x = x() if x_callable else x
    return x if exists(x) else default_val() if default_callable else default_val


def to_ivy_shape(shape: Union[ivy.Shape, ivy.NativeShape]) -> ivy.Shape:
    """Returns the input shape in ivy.Shape form

    Parameters
    ----------
    shape
        The input to be converted

    Returns
    -------
     ret
        the input in ivy.Shape form

    """
    if isinstance(shape, ivy.Shape):
        return shape
    return ivy.Shape(shape)


def to_native_shape(shape: Union[ivy.Shape, ivy.NativeShape]) -> ivy.NativeShape:
    """Returns the input shape in its native backend framework form

    Parameters
    ----------
    shape
        The input to be converted

    Returns
    -------
     ret
        the input in its native framework form

    """
    if isinstance(shape, ivy.NativeShape):
        return shape
    assert isinstance(shape, (int, list, tuple))
    if isinstance(shape, int):
        shape = (shape,)
    elif isinstance(shape, list):
        shape = tuple(shape)
    assert builtins.all([isinstance(v, int) for v in shape])
    return ivy.NativeShape(shape)


@handle_nestable
def try_else_none(fn):
    """Try and return the function, otherwise return None if an exception was raised
    during function execution.

    Parameters
    ----------
    fn
        Function to try and call and return.

    """
    return default(fn, None, True)


def arg_names(receiver):
    """Get the expected keyword arguments for a function or class constructor.

    Parameters
    ----------
    receiver

    """
    return list(inspect.signature(receiver).parameters.keys())


def match_kwargs(kwargs, *receivers, allow_duplicates=False):
    """Match keyword arguments to either class or function receivers.

    Parameters
    ----------
    kwargs
        Keyword arguments to match.
    receivers
        Functions and/or classes to match the keyword arguments to.
    allow_duplicates
        Whether to allow one keyword argument to be used for multiple receivers.
        Default is False.

    Returns
    -------
    ret
        Sequence of keyword arguments split as best as possible.

    """
    split_kwargs = list()
    for receiver in receivers:
        expected_kwargs = arg_names(receiver)
        found_kwargs = {k: v for k, v in kwargs.items() if k in expected_kwargs}
        if not allow_duplicates:
            for k in found_kwargs.keys():
                del kwargs[k]
        split_kwargs.append(found_kwargs)
    if len(split_kwargs) == 1:
        return split_kwargs[0]
    return split_kwargs


def cache_fn(func: Callable) -> Callable:
    """Wrap a function, such that when cache=True is passed as an argument, a previously
    cached output is returned.

    Parameters
    ----------
    func
        The function to wrap, whose output should be cached for later.

    Returns
    -------
    ret
        The newly cache wrapped function.

    """
    global FN_CACHE
    if func not in FN_CACHE:
        FN_CACHE[func] = dict()

    def cached_fn(*args, **kwargs):
        """Summary.

        Parameters
        ----------
        *args

        **kwargs

        """
        key = "".join(
            [str(i) + ", " for i in args]
            + [" kw, "]
            + [str(i) + ", " for i in sorted(kwargs.items())]
        )
        cache = FN_CACHE[func]
        if key in cache:
            return cache[key]
        ret = func(*args, **kwargs)
        cache[key] = ret
        return ret

    return cached_fn


def current_backend_str() -> Union[str, None]:
    """Summary.

    Returns
    -------
    ret
        The framework string.

    """
    fw = current_backend()
    if not backend_stack:
        return ""
    return fw.current_backend_str()


@to_native_arrays_and_back
@handle_nestable
def einops_rearrange(
    x: Union[ivy.Array, ivy.NativeArray],
    pattern: str,
    *,
    out: Optional[ivy.Array] = None,
    **axes_lengths: Dict[str, int],
) -> ivy.Array:
    """Perform einops rearrange operation on input array x.

    Parameters
    ----------
    x
        Input array to be re-arranged.
    pattern
        Rearrangement pattern.
    axes_lengths
        Any additional specifications for dimensions.
    out
        optional output array, for writing the result to. It must have a shape that the
        inputs broadcast to.

    Returns
    -------
    ret
        New array with einops.rearrange having been applied.

    """
    ret = einops.rearrange(x, pattern, **axes_lengths)
    if ivy.exists(out):
        return ivy.inplace_update(out, ret)
    return ret


@to_native_arrays_and_back
@handle_nestable
def einops_reduce(
    x: Union[ivy.Array, ivy.NativeArray],
    pattern: str,
    reduction: Union[str, Callable],
    *,
    out: Optional[ivy.Array] = None,
    **axes_lengths: Dict[str, int],
) -> ivy.Array:
    """Perform einops reduce operation on input array x.

    Parameters
    ----------
    x
        Input array to be reduced.
    pattern
        Reduction pattern.
    reduction
        One of available reductions ('min', 'max', 'sum', 'mean', 'prod'), or callable.
    axes_lengths
        Any additional specifications for dimensions.
    out
        optional output array, for writing the result to. It must have a shape that the
        inputs broadcast to.

    Returns
    -------
    ret
        New array with einops.reduce having been applied.

    """
    ret = einops.reduce(x, pattern, reduction, **axes_lengths)
    if ivy.exists(out):
        return ivy.inplace_update(out, ret)
    return ret


@to_native_arrays_and_back
@handle_nestable
def einops_repeat(
    x: Union[ivy.Array, ivy.NativeArray],
    pattern: str,
    *,
    out: Optional[ivy.Array] = None,
    **axes_lengths: Dict[str, int],
) -> Union[ivy.Array, ivy.NativeArray]:
    """Perform einops repeat operation on input array x.

    Parameters
    ----------
    x
        Input array to be repeated.
    pattern
        Rearrangement pattern.
    axes_lengths
        Any additional specifications for dimensions.
    out
        optional output array, for writing the result to. It must have a shape that the
        inputs broadcast to.

    Returns
    -------
    ret
        New array with einops.repeat having been applied.

    """
    ret = einops.repeat(x, pattern, **axes_lengths)
    if ivy.exists(out):
        return ivy.inplace_update(out, ret)
    return ret


def get_min_denominator() -> float:
    """Get the global minimum denominator used by ivy for numerically stable division.

    Returns
    -------
    ret
        A float number of the global minimum denominator.

    Examples
    --------
    >>> x = ivy.get_min_denominator()
    >>> print(x)
    1e-12

    """
    return ivy._MIN_DENOMINATOR


def set_min_denominator(val: float) -> None:
    """Set the global minimum denominator used by ivy for numerically stable division.

    Parameters
    ----------
    val
        The new value to set the minimum denominator to.

    """
    ivy._MIN_DENOMINATOR = val


def get_min_base() -> float:
    """Get the global minimum base used by ivy for numerically stable power raising."""
    # noinspection PyProtectedMember
    return ivy._MIN_BASE


def set_min_base(val: float) -> None:
    """Set the global minimum base used by ivy for numerically stable power raising.

    Parameters
    ----------
    val
        The new value to set the minimum base to.

    """
    ivy._MIN_BASE = val


def stable_divide(
    numerator: Union[Number, ivy.Array, ivy.NativeArray, ivy.Container],
    denominator: Union[Number, ivy.Array, ivy.NativeArray, ivy.Container],
    min_denominator: Union[Number, ivy.Array, ivy.NativeArray, ivy.Container] = None,
) -> Union[Number, ivy.Array, ivy.NativeArray, ivy.Container]:
    """Divide the numerator by the denominator, with min denominator added to the
    denominator for numerical stability.

    Parameters
    ----------
    numerator
        The numerator of the division.
    denominator
        The denominator of the division.
    min_denominator
        The minimum denominator to use, use global ivy._MIN_DENOMINATOR by default.

    Returns
    -------
    ret
        The new item following the numerically stable division.

    Examples
    --------
    With :code:`int` input:
    >>> x = ivy.stable_divide(1, 2)
    >>> print(x)
    0.49999999999975

    >>> x = ivy.stable_divide(1, 4, min_denominator=1)
    >>> print(x)
    0.2

    With :code:`float` input:
    >>> x = ivy.stable_divide(5.0, 3.33)
    >>> print(x)
    1.5015015015010504

    With :code:`complex` input:
    >>> x = ivy.stable_divide(1+1j, 1-1j)
    >>> print(x)
    (5.000444502911705e-13+0.9999999999995j)

    With :code:`ivy.Array` input:
    >>> x = ivy.asarray([[10., 20., 30.],\
                        [40., 50., 60.]])
    >>> y = ivy.stable_divide(x, 10.)
    >>> print(y)
    ivy.array([[1., 2., 3.],
              [4., 5., 6.]])


    >>> x = ivy.asarray([1,2,3])
    >>> y = np.array((1., 3., 5.))
    >>> z = ivy.stable_divide(x, y)
    >>> print(z)
    ivy.array([1.   , 0.667, 0.6  ])

    >>> x = ivy.asarray([1., 2., 4.])
    >>> y = ivy.asarray([1., 0.5, 0.25])
    >>> z = ivy.asarray([0.01, 0.02, 0.03])
    >>> w = ivy.stable_divide(x, y, min_denominator=z)
    >>> print(w)
    ivy.array([ 0.99,  3.85, 14.3 ])

    With :code:`ivy.Container` input
    >>> x = ivy.Container(a=ivy.asarray([10., 15.]), b=ivy.asarray([20., 25.]))
    >>> y = ivy.stable_divide(x, 0.5)
    >>> print(y)
    {
        a: ivy.array([20., 30.]),
        b: ivy.array([40., 50.])
    }


    >>> x = ivy.Container(a=ivy.asarray([1., 2.]), b=ivy.asarray([3., 4.]))
    >>> y = ivy.Container(a=ivy.asarray([0.5, 2.5]), b=ivy.asarray([3.5, 0.4]))
    >>> z = ivy.stable_divide(x, y)
    >>> print(z)
    {
        a: ivy.array([2., 0.8]),
        b: ivy.array([0.857, 10.])
    }



    """
    # noinspection PyProtectedMember
    return numerator / (denominator + default(min_denominator, ivy._MIN_DENOMINATOR))


def stable_pow(base: Any, exponent: Any, min_base: float = None) -> Any:
    """Raise the base by the power, with MIN_BASE added to the base when exponent > 1
    for numerical stability.

    Parameters
    ----------
    base
        The numerator of the division.
    exponent
        The denominator of the division.
    min_base
        The minimum base to use, use global ivy._MIN_BASE by default.

    Returns
    -------
    ret
        The new item following the numerically stable division.


    """
    # noinspection PyProtectedMember
    return (base + default(min_base, ivy._MIN_BASE)) ** exponent


def get_all_arrays_in_memory():
    """Gets all arrays which are currently alive."""
    all_arrays = list()
    for obj in gc.get_objects():
        # noinspection PyBroadException
        try:
            if ivy.is_native_array(obj):
                all_arrays.append(obj)
        except Exception:
            pass
    return all_arrays


def num_arrays_in_memory():
    """Returns the number of arrays which are currently alive."""
    return len(get_all_arrays_in_memory())


def print_all_arrays_in_memory():
    """Prints all arrays which are currently alive."""
    for arr in get_all_arrays_in_memory():
        print(type(arr), arr.shape)


def set_queue_timeout(timeout):
    """Set the global queue timeout values (in seconds). Default value without this
    function being called is 10 seconds.

    Parameters
    ----------
    timeout
        The timeout to set in seconds.

    """
    global TIMEOUT
    TIMEOUT = timeout


def queue_timeout():
    """Get the global queue timeout values (in seconds).

    Default value without this function being called is 10 seconds.

    """
    global TIMEOUT
    return TIMEOUT


def tmp_dir():
    """"""
    return TMP_DIR


def set_tmp_dir(tmp_dr):
    """Set the directory for saving temporary files.

    Parameters
    ----------
    tmp_dr

    """
    global TMP_DIR
    TMP_DIR = tmp_dr


def container_types():
    """Summary.

    Returns
    -------
    ret
        a key-value structure, and exposes public methods .keys(), .values() and
        items().

    """
    # noinspection PyBroadException
    try:
        return current_backend().container_types()
    except ValueError:
        return []


def inplace_arrays_supported(f=None):
    """Determine whether inplace arrays are supported for the current backend framework.

    Parameters
    ----------
    f
         (Default value = None)

    Returns
    -------
    ret
        Boolean, whether or not inplace arrays are supported.

    """
    return current_backend().inplace_arrays_supported()


def inplace_variables_supported(f=None):
    """Determine whether inplace variables are supported for the current backend
    framework.

    Parameters
    ----------
    f
         (Default value = None)

    Returns
    -------
    ret
        Boolean, whether or not inplace variables are supported.

    """
    return current_backend().inplace_variables_supported()


@inputs_to_native_arrays
@handle_nestable
def supports_inplace(x):
    """Determine whether inplace operations are supported for the data type of x.

    Parameters
    ----------
    x
        Input variable or array to check for inplace support for.

    Returns
    -------
    ret
        Boolean, whether or not inplace operations are supported for x.

    """
    if ivy.is_variable(x):
        return ivy.inplace_variables_supported()
    elif ivy.is_native_array(x):
        return ivy.inplace_arrays_supported()
    raise Exception("Input x must be either a variable or an array.")


@inputs_to_native_arrays
@handle_nestable
def assert_supports_inplace(x):
    """Asserts that inplace operations are supported for x, else raises exception.

    Parameters
    ----------
    x
        Input variable or array to check for inplace support for.

    Returns
    -------
    ret
        True if support, raises exception otherwise

    """
    if not ivy.supports_inplace(x):
        raise Exception(
            "Inplace operations are not supported {} types with {} backend".format(
                type(x), ivy.current_backend_str()
            )
        )
    return True


@handle_nestable
def inplace_update(
    x: Union[ivy.Array, ivy.NativeArray],
    val: Union[ivy.Array, ivy.NativeArray],
    ensure_in_backend: bool = False,
) -> ivy.Array:
    """Perform in-place update for the input array. This will always be performed on
    ivy.Array instances pass in the input, and will also be performed on the native
    array classes in the backend when the backend supports this. If the backend does
    not natively support inplace updates, and x is an ivy.NativeArray instance,
    then an exception will be thrown.

    Parameters
    ----------
    x
        The variable to update.
    val
        The array to update the variable with.
    ensure_in_backend
        Whether or not to ensure that the `ivy.NativeArray` is also inplace updated.
        In cases where it should be, backends which do not natively support inplace
        updates will raise an exception.

    Returns
    -------
    ret
        The array following the in-place update.

    """
    return current_backend(x).inplace_update(x, val, ensure_in_backend)


@handle_nestable
def inplace_decrement(
    x: Union[ivy.Array, ivy.NativeArray],
    val: Union[ivy.Array, ivy.NativeArray],
) -> ivy.Array:
    """Perform in-place decrement for the input array.

    Parameters
    ----------
    x
        The array to decrement.
    val
        The array to decrement the variable with.

    Returns
    -------
    ret
        The array following the in-place decrement.

    """
    return current_backend(x).inplace_decrement(x, val)


@handle_nestable
def inplace_increment(
    x: Union[ivy.Array, ivy.NativeArray],
    val: Union[ivy.Array, ivy.NativeArray],
) -> ivy.Array:
    """Perform in-place increment for the input array.

    Parameters
    ----------
    x
        The array to increment.
    val
        The array to increment the variable with.

    Returns
    -------
    ret
        The array following the in-place increment.

    """
    return current_backend(x).inplace_increment(x, val)


@to_native_arrays_and_back
@handle_out_argument
@handle_nestable
def cumsum(
    x: Union[ivy.Array, ivy.NativeArray],
    axis: int = 0,
    *,
    out: Optional[Union[ivy.Array, ivy.NativeArray]] = None,
) -> Union[ivy.Array, ivy.NativeArray]:
    """Returns the cumulative sum of the elements along a given axis.

    Parameters
    ----------
    x
        Input array.
    axis
        int, Axis along which the cumulative sum is computed. By default 0.
    out
        optional output array, for writing the result to.

    Returns
    -------
    ret
        Input array with cumulatively summed elements along axis

    """
    return current_backend(x).cumsum(x, axis, out=out)


@to_native_arrays_and_back
@handle_out_argument
@handle_nestable
def cumprod(
    x: Union[ivy.Array, ivy.NativeArray],
    axis: int = 0,
    exclusive: Optional[bool] = False,
    *,
    out: Optional[Union[ivy.Array, ivy.NativeArray]] = None,
) -> Union[ivy.Array, ivy.NativeArray]:
    """Returns the cumulative product of the elements along a given axis.

    Parameters
    ----------
    x
        Input array.
    axis
        int , axis along which the cumulative product is computed. By default 0.
    exclusive
        optional bool, Whether to perform the cumprod exclusively. Defaults is False.
    out
        optional output array, for writing the result to. It must have a shape that the
        inputs broadcast to.

    Returns
    -------
    ret
        Input array with cumulatively multiplied elements along axis.

    Functional Examples
    --------

    With :code:`ivy.Array` input:

    >>> x = ivy.array([2, 3, 4])
    >>> y = ivy.cumprod(x)
    >>> print(y)
    ivy.array([2, 6, 24])

    >>> x = ivy.array([2, 3, 4])
    >>> exclusive = True
    >>> y = ivy.cumprod(x, exclusive=exclusive)
    >>> print(y)
    ivy.array([1, 2, 6])

    Example specifying axes

    >>> x = ivy.array([[2, 3], \
                       [5, 7], \
                       [11, 13]])
    >>> exclusive = True
    >>> y = ivy.zeros((3, 2))
    >>> ivy.cumprod(x, axis=1, exclusive=exclusive, out=y)
    >>> print(y)
    ivy.array([[1.,2.],[1.,5.],[1.,11.]])

    >>> x = ivy.array([[2, 3],[5, 7],[11, 13]])
    >>> exclusive = True
    >>> ivy.cumprod(x, axis=0, exclusive=exclusive, out=x)
    >>> print(x)
    ivy.array([[1,  1],
               [2,  3],
               [10, 21]])


     With :code:`ivy.NativeArray` input:

     >>> x = ivy.native_array([2, 3, 4])
     >>> y = ivy.cumprod(x)
     >>> print(y)
     ivy.array([2, 6, 24])


     With :code:`ivy.Container` input:
     >>> x = ivy.Container(a=ivy.array([2, 3, 4]), b=ivy.array([3, 4, 5]))
     >>> y = ivy.cumprod(x)
     >>> print(y)
     {
         a: ivy.array([2, 6, 24]),
         b: ivy.array([3, 12, 60])
     }

    """
    return current_backend(x).cumprod(x, axis, exclusive, out=out)


@to_native_arrays_and_back
@handle_out_argument
@handle_nestable
def scatter_flat(
    indices: Union[ivy.Array, ivy.NativeArray],
    updates: Union[ivy.Array, ivy.NativeArray],
    size: Optional[int] = None,
    tensor: Optional[Union[ivy.Array, ivy.NativeArray]] = None,
    reduction: str = "sum",
    *,
    out: Optional[Union[ivy.Array, ivy.NativeArray]] = None,
) -> Union[ivy.Array, ivy.NativeArray]:
    """Scatter flat updates into a new flat array according to flat indices.

    Parameters
    ----------
    indices
        Indices for the new values to occupy.
    updates
        Values for the new array to hold.
    size
        The size of the result.
    tensor
        The tensor in which to scatter the results, default is None, in which case the
        size is used to
        scatter into a zeros array.
    reduction
        The reduction method for the scatter, one of 'sum', 'min', 'max' or 'replace'
    device
        device on which to create the array 'cuda:0', 'cuda:1', 'cpu' etc. Same as
        updates if None.
    out
        optional output array, for writing the result to. It must have a shape that the
        inputs broadcast to.

    Returns
    -------
    ret
        New array of given shape, with the values scattered at the indices.

    """
    return current_backend(indices).scatter_flat(
        indices, updates, size, tensor, reduction, out=out
    )


@to_native_arrays_and_back
@handle_out_argument
@handle_nestable
def scatter_nd(
    indices: Union[ivy.Array, ivy.NativeArray],
    updates: Union[ivy.Array, ivy.NativeArray],
    shape: Optional[Union[ivy.Shape, ivy.NativeShape]] = None,
    tensor: Optional[Union[ivy.Array, ivy.NativeArray]] = None,
    reduction: str = "sum",
    *,
    out: Optional[Union[ivy.Array, ivy.NativeArray]] = None,
) -> Union[ivy.Array, ivy.NativeArray]:
    """Scatter updates into a new array according to indices.

    Parameters
    ----------
    indices
        Indices for the new values to occupy.
    updates
        Values for the new array to hold.
    shape
        The shape of the result. Default is None, in which case tensor argument must be
        provided.
    tensor
        The tensor in which to scatter the results, default is None, in which case the
        shape arg is used to
        scatter into a zeros array.
    reduction
        The reduction method for the scatter, one of 'sum', 'min', 'max' or 'replace'
    device
        device on which to create the array 'cuda:0', 'cuda:1', 'cpu' etc. Same as
        updates if None.
    out
        optional output array, for writing the result to. It must have a shape that the
        inputs broadcast to.

    Returns
    -------
    ret
        New array of given shape, with the values scattered at the indices.

    """
    return current_backend(indices).scatter_nd(
        indices, updates, shape, tensor, reduction, out=out
    )


@to_native_arrays_and_back
@handle_out_argument
@handle_nestable
def gather(
    params: Union[ivy.Array, ivy.NativeArray],
    indices: Union[ivy.Array, ivy.NativeArray],
    axis: int = -1,
    *,
    out: Optional[Union[ivy.Array, ivy.NativeArray]] = None,
) -> Union[ivy.Array, ivy.NativeArray]:
    """Gather slices from params at axis according to indices.

    Parameters
    ----------
    params
        array, the array from which to gather values.
    indices
        array, index array.
    axis
        optional int, the axis from which to gather from. Default is -1.
    device
        optional ivy.Device, device on which to create the array 'cuda:0', 'cuda:1',
        'cpu' etc. Same as x if None.
    out
        optional output array, for writing the result to.

    Returns
    -------
    ret
        New array with the values gathered at the specified indices along the specified
        axis.

    Both the description and the type hints above assumes an array input for simplicity,
    but this function is *nestable*, and therefore also accepts :code:`ivy.Container`
    instances in place of any of the arguments.

    Functional Examples
    -------------------

    With :code:`ivy.Array` input:

    >>> x = ivy.array([0., 1., 2.])
    >>> y = ivy.array([0, 1])
    >>> print(ivy.gather(x, y))
    ivy.array([0., 1.])

    >>> x = ivy.array([[0., 1., 2.], \
                        [3., 4., 5.]])
    >>> y = ivy.array([[0, 1], \
                        [1, 2]])
    >>> z = ivy.array([[0., 0.], \
                        [0., 0.]])
    >>> ivy.gather(x, y, out=z)
    >>> print(z)
    ivy.array([[0., 1.],
               [4., 5.]])

    >>> x = ivy.array([[[0., 1.], [2., 3.]], \
                        [[4., 5.], [6., 7.]], \
                        [[8., 9.], [10., 11.]]])
    >>> y = ivy.array([[[0, 1]], \
                        [[1, 2]], \
                        [[2, 0]]])
    >>> ivy.gather(x, y, axis=0, out=x)
    >>> print(x)
    ivy.array([[[0.,5.]],[[4.,9.]],[[8.,1.]]])

    With :code:`ivy.NativeArray` input:

    >>> x = ivy.native_array([0., 1., 2.])
    >>> y = ivy.native_array([0, 1])
    >>> print(ivy.gather(x, y))
    ivy.array([0., 1.])

    With a mix of :code:`ivy.Array` and :code:`ivy.NativeArray` inputs:

    >>> x = ivy.native_array([0., 1., 2.])
    >>> y = ivy.array([0, 1])
    >>> print(ivy.gather(x, y))
    ivy.array([0., 1.])

    With a mix of :code:`ivy.Array` and :code:`ivy.Container` inputs:

    >>> x = ivy.Container(a = ivy.array([0., 1., 2.]), \
                          b = ivy.array([4., 5., 6.]))
    >>> y = ivy.array([0, 1])
    >>> print(ivy.gather(x, y))
    {
        a: ivy.array([0., 1.]),
        b: ivy.array([4., 5.])
    }

    With :code:`ivy.Container` input:

    >>> x = ivy.Container(a = ivy.array([0., 1., 2.]), \
                          b = ivy.array([4., 5., 6.]))
    >>> y = ivy.Container(a = ivy.array([0, 1]), \
                          b = ivy.array([1, 2]))
    >>> print(ivy.gather(x, y))
    {
        a: ivy.array([0., 1.]),
        b: ivy.array([5., 6.])
    }

    Instance Method Examples
    ------------------------

    Using :code:`ivy.Array` instance method:

    >>> x = ivy.array([0., 1., 2.])
    >>> y = ivy.array([0, 1])
    >>> print(x.gather(y))
    ivy.array([0., 1.])

    Using :code:`ivy.Container` instance method:

    >>> x = ivy.Container(a = ivy.array([0., 1., 2.]), \
                          b = ivy.array([4., 5., 6.]))
    >>> y = ivy.Container(a = ivy.array([0, 1]), \
                          b = ivy.array([1, 2]))
    >>> print(x.gather(y))
    {
        a: ivy.array([0., 1.]),
        b: ivy.array([5., 6.])
    }
    """
    return current_backend(params).gather(params, indices, axis, out=out)


@to_native_arrays_and_back
@handle_out_argument
@handle_nestable
def gather_nd(
    params: Union[ivy.Array, ivy.NativeArray],
    indices: Union[ivy.Array, ivy.NativeArray],
    *,
    out: Optional[ivy.Array] = None,
) -> Union[ivy.Array, ivy.NativeArray]:
    """Gather slices from params into a array with shape specified by indices.

    Parameters
    ----------
    params
        The array from which to gather values.
    indices
        Index array.
    device
        device on which to create the array 'cuda:0', 'cuda:1', 'cpu' etc. Same as x if
        None.
    out
        optional output array, for writing the result to. It must have a shape that the
        inputs broadcast to.

    Returns
    -------
    ret
        New array of given shape, with the values gathered at the indices.

    Examples
    --------
    With :code:`ivy.Array` input:

    >>> x = ivy.array([0., 1., 2., 3., 4., 5., 6.])
    >>> y = ivy.array([1])
    >>> print(ivy.gather_nd(x, y))
    ivy.array(1.)

    With :code:`ivy.NativeArray` input:

    >>> x = ivy.native_array([0., 1., 2.])
    >>> y = ivy.native_array([1])
    >>> print(ivy.gather_nd(x, y))
    ivy.array(1.)

    With a mix of :code:`ivy.Array` and :code:`ivy.NativeArray` inputs:

    >>> x = ivy.native_array([0., 1., 2.])
    >>> y = ivy.array([1])
    >>> print(ivy.gather_nd(x, y))
    ivy.array(1.)

    With a mix of :code:`ivy.Array` and :code:`ivy.Container` inputs:

    >>> x = ivy.Container(a=ivy.array([0., 1., 2.]), \
                          b=ivy.array([4., 5., 6.]))
    >>> y = ivy.array([1])
    >>> print(ivy.gather_nd(x, y))
    {
        a: ivy.array(1.),
        b: ivy.array(5.)
    }

    With :code:`ivy.Container` input:

    >>> x = ivy.Container(a=ivy.array([0., 1., 2.]), \
                          b=ivy.array([4., 5., 6.]))
    >>> y = ivy.Container(a=ivy.array([0]), \
                          b=ivy.array([2]))
    >>> print(ivy.gather_nd(x, y))
    {
        a: ivy.array(0.),
        b: ivy.array(6.)
    }
    """
    res = current_backend(params, indices).gather_nd(params, indices)
    if ivy.exists(out):
        return ivy.inplace_update(out, res)
    return res


@handle_nestable
def multiprocessing(context: str = None):
    """Return backend-specific multiprocessing module.

    Parameters
    ----------
    context
        The context of the multiprocessing, either fork, forkserver or spawn.
        Default is None.

    Returns
    -------
    ret
        Multiprocessing module

    """
    return current_backend().multiprocessing(context)


@to_native_arrays_and_back
@handle_out_argument
@handle_nestable
def indices_where(
    x: Union[ivy.Array, ivy.NativeArray],
    *,
    out: Optional[Union[ivy.Array, ivy.NativeArray]] = None,
) -> Union[ivy.Array, ivy.NativeArray]:
    """Returns indices or true elements in an input boolean array.

    Parameters
    ----------
    x
        Boolean array, for which indices are desired.
    out
        optional output array, for writing the result to. It must have a shape that the
        inputs broadcast to.

    Returns
    -------
    ret
        Indices for where the boolean array is True.

    """
    return current_backend(x).indices_where(x, out=out)


@to_native_arrays_and_back
@handle_out_argument
@infer_device
@handle_nestable
def one_hot(
    indices: Union[ivy.Array, ivy.NativeArray],
    depth: int,
    *,
    device: Union[ivy.Device, ivy.NativeDevice] = None,
    out: Optional[Union[ivy.Array, ivy.NativeArray]] = None,
) -> Union[ivy.Array, ivy.NativeArray]:
    """Returns a one-hot array.

    Parameters
    ----------
    indices
        Indices for where the ones should be scattered *[batch_shape, dim]*
    depth
        Scalar defining the depth of the one-hot dimension.
    device
        device on which to create the array 'cuda:0', 'cuda:1', 'cpu' etc. Same as x if
        None.
    out
        optional output array, for writing the result to. It must have a shape that the
        inputs broadcast to.

    Returns
    -------
    ret
        Tensor of zeros with the same shape and type as a, unless dtype provided which
        overrides.

    """
    return current_backend(indices).one_hot(indices, depth, device=device, out=out)


@to_native_arrays_and_back
@handle_nestable
def shape(
    x: Union[ivy.Array, ivy.NativeArray], as_array: bool = False
) -> Union[ivy.Shape, ivy.NativeShape]:
    """Returns the shape of the array ``x``.

    Parameters
    ----------
    x
        Input array to infer the shape of.
    as_array
        Whether to return the shape as a array, default False.

    Returns
    -------
    ret
        Shape of the array ``x``.

    Examples
    --------
    >>> x = ivy.array([[-1, 0, 1],[1, 0, -1]])
    >>> y = ivy.shape(x)
    >>> z = ivy.shape(x, as_array = True)
    >>> print(y)
    (2, 3)

    >>> print(z)
    ivy.array([2, 3])

    """
    return current_backend(x).shape(x, as_array)


def set_shape_array_mode(mode: bool) -> None:
    """Set the mode of returning shape as ivy.Array to the given mode instance

    Parameter
    ---------
    mode
        boolean whether to return shape as ivy.Array

    Examples
    --------
    >>> ivy.set_shape_array_mode(False)
    >>> ivy.shape_array_mode()
    False

    >>> ivy.set_shape_array_mode(True)
    >>> ivy.shape_array_mode()
    True
    """
    global shape_array_mode_stack
    if not isinstance(mode, bool):
        raise Exception("set_shape_array_mode only accepts type bool")
    shape_array_mode_stack.append(mode)


def unset_shape_array_mode() -> None:
    """Reset the mode of returning shape as ivy.Array to the previous state

    Examples
    --------
    >>> ivy.set_shape_array_mode(True)
    >>> ivy.shape_array_mode()
    True

    >>> ivy.unset_shape_array_mode()
    >>> ivy.shape_array_mode()
    False
    """
    global shape_array_mode_stack
    if shape_array_mode_stack:
        shape_array_mode_stack.pop(-1)


def shape_array_mode() -> bool:
    """Get the current state of shape_array_mode

    Examples
    --------
    >>> ivy.shape_array_mode()
    False

    >>> ivy.set_shape_array_mode(True)
    >>> ivy.shape_array_mode()
    True
    """
    global shape_array_mode_stack
    if not shape_array_mode_stack:
        return False
    return shape_array_mode_stack[-1]


@to_native_arrays_and_back
@handle_nestable
def get_num_dims(x: Union[ivy.Array, ivy.NativeArray], as_array: bool = False) -> int:
    """Returns the number of dimensions of the array x.

    Parameters
    ----------
    x
        Input array to infer the number of dimensions for.
    as_array
        Whether to return the shape as a array, default False.

    Returns
    -------
    ret
        Shape of the array

    """
    return current_backend(x).get_num_dims(x, as_array)


def arg_info(fn: Callable, *, name: str = None, idx: int = None):
    """
    Return the index and `inspect.Parameter` representation of the specified argument.
    In the form of a dict with keys "idx" and "param".

    Parameters
    ----------
    fn
        The function to retrieve the argument information for
    name
        The name of the argument
    idx
        the index of the argument in the inputs

    Returns
    -------
    ret
        a `dict` containing the idx, and the `inspect.Parameter` for the argument,
        which itself contains the parameter name, type, and other helpful information.
    """
    if (not ivy.exists(name) and not ivy.exists(idx)) or (
        ivy.exists(name) and ivy.exists(idx)
    ):
        raise Exception(
            "exactly one of the keyword arguments name or idx " "must be provided"
        )
    params = inspect.signature(fn).parameters
    if ivy.exists(name):
        return {"idx": list(params).index(name), "param": params[name]}
    return {"idx": idx, "param": list(params.values())[idx]}


def _is_valid_device_and_dtypes_attributes(fn: Callable) -> bool:
    if hasattr(fn, "unsupported_device_and_dtype") and hasattr(
        fn, "supported_device_and_dtype"
    ):
        fn_unsupported_device_and_dtype = fn.unsupported_device_and_dtype
        fn_supported_device_and_dtype = fn.supported_device_and_dtype
        if isinstance(fn_unsupported_device_and_dtype, dict):
            if isinstance(fn_supported_device_and_dtype, dict):
                backend_str = ivy.current_backend_str()
                if (
                    backend_str in fn_unsupported_device_and_dtype
                    and backend_str in fn_supported_device_and_dtype
                ):
                    return False
                elif (
                    "devices" in fn_unsupported_device_and_dtype
                    and "devices" in fn_supported_device_and_dtype
                ):
                    return False
    return True


@handle_nestable
def function_unsupported_devices_and_dtypes(fn: Callable) -> Dict:
    """Returns the unsupported combination of devices and dtypes
     of the current backend's function.

    Parameters
    ----------
    fn
        The function to check for the unsupported device and dtype attribute

    Returns
    -------
    ret
        The unsupported combination of devices and dtypes of the function
    """
    if not _is_valid_device_and_dtypes_attributes(fn):
        raise Exception(
            "supported_device_and_dtypes and unsupported_device_and_dtypes \
             attributes cannot both exist in a particular backend"
        )

    unsupported_devices_dtype = {"devices": (), "dtypes": ()}
    if hasattr(fn, "unsupported_device_and_dtype"):
        fn_unsupported_devices_dtypes = fn.unsupported_device_and_dtype
        if isinstance(fn_unsupported_devices_dtypes, dict):
            backend_str = ivy.current_backend_str()
            if backend_str in fn_unsupported_devices_dtypes:
                fn_unsupported_devices_dtypes = fn_unsupported_devices_dtypes[
                    backend_str
                ]

            elif "devices" not in fn_unsupported_devices_dtypes:
                return unsupported_devices_dtype

            keys = list(fn_unsupported_devices_dtypes.keys())
            if "dtypes" in keys and "devices" in keys:
                unsupported_devices_dtype["devices"] += fn_unsupported_devices_dtypes[
                    "devices"
                ]

                if isinstance(fn_unsupported_devices_dtypes["dtypes"][0], tuple):
                    for dtypes in fn_unsupported_devices_dtypes["dtypes"]:
                        unsupported_devices_dtype["dtypes"] += (dtypes,)
                else:
                    unsupported_devices_dtype["dtypes"] += (
                        fn_unsupported_devices_dtypes["dtypes"],
                    )
            else:
                raise Exception(
                    "'unsupported_device_and_dtype' attr must have keys \
                     'devices' and 'dtypes'"
                )
        else:
            raise Exception(
                "Have to provide a dictionary to 'unsupported_device_and_dtype' attr \
                 with keys 'devices' and 'dtypes'"
            )
    return unsupported_devices_dtype


@handle_nestable
def function_supported_devices_and_dtypes(fn: Callable) -> Dict:
    """Returns the supported combination of devices and dtypes
     of the current backend's function.

    Parameters
    ----------
    fn
        The function to check for the supported device and dtype attribute

    Returns
    -------
    ret
        The unsupported devices of the function
    """
    if not _is_valid_device_and_dtypes_attributes(fn):
        raise Exception(
            "supported_device_and_dtypes and unsupported_device_and_dtypes \
             attributes cannot both exist in a particular backend"
        )

    supported_devices_dtype = {"devices": (), "dtypes": ()}
    if hasattr(fn, "supported_device_and_dtype"):
        fn_supported_devices_dtypes = fn.supported_device_and_dtype
        if isinstance(fn_supported_devices_dtypes, dict):
            backend_str = ivy.current_backend_str()
            if backend_str in fn_supported_devices_dtypes:
                fn_supported_devices_dtypes = fn_supported_devices_dtypes[backend_str]
            elif "devices" not in fn_supported_devices_dtypes:
                return supported_devices_dtype
            keys = list(fn_supported_devices_dtypes.keys())
            if "dtypes" in keys and "devices" in keys:
                supported_devices_dtype["devices"] += fn_supported_devices_dtypes[
                    "devices"
                ]

                if isinstance(fn_supported_devices_dtypes["dtypes"][0], tuple):
                    for dtypes in fn_supported_devices_dtypes["dtypes"]:
                        supported_devices_dtype["dtypes"] += dtypes
                else:
                    supported_devices_dtype["dtypes"] += (
                        fn_supported_devices_dtypes["dtypes"],
                    )
            else:
                raise Exception(
                    "'supported_device_and_dtype' attr must have keys \
                     'devices' and 'dtypes'"
                )
        else:
            raise Exception(
                "Have to provide a dictionary to 'supported_device_and_dtype' attr \
                 with keys 'devices' and 'dtypes'"
            )
    return supported_devices_dtype<|MERGE_RESOLUTION|>--- conflicted
+++ resolved
@@ -1518,8 +1518,6 @@
     >>> print(y)
     False
 
-<<<<<<< HEAD
-=======
     With :code: `ivy.NativeArray` input:
 
     >>> x = ivy.native_array([1, 2, 3, float('nan')])
@@ -1527,20 +1525,15 @@
     >>> print(y)
     True
 
->>>>>>> eea85c60
     With :code:`ivy.Container` input:
 
     >>> x = ivy.Container(a=ivy.array([0., 1., 2.]), b=ivy.array([3., 4., 5.]))
     >>> y = ivy.has_nans(x)
     >>> print(y)
-<<<<<<< HEAD
-    False
-=======
     {
         a: false,
         b: false
     }
->>>>>>> eea85c60
 
     """
     return ivy.value_is_nan(ivy.sum(x), include_infs)
