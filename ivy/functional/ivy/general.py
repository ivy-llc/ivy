--- conflicted
+++ resolved
@@ -181,25 +181,12 @@
     x1
         The second input array to compare.
 
-    Returns
-    -------
-     ret
-        Boolean, whether or not the input arrays are equal across all elements.
-
-<<<<<<< HEAD
-=======
-    Parameters
-    ----------
-    x0:
-        The first input array to compare.
-    x1:
-        The second input array to compare.v
-    dtype: 
+    dtype
         array data type
         
     Returns
     ----------
-    out:
+    ret
         Boolean, whether or not the input arrays are equal across all elements.
         
     Examples:
@@ -218,7 +205,6 @@
     >>> k = ivy.array_equal(i,j)
     >>> print(k)
     False
->>>>>>> 53a75280
     """
     return _cur_framework(x0).array_equal(x0, x1)
 
