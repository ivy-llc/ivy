"""Collection of general Ivy functions."""

# global
import gc
import inspect
import math
from functools import wraps
from numbers import Number
from typing import Callable, Any, Union, List, Tuple, Dict, Iterable, Optional, Sequence
import einops
import numpy as np

# local
import ivy
from ivy.utils.backend import current_backend, backend_stack
from ivy.functional.ivy.gradients import _is_variable
from ivy.utils.exceptions import handle_exceptions
from ivy.func_wrapper import (
    handle_array_function,
    inputs_to_ivy_arrays,
    inputs_to_native_arrays,
    outputs_to_ivy_arrays,
    to_native_arrays_and_back,
    handle_out_argument,
    handle_nestable,
    handle_array_like_without_promotion,
    handle_view_indexing,
)
from ivy.functional.ivy.device import dev

FN_CACHE = dict()
INF = float("inf")
TMP_DIR = "/tmp"

queue_timeout_stack = list()
array_mode_stack = list()
shape_array_mode_stack = list()
nestable_mode_stack = list()
exception_trace_mode_stack = list()
trace_mode_dict = dict()
trace_mode_dict["frontend"] = "ivy/functional/frontends"
trace_mode_dict["ivy"] = "ivy/"
trace_mode_dict["full"] = ""
trace_mode_dict["NULL"] = ""
show_func_wrapper_trace_mode_stack = list()


def _parse_ellipsis(so, ndims):
    pre = list()
    for s in so:
        if s is Ellipsis:
            break
        pre.append(s)
    post = list()
    for s in reversed(so):
        if s is Ellipsis:
            break
        post.append(s)
    return tuple(
        pre
        + [slice(None, None, None) for _ in range(ndims - len(pre) - len(post))]
        + list(reversed(post))
    )


def get_referrers_recursive(
    item, depth=0, max_depth=None, seen_set=None, local_set=None
):
    """Summary.

    Parameters
    ----------
    item

    depth
         (Default value = 0)
    max_depth
         (Default value = None)
    seen_set
         (Default value = None)
    local_set
         (Default value = None`)

    """
    seen_set = ivy.default(seen_set, set())
    local_set = ivy.default(local_set, set())
    ret_cont = ivy.Container(
        repr=str(item).replace(" ", ""),
        alphabetical_keys=False,
        keyword_color_dict={"repr": "magenta"},
    )
    referrers = [
        ref
        for ref in gc.get_referrers(item)
        if not (
            isinstance(ref, dict)
            and min([k in ref for k in ["depth", "max_depth", "seen_set", "local_set"]])
        )
    ]
    local_set.add(str(id(referrers)))
    for ref in referrers:
        ref_id = str(id(ref))
        if ref_id in local_set or hasattr(ref, "cell_contents"):
            continue
        seen = ref_id in seen_set
        seen_set.add(ref_id)
        refs_rec = lambda: get_referrers_recursive(
            ref, depth + 1, max_depth, seen_set, local_set
        )
        this_repr = "tracked" if seen else str(ref).replace(" ", "")
        if not seen and (not max_depth or depth < max_depth):
            val = ivy.Container(
                repr=this_repr,
                alphabetical_keys=False,
                keyword_color_dict={"repr": "magenta"},
            )
            refs = refs_rec()
            for k, v in refs.items():
                val[k] = v
        else:
            val = this_repr
        ret_cont[str(ref_id)] = val
    return ret_cont


@handle_exceptions
def is_native_array(
    x: Union[ivy.Array, ivy.NativeArray], /, *, exclusive: bool = False
) -> bool:
    """
    Determines whether the input x is a Native Array.

    Parameters
    ----------
    x
        The input to check
    exclusive
        Whether to check if the data type is exclusively an array, rather than a
        variable or traced array.

    Returns
    -------
    ret
        Boolean, whether or not x is a native array.

    Examples
    --------
    >>> x = ivy.array([0, 1, 2])
    >>> ivy.is_native_array(x)
    False

    >>> x = ivy.native_array([9.1, -8.3, 2.8, 3.0])
    >>> ivy.is_native_array(x, exclusive=True)
    True
    """
    try:
        return current_backend(x).is_native_array(x, exclusive=exclusive)
    except ValueError:
        return False


@handle_exceptions
def is_ivy_array(
    x: Union[ivy.Array, ivy.NativeArray], /, *, exclusive: Optional[bool] = False
) -> bool:
    """
    Determines whether the input x is a valid Ivy Array.

    Parameters
    ----------
    x
        The input to check
    exclusive
        Whether to check if the data type is exclusively an array, rather than a
        variable or traced array.

    Returns
    -------
    ret
        Boolean, whether or not x is a valid Ivy Array.

    Examples
    --------
    >>> x = ivy.array([0, 1, 2])
    >>> ivy.is_ivy_array(x)
    True

    >>> x = ivy.native_array([9.1, -8.3, 2.8, 3.0])
    >>> ivy.is_ivy_array(x, exclusive=True)
    False
    """
    return isinstance(x, ivy.Array) and ivy.is_native_array(x.data, exclusive=exclusive)


@handle_exceptions
def is_array(x: Any, /, *, exclusive: bool = False) -> bool:
    """Determines whether the input x is either an Ivy Array or a Native Array.

    Parameters
    ----------
    x
        The input to check
    exclusive
        Whether to check if the data type is exclusively an array, rather than a
        variable or traced array.

    Returns
    -------
    ret
        Boolean, whether or not x is an array.

    Examples
    --------
    >>> x = ivy.array([0, 1, 2])
    >>> print(ivy.is_array(x))
    True

    >>> x = ivy.native_array([9.1, -8.3, 2.8, 3.0])
    >>> print(ivy.is_array(x, exclusive=True))
    True

    >>> x = [2, 3]
    >>> print(ivy.is_array(x))
    False
    """
    return ivy.is_ivy_array(x, exclusive=exclusive) or ivy.is_native_array(
        x, exclusive=exclusive
    )


@handle_exceptions
def is_ivy_container(x: Any, /) -> bool:
    """Determines whether the input x is an Ivy Container.

    Parameters
    ----------
    x
        The input to check

    Returns
    -------
    ret
        Boolean, whether or not x is an ivy container.

    Examples
    --------
    >>> x = ivy.Container()
    >>> print(ivy.is_ivy_container(x))
    True

    >>> x = [2, 3]
    >>> print(ivy.is_ivy_container(x))
    False

    """
    return isinstance(x, ivy.Container)


@handle_exceptions
def set_array_mode(mode: bool) -> None:
    """Set the mode of whether to convert inputs to ivy.NativeArray, then convert
    outputs back to ivy.Array

    Parameter
    ---------
    mode
        boolean whether to perform ivy.Array conversions

    Examples
    --------
    >>> ivy.set_array_mode(False)
    >>> ivy.get_array_mode()
    False

    >>> ivy.set_array_mode(True)
    >>> ivy.get_array_mode()
    True
    """
    global array_mode_stack
    ivy.utils.assertions.check_isinstance(mode, bool)
    array_mode_stack.append(mode)


@handle_exceptions
def unset_array_mode() -> None:
    """Reset the mode of converting inputs to ivy.NativeArray, then converting
    outputs back to ivy.Array to the previous state

    Examples
    --------
    >>> ivy.set_array_mode(False)
    >>> ivy.get_array_mode()
    False

    >>> ivy.unset_shape_array_mode()
    >>> ivy.get_array_mode()
    True
    """
    global array_mode_stack
    if array_mode_stack:
        array_mode_stack.pop(-1)


@handle_exceptions
def get_array_mode() -> bool:
    """Get the current state of array_mode

    Examples
    --------
    >>> ivy.get_array_mode()
    True

    >>> ivy.set_array_mode(False)
    >>> ivy.get_array_mode()
    False
    """
    global array_mode_stack
    if not array_mode_stack:
        return True
    return array_mode_stack[-1]


@handle_exceptions
def set_nestable_mode(mode: bool) -> None:
    """Set the mode of whether to check if function inputs are ivy.Container

    Parameter
    ---------
    mode
        boolean whether to check if function inputs are ivy.Container

    Examples
    --------
    >>> ivy.set_nestable_mode(False)
    >>> ivy.get_nestable_mode()
    False

    >>> ivy.set_nestable_mode(True)
    >>> ivy.get_nestable_mode()
    True
    """
    global nestable_mode_stack
    ivy.utils.assertions.check_isinstance(mode, bool)
    nestable_mode_stack.append(mode)


@handle_exceptions
def unset_nestable_mode() -> None:
    """Reset the mode of whether to check if function inputs are ivy.Container
    to the previous state

    Examples
    --------
    >>> ivy.set_nestable_mode(False)
    >>> ivy.get_nestable_mode()
    False

    >>> ivy.unset_nestable_mode()
    >>> ivy.get_nestable_mode()
    True
    """
    global nestable_mode_stack
    if nestable_mode_stack:
        nestable_mode_stack.pop(-1)


@handle_exceptions
def get_nestable_mode() -> bool:
    """Get the current mode of whether to check if function inputs are ivy.Container.
    Default is ``True``.

    Examples
    --------
    >>> ivy.get_exception_trace_mode()
    True

    >>> ivy.set_nestable_mode(False)
    >>> ivy.get_exception_trace_mode()
    False
    """
    global nestable_mode_stack
    if not nestable_mode_stack:
        return True
    return nestable_mode_stack[-1]


@handle_exceptions
def set_exception_trace_mode(mode: str) -> None:
    """Set the mode of whether to show frontend-truncated exception stack traces,
    ivy-truncated exception stack traces or full exception stack traces

    Parameter
    ---------
    mode
        str exeption trace mode, one of `ivy`, `full` or `frontend`

    Examples
    --------
    >>> ivy.set_exception_trace_mode("ivy")
    >>> ivy.get_exception_trace_mode()
    'ivy'

    >>> ivy.set_exception_trace_mode("full")
    >>> ivy.get_exception_trace_mode()
    'full'
    """
    global exception_trace_mode_stack
    trace_modes = list(trace_mode_dict.keys())
<<<<<<< HEAD
    ivy.assertions.check_elem_in_list(
        mode, trace_modes, False, "trace mode must be one of {}".format(trace_modes)
=======
    ivy.utils.assertions.check_elem_in_list(
        mode, trace_modes, "trace mode must be one of {}".format(trace_modes)
>>>>>>> 44ece9d4
    )
    exception_trace_mode_stack.append(mode)


@handle_exceptions
def unset_exception_trace_mode() -> None:
    """Reset the trace mode to the previously set mode

    Examples
    --------
    >>> ivy.set_exception_trace_mode("ivy")
    >>> ivy.get_exception_trace_mode()
    'ivy'

    >>> ivy.unset_exception_trace_mode()
    >>> ivy.get_exception_trace_mode()
    'full'
    """
    global exception_trace_mode_stack
    if exception_trace_mode_stack:
        exception_trace_mode_stack.pop(-1)


@handle_exceptions
def get_exception_trace_mode() -> str:
    """Get the current state of exception_trace_mode

    Examples
    --------
    >>> ivy.set_exception_trace_mode("full")
    >>> ivy.get_exception_trace_mode()
    'full'
    """
    global exception_trace_mode_stack
    if not exception_trace_mode_stack:
        return "full"
    return exception_trace_mode_stack[-1]


@handle_exceptions
def set_show_func_wrapper_trace_mode(mode: bool) -> None:
    """Set the mode of whether to show the full stack trace with function
    wrapping traces

    Parameter
    ---------
    mode
        boolean whether to perform ivy.Array conversions

    Examples
    --------
    >>> ivy.set_show_func_wrapper_trace_mode(False)
    >>> ivy.get_show_func_wrapper_trace_mode()
    False

    >>> ivy.set_show_func_wrapper_trace_mode(True)
    >>> ivy.get_show_func_wrapper_trace_mode()
    True
    """
    global show_func_wrapper_trace_mode_stack
    ivy.utils.assertions.check_isinstance(mode, bool)
    show_func_wrapper_trace_mode_stack.append(mode)


@handle_exceptions
def unset_show_func_wrapper_trace_mode() -> None:
    """Reset the mode of whether to show the full stack trace with function
    wrapping traces

    Examples
    --------
    >>> ivy.set_show_func_wrapper_trace_mode(False)
    >>> ivy.get_show_func_wrapper_trace_mode()
    False

    >>> ivy.unset_show_func_wrapper_trace_mode()
    >>> ivy.get_show_func_wrapper_trace_mode()
    True
    """
    global show_func_wrapper_trace_mode_stack
    if show_func_wrapper_trace_mode_stack:
        show_func_wrapper_trace_mode_stack.pop(-1)


@handle_exceptions
def get_show_func_wrapper_trace_mode() -> bool:
    """Get the current state of whether to show the full stack trace with function
    wrapping traces. Default is True (function wrapping traces are shown)

    Examples
    --------
    >>> ivy.get_show_func_wrapper_trace_mode()
    True

    >>> ivy.set_show_func_wrapper_trace_mode(False)
    >>> ivy.get_show_func_wrapper_trace_mode()
    False
    """
    global show_func_wrapper_trace_mode_stack
    if not show_func_wrapper_trace_mode_stack:
        return True
    return show_func_wrapper_trace_mode_stack[-1]


@inputs_to_native_arrays
@handle_nestable
@handle_exceptions
@handle_array_like_without_promotion
@handle_array_function
def array_equal(
    x0: Union[ivy.Array, ivy.NativeArray],
    x1: Union[ivy.Array, ivy.NativeArray],
    /,
) -> bool:
    """Determines whether two input arrays are equal across all elements.

    Parameters
    ----------
    x0
        The first input array to compare.
    x1
        The second input array to compare.

    Returns
    -------
    ret
        Boolean, whether or not the input arrays are equal across all elements.

    Examples
    --------
    >>> x = ivy.array([1,0,1])
    >>> y = ivy.array([1,0,-1])
    >>> z = ivy.array_equal(x,y)
    >>> print(z)
    False

    >>> a = ivy.array([1, 2])
    >>> b = ivy.array([1, 2])
    >>> c = ivy.array_equal(a,b)
    >>> print(c)
    True

    >>> i = ivy.array([1, 2])
    >>> j = ivy.array([1, 2, 3])
    >>> k = ivy.array_equal(i,j)
    >>> print(k)
    False

    """
    return current_backend(x0).array_equal(x0, x1)


@to_native_arrays_and_back
@handle_nestable
@handle_exceptions
@handle_array_function
def all_equal(
    *xs: Iterable[Any], equality_matrix: bool = False
) -> Union[bool, ivy.Array, ivy.NativeArray]:
    """Determines whether the inputs are all equal.

    Parameters
    ----------
    xs
        inputs to compare.
    equality_matrix
        Whether to return a matrix of equalities comparing each input with every other.
        Default is ``False``.

    Returns
    -------
    ret
        Boolean, whether or not the inputs are equal, or matrix array of booleans if
        equality_matrix=True is set.

    Examples
    --------
    With :class:`ivy.Array` inputs:

    >>> x1 = ivy.array([1, 1, 0, 0, 1, -1])
    >>> x2 = ivy.array([1, 1, 0, 0, 1, -1])
    >>> y = ivy.all_equal(x1, x2)
    >>> print(y)
    True

    >>> x1 = ivy.array([0, 0])
    >>> x2 = ivy.array([0, 0])
    >>> x3 = ivy.array([1, 0])
    >>> y = ivy.all_equal(x1, x2, x3, equality_matrix=True)
    >>> print(y)
    ivy.array([[ True,  True, False],
       [ True,  True, False],
       [False, False,  True]])

    With one :class:`ivy.Container` inputs:

    >>> x1 = ivy.Container(a=ivy.array([0, 0, -1, 1, 0]),
    ...                    b=ivy.array([0, 0, -1, 1, 0]))
    >>> x2 = ivy.array([0, 0, -1, 1, 0])
    >>> y = ivy.all_equal(x1, x2, equality_matrix=False)
    >>> print(y)
    {
        a: true,
        b: true
    }

    With multiple :class:`ivy.Container` inputs:

    >>> x1 = ivy.Container(a=ivy.array([1, 0, 1, 1]),
    ...                    b=ivy.array([1, 0, 0, 1]))
    >>> x2 = ivy.Container(a=ivy.array([1, 0, 1, 1]),
    ...                    b=ivy.array([1, 0, -1, -1]))
    >>> y = ivy.all_equal(x1, x2, equality_matrix=False)
    >>> print(y)
    {
        a: true,
        b: false
    }

    """
    equality_fn = ivy.array_equal if ivy.is_array(xs[0]) else lambda a, b: a == b
    if equality_matrix:
        num_arrays = len(xs)
        mat = [[None for _ in range(num_arrays)] for _ in range(num_arrays)]
        for i, xa in enumerate(xs):
            for j_, xb in enumerate(xs[i:]):
                j = j_ + i
                res = equality_fn(xa, xb)
                if ivy.is_native_array(res):
                    # noinspection PyTypeChecker
                    res = ivy.to_scalar(res)
                # noinspection PyTypeChecker
                mat[i][j] = res
                # noinspection PyTypeChecker
                mat[j][i] = res
        return ivy.array(mat)
    x0 = xs[0]
    for x in xs[1:]:
        if not equality_fn(x0, x):
            return False
    return True


@inputs_to_native_arrays
@handle_nestable
@handle_exceptions
@handle_array_like_without_promotion
@handle_array_function
def to_numpy(
    x: Union[ivy.Array, ivy.NativeArray], /, *, copy: bool = True
) -> np.ndarray:
    """Converts an array into a numpy array.

    Parameters
    ----------
    x
        input array
    copy
        whether to copy the array to a new address or not. Default is ``True``.

    Returns
    -------
    ret
        a numpy array copying all the element of the array ``x``.

    Examples
    --------
    With :class:`ivy.Array` inputs:

    >>> x = ivy.array([-1, 0, 1])
    >>> y = ivy.to_numpy(x, copy=True)
    >>> print(y)
    [-1  0  1]

    >>> x = ivy.array([[-1, 0, 1],[-1, 0, 1], [1,0,-1]])
    >>> y = ivy.to_numpy(x, copy=True)
    >>> print(y)
    [[-1  0  1]
    [-1  0  1]
    [ 1  0 -1]]

    With :class:`ivy.Container` input:

    >>> x = ivy.Container(a=ivy.array([-1, 0, 1]))
    >>> y = ivy.to_numpy(x)
    >>> print(y)
    {
        a: array([-1, 0, 1], dtype=int32)
    }

    >>> x = ivy.Container(a=ivy.array([[-1.0, 0., 1.], [-1, 0, 1], [1, 0, -1]]),
    ...                   b=ivy.array([[-1, 0, 0], [1, 0, 1], [1, 1, 1]]))
    >>> y = ivy.to_numpy(x)
    >>> print(y)
    {
        a: array([[-1., 0., 1.],
                  [-1., 0., 1.],
                  [1., 0., -1.]], dtype=float32),
        b: array([[-1, 0, 0],
                  [1, 0, 1],
                  [1, 1, 1]], dtype=int32)
    }

    """
    return current_backend(x).to_numpy(x, copy=copy)


@handle_nestable
@handle_exceptions
def isscalar(x: Any, /) -> bool:
    return np.isscalar(x)


@inputs_to_native_arrays
@handle_nestable
@handle_exceptions
@handle_array_like_without_promotion
@handle_array_function
def to_scalar(x: Union[ivy.Array, ivy.NativeArray], /) -> Number:
    """Converts an array with a single element into a scalar.

    Parameters
    ----------
    x
        Input array with a single element.

    Returns
    -------
    ret
        a scalar copying the element of the array ``x``.

    Both the description and the type hints above assumes an array input for simplicity,
    but this function is *nestable*, and therefore also accepts :class:`ivy.Container`
    instances in place of any of the arguments.

    Functional Examples
    -------------------

    With :class:`ivy.Array` input:

    >>> x = ivy.array([3])
    >>> y = ivy.to_scalar(x)
    >>> print(y)
    3

    With a mix of :class:`ivy.Container` and :class:`ivy.Array` input:

    >>> x = ivy.Container(a=ivy.array([-1]), b=ivy.array([3]))
    >>> y = ivy.to_scalar(x)
    >>> print(y)
    {
        a: -1,
        b: 3
    }

    >>> x = ivy.Container(a=ivy.array([1]), b=ivy.array([0]),
    ...                   c=ivy.array([-1]))
    >>> y = ivy.to_scalar(x)
    >>> print(y)
    {
        a: 1,
        b: 0,
        c: -1
    }
    """
    return current_backend(x).to_scalar(x)


@inputs_to_native_arrays
@handle_nestable
@handle_exceptions
@handle_array_like_without_promotion
@handle_array_function
def to_list(x: Union[ivy.Array, ivy.NativeArray], /) -> List:
    """Creates a (possibly nested) list from input array.

    Parameters
    ----------
    x
        Input array.

    Returns
    -------
    ret
        A list representation of the input array ``x``.

    Examples
    --------
    With :class:`ivy.Array` input:

    >>> x = ivy.array([-1, 0, 1])
    >>> y = ivy.to_list(x)
    >>> print(y)
    [-1, 0, 1]

    >>> x = ivy.array([[ 1.1,  2.2,  3.3],
    ...                [-4.4, -5.5, -6.6]])
    >>> y = ivy.to_list(x)
    >>> print(y)
    [[1.100000023841858,2.200000047683716,3.299999952316284],
    [-4.400000095367432,-5.5,-6.599999904632568]]

    >>> x = ivy.array([[[-1,  0,  1],
    ...                 [ 1,  0, -1]],
    ...                [[ 1, -1,  0],
    ...                 [ 1,  0, -1]]])
    >>> y = ivy.to_list(x)
    >>> print(y)
    [[[-1, 0, 1], [1, 0, -1]], [[1, -1, 0], [1, 0, -1]]]

    With a mix of :class:`ivy.Container` and :class:`ivy.Array` input:

    >>> x = ivy.Container(a=ivy.array([-1, 0, 1]))
    >>> y = ivy.to_list(x)
    >>> print(y)
    {
        a: [-1, 0, 1]
    }

    >>> x = ivy.Container(a=ivy.array([[-1, 0, 1],
    ...                                [-1, 0, 1],
    ...                                [1, 0, -1]]))
    >>> y = ivy.to_list(x)
    >>> print(y)
    {
        a: [[-1, 0, 1], [-1, 0, 1], [1,0,-1]]
    }

    >>> x = ivy.Container(a=ivy.array([[[-1, 0, 1],[1, 0, -1]],
    ...                                [[1, -1, 0],[1, 0, -1]]]))
    >>> y = ivy.to_list(x)
    >>> print(y)
    {
        a: [[[-1, 0, 1], [1, 0, -1]], [[1, -1, 0], [1, 0, -1]]]
    }

    """
    return current_backend(x).to_list(x)


@handle_nestable
@outputs_to_ivy_arrays
@handle_exceptions
@handle_array_function
def clip_vector_norm(
    x: Union[ivy.Array, ivy.NativeArray],
    max_norm: float,
    /,
    *,
    p: float = 2.0,
    out: Optional[ivy.Array] = None,
) -> ivy.Array:
    """Clips (limits) the vector p-norm of an array.

    Parameters
    ----------
    x
        array, input array containing elements to clip.
    max_norm
        float, the maximum value of the array norm.
    p
        optional float, the p-value for computing the p-norm. Default is 2.
    out
        optional output array, for writing the result to. It must have a shape that the
        inputs broadcast to.

    Returns
    -------
    ret
        An array with the vector norm downscaled to the max norm if needed.

    Functional Examples
    ------------------

    With :class:`ivy.Array` input:

    >>> x = ivy.array([0., 1., 2.])
    >>> y = ivy.clip_vector_norm(x, 2.0)
    >>> print(y)
    ivy.array([0.   , 0.894, 1.79 ])

    >>> x = ivy.array([0.5, -0.7, 2.4])
    >>> y = ivy.clip_vector_norm(x, 3.0, p=1.0)
    >>> print(y)
    ivy.array([ 0.417, -0.583,  2.   ])

    >>> x = ivy.array([[[0., 0.], [1., 3.], [2., 6.]],
    ...                [[3., 9.], [4., 12.], [5., 15.]]])
    >>> y = ivy.zeros(((2, 3, 2)))
    >>> ivy.clip_vector_norm(x, 4.0, p=1.0, out=y)
    >>> print(y)
    ivy.array([[[0.    , 0.    ],
                [0.0667, 0.2   ],
                [0.133 , 0.4   ]],
               [[0.2   , 0.6   ],
                [0.267 , 0.8   ],
                [0.333 , 1.    ]]])

    >>> x = ivy.array([[1.1, 2.2, 3.3],
    ...                [-4.4, -5.5, -6.6]])
    >>> ivy.clip_vector_norm(x, 1.0, p=3.0, out=x)
    >>> print(x)
    ivy.array([[ 0.131,  0.263,  0.394],
               [-0.526, -0.657, -0.788]])

    With :class:`ivy.Container` input:

    >>> x = ivy.Container(a=ivy.array([0., 1., 2.]),
    ...                   b=ivy.array([3., 4., 5.]))
    >>> y = ivy.clip_vector_norm(x, 2.0)
    >>> print(y)
    {
        a: ivy.array([0., 0.894, 1.79]),
        b: ivy.array([0.849, 1.13, 1.41])
    }

    """
    norm = ivy.vector_norm(x, keepdims=True, ord=p)
    ratio = ivy.stable_divide(max_norm, norm)
    if ratio < 1:
        ret = ratio * x
    else:
        ret = ivy.copy_array(x)
    if out is not None:
        ret = ivy.inplace_update(out, ret)
    return ret


@handle_nestable
@handle_exceptions
@handle_array_function
def clip_matrix_norm(
    x: Union[ivy.Array, ivy.NativeArray],
    max_norm: float,
    /,
    *,
    p: float = 2.0,
    out: Optional[ivy.Array] = None,
) -> ivy.Array:
    """Clips (limits) the matrix norm of an array.

    Parameters
    ----------
    x
        Input array containing elements to clip.
    max_norm
        The maximum value of the array norm.
    p
        The p-value for computing the p-norm. Default is 2.
    out
        optional output array, for writing the result to. It must have a shape that the
        inputs broadcast to.

    Returns
    -------
    ret
        An array with the matrix norm downscaled to the max norm if needed.

    Functional Examples
    -------------------

    With :class:`ivy.Array` input:

    >>> x = ivy.array([[0., 1., 2.]])
    >>> y = ivy.clip_matrix_norm(x, 2.0)
    >>> print(y)
    ivy.array([[0.   , 0.894, 1.79 ]])

    >>> x = ivy.array([[0.1, -1.2, 3.7], [0., 7.3, -0.5]])
    >>> y = ivy.clip_matrix_norm(x, 3.0, p=1.0)
    >>> print(y)
    ivy.array([[ 0.0353, -0.424 ,  1.31  ],
               [ 0.    ,  2.58  , -0.176 ]])

    >>> x = ivy.array([[[5., 4.], [-2., 6.]],
    ...                [[3., 7.], [0., -5.]]])
    >>> y = ivy.empty((2, 2, 2))
    >>> y = ivy.clip_matrix_norm(x, 0.5, p=2.0)
    >>> print(y)
    ivy.array([[[ 0.339,  0.271],
                [-0.135,  0.406]],
               [[ 0.168,  0.391],
                [ 0.   , -0.279]]])

    >>> x = ivy.array([[0., 1.],
    ...                [2., 3.]])
    >>> ivy.clip_matrix_norm(x, 5.0, p=1.0, out=x)
    >>> print(x)
    ivy.array([[0., 1.],
               [2., 3.]])

    With :class:`ivy.Container` input:

    >>> x = ivy.Container(a=ivy.array([[0., 1., 2.]]),
    ...                   b=ivy.array([[3., 4., 5.]]))
    >>> y = ivy.clip_matrix_norm(x, 2.0)
    >>> print(y)
    {
        a: ivy.array([[0., 0.894, 1.79]]),
        b: ivy.array([[0.849, 1.13, 1.41]])
    }
    """
    norms = ivy.matrix_norm(x, ord=p, keepdims=True)
    ratios = ivy.minimum(ivy.stable_divide(max_norm, norms), 1.0)
    return ivy.multiply(ratios, x, out=out)


@to_native_arrays_and_back
@handle_nestable
@handle_exceptions
@handle_array_like_without_promotion
@handle_array_function
def fourier_encode(
    x: Union[ivy.Array, ivy.NativeArray],
    max_freq: Union[float, ivy.Array, ivy.NativeArray],
    /,
    *,
    num_bands: int = 4,
    linear: bool = False,
    concat: bool = True,
    flatten: bool = False,
) -> Union[ivy.Array, ivy.NativeArray, Tuple]:
    """Pads an array with fourier encodings.

    Parameters
    ----------
    x
        Input array to encode.
    max_freq
        The maximum frequency of the encoding.
    num_bands
        The number of frequency bands for the encoding. Default is 4.
    linear
        Whether to space the frequency bands linearly as opposed to geometrically.
        Default is ``False``.
    concat
        Whether to concatenate the position, sin and cos values, or return seperately.
        Default is ``True``.
    flatten
        Whether to flatten the position dimension into the batch dimension. Default is
        False.

    Returns
    -------
    ret
        New array with the final dimension expanded, and the encodings stored in this
        channel.

    Examples
    --------
    >>> x = ivy.array([1,2,3])
    >>> y = 1.5
    >>> z = ivy.fourier_encode(x,y)
    >>> print(z)
    ivy.array([[ 1.0000000e+00, 1.2246468e-16, 0.0000000e+00, 0.0000000e+00,
                 0.0000000e+00, -1.0000000e+00, 1.0000000e+00, 1.0000000e+00,
                 1.0000000e+00],
               [ 2.0000000e+00, -2.4492936e-16, 0.0000000e+00, 0.0000000e+00,
                 0.0000000e+00, 1.0000000e+00, 1.0000000e+00, 1.0000000e+00,
                 1.0000000e+00],
               [ 3.0000000e+00, 3.6739404e-16, 0.0000000e+00, 0.0000000e+00,
                 0.0000000e+00, -1.0000000e+00, 1.0000000e+00, 1.0000000e+00,
                 1.0000000e+00]])


    >>> x = ivy.array([3,10])
    >>> y = 2.5
    >>> z = ivy.fourier_encode(x, y, num_bands=3)
    >>> print(z)
    ivy.array([[ 3.0000000e+00,  3.6739404e-16,  3.6739404e-16, 3.6739404e-16,
                -1.0000000e+00, -1.0000000e+00, -1.0000000e+00],
               [ 1.0000000e+01, -1.2246468e-15, -1.2246468e-15, -1.2246468e-15,
                 1.0000000e+00,  1.0000000e+00,  1.0000000e+00]])
    """
    x_in = x
    dim = x.shape[-1]
    x = ivy.expand_dims(x, axis=-1)
    orig_x = x
    if linear:
        scales = ivy.linspace(1.0, max_freq / 2, num_bands, device=dev(x))
    else:
        if ivy.backend == "torch" and isinstance(max_freq, float):
            scales = ivy.logspace(
                0.0,
                ivy.log(ivy.array(max_freq / 2)) / math.log(10),
                num_bands,
                base=10,
                device=dev(x),
            )
        else:
            scales = ivy.logspace(
                0.0,
                ivy.log(max_freq / 2) / math.log(10),
                num_bands,
                base=10,
                device=dev(x),
            )
    scales = ivy.astype(scales, ivy.dtype(x))
    scales = scales[(*((None,) * (len(x.shape) - len(scales.shape))), Ellipsis)]
    x = x * scales * math.pi
    sin_x = ivy.sin(x)
    cos_x = ivy.cos(x)
    if flatten:
        orig_x = x_in
        sin_x = ivy.reshape(sin_x, [-1, num_bands * dim])
        cos_x = ivy.reshape(cos_x, [-1, num_bands * dim])
    if concat:
        return ivy.concat([orig_x, sin_x, cos_x], axis=-1)
    return sin_x, cos_x


@inputs_to_ivy_arrays
@handle_nestable
@handle_exceptions
@handle_array_like_without_promotion
@handle_array_function
def value_is_nan(
    x: Union[ivy.Array, ivy.NativeArray, Number],
    /,
    *,
    include_infs: Optional[bool] = True,
) -> bool:
    """Determines whether the single valued array or scalar is of nan type.

    Parameters
    ----------
    x
        The input to check Input array.
    include_infs
        Whether to include infs and -infs in the check. Default is ``True``.

    Returns
    -------
    ret
        Boolean as to whether the input value is a nan or not.

    Examples
    --------
    >>> x = ivy.array([451])
    >>> y = ivy.value_is_nan(x)
    >>> print(y)
    False

    >>> x = ivy.array([float('inf')])
    >>> y = ivy.value_is_nan(x)
    >>> print(y)
    True

    >>> x = ivy.array([float('inf')])
    >>> y = ivy.value_is_nan(x, include_infs=False)
    >>> print(y)
    False

    >>> x = ivy.array([float('nan')])
    >>> y = ivy.value_is_nan(x, include_infs=False)
    >>> print(y)
    True

    >>> x = ivy.array([0])
    >>> y = ivy.value_is_nan(x)
    >>> print(y)
    False
    """
    x_scalar = ivy.to_scalar(x) if ivy.is_array(x) else x
    if not x_scalar == x:
        return True
    if include_infs and x_scalar == INF or x_scalar == -INF:
        return True
    return False


@inputs_to_native_arrays
@handle_nestable
@handle_exceptions
@handle_array_like_without_promotion
@handle_array_function
def has_nans(
    x: Union[ivy.Array, ivy.NativeArray], /, *, include_infs: bool = True
) -> bool:
    """Determine whether the array contains any nans, as well as infs or -infs if
    specified.

    Parameters
    ----------
    x
        Input array.
    include_infs
        Whether to include ``+infinity`` and ``-infinity`` in the check.
        Default is ``True``.

    Returns
    -------
    ret
        Boolean as to whether the array contains nans.


    Both the description and the type hints above assumes an array input for simplicity,
    but this function is *nestable*, and therefore also accepts :class:`ivy.Container`
    instances in place of any of the arguments.

    Examples
    --------
    With :class:`ivy.Array` input:

    >>> x = ivy.array([1, 2, 3])
    >>> y = ivy.has_nans(x)
    >>> print(y)
    False

    >>> x = ivy.array([float('nan'), 2, 3])
    >>> y = ivy.has_nans(x)
    >>> print(y)
    True

    >>> x = ivy.array([float('inf'), 2, 3])
    >>> y = ivy.has_nans(x)
    >>> print(y)
    True

    >>> x = ivy.array([float('inf'), 2, 3])
    >>> y = ivy.has_nans(x, False)
    >>> print(y)
    False

    With :class:`ivy.Container` input:

    >>> x = ivy.Container(a=ivy.array([0., 1., 2.]), b=ivy.array([3., 4., 5.]))
    >>> y = ivy.has_nans(x)
    >>> print(y)
    {
        a: false,
        b: false
    }

    """
    return ivy.value_is_nan(ivy.sum(x), include_infs=include_infs)


@handle_exceptions
def exists(x: Any) -> bool:
    """Simple check as to whether the input is None or not.

    Parameters
    ----------
    x
        Input to check.

    Returns
    -------
    ret
        True if x is not None, else False.

    Examples
    --------
    With :code:`Any` input:

    >>> x = None
    >>> y = ivy.exists(x)
    >>> print(y)
    False

    >>> x = ""
    >>> y = ivy.exists(x)
    >>> print(y)
    True

    >>> x = []
    >>> y = ivy.exists(x)
    >>> print(y)
    True

    >>> x = 1
    >>> y = ivy.exists(x)
    >>> print(y)
    True

    >>> x = "abc"
    >>> y = ivy.exists(x)
    >>> print(y)
    True

    >>> x = [1, 0, -1, 1]
    >>> y = ivy.exists(x)
    >>> print(y)
    True

    >>> x = ivy.array([1, 2, 3, 1.2])
    >>> y = ivy.exists(x)
    >>> print(y)
    True

    With a mix of :class:`ivy.Container` and :code:`Any` input:

    >>> x = ivy.Container(a=None, b=None)
    >>> y = ivy.exists(x)
    >>> print(y)
    True

    >>> x = ivy.Container(a=None, b="")
    >>> y = ivy.exists(x)
    >>> print(y)
    True

    >>> x = ivy.Container(a=123, b="")
    >>> y = ivy.exists(x)
    >>> print(y)
    True


    """
    return x is not None


@handle_exceptions
def default(
    x: Any,
    /,
    default_val: Any,
    *,
    catch_exceptions: bool = False,
    rev: bool = False,
    with_callable: bool = False,
) -> Any:
    """Returns x provided it exists (is not None), else returns default value.

    Parameters
    ----------
    x
        Input which may or may not exist (be None).
    default_val
        The default value.
    catch_exceptions
        Whether to catch exceptions from callable x. Default is ``False``.
    rev
        Whether to reverse the input x and default_val. Default is ``False``.
    with_callable
        Whether either of the arguments might be callable functions.
        Default is ``False``.

    Returns
    -------
    ret
        x if x exists (is not None), else default.

    Functional Examples
    ------------------
    With :code:`Any` input:

    >>> x = None
    >>> y = ivy.default(x, "default_string")
    >>> print(y)
    default_string

    >>> x = ""
    >>> y = ivy.default(x, "default_string")
    >>> print(y)


    >>> x = ivy.array([4, 5, 6])
    >>> y = ivy.default(x, ivy.array([1, 2, 3]), rev=True)
    >>> print(y)
    ivy.array([1, 2, 3])

    >>> x = lambda: ivy.array([1, 2, 3])
    >>> y = ivy.default(x, ivy.array([4, 5, 6]), with_callable=True)
    >>> print(y)
    ivy.array([1, 2, 3])

    >>> x = lambda: None
    >>> y = ivy.default(x, lambda: ivy.array([1, 2, 3]), with_callable=True)
    >>> print(y)
    ivy.array([1, 2, 3])

    >>> x = lambda: None
    >>> y = ivy.default(x, lambda: ivy.array([1, 2, 3]), catch_exceptions=True)
    >>> print(y)
    ivy.array([1, 2, 3])

    >>> x = lambda a, b: a + b
    >>> y = ivy.default(x, lambda: ivy.array([1, 2, 3]), with_callable=True,
    ...                 catch_exceptions=True)
    >>> print(y)
    ivy.array([1, 2, 3])

    >>> x = lambda a, b: a + b
    >>> y = ivy.default(x, lambda: ivy.array([1, 2, 3]), with_callable=True,
    ...                 catch_exceptions=True, rev=True)
    >>> print(y)
    ivy.array([1, 2, 3])

    """
    with_callable = catch_exceptions or with_callable
    if rev:
        tmp = x
        x = default_val
        default_val = tmp
    if with_callable:
        x_callable = callable(x)
        default_callable = callable(default_val)
    else:
        x_callable = False
        default_callable = False
    if catch_exceptions:
        # noinspection PyBroadException
        try:
            x = x() if x_callable else x
        except Exception:
            return default_val() if default_callable else default_val
    else:
        x = x() if x_callable else x
    return x if exists(x) else default_val() if default_callable else default_val


@handle_exceptions
def to_ivy_shape(shape: Union[ivy.Shape, ivy.NativeShape]) -> ivy.Shape:
    """Returns the input shape in ivy.Shape form

    Parameters
    ----------
    shape
        The input to be converted

    Returns
    -------
     ret
        the input in ivy.Shape form

    """
    if isinstance(shape, ivy.Shape):
        return shape
    return ivy.Shape(shape)


@handle_exceptions
def to_native_shape(shape: Union[ivy.Shape, ivy.NativeShape]) -> ivy.NativeShape:
    """Returns the input shape in its native backend framework form

    Parameters
    ----------
    shape
        The input to be converted

    Returns
    -------
     ret
        the input in its native framework form

    """
    if len(backend_stack) != 0 and isinstance(shape, ivy.NativeShape):
        return shape
    ivy.utils.assertions.check_isinstance(shape, (int, list, tuple))
    if isinstance(shape, int):
        shape = (shape,)
    elif isinstance(shape, list):
        shape = tuple(shape)
    ivy.utils.assertions.check_all(
        [isinstance(v, int) for v in shape], "shape must take integers only"
    )
    return ivy.NativeShape(shape) if len(backend_stack) != 0 else ivy.Shape(shape)


@handle_nestable
@handle_exceptions
def try_else_none(fn: Callable, *args: Any, **kwargs: Any) -> Union[Callable, None]:
    """Try and return the function, otherwise return None
        if an exception was raised during function execution.

    Parameters
    ----------
    fn
        Function to try and call and return.
    args
        list of arguments.
    kwargs
        dictionay of keyword arguments

    Returns
    -------
        Either the function itself or None if an exception was raised
        during function execution.

    Examples
    --------
    with a function that is executed without any exception:

    >>> x = ivy.array([1, 2, 3])
    >>> y = ivy.array([4, 5, 6])
    >>> z = ivy.try_else_none(ivy.add,x, y)
    >>> print(z.__name__)
    add

    with a function that is executed with an exception:

    >>> x = ivy.array([1, 2, 3])
    >>> y = 'hemant'
    >>> z = ivy.try_else_none(ivy.add,x, y)
    >>> print(z)
    None

    """
    try:
        _ = fn(*args, **kwargs)
        return fn
    except Exception:
        return None


@handle_exceptions
def arg_names(receiver):
    """
    Gets the expected keyword arguments for a function or class constructor.

    Parameters
    ----------
    receiver
        Function or class constructor

    Returns
    -------
    ret
        List containing the keyword arguments' names for a function or class constructor

    Examples
    --------
    >>> x = ivy.arg_names(ivy.tan)
    >>> print(x)
    ['x', 'out']

    >>> x = ivy.arg_names(ivy.optimizers.Adam)
    >>> print(x)
    ['lr', 'beta1', 'beta2', 'epsilon', 'inplace',
    'stop_gradients', 'compile_on_next_step', 'device']

    """
    return list(inspect.signature(receiver).parameters.keys())


@handle_exceptions
def match_kwargs(
    kwargs: Dict, *receivers: Iterable[Callable], allow_duplicates: bool = False
) -> Union[List[Dict], Dict]:
    """Match keyword arguments to either class or function receivers.

    Parameters
    ----------
    kwargs
        Keyword arguments to match.
    receivers
        Functions and/or classes to match the keyword arguments to.
    allow_duplicates
        Whether to allow one keyword argument to be used for multiple receivers.
        Default is ``False``.

    Returns
    -------
    ret
        Sequence of keyword arguments split as best as possible.

    Examples
    --------
    >>> o = ivy.zeros(3)
    >>> kwargs = {'out': o, 'bias': ivy.arange(3)}
    >>> x = ivy.match_kwargs(kwargs, ivy.add, ivy.linear)
    >>> print(x)
    [{'out': ivy.array([0., 0., 0.])}, {'bias': ivy.array([0, 1, 2])}]

    >>> o = ivy.zeros(3)
    >>> kwargs = {'out': o, 'bias': ivy.arange(3)}
    >>> x = ivy.match_kwargs(kwargs, ivy.linear, ivy.add)
    >>> print(x)
    [{'out': ivy.array([0., 0., 0.]), 'bias': ivy.array([0, 1, 2])}, {}]

    """
    split_kwargs = list()
    for receiver in receivers:
        expected_kwargs = arg_names(receiver)
        found_kwargs = {k: v for k, v in kwargs.items() if k in expected_kwargs}
        if not allow_duplicates:
            for k in found_kwargs.keys():
                del kwargs[k]
        split_kwargs.append(found_kwargs)
    if len(split_kwargs) == 1:
        return split_kwargs[0]
    return split_kwargs


@handle_exceptions
def cache_fn(func: Callable) -> Callable:
    """Decorator to wrap a function, such that computed outputs are cached
    to avoid recalculating them later.

    Parameters
    ----------
    func
        The function to wrap, whose output should be cached for later.

    Returns
    -------
    ret
        The newly cache wrapped function.

    Examples
    --------
    With positional arguments only:

    >>> def my_sum(val1:float, val2:float)->float: return val1 + val2
    >>> cached_sum = ivy.cache_fn(my_sum)
    >>> print(cached_sum(3, 5)) # Compute the output
    8

    >>> print(cached_sum(10, 34)) # Compute the output
    44

    >>> print(cached_sum(3, 5)) # Returns the cached value
    8

    >>> print(cached_sum(5, 3)) # Compute the output
    8


    With keyword arguments:

    >>> def line_eq(x:float, /, *, slp:float=2, itc:float=0)->float: return x*slp+itc
    >>> cached_line_eq = ivy.cache_fn(line_eq)
    >>> print(cached_line_eq(3, itc=5, slp=2))
    11

    >>> print(cached_line_eq(3, slp=2, itc=5)) # Returns the cached value
    11


    Note: providing keyword arguments by position, or using the default
    keyword argument values will prevent the cache from being used.

    >>> print(cached_line_eq(5, slp=2)) # Output is re-computed
    10

    >>> print(cached_line_eq(5)) # Output is re-computed
    10

    """
    global FN_CACHE
    if func not in FN_CACHE:
        FN_CACHE[func] = dict()

    @wraps(func)
    def cached_fn(*args, **kwargs):
        key = "".join(
            [str(i) + ", " for i in args]
            + [" kw, "]
            + [str(i) + ", " for i in sorted(kwargs.items())]
        )
        cache = FN_CACHE[func]
        if key in cache:
            return cache[key]
        ret = func(*args, **kwargs)
        cache[key] = ret
        return ret

    return cached_fn


@handle_exceptions
def current_backend_str() -> Union[str, None]:
    """Return framework string

    Returns
    -------
    ret
        The framework string.

    """
    fw = current_backend()
    if not backend_stack:
        return ""
    return fw.current_backend_str()


@inputs_to_native_arrays
@handle_nestable
@handle_exceptions
@handle_array_like_without_promotion
@handle_array_function
def einops_rearrange(
    x: Union[ivy.Array, ivy.NativeArray],
    pattern: str,
    /,
    *,
    out: Optional[ivy.Array] = None,
    **axes_lengths: Dict[str, int],
) -> ivy.Array:
    """Perform einops rearrange operation on input array x.

    Parameters
    ----------
    x
        Input array to be re-arranged.
    pattern
        Rearrangement pattern.
    axes_lengths
        Any additional specifications for dimensions.
    out
        optional output array, for writing the result to. It must have a shape that the
        inputs broadcast to.

    Returns
    -------
    ret
        New array with einops.rearrange having been applied.

    Examples
    --------
    With :class:`ivy.Array` instance method:

    >>> x = ivy.array([[1, 2, 3],
    ...               [-4, -5, -6]])
    >>> y = x.einops_rearrange("height width -> width height")
    >>> print(y)
    ivy.array([[ 1, -4],
        [ 2, -5],
        [ 3, -6]])

    >>> x = ivy.array([[[ 1,  2,  3],
    ...                  [ 4,  5,  6]],
    ...               [[ 7,  8,  9],
    ...                  [10, 11, 12]]])
    >>> y = x.einops_rearrange("c h w -> c (h w)")
    >>> print(y)
    ivy.array([[ 1,  2,  3,  4,  5,  6],
        [ 7,  8,  9, 10, 11, 12]])

    >>> x = ivy.array([[1, 2, 3, 4, 5, 6],
    ...            [7, 8, 9, 10, 11, 12]])
    >>> y = ivy.zeros((4,3))
    >>> x.einops_rearrange("c (h w) -> (c h) w", out=y, h=2, w=3)
    ivy.array([[ 1,  2,  3],
       [ 4,  5,  6],
       [ 7,  8,  9],
       [10, 11, 12]])

    With :class:`ivy.Container` input:

    x = ivy.Container(a=ivy.array([[-4.47, 0.93, -3.34],
    ...                            [3.66, 24.29, 3.64]]),
    ...               b=ivy.array([[4.96, 1.52, -10.67],
    ...                            [4.36, 13.96, 0.3]]))
    y = ivy.einops_rearrange(x, 'a b -> b a')
    print(y)
    {
        a: ivy.array([[-4.46999979, 3.66000009],
                    [0.93000001, 24.29000092],
                    [-3.33999991, 3.6400001]]),
        b: ivy.array([[4.96000004, 4.36000013],
                    [1.51999998, 13.96000004],
                    [-10.67000008, 0.30000001]])
    }

    With varying pattern:

    Suppose we have a set of 32 images in "h w c" format (height-width-channel)
    >>> images = ivy.asarray([ivy.random_normal(shape=(30, 40, 3)) for _ in range(32)])

    Concatenate images along height (vertical axis), 960 = 32 * 30
    >>> x = ivy.einops_rearrange(images, 'b h w c -> (b h) w c')
    >>> print(x.shape)
    (960, 40, 3)

    Concatenate images along horizontal axis, 1280 = 32 * 40
    >>> x = ivy.einops_rearrange(images, 'b h w c -> h (b w) c')
    >>> print(x.shape)
    (30, 1280, 3)

    Reorder axes to "b c h w" format for deep learning
    >>> x = ivy.einops_rearrange(images, 'b h w c -> b c h w')
    >>> print(x.shape)
    (32, 3, 30, 40)

    Flatten each image into a vector, 3600 = 30 * 40 * 3
    >>> x = ivy.einops_rearrange(images, 'b h w c -> b (c h w)')
    >>> print(x.shape)
    (32, 3600)

    Split each image into 4 smaller (top-left, top-right, bottom-left, bottom-right),
    128 = 32 * 2 * 2
    >>> x = ivy.einops_rearrange(images, 'b (h1 h) (w1 w) c -> (b h1 w1) h w c',
    ... h1=2, w1=2)
    >>> print(x.shape)
    (128, 15, 20, 3)

    Space-to-depth operation
    >>> x = ivy.einops_rearrange(images, 'b (h h1) (w w1) c -> b h w (c h1 w1)', h1=2,
    ... w1=2)
    >>> print(x.shape)
    (32, 15, 20, 12)
    """
    ret = einops.rearrange(x, pattern, **axes_lengths)
    ret = ivy.array(ret, dtype=x.dtype)
    if ivy.exists(out):
        return ivy.inplace_update(out, ret)
    return ret


@inputs_to_native_arrays
@handle_nestable
@handle_exceptions
@handle_array_like_without_promotion
@handle_array_function
def einops_reduce(
    x: Union[ivy.Array, ivy.NativeArray],
    pattern: str,
    reduction: Union[str, Callable],
    /,
    *,
    out: Optional[ivy.Array] = None,
    **axes_lengths: Dict[str, int],
) -> ivy.Array:
    """Perform einops reduce operation on input array x.

    Parameters
    ----------
    x
        Input array to be reduced.
    pattern
        Reduction pattern.
    reduction
        One of available reductions ('min', 'max', 'sum', 'mean', 'prod'), or callable.
    axes_lengths
        Any additional specifications for dimensions.
    out
        optional output array, for writing the result to. It must have a shape that the
        inputs broadcast to.

    Returns
    -------
    ret
        New array with einops.reduce having been applied.

    Examples
    --------
    With :class:`ivy.Array` input:

    >>> x = ivy.array([[-4.47, 0.93, -3.34],
    ...                [3.66, 24.29, 3.64]])
    >>> reduced = ivy.einops_reduce(x, 'a b -> b', 'mean')
    >>> print(reduced)
    ivy.array([-0.405, 12.6  ,  0.15 ])

    With :class:`ivy.Container` input:

    >>> x = ivy.Container(a=ivy.array([[-4.47, 0.93, -3.34],
    ...                                [3.66, 24.29, 3.64]]),
    ...                    b=ivy.array([[4.96, 1.52, -10.67],
    ...                                 [4.36, 13.96, 0.3]]))
    >>> reduced = ivy.einops_reduce(x, 'a b -> a', 'mean')
    >>> print(reduced)
    {
        a: ivy.array([-2.29, 10.5]),
        b: ivy.array([-1.4, 6.21])
    }

    """
    ret = einops.reduce(x, pattern, reduction, **axes_lengths)
    ret = ivy.array(ret, dtype=x.dtype)
    if ivy.exists(out):
        return ivy.inplace_update(out, ret)
    return ret


# IMPORTANT: assign attribute directly to function instead of wrapper here
einops_reduce.unsupported_dtypes = {"torch": ("float16",)}


@inputs_to_native_arrays
@handle_nestable
@handle_exceptions
@handle_array_like_without_promotion
@handle_array_function
def einops_repeat(
    x: Union[ivy.Array, ivy.NativeArray],
    pattern: str,
    /,
    *,
    out: Optional[ivy.Array] = None,
    **axes_lengths: Dict[str, int],
) -> ivy.Array:
    """Perform einops repeat operation on input array x.

    Parameters
    ----------
    x
        Input array to be repeated.
    pattern
        Rearrangement pattern.
    axes_lengths
        Any additional specifications for dimensions.
    out
        optional output array, for writing the result to. It must have a shape that the
        inputs broadcast to.

    Returns
    -------
    ret
        New array with einops.repeat having been applied.

    Examples
    --------
    With :class:`ivy.Array` input:

    >>> x = ivy.array([1, 2, 3, 4])
    >>> repeated = ivy.einops_repeat(x, 'a -> b a', b=2)
    >>> print(repeated)
    ivy.array([[1, 2, 3, 4],
               [1, 2, 3, 4]])

    With :class:`ivy.Container` input:

    >>> x = ivy.Container(a=ivy.array([[4,5],
    ...                                [1, 3]]),
    ...                    b=ivy.array([[9, 10],
    ...                                 [4, 2]]))
    >>> repeated = ivy.einops_repeat(x, 'h w -> h (c w)', c=2)
    >>> print(repeated)
    {
        a: ivy.array([[4, 5, 4, 5],
                      [1, 3, 1, 3]]),
        b: ivy.array([[9, 10, 9, 10],
                      [4, 2, 4, 2]])
    }

    """
    ret = einops.repeat(x, pattern, **axes_lengths)
    ret = ivy.array(ret, dtype=x.dtype)
    if ivy.exists(out):
        return ivy.inplace_update(out, ret)
    return ret


@handle_exceptions
def get_min_denominator() -> float:
    """
    Gets the global minimum denominator used by ivy for numerically stable division.

    Returns
    -------
    ret
        The value of the global minimum denominator.

    Examples
    --------
    >>> x = ivy.get_min_denominator()
    >>> print(x)
    1e-12

    """
    return ivy._MIN_DENOMINATOR


@handle_exceptions
@handle_array_function
def set_min_denominator(val: float) -> None:
    """
    Set the global minimum denominator used by ivy for numerically stable division.

    Parameters
    ----------
    val
        The value to set the global minimum denominator to.

    Examples
    --------
    >>> x = ivy.get_min_denominator()
    >>> print(x)
    1e-12

    >>> ivy.set_min_denominator(1e-13)
    >>> y = ivy.get_min_denominator()
    >>> print(y)
    1e-13

    """
    ivy._MIN_DENOMINATOR = val


@handle_exceptions
def get_min_base() -> float:
    """
    Gets the global minimum base used by ivy for numerically stable power raising.

    Returns
    -------
    ret
        Global minimum base number

    Examples
    --------
    >>> x = ivy.get_min_base()
    >>> print(x)
    1e-05

    """
    # noinspection PyProtectedMember
    return ivy._MIN_BASE


@handle_exceptions
@handle_array_function
def set_min_base(val: float) -> None:
    """Set the global minimum base used by ivy for numerically stable power raising.

    Parameters
    ----------
    val
        The new value to set the minimum base to.

    Examples
    --------
    >>> x = ivy.get_min_base()
    >>> print(x)
    1e-05

    >>> ivy.set_min_base(1e-04)
    >>> y = ivy.get_min_base()
    >>> print(y)
    1e-04

    """
    ivy._MIN_BASE = val


@inputs_to_ivy_arrays
@handle_nestable
@handle_exceptions
@handle_array_like_without_promotion
@handle_array_function
def stable_divide(
    numerator: Union[Number, ivy.Array, ivy.NativeArray],
    denominator: Union[Number, ivy.Array, ivy.NativeArray],
    /,
    *,
    min_denominator: Union[Number, ivy.Array, ivy.NativeArray] = None,
) -> Union[Number, ivy.Array]:
    """Divide the numerator by the denominator, with min denominator added to the
    denominator for numerical stability.

    Parameters
    ----------
    numerator
        The numerator of the division.
    denominator
        The denominator of the division.
    min_denominator
        The minimum denominator to use, use global ivy._MIN_DENOMINATOR (1e-12)
        by default.

    Returns
    -------
    ret
        The new item following the numerically stable division.

    Examples
    --------
    With :code:`int` input:

    >>> x = ivy.stable_divide(1, 2)
    >>> print(x)
    0.49999999999975

    >>> x = ivy.stable_divide(1, 4, min_denominator=1)
    >>> print(x)
    0.2

    With float input:

    >>> x = ivy.stable_divide(5.0, 3.33)
    >>> print(x)
    1.5015015015010504

    With :code:`complex` input:

    >>> x = ivy.stable_divide(1+1j, 1-1j)
    >>> print(x)
    (5.000444502911705e-13+0.9999999999995j)

    With :class:`ivy.Array` input:

    >>> x = ivy.asarray([[10., 20., 30.],
    ...                  [40., 50., 60.]])
    >>> y = ivy.stable_divide(x, 10.)
    >>> print(y)
    ivy.array([[1., 2., 3.],
              [4., 5., 6.]])


    >>> x = ivy.asarray([1,2,3])
    >>> y = np.array((1., 3., 5.))
    >>> z = ivy.stable_divide(x, y)
    >>> print(z)
    ivy.array([1.   , 0.667, 0.6  ])

    >>> x = ivy.asarray([1., 2., 4.])
    >>> y = ivy.asarray([1., 0.5, 0.25])
    >>> z = ivy.asarray([0.01, 0.02, 0.03])
    >>> w = ivy.stable_divide(x, y, min_denominator=z)
    >>> print(w)
    ivy.array([ 0.99,  3.85, 14.3 ])

    With :class:`ivy.Container` input:

    >>> x = ivy.Container(a=ivy.asarray([10., 15.]), b=ivy.asarray([20., 25.]))
    >>> y = ivy.stable_divide(x, 0.5)
    >>> print(y)
    {
        a: ivy.array([20., 30.]),
        b: ivy.array([40., 50.])
    }


    >>> x = ivy.Container(a=ivy.asarray([1., 2.]), b=ivy.asarray([3., 4.]))
    >>> y = ivy.Container(a=ivy.asarray([0.5, 2.5]), b=ivy.asarray([3.5, 0.4]))
    >>> z = ivy.stable_divide(x, y)
    >>> print(z)
    {
        a: ivy.array([2., 0.8]),
        b: ivy.array([0.857, 10.])
    }
    """
    return numerator / (denominator + default(min_denominator, ivy._MIN_DENOMINATOR))


@inputs_to_ivy_arrays
@handle_nestable
@handle_exceptions
@handle_array_function
def stable_pow(
    base: Union[Number, ivy.Array, ivy.NativeArray],
    exponent: Union[Number, ivy.Array, ivy.NativeArray],
    /,
    *,
    min_base: float = None,
) -> Any:
    """Raise the base by the power, with MIN_BASE added to the base when exponent > 1
    for numerical stability.

    Parameters
    ----------
    base
        The base number.
    exponent
        The exponent number.
    min_base
        The minimum base to use, use global ivy._MIN_BASE by default.

    Returns
    -------
    ret
        The new item following the numerically stable power.


    """
    return_dtype = ivy.promote_types(
        ivy.default_dtype(item=base),
        ivy.default_dtype(item=default(min_base, ivy._MIN_BASE)),
    )
    return_dtype = ivy.promote_types(return_dtype, ivy.default_dtype(item=exponent))
    ret = (base + default(min_base, ivy._MIN_BASE)) ** ivy.array(exponent)
    return ret.astype(return_dtype)


stable_pow.unsupported_dtypes = ("bfloat16",)


@handle_exceptions
def get_all_arrays_in_memory() -> List[Union[ivy.Array, ivy.NativeArray]]:
    """
    Gets all arrays which are currently alive.

    Returns
    -------
    ret
        All arrays which are alive.

    Examples
    --------
    >>> ivy.get_all_arrays_in_memory()
    []
    >>> x = ivy.get_all_arrays_in_memory()
    >>> x
    []
    >>> y = ivy.array([0, 1, 2])
    >>> x
    [ivy.array([0, 1, 2])]
    """
    all_arrays = list()
    for obj in gc.get_objects():
        try:
            if ivy.current_backend_str() in ["", "numpy"]:
                if ivy.is_ivy_array(obj):
                    all_arrays.append(obj)
            else:
                if ivy.is_native_array(obj):
                    all_arrays.append(obj)

        except Exception:
            pass
    return all_arrays


@handle_exceptions
def num_arrays_in_memory() -> int:
    """Returns the number of arrays which are currently alive.

    Returns
    -------
    ret
        Number of all arrays which are alive.
    Examples
    --------
    >>> ivy.num_arrays_in_memory()
    0
    >>> x = ivy.num_arrays_in_memory()
    >>> x
    0
    >>> y = ivy.array([0, 1, 2])
    >>> x
    1
    """
    return len(get_all_arrays_in_memory())


@handle_exceptions
def print_all_arrays_in_memory():
    """
    Gets all the native Ivy arrays which are currently alive(in the garbage collector)
    from get_all_arrays_in_memory() function and prints them to the console.
    """
    for arr in get_all_arrays_in_memory():
        print(type(arr), arr.shape)


@handle_exceptions
@handle_array_function
def set_queue_timeout(timeout: float):
    """
    Set the global queue timeout value (in seconds)
    Default value without this function being called is 15 seconds.

    Parameters
    ----------
    timeout
        The timeout when waiting for containers to arrive from the queues.
        To be set in seconds.

    Examples
    --------
    >>> x = ivy.set_queue_timeout(10)
    >>> x = ivy.get_queue_timeout()
    >>> print(x)
    10.0

    >>> ivy.set_queue_timeout(30)
    >>> y = ivy.get_queue_timeout()
    >>> print(y)
    30

    """
    global queue_timeout_stack
    ivy.utils.assertions.check_isinstance(timeout, (int, float))
    queue_timeout_stack.append(timeout)


@handle_exceptions
def get_queue_timeout() -> float:
    """
    Get the global queue timeout value (in seconds).
    The default value without this function being called is 15 seconds.

    Returns
    -------
    ret
       The global queue timeout value (in seconds).

    Examples
    --------
    >>> ivy.set_queue_timeout(10.0)
    >>> y = ivy.get_queue_timeout()
    >>> print(y)
    10.0

    """
    global queue_timeout_stack
    if not queue_timeout_stack:
        return 15.0
    return queue_timeout_stack[-1]


@handle_exceptions
def unset_queue_timeout() -> None:
    """
    Reset the global queue timeout value (in seconds) to the previous state

    Examples
    --------
    >>> ivy.set_queue_timeout(10.0)
    >>> y = ivy.get_queue_timeout()
    >>> print(y)
    10.0

    >>> ivy.unset_shape_array_mode()
    >>> ivy.get_queue_timeout()
    15.0
    """
    global queue_timeout_stack
    if queue_timeout_stack:
        queue_timeout_stack.pop(-1)


@handle_exceptions
def get_tmp_dir():
    """Get the path for directory that saves temporary files.

    Returns
    -------
    ret
        The path of directory that saves temporary files.

    """
    return TMP_DIR


@handle_exceptions
def set_tmp_dir(tmp_dr: str) -> None:
    """Set the directory for saving temporary files.

    Parameters
    ----------
    tmp_dr
        The new directory for saving temporary files

    Examples
    --------
    >>> x = ivy.get_tmp_dir()
    >>> print(x)
    /tmp

    >>> ivy.set_tmp_dir("/my_tmp")
    >>> y = ivy.get_tmp_dir()
    >>> print(y)
    /my_tmp
    """
    global TMP_DIR
    TMP_DIR = tmp_dr


@handle_exceptions
def container_types():
    """Summary.

    Returns
    -------
    ret
        a key-value structure, and exposes public methods .keys(), .values() and
        items().

    """
    # noinspection PyBroadException
    try:
        return current_backend().container_types()
    except ValueError:
        return []


@handle_exceptions
def inplace_arrays_supported(f=None):
    """Determine whether inplace arrays are supported for the current backend framework.

    Parameters
    ----------
    f
         (Default value = None)

    Returns
    -------
    ret
        Boolean, whether or not inplace arrays are supported.

    """
    return current_backend().inplace_arrays_supported()


@handle_exceptions
def inplace_variables_supported(f=None):
    """Determine whether inplace variables are supported for the current backend
    framework.

    Parameters
    ----------
    f
         (Default value = None)

    Returns
    -------
    ret
        Boolean, whether or not inplace variables are supported.

    """
    return current_backend().inplace_variables_supported()


@inputs_to_native_arrays
@handle_nestable
@handle_exceptions
@handle_array_function
def supports_inplace_updates(x: Union[ivy.Array, ivy.NativeArray], /) -> bool:
    """
    Determines whether in-place operations are supported for x's data type,
    by the current backend framework setting.

    Parameters
    ----------
    x
        Input variable for whose data type we check whether the current backend
        framework supports in-place operations.

    Returns
    -------
    ret
        Value depends on whether in-place operations are supported for
        data type of x.

    Raises
    ------
    IvyException
        If x isn't a class instance of ivy.Array or ivy.NativeArray, an exception will
        be raised.

    This function is *nestable*, and therefore also accepts :code:'ivy.Container'
    instance in place of the argument.

    Examples
    --------
    With :class:`ivy.Array` input and default backend set as `numpy`:

    >>> x = ivy.array([0, 1, 2])
    >>> y = ivy.supports_inplace_updates(x)
    >>> print(y)
    True

    With :class:`ivy.Container` input and backend set as `torch`:

    >>> x = ivy.Container(a=ivy.array([5., 6.]), b=ivy.array([7., 8.]))
    >>> y = ivy.supports_inplace_updates(x)
    >>> print(y)
    {
        a: True,
        b: True
    }

    With `ivy.Array` input and backend set as "tensorflow":

    >>> x = ivy.array([1., 4.2, 2.2])
    >>> ret = x.supports_inplace_updates()
    >>> print(ret)
    False
    
    """
    if _is_variable(x):
        return ivy.inplace_variables_supported()
    elif ivy.is_native_array(x):
        return ivy.inplace_arrays_supported()
    raise ivy.utils.exceptions.IvyException(
        "Input x must be either a variable or an array."
    )


@inputs_to_native_arrays
@handle_nestable
@handle_exceptions
@handle_array_function
def assert_supports_inplace(x: Union[ivy.Array, ivy.NativeArray], /) -> bool:
    """Asserts that inplace operations are supported for x, else raises IvyBackendException.

    Parameters
    ----------
    x
        Input variable or array to check for inplace support for.

    Returns
    -------
    ret
        True if supports, raises IvyBackendException otherwise
    
    This function is *nestable*, and therefore also accepts :code:'ivy.Container'
    instance in place of the argument.

    Examples
    --------
    With :class:`ivy.Array` input and default backend set as `numpy`:

    >>> x = ivy.array([1, 2, 3])
    >>> print(x.assert_supports_inplace())
    True

    With :class:`ivy.Array` input and default backend set as `jax`:

    >>> x = ivy.array([1, 2, 3])
    >>> print(x.assert_supports_inplace())
    IvyBackendException: jax: assert_supports_inplace: Inplace operations \
    are not supported <class 'jaxlib.xla_extension.DeviceArray'> types with jax backend

    With :class:`ivy.Container` input and default backend set as `numpy`:

    >>> x = ivy.Container(a=ivy.array([5, 6]), b=ivy.array([7, 8]))
    >>> print(x.assert_supports_inplace())
    {
        a: True,
        b: True
    }

    With :class:`ivy.Container` input and default backend set as `jax`:

    >>> x = ivy.Container(a=ivy.array([5, 6]), b=ivy.array([7, 8]))
    >>> print(x.assert_supports_inplace())
    IvyBackendException: jax: assert_supports_inplace: Inplace operations \
    are not supported <class 'jaxlib.xla_extension.DeviceArray'> types with jax backend

    """
    ivy.utils.assertions.check_true(
        ivy.supports_inplace_updates(x),
        "Inplace operations are not supported {} types with {} backend".format(
            type(x), ivy.current_backend_str()
        ),
    )
    return True


@handle_view_indexing
@to_native_arrays_and_back
@handle_nestable
@handle_array_like_without_promotion
@handle_array_function
def get_item(
    x: Union[ivy.Array, ivy.NativeArray],
    /,
    query: Union[ivy.Array, ivy.NativeArray, Tuple],
) -> ivy.Array:
    """
     Gather slices from x according to query array, identical to x[query].

    Parameters
    ----------
    x
        array, the array from which to gather values.
    query
        array, index array, integer indices or boolean mask.

    Returns
    -------
    ret
        New array with the values gathered at the specified indices.

    Functional Examples
    -------------------

    >>> x = ivy.array([0, -1, 20])
    >>> query = ivy.array([0, 1])
    >>> print(ivy.get_item(x, query))
    ivy.array([ 0, -1])

    >>> x = ivy.array([[4, 5], [20, 128], [-2, -10]])
    >>> query = ivy.array([[True, False], [False, False], [True, True]])
    >>> print(ivy.get_item(x, query))
    ivy.array([  4,  -2, -10])

    """
    return current_backend(x).get_item(x, query)


@handle_nestable
@handle_exceptions
@inputs_to_ivy_arrays
@handle_array_function
def inplace_update(
    x: Union[ivy.Array, ivy.NativeArray],
    val: Union[ivy.Array, ivy.NativeArray],
    ensure_in_backend: bool = False,
) -> ivy.Array:
    """Perform in-place update for the input array. This will always be performed on
    ivy.Array instances pass in the input, and will also be performed on the native
    array classes in the backend when the backend supports this. If the backend does
    not natively support inplace updates, and x is an ivy.NativeArray instance,
    then an exception will be thrown.

    Parameters
    ----------
    x
        The variable to update.
    val
        The array to update the variable with.
    ensure_in_backend
        Whether or not to ensure that the `ivy.NativeArray` is also inplace updated.
        In cases where it should be, backends which do not natively support inplace
        updates will raise an exception.

    Returns
    -------
    ret
        The array following the in-place update.

    """
    return current_backend(x).inplace_update(x, val, ensure_in_backend)


inplace_update.unsupported_dtypes = {"torch": ("bfloat16",)}


@handle_nestable
@handle_exceptions
@inputs_to_ivy_arrays
@handle_array_function
def inplace_decrement(
    x: Union[ivy.Array, ivy.NativeArray],
    val: Union[ivy.Array, ivy.NativeArray],
) -> ivy.Array:
    """Perform in-place decrement for the input array.

    Parameters
    ----------
    x
        The input array to be decremented by the defined value.
    val
        The value of decrement.

    Returns
    -------
    ret
        The array following the in-place decrement.


    Both the description and the type hints above assumes an array input for simplicity,
    but this function is *nestable*, and therefore also accepts :class:`ivy.Container`
    instances in place of any of the arguments.

    Examples
    --------
    With :class:`ivy.Array` input:

    >>> x = ivy.array([[5.3, 7., 0.],[6.8, 8, 3.9],[0., 10., 6.3]])
    >>> y = ivy.inplace_decrement(x, 1.25)
    >>> print(y)
    ivy.array([[ 4.05,  5.75, -1.25],
       [ 5.55,  6.75,  2.65],
       [-1.25,  8.75,  5.05]])

    With :class:`ivy.Container` input:

    >>> x = ivy.Container(a=ivy.array([0.5, -5., 30.]), b=ivy.array([0., -25., 50.]))
    >>> y = ivy.inplace_decrement(x, 1.5)
    >>> print(y)
    {
        a: ivy.array([-1., -6.5, 28.5]),
        b: ivy.array([-1.5, -26.5, 48.5])
    }

    >>> x = ivy.Container(a=ivy.array([0., 15., 30.]), b=ivy.array([0., 25., 50.]))
    >>> y = ivy.Container(a=ivy.array([0., 15., 30.]), b=ivy.array([0., 25., 50.]))
    >>> z = ivy.inplace_decrement(x, y)
    >>> print(z)
    {
        a: ivy.array([0., 0., 0.]),
        b: ivy.array([0., 0., 0.])
    }

    >>> x = ivy.Container(a=ivy.array([3., 7., 10.]), b=ivy.array([0., 75., 5.5]))
    >>> y = ivy.Container(a=ivy.array([2., 5.5, 7.]), b=ivy.array([0., 25., 2.]))
    >>> z = ivy.inplace_decrement(x, y)
    >>> print(z)
    {
        a: ivy.array([1., 1.5, 3.]),
        b: ivy.array([0., 50., 3.5])
    }

    """
    return current_backend(x).inplace_decrement(x, val)


@handle_nestable
@handle_exceptions
@inputs_to_ivy_arrays
@handle_array_function
def inplace_increment(
    x: Union[ivy.Array, ivy.NativeArray],
    val: Union[ivy.Array, ivy.NativeArray],
) -> ivy.Array:
    """Perform in-place increment for the input array.

    Parameters
    ----------
    x
        The input array to be incremented by the defined value.
    val
        The value of increment.

    Returns
    -------
    ret
        The array following the in-place increment.

    Examples
    --------
    With :class:`ivy.Array` input:

    >>> x = ivy.array([[5.3, 7., 0.],[6.8, 8, 3.9],[0., 10., 6.3]])
    >>> y = ivy.inplace_increment(x, 3.)
    >>> print(y)
    ivy.array([[ 8.3, 10.,  3.],
       [ 9.8, 11.,  6.9],
       [ 3., 13.,  9.3]])

    With :class:`ivy.Container` input:

    >>> x = ivy.Container(a=ivy.array([0., 15., 30.]), b=ivy.array([0., 25., 50.]))
    >>> y = ivy.inplace_increment(x, 2.5)
    >>> print(y)
    {
        a: ivy.array([2.5, 17.5, 32.5]),
        b: ivy.array([2.5, 27.5, 52.5])
    }


    >>> x = ivy.Container(a=ivy.array([0., 15., 30.]), b=ivy.array([0., 25., 50.]))
    >>> y = ivy.Container(a=ivy.array([0., 15., 30.]), b=ivy.array([0., 25., 50.]))
    >>> z = ivy.inplace_increment(x, y)
    >>> print(z)
    {
        a: ivy.array([0., 30., 60.]),
        b: ivy.array([0., 50., 100.])
    }

    """
    return current_backend(x).inplace_increment(x, val)


@to_native_arrays_and_back
@handle_out_argument
@handle_nestable
@handle_exceptions
@handle_array_like_without_promotion
@handle_array_function
def scatter_flat(
    indices: Union[ivy.Array, ivy.NativeArray],
    updates: Union[ivy.Array, ivy.NativeArray],
    /,
    *,
    size: Optional[int] = None,
    reduction: str = "sum",
    out: Optional[ivy.Array] = None,
) -> ivy.Array:
    """Scatter flat updates into a new flat array according to flat indices.

    Parameters
    ----------
    indices
        Indices for the new values to occupy.
    updates
        Values for the new array to hold.
    size
        The size of the result.
    reduction
        The reduction method for the scatter, one of 'sum', 'min', 'max' or 'replace'
    out
        optional output array, for writing the result to. It must have a shape that the
        inputs broadcast to.

    Returns
    -------
    ret
        New array of given shape, with the values scattered at the indices.

    """
    return current_backend(indices).scatter_flat(
        indices, updates, size=size, reduction=reduction, out=out
    )


@to_native_arrays_and_back
@handle_nestable
@handle_exceptions
@handle_array_function
def scatter_nd(
    indices: Union[ivy.Array, ivy.NativeArray],
    updates: Union[ivy.Array, ivy.NativeArray],
    /,
    shape: Optional[Union[ivy.Shape, ivy.NativeShape]] = None,
    *,
    reduction: str = "sum",
    out: Optional[ivy.Array] = None,
) -> ivy.Array:
    """Scatter updates into a new array according to indices.

    Parameters
    ----------
    indices
        Indices for the new values to occupy.
    updates
        Values for the new array to hold.
    shape
        The shape of the result. Default is ``None``, in which case tensor
        argument must be provided.
    reduction
        The reduction method for the scatter, one of 'sum', 'min', 'max' or 'replace'
    out
        optional output array, for writing the result to. It must have a shape that the
        inputs broadcast to.

    Returns
    -------
    ret
        New array of given shape, with the values scattered at the indices.

    Examples
    --------
    scatter values into an empty array, With :class:`ivy.Array` input:

    >>> indices = ivy.array([[4], [3], [1], [7]])
    >>> updates = ivy.array([9, 10, 11, 12])
    >>> shape = ivy.array([8])
    >>> scatter = ivy.scatter_nd(indices, updates, shape)
    >>> print(scatter)
    ivy.array([ 0, 11,  0, 10,  9,  0,  0, 12])

    With scatter into an empty array, With :class:`ivy.Container` input:

    >>> indices = ivy.Container(a=ivy.array([[4],[3],[6]]),
    ...                         b=ivy.array([[5],[1],[2]]))
    >>> updates = ivy.Container(a=ivy.array([100, 200, 200]),
    ...                         b=ivy.array([20, 30, 40]))
    >>> shape = ivy.Container(a=ivy.array([10]),
    ...                       b = ivy.array([10]))
    >>> z = ivy.scatter_nd(indices, updates, shape=shape, reduction='replace')
    >>> print(z)
    {
        a: ivy.array([0, 0, 0, 200, 100, 0, 200, 0, 0, 0]),
        b: ivy.array([0, 30, 40, 0, 0, 20, 0, 0, 0, 0])
    }

    With :class:`ivy.Container` and :class:`ivy.Array` input:

    >>> indices = ivy.array([[4],[3],[1]])
    >>> updates = ivy.Container(a=ivy.array([10, 20, 30]),
    ...                         b=ivy.array([200, 300, 400]))
    >>> z = ivy.Container(a=ivy.array([1, 2, 3, 4, 5]),
    ...                   b=ivy.array([10, 20, 30, 40, 50]))
    >>> ivy.scatter_nd(indices, updates, reduction='replace', out=z)
    >>> print(z)
    {
        a: ivy.array([1, 30, 3, 20, 10]),
        b: ivy.array([10, 400, 30, 300, 200])
    }
    """
    return current_backend(indices).scatter_nd(
        indices, updates, shape=shape, reduction=reduction, out=out
    )


@to_native_arrays_and_back
@handle_out_argument
@handle_nestable
@handle_exceptions
@handle_array_like_without_promotion
@handle_array_function
def gather(
    params: Union[ivy.Array, ivy.NativeArray],
    indices: Union[ivy.Array, ivy.NativeArray],
    /,
    *,
    axis: Optional[int] = -1,
    batch_dims: Optional[int] = 0,
    out: Optional[Union[ivy.Array, ivy.NativeArray]] = None,
) -> Union[ivy.Array, ivy.NativeArray]:
    """Gather slices from params at axis according to indices.

    Parameters
    ----------
    params
        The array from which to gather values.
    indices
        The array which indicates the indices that will be gathered along
        the specified axis.
    axis
        optional int, the axis from which to gather from. Default is ``-1``.
    batch_dims
        optional int, lets you gather different items from each element of a batch.
    out
        optional array, for writing the result to. It must have a shape
        that the inputs broadcast to.

    Returns
    -------
    ret
        New array with the values gathered at the specified indices along the
        specified axis.


    Both the description and the type hints above assumes an array input for
    simplicity, but this function is *nestable*, and therefore also accepts
    :class:`ivy.Container` instances in place of any of the arguments.

    Examples
    --------
    With :class:`ivy.Array` input:

    >>> x = ivy.array([0., 1., 2.])
    >>> y = ivy.array([1, 2])
    >>> print(ivy.gather(x, y))
    ivy.array([1., 2.])

    >>> x = ivy.array([[0., 1., 2.],[3., 4., 5.]])
    >>> y = ivy.array([[0, 1],[1, 2]])
    >>> z = ivy.array([[0., 0.],[0., 0.]])
    >>> ivy.gather(x, y, out=z)
    >>> print(z)
    ivy.array([[[0., 1.],[1., 2.]],[[3., 4.],[4., 5.]]])

    >>> x = ivy.array([[[0., 1.], [2., 3.]],
    ...                [[8., 9.], [10., 11.]]])
    >>> y = ivy.array([[0, 1]])
    >>> ivy.gather(x, y, axis=0, out=x)
    >>> print(x)
    ivy.array(
        [[[[ 0.,  1.],
           [ 2.,  3.]],
          [[ 8.,  9.],
           [10., 11.]]]])

    >>> x = ivy.array([[0, 0, 1, 0, 2],
    ...                [3, 0, 0, 0, 4],
    ...                [0, 5, 0, 6, 0]])
    >>> y = ivy.array([[1, 2],[3, 4],[5, 6]])
    >>> z = ivy.gather(x, y, batch_dims=1)
    >>> print(z)
    ivy.array([[1, 2],[3, 4],[5, 6]])

    With :class:`ivy.Container` input:

    >>> x = ivy.Container(a = ivy.array([0., 1., 2.]),
    ...                   b = ivy.array([4., 5., 6.]))
    >>> y = ivy.Container(a = ivy.array([0, 1]),
    ...                   b = ivy.array([1, 2]))
    >>> print(ivy.gather(x, y))
    {
        a: ivy.array([0., 1.]),
        b: ivy.array([5., 6.])
    }

    With a mix of :class:`ivy.Array` and :class:`ivy.Container` inputs:

    >>> x = ivy.Container(a = ivy.array([0., 1., 2.]),
    ...                   b = ivy.array([4., 5., 6.]))
    >>> y = ivy.array([0, 1])
    >>> print(ivy.gather(x, y))
    {
        a: ivy.array([0., 1.]),
        b: ivy.array([4., 5.])
    }

    """
    return current_backend(params, indices).gather(
        params, indices, axis=axis, batch_dims=batch_dims, out=out
    )


@to_native_arrays_and_back
@handle_out_argument
@handle_nestable
@handle_exceptions
@handle_array_like_without_promotion
@handle_array_function
def gather_nd(
    params: Union[ivy.Array, ivy.NativeArray],
    indices: Union[ivy.Array, ivy.NativeArray],
    /,
    *,
    batch_dims: Optional[int] = 0,
    out: Optional[ivy.Array] = None,
) -> ivy.Array:
    """Gather slices from params into a array with shape specified by indices.

    Parameters
    ----------
    params
        The array from which to gather values.
    indices
        Index array.
    out
        optional output array, for writing the result to. It must have a shape that the
        inputs broadcast to.

    Returns
    -------
    ret
        New array of given shape, with the values gathered at the indices.

    Examples
    --------
    With :class:`ivy.Array` input:

    >>> x = ivy.array([0., 1., 2., 3., 4., 5., 6.])
    >>> y = ivy.array([1])
    >>> print(ivy.gather_nd(x, y))
    ivy.array(1.)

    >>> x = ivy.array([[0., 1.], [2., 3.], [4., 5.]])
    >>> y = ivy.array([[0],[1],[1]], dtype='int32')
    >>> z = ivy.gather_nd(x,y,batch_dims=1)
    ivy.array([0., 3., 5.])

    With a mix of :class:`ivy.Array` and :class:`ivy.Container` inputs:

    >>> x = ivy.Container(a=ivy.array([0., 1., 2.]),b=ivy.array([4., 5., 6.]))
    >>> y = ivy.array([1])
    >>> print(ivy.gather_nd(x, y))
    {
        a: ivy.array(1.),
        b: ivy.array(5.)
    }

    With :class:`ivy.Container` input:

    >>> x = ivy.Container(a=ivy.array([[0., 10., 20.],[30.,40.,50.]]),
    ...                   b=ivy.array([[0., 100., 200.],[300.,400.,500.]]))
    >>> y = ivy.Container(a=ivy.array([1,0]),
    ...                   b=ivy.array([0]))
    >>> print(ivy.gather_nd(x, y))
    {
        a: ivy.array(30.),
        b: ivy.array([0., 100., 200.])
    }
    """
    res = current_backend(params, indices).gather_nd(
        params, indices, batch_dims=batch_dims
    )
    if ivy.exists(out):
        return ivy.inplace_update(out, res)
    return res


@handle_nestable
@handle_exceptions
@handle_array_function
def multiprocessing(context: str = None):
    """Return backend-specific multiprocessing module.

    Parameters
    ----------
    context
        The context of the multiprocessing, either fork, forkserver or spawn.
        Default is ``None``.

    Returns
    -------
    ret
        Multiprocessing module

    """
    return current_backend().multiprocessing(context)


@to_native_arrays_and_back
@handle_nestable
@handle_exceptions
@handle_array_like_without_promotion
@handle_array_function
def shape(
    x: Union[ivy.Array, ivy.NativeArray], /, *, as_array: bool = False
) -> Union[ivy.Shape, ivy.NativeShape]:
    """Returns the shape of the array ``x``.

    Parameters
    ----------
    x
        Input array to infer the shape of.
    as_array
        Whether to return the shape as an array, default False.

    Returns
    -------
    ret
        Shape of the array ``x``.

    Examples
    --------
    >>> x = ivy.array([[-1, 0, 1],[1, 0, -1]])
    >>> y = ivy.shape(x)
    >>> z = ivy.shape(x, as_array = True)
    >>> print(y)
    (2, 3)

    >>> print(z)
    ivy.array([2, 3])

    """
    return current_backend(x).shape(x, as_array=as_array)


@handle_exceptions
def set_shape_array_mode(mode: bool) -> None:
    """Set the mode of returning shape as ivy.Array to the given mode instance

    Parameter
    ---------
    mode
        boolean whether to return shape as ivy.Array

    Examples
    --------
    >>> ivy.set_shape_array_mode(False)
    >>> ivy.shape_array_mode()
    False

    >>> ivy.set_shape_array_mode(True)
    >>> ivy.shape_array_mode()
    True
    """
    global shape_array_mode_stack
    ivy.utils.assertions.check_isinstance(mode, bool)
    shape_array_mode_stack.append(mode)


@handle_exceptions
def unset_shape_array_mode() -> None:
    """Reset the mode of returning shape as ivy.Array to the previous state

    Examples
    --------
    >>> ivy.set_shape_array_mode(True)
    >>> ivy.shape_array_mode()
    True

    >>> ivy.unset_shape_array_mode()
    >>> ivy.shape_array_mode()
    False
    """
    global shape_array_mode_stack
    if shape_array_mode_stack:
        shape_array_mode_stack.pop(-1)


@handle_exceptions
def shape_array_mode() -> bool:
    """Get the current state of shape_array_mode

    Examples
    --------
    >>> ivy.shape_array_mode()
    False

    >>> ivy.set_shape_array_mode(True)
    >>> ivy.shape_array_mode()
    True
    """
    global shape_array_mode_stack
    if not shape_array_mode_stack:
        return False
    return shape_array_mode_stack[-1]


@to_native_arrays_and_back
@handle_nestable
@handle_array_like_without_promotion
@handle_array_function
def get_num_dims(
    x: Union[ivy.Array, ivy.NativeArray], /, *, as_array: bool = False
) -> int:
    """Returns the number of dimensions of the array x.

    Parameters
    ----------
    x
        Input array to infer the number of dimensions for.
    as_array
        Whether to return the shape as a array, default False.

    Returns
    -------
    ret
        Shape of the array

    Both the description and the type hints above assumes an array input for simplicity,
    but this function is *nestable*, and therefore also accepts :class:`ivy.Container`
    instances in place of any of the arguments.

    Examples
    --------
    With :class:`ivy.Array` input:

    >>> a = ivy.array([[[0, 0, 0], [0, 0, 0], [0, 0, 0]],
    ...                    [[0, 0, 0], [0, 0, 0], [0, 0, 0]],
    ...                    [[0, 0, 0], [0, 0, 0], [0, 0, 0]]])
    >>> b = ivy.get_num_dims(a, as_array=False)
    >>> print(b)
    3

    With :class:`ivy.Container` input:

    >>> a = ivy.Container(b = ivy.asarray([[0.,1.,1.],[1.,0.,0.],[8.,2.,3.]]))
    >>> ivy.get_num_dims(a)
    2

    >>> b = ivy.get_num_dims(a, as_array=True)
    >>> print(b)
    ivy.array(3)
    """
    return current_backend(x).get_num_dims(x, as_array=as_array)


@handle_exceptions
def arg_info(fn: Callable, *, name: str = None, idx: int = None):
    """
    Return the index and `inspect.Parameter` representation of the specified argument.
    In the form of a dict with keys "idx" and "param".

    Parameters
    ----------
    fn
        The function to retrieve the argument information for
    name
        The name of the argument
    idx
        the index of the argument in the inputs

    Returns
    -------
    ret
        a `dict` containing the idx, and the `inspect.Parameter` for the argument,
        which itself contains the parameter name, type, and other helpful information.
    """
    ivy.utils.assertions.check_all_or_any_fn(
        name,
        idx,
        fn=ivy.exists,
        type="any",
        limit=[1],
        message="exactly one of the keyword arguments name or idx must be provided",
    )
    params = inspect.signature(fn).parameters
    if ivy.exists(name):
        return {"idx": list(params).index(name), "param": params[name]}
    return {"idx": idx, "param": list(params.values())[idx]}


def _valid_attrib_combinations(fn, backend, dnd_dict, first_attr_name, other_attr_name):
    attr_list = ()
    if hasattr(fn, other_attr_name):
        attr_list = getattr(fn, other_attr_name)
        if isinstance(attr_list, dict):
            attr_list = attr_list.get(backend, ())
    ivy.utils.assertions.check_false(
        dnd_dict and attr_list,
        f"Cannot specify both {first_attr_name} and {other_attr_name} "
        "cannot both be defined for the same function",
    )


def _is_valid_device_and_dtypes_attributes(fn: Callable) -> bool:
    fn_unsupported_dnd = {}
    fn_supported_dnd = {}
    backend = ivy.current_backend_str()
    if hasattr(fn, "unsupported_device_and_dtype"):
        fn_unsupported_dnd = fn.unsupported_device_and_dtype
        # if it's a nested dict, unwrap for the current backend
        if isinstance(list(fn_unsupported_dnd.__get__().values())[0], dict):
            fn_unsupported_dnd = fn_unsupported_dnd.get(backend, {})
    if hasattr(fn, "supported_device_and_dtype"):
        fn_supported_dnd = fn.supported_device_and_dtype
        # if it's a nested dict, unwrap for the current backend
        if isinstance(list(fn_supported_dnd.__get__().values())[0], dict):
            fn_supported_dnd = fn_supported_dnd.get(backend, {})

    ivy.utils.assertions.check_false(
        fn_unsupported_dnd and fn_supported_dnd,
        "unsupported_device_and_dtype and supported_device_and_dtype \
        cannot both be defined for the same function",
    )

    us = "unsupported_device_and_dtype"
    _valid_attrib_combinations(fn, backend, fn_unsupported_dnd, us, "supported_devices")
    _valid_attrib_combinations(fn, backend, fn_unsupported_dnd, us, "supported_dtypes")

    ss = "supported_device_and_dtype"
    _valid_attrib_combinations(fn, backend, fn_supported_dnd, ss, "unsupported_device")
    _valid_attrib_combinations(fn, backend, fn_supported_dnd, ss, "unsupported_dtypes")

    return True


def _all_dnd_combinations():
    all_comb = {}
    for device in ivy.all_devices:
        all_comb[device] = ivy.all_dtypes
    return all_comb


def _dnd_dict_intersection(a, b):
    res = {}
    for device in a:
        if device in b:
            intersection = set.intersection(set(a[device]), set(b[device]))
            if intersection:
                res[device] = tuple(intersection)
    return res


def _dnd_dict_difference(a, b):
    res = a
    for device in list(a):
        if device in b:
            difference = set.difference(set(a[device]), set(b[device]))
            if difference:
                res[device] = tuple(difference)
            else:
                del res[device]
    return res


def _dnd_dict_union(a, b):
    res = {}
    for device in set(list(a) + list(b)):
        u1 = set(a.get(device, ()))
        u2 = set(b.get(device, ()))
        res[device] = tuple(set.union(u1, u2))

    return res


def _get_devices_and_dtypes(fn, complement=True):
    supported_devices = ivy.function_supported_devices(fn)
    supported_dtypes = ivy.function_supported_dtypes(fn)

    supported = {}
    # Generate a base supported set from other attributes
    for device in supported_devices:
        supported[device] = supported_dtypes

    is_backend_fn = "backend" in fn.__module__
    is_frontend_fn = "frontend" in fn.__module__
    is_einops_fn = "einops" in fn.__name__
    if not is_backend_fn and not is_frontend_fn and not is_einops_fn:
        if complement:
            all_comb = _all_dnd_combinations()
            supported = _dnd_dict_difference(all_comb, supported)
        return supported

    backend = ivy.current_backend_str()

    # Their values are formatted like either
    # 1. fn.supported_device_and_dtype = {"cpu":("float16",)}
    if hasattr(fn, "supported_device_and_dtype"):
        fn_supported_dnd = fn.supported_device_and_dtype.__get__()

        if "einops" in fn.__name__ and isinstance(fn_supported_dnd, dict):
            fn_supported_dnd = fn_supported_dnd.get(backend, supported)

        ivy.utils.assertions.check_isinstance(list(fn_supported_dnd.values())[0], tuple)
        # dict intersection
        supported = _dnd_dict_intersection(supported, fn_supported_dnd)

    if hasattr(fn, "unsupported_device_and_dtype"):
        fn_unsupported_dnd = fn.unsupported_device_and_dtype.__get__()

        if "einops" in fn.__name__ and isinstance(fn_unsupported_dnd, dict):
            fn_unsupported_dnd = fn_unsupported_dnd.get(backend, supported)

        ivy.utils.assertions.check_isinstance(
            list(fn_unsupported_dnd.values())[0], tuple
        )
        # dict difference
        supported = _dnd_dict_difference(supported, fn_unsupported_dnd)

    if complement:
        # dict difference
        all_comb = _all_dnd_combinations()
        supported = _dnd_dict_difference(all_comb, supported)
    return supported


@handle_nestable
@handle_exceptions
def function_supported_devices_and_dtypes(fn: Callable, recurse=True) -> Dict:
    """Returns the supported combination of devices and dtypes
     of the current backend's function.

    Parameters
    ----------
    fn
        The function to check for the supported device and dtype attribute
    recurse
        Whether to recurse into used ivy functions. Default is ``True``.

    Returns
    -------
    ret
        The unsupported devices of the function
    """
    ivy.utils.assertions.check_true(
        _is_valid_device_and_dtypes_attributes(fn),
        "supported_device_and_dtypes and unsupported_device_and_dtypes \
         attributes cannot both exist in a particular backend",
    )
    supported_devices_dtype = _get_devices_and_dtypes(fn, complement=False)

    if recurse:
        supported_devices_dtype = ivy.functional.data_type._nested_get(
            fn,
            _all_dnd_combinations(),
            _dnd_dict_intersection,
            function_supported_devices_and_dtypes,
            wrapper=lambda x: x,
        )

    return supported_devices_dtype


@handle_nestable
@handle_exceptions
def function_unsupported_devices_and_dtypes(fn: Callable, recurse=True) -> Dict:
    """Returns the unsupported combination of devices and dtypes
     of the current backend's function.

    Parameters
    ----------
    fn
        The function to check for the unsupported device and dtype attribute
    recurse
        Whether to recurse into used ivy functions. Default is ``True``.

    Returns
    -------
    ret
        The unsupported combination of devices and dtypes of the function
    """
    ivy.utils.assertions.check_true(
        _is_valid_device_and_dtypes_attributes(fn),
        "supported_device_and_dtypes and unsupported_device_and_dtypes \
         attributes cannot both exist in a particular backend",
    )
    unsupported_devices_dtype = _get_devices_and_dtypes(fn, complement=True)

    if recurse:
        unsupported_devices_dtype = ivy.functional.data_type._nested_get(
            fn,
            {},
            _dnd_dict_union,
            function_unsupported_devices_and_dtypes,
            wrapper=lambda x: x,
        )

    return unsupported_devices_dtype


@handle_exceptions
def vmap(
    func: Callable,
    in_axes: Union[int, Sequence[int], Sequence[None]] = 0,
    out_axes: Optional[int] = 0,
) -> Callable:
    """Vectorizing map. Creates a function which maps func over argument axes.

    Parameters
    ----------
    func
        Function to be mapped over additional axes.
    in_axes
       An integer, None, or (nested) standard Python container
       (tuple/list) thereof specifying which input array
       axes to map over.If each positional argument to fun
       is an array, then in_axes can be an integer, a None,
       or a tuple of integers and Nones with length equal
       to the number of positional arguments to fun. An
       integer or None indicates which array axis to map
       over for all arguments (with None indicating not to map any axis),
       and a tuple indicates which axis to map for each
       corresponding positional argument. Axis integers must
       be in the range [-ndim, ndim) for each array,
       where ndim is the number of dimensions (axes) of the
       corresponding input array.
    out_axes
        An integer indicating where the mapped axis should appear in the output.

    Returns
    -------
    ret
        Batched/vectorized version of func with arguments
        that correspond to those of func, but with extra
        array axes at positions indicated by in_axes,
        and a return value that corresponds
        to that of fun, but with extra array axes
        at positions indicated by out_axes.


    This docstring is a summarised version of the `docstring
    <https://jax.readthedocs.io/en/latest/_autosummary/jax.vmap.html#jax-vmap>`_ for vmap from JAX documentation. # noqa

    Examples
    --------
    With :func:`ivy.matmul` and :class:`ivy.Array` input:

    >>> x = ivy.array(ivy.arange(60).reshape((3, 5, 4)))
    >>> y = ivy.array(ivy.arange(40).reshape((5, 4, 2)))
    >>> z = ivy.vmap(ivy.matmul, (1, 0), 1)(x, y)
    >>> print(z.shape)
    (3, 5, 2)
    """
    # TODO: optimize in the numpy and tensorflow backends and extend functionality
    return current_backend().vmap(func, in_axes, out_axes)<|MERGE_RESOLUTION|>--- conflicted
+++ resolved
@@ -406,13 +406,8 @@
     """
     global exception_trace_mode_stack
     trace_modes = list(trace_mode_dict.keys())
-<<<<<<< HEAD
-    ivy.assertions.check_elem_in_list(
+    ivy.utils.assertions.check_elem_in_list(
         mode, trace_modes, False, "trace mode must be one of {}".format(trace_modes)
-=======
-    ivy.utils.assertions.check_elem_in_list(
-        mode, trace_modes, "trace mode must be one of {}".format(trace_modes)
->>>>>>> 44ece9d4
     )
     exception_trace_mode_stack.append(mode)
 
