--- conflicted
+++ resolved
@@ -2177,8 +2177,7 @@
 
 
 @handle_exceptions
-<<<<<<< HEAD
-def get_all_arrays_in_memory() -> List[ivy.Array, ivy.NativeArray]:
+def get_all_arrays_in_memory() -> List[Union[ivy.Array, ivy.NativeArray]]:
     """
     Gets all arrays which are currently alive.
 
@@ -2198,10 +2197,6 @@
     >>> x
     [ivy.array([0, 1, 2])]
     """
-=======
-def get_all_arrays_in_memory() -> List[Union[ivy.Array, ivy.NativeArray]]:
-    """Gets all arrays which are currently alive."""
->>>>>>> 4a28e87b
     all_arrays = list()
     for obj in gc.get_objects():
         try:
@@ -2211,6 +2206,7 @@
             else:
                 if ivy.is_native_array(obj):
                     all_arrays.append(obj)
+
         except Exception:
             pass
     return all_arrays
