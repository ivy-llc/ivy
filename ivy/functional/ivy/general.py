"""Collection of general Ivy functions."""

# global
import builtins
from functools import wraps
import gc
import inspect
import math
from numbers import Number
from typing import Callable, Any, Union, List, Tuple, Dict, Iterable, Optional, Sequence
import einops
import numpy as np

# local
import ivy
from ivy.backend_handler import current_backend, backend_stack
from ivy.func_wrapper import (
    infer_device,
    inputs_to_native_arrays,
    outputs_to_ivy_arrays,
    to_native_arrays_and_back,
    handle_out_argument,
    handle_nestable,
)
from ivy.functional.ivy.device import dev

FN_CACHE = dict()
INF = float("inf")
TMP_DIR = "/tmp"

queue_timeout_stack = list()
array_mode_stack = list()
shape_array_mode_stack = list()
nestable_mode_stack = list()


def get_referrers_recursive(
    item, depth=0, max_depth=None, seen_set=None, local_set=None
):
    """Summary.

    Parameters
    ----------
    item

    depth
         (Default value = 0)
    max_depth
         (Default value = None)
    seen_set
         (Default value = None)
    local_set
         (Default value = None`)

    """
    seen_set = ivy.default(seen_set, set())
    local_set = ivy.default(local_set, set())
    ret_cont = ivy.Container(
        repr=str(item).replace(" ", ""),
        alphabetical_keys=False,
        keyword_color_dict={"repr": "magenta"},
    )
    referrers = [
        ref
        for ref in gc.get_referrers(item)
        if not (
            isinstance(ref, dict)
            and min([k in ref for k in ["depth", "max_depth", "seen_set", "local_set"]])
        )
    ]
    local_set.add(str(id(referrers)))
    for ref in referrers:
        ref_id = str(id(ref))
        if ref_id in local_set or hasattr(ref, "cell_contents"):
            continue
        seen = ref_id in seen_set
        seen_set.add(ref_id)
        refs_rec = lambda: get_referrers_recursive(
            ref, depth + 1, max_depth, seen_set, local_set
        )
        this_repr = "tracked" if seen else str(ref).replace(" ", "")
        if not seen and (not max_depth or depth < max_depth):
            val = ivy.Container(
                repr=this_repr,
                alphabetical_keys=False,
                keyword_color_dict={"repr": "magenta"},
            )
            refs = refs_rec()
            for k, v in refs.items():
                val[k] = v
        else:
            val = this_repr
        ret_cont[str(ref_id)] = val
    return ret_cont


def is_native_array(
    x: Union[ivy.Array, ivy.NativeArray], exclusive: bool = False
) -> bool:
    """
    Determines whether the input x is a Native Array.

    Parameters
    ----------
    x
        The input to check
    exclusive
        Whether to check if the data type is exclusively an array, rather than a
        variable or traced array.

    Returns
    -------
    ret
        Boolean, whether or not x is a native array.

    Examples
    --------
    >>> x = ivy.array([0, 1, 2])
    >>> ivy.is_native_array(x)
    False

    >>> x = ivy.native_array([1.5, 2.3, 4.9, 2.6])
    >>> ivy.is_native_array(x)
    True

    >>> x = ivy.native_array([-1, 2, 7, -3])
    >>> ivy.is_native_array(x, False)
    True

    >>> x = ivy.native_array([9.1, -8.3, 2.8, 3.0])
    >>> ivy.is_native_array(x, True)
    True

    >>> x = ivy.array([5, 2, 6, 9])
    >>> ivy.is_native_array(x, True)
    False

    """
    try:
        return current_backend(x).is_native_array(x, exclusive)
    except ValueError:
        return False


def is_ivy_array(
    x: Union[ivy.Array, ivy.NativeArray], exclusive: Optional[bool] = False
) -> bool:
    """
    Determines whether the input x is an Ivy Array.

    Parameters
    ----------
    x
        The input to check
    exclusive
        Whether to check if the data type is exclusively an array, rather than a
        variable or traced array.

    Returns
    -------
    ret
        Boolean, whether or not x is an array.

    Examples
    --------
    >>> x = ivy.array([0, 1, 2])
    >>> ivy.is_ivy_array(x)
    True

    >>> x = ivy.native_array([1.5, 2.3, 4.9, 2.6])
    >>> ivy.is_ivy_array(x)
    False

    >>> x = ivy.native_array([-1, 2, 7, -3])
    >>> ivy.is_ivy_array(x, False)
    False

    >>> x = ivy.native_array([9.1, -8.3, 2.8, 3.0])
    >>> ivy.is_ivy_array(x, True)
    False

    >>> x = ivy.array([5, 2, 6, 9])
    >>> ivy.is_ivy_array(x, True)
    True

    """
    return isinstance(x, ivy.Array) and ivy.is_native_array(x.data, exclusive)


def is_array(x: Any, exclusive: bool = False) -> bool:
    """Determines whether the input x is either an Ivy Array or a Native Array.

    Parameters
    ----------
    x
        The input to check
    exclusive
        Whether to check if the data type is exclusively an array, rather than a
        variable or traced array.

    Returns
    -------
    ret
        Boolean, whether or not x is an array.

    """
    return ivy.is_ivy_array(x, exclusive) or ivy.is_native_array(x, exclusive)


def is_ivy_container(x: Any) -> bool:
    """Determines whether the input x is an Ivy Container.

    Parameters
    ----------
    x
        The input to check

    Returns
    -------
    ret
        Boolean, whether or not x is an ivy container.

    """
    return isinstance(x, ivy.Container)


def set_array_mode(mode: bool) -> None:
    """Set the mode of whether to convert inputs to ivy.NativeArray, then convert
    outputs back to ivy.Array

    Parameter
    ---------
    mode
        boolean whether to perform ivy.Array conversions

    Examples
    --------
    >>> ivy.set_array_mode(False)
    >>> ivy.get_array_mode()
    False

    >>> ivy.set_array_mode(True)
    >>> ivy.get_array_mode()
    True
    """
    global array_mode_stack
    if not isinstance(mode, bool):
        raise Exception("set_array_mode only accepts type bool")
    array_mode_stack.append(mode)


def unset_array_mode() -> None:
    """Reset the mode of converting inputs to ivy.NativeArray, then converting
    outputs back to ivy.Array to the previous state

    Examples
    --------
    >>> ivy.set_array_mode(False)
    >>> ivy.get_array_mode()
    False

    >>> ivy.unset_shape_array_mode()
    >>> ivy.get_array_mode()
    True
    """
    global array_mode_stack
    if array_mode_stack:
        array_mode_stack.pop(-1)


def get_array_mode() -> bool:
    """Get the current state of array_mode

    Examples
    --------
    >>> ivy.get_array_mode()
    True

    >>> ivy.set_array_mode(False)
    >>> ivy.get_array_mode()
    False
    """
    global array_mode_stack
    if not array_mode_stack:
        return True
    return array_mode_stack[-1]


def set_nestable_mode(mode: bool) -> None:
    """Set the mode of whether to check if function inputs are ivy.Container

    Parameter
    ---------
    mode
        boolean whether to check if function inputs are ivy.Container

    Examples
    --------
    >>> ivy.set_nestable_mode(False)
    >>> ivy.get_nestable_mode()
    False

    >>> ivy.set_nestable_mode(True)
    >>> ivy.get_nestable_mode()
    True
    """
    global nestable_mode_stack
    if not isinstance(mode, bool):
        raise Exception("set_nestable_mode only accepts type bool")
    nestable_mode_stack.append(mode)


def unset_nestable_mode() -> None:
    """Reset the mode of whether to check if function inputs are ivy.Container
    to the previous state

    Examples
    --------
    >>> ivy.set_nestable_mode(False)
    >>> ivy.get_nestable_mode()
    False

    >>> ivy.unset_nestable_mode()
    >>> ivy.get_nestable_mode()
    True
    """
    global nestable_mode_stack
    if nestable_mode_stack:
        nestable_mode_stack.pop(-1)


def get_nestable_mode() -> bool:
    """Get the current mode of whether to check if function inputs are ivy.Container.
    Default is True.

    Examples
    --------
    >>> ivy.get_nestable_mode()
    True

    >>> ivy.set_nestable_mode(False)
    >>> ivy.get_nestable_mode()
    False
    """
    global nestable_mode_stack
    if not nestable_mode_stack:
        return True
    return nestable_mode_stack[-1]


@to_native_arrays_and_back
@handle_out_argument
@handle_nestable
def copy_array(
    x: Union[ivy.Array, ivy.NativeArray], *, out: Optional[ivy.Array] = None
) -> ivy.Array:
    """Copy an array.

    Parameters
    ----------
    x
        array, input array containing elements to copy.
    out
        optional output array, for writing the result to. It must have a shape that the
        inputs broadcast to.

    Returns
    -------
    ret
        a copy of the input array ``x``.

    Examples
    --------
    With one :code:`ivy.Array` input:

    >>> x = ivy.array([-1, 0, 1])
    >>> y = ivy.copy_array(x)
    >>> print(y)
    ivy.array([-1, 0, 1])

    >>> x = ivy.array([1, 0, 1, 1])
    >>> y = ivy.copy_array(x)
    >>> print(y)
    ivy.array([1, 0, 1, 1])

    >>> x = ivy.array([1, 0, 1, -1])
    >>> y = ivy.zeros((1, 4))
    >>> ivy.copy_array(x, out=y)
    >>> print(y)
    ivy.array([1, 0, 1, -1])

    >>> x = ivy.array([1, 0, 1, 1])
    >>> ivy.copy_array(x, out=x)
    >>> print(x)
    ivy.array([1, 0, 1, 1])

    With one :code:`ivy.Container` input:

    >>> x = ivy.Container(a=ivy.array([-1, 0, 1]))
    >>> y = ivy.copy_array(x)
    >>> print(y)
    {
        a: ivy.array([-1, 0, 1])
    }

    >>> x = ivy.Container(a=ivy.array([-1, 0, 1]),\
                          b=ivy.array([-1, 0, 1, 1, 1, 0]))
    >>> y = ivy.copy_array(x)
    >>> print(y)
    {
        a: ivy.array([-1, 0, 1]),
        b: ivy.array([-1, 0, 1, 1, 1, 0])
    }

    With one :code:`ivy.Container` static method:

    >>> x = ivy.Container(a=ivy.array([-1, 0, 1]),\
                          b=ivy.array([-1, 0, 1, 1, 1, 0]))
    >>> y = ivy.Container.static_copy_array(x)
    >>> print(y)
    {
        a: ivy.array([-1, 0, 1]),
        b: ivy.array([-1, 0, 1, 1, 1, 0])
    }

    With one :code:`ivy.Array` instance method:

    >>> x = ivy.array([-1, 0, 1])
    >>> y = x.copy_array()
    >>> print(y)
    ivy.array([-1, 0, 1])

    >>> x = ivy.array([1, 0, 1, 1])
    >>> y = x.copy_array()
    >>> print(y)
    ivy.array([1, 0, 1, 1])

    With :code:`ivy.Container` instance method:

    >>> x = ivy.Container(a=ivy.array([1, 0, 1]),\
                          b=ivy.array([-1, 0, 1, 1]))
    >>> y = x.copy_array()
    >>> print(y)
    {
        a: ivy.array([1, 0, 1]),
        b: ivy.array([-1, 0, 1, 1])
    }

    """
    return current_backend(x).copy_array(x, out=out)


@inputs_to_native_arrays
@handle_nestable
def array_equal(
    x0: Union[ivy.Array, ivy.NativeArray], x1: Union[ivy.Array, ivy.NativeArray]
) -> bool:
    """Determines whether two input arrays are equal across all elements.

    Parameters
    ----------
    x0
        The first input array to compare.
    x1
        The second input array to compare.
    dtype
        array data type

    Returns
    -------
    ret
        Boolean, whether or not the input arrays are equal across all elements.

    Examples
    --------
    >>> x = ivy.array([1,0,1])
    >>> y = ivy.array([1,0,-1])
    >>> z = ivy.array_equal(x,y)
    >>> print(z)
    False

    >>> a = ivy.array([1, 2])
    >>> b = ivy.array([1, 2])
    >>> c = ivy.array_equal(a,b)
    >>> print(c)
    True

    >>> i = ivy.array([1, 2])
    >>> j = ivy.array([1, 2, 3])
    >>> k = ivy.array_equal(i,j)
    >>> print(k)
    False

    With :code:`ivy.Array` instance method:

    >>> x1 = ivy.array([1, 2, 3])
    >>> x2 = ivy.array([1, 0, 1])
    >>> y = x1.array_equal(x2)
    >>> print(y)
    False

    With a mix of :code:`ivy.Array` and :code:`ivy.NativeArray` instance method:

    >>> x1 = ivy.array([1, 1, 0, 0.5, 1])
    >>> x2 = ivy.native_array([1, 1, 0, 0.5, 1])
    >>> y = x1.all_equal(x2)
    >>> print(y)
    True

    """
    return current_backend(x0).array_equal(x0, x1)


@inputs_to_native_arrays
@handle_nestable
def arrays_equal(xs: List[Union[ivy.Array, ivy.NativeArray]]) -> bool:
    """Determines whether input arrays are equal across all elements.

    Parameters
    ----------
    xs
        Sequence of arrays to compare for equality
    dtype
        list data type

    Returns
    -------
    ret
        Boolean, whether or not all of the input arrays are equal across all elements.

    Functional Examples
    -------------------

    With :code:`ivy.Array` input:

    >>> i = ivy.array([1, 2])
    >>> j = ivy.arrays_equal([i])
    >>> print(j)
    True

    >>> x = ivy.array([0, 1, 2])
    >>> y = ivy.array([1, 0, 2])
    >>> z = ivy.array([0, 1, 2])
    >>> w = ivy.arrays_equal([x, y, z])
    >>> print(w)
    False

    >>> a = ivy.array([-1, 0, 1])
    >>> b = ivy.array([-1, 0, 1])
    >>> c = ivy.array([-1, 0, 1])
    >>> d = ivy.arrays_equal([a, b, c])
    >>> print(d)
    True

    >>> x = ivy.array([0.1, 1.1])
    >>> y = ivy.array([0.1, 1.1, 2.1])
    >>> z = ivy.array([0.1, 1.1])
    >>> w = ivy.arrays_equal([x, y, z])
    >>> print(w)
    False


    With :code:`ivy.NativeArray` input:

    >>> m = ivy.native_array([1.1, 0.2, 1.3])
    >>> n = ivy.native_array([1.1, 0.2, 1.4])
    >>> o = ivy.arrays_equal([m, n])
    >>> print(o)
    False

    >>> a = ivy.native_array([1, 2, 3, 0, -1])
    >>> b = ivy.array([1, 2, 3, 0, -1])
    >>> c = ivy.arrays_equal([a,b])
    >>> print(c)
    True

    >>> a = ivy.native_array([1, 2, 3, 0, -1])
    >>> b = ivy.array([1, 2, 3, 0, -2])
    >>> c = ivy.arrays_equal([a,b])
    >>> print(c)
    False


    With :code:`ivy.Container` input:

    >>> r = ivy.Container(a=ivy.array([0., 1., 2.]), b=ivy.array([3., 4., 5.]))
    >>> s = ivy.Container(a=ivy.array([0., 1., 2.]), b=ivy.array([3., 4., 5.]))
    >>> t = ivy.Container(a=ivy.array([0., 1., 2.]), b=ivy.array([6., 7., 8.]))
    >>> print(ivy.arrays_equal([r,s,t]))
    {
        a: true,
        b: false
    }

    >>> x = ivy.Container(a=ivy.array([0, 1, 2]), b=ivy.array([3, 4, 5]))
    >>> y = ivy.array([0,1,2])
    >>> z = ivy.arrays_equal([x,y])
    >>> print(z)
    {
        a: true,
        b: false
    }

    """
    x0 = xs[0]
    for x in xs[1:]:
        if not array_equal(x0, x):
            return False
    return True


@to_native_arrays_and_back
@handle_nestable
def all_equal(
    *xs: Iterable[Any], equality_matrix: bool = False
) -> Union[bool, ivy.Array, ivy.NativeArray]:
    """Determines whether the inputs are all equal.

    Parameters
    ----------
    xs
        inputs to compare.
    equality_matrix
        Whether to return a matrix of equalities comparing each input with every other.
        Default is False.

    Returns
    -------
    ret
        Boolean, whether or not the inputs are equal, or matrix array of booleans if
        equality_matrix=True is set.

    Examples
    --------
    With :code:`Number` inputs:

    >>> x1 = 1.2
    >>> x2 = 1.0
    >>> y = ivy.all_equal(x1, x2, equality_matrix=False)
    >>> print(y)
    False

    With :code:`ivy.Array` inputs:

    >>> x1 = ivy.array([1, 1, 0, 0, 1, -1])
    >>> x2 = ivy.array([1, 1, 0, 0, 1, -1])
    >>> y = ivy.all_equal(x1, x2, equality_matrix=True)
    >>> print(y)
    ivy.array([[ True,  True], [ True,  True]])

    With :code:`ivy.NativeArray` inputs:

    >>> x1 = ivy.native_array([1, 1, 0, 0, 1, -1])
    >>> x2 = ivy.native_array([1, 1, 0, 0, 1, -1])
    >>> y = ivy.all_equal(x1, x2, equality_matrix=False)
    >>> print(y)
    True

    With one :code:`ivy.Container` inputs:

    >>> x1 = ivy.Container(a=ivy.native_array([0, 0, -1, 1, 0]), \
                            b=ivy.array([0, 0, -1, 1, 0]))
    >>> x2 = ivy.array([0, 0, -1, 1, 0])
    >>> y = ivy.all_equal(x1, x2, equality_matrix=False)
    >>> print(y)
    {
        a: true,
        b: true
    }

    With multiple :code:`ivy.Container` inputs:

    >>> x1 = ivy.Container(a=ivy.array([1, 0, 1, 1]), \
                            b=ivy.native_array([1, 0, 0, 1]))
    >>> x2 = ivy.Container(a=ivy.native_array([1, 0, 1, 1]), \
                            b=ivy.array([1, 0, -1, -1]))
    >>> y = ivy.all_equal(x1, x2, equality_matrix=False)
    >>> print(y)
    {
        a: true,
        b: false
    }

    With :code:`ivy.Array` instance method:

    >>> x1 = ivy.array([1, 2, 3])
    >>> x2 = ivy.array([1, 0, 1])
    >>> y = x1.all_equal(x2, equality_matrix= False)
    >>> print(y)
    False

    With a mix of :code:`ivy.Array` and :code:`ivy.NativeArray` instance method:

    >>> x1 = ivy.array([1, 1, 0, 0.5, 1])
    >>> x2 = ivy.native_array([1, 1, 0, 0.5, 1])
    >>> y = x1.all_equal(x2, equality_matrix= True)
    >>> print(y)
    ivy.array([[ True,  True], [ True,  True]])

    """
    equality_fn = ivy.array_equal if ivy.is_native_array(xs[0]) else lambda a, b: a == b
    if equality_matrix:
        num_arrays = len(xs)
        mat = [[None for _ in range(num_arrays)] for _ in range(num_arrays)]
        for i, xa in enumerate(xs):
            for j_, xb in enumerate(xs[i:]):
                j = j_ + i
                res = equality_fn(xa, xb)
                if ivy.is_native_array(res):
                    # noinspection PyTypeChecker
                    res = ivy.to_scalar(res)
                # noinspection PyTypeChecker
                mat[i][j] = res
                # noinspection PyTypeChecker
                mat[j][i] = res
        return ivy.array(mat)
    x0 = xs[0]
    for x in xs[1:]:
        if not equality_fn(x0, x):
            return False
    return True


@inputs_to_native_arrays
@handle_nestable
def to_numpy(x: Union[ivy.Array, ivy.NativeArray], copy: bool = True) -> np.ndarray:
    """Converts an array into a numpy array.

    Parameters
    ----------
    x
        input array
    copy
        whether to copy the array to a new address or not. Default is True.

    Returns
    -------
    ret
        a numpy array copying all the element of the array ``x``.

    Functional Method Examples
    --------------------------

    With :code:`ivy.Array` inputs:

    >>> x = ivy.array([-1, 0, 1])
    >>> y = ivy.to_numpy(x, copy=True)
    >>> print(y)
    [-1  0  1]

    >>> x = ivy.array([[-1, 0, 1],[-1, 0, 1], [1,0,-1]])
    >>> y = ivy.to_numpy(x, copy=True)
    >>> print(y)
    [[-1  0  1]
    [-1  0  1]
    [ 1  0 -1]]

    With :code:`ivy.NativeArray` inputs:

    >>> x = ivy.native_array([-1, 0, 1])
    >>> y = ivy.to_numpy(x)
    >>> print(y)
    [-1 0 1]

    >>> x = ivy.native_array([[-1, 0, 1],[-1, 0, 1], [1,0,-1]])
    >>> y = ivy.to_numpy(x)
    >>> print(y)
    [[-1  0  1]
    [-1  0  1]
    [ 1  0 -1]]

    With a mix of :code:`ivy.Container` and :code:`ivy.NativeArray` inputs:

    >>> x = ivy.Container(a=ivy.native_array([-1, 0, 1]))
    >>> y = ivy.to_numpy(x)
    >>> print(y)
    {
        a: array([-1, 0, 1], dtype=int32)
    }

    >>> x = ivy.Container(a=ivy.native_array([[-1, 0, 1], [-1, 0, 1], [1, 0, -1]]),\
                        b=ivy.native_array([[-1, 0, 0], [1, 0, 1], [1, 1, 1]]))
    >>> y = ivy.to_numpy(x)
    >>> print(y)
    {
        a: array([[-1, 0, 1],
                  [-1, 0, 1],
                  [1, 0, -1]], dtype=int32),
        b: array([[-1, 0, 0],
                  [1, 0, 1],
                  [1, 1, 1]], dtype=int32)
    }

    With a mix of :code:`ivy.Container` and :code:`ivy.Array` inputs:

    >>> x = ivy.Container(x=ivy.array([-1, 0, 1]))
    >>> y = ivy.to_numpy(x)
    >>> print(y)
    {x:array([-1,0,1],dtype=int32)}

    >>> x = ivy.Container(a=ivy.array([[-1.0, 0., 1.], [-1, 0, 1], [1, 0, -1]]),\
                      b=ivy.array([[-1, 0, 0], [1, 0, 1], [1, 1, 1]]))
    >>> y = ivy.to_numpy(x)
    >>> print(y)
    {
        a: array([[-1., 0., 1.],
                  [-1., 0., 1.],
                  [1., 0., -1.]], dtype=float32),
        b: array([[-1, 0, 0],
                  [1, 0, 1],
                  [1, 1, 1]], dtype=int32)
    }

    Instance Method Example
    -----------------------

    With :code:`ivy.Array` inputs:

    >>> x = ivy.array([-1, 0, 1])
    >>> y = x.to_numpy()
    >>> print(y)
    [-1  0  1]

    >>> x = ivy.array([[-1, 0, 1],[-1, 0, 1], [1,0,-1]])
    >>> y = x.to_numpy()
    >>> print(y)
    [[-1  0  1]
    [-1  0  1]
    [ 1  0 -1]]

    With :code:`ivy.Container` inputs:

    >>> x = ivy.Container(a=ivy.array([[-1.0, 0., 1.], [-1, 0, 1], [1, 0, -1]]),\
                      b=ivy.native_array([[-1, 0, 0], [1, 0, 1], [1, 1, 1]]))
    >>> y = x.to_numpy()
    >>> print(y)
    {
        a: array([[-1., 0., 1.],
                  [-1., 0., 1.],
                  [1., 0., -1.]], dtype=float32),
        b: array([[-1, 0, 0],
                  [1, 0, 1],
                  [1, 1, 1]], dtype=int32)
    }

    >>> x = ivy.Container(a=ivy.array([-1, 0, 1]), b=ivy.array([1, 0, 1, 1]))
    >>> y = x.to_numpy()
    >>> print(y)
    {
        a: array([-1, 0, 1], dtype=int32),
        b: array([1, 0, 1, 1], dtype=int32)
    }

    """
    return current_backend(x).to_numpy(x, copy)


@inputs_to_native_arrays
@handle_nestable
def to_scalar(x: Union[ivy.Array, ivy.NativeArray]) -> Number:
    """Converts an array with a single element into a scalar.

    Parameters
    ----------
    x
        Input array with a single element.

    Returns
    -------
    ret
        a scalar copying the element of the array ``x``.

    Functional Examples
    -------------------

    With :code:`ivy.Array` input:

    >>> x = ivy.array([-1])
    >>> y = ivy.to_scalar(x)
    >>> print(y)
    -1

    >>> print(ivy.is_int_dtype(y))
    True

    >>> x = ivy.array([3])
    >>> y = ivy.to_scalar(x)
    >>> print(y)
    3

    With :code:`ivy.NativeArray` input:

    >>> x = ivy.native_array([-1])
    >>> y = ivy.to_scalar(x)
    >>> print(y)
    -1

    >>> print(ivy.is_int_dtype(y))
    True

    >>> x = ivy.native_array([3])
    >>> y = ivy.to_scalar(x)
    >>> print(y)
    3

    With a mix of :code:`ivy.Container` and :code:`ivy.Array` input:

    >>> x = ivy.Container(a=ivy.array([-1]), b=ivy.array([3]))
    >>> y = ivy.to_scalar(x)
    >>> print(y)
    {
        a: -1,
        b: 3
    }

    >>> print(ivy.is_int_dtype(y))
    {
        a: true,
        b: true
    }

    >>> x = ivy.Container(a=ivy.array([1]), b=ivy.array([0]),\
                          c=ivy.array([-1]))
    >>> y = ivy.to_scalar(x)
    >>> print(y)
    {
        a: 1,
        b: 0,
        c: -1
    }

    With a mix of :code:`ivy.Container` and :code:`ivy.NativeArray` input:

    >>> x = ivy.Container(a=ivy.native_array([-1]), b=ivy.native_array([3]))
    >>> y = ivy.to_scalar(x)
    >>> print(y)
    {
        a: -1,
        b: 3
    }

    >>> print(ivy.is_int_dtype(y))
    {
        a: true,
        b: true
    }

    >>> x = ivy.Container(a=ivy.native_array([1]), b=ivy.native_array([0]),\
                          c=ivy.native_array([-1]))
    >>> y = ivy.to_scalar(x)
    >>> print(y)
    {
        a: 1,
        b: 0,
        c: -1
    }

    Instance Method Examples
    ------------------------

    With :code:`ivy.Array` instance method:

    >>> x = ivy.array([-1])
    >>> y = x.to_scalar()
    >>> print(y)
    -1

    >>> print(ivy.is_int_dtype(y))
    True

    >>> x = ivy.array([3])
    >>> y = x.to_scalar()
    >>> print(y)
    3

    With a mix of :code:`ivy.Container` instance method:

    >>> x = ivy.Container(a=ivy.array([-1]), b=ivy.array([3]))
    >>> y = x.to_scalar()
    >>> print(y)
    {
        a: -1,
        b: 3
    }

    >>> print(ivy.is_int_dtype(y))
    {
        a: true,
        b: true
    }

    >>> x = ivy.Container(a=ivy.array([1]), b=ivy.array([0]),\
                          c=ivy.array([-1]))
    >>> y = x.to_scalar()
    >>> print(y)
    {
        a: 1,
        b: 0,
        c: -1
    }

    """
    return current_backend(x).to_scalar(x)


@inputs_to_native_arrays
@handle_nestable
def to_list(x: Union[ivy.Array, ivy.NativeArray]) -> List:
    """Creates a (possibly nested) list from input array.

    Parameters
    ----------
    x
        Input array.

    Returns
    -------
    ret
        A list representation of the input array ``x``.

    Functional Examples
    ------------------

    With :code:`ivy.Array` input:

    >>> x = ivy.array([-1, 0, 1])
    >>> y = ivy.to_list(x)
    >>> print(y)
    [-1, 0, 1]

    >>> print(isinstance(y, list))
    True

    >>> x = ivy.array([[ 1.1,  2.2,  3.3], \
                       [-4.4, -5.5, -6.6]])
    >>> y = ivy.to_list(x)
    >>> print(y)
    [[1.100000023841858,2.200000047683716,3.299999952316284],[-4.400000095367432,-5.5,-6.599999904632568]]

    >>> print(isinstance(y, list))
    True

    >>> x = ivy.array([[[-1,  0,  1],\
                        [ 1,  0, -1]], \
                       [[ 1, -1,  0], \
                        [ 1,  0, -1]]])
    >>> y = ivy.to_list(x)
    >>> print(y)
    [[[-1, 0, 1], [1, 0, -1]], [[1, -1, 0], [1, 0, -1]]]

    >>> print(isinstance(y, list))
    True

    With :code:`ivy.NativeArray` input:

    >>> x = ivy.native_array([-1, 0, 1])
    >>> y = ivy.to_list(x)
    >>> print(y)
    [-1, 0, 1]

    >>> print(isinstance(y, list))
    True

    >>> x = ivy.native_array([[-1, 0, 1], \
                              [-1, 0, 1], \
                              [ 1, 0, -1]])
    >>> y = ivy.to_list(x)
    >>> print(y)
    [[-1, 0, 1], [-1, 0, 1], [1, 0, -1]]

    >>> print(isinstance(y, list))
    True

    >>> x = ivy.native_array([[[-1, 0, 1], \
                               [1, 0, -1]], \
                              [[1, -1, 0], \
                               [1, 0, -1]]])
    >>> y = ivy.to_list(x)
    >>> print(y)
    [[[-1, 0, 1], [1, 0, -1]], [[1, -1, 0], [1, 0, -1]]]

    >>> print(isinstance(y, list))
    True

    With a mix of :code:`ivy.Container` and :code:`ivy.Array` input:

    >>> x = ivy.Container(a=ivy.array([-1, 0, 1]))
    >>> y = ivy.to_list(x)
    >>> print(y)
    {
        a: [-1, 0, 1]
    }

    >>> x = ivy.Container(a=ivy.array([[-1, 0, 1], \
                                       [-1, 0, 1], \
                                       [1, 0, -1]]))
    >>> y = ivy.to_list(x)
    >>> print(y)
    {
        a: [[-1, 0, 1], [-1, 0, 1], [1,0,-1]]
    }

    >>> x = \
    ivy.Container(a=ivy.array([[[-1, 0, 1],[1, 0, -1]],[[1, -1, 0],[1, 0, -1]]]))
    >>> y = ivy.to_list(x)
    >>> print(y)
    {
        a: [[[-1, 0, 1], [1, 0, -1]], [[1, -1, 0], [1, 0, -1]]]
    }

    With a mix of :code:`ivy.Container` and :code:`ivy.NativeArray` input:

    >>> x = ivy.Container(a=ivy.native_array([-1, 0, 1]))
    >>> y = ivy.to_list(x)
    >>> print(y)
    {
        a: [-1, 0, 1]
    }

    >>> x = ivy.Container(a=ivy.native_array([[-1, 0, 1],[-1, 0, 1],[1, 0, -1]]))
    >>> y = ivy.to_list(x)
    >>> print(y)
    {
        a: [[-1, 0, 1], [-1, 0, 1], [1, 0, -1]]
    }

    >>> x =\
    ivy.Container(a=ivy.native_array([[[-1 ,0, 1],[1, 0 ,-1]],[[1, -1, 0],[1,0 ,-1]]]))
    >>> y = ivy.to_list(x)
    >>> print(y)
    {
        a: [[[-1, 0, 1], [1, 0, -1]], [[1, -1, 0], [1, 0, -1]]]
    }

    Instance Method Examples
    ------------------------

    With :code:`ivy.Array` instance method:

    >>> x = ivy.array([0, 1, 2])
    >>> y = x.to_list()
    >>> print(y)
    [0, 1, 2]

    With :code:`ivy.Container` instance method:

    >>> x = ivy.Container(a=ivy.array([0, 1, 2]))
    >>> y = x.to_list()
    >>> print(y)
    {a:[0,1,2]}

    """
    return current_backend(x).to_list(x)


@handle_nestable
@outputs_to_ivy_arrays
def clip_vector_norm(
    x: Union[ivy.Array, ivy.NativeArray],
    max_norm: float,
    /,
    *,
    p: float = 2.0,
    out: Optional[ivy.Array] = None,
) -> Union[ivy.Array, ivy.NativeArray]:
    """Clips (limits) the vector p-norm of an array.

    Parameters
    ----------
    x
        array, input array containing elements to clip.
    max_norm
        float, the maximum value of the array norm.
    p
        optional float, the p-value for computing the p-norm. Default is 2.
    out
        optional output array, for writing the result to. It must have a shape that the
        inputs broadcast to.

    Returns
    -------
    ret
        An array with the vector norm downscaled to the max norm if needed.

    Functional Examples
    ------------------

    With :code:`ivy.Array` input:

    >>> x = ivy.array([0., 1., 2.])
    >>> y = ivy.clip_vector_norm(x, 2.0)
    >>> print(y)
    ivy.array([0.   , 0.894, 1.79 ])

    >>> x = ivy.array([0.5, -0.7, 2.4])
    >>> y = ivy.clip_vector_norm(x, 3.0, 1.0)
    >>> print(y)
    ivy.array([ 0.417, -0.583,  2.   ])

    >>> x = ivy.array([[[0., 0.], [1., 3.], [2., 6.]], \
                       [[3., 9.], [4., 12.], [5., 15.]]])
    >>> y = ivy.zeros(((2, 3, 2)))
    >>> ivy.clip_vector_norm(x, 4.0, 1.0, out=y)
    >>> print(y)
    ivy.array([[[0.    , 0.    ],
                [0.0667, 0.2   ],
                [0.133 , 0.4   ]],
               [[0.2   , 0.6   ],
                [0.267 , 0.8   ],
                [0.333 , 1.    ]]])

    >>> x = ivy.array([[1.1, 2.2, 3.3], \
                       [-4.4, -5.5, -6.6]])
    >>> ivy.clip_vector_norm(x, 1.0, 3.0, out=x)
    >>> print(x)
    ivy.array([[ 0.131,  0.263,  0.394],
               [-0.526, -0.657, -0.788]])

    With :code:`ivy.NativeArray` input:

    >>> x = ivy.native_array([0., 1., 2.])
    >>> y = ivy.clip_vector_norm(x, 2.0)
    >>> print(y)
    ivy.array([0.   , 0.894, 1.79 ])

    >>> x = ivy.native_array([0.5, -0.7, 2.4])
    >>> y = ivy.clip_vector_norm(x, 3.0, 1.0)
    >>> print(y)
    ivy.array([ 0.417, -0.583,  2.   ])

    >>> x = ivy.native_array([[[0., 0.], [1., 3.], [2., 6.]], \
                              [[3., 9.], [4., 12.], [5., 15.]]])
    >>> y = ivy.zeros(((2, 3, 2)))
    >>> ivy.clip_vector_norm(x, 4.0, 1.0, out=y)
    >>> print(y)
    ivy.array([[[0.    , 0.    ],
                [0.0667, 0.2   ],
                [0.133 , 0.4   ]],
               [[0.2   , 0.6   ],
                [0.267 , 0.8   ],
                [0.333 , 1.    ]]])

    With :code:`ivy.Container` input:

    >>> x = ivy.Container(a=ivy.array([0., 1., 2.]), \
                          b=ivy.array([3., 4., 5.]))
    >>> y = ivy.clip_vector_norm(x, 2.0)
    >>> print(y)
    {
        a: ivy.array([0., 0.894, 1.79]),
        b: ivy.array([0.849, 1.13, 1.41])
    }

    With :code:`ivy.Array` instance method:

    >>> x = ivy.array([0., 1., 2.])
    >>> y = x.clip_vector_norm(2.0)
    >>> print(y)
    ivy.array([0., 0.894, 1.79])

    """
    norm = ivy.vector_norm(x, keepdims=True, ord=p)
    ratio = ivy.stable_divide(max_norm, norm)
    if ratio < 1:
        ret = ratio * x
    else:
        ret = ivy.copy_array(x)
    if out is not None:
        ret = ivy.inplace_update(out, ret)
    return ret


<<<<<<< HEAD
=======
clip_vector_norm.unsupported_dtypes = {
    "torch": ("float16",),
    "tensorflow": ("float16",),
}


>>>>>>> 7d337369
@handle_nestable
def clip_matrix_norm(
    x: Union[ivy.Array, ivy.NativeArray],
    max_norm: float,
    /,
    *,
    p: float = 2.0,
    out: Optional[ivy.Array] = None,
) -> Union[ivy.Array, ivy.NativeArray]:
    """Clips (limits) the matrix norm of an array.

    Parameters
    ----------
    x
        Input array containing elements to clip.
    max_norm
        The maximum value of the array norm.
    p
        The p-value for computing the p-norm. Default is 2.
    out
        optional output array, for writing the result to. It must have a shape that the
        inputs broadcast to.

    Returns
    -------
    ret
        An array with the matrix norm downscaled to the max norm if needed.

    Functional Examples
    -------------------

    With :code:`ivy.Array` input:

    >>> x = ivy.array([[0., 1., 2.]])
    >>> y = ivy.clip_matrix_norm(x, 2.0)
    >>> print(y)
    ivy.array([[0.   , 0.894, 1.79 ]])

    >>> x = ivy.array([[0.1, -1.2, 3.7], [0., 7.3, -0.5]])
    >>> y = ivy.clip_matrix_norm(x, 3.0, 1.0)
    >>> print(y)
    ivy.array([[ 0.0353, -0.424 ,  1.31  ],
               [ 0.    ,  2.58  , -0.176 ]])

    >>> x = ivy.array([[[5., 4.], [-2., 6.]], \
                       [[3., 7.], [0., -5.]]])
    >>> y = ivy.empty((2, 2, 2))
    >>> ivy.clip_matrix_norm(x, 0.5, 2.0, out=y)
    >>> print(y)
    ivy.array([[[ 0.339,  0.271],
                [-0.135,  0.406]],
               [[ 0.168,  0.391],
                [ 0.   , -0.279]]])

    >>> x = ivy.array([[0., 1.], \
                       [2., 3.]])
    >>> ivy.clip_matrix_norm(x, 5.0, 1.0, out=x)
    >>> print(x)
    ivy.array([[0., 1.],
               [2., 3.]])

    With :code:`ivy.NativeArray` input:

    >>> x = ivy.native_array([[0., 1., 2.]])
    >>> y = ivy.clip_matrix_norm(x, 2.0)
    >>> print(y)
    ivy.array([[0.   , 0.894, 1.79 ]])

    >>> x = ivy.native_array([[0.1, -1.2, 3.7], [0., 7.3, -0.5]])
    >>> y = ivy.clip_matrix_norm(x, 3.0, 1.0)
    >>> print(y)
    ivy.array([[ 0.0353, -0.424 ,  1.31  ],
               [ 0.    ,  2.58  , -0.176 ]])

    >>> x = ivy.native_array([[[5., 4.], [-2., 6.]], \
                       [[3., 7.], [0., -5.]]])
    >>> y = ivy.empty((2, 2, 2))
    >>> ivy.clip_matrix_norm(x, 0.5, 2.0, out=y)
    >>> print(y)
    ivy.array([[[ 0.339,  0.271],
                [-0.135,  0.406]],
               [[ 0.168,  0.391],
                [ 0.   , -0.279]]])

    With :code:`ivy.Container` input:

    >>> x = ivy.Container(a=ivy.array([[0., 1., 2.]]), \
                          b=ivy.array([[3., 4., 5.]]))
    >>> y = ivy.clip_matrix_norm(x, 2.0)
    >>> print(y)
    {
        a: ivy.array([[0., 0.894, 1.79]]),
        b: ivy.array([[0.849, 1.13, 1.41]])
    }
    """
    norms = ivy.matrix_norm(x, ord=p, keepdims=True)
    ratios = ivy.minimum(ivy.stable_divide(max_norm, norms), 1.0)
    return ivy.multiply(ratios, x, out=out)


<<<<<<< HEAD
=======
clip_matrix_norm.unsupported_dtypes = {
    "jax": (
        "float16",
        "bfloat16",
    ),
    "numpy": (
        "float16",
        "bfloat16",
    ),
    "tensorflow": (
        "float16",
        "bfloat16",
    ),
    "torch": (
        "float16",
        "bfloat16",
    ),
}


>>>>>>> 7d337369
@to_native_arrays_and_back
@handle_nestable
def unstack(
    x: Union[ivy.Array, ivy.NativeArray], axis: int, keepdims: bool = False
) -> Union[ivy.Array, ivy.NativeArray]:
    """Unpacks the given dimension of a rank-R array into rank-(R-1) arrays.

    Parameters
    ----------
    x
        Input array to unstack.
    axis
        Axis for which to unpack the array.
    keepdims
        Whether to keep dimension 1 in the unstack dimensions. Default is False.

    Returns
    -------
    ret
        List of arrays, unpacked along specified dimensions.

    Examples
    --------
    With :code:`ivy.Array` input:

    >>> x = ivy.array([[[1, 2], [3, 4]], [[5, 6], [7, 8]]])
    >>> y = ivy.unstack(x, axis=0)
    >>> print(y)
    [ivy.array([[1, 2],
                [3, 4]]), ivy.array([[5, 6],
                [7, 8]])]

    >>> x = ivy.array([[[1, 2], [3, 4]], [[5, 6], [7, 8]]])
    >>> y = ivy.unstack(x, axis=1, keepdims=True)
    >>> print(y)
    [ivy.array([[[1, 2]],
                [[5, 6]]]), ivy.array([[[3, 4]],
                [[7, 8]]])]

    With :code:`ivy.Container` inputs:

    >>> x = ivy.Container(a=ivy.array([[[1, 2], [3, 4]], [[5, 6], [7, 8]]]),
                            b=ivy.array([[[9, 10], [11, 12]], [[13, 14], [15, 16]]]))
    >>> ivy.unstack(x, axis=0)
    [{
        a: ivy.array([[1, 2],
                      [3, 4]]),
        b: ivy.array([[9, 10],
                      [11, 12]])
    }, {
        a: ivy.array([[5, 6],
                      [7, 8]]),
        b: ivy.array([[13, 14],
                      [15, 16]])
    }]

    >>> x = ivy.Container(a=ivy.array([[[1, 2], [3, 4]], [[5, 6], [7, 8]]]),
                          b=ivy.array([[[9, 10], [11, 12]], [[13, 14], [15, 16]]]))
    >>> vy.unstack(x, axis=1, keepdims=True)
    [{
        a: ivy.array([[[1, 2]],
                      [[5, 6]]]),
        b: ivy.array([[[9, 10]],
                      [[13, 14]]])
    }, {
        a: ivy.array([[[3, 4]],
                      [[7, 8]]]),
        b: ivy.array([[[11, 12]],
                      [[15, 16]]])
    }]
    """
    return current_backend(x).unstack(x, axis, keepdims)


@to_native_arrays_and_back
@handle_nestable
def fourier_encode(
    x: Union[ivy.Array, ivy.NativeArray],
    max_freq: Union[float, ivy.Array, ivy.NativeArray],
    num_bands: int = 4,
    linear: bool = False,
    concat: bool = True,
    flatten: bool = False,
) -> Union[ivy.Array, ivy.NativeArray, Tuple]:
    """Pads an array with fourier encodings.

    Parameters
    ----------
    x
        Input array to encode.
    max_freq
        The maximum frequency of the encoding.
    num_bands
        The number of frequency bands for the encoding. Default is 4.
    linear
        Whether to space the frequency bands linearly as opposed to geometrically.
        Default is False.
    concat
        Whether to concatenate the position, sin and cos values, or return seperately.
        Default is True.
    flatten
        Whether to flatten the position dimension into the batch dimension. Default is
        False.

    Returns
    -------
    ret
        New array with the final dimension expanded, and the encodings stored in this
        channel.

    """
    x_in = x
    dim = x.shape[-1]
    x = ivy.expand_dims(x, axis=-1)
    orig_x = x
    if linear:
        scales = ivy.linspace(1.0, max_freq / 2, num_bands, device=dev(x))
    else:
        if ivy.backend == "torch" and isinstance(max_freq, float):
            scales = ivy.logspace(
                0.0,
                ivy.log(ivy.array(max_freq / 2)) / math.log(10),
                num_bands,
                base=10,
                device=dev(x),
            )
        else:
            scales = ivy.logspace(
                0.0,
                ivy.log(max_freq / 2) / math.log(10),
                num_bands,
                base=10,
                device=dev(x),
            )
    scales = ivy.astype(scales, ivy.dtype(x))
    scales = scales[(*((None,) * (len(x.shape) - len(scales.shape))), Ellipsis)]
    x = x * scales * math.pi
    sin_x = ivy.sin(x)
    cos_x = ivy.cos(x)
    if flatten:
        orig_x = x_in
        sin_x = ivy.reshape(sin_x, [-1, num_bands * dim])
        cos_x = ivy.reshape(cos_x, [-1, num_bands * dim])
    if concat:
        return ivy.concat([orig_x, sin_x, cos_x], axis=-1)
    return sin_x, cos_x


@inputs_to_native_arrays
@handle_nestable
def value_is_nan(
    x: Union[ivy.Array, ivy.NativeArray, Number], include_infs: Optional[bool] = True
) -> bool:
    """Determine whether the single valued array or scalar is of nan type.

    Parameters
    ----------
    x
        The input to check Input array.
    include_infs
        Whether to include infs and -infs in the check. Default is True.

    Returns
    -------
    ret
        Boolean as to whether the input value is a nan or not.

    """
    x_scalar = ivy.to_scalar(x) if ivy.is_native_array(x) else x
    if not x_scalar == x_scalar:
        return True
    if include_infs and x_scalar == INF or x_scalar == -INF:
        return True
    return False


@inputs_to_native_arrays
@handle_nestable
def has_nans(x: Union[ivy.Array, ivy.NativeArray], include_infs: bool = True) -> bool:
    """Determine whether the array contains any nans, as well as infs or -infs if
    specified.

    Parameters
    ----------
    x
        Input array.
    include_infs
        Whether to include ``+infinity`` and ``-infinity`` in the check. Default is True.

    Returns
    -------
    ret
        Boolean as to whether the array contains nans.


    This function conforms to the `Array API Standard
    <https://data-apis.org/array-api/latest/>`_. This docstring is an extension of the
    `docstring <https://data-apis.org/array-api/latest/API_specification/generated/signatures.elementwise_functions.tan.html>`_ # noqa
    in the standard.

    Both the description and the type hints above assumes an array input for simplicity,
    but this function is *nestable*, and therefore also accepts :code:`ivy.Container`
    instances in place of any of the arguments.

    Examples
    --------
    With :code:`ivy.Array` input:

    >>> x = ivy.array([1, 2, 3])
    >>> y = ivy.has_nans(x)
    >>> print(y)
    False

    >>> x = ivy.array([float('nan'), 2, 3])
    >>> y = ivy.has_nans(x)
    >>> print(y)
    True

    >>> x = ivy.array([float('inf'), 2, 3])
    >>> y = ivy.has_nans(x)
    >>> print(y)
    True

    >>> x = ivy.array([float('inf'), 2, 3])
    >>> y = ivy.has_nans(x, False)
    >>> print(y)
    False

    With :code: `ivy.NativeArray` input:

    >>> x = ivy.native_array([1, 2, 3, float('nan')])
    >>> y = ivy.has_nans(x)
    >>> print(y)
    True

    With :code:`ivy.Container` input:

    >>> x = ivy.Container(a=ivy.array([0., 1., 2.]), b=ivy.array([3., 4., 5.]))
    >>> y = ivy.has_nans(x)
    >>> print(y)
    {
        a: false,
        b: false
    }

    With one :code:`ivy.Container` static method:
    >>> x = ivy.Container(a=ivy.array([-1, 0, 1]),\
                          b=ivy.array([-1, 0, 1, 1, 1, 0]))
    >>> y = ivy.Container.static_has_nans(x)
    >>> print(y)
    {
        a: false,
        b: false
    }

     With one :code:`ivy.Array` instance method:
    >>> x = ivy.array([-1, 0, 1])
    >>> y = x.has_nans()
    >>> print(y)
    False

    With :code:`ivy.Container` instance method:
    >>> x = ivy.Container(a=ivy.array([1, 0, 1]),\
                          b=ivy.array([-1, 0, 1, 1]))
    >>> y = x.has_nans()
    >>> print(y)
    {
        a: false,
        b: false
    }

    """
    return ivy.value_is_nan(ivy.sum(x), include_infs)


def exists(x: Any) -> bool:
    """Simple check as to whether the input is None or not.

    Parameters
    ----------
    x
        Input to check.

    Returns
    -------
    ret
        True if x is not None, else False.

    Examples
    --------
    With :code:`Any` input:

    >>> x = None
    >>> y = ivy.exists(x)
    >>> print(y)
    False

    >>> x = ""
    >>> y = ivy.exists(x)
    >>> print(y)
    True

    >>> x = []
    >>> y = ivy.exists(x)
    >>> print(y)
    True

    >>> x = 1
    >>> y = ivy.exists(x)
    >>> print(y)
    True

    >>> x = "abc"
    >>> y = ivy.exists(x)
    >>> print(y)
    True

    >>> x = [1, 0, -1, 1]
    >>> y = ivy.exists(x)
    >>> print(y)
    True

    >>> x = ivy.native_array([1, 2, 3, 1.2])
    >>> y = ivy.exists(x)
    >>> print(y)
    True

    >>> x = ivy.array([1, 2, 3, 1.2])
    >>> y = ivy.exists(x)
    >>> print(y)
    True

    With a mix of :code:`ivy.Container` and :code:`Any` input:

    >>> x = ivy.Container(a=None, b=None)
    >>> y = ivy.exists(x)
    >>> print(y)
    True

    >>> x = ivy.Container(a=None, b="")
    >>> y = ivy.exists(x)
    >>> print(y)
    True

    >>> x = ivy.Container(a=123, b="")
    >>> y = ivy.exists(x)
    >>> print(y)
    True

    >>> x = ivy.Container(a=ivy.array([1, 2, 3]), b=ivy.native_array([1, 0, 1.2]))
    >>> y = ivy.exists(x)
    >>> print(y)
    True

    """
    return x is not None


def default(
    x: Any,
    default_val: Any,
    catch_exceptions: bool = False,
    rev: bool = False,
    with_callable: bool = False,
) -> Any:
    """Returns x provided it exists (is not None), else returns default value.

    Parameters
    ----------
    x
        Input which may or may not exist (be None).
    default_val
        The default value.
    catch_exceptions
        Whether to catch exceptions from callable x. Default is False.
    rev
        Whether to reverse the input x and default_val. Default is False.
    with_callable
        Whether either of the arguments might be callable functions. Default is False.

    Returns
    -------
    ret
        x if x exists (is not None), else default.

    Functional Examples
    ------------------
    With :code:`Any` input:

    >>> x = None
    >>> y = ivy.default(x, "default_string")
    >>> print(y)
    default_string

    >>> x = ""
    >>> y = ivy.default(x, "default_string")
    >>> print(y)


    >>> x = ivy.array([4, 5, 6])
    >>> y = ivy.default(x, ivy.array([1, 2, 3]), rev=True)
    >>> print(y)
    ivy.array([1, 2, 3])

    >>> x = lambda: ivy.array([1, 2, 3])
    >>> y = ivy.default(x, ivy.array([4, 5, 6]), with_callable=True)
    >>> print(y)
    ivy.array([1, 2, 3])

    >>> x = lambda: None
    >>> y = ivy.default(x, lambda: ivy.array([1, 2, 3]), with_callable=True)
    >>> print(y)
    ivy.array([1, 2, 3])

    >>> x = lambda: None
    >>> y = ivy.default(x, lambda: ivy.array([1, 2, 3]), catch_exceptions=True)
    >>> print(y)
    ivy.array([1, 2, 3])

    >>> x = lambda a, b: a + b
    >>> y = ivy.default(x, lambda: ivy.array([1, 2, 3]), with_callable=True,\
                        catch_exceptions=True)
    >>> print(y)
    ivy.array([1, 2, 3])

    >>> x = lambda a, b: a + b
    >>> y = ivy.default(x, lambda: ivy.array([1, 2, 3]), with_callable=True,\
                        catch_exceptions=True, rev=True)
    >>> print(y)
    ivy.array([1, 2, 3])

    """
    with_callable = catch_exceptions or with_callable
    if rev:
        tmp = x
        x = default_val
        default_val = tmp
    if with_callable:
        x_callable = callable(x)
        default_callable = callable(default_val)
    else:
        x_callable = False
        default_callable = False
    if catch_exceptions:
        # noinspection PyBroadException
        try:
            x = x() if x_callable else x
        except Exception:
            return default_val() if default_callable else default_val
    else:
        x = x() if x_callable else x
    return x if exists(x) else default_val() if default_callable else default_val


def to_ivy_shape(shape: Union[ivy.Shape, ivy.NativeShape]) -> ivy.Shape:
    """Returns the input shape in ivy.Shape form

    Parameters
    ----------
    shape
        The input to be converted

    Returns
    -------
     ret
        the input in ivy.Shape form

    """
    if isinstance(shape, ivy.Shape):
        return shape
    return ivy.Shape(shape)


def to_native_shape(shape: Union[ivy.Shape, ivy.NativeShape]) -> ivy.NativeShape:
    """Returns the input shape in its native backend framework form

    Parameters
    ----------
    shape
        The input to be converted

    Returns
    -------
     ret
        the input in its native framework form

    """
    if isinstance(shape, ivy.NativeShape):
        return shape
    assert isinstance(shape, (int, list, tuple))
    if isinstance(shape, int):
        shape = (shape,)
    elif isinstance(shape, list):
        shape = tuple(shape)
    assert builtins.all([isinstance(v, int) for v in shape])
    return ivy.NativeShape(shape)


@handle_nestable
def try_else_none(fn: Callable, *args: Any, **kwargs: Any) -> Union[Callable, None]:
    """Try and return the function, otherwise return None
        if an exception was raised during function execution.

    Parameters
    ----------
    fn
        Function to try and call and return.
    args
        list of arguments.
    kwargs
        dictionay of keyword arguments

    Returns
    -------
        Either the function itself or None if an exception was raised
        during function execution.

    Examples
    --------
    with: if the function is executed without any exception
    >>> x = ivy.array([1, 2, 3])
    >>> y = ivy.array([4, 5, 6])
    >>> z = ivy.try_else_none(ivy.add,x, y)
    >>> print(z.__name__)
    add

    with: if the function is executed with an exception
    >>> x = ivy.array([1, 2, 3])
    >>> y = 'hemant'
    >>> z = ivy.try_else_none(ivy.add,x, y)
    >>> print(z)
    None

    """
    try:
        _ = fn(*args, **kwargs)
        return fn
    except Exception:
        return None


def arg_names(receiver):
    """
    Gets the expected keyword arguments for a function or class constructor.

    Parameters
    ----------
    receiver
        Function or class constructor

    Returns
    -------
    ret
        List containing the keyword arguments' names for a function or class constructor

    Examples
    --------
    >>> x = ivy.arg_names(ivy.tan)
    >>> print(x)
    ['x', 'out']

    >>> x = ivy.arg_names(ivy.optimizers.Adam)
    >>> print(x)
    ['lr', 'beta1', 'beta2', 'epsilon', 'inplace',
    'stop_gradients', 'compile_on_next_step', 'device']

    """
    return list(inspect.signature(receiver).parameters.keys())


def match_kwargs(
    kwargs: Dict, *receivers: Iterable[Callable], allow_duplicates: bool = False
) -> Union[List[Dict], Dict]:
    """Match keyword arguments to either class or function receivers.

    Parameters
    ----------
    kwargs
        Keyword arguments to match.
    receivers
        Functions and/or classes to match the keyword arguments to.
    allow_duplicates
        Whether to allow one keyword argument to be used for multiple receivers.
        Default is False.

    Returns
    -------
    ret
        Sequence of keyword arguments split as best as possible.

    Examples
    --------
    >>> o = ivy.zeros(3, dtype=int)
    >>> kwargs = {'out': o, 'bias': ivy.arange(3)}
    >>> x = ivy.match_kwargs(kwargs, ivy.add, ivy.linear)
    >>> print(x)
    [{'out': ivy.array([0, 0, 0])}, {'bias': ivy.array([0, 1, 2])}]

    >>> o = ivy.zeros(3, dtype=int)
    >>> kwargs = {'out': o, 'bias': ivy.arange(3)}
    >>> x = ivy.match_kwargs(kwargs, ivy.linear, ivy.add)
    >>> print(x)
    [{'out': ivy.array([0, 0, 0]), 'bias': ivy.array([0, 1, 2])}, {}]

    """
    split_kwargs = list()
    for receiver in receivers:
        expected_kwargs = arg_names(receiver)
        found_kwargs = {k: v for k, v in kwargs.items() if k in expected_kwargs}
        if not allow_duplicates:
            for k in found_kwargs.keys():
                del kwargs[k]
        split_kwargs.append(found_kwargs)
    if len(split_kwargs) == 1:
        return split_kwargs[0]
    return split_kwargs


def cache_fn(func: Callable) -> Callable:
    """Decorator to wrap a function, such that computed outputs are cached
    to avoid recalculating them later.

    Parameters
    ----------
    func
        The function to wrap, whose output should be cached for later.

    Returns
    -------
    ret
        The newly cache wrapped function.

    Examples
    --------
    With positional arguments only:
    >>> def my_sum(val1:float, val2:float)->float: return val1 + val2
    >>> cached_sum = ivy.cache_fn(my_sum)
    >>> print(cached_sum(3, 5)) # Compute the output
    8

    >>> print(cached_sum(10, 34)) # Compute the output
    44

    >>> print(cached_sum(3, 5)) # Returns the cached value
    8

    >>> print(cached_sum(5, 3)) # Compute the output
    8


    With keyword arguments:

    >>> def line_eq(x:float, /, *, slp:float=2, itc:float=0)->float: return x*slp+itc
    >>> cached_line_eq = ivy.cache_fn(line_eq)
    >>> print(cached_line_eq(3, itc=5, slp=2))
    11

    >>> print(cached_line_eq(3, slp=2, itc=5)) # Returns the cached value
    11


    Note: providing keyword arguments by position, or using the default
    keyword argument values will prevent the cache from being used.

    >>> print(cached_line_eq(5, slp=2)) # Output is re-computed
    10

    >>> print(cached_line_eq(5)) # Output is re-computed
    10

    """
    global FN_CACHE
    if func not in FN_CACHE:
        FN_CACHE[func] = dict()

    @wraps(func)
    def cached_fn(*args, **kwargs):
        key = "".join(
            [str(i) + ", " for i in args]
            + [" kw, "]
            + [str(i) + ", " for i in sorted(kwargs.items())]
        )
        cache = FN_CACHE[func]
        if key in cache:
            return cache[key]
        ret = func(*args, **kwargs)
        cache[key] = ret
        return ret

    return cached_fn


def current_backend_str() -> Union[str, None]:
    """Return framework string

    Returns
    -------
    ret
        The framework string.

    Examples
    --------
    Without setting default backend of NumPy:

    >>> print(ivy.current_backend_str())


    With setting default backend as 'torch':

    >>> ivy.set_backend('torch')
    >>> print(ivy.current_backend_str())
    torch

    """
    fw = current_backend()
    if not backend_stack:
        return ""
    return fw.current_backend_str()


@handle_nestable
def einops_rearrange(
    x: Union[ivy.Array, ivy.NativeArray],
    pattern: str,
    *,
    out: Optional[ivy.Array] = None,
    **axes_lengths: Dict[str, int],
) -> ivy.Array:
    """Perform einops rearrange operation on input array x.

    Parameters
    ----------
    x
        Input array to be re-arranged.
    pattern
        Rearrangement pattern.
    axes_lengths
        Any additional specifications for dimensions.
    out
        optional output array, for writing the result to. It must have a shape that the
        inputs broadcast to.

    Returns
    -------
    ret
        New array with einops.rearrange having been applied.

    """
    x = ivy.to_native(x)
    ret = einops.rearrange(x, pattern, **axes_lengths)
    ret = ivy.array(ret)
    if ivy.exists(out):
        return ivy.inplace_update(out, ret)
    return ret


@handle_nestable
def einops_reduce(
    x: Union[ivy.Array, ivy.NativeArray],
    pattern: str,
    reduction: Union[str, Callable],
    *,
    out: Optional[ivy.Array] = None,
    **axes_lengths: Dict[str, int],
) -> ivy.Array:
    """Perform einops reduce operation on input array x.

    Parameters
    ----------
    x
        Input array to be reduced.
    pattern
        Reduction pattern.
    reduction
        One of available reductions ('min', 'max', 'sum', 'mean', 'prod'), or callable.
    axes_lengths
        Any additional specifications for dimensions.
    out
        optional output array, for writing the result to. It must have a shape that the
        inputs broadcast to.

    Returns
    -------
    ret
        New array with einops.reduce having been applied.

    Examples
    --------
    With :code:`ivy.Array` input:
    >> x = ivy.array([[-4.47, 0.93, -3.34],
                      [3.66, 24.29, 3.64]])
    >> reduced = ivy.einops_reduce(x, 'a b -> b', 'mean')
    >> print(reduced)
    ivy.array([-0.405, 12.6  ,  0.15 ])

    With :code:`ivy.Container` input:
    >> x = ivy.Container(a=ivy.array([[-4.47, 0.93, -3.34],
                                      [3.66, 24.29, 3.64]]),
                        b=ivy.array([[4.96, 1.52, -10.67],
                                     [4.36, 13.96, 0.3]]))
    >> reduced = ivy.einops_reduce(x, 'a b -> a', 'mean')
    >> print(reduced)
    {
        a: ivy.array([-2.29, 10.5]),
        b: ivy.array([-1.4, 6.21])
    }
    """
    x = ivy.to_native(x)
    ret = einops.reduce(x, pattern, reduction, **axes_lengths)
    ret = ivy.array(ret)
    if ivy.exists(out):
        return ivy.inplace_update(out, ret)
    return ret


@handle_nestable
def einops_repeat(
    x: Union[ivy.Array, ivy.NativeArray],
    pattern: str,
    *,
    out: Optional[ivy.Array] = None,
    **axes_lengths: Dict[str, int],
) -> ivy.Array:
    """Perform einops repeat operation on input array x.

    Parameters
    ----------
    x
        Input array to be repeated.
    pattern
        Rearrangement pattern.
    axes_lengths
        Any additional specifications for dimensions.
    out
        optional output array, for writing the result to. It must have a shape that the
        inputs broadcast to.

    Returns
    -------
    ret
        New array with einops.repeat having been applied.

    Examples
    --------
    With :code:`ivy.array` input:
    >> x = ivy.array([1, 2, 3, 4])
    >> repeated = ivy.einops_repeat(x, 'a -> b a', b=2)
    >> print(repeated)
    ivy.array([[1, 2, 3, 4],
               [1, 2, 3, 4]])

    With :code:`ivy.Container` input:
    >> x = ivy.Container(a=ivy.array([[4,5],
                                    [1, 3]]),
                        b=ivy.array([[9, 10],
                                    [4, 2]]))
    >> repeated = ivy.einops_repeat(x, 'h w -> h (c w)', c=2)
    >> print(repeated)
    {
        a: ivy.array([[4, 5, 4, 5],
                      [1, 3, 1, 3]]),
        b: ivy.array([[9, 10, 9, 10],
                      [4, 2, 4, 2]])
    }

    """
    x = ivy.to_native(x)
    ret = einops.repeat(x, pattern, **axes_lengths)
    ret = ivy.array(ret)

    if ivy.exists(out):
        return ivy.inplace_update(out, ret)
    return ret


def get_min_denominator() -> float:
    """Get the global minimum denominator used by ivy for numerically stable division.

    Returns
    -------
    ret
        A float number of the global minimum denominator.

    Examples
    --------
    >>> x = ivy.get_min_denominator()
    >>> print(x)
    1e-12

    """
    return ivy._MIN_DENOMINATOR


def set_min_denominator(val: float) -> None:
    """
    Set the global minimum denominator used by ivy for numerically stable division.

    Parameters
    ----------
    val
        The value to set the global minimum denominator to.


    Examples
    --------
    >>> x = ivy.get_min_denominator()
    >>> print(x)
    1e-12

    To set the minimum denominator to 1e-13

    >>> ivy.set_min_denominator(1e-13)
    >>> y = ivy.get_min_denominator()
    >>> print(y)
    1e-13

    """
    ivy._MIN_DENOMINATOR = val


def get_min_base() -> float:
    """
    Gets the global minimum base used by ivy for numerically stable power raising.

    Returns
    -------
    ret
        Global minimum base number

    Examples
    --------
    >>> x = ivy.get_min_base()
    >>> print(x)
    1e-05

    """
    # noinspection PyProtectedMember
    return ivy._MIN_BASE


def set_min_base(val: float) -> None:
    """Set the global minimum base used by ivy for numerically stable power raising.

    Parameters
    ----------
    val
        The new value to set the minimum base to.


    Examples
    --------
    >>> x = ivy.get_min_base()
    >>> print(x)
    1e-05

    To set the minimum base to 1e-04

    >>> ivy.set_min_base(1e-04)
    >>> y = ivy.get_min_base()
    >>> print(y)
    1e-04

    """
    ivy._MIN_BASE = val


@inputs_to_native_arrays
@handle_nestable
def stable_divide(
    numerator: Union[Number, ivy.Array, ivy.NativeArray],
    denominator: Union[Number, ivy.Array, ivy.NativeArray],
    min_denominator: Union[Number, ivy.Array, ivy.NativeArray] = None,
) -> Union[Number, ivy.Array]:
    """Divide the numerator by the denominator, with min denominator added to the
    denominator for numerical stability.

    Parameters
    ----------
    numerator
        The numerator of the division.
    denominator
        The denominator of the division.
    min_denominator
        The minimum denominator to use, use global ivy._MIN_DENOMINATOR by default.

    Returns
    -------
    ret
        The new item following the numerically stable division.

    Examples
    --------
    With :code:`int` input:
    >>> x = ivy.stable_divide(1, 2)
    >>> print(x)
    0.49999999999975

    >>> x = ivy.stable_divide(1, 4, min_denominator=1)
    >>> print(x)
    0.2

    With :code:`float` input:
    >>> x = ivy.stable_divide(5.0, 3.33)
    >>> print(x)
    1.5015015015010504

    With :code:`complex` input:
    >>> x = ivy.stable_divide(1+1j, 1-1j)
    >>> print(x)
    (5.000444502911705e-13+0.9999999999995j)

    With :code:`ivy.Array` input:
    >>> x = ivy.asarray([[10., 20., 30.],\
                        [40., 50., 60.]])
    >>> y = ivy.stable_divide(x, 10.)
    >>> print(y)
    ivy.array([[1., 2., 3.],
              [4., 5., 6.]])


    >>> x = ivy.asarray([1,2,3])
    >>> y = np.array((1., 3., 5.))
    >>> z = ivy.stable_divide(x, y)
    >>> print(z)
    ivy.array([1.   , 0.667, 0.6  ])

    >>> x = ivy.asarray([1., 2., 4.])
    >>> y = ivy.asarray([1., 0.5, 0.25])
    >>> z = ivy.asarray([0.01, 0.02, 0.03])
    >>> w = ivy.stable_divide(x, y, min_denominator=z)
    >>> print(w)
    ivy.array([ 0.99,  3.85, 14.3 ])

    With :code:`ivy.Container` input
    >>> x = ivy.Container(a=ivy.asarray([10., 15.]), b=ivy.asarray([20., 25.]))
    >>> y = ivy.stable_divide(x, 0.5)
    >>> print(y)
    {
        a: ivy.array([20., 30.]),
        b: ivy.array([40., 50.])
    }


    >>> x = ivy.Container(a=ivy.asarray([1., 2.]), b=ivy.asarray([3., 4.]))
    >>> y = ivy.Container(a=ivy.asarray([0.5, 2.5]), b=ivy.asarray([3.5, 0.4]))
    >>> z = ivy.stable_divide(x, y)
    >>> print(z)
    {
        a: ivy.array([2., 0.8]),
        b: ivy.array([0.857, 10.])
    }

    With :code:`ivy.Array` instance method:

    >>> x = ivy.asarray([4., 5., 6.])
    >>> y = x.stable_divide(2)
    >>> print(y)
    ivy.array([2., 2.5, 3.])

    >>> x = ivy.asarray([4, 5, 6])
    >>> y = x.stable_divide(4, min_denominator=1)
    >>> print(y)
    ivy.array([0.8, 1. , 1.2])

    >>> x = ivy.asarray([[4., 5., 6.], [7., 8., 9.]])
    >>> y = ivy.asarray([[1., 2., 3.], [2., 3., 4.]])
    >>> z = x.stable_divide(y)
    >>> print(z)
    ivy.array([[4.  , 2.5 , 2.  ],
            [3.5 , 2.67, 2.25]])

    """
    # noinspection PyProtectedMember
    return numerator / (denominator + default(min_denominator, ivy._MIN_DENOMINATOR))


@inputs_to_native_arrays
@handle_nestable
def stable_pow(
    base: Union[Number, ivy.Array, ivy.NativeArray],
    exponent: Union[Number, ivy.Array, ivy.NativeArray],
    /,
    *,
    min_base: float = None,
) -> Any:
    """Raise the base by the power, with MIN_BASE added to the base when exponent > 1
    for numerical stability.

    Parameters
    ----------
    base
        The base number.
    exponent
        The exponent number.
    min_base
        The minimum base to use, use global ivy._MIN_BASE by default.

    Returns
    -------
    ret
        The new item following the numerically stable power.


    """
    # noinspection PyProtectedMember
    return (base + default(min_base, ivy._MIN_BASE)) ** exponent


def get_all_arrays_in_memory():
    """Gets all arrays which are currently alive."""
    all_arrays = list()
    for obj in gc.get_objects():
        # noinspection PyBroadException
        try:
            if ivy.is_native_array(obj):
                all_arrays.append(obj)
        except Exception:
            pass
    return all_arrays


def num_arrays_in_memory():
    """Returns the number of arrays which are currently alive."""
    return len(get_all_arrays_in_memory())


def print_all_arrays_in_memory():
    """
    Gets all the native Ivy arrays which are currently alive(in the garbage collector)
    from get_all_arrays_in_memory() function and prints them to the console.

    Parameters
    ----------
    None

    Output
    ------
    Type and shape of all the Ivy native arrays which are currently alive.

    Returns
    -------
    None
    """
    for arr in get_all_arrays_in_memory():
        print(type(arr), arr.shape)


def set_queue_timeout(timeout: float):
    """
    Set the global queue timeout value (in seconds)
    Default value without this function being called is 15 seconds.

    Parameters
    ----------
    timeout
        The timeout when waiting for containers to arrive from the queues.
        To be set in seconds.


    Examples
    --------
    >> x = ivy.get_queue_timeout()
    >> print(x)
    15.0

    To set the timeout for example 30 seconds

    >> ivy.set_queue_timeout(30)
    >> y = ivy.get_queue_timeout()
    >> print(y)
    30

    """
    global queue_timeout_stack
    if not isinstance(timeout, (int, float)):
        raise Exception("set_array_mode only accepts type int or float")
    queue_timeout_stack.append(timeout)


def get_queue_timeout() -> float:
    """
    Get the global queue timeout value (in seconds).
    The default value without this function being called is 15 seconds.

    Returns
    -------
    ret
       The global queue timeout value (in seconds).

    Examples
    --------
    >>> ivy.set_queue_timeout(10.0)
    >>> y = ivy.get_queue_timeout()
    >>> print(y)
    10.0

    """
    global queue_timeout_stack
    if not queue_timeout_stack:
        return 15.0
    return queue_timeout_stack[-1]


def unset_queue_timeout() -> None:
    """
    Reset the global queue timeout value (in seconds) to the previous state

    Examples
    --------
    >>> ivy.set_queue_timeout(10.0)
    >>> y = ivy.get_queue_timeout()
    >>> print(y)
    10.0

    >>> ivy.unset_shape_array_mode()
    >>> ivy.get_queue_timeout()
    15.0
    """
    global queue_timeout_stack
    if queue_timeout_stack:
        queue_timeout_stack.pop(-1)


def get_tmp_dir():
    """Get the path for directory that saves temporary files.

    Returns
    -------
    ret
        The path of directory that saves temporary files.

    """
    return TMP_DIR


def set_tmp_dir(tmp_dr):
    """Set the directory for saving temporary files.

    Parameters
    ----------
    tmp_dr

    """
    global TMP_DIR
    TMP_DIR = tmp_dr


def container_types():
    """Summary.

    Returns
    -------
    ret
        a key-value structure, and exposes public methods .keys(), .values() and
        items().

    """
    # noinspection PyBroadException
    try:
        return current_backend().container_types()
    except ValueError:
        return []


def inplace_arrays_supported(f=None):
    """Determine whether inplace arrays are supported for the current backend framework.

    Parameters
    ----------
    f
         (Default value = None)

    Returns
    -------
    ret
        Boolean, whether or not inplace arrays are supported.

    """
    return current_backend().inplace_arrays_supported()


def inplace_variables_supported(f=None):
    """Determine whether inplace variables are supported for the current backend
    framework.

    Parameters
    ----------
    f
         (Default value = None)

    Returns
    -------
    ret
        Boolean, whether or not inplace variables are supported.

    """
    return current_backend().inplace_variables_supported()


@inputs_to_native_arrays
@handle_nestable
def supports_inplace(
        x: Union[str, ivy.Dtype, ivy.Array, ivy.NativeArray, ivy.Variable]
) -> bool:
    """
    Determines whether in-place operations are supported for x's data type,
    by the current backend framework setting.

    Parameters
    ----------
    x
        Input variable for whose data type we check whether the current backend
        framework supports in-place operations.

    Returns
    -------
    ret
        Value depends on whether in-place operations are supported for
        data type of x.

    Raises
    ------
    ValueError
        If x isn't a class instance of ivy.Variable, ivy.Array,
        or ivy.NativeArray, an exception will be raised.

    This function is *nestable*, and therefore also accepts :code:'ivy.Container'
    instance in place of the argument.

    Examples
    --------
    With :code:'ivy.DType("bool")' input:
    >>> x = True
    >>> ivy.supports_inplace(x)
    ValueError: Input x must be either a variable or an array.

    With :code:'ivy.Array' input and default backend set as 'numpy':
    >>> x = ivy.array([0, 1, 2])
    >>> ret = ivy.supports_inplace(x)
    >>> print(ret)
    True

    With :code:'ivy.Variable' input and backend set as 'jax':
    >>> x = ivy.variable(ivy.array(5.5))
    >>> ret = ivy.supports_inplace(x)
    >>> print(ret)
    False

    With :code:'ivy.Container' input and backend set as 'torch':
    >>> x = ivy.Container(a=ivy.array([5., 6.]), b=ivy.array([7., 8.]))
    >>> ret = ivy.supports_inplace(x)
    >>> print(ret)
    {
        a: true,
        b: true
    }
    """
    if ivy.is_variable(x):
        return ivy.inplace_variables_supported()
    elif ivy.is_native_array(x):
        return ivy.inplace_arrays_supported()
    raise ValueError("Input x must be either a variable or an array.")


@inputs_to_native_arrays
@handle_nestable
def assert_supports_inplace(x: Union[ivy.Array, ivy.NativeArray]) -> bool:
    """Asserts that inplace operations are supported for x, else raises exception.

    Parameters
    ----------
    x
        Input variable or array to check for inplace support for.

    Returns
    -------
    ret
        True if support, raises exception otherwise

    """
    if not ivy.supports_inplace(x):
        raise Exception(
            "Inplace operations are not supported {} types with {} backend".format(
                type(x), ivy.current_backend_str()
            )
        )
    return True


@handle_nestable
def inplace_update(
    x: Union[ivy.Array, ivy.NativeArray],
    val: Union[ivy.Array, ivy.NativeArray],
    ensure_in_backend: bool = False,
) -> ivy.Array:
    """Perform in-place update for the input array. This will always be performed on
    ivy.Array instances pass in the input, and will also be performed on the native
    array classes in the backend when the backend supports this. If the backend does
    not natively support inplace updates, and x is an ivy.NativeArray instance,
    then an exception will be thrown.

    Parameters
    ----------
    x
        The variable to update.
    val
        The array to update the variable with.
    ensure_in_backend
        Whether or not to ensure that the `ivy.NativeArray` is also inplace updated.
        In cases where it should be, backends which do not natively support inplace
        updates will raise an exception.

    Returns
    -------
    ret
        The array following the in-place update.

    """
    return current_backend(x).inplace_update(x, val, ensure_in_backend)


@handle_nestable
def inplace_decrement(
    x: Union[ivy.Array, ivy.NativeArray],
    val: Union[ivy.Array, ivy.NativeArray],
) -> ivy.Array:
    """Perform in-place decrement for the input array.

    Parameters
    ----------
    x
        The input array to be decremented by the defined value.
    val
        The value of decrement.

    Returns
    -------
    ret
        The array following the in-place decrement.

    This function conforms to the `Array API Standard
    <https://data-apis.org/array-api/latest/>`_. This docstring is an extension of the
    `docstring <https://data-apis.org/array-api/latest/API_specification/generated/signatures.elementwise_functions.tan.html>`_ # noqa
    in the standard.

    Both the description and the type hints above assumes an array input for simplicity,
    but this function is *nestable*, and therefore also accepts :code:`ivy.Container`
    instances in place of any of the arguments.

    Examples
    --------
    With :code:`ivy.Array` input:
    >>> x = ivy.array([[5.3, 7., 0.],\
                        [6.8, 8, 3.9],\
                        [0., 10., 6.3]])
    >>> y = ivy.inplace_decrement(x, 1.25)
    >>> print(y)
    ivy.array([[ 4.05,  5.75, -1.25],
       [ 5.55,  6.75,  2.65],
       [-1.25,  8.75,  5.05]])

    With :code:`ivy.NativeArray` input:
    >>> x = ivy.native_array([-10, 24, -3])
    >>> val = ivy.native_array([1, 2, 3])
    >>> y = ivy.inplace_decrement(x, val)
    >>> print(y)
    ivy.array([-11,  22,  -6])

    With :code:`ivy.Container` input
    >>> x = ivy.Container(a=ivy.array([0.5, -5., 30.]), b=ivy.array([0., -25., 50.]))
    >>> y = ivy.inplace_decrement(x, 1.5)
    >>> print(y)
    {
        a: ivy.array([-1., -6.5, 28.5]),
        b: ivy.array([-1.5, -26.5, 48.5])
    }

    >>> x = ivy.Container(a=ivy.array([0., 15., 30.]), b=ivy.array([0., 25., 50.]))
    >>> y = ivy.Container(a=ivy.array([0., 15., 30.]), b=ivy.array([0., 25., 50.]))
    >>> z = ivy.inplace_decrement(x, y)
    >>> print(z)
    {
        a: ivy.array([0., 0., 0.]),
        b: ivy.array([0., 0., 0.])
    }

    >>> x = ivy.Container(a=ivy.array([3., 7., 10.]), b=ivy.array([0., 75., 5.5]))
    >>> y = ivy.Container(a=ivy.array([2., 5.5, 7.]), b=ivy.array([0., 25., 2.]))
    >>> z = ivy.inplace_decrement(x, y)
    >>> print(z)
    {
        a: ivy.array([1., 1.5, 3.]),
        b: ivy.array([0., 50., 3.5])
    }

    """
    return current_backend(x).inplace_decrement(x, val)


@handle_nestable
def inplace_increment(
    x: Union[ivy.Array, ivy.NativeArray],
    val: Union[ivy.Array, ivy.NativeArray],
) -> ivy.Array:
    """Perform in-place increment for the input array.

    Parameters
    ----------
    x
        The input array to be incremented by the defined value.
    val
        The value of increment.

    Returns
    -------
    ret
        The array following the in-place increment.

    Examples
    --------
    With :code:`ivy.Array` input:
    >>> x = ivy.array([[5.3, 7., 0.],\
                        [6.8, 8, 3.9],\
                        [0., 10., 6.3]])
    >>> y = ivy.inplace_increment(x, 3.)
    >>> print(y)
    ivy.array([[ 8.3, 10.,  3.],
       [ 9.8, 11.,  6.9],
       [ 3., 13.,  9.3]])

     With :code:`ivy.NativeArray` input:
     >>> x = ivy.native_array([10, 20, 30])
     >>> val = ivy.native_array([1, 2, 3])
     >>> y = ivy.inplace_increment(x, val)
     >>> print(y)
     ivy.array([11, 22, 33])

    With :code:`ivy.Container` input
    >>> x = ivy.Container(a=ivy.array([0., 15., 30.]), b=ivy.array([0., 25., 50.]))
    >>> y = ivy.inplace_increment(x, 2.5)
    >>> print(y)
    {
        a: ivy.array([2.5, 17.5, 32.5]),
        b: ivy.array([2.5, 27.5, 52.5])
    }


    >>> x = ivy.Container(a=ivy.array([0., 15., 30.]), b=ivy.array([0., 25., 50.]))
    >>> y = ivy.Container(a=ivy.array([0., 15., 30.]), b=ivy.array([0., 25., 50.]))
    >>> z = ivy.inplace_increment(x, y)
    >>> print(z)
    {
        a: ivy.array([0., 30., 60.]),
        b: ivy.array([0., 50., 100.])
    }

    """
    return current_backend(x).inplace_increment(x, val)


@to_native_arrays_and_back
@handle_out_argument
@handle_nestable
def cumsum(
    x: Union[ivy.Array, ivy.NativeArray],
    axis: int = 0,
    exclusive: Optional[bool] = False,
    reverse: Optional[bool] = False,
    *,
    dtype: Optional[Union[ivy.Dtype, ivy.NativeDtype]] = None,
    out: Optional[Union[ivy.Array, ivy.NativeArray]] = None,
) -> Union[ivy.Array, ivy.NativeArray]:
    """Returns the cumulative sum of the elements along a given axis.

    Parameters
    ----------
    x
        Input array.
    axis
        Axis along which the cumulative sum is computed. Default is ``0``.
    exclusive
        Whether to perform cumsum exclusively. Default is ``False``.
    reverse
        Whether to perform the cumsum from last to first element in the selected
        axis. Default is False (from first to last element)
    dtype
        Data type of the returned array. Default is ``None``.
        If None, if the default data type corresponding to the data type “kind”
        (integer or floating-point) of x has a smaller range of values than the
        data type of x (e.g., x has data type int64 and the default data type
        is int32, or x has data type uint64 and the default data type is int64),
        the returned array must have the same data type as x.
        If x has a floating-point data type, the returned array must have the
        default floating-point data type.
        If x has a signed integer data type (e.g., int16), the returned array
        must have the default integer data type.
        If x has an unsigned integer data type (e.g., uint16), the returned
        array must have an unsigned integer data type having the same number of
        bits as the default integer data type (e.g., if the default integer data
        type is int32, the returned array must have a uint32 data type).
        If the data type (either specified or resolved) differs from the data type
        of x, the input array should be cast to the specified data type before
        computing the product.
    out
        Optional output array, for writing the result to. It must have a shape that the
        inputs broadcast to.

    Returns
    -------
    ret
        Array which holds the result of applying cumsum at each
        original array elements along the specified axis.

    Both the description and the type hints above assumes an array input for simplicity,
    but this function is *nestable*, and therefore also accepts :code:`ivy.Container`
    instances in place of any of the arguments.

    Examples
    --------
    With :code:`ivy.Array` input:

    >>> x = ivy.array([1, 5, 2, 0])
    >>> y = ivy.cumsum(x, exclusive= True, reverse=False)
    >>> print(y)
    ivy.array([0, 1, 6, 8])

    >>> x = ivy.array([[6, 4, 2], \
                       [1, 3, 0]])
    >>> y = ivy.zeros((2,3))
    >>> ivy.cumsum(x, axis=0, exclusive=False, reverse=True, out=y)
    >>> print(y)
    ivy.array([[7, 7, 2],
               [1, 3, 0]])

    >>> x = ivy.array([[1, 5, 2], \
                       [4, 3, 0]])
    >>> y = ivy.cumsum(x, axis=0, exclusive=True, reverse=True)
    >>> print(y)
    ivy.array([[4, 3, 0],
               [0, 0, 0]])

    >>> x = ivy.array([[2, 4, 5], \
                       [3, 6, 5], \
                       [1, 3, 10]])
    >>> ivy.cumsum(x,axis=1,reverse=True, dtype='int64', out=x)
    >>> print(x)
    ivy.array([[11,  9,  5],
               [14, 11,  5],
               [14, 13, 10]])

    With :code:`ivy.Container` input:

    >>> x = ivy.Container(a=ivy.array([[1, 3, 5]]), \
                          b=ivy.array([[3, 5, 7]]))
    >>> y = ivy.cumsum(x, axis= 0)
    >>> print(y)
    {
        a: ivy.array([[1, 3, 5]]),
        b: ivy.array([[3, 5, 7]])
    }

    >>> x = ivy.Container(a=ivy.array([[1, 3, 4]]), \
                          b=ivy.array([[3, 5, 8], \
                                       [5, 6, 5]]), \
                          c=ivy.array([[2, 4, 1], \
                                       [3, 6, 9], \
                                       [0, 2, 3]]))
    >>> y = ivy.Container(a = ivy.zeros((1, 3)), \
                          b = ivy.zeros((2, 3)), \
                          c = ivy.zeros((3,3)))
    >>> ivy.cumsum(x,axis=1,reverse=True, out=y)
    >>> print(y)
    {
        a: ivy.array([[8, 7, 4]]),
        b: ivy.array([[16, 13, 8],
                      [16, 11, 5]]),
        c: ivy.array([[7, 5, 1],
                      [18, 15, 9],
                      [5, 5, 3]])
    }

    >>> x = ivy.Container(a=ivy.array([[0], \
                                       [5]]), \
                          b=ivy.array([[6, 8, 7], \
                                       [4, 2, 3]]), \
                          c=ivy.array([[1, 2], \
                                       [3, 4], \
                                       [6, 4]]))
    >>> ivy.cumsum(x,axis=0,out=x)
    >>> print(x)
    {
        a: ivy.array([[0],
                      [5]]),
        b: ivy.array([[6, 8, 7],
                      [10, 10, 10]]),
        c: ivy.array([[1, 2],
                      [4, 6],
                      [10, 10]])
    }
    """
    return current_backend(x).cumsum(x, axis, exclusive, reverse, dtype=dtype, out=out)


@to_native_arrays_and_back
@handle_out_argument
@handle_nestable
def cumprod(
    x: Union[ivy.Array, ivy.NativeArray],
    axis: int = 0,
    exclusive: Optional[bool] = False,
    *,
    dtype: Optional[Union[ivy.Dtype, ivy.NativeDtype]] = None,
    out: Optional[Union[ivy.Array, ivy.NativeArray]] = None,
) -> Union[ivy.Array, ivy.NativeArray]:
    """Returns the cumulative product of the elements along a given axis.

    Parameters
    ----------
    x
        Input array.
    axis
        int , axis along which the cumulative product is computed. By default 0.
    exclusive
        optional bool, Whether to perform the cumprod exclusively. Defaults is False.
    dtype
        data type of the returned array. If None,
        if the default data type corresponding to the data type “kind” (integer or
        floating-point) of x has a smaller range of values than the data type of x
        (e.g., x has data type int64 and the default data type is int32, or x has data
        type uint64 and the default data type is int64), the returned array must have
        the same data type as x. if x has a floating-point data type, the returned array
        must have the default floating-point data type. if x has a signed integer data
        type (e.g., int16), the returned array must have the default integer data type.
        if x has an unsigned integer data type (e.g., uint16), the returned array must
        have an unsigned integer data type having the same number of bits as the default
        integer data type (e.g., if the default integer data type is int32, the returned
        array must have a uint32 data type). If the data type (either specified or
        resolved) differs from the data type of x, the input array should be cast to the
        specified data type before computing the product. Default: None.
    out
        optional output array, for writing the result to. It must have a shape that the
        inputs broadcast to.

    Returns
    -------
    ret
        Input array with cumulatively multiplied elements along axis.

    Examples
    --------
    With :code:`ivy.Array` input:

    >>> x = ivy.array([2, 3, 4])
    >>> y = ivy.cumprod(x)
    >>> print(y)
    ivy.array([2, 6, 24])

    >>> x = ivy.array([2, 3, 4])
    >>> y = ivy.cumprod(x, exclusive=True)
    >>> print(y)
    ivy.array([1, 2, 6])

    >>> x = ivy.array([[2, 3],
                       [5, 7],
                       [11, 13]])
    >>> y = ivy.zeros((3, 2))
    >>> ivy.cumprod(x, axis=1, exclusive=True, out=y)
    >>> print(y)
    ivy.array([[ 1.,  2.],
               [ 1.,  5.],
               [ 1., 11.]])

    >>> x = ivy.array([[2, 3],[5, 7],[11, 13]])
    >>> ivy.cumprod(x, axis=0, exclusive=True, out=x)
    >>> print(x)
    ivy.array([[1,  1],
               [2,  3],
               [10, 21]])

    >>> x = ivy.array([[2, 3],[5, 7],[11, 13]])
    >>> y = ivy.zeros((3, 2))
    >>> x.cumprod(axis=0, exclusive=True, out=y)
    >>> print(x)
    ivy.array([[1.,  1.],
                [2.,  3.],
                [10., 21.]])

    With :code:`ivy.Container` input:

    >>> x = ivy.Container(a=ivy.array([2, 3, 4]), b=ivy.array([3, 4, 5]))
    >>> y = ivy.cumprod(x)
    >>> print(y)
    {
        a: ivy.array([2, 6, 24]),
        b: ivy.array([3, 12, 60])
    }

    >>> x = ivy.Container(a=ivy.array([2, 3, 4]), b=ivy.array([3, 4, 5]))
    >>> y = ivy.cumprod(x, exclusive=True)
    >>> print(y)
    {
        a: ivy.array([1, 2, 6]),
        b: ivy.array([1, 3, 12])
    }

    >>> x = ivy.Container(a=ivy.array([[2, 3],
                                       [5, 7],
                                       [11, 13]]),
                          b=ivy.array([[3, 4],
                                       [4, 5],
                                       [5, 6]]))
    >>> y = ivy.Container(a = ivy.zeros((3, 2)), b = ivy.zeros((3, 2)))
    >>> ivy.cumprod(x, axis=1, exclusive=True, out=y)
    >>> print(y)
    {
        a: ivy.array([[1, 2],
                      [1, 5],
                      [1, 11]]),
        b: ivy.array([[1, 3],
                      [1, 4],
                      [1, 5]])
    }

    >>> x = ivy.Container(a=ivy.array([[2, 3],
                                        [5, 7],
                                        [11, 13]]),
                            b=ivy.array([[3, 4],
                                        [4, 5],
                                        [5, 6]]))
    >>> x.cumprod(axis=0, exclusive=True, out=x)
    >>> print(x)
    {
        a: ivy.array([[1, 1],
                      [2, 3],
                      [10, 21]]),
        b: ivy.array([[1, 1],
                      [3, 4],
                      [15, 42]])
    }
    """
    return current_backend(x).cumprod(x, axis, exclusive, dtype=dtype, out=out)


@to_native_arrays_and_back
@handle_out_argument
@handle_nestable
def scatter_flat(
    indices: Union[ivy.Array, ivy.NativeArray],
    updates: Union[ivy.Array, ivy.NativeArray],
    size: Optional[int] = None,
    reduction: str = "sum",
    *,
    out: Optional[ivy.Array] = None,
) -> ivy.Array:
    """Scatter flat updates into a new flat array according to flat indices.

    Parameters
    ----------
    indices
        Indices for the new values to occupy.
    updates
        Values for the new array to hold.
    size
        The size of the result.
    reduction
        The reduction method for the scatter, one of 'sum', 'min', 'max' or 'replace'
    device
        device on which to create the array 'cuda:0', 'cuda:1', 'cpu' etc. Same as
        updates if None.
    out
        optional output array, for writing the result to. It must have a shape that the
        inputs broadcast to.

    Returns
    -------
    ret
        New array of given shape, with the values scattered at the indices.

    """
    return current_backend(indices).scatter_flat(
        indices, updates, size, reduction, out=out
    )


@to_native_arrays_and_back
@handle_nestable
def scatter_nd(
    indices: Union[ivy.Array, ivy.NativeArray],
    updates: Union[ivy.Array, ivy.NativeArray],
    shape: Optional[Union[ivy.Shape, ivy.NativeShape]] = None,
    reduction: str = "sum",
    *,
    out: Optional[ivy.Array] = None,
) -> ivy.Array:
    """Scatter updates into a new array according to indices.

    Parameters
    ----------
    indices
        Indices for the new values to occupy.
    updates
        Values for the new array to hold.
    shape
        The shape of the result. Default is None, in which case tensor argument must be
        provided.
    tensor
        The tensor in which to scatter the results, default is None, in which case the
        shape arg is used to
        scatter into a zeros array.
    reduction
        The reduction method for the scatter, one of 'sum', 'min', 'max' or 'replace'
    device
        device on which to create the array 'cuda:0', 'cuda:1', 'cpu' etc. Same as
        updates if None.
    out
        optional output array, for writing the result to. It must have a shape that the
        inputs broadcast to.

    Returns
    -------
    ret
        New array of given shape, with the values scattered at the indices.

    Examples
    --------
    scatter values into an empty array, With :code:`ivy.Array` input:

    >> indices = ivy.array([[4], [3], [1], [7]])
    >> updates = ivy.array([9, 10, 11, 12])
    >> shape = ivy.array([8])
    >> scatter = ivy.scatter_nd(indices, updates, shape)
    >> print(scatter)
    ivy.array([ 0, 11,  0, 10,  9,  0,  0, 12])

    scatter into an empty array, With: `ivy.Container` input:

    >> indices = ivy.Container(a=ivy.array([[4],[3],[6]]),
                        b=ivy.array([[5],[1],[2]]))
    >> updates = ivy.Container(a=ivy.array([100, 200, 200]),
                        b=ivy.array([20, 30, 40]))
    >> shape = ivy.Container(a=ivy.array([10]),
                        b = ivy.array([10]))
    >> z = ivy.scatter_nd(indices, updates, shape=shape, reduction='replace')
    >> print(z)
    {
        a: ivy.array([0, 0, 0, 200, 100, 0, 200, 0, 0, 0]),
        b: ivy.array([0, 30, 40, 0, 0, 20, 0, 0, 0, 0])
    }

    scatter into an array, With : `ivy.Container` and `ivy.Array` input:

    >> indices = ivy.array([[4],[3],[1]])
    >> updates = ivy.Container(a=ivy.array([10, 20, 30]),
                    b=ivy.array([200, 300, 400]))
    >> shape = ivy.array([10, 10])
    >> arr = ivy.Container(a=ivy.array([1, 2, 3, 4, 5]),
                            b = ivy.array([10, 20, 30, 40, 50]))
    >> z = ivy.scatter_nd(indices, updates, tensor=arr, reduction='replace')
    >> print(z)
    {
        a: ivy.array([1, 30, 3, 20, 10]),
        b: ivy.array([10, 400, 30, 300, 200])
    }
    """
    return current_backend(indices).scatter_nd(
        indices, updates, shape, reduction, out=out
    )


@to_native_arrays_and_back
@handle_out_argument
@handle_nestable
def gather(
    params: Union[ivy.Array, ivy.NativeArray],
    indices: Union[ivy.Array, ivy.NativeArray],
    axis: int = -1,
    *,
    out: Optional[Union[ivy.Array, ivy.NativeArray]] = None,
) -> Union[ivy.Array, ivy.NativeArray]:
    """Gather slices from params at axis according to indices.

    Parameters
    ----------
    params
        array, the array from which to gather values.
    indices
        array, index array.
    axis
        optional int, the axis from which to gather from. Default is -1.
    device
        optional ivy.Device, device on which to create the array 'cuda:0', 'cuda:1',
        'cpu' etc. Same as x if None.
    out
        optional output array, for writing the result to.

    Returns
    -------
    ret
        New array with the values gathered at the specified indices along the specified
        axis.

    Both the description and the type hints above assumes an array input for simplicity,
    but this function is *nestable*, and therefore also accepts :code:`ivy.Container`
    instances in place of any of the arguments.

    Functional Examples
    -------------------

    With :code:`ivy.Array` input:

    >>> x = ivy.array([0., 1., 2.])
    >>> y = ivy.array([0, 1])
    >>> print(ivy.gather(x, y))
    ivy.array([0., 1.])

    >>> x = ivy.array([[0., 1., 2.], \
                        [3., 4., 5.]])
    >>> y = ivy.array([[0, 1], \
                        [1, 2]])
    >>> z = ivy.array([[0., 0.], \
                        [0., 0.]])
    >>> ivy.gather(x, y, out=z)
    >>> print(z)
    ivy.array([[0., 1.],
               [4., 5.]])

    >>> x = ivy.array([[[0., 1.], [2., 3.]], \
                        [[4., 5.], [6., 7.]], \
                        [[8., 9.], [10., 11.]]])
    >>> y = ivy.array([[[0, 1]], \
                        [[1, 2]], \
                        [[2, 0]]])
    >>> ivy.gather(x, y, axis=0, out=x)
    >>> print(x)
    ivy.array([[[0.,5.]],[[4.,9.]],[[8.,1.]]])

    With :code:`ivy.NativeArray` input:

    >>> x = ivy.native_array([0., 1., 2.])
    >>> y = ivy.native_array([0, 1])
    >>> print(ivy.gather(x, y))
    ivy.array([0., 1.])

    With a mix of :code:`ivy.Array` and :code:`ivy.NativeArray` inputs:

    >>> x = ivy.native_array([0., 1., 2.])
    >>> y = ivy.array([0, 1])
    >>> print(ivy.gather(x, y))
    ivy.array([0., 1.])

    With a mix of :code:`ivy.Array` and :code:`ivy.Container` inputs:

    >>> x = ivy.Container(a = ivy.array([0., 1., 2.]), \
                          b = ivy.array([4., 5., 6.]))
    >>> y = ivy.array([0, 1])
    >>> print(ivy.gather(x, y))
    {
        a: ivy.array([0., 1.]),
        b: ivy.array([4., 5.])
    }

    With :code:`ivy.Container` input:

    >>> x = ivy.Container(a = ivy.array([0., 1., 2.]), \
                          b = ivy.array([4., 5., 6.]))
    >>> y = ivy.Container(a = ivy.array([0, 1]), \
                          b = ivy.array([1, 2]))
    >>> print(ivy.gather(x, y))
    {
        a: ivy.array([0., 1.]),
        b: ivy.array([5., 6.])
    }

    Instance Method Examples
    ------------------------

    Using :code:`ivy.Array` instance method:

    >>> x = ivy.array([0., 1., 2.])
    >>> y = ivy.array([0, 1])
    >>> print(x.gather(y))
    ivy.array([0., 1.])

    Using :code:`ivy.Container` instance method:

    >>> x = ivy.Container(a = ivy.array([0., 1., 2.]), \
                          b = ivy.array([4., 5., 6.]))
    >>> y = ivy.Container(a = ivy.array([0, 1]), \
                          b = ivy.array([1, 2]))
    >>> print(x.gather(y))
    {
        a: ivy.array([0., 1.]),
        b: ivy.array([5., 6.])
    }
    """
    return current_backend(params).gather(params, indices, axis, out=out)


@to_native_arrays_and_back
@handle_out_argument
@handle_nestable
def gather_nd(
    params: Union[ivy.Array, ivy.NativeArray],
    indices: Union[ivy.Array, ivy.NativeArray],
    *,
    out: Optional[ivy.Array] = None,
) -> Union[ivy.Array, ivy.NativeArray]:
    """Gather slices from params into a array with shape specified by indices.

    Parameters
    ----------
    params
        The array from which to gather values.
    indices
        Index array.
    device
        device on which to create the array 'cuda:0', 'cuda:1', 'cpu' etc. Same as x if
        None.
    out
        optional output array, for writing the result to. It must have a shape that the
        inputs broadcast to.

    Returns
    -------
    ret
        New array of given shape, with the values gathered at the indices.

    Examples
    --------
    With :code:`ivy.Array` input:

    >>> x = ivy.array([0., 1., 2., 3., 4., 5., 6.])
    >>> y = ivy.array([1])
    >>> print(ivy.gather_nd(x, y))
    ivy.array(1.)

    With :code:`ivy.NativeArray` input:

    >>> x = ivy.native_array([0., 1., 2.])
    >>> y = ivy.native_array([1])
    >>> print(ivy.gather_nd(x, y))
    ivy.array(1.)

    With a mix of :code:`ivy.Array` and :code:`ivy.NativeArray` inputs:

    >>> x = ivy.native_array([0., 1., 2.])
    >>> y = ivy.array([1])
    >>> print(ivy.gather_nd(x, y))
    ivy.array(1.)

    With a mix of :code:`ivy.Array` and :code:`ivy.Container` inputs:

    >>> x = ivy.Container(a=ivy.array([0., 1., 2.]), \
                          b=ivy.array([4., 5., 6.]))
    >>> y = ivy.array([1])
    >>> print(ivy.gather_nd(x, y))
    {
        a: ivy.array(1.),
        b: ivy.array(5.)
    }

    With :code:`ivy.Container` input:

    >>> x = ivy.Container(a=ivy.array([0., 1., 2.]), \
                          b=ivy.array([4., 5., 6.]))
    >>> y = ivy.Container(a=ivy.array([0]), \
                          b=ivy.array([2]))
    >>> print(ivy.gather_nd(x, y))
    {
        a: ivy.array(0.),
        b: ivy.array(6.)
    }
    """
    res = current_backend(params, indices).gather_nd(params, indices)
    if ivy.exists(out):
        return ivy.inplace_update(out, res)
    return res


@handle_nestable
def multiprocessing(context: str = None):
    """Return backend-specific multiprocessing module.

    Parameters
    ----------
    context
        The context of the multiprocessing, either fork, forkserver or spawn.
        Default is None.

    Returns
    -------
    ret
        Multiprocessing module

    """
    return current_backend().multiprocessing(context)


@to_native_arrays_and_back
@handle_out_argument
@handle_nestable
def indices_where(
    x: Union[ivy.Array, ivy.NativeArray],
    *,
    out: Optional[Union[ivy.Array, ivy.NativeArray]] = None,
) -> Union[ivy.Array, ivy.NativeArray]:
    """Returns indices or true elements in an input boolean array.

    Parameters
    ----------
    x
        Boolean array, for which indices are desired.
    out
        optional output array, for writing the result to. It must have a shape that the
        inputs broadcast to.

    Returns
    -------
    ret
        Indices for where the boolean array is True.

    """
    return current_backend(x).indices_where(x, out=out)


@to_native_arrays_and_back
@handle_out_argument
@infer_device
@handle_nestable
def one_hot(
    indices: Union[ivy.Array, ivy.NativeArray],
    depth: int,
    /,
    *,
    device: Union[ivy.Device, ivy.NativeDevice] = None,
    out: Optional[Union[ivy.Array, ivy.NativeArray]] = None,
) -> Union[ivy.Array, ivy.NativeArray]:
    """Returns a one-hot array.

    Parameters
    ----------
    indices
        Indices for where the ones should be scattered *[batch_shape, dim]*
    depth
        Scalar defining the depth of the one-hot dimension.
    device
        device on which to create the array 'cuda:0', 'cuda:1', 'cpu' etc. Same as x if
        None.
    out
        optional output array, for writing the result to. It must have a shape that the
        inputs broadcast to.

    Returns
    -------
    ret
        Tensor of zeros with the same shape and type as a, unless dtype provided which
        overrides.

    """
    return current_backend(indices).one_hot(indices, depth, device=device, out=out)


@to_native_arrays_and_back
@handle_nestable
def shape(
    x: Union[ivy.Array, ivy.NativeArray], as_array: bool = False
) -> Union[ivy.Shape, ivy.NativeShape]:
    """Returns the shape of the array ``x``.

    Parameters
    ----------
    x
        Input array to infer the shape of.
    as_array
        Whether to return the shape as a array, default False.

    Returns
    -------
    ret
        Shape of the array ``x``.

    Examples
    --------
    >>> x = ivy.array([[-1, 0, 1],[1, 0, -1]])
    >>> y = ivy.shape(x)
    >>> z = ivy.shape(x, as_array = True)
    >>> print(y)
    (2, 3)

    >>> print(z)
    ivy.array([2, 3])

    """
    return current_backend(x).shape(x, as_array)


def set_shape_array_mode(mode: bool) -> None:
    """Set the mode of returning shape as ivy.Array to the given mode instance

    Parameter
    ---------
    mode
        boolean whether to return shape as ivy.Array

    Examples
    --------
    >>> ivy.set_shape_array_mode(False)
    >>> ivy.shape_array_mode()
    False

    >>> ivy.set_shape_array_mode(True)
    >>> ivy.shape_array_mode()
    True
    """
    global shape_array_mode_stack
    if not isinstance(mode, bool):
        raise Exception("set_shape_array_mode only accepts type bool")
    shape_array_mode_stack.append(mode)


def unset_shape_array_mode() -> None:
    """Reset the mode of returning shape as ivy.Array to the previous state

    Examples
    --------
    >>> ivy.set_shape_array_mode(True)
    >>> ivy.shape_array_mode()
    True

    >>> ivy.unset_shape_array_mode()
    >>> ivy.shape_array_mode()
    False
    """
    global shape_array_mode_stack
    if shape_array_mode_stack:
        shape_array_mode_stack.pop(-1)


def shape_array_mode() -> bool:
    """Get the current state of shape_array_mode

    Examples
    --------
    >>> ivy.shape_array_mode()
    False

    >>> ivy.set_shape_array_mode(True)
    >>> ivy.shape_array_mode()
    True
    """
    global shape_array_mode_stack
    if not shape_array_mode_stack:
        return False
    return shape_array_mode_stack[-1]


@to_native_arrays_and_back
@handle_nestable
def get_num_dims(x: Union[ivy.Array, ivy.NativeArray], as_array: bool = False) -> int:
    """Returns the number of dimensions of the array x.

    Parameters
    ----------
    x
        Input array to infer the number of dimensions for.
    as_array
        Whether to return the shape as a array, default False.

    Returns
    -------
    ret
        Shape of the array

    """
    return current_backend(x).get_num_dims(x, as_array)


def arg_info(fn: Callable, *, name: str = None, idx: int = None):
    """
    Return the index and `inspect.Parameter` representation of the specified argument.
    In the form of a dict with keys "idx" and "param".

    Parameters
    ----------
    fn
        The function to retrieve the argument information for
    name
        The name of the argument
    idx
        the index of the argument in the inputs

    Returns
    -------
    ret
        a `dict` containing the idx, and the `inspect.Parameter` for the argument,
        which itself contains the parameter name, type, and other helpful information.
    """
    if (not ivy.exists(name) and not ivy.exists(idx)) or (
        ivy.exists(name) and ivy.exists(idx)
    ):
        raise Exception(
            "exactly one of the keyword arguments name or idx " "must be provided"
        )
    params = inspect.signature(fn).parameters
    if ivy.exists(name):
        return {"idx": list(params).index(name), "param": params[name]}
    return {"idx": idx, "param": list(params.values())[idx]}


def _valid_attrib_combinations(fn, backend, dnd_dict, first_attr_name, other_attr_name):
    attr_list = ()
    if hasattr(fn, other_attr_name):
        attr_list = getattr(fn, other_attr_name)
        if isinstance(attr_list, dict):
            attr_list = attr_list.get(backend, ())
    if dnd_dict and attr_list:
        raise Exception(
            f"Cannot specify both {first_attr_name} and {other_attr_name} "
            "cannot both be defined for the same function"
        )


def _is_valid_device_and_dtypes_attributes(fn: Callable) -> bool:
    fn_unsupported_dnd = {}
    fn_supported_dnd = {}
    backend = ivy.current_backend_str()
    if hasattr(fn, "unsupported_device_and_dtype"):
        fn_unsupported_dnd = fn.unsupported_device_and_dtype
        # if it's a nested dict, unwrap for the current backend
        if isinstance(list(fn_unsupported_dnd.values())[0], dict):
            fn_unsupported_dnd = fn_unsupported_dnd.get(backend, {})
    if hasattr(fn, "supported_device_and_dtype"):
        fn_supported_dnd = fn.supported_device_and_dtype
        # if it's a nested dict, unwrap for the current backend
        if isinstance(list(fn_supported_dnd.values())[0], dict):
            fn_supported_dnd = fn_supported_dnd.get(backend, {})

    if fn_unsupported_dnd and fn_supported_dnd:
        raise Exception(
            "unsupported_device_and_dtype and supported_device_and_dtype "
            "cannot both be defined for the same function"
        )

    us = "unsupported_device_and_dtype"
    _valid_attrib_combinations(fn, backend, fn_unsupported_dnd, us, "supported_devices")
    _valid_attrib_combinations(fn, backend, fn_unsupported_dnd, us, "supported_dtypes")

    ss = "supported_device_and_dtype"
    _valid_attrib_combinations(fn, backend, fn_supported_dnd, ss, "unsupported_device")
    _valid_attrib_combinations(fn, backend, fn_supported_dnd, ss, "unsupported_dtypes")

    return True


def _all_dnd_combinations():
    # TODO: not hard code this

    VALID_DEVICES = ("cpu",)
    INVALID_DEVICES = ("gpu", "tpu")
    ALL_DEVICES = VALID_DEVICES + INVALID_DEVICES

    all_comb = {}
    for device in ALL_DEVICES:
        all_comb[device] = ivy.all_dtypes
    return all_comb


def _dnd_dict_intersection(a, b):
    res = {}
    for device in a:
        if device in b:
            intersection = set.intersection(set(a[device]), set(b[device]))
            if intersection:
                res[device] = tuple(intersection)
    return res


def _dnd_dict_difference(a, b):
    res = a
    for device in list(a):
        if device in b:
            difference = set.difference(set(a[device]), set(b[device]))
            if difference:
                res[device] = tuple(difference)
            else:
                del res[device]
    return res


def _dnd_dict_union(a, b):
    res = {}
    for device in set(list(a) + list(b)):
        u1 = set(a.get(device, ()))
        u2 = set(b.get(device, ()))
        res[device] = tuple(set.union(u1, u2))

    return res


def _get_devices_and_dtypes(fn, complement=True):
    supported_devices = ivy.function_supported_devices(fn)
    supported_dtypes = ivy.function_supported_dtypes(fn)

    supported = {}
    # Generate a base supported set from other attributes
    for device in supported_devices:
        supported[device] = supported_dtypes

    # Their values are formated like either
    # 1. fn.supported_device_and_dtype = {"cpu":("float16",)}

    if hasattr(fn, "supported_device_and_dtype"):
        fn_supported_dnd = fn.supported_device_and_dtype

        if not isinstance(list(fn_supported_dnd.values())[0], tuple):
            raise ValueError("supported_device_and_dtype must be a dict of tuples")

        # dict intersection
        supported = _dnd_dict_intersection(supported, fn_supported_dnd)

    if hasattr(fn, "unsupported_device_and_dtype"):
        fn_unsupported_dnd = fn.unsupported_device_and_dtype

        if not isinstance(list(fn_unsupported_dnd.values())[0], tuple):
            raise ValueError("unsupported_device_and_dtype must be a dict of tuples")

        # dict difference
        supported = _dnd_dict_difference(supported, fn_unsupported_dnd)

    if complement:
        # dict difference
        all_comb = _all_dnd_combinations()
        supported = _dnd_dict_difference(all_comb, supported)
    return supported


@handle_nestable
def function_supported_devices_and_dtypes(fn: Callable, recurse=True) -> Dict:
    """Returns the supported combination of devices and dtypes
     of the current backend's function.

    Parameters
    ----------
    fn
        The function to check for the supported device and dtype attribute
    recurse
        Whether to recurse into used ivy functions. Default is True.

    Returns
    -------
    ret
        The unsupported devices of the function
    """
    if not _is_valid_device_and_dtypes_attributes(fn):
        raise Exception(
            "supported_device_and_dtypes and unsupported_device_and_dtypes \
             attributes cannot both exist in a particular backend"
        )

    supported_devices_dtype = _get_devices_and_dtypes(fn, complement=False)

    if recurse:
        supported_devices_dtype = ivy.functional.data_type._nested_get(
            fn,
            _all_dnd_combinations(),
            _dnd_dict_intersection,
            function_supported_devices_and_dtypes,
            wrapper=lambda x: x,
        )

    return supported_devices_dtype


@handle_nestable
def function_unsupported_devices_and_dtypes(fn: Callable, recurse=True) -> Dict:
    """Returns the unsupported combination of devices and dtypes
     of the current backend's function.

    Parameters
    ----------
    fn
        The function to check for the unsupported device and dtype attribute
    recurse
        Whether to recurse into used ivy functions. Default is True.

    Returns
    -------
    ret
        The unsupported combination of devices and dtypes of the function
    """
    if not _is_valid_device_and_dtypes_attributes(fn):
        raise Exception(
            "supported_device_and_dtypes and unsupported_device_and_dtypes \
             attributes cannot both exist in a particular backend"
        )

    unsupported_devices_dtype = _get_devices_and_dtypes(fn, complement=True)

    if recurse:
        unsupported_devices_dtype = ivy.functional.data_type._nested_get(
            fn,
            {},
            _dnd_dict_union,
            function_unsupported_devices_and_dtypes,
            wrapper=lambda x: x,
        )

    return unsupported_devices_dtype


def vmap(
    func: Callable,
    in_axes: Union[int, Sequence[int], Sequence[None]] = 0,
    out_axes: Optional[int] = 0,
) -> Callable:
    """Vectorizing map. Creates a function which maps func over argument axes.

    Parameters
    ----------
    func
        Function to be mapped over additional axes.
    in_axes
       An integer, None, or (nested) standard Python container
       (tuple/list) thereof specifying which input array
       axes to map over.If each positional argument to fun
       is an array, then in_axes can be an integer, a None,
       or a tuple of integers and Nones with length equal
       to the number of positional arguments to fun. An
       integer or None indicates which array axis to map
       over for all arguments (with None indicating not to map any axis),
       and a tuple indicates which axis to map for each
       corresponding positional argument. Axis integers must
       be in the range [-ndim, ndim) for each array,
       where ndim is the number of dimensions (axes) of the
       corresponding input array.
    out_axes
        An integer indicating where the mapped axis should appear in the output.

    Returns
    -------
    ret
        Batched/vectorized version of func with arguments
        that correspond to those of func, but with extra
        array axes at positions indicated by in_axes,
        and a return value that corresponds
        to that of fun, but with extra array axes
        at positions indicated by out_axes.
    This docstring is a summarised version of the
    `docstring <https://jax.readthedocs.io/en/latest/_autosummary/jax.vmap.html#jax-vmap>`_ for  # noqa
    vmap from JAX documentation.

    Examples
    --------
    With :code:`ivy.matmul` func and :code:`ivy.Array` input:
    >>> x = ivy.array(ivy.arange(60).reshape((3, 5, 4)))
    >>> y = ivy.array(ivy.arange(40).reshape((5, 4, 2)))
    >>> z = ivy.vmap(ivy.matmul, (1, 0), 1)(x, y)
    >>> print(z.shape)
    (3, 5, 2)
    """
    # TODO: optimize in the numpy and tensorflow backends and extend functionality
    return current_backend().vmap(func, in_axes, out_axes)<|MERGE_RESOLUTION|>--- conflicted
+++ resolved
@@ -1270,15 +1270,6 @@
     return ret
 
 
-<<<<<<< HEAD
-=======
-clip_vector_norm.unsupported_dtypes = {
-    "torch": ("float16",),
-    "tensorflow": ("float16",),
-}
-
-
->>>>>>> 7d337369
 @handle_nestable
 def clip_matrix_norm(
     x: Union[ivy.Array, ivy.NativeArray],
@@ -1379,29 +1370,6 @@
     return ivy.multiply(ratios, x, out=out)
 
 
-<<<<<<< HEAD
-=======
-clip_matrix_norm.unsupported_dtypes = {
-    "jax": (
-        "float16",
-        "bfloat16",
-    ),
-    "numpy": (
-        "float16",
-        "bfloat16",
-    ),
-    "tensorflow": (
-        "float16",
-        "bfloat16",
-    ),
-    "torch": (
-        "float16",
-        "bfloat16",
-    ),
-}
-
-
->>>>>>> 7d337369
 @to_native_arrays_and_back
 @handle_nestable
 def unstack(
@@ -2704,7 +2672,7 @@
 @inputs_to_native_arrays
 @handle_nestable
 def supports_inplace(
-        x: Union[str, ivy.Dtype, ivy.Array, ivy.NativeArray, ivy.Variable]
+    x: Union[str, ivy.Dtype, ivy.Array, ivy.NativeArray, ivy.Variable]
 ) -> bool:
     """
     Determines whether in-place operations are supported for x's data type,
