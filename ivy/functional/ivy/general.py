"""Collection of general Ivy functions."""

# global
from functools import wraps
import gc
import inspect
import math
from numbers import Number
from typing import Callable, Any, Union, List, Tuple, Dict, Iterable, Optional, Sequence
import einops
import numpy as np

# local
import ivy
from ivy.backend_handler import current_backend, backend_stack
from ivy.func_wrapper import (
    inputs_to_native_arrays,
    outputs_to_ivy_arrays,
    to_native_arrays_and_back,
    handle_out_argument,
    handle_nestable,
)
from ivy.functional.ivy.device import dev
from ivy.exceptions import handle_exceptions

FN_CACHE = dict()
INF = float("inf")
TMP_DIR = "/tmp"

queue_timeout_stack = list()
array_mode_stack = list()
shape_array_mode_stack = list()
nestable_mode_stack = list()


def get_referrers_recursive(
    item, depth=0, max_depth=None, seen_set=None, local_set=None
):
    """Summary.

    Parameters
    ----------
    item

    depth
         (Default value = 0)
    max_depth
         (Default value = None)
    seen_set
         (Default value = None)
    local_set
         (Default value = None`)

    """
    seen_set = ivy.default(seen_set, set())
    local_set = ivy.default(local_set, set())
    ret_cont = ivy.Container(
        repr=str(item).replace(" ", ""),
        alphabetical_keys=False,
        keyword_color_dict={"repr": "magenta"},
    )
    referrers = [
        ref
        for ref in gc.get_referrers(item)
        if not (
            isinstance(ref, dict)
            and min([k in ref for k in ["depth", "max_depth", "seen_set", "local_set"]])
        )
    ]
    local_set.add(str(id(referrers)))
    for ref in referrers:
        ref_id = str(id(ref))
        if ref_id in local_set or hasattr(ref, "cell_contents"):
            continue
        seen = ref_id in seen_set
        seen_set.add(ref_id)
        refs_rec = lambda: get_referrers_recursive(
            ref, depth + 1, max_depth, seen_set, local_set
        )
        this_repr = "tracked" if seen else str(ref).replace(" ", "")
        if not seen and (not max_depth or depth < max_depth):
            val = ivy.Container(
                repr=this_repr,
                alphabetical_keys=False,
                keyword_color_dict={"repr": "magenta"},
            )
            refs = refs_rec()
            for k, v in refs.items():
                val[k] = v
        else:
            val = this_repr
        ret_cont[str(ref_id)] = val
    return ret_cont


@handle_exceptions
def is_native_array(
    x: Union[ivy.Array, ivy.NativeArray], /, *, exclusive: bool = False
) -> bool:
    """
    Determines whether the input x is a Native Array.

    Parameters
    ----------
    x
        The input to check
    exclusive
        Whether to check if the data type is exclusively an array, rather than a
        variable or traced array.

    Returns
    -------
    ret
        Boolean, whether or not x is a native array.

    Examples
    --------
    >>> x = ivy.array([0, 1, 2])
    >>> ivy.is_native_array(x)
    False

    >>> x = ivy.native_array([1.5, 2.3, 4.9, 2.6])
    >>> ivy.is_native_array(x)
    True

    >>> x = ivy.native_array([-1, 2, 7, -3])
    >>> ivy.is_native_array(x, exclusive=False)
    True

    >>> x = ivy.native_array([9.1, -8.3, 2.8, 3.0])
    >>> ivy.is_native_array(x, exclusive=True)
    True

    >>> x = ivy.array([5, 2, 6, 9])
    >>> ivy.is_native_array(x, exclusive=True)
    False

    """
    try:
        return current_backend(x).is_native_array(x, exclusive=exclusive)
    except ValueError:
        return False


@handle_exceptions
def is_ivy_array(
    x: Union[ivy.Array, ivy.NativeArray], /, *, exclusive: Optional[bool] = False
) -> bool:
    """
    Determines whether the input x is an Ivy Array.

    Parameters
    ----------
    x
        The input to check
    exclusive
        Whether to check if the data type is exclusively an array, rather than a
        variable or traced array.

    Returns
    -------
    ret
        Boolean, whether or not x is an array.

    Examples
    --------
    >>> x = ivy.array([0, 1, 2])
    >>> ivy.is_ivy_array(x)
    True

    >>> x = ivy.native_array([1.5, 2.3, 4.9, 2.6])
    >>> ivy.is_ivy_array(x)
    False

    >>> x = ivy.native_array([-1, 2, 7, -3])
    >>> ivy.is_ivy_array(x, exclusive=False)
    False

    >>> x = ivy.native_array([9.1, -8.3, 2.8, 3.0])
    >>> ivy.is_ivy_array(x, exclusive=True)
    False

    >>> x = ivy.array([5, 2, 6, 9])
    >>> ivy.is_ivy_array(x, exclusive=True)
    True

    """
    return isinstance(x, ivy.Array) and ivy.is_native_array(x.data, exclusive=exclusive)


@handle_exceptions
def is_array(x: Any, /, *, exclusive: bool = False) -> bool:
    """Determines whether the input x is either an Ivy Array or a Native Array.

    Parameters
    ----------
    x
        The input to check
    exclusive
        Whether to check if the data type is exclusively an array, rather than a
        variable or traced array.

    Returns
    -------
    ret
        Boolean, whether or not x is an array.

    """
    return ivy.is_ivy_array(x, exclusive=exclusive) or ivy.is_native_array(
        x, exclusive=exclusive
    )


@handle_exceptions
def is_ivy_container(x: Any, /) -> bool:
    """Determines whether the input x is an Ivy Container.

    Parameters
    ----------
    x
        The input to check

    Returns
    -------
    ret
        Boolean, whether or not x is an ivy container.

    """
    return isinstance(x, ivy.Container)


@handle_exceptions
def set_array_mode(mode: bool) -> None:
    """Set the mode of whether to convert inputs to ivy.NativeArray, then convert
    outputs back to ivy.Array

    Parameter
    ---------
    mode
        boolean whether to perform ivy.Array conversions

    Examples
    --------
    >>> ivy.set_array_mode(False)
    >>> ivy.get_array_mode()
    False

    >>> ivy.set_array_mode(True)
    >>> ivy.get_array_mode()
    True
    """
    global array_mode_stack
    ivy.assertions.check_isinstance(mode, bool)
    array_mode_stack.append(mode)


@handle_exceptions
def unset_array_mode() -> None:
    """Reset the mode of converting inputs to ivy.NativeArray, then converting
    outputs back to ivy.Array to the previous state

    Examples
    --------
    >>> ivy.set_array_mode(False)
    >>> ivy.get_array_mode()
    False

    >>> ivy.unset_shape_array_mode()
    >>> ivy.get_array_mode()
    True
    """
    global array_mode_stack
    if array_mode_stack:
        array_mode_stack.pop(-1)


@handle_exceptions
def get_array_mode() -> bool:
    """Get the current state of array_mode

    Examples
    --------
    >>> ivy.get_array_mode()
    True

    >>> ivy.set_array_mode(False)
    >>> ivy.get_array_mode()
    False
    """
    global array_mode_stack
    if not array_mode_stack:
        return True
    return array_mode_stack[-1]


@handle_exceptions
def set_nestable_mode(mode: bool) -> None:
    """Set the mode of whether to check if function inputs are ivy.Container

    Parameter
    ---------
    mode
        boolean whether to check if function inputs are ivy.Container

    Examples
    --------
    >>> ivy.set_nestable_mode(False)
    >>> ivy.get_nestable_mode()
    False

    >>> ivy.set_nestable_mode(True)
    >>> ivy.get_nestable_mode()
    True
    """
    global nestable_mode_stack
    ivy.assertions.check_isinstance(mode, bool)
    nestable_mode_stack.append(mode)


@handle_exceptions
def unset_nestable_mode() -> None:
    """Reset the mode of whether to check if function inputs are ivy.Container
    to the previous state

    Examples
    --------
    >>> ivy.set_nestable_mode(False)
    >>> ivy.get_nestable_mode()
    False

    >>> ivy.unset_nestable_mode()
    >>> ivy.get_nestable_mode()
    True
    """
    global nestable_mode_stack
    if nestable_mode_stack:
        nestable_mode_stack.pop(-1)


@handle_exceptions
def get_nestable_mode() -> bool:
    """Get the current mode of whether to check if function inputs are ivy.Container.
    Default is True.

    Examples
    --------
    >>> ivy.get_nestable_mode()
    True

    >>> ivy.set_nestable_mode(False)
    >>> ivy.get_nestable_mode()
    False
    """
    global nestable_mode_stack
    if not nestable_mode_stack:
        return True
    return nestable_mode_stack[-1]


@inputs_to_native_arrays
@handle_nestable
@handle_exceptions
def array_equal(
    x0: Union[ivy.Array, ivy.NativeArray],
    x1: Union[ivy.Array, ivy.NativeArray],
    /,
) -> bool:
    """Determines whether two input arrays are equal across all elements.

    Parameters
    ----------
    x0
        The first input array to compare.
    x1
        The second input array to compare.

    Returns
    -------
    ret
        Boolean, whether or not the input arrays are equal across all elements.

    Examples
    --------
    >>> x = ivy.array([1,0,1])
    >>> y = ivy.array([1,0,-1])
    >>> z = ivy.array_equal(x,y)
    >>> print(z)
    False

    >>> a = ivy.array([1, 2])
    >>> b = ivy.array([1, 2])
    >>> c = ivy.array_equal(a,b)
    >>> print(c)
    True

    >>> i = ivy.array([1, 2])
    >>> j = ivy.array([1, 2, 3])
    >>> k = ivy.array_equal(i,j)
    >>> print(k)
    False

    With :code:`ivy.Array` instance method:

    >>> x1 = ivy.array([1, 2, 3])
    >>> x2 = ivy.array([1, 0, 1])
    >>> y = x1.array_equal(x2)
    >>> print(y)
    False

    With a mix of :code:`ivy.Array` and :code:`ivy.NativeArray` instance method:

    >>> x1 = ivy.array([1, 1, 0, 0.5, 1])
    >>> x2 = ivy.native_array([1, 1, 0, 0.5, 1])
    >>> y = x1.all_equal(x2)
    >>> print(y)
    True

    """
    return current_backend(x0).array_equal(x0, x1)


@inputs_to_native_arrays
@handle_nestable
@handle_exceptions
def arrays_equal(xs: List[Union[ivy.Array, ivy.NativeArray]], /) -> bool:
    """Determines whether input arrays are equal across all elements.

    Parameters
    ----------
    xs
        Sequence of arrays to compare for equality.

    Returns
    -------
    ret
        Boolean, whether or not all of the input arrays are equal across all elements.

    Functional Examples
    -------------------

    With :code:`ivy.Array` input:

    >>> i = ivy.array([1, 2])
    >>> j = ivy.arrays_equal([i])
    >>> print(j)
    True

    >>> x = ivy.array([0, 1, 2])
    >>> y = ivy.array([1, 0, 2])
    >>> z = ivy.array([0, 1, 2])
    >>> w = ivy.arrays_equal([x, y, z])
    >>> print(w)
    False

    >>> a = ivy.array([-1, 0, 1])
    >>> b = ivy.array([-1, 0, 1])
    >>> c = ivy.array([-1, 0, 1])
    >>> d = ivy.arrays_equal([a, b, c])
    >>> print(d)
    True

    >>> x = ivy.array([0.1, 1.1])
    >>> y = ivy.array([0.1, 1.1, 2.1])
    >>> z = ivy.array([0.1, 1.1])
    >>> w = ivy.arrays_equal([x, y, z])
    >>> print(w)
    False


    With :code:`ivy.NativeArray` input:

    >>> m = ivy.native_array([1.1, 0.2, 1.3])
    >>> n = ivy.native_array([1.1, 0.2, 1.4])
    >>> o = ivy.arrays_equal([m, n])
    >>> print(o)
    False

    >>> a = ivy.native_array([1, 2, 3, 0, -1])
    >>> b = ivy.array([1, 2, 3, 0, -1])
    >>> c = ivy.arrays_equal([a,b])
    >>> print(c)
    True

    >>> a = ivy.native_array([1, 2, 3, 0, -1])
    >>> b = ivy.array([1, 2, 3, 0, -2])
    >>> c = ivy.arrays_equal([a,b])
    >>> print(c)
    False


    With :code:`ivy.Container` input:

    >>> r = ivy.Container(a=ivy.array([0., 1., 2.]), b=ivy.array([3., 4., 5.]))
    >>> s = ivy.Container(a=ivy.array([0., 1., 2.]), b=ivy.array([3., 4., 5.]))
    >>> t = ivy.Container(a=ivy.array([0., 1., 2.]), b=ivy.array([6., 7., 8.]))
    >>> print(ivy.arrays_equal([r,s,t]))
    {
        a: true,
        b: false
    }

    >>> x = ivy.Container(a=ivy.array([0, 1, 2]), b=ivy.array([3, 4, 5]))
    >>> y = ivy.array([0,1,2])
    >>> z = ivy.arrays_equal([x,y])
    >>> print(z)
    {
        a: true,
        b: false
    }

    """
    x0 = xs[0]
    for x in xs[1:]:
        if not array_equal(x0, x):
            return False
    return True


@to_native_arrays_and_back
@handle_nestable
@handle_exceptions
def all_equal(
    *xs: Iterable[Any], equality_matrix: bool = False
) -> Union[bool, ivy.Array, ivy.NativeArray]:
    """Determines whether the inputs are all equal.

    Parameters
    ----------
    xs
        inputs to compare.
    equality_matrix
        Whether to return a matrix of equalities comparing each input with every other.
        Default is False.

    Returns
    -------
    ret
        Boolean, whether or not the inputs are equal, or matrix array of booleans if
        equality_matrix=True is set.

    Examples
    --------
    With :code:`Number` inputs:

    >>> x1 = 1.2
    >>> x2 = 1.0
    >>> y = ivy.all_equal(x1, x2, equality_matrix=False)
    >>> print(y)
    False

    With :code:`ivy.Array` inputs:

    >>> x1 = ivy.array([1, 1, 0, 0, 1, -1])
    >>> x2 = ivy.array([1, 1, 0, 0, 1, -1])
    >>> y = ivy.all_equal(x1, x2, equality_matrix=True)
    >>> print(y)
    ivy.array([[ True,  True], [ True,  True]])

    With :code:`ivy.NativeArray` inputs:

    >>> x1 = ivy.native_array([1, 1, 0, 0, 1, -1])
    >>> x2 = ivy.native_array([1, 1, 0, 0, 1, -1])
    >>> y = ivy.all_equal(x1, x2, equality_matrix=False)
    >>> print(y)
    True

    With one :code:`ivy.Container` inputs:

    >>> x1 = ivy.Container(a=ivy.native_array([0, 0, -1, 1, 0]), \
                            b=ivy.array([0, 0, -1, 1, 0]))
    >>> x2 = ivy.array([0, 0, -1, 1, 0])
    >>> y = ivy.all_equal(x1, x2, equality_matrix=False)
    >>> print(y)
    {
        a: true,
        b: true
    }

    With multiple :code:`ivy.Container` inputs:

    >>> x1 = ivy.Container(a=ivy.array([1, 0, 1, 1]), \
                            b=ivy.native_array([1, 0, 0, 1]))
    >>> x2 = ivy.Container(a=ivy.native_array([1, 0, 1, 1]), \
                            b=ivy.array([1, 0, -1, -1]))
    >>> y = ivy.all_equal(x1, x2, equality_matrix=False)
    >>> print(y)
    {
        a: true,
        b: false
    }

    With :code:`ivy.Array` instance method:

    >>> x1 = ivy.array([1, 2, 3])
    >>> x2 = ivy.array([1, 0, 1])
    >>> y = x1.all_equal(x2, equality_matrix= False)
    >>> print(y)
    False

    With a mix of :code:`ivy.Array` and :code:`ivy.NativeArray` instance method:

    >>> x1 = ivy.array([1, 1, 0, 0.5, 1])
    >>> x2 = ivy.native_array([1, 1, 0, 0.5, 1])
    >>> y = x1.all_equal(x2, equality_matrix= True)
    >>> print(y)
    ivy.array([[ True,  True], [ True,  True]])

    """
    equality_fn = ivy.array_equal if ivy.is_native_array(xs[0]) else lambda a, b: a == b
    if equality_matrix:
        num_arrays = len(xs)
        mat = [[None for _ in range(num_arrays)] for _ in range(num_arrays)]
        for i, xa in enumerate(xs):
            for j_, xb in enumerate(xs[i:]):
                j = j_ + i
                res = equality_fn(xa, xb)
                if ivy.is_native_array(res):
                    # noinspection PyTypeChecker
                    res = ivy.to_scalar(res)
                # noinspection PyTypeChecker
                mat[i][j] = res
                # noinspection PyTypeChecker
                mat[j][i] = res
        return ivy.array(mat)
    x0 = xs[0]
    for x in xs[1:]:
        if not equality_fn(x0, x):
            return False
    return True


@inputs_to_native_arrays
@handle_nestable
@handle_exceptions
def to_numpy(
    x: Union[ivy.Array, ivy.NativeArray], /, *, copy: bool = True
) -> np.ndarray:
    """Converts an array into a numpy array.

    Parameters
    ----------
    x
        input array
    copy
        whether to copy the array to a new address or not. Default is True.

    Returns
    -------
    ret
        a numpy array copying all the element of the array ``x``.

    Functional Method Examples
    --------------------------

    With :code:`ivy.Array` inputs:

    >>> x = ivy.array([-1, 0, 1])
    >>> y = ivy.to_numpy(x, copy=True)
    >>> print(y)
    [-1  0  1]

    >>> x = ivy.array([[-1, 0, 1],[-1, 0, 1], [1,0,-1]])
    >>> y = ivy.to_numpy(x, copy=True)
    >>> print(y)
    [[-1  0  1]
    [-1  0  1]
    [ 1  0 -1]]

    With :code:`ivy.NativeArray` inputs:

    >>> x = ivy.native_array([-1, 0, 1])
    >>> y = ivy.to_numpy(x)
    >>> print(y)
    [-1 0 1]

    >>> x = ivy.native_array([[-1, 0, 1],[-1, 0, 1], [1,0,-1]])
    >>> y = ivy.to_numpy(x)
    >>> print(y)
    [[-1  0  1]
    [-1  0  1]
    [ 1  0 -1]]

    With a mix of :code:`ivy.Container` and :code:`ivy.NativeArray` inputs:

    >>> x = ivy.Container(a=ivy.native_array([-1, 0, 1]))
    >>> y = ivy.to_numpy(x)
    >>> print(y)
    {
        a: array([-1, 0, 1], dtype=int32)
    }

    >>> x = ivy.Container(a=ivy.native_array([[-1, 0, 1], [-1, 0, 1], [1, 0, -1]]),\
                        b=ivy.native_array([[-1, 0, 0], [1, 0, 1], [1, 1, 1]]))
    >>> y = ivy.to_numpy(x)
    >>> print(y)
    {
        a: array([[-1, 0, 1],
                  [-1, 0, 1],
                  [1, 0, -1]], dtype=int32),
        b: array([[-1, 0, 0],
                  [1, 0, 1],
                  [1, 1, 1]], dtype=int32)
    }

    With a mix of :code:`ivy.Container` and :code:`ivy.Array` inputs:

    >>> x = ivy.Container(x=ivy.array([-1, 0, 1]))
    >>> y = ivy.to_numpy(x)
    >>> print(y)
    {x:array([-1,0,1],dtype=int32)}

    >>> x = ivy.Container(a=ivy.array([[-1.0, 0., 1.], [-1, 0, 1], [1, 0, -1]]),\
                      b=ivy.array([[-1, 0, 0], [1, 0, 1], [1, 1, 1]]))
    >>> y = ivy.to_numpy(x)
    >>> print(y)
    {
        a: array([[-1., 0., 1.],
                  [-1., 0., 1.],
                  [1., 0., -1.]], dtype=float32),
        b: array([[-1, 0, 0],
                  [1, 0, 1],
                  [1, 1, 1]], dtype=int32)
    }

    Instance Method Example
    -----------------------

    With :code:`ivy.Array` inputs:

    >>> x = ivy.array([-1, 0, 1])
    >>> y = x.to_numpy()
    >>> print(y)
    [-1  0  1]

    >>> x = ivy.array([[-1, 0, 1],[-1, 0, 1], [1,0,-1]])
    >>> y = x.to_numpy()
    >>> print(y)
    [[-1  0  1]
    [-1  0  1]
    [ 1  0 -1]]

    With :code:`ivy.Container` inputs:

    >>> x = ivy.Container(a=ivy.array([[-1.0, 0., 1.], [-1, 0, 1], [1, 0, -1]]),\
                      b=ivy.native_array([[-1, 0, 0], [1, 0, 1], [1, 1, 1]]))
    >>> y = x.to_numpy()
    >>> print(y)
    {
        a: array([[-1., 0., 1.],
                  [-1., 0., 1.],
                  [1., 0., -1.]], dtype=float32),
        b: array([[-1, 0, 0],
                  [1, 0, 1],
                  [1, 1, 1]], dtype=int32)
    }

    >>> x = ivy.Container(a=ivy.array([-1, 0, 1]), b=ivy.array([1, 0, 1, 1]))
    >>> y = x.to_numpy()
    >>> print(y)
    {
        a: array([-1, 0, 1], dtype=int32),
        b: array([1, 0, 1, 1], dtype=int32)
    }

    """
    return current_backend(x).to_numpy(x, copy=copy)


@inputs_to_native_arrays
@handle_nestable
@handle_exceptions
def to_scalar(x: Union[ivy.Array, ivy.NativeArray], /) -> Number:
    """Converts an array with a single element into a scalar.

    Parameters
    ----------
    x
        Input array with a single element.

    Returns
    -------
    ret
        a scalar copying the element of the array ``x``.

    Functional Examples
    -------------------

    With :code:`ivy.Array` input:

    >>> x = ivy.array([-1])
    >>> y = ivy.to_scalar(x)
    >>> print(y)
    -1

    >>> print(ivy.is_int_dtype(y))
    True

    >>> x = ivy.array([3])
    >>> y = ivy.to_scalar(x)
    >>> print(y)
    3

    With :code:`ivy.NativeArray` input:

    >>> x = ivy.native_array([-1])
    >>> y = ivy.to_scalar(x)
    >>> print(y)
    -1

    >>> print(ivy.is_int_dtype(y))
    True

    >>> x = ivy.native_array([3])
    >>> y = ivy.to_scalar(x)
    >>> print(y)
    3

    With a mix of :code:`ivy.Container` and :code:`ivy.Array` input:

    >>> x = ivy.Container(a=ivy.array([-1]), b=ivy.array([3]))
    >>> y = ivy.to_scalar(x)
    >>> print(y)
    {
        a: -1,
        b: 3
    }

    >>> print(ivy.is_int_dtype(y))
    {
        a: true,
        b: true
    }

    >>> x = ivy.Container(a=ivy.array([1]), b=ivy.array([0]),\
                          c=ivy.array([-1]))
    >>> y = ivy.to_scalar(x)
    >>> print(y)
    {
        a: 1,
        b: 0,
        c: -1
    }

    With a mix of :code:`ivy.Container` and :code:`ivy.NativeArray` input:

    >>> x = ivy.Container(a=ivy.native_array([-1]), b=ivy.native_array([3]))
    >>> y = ivy.to_scalar(x)
    >>> print(y)
    {
        a: -1,
        b: 3
    }

    >>> print(ivy.is_int_dtype(y))
    {
        a: true,
        b: true
    }

    >>> x = ivy.Container(a=ivy.native_array([1]), b=ivy.native_array([0]),\
                          c=ivy.native_array([-1]))
    >>> y = ivy.to_scalar(x)
    >>> print(y)
    {
        a: 1,
        b: 0,
        c: -1
    }

    """
    return current_backend(x).to_scalar(x)


@inputs_to_native_arrays
@handle_nestable
@handle_exceptions
def to_list(x: Union[ivy.Array, ivy.NativeArray], /) -> List:
    """Creates a (possibly nested) list from input array.

    Parameters
    ----------
    x
        Input array.

    Returns
    -------
    ret
        A list representation of the input array ``x``.

    Functional Examples
    ------------------

    With :code:`ivy.Array` input:

    >>> x = ivy.array([-1, 0, 1])
    >>> y = ivy.to_list(x)
    >>> print(y)
    [-1, 0, 1]

    >>> print(isinstance(y, list))
    True

    >>> x = ivy.array([[ 1.1,  2.2,  3.3], \
                       [-4.4, -5.5, -6.6]])
    >>> y = ivy.to_list(x)
    >>> print(y)
    [[1.100000023841858,2.200000047683716,3.299999952316284],
    [-4.400000095367432,-5.5,-6.599999904632568]]

    >>> print(isinstance(y, list))
    True

    >>> x = ivy.array([[[-1,  0,  1],\
                        [ 1,  0, -1]], \
                       [[ 1, -1,  0], \
                        [ 1,  0, -1]]])
    >>> y = ivy.to_list(x)
    >>> print(y)
    [[[-1, 0, 1], [1, 0, -1]], [[1, -1, 0], [1, 0, -1]]]

    >>> print(isinstance(y, list))
    True

    With :code:`ivy.NativeArray` input:

    >>> x = ivy.native_array([-1, 0, 1])
    >>> y = ivy.to_list(x)
    >>> print(y)
    [-1, 0, 1]

    >>> print(isinstance(y, list))
    True

    >>> x = ivy.native_array([[-1, 0, 1], \
                              [-1, 0, 1], \
                              [ 1, 0, -1]])
    >>> y = ivy.to_list(x)
    >>> print(y)
    [[-1, 0, 1], [-1, 0, 1], [1, 0, -1]]

    >>> print(isinstance(y, list))
    True

    >>> x = ivy.native_array([[[-1, 0, 1], \
                               [1, 0, -1]], \
                              [[1, -1, 0], \
                               [1, 0, -1]]])
    >>> y = ivy.to_list(x)
    >>> print(y)
    [[[-1, 0, 1], [1, 0, -1]], [[1, -1, 0], [1, 0, -1]]]

    >>> print(isinstance(y, list))
    True

    With a mix of :code:`ivy.Container` and :code:`ivy.Array` input:

    >>> x = ivy.Container(a=ivy.array([-1, 0, 1]))
    >>> y = ivy.to_list(x)
    >>> print(y)
    {
        a: [-1, 0, 1]
    }

    >>> x = ivy.Container(a=ivy.array([[-1, 0, 1], \
                                       [-1, 0, 1], \
                                       [1, 0, -1]]))
    >>> y = ivy.to_list(x)
    >>> print(y)
    {
        a: [[-1, 0, 1], [-1, 0, 1], [1,0,-1]]
    }

    >>> x = \
    ivy.Container(a=ivy.array([[[-1, 0, 1],[1, 0, -1]],[[1, -1, 0],[1, 0, -1]]]))
    >>> y = ivy.to_list(x)
    >>> print(y)
    {
        a: [[[-1, 0, 1], [1, 0, -1]], [[1, -1, 0], [1, 0, -1]]]
    }

    With a mix of :code:`ivy.Container` and :code:`ivy.NativeArray` input:

    >>> x = ivy.Container(a=ivy.native_array([-1, 0, 1]))
    >>> y = ivy.to_list(x)
    >>> print(y)
    {
        a: [-1, 0, 1]
    }

    >>> x = ivy.Container(a=ivy.native_array([[-1, 0, 1],[-1, 0, 1],[1, 0, -1]]))
    >>> y = ivy.to_list(x)
    >>> print(y)
    {
        a: [[-1, 0, 1], [-1, 0, 1], [1, 0, -1]]
    }

    >>> x =\
    ivy.Container(a=ivy.native_array([[[-1 ,0, 1],[1, 0 ,-1]],[[1, -1, 0],[1,0 ,-1]]]))
    >>> y = ivy.to_list(x)
    >>> print(y)
    {
        a: [[[-1, 0, 1], [1, 0, -1]], [[1, -1, 0], [1, 0, -1]]]
    }
    """
    return current_backend(x).to_list(x)


@handle_nestable
@outputs_to_ivy_arrays
@handle_exceptions
def clip_vector_norm(
    x: Union[ivy.Array, ivy.NativeArray],
    max_norm: float,
    /,
    *,
    p: float = 2.0,
    out: Optional[ivy.Array] = None,
) -> Union[ivy.Array, ivy.NativeArray]:
    """Clips (limits) the vector p-norm of an array.

    Parameters
    ----------
    x
        array, input array containing elements to clip.
    max_norm
        float, the maximum value of the array norm.
    p
        optional float, the p-value for computing the p-norm. Default is 2.
    out
        optional output array, for writing the result to. It must have a shape that the
        inputs broadcast to.

    Returns
    -------
    ret
        An array with the vector norm downscaled to the max norm if needed.

    Functional Examples
    ------------------

    With :code:`ivy.Array` input:

    >>> x = ivy.array([0., 1., 2.])
    >>> y = ivy.clip_vector_norm(x, 2.0)
    >>> print(y)
    ivy.array([0.   , 0.894, 1.79 ])

    >>> x = ivy.array([0.5, -0.7, 2.4])
    >>> y = ivy.clip_vector_norm(x, 3.0, p=1.0)
    >>> print(y)
    ivy.array([ 0.417, -0.583,  2.   ])

    >>> x = ivy.array([[[0., 0.], [1., 3.], [2., 6.]], \
                       [[3., 9.], [4., 12.], [5., 15.]]])
    >>> y = ivy.zeros(((2, 3, 2)))
    >>> ivy.clip_vector_norm(x, 4.0, p=1.0, out=y)
    >>> print(y)
    ivy.array([[[0.    , 0.    ],
                [0.0667, 0.2   ],
                [0.133 , 0.4   ]],
               [[0.2   , 0.6   ],
                [0.267 , 0.8   ],
                [0.333 , 1.    ]]])

    >>> x = ivy.array([[1.1, 2.2, 3.3], \
                       [-4.4, -5.5, -6.6]])
    >>> ivy.clip_vector_norm(x, 1.0, p=3.0, out=x)
    >>> print(x)
    ivy.array([[ 0.131,  0.263,  0.394],
               [-0.526, -0.657, -0.788]])

    With :code:`ivy.NativeArray` input:

    >>> x = ivy.native_array([0., 1., 2.])
    >>> y = ivy.clip_vector_norm(x, 2.0)
    >>> print(y)
    ivy.array([0.   , 0.894, 1.79 ])

    >>> x = ivy.native_array([0.5, -0.7, 2.4])
    >>> y = ivy.clip_vector_norm(x, 3.0, p=1.0)
    >>> print(y)
    ivy.array([ 0.417, -0.583,  2.   ])

    >>> x = ivy.native_array([[[0., 0.], [1., 3.], [2., 6.]], \
                              [[3., 9.], [4., 12.], [5., 15.]]])
    >>> y = ivy.zeros(((2, 3, 2)))
    >>> ivy.clip_vector_norm(x, 4.0, p=1.0, out=y)
    >>> print(y)
    ivy.array([[[0.    , 0.    ],
                [0.0667, 0.2   ],
                [0.133 , 0.4   ]],
               [[0.2   , 0.6   ],
                [0.267 , 0.8   ],
                [0.333 , 1.    ]]])

    With :code:`ivy.Container` input:

    >>> x = ivy.Container(a=ivy.array([0., 1., 2.]), \
                          b=ivy.array([3., 4., 5.]))
    >>> y = ivy.clip_vector_norm(x, 2.0)
    >>> print(y)
    {
        a: ivy.array([0., 0.894, 1.79]),
        b: ivy.array([0.849, 1.13, 1.41])
    }

    """
    norm = ivy.vector_norm(x, keepdims=True, ord=p)
    ratio = ivy.stable_divide(max_norm, norm)
    if ratio < 1:
        ret = ratio * x
    else:
        ret = ivy.copy_array(x)
    if out is not None:
        ret = ivy.inplace_update(out, ret)
    return ret


@handle_nestable
@handle_exceptions
def clip_matrix_norm(
    x: Union[ivy.Array, ivy.NativeArray],
    max_norm: float,
    /,
    *,
    p: float = 2.0,
    out: Optional[ivy.Array] = None,
) -> Union[ivy.Array, ivy.NativeArray]:
    """Clips (limits) the matrix norm of an array.

    Parameters
    ----------
    x
        Input array containing elements to clip.
    max_norm
        The maximum value of the array norm.
    p
        The p-value for computing the p-norm. Default is 2.
    out
        optional output array, for writing the result to. It must have a shape that the
        inputs broadcast to.

    Returns
    -------
    ret
        An array with the matrix norm downscaled to the max norm if needed.

    Functional Examples
    -------------------

    With :code:`ivy.Array` input:

    >>> x = ivy.array([[0., 1., 2.]])
    >>> y = ivy.clip_matrix_norm(x, 2.0)
    >>> print(y)
    ivy.array([[0.   , 0.894, 1.79 ]])

    >>> x = ivy.array([[0.1, -1.2, 3.7], [0., 7.3, -0.5]])
    >>> y = ivy.clip_matrix_norm(x, 3.0, p=1.0)
    >>> print(y)
    ivy.array([[ 0.0353, -0.424 ,  1.31  ],
               [ 0.    ,  2.58  , -0.176 ]])

    >>> x = ivy.array([[[5., 4.], [-2., 6.]], \
                       [[3., 7.], [0., -5.]]])
    >>> y = ivy.empty((2, 2, 2))
    >>> ivy.clip_matrix_norm(x, 0.5, p=2.0, out=y)
    >>> print(y)
    ivy.array([[[ 0.339,  0.271],
                [-0.135,  0.406]],
               [[ 0.168,  0.391],
                [ 0.   , -0.279]]])

    >>> x = ivy.array([[0., 1.], \
                       [2., 3.]])
    >>> ivy.clip_matrix_norm(x, 5.0, p=1.0, out=x)
    >>> print(x)
    ivy.array([[0., 1.],
               [2., 3.]])

    With :code:`ivy.NativeArray` input:

    >>> x = ivy.native_array([[0., 1., 2.]])
    >>> y = ivy.clip_matrix_norm(x, 2.0)
    >>> print(y)
    ivy.array([[0.   , 0.894, 1.79 ]])

    >>> x = ivy.native_array([[0.1, -1.2, 3.7], [0., 7.3, -0.5]])
    >>> y = ivy.clip_matrix_norm(x, 3.0, p=1.0)
    >>> print(y)
    ivy.array([[ 0.0353, -0.424 ,  1.31  ],
               [ 0.    ,  2.58  , -0.176 ]])

    >>> x = ivy.native_array([[[5., 4.], [-2., 6.]], \
                       [[3., 7.], [0., -5.]]])
    >>> y = ivy.empty((2, 2, 2))
    >>> ivy.clip_matrix_norm(x, 0.5, p=2.0, out=y)
    >>> print(y)
    ivy.array([[[ 0.339,  0.271],
                [-0.135,  0.406]],
               [[ 0.168,  0.391],
                [ 0.   , -0.279]]])

    With :code:`ivy.Container` input:

    >>> x = ivy.Container(a=ivy.array([[0., 1., 2.]]), \
                          b=ivy.array([[3., 4., 5.]]))
    >>> y = ivy.clip_matrix_norm(x, 2.0)
    >>> print(y)
    {
        a: ivy.array([[0., 0.894, 1.79]]),
        b: ivy.array([[0.849, 1.13, 1.41]])
    }
    """
    norms = ivy.matrix_norm(x, ord=p, keepdims=True)
    ratios = ivy.minimum(ivy.stable_divide(max_norm, norms), 1.0)
    return ivy.multiply(ratios, x, out=out)


@to_native_arrays_and_back
@handle_nestable
@handle_exceptions
def fourier_encode(
    x: Union[ivy.Array, ivy.NativeArray],
    max_freq: Union[float, ivy.Array, ivy.NativeArray],
    /,
    *,
    num_bands: int = 4,
    linear: bool = False,
    concat: bool = True,
    flatten: bool = False,
) -> Union[ivy.Array, ivy.NativeArray, Tuple]:
    """Pads an array with fourier encodings.

    Parameters
    ----------
    x
        Input array to encode.
    max_freq
        The maximum frequency of the encoding.
    num_bands
        The number of frequency bands for the encoding. Default is 4.
    linear
        Whether to space the frequency bands linearly as opposed to geometrically.
        Default is False.
    concat
        Whether to concatenate the position, sin and cos values, or return seperately.
        Default is True.
    flatten
        Whether to flatten the position dimension into the batch dimension. Default is
        False.

    Returns
    -------
    ret
        New array with the final dimension expanded, and the encodings stored in this
        channel.

    """
    x_in = x
    dim = x.shape[-1]
    x = ivy.expand_dims(x, axis=-1)
    orig_x = x
    if linear:
        scales = ivy.linspace(1.0, max_freq / 2, num_bands, device=dev(x))
    else:
        if ivy.backend == "torch" and isinstance(max_freq, float):
            scales = ivy.logspace(
                0.0,
                ivy.log(ivy.array(max_freq / 2)) / math.log(10),
                num_bands,
                base=10,
                device=dev(x),
            )
        else:
            scales = ivy.logspace(
                0.0,
                ivy.log(max_freq / 2) / math.log(10),
                num_bands,
                base=10,
                device=dev(x),
            )
    scales = ivy.astype(scales, ivy.dtype(x))
    scales = scales[(*((None,) * (len(x.shape) - len(scales.shape))), Ellipsis)]
    x = x * scales * math.pi
    sin_x = ivy.sin(x)
    cos_x = ivy.cos(x)
    if flatten:
        orig_x = x_in
        sin_x = ivy.reshape(sin_x, [-1, num_bands * dim])
        cos_x = ivy.reshape(cos_x, [-1, num_bands * dim])
    if concat:
        return ivy.concat([orig_x, sin_x, cos_x], axis=-1)
    return sin_x, cos_x


@inputs_to_native_arrays
@handle_nestable
@handle_exceptions
def value_is_nan(
    x: Union[ivy.Array, ivy.NativeArray, Number],
<<<<<<< HEAD
        include_infs: Optional[bool] = True
=======
    /,
    *,
    include_infs: Optional[bool] = True,
>>>>>>> 542e79cd
) -> bool:
    """Determines whether the single valued array or scalar is of nan type.

    Parameters
    ----------
    x
        The input to check Input array.
    include_infs
        Whether to include infs and -infs in the check. Default is True.

    Returns
    -------
    ret
        Boolean as to whether the input value is a nan or not.

    """
    x_scalar = ivy.to_scalar(x) if ivy.is_native_array(x) else x
    if not x_scalar == x_scalar:
        return True
    if include_infs and x_scalar == INF or x_scalar == -INF:
        return True
    return False


@inputs_to_native_arrays
@handle_nestable
@handle_exceptions
def has_nans(x: Union[ivy.Array, ivy.NativeArray], include_infs: bool = True) -> bool:
    """Determine whether the array contains any nans, as well as infs or -infs if
    specified.

    Parameters
    ----------
    x
        Input array.
    include_infs
        Whether to include ``+infinity`` and ``-infinity`` in the check.
        Default is True.

    Returns
    -------
    ret
        Boolean as to whether the array contains nans.


    This function conforms to the `Array API Standard
    <https://data-apis.org/array-api/latest/>`_. This docstring is an extension of the
    `docstring <https://data-apis.org/array-api/latest/API_specification/generated/
        signatures.elementwise_functions.tan.html>`_
    in the standard.

    Both the description and the type hints above assumes an array input for simplicity,
    but this function is *nestable*, and therefore also accepts :code:`ivy.Container`
    instances in place of any of the arguments.

    Examples
    --------
    With :code:`ivy.Array` input:

    >>> x = ivy.array([1, 2, 3])
    >>> y = ivy.has_nans(x)
    >>> print(y)
    False

    >>> x = ivy.array([float('nan'), 2, 3])
    >>> y = ivy.has_nans(x)
    >>> print(y)
    True

    >>> x = ivy.array([float('inf'), 2, 3])
    >>> y = ivy.has_nans(x)
    >>> print(y)
    True

    >>> x = ivy.array([float('inf'), 2, 3])
    >>> y = ivy.has_nans(x, False)
    >>> print(y)
    False

    With :code: `ivy.NativeArray` input:

    >>> x = ivy.native_array([1, 2, 3, float('nan')])
    >>> y = ivy.has_nans(x)
    >>> print(y)
    True

    With :code:`ivy.Container` input:

    >>> x = ivy.Container(a=ivy.array([0., 1., 2.]), b=ivy.array([3., 4., 5.]))
    >>> y = ivy.has_nans(x)
    >>> print(y)
    {
        a: false,
        b: false
    }

    """
    return ivy.value_is_nan(ivy.sum(x), include_infs=include_infs)


@handle_exceptions
def exists(x: Any) -> bool:
    """Simple check as to whether the input is None or not.

    Parameters
    ----------
    x
        Input to check.

    Returns
    -------
    ret
        True if x is not None, else False.

    Examples
    --------
    With :code:`Any` input:

    >>> x = None
    >>> y = ivy.exists(x)
    >>> print(y)
    False

    >>> x = ""
    >>> y = ivy.exists(x)
    >>> print(y)
    True

    >>> x = []
    >>> y = ivy.exists(x)
    >>> print(y)
    True

    >>> x = 1
    >>> y = ivy.exists(x)
    >>> print(y)
    True

    >>> x = "abc"
    >>> y = ivy.exists(x)
    >>> print(y)
    True

    >>> x = [1, 0, -1, 1]
    >>> y = ivy.exists(x)
    >>> print(y)
    True

    >>> x = ivy.native_array([1, 2, 3, 1.2])
    >>> y = ivy.exists(x)
    >>> print(y)
    True

    >>> x = ivy.array([1, 2, 3, 1.2])
    >>> y = ivy.exists(x)
    >>> print(y)
    True

    With a mix of :code:`ivy.Container` and :code:`Any` input:

    >>> x = ivy.Container(a=None, b=None)
    >>> y = ivy.exists(x)
    >>> print(y)
    True

    >>> x = ivy.Container(a=None, b="")
    >>> y = ivy.exists(x)
    >>> print(y)
    True

    >>> x = ivy.Container(a=123, b="")
    >>> y = ivy.exists(x)
    >>> print(y)
    True

    >>> x = ivy.Container(a=ivy.array([1, 2, 3]), b=ivy.native_array([1, 0, 1.2]))
    >>> y = ivy.exists(x)
    >>> print(y)
    True

    """
    return x is not None


@handle_exceptions
def default(
    x: Any,
    /,
    default_val: Any,
    *,
    catch_exceptions: bool = False,
    rev: bool = False,
    with_callable: bool = False,
) -> Any:
    """Returns x provided it exists (is not None), else returns default value.

    Parameters
    ----------
    x
        Input which may or may not exist (be None).
    default_val
        The default value.
    catch_exceptions
        Whether to catch exceptions from callable x. Default is False.
    rev
        Whether to reverse the input x and default_val. Default is False.
    with_callable
        Whether either of the arguments might be callable functions. Default is False.

    Returns
    -------
    ret
        x if x exists (is not None), else default.

    Functional Examples
    ------------------
    With :code:`Any` input:

    >>> x = None
    >>> y = ivy.default(x, "default_string")
    >>> print(y)
    default_string

    >>> x = ""
    >>> y = ivy.default(x, "default_string")
    >>> print(y)


    >>> x = ivy.array([4, 5, 6])
    >>> y = ivy.default(x, ivy.array([1, 2, 3]), rev=True)
    >>> print(y)
    ivy.array([1, 2, 3])

    >>> x = lambda: ivy.array([1, 2, 3])
    >>> y = ivy.default(x, ivy.array([4, 5, 6]), with_callable=True)
    >>> print(y)
    ivy.array([1, 2, 3])

    >>> x = lambda: None
    >>> y = ivy.default(x, lambda: ivy.array([1, 2, 3]), with_callable=True)
    >>> print(y)
    ivy.array([1, 2, 3])

    >>> x = lambda: None
    >>> y = ivy.default(x, lambda: ivy.array([1, 2, 3]), catch_exceptions=True)
    >>> print(y)
    ivy.array([1, 2, 3])

    >>> x = lambda a, b: a + b
    >>> y = ivy.default(x, lambda: ivy.array([1, 2, 3]), with_callable=True,\
                        catch_exceptions=True)
    >>> print(y)
    ivy.array([1, 2, 3])

    >>> x = lambda a, b: a + b
    >>> y = ivy.default(x, lambda: ivy.array([1, 2, 3]), with_callable=True,\
                        catch_exceptions=True, rev=True)
    >>> print(y)
    ivy.array([1, 2, 3])

    """
    with_callable = catch_exceptions or with_callable
    if rev:
        tmp = x
        x = default_val
        default_val = tmp
    if with_callable:
        x_callable = callable(x)
        default_callable = callable(default_val)
    else:
        x_callable = False
        default_callable = False
    if catch_exceptions:
        # noinspection PyBroadException
        try:
            x = x() if x_callable else x
        except Exception:
            return default_val() if default_callable else default_val
    else:
        x = x() if x_callable else x
    return x if exists(x) else default_val() if default_callable else default_val


@handle_exceptions
def to_ivy_shape(shape: Union[ivy.Shape, ivy.NativeShape]) -> ivy.Shape:
    """Returns the input shape in ivy.Shape form

    Parameters
    ----------
    shape
        The input to be converted

    Returns
    -------
     ret
        the input in ivy.Shape form

    """
    if isinstance(shape, ivy.Shape):
        return shape
    return ivy.Shape(shape)


@handle_exceptions
def to_native_shape(shape: Union[ivy.Shape, ivy.NativeShape]) -> ivy.NativeShape:
    """Returns the input shape in its native backend framework form

    Parameters
    ----------
    shape
        The input to be converted

    Returns
    -------
     ret
        the input in its native framework form

    """
    if len(backend_stack) != 0 and isinstance(shape, ivy.NativeShape):
        return shape
    ivy.assertions.check_isinstance(shape, (int, list, tuple))
    if isinstance(shape, int):
        shape = (shape,)
    elif isinstance(shape, list):
        shape = tuple(shape)
    ivy.assertions.check_all(
        [isinstance(v, int) for v in shape], "shape must take integers only"
    )
    return ivy.NativeShape(shape) if len(backend_stack) != 0 else ivy.Shape(shape)


@handle_nestable
@handle_exceptions
def try_else_none(fn: Callable, *args: Any, **kwargs: Any) -> Union[Callable, None]:
    """Try and return the function, otherwise return None
        if an exception was raised during function execution.

    Parameters
    ----------
    fn
        Function to try and call and return.
    args
        list of arguments.
    kwargs
        dictionay of keyword arguments

    Returns
    -------
        Either the function itself or None if an exception was raised
        during function execution.

    Examples
    --------
    with: if the function is executed without any exception
    >>> x = ivy.array([1, 2, 3])
    >>> y = ivy.array([4, 5, 6])
    >>> z = ivy.try_else_none(ivy.add,x, y)
    >>> print(z.__name__)
    add

    with: if the function is executed with an exception
    >>> x = ivy.array([1, 2, 3])
    >>> y = 'hemant'
    >>> z = ivy.try_else_none(ivy.add,x, y)
    >>> print(z)
    None

    """
    try:
        _ = fn(*args, **kwargs)
        return fn
    except Exception:
        return None


@handle_exceptions
def arg_names(receiver):
    """
    Gets the expected keyword arguments for a function or class constructor.

    Parameters
    ----------
    receiver
        Function or class constructor

    Returns
    -------
    ret
        List containing the keyword arguments' names for a function or class constructor

    Examples
    --------
    >>> x = ivy.arg_names(ivy.tan)
    >>> print(x)
    ['x', 'out']

    >>> x = ivy.arg_names(ivy.optimizers.Adam)
    >>> print(x)
    ['lr', 'beta1', 'beta2', 'epsilon', 'inplace',
    'stop_gradients', 'compile_on_next_step', 'device']

    """
    return list(inspect.signature(receiver).parameters.keys())


@handle_exceptions
def match_kwargs(
    kwargs: Dict, *receivers: Iterable[Callable], allow_duplicates: bool = False
) -> Union[List[Dict], Dict]:
    """Match keyword arguments to either class or function receivers.

    Parameters
    ----------
    kwargs
        Keyword arguments to match.
    receivers
        Functions and/or classes to match the keyword arguments to.
    allow_duplicates
        Whether to allow one keyword argument to be used for multiple receivers.
        Default is False.

    Returns
    -------
    ret
        Sequence of keyword arguments split as best as possible.

    Examples
    --------
    >>> o = ivy.zeros(3, dtype=int)
    >>> kwargs = {'out': o, 'bias': ivy.arange(3)}
    >>> x = ivy.match_kwargs(kwargs, ivy.add, ivy.linear)
    >>> print(x)
    [{'out': ivy.array([0, 0, 0])}, {'bias': ivy.array([0, 1, 2])}]

    >>> o = ivy.zeros(3, dtype=int)
    >>> kwargs = {'out': o, 'bias': ivy.arange(3)}
    >>> x = ivy.match_kwargs(kwargs, ivy.linear, ivy.add)
    >>> print(x)
    [{'out': ivy.array([0, 0, 0]), 'bias': ivy.array([0, 1, 2])}, {}]

    """
    split_kwargs = list()
    for receiver in receivers:
        expected_kwargs = arg_names(receiver)
        found_kwargs = {k: v for k, v in kwargs.items() if k in expected_kwargs}
        if not allow_duplicates:
            for k in found_kwargs.keys():
                del kwargs[k]
        split_kwargs.append(found_kwargs)
    if len(split_kwargs) == 1:
        return split_kwargs[0]
    return split_kwargs


@handle_exceptions
def cache_fn(func: Callable) -> Callable:
    """Decorator to wrap a function, such that computed outputs are cached
    to avoid recalculating them later.

    Parameters
    ----------
    func
        The function to wrap, whose output should be cached for later.

    Returns
    -------
    ret
        The newly cache wrapped function.

    Examples
    --------
    With positional arguments only:
    >>> def my_sum(val1:float, val2:float)->float: return val1 + val2
    >>> cached_sum = ivy.cache_fn(my_sum)
    >>> print(cached_sum(3, 5)) # Compute the output
    8

    >>> print(cached_sum(10, 34)) # Compute the output
    44

    >>> print(cached_sum(3, 5)) # Returns the cached value
    8

    >>> print(cached_sum(5, 3)) # Compute the output
    8


    With keyword arguments:

    >>> def line_eq(x:float, /, *, slp:float=2, itc:float=0)->float: return x*slp+itc
    >>> cached_line_eq = ivy.cache_fn(line_eq)
    >>> print(cached_line_eq(3, itc=5, slp=2))
    11

    >>> print(cached_line_eq(3, slp=2, itc=5)) # Returns the cached value
    11


    Note: providing keyword arguments by position, or using the default
    keyword argument values will prevent the cache from being used.

    >>> print(cached_line_eq(5, slp=2)) # Output is re-computed
    10

    >>> print(cached_line_eq(5)) # Output is re-computed
    10

    """
    global FN_CACHE
    if func not in FN_CACHE:
        FN_CACHE[func] = dict()

    @wraps(func)
    def cached_fn(*args, **kwargs):
        key = "".join(
            [str(i) + ", " for i in args]
            + [" kw, "]
            + [str(i) + ", " for i in sorted(kwargs.items())]
        )
        cache = FN_CACHE[func]
        if key in cache:
            return cache[key]
        ret = func(*args, **kwargs)
        cache[key] = ret
        return ret

    return cached_fn


@handle_exceptions
def current_backend_str() -> Union[str, None]:
    """Return framework string

    Returns
    -------
    ret
        The framework string.

    Examples
    --------
    Without setting default backend of NumPy:

    >>> print(ivy.current_backend_str())


    With setting default backend as 'torch':

    >>> ivy.set_backend('torch')
    >>> print(ivy.current_backend_str())
    torch

    """
    fw = current_backend()
    if not backend_stack:
        return ""
    return fw.current_backend_str()


@handle_nestable
@handle_exceptions
def einops_rearrange(
    x: Union[ivy.Array, ivy.NativeArray],
    pattern: str,
    /,
    *,
    out: Optional[ivy.Array] = None,
    **axes_lengths: Dict[str, int],
) -> ivy.Array:
    """Perform einops rearrange operation on input array x.

    Parameters
    ----------
    x
        Input array to be re-arranged.
    pattern
        Rearrangement pattern.
    axes_lengths
        Any additional specifications for dimensions.
    out
        optional output array, for writing the result to. It must have a shape that the
        inputs broadcast to.

    Returns
    -------
    ret
        New array with einops.rearrange having been applied.

    """
    x = ivy.to_native(x)
    ret = einops.rearrange(x, pattern, **axes_lengths)
    ret = ivy.array(ret)
    if ivy.exists(out):
        return ivy.inplace_update(out, ret)
    return ret


@handle_nestable
@handle_exceptions
def einops_reduce(
    x: Union[ivy.Array, ivy.NativeArray],
    pattern: str,
    reduction: Union[str, Callable],
    /,
    *,
    out: Optional[ivy.Array] = None,
    **axes_lengths: Dict[str, int],
) -> ivy.Array:
    """Perform einops reduce operation on input array x.

    Parameters
    ----------
    x
        Input array to be reduced.
    pattern
        Reduction pattern.
    reduction
        One of available reductions ('min', 'max', 'sum', 'mean', 'prod'), or callable.
    axes_lengths
        Any additional specifications for dimensions.
    out
        optional output array, for writing the result to. It must have a shape that the
        inputs broadcast to.

    Returns
    -------
    ret
        New array with einops.reduce having been applied.

    Examples
    --------
    With :code:`ivy.Array` input:
    >>> x = ivy.array([[-4.47, 0.93, -3.34],\
                      [3.66, 24.29, 3.64]])
    >>> reduced = ivy.einops_reduce(x, 'a b -> b', 'mean')
    >>> print(reduced)
    ivy.array([-0.405, 12.6  ,  0.15 ])

    With :code:`ivy.Container` input:
    >>> x = ivy.Container(a=ivy.array([[-4.47, 0.93, -3.34],\
                                      [3.66, 24.29, 3.64]]),\
                        b=ivy.array([[4.96, 1.52, -10.67],\
                                     [4.36, 13.96, 0.3]]))
    >>> reduced = ivy.einops_reduce(x, 'a b -> a', 'mean')
    >>> print(reduced)
    {
        a: ivy.array([-2.29, 10.5]),
        b: ivy.array([-1.4, 6.21])
    }
    """
    x = ivy.to_native(x)
    ret = einops.reduce(x, pattern, reduction, **axes_lengths)
    ret = ivy.array(ret)
    if ivy.exists(out):
        return ivy.inplace_update(out, ret)
    return ret


@handle_nestable
@handle_exceptions
def einops_repeat(
    x: Union[ivy.Array, ivy.NativeArray],
    pattern: str,
    /,
    *,
    out: Optional[ivy.Array] = None,
    **axes_lengths: Dict[str, int],
) -> ivy.Array:
    """Perform einops repeat operation on input array x.

    Parameters
    ----------
    x
        Input array to be repeated.
    pattern
        Rearrangement pattern.
    axes_lengths
        Any additional specifications for dimensions.
    out
        optional output array, for writing the result to. It must have a shape that the
        inputs broadcast to.

    Returns
    -------
    ret
        New array with einops.repeat having been applied.

    Examples
    --------
    With :code:`ivy.array` input:
    >>> x = ivy.array([1, 2, 3, 4])
    >>> repeated = ivy.einops_repeat(x, 'a -> b a', b=2)
    >>> print(repeated)
    ivy.array([[1, 2, 3, 4],
               [1, 2, 3, 4]])

    With :code:`ivy.Container` input:
    >>> x = ivy.Container(a=ivy.array([[4,5],\
                                    [1, 3]]),\
                        b=ivy.array([[9, 10],\
                                    [4, 2]]))
    >>> repeated = ivy.einops_repeat(x, 'h w -> h (c w)', c=2)
    >>> print(repeated)
    {
        a: ivy.array([[4, 5, 4, 5],
                      [1, 3, 1, 3]]),
        b: ivy.array([[9, 10, 9, 10],
                      [4, 2, 4, 2]])
    }

    """
    x = ivy.to_native(x)
    ret = einops.repeat(x, pattern, **axes_lengths)
    ret = ivy.array(ret)

    if ivy.exists(out):
        return ivy.inplace_update(out, ret)
    return ret


@handle_exceptions
def get_min_denominator() -> float:
    """Get the global minimum denominator used by ivy for numerically stable division.

    Returns
    -------
    ret
        A float number of the global minimum denominator.

    Examples
    --------
    >>> x = ivy.get_min_denominator()
    >>> print(x)
    1e-12

    """
    return ivy._MIN_DENOMINATOR


@handle_exceptions
def set_min_denominator(val: float) -> None:
    """
    Set the global minimum denominator used by ivy for numerically stable division.

    Parameters
    ----------
    val
        The value to set the global minimum denominator to.


    Examples
    --------
    >>> x = ivy.get_min_denominator()
    >>> print(x)
    1e-12

    To set the minimum denominator to 1e-13

    >>> ivy.set_min_denominator(1e-13)
    >>> y = ivy.get_min_denominator()
    >>> print(y)
    1e-13

    """
    ivy._MIN_DENOMINATOR = val


@handle_exceptions
def get_min_base() -> float:
    """
    Gets the global minimum base used by ivy for numerically stable power raising.

    Returns
    -------
    ret
        Global minimum base number

    Examples
    --------
    >>> x = ivy.get_min_base()
    >>> print(x)
    1e-05

    """
    # noinspection PyProtectedMember
    return ivy._MIN_BASE


@handle_exceptions
def set_min_base(val: float) -> None:
    """Set the global minimum base used by ivy for numerically stable power raising.

    Parameters
    ----------
    val
        The new value to set the minimum base to.


    Examples
    --------
    >>> x = ivy.get_min_base()
    >>> print(x)
    1e-05

    To set the minimum base to 1e-04

    >>> ivy.set_min_base(1e-04)
    >>> y = ivy.get_min_base()
    >>> print(y)
    1e-04

    """
    ivy._MIN_BASE = val


@inputs_to_native_arrays
@handle_nestable
@handle_exceptions
def stable_divide(
    numerator: Union[Number, ivy.Array, ivy.NativeArray],
    denominator: Union[Number, ivy.Array, ivy.NativeArray],
    /,
    *,
    min_denominator: Union[Number, ivy.Array, ivy.NativeArray] = None,
) -> Union[Number, ivy.Array]:
    """Divide the numerator by the denominator, with min denominator added to the
    denominator for numerical stability.

    Parameters
    ----------
    numerator
        The numerator of the division.
    denominator
        The denominator of the division.
    min_denominator
        The minimum denominator to use, use global ivy._MIN_DENOMINATOR (1e-12)
        by default.

    Returns
    -------
    ret
        The new item following the numerically stable division.

    Examples
    --------
    With :code:`int` input:
    >>> x = ivy.stable_divide(1, 2)
    >>> print(x)
    0.49999999999975

    >>> x = ivy.stable_divide(1, 4, min_denominator=1)
    >>> print(x)
    0.2

    With :code:`float` input:
    >>> x = ivy.stable_divide(5.0, 3.33)
    >>> print(x)
    1.5015015015010504

    With :code:`complex` input:
    >>> x = ivy.stable_divide(1+1j, 1-1j)
    >>> print(x)
    (5.000444502911705e-13+0.9999999999995j)

    With :code:`ivy.Array` input:
    >>> x = ivy.asarray([[10., 20., 30.],\
                        [40., 50., 60.]])
    >>> y = ivy.stable_divide(x, 10.)
    >>> print(y)
    ivy.array([[1., 2., 3.],
              [4., 5., 6.]])


    >>> x = ivy.asarray([1,2,3])
    >>> y = np.array((1., 3., 5.))
    >>> z = ivy.stable_divide(x, y)
    >>> print(z)
    ivy.array([1.   , 0.667, 0.6  ])

    >>> x = ivy.asarray([1., 2., 4.])
    >>> y = ivy.asarray([1., 0.5, 0.25])
    >>> z = ivy.asarray([0.01, 0.02, 0.03])
    >>> w = ivy.stable_divide(x, y, min_denominator=z)
    >>> print(w)
    ivy.array([ 0.99,  3.85, 14.3 ])

    With :code:`ivy.Container` input
    >>> x = ivy.Container(a=ivy.asarray([10., 15.]), b=ivy.asarray([20., 25.]))
    >>> y = ivy.stable_divide(x, 0.5)
    >>> print(y)
    {
        a: ivy.array([20., 30.]),
        b: ivy.array([40., 50.])
    }


    >>> x = ivy.Container(a=ivy.asarray([1., 2.]), b=ivy.asarray([3., 4.]))
    >>> y = ivy.Container(a=ivy.asarray([0.5, 2.5]), b=ivy.asarray([3.5, 0.4]))
    >>> z = ivy.stable_divide(x, y)
    >>> print(z)
    {
        a: ivy.array([2., 0.8]),
        b: ivy.array([0.857, 10.])
    }
    """
    # noinspection PyProtectedMember
    return numerator / (denominator + default(min_denominator, ivy._MIN_DENOMINATOR))


@to_native_arrays_and_back
@handle_nestable
@handle_exceptions
def stable_pow(
    base: Union[Number, ivy.Array, ivy.NativeArray],
    exponent: Union[Number, ivy.Array, ivy.NativeArray],
    /,
    *,
    min_base: float = None,
) -> Any:
    """Raise the base by the power, with MIN_BASE added to the base when exponent > 1
    for numerical stability.

    Parameters
    ----------
    base
        The base number.
    exponent
        The exponent number.
    min_base
        The minimum base to use, use global ivy._MIN_BASE by default.

    Returns
    -------
    ret
        The new item following the numerically stable power.


    """
    # noinspection PyProtectedMember
    return (base + default(min_base, ivy._MIN_BASE)) ** exponent


@handle_exceptions
def get_all_arrays_in_memory():
    """Gets all arrays which are currently alive."""
    all_arrays = list()
    for obj in gc.get_objects():
        # noinspection PyBroadException
        try:
            if ivy.is_native_array(obj):
                all_arrays.append(obj)
        except Exception:
            pass
    return all_arrays


@handle_exceptions
def num_arrays_in_memory():
    """Returns the number of arrays which are currently alive."""
    return len(get_all_arrays_in_memory())


@handle_exceptions
def print_all_arrays_in_memory():
    """
    Gets all the native Ivy arrays which are currently alive(in the garbage collector)
    from get_all_arrays_in_memory() function and prints them to the console.
    """
    for arr in get_all_arrays_in_memory():
        print(type(arr), arr.shape)


@handle_exceptions
def set_queue_timeout(timeout: float):
    """
    Set the global queue timeout value (in seconds)
    Default value without this function being called is 15 seconds.

    Parameters
    ----------
    timeout
        The timeout when waiting for containers to arrive from the queues.
        To be set in seconds.


    Examples
    --------
    >>> x = ivy.get_queue_timeout()
    >>> print(x)
    15.0

    To set the timeout for example 30 seconds

    >>> ivy.set_queue_timeout(30)
    >>> y = ivy.get_queue_timeout()
    >>> print(y)
    30

    """
    global queue_timeout_stack
    ivy.assertions.check_isinstance(timeout, (int, float))
    queue_timeout_stack.append(timeout)


@handle_exceptions
def get_queue_timeout() -> float:
    """
    Get the global queue timeout value (in seconds).
    The default value without this function being called is 15 seconds.

    Returns
    -------
    ret
       The global queue timeout value (in seconds).

    Examples
    --------
    >>> ivy.set_queue_timeout(10.0)
    >>> y = ivy.get_queue_timeout()
    >>> print(y)
    10.0

    """
    global queue_timeout_stack
    if not queue_timeout_stack:
        return 15.0
    return queue_timeout_stack[-1]


@handle_exceptions
def unset_queue_timeout() -> None:
    """
    Reset the global queue timeout value (in seconds) to the previous state

    Examples
    --------
    >>> ivy.set_queue_timeout(10.0)
    >>> y = ivy.get_queue_timeout()
    >>> print(y)
    10.0

    >>> ivy.unset_shape_array_mode()
    >>> ivy.get_queue_timeout()
    15.0
    """
    global queue_timeout_stack
    if queue_timeout_stack:
        queue_timeout_stack.pop(-1)


@handle_exceptions
def get_tmp_dir():
    """Get the path for directory that saves temporary files.

    Returns
    -------
    ret
        The path of directory that saves temporary files.

    """
    return TMP_DIR


@handle_exceptions
def set_tmp_dir(tmp_dr):
    """Set the directory for saving temporary files.

    Parameters
    ----------
    tmp_dr

    """
    global TMP_DIR
    TMP_DIR = tmp_dr


@handle_exceptions
def container_types():
    """Summary.

    Returns
    -------
    ret
        a key-value structure, and exposes public methods .keys(), .values() and
        items().

    """
    # noinspection PyBroadException
    try:
        return current_backend().container_types()
    except ValueError:
        return []


@handle_exceptions
def inplace_arrays_supported(f=None):
    """Determine whether inplace arrays are supported for the current backend framework.

    Parameters
    ----------
    f
         (Default value = None)

    Returns
    -------
    ret
        Boolean, whether or not inplace arrays are supported.

    """
    return current_backend().inplace_arrays_supported()


@handle_exceptions
def inplace_variables_supported(f=None):
    """Determine whether inplace variables are supported for the current backend
    framework.

    Parameters
    ----------
    f
         (Default value = None)

    Returns
    -------
    ret
        Boolean, whether or not inplace variables are supported.

    """
    return current_backend().inplace_variables_supported()


@inputs_to_native_arrays
@handle_nestable
@handle_exceptions
def supports_inplace_updates(
    x: Union[str, ivy.Dtype, ivy.Array, ivy.NativeArray, ivy.Variable]
) -> bool:
    """
    Determines whether in-place operations are supported for x's data type,
    by the current backend framework setting.

    Parameters
    ----------
    x
        Input variable for whose data type we check whether the current backend
        framework supports in-place operations.

    Returns
    -------
    ret
        Value depends on whether in-place operations are supported for
        data type of x.

    Raises
    ------
    ValueError
        If x isn't a class instance of ivy.Variable, ivy.Array,
        or ivy.NativeArray, an exception will be raised.

    This function is *nestable*, and therefore also accepts :code:'ivy.Container'
    instance in place of the argument.

    Examples
    --------
    With :code:'ivy.DType("bool")' input:
    >>> x = True
    >>> ivy.supports_inplace_updates(x)
    ValueError: Input x must be either a variable or an array.

    With :code:'ivy.Array' input and default backend set as 'numpy':
    >>> x = ivy.array([0, 1, 2])
    >>> ret = ivy.supports_inplace_updates(x)
    >>> print(ret)
    True

    With :code:'ivy.Variable' input and backend set as 'jax':
    >>> x = ivy.variable(ivy.array(5.5))
    >>> ret = ivy.supports_inplace_updates(x)
    >>> print(ret)
    False

    With :code:'ivy.Container' input and backend set as 'torch':
    >>> x = ivy.Container(a=ivy.array([5., 6.]), b=ivy.array([7., 8.]))
    >>> ret = ivy.supports_inplace_updates(x)
    >>> print(ret)
    {
        a: true,
        b: true
    }
    """
    if ivy.is_variable(x):
        return ivy.inplace_variables_supported()
    elif ivy.is_native_array(x):
        return ivy.inplace_arrays_supported()
    raise ivy.exceptions.IvyException("Input x must be either a variable or an array.")


@inputs_to_native_arrays
@handle_nestable
@handle_exceptions
def assert_supports_inplace(x: Union[ivy.Array, ivy.NativeArray]) -> bool:
    """Asserts that inplace operations are supported for x, else raises exception.

    Parameters
    ----------
    x
        Input variable or array to check for inplace support for.

    Returns
    -------
    ret
        True if support, raises exception otherwise

    """
    ivy.assertions.check_true(
        ivy.supports_inplace_updates(x),
        "Inplace operations are not supported {} types with {} backend".format(
            type(x), ivy.current_backend_str()
        ),
    )
    return True


@to_native_arrays_and_back
def get_item(
    x: Union[ivy.Array, ivy.NativeArray],
    query: Union[ivy.Array, ivy.NativeArray],
) -> Union[ivy.Array, ivy.NativeArray]:
    """
     Gather slices from x according to query array, identical to x[query].

    Parameters
    ----------
    x
        array, the array from which to gather values.
    query
        array, index array, integer indices or boolean mask.

    Returns
    -------
    ret
        New array with the values gathered at the specified indices.

    Functional Examples
    -------------------

    >>> x = ivy.array([0, -1, 20])
    >>> query = ivy.array([0, 1])
    >>> print(ivy.get_item(x, query))
    ivy.array([ 0, -1])

    >>> x = ivy.array([[4, 5], [20, 128], [-2, -10]])
    >>> query = ivy.array([[True, False], [False, False], [True, True]])
    >>> print(ivy.get_item(x, query))
    ivy.array([  4,  -2, -10])

    """
    return current_backend(x).get_item(x, query)


@handle_nestable
@handle_exceptions
def inplace_update(
    x: Union[ivy.Array, ivy.NativeArray],
    val: Union[ivy.Array, ivy.NativeArray],
    ensure_in_backend: bool = False,
) -> ivy.Array:
    """Perform in-place update for the input array. This will always be performed on
    ivy.Array instances pass in the input, and will also be performed on the native
    array classes in the backend when the backend supports this. If the backend does
    not natively support inplace updates, and x is an ivy.NativeArray instance,
    then an exception will be thrown.

    Parameters
    ----------
    x
        The variable to update.
    val
        The array to update the variable with.
    ensure_in_backend
        Whether or not to ensure that the `ivy.NativeArray` is also inplace updated.
        In cases where it should be, backends which do not natively support inplace
        updates will raise an exception.

    Returns
    -------
    ret
        The array following the in-place update.

    """
    return current_backend(x).inplace_update(x, val, ensure_in_backend)


@handle_nestable
@handle_exceptions
def inplace_decrement(
    x: Union[ivy.Array, ivy.NativeArray],
    val: Union[ivy.Array, ivy.NativeArray],
) -> ivy.Array:
    """Perform in-place decrement for the input array.

    Parameters
    ----------
    x
        The input array to be decremented by the defined value.
    val
        The value of decrement.

    Returns
    -------
    ret
        The array following the in-place decrement.

    This function conforms to the `Array API Standard
    <https://data-apis.org/array-api/latest/>`_. This docstring is an extension of the
    `docstring <https://data-apis.org/array-api/latest/API_specification/generated/
        signatures.elementwise_functions.tan.html>`_
    in the standard.

    Both the description and the type hints above assumes an array input for simplicity,
    but this function is *nestable*, and therefore also accepts :code:`ivy.Container`
    instances in place of any of the arguments.

    Examples
    --------
    With :code:`ivy.Array` input:
    >>> x = ivy.array([[5.3, 7., 0.],\
                        [6.8, 8, 3.9],\
                        [0., 10., 6.3]])
    >>> y = ivy.inplace_decrement(x, 1.25)
    >>> print(y)
    ivy.array([[ 4.05,  5.75, -1.25],
       [ 5.55,  6.75,  2.65],
       [-1.25,  8.75,  5.05]])

    With :code:`ivy.NativeArray` input:
    >>> x = ivy.native_array([-10, 24, -3])
    >>> val = ivy.native_array([1, 2, 3])
    >>> y = ivy.inplace_decrement(x, val)
    >>> print(y)
    ivy.array([-11,  22,  -6])

    With :code:`ivy.Container` input
    >>> x = ivy.Container(a=ivy.array([0.5, -5., 30.]), b=ivy.array([0., -25., 50.]))
    >>> y = ivy.inplace_decrement(x, 1.5)
    >>> print(y)
    {
        a: ivy.array([-1., -6.5, 28.5]),
        b: ivy.array([-1.5, -26.5, 48.5])
    }

    >>> x = ivy.Container(a=ivy.array([0., 15., 30.]), b=ivy.array([0., 25., 50.]))
    >>> y = ivy.Container(a=ivy.array([0., 15., 30.]), b=ivy.array([0., 25., 50.]))
    >>> z = ivy.inplace_decrement(x, y)
    >>> print(z)
    {
        a: ivy.array([0., 0., 0.]),
        b: ivy.array([0., 0., 0.])
    }

    >>> x = ivy.Container(a=ivy.array([3., 7., 10.]), b=ivy.array([0., 75., 5.5]))
    >>> y = ivy.Container(a=ivy.array([2., 5.5, 7.]), b=ivy.array([0., 25., 2.]))
    >>> z = ivy.inplace_decrement(x, y)
    >>> print(z)
    {
        a: ivy.array([1., 1.5, 3.]),
        b: ivy.array([0., 50., 3.5])
    }

    """
    return current_backend(x).inplace_decrement(x, val)


@handle_nestable
@handle_exceptions
def inplace_increment(
    x: Union[ivy.Array, ivy.NativeArray],
    val: Union[ivy.Array, ivy.NativeArray],
) -> ivy.Array:
    """Perform in-place increment for the input array.

    Parameters
    ----------
    x
        The input array to be incremented by the defined value.
    val
        The value of increment.

    Returns
    -------
    ret
        The array following the in-place increment.

    Examples
    --------
    With :code:`ivy.Array` input:
    >>> x = ivy.array([[5.3, 7., 0.],\
                        [6.8, 8, 3.9],\
                        [0., 10., 6.3]])
    >>> y = ivy.inplace_increment(x, 3.)
    >>> print(y)
    ivy.array([[ 8.3, 10.,  3.],
       [ 9.8, 11.,  6.9],
       [ 3., 13.,  9.3]])

     With :code:`ivy.NativeArray` input:
     >>> x = ivy.native_array([10, 20, 30])
     >>> val = ivy.native_array([1, 2, 3])
     >>> y = ivy.inplace_increment(x, val)
     >>> print(y)
     ivy.array([11, 22, 33])

    With :code:`ivy.Container` input
    >>> x = ivy.Container(a=ivy.array([0., 15., 30.]), b=ivy.array([0., 25., 50.]))
    >>> y = ivy.inplace_increment(x, 2.5)
    >>> print(y)
    {
        a: ivy.array([2.5, 17.5, 32.5]),
        b: ivy.array([2.5, 27.5, 52.5])
    }


    >>> x = ivy.Container(a=ivy.array([0., 15., 30.]), b=ivy.array([0., 25., 50.]))
    >>> y = ivy.Container(a=ivy.array([0., 15., 30.]), b=ivy.array([0., 25., 50.]))
    >>> z = ivy.inplace_increment(x, y)
    >>> print(z)
    {
        a: ivy.array([0., 30., 60.]),
        b: ivy.array([0., 50., 100.])
    }

    """
    return current_backend(x).inplace_increment(x, val)


@to_native_arrays_and_back
@handle_out_argument
@handle_nestable
@handle_exceptions
def scatter_flat(
    indices: Union[ivy.Array, ivy.NativeArray],
    updates: Union[ivy.Array, ivy.NativeArray],
    /,
    *,
    size: Optional[int] = None,
    reduction: str = "sum",
    out: Optional[ivy.Array] = None,
) -> ivy.Array:
    """Scatter flat updates into a new flat array according to flat indices.

    Parameters
    ----------
    indices
        Indices for the new values to occupy.
    updates
        Values for the new array to hold.
    size
        The size of the result.
    reduction
        The reduction method for the scatter, one of 'sum', 'min', 'max' or 'replace'
    out
        optional output array, for writing the result to. It must have a shape that the
        inputs broadcast to.

    Returns
    -------
    ret
        New array of given shape, with the values scattered at the indices.

    """
    return current_backend(indices).scatter_flat(
        indices, updates, size=size, reduction=reduction, out=out
    )


@to_native_arrays_and_back
@handle_nestable
@handle_exceptions
def scatter_nd(
    indices: Union[ivy.Array, ivy.NativeArray],
    updates: Union[ivy.Array, ivy.NativeArray],
    /,
    shape: Optional[Union[ivy.Shape, ivy.NativeShape]] = None,
    *,
    reduction: str = "sum",
    out: Optional[ivy.Array] = None,
) -> ivy.Array:
    """Scatter updates into a new array according to indices.

    Parameters
    ----------
    indices
        Indices for the new values to occupy.
    updates
        Values for the new array to hold.
    shape
        The shape of the result. Default is None, in which case tensor argument must be
        provided.
    reduction
        The reduction method for the scatter, one of 'sum', 'min', 'max' or 'replace'
    out
        optional output array, for writing the result to. It must have a shape that the
        inputs broadcast to.

    Returns
    -------
    ret
        New array of given shape, with the values scattered at the indices.

    Examples
    --------
    scatter values into an empty array, With :code:`ivy.Array` input:

    >>> indices = ivy.array([[4], [3], [1], [7]])
    >>> updates = ivy.array([9, 10, 11, 12])
    >>> shape = ivy.array([8])
    >>> scatter = ivy.scatter_nd(indices, updates, shape)
    >>> print(scatter)
    ivy.array([ 0, 11,  0, 10,  9,  0,  0, 12])

    scatter into an empty array, With: `ivy.Container` input:

    >>> indices = ivy.Container(a=ivy.array([[4],[3],[6]]),\
                        b=ivy.array([[5],[1],[2]]))
    >>> updates = ivy.Container(a=ivy.array([100, 200, 200]),\
                        b=ivy.array([20, 30, 40]))
    >>> shape = ivy.Container(a=ivy.array([10]),\
                        b = ivy.array([10]))
    >>> z = ivy.scatter_nd(indices, updates, shape=shape, reduction='replace')
    >>> print(z)
    {
        a: ivy.array([0, 0, 0, 200, 100, 0, 200, 0, 0, 0]),
        b: ivy.array([0, 30, 40, 0, 0, 20, 0, 0, 0, 0])
    }

    scatter into an array, With : `ivy.Container` and `ivy.Array` input:
    
    >>> indices = ivy.array([[4],[3],[1]])
    >>> updates = ivy.Container(a=ivy.array([10, 20, 30]),\
                    b=ivy.array([200, 300, 400]))
    >>> z = ivy.Container(a=ivy.array([1, 2, 3, 4, 5]),\
                            b = ivy.array([10, 20, 30, 40, 50]))
    >>> ivy.scatter_nd(indices, updates, reduction='replace', out=z)
    >>> print(z)
    {
        a: ivy.array([1, 30, 3, 20, 10]),
        b: ivy.array([10, 400, 30, 300, 200])
    }
    """
    return current_backend(indices).scatter_nd(
        indices, updates, shape=shape, reduction=reduction, out=out
    )


@to_native_arrays_and_back
@handle_out_argument
@handle_nestable
@handle_exceptions
def gather(
    params: Union[ivy.Array, ivy.NativeArray],
    indices: Union[ivy.Array, ivy.NativeArray],
    /,
    *,
    axis: int = -1,
    out: Optional[Union[ivy.Array, ivy.NativeArray]] = None,
) -> Union[ivy.Array, ivy.NativeArray]:
    """Gather slices from params at axis according to indices.

    Parameters
    ----------
    params
        The array from which to gather values.
    indices
        The array which indicates the indices that will be gathered along 
        the specified axis.
    axis
        optional int, the axis from which to gather from. Default is -1.
    out
        An array for writing the result to. It must have a shape 
        that the inputs broadcast to. (Optional)

    Returns
    -------
    ret
        New array with the values gathered at the specified indices along the 
        specified axis.

    Both the description and the type hints above assumes an array input for 
    simplicity, but this function is *nestable*, and therefore also accepts 
    :code:`ivy.Container` instances in place of any of the arguments.

    Examples
    --------
    With :code:`ivy.Array` input:

    >>> x = ivy.array([0., 1., 2.])
    >>> y = ivy.array([1, 2])
    >>> print(ivy.gather(x, y))
    ivy.array([1., 2.])

    >>> x = ivy.array([[0., 1., 2.], \
                        [3., 4., 5.]])
    >>> y = ivy.array([[0, 1], \
                        [1, 2]])
    >>> z = ivy.array([[0., 0.], \
                        [0., 0.]])
    >>> ivy.gather(x, y, out=z)
    >>> print(z)
    ivy.array([[[0., 1.],[1., 2.]],[[3., 4.],[4., 5.]]])

    >>> x = ivy.array([[[0., 1.], [2., 3.]], \
                        [[8., 9.], [10., 11.]]])
    >>> y = ivy.array([[0, 1]])
    >>> ivy.gather(x, y, axis=0, out=x)
    >>> print(x)
    ivy.array(
        [[[[ 0.,  1.],
           [ 2.,  3.]],
          [[ 8.,  9.],
           [10., 11.]]]])

    With :code:`ivy.Container` input:

    >>> x = ivy.Container(a = ivy.array([0., 1., 2.]), \
                          b = ivy.array([4., 5., 6.]))
    >>> y = ivy.Container(a = ivy.array([0, 1]), \
                          b = ivy.array([1, 2]))
    >>> print(ivy.gather(x, y))
    {
        a: ivy.array([0., 1.]),
        b: ivy.array([5., 6.])
    }

    With a mix of :code:`ivy.Array` and :code:`ivy.Container` inputs:
    
    >>> x = ivy.Container(a = ivy.array([0., 1., 2.]), \
                          b = ivy.array([4., 5., 6.]))
    >>> y = ivy.array([0, 1])
    >>> print(ivy.gather(x, y))
    {
        a: ivy.array([0., 1.]),
        b: ivy.array([4., 5.])
    }

    """
    return current_backend(params).gather(params, indices, axis, out=out)


@to_native_arrays_and_back
@handle_out_argument
@handle_nestable
@handle_exceptions
def gather_nd(
    params: Union[ivy.Array, ivy.NativeArray],
    indices: Union[ivy.Array, ivy.NativeArray],
    /,
    *,
    out: Optional[ivy.Array] = None,
) -> Union[ivy.Array, ivy.NativeArray]:
    """Gather slices from params into a array with shape specified by indices.

    Parameters
    ----------
    params
        The array from which to gather values.
    indices
        Index array.
    out
        optional output array, for writing the result to. It must have a shape that the
        inputs broadcast to.

    Returns
    -------
    ret
        New array of given shape, with the values gathered at the indices.

    Examples
    --------
    With :code:`ivy.Array` input:

    >>> x = ivy.array([0., 1., 2., 3., 4., 5., 6.])
    >>> y = ivy.array([1])
    >>> print(ivy.gather_nd(x, y))
    ivy.array(1.)

    With a mix of :code:`ivy.Array` and :code:`ivy.Container` inputs:

    >>> x = ivy.Container(a=ivy.array([0., 1., 2.]), \
                          b=ivy.array([4., 5., 6.]))
    >>> y = ivy.array([1])
    >>> print(ivy.gather_nd(x, y))
    {
        a: ivy.array(1.),
        b: ivy.array(5.)
    }

    With :code:`ivy.Container` input:

    >>> x = ivy.Container(a=ivy.array([[0., 10., 20.],[30.,40.,50.]]),\
                              b=ivy.array([[0., 100., 200.],[300.,400.,500.]]))
    >>> y = ivy.Container(a=ivy.array([1,0]),\
                              b=ivy.array([0]))
    >>> print(ivy.gather_nd(x, y))
    {
        a: ivy.array(30.),
        b: ivy.array([0., 100., 200.])
    }
    """
    res = current_backend(params, indices).gather_nd(params, indices)
    if ivy.exists(out):
        return ivy.inplace_update(out, res)
    return res


@handle_nestable
@handle_exceptions
def multiprocessing(context: str = None):
    """Return backend-specific multiprocessing module.

    Parameters
    ----------
    context
        The context of the multiprocessing, either fork, forkserver or spawn.
        Default is None.

    Returns
    -------
    ret
        Multiprocessing module

    """
    return current_backend().multiprocessing(context)


@to_native_arrays_and_back
@handle_nestable
@handle_exceptions
def shape(
    x: Union[ivy.Array, ivy.NativeArray], /, *, as_array: bool = False
) -> Union[ivy.Shape, ivy.NativeShape]:
    """Returns the shape of the array ``x``.

    Parameters
    ----------
    x
        Input array to infer the shape of.
    as_array
        Whether to return the shape as a array, default False.

    Returns
    -------
    ret
        Shape of the array ``x``.

    Examples
    --------
    >>> x = ivy.array([[-1, 0, 1],[1, 0, -1]])
    >>> y = ivy.shape(x)
    >>> z = ivy.shape(x, as_array = True)
    >>> print(y)
    (2, 3)

    >>> print(z)
    ivy.array([2, 3])

    """
    return current_backend(x).shape(x, as_array=as_array)


@handle_exceptions
def set_shape_array_mode(mode: bool) -> None:
    """Set the mode of returning shape as ivy.Array to the given mode instance

    Parameter
    ---------
    mode
        boolean whether to return shape as ivy.Array

    Examples
    --------
    >>> ivy.set_shape_array_mode(False)
    >>> ivy.shape_array_mode()
    False

    >>> ivy.set_shape_array_mode(True)
    >>> ivy.shape_array_mode()
    True
    """
    global shape_array_mode_stack
    ivy.assertions.check_isinstance(mode, bool)
    shape_array_mode_stack.append(mode)


@handle_exceptions
def unset_shape_array_mode() -> None:
    """Reset the mode of returning shape as ivy.Array to the previous state

    Examples
    --------
    >>> ivy.set_shape_array_mode(True)
    >>> ivy.shape_array_mode()
    True

    >>> ivy.unset_shape_array_mode()
    >>> ivy.shape_array_mode()
    False
    """
    global shape_array_mode_stack
    if shape_array_mode_stack:
        shape_array_mode_stack.pop(-1)


@handle_exceptions
def shape_array_mode() -> bool:
    """Get the current state of shape_array_mode

    Examples
    --------
    >>> ivy.shape_array_mode()
    False

    >>> ivy.set_shape_array_mode(True)
    >>> ivy.shape_array_mode()
    True
    """
    global shape_array_mode_stack
    if not shape_array_mode_stack:
        return False
    return shape_array_mode_stack[-1]


@to_native_arrays_and_back
@handle_nestable
def get_num_dims(
    x: Union[ivy.Array, ivy.NativeArray], /, *, as_array: bool = False
) -> int:
    """Returns the number of dimensions of the array x.

    Parameters
    ----------
    x
        Input array to infer the number of dimensions for.
    as_array
        Whether to return the shape as a array, default False.

    Returns
    -------
    ret
        Shape of the array

    """
    return current_backend(x).get_num_dims(x, as_array=as_array)


@handle_exceptions
def arg_info(fn: Callable, *, name: str = None, idx: int = None):
    """
    Return the index and `inspect.Parameter` representation of the specified argument.
    In the form of a dict with keys "idx" and "param".

    Parameters
    ----------
    fn
        The function to retrieve the argument information for
    name
        The name of the argument
    idx
        the index of the argument in the inputs

    Returns
    -------
    ret
        a `dict` containing the idx, and the `inspect.Parameter` for the argument,
        which itself contains the parameter name, type, and other helpful information.
    """
    ivy.assertions.check_all_or_any_fn(
        name,
        idx,
        fn=ivy.exists,
        type="any",
        limit=[1],
        message="exactly one of the keyword arguments name or idx must be provided",
    )
    params = inspect.signature(fn).parameters
    if ivy.exists(name):
        return {"idx": list(params).index(name), "param": params[name]}
    return {"idx": idx, "param": list(params.values())[idx]}


def _valid_attrib_combinations(fn, backend, dnd_dict, first_attr_name, other_attr_name):
    attr_list = ()
    if hasattr(fn, other_attr_name):
        attr_list = getattr(fn, other_attr_name)
        if isinstance(attr_list, dict):
            attr_list = attr_list.get(backend, ())
    ivy.assertions.check_false(
        dnd_dict and attr_list,
        f"Cannot specify both {first_attr_name} and {other_attr_name} "
        "cannot both be defined for the same function",
    )


def _is_valid_device_and_dtypes_attributes(fn: Callable) -> bool:
    fn_unsupported_dnd = {}
    fn_supported_dnd = {}
    backend = ivy.current_backend_str()
    if hasattr(fn, "unsupported_device_and_dtype"):
        fn_unsupported_dnd = fn.unsupported_device_and_dtype
        # if it's a nested dict, unwrap for the current backend
        if isinstance(list(fn_unsupported_dnd.values())[0], dict):
            fn_unsupported_dnd = fn_unsupported_dnd.get(backend, {})
    if hasattr(fn, "supported_device_and_dtype"):
        fn_supported_dnd = fn.supported_device_and_dtype
        # if it's a nested dict, unwrap for the current backend
        if isinstance(list(fn_supported_dnd.values())[0], dict):
            fn_supported_dnd = fn_supported_dnd.get(backend, {})

    ivy.assertions.check_false(
        fn_unsupported_dnd and fn_supported_dnd,
        "unsupported_device_and_dtype and supported_device_and_dtype \
        cannot both be defined for the same function",
    )

    us = "unsupported_device_and_dtype"
    _valid_attrib_combinations(fn, backend, fn_unsupported_dnd, us, "supported_devices")
    _valid_attrib_combinations(fn, backend, fn_unsupported_dnd, us, "supported_dtypes")

    ss = "supported_device_and_dtype"
    _valid_attrib_combinations(fn, backend, fn_supported_dnd, ss, "unsupported_device")
    _valid_attrib_combinations(fn, backend, fn_supported_dnd, ss, "unsupported_dtypes")

    return True


def _all_dnd_combinations():
    # TODO: not hard code this

    VALID_DEVICES = ("cpu",)
    INVALID_DEVICES = ("gpu", "tpu")
    ALL_DEVICES = VALID_DEVICES + INVALID_DEVICES

    all_comb = {}
    for device in ALL_DEVICES:
        all_comb[device] = ivy.all_dtypes
    return all_comb


def _dnd_dict_intersection(a, b):
    res = {}
    for device in a:
        if device in b:
            intersection = set.intersection(set(a[device]), set(b[device]))
            if intersection:
                res[device] = tuple(intersection)
    return res


def _dnd_dict_difference(a, b):
    res = a
    for device in list(a):
        if device in b:
            difference = set.difference(set(a[device]), set(b[device]))
            if difference:
                res[device] = tuple(difference)
            else:
                del res[device]
    return res


def _dnd_dict_union(a, b):
    res = {}
    for device in set(list(a) + list(b)):
        u1 = set(a.get(device, ()))
        u2 = set(b.get(device, ()))
        res[device] = tuple(set.union(u1, u2))

    return res


def _get_devices_and_dtypes(fn, complement=True):
    supported_devices = ivy.function_supported_devices(fn)
    supported_dtypes = ivy.function_supported_dtypes(fn)

    supported = {}
    # Generate a base supported set from other attributes
    for device in supported_devices:
        supported[device] = supported_dtypes

    if "backend" not in fn.__module__ and "frontend" not in fn.__module__:
        if complement:
            all_comb = _all_dnd_combinations()
            supported = _dnd_dict_difference(all_comb, supported)
        return supported

    # Their values are formatted like either
    # 1. fn.supported_device_and_dtype = {"cpu":("float16",)}

    if hasattr(fn, "supported_device_and_dtype"):
        fn_supported_dnd = fn.supported_device_and_dtype

        ivy.assertions.check_isinstance(list(fn_supported_dnd.values())[0], tuple)
        # dict intersection
        supported = _dnd_dict_intersection(supported, fn_supported_dnd)

    if hasattr(fn, "unsupported_device_and_dtype"):
        fn_unsupported_dnd = fn.unsupported_device_and_dtype

        ivy.assertions.check_isinstance(list(fn_unsupported_dnd.values())[0], tuple)
        # dict difference
        supported = _dnd_dict_difference(supported, fn_unsupported_dnd)

    if complement:
        # dict difference
        all_comb = _all_dnd_combinations()
        supported = _dnd_dict_difference(all_comb, supported)
    return supported


@handle_nestable
@handle_exceptions
def function_supported_devices_and_dtypes(fn: Callable, recurse=True) -> Dict:
    """Returns the supported combination of devices and dtypes
     of the current backend's function.

    Parameters
    ----------
    fn
        The function to check for the supported device and dtype attribute
    recurse
        Whether to recurse into used ivy functions. Default is True.

    Returns
    -------
    ret
        The unsupported devices of the function
    """
    ivy.assertions.check_true(
        _is_valid_device_and_dtypes_attributes(fn),
        "supported_device_and_dtypes and unsupported_device_and_dtypes \
         attributes cannot both exist in a particular backend",
    )
    supported_devices_dtype = _get_devices_and_dtypes(fn, complement=False)

    if recurse:
        supported_devices_dtype = ivy.functional.data_type._nested_get(
            fn,
            _all_dnd_combinations(),
            _dnd_dict_intersection,
            function_supported_devices_and_dtypes,
            wrapper=lambda x: x,
        )

    return supported_devices_dtype


@handle_nestable
@handle_exceptions
def function_unsupported_devices_and_dtypes(fn: Callable, recurse=True) -> Dict:
    """Returns the unsupported combination of devices and dtypes
     of the current backend's function.

    Parameters
    ----------
    fn
        The function to check for the unsupported device and dtype attribute
    recurse
        Whether to recurse into used ivy functions. Default is True.

    Returns
    -------
    ret
        The unsupported combination of devices and dtypes of the function
    """
    ivy.assertions.check_true(
        _is_valid_device_and_dtypes_attributes(fn),
        "supported_device_and_dtypes and unsupported_device_and_dtypes \
         attributes cannot both exist in a particular backend",
    )
    unsupported_devices_dtype = _get_devices_and_dtypes(fn, complement=True)

    if recurse:
        unsupported_devices_dtype = ivy.functional.data_type._nested_get(
            fn,
            {},
            _dnd_dict_union,
            function_unsupported_devices_and_dtypes,
            wrapper=lambda x: x,
        )

    return unsupported_devices_dtype


@handle_exceptions
def vmap(
    func: Callable,
    in_axes: Union[int, Sequence[int], Sequence[None]] = 0,
    out_axes: Optional[int] = 0,
) -> Callable:
    """Vectorizing map. Creates a function which maps func over argument axes.

    Parameters
    ----------
    func
        Function to be mapped over additional axes.
    in_axes
       An integer, None, or (nested) standard Python container
       (tuple/list) thereof specifying which input array
       axes to map over.If each positional argument to fun
       is an array, then in_axes can be an integer, a None,
       or a tuple of integers and Nones with length equal
       to the number of positional arguments to fun. An
       integer or None indicates which array axis to map
       over for all arguments (with None indicating not to map any axis),
       and a tuple indicates which axis to map for each
       corresponding positional argument. Axis integers must
       be in the range [-ndim, ndim) for each array,
       where ndim is the number of dimensions (axes) of the
       corresponding input array.
    out_axes
        An integer indicating where the mapped axis should appear in the output.

    Returns
    -------
    ret
        Batched/vectorized version of func with arguments
        that correspond to those of func, but with extra
        array axes at positions indicated by in_axes,
        and a return value that corresponds
        to that of fun, but with extra array axes
        at positions indicated by out_axes.
    This docstring is a summarised version of the `docstring
    <https://jax.readthedocs.io/en/latest/_autosummary/jax.vmap.html#jax-vmap>`_ for #
    noqa vmap from JAX documentation.

    Examples
    --------
    With :code:`ivy.matmul` func and :code:`ivy.Array` input:
    >>> x = ivy.array(ivy.arange(60).reshape((3, 5, 4)))
    >>> y = ivy.array(ivy.arange(40).reshape((5, 4, 2)))
    >>> z = ivy.vmap(ivy.matmul, (1, 0), 1)(x, y)
    >>> print(z.shape)
    (3, 5, 2)
    """
    # TODO: optimize in the numpy and tensorflow backends and extend functionality
    return current_backend().vmap(func, in_axes, out_axes)<|MERGE_RESOLUTION|>--- conflicted
+++ resolved
@@ -1299,13 +1299,9 @@
 @handle_exceptions
 def value_is_nan(
     x: Union[ivy.Array, ivy.NativeArray, Number],
-<<<<<<< HEAD
-        include_infs: Optional[bool] = True
-=======
     /,
     *,
     include_infs: Optional[bool] = True,
->>>>>>> 542e79cd
 ) -> bool:
     """Determines whether the single valued array or scalar is of nan type.
 
