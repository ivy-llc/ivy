"""Collection of general Ivy functions."""

# global
import gc
import math
import einops
import inspect
import numpy as np
from numbers import Number
from typing import Callable, Any, Union, List, Tuple, Dict, Iterable, Optional

# local
import ivy
from ivy.functional.ivy.device import dev
from ivy.backend_handler import current_backend as _cur_backend
from ivy.func_wrapper import (
    infer_device,
    inputs_to_native_arrays,
    to_native_arrays_and_back,
    handle_out_argument,
)

FN_CACHE = dict()
INF = float("inf")
TIMEOUT = 15.0
TMP_DIR = "/tmp"


def get_referrers_recursive(
    item, depth=0, max_depth=None, seen_set=None, local_set=None
):
    """Summary.

    Parameters
    ----------
    item

    depth
         (Default value = 0)
    max_depth
         (Default value = None)
    seen_set
         (Default value = None)
    local_set
         (Default value = None)

    """
    seen_set = ivy.default(seen_set, set())
    local_set = ivy.default(local_set, set())
    ret_cont = ivy.Container(
        repr=str(item).replace(" ", ""),
        alphabetical_keys=False,
        keyword_color_dict={"repr": "magenta"},
    )
    referrers = [
        ref
        for ref in gc.get_referrers(item)
        if not (
            isinstance(ref, dict)
            and min([k in ref for k in ["depth", "max_depth", "seen_set", "local_set"]])
        )
    ]
    local_set.add(str(id(referrers)))
    for ref in referrers:
        ref_id = str(id(ref))
        if ref_id in local_set or hasattr(ref, "cell_contents"):
            continue
        seen = ref_id in seen_set
        seen_set.add(ref_id)
        refs_rec = lambda: get_referrers_recursive(
            ref, depth + 1, max_depth, seen_set, local_set
        )
        this_repr = "tracked" if seen else str(ref).replace(" ", "")
        if not seen and (not max_depth or depth < max_depth):
            val = ivy.Container(
                repr=this_repr,
                alphabetical_keys=False,
                keyword_color_dict={"repr": "magenta"},
            )
            refs = refs_rec()
            for k, v in refs.items():
                val[k] = v
        else:
            val = this_repr
        ret_cont[str(ref_id)] = val
    return ret_cont


def is_native_array(x: Any, exclusive: bool = False) -> bool:
    """Determines whether the input x is a Native Array.

    Parameters
    ----------
    x
        The input to check
    exclusive
        Whether to check if the data type is exclusively an array, rather than a
        variable or traced array.

    Returns
    -------
    ret
        Boolean, whether or not x is an array.

    """
    try:
        return _cur_backend(x).is_native_array(x, exclusive)
    except ValueError:
        return False


def is_ivy_array(x: Any, exclusive: bool = False) -> bool:
    """Determines whether the input x is an Ivy Array.

    Parameters
    ----------
    x
        The input to check
    exclusive
        Whether to check if the data type is exclusively an array, rather than a
        variable or traced array.

    Returns
    -------
    ret
        Boolean, whether or not x is an array.

    Examples
    --------
    >>> x = [0., 1., 2.]
    >>> ivy.is_ivy_array(x)
    False

    >>> x = ivy.array([0., 1., 2.])
    >>> ivy.is_ivy_array(x)
    True

    """
    return isinstance(x, ivy.Array) and ivy.is_native_array(x.data, exclusive)


def is_array(x: Any, exclusive: bool = False) -> bool:
    """Determines whether the input x is either an Ivy Array or a Native Array.

    Parameters
    ----------
    x
        The input to check
    exclusive
        Whether to check if the data type is exclusively an array, rather than a
        variable or traced array.

    Returns
    -------
    ret
        Boolean, whether or not x is an array.

    """
    return ivy.is_ivy_array(x, exclusive) or ivy.is_native_array(x, exclusive)


def is_ivy_container(x: Any) -> bool:
    """Determines whether the input x is an Ivy Container.

    Parameters
    ----------
    x
        The input to check

    Returns
    -------
    ret
        Boolean, whether or not x is an ivy container.

    """
    return isinstance(x, ivy.Container)


@to_native_arrays_and_back
@handle_out_argument
def copy_array(
    x: Union[ivy.Array, ivy.NativeArray]
) -> Union[ivy.Array, ivy.NativeArray]:
    """Copy an array.

    Returns
    -------
    ret
        a copy of the input array ``x``.

    Examples
    --------
    >>> x = ivy.array([-1, 0, 1])
    >>> y = ivy.copy_array(x)
    >>> print(y)
    ivy.array([-1, 0, 1])

    """
    return _cur_backend(x).copy_array(x)


@inputs_to_native_arrays
def array_equal(
    x0: Union[ivy.Array, ivy.NativeArray], x1: Union[ivy.Array, ivy.NativeArray]
) -> bool:
    """Determines whether two input arrays are equal across all elements.

    Parameters
    ----------
    x0
        The first input array to compare.
    x1
        The second input array to compare.
    dtype
        array data type

    Returns
    -------
    ret
        Boolean, whether or not the input arrays are equal across all elements.

    Examples
    --------
    >>> x = ivy.array([1,0,1])
    >>> y = ivy.array([1,0,-1])
    >>> z = ivy.array_equal(x,y)
    >>> print(z)
    False

    >>> a = ivy.array([1, 2])
    >>> b = ivy.array([1, 2])
    >>> c = ivy.array_equal(a,b)
    >>> print(c)
    True

    >>> i = ivy.array([1, 2])
    >>> j = ivy.array([1, 2, 3])
    >>> k = ivy.array_equal(i,j)
    >>> print(k)
    False

    """
    return _cur_backend(x0).array_equal(x0, x1)


@inputs_to_native_arrays
def arrays_equal(xs: List[Union[ivy.Array, ivy.NativeArray]]) -> bool:
    """Determines whether input arrays are equal across all elements.

    Parameters
    ----------
    xs
        Sequence of arrays to compare for equality
    dtype
        list data type

    Returns
    -------
    ret
        Boolean, whether or not all of the input arrays are equal across all elements.

    Functional Examples
    -------------------

    With :code:`ivy.Array` input:

    >>> i = ivy.array([1, 2])
    >>> j = ivy.arrays_equal([i])
    >>> print(j)
    True

    >>> x = ivy.array([0, 1, 2])
    >>> y = ivy.array([1, 0, 2])
    >>> z = ivy.array([0, 1, 2])
    >>> w = ivy.arrays_equal([x, y, z])
    >>> print(w)
    False

    >>> a = ivy.array([-1, 0, 1])
    >>> b = ivy.array([-1, 0, 1])
    >>> c = ivy.array([-1, 0, 1])
    >>> d = ivy.arrays_equal([a, b, c])
    >>> print(d)
    True

    >>> x = ivy.array([0.1, 1.1])
    >>> y = ivy.array([0.1, 1.1, 2.1])
    >>> z = ivy.array([0.1, 1.1])
    >>> w = ivy.arrays_equal([x, y, z])
    >>> print(w)
    False


    With :code:`ivy.NativeArray` input:

    >>> m = ivy.native_array([1.1, 0.2, 1.3])
    >>> n = ivy.native_array([1.1, 0.2, 1.4])
    >>> o = ivy.arrays_equal([m, n])
    >>> print(o)
    False

    >>> a = ivy.native_array([1, 2, 3, 0, -1])
    >>> b = ivy.array([1, 2, 3, 0, -1])
    >>> c = ivy.arrays_equal([a,b])
    >>> print(c)
    True

    >>> a = ivy.native_array([1, 2, 3, 0, -1])
    >>> b = ivy.array([1, 2, 3, 0, -2])
    >>> c = ivy.arrays_equal([a,b])
    >>> print(c)
    False


    With :code:`ivy.Container` input:

    >>> r = ivy.Container(a=ivy.array([0., 1., 2.]), b=ivy.array([3., 4., 5.]))
    >>> s = ivy.Container(a=ivy.array([0., 1., 2.]), b=ivy.array([3., 4., 5.]))
    >>> t = ivy.Container(a=ivy.array([0., 1., 2.]), b=ivy.array([6., 7., 8.]))
    >>> print(ivy.arrays_equal([r,s,t]))
    {
        a: true,
        b: false
    }

    >>> x = ivy.Container(a=ivy.array([0, 1, 2]), b=ivy.array([3, 4, 5]))
    >>> y = ivy.array([0,1,2])
    >>> z = ivy.arrays_equal([x,y])
    >>> print(z)
    {
        a: true,
        b: false
    }

    """
    x0 = xs[0]
    for x in xs[1:]:
        if not array_equal(x0, x):
            return False
    return True


@to_native_arrays_and_back
def all_equal(
    *xs: Iterable[Any], equality_matrix: bool = False
) -> Union[bool, Union[ivy.Array, ivy.NativeArray]]:
    """Determines whether the inputs are all equal.

    Parameters
    ----------
    xs
        inputs to compare.
    equality_matrix
        Whether to return a matrix of equalities comparing each input with every other.
        Default is False.

    Returns
    -------
    ret
        Boolean, whether or not the inputs are equal, or matrix array of booleans if
        equality_matrix=True is set.

    """
    equality_fn = ivy.array_equal if ivy.is_native_array(xs[0]) else lambda a, b: a == b
    if equality_matrix:
        num_arrays = len(xs)
        mat = [[None for _ in range(num_arrays)] for _ in range(num_arrays)]
        for i, xa in enumerate(xs):
            for j_, xb in enumerate(xs[i:]):
                j = j_ + i
                res = equality_fn(xa, xb)
                if ivy.is_native_array(res):
                    # noinspection PyTypeChecker
                    res = ivy.to_scalar(res)
                # noinspection PyTypeChecker
                mat[i][j] = res
                # noinspection PyTypeChecker
                mat[j][i] = res
        return ivy.array(mat)
    x0 = xs[0]
    for x in xs[1:]:
        if not equality_fn(x0, x):
            return False
    return True


@inputs_to_native_arrays
def to_numpy(x: Union[ivy.Array, ivy.NativeArray]) -> np.ndarray:
    """Converts an array into a numpy array.

    Parameters
    ----------
    x
        input array

    Returns
    -------
    ret
        a numpy array copying all the element of the array ``x``.

    Examples
    --------
    With :code:`ivy.Array` input:

    >>> x = ivy.array([-1, 0, 1])
    >>> y = ivy.to_numpy(x)
    >>> print(y)
    np.ndarray([-1 0 1])

    >>> print(type(y))
    <class 'numpy.ndarray'>

    >>> x = ivy.array([[-1, 0, 1],[-1, 0, 1], [1,0,-1]])
    >>> y = ivy.to_numpy(x)
    >>> print(y)
    np.ndarray([[-1 0 1] \
    [-1 0 1] \
    [1 0 -1]])

    >>> print(type(y))
    <class 'numpy.ndarray'>

    >>> x = ivy.array([[[-1, 0, 1], [1, 0, -1]], [[1, -1, 0], [1, 0, -1]]])
    >>> y = ivy.to_numpy(x)
    >>> print(y)
    np.ndarray([[[-1 0 1] \
    [1 0 -1]] \
    [[1 -1 0] \
    [1 0 -1]]])

    >>> print(type(y))
    <class 'numpy.ndarray'>

    With :code:`ivy.NativeArray` input:

    >>> x = ivy.native_array([-1, 0, 1])
    >>> y = ivy.to_numpy(x)
    >>> print(y)
    np.ndarray([-1 0 1])

    >>> print(type(y))
    <class 'numpy.ndarray'>

    >>> x = ivy.native_array([[-1, 0, 1],[-1, 0, 1], [1,0,-1]])
    >>> y = ivy.to_numpy(x)
    >>> print(y)
    np.ndarray([[-1 0 1] \
    [-1 0 1] \
    [1 0 -1]])

    >>> print(type(y))
    <class 'numpy.ndarray'>

    >>> x = ivy.native_array([[[-1, 0, 1], [1, 0, -1]], [[1, -1, 0], [1, 0, -1]]])
    >>> y = ivy.to_numpy(x)
    >>> print(y)
    np.ndarray([[[-1 0 1] \
    [1 0 -1]] \
    [[1 -1 0] \
    [1 0 -1]]])

    >>> print(type(y))
    <class 'numpy.ndarray'>

    With a mix of :code:`ivy.Container` and :code:`ivy.NativeArray` input:

    >>> x = ivy.Container(ivy.native_array([-1, 0, 1]))
    >>> y = ivy.to_numpy(x)
    >>> print(y)
    {
        np.ndarray([-1 0 1])
    }

    >>> x = ivy.Container(ivy.native_array([[-1, 0, 1],[-1, 0, 1], [1,0,-1]]))
    >>> y = ivy.to_numpy(x)
    >>> print(y)
    {
        np.ndarray([[-1 0 1] \
        [-1 0 1] \
        [1 0 -1]])
    }

    >>> x = ivy.Container(ivy.native_array([[[-1, 0, 1], [1, 0, -1]],
    ...                                     [[1, -1, 0], [1, 0, -1]]]))
    >>> y = ivy.to_numpy(x)
    >>> print(y)
    {
        np.ndarray([[[-1 0 1] \
        [1 0 -1]] \
        [[1 -1 0] \
        [1 0 -1]]])
    }

    With a mix of :code:`ivy.Container` and :code:`ivy.Array` input:

    >>> x = ivy.Container(ivy.array([-1, 0, 1]))
    >>> y = ivy.to_numpy(x)
    >>> print(y)
    {
        np.ndarray([-1 0 1])
    }

    >>> x = ivy.Container(ivy.array([[-1, 0, 1],[-1, 0, 1], [1,0,-1]]))
    >>> y = ivy.to_numpy(x)
    >>> print(y)
    {
        np.ndarray([[-1 0 1] \
        [-1 0 1] \
        [1 0 -1]])
    }

    >>> x = ivy.Container(ivy.array([[[-1, 0, 1], [1, 0, -1]],
    ...                              [[1, -1, 0], [1, 0, -1]]]))
    >>> y = ivy.to_numpy(x)
    >>> print(y)
    {
        np.ndarray([[[-1 0 1] \
        [1 0 -1]] \
        [[1 -1 0] \
        [1 0 -1]]])
    }

    """
    return _cur_backend(x).to_numpy(x)


@inputs_to_native_arrays
def to_scalar(x: Union[ivy.Array, ivy.NativeArray]) -> Number:
    """Converts an array with a single element into a scalar.

    Parameters
    ----------
    x
        Input array with a single element.

    Returns
    -------
    ret
        a scalar copying the element of the array ``x``.

    Examples
    --------
    >>> x = ivy.array([-1])
    >>> y = ivy.to_scalar(x)
    >>> print(y)
    -1


    >>> print(ivy.is_int_dtype(y))
    True

    """
    return _cur_backend(x).to_scalar(x)


@inputs_to_native_arrays
def to_list(x: Union[ivy.Array, ivy.NativeArray]) -> List:
    """Creates a (possibly nested) list from input array.

    Parameters
    ----------
    x
        Input array.

    Returns
    -------
    ret
        A list representation of the input array ``x``.

    Examples
    --------
    >>> x = ivy.array([-1, 0, 1])
    >>> y = ivy.to_list(x)
    >>> print(y)
    [-1, 0, 1]

    >>> print(isinstance(y, list))
    True

    """
    return _cur_backend(x).to_list(x)


@to_native_arrays_and_back
def clip_vector_norm(
    x: Union[ivy.Array, ivy.NativeArray],
    max_norm: float,
    p: float = 2.0,
    *,
    out: Optional[ivy.Array] = None,
) -> Union[ivy.Array, ivy.NativeArray]:
    """Clips (limits) the vector p-norm of an array.

    Parameters
    ----------
    x
        array, input array containing elements to clip.
    max_norm
        float, the maximum value of the array norm.
    p
        optional float, the p-value for computing the p-norm. Default is 2.
    out
        optional output array, for writing the result to. It must have a shape that the
        inputs broadcast to.

    Returns
    -------
    ret
        An array with the vector norm downscaled to the max norm if needed.

    """
    norm = ivy.vector_norm(x, keepdims=True, ord=p)
    ratio = ivy.stable_divide(max_norm, norm)
    if ratio < 1:
        ret = ratio * x
    else:
        ret = ivy.copy_array(x)._data
    if ivy.exists(out):
        return ivy.inplace_update(out, ret)
    return ret


@to_native_arrays_and_back
def clip_matrix_norm(
    x: Union[ivy.Array, ivy.NativeArray],
    max_norm: float,
    p: float = 2.0,
    out: Optional[ivy.Array] = None,
) -> Union[ivy.Array, ivy.NativeArray]:
    """Clips (limits) the matrix norm of an array.

    Parameters
    ----------
    x
        Input array containing elements to clip.
    max_norm
        The maximum value of the array norm.
    p
        The p-value for computing the p-norm. Default is 2.

    Returns
    -------
    ret
        An array with the matrix norm downscaled to the max norm if needed.

    """
    norms = ivy.matrix_norm(x, p, keepdims=True)
    ratios = ivy.maximum(ivy.stable_divide(max_norm, norms), 1.0)
    return ivy.multiply(ratios, x, out=out)


@to_native_arrays_and_back
@handle_out_argument
def floormod(
    x: Union[ivy.Array, ivy.NativeArray],
    y: Union[ivy.Array, ivy.NativeArray],
    *,
    out: Optional[Union[ivy.Array, ivy.NativeArray]] = None,
) -> Union[ivy.Array, ivy.NativeArray]:
    """Returns element-wise remainder of division.

    Parameters
    ----------
    x
        array, input to floormod
    y
        array, denominator input for floormod.
    out
        optional output array, for writing the result to. It must have a shape that the
        inputs broadcast to.

    Returns
    -------
    ret
        An array of the same shape and type as x, with the elements floor modded.

    """
    return _cur_backend(x).floormod(x, y, out=out)


@to_native_arrays_and_back
def unstack(
    x: Union[ivy.Array, ivy.NativeArray], axis: int, keepdims: bool = False
) -> Union[ivy.Array, ivy.NativeArray]:
    """Unpacks the given dimension of a rank-R array into rank-(R-1) arrays.

    Parameters
    ----------
    x
        Input array to unstack.
    axis
        Axis for which to unpack the array.
    keepdims
        Whether to keep dimension 1 in the unstack dimensions. Default is False.

    Returns
    -------
    ret
        List of arrays, unpacked along specified dimensions.

    """
    return _cur_backend(x).unstack(x, axis, keepdims)


@to_native_arrays_and_back
def fourier_encode(
    x: Union[ivy.Array, ivy.NativeArray],
    max_freq: Union[float, Union[ivy.Array, ivy.NativeArray]],
    num_bands: int = 4,
    linear: bool = False,
    concat: bool = True,
    flatten: bool = False,
) -> Union[ivy.Array, ivy.NativeArray, Tuple]:
    """Pads an array with fourier encodings.

    Parameters
    ----------
    x
        Input array to encode.
    max_freq
        The maximum frequency of the encoding.
    num_bands
        The number of frequency bands for the encoding. Default is 4.
    linear
        Whether to space the frequency bands linearly as opposed to geometrically.
        Default is False.
    concat
        Whether to concatenate the position, sin and cos values, or return seperately.
        Default is True.
    flatten
        Whether to flatten the position dimension into the batch dimension. Default is
        False.

    Returns
    -------
    ret
        New array with the final dimension expanded, and the encodings stored in this
        channel.

    """
    x_in = x
    dim = x.shape[-1]
    x = ivy.expand_dims(x, -1)
    orig_x = x
    if linear:
        scales = ivy.linspace(1.0, max_freq / 2, num_bands, device=dev(x))
    else:
        if ivy.backend == "torch" and isinstance(max_freq, float):
            scales = ivy.logspace(
                0.0,
                ivy.log(ivy.array(max_freq / 2)) / math.log(10),
                num_bands,
                base=10,
                device=dev(x),
            )
        else:
            scales = ivy.logspace(
                0.0,
                ivy.log(max_freq / 2) / math.log(10),
                num_bands,
                base=10,
                device=dev(x),
            )
    scales = ivy.astype(scales, ivy.dtype(x))
    scales = scales[(*((None,) * (len(x.shape) - len(scales.shape))), Ellipsis)]
    x = x * scales * math.pi
    sin_x = ivy.sin(x)
    cos_x = ivy.cos(x)
    if flatten:
        orig_x = x_in
        sin_x = ivy.reshape(sin_x, [-1, num_bands * dim])
        cos_x = ivy.reshape(cos_x, [-1, num_bands * dim])
    if concat:
        return ivy.concat([orig_x, sin_x, cos_x], -1)
    return sin_x, cos_x


@inputs_to_native_arrays
def value_is_nan(
    x: Union[ivy.Array, ivy.NativeArray, Number], include_infs: bool = True
) -> bool:
    """Determine whether the single valued array or scalar is of nan type.

    Parameters
    ----------
    x
        The input to check Input array.
    include_infs
        Whether to include infs and -infs in the check. Default is True.

    Returns
    -------
    ret
        Boolean as to whether the input value is a nan or not.

    """
    x_scalar = ivy.to_scalar(x) if ivy.is_native_array(x) else x
    if not x_scalar == x_scalar:
        return True
    if include_infs and x_scalar == INF or x_scalar == -INF:
        return True
    return False


@inputs_to_native_arrays
def has_nans(x: Union[ivy.Array, ivy.NativeArray], include_infs: bool = True) -> bool:
    """Determine whether the array contains any nans, as well as infs or -infs if
    specified.

    Parameters
    ----------
    x
        Input array.
    include_infs
        Whether to include infs and -infs in the check. Default is True.

    Returns
    -------
    ret
        Boolean as to whether the array contains nans.

    """
    return value_is_nan(ivy.sum(x), include_infs)


def exists(x: Any) -> bool:
    """Simple check as to whether the input is None or not.

    Parameters
    ----------
    x
        Input to check.

    Returns
    -------
    ret
        True if x is not None, else False.

    """
    return x is not None


def default(
    x: Any,
    default_val: Any,
    catch_exceptions: bool = False,
    rev: bool = False,
    with_callable: bool = False,
) -> Any:
    """Returns x provided it exists (is not None), else returns default value.

    Parameters
    ----------
    x
        Input which may or may not exist (be None).
    default_val
        The default value.
    catch_exceptions
        Whether to catch exceptions from callable x. Default is False.
    rev
        Whether to reverse the input x and default_val. Default is False.
    with_callable
        Whether either of the arguments might be callable functions. Default is False.

    Returns
    -------
    ret
        x if x exists (is not None), else default.

    """
    with_callable = catch_exceptions or with_callable
    if rev:
        tmp = x
        x = default_val
        default_val = tmp
    if with_callable:
        x_callable = callable(x)
        default_callable = callable(default_val)
    else:
        x_callable = False
        default_callable = False
    if catch_exceptions:
        # noinspection PyBroadException
        try:
            x = x() if x_callable else x
        except Exception:
            return default_val() if default_callable else default_val
    else:
        x = x() if x_callable else x
    return x if exists(x) else default_val() if default_callable else default_val


def shape_to_tuple(shape: Union[int, Tuple[int], List[int]]):
    """Returns a tuple representation of the input shape.

    Parameters
    ----------
    shape
        The shape input to convert to tuple representation.

    Returns
    -------
        The shape in tuple representation

    """
    if isinstance(shape, int):
        return (shape,)
    else:
        return tuple(shape)


def try_else_none(fn):
    """Try and return the function, otherwise return None if an exception was raised
    during function execution.

    Parameters
    ----------
    fn
        Function to try and call and return.

    """
    return default(fn, None, True)


def arg_names(receiver):
    """Get the expected keyword arguments for a function or class constructor.

    Parameters
    ----------
    receiver

    """
    return list(inspect.signature(receiver).parameters.keys())


def match_kwargs(kwargs, *receivers, allow_duplicates=False):
    """Match keyword arguments to either class or function receivers.

    Parameters
    ----------
    kwargs
        Keyword arguments to match.
    receivers
        Functions and/or classes to match the keyword arguments to.
    allow_duplicates
        Whether to allow one keyword argument to be used for multiple receivers.
        Default is False.

    Returns
    -------
    ret
        Sequence of keyword arguments split as best as possible.

    """
    split_kwargs = list()
    for receiver in receivers:
        expected_kwargs = arg_names(receiver)
        found_kwargs = {k: v for k, v in kwargs.items() if k in expected_kwargs}
        if not allow_duplicates:
            for k in found_kwargs.keys():
                del kwargs[k]
        split_kwargs.append(found_kwargs)
    if len(split_kwargs) == 1:
        return split_kwargs[0]
    return split_kwargs


def cache_fn(func: Callable) -> Callable:
    """Wrap a function, such that when cache=True is passed as an argument, a previously
    cached output is returned.

    Parameters
    ----------
    func
        The function to wrap, whose output should be cached for later.

    Returns
    -------
    ret
        The newly cache wrapped function.

    """
    global FN_CACHE
    if func not in FN_CACHE:
        FN_CACHE[func] = dict()

    def cached_fn(*args, **kwargs):
        """Summary.

        Parameters
        ----------
        *args

        **kwargs

        """
        key = "".join(
            [str(i) + ", " for i in args]
            + [" kw, "]
            + [str(i) + ", " for i in sorted(kwargs.items())]
        )
        cache = FN_CACHE[func]
        if key in cache:
            return cache[key]
        ret = func(*args, **kwargs)
        cache[key] = ret
        return ret

    return cached_fn


def current_backend_str() -> Union[str, None]:
    """Summary.

    Returns
    -------
    ret
        The framework string.

    """
    fw = _cur_backend()
    if fw is None:
        return None
    return fw.current_backend_str()


@to_native_arrays_and_back
def einops_rearrange(
    x: Union[ivy.Array, ivy.NativeArray],
    pattern: str,
    out: Optional[ivy.Array] = None,
    **axes_lengths: Dict[str, int],
) -> ivy.Array:
    """Perform einops rearrange operation on input array x.

    Parameters
    ----------
    x
        Input array to be re-arranged.
    pattern
        Rearrangement pattern.
    axes_lengths
        Any additional specifications for dimensions.

    Returns
    -------
    ret
        New array with einops.rearrange having been applied.

    """
    ret = einops.rearrange(x, pattern, **axes_lengths)
    if ivy.exists(out):
        return ivy.inplace_update(out, ret)
    return ret


@to_native_arrays_and_back
def einops_reduce(
    x: Union[ivy.Array, ivy.NativeArray],
    pattern: str,
    reduction: Union[str, Callable],
    out: Optional[ivy.Array] = None,
    **axes_lengths: Dict[str, int],
) -> ivy.Array:
    """Perform einops reduce operation on input array x.

    Parameters
    ----------
    x
        Input array to be reduced.
    pattern
        Reduction pattern.
    reduction
        One of available reductions ('min', 'max', 'sum', 'mean', 'prod'), or callable.
    axes_lengths
        Any additional specifications for dimensions.

    Returns
    -------
    ret
        New array with einops.reduce having been applied.

    """
    ret = einops.reduce(x, pattern, reduction, **axes_lengths)
    if ivy.exists(out):
        return ivy.inplace_update(out, ret)
    return ret


@to_native_arrays_and_back
def einops_repeat(
    x: Union[ivy.Array, ivy.NativeArray],
    pattern: str,
    out: Optional[ivy.Array] = None,
    **axes_lengths: Dict[str, int],
) -> Union[ivy.Array, ivy.NativeArray]:
    """Perform einops repeat operation on input array x.

    Parameters
    ----------
    x
        Input array to be repeated.
    pattern
        Rearrangement pattern.
    axes_lengths
        Any additional specifications for dimensions.

    Returns
    -------
    ret
        New array with einops.repeat having been applied.

    """
    ret = einops.repeat(x, pattern, **axes_lengths)
    if ivy.exists(out):
        return ivy.inplace_update(out, ret)
    return ret


def get_min_denominator() -> float:
    """Get the global minimum denominator used by ivy for numerically stable division.

    Returns
    -------
    ret
        A float number of the global minimum denominator.

    Examples
    --------
    >>> x = ivy.get_min_denominator()
    >>> print(x)
    1e-12

    """
    return ivy._MIN_DENOMINATOR


def set_min_denominator(val: float) -> None:
    """Set the global minimum denominator used by ivy for numerically stable division.

    Parameters
    ----------
    val
        The new value to set the minimum denominator to.

    """
    ivy._MIN_DENOMINATOR = val


def get_min_base() -> float:
    """Get the global minimum base used by ivy for numerically stable power raising."""
    # noinspection PyProtectedMember
    return ivy._MIN_BASE


def set_min_base(val: float) -> None:
    """Set the global minimum base used by ivy for numerically stable power raising.

    Parameters
    ----------
    val
        The new value to set the minimum base to.

    """
    ivy._MIN_BASE = val


def stable_divide(
    numerator: Any, denominator: Any, min_denominator: float = None
) -> Any:
    """Divide the numerator by the denominator, with min denominator added to the
    denominator for numerical stability.

    Parameters
    ----------
    numerator
        The numerator of the division.
    denominator
        The denominator of the division.
    min_denominator
        The minimum denominator to use, use global ivy._MIN_DENOMINATOR by default.

    Returns
    -------
    ret
        The new item following the numerically stable division.

    """
    # noinspection PyProtectedMember
    return numerator / (denominator + default(min_denominator, ivy._MIN_DENOMINATOR))


def stable_pow(base: Any, exponent: Any, min_base: float = None) -> Any:
    """Raise the base by the power, with MIN_BASE added to the base when exponent > 1
    for numerical stability.

    Parameters
    ----------
    base
        The numerator of the division.
    exponent
        The denominator of the division.
    min_base
        The minimum base to use, use global ivy._MIN_BASE by default.

    Returns
    -------
    ret
        The new item following the numerically stable division.

    """
    # noinspection PyProtectedMember
    return (base + default(min_base, ivy._MIN_BASE)) ** exponent


def get_all_arrays_in_memory():
    """Gets all arrays which are currently alive."""
    all_arrays = list()
    for obj in gc.get_objects():
        # noinspection PyBroadException
        try:
            if ivy.is_native_array(obj):
                all_arrays.append(obj)
        except Exception:
            pass
    return all_arrays


def num_arrays_in_memory():
    """Returns the number of arrays which are currently alive."""
    return len(get_all_arrays_in_memory())


def print_all_arrays_in_memory():
    """Prints all arrays which are currently alive."""
    for arr in get_all_arrays_in_memory():
        print(type(arr), arr.shape)


def set_queue_timeout(timeout):
    """Set the global queue timeout values (in seconds). Default value without this
    function being called is 10 seconds.

    Parameters
    ----------
    timeout
        The timeout to set in seconds.

    """
    global TIMEOUT
    TIMEOUT = timeout


def queue_timeout():
    """Get the global queue timeout values (in seconds).

    Default value without this function being called is 10 seconds.

    """
    global TIMEOUT
    return TIMEOUT


def tmp_dir():
    """"""
    return TMP_DIR


def set_tmp_dir(tmp_dr):
    """Set the directory for saving temporary files.

    Parameters
    ----------
    tmp_dr

    """
    global TMP_DIR
    TMP_DIR = tmp_dr


def container_types():
    """Summary.

    Returns
    -------
    ret
        a key-value structure, and exposes public methods .keys(), .values() and
        items().

    """
    # noinspection PyBroadException
    try:
        return _cur_backend().container_types()
    except ValueError:
        return []


def inplace_arrays_supported(f=None):
    """Determine whether inplace arrays are supported for the current backend framework.

    Parameters
    ----------
    f
         (Default value = None)

    Returns
    -------
    ret
        Boolean, whether or not inplace arrays are supported.

    """
    return _cur_backend().inplace_arrays_supported()


def inplace_variables_supported(f=None):
    """Determine whether inplace variables are supported for the current backend
    framework.

    Parameters
    ----------
    f
         (Default value = None)

    Returns
    -------
    ret
        Boolean, whether or not inplace variables are supported.

    """
    return _cur_backend().inplace_variables_supported()


@inputs_to_native_arrays
def supports_inplace(x):
    """Determine whether inplace operations are supported for the data type of x.

    Parameters
    ----------
    x
        Input variable or array to check for inplace support for.

    Returns
    -------
    ret
        Boolean, whether or not inplace operations are supported for x.

    """
    if ivy.is_variable(x):
        return ivy.inplace_variables_supported()
    elif ivy.is_native_array(x):
        return ivy.inplace_arrays_supported()
    raise Exception("Input x must be either a variable or an array.")


@inputs_to_native_arrays
def assert_supports_inplace(x):
    """Asserts that inplace operations are supported for x, else raises exception.

    Parameters
    ----------
    x
        Input variable or array to check for inplace support for.

    Returns
    -------
    ret
        True if support, raises exception otherwise

    """
    if not ivy.supports_inplace(x):
        raise Exception(
            "Inplace operations are not supported {} types with {} backend".format(
                type(x), ivy.current_backend_str()
            )
        )
    return True


def inplace_update(
    x: Union[ivy.Array, ivy.NativeArray],
    val: Union[ivy.Array, ivy.NativeArray],
    ensure_in_backend: bool = False,
) -> ivy.Array:
    """Perform in-place update for the input array. This will always be performed on
    ivy.Array instances pass in the input, and will also be performed on the native
    array classes in the backend when the backend supports this. If the backend does
    not natively support inplace updates, and x is an ivy.NativeArray instance,
    then an exception will be thrown.

    Parameters
    ----------
    x
        The variable to update.
    val
        The array to update the variable with.
    ensure_in_backend
        Whether or not to ensure that the `ivy.NativeArray` is also inplace updated.
        In cases where it should be, backends which do not natively support inplace
        updates will raise an exception.

    Returns
    -------
    ret
        The array following the in-place update.

    """
    return _cur_backend(x).inplace_update(x, val, ensure_in_backend)


def inplace_decrement(x, val):
    """Perform in-place decrement for the input array.

    Parameters
    ----------
    x
        The array to decrement.
    val
        The array to decrement the variable with.

    Returns
    -------
    ret
        The array following the in-place decrement.

    """
    return _cur_backend(x).inplace_decrement(x, val)


def inplace_increment(x, val):
    """Perform in-place increment for the input array.

    Parameters
    ----------
    x
        The array to increment.
    val
        The array to increment the variable with.

    Returns
    -------
    ret
        The array following the in-place increment.

    """
    return _cur_backend(x).inplace_increment(x, val)


@to_native_arrays_and_back
@handle_out_argument
def cumsum(
    x: Union[ivy.Array, ivy.NativeArray],
    axis: int = 0,
    *,
    out: Optional[Union[ivy.Array, ivy.NativeArray]] = None,
) -> Union[ivy.Array, ivy.NativeArray]:
    """Returns the cumulative sum of the elements along a given axis.

    Parameters
    ----------
    x
        Input array.
    axis
        int, Axis along which the cumulative sum is computed. By default 0.
    out
        optional output array, for writing the result to.

    Returns
    -------
    ret
        Input array with cumulatively summed elements along axis

    """
    return _cur_backend(x).cumsum(x, axis, out=out)


@to_native_arrays_and_back
@handle_out_argument
def cumprod(
    x: Union[ivy.Array, ivy.NativeArray],
    axis: int = 0,
    exclusive: Optional[bool] = False,
    *,
    out: Optional[Union[ivy.Array, ivy.NativeArray]] = None,
) -> Union[ivy.Array, ivy.NativeArray]:
    """Returns the cumulative product of the elements along a given axis.

    Parameters
    ----------
    x
        Input array.
    axis
        int , axis along which the cumulative product is computed. By default 0.
    exclusive
        optional bool, Whether to perform the cumprod exclusively. Defaults is False.

    Returns
    -------
    ret
        Input array with cumulatively multiplied elements along axis.

    """
    return _cur_backend(x).cumprod(x, axis, exclusive, out=out)


@to_native_arrays_and_back
@handle_out_argument
@infer_device
def scatter_flat(
    indices: Union[ivy.Array, ivy.NativeArray],
    updates: Union[ivy.Array, ivy.NativeArray],
    size: Optional[int] = None,
    tensor: Optional[Union[ivy.Array, ivy.NativeArray]] = None,
    reduction: str = "sum",
<<<<<<< HEAD
=======
    *,
    device: Union[ivy.Device, ivy.NativeDevice] = None,
>>>>>>> cd798591
) -> Union[ivy.Array, ivy.NativeArray]:
    """Scatter flat updates into a new flat array according to flat indices.

    Parameters
    ----------
    indices
        Indices for the new values to occupy.
    updates
        Values for the new array to hold.
    size
        The size of the result.
    tensor
        The tensor in which to scatter the results, default is None, in which case the
        size is used to
        scatter into a zeros array.
    reduction
        The reduction method for the scatter, one of 'sum', 'min', 'max' or 'replace'
    device
        device on which to create the array 'cuda:0', 'cuda:1', 'cpu' etc. Same as
        updates if None.

    Returns
    -------
    ret
        New array of given shape, with the values scattered at the indices.

    """
<<<<<<< HEAD

    return _cur_backend(indices).scatter_flat(indices, updates, size, tensor, reduction)
=======
    return _cur_backend(indices).scatter_flat(
        indices, updates, size, tensor, reduction, device=device
    )
>>>>>>> cd798591


@to_native_arrays_and_back
@handle_out_argument
@infer_device
def scatter_nd(
    indices: Union[ivy.Array, ivy.NativeArray],
    updates: Union[ivy.Array, ivy.NativeArray],
    shape: Optional[Iterable[int]] = None,
    tensor: Optional[Union[ivy.Array, ivy.NativeArray]] = None,
    reduction: str = "sum",
<<<<<<< HEAD
=======
    *,
    device: Union[ivy.Device, ivy.NativeDevice] = None,
>>>>>>> cd798591
) -> Union[ivy.Array, ivy.NativeArray]:
    """Scatter updates into a new array according to indices.

    Parameters
    ----------
    indices
        Indices for the new values to occupy.
    updates
        Values for the new array to hold.
    shape
        The shape of the result. Default is None, in which case tensor argument must be
        provided.
    tensor
        The tensor in which to scatter the results, default is None, in which case the
        shape arg is used to
        scatter into a zeros array.
    reduction
        The reduction method for the scatter, one of 'sum', 'min', 'max' or 'replace'
    device
        device on which to create the array 'cuda:0', 'cuda:1', 'cpu' etc. Same as
        updates if None.

    Returns
    -------
    ret
        New array of given shape, with the values scattered at the indices.

    """
<<<<<<< HEAD

    return _cur_backend(indices).scatter_nd(indices, updates, shape, tensor, reduction)
=======
    return _cur_backend(indices).scatter_nd(
        indices, updates, shape, tensor, reduction, device=device
    )
>>>>>>> cd798591


@to_native_arrays_and_back
@handle_out_argument
@infer_device
def gather(
    params: Union[ivy.Array, ivy.NativeArray],
    indices: Union[ivy.Array, ivy.NativeArray],
    axis: int = -1,
<<<<<<< HEAD
=======
    *,
    device: Union[ivy.Device, ivy.NativeDevice] = None,
>>>>>>> cd798591
    out: Optional[Union[ivy.Array, ivy.NativeArray]] = None,
) -> Union[ivy.Array, ivy.NativeArray]:
    """Gather slices from params at axis according to indices.

    Parameters
    ----------
    params
        array, the array from which to gather values.
    indices
        array, index array.
    axis
        optional int, the axis from which to gather from. Default is -1.
    device
        optional ivy.Device, device on which to create the array 'cuda:0', 'cuda:1',
        'cpu' etc. Same as x if None.
    out
        optional output array, for writing the result to.

    Returns
    -------
    ret
        New array with the values gathered at the specified indices along the specified
        axis.

    Both the description and the type hints above assumes an array input for simplicity,
    but this function is *nestable*, and therefore also accepts :code:`ivy.Container`
    instances in place of any of the arguments.

    Functional Examples
    -------------------
    
    With :code:`ivy.Array` input:

    >>> x = ivy.array([0., 1., 2.])
    >>> y = ivy.array([0, 1])
    >>> print(ivy.gather(x, y))
    ivy.array([0., 1.])

    >>> x = ivy.array([[0., 1., 2.], \
                        [3., 4., 5.]])
    >>> y = ivy.array([[0, 1], \
                        [1, 2]])
    >>> z = ivy.array([[0., 0.], \
                        [0., 0.]])
    >>> ivy.gather(x, y, device='cpu', out=z)
    >>> print(z)
    ivy.array([[0., 1.],
               [4., 5.]])

    >>> x = ivy.array([[[0., 1.], [2., 3.]], \
                        [[4., 5.], [6., 7.]], \
                        [[8., 9.], [10., 11.]]])
    >>> y = ivy.array([[[0, 1]], \
                        [[1, 2]], \
                        [[2, 0]]])
    >>> ivy.gather(x, y, axis=0, out=x)
    >>> print(x)
    ivy.array([[[ 0.,  5.],
                [ 2.,  7.]],
               [[ 4.,  9.],
                [ 6., 11.]],
               [[ 8.,  1.],
                [10.,  3.]]])

    With :code:`ivy.NativeArray` input:

    >>> x = ivy.native_array([0., 1., 2.])
    >>> y = ivy.native_array([0, 1])
    >>> print(ivy.gather(x, y))
    ivy.array([0., 1.])

    With a mix of :code:`ivy.Array` and :code:`ivy.NativeArray` inputs:

    >>> x = ivy.native_array([0., 1., 2.])
    >>> y = ivy.array([0, 1])
    >>> print(ivy.gather(x, y))
    ivy.array([0., 1.])

    With a mix of :code:`ivy.Array` and :code:`ivy.Container` inputs:

    >>> x = ivy.Container(a = ivy.array([0., 1., 2.]), \
                          b = ivy.array([4., 5., 6.]))
    >>> y = ivy.array([0, 1])
    >>> print(ivy.gather(x, y))
    {
        a: ivy.array([0., 1.]),
        b: ivy.array([4., 5.])
    }

    With :code:`ivy.Container` input:

    >>> x = ivy.Container(a = ivy.array([0., 1., 2.]), \
                          b = ivy.array([4., 5., 6.]))
    >>> y = ivy.Container(a = ivy.array([0, 1]), \
                          b = ivy.array([1, 2]))
    >>> print(ivy.gather(x, y))
    {
        a: ivy.array([0., 1.]),
        b: ivy.array([5., 6.])
    }

    Instance Method Examples
    ------------------------

    Using :code:`ivy.Array` instance method:

    >>> x = ivy.array([0., 1., 2.])
    >>> y = ivy.array([0, 1])
    >>> print(x.gather(y))
    ivy.array([0., 1.])

    Using :code:`ivy.Container` instance method:

    >>> x = ivy.Container(a = ivy.array([0., 1., 2.]), \
                          b = ivy.array([4., 5., 6.]))
    >>> y = ivy.Container(a = ivy.array([0, 1]), \
                          b = ivy.array([1, 2]))
    >>> print(x.gather(y))
    {
        a: {
            a: ivy.array([0., 1.]),
            b: ivy.array([1., 2.])
        },
        b: {
            a: ivy.array([4., 5.]),
            b: ivy.array([5., 6.])
        }
    }
    """
<<<<<<< HEAD

    return _cur_backend(params).gather(params, indices, axis, out=out)
=======
    return _cur_backend(params).gather(params, indices, axis, device=device, out=out)
>>>>>>> cd798591


@to_native_arrays_and_back
@handle_out_argument
@infer_device
def gather_nd(
    params: Union[ivy.Array, ivy.NativeArray],
    indices: Union[ivy.Array, ivy.NativeArray],
<<<<<<< HEAD
=======
    *,
    device: Union[ivy.Device, ivy.NativeDevice] = None,
>>>>>>> cd798591
) -> Union[ivy.Array, ivy.NativeArray]:
    """Gather slices from params into a array with shape specified by indices.

    Parameters
    ----------
    params
        The array from which to gather values.
    indices
        Index array.
    device
        device on which to create the array 'cuda:0', 'cuda:1', 'cpu' etc. Same as x if
        None.

    Returns
    -------
    ret
        New array of given shape, with the values gathered at the indices.

    """
<<<<<<< HEAD
    return _cur_backend(params).gather_nd(params, indices)
=======
    return _cur_backend(params).gather_nd(params, indices, device=device)
>>>>>>> cd798591


def multiprocessing(context: str = None):
    """Return backend-specific multiprocessing module.

    Parameters
    ----------
    context
        The context of the multiprocessing, either fork, forkserver or spawn.
        Default is None.

    Returns
    -------
    ret
        Multiprocessing module

    """
    return _cur_backend().multiprocessing(context)


@to_native_arrays_and_back
@handle_out_argument
def indices_where(
    x: Union[ivy.Array, ivy.NativeArray]
) -> Union[ivy.Array, ivy.NativeArray]:
    """Returns indices or true elements in an input boolean array.

    Parameters
    ----------
    x
        Boolean array, for which indices are desired.

    Returns
    -------
    ret
        Indices for where the boolean array is True.

    """
    return _cur_backend(x).indices_where(x)


@to_native_arrays_and_back
@handle_out_argument
@infer_device
def one_hot(
    indices: Union[ivy.Array, ivy.NativeArray],
    depth: int,
    *,
    device: Union[ivy.Device, ivy.NativeDevice] = None,
) -> Union[ivy.Array, ivy.NativeArray]:
    """Returns a one-hot array.

    Parameters
    ----------
    indices
        Indices for where the ones should be scattered *[batch_shape, dim]*
    depth
        Scalar defining the depth of the one-hot dimension.
    device
        device on which to create the array 'cuda:0', 'cuda:1', 'cpu' etc. Same as x if
        None.

    Returns
    -------
    ret
        Tensor of zeros with the same shape and type as a, unless dtype provided which
        overrides.

    """
    return _cur_backend(indices).one_hot(indices, depth, device=device)


@inputs_to_native_arrays
def shape(
    x: Union[ivy.Array, ivy.NativeArray], as_array: bool = False
) -> Iterable[int]:
    """Returns the shape of the array ``x``.

    Parameters
    ----------
    x
        Input array to infer the shape of.
    as_array
        Whether to return the shape as a array, default False.

    Returns
    -------
    ret
        Shape of the array ``x``.

    Examples
    --------
    >>> x = ivy.array([[-1, 0, 1],[1,0,-1]])
    >>> y_tuple = ivy.shape(x)
    >>> y_tensor = ivy.shape(x, as_tensor = True)
    >>> print(y_tuple)
    (2, 3)

    >>> print(y_tensor)
    ivy.array([2, 3])

    """
    return _cur_backend(x).shape(x, as_array)


@inputs_to_native_arrays
def get_num_dims(x: Union[ivy.Array, ivy.NativeArray], as_array: bool = False) -> int:
    """Returns the number of dimensions of the array x.

    Parameters
    ----------
    x
        Input array to infer the number of dimensions for.
    as_array
        Whether to return the shape as a array, default False.

    Returns
    -------
    ret
        Shape of the array

    """
    return _cur_backend(x).get_num_dims(x, as_array)<|MERGE_RESOLUTION|>--- conflicted
+++ resolved
@@ -1511,11 +1511,7 @@
     size: Optional[int] = None,
     tensor: Optional[Union[ivy.Array, ivy.NativeArray]] = None,
     reduction: str = "sum",
-<<<<<<< HEAD
-=======
-    *,
-    device: Union[ivy.Device, ivy.NativeDevice] = None,
->>>>>>> cd798591
+    *
 ) -> Union[ivy.Array, ivy.NativeArray]:
     """Scatter flat updates into a new flat array according to flat indices.
 
@@ -1543,14 +1539,8 @@
         New array of given shape, with the values scattered at the indices.
 
     """
-<<<<<<< HEAD
-
+    
     return _cur_backend(indices).scatter_flat(indices, updates, size, tensor, reduction)
-=======
-    return _cur_backend(indices).scatter_flat(
-        indices, updates, size, tensor, reduction, device=device
-    )
->>>>>>> cd798591
 
 
 @to_native_arrays_and_back
@@ -1562,11 +1552,7 @@
     shape: Optional[Iterable[int]] = None,
     tensor: Optional[Union[ivy.Array, ivy.NativeArray]] = None,
     reduction: str = "sum",
-<<<<<<< HEAD
-=======
     *,
-    device: Union[ivy.Device, ivy.NativeDevice] = None,
->>>>>>> cd798591
 ) -> Union[ivy.Array, ivy.NativeArray]:
     """Scatter updates into a new array according to indices.
 
@@ -1595,14 +1581,8 @@
         New array of given shape, with the values scattered at the indices.
 
     """
-<<<<<<< HEAD
 
     return _cur_backend(indices).scatter_nd(indices, updates, shape, tensor, reduction)
-=======
-    return _cur_backend(indices).scatter_nd(
-        indices, updates, shape, tensor, reduction, device=device
-    )
->>>>>>> cd798591
 
 
 @to_native_arrays_and_back
@@ -1612,11 +1592,7 @@
     params: Union[ivy.Array, ivy.NativeArray],
     indices: Union[ivy.Array, ivy.NativeArray],
     axis: int = -1,
-<<<<<<< HEAD
-=======
     *,
-    device: Union[ivy.Device, ivy.NativeDevice] = None,
->>>>>>> cd798591
     out: Optional[Union[ivy.Array, ivy.NativeArray]] = None,
 ) -> Union[ivy.Array, ivy.NativeArray]:
     """Gather slices from params at axis according to indices.
@@ -1746,12 +1722,8 @@
         }
     }
     """
-<<<<<<< HEAD
-
-    return _cur_backend(params).gather(params, indices, axis, out=out)
-=======
+
     return _cur_backend(params).gather(params, indices, axis, device=device, out=out)
->>>>>>> cd798591
 
 
 @to_native_arrays_and_back
@@ -1760,11 +1732,7 @@
 def gather_nd(
     params: Union[ivy.Array, ivy.NativeArray],
     indices: Union[ivy.Array, ivy.NativeArray],
-<<<<<<< HEAD
-=======
     *,
-    device: Union[ivy.Device, ivy.NativeDevice] = None,
->>>>>>> cd798591
 ) -> Union[ivy.Array, ivy.NativeArray]:
     """Gather slices from params into a array with shape specified by indices.
 
@@ -1784,11 +1752,8 @@
         New array of given shape, with the values gathered at the indices.
 
     """
-<<<<<<< HEAD
+    
     return _cur_backend(params).gather_nd(params, indices)
-=======
-    return _cur_backend(params).gather_nd(params, indices, device=device)
->>>>>>> cd798591
 
 
 def multiprocessing(context: str = None):
