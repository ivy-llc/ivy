"""Collection of general Ivy functions."""

# global
import gc
import inspect
import math
from functools import wraps
from numbers import Number
from typing import Callable, Any, Union, List, Tuple, Dict, Iterable, Optional, Sequence
import einops
import numpy as np

# local
import ivy
from ivy.backend_handler import current_backend, backend_stack
from ivy.functional.ivy.gradients import _is_variable
from ivy.exceptions import handle_exceptions
from ivy.func_wrapper import (
    inputs_to_ivy_arrays,
    inputs_to_native_arrays,
    outputs_to_ivy_arrays,
    to_native_arrays_and_back,
    handle_out_argument,
    handle_nestable,
    handle_array_like_without_promotion,
)
from ivy.functional.ivy.device import dev

FN_CACHE = dict()
INF = float("inf")
TMP_DIR = "/tmp"

queue_timeout_stack = list()
array_mode_stack = list()
shape_array_mode_stack = list()
nestable_mode_stack = list()
exception_trace_mode_stack = list()
trace_mode_dict = dict()
trace_mode_dict["frontend"] = "ivy/functional/frontends"
trace_mode_dict["ivy"] = "ivy/"
trace_mode_dict["full"] = ""
show_func_wrapper_trace_mode_stack = list()


def _parse_ellipsis(so, ndims):
    pre = list()
    for s in so:
        if s is Ellipsis:
            break
        pre.append(s)
    post = list()
    for s in reversed(so):
        if s is Ellipsis:
            break
        post.append(s)
    return tuple(
        pre
        + [slice(None, None, None) for _ in range(ndims - len(pre) - len(post))]
        + list(reversed(post))
    )


def get_referrers_recursive(
    item, depth=0, max_depth=None, seen_set=None, local_set=None
):
    """Summary.

    Parameters
    ----------
    item

    depth
         (Default value = 0)
    max_depth
         (Default value = None)
    seen_set
         (Default value = None)
    local_set
         (Default value = None`)

    """
    seen_set = ivy.default(seen_set, set())
    local_set = ivy.default(local_set, set())
    ret_cont = ivy.Container(
        repr=str(item).replace(" ", ""),
        alphabetical_keys=False,
        keyword_color_dict={"repr": "magenta"},
    )
    referrers = [
        ref
        for ref in gc.get_referrers(item)
        if not (
            isinstance(ref, dict)
            and min([k in ref for k in ["depth", "max_depth", "seen_set", "local_set"]])
        )
    ]
    local_set.add(str(id(referrers)))
    for ref in referrers:
        ref_id = str(id(ref))
        if ref_id in local_set or hasattr(ref, "cell_contents"):
            continue
        seen = ref_id in seen_set
        seen_set.add(ref_id)
        refs_rec = lambda: get_referrers_recursive(
            ref, depth + 1, max_depth, seen_set, local_set
        )
        this_repr = "tracked" if seen else str(ref).replace(" ", "")
        if not seen and (not max_depth or depth < max_depth):
            val = ivy.Container(
                repr=this_repr,
                alphabetical_keys=False,
                keyword_color_dict={"repr": "magenta"},
            )
            refs = refs_rec()
            for k, v in refs.items():
                val[k] = v
        else:
            val = this_repr
        ret_cont[str(ref_id)] = val
    return ret_cont


@handle_exceptions
def is_native_array(
    x: Union[ivy.Array, ivy.NativeArray], /, *, exclusive: bool = False
) -> bool:
    """
    Determines whether the input x is a Native Array.

    Parameters
    ----------
    x
        The input to check
    exclusive
        Whether to check if the data type is exclusively an array, rather than a
        variable or traced array.

    Returns
    -------
    ret
        Boolean, whether or not x is a native array.

    Examples
    --------
    >>> x = ivy.array([0, 1, 2])
    >>> ivy.is_native_array(x)
    False

<<<<<<< HEAD
    >>> x = ivy.native_array([1.5, 2.3, 4.9, 2.6])
    >>> ivy.is_native_array(x)
    True

    >>> x = ivy.native_array([-1, 2, 7, -3])
    >>> ivy.is_native_array(x, exclusive=False)
    True

    >>> x = ivy.native_array([9.1, -8.3, 2.8, 3.0])
    >>> ivy.is_native_array(x, exclusive=True)
    True

    >>> x = ivy.array([5, 2, 6, 9])
    >>> ivy.is_native_array(x, exclusive=True)
    False

=======
    >>> x = ivy.native_array([9.1, -8.3, 2.8, 3.0])
    >>> ivy.is_native_array(x, exclusive=True)
    True
>>>>>>> 35a92a1a
    """
    try:
        return current_backend(x).is_native_array(x, exclusive=exclusive)
    except ValueError:
        return False


<<<<<<< HEAD
=======
@handle_exceptions
>>>>>>> 35a92a1a
def is_ivy_array(
    x: Union[ivy.Array, ivy.NativeArray], /, *, exclusive: Optional[bool] = False
) -> bool:
    """
    Determines whether the input x is a valid Ivy Array.

    Parameters
    ----------
    x
        The input to check
    exclusive
        Whether to check if the data type is exclusively an array, rather than a
        variable or traced array.

    Returns
    -------
    ret
        Boolean, whether or not x is a valid Ivy Array.

    Examples
    --------
    >>> x = ivy.array([0, 1, 2])
    >>> ivy.is_ivy_array(x)
    True

<<<<<<< HEAD
    >>> x = ivy.native_array([1.5, 2.3, 4.9, 2.6])
    >>> ivy.is_ivy_array(x)
    False

    >>> x = ivy.native_array([-1, 2, 7, -3])
    >>> ivy.is_ivy_array(x, exclusive=False)
    False

    >>> x = ivy.native_array([9.1, -8.3, 2.8, 3.0])
    >>> ivy.is_ivy_array(x, exclusive=True)
    False

    >>> x = ivy.array([5, 2, 6, 9])
    >>> ivy.is_ivy_array(x, exclusive=True)
    True

=======
    >>> x = ivy.native_array([9.1, -8.3, 2.8, 3.0])
    >>> ivy.is_ivy_array(x, exclusive=True)
    False
>>>>>>> 35a92a1a
    """
    return isinstance(x, ivy.Array) and ivy.is_native_array(x.data, exclusive=exclusive)


<<<<<<< HEAD
=======
@handle_exceptions
>>>>>>> 35a92a1a
def is_array(x: Any, /, *, exclusive: bool = False) -> bool:
    """Determines whether the input x is either an Ivy Array or a Native Array.

    Parameters
    ----------
    x
        The input to check
    exclusive
        Whether to check if the data type is exclusively an array, rather than a
        variable or traced array.

    Returns
    -------
    ret
        Boolean, whether or not x is an array.

    Examples
    --------
    >>> x = ivy.array([0, 1, 2])
    >>> print(ivy.is_array(x))
    True

    >>> x = ivy.native_array([9.1, -8.3, 2.8, 3.0])
    >>> print(ivy.is_array(x, exclusive=True))
    True

    >>> x = [2, 3]
    >>> print(ivy.is_array(x))
    False
    """
    return ivy.is_ivy_array(x, exclusive=exclusive) or ivy.is_native_array(
        x, exclusive=exclusive
    )


<<<<<<< HEAD
=======
@handle_exceptions
>>>>>>> 35a92a1a
def is_ivy_container(x: Any, /) -> bool:
    """Determines whether the input x is an Ivy Container.

    Parameters
    ----------
    x
        The input to check

    Returns
    -------
    ret
        Boolean, whether or not x is an ivy container.

    Examples
    --------
    >>> x = ivy.Container()
    >>> print(ivy.is_ivy_container(x))
    True

    >>> x = [2, 3]
    >>> print(ivy.is_ivy_container(x))
    False

    """
    return isinstance(x, ivy.Container)


@handle_exceptions
def set_array_mode(mode: bool) -> None:
    """Set the mode of whether to convert inputs to ivy.NativeArray, then convert
    outputs back to ivy.Array

    Parameter
    ---------
    mode
        boolean whether to perform ivy.Array conversions

    Examples
    --------
    >>> ivy.set_array_mode(False)
    >>> ivy.get_array_mode()
    False

    >>> ivy.set_array_mode(True)
    >>> ivy.get_array_mode()
    True
    """
    global array_mode_stack
    ivy.assertions.check_isinstance(mode, bool)
    array_mode_stack.append(mode)


@handle_exceptions
def unset_array_mode() -> None:
    """Reset the mode of converting inputs to ivy.NativeArray, then converting
    outputs back to ivy.Array to the previous state

    Examples
    --------
    >>> ivy.set_array_mode(False)
    >>> ivy.get_array_mode()
    False

    >>> ivy.unset_shape_array_mode()
    >>> ivy.get_array_mode()
    True
    """
    global array_mode_stack
    if array_mode_stack:
        array_mode_stack.pop(-1)


@handle_exceptions
def get_array_mode() -> bool:
    """Get the current state of array_mode

    Examples
    --------
    >>> ivy.get_array_mode()
    True

    >>> ivy.set_array_mode(False)
    >>> ivy.get_array_mode()
    False
    """
    global array_mode_stack
    if not array_mode_stack:
        return True
    return array_mode_stack[-1]


@handle_exceptions
def set_nestable_mode(mode: bool) -> None:
    """Set the mode of whether to check if function inputs are ivy.Container

    Parameter
    ---------
    mode
        boolean whether to check if function inputs are ivy.Container

    Examples
    --------
    >>> ivy.set_nestable_mode(False)
    >>> ivy.get_nestable_mode()
    False

    >>> ivy.set_nestable_mode(True)
    >>> ivy.get_nestable_mode()
    True
    """
    global nestable_mode_stack
    ivy.assertions.check_isinstance(mode, bool)
    nestable_mode_stack.append(mode)


@handle_exceptions
def unset_nestable_mode() -> None:
    """Reset the mode of whether to check if function inputs are ivy.Container
    to the previous state

    Examples
    --------
    >>> ivy.set_nestable_mode(False)
    >>> ivy.get_nestable_mode()
    False

    >>> ivy.unset_nestable_mode()
    >>> ivy.get_nestable_mode()
    True
    """
    global nestable_mode_stack
    if nestable_mode_stack:
        nestable_mode_stack.pop(-1)


@handle_exceptions
def get_nestable_mode() -> bool:
    """Get the current mode of whether to check if function inputs are ivy.Container.
    Default is ``True``.

    Examples
    --------
    >>> ivy.get_exception_trace_mode()
    True

    >>> ivy.set_nestable_mode(False)
    >>> ivy.get_exception_trace_mode()
    False
    """
    global nestable_mode_stack
    if not nestable_mode_stack:
        return True
    return nestable_mode_stack[-1]


@handle_exceptions
def set_exception_trace_mode(mode: str) -> None:
    """Set the mode of whether to show frontend-truncated exception stack traces,
    ivy-truncated exception stack traces or full exception stack traces

    Parameter
    ---------
    mode
        str exeption trace mode, one of `ivy`, `full` or `frontend`

    Examples
    --------
    >>> ivy.set_exception_trace_mode("ivy")
    >>> ivy.get_exception_trace_mode()
    'ivy'

    >>> ivy.set_exception_trace_mode("full")
    >>> ivy.get_exception_trace_mode()
    'full'
    """
    global exception_trace_mode_stack
    trace_modes = list(trace_mode_dict.keys())
    ivy.assertions.check_elem_in_list(
        mode, trace_modes, "trace mode must be one of {}".format(trace_modes)
    )
    exception_trace_mode_stack.append(mode)


@handle_exceptions
def unset_exception_trace_mode() -> None:
    """Reset the trace mode to the previously set mode

    Examples
    --------
    >>> ivy.set_exception_trace_mode("ivy")
    >>> ivy.get_exception_trace_mode()
    'ivy'

    >>> ivy.unset_exception_trace_mode()
    >>> ivy.get_exception_trace_mode()
    'full'
    """
    global exception_trace_mode_stack
    if exception_trace_mode_stack:
        exception_trace_mode_stack.pop(-1)


@handle_exceptions
def get_exception_trace_mode() -> str:
    """Get the current state of exception_trace_mode

    Examples
    --------
    >>> ivy.set_exception_trace_mode("full")
    >>> ivy.get_exception_trace_mode()
    'full'
    """
    global exception_trace_mode_stack
    if not exception_trace_mode_stack:
        return "full"
    return exception_trace_mode_stack[-1]


@handle_exceptions
def set_show_func_wrapper_trace_mode(mode: bool) -> None:
    """Set the mode of whether to show the full stack trace with function
    wrapping traces

    Parameter
    ---------
    mode
        boolean whether to perform ivy.Array conversions

    Examples
    --------
    >>> ivy.set_show_func_wrapper_trace_mode(False)
    >>> ivy.get_show_func_wrapper_trace_mode()
    False

    >>> ivy.set_show_func_wrapper_trace_mode(True)
    >>> ivy.get_show_func_wrapper_trace_mode()
    True
    """
    global show_func_wrapper_trace_mode_stack
    ivy.assertions.check_isinstance(mode, bool)
    show_func_wrapper_trace_mode_stack.append(mode)


@handle_exceptions
def unset_show_func_wrapper_trace_mode() -> None:
    """Reset the mode of whether to show the full stack trace with function
    wrapping traces

    Examples
    --------
    >>> ivy.set_show_func_wrapper_trace_mode(False)
    >>> ivy.get_show_func_wrapper_trace_mode()
    False

    >>> ivy.unset_show_func_wrapper_trace_mode()
    >>> ivy.get_show_func_wrapper_trace_mode()
    True
    """
    global show_func_wrapper_trace_mode_stack
    if show_func_wrapper_trace_mode_stack:
        show_func_wrapper_trace_mode_stack.pop(-1)


@handle_exceptions
def get_show_func_wrapper_trace_mode() -> bool:
    """Get the current state of whether to show the full stack trace with function
    wrapping traces. Default is True (function wrapping traces are shown)

    Examples
    --------
    >>> ivy.get_show_func_wrapper_trace_mode()
    True

    >>> ivy.set_show_func_wrapper_trace_mode(False)
    >>> ivy.get_show_func_wrapper_trace_mode()
    False
    """
    global show_func_wrapper_trace_mode_stack
    if not show_func_wrapper_trace_mode_stack:
        return True
    return show_func_wrapper_trace_mode_stack[-1]


@inputs_to_native_arrays
@handle_nestable
@handle_exceptions
@handle_array_like_without_promotion
def array_equal(
<<<<<<< HEAD
    x0: Union[ivy.Array, ivy.NativeArray], x1: Union[ivy.Array, ivy.NativeArray], /,
=======
    x0: Union[ivy.Array, ivy.NativeArray],
    x1: Union[ivy.Array, ivy.NativeArray],
    /,
>>>>>>> 35a92a1a
) -> bool:
    """Determines whether two input arrays are equal across all elements.

    Parameters
    ----------
    x0
        The first input array to compare.
    x1
        The second input array to compare.

    Returns
    -------
    ret
        Boolean, whether or not the input arrays are equal across all elements.

    Examples
    --------
    >>> x = ivy.array([1,0,1])
    >>> y = ivy.array([1,0,-1])
    >>> z = ivy.array_equal(x,y)
    >>> print(z)
    False

    >>> a = ivy.array([1, 2])
    >>> b = ivy.array([1, 2])
    >>> c = ivy.array_equal(a,b)
    >>> print(c)
    True

    >>> i = ivy.array([1, 2])
    >>> j = ivy.array([1, 2, 3])
    >>> k = ivy.array_equal(i,j)
    >>> print(k)
    False

    """
    return current_backend(x0).array_equal(x0, x1)


<<<<<<< HEAD
@inputs_to_native_arrays
@handle_nestable
def arrays_equal(xs: List[Union[ivy.Array, ivy.NativeArray]], /) -> bool:
    """Determines whether input arrays are equal across all elements.

    Parameters
    ----------
    xs
        Sequence of arrays to compare for equality.

    Returns
    -------
    ret
        Boolean, whether or not all of the input arrays are equal across all elements.

    Functional Examples
    -------------------

    With :code:`ivy.Array` input:

    >>> i = ivy.array([1, 2])
    >>> j = ivy.arrays_equal([i])
    >>> print(j)
    True

    >>> x = ivy.array([0, 1, 2])
    >>> y = ivy.array([1, 0, 2])
    >>> z = ivy.array([0, 1, 2])
    >>> w = ivy.arrays_equal([x, y, z])
    >>> print(w)
    False

    >>> a = ivy.array([-1, 0, 1])
    >>> b = ivy.array([-1, 0, 1])
    >>> c = ivy.array([-1, 0, 1])
    >>> d = ivy.arrays_equal([a, b, c])
    >>> print(d)
    True

    >>> x = ivy.array([0.1, 1.1])
    >>> y = ivy.array([0.1, 1.1, 2.1])
    >>> z = ivy.array([0.1, 1.1])
    >>> w = ivy.arrays_equal([x, y, z])
    >>> print(w)
    False


    With :code:`ivy.NativeArray` input:

    >>> m = ivy.native_array([1.1, 0.2, 1.3])
    >>> n = ivy.native_array([1.1, 0.2, 1.4])
    >>> o = ivy.arrays_equal([m, n])
    >>> print(o)
    False

    >>> a = ivy.native_array([1, 2, 3, 0, -1])
    >>> b = ivy.array([1, 2, 3, 0, -1])
    >>> c = ivy.arrays_equal([a,b])
    >>> print(c)
    True

    >>> a = ivy.native_array([1, 2, 3, 0, -1])
    >>> b = ivy.array([1, 2, 3, 0, -2])
    >>> c = ivy.arrays_equal([a,b])
    >>> print(c)
    False


    With :code:`ivy.Container` input:

    >>> r = ivy.Container(a=ivy.array([0., 1., 2.]), b=ivy.array([3., 4., 5.]))
    >>> s = ivy.Container(a=ivy.array([0., 1., 2.]), b=ivy.array([3., 4., 5.]))
    >>> t = ivy.Container(a=ivy.array([0., 1., 2.]), b=ivy.array([6., 7., 8.]))
    >>> print(ivy.arrays_equal([r,s,t]))
    {
        a: true,
        b: false
    }

    >>> x = ivy.Container(a=ivy.array([0, 1, 2]), b=ivy.array([3, 4, 5]))
    >>> y = ivy.array([0,1,2])
    >>> z = ivy.arrays_equal([x,y])
    >>> print(z)
    {
        a: true,
        b: false
    }

    """
    x0 = xs[0]
    for x in xs[1:]:
        if not array_equal(x0, x):
            return False
    return True


=======
>>>>>>> 35a92a1a
@to_native_arrays_and_back
@handle_nestable
@handle_exceptions
def all_equal(
    *xs: Iterable[Any], equality_matrix: bool = False
) -> Union[bool, ivy.Array, ivy.NativeArray]:
    """Determines whether the inputs are all equal.

    Parameters
    ----------
    xs
        inputs to compare.
    equality_matrix
        Whether to return a matrix of equalities comparing each input with every other.
        Default is ``False``.

    Returns
    -------
    ret
        Boolean, whether or not the inputs are equal, or matrix array of booleans if
        equality_matrix=True is set.

    Examples
    --------
    With :class:`ivy.Array` inputs:

    >>> x1 = ivy.array([1, 1, 0, 0, 1, -1])
    >>> x2 = ivy.array([1, 1, 0, 0, 1, -1])
    >>> y = ivy.all_equal(x1, x2)
    >>> print(y)
    True

    >>> x1 = ivy.array([0, 0])
    >>> x2 = ivy.array([0, 0])
    >>> x3 = ivy.array([1, 0])
    >>> y = ivy.all_equal(x1, x2, x3, equality_matrix=True)
    >>> print(y)
    ivy.array([[ True,  True, False],
       [ True,  True, False],
       [False, False,  True]])

    With one :class:`ivy.Container` inputs:

    >>> x1 = ivy.Container(a=ivy.array([0, 0, -1, 1, 0]),
    ...                    b=ivy.array([0, 0, -1, 1, 0]))
    >>> x2 = ivy.array([0, 0, -1, 1, 0])
    >>> y = ivy.all_equal(x1, x2, equality_matrix=False)
    >>> print(y)
    {
        a: true,
        b: true
    }

    With multiple :class:`ivy.Container` inputs:

    >>> x1 = ivy.Container(a=ivy.array([1, 0, 1, 1]),
    ...                    b=ivy.array([1, 0, 0, 1]))
    >>> x2 = ivy.Container(a=ivy.array([1, 0, 1, 1]),
    ...                    b=ivy.array([1, 0, -1, -1]))
    >>> y = ivy.all_equal(x1, x2, equality_matrix=False)
    >>> print(y)
    {
        a: true,
        b: false
    }

    """
    equality_fn = ivy.array_equal if ivy.is_array(xs[0]) else lambda a, b: a == b
    if equality_matrix:
        num_arrays = len(xs)
        mat = [[None for _ in range(num_arrays)] for _ in range(num_arrays)]
        for i, xa in enumerate(xs):
            for j_, xb in enumerate(xs[i:]):
                j = j_ + i
                res = equality_fn(xa, xb)
                if ivy.is_native_array(res):
                    # noinspection PyTypeChecker
                    res = ivy.to_scalar(res)
                # noinspection PyTypeChecker
                mat[i][j] = res
                # noinspection PyTypeChecker
                mat[j][i] = res
        return ivy.array(mat)
    x0 = xs[0]
    for x in xs[1:]:
        if not equality_fn(x0, x):
            return False
    return True


@inputs_to_native_arrays
@handle_nestable
<<<<<<< HEAD
=======
@handle_exceptions
@handle_array_like_without_promotion
>>>>>>> 35a92a1a
def to_numpy(
    x: Union[ivy.Array, ivy.NativeArray], /, *, copy: bool = True
) -> np.ndarray:
    """Converts an array into a numpy array.

    Parameters
    ----------
    x
        input array
    copy
        whether to copy the array to a new address or not. Default is ``True``.

    Returns
    -------
    ret
        a numpy array copying all the element of the array ``x``.

    Examples
    --------
    With :class:`ivy.Array` inputs:

    >>> x = ivy.array([-1, 0, 1])
    >>> y = ivy.to_numpy(x, copy=True)
    >>> print(y)
    [-1  0  1]

    >>> x = ivy.array([[-1, 0, 1],[-1, 0, 1], [1,0,-1]])
    >>> y = ivy.to_numpy(x, copy=True)
    >>> print(y)
    [[-1  0  1]
    [-1  0  1]
    [ 1  0 -1]]

    With :class:`ivy.Container` input:

    >>> x = ivy.Container(a=ivy.array([-1, 0, 1]))
    >>> y = ivy.to_numpy(x)
    >>> print(y)
    {
        a: array([-1, 0, 1], dtype=int32)
    }

    >>> x = ivy.Container(a=ivy.array([[-1.0, 0., 1.], [-1, 0, 1], [1, 0, -1]]),
    ...                   b=ivy.array([[-1, 0, 0], [1, 0, 1], [1, 1, 1]]))
    >>> y = ivy.to_numpy(x)
    >>> print(y)
    {
        a: array([[-1., 0., 1.],
                  [-1., 0., 1.],
                  [1., 0., -1.]], dtype=float32),
        b: array([[-1, 0, 0],
                  [1, 0, 1],
                  [1, 1, 1]], dtype=int32)
    }

    """
    return current_backend(x).to_numpy(x, copy=copy)


<<<<<<< HEAD
    >>> x = ivy.Container(a=ivy.array([-1, 0, 1]), b=ivy.array([1, 0, 1, 1]))
    >>> y = x.to_numpy()
    >>> print(y)
    {
        a: array([-1, 0, 1], dtype=int32),
        b: array([1, 0, 1, 1], dtype=int32)
    }

    """
    return current_backend(x).to_numpy(x, copy=copy)
=======
@handle_nestable
@handle_exceptions
def isscalar(x: Any, /) -> bool:
    return np.isscalar(x)
>>>>>>> 35a92a1a


@inputs_to_native_arrays
@handle_nestable
<<<<<<< HEAD
=======
@handle_exceptions
@handle_array_like_without_promotion
>>>>>>> 35a92a1a
def to_scalar(x: Union[ivy.Array, ivy.NativeArray], /) -> Number:
    """Converts an array with a single element into a scalar.

    Parameters
    ----------
    x
        Input array with a single element.

    Returns
    -------
    ret
        a scalar copying the element of the array ``x``.

    Both the description and the type hints above assumes an array input for simplicity,
    but this function is *nestable*, and therefore also accepts :class:`ivy.Container`
    instances in place of any of the arguments.

    Functional Examples
    -------------------

    With :class:`ivy.Array` input:

    >>> x = ivy.array([3])
    >>> y = ivy.to_scalar(x)
    >>> print(y)
    3

    With a mix of :class:`ivy.Container` and :class:`ivy.Array` input:

    >>> x = ivy.Container(a=ivy.array([-1]), b=ivy.array([3]))
    >>> y = ivy.to_scalar(x)
    >>> print(y)
    {
        a: -1,
        b: 3
    }

    >>> x = ivy.Container(a=ivy.array([1]), b=ivy.array([0]),
    ...                   c=ivy.array([-1]))
    >>> y = ivy.to_scalar(x)
    >>> print(y)
    {
        a: 1,
        b: 0,
        c: -1
    }
<<<<<<< HEAD

    With a mix of :code:`ivy.Container` and :code:`ivy.NativeArray` input:

    >>> x = ivy.Container(a=ivy.native_array([-1]), b=ivy.native_array([3]))
    >>> y = ivy.to_scalar(x)
    >>> print(y)
    {
        a: -1,
        b: 3
    }

    >>> print(ivy.is_int_dtype(y))
    {
        a: true,
        b: true
    }

    >>> x = ivy.Container(a=ivy.native_array([1]), b=ivy.native_array([0]),\
                          c=ivy.native_array([-1]))
    >>> y = ivy.to_scalar(x)
    >>> print(y)
    {
        a: 1,
        b: 0,
        c: -1
    }

=======
>>>>>>> 35a92a1a
    """
    return current_backend(x).to_scalar(x)


@inputs_to_native_arrays
@handle_nestable
<<<<<<< HEAD
=======
@handle_exceptions
@handle_array_like_without_promotion
>>>>>>> 35a92a1a
def to_list(x: Union[ivy.Array, ivy.NativeArray], /) -> List:
    """Creates a (possibly nested) list from input array.

    Parameters
    ----------
    x
        Input array.

    Returns
    -------
    ret
        A list representation of the input array ``x``.

    Examples
    --------
    With :class:`ivy.Array` input:

    >>> x = ivy.array([-1, 0, 1])
    >>> y = ivy.to_list(x)
    >>> print(y)
    [-1, 0, 1]

    >>> x = ivy.array([[ 1.1,  2.2,  3.3],
    ...                [-4.4, -5.5, -6.6]])
    >>> y = ivy.to_list(x)
    >>> print(y)
    [[1.100000023841858,2.200000047683716,3.299999952316284],
    [-4.400000095367432,-5.5,-6.599999904632568]]

    >>> x = ivy.array([[[-1,  0,  1],
    ...                 [ 1,  0, -1]],
    ...                [[ 1, -1,  0],
    ...                 [ 1,  0, -1]]])
    >>> y = ivy.to_list(x)
    >>> print(y)
    [[[-1, 0, 1], [1, 0, -1]], [[1, -1, 0], [1, 0, -1]]]

    With a mix of :class:`ivy.Container` and :class:`ivy.Array` input:

    >>> x = ivy.Container(a=ivy.array([-1, 0, 1]))
    >>> y = ivy.to_list(x)
    >>> print(y)
    {
        a: [-1, 0, 1]
    }

    >>> x = ivy.Container(a=ivy.array([[-1, 0, 1],
    ...                                [-1, 0, 1],
    ...                                [1, 0, -1]]))
    >>> y = ivy.to_list(x)
    >>> print(y)
    {
        a: [[-1, 0, 1], [-1, 0, 1], [1,0,-1]]
    }

    >>> x = ivy.Container(a=ivy.array([[[-1, 0, 1],[1, 0, -1]],
    ...                                [[1, -1, 0],[1, 0, -1]]]))
    >>> y = ivy.to_list(x)
    >>> print(y)
    {
        a: [[[-1, 0, 1], [1, 0, -1]], [[1, -1, 0], [1, 0, -1]]]
    }
<<<<<<< HEAD
=======

>>>>>>> 35a92a1a
    """
    return current_backend(x).to_list(x)


@handle_nestable
@outputs_to_ivy_arrays
@handle_exceptions
def clip_vector_norm(
    x: Union[ivy.Array, ivy.NativeArray],
    max_norm: float,
    /,
    *,
    p: float = 2.0,
    out: Optional[ivy.Array] = None,
) -> ivy.Array:
    """Clips (limits) the vector p-norm of an array.

    Parameters
    ----------
    x
        array, input array containing elements to clip.
    max_norm
        float, the maximum value of the array norm.
    p
        optional float, the p-value for computing the p-norm. Default is 2.
    out
        optional output array, for writing the result to. It must have a shape that the
        inputs broadcast to.

    Returns
    -------
    ret
        An array with the vector norm downscaled to the max norm if needed.

    Functional Examples
    ------------------

    With :class:`ivy.Array` input:

    >>> x = ivy.array([0., 1., 2.])
    >>> y = ivy.clip_vector_norm(x, 2.0)
    >>> print(y)
    ivy.array([0.   , 0.894, 1.79 ])

    >>> x = ivy.array([0.5, -0.7, 2.4])
    >>> y = ivy.clip_vector_norm(x, 3.0, p=1.0)
    >>> print(y)
    ivy.array([ 0.417, -0.583,  2.   ])

    >>> x = ivy.array([[[0., 0.], [1., 3.], [2., 6.]],
    ...                [[3., 9.], [4., 12.], [5., 15.]]])
    >>> y = ivy.zeros(((2, 3, 2)))
    >>> ivy.clip_vector_norm(x, 4.0, p=1.0, out=y)
    >>> print(y)
    ivy.array([[[0.    , 0.    ],
                [0.0667, 0.2   ],
                [0.133 , 0.4   ]],
               [[0.2   , 0.6   ],
                [0.267 , 0.8   ],
                [0.333 , 1.    ]]])

<<<<<<< HEAD
    >>> x = ivy.array([[1.1, 2.2, 3.3], \
                       [-4.4, -5.5, -6.6]])
=======
    >>> x = ivy.array([[1.1, 2.2, 3.3],
    ...                [-4.4, -5.5, -6.6]])
>>>>>>> 35a92a1a
    >>> ivy.clip_vector_norm(x, 1.0, p=3.0, out=x)
    >>> print(x)
    ivy.array([[ 0.131,  0.263,  0.394],
               [-0.526, -0.657, -0.788]])

<<<<<<< HEAD
    With :code:`ivy.NativeArray` input:

    >>> x = ivy.native_array([0., 1., 2.])
    >>> y = ivy.clip_vector_norm(x, 2.0)
    >>> print(y)
    ivy.array([0.   , 0.894, 1.79 ])

    >>> x = ivy.native_array([0.5, -0.7, 2.4])
    >>> y = ivy.clip_vector_norm(x, 3.0, p=1.0)
    >>> print(y)
    ivy.array([ 0.417, -0.583,  2.   ])

    >>> x = ivy.native_array([[[0., 0.], [1., 3.], [2., 6.]], \
                              [[3., 9.], [4., 12.], [5., 15.]]])
    >>> y = ivy.zeros(((2, 3, 2)))
    >>> ivy.clip_vector_norm(x, 4.0, p=1.0, out=y)
    >>> print(y)
    ivy.array([[[0.    , 0.    ],
                [0.0667, 0.2   ],
                [0.133 , 0.4   ]],
               [[0.2   , 0.6   ],
                [0.267 , 0.8   ],
                [0.333 , 1.    ]]])

    With :code:`ivy.Container` input:
=======
    With :class:`ivy.Container` input:
>>>>>>> 35a92a1a

    >>> x = ivy.Container(a=ivy.array([0., 1., 2.]),
    ...                   b=ivy.array([3., 4., 5.]))
    >>> y = ivy.clip_vector_norm(x, 2.0)
    >>> print(y)
    {
        a: ivy.array([0., 0.894, 1.79]),
        b: ivy.array([0.849, 1.13, 1.41])
    }
<<<<<<< HEAD
    
=======

>>>>>>> 35a92a1a
    """
    norm = ivy.vector_norm(x, keepdims=True, ord=p)
    ratio = ivy.stable_divide(max_norm, norm)
    if ratio < 1:
        ret = ratio * x
    else:
        ret = ivy.copy_array(x)
    if out is not None:
        ret = ivy.inplace_update(out, ret)
    return ret


@handle_nestable
@handle_exceptions
def clip_matrix_norm(
    x: Union[ivy.Array, ivy.NativeArray],
    max_norm: float,
    /,
    *,
    p: float = 2.0,
    out: Optional[ivy.Array] = None,
) -> ivy.Array:
    """Clips (limits) the matrix norm of an array.

    Parameters
    ----------
    x
        Input array containing elements to clip.
    max_norm
        The maximum value of the array norm.
    p
        The p-value for computing the p-norm. Default is 2.
    out
        optional output array, for writing the result to. It must have a shape that the
        inputs broadcast to.

    Returns
    -------
    ret
        An array with the matrix norm downscaled to the max norm if needed.

    Functional Examples
    -------------------

    With :class:`ivy.Array` input:

    >>> x = ivy.array([[0., 1., 2.]])
    >>> y = ivy.clip_matrix_norm(x, 2.0)
    >>> print(y)
    ivy.array([[0.   , 0.894, 1.79 ]])

    >>> x = ivy.array([[0.1, -1.2, 3.7], [0., 7.3, -0.5]])
    >>> y = ivy.clip_matrix_norm(x, 3.0, p=1.0)
    >>> print(y)
    ivy.array([[ 0.0353, -0.424 ,  1.31  ],
               [ 0.    ,  2.58  , -0.176 ]])

    >>> x = ivy.array([[[5., 4.], [-2., 6.]],
    ...                [[3., 7.], [0., -5.]]])
    >>> y = ivy.empty((2, 2, 2))
    >>> y = ivy.clip_matrix_norm(x, 0.5, p=2.0)
    >>> print(y)
    ivy.array([[[ 0.339,  0.271],
                [-0.135,  0.406]],
               [[ 0.168,  0.391],
                [ 0.   , -0.279]]])

    >>> x = ivy.array([[0., 1.],
    ...                [2., 3.]])
    >>> ivy.clip_matrix_norm(x, 5.0, p=1.0, out=x)
    >>> print(x)
    ivy.array([[0., 1.],
               [2., 3.]])

    With :class:`ivy.Container` input:

    >>> x = ivy.Container(a=ivy.array([[0., 1., 2.]]),
    ...                   b=ivy.array([[3., 4., 5.]]))
    >>> y = ivy.clip_matrix_norm(x, 2.0)
    >>> print(y)
    {
        a: ivy.array([[0., 0.894, 1.79]]),
        b: ivy.array([[0.849, 1.13, 1.41]])
    }
    """
    norms = ivy.matrix_norm(x, ord=p, keepdims=True)
    ratios = ivy.minimum(ivy.stable_divide(max_norm, norms), 1.0)
    return ivy.multiply(ratios, x, out=out)


@to_native_arrays_and_back
@handle_nestable
@handle_exceptions
@handle_array_like_without_promotion
def fourier_encode(
    x: Union[ivy.Array, ivy.NativeArray],
    max_freq: Union[float, ivy.Array, ivy.NativeArray],
    /,
    *,
    num_bands: int = 4,
    linear: bool = False,
    concat: bool = True,
    flatten: bool = False,
) -> Union[ivy.Array, ivy.NativeArray, Tuple]:
    """Pads an array with fourier encodings.

    Parameters
    ----------
    x
        Input array to encode.
    max_freq
        The maximum frequency of the encoding.
    num_bands
        The number of frequency bands for the encoding. Default is 4.
    linear
        Whether to space the frequency bands linearly as opposed to geometrically.
        Default is ``False``.
    concat
        Whether to concatenate the position, sin and cos values, or return seperately.
        Default is ``True``.
    flatten
        Whether to flatten the position dimension into the batch dimension. Default is
        False.

    Returns
    -------
    ret
        New array with the final dimension expanded, and the encodings stored in this
        channel.

    Examples
    --------
    >>> x = ivy.array([1,2,3])
    >>> y = 1.5
    >>> z = ivy.fourier_encode(x,y)
    >>> print(z)
    ivy.array([[ 1.0000000e+00, 1.2246468e-16, 0.0000000e+00, 0.0000000e+00,
                 0.0000000e+00, -1.0000000e+00, 1.0000000e+00, 1.0000000e+00,
                 1.0000000e+00],
               [ 2.0000000e+00, -2.4492936e-16, 0.0000000e+00, 0.0000000e+00,
                 0.0000000e+00, 1.0000000e+00, 1.0000000e+00, 1.0000000e+00,
                 1.0000000e+00],
               [ 3.0000000e+00, 3.6739404e-16, 0.0000000e+00, 0.0000000e+00,
                 0.0000000e+00, -1.0000000e+00, 1.0000000e+00, 1.0000000e+00,
                 1.0000000e+00]])


    >>> x = ivy.array([3,10])
    >>> y = 2.5
    >>> z = ivy.fourier_encode(x, y, num_bands=3)
    >>> print(z)
    ivy.array([[ 3.0000000e+00,  3.6739404e-16,  3.6739404e-16, 3.6739404e-16,
                -1.0000000e+00, -1.0000000e+00, -1.0000000e+00],
               [ 1.0000000e+01, -1.2246468e-15, -1.2246468e-15, -1.2246468e-15,
                 1.0000000e+00,  1.0000000e+00,  1.0000000e+00]])
    """
    x_in = x
    dim = x.shape[-1]
    x = ivy.expand_dims(x, axis=-1)
    orig_x = x
    if linear:
        scales = ivy.linspace(1.0, max_freq / 2, num_bands, device=dev(x))
    else:
        if ivy.backend == "torch" and isinstance(max_freq, float):
            scales = ivy.logspace(
                0.0,
                ivy.log(ivy.array(max_freq / 2)) / math.log(10),
                num_bands,
                base=10,
                device=dev(x),
            )
        else:
            scales = ivy.logspace(
                0.0,
                ivy.log(max_freq / 2) / math.log(10),
                num_bands,
                base=10,
                device=dev(x),
            )
    scales = ivy.astype(scales, ivy.dtype(x))
    scales = scales[(*((None,) * (len(x.shape) - len(scales.shape))), Ellipsis)]
    x = x * scales * math.pi
    sin_x = ivy.sin(x)
    cos_x = ivy.cos(x)
    if flatten:
        orig_x = x_in
        sin_x = ivy.reshape(sin_x, [-1, num_bands * dim])
        cos_x = ivy.reshape(cos_x, [-1, num_bands * dim])
    if concat:
        return ivy.concat([orig_x, sin_x, cos_x], axis=-1)
    return sin_x, cos_x


@inputs_to_ivy_arrays
@handle_nestable
@handle_exceptions
@handle_array_like_without_promotion
def value_is_nan(
    x: Union[ivy.Array, ivy.NativeArray, Number],
    /,
    *,
    include_infs: Optional[bool] = True,
) -> bool:
    """Determines whether the single valued array or scalar is of nan type.

    Parameters
    ----------
    x
        The input to check Input array.
    include_infs
        Whether to include infs and -infs in the check. Default is ``True``.

    Returns
    -------
    ret
        Boolean as to whether the input value is a nan or not.

    Examples
    --------
    >>> x = ivy.array([451])
    >>> y = ivy.value_is_nan(x)
    >>> print(y)
    False

    >>> x = ivy.array([float('inf')])
    >>> y = ivy.value_is_nan(x)
    >>> print(y)
    True

    >>> x = ivy.array([float('inf')])
    >>> y = ivy.value_is_nan(x, include_infs=False)
    >>> print(y)
    False

    >>> x = ivy.array([float('nan')])
    >>> y = ivy.value_is_nan(x, include_infs=False)
    >>> print(y)
    True

    >>> x = ivy.array([0])
    >>> y = ivy.value_is_nan(x)
    >>> print(y)
    False
    """
    x_scalar = ivy.to_scalar(x) if ivy.is_array(x) else x
    if not x_scalar == x:
        return True
    if include_infs and x_scalar == INF or x_scalar == -INF:
        return True
    return False


@inputs_to_native_arrays
@handle_nestable
@handle_exceptions
@handle_array_like_without_promotion
def has_nans(
    x: Union[ivy.Array, ivy.NativeArray], /, *, include_infs: bool = True
) -> bool:
    """Determine whether the array contains any nans, as well as infs or -infs if
    specified.

    Parameters
    ----------
    x
        Input array.
    include_infs
        Whether to include ``+infinity`` and ``-infinity`` in the check.
        Default is ``True``.

    Returns
    -------
    ret
        Boolean as to whether the array contains nans.


    Both the description and the type hints above assumes an array input for simplicity,
    but this function is *nestable*, and therefore also accepts :class:`ivy.Container`
    instances in place of any of the arguments.

    Examples
    --------
    With :class:`ivy.Array` input:

    >>> x = ivy.array([1, 2, 3])
    >>> y = ivy.has_nans(x)
    >>> print(y)
    False

    >>> x = ivy.array([float('nan'), 2, 3])
    >>> y = ivy.has_nans(x)
    >>> print(y)
    True

    >>> x = ivy.array([float('inf'), 2, 3])
    >>> y = ivy.has_nans(x)
    >>> print(y)
    True

    >>> x = ivy.array([float('inf'), 2, 3])
    >>> y = ivy.has_nans(x, False)
    >>> print(y)
    False

    With :class:`ivy.Container` input:

    >>> x = ivy.Container(a=ivy.array([0., 1., 2.]), b=ivy.array([3., 4., 5.]))
    >>> y = ivy.has_nans(x)
    >>> print(y)
    {
        a: false,
        b: false
    }

    """
    return ivy.value_is_nan(ivy.sum(x), include_infs=include_infs)


@handle_exceptions
def exists(x: Any) -> bool:
    """Simple check as to whether the input is None or not.

    Parameters
    ----------
    x
        Input to check.

    Returns
    -------
    ret
        True if x is not None, else False.

    Examples
    --------
    With :code:`Any` input:

    >>> x = None
    >>> y = ivy.exists(x)
    >>> print(y)
    False

    >>> x = ""
    >>> y = ivy.exists(x)
    >>> print(y)
    True

    >>> x = []
    >>> y = ivy.exists(x)
    >>> print(y)
    True

    >>> x = 1
    >>> y = ivy.exists(x)
    >>> print(y)
    True

    >>> x = "abc"
    >>> y = ivy.exists(x)
    >>> print(y)
    True

    >>> x = [1, 0, -1, 1]
    >>> y = ivy.exists(x)
    >>> print(y)
    True

    >>> x = ivy.array([1, 2, 3, 1.2])
    >>> y = ivy.exists(x)
    >>> print(y)
    True

    With a mix of :class:`ivy.Container` and :code:`Any` input:

    >>> x = ivy.Container(a=None, b=None)
    >>> y = ivy.exists(x)
    >>> print(y)
    True

    >>> x = ivy.Container(a=None, b="")
    >>> y = ivy.exists(x)
    >>> print(y)
    True

    >>> x = ivy.Container(a=123, b="")
    >>> y = ivy.exists(x)
    >>> print(y)
    True


    """
    return x is not None


@handle_exceptions
def default(
    x: Any,
    /,
    default_val: Any,
    *,
    catch_exceptions: bool = False,
    rev: bool = False,
    with_callable: bool = False,
) -> Any:
    """Returns x provided it exists (is not None), else returns default value.

    Parameters
    ----------
    x
        Input which may or may not exist (be None).
    default_val
        The default value.
    catch_exceptions
        Whether to catch exceptions from callable x. Default is ``False``.
    rev
        Whether to reverse the input x and default_val. Default is ``False``.
    with_callable
        Whether either of the arguments might be callable functions.
        Default is ``False``.

    Returns
    -------
    ret
        x if x exists (is not None), else default.

    Functional Examples
    ------------------
    With :code:`Any` input:

    >>> x = None
    >>> y = ivy.default(x, "default_string")
    >>> print(y)
    default_string

    >>> x = ""
    >>> y = ivy.default(x, "default_string")
    >>> print(y)


    >>> x = ivy.array([4, 5, 6])
    >>> y = ivy.default(x, ivy.array([1, 2, 3]), rev=True)
    >>> print(y)
    ivy.array([1, 2, 3])

    >>> x = lambda: ivy.array([1, 2, 3])
    >>> y = ivy.default(x, ivy.array([4, 5, 6]), with_callable=True)
    >>> print(y)
    ivy.array([1, 2, 3])

    >>> x = lambda: None
    >>> y = ivy.default(x, lambda: ivy.array([1, 2, 3]), with_callable=True)
    >>> print(y)
    ivy.array([1, 2, 3])

    >>> x = lambda: None
    >>> y = ivy.default(x, lambda: ivy.array([1, 2, 3]), catch_exceptions=True)
    >>> print(y)
    ivy.array([1, 2, 3])

    >>> x = lambda a, b: a + b
    >>> y = ivy.default(x, lambda: ivy.array([1, 2, 3]), with_callable=True,
    ...                 catch_exceptions=True)
    >>> print(y)
    ivy.array([1, 2, 3])

    >>> x = lambda a, b: a + b
    >>> y = ivy.default(x, lambda: ivy.array([1, 2, 3]), with_callable=True,
    ...                 catch_exceptions=True, rev=True)
    >>> print(y)
    ivy.array([1, 2, 3])

    """
    with_callable = catch_exceptions or with_callable
    if rev:
        tmp = x
        x = default_val
        default_val = tmp
    if with_callable:
        x_callable = callable(x)
        default_callable = callable(default_val)
    else:
        x_callable = False
        default_callable = False
    if catch_exceptions:
        # noinspection PyBroadException
        try:
            x = x() if x_callable else x
        except Exception:
            return default_val() if default_callable else default_val
    else:
        x = x() if x_callable else x
    return x if exists(x) else default_val() if default_callable else default_val


@handle_exceptions
def to_ivy_shape(shape: Union[ivy.Shape, ivy.NativeShape]) -> ivy.Shape:
    """Returns the input shape in ivy.Shape form

    Parameters
    ----------
    shape
        The input to be converted

    Returns
    -------
     ret
        the input in ivy.Shape form

    """
    if isinstance(shape, ivy.Shape):
        return shape
    return ivy.Shape(shape)


@handle_exceptions
def to_native_shape(shape: Union[ivy.Shape, ivy.NativeShape]) -> ivy.NativeShape:
    """Returns the input shape in its native backend framework form

    Parameters
    ----------
    shape
        The input to be converted

    Returns
    -------
     ret
        the input in its native framework form

    """
    if len(backend_stack) != 0 and isinstance(shape, ivy.NativeShape):
        return shape
    ivy.assertions.check_isinstance(shape, (int, list, tuple))
    if isinstance(shape, int):
        shape = (shape,)
    elif isinstance(shape, list):
        shape = tuple(shape)
    ivy.assertions.check_all(
        [isinstance(v, int) for v in shape], "shape must take integers only"
    )
    return ivy.NativeShape(shape) if len(backend_stack) != 0 else ivy.Shape(shape)


@handle_nestable
@handle_exceptions
def try_else_none(fn: Callable, *args: Any, **kwargs: Any) -> Union[Callable, None]:
    """Try and return the function, otherwise return None
        if an exception was raised during function execution.

    Parameters
    ----------
    fn
        Function to try and call and return.
    args
        list of arguments.
    kwargs
        dictionay of keyword arguments

    Returns
    -------
        Either the function itself or None if an exception was raised
        during function execution.

    Examples
    --------
    with a function that is executed without any exception:

    >>> x = ivy.array([1, 2, 3])
    >>> y = ivy.array([4, 5, 6])
    >>> z = ivy.try_else_none(ivy.add,x, y)
    >>> print(z.__name__)
    add

    with a function that is executed with an exception:

    >>> x = ivy.array([1, 2, 3])
    >>> y = 'hemant'
    >>> z = ivy.try_else_none(ivy.add,x, y)
    >>> print(z)
    None

    """
    try:
        _ = fn(*args, **kwargs)
        return fn
    except Exception:
        return None


@handle_exceptions
def arg_names(receiver):
    """
    Gets the expected keyword arguments for a function or class constructor.

    Parameters
    ----------
    receiver
        Function or class constructor

    Returns
    -------
    ret
        List containing the keyword arguments' names for a function or class constructor

    Examples
    --------
    >>> x = ivy.arg_names(ivy.tan)
    >>> print(x)
    ['x', 'out']

    >>> x = ivy.arg_names(ivy.optimizers.Adam)
    >>> print(x)
    ['lr', 'beta1', 'beta2', 'epsilon', 'inplace',
    'stop_gradients', 'compile_on_next_step', 'device']

    """
    return list(inspect.signature(receiver).parameters.keys())


@handle_exceptions
def match_kwargs(
    kwargs: Dict, *receivers: Iterable[Callable], allow_duplicates: bool = False
) -> Union[List[Dict], Dict]:
    """Match keyword arguments to either class or function receivers.

    Parameters
    ----------
    kwargs
        Keyword arguments to match.
    receivers
        Functions and/or classes to match the keyword arguments to.
    allow_duplicates
        Whether to allow one keyword argument to be used for multiple receivers.
        Default is ``False``.

    Returns
    -------
    ret
        Sequence of keyword arguments split as best as possible.

    Examples
    --------
    >>> o = ivy.zeros(3)
    >>> kwargs = {'out': o, 'bias': ivy.arange(3)}
    >>> x = ivy.match_kwargs(kwargs, ivy.add, ivy.linear)
    >>> print(x)
    [{'out': ivy.array([0., 0., 0.])}, {'bias': ivy.array([0, 1, 2])}]

    >>> o = ivy.zeros(3)
    >>> kwargs = {'out': o, 'bias': ivy.arange(3)}
    >>> x = ivy.match_kwargs(kwargs, ivy.linear, ivy.add)
    >>> print(x)
    [{'out': ivy.array([0., 0., 0.]), 'bias': ivy.array([0, 1, 2])}, {}]

    """
    split_kwargs = list()
    for receiver in receivers:
        expected_kwargs = arg_names(receiver)
        found_kwargs = {k: v for k, v in kwargs.items() if k in expected_kwargs}
        if not allow_duplicates:
            for k in found_kwargs.keys():
                del kwargs[k]
        split_kwargs.append(found_kwargs)
    if len(split_kwargs) == 1:
        return split_kwargs[0]
    return split_kwargs


@handle_exceptions
def cache_fn(func: Callable) -> Callable:
    """Decorator to wrap a function, such that computed outputs are cached
    to avoid recalculating them later.

    Parameters
    ----------
    func
        The function to wrap, whose output should be cached for later.

    Returns
    -------
    ret
        The newly cache wrapped function.

    Examples
    --------
    With positional arguments only:

    >>> def my_sum(val1:float, val2:float)->float: return val1 + val2
    >>> cached_sum = ivy.cache_fn(my_sum)
    >>> print(cached_sum(3, 5)) # Compute the output
    8

    >>> print(cached_sum(10, 34)) # Compute the output
    44

    >>> print(cached_sum(3, 5)) # Returns the cached value
    8

    >>> print(cached_sum(5, 3)) # Compute the output
    8


    With keyword arguments:

    >>> def line_eq(x:float, /, *, slp:float=2, itc:float=0)->float: return x*slp+itc
    >>> cached_line_eq = ivy.cache_fn(line_eq)
    >>> print(cached_line_eq(3, itc=5, slp=2))
    11

    >>> print(cached_line_eq(3, slp=2, itc=5)) # Returns the cached value
    11


    Note: providing keyword arguments by position, or using the default
    keyword argument values will prevent the cache from being used.

    >>> print(cached_line_eq(5, slp=2)) # Output is re-computed
    10

    >>> print(cached_line_eq(5)) # Output is re-computed
    10

    """
    global FN_CACHE
    if func not in FN_CACHE:
        FN_CACHE[func] = dict()

    @wraps(func)
    def cached_fn(*args, **kwargs):
        key = "".join(
            [str(i) + ", " for i in args]
            + [" kw, "]
            + [str(i) + ", " for i in sorted(kwargs.items())]
        )
        cache = FN_CACHE[func]
        if key in cache:
            return cache[key]
        ret = func(*args, **kwargs)
        cache[key] = ret
        return ret

    return cached_fn


@handle_exceptions
def current_backend_str() -> Union[str, None]:
    """Return framework string

    Returns
    -------
    ret
        The framework string.

    """
    fw = current_backend()
    if not backend_stack:
        return ""
    return fw.current_backend_str()


@inputs_to_native_arrays
@handle_nestable
@handle_exceptions
@handle_array_like_without_promotion
def einops_rearrange(
    x: Union[ivy.Array, ivy.NativeArray],
    pattern: str,
    /,
    *,
    out: Optional[ivy.Array] = None,
    **axes_lengths: Dict[str, int],
) -> ivy.Array:
    """Perform einops rearrange operation on input array x.

    Parameters
    ----------
    x
        Input array to be re-arranged.
    pattern
        Rearrangement pattern.
    axes_lengths
        Any additional specifications for dimensions.
    out
        optional output array, for writing the result to. It must have a shape that the
        inputs broadcast to.

    Returns
    -------
    ret
        New array with einops.rearrange having been applied.

    Examples
    --------
    With :class:`ivy.Array` input:

    >>> x = ivy.array([[1, 2, 3],
    ...               [-4, -5, -6]])
    >>> y = ivy.einops_rearrange(x, "height width -> width height")
    >>> print(y)
    ivy.array([[ 1, -4],
       [ 2, -5],
       [ 3, -6]])

    >>> x = ivy.array([[[ 1,  2,  3],
    ...                  [ 4,  5,  6]],
    ...               [[ 7,  8,  9],
    ...                  [10, 11, 12]]])
    >>> y = ivy.einops_rearrange(x, "c h w -> c (h w)")
    >>> print(y)
    ivy.array([[ 1,  2,  3,  4,  5,  6],
       [ 7,  8,  9, 10, 11, 12]])

    >>> x = ivy.array([[1, 2, 3, 4, 5, 6]
    ...               [7, 8, 9, 10, 11, 12]])
    >>> y = ivy.einops_rearrange(x, "c (h w) -> (c h) w", h=2, w=3)
    ivy.array([[ 1,  2,  3],
       [ 4,  5,  6],
       [ 7,  8,  9],
       [10, 11, 12]])

    """
    ret = einops.rearrange(x, pattern, **axes_lengths)
    ret = ivy.array(ret, dtype=x.dtype)
    if ivy.exists(out):
        return ivy.inplace_update(out, ret)
    return ret


@inputs_to_native_arrays
@handle_nestable
@handle_exceptions
@handle_array_like_without_promotion
def einops_reduce(
    x: Union[ivy.Array, ivy.NativeArray],
    pattern: str,
    reduction: Union[str, Callable],
    /,
    *,
    out: Optional[ivy.Array] = None,
    **axes_lengths: Dict[str, int],
) -> ivy.Array:
    """Perform einops reduce operation on input array x.

    Parameters
    ----------
    x
        Input array to be reduced.
    pattern
        Reduction pattern.
    reduction
        One of available reductions ('min', 'max', 'sum', 'mean', 'prod'), or callable.
    axes_lengths
        Any additional specifications for dimensions.
    out
        optional output array, for writing the result to. It must have a shape that the
        inputs broadcast to.

    Returns
    -------
    ret
        New array with einops.reduce having been applied.

    Examples
    --------
    With :class:`ivy.Array` input:

    >>> x = ivy.array([[-4.47, 0.93, -3.34],
    ...                [3.66, 24.29, 3.64]])
    >>> reduced = ivy.einops_reduce(x, 'a b -> b', 'mean')
    >>> print(reduced)
    ivy.array([-0.405, 12.6  ,  0.15 ])

    With :class:`ivy.Container` input:

    >>> x = ivy.Container(a=ivy.array([[-4.47, 0.93, -3.34],
    ...                                [3.66, 24.29, 3.64]]),
    ...                    b=ivy.array([[4.96, 1.52, -10.67],
    ...                                 [4.36, 13.96, 0.3]]))
    >>> reduced = ivy.einops_reduce(x, 'a b -> a', 'mean')
    >>> print(reduced)
    {
        a: ivy.array([-2.29, 10.5]),
        b: ivy.array([-1.4, 6.21])
    }

    """
    ret = einops.reduce(x, pattern, reduction, **axes_lengths)
    ret = ivy.array(ret, dtype=x.dtype)
    if ivy.exists(out):
        return ivy.inplace_update(out, ret)
    return ret


# IMPORTANT: assign attribute directly to function instead of wrapper here
einops_reduce.unsupported_dtypes = {"torch": ("float16",)}


@inputs_to_native_arrays
@handle_nestable
@handle_exceptions
@handle_array_like_without_promotion
def einops_repeat(
    x: Union[ivy.Array, ivy.NativeArray],
    pattern: str,
    /,
    *,
    out: Optional[ivy.Array] = None,
    **axes_lengths: Dict[str, int],
) -> ivy.Array:
    """Perform einops repeat operation on input array x.

    Parameters
    ----------
    x
        Input array to be repeated.
    pattern
        Rearrangement pattern.
    axes_lengths
        Any additional specifications for dimensions.
    out
        optional output array, for writing the result to. It must have a shape that the
        inputs broadcast to.

    Returns
    -------
    ret
        New array with einops.repeat having been applied.

    Examples
    --------
    With :class:`ivy.Array` input:

    >>> x = ivy.array([1, 2, 3, 4])
    >>> repeated = ivy.einops_repeat(x, 'a -> b a', b=2)
    >>> print(repeated)
    ivy.array([[1, 2, 3, 4],
               [1, 2, 3, 4]])

    With :class:`ivy.Container` input:

    >>> x = ivy.Container(a=ivy.array([[4,5],
    ...                                [1, 3]]),
    ...                    b=ivy.array([[9, 10],
    ...                                 [4, 2]]))
    >>> repeated = ivy.einops_repeat(x, 'h w -> h (c w)', c=2)
    >>> print(repeated)
    {
        a: ivy.array([[4, 5, 4, 5],
                      [1, 3, 1, 3]]),
        b: ivy.array([[9, 10, 9, 10],
                      [4, 2, 4, 2]])
    }

    """
    ret = einops.repeat(x, pattern, **axes_lengths)
    ret = ivy.array(ret, dtype=x.dtype)
    if ivy.exists(out):
        return ivy.inplace_update(out, ret)
    return ret


@handle_exceptions
def get_min_denominator() -> float:
    """Get the global minimum denominator used by ivy for numerically stable division.

    Returns
    -------
    ret
        A float number of the global minimum denominator.

    Examples
    --------
    >>> x = ivy.get_min_denominator()
    >>> print(x)
    1e-12

    """
    return ivy._MIN_DENOMINATOR


@handle_exceptions
def set_min_denominator(val: float) -> None:
    """
    Set the global minimum denominator used by ivy for numerically stable division.

    Parameters
    ----------
    val
        The value to set the global minimum denominator to.

    Examples
    --------
    >>> x = ivy.get_min_denominator()
    >>> print(x)
    1e-12

    >>> ivy.set_min_denominator(1e-13)
    >>> y = ivy.get_min_denominator()
    >>> print(y)
    1e-13

    """
    ivy._MIN_DENOMINATOR = val


@handle_exceptions
def get_min_base() -> float:
    """
    Gets the global minimum base used by ivy for numerically stable power raising.

    Returns
    -------
    ret
        Global minimum base number

    Examples
    --------
    >>> x = ivy.get_min_base()
    >>> print(x)
    1e-05

    """
    # noinspection PyProtectedMember
    return ivy._MIN_BASE


@handle_exceptions
def set_min_base(val: float) -> None:
    """Set the global minimum base used by ivy for numerically stable power raising.

    Parameters
    ----------
    val
        The new value to set the minimum base to.

    Examples
    --------
    >>> x = ivy.get_min_base()
    >>> print(x)
    1e-05

    >>> ivy.set_min_base(1e-04)
    >>> y = ivy.get_min_base()
    >>> print(y)
    1e-04

    """
    ivy._MIN_BASE = val


@inputs_to_ivy_arrays
@handle_nestable
@handle_exceptions
@handle_array_like_without_promotion
def stable_divide(
    numerator: Union[Number, ivy.Array, ivy.NativeArray],
    denominator: Union[Number, ivy.Array, ivy.NativeArray],
    /,
    *,
    min_denominator: Union[Number, ivy.Array, ivy.NativeArray] = None,
) -> Union[Number, ivy.Array]:
    """Divide the numerator by the denominator, with min denominator added to the
    denominator for numerical stability.

    Parameters
    ----------
    numerator
        The numerator of the division.
    denominator
        The denominator of the division.
    min_denominator
        The minimum denominator to use, use global ivy._MIN_DENOMINATOR (1e-12)
        by default.

    Returns
    -------
    ret
        The new item following the numerically stable division.

    Examples
    --------
    With :code:`int` input:

    >>> x = ivy.stable_divide(1, 2)
    >>> print(x)
    0.49999999999975

    >>> x = ivy.stable_divide(1, 4, min_denominator=1)
    >>> print(x)
    0.2

    With float input:

    >>> x = ivy.stable_divide(5.0, 3.33)
    >>> print(x)
    1.5015015015010504

    With :code:`complex` input:

    >>> x = ivy.stable_divide(1+1j, 1-1j)
    >>> print(x)
    (5.000444502911705e-13+0.9999999999995j)

    With :class:`ivy.Array` input:

    >>> x = ivy.asarray([[10., 20., 30.],
    ...                  [40., 50., 60.]])
    >>> y = ivy.stable_divide(x, 10.)
    >>> print(y)
    ivy.array([[1., 2., 3.],
              [4., 5., 6.]])


    >>> x = ivy.asarray([1,2,3])
    >>> y = np.array((1., 3., 5.))
    >>> z = ivy.stable_divide(x, y)
    >>> print(z)
    ivy.array([1.   , 0.667, 0.6  ])

    >>> x = ivy.asarray([1., 2., 4.])
    >>> y = ivy.asarray([1., 0.5, 0.25])
    >>> z = ivy.asarray([0.01, 0.02, 0.03])
    >>> w = ivy.stable_divide(x, y, min_denominator=z)
    >>> print(w)
    ivy.array([ 0.99,  3.85, 14.3 ])

    With :class:`ivy.Container` input:

    >>> x = ivy.Container(a=ivy.asarray([10., 15.]), b=ivy.asarray([20., 25.]))
    >>> y = ivy.stable_divide(x, 0.5)
    >>> print(y)
    {
        a: ivy.array([20., 30.]),
        b: ivy.array([40., 50.])
    }


    >>> x = ivy.Container(a=ivy.asarray([1., 2.]), b=ivy.asarray([3., 4.]))
    >>> y = ivy.Container(a=ivy.asarray([0.5, 2.5]), b=ivy.asarray([3.5, 0.4]))
    >>> z = ivy.stable_divide(x, y)
    >>> print(z)
    {
        a: ivy.array([2., 0.8]),
        b: ivy.array([0.857, 10.])
    }
    """
    return numerator / (denominator + default(min_denominator, ivy._MIN_DENOMINATOR))


@inputs_to_ivy_arrays
@handle_nestable
@handle_exceptions
def stable_pow(
    base: Union[Number, ivy.Array, ivy.NativeArray],
    exponent: Union[Number, ivy.Array, ivy.NativeArray],
    /,
    *,
    min_base: float = None,
) -> Any:
    """Raise the base by the power, with MIN_BASE added to the base when exponent > 1
    for numerical stability.

    Parameters
    ----------
    base
        The base number.
    exponent
        The exponent number.
    min_base
        The minimum base to use, use global ivy._MIN_BASE by default.

    Returns
    -------
    ret
        The new item following the numerically stable power.


    """
    return_dtype = ivy.promote_types(
        ivy.default_dtype(item=base),
        ivy.default_dtype(item=default(min_base, ivy._MIN_BASE)),
    )
    return_dtype = ivy.promote_types(return_dtype, ivy.default_dtype(item=exponent))
    ret = (base + default(min_base, ivy._MIN_BASE)) ** ivy.array(exponent)
    return ret.astype(return_dtype)


stable_pow.unsupported_dtypes = ("bfloat16",)


@handle_exceptions
def get_all_arrays_in_memory():
    """Gets all arrays which are currently alive."""
    all_arrays = list()
    for obj in gc.get_objects():
        try:
            if ivy.is_native_array(obj):
                all_arrays.append(obj)
        except Exception:
            pass
    return all_arrays


@handle_exceptions
def num_arrays_in_memory():
    """Returns the number of arrays which are currently alive."""
    return len(get_all_arrays_in_memory())


@handle_exceptions
def print_all_arrays_in_memory():
    """
    Gets all the native Ivy arrays which are currently alive(in the garbage collector)
    from get_all_arrays_in_memory() function and prints them to the console.
    """
    for arr in get_all_arrays_in_memory():
        print(type(arr), arr.shape)


@handle_exceptions
def set_queue_timeout(timeout: float):
    """
    Set the global queue timeout value (in seconds)
    Default value without this function being called is 15 seconds.

    Parameters
    ----------
    timeout
        The timeout when waiting for containers to arrive from the queues.
        To be set in seconds.

    Examples
    --------
    >>> x = ivy.set_queue_timeout(10)
    >>> x = ivy.get_queue_timeout()
    >>> print(x)
    10.0

    >>> ivy.set_queue_timeout(30)
    >>> y = ivy.get_queue_timeout()
    >>> print(y)
    30

    """
    global queue_timeout_stack
    ivy.assertions.check_isinstance(timeout, (int, float))
    queue_timeout_stack.append(timeout)


@handle_exceptions
def get_queue_timeout() -> float:
    """
    Get the global queue timeout value (in seconds).
    The default value without this function being called is 15 seconds.

    Returns
    -------
    ret
       The global queue timeout value (in seconds).

    Examples
    --------
    >>> ivy.set_queue_timeout(10.0)
    >>> y = ivy.get_queue_timeout()
    >>> print(y)
    10.0

    """
    global queue_timeout_stack
    if not queue_timeout_stack:
        return 15.0
    return queue_timeout_stack[-1]


@handle_exceptions
def unset_queue_timeout() -> None:
    """
    Reset the global queue timeout value (in seconds) to the previous state

    Examples
    --------
    >>> ivy.set_queue_timeout(10.0)
    >>> y = ivy.get_queue_timeout()
    >>> print(y)
    10.0

    >>> ivy.unset_shape_array_mode()
    >>> ivy.get_queue_timeout()
    15.0
    """
    global queue_timeout_stack
    if queue_timeout_stack:
        queue_timeout_stack.pop(-1)


@handle_exceptions
def get_tmp_dir():
    """Get the path for directory that saves temporary files.

    Returns
    -------
    ret
        The path of directory that saves temporary files.

    """
    return TMP_DIR


@handle_exceptions
def set_tmp_dir(tmp_dr: str) -> None:
    """Set the directory for saving temporary files.

    Parameters
    ----------
    tmp_dr
        The new directory for saving temporary files

    Examples
    --------
    >>> x = ivy.get_tmp_dir()
    >>> print(x)
    /tmp

    >>> ivy.set_tmp_dir("/my_tmp")
    >>> y = ivy.get_tmp_dir()
    >>> print(y)
    /my_tmp
    """
    global TMP_DIR
    TMP_DIR = tmp_dr


@handle_exceptions
def container_types():
    """Summary.

    Returns
    -------
    ret
        a key-value structure, and exposes public methods .keys(), .values() and
        items().

    """
    # noinspection PyBroadException
    try:
        return current_backend().container_types()
    except ValueError:
        return []


@handle_exceptions
def inplace_arrays_supported(f=None):
    """Determine whether inplace arrays are supported for the current backend framework.

    Parameters
    ----------
    f
         (Default value = None)

    Returns
    -------
    ret
        Boolean, whether or not inplace arrays are supported.

    """
    return current_backend().inplace_arrays_supported()


@handle_exceptions
def inplace_variables_supported(f=None):
    """Determine whether inplace variables are supported for the current backend
    framework.

    Parameters
    ----------
    f
         (Default value = None)

    Returns
    -------
    ret
        Boolean, whether or not inplace variables are supported.

    """
    return current_backend().inplace_variables_supported()


@inputs_to_native_arrays
@handle_nestable
@handle_exceptions
def supports_inplace_updates(x: Union[ivy.Array, ivy.NativeArray], /) -> bool:
    """
    Determines whether in-place operations are supported for x's data type,
    by the current backend framework setting.

    Parameters
    ----------
    x
        Input variable for whose data type we check whether the current backend
        framework supports in-place operations.

    Returns
    -------
    ret
        Value depends on whether in-place operations are supported for
        data type of x.

    Raises
    ------
    ValueError
        If x isn't a class instance of ivy.Array or ivy.NativeArray, an exception will
        be raised.

    This function is *nestable*, and therefore also accepts :code:'ivy.Container'
    instance in place of the argument.

    Examples
    --------
    With :class:`ivy.Array` input and default backend set as `numpy`:

    >>> x = ivy.array([0, 1, 2])
    >>> y = ivy.supports_inplace_updates(x)
    >>> print(y)
    False

    With :class:`ivy.Container` input and backend set as `torch`:

    >>> x = ivy.Container(a=ivy.array([5., 6.]), b=ivy.array([7., 8.]))
    >>> y = ivy.supports_inplace_updates(x)
    >>> print(y)
    {
        a: false,
        b: false
    }
    """
    if _is_variable(x):
        return ivy.inplace_variables_supported()
    elif ivy.is_native_array(x):
        return ivy.inplace_arrays_supported()
    raise ivy.exceptions.IvyException("Input x must be either a variable or an array.")


@inputs_to_native_arrays
@handle_nestable
@handle_exceptions
def assert_supports_inplace(x: Union[ivy.Array, ivy.NativeArray], /) -> bool:
    """Asserts that inplace operations are supported for x, else raises exception.

    Parameters
    ----------
    x
        Input variable or array to check for inplace support for.

    Returns
    -------
    ret
        True if support, raises exception otherwise

    """
    ivy.assertions.check_true(
        ivy.supports_inplace_updates(x),
        "Inplace operations are not supported {} types with {} backend".format(
            type(x), ivy.current_backend_str()
        ),
    )
    return True


@to_native_arrays_and_back
@handle_nestable
@handle_array_like_without_promotion
def get_item(
    x: Union[ivy.Array, ivy.NativeArray],
    query: Union[ivy.Array, ivy.NativeArray, Tuple],
) -> ivy.Array:
    """
     Gather slices from x according to query array, identical to x[query].

    Parameters
    ----------
    x
        array, the array from which to gather values.
    query
        array, index array, integer indices or boolean mask.

    Returns
    -------
    ret
        New array with the values gathered at the specified indices.

    Functional Examples
    -------------------

    >>> x = ivy.array([0, -1, 20])
    >>> query = ivy.array([0, 1])
    >>> print(ivy.get_item(x, query))
    ivy.array([ 0, -1])

    >>> x = ivy.array([[4, 5], [20, 128], [-2, -10]])
    >>> query = ivy.array([[True, False], [False, False], [True, True]])
    >>> print(ivy.get_item(x, query))
    ivy.array([  4,  -2, -10])

    """
    return current_backend(x).get_item(x, query)


@handle_nestable
@handle_exceptions
@inputs_to_ivy_arrays
def inplace_update(
    x: Union[ivy.Array, ivy.NativeArray],
    val: Union[ivy.Array, ivy.NativeArray],
    ensure_in_backend: bool = False,
) -> ivy.Array:
    """Perform in-place update for the input array. This will always be performed on
    ivy.Array instances pass in the input, and will also be performed on the native
    array classes in the backend when the backend supports this. If the backend does
    not natively support inplace updates, and x is an ivy.NativeArray instance,
    then an exception will be thrown.

    Parameters
    ----------
    x
        The variable to update.
    val
        The array to update the variable with.
    ensure_in_backend
        Whether or not to ensure that the `ivy.NativeArray` is also inplace updated.
        In cases where it should be, backends which do not natively support inplace
        updates will raise an exception.

    Returns
    -------
    ret
        The array following the in-place update.

    """
    return current_backend(x).inplace_update(x, val, ensure_in_backend)


inplace_update.unsupported_dtypes = {"torch": ("bfloat16",)}


@handle_nestable
@handle_exceptions
@inputs_to_ivy_arrays
def inplace_decrement(
    x: Union[ivy.Array, ivy.NativeArray],
    val: Union[ivy.Array, ivy.NativeArray],
) -> ivy.Array:
    """Perform in-place decrement for the input array.

    Parameters
    ----------
    x
        The input array to be decremented by the defined value.
    val
        The value of decrement.

    Returns
    -------
    ret
        The array following the in-place decrement.


    Both the description and the type hints above assumes an array input for simplicity,
    but this function is *nestable*, and therefore also accepts :class:`ivy.Container`
    instances in place of any of the arguments.

    Examples
    --------
    With :class:`ivy.Array` input:

    >>> x = ivy.array([[5.3, 7., 0.],[6.8, 8, 3.9],[0., 10., 6.3]])
    >>> y = ivy.inplace_decrement(x, 1.25)
    >>> print(y)
    ivy.array([[ 4.05,  5.75, -1.25],
       [ 5.55,  6.75,  2.65],
       [-1.25,  8.75,  5.05]])

    With :class:`ivy.Container` input:

    >>> x = ivy.Container(a=ivy.array([0.5, -5., 30.]), b=ivy.array([0., -25., 50.]))
    >>> y = ivy.inplace_decrement(x, 1.5)
    >>> print(y)
    {
        a: ivy.array([-1., -6.5, 28.5]),
        b: ivy.array([-1.5, -26.5, 48.5])
    }

    >>> x = ivy.Container(a=ivy.array([0., 15., 30.]), b=ivy.array([0., 25., 50.]))
    >>> y = ivy.Container(a=ivy.array([0., 15., 30.]), b=ivy.array([0., 25., 50.]))
    >>> z = ivy.inplace_decrement(x, y)
    >>> print(z)
    {
        a: ivy.array([0., 0., 0.]),
        b: ivy.array([0., 0., 0.])
    }

    >>> x = ivy.Container(a=ivy.array([3., 7., 10.]), b=ivy.array([0., 75., 5.5]))
    >>> y = ivy.Container(a=ivy.array([2., 5.5, 7.]), b=ivy.array([0., 25., 2.]))
    >>> z = ivy.inplace_decrement(x, y)
    >>> print(z)
    {
        a: ivy.array([1., 1.5, 3.]),
        b: ivy.array([0., 50., 3.5])
    }

    """
    return current_backend(x).inplace_decrement(x, val)


@handle_nestable
@handle_exceptions
@inputs_to_ivy_arrays
def inplace_increment(
    x: Union[ivy.Array, ivy.NativeArray],
    val: Union[ivy.Array, ivy.NativeArray],
) -> ivy.Array:
    """Perform in-place increment for the input array.

    Parameters
    ----------
    x
        The input array to be incremented by the defined value.
    val
        The value of increment.

    Returns
    -------
    ret
        The array following the in-place increment.

    Examples
    --------
    With :class:`ivy.Array` input:

    >>> x = ivy.array([[5.3, 7., 0.],[6.8, 8, 3.9],[0., 10., 6.3]])
    >>> y = ivy.inplace_increment(x, 3.)
    >>> print(y)
    ivy.array([[ 8.3, 10.,  3.],
       [ 9.8, 11.,  6.9],
       [ 3., 13.,  9.3]])

    With :class:`ivy.Container` input:

    >>> x = ivy.Container(a=ivy.array([0., 15., 30.]), b=ivy.array([0., 25., 50.]))
    >>> y = ivy.inplace_increment(x, 2.5)
    >>> print(y)
    {
        a: ivy.array([2.5, 17.5, 32.5]),
        b: ivy.array([2.5, 27.5, 52.5])
    }


    >>> x = ivy.Container(a=ivy.array([0., 15., 30.]), b=ivy.array([0., 25., 50.]))
    >>> y = ivy.Container(a=ivy.array([0., 15., 30.]), b=ivy.array([0., 25., 50.]))
    >>> z = ivy.inplace_increment(x, y)
    >>> print(z)
    {
        a: ivy.array([0., 30., 60.]),
        b: ivy.array([0., 50., 100.])
    }

    """
    return current_backend(x).inplace_increment(x, val)


@to_native_arrays_and_back
@handle_out_argument
@handle_nestable
@handle_exceptions
@handle_array_like_without_promotion
def scatter_flat(
    indices: Union[ivy.Array, ivy.NativeArray],
    updates: Union[ivy.Array, ivy.NativeArray],
    /,
    *,
    size: Optional[int] = None,
    reduction: str = "sum",
    out: Optional[ivy.Array] = None,
) -> ivy.Array:
    """Scatter flat updates into a new flat array according to flat indices.

    Parameters
    ----------
    indices
        Indices for the new values to occupy.
    updates
        Values for the new array to hold.
    size
        The size of the result.
    reduction
        The reduction method for the scatter, one of 'sum', 'min', 'max' or 'replace'
    out
        optional output array, for writing the result to. It must have a shape that the
        inputs broadcast to.

    Returns
    -------
    ret
        New array of given shape, with the values scattered at the indices.

    """
    return current_backend(indices).scatter_flat(
        indices, updates, size=size, reduction=reduction, out=out
    )


@to_native_arrays_and_back
@handle_nestable
@handle_exceptions
def scatter_nd(
    indices: Union[ivy.Array, ivy.NativeArray],
    updates: Union[ivy.Array, ivy.NativeArray],
    /,
    shape: Optional[Union[ivy.Shape, ivy.NativeShape]] = None,
    *,
    reduction: str = "sum",
    out: Optional[ivy.Array] = None,
) -> ivy.Array:
    """Scatter updates into a new array according to indices.

    Parameters
    ----------
    indices
        Indices for the new values to occupy.
    updates
        Values for the new array to hold.
    shape
        The shape of the result. Default is ``None``, in which case tensor
        argument must be provided.
    reduction
        The reduction method for the scatter, one of 'sum', 'min', 'max' or 'replace'
    out
        optional output array, for writing the result to. It must have a shape that the
        inputs broadcast to.

    Returns
    -------
    ret
        New array of given shape, with the values scattered at the indices.

    Examples
    --------
    scatter values into an empty array, With :class:`ivy.Array` input:

    >>> indices = ivy.array([[4], [3], [1], [7]])
    >>> updates = ivy.array([9, 10, 11, 12])
    >>> shape = ivy.array([8])
    >>> scatter = ivy.scatter_nd(indices, updates, shape)
    >>> print(scatter)
    ivy.array([ 0, 11,  0, 10,  9,  0,  0, 12])

    With scatter into an empty array, With :class:`ivy.Container` input:

    >>> indices = ivy.Container(a=ivy.array([[4],[3],[6]]),
    ...                         b=ivy.array([[5],[1],[2]]))
    >>> updates = ivy.Container(a=ivy.array([100, 200, 200]),
    ...                         b=ivy.array([20, 30, 40]))
    >>> shape = ivy.Container(a=ivy.array([10]),
    ...                       b = ivy.array([10]))
    >>> z = ivy.scatter_nd(indices, updates, shape=shape, reduction='replace')
    >>> print(z)
    {
        a: ivy.array([0, 0, 0, 200, 100, 0, 200, 0, 0, 0]),
        b: ivy.array([0, 30, 40, 0, 0, 20, 0, 0, 0, 0])
    }

    With :class:`ivy.Container` and :class:`ivy.Array` input:

    >>> indices = ivy.array([[4],[3],[1]])
    >>> updates = ivy.Container(a=ivy.array([10, 20, 30]),
    ...                         b=ivy.array([200, 300, 400]))
    >>> z = ivy.Container(a=ivy.array([1, 2, 3, 4, 5]),
    ...                   b=ivy.array([10, 20, 30, 40, 50]))
    >>> ivy.scatter_nd(indices, updates, reduction='replace', out=z)
    >>> print(z)
    {
        a: ivy.array([1, 30, 3, 20, 10]),
        b: ivy.array([10, 400, 30, 300, 200])
    }
    """
    return current_backend(indices).scatter_nd(
        indices, updates, shape=shape, reduction=reduction, out=out
    )


@to_native_arrays_and_back
@handle_out_argument
@handle_nestable
@handle_exceptions
@handle_array_like_without_promotion
def gather(
    params: Union[ivy.Array, ivy.NativeArray],
    indices: Union[ivy.Array, ivy.NativeArray],
    /,
    *,
    axis: Optional[int] = -1,
    batch_dims: Optional[int] = 0,
    out: Optional[Union[ivy.Array, ivy.NativeArray]] = None,
) -> Union[ivy.Array, ivy.NativeArray]:
    """Gather slices from params at axis according to indices.

    Parameters
    ----------
    params
        The array from which to gather values.
    indices
        The array which indicates the indices that will be gathered along
        the specified axis.
    axis
        optional int, the axis from which to gather from. Default is ``-1``.
    batch_dims
        optional int, lets you gather different items from each element of a batch.
    out
        optional array, for writing the result to. It must have a shape
        that the inputs broadcast to.

    Returns
    -------
    ret
        New array with the values gathered at the specified indices along the
        specified axis.


    Both the description and the type hints above assumes an array input for
    simplicity, but this function is *nestable*, and therefore also accepts
    :class:`ivy.Container` instances in place of any of the arguments.

    Examples
    --------
    With :class:`ivy.Array` input:

    >>> x = ivy.array([0., 1., 2.])
    >>> y = ivy.array([1, 2])
    >>> print(ivy.gather(x, y))
    ivy.array([1., 2.])

    >>> x = ivy.array([[0., 1., 2.],[3., 4., 5.]])
    >>> y = ivy.array([[0, 1],[1, 2]])
    >>> z = ivy.array([[0., 0.],[0., 0.]])
    >>> ivy.gather(x, y, out=z)
    >>> print(z)
    ivy.array([[[0., 1.],[1., 2.]],[[3., 4.],[4., 5.]]])

    >>> x = ivy.array([[[0., 1.], [2., 3.]],
    ...                [[8., 9.], [10., 11.]]])
    >>> y = ivy.array([[0, 1]])
    >>> ivy.gather(x, y, axis=0, out=x)
    >>> print(x)
    ivy.array(
        [[[[ 0.,  1.],
           [ 2.,  3.]],
          [[ 8.,  9.],
           [10., 11.]]]])

    >>> x = ivy.array([[0, 0, 1, 0, 2],
    ...                [3, 0, 0, 0, 4],
    ...                [0, 5, 0, 6, 0]])
    >>> y = ivy.array([[1, 2],[3, 4],[5, 6]])
    >>> z = ivy.gather(x, y, batch_dims=1)
    >>> print(z)
    ivy.array([[1, 2],[3, 4],[5, 6]])

    With :class:`ivy.Container` input:

    >>> x = ivy.Container(a = ivy.array([0., 1., 2.]),
    ...                   b = ivy.array([4., 5., 6.]))
    >>> y = ivy.Container(a = ivy.array([0, 1]),
    ...                   b = ivy.array([1, 2]))
    >>> print(ivy.gather(x, y))
    {
        a: ivy.array([0., 1.]),
        b: ivy.array([5., 6.])
    }

    With a mix of :class:`ivy.Array` and :class:`ivy.Container` inputs:

    >>> x = ivy.Container(a = ivy.array([0., 1., 2.]),
    ...                   b = ivy.array([4., 5., 6.]))
    >>> y = ivy.array([0, 1])
    >>> print(ivy.gather(x, y))
    {
        a: ivy.array([0., 1.]),
        b: ivy.array([4., 5.])
    }

    """
    return current_backend(params, indices).gather(
        params, indices, axis=axis, batch_dims=batch_dims, out=out
    )


@to_native_arrays_and_back
@handle_out_argument
@handle_nestable
@handle_exceptions
@handle_array_like_without_promotion
def gather_nd(
    params: Union[ivy.Array, ivy.NativeArray],
    indices: Union[ivy.Array, ivy.NativeArray],
    /,
    *,
    batch_dims: Optional[int] = 0,
    out: Optional[ivy.Array] = None,
) -> ivy.Array:
    """Gather slices from params into a array with shape specified by indices.

    Parameters
    ----------
    params
        The array from which to gather values.
    indices
        Index array.
    out
        optional output array, for writing the result to. It must have a shape that the
        inputs broadcast to.

    Returns
    -------
    ret
        New array of given shape, with the values gathered at the indices.

    Examples
    --------
    With :class:`ivy.Array` input:

    >>> x = ivy.array([0., 1., 2., 3., 4., 5., 6.])
    >>> y = ivy.array([1])
    >>> print(ivy.gather_nd(x, y))
    ivy.array(1.)

    >>> x = ivy.array([[0., 1.], [2., 3.], [4., 5.]])
    >>> y = ivy.array([[0],[1],[1]], dtype='int32')
    >>> z = ivy.gather_nd(x,y,batch_dims=1)
    ivy.array([0., 3., 5.])

    With a mix of :class:`ivy.Array` and :class:`ivy.Container` inputs:

    >>> x = ivy.Container(a=ivy.array([0., 1., 2.]),b=ivy.array([4., 5., 6.]))
    >>> y = ivy.array([1])
    >>> print(ivy.gather_nd(x, y))
    {
        a: ivy.array(1.),
        b: ivy.array(5.)
    }

    With :class:`ivy.Container` input:

    >>> x = ivy.Container(a=ivy.array([[0., 10., 20.],[30.,40.,50.]]),
    ...                   b=ivy.array([[0., 100., 200.],[300.,400.,500.]]))
    >>> y = ivy.Container(a=ivy.array([1,0]),
    ...                   b=ivy.array([0]))
    >>> print(ivy.gather_nd(x, y))
    {
        a: ivy.array(30.),
        b: ivy.array([0., 100., 200.])
    }
    """
    res = current_backend(params, indices).gather_nd(
        params, indices, batch_dims=batch_dims
    )
    if ivy.exists(out):
        return ivy.inplace_update(out, res)
    return res


@handle_nestable
@handle_exceptions
def multiprocessing(context: str = None):
    """Return backend-specific multiprocessing module.

    Parameters
    ----------
    context
        The context of the multiprocessing, either fork, forkserver or spawn.
        Default is ``None``.

    Returns
    -------
    ret
        Multiprocessing module

    """
    return current_backend().multiprocessing(context)


@to_native_arrays_and_back
@handle_nestable
@handle_exceptions
@handle_array_like_without_promotion
def shape(
    x: Union[ivy.Array, ivy.NativeArray], /, *, as_array: bool = False
) -> Union[ivy.Shape, ivy.NativeShape]:
    """Returns the shape of the array ``x``.

    Parameters
    ----------
    x
        Input array to infer the shape of.
    as_array
        Whether to return the shape as an array, default False.

    Returns
    -------
    ret
        Shape of the array ``x``.

    Examples
    --------
    >>> x = ivy.array([[-1, 0, 1],[1, 0, -1]])
    >>> y = ivy.shape(x)
    >>> z = ivy.shape(x, as_array = True)
    >>> print(y)
    (2, 3)

    >>> print(z)
    ivy.array([2, 3])

    """
    return current_backend(x).shape(x, as_array=as_array)


@handle_exceptions
def set_shape_array_mode(mode: bool) -> None:
    """Set the mode of returning shape as ivy.Array to the given mode instance

    Parameter
    ---------
    mode
        boolean whether to return shape as ivy.Array

    Examples
    --------
    >>> ivy.set_shape_array_mode(False)
    >>> ivy.shape_array_mode()
    False

    >>> ivy.set_shape_array_mode(True)
    >>> ivy.shape_array_mode()
    True
    """
    global shape_array_mode_stack
    ivy.assertions.check_isinstance(mode, bool)
    shape_array_mode_stack.append(mode)


@handle_exceptions
def unset_shape_array_mode() -> None:
    """Reset the mode of returning shape as ivy.Array to the previous state

    Examples
    --------
    >>> ivy.set_shape_array_mode(True)
    >>> ivy.shape_array_mode()
    True

    >>> ivy.unset_shape_array_mode()
    >>> ivy.shape_array_mode()
    False
    """
    global shape_array_mode_stack
    if shape_array_mode_stack:
        shape_array_mode_stack.pop(-1)


@handle_exceptions
def shape_array_mode() -> bool:
    """Get the current state of shape_array_mode

    Examples
    --------
    >>> ivy.shape_array_mode()
    False

    >>> ivy.set_shape_array_mode(True)
    >>> ivy.shape_array_mode()
    True
    """
    global shape_array_mode_stack
    if not shape_array_mode_stack:
        return False
    return shape_array_mode_stack[-1]


@to_native_arrays_and_back
@handle_nestable
@handle_array_like_without_promotion
def get_num_dims(
    x: Union[ivy.Array, ivy.NativeArray], /, *, as_array: bool = False
) -> int:
    """Returns the number of dimensions of the array x.

    Parameters
    ----------
    x
        Input array to infer the number of dimensions for.
    as_array
        Whether to return the shape as a array, default False.

    Returns
    -------
    ret
        Shape of the array

    Both the description and the type hints above assumes an array input for simplicity,
    but this function is *nestable*, and therefore also accepts :class:`ivy.Container`
    instances in place of any of the arguments.

    Examples
    --------
    With :class:`ivy.Array` input:

    >>> a = ivy.array([[[0, 0, 0], [0, 0, 0], [0, 0, 0]],
    ...                    [[0, 0, 0], [0, 0, 0], [0, 0, 0]],
    ...                    [[0, 0, 0], [0, 0, 0], [0, 0, 0]]])
    >>> b = ivy.get_num_dims(a, as_array=False)
    >>> print(b)
    3

    With :class:`ivy.Container` input:

    >>> a = ivy.Container(b = ivy.asarray([[0.,1.,1.],[1.,0.,0.],[8.,2.,3.]]))
    >>> ivy.get_num_dims(a)
    2

    >>> b = ivy.get_num_dims(a, as_array=True)
    >>> print(b)
    ivy.array(3)
    """
    return current_backend(x).get_num_dims(x, as_array=as_array)


@handle_exceptions
def arg_info(fn: Callable, *, name: str = None, idx: int = None):
    """
    Return the index and `inspect.Parameter` representation of the specified argument.
    In the form of a dict with keys "idx" and "param".

    Parameters
    ----------
    fn
        The function to retrieve the argument information for
    name
        The name of the argument
    idx
        the index of the argument in the inputs

    Returns
    -------
    ret
        a `dict` containing the idx, and the `inspect.Parameter` for the argument,
        which itself contains the parameter name, type, and other helpful information.
    """
    ivy.assertions.check_all_or_any_fn(
        name,
        idx,
        fn=ivy.exists,
        type="any",
        limit=[1],
        message="exactly one of the keyword arguments name or idx must be provided",
    )
    params = inspect.signature(fn).parameters
    if ivy.exists(name):
        return {"idx": list(params).index(name), "param": params[name]}
    return {"idx": idx, "param": list(params.values())[idx]}


def _valid_attrib_combinations(fn, backend, dnd_dict, first_attr_name, other_attr_name):
    attr_list = ()
    if hasattr(fn, other_attr_name):
        attr_list = getattr(fn, other_attr_name)
        if isinstance(attr_list, dict):
            attr_list = attr_list.get(backend, ())
    ivy.assertions.check_false(
        dnd_dict and attr_list,
        f"Cannot specify both {first_attr_name} and {other_attr_name} "
        "cannot both be defined for the same function",
    )


def _is_valid_device_and_dtypes_attributes(fn: Callable) -> bool:
    fn_unsupported_dnd = {}
    fn_supported_dnd = {}
    backend = ivy.current_backend_str()
    if hasattr(fn, "unsupported_device_and_dtype"):
        fn_unsupported_dnd = fn.unsupported_device_and_dtype
        # if it's a nested dict, unwrap for the current backend
        if isinstance(list(fn_unsupported_dnd.__get__().values())[0], dict):
            fn_unsupported_dnd = fn_unsupported_dnd.get(backend, {})
    if hasattr(fn, "supported_device_and_dtype"):
        fn_supported_dnd = fn.supported_device_and_dtype
        # if it's a nested dict, unwrap for the current backend
        if isinstance(list(fn_supported_dnd.__get__().values())[0], dict):
            fn_supported_dnd = fn_supported_dnd.get(backend, {})

    ivy.assertions.check_false(
        fn_unsupported_dnd and fn_supported_dnd,
        "unsupported_device_and_dtype and supported_device_and_dtype \
        cannot both be defined for the same function",
    )

    us = "unsupported_device_and_dtype"
    _valid_attrib_combinations(fn, backend, fn_unsupported_dnd, us, "supported_devices")
    _valid_attrib_combinations(fn, backend, fn_unsupported_dnd, us, "supported_dtypes")

    ss = "supported_device_and_dtype"
    _valid_attrib_combinations(fn, backend, fn_supported_dnd, ss, "unsupported_device")
    _valid_attrib_combinations(fn, backend, fn_supported_dnd, ss, "unsupported_dtypes")

    return True


def _all_dnd_combinations():
    all_comb = {}
    for device in ivy.all_devices:
        all_comb[device] = ivy.all_dtypes
    return all_comb


def _dnd_dict_intersection(a, b):
    res = {}
    for device in a:
        if device in b:
            intersection = set.intersection(set(a[device]), set(b[device]))
            if intersection:
                res[device] = tuple(intersection)
    return res


def _dnd_dict_difference(a, b):
    res = a
    for device in list(a):
        if device in b:
            difference = set.difference(set(a[device]), set(b[device]))
            if difference:
                res[device] = tuple(difference)
            else:
                del res[device]
    return res


def _dnd_dict_union(a, b):
    res = {}
    for device in set(list(a) + list(b)):
        u1 = set(a.get(device, ()))
        u2 = set(b.get(device, ()))
        res[device] = tuple(set.union(u1, u2))

    return res


def _get_devices_and_dtypes(fn, complement=True):
    supported_devices = ivy.function_supported_devices(fn)
    supported_dtypes = ivy.function_supported_dtypes(fn)

    supported = {}
    # Generate a base supported set from other attributes
    for device in supported_devices:
        supported[device] = supported_dtypes

    is_backend_fn = "backend" in fn.__module__
    is_frontend_fn = "frontend" in fn.__module__
    is_einops_fn = "einops" in fn.__name__
    if not is_backend_fn and not is_frontend_fn and not is_einops_fn:
        if complement:
            all_comb = _all_dnd_combinations()
            supported = _dnd_dict_difference(all_comb, supported)
        return supported

    backend = ivy.current_backend_str()

    # Their values are formatted like either
    # 1. fn.supported_device_and_dtype = {"cpu":("float16",)}
    if hasattr(fn, "supported_device_and_dtype"):
        fn_supported_dnd = fn.supported_device_and_dtype.__get__()

        if "einops" in fn.__name__ and isinstance(fn_supported_dnd, dict):
            fn_supported_dnd = fn_supported_dnd.get(backend, supported)

        ivy.assertions.check_isinstance(list(fn_supported_dnd.values())[0], tuple)
        # dict intersection
        supported = _dnd_dict_intersection(supported, fn_supported_dnd)

    if hasattr(fn, "unsupported_device_and_dtype"):
        fn_unsupported_dnd = fn.unsupported_device_and_dtype.__get__()

        if "einops" in fn.__name__ and isinstance(fn_unsupported_dnd, dict):
            fn_unsupported_dnd = fn_unsupported_dnd.get(backend, supported)

        ivy.assertions.check_isinstance(list(fn_unsupported_dnd.values())[0], tuple)
        # dict difference
        supported = _dnd_dict_difference(supported, fn_unsupported_dnd)

    if complement:
        # dict difference
        all_comb = _all_dnd_combinations()
        supported = _dnd_dict_difference(all_comb, supported)
    return supported


@handle_nestable
@handle_exceptions
def function_supported_devices_and_dtypes(fn: Callable, recurse=True) -> Dict:
    """Returns the supported combination of devices and dtypes
     of the current backend's function.

    Parameters
    ----------
    fn
        The function to check for the supported device and dtype attribute
    recurse
        Whether to recurse into used ivy functions. Default is ``True``.

    Returns
    -------
    ret
        The unsupported devices of the function
    """
    ivy.assertions.check_true(
        _is_valid_device_and_dtypes_attributes(fn),
        "supported_device_and_dtypes and unsupported_device_and_dtypes \
         attributes cannot both exist in a particular backend",
    )
    supported_devices_dtype = _get_devices_and_dtypes(fn, complement=False)

    if recurse:
        supported_devices_dtype = ivy.functional.data_type._nested_get(
            fn,
            _all_dnd_combinations(),
            _dnd_dict_intersection,
            function_supported_devices_and_dtypes,
            wrapper=lambda x: x,
        )

    return supported_devices_dtype


@handle_nestable
@handle_exceptions
def function_unsupported_devices_and_dtypes(fn: Callable, recurse=True) -> Dict:
    """Returns the unsupported combination of devices and dtypes
     of the current backend's function.

    Parameters
    ----------
    fn
        The function to check for the unsupported device and dtype attribute
    recurse
        Whether to recurse into used ivy functions. Default is ``True``.

    Returns
    -------
    ret
        The unsupported combination of devices and dtypes of the function
    """
    ivy.assertions.check_true(
        _is_valid_device_and_dtypes_attributes(fn),
        "supported_device_and_dtypes and unsupported_device_and_dtypes \
         attributes cannot both exist in a particular backend",
    )
    unsupported_devices_dtype = _get_devices_and_dtypes(fn, complement=True)

    if recurse:
        unsupported_devices_dtype = ivy.functional.data_type._nested_get(
            fn,
            {},
            _dnd_dict_union,
            function_unsupported_devices_and_dtypes,
            wrapper=lambda x: x,
        )

    return unsupported_devices_dtype


@handle_exceptions
def vmap(
    func: Callable,
    in_axes: Union[int, Sequence[int], Sequence[None]] = 0,
    out_axes: Optional[int] = 0,
) -> Callable:
    """Vectorizing map. Creates a function which maps func over argument axes.

    Parameters
    ----------
    func
        Function to be mapped over additional axes.
    in_axes
       An integer, None, or (nested) standard Python container
       (tuple/list) thereof specifying which input array
       axes to map over.If each positional argument to fun
       is an array, then in_axes can be an integer, a None,
       or a tuple of integers and Nones with length equal
       to the number of positional arguments to fun. An
       integer or None indicates which array axis to map
       over for all arguments (with None indicating not to map any axis),
       and a tuple indicates which axis to map for each
       corresponding positional argument. Axis integers must
       be in the range [-ndim, ndim) for each array,
       where ndim is the number of dimensions (axes) of the
       corresponding input array.
    out_axes
        An integer indicating where the mapped axis should appear in the output.

    Returns
    -------
    ret
        Batched/vectorized version of func with arguments
        that correspond to those of func, but with extra
        array axes at positions indicated by in_axes,
        and a return value that corresponds
        to that of fun, but with extra array axes
        at positions indicated by out_axes.


    This docstring is a summarised version of the `docstring
    <https://jax.readthedocs.io/en/latest/_autosummary/jax.vmap.html#jax-vmap>`_ for vmap from JAX documentation. # noqa

    Examples
    --------
    With :func:`ivy.matmul` and :class:`ivy.Array` input:

    >>> x = ivy.array(ivy.arange(60).reshape((3, 5, 4)))
    >>> y = ivy.array(ivy.arange(40).reshape((5, 4, 2)))
    >>> z = ivy.vmap(ivy.matmul, (1, 0), 1)(x, y)
    >>> print(z.shape)
    (3, 5, 2)
    """
    # TODO: optimize in the numpy and tensorflow backends and extend functionality
    return current_backend().vmap(func, in_axes, out_axes)<|MERGE_RESOLUTION|>--- conflicted
+++ resolved
@@ -146,28 +146,9 @@
     >>> ivy.is_native_array(x)
     False
 
-<<<<<<< HEAD
-    >>> x = ivy.native_array([1.5, 2.3, 4.9, 2.6])
-    >>> ivy.is_native_array(x)
-    True
-
-    >>> x = ivy.native_array([-1, 2, 7, -3])
-    >>> ivy.is_native_array(x, exclusive=False)
-    True
-
     >>> x = ivy.native_array([9.1, -8.3, 2.8, 3.0])
     >>> ivy.is_native_array(x, exclusive=True)
     True
-
-    >>> x = ivy.array([5, 2, 6, 9])
-    >>> ivy.is_native_array(x, exclusive=True)
-    False
-
-=======
-    >>> x = ivy.native_array([9.1, -8.3, 2.8, 3.0])
-    >>> ivy.is_native_array(x, exclusive=True)
-    True
->>>>>>> 35a92a1a
     """
     try:
         return current_backend(x).is_native_array(x, exclusive=exclusive)
@@ -175,10 +156,7 @@
         return False
 
 
-<<<<<<< HEAD
-=======
-@handle_exceptions
->>>>>>> 35a92a1a
+@handle_exceptions
 def is_ivy_array(
     x: Union[ivy.Array, ivy.NativeArray], /, *, exclusive: Optional[bool] = False
 ) -> bool:
@@ -204,36 +182,14 @@
     >>> ivy.is_ivy_array(x)
     True
 
-<<<<<<< HEAD
-    >>> x = ivy.native_array([1.5, 2.3, 4.9, 2.6])
-    >>> ivy.is_ivy_array(x)
-    False
-
-    >>> x = ivy.native_array([-1, 2, 7, -3])
-    >>> ivy.is_ivy_array(x, exclusive=False)
-    False
-
     >>> x = ivy.native_array([9.1, -8.3, 2.8, 3.0])
     >>> ivy.is_ivy_array(x, exclusive=True)
     False
-
-    >>> x = ivy.array([5, 2, 6, 9])
-    >>> ivy.is_ivy_array(x, exclusive=True)
-    True
-
-=======
-    >>> x = ivy.native_array([9.1, -8.3, 2.8, 3.0])
-    >>> ivy.is_ivy_array(x, exclusive=True)
-    False
->>>>>>> 35a92a1a
     """
     return isinstance(x, ivy.Array) and ivy.is_native_array(x.data, exclusive=exclusive)
 
 
-<<<<<<< HEAD
-=======
-@handle_exceptions
->>>>>>> 35a92a1a
+@handle_exceptions
 def is_array(x: Any, /, *, exclusive: bool = False) -> bool:
     """Determines whether the input x is either an Ivy Array or a Native Array.
 
@@ -269,10 +225,7 @@
     )
 
 
-<<<<<<< HEAD
-=======
-@handle_exceptions
->>>>>>> 35a92a1a
+@handle_exceptions
 def is_ivy_container(x: Any, /) -> bool:
     """Determines whether the input x is an Ivy Container.
 
@@ -561,13 +514,9 @@
 @handle_exceptions
 @handle_array_like_without_promotion
 def array_equal(
-<<<<<<< HEAD
-    x0: Union[ivy.Array, ivy.NativeArray], x1: Union[ivy.Array, ivy.NativeArray], /,
-=======
     x0: Union[ivy.Array, ivy.NativeArray],
     x1: Union[ivy.Array, ivy.NativeArray],
     /,
->>>>>>> 35a92a1a
 ) -> bool:
     """Determines whether two input arrays are equal across all elements.
 
@@ -607,105 +556,6 @@
     return current_backend(x0).array_equal(x0, x1)
 
 
-<<<<<<< HEAD
-@inputs_to_native_arrays
-@handle_nestable
-def arrays_equal(xs: List[Union[ivy.Array, ivy.NativeArray]], /) -> bool:
-    """Determines whether input arrays are equal across all elements.
-
-    Parameters
-    ----------
-    xs
-        Sequence of arrays to compare for equality.
-
-    Returns
-    -------
-    ret
-        Boolean, whether or not all of the input arrays are equal across all elements.
-
-    Functional Examples
-    -------------------
-
-    With :code:`ivy.Array` input:
-
-    >>> i = ivy.array([1, 2])
-    >>> j = ivy.arrays_equal([i])
-    >>> print(j)
-    True
-
-    >>> x = ivy.array([0, 1, 2])
-    >>> y = ivy.array([1, 0, 2])
-    >>> z = ivy.array([0, 1, 2])
-    >>> w = ivy.arrays_equal([x, y, z])
-    >>> print(w)
-    False
-
-    >>> a = ivy.array([-1, 0, 1])
-    >>> b = ivy.array([-1, 0, 1])
-    >>> c = ivy.array([-1, 0, 1])
-    >>> d = ivy.arrays_equal([a, b, c])
-    >>> print(d)
-    True
-
-    >>> x = ivy.array([0.1, 1.1])
-    >>> y = ivy.array([0.1, 1.1, 2.1])
-    >>> z = ivy.array([0.1, 1.1])
-    >>> w = ivy.arrays_equal([x, y, z])
-    >>> print(w)
-    False
-
-
-    With :code:`ivy.NativeArray` input:
-
-    >>> m = ivy.native_array([1.1, 0.2, 1.3])
-    >>> n = ivy.native_array([1.1, 0.2, 1.4])
-    >>> o = ivy.arrays_equal([m, n])
-    >>> print(o)
-    False
-
-    >>> a = ivy.native_array([1, 2, 3, 0, -1])
-    >>> b = ivy.array([1, 2, 3, 0, -1])
-    >>> c = ivy.arrays_equal([a,b])
-    >>> print(c)
-    True
-
-    >>> a = ivy.native_array([1, 2, 3, 0, -1])
-    >>> b = ivy.array([1, 2, 3, 0, -2])
-    >>> c = ivy.arrays_equal([a,b])
-    >>> print(c)
-    False
-
-
-    With :code:`ivy.Container` input:
-
-    >>> r = ivy.Container(a=ivy.array([0., 1., 2.]), b=ivy.array([3., 4., 5.]))
-    >>> s = ivy.Container(a=ivy.array([0., 1., 2.]), b=ivy.array([3., 4., 5.]))
-    >>> t = ivy.Container(a=ivy.array([0., 1., 2.]), b=ivy.array([6., 7., 8.]))
-    >>> print(ivy.arrays_equal([r,s,t]))
-    {
-        a: true,
-        b: false
-    }
-
-    >>> x = ivy.Container(a=ivy.array([0, 1, 2]), b=ivy.array([3, 4, 5]))
-    >>> y = ivy.array([0,1,2])
-    >>> z = ivy.arrays_equal([x,y])
-    >>> print(z)
-    {
-        a: true,
-        b: false
-    }
-
-    """
-    x0 = xs[0]
-    for x in xs[1:]:
-        if not array_equal(x0, x):
-            return False
-    return True
-
-
-=======
->>>>>>> 35a92a1a
 @to_native_arrays_and_back
 @handle_nestable
 @handle_exceptions
@@ -798,11 +648,8 @@
 
 @inputs_to_native_arrays
 @handle_nestable
-<<<<<<< HEAD
-=======
 @handle_exceptions
 @handle_array_like_without_promotion
->>>>>>> 35a92a1a
 def to_numpy(
     x: Union[ivy.Array, ivy.NativeArray], /, *, copy: bool = True
 ) -> np.ndarray:
@@ -862,32 +709,16 @@
     return current_backend(x).to_numpy(x, copy=copy)
 
 
-<<<<<<< HEAD
-    >>> x = ivy.Container(a=ivy.array([-1, 0, 1]), b=ivy.array([1, 0, 1, 1]))
-    >>> y = x.to_numpy()
-    >>> print(y)
-    {
-        a: array([-1, 0, 1], dtype=int32),
-        b: array([1, 0, 1, 1], dtype=int32)
-    }
-
-    """
-    return current_backend(x).to_numpy(x, copy=copy)
-=======
 @handle_nestable
 @handle_exceptions
 def isscalar(x: Any, /) -> bool:
     return np.isscalar(x)
->>>>>>> 35a92a1a
 
 
 @inputs_to_native_arrays
 @handle_nestable
-<<<<<<< HEAD
-=======
 @handle_exceptions
 @handle_array_like_without_promotion
->>>>>>> 35a92a1a
 def to_scalar(x: Union[ivy.Array, ivy.NativeArray], /) -> Number:
     """Converts an array with a single element into a scalar.
 
@@ -934,47 +765,14 @@
         b: 0,
         c: -1
     }
-<<<<<<< HEAD
-
-    With a mix of :code:`ivy.Container` and :code:`ivy.NativeArray` input:
-
-    >>> x = ivy.Container(a=ivy.native_array([-1]), b=ivy.native_array([3]))
-    >>> y = ivy.to_scalar(x)
-    >>> print(y)
-    {
-        a: -1,
-        b: 3
-    }
-
-    >>> print(ivy.is_int_dtype(y))
-    {
-        a: true,
-        b: true
-    }
-
-    >>> x = ivy.Container(a=ivy.native_array([1]), b=ivy.native_array([0]),\
-                          c=ivy.native_array([-1]))
-    >>> y = ivy.to_scalar(x)
-    >>> print(y)
-    {
-        a: 1,
-        b: 0,
-        c: -1
-    }
-
-=======
->>>>>>> 35a92a1a
     """
     return current_backend(x).to_scalar(x)
 
 
 @inputs_to_native_arrays
 @handle_nestable
-<<<<<<< HEAD
-=======
 @handle_exceptions
 @handle_array_like_without_promotion
->>>>>>> 35a92a1a
 def to_list(x: Union[ivy.Array, ivy.NativeArray], /) -> List:
     """Creates a (possibly nested) list from input array.
 
@@ -1037,10 +835,6 @@
     {
         a: [[[-1, 0, 1], [1, 0, -1]], [[1, -1, 0], [1, 0, -1]]]
     }
-<<<<<<< HEAD
-=======
-
->>>>>>> 35a92a1a
     """
     return current_backend(x).to_list(x)
 
@@ -1102,47 +896,14 @@
                 [0.267 , 0.8   ],
                 [0.333 , 1.    ]]])
 
-<<<<<<< HEAD
-    >>> x = ivy.array([[1.1, 2.2, 3.3], \
-                       [-4.4, -5.5, -6.6]])
-=======
     >>> x = ivy.array([[1.1, 2.2, 3.3],
     ...                [-4.4, -5.5, -6.6]])
->>>>>>> 35a92a1a
     >>> ivy.clip_vector_norm(x, 1.0, p=3.0, out=x)
     >>> print(x)
     ivy.array([[ 0.131,  0.263,  0.394],
                [-0.526, -0.657, -0.788]])
 
-<<<<<<< HEAD
-    With :code:`ivy.NativeArray` input:
-
-    >>> x = ivy.native_array([0., 1., 2.])
-    >>> y = ivy.clip_vector_norm(x, 2.0)
-    >>> print(y)
-    ivy.array([0.   , 0.894, 1.79 ])
-
-    >>> x = ivy.native_array([0.5, -0.7, 2.4])
-    >>> y = ivy.clip_vector_norm(x, 3.0, p=1.0)
-    >>> print(y)
-    ivy.array([ 0.417, -0.583,  2.   ])
-
-    >>> x = ivy.native_array([[[0., 0.], [1., 3.], [2., 6.]], \
-                              [[3., 9.], [4., 12.], [5., 15.]]])
-    >>> y = ivy.zeros(((2, 3, 2)))
-    >>> ivy.clip_vector_norm(x, 4.0, p=1.0, out=y)
-    >>> print(y)
-    ivy.array([[[0.    , 0.    ],
-                [0.0667, 0.2   ],
-                [0.133 , 0.4   ]],
-               [[0.2   , 0.6   ],
-                [0.267 , 0.8   ],
-                [0.333 , 1.    ]]])
-
-    With :code:`ivy.Container` input:
-=======
     With :class:`ivy.Container` input:
->>>>>>> 35a92a1a
 
     >>> x = ivy.Container(a=ivy.array([0., 1., 2.]),
     ...                   b=ivy.array([3., 4., 5.]))
@@ -1152,11 +913,6 @@
         a: ivy.array([0., 0.894, 1.79]),
         b: ivy.array([0.849, 1.13, 1.41])
     }
-<<<<<<< HEAD
-    
-=======
-
->>>>>>> 35a92a1a
     """
     norm = ivy.vector_norm(x, keepdims=True, ord=p)
     ratio = ivy.stable_divide(max_norm, norm)
