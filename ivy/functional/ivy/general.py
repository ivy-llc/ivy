"""Collection of general Ivy functions."""

# global
import builtins
from functools import wraps
import gc
import inspect
import math
from numbers import Number
from typing import Callable, Any, Union, List, Tuple, Dict, Iterable, Optional, Sequence
import einops
import numpy as np

# local
import ivy
from ivy.backend_handler import current_backend, backend_stack
from ivy.func_wrapper import (
    infer_device,
    inputs_to_native_arrays,
    outputs_to_ivy_arrays,
    to_native_arrays_and_back,
    handle_out_argument,
    handle_nestable,
)
from ivy.functional.ivy.device import dev

FN_CACHE = dict()
INF = float("inf")
TMP_DIR = "/tmp"

queue_timeout_stack = list()
array_mode_stack = list()
shape_array_mode_stack = list()
nestable_mode_stack = list()


def get_referrers_recursive(
    item, depth=0, max_depth=None, seen_set=None, local_set=None
):
    """Summary.

    Parameters
    ----------
    item

    depth
         (Default value = 0)
    max_depth
         (Default value = None)
    seen_set
         (Default value = None)
    local_set
         (Default value = None`)

    """
    seen_set = ivy.default(seen_set, set())
    local_set = ivy.default(local_set, set())
    ret_cont = ivy.Container(
        repr=str(item).replace(" ", ""),
        alphabetical_keys=False,
        keyword_color_dict={"repr": "magenta"},
    )
    referrers = [
        ref
        for ref in gc.get_referrers(item)
        if not (
            isinstance(ref, dict)
            and min([k in ref for k in ["depth", "max_depth", "seen_set", "local_set"]])
        )
    ]
    local_set.add(str(id(referrers)))
    for ref in referrers:
        ref_id = str(id(ref))
        if ref_id in local_set or hasattr(ref, "cell_contents"):
            continue
        seen = ref_id in seen_set
        seen_set.add(ref_id)
        refs_rec = lambda: get_referrers_recursive(
            ref, depth + 1, max_depth, seen_set, local_set
        )
        this_repr = "tracked" if seen else str(ref).replace(" ", "")
        if not seen and (not max_depth or depth < max_depth):
            val = ivy.Container(
                repr=this_repr,
                alphabetical_keys=False,
                keyword_color_dict={"repr": "magenta"},
            )
            refs = refs_rec()
            for k, v in refs.items():
                val[k] = v
        else:
            val = this_repr
        ret_cont[str(ref_id)] = val
    return ret_cont


def is_native_array(
    x: Union[ivy.Array, ivy.NativeArray], exclusive: bool = False
) -> bool:
    """
    Determines whether the input x is a Native Array.

    Parameters
    ----------
    x
        The input to check
    exclusive
        Whether to check if the data type is exclusively an array, rather than a
        variable or traced array.

    Returns
    -------
    ret
        Boolean, whether or not x is a native array.

    Examples
    --------
    >>> x = ivy.array([0, 1, 2])
    >>> ivy.is_native_array(x)
    False

    >>> x = ivy.native_array([1.5, 2.3, 4.9, 2.6])
    >>> ivy.is_native_array(x)
    True

    >>> x = ivy.native_array([-1, 2, 7, -3])
    >>> ivy.is_native_array(x, False)
    True

    >>> x = ivy.native_array([9.1, -8.3, 2.8, 3.0])
    >>> ivy.is_native_array(x, True)
    True

    >>> x = ivy.array([5, 2, 6, 9])
    >>> ivy.is_native_array(x, True)
    False

    """
    try:
        return current_backend(x).is_native_array(x, exclusive)
    except ValueError:
        return False


def is_ivy_array(x: Union[ivy.Array, ivy.NativeArray], exclusive: bool = False) -> bool:
    """
    Determines whether the input x is an Ivy Array.

    Parameters
    ----------
    x
        The input to check
    exclusive
        Whether to check if the data type is exclusively an array, rather than a
        variable or traced array.

    Returns
    -------
    ret
        Boolean, whether or not x is an array.

    Examples
    --------
    >>> x = ivy.array([0, 1, 2])
    >>> ivy.is_ivy_array(x)
    True

    >>> x = ivy.native_array([1.5, 2.3, 4.9, 2.6])
    >>> ivy.is_ivy_array(x)
    False

    >>> x = ivy.native_array([-1, 2, 7, -3])
    >>> ivy.is_ivy_array(x, False)
    False

    >>> x = ivy.native_array([9.1, -8.3, 2.8, 3.0])
    >>> ivy.is_ivy_array(x, True)
    False

    >>> x = ivy.array([5, 2, 6, 9])
    >>> ivy.is_ivy_array(x, True)
    True

    """
    return isinstance(x, ivy.Array) and ivy.is_native_array(x.data, exclusive)


def is_array(x: Any, exclusive: bool = False) -> bool:
    """Determines whether the input x is either an Ivy Array or a Native Array.

    Parameters
    ----------
    x
        The input to check
    exclusive
        Whether to check if the data type is exclusively an array, rather than a
        variable or traced array.

    Returns
    -------
    ret
        Boolean, whether or not x is an array.

    """
    return ivy.is_ivy_array(x, exclusive) or ivy.is_native_array(x, exclusive)


def is_ivy_container(x: Any) -> bool:
    """Determines whether the input x is an Ivy Container.

    Parameters
    ----------
    x
        The input to check

    Returns
    -------
    ret
        Boolean, whether or not x is an ivy container.

    """
    return isinstance(x, ivy.Container)


def set_array_mode(mode: bool) -> None:
    """Set the mode of whether to convert inputs to ivy.NativeArray, then convert
    outputs back to ivy.Array

    Parameter
    ---------
    mode
        boolean whether to perform ivy.Array conversions

    Examples
    --------
    >>> ivy.set_array_mode(False)
    >>> ivy.get_array_mode()
    False

    >>> ivy.set_array_mode(True)
    >>> ivy.get_array_mode()
    True
    """
    global array_mode_stack
    if not isinstance(mode, bool):
        raise Exception("set_array_mode only accepts type bool")
    array_mode_stack.append(mode)


def unset_array_mode() -> None:
    """Reset the mode of converting inputs to ivy.NativeArray, then converting
    outputs back to ivy.Array to the previous state

    Examples
    --------
    >>> ivy.set_array_mode(False)
    >>> ivy.get_array_mode()
    False

    >>> ivy.unset_shape_array_mode()
    >>> ivy.get_array_mode()
    True
    """
    global array_mode_stack
    if array_mode_stack:
        array_mode_stack.pop(-1)


def get_array_mode() -> bool:
    """Get the current state of array_mode

    Examples
    --------
    >>> ivy.get_array_mode()
    True

    >>> ivy.set_array_mode(False)
    >>> ivy.get_array_mode()
    False
    """
    global array_mode_stack
    if not array_mode_stack:
        return True
    return array_mode_stack[-1]


def set_nestable_mode(mode: bool) -> None:
    """Set the mode of whether to check if function inputs are ivy.Container

    Parameter
    ---------
    mode
        boolean whether to check if function inputs are ivy.Container

    Examples
    --------
    >>> ivy.set_nestable_mode(False)
    >>> ivy.get_nestable_mode()
    False

    >>> ivy.set_nestable_mode(True)
    >>> ivy.get_nestable_mode()
    True
    """
    global nestable_mode_stack
    if not isinstance(mode, bool):
        raise Exception("set_nestable_mode only accepts type bool")
    nestable_mode_stack.append(mode)


def unset_nestable_mode() -> None:
    """Reset the mode of whether to check if function inputs are ivy.Container
    to the previous state

    Examples
    --------
    >>> ivy.set_nestable_mode(False)
    >>> ivy.get_nestable_mode()
    False

    >>> ivy.unset_nestable_mode()
    >>> ivy.get_nestable_mode()
    True
    """
    global nestable_mode_stack
    if nestable_mode_stack:
        nestable_mode_stack.pop(-1)


def get_nestable_mode() -> bool:
    """Get the current mode of whether to check if function inputs are ivy.Container.
    Default is True.

    Examples
    --------
    >>> ivy.get_nestable_mode()
    True

    >>> ivy.set_nestable_mode(False)
    >>> ivy.get_nestable_mode()
    False
    """
    global nestable_mode_stack
    if not nestable_mode_stack:
        return True
    return nestable_mode_stack[-1]


@to_native_arrays_and_back
@handle_out_argument
@handle_nestable
def copy_array(
    x: Union[ivy.Array, ivy.NativeArray], *, out: Optional[ivy.Array] = None
) -> ivy.Array:
    """Copy an array.

    Parameters
    ----------
    x
        array, input array containing elements to copy.
    out
        optional output array, for writing the result to. It must have a shape that the
        inputs broadcast to.

    Returns
    -------
    ret
        a copy of the input array ``x``.

    Examples
    --------
    With one :code:`ivy.Array` input:

    >>> x = ivy.array([-1, 0, 1])
    >>> y = ivy.copy_array(x)
    >>> print(y)
    ivy.array([-1, 0, 1])

    >>> x = ivy.array([1, 0, 1, 1])
    >>> y = ivy.copy_array(x)
    >>> print(y)
    ivy.array([1, 0, 1, 1])

    >>> x = ivy.array([1, 0, 1, -1])
    >>> y = ivy.zeros((1, 4))
    >>> ivy.copy_array(x, out=y)
    >>> print(y)
    ivy.array([1, 0, 1, -1])

    >>> x = ivy.array([1, 0, 1, 1])
    >>> ivy.copy_array(x, out=x)
    >>> print(x)
    ivy.array([1, 0, 1, 1])

    With one :code:`ivy.Container` input:

    >>> x = ivy.Container(a=ivy.array([-1, 0, 1]))
    >>> y = ivy.copy_array(x)
    >>> print(y)
    {
        a: ivy.array([-1, 0, 1])
    }

    >>> x = ivy.Container(a=ivy.array([-1, 0, 1]),\
                          b=ivy.array([-1, 0, 1, 1, 1, 0]))
    >>> y = ivy.copy_array(x)
    >>> print(y)
    {
        a: ivy.array([-1, 0, 1]),
        b: ivy.array([-1, 0, 1, 1, 1, 0])
    }

    With one :code:`ivy.Container` static method:

    >>> x = ivy.Container(a=ivy.array([-1, 0, 1]),\
                          b=ivy.array([-1, 0, 1, 1, 1, 0]))
    >>> y = ivy.Container.static_copy_array(x)
    >>> print(y)
    {
        a: ivy.array([-1, 0, 1]),
        b: ivy.array([-1, 0, 1, 1, 1, 0])
    }

    With one :code:`ivy.Array` instance method:

    >>> x = ivy.array([-1, 0, 1])
    >>> y = x.copy_array()
    >>> print(y)
    ivy.array([-1, 0, 1])

    >>> x = ivy.array([1, 0, 1, 1])
    >>> y = x.copy_array()
    >>> print(y)
    ivy.array([1, 0, 1, 1])

    With :code:`ivy.Container` instance method:

    >>> x = ivy.Container(a=ivy.array([1, 0, 1]),\
                          b=ivy.array([-1, 0, 1, 1]))
    >>> y = x.copy_array()
    >>> print(y)
    {
        a: ivy.array([1, 0, 1]),
        b: ivy.array([-1, 0, 1, 1])
    }

    """
    return current_backend(x).copy_array(x, out=out)


@inputs_to_native_arrays
@handle_nestable
def array_equal(
    x0: Union[ivy.Array, ivy.NativeArray], x1: Union[ivy.Array, ivy.NativeArray]
) -> bool:
    """Determines whether two input arrays are equal across all elements.

    Parameters
    ----------
    x0
        The first input array to compare.
    x1
        The second input array to compare.

    Returns
    -------
    ret
        Boolean, whether or not the input arrays are equal across all elements.

    Examples
    --------
    >>> x = ivy.array([1,0,1])
    >>> y = ivy.array([1,0,-1])
    >>> z = ivy.array_equal(x,y)
    >>> print(z)
    False

    >>> a = ivy.array([1, 2])
    >>> b = ivy.array([1, 2])
    >>> c = ivy.array_equal(a,b)
    >>> print(c)
    True

    >>> i = ivy.array([1, 2])
    >>> j = ivy.array([1, 2, 3])
    >>> k = ivy.array_equal(i,j)
    >>> print(k)
    False

    With :code:`ivy.Array` instance method:

    >>> x1 = ivy.array([1, 2, 3])
    >>> x2 = ivy.array([1, 0, 1])
    >>> y = x1.array_equal(x2)
    >>> print(y)
    False

    With a mix of :code:`ivy.Array` and :code:`ivy.NativeArray` instance method:

    >>> x1 = ivy.array([1, 1, 0, 0.5, 1])
    >>> x2 = ivy.native_array([1, 1, 0, 0.5, 1])
    >>> y = x1.all_equal(x2)
    >>> print(y)
    True

    """
    return current_backend(x0).array_equal(x0, x1)


@inputs_to_native_arrays
@handle_nestable
def arrays_equal(xs: List[Union[ivy.Array, ivy.NativeArray]]) -> bool:
    """Determines whether input arrays are equal across all elements.

    Parameters
    ----------
    xs
        Sequence of arrays to compare for equality.

    Returns
    -------
    ret
        Boolean, whether or not all of the input arrays are equal across all elements.

    Functional Examples
    -------------------

    With :code:`ivy.Array` input:

    >>> i = ivy.array([1, 2])
    >>> j = ivy.arrays_equal([i])
    >>> print(j)
    True

    >>> x = ivy.array([0, 1, 2])
    >>> y = ivy.array([1, 0, 2])
    >>> z = ivy.array([0, 1, 2])
    >>> w = ivy.arrays_equal([x, y, z])
    >>> print(w)
    False

    >>> a = ivy.array([-1, 0, 1])
    >>> b = ivy.array([-1, 0, 1])
    >>> c = ivy.array([-1, 0, 1])
    >>> d = ivy.arrays_equal([a, b, c])
    >>> print(d)
    True

    >>> x = ivy.array([0.1, 1.1])
    >>> y = ivy.array([0.1, 1.1, 2.1])
    >>> z = ivy.array([0.1, 1.1])
    >>> w = ivy.arrays_equal([x, y, z])
    >>> print(w)
    False


    With :code:`ivy.NativeArray` input:

    >>> m = ivy.native_array([1.1, 0.2, 1.3])
    >>> n = ivy.native_array([1.1, 0.2, 1.4])
    >>> o = ivy.arrays_equal([m, n])
    >>> print(o)
    False

    >>> a = ivy.native_array([1, 2, 3, 0, -1])
    >>> b = ivy.array([1, 2, 3, 0, -1])
    >>> c = ivy.arrays_equal([a,b])
    >>> print(c)
    True

    >>> a = ivy.native_array([1, 2, 3, 0, -1])
    >>> b = ivy.array([1, 2, 3, 0, -2])
    >>> c = ivy.arrays_equal([a,b])
    >>> print(c)
    False


    With :code:`ivy.Container` input:

    >>> r = ivy.Container(a=ivy.array([0., 1., 2.]), b=ivy.array([3., 4., 5.]))
    >>> s = ivy.Container(a=ivy.array([0., 1., 2.]), b=ivy.array([3., 4., 5.]))
    >>> t = ivy.Container(a=ivy.array([0., 1., 2.]), b=ivy.array([6., 7., 8.]))
    >>> print(ivy.arrays_equal([r,s,t]))
    {
        a: true,
        b: false
    }

    >>> x = ivy.Container(a=ivy.array([0, 1, 2]), b=ivy.array([3, 4, 5]))
    >>> y = ivy.array([0,1,2])
    >>> z = ivy.arrays_equal([x,y])
    >>> print(z)
    {
        a: true,
        b: false
    }

    """
    x0 = xs[0]
    for x in xs[1:]:
        if not array_equal(x0, x):
            return False
    return True


@to_native_arrays_and_back
@handle_nestable
def all_equal(
    *xs: Iterable[Any], equality_matrix: bool = False
) -> Union[bool, ivy.Array, ivy.NativeArray]:
    """Determines whether the inputs are all equal.

    Parameters
    ----------
    xs
        inputs to compare.
    equality_matrix
        Whether to return a matrix of equalities comparing each input with every other.
        Default is False.

    Returns
    -------
    ret
        Boolean, whether or not the inputs are equal, or matrix array of booleans if
        equality_matrix=True is set.

    Examples
    --------
    With :code:`Number` inputs:

    >>> x1 = 1.2
    >>> x2 = 1.0
    >>> y = ivy.all_equal(x1, x2, equality_matrix=False)
    >>> print(y)
    False

    With :code:`ivy.Array` inputs:

    >>> x1 = ivy.array([1, 1, 0, 0, 1, -1])
    >>> x2 = ivy.array([1, 1, 0, 0, 1, -1])
    >>> y = ivy.all_equal(x1, x2, equality_matrix=True)
    >>> print(y)
    ivy.array([[ True,  True], [ True,  True]])

    With :code:`ivy.NativeArray` inputs:

    >>> x1 = ivy.native_array([1, 1, 0, 0, 1, -1])
    >>> x2 = ivy.native_array([1, 1, 0, 0, 1, -1])
    >>> y = ivy.all_equal(x1, x2, equality_matrix=False)
    >>> print(y)
    True

    With one :code:`ivy.Container` inputs:

    >>> x1 = ivy.Container(a=ivy.native_array([0, 0, -1, 1, 0]), \
                            b=ivy.array([0, 0, -1, 1, 0]))
    >>> x2 = ivy.array([0, 0, -1, 1, 0])
    >>> y = ivy.all_equal(x1, x2, equality_matrix=False)
    >>> print(y)
    {
        a: true,
        b: true
    }

    With multiple :code:`ivy.Container` inputs:

    >>> x1 = ivy.Container(a=ivy.array([1, 0, 1, 1]), \
                            b=ivy.native_array([1, 0, 0, 1]))
    >>> x2 = ivy.Container(a=ivy.native_array([1, 0, 1, 1]), \
                            b=ivy.array([1, 0, -1, -1]))
    >>> y = ivy.all_equal(x1, x2, equality_matrix=False)
    >>> print(y)
    {
        a: true,
        b: false
    }

    With :code:`ivy.Array` instance method:

    >>> x1 = ivy.array([1, 2, 3])
    >>> x2 = ivy.array([1, 0, 1])
    >>> y = x1.all_equal(x2, equality_matrix= False)
    >>> print(y)
    False

    With a mix of :code:`ivy.Array` and :code:`ivy.NativeArray` instance method:

    >>> x1 = ivy.array([1, 1, 0, 0.5, 1])
    >>> x2 = ivy.native_array([1, 1, 0, 0.5, 1])
    >>> y = x1.all_equal(x2, equality_matrix= True)
    >>> print(y)
    ivy.array([[ True,  True], [ True,  True]])

    """
    equality_fn = ivy.array_equal if ivy.is_native_array(xs[0]) else lambda a, b: a == b
    if equality_matrix:
        num_arrays = len(xs)
        mat = [[None for _ in range(num_arrays)] for _ in range(num_arrays)]
        for i, xa in enumerate(xs):
            for j_, xb in enumerate(xs[i:]):
                j = j_ + i
                res = equality_fn(xa, xb)
                if ivy.is_native_array(res):
                    # noinspection PyTypeChecker
                    res = ivy.to_scalar(res)
                # noinspection PyTypeChecker
                mat[i][j] = res
                # noinspection PyTypeChecker
                mat[j][i] = res
        return ivy.array(mat)
    x0 = xs[0]
    for x in xs[1:]:
        if not equality_fn(x0, x):
            return False
    return True


@inputs_to_native_arrays
@handle_nestable
def to_numpy(x: Union[ivy.Array, ivy.NativeArray], copy: bool = True) -> np.ndarray:
    """Converts an array into a numpy array.

    Parameters
    ----------
    x
        input array
    copy
        whether to copy the array to a new address or not. Default is True.

    Returns
    -------
    ret
        a numpy array copying all the element of the array ``x``.

    Functional Method Examples
    --------------------------

    With :code:`ivy.Array` inputs:

    >>> x = ivy.array([-1, 0, 1])
    >>> y = ivy.to_numpy(x, copy=True)
    >>> print(y)
    [-1  0  1]

    >>> x = ivy.array([[-1, 0, 1],[-1, 0, 1], [1,0,-1]])
    >>> y = ivy.to_numpy(x, copy=True)
    >>> print(y)
    [[-1  0  1]
    [-1  0  1]
    [ 1  0 -1]]

    With :code:`ivy.NativeArray` inputs:

    >>> x = ivy.native_array([-1, 0, 1])
    >>> y = ivy.to_numpy(x)
    >>> print(y)
    [-1 0 1]

    >>> x = ivy.native_array([[-1, 0, 1],[-1, 0, 1], [1,0,-1]])
    >>> y = ivy.to_numpy(x)
    >>> print(y)
    [[-1  0  1]
    [-1  0  1]
    [ 1  0 -1]]

    With a mix of :code:`ivy.Container` and :code:`ivy.NativeArray` inputs:

    >>> x = ivy.Container(a=ivy.native_array([-1, 0, 1]))
    >>> y = ivy.to_numpy(x)
    >>> print(y)
    {
        a: array([-1, 0, 1], dtype=int32)
    }

    >>> x = ivy.Container(a=ivy.native_array([[-1, 0, 1], [-1, 0, 1], [1, 0, -1]]),\
                        b=ivy.native_array([[-1, 0, 0], [1, 0, 1], [1, 1, 1]]))
    >>> y = ivy.to_numpy(x)
    >>> print(y)
    {
        a: array([[-1, 0, 1],
                  [-1, 0, 1],
                  [1, 0, -1]], dtype=int32),
        b: array([[-1, 0, 0],
                  [1, 0, 1],
                  [1, 1, 1]], dtype=int32)
    }

    With a mix of :code:`ivy.Container` and :code:`ivy.Array` inputs:

    >>> x = ivy.Container(x=ivy.array([-1, 0, 1]))
    >>> y = ivy.to_numpy(x)
    >>> print(y)
    {x:array([-1,0,1],dtype=int32)}

    >>> x = ivy.Container(a=ivy.array([[-1.0, 0., 1.], [-1, 0, 1], [1, 0, -1]]),\
                      b=ivy.array([[-1, 0, 0], [1, 0, 1], [1, 1, 1]]))
    >>> y = ivy.to_numpy(x)
    >>> print(y)
    {
        a: array([[-1., 0., 1.],
                  [-1., 0., 1.],
                  [1., 0., -1.]], dtype=float32),
        b: array([[-1, 0, 0],
                  [1, 0, 1],
                  [1, 1, 1]], dtype=int32)
    }

    Instance Method Example
    -----------------------

    With :code:`ivy.Array` inputs:

    >>> x = ivy.array([-1, 0, 1])
    >>> y = x.to_numpy()
    >>> print(y)
    [-1  0  1]

    >>> x = ivy.array([[-1, 0, 1],[-1, 0, 1], [1,0,-1]])
    >>> y = x.to_numpy()
    >>> print(y)
    [[-1  0  1]
    [-1  0  1]
    [ 1  0 -1]]

    With :code:`ivy.Container` inputs:

    >>> x = ivy.Container(a=ivy.array([[-1.0, 0., 1.], [-1, 0, 1], [1, 0, -1]]),\
                      b=ivy.native_array([[-1, 0, 0], [1, 0, 1], [1, 1, 1]]))
    >>> y = x.to_numpy()
    >>> print(y)
    {
        a: array([[-1., 0., 1.],
                  [-1., 0., 1.],
                  [1., 0., -1.]], dtype=float32),
        b: array([[-1, 0, 0],
                  [1, 0, 1],
                  [1, 1, 1]], dtype=int32)
    }

    >>> x = ivy.Container(a=ivy.array([-1, 0, 1]), b=ivy.array([1, 0, 1, 1]))
    >>> y = x.to_numpy()
    >>> print(y)
    {
        a: array([-1, 0, 1], dtype=int32),
        b: array([1, 0, 1, 1], dtype=int32)
    }

    """
    return current_backend(x).to_numpy(x, copy)


@inputs_to_native_arrays
@handle_nestable
def to_scalar(x: Union[ivy.Array, ivy.NativeArray]) -> Number:
    """Converts an array with a single element into a scalar.

    Parameters
    ----------
    x
        Input array with a single element.

    Returns
    -------
    ret
        a scalar copying the element of the array ``x``.

    Functional Examples
    -------------------

    With :code:`ivy.Array` input:

    >>> x = ivy.array([-1])
    >>> y = ivy.to_scalar(x)
    >>> print(y)
    -1

    >>> print(ivy.is_int_dtype(y))
    True

    >>> x = ivy.array([3])
    >>> y = ivy.to_scalar(x)
    >>> print(y)
    3

    With :code:`ivy.NativeArray` input:

    >>> x = ivy.native_array([-1])
    >>> y = ivy.to_scalar(x)
    >>> print(y)
    -1

    >>> print(ivy.is_int_dtype(y))
    True

    >>> x = ivy.native_array([3])
    >>> y = ivy.to_scalar(x)
    >>> print(y)
    3

    With a mix of :code:`ivy.Container` and :code:`ivy.Array` input:

    >>> x = ivy.Container(a=ivy.array([-1]), b=ivy.array([3]))
    >>> y = ivy.to_scalar(x)
    >>> print(y)
    {
        a: -1,
        b: 3
    }

    >>> print(ivy.is_int_dtype(y))
    {
        a: true,
        b: true
    }

    >>> x = ivy.Container(a=ivy.array([1]), b=ivy.array([0]),\
                          c=ivy.array([-1]))
    >>> y = ivy.to_scalar(x)
    >>> print(y)
    {
        a: 1,
        b: 0,
        c: -1
    }

    With a mix of :code:`ivy.Container` and :code:`ivy.NativeArray` input:

    >>> x = ivy.Container(a=ivy.native_array([-1]), b=ivy.native_array([3]))
    >>> y = ivy.to_scalar(x)
    >>> print(y)
    {
        a: -1,
        b: 3
    }

    >>> print(ivy.is_int_dtype(y))
    {
        a: true,
        b: true
    }

    >>> x = ivy.Container(a=ivy.native_array([1]), b=ivy.native_array([0]),\
                          c=ivy.native_array([-1]))
    >>> y = ivy.to_scalar(x)
    >>> print(y)
    {
        a: 1,
        b: 0,
        c: -1
    }

    Instance Method Examples
    ------------------------

    With :code:`ivy.Array` instance method:

    >>> x = ivy.array([-1])
    >>> y = x.to_scalar()
    >>> print(y)
    -1

    >>> print(ivy.is_int_dtype(y))
    True

    >>> x = ivy.array([3])
    >>> y = x.to_scalar()
    >>> print(y)
    3

    With a mix of :code:`ivy.Container` instance method:

    >>> x = ivy.Container(a=ivy.array([-1]), b=ivy.array([3]))
    >>> y = x.to_scalar()
    >>> print(y)
    {
        a: -1,
        b: 3
    }

    >>> print(ivy.is_int_dtype(y))
    {
        a: true,
        b: true
    }

    >>> x = ivy.Container(a=ivy.array([1]), b=ivy.array([0]),\
                          c=ivy.array([-1]))
    >>> y = x.to_scalar()
    >>> print(y)
    {
        a: 1,
        b: 0,
        c: -1
    }

    """
    return current_backend(x).to_scalar(x)


@inputs_to_native_arrays
@handle_nestable
def to_list(x: Union[ivy.Array, ivy.NativeArray]) -> List:
    """Creates a (possibly nested) list from input array.

    Parameters
    ----------
    x
        Input array.

    Returns
    -------
    ret
        A list representation of the input array ``x``.

    Functional Examples
    ------------------

    With :code:`ivy.Array` input:

    >>> x = ivy.array([-1, 0, 1])
    >>> y = ivy.to_list(x)
    >>> print(y)
    [-1, 0, 1]

    >>> print(isinstance(y, list))
    True

    >>> x = ivy.array([[ 1.1,  2.2,  3.3], \
                       [-4.4, -5.5, -6.6]])
    >>> y = ivy.to_list(x)
    >>> print(y)
    [[1.100000023841858,2.200000047683716,3.299999952316284],
    [-4.400000095367432,-5.5,-6.599999904632568]]

    >>> print(isinstance(y, list))
    True

    >>> x = ivy.array([[[-1,  0,  1],\
                        [ 1,  0, -1]], \
                       [[ 1, -1,  0], \
                        [ 1,  0, -1]]])
    >>> y = ivy.to_list(x)
    >>> print(y)
    [[[-1, 0, 1], [1, 0, -1]], [[1, -1, 0], [1, 0, -1]]]

    >>> print(isinstance(y, list))
    True

    With :code:`ivy.NativeArray` input:

    >>> x = ivy.native_array([-1, 0, 1])
    >>> y = ivy.to_list(x)
    >>> print(y)
    [-1, 0, 1]

    >>> print(isinstance(y, list))
    True

    >>> x = ivy.native_array([[-1, 0, 1], \
                              [-1, 0, 1], \
                              [ 1, 0, -1]])
    >>> y = ivy.to_list(x)
    >>> print(y)
    [[-1, 0, 1], [-1, 0, 1], [1, 0, -1]]

    >>> print(isinstance(y, list))
    True

    >>> x = ivy.native_array([[[-1, 0, 1], \
                               [1, 0, -1]], \
                              [[1, -1, 0], \
                               [1, 0, -1]]])
    >>> y = ivy.to_list(x)
    >>> print(y)
    [[[-1, 0, 1], [1, 0, -1]], [[1, -1, 0], [1, 0, -1]]]

    >>> print(isinstance(y, list))
    True

    With a mix of :code:`ivy.Container` and :code:`ivy.Array` input:

    >>> x = ivy.Container(a=ivy.array([-1, 0, 1]))
    >>> y = ivy.to_list(x)
    >>> print(y)
    {
        a: [-1, 0, 1]
    }

    >>> x = ivy.Container(a=ivy.array([[-1, 0, 1], \
                                       [-1, 0, 1], \
                                       [1, 0, -1]]))
    >>> y = ivy.to_list(x)
    >>> print(y)
    {
        a: [[-1, 0, 1], [-1, 0, 1], [1,0,-1]]
    }

    >>> x = \
    ivy.Container(a=ivy.array([[[-1, 0, 1],[1, 0, -1]],[[1, -1, 0],[1, 0, -1]]]))
    >>> y = ivy.to_list(x)
    >>> print(y)
    {
        a: [[[-1, 0, 1], [1, 0, -1]], [[1, -1, 0], [1, 0, -1]]]
    }

    With a mix of :code:`ivy.Container` and :code:`ivy.NativeArray` input:

    >>> x = ivy.Container(a=ivy.native_array([-1, 0, 1]))
    >>> y = ivy.to_list(x)
    >>> print(y)
    {
        a: [-1, 0, 1]
    }

    >>> x = ivy.Container(a=ivy.native_array([[-1, 0, 1],[-1, 0, 1],[1, 0, -1]]))
    >>> y = ivy.to_list(x)
    >>> print(y)
    {
        a: [[-1, 0, 1], [-1, 0, 1], [1, 0, -1]]
    }

    >>> x =\
    ivy.Container(a=ivy.native_array([[[-1 ,0, 1],[1, 0 ,-1]],[[1, -1, 0],[1,0 ,-1]]]))
    >>> y = ivy.to_list(x)
    >>> print(y)
    {
        a: [[[-1, 0, 1], [1, 0, -1]], [[1, -1, 0], [1, 0, -1]]]
    }

    Instance Method Examples
    ------------------------

    With :code:`ivy.Array` instance method:

    >>> x = ivy.array([0, 1, 2])
    >>> y = x.to_list()
    >>> print(y)
    [0, 1, 2]

    With :code:`ivy.Container` instance method:

    >>> x = ivy.Container(a=ivy.array([0, 1, 2]))
    >>> y = x.to_list()
    >>> print(y)
    {a:[0,1,2]}

    """
    return current_backend(x).to_list(x)


@handle_nestable
@outputs_to_ivy_arrays
def clip_vector_norm(
    x: Union[ivy.Array, ivy.NativeArray],
    max_norm: float,
    /,
    *,
    p: float = 2.0,
    out: Optional[ivy.Array] = None,
) -> Union[ivy.Array, ivy.NativeArray]:
    """Clips (limits) the vector p-norm of an array.

    Parameters
    ----------
    x
        array, input array containing elements to clip.
    max_norm
        float, the maximum value of the array norm.
    p
        optional float, the p-value for computing the p-norm. Default is 2.
    out
        optional output array, for writing the result to. It must have a shape that the
        inputs broadcast to.

    Returns
    -------
    ret
        An array with the vector norm downscaled to the max norm if needed.

    Functional Examples
    ------------------

    With :code:`ivy.Array` input:

    >>> x = ivy.array([0., 1., 2.])
    >>> y = ivy.clip_vector_norm(x, 2.0)
    >>> print(y)
    ivy.array([0.   , 0.894, 1.79 ])

    >>> x = ivy.array([0.5, -0.7, 2.4])
    >>> y = ivy.clip_vector_norm(x, 3.0, 1.0)
    >>> print(y)
    ivy.array([ 0.417, -0.583,  2.   ])

    >>> x = ivy.array([[[0., 0.], [1., 3.], [2., 6.]], \
                       [[3., 9.], [4., 12.], [5., 15.]]])
    >>> y = ivy.zeros(((2, 3, 2)))
    >>> ivy.clip_vector_norm(x, 4.0, 1.0, out=y)
    >>> print(y)
    ivy.array([[[0.    , 0.    ],
                [0.0667, 0.2   ],
                [0.133 , 0.4   ]],
               [[0.2   , 0.6   ],
                [0.267 , 0.8   ],
                [0.333 , 1.    ]]])

    >>> x = ivy.array([[1.1, 2.2, 3.3], \
                       [-4.4, -5.5, -6.6]])
    >>> ivy.clip_vector_norm(x, 1.0, 3.0, out=x)
    >>> print(x)
    ivy.array([[ 0.131,  0.263,  0.394],
               [-0.526, -0.657, -0.788]])

    With :code:`ivy.NativeArray` input:

    >>> x = ivy.native_array([0., 1., 2.])
    >>> y = ivy.clip_vector_norm(x, 2.0)
    >>> print(y)
    ivy.array([0.   , 0.894, 1.79 ])

    >>> x = ivy.native_array([0.5, -0.7, 2.4])
    >>> y = ivy.clip_vector_norm(x, 3.0, 1.0)
    >>> print(y)
    ivy.array([ 0.417, -0.583,  2.   ])

    >>> x = ivy.native_array([[[0., 0.], [1., 3.], [2., 6.]], \
                              [[3., 9.], [4., 12.], [5., 15.]]])
    >>> y = ivy.zeros(((2, 3, 2)))
    >>> ivy.clip_vector_norm(x, 4.0, 1.0, out=y)
    >>> print(y)
    ivy.array([[[0.    , 0.    ],
                [0.0667, 0.2   ],
                [0.133 , 0.4   ]],
               [[0.2   , 0.6   ],
                [0.267 , 0.8   ],
                [0.333 , 1.    ]]])

    With :code:`ivy.Container` input:

    >>> x = ivy.Container(a=ivy.array([0., 1., 2.]), \
                          b=ivy.array([3., 4., 5.]))
    >>> y = ivy.clip_vector_norm(x, 2.0)
    >>> print(y)
    {
        a: ivy.array([0., 0.894, 1.79]),
        b: ivy.array([0.849, 1.13, 1.41])
    }

    With :code:`ivy.Array` instance method:

    >>> x = ivy.array([0., 1., 2.])
    >>> y = x.clip_vector_norm(2.0)
    >>> print(y)
    ivy.array([0., 0.894, 1.79])

    """
    norm = ivy.vector_norm(x, keepdims=True, ord=p)
    ratio = ivy.stable_divide(max_norm, norm)
    if ratio < 1:
        ret = ratio * x
    else:
        ret = ivy.copy_array(x)
    if out is not None:
        ret = ivy.inplace_update(out, ret)
    return ret


@handle_nestable
def clip_matrix_norm(
    x: Union[ivy.Array, ivy.NativeArray],
    max_norm: float,
    /,
    *,
    p: float = 2.0,
    out: Optional[ivy.Array] = None,
) -> Union[ivy.Array, ivy.NativeArray]:
    """Clips (limits) the matrix norm of an array.

    Parameters
    ----------
    x
        Input array containing elements to clip.
    max_norm
        The maximum value of the array norm.
    p
        The p-value for computing the p-norm. Default is 2.
    out
        optional output array, for writing the result to. It must have a shape that the
        inputs broadcast to.

    Returns
    -------
    ret
        An array with the matrix norm downscaled to the max norm if needed.

    Functional Examples
    -------------------

    With :code:`ivy.Array` input:

    >>> x = ivy.array([[0., 1., 2.]])
    >>> y = ivy.clip_matrix_norm(x, 2.0)
    >>> print(y)
    ivy.array([[0.   , 0.894, 1.79 ]])

    >>> x = ivy.array([[0.1, -1.2, 3.7], [0., 7.3, -0.5]])
    >>> y = ivy.clip_matrix_norm(x, 3.0, 1.0)
    >>> print(y)
    ivy.array([[ 0.0353, -0.424 ,  1.31  ],
               [ 0.    ,  2.58  , -0.176 ]])

    >>> x = ivy.array([[[5., 4.], [-2., 6.]], \
                       [[3., 7.], [0., -5.]]])
    >>> y = ivy.empty((2, 2, 2))
    >>> ivy.clip_matrix_norm(x, 0.5, 2.0, out=y)
    >>> print(y)
    ivy.array([[[ 0.339,  0.271],
                [-0.135,  0.406]],
               [[ 0.168,  0.391],
                [ 0.   , -0.279]]])

    >>> x = ivy.array([[0., 1.], \
                       [2., 3.]])
    >>> ivy.clip_matrix_norm(x, 5.0, 1.0, out=x)
    >>> print(x)
    ivy.array([[0., 1.],
               [2., 3.]])

    With :code:`ivy.NativeArray` input:

    >>> x = ivy.native_array([[0., 1., 2.]])
    >>> y = ivy.clip_matrix_norm(x, 2.0)
    >>> print(y)
    ivy.array([[0.   , 0.894, 1.79 ]])

    >>> x = ivy.native_array([[0.1, -1.2, 3.7], [0., 7.3, -0.5]])
    >>> y = ivy.clip_matrix_norm(x, 3.0, 1.0)
    >>> print(y)
    ivy.array([[ 0.0353, -0.424 ,  1.31  ],
               [ 0.    ,  2.58  , -0.176 ]])

    >>> x = ivy.native_array([[[5., 4.], [-2., 6.]], \
                       [[3., 7.], [0., -5.]]])
    >>> y = ivy.empty((2, 2, 2))
    >>> ivy.clip_matrix_norm(x, 0.5, 2.0, out=y)
    >>> print(y)
    ivy.array([[[ 0.339,  0.271],
                [-0.135,  0.406]],
               [[ 0.168,  0.391],
                [ 0.   , -0.279]]])

    With :code:`ivy.Container` input:

    >>> x = ivy.Container(a=ivy.array([[0., 1., 2.]]), \
                          b=ivy.array([[3., 4., 5.]]))
    >>> y = ivy.clip_matrix_norm(x, 2.0)
    >>> print(y)
    {
        a: ivy.array([[0., 0.894, 1.79]]),
        b: ivy.array([[0.849, 1.13, 1.41]])
    }
    """
    norms = ivy.matrix_norm(x, ord=p, keepdims=True)
    ratios = ivy.minimum(ivy.stable_divide(max_norm, norms), 1.0)
    return ivy.multiply(ratios, x, out=out)


@to_native_arrays_and_back
@handle_nestable
def unstack(
    x: Union[ivy.Array, ivy.NativeArray], axis: int, /, *, keepdims: bool = False
) -> Union[ivy.Array, ivy.NativeArray]:
    """Unpacks the given dimension of a rank-R array into rank-(R-1) arrays.

    Parameters
    ----------
    x
        Input array to unstack.
    axis
        Axis for which to unpack the array.
    keepdims
        Whether to keep dimension 1 in the unstack dimensions. Default is False.

    Returns
    -------
    ret
        List of arrays, unpacked along specified dimensions.

    Examples
    --------
    With :code:`ivy.Array` input:

    >>> x = ivy.array([[[1, 2], [3, 4]], [[5, 6], [7, 8]]])
    >>> y = ivy.unstack(x, axis=0)
    >>> print(y)
    [ivy.array([[1, 2],
                [3, 4]]), ivy.array([[5, 6],
                [7, 8]])]

    >>> x = ivy.array([[[1, 2], [3, 4]], [[5, 6], [7, 8]]])
    >>> y = ivy.unstack(x, axis=1, keepdims=True)
    >>> print(y)
    [ivy.array([[[1, 2]],
                [[5, 6]]]), ivy.array([[[3, 4]],
                [[7, 8]]])]

    With :code:`ivy.Container` inputs:

    >>> x = ivy.Container(a=ivy.array([[[1, 2], [3, 4]], [[5, 6], [7, 8]]]),
                            b=ivy.array([[[9, 10], [11, 12]], [[13, 14], [15, 16]]]))
    >>> ivy.unstack(x, axis=0)
    [{
        a: ivy.array([[1, 2],
                      [3, 4]]),
        b: ivy.array([[9, 10],
                      [11, 12]])
    }, {
        a: ivy.array([[5, 6],
                      [7, 8]]),
        b: ivy.array([[13, 14],
                      [15, 16]])
    }]

    >>> x = ivy.Container(a=ivy.array([[[1, 2], [3, 4]], [[5, 6], [7, 8]]]),
    ...                   b=ivy.array([[[9, 10], [11, 12]], [[13, 14], [15, 16]]]))
    >>> ivy.unstack(x, axis=1, keepdims=True)
    [{
        a: ivy.array([[[1, 2]],
                      [[5, 6]]]),
        b: ivy.array([[[9, 10]],
                      [[13, 14]]])
    }, {
        a: ivy.array([[[3, 4]],
                      [[7, 8]]]),
        b: ivy.array([[[11, 12]],
                      [[15, 16]]])
    }]
    """
    return current_backend(x).unstack(x, axis, keepdims)


@to_native_arrays_and_back
@handle_nestable
def fourier_encode(
    x: Union[ivy.Array, ivy.NativeArray],
    max_freq: Union[float, ivy.Array, ivy.NativeArray],
    num_bands: int = 4,
    linear: bool = False,
    concat: bool = True,
    flatten: bool = False,
) -> Union[ivy.Array, ivy.NativeArray, Tuple]:
    """Pads an array with fourier encodings.

    Parameters
    ----------
    x
        Input array to encode.
    max_freq
        The maximum frequency of the encoding.
    num_bands
        The number of frequency bands for the encoding. Default is 4.
    linear
        Whether to space the frequency bands linearly as opposed to geometrically.
        Default is False.
    concat
        Whether to concatenate the position, sin and cos values, or return seperately.
        Default is True.
    flatten
        Whether to flatten the position dimension into the batch dimension. Default is
        False.

    Returns
    -------
    ret
        New array with the final dimension expanded, and the encodings stored in this
        channel.

    """
    x_in = x
    dim = x.shape[-1]
    x = ivy.expand_dims(x, axis=-1)
    orig_x = x
    if linear:
        scales = ivy.linspace(1.0, max_freq / 2, num_bands, device=dev(x))
    else:
        if ivy.backend == "torch" and isinstance(max_freq, float):
            scales = ivy.logspace(
                0.0,
                ivy.log(ivy.array(max_freq / 2)) / math.log(10),
                num_bands,
                base=10,
                device=dev(x),
            )
        else:
            scales = ivy.logspace(
                0.0,
                ivy.log(max_freq / 2) / math.log(10),
                num_bands,
                base=10,
                device=dev(x),
            )
    scales = ivy.astype(scales, ivy.dtype(x))
    scales = scales[(*((None,) * (len(x.shape) - len(scales.shape))), Ellipsis)]
    x = x * scales * math.pi
    sin_x = ivy.sin(x)
    cos_x = ivy.cos(x)
    if flatten:
        orig_x = x_in
        sin_x = ivy.reshape(sin_x, [-1, num_bands * dim])
        cos_x = ivy.reshape(cos_x, [-1, num_bands * dim])
    if concat:
        return ivy.concat([orig_x, sin_x, cos_x], axis=-1)
    return sin_x, cos_x


@inputs_to_native_arrays
@handle_nestable
def value_is_nan(
    x: Union[ivy.Array, ivy.NativeArray, Number], include_infs: Optional[bool] = True
) -> bool:
    """Determine whether the single valued array or scalar is of nan type.

    Parameters
    ----------
    x
        The input to check Input array.
    include_infs
        Whether to include infs and -infs in the check. Default is True.

    Returns
    -------
    ret
        Boolean as to whether the input value is a nan or not.

    """
    x_scalar = ivy.to_scalar(x) if ivy.is_native_array(x) else x
    if not x_scalar == x_scalar:
        return True
    if include_infs and x_scalar == INF or x_scalar == -INF:
        return True
    return False


@inputs_to_native_arrays
@handle_nestable
def has_nans(x: Union[ivy.Array, ivy.NativeArray], include_infs: bool = True) -> bool:
    """Determine whether the array contains any nans, as well as infs or -infs if
    specified.

    Parameters
    ----------
    x
        Input array.
    include_infs
        Whether to include ``+infinity`` and ``-infinity`` in the check. 
        Default is True.

    Returns
    -------
    ret
        Boolean as to whether the array contains nans.


    This function conforms to the `Array API Standard
    <https://data-apis.org/array-api/latest/>`_. This docstring is an extension of the
    `docstring <https://data-apis.org/array-api/latest/API_specification/generated/
        signatures.elementwise_functions.tan.html>`_
    in the standard.

    Both the description and the type hints above assumes an array input for simplicity,
    but this function is *nestable*, and therefore also accepts :code:`ivy.Container`
    instances in place of any of the arguments.

    Examples
    --------
    With :code:`ivy.Array` input:

    >>> x = ivy.array([1, 2, 3])
    >>> y = ivy.has_nans(x)
    >>> print(y)
    False

    >>> x = ivy.array([float('nan'), 2, 3])
    >>> y = ivy.has_nans(x)
    >>> print(y)
    True

    >>> x = ivy.array([float('inf'), 2, 3])
    >>> y = ivy.has_nans(x)
    >>> print(y)
    True

    >>> x = ivy.array([float('inf'), 2, 3])
    >>> y = ivy.has_nans(x, False)
    >>> print(y)
    False

    With :code: `ivy.NativeArray` input:

    >>> x = ivy.native_array([1, 2, 3, float('nan')])
    >>> y = ivy.has_nans(x)
    >>> print(y)
    True

    With :code:`ivy.Container` input:

    >>> x = ivy.Container(a=ivy.array([0., 1., 2.]), b=ivy.array([3., 4., 5.]))
    >>> y = ivy.has_nans(x)
    >>> print(y)
    {
        a: false,
        b: false
    }

    With one :code:`ivy.Container` static method:
    >>> x = ivy.Container(a=ivy.array([-1, 0, 1]),\
                          b=ivy.array([-1, 0, 1, 1, 1, 0]))
    >>> y = ivy.Container.static_has_nans(x)
    >>> print(y)
    {
        a: false,
        b: false
    }

     With one :code:`ivy.Array` instance method:
    >>> x = ivy.array([-1, 0, 1])
    >>> y = x.has_nans()
    >>> print(y)
    False

    With :code:`ivy.Container` instance method:
    >>> x = ivy.Container(a=ivy.array([1, 0, 1]),\
                          b=ivy.array([-1, 0, 1, 1]))
    >>> y = x.has_nans()
    >>> print(y)
    {
        a: false,
        b: false
    }

    """
    return ivy.value_is_nan(ivy.sum(x), include_infs)


def exists(x: Any) -> bool:
    """Simple check as to whether the input is None or not.

    Parameters
    ----------
    x
        Input to check.

    Returns
    -------
    ret
        True if x is not None, else False.

    Examples
    --------
    With :code:`Any` input:

    >>> x = None
    >>> y = ivy.exists(x)
    >>> print(y)
    False

    >>> x = ""
    >>> y = ivy.exists(x)
    >>> print(y)
    True

    >>> x = []
    >>> y = ivy.exists(x)
    >>> print(y)
    True

    >>> x = 1
    >>> y = ivy.exists(x)
    >>> print(y)
    True

    >>> x = "abc"
    >>> y = ivy.exists(x)
    >>> print(y)
    True

    >>> x = [1, 0, -1, 1]
    >>> y = ivy.exists(x)
    >>> print(y)
    True

    >>> x = ivy.native_array([1, 2, 3, 1.2])
    >>> y = ivy.exists(x)
    >>> print(y)
    True

    >>> x = ivy.array([1, 2, 3, 1.2])
    >>> y = ivy.exists(x)
    >>> print(y)
    True

    With a mix of :code:`ivy.Container` and :code:`Any` input:

    >>> x = ivy.Container(a=None, b=None)
    >>> y = ivy.exists(x)
    >>> print(y)
    True

    >>> x = ivy.Container(a=None, b="")
    >>> y = ivy.exists(x)
    >>> print(y)
    True

    >>> x = ivy.Container(a=123, b="")
    >>> y = ivy.exists(x)
    >>> print(y)
    True

    >>> x = ivy.Container(a=ivy.array([1, 2, 3]), b=ivy.native_array([1, 0, 1.2]))
    >>> y = ivy.exists(x)
    >>> print(y)
    True

    """
    return x is not None


def default(
    x: Any,
    default_val: Any,
    catch_exceptions: bool = False,
    rev: bool = False,
    with_callable: bool = False,
) -> Any:
    """Returns x provided it exists (is not None), else returns default value.

    Parameters
    ----------
    x
        Input which may or may not exist (be None).
    default_val
        The default value.
    catch_exceptions
        Whether to catch exceptions from callable x. Default is False.
    rev
        Whether to reverse the input x and default_val. Default is False.
    with_callable
        Whether either of the arguments might be callable functions. Default is False.

    Returns
    -------
    ret
        x if x exists (is not None), else default.

    Functional Examples
    ------------------
    With :code:`Any` input:

    >>> x = None
    >>> y = ivy.default(x, "default_string")
    >>> print(y)
    default_string

    >>> x = ""
    >>> y = ivy.default(x, "default_string")
    >>> print(y)


    >>> x = ivy.array([4, 5, 6])
    >>> y = ivy.default(x, ivy.array([1, 2, 3]), rev=True)
    >>> print(y)
    ivy.array([1, 2, 3])

    >>> x = lambda: ivy.array([1, 2, 3])
    >>> y = ivy.default(x, ivy.array([4, 5, 6]), with_callable=True)
    >>> print(y)
    ivy.array([1, 2, 3])

    >>> x = lambda: None
    >>> y = ivy.default(x, lambda: ivy.array([1, 2, 3]), with_callable=True)
    >>> print(y)
    ivy.array([1, 2, 3])

    >>> x = lambda: None
    >>> y = ivy.default(x, lambda: ivy.array([1, 2, 3]), catch_exceptions=True)
    >>> print(y)
    ivy.array([1, 2, 3])

    >>> x = lambda a, b: a + b
    >>> y = ivy.default(x, lambda: ivy.array([1, 2, 3]), with_callable=True,\
                        catch_exceptions=True)
    >>> print(y)
    ivy.array([1, 2, 3])

    >>> x = lambda a, b: a + b
    >>> y = ivy.default(x, lambda: ivy.array([1, 2, 3]), with_callable=True,\
                        catch_exceptions=True, rev=True)
    >>> print(y)
    ivy.array([1, 2, 3])

    """
    with_callable = catch_exceptions or with_callable
    if rev:
        tmp = x
        x = default_val
        default_val = tmp
    if with_callable:
        x_callable = callable(x)
        default_callable = callable(default_val)
    else:
        x_callable = False
        default_callable = False
    if catch_exceptions:
        # noinspection PyBroadException
        try:
            x = x() if x_callable else x
        except Exception:
            return default_val() if default_callable else default_val
    else:
        x = x() if x_callable else x
    return x if exists(x) else default_val() if default_callable else default_val


def to_ivy_shape(shape: Union[ivy.Shape, ivy.NativeShape]) -> ivy.Shape:
    """Returns the input shape in ivy.Shape form

    Parameters
    ----------
    shape
        The input to be converted

    Returns
    -------
     ret
        the input in ivy.Shape form

    """
    if isinstance(shape, ivy.Shape):
        return shape
    return ivy.Shape(shape)


def to_native_shape(shape: Union[ivy.Shape, ivy.NativeShape]) -> ivy.NativeShape:
    """Returns the input shape in its native backend framework form

    Parameters
    ----------
    shape
        The input to be converted

    Returns
    -------
     ret
        the input in its native framework form

    """
    if isinstance(shape, ivy.NativeShape):
        return shape
    assert isinstance(shape, (int, list, tuple))
    if isinstance(shape, int):
        shape = (shape,)
    elif isinstance(shape, list):
        shape = tuple(shape)
    assert builtins.all([isinstance(v, int) for v in shape])
    return ivy.NativeShape(shape)


@handle_nestable
def try_else_none(fn: Callable, *args: Any, **kwargs: Any) -> Union[Callable, None]:
    """Try and return the function, otherwise return None
        if an exception was raised during function execution.

    Parameters
    ----------
    fn
        Function to try and call and return.
    args
        list of arguments.
    kwargs
        dictionay of keyword arguments

    Returns
    -------
        Either the function itself or None if an exception was raised
        during function execution.

    Examples
    --------
    with: if the function is executed without any exception
    >>> x = ivy.array([1, 2, 3])
    >>> y = ivy.array([4, 5, 6])
    >>> z = ivy.try_else_none(ivy.add,x, y)
    >>> print(z.__name__)
    add

    with: if the function is executed with an exception
    >>> x = ivy.array([1, 2, 3])
    >>> y = 'hemant'
    >>> z = ivy.try_else_none(ivy.add,x, y)
    >>> print(z)
    None

    """
    try:
        _ = fn(*args, **kwargs)
        return fn
    except Exception:
        return None


def arg_names(receiver):
    """
    Gets the expected keyword arguments for a function or class constructor.

    Parameters
    ----------
    receiver
        Function or class constructor

    Returns
    -------
    ret
        List containing the keyword arguments' names for a function or class constructor

    Examples
    --------
    >>> x = ivy.arg_names(ivy.tan)
    >>> print(x)
    ['x', 'out']

    >>> x = ivy.arg_names(ivy.optimizers.Adam)
    >>> print(x)
    ['lr', 'beta1', 'beta2', 'epsilon', 'inplace',
    'stop_gradients', 'compile_on_next_step', 'device']

    """
    return list(inspect.signature(receiver).parameters.keys())


def match_kwargs(
    kwargs: Dict, *receivers: Iterable[Callable], allow_duplicates: bool = False
) -> Union[List[Dict], Dict]:
    """Match keyword arguments to either class or function receivers.

    Parameters
    ----------
    kwargs
        Keyword arguments to match.
    receivers
        Functions and/or classes to match the keyword arguments to.
    allow_duplicates
        Whether to allow one keyword argument to be used for multiple receivers.
        Default is False.

    Returns
    -------
    ret
        Sequence of keyword arguments split as best as possible.

    Examples
    --------
    >>> o = ivy.zeros(3, dtype=int)
    >>> kwargs = {'out': o, 'bias': ivy.arange(3)}
    >>> x = ivy.match_kwargs(kwargs, ivy.add, ivy.linear)
    >>> print(x)
    [{'out': ivy.array([0, 0, 0])}, {'bias': ivy.array([0, 1, 2])}]

    >>> o = ivy.zeros(3, dtype=int)
    >>> kwargs = {'out': o, 'bias': ivy.arange(3)}
    >>> x = ivy.match_kwargs(kwargs, ivy.linear, ivy.add)
    >>> print(x)
    [{'out': ivy.array([0, 0, 0]), 'bias': ivy.array([0, 1, 2])}, {}]

    """
    split_kwargs = list()
    for receiver in receivers:
        expected_kwargs = arg_names(receiver)
        found_kwargs = {k: v for k, v in kwargs.items() if k in expected_kwargs}
        if not allow_duplicates:
            for k in found_kwargs.keys():
                del kwargs[k]
        split_kwargs.append(found_kwargs)
    if len(split_kwargs) == 1:
        return split_kwargs[0]
    return split_kwargs


def cache_fn(func: Callable) -> Callable:
    """Decorator to wrap a function, such that computed outputs are cached
    to avoid recalculating them later.

    Parameters
    ----------
    func
        The function to wrap, whose output should be cached for later.

    Returns
    -------
    ret
        The newly cache wrapped function.

    Examples
    --------
    With positional arguments only:
    >>> def my_sum(val1:float, val2:float)->float: return val1 + val2
    >>> cached_sum = ivy.cache_fn(my_sum)
    >>> print(cached_sum(3, 5)) # Compute the output
    8

    >>> print(cached_sum(10, 34)) # Compute the output
    44

    >>> print(cached_sum(3, 5)) # Returns the cached value
    8

    >>> print(cached_sum(5, 3)) # Compute the output
    8


    With keyword arguments:

    >>> def line_eq(x:float, /, *, slp:float=2, itc:float=0)->float: return x*slp+itc
    >>> cached_line_eq = ivy.cache_fn(line_eq)
    >>> print(cached_line_eq(3, itc=5, slp=2))
    11

    >>> print(cached_line_eq(3, slp=2, itc=5)) # Returns the cached value
    11


    Note: providing keyword arguments by position, or using the default
    keyword argument values will prevent the cache from being used.

    >>> print(cached_line_eq(5, slp=2)) # Output is re-computed
    10

    >>> print(cached_line_eq(5)) # Output is re-computed
    10

    """
    global FN_CACHE
    if func not in FN_CACHE:
        FN_CACHE[func] = dict()

    @wraps(func)
    def cached_fn(*args, **kwargs):
        key = "".join(
            [str(i) + ", " for i in args]
            + [" kw, "]
            + [str(i) + ", " for i in sorted(kwargs.items())]
        )
        cache = FN_CACHE[func]
        if key in cache:
            return cache[key]
        ret = func(*args, **kwargs)
        cache[key] = ret
        return ret

    return cached_fn


def current_backend_str() -> Union[str, None]:
    """Return framework string

    Returns
    -------
    ret
        The framework string.

    Examples
    --------
    Without setting default backend of NumPy:

    >>> print(ivy.current_backend_str())


    With setting default backend as 'torch':

    >>> ivy.set_backend('torch')
    >>> print(ivy.current_backend_str())
    torch

    """
    fw = current_backend()
    if not backend_stack:
        return ""
    return fw.current_backend_str()


@handle_nestable
def einops_rearrange(
    x: Union[ivy.Array, ivy.NativeArray],
    pattern: str,
    *,
    out: Optional[ivy.Array] = None,
    **axes_lengths: Dict[str, int],
) -> ivy.Array:
    """Perform einops rearrange operation on input array x.

    Parameters
    ----------
    x
        Input array to be re-arranged.
    pattern
        Rearrangement pattern.
    axes_lengths
        Any additional specifications for dimensions.
    out
        optional output array, for writing the result to. It must have a shape that the
        inputs broadcast to.

    Returns
    -------
    ret
        New array with einops.rearrange having been applied.

    """
    x = ivy.to_native(x)
    ret = einops.rearrange(x, pattern, **axes_lengths)
    ret = ivy.array(ret)
    if ivy.exists(out):
        return ivy.inplace_update(out, ret)
    return ret


@handle_nestable
def einops_reduce(
    x: Union[ivy.Array, ivy.NativeArray],
    pattern: str,
    reduction: Union[str, Callable],
    *,
    out: Optional[ivy.Array] = None,
    **axes_lengths: Dict[str, int],
) -> ivy.Array:
    """Perform einops reduce operation on input array x.

    Parameters
    ----------
    x
        Input array to be reduced.
    pattern
        Reduction pattern.
    reduction
        One of available reductions ('min', 'max', 'sum', 'mean', 'prod'), or callable.
    axes_lengths
        Any additional specifications for dimensions.
    out
        optional output array, for writing the result to. It must have a shape that the
        inputs broadcast to.

    Returns
    -------
    ret
        New array with einops.reduce having been applied.

    Examples
    --------
    With :code:`ivy.Array` input:
    >>> x = ivy.array([[-4.47, 0.93, -3.34],\
                      [3.66, 24.29, 3.64]])
    >>> reduced = ivy.einops_reduce(x, 'a b -> b', 'mean')
    >>> print(reduced)
    ivy.array([-0.405, 12.6  ,  0.15 ])

    With :code:`ivy.Container` input:
    >>> x = ivy.Container(a=ivy.array([[-4.47, 0.93, -3.34],\
                                      [3.66, 24.29, 3.64]]),\
                        b=ivy.array([[4.96, 1.52, -10.67],\
                                     [4.36, 13.96, 0.3]]))
    >>> reduced = ivy.einops_reduce(x, 'a b -> a', 'mean')
    >>> print(reduced)
    {
        a: ivy.array([-2.29, 10.5]),
        b: ivy.array([-1.4, 6.21])
    }
    """
    x = ivy.to_native(x)
    ret = einops.reduce(x, pattern, reduction, **axes_lengths)
    ret = ivy.array(ret)
    if ivy.exists(out):
        return ivy.inplace_update(out, ret)
    return ret


@handle_nestable
def einops_repeat(
    x: Union[ivy.Array, ivy.NativeArray],
    pattern: str,
    *,
    out: Optional[ivy.Array] = None,
    **axes_lengths: Dict[str, int],
) -> ivy.Array:
    """Perform einops repeat operation on input array x.

    Parameters
    ----------
    x
        Input array to be repeated.
    pattern
        Rearrangement pattern.
    axes_lengths
        Any additional specifications for dimensions.
    out
        optional output array, for writing the result to. It must have a shape that the
        inputs broadcast to.

    Returns
    -------
    ret
        New array with einops.repeat having been applied.

    Examples
    --------
    With :code:`ivy.array` input:
    >>> x = ivy.array([1, 2, 3, 4])
    >>> repeated = ivy.einops_repeat(x, 'a -> b a', b=2)
    >>> print(repeated)
    ivy.array([[1, 2, 3, 4],
               [1, 2, 3, 4]])

    With :code:`ivy.Container` input:
    >>> x = ivy.Container(a=ivy.array([[4,5],\
                                    [1, 3]]),\
                        b=ivy.array([[9, 10],\
                                    [4, 2]]))
    >>> repeated = ivy.einops_repeat(x, 'h w -> h (c w)', c=2)
    >>> print(repeated)
    {
        a: ivy.array([[4, 5, 4, 5],
                      [1, 3, 1, 3]]),
        b: ivy.array([[9, 10, 9, 10],
                      [4, 2, 4, 2]])
    }

    """
    x = ivy.to_native(x)
    ret = einops.repeat(x, pattern, **axes_lengths)
    ret = ivy.array(ret)

    if ivy.exists(out):
        return ivy.inplace_update(out, ret)
    return ret


def get_min_denominator() -> float:
    """Get the global minimum denominator used by ivy for numerically stable division.

    Returns
    -------
    ret
        A float number of the global minimum denominator.

    Examples
    --------
    >>> x = ivy.get_min_denominator()
    >>> print(x)
    1e-12

    """
    return ivy._MIN_DENOMINATOR


def set_min_denominator(val: float) -> None:
    """
    Set the global minimum denominator used by ivy for numerically stable division.

    Parameters
    ----------
    val
        The value to set the global minimum denominator to.


    Examples
    --------
    >>> x = ivy.get_min_denominator()
    >>> print(x)
    1e-12

    To set the minimum denominator to 1e-13

    >>> ivy.set_min_denominator(1e-13)
    >>> y = ivy.get_min_denominator()
    >>> print(y)
    1e-13

    """
    ivy._MIN_DENOMINATOR = val


def get_min_base() -> float:
    """
    Gets the global minimum base used by ivy for numerically stable power raising.

    Returns
    -------
    ret
        Global minimum base number

    Examples
    --------
    >>> x = ivy.get_min_base()
    >>> print(x)
    1e-05

    """
    # noinspection PyProtectedMember
    return ivy._MIN_BASE


def set_min_base(val: float) -> None:
    """Set the global minimum base used by ivy for numerically stable power raising.

    Parameters
    ----------
    val
        The new value to set the minimum base to.


    Examples
    --------
    >>> x = ivy.get_min_base()
    >>> print(x)
    1e-05

    To set the minimum base to 1e-04

    >>> ivy.set_min_base(1e-04)
    >>> y = ivy.get_min_base()
    >>> print(y)
    1e-04

    """
    ivy._MIN_BASE = val


@inputs_to_native_arrays
@handle_nestable
def stable_divide(
    numerator: Union[Number, ivy.Array, ivy.NativeArray],
    denominator: Union[Number, ivy.Array, ivy.NativeArray],
    min_denominator: Union[Number, ivy.Array, ivy.NativeArray] = None,
) -> Union[Number, ivy.Array]:
    """Divide the numerator by the denominator, with min denominator added to the
    denominator for numerical stability.

    Parameters
    ----------
    numerator
        The numerator of the division.
    denominator
        The denominator of the division.
    min_denominator
        The minimum denominator to use, use global ivy._MIN_DENOMINATOR by default.

    Returns
    -------
    ret
        The new item following the numerically stable division.

    Examples
    --------
    With :code:`int` input:
    >>> x = ivy.stable_divide(1, 2)
    >>> print(x)
    0.49999999999975

    >>> x = ivy.stable_divide(1, 4, min_denominator=1)
    >>> print(x)
    0.2

    With :code:`float` input:
    >>> x = ivy.stable_divide(5.0, 3.33)
    >>> print(x)
    1.5015015015010504

    With :code:`complex` input:
    >>> x = ivy.stable_divide(1+1j, 1-1j)
    >>> print(x)
    (5.000444502911705e-13+0.9999999999995j)

    With :code:`ivy.Array` input:
    >>> x = ivy.asarray([[10., 20., 30.],\
                        [40., 50., 60.]])
    >>> y = ivy.stable_divide(x, 10.)
    >>> print(y)
    ivy.array([[1., 2., 3.],
              [4., 5., 6.]])


    >>> x = ivy.asarray([1,2,3])
    >>> y = np.array((1., 3., 5.))
    >>> z = ivy.stable_divide(x, y)
    >>> print(z)
    ivy.array([1.   , 0.667, 0.6  ])

    >>> x = ivy.asarray([1., 2., 4.])
    >>> y = ivy.asarray([1., 0.5, 0.25])
    >>> z = ivy.asarray([0.01, 0.02, 0.03])
    >>> w = ivy.stable_divide(x, y, min_denominator=z)
    >>> print(w)
    ivy.array([ 0.99,  3.85, 14.3 ])

    With :code:`ivy.Container` input
    >>> x = ivy.Container(a=ivy.asarray([10., 15.]), b=ivy.asarray([20., 25.]))
    >>> y = ivy.stable_divide(x, 0.5)
    >>> print(y)
    {
        a: ivy.array([20., 30.]),
        b: ivy.array([40., 50.])
    }


    >>> x = ivy.Container(a=ivy.asarray([1., 2.]), b=ivy.asarray([3., 4.]))
    >>> y = ivy.Container(a=ivy.asarray([0.5, 2.5]), b=ivy.asarray([3.5, 0.4]))
    >>> z = ivy.stable_divide(x, y)
    >>> print(z)
    {
        a: ivy.array([2., 0.8]),
        b: ivy.array([0.857, 10.])
    }

    With :code:`ivy.Array` instance method:

    >>> x = ivy.asarray([4., 5., 6.])
    >>> y = x.stable_divide(2)
    >>> print(y)
    ivy.array([2., 2.5, 3.])

    >>> x = ivy.asarray([4, 5, 6])
    >>> y = x.stable_divide(4, min_denominator=1)
    >>> print(y)
    ivy.array([0.8, 1. , 1.2])

    >>> x = ivy.asarray([[4., 5., 6.], [7., 8., 9.]])
    >>> y = ivy.asarray([[1., 2., 3.], [2., 3., 4.]])
    >>> z = x.stable_divide(y)
    >>> print(z)
    ivy.array([[4.  , 2.5 , 2.  ],
            [3.5 , 2.67, 2.25]])

    """
    # noinspection PyProtectedMember
    return numerator / (denominator + default(min_denominator, ivy._MIN_DENOMINATOR))


@inputs_to_native_arrays
@handle_nestable
def stable_pow(
    base: Union[Number, ivy.Array, ivy.NativeArray],
    exponent: Union[Number, ivy.Array, ivy.NativeArray],
    /,
    *,
    min_base: float = None,
) -> Any:
    """Raise the base by the power, with MIN_BASE added to the base when exponent > 1
    for numerical stability.

    Parameters
    ----------
    base
        The base number.
    exponent
        The exponent number.
    min_base
        The minimum base to use, use global ivy._MIN_BASE by default.

    Returns
    -------
    ret
        The new item following the numerically stable power.


    """
    # noinspection PyProtectedMember
    return (base + default(min_base, ivy._MIN_BASE)) ** exponent


def get_all_arrays_in_memory():
    """Gets all arrays which are currently alive."""
    all_arrays = list()
    for obj in gc.get_objects():
        # noinspection PyBroadException
        try:
            if ivy.is_native_array(obj):
                all_arrays.append(obj)
        except Exception:
            pass
    return all_arrays


def num_arrays_in_memory():
    """Returns the number of arrays which are currently alive."""
    return len(get_all_arrays_in_memory())


def print_all_arrays_in_memory():
    """
    Gets all the native Ivy arrays which are currently alive(in the garbage collector)
    from get_all_arrays_in_memory() function and prints them to the console.
    """
    for arr in get_all_arrays_in_memory():
        print(type(arr), arr.shape)


def set_queue_timeout(timeout: float):
    """
    Set the global queue timeout value (in seconds)
    Default value without this function being called is 15 seconds.

    Parameters
    ----------
    timeout
        The timeout when waiting for containers to arrive from the queues.
        To be set in seconds.


    Examples
    --------
    >>> x = ivy.get_queue_timeout()
    >>> print(x)
    15.0

    To set the timeout for example 30 seconds

    >>> ivy.set_queue_timeout(30)
    >>> y = ivy.get_queue_timeout()
    >>> print(y)
    30

    """
    global queue_timeout_stack
    if not isinstance(timeout, (int, float)):
        raise Exception("set_array_mode only accepts type int or float")
    queue_timeout_stack.append(timeout)


def get_queue_timeout() -> float:
    """
    Get the global queue timeout value (in seconds).
    The default value without this function being called is 15 seconds.

    Returns
    -------
    ret
       The global queue timeout value (in seconds).

    Examples
    --------
    >>> ivy.set_queue_timeout(10.0)
    >>> y = ivy.get_queue_timeout()
    >>> print(y)
    10.0

    """
    global queue_timeout_stack
    if not queue_timeout_stack:
        return 15.0
    return queue_timeout_stack[-1]


def unset_queue_timeout() -> None:
    """
    Reset the global queue timeout value (in seconds) to the previous state

    Examples
    --------
    >>> ivy.set_queue_timeout(10.0)
    >>> y = ivy.get_queue_timeout()
    >>> print(y)
    10.0

    >>> ivy.unset_shape_array_mode()
    >>> ivy.get_queue_timeout()
    15.0
    """
    global queue_timeout_stack
    if queue_timeout_stack:
        queue_timeout_stack.pop(-1)


def get_tmp_dir():
    """Get the path for directory that saves temporary files.

    Returns
    -------
    ret
        The path of directory that saves temporary files.

    """
    return TMP_DIR


def set_tmp_dir(tmp_dr):
    """Set the directory for saving temporary files.

    Parameters
    ----------
    tmp_dr

    """
    global TMP_DIR
    TMP_DIR = tmp_dr


def container_types():
    """Summary.

    Returns
    -------
    ret
        a key-value structure, and exposes public methods .keys(), .values() and
        items().

    """
    # noinspection PyBroadException
    try:
        return current_backend().container_types()
    except ValueError:
        return []


def inplace_arrays_supported(f=None):
    """Determine whether inplace arrays are supported for the current backend framework.

    Parameters
    ----------
    f
         (Default value = None)

    Returns
    -------
    ret
        Boolean, whether or not inplace arrays are supported.

    """
    return current_backend().inplace_arrays_supported()


def inplace_variables_supported(f=None):
    """Determine whether inplace variables are supported for the current backend
    framework.

    Parameters
    ----------
    f
         (Default value = None)

    Returns
    -------
    ret
        Boolean, whether or not inplace variables are supported.

    """
    return current_backend().inplace_variables_supported()


@inputs_to_native_arrays
@handle_nestable
def supports_inplace_updates(
    x: Union[str, ivy.Dtype, ivy.Array, ivy.NativeArray, ivy.Variable]
) -> bool:
    """
    Determines whether in-place operations are supported for x's data type,
    by the current backend framework setting.

    Parameters
    ----------
    x
        Input variable for whose data type we check whether the current backend
        framework supports in-place operations.

    Returns
    -------
    ret
        Value depends on whether in-place operations are supported for
        data type of x.

    Raises
    ------
    ValueError
        If x isn't a class instance of ivy.Variable, ivy.Array,
        or ivy.NativeArray, an exception will be raised.

    This function is *nestable*, and therefore also accepts :code:'ivy.Container'
    instance in place of the argument.

    Examples
    --------
    With :code:'ivy.DType("bool")' input:
    >>> x = True
    >>> ivy.supports_inplace_updates(x)
    ValueError: Input x must be either a variable or an array.

    With :code:'ivy.Array' input and default backend set as 'numpy':
    >>> x = ivy.array([0, 1, 2])
    >>> ret = ivy.supports_inplace_updates(x)
    >>> print(ret)
    True

    With :code:'ivy.Variable' input and backend set as 'jax':
    >>> x = ivy.variable(ivy.array(5.5))
    >>> ret = ivy.supports_inplace_updates(x)
    >>> print(ret)
    False

    With :code:'ivy.Container' input and backend set as 'torch':
    >>> x = ivy.Container(a=ivy.array([5., 6.]), b=ivy.array([7., 8.]))
    >>> ret = ivy.supports_inplace_updates(x)
    >>> print(ret)
    {
        a: true,
        b: true
    }
    """
    if ivy.is_variable(x):
        return ivy.inplace_variables_supported()
    elif ivy.is_native_array(x):
        return ivy.inplace_arrays_supported()
    raise ValueError("Input x must be either a variable or an array.")


@inputs_to_native_arrays
@handle_nestable
def assert_supports_inplace(x: Union[ivy.Array, ivy.NativeArray]) -> bool:
    """Asserts that inplace operations are supported for x, else raises exception.

    Parameters
    ----------
    x
        Input variable or array to check for inplace support for.

    Returns
    -------
    ret
        True if support, raises exception otherwise

    """
    if not ivy.supports_inplace_updates(x):
        raise Exception(
            "Inplace operations are not supported {} types with {} backend".format(
                type(x), ivy.current_backend_str()
            )
        )
    return True


@handle_nestable
def inplace_update(
    x: Union[ivy.Array, ivy.NativeArray],
    val: Union[ivy.Array, ivy.NativeArray],
    ensure_in_backend: bool = False,
) -> ivy.Array:
    """Perform in-place update for the input array. This will always be performed on
    ivy.Array instances pass in the input, and will also be performed on the native
    array classes in the backend when the backend supports this. If the backend does
    not natively support inplace updates, and x is an ivy.NativeArray instance,
    then an exception will be thrown.

    Parameters
    ----------
    x
        The variable to update.
    val
        The array to update the variable with.
    ensure_in_backend
        Whether or not to ensure that the `ivy.NativeArray` is also inplace updated.
        In cases where it should be, backends which do not natively support inplace
        updates will raise an exception.

    Returns
    -------
    ret
        The array following the in-place update.

    """
    return current_backend(x).inplace_update(x, val, ensure_in_backend)


@handle_nestable
def inplace_decrement(
    x: Union[ivy.Array, ivy.NativeArray],
    val: Union[ivy.Array, ivy.NativeArray],
) -> ivy.Array:
    """Perform in-place decrement for the input array.

    Parameters
    ----------
    x
        The input array to be decremented by the defined value.
    val
        The value of decrement.

    Returns
    -------
    ret
        The array following the in-place decrement.

    This function conforms to the `Array API Standard
    <https://data-apis.org/array-api/latest/>`_. This docstring is an extension of the
    `docstring <https://data-apis.org/array-api/latest/API_specification/generated/
        signatures.elementwise_functions.tan.html>`_
    in the standard.

    Both the description and the type hints above assumes an array input for simplicity,
    but this function is *nestable*, and therefore also accepts :code:`ivy.Container`
    instances in place of any of the arguments.

    Examples
    --------
    With :code:`ivy.Array` input:
    >>> x = ivy.array([[5.3, 7., 0.],\
                        [6.8, 8, 3.9],\
                        [0., 10., 6.3]])
    >>> y = ivy.inplace_decrement(x, 1.25)
    >>> print(y)
    ivy.array([[ 4.05,  5.75, -1.25],
       [ 5.55,  6.75,  2.65],
       [-1.25,  8.75,  5.05]])

    With :code:`ivy.NativeArray` input:
    >>> x = ivy.native_array([-10, 24, -3])
    >>> val = ivy.native_array([1, 2, 3])
    >>> y = ivy.inplace_decrement(x, val)
    >>> print(y)
    ivy.array([-11,  22,  -6])

    With :code:`ivy.Container` input
    >>> x = ivy.Container(a=ivy.array([0.5, -5., 30.]), b=ivy.array([0., -25., 50.]))
    >>> y = ivy.inplace_decrement(x, 1.5)
    >>> print(y)
    {
        a: ivy.array([-1., -6.5, 28.5]),
        b: ivy.array([-1.5, -26.5, 48.5])
    }

    >>> x = ivy.Container(a=ivy.array([0., 15., 30.]), b=ivy.array([0., 25., 50.]))
    >>> y = ivy.Container(a=ivy.array([0., 15., 30.]), b=ivy.array([0., 25., 50.]))
    >>> z = ivy.inplace_decrement(x, y)
    >>> print(z)
    {
        a: ivy.array([0., 0., 0.]),
        b: ivy.array([0., 0., 0.])
    }

    >>> x = ivy.Container(a=ivy.array([3., 7., 10.]), b=ivy.array([0., 75., 5.5]))
    >>> y = ivy.Container(a=ivy.array([2., 5.5, 7.]), b=ivy.array([0., 25., 2.]))
    >>> z = ivy.inplace_decrement(x, y)
    >>> print(z)
    {
        a: ivy.array([1., 1.5, 3.]),
        b: ivy.array([0., 50., 3.5])
    }

    """
    return current_backend(x).inplace_decrement(x, val)


@handle_nestable
def inplace_increment(
    x: Union[ivy.Array, ivy.NativeArray],
    val: Union[ivy.Array, ivy.NativeArray],
) -> ivy.Array:
    """Perform in-place increment for the input array.

    Parameters
    ----------
    x
        The input array to be incremented by the defined value.
    val
        The value of increment.

    Returns
    -------
    ret
        The array following the in-place increment.

    Examples
    --------
    With :code:`ivy.Array` input:
    >>> x = ivy.array([[5.3, 7., 0.],\
                        [6.8, 8, 3.9],\
                        [0., 10., 6.3]])
    >>> y = ivy.inplace_increment(x, 3.)
    >>> print(y)
    ivy.array([[ 8.3, 10.,  3.],
       [ 9.8, 11.,  6.9],
       [ 3., 13.,  9.3]])

     With :code:`ivy.NativeArray` input:
     >>> x = ivy.native_array([10, 20, 30])
     >>> val = ivy.native_array([1, 2, 3])
     >>> y = ivy.inplace_increment(x, val)
     >>> print(y)
     ivy.array([11, 22, 33])

    With :code:`ivy.Container` input
    >>> x = ivy.Container(a=ivy.array([0., 15., 30.]), b=ivy.array([0., 25., 50.]))
    >>> y = ivy.inplace_increment(x, 2.5)
    >>> print(y)
    {
        a: ivy.array([2.5, 17.5, 32.5]),
        b: ivy.array([2.5, 27.5, 52.5])
    }


    >>> x = ivy.Container(a=ivy.array([0., 15., 30.]), b=ivy.array([0., 25., 50.]))
    >>> y = ivy.Container(a=ivy.array([0., 15., 30.]), b=ivy.array([0., 25., 50.]))
    >>> z = ivy.inplace_increment(x, y)
    >>> print(z)
    {
        a: ivy.array([0., 30., 60.]),
        b: ivy.array([0., 50., 100.])
    }

    """
    return current_backend(x).inplace_increment(x, val)


@to_native_arrays_and_back
@handle_out_argument
@handle_nestable
<<<<<<< HEAD
def cumsum(
    x: Union[ivy.Array, ivy.NativeArray],
    axis: int = 0,
    exclusive: Optional[bool] = False,
    reverse: Optional[bool] = False,
    *,
    dtype: Optional[Union[ivy.Dtype, ivy.NativeDtype]] = None,
    out: Optional[Union[ivy.Array, ivy.NativeArray]] = None,
) -> Union[ivy.Array, ivy.NativeArray]:
    """Returns the cumulative sum of the elements along a given axis.

    Parameters
    ----------
    x
        Input array.
    axis
        Axis along which the cumulative sum is computed. Default is ``0``.
    exclusive
        Whether to perform cumsum exclusively. Default is ``False``.
    reverse
        Whether to perform the cumsum from last to first element in the selected
        axis. Default is False (from first to last element)
    dtype
        Data type of the returned array. Default is ``None``.
        If None, if the default data type corresponding to the data type “kind”
        (integer or floating-point) of x has a smaller range of values than the
        data type of x (e.g., x has data type int64 and the default data type
        is int32, or x has data type uint64 and the default data type is int64),
        the returned array must have the same data type as x.
        If x has a floating-point data type, the returned array must have the
        default floating-point data type.
        If x has a signed integer data type (e.g., int16), the returned array
        must have the default integer data type.
        If x has an unsigned integer data type (e.g., uint16), the returned
        array must have an unsigned integer data type having the same number of
        bits as the default integer data type (e.g., if the default integer data
        type is int32, the returned array must have a uint32 data type).
        If the data type (either specified or resolved) differs from the data type
        of x, the input array should be cast to the specified data type before
        computing the product.
    out
        Optional output array, for writing the result to. It must have a shape that the
        inputs broadcast to.

    Returns
    -------
    ret
        Array which holds the result of applying cumsum at each
        original array elements along the specified axis.

    Both the description and the type hints above assumes an array input for simplicity,
    but this function is *nestable*, and therefore also accepts :code:`ivy.Container`
    instances in place of any of the arguments.

    Examples
    --------
    With :code:`ivy.Array` input:

    >>> x = ivy.array([1, 5, 2, 0])
    >>> y = ivy.cumsum(x, exclusive= True, reverse=False)
    >>> print(y)
    ivy.array([0, 1, 6, 8])

    >>> x = ivy.array([[6, 4, 2], \
                       [1, 3, 0]])
    >>> y = ivy.zeros((2,3))
    >>> ivy.cumsum(x, axis=0, exclusive=False, reverse=True, out=y)
    >>> print(y)
    ivy.array([[7, 7, 2],
               [1, 3, 0]])

    >>> x = ivy.array([[1, 5, 2], \
                       [4, 3, 0]])
    >>> y = ivy.cumsum(x, axis=0, exclusive=True, reverse=True)
    >>> print(y)
    ivy.array([[4, 3, 0],
               [0, 0, 0]])

    >>> x = ivy.array([[2, 4, 5], \
                       [3, 6, 5], \
                       [1, 3, 10]])
    >>> ivy.cumsum(x,axis=1,reverse=True, dtype='int64', out=x)
    >>> print(x)
    ivy.array([[11,  9,  5],
               [14, 11,  5],
               [14, 13, 10]])

    With :code:`ivy.Container` input:

    >>> x = ivy.Container(a=ivy.array([[1, 3, 5]]), \
                          b=ivy.array([[3, 5, 7]]))
    >>> y = ivy.cumsum(x, axis= 0)
    >>> print(y)
    {
        a: ivy.array([[1, 3, 5]]),
        b: ivy.array([[3, 5, 7]])
    }

    >>> x = ivy.Container(a=ivy.array([[1, 3, 4]]), \
                          b=ivy.array([[3, 5, 8], \
                                       [5, 6, 5]]), \
                          c=ivy.array([[2, 4, 1], \
                                       [3, 6, 9], \
                                       [0, 2, 3]]))
    >>> y = ivy.Container(a = ivy.zeros((1, 3)), \
                          b = ivy.zeros((2, 3)), \
                          c = ivy.zeros((3,3)))
    >>> ivy.cumsum(x,axis=1,reverse=True, out=y)
    >>> print(y)
    {
        a: ivy.array([[8, 7, 4]]),
        b: ivy.array([[16, 13, 8],
                      [16, 11, 5]]),
        c: ivy.array([[7, 5, 1],
                      [18, 15, 9],
                      [5, 5, 3]])
    }

    >>> x = ivy.Container(a=ivy.array([[0], \
                                       [5]]), \
                          b=ivy.array([[6, 8, 7], \
                                       [4, 2, 3]]), \
                          c=ivy.array([[1, 2], \
                                       [3, 4], \
                                       [6, 4]]))
    >>> ivy.cumsum(x,axis=0,out=x)
    >>> print(x)
    {
        a: ivy.array([[0],
                      [5]]),
        b: ivy.array([[6, 8, 7],
                      [10, 10, 10]]),
        c: ivy.array([[1, 2],
                      [4, 6],
                      [10, 10]])
    }
    """
    return current_backend(x).cumsum(x, axis, exclusive, reverse, dtype=dtype, out=out)


@to_native_arrays_and_back
@handle_out_argument
@handle_nestable
def cumprod(
    x: Union[ivy.Array, ivy.NativeArray],
    axis: int = 0,
    exclusive: Optional[bool] = False,
    *,
    dtype: Optional[Union[ivy.Dtype, ivy.NativeDtype]] = None,
    out: Optional[Union[ivy.Array, ivy.NativeArray]] = None,
) -> Union[ivy.Array, ivy.NativeArray]:
    """Returns the cumulative product of the elements along a given axis.

    Parameters
    ----------
    x
        Input array.
    axis
        int , axis along which the cumulative product is computed. By default 0.
    exclusive
        optional bool, Whether to perform the cumprod exclusively. Defaults is False.
    dtype
        data type of the returned array. If None,
        if the default data type corresponding to the data type “kind” (integer or
        floating-point) of x has a smaller range of values than the data type of x
        (e.g., x has data type int64 and the default data type is int32, or x has data
        type uint64 and the default data type is int64), the returned array must have
        the same data type as x. if x has a floating-point data type, the returned array
        must have the default floating-point data type. if x has a signed integer data
        type (e.g., int16), the returned array must have the default integer data type.
        if x has an unsigned integer data type (e.g., uint16), the returned array must
        have an unsigned integer data type having the same number of bits as the default
        integer data type (e.g., if the default integer data type is int32, the returned
        array must have a uint32 data type). If the data type (either specified or
        resolved) differs from the data type of x, the input array should be cast to the
        specified data type before computing the product. Default: None.
    out
        optional output array, for writing the result to. It must have a shape that the
        inputs broadcast to.

    Returns
    -------
    ret
        Input array with cumulatively multiplied elements along axis.

    Examples
    --------
    With :code:`ivy.Array` input:

    >>> x = ivy.array([2, 3, 4])
    >>> y = ivy.cumprod(x)
    >>> print(y)
    ivy.array([2, 6, 24])

    >>> x = ivy.array([2, 3, 4])
    >>> y = ivy.cumprod(x, exclusive=True)
    >>> print(y)
    ivy.array([1, 2, 6])

    >>> x = ivy.array([[2, 3],
                       [5, 7],
                       [11, 13]])
    >>> y = ivy.zeros((3, 2))
    >>> ivy.cumprod(x, axis=1, exclusive=True, out=y)
    >>> print(y)
    ivy.array([[ 1.,  2.],
               [ 1.,  5.],
               [ 1., 11.]])

    >>> x = ivy.array([[2, 3],[5, 7],[11, 13]])
    >>> ivy.cumprod(x, axis=0, exclusive=True, out=x)
    >>> print(x)
    ivy.array([[1,  1],
               [2,  3],
               [10, 21]])

    >>> x = ivy.array([[2, 3],[5, 7],[11, 13]])
    >>> y = ivy.zeros((3, 2))
    >>> x.cumprod(axis=0, exclusive=True, out=y)
    >>> print(x)
    ivy.array([[1.,  1.],
                [2.,  3.],
                [10., 21.]])

    With :code:`ivy.Container` input:

    >>> x = ivy.Container(a=ivy.array([2, 3, 4]), b=ivy.array([3, 4, 5]))
    >>> y = ivy.cumprod(x)
    >>> print(y)
    {
        a: ivy.array([2, 6, 24]),
        b: ivy.array([3, 12, 60])
    }

    >>> x = ivy.Container(a=ivy.array([2, 3, 4]), b=ivy.array([3, 4, 5]))
    >>> y = ivy.cumprod(x, exclusive=True)
    >>> print(y)
    {
        a: ivy.array([1, 2, 6]),
        b: ivy.array([1, 3, 12])
    }

    >>> x = ivy.Container(a=ivy.array([[2, 3],\
                                       [5, 7],\
                                       [11, 13]]),\
                          b=ivy.array([[3, 4],\
                                       [4, 5],\
                                       [5, 6]]))
    >>> y = ivy.Container(a = ivy.zeros((3, 2)), b = ivy.zeros((3, 2)))
    >>> ivy.cumprod(x, axis=1, exclusive=True, out=y)
    >>> print(y)
    {
        a: ivy.array([[1, 2],
                      [1, 5],
                      [1, 11]]),
        b: ivy.array([[1, 3],
                      [1, 4],
                      [1, 5]])
    }

    >>> x = ivy.Container(a=ivy.array([[2, 3],\
                                        [5, 7],\
                                        [11, 13]]),\
                            b=ivy.array([[3, 4],\
                                        [4, 5],\
                                        [5, 6]]))
    >>> x.cumprod(axis=0, exclusive=True, out=x)
    >>> print(x)
    {
        a: ivy.array([[1, 1],
                      [2, 3],
                      [10, 21]]),
        b: ivy.array([[1, 1],
                      [3, 4],
                      [15, 42]])
    }
    """
    return current_backend(x).cumprod(x, axis, exclusive, dtype=dtype, out=out)


@to_native_arrays_and_back
@handle_out_argument
@handle_nestable
=======
>>>>>>> 41d2f0f7
def scatter_flat(
    indices: Union[ivy.Array, ivy.NativeArray],
    updates: Union[ivy.Array, ivy.NativeArray],
    size: Optional[int] = None,
    reduction: str = "sum",
    *,
    out: Optional[ivy.Array] = None,
) -> ivy.Array:
    """Scatter flat updates into a new flat array according to flat indices.

    Parameters
    ----------
    indices
        Indices for the new values to occupy.
    updates
        Values for the new array to hold.
    size
        The size of the result.
    reduction
        The reduction method for the scatter, one of 'sum', 'min', 'max' or 'replace'
    out
        optional output array, for writing the result to. It must have a shape that the
        inputs broadcast to.

    Returns
    -------
    ret
        New array of given shape, with the values scattered at the indices.

    """
    return current_backend(indices).scatter_flat(
        indices, updates, size, reduction, out=out
    )


@to_native_arrays_and_back
@handle_nestable
def scatter_nd(
    indices: Union[ivy.Array, ivy.NativeArray],
    updates: Union[ivy.Array, ivy.NativeArray],
    shape: Optional[Union[ivy.Shape, ivy.NativeShape]] = None,
    reduction: str = "sum",
    *,
    out: Optional[ivy.Array] = None,
) -> ivy.Array:
    """Scatter updates into a new array according to indices.

    Parameters
    ----------
    indices
        Indices for the new values to occupy.
    updates
        Values for the new array to hold.
    shape
        The shape of the result. Default is None, in which case tensor argument must be
        provided.
    reduction
        The reduction method for the scatter, one of 'sum', 'min', 'max' or 'replace'
    out
        optional output array, for writing the result to. It must have a shape that the
        inputs broadcast to.

    Returns
    -------
    ret
        New array of given shape, with the values scattered at the indices.

    Examples
    --------
    scatter values into an empty array, With :code:`ivy.Array` input:

    >>> indices = ivy.array([[4], [3], [1], [7]])
    >>> updates = ivy.array([9, 10, 11, 12])
    >>> shape = ivy.array([8])
    >>> scatter = ivy.scatter_nd(indices, updates, shape)
    >>> print(scatter)
    ivy.array([ 0, 11,  0, 10,  9,  0,  0, 12])

    scatter into an empty array, With: `ivy.Container` input:

    >>> indices = ivy.Container(a=ivy.array([[4],[3],[6]]),\
                        b=ivy.array([[5],[1],[2]]))
    >>> updates = ivy.Container(a=ivy.array([100, 200, 200]),\
                        b=ivy.array([20, 30, 40]))
    >>> shape = ivy.Container(a=ivy.array([10]),\
                        b = ivy.array([10]))
    >>> z = ivy.scatter_nd(indices, updates, shape=shape, reduction='replace')
    >>> print(z)
    {
        a: ivy.array([0, 0, 0, 200, 100, 0, 200, 0, 0, 0]),
        b: ivy.array([0, 30, 40, 0, 0, 20, 0, 0, 0, 0])
    }

    scatter into an array, With : `ivy.Container` and `ivy.Array` input:
    
    >>> indices = ivy.array([[4],[3],[1]])
    >>> updates = ivy.Container(a=ivy.array([10, 20, 30]),\
                    b=ivy.array([200, 300, 400]))
    >>> z = ivy.Container(a=ivy.array([1, 2, 3, 4, 5]),\
                            b = ivy.array([10, 20, 30, 40, 50]))
    >>> ivy.scatter_nd(indices, updates, reduction='replace', out=z)
    >>> print(z)
    {
        a: ivy.array([1, 30, 3, 20, 10]),
        b: ivy.array([10, 400, 30, 300, 200])
    }
    """
    return current_backend(indices).scatter_nd(
        indices, updates, shape, reduction, out=out
    )


@to_native_arrays_and_back
@handle_out_argument
@handle_nestable
def gather(
    params: Union[ivy.Array, ivy.NativeArray],
    indices: Union[ivy.Array, ivy.NativeArray],
    axis: int = -1,
    *,
    out: Optional[Union[ivy.Array, ivy.NativeArray]] = None,
) -> Union[ivy.Array, ivy.NativeArray]:
    """Gather slices from params at axis according to indices.

    Parameters
    ----------
    params
        The array from which to gather values.
    indices
        The array which indicates the indices that will be gathered along 
        the specified axis.
    axis
<<<<<<< HEAD
        The axis from which the indices will be gathered. Default is -1. 
=======
        optional int, the axis from which to gather from. Default is -1.
>>>>>>> 41d2f0f7
    out
        An array for writing the result to. It must have a shape 
        that the inputs broadcast to. (Optional)

    Returns
    -------
    ret
        New array with the values gathered at the specified indices along the 
        specified axis.

    Both the description and the type hints above assumes an array input for 
    simplicity, but this function is *nestable*, and therefore also accepts 
    :code:`ivy.Container` instances in place of any of the arguments.

    Examples
    --------
    With :code:`ivy.Array` input:

    >>> x = ivy.array([0., 1., 2.])
    >>> y = ivy.array([1, 2])
    >>> print(ivy.gather(x, y))
    ivy.array([1., 2.])

    >>> x = ivy.array([[0., 1., 2.], \
                        [3., 4., 5.]])
    >>> y = ivy.array([[0, 1], \
                        [1, 2]])
    >>> z = ivy.array([[0., 0.], \
                        [0., 0.]])
    >>> ivy.gather(x, y, out=z)
    >>> print(z)
    ivy.array([[[0., 1.],[1., 2.]],[[3., 4.],[4., 5.]]])

    >>> x = ivy.array([[[0., 1.], [2., 3.]], \
                        [[8., 9.], [10., 11.]]])
    >>> y = ivy.array([[0, 1]])
    >>> ivy.gather(x, y, axis=0, out=x)
    >>> print(x)
    ivy.array(
        [[[[ 0.,  1.],
           [ 2.,  3.]],
          [[ 8.,  9.],
           [10., 11.]]]])

    With :code:`ivy.NativeArray` input:

    >>> x = ivy.native_array([0., 1., 2.])
    >>> y = ivy.native_array([0, 1])
    >>> print(ivy.gather(x, y))
    ivy.array([0., 1.])

    With a mix of :code:`ivy.Array` and :code:`ivy.NativeArray` inputs:

    >>> x = ivy.native_array([0., 1., 2.])
    >>> y = ivy.array([0, 1])
    >>> print(ivy.gather(x, y))
    ivy.array([0., 1.])

    With :code:`ivy.Container` input:

    >>> x = ivy.Container(a = ivy.array([0., 1., 2.]), \
                          b = ivy.array([4., 5., 6.]))
    >>> y = ivy.Container(a = ivy.array([0, 1]), \
                          b = ivy.array([1, 2]))
    >>> print(ivy.gather(x, y))
    {
        a: ivy.array([0., 1.]),
        b: ivy.array([5., 6.])
    }

    With a mix of :code:`ivy.Array` and :code:`ivy.Container` inputs:
    
    >>> x = ivy.Container(a = ivy.array([0., 1., 2.]), \
                          b = ivy.array([4., 5., 6.]))
    >>> y = ivy.array([0, 1])
    >>> print(ivy.gather(x, y))
    {
        a: ivy.array([0., 1.]),
        b: ivy.array([4., 5.])
    }

    """
    return current_backend(params).gather(params, indices, axis, out=out)


@to_native_arrays_and_back
@handle_out_argument
@handle_nestable
def gather_nd(
    params: Union[ivy.Array, ivy.NativeArray],
    indices: Union[ivy.Array, ivy.NativeArray],
    *,
    out: Optional[ivy.Array] = None,
) -> Union[ivy.Array, ivy.NativeArray]:
    """Gather slices from params into a array with shape specified by indices.

    Parameters
    ----------
    params
        The array from which to gather values.
    indices
        Index array.
    out
        optional output array, for writing the result to. It must have a shape that the
        inputs broadcast to.

    Returns
    -------
    ret
        New array of given shape, with the values gathered at the indices.

    Examples
    --------
    With :code:`ivy.Array` input:

    >>> x = ivy.array([0., 1., 2., 3., 4., 5., 6.])
    >>> y = ivy.array([1])
    >>> print(ivy.gather_nd(x, y))
    ivy.array(1.)

    With :code:`ivy.NativeArray` input:

    >>> x = ivy.native_array([0., 1., 2.])
    >>> y = ivy.native_array([1])
    >>> print(ivy.gather_nd(x, y))
    ivy.array(1.)

    With a mix of :code:`ivy.Array` and :code:`ivy.NativeArray` inputs:

    >>> x = ivy.native_array([0., 1., 2.])
    >>> y = ivy.array([1])
    >>> print(ivy.gather_nd(x, y))
    ivy.array(1.)

    With a mix of :code:`ivy.Array` and :code:`ivy.Container` inputs:

    >>> x = ivy.Container(a=ivy.array([0., 1., 2.]), \
                          b=ivy.array([4., 5., 6.]))
    >>> y = ivy.array([1])
    >>> print(ivy.gather_nd(x, y))
    {
        a: ivy.array(1.),
        b: ivy.array(5.)
    }

    With :code:`ivy.Container` input:

    >>> x = ivy.Container(a=ivy.array([0., 1., 2.]), \
                          b=ivy.array([4., 5., 6.]))
    >>> y = ivy.Container(a=ivy.array([0]), \
                          b=ivy.array([2]))
    >>> print(ivy.gather_nd(x, y))
    {
        a: ivy.array(0.),
        b: ivy.array(6.)
    }
    """
    res = current_backend(params, indices).gather_nd(params, indices)
    if ivy.exists(out):
        return ivy.inplace_update(out, res)
    return res


@handle_nestable
def multiprocessing(context: str = None):
    """Return backend-specific multiprocessing module.

    Parameters
    ----------
    context
        The context of the multiprocessing, either fork, forkserver or spawn.
        Default is None.

    Returns
    -------
    ret
        Multiprocessing module

    """
    return current_backend().multiprocessing(context)


@to_native_arrays_and_back
@handle_out_argument
@handle_nestable
def indices_where(
    x: Union[ivy.Array, ivy.NativeArray],
    /,
    *,
    out: Optional[Union[ivy.Array, ivy.NativeArray]] = None,
) -> Union[ivy.Array, ivy.NativeArray]:
    """Returns indices or true elements in an input boolean array.

    Parameters
    ----------
    x
        Boolean array, for which indices are desired.
    out
        optional output array, for writing the result to. It must have a shape that the
        inputs broadcast to.

    Returns
    -------
    ret
        Indices for where the boolean array is True.

    """
    return current_backend(x).indices_where(x, out=out)


@to_native_arrays_and_back
@handle_out_argument
@infer_device
@handle_nestable
def one_hot(
    indices: Union[ivy.Array, ivy.NativeArray],
    depth: int,
    /,
    *,
    device: Union[ivy.Device, ivy.NativeDevice] = None,
    out: Optional[Union[ivy.Array, ivy.NativeArray]] = None,
) -> Union[ivy.Array, ivy.NativeArray]:
    """Returns a one-hot array.

    Parameters
    ----------
    indices
        Indices for where the ones should be scattered *[batch_shape, dim]*
    depth
        Scalar defining the depth of the one-hot dimension.
    device
        device on which to create the array 'cuda:0', 'cuda:1', 'cpu' etc. Same as x if
        None.
    out
        optional output array, for writing the result to. It must have a shape that the
        inputs broadcast to.

    Returns
    -------
    ret
        Tensor of zeros with the same shape and type as a, unless dtype provided which
        overrides.

    """
    return current_backend(indices).one_hot(indices, depth, device=device, out=out)


@to_native_arrays_and_back
@handle_nestable
def shape(
    x: Union[ivy.Array, ivy.NativeArray], as_array: bool = False
) -> Union[ivy.Shape, ivy.NativeShape]:
    """Returns the shape of the array ``x``.

    Parameters
    ----------
    x
        Input array to infer the shape of.
    as_array
        Whether to return the shape as a array, default False.

    Returns
    -------
    ret
        Shape of the array ``x``.

    Examples
    --------
    >>> x = ivy.array([[-1, 0, 1],[1, 0, -1]])
    >>> y = ivy.shape(x)
    >>> z = ivy.shape(x, as_array = True)
    >>> print(y)
    (2, 3)

    >>> print(z)
    ivy.array([2, 3])

    """
    return current_backend(x).shape(x, as_array)


def set_shape_array_mode(mode: bool) -> None:
    """Set the mode of returning shape as ivy.Array to the given mode instance

    Parameter
    ---------
    mode
        boolean whether to return shape as ivy.Array

    Examples
    --------
    >>> ivy.set_shape_array_mode(False)
    >>> ivy.shape_array_mode()
    False

    >>> ivy.set_shape_array_mode(True)
    >>> ivy.shape_array_mode()
    True
    """
    global shape_array_mode_stack
    if not isinstance(mode, bool):
        raise Exception("set_shape_array_mode only accepts type bool")
    shape_array_mode_stack.append(mode)


def unset_shape_array_mode() -> None:
    """Reset the mode of returning shape as ivy.Array to the previous state

    Examples
    --------
    >>> ivy.set_shape_array_mode(True)
    >>> ivy.shape_array_mode()
    True

    >>> ivy.unset_shape_array_mode()
    >>> ivy.shape_array_mode()
    False
    """
    global shape_array_mode_stack
    if shape_array_mode_stack:
        shape_array_mode_stack.pop(-1)


def shape_array_mode() -> bool:
    """Get the current state of shape_array_mode

    Examples
    --------
    >>> ivy.shape_array_mode()
    False

    >>> ivy.set_shape_array_mode(True)
    >>> ivy.shape_array_mode()
    True
    """
    global shape_array_mode_stack
    if not shape_array_mode_stack:
        return False
    return shape_array_mode_stack[-1]


@to_native_arrays_and_back
@handle_nestable
def get_num_dims(x: Union[ivy.Array, ivy.NativeArray], as_array: bool = False) -> int:
    """Returns the number of dimensions of the array x.

    Parameters
    ----------
    x
        Input array to infer the number of dimensions for.
    as_array
        Whether to return the shape as a array, default False.

    Returns
    -------
    ret
        Shape of the array

    """
    return current_backend(x).get_num_dims(x, as_array)


def arg_info(fn: Callable, *, name: str = None, idx: int = None):
    """
    Return the index and `inspect.Parameter` representation of the specified argument.
    In the form of a dict with keys "idx" and "param".

    Parameters
    ----------
    fn
        The function to retrieve the argument information for
    name
        The name of the argument
    idx
        the index of the argument in the inputs

    Returns
    -------
    ret
        a `dict` containing the idx, and the `inspect.Parameter` for the argument,
        which itself contains the parameter name, type, and other helpful information.
    """
    if (not ivy.exists(name) and not ivy.exists(idx)) or (
        ivy.exists(name) and ivy.exists(idx)
    ):
        raise Exception(
            "exactly one of the keyword arguments name or idx " "must be provided"
        )
    params = inspect.signature(fn).parameters
    if ivy.exists(name):
        return {"idx": list(params).index(name), "param": params[name]}
    return {"idx": idx, "param": list(params.values())[idx]}


def _valid_attrib_combinations(fn, backend, dnd_dict, first_attr_name, other_attr_name):
    attr_list = ()
    if hasattr(fn, other_attr_name):
        attr_list = getattr(fn, other_attr_name)
        if isinstance(attr_list, dict):
            attr_list = attr_list.get(backend, ())
    if dnd_dict and attr_list:
        raise Exception(
            f"Cannot specify both {first_attr_name} and {other_attr_name} "
            "cannot both be defined for the same function"
        )


def _is_valid_device_and_dtypes_attributes(fn: Callable) -> bool:
    fn_unsupported_dnd = {}
    fn_supported_dnd = {}
    backend = ivy.current_backend_str()
    if hasattr(fn, "unsupported_device_and_dtype"):
        fn_unsupported_dnd = fn.unsupported_device_and_dtype
        # if it's a nested dict, unwrap for the current backend
        if isinstance(list(fn_unsupported_dnd.values())[0], dict):
            fn_unsupported_dnd = fn_unsupported_dnd.get(backend, {})
    if hasattr(fn, "supported_device_and_dtype"):
        fn_supported_dnd = fn.supported_device_and_dtype
        # if it's a nested dict, unwrap for the current backend
        if isinstance(list(fn_supported_dnd.values())[0], dict):
            fn_supported_dnd = fn_supported_dnd.get(backend, {})

    if fn_unsupported_dnd and fn_supported_dnd:
        raise Exception(
            "unsupported_device_and_dtype and supported_device_and_dtype "
            "cannot both be defined for the same function"
        )

    us = "unsupported_device_and_dtype"
    _valid_attrib_combinations(fn, backend, fn_unsupported_dnd, us, "supported_devices")
    _valid_attrib_combinations(fn, backend, fn_unsupported_dnd, us, "supported_dtypes")

    ss = "supported_device_and_dtype"
    _valid_attrib_combinations(fn, backend, fn_supported_dnd, ss, "unsupported_device")
    _valid_attrib_combinations(fn, backend, fn_supported_dnd, ss, "unsupported_dtypes")

    return True


def _all_dnd_combinations():
    # TODO: not hard code this

    VALID_DEVICES = ("cpu",)
    INVALID_DEVICES = ("gpu", "tpu")
    ALL_DEVICES = VALID_DEVICES + INVALID_DEVICES

    all_comb = {}
    for device in ALL_DEVICES:
        all_comb[device] = ivy.all_dtypes
    return all_comb


def _dnd_dict_intersection(a, b):
    res = {}
    for device in a:
        if device in b:
            intersection = set.intersection(set(a[device]), set(b[device]))
            if intersection:
                res[device] = tuple(intersection)
    return res


def _dnd_dict_difference(a, b):
    res = a
    for device in list(a):
        if device in b:
            difference = set.difference(set(a[device]), set(b[device]))
            if difference:
                res[device] = tuple(difference)
            else:
                del res[device]
    return res


def _dnd_dict_union(a, b):
    res = {}
    for device in set(list(a) + list(b)):
        u1 = set(a.get(device, ()))
        u2 = set(b.get(device, ()))
        res[device] = tuple(set.union(u1, u2))

    return res


def _get_devices_and_dtypes(fn, complement=True):
    supported_devices = ivy.function_supported_devices(fn)
    supported_dtypes = ivy.function_supported_dtypes(fn)

    supported = {}
    # Generate a base supported set from other attributes
    for device in supported_devices:
        supported[device] = supported_dtypes

    # Their values are formated like either
    # 1. fn.supported_device_and_dtype = {"cpu":("float16",)}

    if hasattr(fn, "supported_device_and_dtype"):
        fn_supported_dnd = fn.supported_device_and_dtype

        if not isinstance(list(fn_supported_dnd.values())[0], tuple):
            raise ValueError("supported_device_and_dtype must be a dict of tuples")

        # dict intersection
        supported = _dnd_dict_intersection(supported, fn_supported_dnd)

    if hasattr(fn, "unsupported_device_and_dtype"):
        fn_unsupported_dnd = fn.unsupported_device_and_dtype

        if not isinstance(list(fn_unsupported_dnd.values())[0], tuple):
            raise ValueError("unsupported_device_and_dtype must be a dict of tuples")

        # dict difference
        supported = _dnd_dict_difference(supported, fn_unsupported_dnd)

    if complement:
        # dict difference
        all_comb = _all_dnd_combinations()
        supported = _dnd_dict_difference(all_comb, supported)
    return supported


@handle_nestable
def function_supported_devices_and_dtypes(fn: Callable, recurse=True) -> Dict:
    """Returns the supported combination of devices and dtypes
     of the current backend's function.

    Parameters
    ----------
    fn
        The function to check for the supported device and dtype attribute
    recurse
        Whether to recurse into used ivy functions. Default is True.

    Returns
    -------
    ret
        The unsupported devices of the function
    """
    if not _is_valid_device_and_dtypes_attributes(fn):
        raise Exception(
            "supported_device_and_dtypes and unsupported_device_and_dtypes \
             attributes cannot both exist in a particular backend"
        )

    supported_devices_dtype = _get_devices_and_dtypes(fn, complement=False)

    if recurse:
        supported_devices_dtype = ivy.functional.data_type._nested_get(
            fn,
            _all_dnd_combinations(),
            _dnd_dict_intersection,
            function_supported_devices_and_dtypes,
            wrapper=lambda x: x,
        )

    return supported_devices_dtype


@handle_nestable
def function_unsupported_devices_and_dtypes(fn: Callable, recurse=True) -> Dict:
    """Returns the unsupported combination of devices and dtypes
     of the current backend's function.

    Parameters
    ----------
    fn
        The function to check for the unsupported device and dtype attribute
    recurse
        Whether to recurse into used ivy functions. Default is True.

    Returns
    -------
    ret
        The unsupported combination of devices and dtypes of the function
    """
    if not _is_valid_device_and_dtypes_attributes(fn):
        raise Exception(
            "supported_device_and_dtypes and unsupported_device_and_dtypes \
             attributes cannot both exist in a particular backend"
        )

    unsupported_devices_dtype = _get_devices_and_dtypes(fn, complement=True)

    if recurse:
        unsupported_devices_dtype = ivy.functional.data_type._nested_get(
            fn,
            {},
            _dnd_dict_union,
            function_unsupported_devices_and_dtypes,
            wrapper=lambda x: x,
        )

    return unsupported_devices_dtype


def vmap(
    func: Callable,
    in_axes: Union[int, Sequence[int], Sequence[None]] = 0,
    out_axes: Optional[int] = 0,
) -> Callable:
    """Vectorizing map. Creates a function which maps func over argument axes.

    Parameters
    ----------
    func
        Function to be mapped over additional axes.
    in_axes
       An integer, None, or (nested) standard Python container
       (tuple/list) thereof specifying which input array
       axes to map over.If each positional argument to fun
       is an array, then in_axes can be an integer, a None,
       or a tuple of integers and Nones with length equal
       to the number of positional arguments to fun. An
       integer or None indicates which array axis to map
       over for all arguments (with None indicating not to map any axis),
       and a tuple indicates which axis to map for each
       corresponding positional argument. Axis integers must
       be in the range [-ndim, ndim) for each array,
       where ndim is the number of dimensions (axes) of the
       corresponding input array.
    out_axes
        An integer indicating where the mapped axis should appear in the output.

    Returns
    -------
    ret
        Batched/vectorized version of func with arguments
        that correspond to those of func, but with extra
        array axes at positions indicated by in_axes,
        and a return value that corresponds
        to that of fun, but with extra array axes
        at positions indicated by out_axes.
    This docstring is a summarised version of the
    `docstring <https://jax.readthedocs.io/en/latest/_autosummary/jax.vmap.html#jax-vmap>`_ for  # noqa
    vmap from JAX documentation.

    Examples
    --------
    With :code:`ivy.matmul` func and :code:`ivy.Array` input:
    >>> x = ivy.array(ivy.arange(60).reshape((3, 5, 4)))
    >>> y = ivy.array(ivy.arange(40).reshape((5, 4, 2)))
    >>> z = ivy.vmap(ivy.matmul, (1, 0), 1)(x, y)
    >>> print(z.shape)
    (3, 5, 2)
    """
    # TODO: optimize in the numpy and tensorflow backends and extend functionality
    return current_backend().vmap(func, in_axes, out_axes)<|MERGE_RESOLUTION|>--- conflicted
+++ resolved
@@ -2919,292 +2919,6 @@
 @to_native_arrays_and_back
 @handle_out_argument
 @handle_nestable
-<<<<<<< HEAD
-def cumsum(
-    x: Union[ivy.Array, ivy.NativeArray],
-    axis: int = 0,
-    exclusive: Optional[bool] = False,
-    reverse: Optional[bool] = False,
-    *,
-    dtype: Optional[Union[ivy.Dtype, ivy.NativeDtype]] = None,
-    out: Optional[Union[ivy.Array, ivy.NativeArray]] = None,
-) -> Union[ivy.Array, ivy.NativeArray]:
-    """Returns the cumulative sum of the elements along a given axis.
-
-    Parameters
-    ----------
-    x
-        Input array.
-    axis
-        Axis along which the cumulative sum is computed. Default is ``0``.
-    exclusive
-        Whether to perform cumsum exclusively. Default is ``False``.
-    reverse
-        Whether to perform the cumsum from last to first element in the selected
-        axis. Default is False (from first to last element)
-    dtype
-        Data type of the returned array. Default is ``None``.
-        If None, if the default data type corresponding to the data type “kind”
-        (integer or floating-point) of x has a smaller range of values than the
-        data type of x (e.g., x has data type int64 and the default data type
-        is int32, or x has data type uint64 and the default data type is int64),
-        the returned array must have the same data type as x.
-        If x has a floating-point data type, the returned array must have the
-        default floating-point data type.
-        If x has a signed integer data type (e.g., int16), the returned array
-        must have the default integer data type.
-        If x has an unsigned integer data type (e.g., uint16), the returned
-        array must have an unsigned integer data type having the same number of
-        bits as the default integer data type (e.g., if the default integer data
-        type is int32, the returned array must have a uint32 data type).
-        If the data type (either specified or resolved) differs from the data type
-        of x, the input array should be cast to the specified data type before
-        computing the product.
-    out
-        Optional output array, for writing the result to. It must have a shape that the
-        inputs broadcast to.
-
-    Returns
-    -------
-    ret
-        Array which holds the result of applying cumsum at each
-        original array elements along the specified axis.
-
-    Both the description and the type hints above assumes an array input for simplicity,
-    but this function is *nestable*, and therefore also accepts :code:`ivy.Container`
-    instances in place of any of the arguments.
-
-    Examples
-    --------
-    With :code:`ivy.Array` input:
-
-    >>> x = ivy.array([1, 5, 2, 0])
-    >>> y = ivy.cumsum(x, exclusive= True, reverse=False)
-    >>> print(y)
-    ivy.array([0, 1, 6, 8])
-
-    >>> x = ivy.array([[6, 4, 2], \
-                       [1, 3, 0]])
-    >>> y = ivy.zeros((2,3))
-    >>> ivy.cumsum(x, axis=0, exclusive=False, reverse=True, out=y)
-    >>> print(y)
-    ivy.array([[7, 7, 2],
-               [1, 3, 0]])
-
-    >>> x = ivy.array([[1, 5, 2], \
-                       [4, 3, 0]])
-    >>> y = ivy.cumsum(x, axis=0, exclusive=True, reverse=True)
-    >>> print(y)
-    ivy.array([[4, 3, 0],
-               [0, 0, 0]])
-
-    >>> x = ivy.array([[2, 4, 5], \
-                       [3, 6, 5], \
-                       [1, 3, 10]])
-    >>> ivy.cumsum(x,axis=1,reverse=True, dtype='int64', out=x)
-    >>> print(x)
-    ivy.array([[11,  9,  5],
-               [14, 11,  5],
-               [14, 13, 10]])
-
-    With :code:`ivy.Container` input:
-
-    >>> x = ivy.Container(a=ivy.array([[1, 3, 5]]), \
-                          b=ivy.array([[3, 5, 7]]))
-    >>> y = ivy.cumsum(x, axis= 0)
-    >>> print(y)
-    {
-        a: ivy.array([[1, 3, 5]]),
-        b: ivy.array([[3, 5, 7]])
-    }
-
-    >>> x = ivy.Container(a=ivy.array([[1, 3, 4]]), \
-                          b=ivy.array([[3, 5, 8], \
-                                       [5, 6, 5]]), \
-                          c=ivy.array([[2, 4, 1], \
-                                       [3, 6, 9], \
-                                       [0, 2, 3]]))
-    >>> y = ivy.Container(a = ivy.zeros((1, 3)), \
-                          b = ivy.zeros((2, 3)), \
-                          c = ivy.zeros((3,3)))
-    >>> ivy.cumsum(x,axis=1,reverse=True, out=y)
-    >>> print(y)
-    {
-        a: ivy.array([[8, 7, 4]]),
-        b: ivy.array([[16, 13, 8],
-                      [16, 11, 5]]),
-        c: ivy.array([[7, 5, 1],
-                      [18, 15, 9],
-                      [5, 5, 3]])
-    }
-
-    >>> x = ivy.Container(a=ivy.array([[0], \
-                                       [5]]), \
-                          b=ivy.array([[6, 8, 7], \
-                                       [4, 2, 3]]), \
-                          c=ivy.array([[1, 2], \
-                                       [3, 4], \
-                                       [6, 4]]))
-    >>> ivy.cumsum(x,axis=0,out=x)
-    >>> print(x)
-    {
-        a: ivy.array([[0],
-                      [5]]),
-        b: ivy.array([[6, 8, 7],
-                      [10, 10, 10]]),
-        c: ivy.array([[1, 2],
-                      [4, 6],
-                      [10, 10]])
-    }
-    """
-    return current_backend(x).cumsum(x, axis, exclusive, reverse, dtype=dtype, out=out)
-
-
-@to_native_arrays_and_back
-@handle_out_argument
-@handle_nestable
-def cumprod(
-    x: Union[ivy.Array, ivy.NativeArray],
-    axis: int = 0,
-    exclusive: Optional[bool] = False,
-    *,
-    dtype: Optional[Union[ivy.Dtype, ivy.NativeDtype]] = None,
-    out: Optional[Union[ivy.Array, ivy.NativeArray]] = None,
-) -> Union[ivy.Array, ivy.NativeArray]:
-    """Returns the cumulative product of the elements along a given axis.
-
-    Parameters
-    ----------
-    x
-        Input array.
-    axis
-        int , axis along which the cumulative product is computed. By default 0.
-    exclusive
-        optional bool, Whether to perform the cumprod exclusively. Defaults is False.
-    dtype
-        data type of the returned array. If None,
-        if the default data type corresponding to the data type “kind” (integer or
-        floating-point) of x has a smaller range of values than the data type of x
-        (e.g., x has data type int64 and the default data type is int32, or x has data
-        type uint64 and the default data type is int64), the returned array must have
-        the same data type as x. if x has a floating-point data type, the returned array
-        must have the default floating-point data type. if x has a signed integer data
-        type (e.g., int16), the returned array must have the default integer data type.
-        if x has an unsigned integer data type (e.g., uint16), the returned array must
-        have an unsigned integer data type having the same number of bits as the default
-        integer data type (e.g., if the default integer data type is int32, the returned
-        array must have a uint32 data type). If the data type (either specified or
-        resolved) differs from the data type of x, the input array should be cast to the
-        specified data type before computing the product. Default: None.
-    out
-        optional output array, for writing the result to. It must have a shape that the
-        inputs broadcast to.
-
-    Returns
-    -------
-    ret
-        Input array with cumulatively multiplied elements along axis.
-
-    Examples
-    --------
-    With :code:`ivy.Array` input:
-
-    >>> x = ivy.array([2, 3, 4])
-    >>> y = ivy.cumprod(x)
-    >>> print(y)
-    ivy.array([2, 6, 24])
-
-    >>> x = ivy.array([2, 3, 4])
-    >>> y = ivy.cumprod(x, exclusive=True)
-    >>> print(y)
-    ivy.array([1, 2, 6])
-
-    >>> x = ivy.array([[2, 3],
-                       [5, 7],
-                       [11, 13]])
-    >>> y = ivy.zeros((3, 2))
-    >>> ivy.cumprod(x, axis=1, exclusive=True, out=y)
-    >>> print(y)
-    ivy.array([[ 1.,  2.],
-               [ 1.,  5.],
-               [ 1., 11.]])
-
-    >>> x = ivy.array([[2, 3],[5, 7],[11, 13]])
-    >>> ivy.cumprod(x, axis=0, exclusive=True, out=x)
-    >>> print(x)
-    ivy.array([[1,  1],
-               [2,  3],
-               [10, 21]])
-
-    >>> x = ivy.array([[2, 3],[5, 7],[11, 13]])
-    >>> y = ivy.zeros((3, 2))
-    >>> x.cumprod(axis=0, exclusive=True, out=y)
-    >>> print(x)
-    ivy.array([[1.,  1.],
-                [2.,  3.],
-                [10., 21.]])
-
-    With :code:`ivy.Container` input:
-
-    >>> x = ivy.Container(a=ivy.array([2, 3, 4]), b=ivy.array([3, 4, 5]))
-    >>> y = ivy.cumprod(x)
-    >>> print(y)
-    {
-        a: ivy.array([2, 6, 24]),
-        b: ivy.array([3, 12, 60])
-    }
-
-    >>> x = ivy.Container(a=ivy.array([2, 3, 4]), b=ivy.array([3, 4, 5]))
-    >>> y = ivy.cumprod(x, exclusive=True)
-    >>> print(y)
-    {
-        a: ivy.array([1, 2, 6]),
-        b: ivy.array([1, 3, 12])
-    }
-
-    >>> x = ivy.Container(a=ivy.array([[2, 3],\
-                                       [5, 7],\
-                                       [11, 13]]),\
-                          b=ivy.array([[3, 4],\
-                                       [4, 5],\
-                                       [5, 6]]))
-    >>> y = ivy.Container(a = ivy.zeros((3, 2)), b = ivy.zeros((3, 2)))
-    >>> ivy.cumprod(x, axis=1, exclusive=True, out=y)
-    >>> print(y)
-    {
-        a: ivy.array([[1, 2],
-                      [1, 5],
-                      [1, 11]]),
-        b: ivy.array([[1, 3],
-                      [1, 4],
-                      [1, 5]])
-    }
-
-    >>> x = ivy.Container(a=ivy.array([[2, 3],\
-                                        [5, 7],\
-                                        [11, 13]]),\
-                            b=ivy.array([[3, 4],\
-                                        [4, 5],\
-                                        [5, 6]]))
-    >>> x.cumprod(axis=0, exclusive=True, out=x)
-    >>> print(x)
-    {
-        a: ivy.array([[1, 1],
-                      [2, 3],
-                      [10, 21]]),
-        b: ivy.array([[1, 1],
-                      [3, 4],
-                      [15, 42]])
-    }
-    """
-    return current_backend(x).cumprod(x, axis, exclusive, dtype=dtype, out=out)
-
-
-@to_native_arrays_and_back
-@handle_out_argument
-@handle_nestable
-=======
->>>>>>> 41d2f0f7
 def scatter_flat(
     indices: Union[ivy.Array, ivy.NativeArray],
     updates: Union[ivy.Array, ivy.NativeArray],
@@ -3337,11 +3051,7 @@
         The array which indicates the indices that will be gathered along 
         the specified axis.
     axis
-<<<<<<< HEAD
-        The axis from which the indices will be gathered. Default is -1. 
-=======
         optional int, the axis from which to gather from. Default is -1.
->>>>>>> 41d2f0f7
     out
         An array for writing the result to. It must have a shape 
         that the inputs broadcast to. (Optional)
@@ -3974,9 +3684,9 @@
         and a return value that corresponds
         to that of fun, but with extra array axes
         at positions indicated by out_axes.
-    This docstring is a summarised version of the
-    `docstring <https://jax.readthedocs.io/en/latest/_autosummary/jax.vmap.html#jax-vmap>`_ for  # noqa
-    vmap from JAX documentation.
+    This docstring is a summarised version of the `docstring
+    <https://jax.readthedocs.io/en/latest/_autosummary/jax.vmap.html#jax-vmap>`_ for #
+    noqa vmap from JAX documentation.
 
     Examples
     --------
