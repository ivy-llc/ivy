--- conflicted
+++ resolved
@@ -2187,11 +2187,7 @@
 
     """
     return current_backend(indices).scatter_flat(
-<<<<<<< HEAD
         indices, updates, size, reduction, out=out
-=======
-        indices, updates, size, tensor, reduction, out=out
->>>>>>> b70a0ec6
     )
 
 
