--- conflicted
+++ resolved
@@ -3812,14 +3812,9 @@
     )
 
 
-<<<<<<< HEAD
-=======
+@handle_exceptions
+@handle_nestable
 @inputs_to_native_arrays
-@handle_nestable
->>>>>>> 9f8011b9
-@handle_exceptions
-@handle_nestable
-@to_native_arrays_and_back
 def itemsize(
     x: Union[ivy.Array, ivy.NativeArray],
     /,
