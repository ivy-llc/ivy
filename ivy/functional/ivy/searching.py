# global
from typing import Union, Optional

# local
import ivy
from ivy.framework_handler import current_framework as _cur_framework


# Array API Standard #
# -------------------#

def argmax(
    x: Union[ivy.Array, ivy.NativeArray], 
    axis: Optional[int] = None,
    keepdims: Optional[bool] = False,
    out: Optional[Union[ivy.Array, ivy.NativeArray]] = None
) -> ivy.Array:
    """
    Returns the indices of the maximum values along a specified axis. When the maximum value occurs multiple times, only the indices corresponding to the first occurrence are returned.

    Parameters
    ----------
    x:
        input array. Should have a numeric data type.
    axis:
        axis along which to search. If None, the function must return the index of the maximum value of the flattened array. Default: None.
    keepdims:
        If this is set to True, the axes which are reduced are left in the result as dimensions with size one. With this option, the result will broadcast correctly against the array.
    out:
        If provided, the result will be inserted into this array. It should be of the appropriate shape and dtype.

    Returns
    -------
        if axis is None, a zero-dimensional array containing the index of the first occurrence of the maximum value; otherwise, a non-zero-dimensional array containing the indices of the maximum values. The returned array must have be the default array index data type.
    """
    return _cur_framework(x).argmax(x,axis,keepdims,out)


<<<<<<< HEAD
def argmin(x: Union[ivy.Array, ivy.NativeArray],
            axis: Optional[int] = None,
            out: Optional[ivy.Array] = None,
            keepdims: Optional[bool] = False) \
        -> ivy.Array:
    """
    Returns the indices of the minimum values along a specified axis. When the minimum value occurs multiple times, only the indices corresponding to the first occurrence are returned

    :param x: input array. Should have a numeric data type.
    :param axis: axis along which to search. If None, the function must return the index of the minimum value of the flattened
                array. Default = None.
    :param keepdims: if True, the reduced axes (dimensions) must be included in the result as singleton dimensions, and,
                accordingly, the result must be compatible with the input array (see Broadcasting). Otherwise, if False,
                the reduced axes (dimensions) must not be included in the result. Default = False.
    :param out: if axis is None, a zero-dimensional array containing the index of the first occurrence of the minimum value;
                otherwise, a non-zero-dimensional array containing the indices of the minimum values.
                The returned array must have the default array index data type.
    :return: Array containing the indices of the minimum values across the specified axis.
    """

    return _cur_framework(x).argmin(x, axis, out, keepdims)

=======
def argmin(
    x: Union[ivy.Array, ivy.NativeArray],
    axis: Optional[int] = None,
    keepdims: Optional[bool] = False,
    out: Optional[Union[ivy.Array, ivy.NativeArray]] = None
) -> ivy.Array:
    """
    Returns the indices of the minimum values along a specified axis. When the miniumum value occurs multiple times, only the indices corresponding to the first occurrence are returned.

    Parameters
    ----------
    x:
        input array. Should have a numeric data type.
    axis:
        axis along which to search. If None, the function must return the index of the minimum value of the flattened array. Default: None.
    keepdims:
        If this is set to True, the axes which are reduced are left in the result as dimensions with size one. With this option, the result will broadcast correctly against the array.
    out:
        If provided, the result will be inserted into this array. It should be of the appropriate shape and dtype.

    Returns
    -------
        if axis is None, a zero-dimensional array containing the index of the first occurrence of the minimum value; otherwise, a non-zero-dimensional array containing the indices of the maximum values. The returned array must have be the default array index data type.
    """
    return _cur_framework(x).argmin(x, axis, keepdims, out)
>>>>>>> 5ec161b7
# Extra #
# ------#<|MERGE_RESOLUTION|>--- conflicted
+++ resolved
@@ -36,7 +36,6 @@
     return _cur_framework(x).argmax(x,axis,keepdims,out)
 
 
-<<<<<<< HEAD
 def argmin(x: Union[ivy.Array, ivy.NativeArray],
             axis: Optional[int] = None,
             out: Optional[ivy.Array] = None,
@@ -59,32 +58,6 @@
 
     return _cur_framework(x).argmin(x, axis, out, keepdims)
 
-=======
-def argmin(
-    x: Union[ivy.Array, ivy.NativeArray],
-    axis: Optional[int] = None,
-    keepdims: Optional[bool] = False,
-    out: Optional[Union[ivy.Array, ivy.NativeArray]] = None
-) -> ivy.Array:
-    """
-    Returns the indices of the minimum values along a specified axis. When the miniumum value occurs multiple times, only the indices corresponding to the first occurrence are returned.
 
-    Parameters
-    ----------
-    x:
-        input array. Should have a numeric data type.
-    axis:
-        axis along which to search. If None, the function must return the index of the minimum value of the flattened array. Default: None.
-    keepdims:
-        If this is set to True, the axes which are reduced are left in the result as dimensions with size one. With this option, the result will broadcast correctly against the array.
-    out:
-        If provided, the result will be inserted into this array. It should be of the appropriate shape and dtype.
-
-    Returns
-    -------
-        if axis is None, a zero-dimensional array containing the index of the first occurrence of the minimum value; otherwise, a non-zero-dimensional array containing the indices of the maximum values. The returned array must have be the default array index data type.
-    """
-    return _cur_framework(x).argmin(x, axis, keepdims, out)
->>>>>>> 5ec161b7
 # Extra #
 # ------#