from typing import Union, Callable, Any, Iterable
import ivy
from ivy.utils.backend import current_backend
from ivy.func_wrapper import (
    handle_array_like_without_promotion,
    to_native_arrays_and_back,
    to_ivy_arrays_and_back,
)


def if_else(
    cond: bool,
    body_fn: Callable,
    orelse_fn: Callable,
    vars: Iterable[Union[ivy.Array, ivy.NativeArray]],
) -> Any:
    """
    Take a boolean condition and two functions as input. If the condition is True, the
    first function is executed and its result is returned. Otherwise, the second
    function is executed and its result is returned.

    Parameters
    ----------
    cond
        A boolean value representing the condition to be evaluated.
    body_fn
        A callable function to be executed if the condition is True.
    orelse_fn
        A callable function to be executed if the condition is False.
    vars
        Additional variables to be passed to the functions.

    Returns
    -------
    ret
        The result of executing either body_fn or orelse_fn depending on the value of
        cond.

    Examples
    --------
    >>> cond = True
    >>> body_fn = lambda x: x + 1
    >>> orelse_fn = lambda x: x - 1
    >>> vars = (1,)
    >>> result = ivy.if_else(cond, body_fn, orelse_fn, vars)
    >>> print(result)
    2

    >>> cond = False
    >>> body_fn = lambda x: x * 2
    >>> orelse_fn = lambda x: x / 2
    >>> vars = ivy.array([1, 2, 3])
    >>> result = ivy.if_else(cond, body_fn, orelse_fn, vars=(vars,))
    >>> print(result)
    ivy.array([0.5, 1.0, 1.5])
    """

    @to_native_arrays_and_back
    @handle_array_like_without_promotion
    def _if_else(cond, body_fn, orelse_fn, vars):
        return current_backend().if_else(cond, body_fn, orelse_fn, vars)

    body_fn = to_ivy_arrays_and_back(body_fn)
    orelse_fn = to_ivy_arrays_and_back(orelse_fn)

    return _if_else(cond, body_fn, orelse_fn, vars)


def while_loop(
    test_fn: Callable,
    body_fn: Callable,
    vars: Iterable[Union[ivy.Array, ivy.NativeArray]],
) -> Any:
    """
    Take a test function, a body function and a set of variables as input. The body
    function is executed repeatedly while the test function returns True.

    Parameters
    ----------
    test_fn
        A callable function that returns a boolean value representing whether the
        loop should continue.
    body_fn
        A callable function to be executed repeatedly while the test function returns
        True.
    vars
        Additional variables to be passed to the functions.

    Returns
    -------
    ret
        The final result of executing the body function.

    Examples
    --------
    >>> i = 0
    >>> test_fn = lambda i: i < 3
    >>> body_fn = lambda i: i + 1
    >>> result = ivy.while_loop(test_fn, body_fn, vars= (i,))
    >>> print(result)
    (3,)

    >>> i = 0
    >>> j = 1
    >>> test_fn = lambda i, j: i < 3
    >>> body_fn = lambda i, j: (i + 1, j * 2)
    >>> vars = (i, j)
    >>> result = ivy.while_loop(test_fn, body_fn, vars=vars)
    >>> print(result)
    (3, 8)
    """

    @to_native_arrays_and_back
    @handle_array_like_without_promotion
    def _while_loop(test_fn, body_fn, vars):
        return current_backend().while_loop(test_fn, body_fn, vars)

    test_fn = to_ivy_arrays_and_back(test_fn)
    body_fn = to_ivy_arrays_and_back(body_fn)

    return _while_loop(test_fn, body_fn, vars)


def for_loop(
    iterable: Iterable[Any],
    body_fn: Callable,
    vars: Iterable[Union[ivy.Array, ivy.NativeArray]],
):
    """
    Loops over an iterable, passing the current iteration along with a tuple of
    variables into the provided body function.

    Parameters
    ----------
    iterable
        The iterable to loop over.
    body_fn
<<<<<<< HEAD
        A function to call each iteration, first taking the iterator value and then a
        tuple of extra parameters.
=======
        A function to call each iteration, first taking the iterator value
        and then a tuple of extra parameters.
>>>>>>> 8724bd7c
    vars
        Extra parameters to be passed to body_fn.

    Returns
    -------
    ret
        The loop's return value (if any).

    Example
    ----
    ```
    def body_fn(k, args):
        print(k+1)
        return args

    lst = [5,6]

    ivy.for_loop(lst, body_fn, ())
    >>> 5
    >>> 6
    ```
    """
    iterator = iterable.__iter__()

    vars_dict = _tuple_to_dict(vars)

    def test_fn(iterator, original_body, vars_dict):
        try:
            val = iterator.__next__()
        except StopIteration:
            return False

        vars_tuple = original_body(val, _dict_to_tuple(vars_dict))

        for k in range(len(vars_tuple)):
            vars_dict[k] = vars_tuple[k]

        return True

    def empty_function(iterator, original_body, vars_dict):
        return (iterator, original_body, vars_dict)

    packed_vars = (iterator, body_fn, vars_dict)

    return _dict_to_tuple(while_loop(test_fn, empty_function, packed_vars)[2])


def _tuple_to_dict(t):
    return {k: t[k] for k in range(len(t))}


def _dict_to_tuple(d):
    return tuple([d[k] for k in d])<|MERGE_RESOLUTION|>--- conflicted
+++ resolved
@@ -135,13 +135,8 @@
     iterable
         The iterable to loop over.
     body_fn
-<<<<<<< HEAD
-        A function to call each iteration, first taking the iterator value and then a
-        tuple of extra parameters.
-=======
         A function to call each iteration, first taking the iterator value
         and then a tuple of extra parameters.
->>>>>>> 8724bd7c
     vars
         Extra parameters to be passed to body_fn.
 
