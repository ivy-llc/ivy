--- conflicted
+++ resolved
@@ -23,13 +23,8 @@
     normalized_idxs: List[int],
     /,
     *,
-<<<<<<< HEAD
-    weight: Optional[ivy.Array] = None,
-    bias: Optional[ivy.Array] = None,
-=======
     weight: Optional[Union[ivy.Array, float]] = None,
     bias: Optional[Union[ivy.Array, float]] = None,
->>>>>>> e0f30025
     epsilon: float = ivy._MIN_BASE,
     new_std: float = 1.0,
     out: Optional[ivy.Array] = None,
