--- conflicted
+++ resolved
@@ -771,13 +771,8 @@
 def conv1d(
     x: Union[ivy.Array, ivy.NativeArray],
     filters: Union[ivy.Array, ivy.NativeArray],
-<<<<<<< HEAD
-    strides: int,
+    strides: Union[int, Tuple[int]],
     padding: Union[str, Sequence[Tuple[int, int]]],
-=======
-    strides: Union[int, Tuple[int]],
-    padding: str,
->>>>>>> 9ed12ec5
     /,
     *,
     data_format: str = "NWC",
