"""Collection of Ivy neural network layers in functional form."""

# global
from typing import Optional, Tuple, Union, List, Callable

# local
import ivy
from ivy.backend_handler import current_backend
from ivy.func_wrapper import (
    inputs_to_ivy_arrays,
    to_native_arrays_and_back,
    handle_out_argument,
    handle_nestable,
    handle_array_like,
)
from ivy.exceptions import handle_exceptions


# Extra #
# ------#


# Linear #


@handle_nestable
@handle_exceptions
@handle_array_like
def linear(
    x: Union[ivy.Array, ivy.NativeArray],
    weight: Union[ivy.Array, ivy.NativeArray],
    /,
    *,
    bias: Optional[Union[ivy.Array, ivy.NativeArray]] = None,
    out: Optional[ivy.Array] = None,
) -> ivy.Array:
    """Applies a linear transformation to the incoming data: y = x * t(weight) + bias.
    The operation also supports batching of the weight matrices. This is useful if a
    batch of different network parameters are to be represented.

    Parameters
    ----------
    x
        The input x to compute linear transformation on.
        *[outer_batch_shape,inner_batch_shape,in_features]*
    weight
        The weight matrix. *[outer_batch_shape,out_features,in_features]*
    bias
        The bias vector, default is ``None``. *[outer_batch_shape,out_features]*
    out
        optional output array, for writing the result to. It must have a shape that the
        inputs broadcast to.

    Returns
    -------
    ret
        Result array of the linear transformation.
        *[outer_batch_shape,inner_batch_shape,out_features]*
    
    Both the description and the type hints above assumes an array input for simplicity,
    but this function is *nestable*, and therefore also accepts :class:`ivy.Container`
    instances in place of any of the arguments.

    Examples
    --------
    With :class:`ivy.Array` input:

    >>> x = ivy.array([1., 2., 3.])
    >>> w = ivy.array([[1., 0., 0.]])
    >>> y = ivy.linear(x, w)
    >>> print(y)
    ivy.array([1])  
    
    >>> x = ivy.array([[0.666, -0.4269, 1.911]])
    >>> w = ivy.array([[1., 0., 0.], [0., 0., 1.]])
    >>> y = ivy.zeros(2)
    >>> ivy.linear(x, w, out=y)
    >>> print(y)
    ivy.array([[0.666, 1.91 ]])

    >>> x = ivy.array([[1.546, 5.234, 6.487], \
                       [0.157, 5.753, 4.52], \
                       [5.165, 3.159, 7.101]])
    >>> w = ivy.array([[1.545, 2.547, 3.124], \
                       [5.852, 8.753, 6.963]])   
    >>> b = ivy.array([-1., 1.])
    >>> ivy.linear(x, w, bias=b, out=x)
    >>> print(x)
    ivy.array([[ 35. , 101. ],
               [ 28. ,  83.7],
               [ 37.2, 108. ]])
        
    With :class:`ivy.Container` input:

    >>> x = ivy.Container(a=ivy.array([[1., 2., 3.], \
                                       [4., 5., 6.]]), \
                          b=ivy.array([1.1, 2.2, 3.3]))
    >>> w = ivy.Container(a=ivy.array([[1., 2., 3.], \
                                       [-1., 1., 2.]]), \
                          b=ivy.array([[0., -1., 1.], \
                                       [0., 1., 1.]]))
    >>> b = ivy.Container(a=ivy.array([1., -1.]), b=ivy.array([1., 1.]))
    >>> y = ivy.linear(x, w, bias=b)
    >>> print(y)
    {
        a: ivy.array([[15., 6.],
                      [33., 12.]]),
        b: ivy.array([2.1, 6.5])
    }

    With a mix of :class:`ivy.Array` and :class:`ivy.Container` inputs:

    >>> x = ivy.Container(a=ivy.array([[1.1, 2.2, 3.3], \
                                       [11., 22., 33.]]), \
                          b=ivy.array([[1.245, 0.278, 4.105], \
                                       [7., 13., 17.]]))
    >>> w = ivy.array([[1., 2., 3.], \
                       [4., 5., 6.], \
                       [7., 8., 9.]])
    >>> b = ivy.Container(a=ivy.array([1., 0., -1.]), \
                          b=ivy.array([1., 1., 0.]))
    >>> ivy.linear(x, w, bias=b, out=x)
    >>> print(x)
    {
        a: ivy.array([[16.4, 35.2, 54.],
                      [155., 352., 549.]]),
        b: ivy.array([[15.1, 32., 47.9],
                      [85., 196., 306.]])
    }
    
    """
    outer_batch_shape = list(weight.shape[:-2])
    num_outer_batch_dims = len(outer_batch_shape)
    inner_batch_shape = list(x.shape[num_outer_batch_dims:-1])
    num_inner_batch_dims = len(inner_batch_shape)
    num_out_feats, num_in_feats = list(weight.shape[-2:])

    # OBS x IBS x OF
    y = ivy.matmul(
        x,
        ivy.swapaxes(
            ivy.reshape(
                weight,
                outer_batch_shape
                + [1] * max(num_inner_batch_dims - 1, 0)
                + [num_out_feats, num_in_feats],
            ),
            -1,
            -2,
        ),
    )

    if ivy.exists(bias):

        # OBS x [1]*len(IBS) x OF
        bias_broadcast = ivy.reshape(
            bias, outer_batch_shape + [1] * num_inner_batch_dims + [num_out_feats]
        )

        # OBS x IBS x OF
        y = y + bias_broadcast

    if ivy.exists(out):
        return ivy.inplace_update(out, y)
    return y


# Dropout #


@handle_exceptions
@handle_array_like
def dropout(
    x: Union[ivy.Array, ivy.NativeArray],
    prob: float,
    /,
    *,
    scale: bool = True,
    dtype: ivy.Dtype = None,
    out: Optional[ivy.Array] = None,
) -> ivy.Array:
    """Randomly zeroes some elements of the input tensor with probability p using
    samples from a Bernoulli distribution.

    Parameters
    ----------
    x
        The input array x to perform dropout on.
    prob
        The probability of zeroing out each array element.
    scale
        Whether to scale the output by 1/(1-prob), default is ``True``.
    dtype

    out
        optional output array, for writing the result to. It must have a shape that the
        inputs broadcast to.

    Returns
    -------
    ret
        Result array of the linear transformation. *[N,∗,out_features]*

    """
    x = ivy.where(
        ivy.random_uniform(shape=x.shape, device=ivy.dev(x), dtype=dtype) < prob,
        ivy.zeros_like(x, dtype=dtype),
        x,
    )
    if scale:
        x = ivy.multiply(x, 1 / (1 - prob), out=out)
    if ivy.exists(out):
        return ivy.inplace_update(out, x)
    return x


# Attention #


@handle_exceptions
@handle_array_like
def scaled_dot_product_attention(
    q: Union[ivy.Array, ivy.NativeArray],
    k: Union[ivy.Array, ivy.NativeArray],
    v: Union[ivy.Array, ivy.NativeArray],
    scale: float,
    /,
    *,
    mask: Optional[Union[ivy.Array, ivy.NativeArray]] = None,
    out: Optional[ivy.Array] = None,
) -> ivy.Array:
    """Applies scaled dot product attention to inputs x using optional mask.

    Parameters
    ----------
    q
        The queries input array. The shape of queries input array should be in
        *[batch_shape,num_queries,feat_dim]*. The queries input array should have the
        same size as keys and values.
    k
        The keys input array. The shape of keys input array should be in
        *[batch_shape,num_keys,feat_dim]*. The keys input array should have the same
        size as queries and values.
    v
        The values input array. The shape of values input should be in
        *[batch_shape,num_keys,feat_dim]*. The values input array should have the same
        size as queries and keys.
    scale
        The scale float value.
        The scale float value is used to scale the query-key pairs before softmax.
    mask
        The mask input array. The mask to apply to the query-key values. Default is
        None. The shape of mask input should be in *[batch_shape,num_queries,num_keys]*.
    out
        optional output array, for writing the result to. It must have a shape that the
        inputs broadcast to.

    Returns
    -------
    ret
        The output following application of scaled dot-product attention.
        The output array is the weighted sum produced by the attention score and value.
        The shape of output array is *[batch_shape,num_queries,feat_dim]* .

    Both the description and the type hints above assumes an array input for simplicity,
    but this function is *nestable*, and therefore also accepts :class:`ivy.Container`
    instances in place of any of the arguments.

    Functional Examples
    -------------------

    With :class:`ivy.Array` input:

    >>> q = ivy.array([[[0.2, 1.], [2.2, 3.],[4.4, 5.6]]])
    >>> k = ivy.array([[[0.6, 1.5], [2.4, 3.3],[4.2, 5.1]]])
    >>> v = ivy.array([[[0.4, 1.3], [2.2, 3.1],[4.3, 5.3]]])
    >>> result = ivy.scaled_dot_product_attention(q, k, v, 1)
    >>> print(result)
    ivy.array([[[4.04,5.03],[4.3,5.3],[4.3,5.3]]])


    >>> q = ivy.array([[[0.2, 1.], [2.2, 3.],[4.4, 5.6]]])
    >>> k = ivy.array([[[0.6, 1.5], [2.4, 3.3],[4.2, 5.1]]])
    >>> v = ivy.array([[[0.4, 1.3], [2.2, 3.1],[4.3, 5.3]]])
    >>> mask = ivy.array([[[0.0, 0.0, 0.0], [0.0, 0.0, 0.0],[0.0, 0.0, 0.0]]])
    >>> result = ivy.scaled_dot_product_attention(q, k, v, 1, mask=mask)
    >>> print(result)
    ivy.array([[[2.3, 3.23],[2.3, 3.23],[2.3, 3.23]]])

    >>> q = ivy.array([[[0.2, 1.], [2.2, 3.], [4.4, 5.6]]])
    >>> k = ivy.array([[[0.6, 1.5], [2.4, 3.3], [4.2, 5.1]]])
    >>> v = ivy.array([[[0.4, 1.3], [2.2, 3.1], [4.3, 5.3]]])
    >>> out = ivy.zeros(shape=(1, 3, 2))
    >>> ivy.scaled_dot_product_attention(q, k, v, 1, out=out)
    >>> print(out)
    ivy.array([[[4.04, 5.03],[4.3 , 5.3 ],[4.3 , 5.3 ]]])

    With :class:`ivy.NativeArray` input:

    >>> q = ivy.native_array([[[0.2, 1.], [2.2, 3.],[4.4, 5.6]]])
    >>> k = ivy.native_array([[[0.6, 1.5], [2.4, 3.3],[4.2, 5.1]]])
    >>> v = ivy.native_array([[[0.4, 1.3], [2.2, 3.1],[4.3, 5.3]]])
    >>> result = ivy.scaled_dot_product_attention(q, k, v, 1)
    >>> print(result)
    ivy.array([[[4.04,5.03],[4.3,5.3],[4.3,5.3]]])

    >>> q = ivy.native_array([[[0.2, 1.], [2.2, 3.],[4.4, 5.6]]])
    >>> k = ivy.native_array([[[0.6, 1.5], [2.4, 3.3],[4.2, 5.1]]])
    >>> v = ivy.native_array([[[0.4, 1.3], [2.2, 3.1],[4.3, 5.3]]])
    >>> mask = ivy.native_array([[[0.0, 0.0, 0.0], [0.0, 0.0, 0.0],[0.0, 0.0, 0.0]]])
    >>> result = ivy.scaled_dot_product_attention(q, k, v, 1, mask=mask)
    >>> print(result)
    ivy.array([[[2.3, 3.23],[2.3, 3.23],[2.3, 3.23]]])

    >>> q = ivy.native_array([[[0.2, 1.], [2.2, 3.], [4.4, 5.6]]])
    >>> k = ivy.native_array([[[0.6, 1.5], [2.4, 3.3], [4.2, 5.1]]])
    >>> v = ivy.native_array([[[0.4, 1.3], [2.2, 3.1], [4.3, 5.3]]])
    >>> out = ivy.zeros(shape=(1, 3, 2))
    >>> ivy.scaled_dot_product_attention(q, k, v, 1, out=out)
    >>> print(out)
    ivy.array([[[4.04, 5.03],[4.3 , 5.3 ],[4.3 , 5.3 ]]])


    With :class:`ivy.Container` input:

    >>> q = ivy.Container(a=ivy.array([[[0.2, 1.], [2.7, 3.], [4.4, 5.6]]]),
    ...                   b=ivy.array([[[1.2, 1.], [2.2, 3.], [4.4, 5.6]]]))
    >>> k = ivy.Container(a=ivy.array([[[4.2, 1.], [2.2, 3.3], [4.4, 5.6]]]),
    ...                   b=ivy.array([[[3.2, 1.], [2.2, 3.6], [4.0, 5.6]]]))
    >>> v = ivy.Container(a=ivy.array([[[5.2, 1.], [2.1, 3.], [4.4, 5.6]]]),
    ...                   b=ivy.array([[[0.2, 1.], [2.2, 3.], [4.4, 5.6]]]))
    >>> result = ivy.scaled_dot_product_attention(q, k, v, 1)
    >>> print(result)
    {a:ivy.array([[[4.27,5.4],[4.4,5.6],[4.4,5.6]]]),b:ivy.array([[[4.35,5.54],[4.4,5.6],[4.4,5.6]]])}


    >>> q = ivy.Container(a=ivy.array([[[0.2, 1.], [2.7, 3.], [4.4, 5.6]]]),
    ...                   b=ivy.array([[[1.2, 1.], [2.2, 3.], [4.4, 5.6]]]))
    >>> k = ivy.Container(a=ivy.array([[[4.2, 1.], [2.2, 3.3], [4.4, 5.6]]]),
    ...                   b=ivy.array([[[3.2, 1.], [2.2, 3.6], [4.0, 5.6]]]))
    >>> v = ivy.Container(a=ivy.array([[[5.2, 1.], [2.1, 3.], [4.4, 5.6]]]),
    ...                   b=ivy.array([[[0.2, 1.], [2.2, 3.], [4.4, 5.6]]]))
    >>> mask =
    ... ivy.Container(a=ivy.array([[[1.0, 1.0, 1.0],[1.0, 1.0, 1.0],[1.0, 1.0, 1.0]]]),
    ...               b=ivy.array([[[1.0, 1.0, 1.0], [1.0, 1.0, 1.0], [1.0, 1.0,1.0]]]))
    >>> result = ivy.scaled_dot_product_attention(q, k, v, 1, mask=mask)
    >>> print(result)
    {
        a: ivy.array([[[4.27, 5.4],
                       [4.4, 5.6],
                       [4.4, 5.6]]]),
        b: ivy.array([[[4.35, 5.54],
                       [4.4, 5.6],
                       [4.4, 5.6]]])
    }

    With a mix of :class:`ivy.Array` and :class:`ivy.NativeArray` inputs:

    >>> q = ivy.array([[[0.2, 1.], [2.2, 3.],[4.4, 5.6]]])
    >>> k = ivy.native_array([[[0.6, 1.5], [2.4, 3.3],[4.2, 5.1]]])
    >>> v = ivy.native_array([[[0.4, 1.3], [2.2, 3.1],[4.3, 5.3]]])
    >>> result = ivy.scaled_dot_product_attention(q, k, v, 1)
    >>> print(result)
    ivy.array([[
            [4.04, 5.03],
            [4.3 , 5.3 ],
            [4.3 , 5.3 ]
        ]])

    >>> q = ivy.array([[[0.2, 1.], [2.2, 3.], [4.4, 5.6]]])
    >>> k = ivy.native_array([[[0.6, 1.5], [2.4, 3.3], [4.2, 5.1]]])
    >>> v = ivy.native_array([[[0.4, 1.3], [2.2, 3.1], [4.3, 5.3]]])
    >>> out = ivy.zeros(shape=(1, 3, 2))
    >>> ivy.scaled_dot_product_attention(q, k, v, 1, out=out)
    >>> print(out)
    ivy.array([[[4.04, 5.03],[4.3 , 5.3 ],[4.3 , 5.3 ]]])

    With a mix of :class:`ivy.Array` and :class:`ivy.Container` inputs:

    >>> q = ivy.array([[[0.2, 1.], [2.2, 3.],[4.4, 5.6]]])
    >>> k = ivy.Container(a=ivy.array([[[4.2, 1.], [2.2, 3.3], [4.4, 5.6]]]),
    ...                   b=ivy.array([[[3.2, 1.], [2.2, 3.6], [4.0, 5.6]]]))
    >>> v = ivy.array([[[0.4, 1.3], [2.2, 3.1], [4.3, 5.3]]])
    >>> result = ivy.scaled_dot_product_attention(q, k, v, 1)
    >>> print(result)
    {
        a: ivy.array([[[4.14, 5.13],
                       [4.3, 5.3],
                       [4.3, 5.3]]]),
        b: ivy.array([[[4.09, 5.08],
                       [4.3, 5.3],
                       [4.3, 5.3]]])
    }


    Instance Method Examples
    ------------------------

    With :class:`ivy.Array` input:

    >>> q = ivy.array([[[0.2, 1.], [2.2, 3.], [4.4, 5.6]]])
    >>> k = ivy.array([[[0.6, 1.5], [2.4, 3.3], [4.2, 5.1]]])
    >>> v = ivy.array([[[0.4, 1.3], [2.2, 3.1], [4.3, 5.3]]])
    >>> mask = ivy.array([[[0.0, 0.0, 0.0], [0.0, 0.0, 0.0], [0.0, 0.0, 0.0]]])
    >>> result = ivy.scaled_dot_product_attention(q, k, v, 1, mask=mask)
    >>> print(result)
    ivy.array([[[2.3, 3.23],[2.3, 3.23],[2.3, 3.23]]])

    >>> q = ivy.array([[[0.2, 1.], [2.2, 3.], [4.4, 5.6]]])
    >>> k = ivy.array([[[0.6, 1.5], [2.4, 3.3], [4.2, 5.1]]])
    >>> v = ivy.array([[[0.4, 1.3], [2.2, 3.1], [4.3, 5.3]]])
    >>> mask = ivy.array([[[0.0, 0.0, 0.0], [0.0, 0.0, 0.0], [0.0, 0.0, 0.0]]])
    >>> out = ivy.zeros(shape=(1, 3, 2))
    >>> ivy.scaled_dot_product_attention(q, k, v, 1, mask=mask, out=out)
    >>> print(out)
    ivy.array([[[2.3, 3.23],[2.3, 3.23],[2.3, 3.23]]])

    With :class:`ivy.Container` input:

    >>> q = ivy.Container(a=ivy.array([[[0.2, 1.], [2.7, 3.], [4.4, 5.6]]]),
    ...                   b=ivy.array([[[1.2, 1.], [2.2, 3.], [4.4, 5.6]]]))
    >>> k = ivy.Container(a=ivy.array([[[4.2, 1.], [2.2, 3.3],[4.4, 5.6]]]),
    ...                   b=ivy.array([[[3.2, 1.], [2.2, 3.6], [4.0, 5.6]]]))
    >>> v = ivy.Container(a=ivy.array([[[5.2, 1.], [2.1, 3.],[4.4, 5.6]]]),
    ...                   b=ivy.array([[[0.2, 1.], [2.2, 3.],[4.4, 5.6]]]))
    >>> mask =
    ... ivy.Container(a=ivy.array([[[1.0, 1.0, 1.0],[1.0, 1.0, 1.0],[1.0, 1.0,1.0]]]),
    ...               b=ivy.array([[[1.0, 1.0, 1.0], [1.0, 1.0, 1.0], [1.0, 1.0,1.0]]]))
    >>> result = ivy.scaled_dot_product_attention(q, k, v, 1, mask=mask)
    >>> print(result)
    {
        a: ivy.array([[[4.27, 5.4],
                    [4.4, 5.6],
                    [4.4, 5.6]]]),
        b: ivy.array([[[4.35, 5.54],
                    [4.4, 5.6],
                    [4.4, 5.6]]])
    }

    With a mix of :class:`ivy.Array` and :class:`ivy.Container` inputs:

    >>> q = ivy.array([[[0.2, 1.], [2.2, 3.],[4.4, 5.6]]])
    >>> k = ivy.Container(a=ivy.array([[[4.2, 1.], [2.2, 3.3],[4.4, 5.6]]]),
    ...                   b=ivy.array([[[3.2, 1.], [2.2, 3.6],[4.0, 5.6]]]))
    >>> v = ivy.array([[[0.4, 1.3], [2.2, 3.1],[4.3, 5.3]]])
    >>> mask = ivy.native_array([[[0.0, 0.0, 0.0], [0.0, 0.0, 0.0], [0.0, 0.0, 0.0]]])
    >>> result = ivy.scaled_dot_product_attention(q, k, v, 1)
    >>> print(result)
    {
        a: ivy.array([[[4.14, 5.13],
                    [4.3, 5.3],
                    [4.3, 5.3]]]),
        b: ivy.array([[[4.09, 5.08],
                    [4.3, 5.3],
                    [4.3, 5.3]]])
    }


    """
    # BS x Q x K
    sim = ivy.einsum("... q f, ... k f -> ... q k", q, k) * scale

    if ivy.exists(mask):

        # BS x Q x K
        sim = ivy.where(
            ivy.logical_not(mask),
            -ivy.ones_like(sim) * ivy.finfo(ivy.dtype(sim)).max,
            sim,
        )

    # BS x Q x K
    attn = ivy.softmax(sim, axis=-1)

    # BS x Q x F
    return ivy.einsum("... q k, ... k f -> ... q f", attn, v, out=out)


@handle_exceptions
@handle_array_like
def multi_head_attention(
    x: Union[ivy.Array, ivy.NativeArray],
    scale: float,
    num_heads: int,
    /,
    *,
    context: Union[ivy.Array, ivy.NativeArray] = None,
    mask: Union[ivy.Array, ivy.NativeArray] = None,
    to_q_fn: Callable = None,
    to_kv_fn: Callable = None,
    to_out_fn: Callable = None,
    to_q_v=None,
    to_kv_v=None,
    to_out_v=None,
    out: Optional[ivy.Array] = None,
) -> Union[ivy.Array, ivy.NativeArray]:
    """Applies multi-head attention to inputs x.

    Parameters
    ----------
    x
        The array to determine the queries from *[batch_shape,num_queries,query_dim]*.
    scale
        The value by which to scale the query-key similarity measure before softmax.
    num_heads
        The number of attention heads to use.
    context
        The array to determine the keys and values from. Default is ``None``.
        *[batch_shape,num_keys,cont_feat_dim]*.
    mask
        The mask to apply to the query-key values. Default is ``None``.
        *[batch_shape,num_queries,num_keys]*
    to_q_fn
        The function to compute queries from input x, returning queries
        *[batch_shape,num_queries,numheads×head_dim]*. (Default value = None)
    to_kv_fn
        The function to compute keys and values from the context. (Default value = None)
    to_out_fn
        The function to compute the output from the scaled dot-product attention.
        (Default value = None)
    to_q_v
        The variables for function to_q_fn. Default is ``None``.
    to_kv_v
        The variables for function to_kv_fn. Default is ``None``.
    to_out_v
        The variables for function to_out_fn. Default is ``None``.
    out
        optional output array, for writing the result to. It must have a shape that the
        inputs broadcast to.

    Returns
    -------
    ret
        The output following application of multi-head attention.
        *[batch_shape,num_queries,out_feat_dim]*

    Both the description and the type hints above assumes an array input for simplicity,
    but this function is *nestable*, and therefore also accepts :class:`ivy.Container`
    instances in place of any of the arguments.

    Examples
    --------
    With :class:`ivy.Array` input:

    >>> x = ivy.array([[[0.2, 1.],
    ...                 [2.2, 3.],
    ...                 [4.4, 5.6]]])
    >>> context = ivy.array([[[0.2, 1., 1.1, 4.2],
    ...                       [2.2, 3., 0.9, 3.6],
    ...                       [4.4, 5.6, 2.2, 0.4]]])
    >>> result = ivy.multi_head_attention(x, 1, 2, context=context)
    >>> print(result)
    ivy.array([[[1.5678761 , 0.65441847],
    ...         [2.18969631, 0.40131447],
    ...         [2.19991851, 0.40000153]]])

    With :class:`ivy.NativeArray` input:

    >>> x = ivy.native_array([[[0.2, 1.],
    ...                        [2.2, 3.],
    ...                        [4.4, 5.6]]])
    >>> context = ivy.native_array([[[0.2, 1., 1.1, 4.2],
    ...                              [2.2, 3., 0.9, 3.6],
    ...                              [4.4, 5.6, 2.2, 0.4]]])
    >>> result = ivy.multi_head_attention(x, 1, 2, context=context)
    >>> print(result)
    ivy.array([[[1.5678761 , 0.65441847],
    ...         [2.18969631, 0.40131447],
    ...         [2.19991851, 0.40000153]]])

    With :class:`ivy.Container` input:

    >>> x = ivy.Container(a=ivy.array([[[0.2, 1.1], [2.2, 3.4], [4.4, 5.6]]]),
    ...                   b=ivy.array([[[1.4, 0.3], [1.2, 3.9], [0.4, 3.7]]]))
    >>> context = ivy.Container(a=ivy.array([[[0.2, 1.8, 1.1, 4.2],
    ...                                       [2.2, 3.3, 0.9, 3.6],
    ...                                       [4.4, 5.6, 2.2, 0.4]]]),
    ...                         b=ivy.array([[[1.4, 0.3, 4.4, 5.6],
    ...                                       [1.2, 3.9, 4.2, 5.1],
    ...                                       [0.4, 3.7, 4.3, 5.3]]]))
    >>> result = ivy.multi_head_attention(x, 1, 2, context=context)
    >>> print(result)
    {
        a: ivy.array([[[1.5678761, 0.68589532],
                       [2.18969631, 0.40129396],
                       [2.19991851, 0.40000817]]]),
        b: ivy.array([[[4.31219625, 5.25698996],
                       [4.31022024, 5.16286421],
                       [4.30296469, 5.16460133]]])
    }

    With a mix of :class:`ivy.Container` and :class:`ivy.Array` inputs:

    >>> x = ivy.Container(a=ivy.array([[[0.2, 1.1], [2.2, 3.4], [4.4, 5.6]]]),
    ...                   b=ivy.array([[[1.4, 0.3], [1.2, 3.9], [0.4, 3.7]]]))
    >>> context = ivy.array([[[0.2, 1., 1.1, 4.2],
    ...                       [2.2, 3., 0.9, 3.6],
    ...                       [4.4, 5.6, 2.2, 0.4]]])
    >>> result = ivy.multi_head_attention(x, 1, 2, context=context)
    >>> print(result)
    {
        a: ivy.array([[[1.5678761, 0.59497029],
                       [2.18969631, 0.40046397],
                       [2.19991851, 0.40000153]]]),
        b: ivy.array([[[2.14009905, 1.81691194],
                       [2.10732293, 0.40012637],
                       [1.73519301, 0.40021262]]])
    }

    With a mix of :class:`ivy.Array` and :class:`ivy.Container` inputs:

    >>> x = ivy.array([[[0.2, 1.],
    ...                 [2.2, 3.],
    ...                 [4.4, 5.6]]])
    >>> context = ivy.Container(a=ivy.array([[[0.2, 1.8, 1.1, 4.2],
    ...                                       [2.2, 3.3, 0.9, 3.6],
    ...                                       [4.4, 5.6, 2.2, 0.4]]]),
    ...                         b=ivy.array([[[1.4, 0.3, 4.4, 5.6],
    ...                                       [1.2, 3.9, 4.2, 5.1],
    ...                                       [0.4, 3.7, 4.3, 5.3]]]))
    >>> result = ivy.multi_head_attention(x, 1, 2, context=context)
    >>> print(result)
    {
        a: ivy.array([[[1.5678761, 0.7615059],
                       [2.18969631, 0.40326414],
                       [2.19991851, 0.40000817]]]),
        b: ivy.array([[[4.30141067, 5.19610119],
                       [4.32028484, 5.1708746],
                       [4.34100914, 5.14920235]]])
    }

    With :class:`ivy.Array` inputs and :class:`ivy.Array` mask:

    >>> x = ivy.array([[[0.2, 1.],
    ...                 [2.2, 3.],
    ...                 [4.4, 5.6]]])
    >>> context = ivy.array([[[0.2, 1., 1.1, 4.2],
    ...                       [2.2, 3., 0.9, 3.6],
    ...                       [4.4, 5.6, 2.2, 0.4]]])
    >>> mask = ivy.array([[[0.0, 0.0, 0.0], [0.0, 0.0, 0.0], [0.0, 0.0, 0.0]]])
    >>> result = ivy.multi_head_attention(x, 1, 2, context=context, mask=mask)
    >>> print(result)
    ivy.array([[[1.40000009, 2.73333335],
    ...         [1.40000009, 2.73333335],
    ...         [1.40000009, 2.73333335]]])

    With :class:`ivy.Array` inputs and lambda to_q_fn and to_kv_fn functions specified:

    >>> x = ivy.array([[[0.2, 1.],
    ...                 [2.2, 3.],
    ...                 [4.4, 5.6]]])
    >>> context = ivy.array([[[0.2, 1., 1.1, 4.2],
    ...                       [2.2, 3., 0.9, 3.6],
    ...                       [4.4, 5.6, 2.2, 0.4]]])
    >>> to_q_fn = lambda n, v: n
    >>> to_kv_fn = lambda n, v: ivy.split(n, num_or_size_splits=2, axis=-1)
    >>> result = layers.multi_head_attention(x, 1, 2, context=context,
    ...                                      to_q_fn=to_q_fn, to_kv_fn=to_kv_fn)
    >>> print(result)
    ivy.array([[[1.5678761 , 0.65441847],
    ...         [2.18969631, 0.40131447],
    ...         [2.19991851, 0.40000153]]])


    """
    # BS x Q x (HxF)
    q = to_q_fn(x, v=to_q_v) if ivy.exists(to_q_fn) else x

    # BS x K x CF
    context = ivy.default(context, x)

    # BS x K x (2xHxF)    or    BS x K x (HxF),  BS x K x (HxF)

    if ivy.exists(to_kv_fn):
        kv = to_kv_fn(context, v=to_kv_v)
    else:
        kv = ivy.split(context, num_or_size_splits=2, axis=-1)

    # BS x K x (HxF),  BS x K x (HxF)
    if isinstance(kv, (tuple, list)):
        k, v = kv
    else:
        k, v = ivy.split(kv, num_or_size_splits=2, axis=-1)

    # BS x H x Q x F,  BS x H x K x F,  BS x H x K x F
    q, k, v = map(
        lambda t: ivy.einops_rearrange(t, "... n (h f) -> ... h n f", h=num_heads),
        (q, k, v),
    )

    # BS x H x Q x K
    if ivy.exists(mask):
        mask = ivy.einops_repeat(mask, "... q k -> ... h q k", h=num_heads)

    # BS x H x Q x F
    sdpa = ivy.scaled_dot_product_attention(q, k, v, scale, mask=mask)

    # BS x Q x (HxF)
    sdpa = ivy.einops_rearrange(sdpa, "... h q f -> ... q (h f)")

    # BS x Q x OF
    ret = to_out_fn(sdpa, v=to_out_v) if ivy.exists(to_out_fn) else sdpa
    if ivy.exists(out):
        return ivy.inplace_update(out, ret)
    return ret


# Convolutions #


@to_native_arrays_and_back
@handle_out_argument
@handle_nestable
@handle_exceptions
@handle_array_like
def conv1d(
    x: Union[ivy.Array, ivy.NativeArray],
    filters: Union[ivy.Array, ivy.NativeArray],
    strides: int,
    padding: str,
    /,
    *,
    data_format: str = "NWC",
    dilations: int = 1,
    out: Optional[ivy.Array] = None,
) -> ivy.Array:
    """Computes a 1-D convolution given 3-D input x and filters arrays.

    Parameters
    ----------
    x
        Input image *[batch_size,w,d_in]*.
    filters
        Convolution filters *[fw,d_in,d_out]*.
    strides
        The stride of the sliding window for each dimension of input.
    padding
        SAME" or "VALID" indicating the algorithm, or list indicating the per-dimension
        paddings.
    data_format
        NWC" or "NCW". Defaults to "NWC".
    dilations
        The dilation factor for each dimension of input. (Default value = 1)
    out
        optional output array, for writing the result to. It must have a shape that the
        inputs broadcast to.

    Returns
    -------
    ret
        The result of the convolution operation.

    Examples
    --------
    With :class:`ivy.Array` input:

    >>> x = ivy.asarray([[[0.], [3.], [0.]]]) #NWC
    >>> filters = ivy.array([[[0.]], [[1.]], [[0.]]]) #WIO
    >>> result = ivy.conv1d(x, filters, (1,), 'SAME', data_format='NWC',dilations= (1,))
    >>> print(result)
    ivy.array([[[0.], [3.], [0.]]])

    With :class:`ivy.NativeArray` input:

    >>> x = ivy.native_array([[[1., 3.], [2., 4.], [5., 7]]])
    >>> filters = ivy.native_array([[[0., 1.], [1., 0.]]])
    >>> result = ivy.conv1d(x, filters, (2,),'VALID')
    >>> print(result)
    ivy.array([[[3., 1.],
    ...         [7., 5.]]])

    With a mix of :class:`ivy.Array` and :class:`ivy.Container` inputs:

    >>> x = ivy.Container(a=ivy.array([[[1.2, 3.1, 4.8], [5.9, 2.2, 3.3],
    ...                                 [10.8, 7.6, 4.9], [6.1, 2.2, 9.5]]]),
    ...                   b=ivy.array([[[8.8, 7.7, 6.6], [1.1, 2.2, 3.5]]]))
    >>> filters = ivy.array([[[1., 0., 1.], [0., 1., 0.], [1., 1., 0.]]])
    >>> result  = ivy.conv1d(x, filters, 3, 'VALID')
    >>> print(result)
    {
            a: ivy.array([[[6., 7.9, 1.2],
    ...                    [15.6, 11.7, 6.1]]]),
    ...     b: ivy.array([[[15.4, 14.3, 8.8]]])
    }
    """
    return current_backend(x).conv1d(
        x,
        filters,
        strides,
        padding,
        data_format=data_format,
        dilations=dilations,
        out=out,
    )


@to_native_arrays_and_back
@handle_out_argument
@handle_nestable
@handle_exceptions
@handle_array_like
def conv1d_transpose(
    x: Union[ivy.Array, ivy.NativeArray],
    filters: Union[ivy.Array, ivy.NativeArray],
    strides: int,
    padding: str,
    /,
    *,
    output_shape: Optional[Union[ivy.Shape, ivy.NativeShape]] = None,
    data_format: str = "NWC",
    dilations: int = 1,
    out: Optional[ivy.Array] = None,
) -> ivy.Array:
    """Computes a 1-D transpose convolution given 3-D input x and filters arrays.

    Parameters
    ----------
    x
        Input image *[batch_size,w,d_in]*.
    filters
        Convolution filters *[fw,d_in,d_out]*.
    strides
        The stride of the sliding window for each dimension of input.
    padding
        SAME" or "VALID" indicating the algorithm, or list indicating the per-dimension
        paddings.
    output_shape
        Shape of the output (Default value = None)
    data_format
        NWC" or "NCW". Defaults to "NWC".
    dilations
        The dilation factor for each dimension of input. (Default value = 1)
    out
        optional output array, for writing the result to. It must have a shape that the
        inputs broadcast to.

    Returns
    -------
    ret
        The result of the transpose convolution operation.

    """
    return current_backend(x).conv1d_transpose(
        x,
        filters,
        strides,
        padding,
        output_shape=output_shape,
        data_format=data_format,
        dilations=dilations,
        out=out,
    )


@to_native_arrays_and_back
@handle_out_argument
@handle_nestable
@handle_array_like
def conv2d(
    x: Union[ivy.Array, ivy.NativeArray],
    filters: Union[ivy.Array, ivy.NativeArray],
    strides: Union[int, Tuple[int], Tuple[int, int]],
    padding: str,
    /,
    *,
    data_format: str = "NHWC",
    dilations: Optional[Union[int, Tuple[int], Tuple[int, int]]] = 1,
    out: Optional[ivy.Array] = None,
) -> ivy.Array:
    """Computes a 2-D convolution given 4-D input x and filters arrays.

    Parameters
    ----------
    x
        Input image *[batch_size,h,w,d_in]*.
    filters
        Convolution filters *[fh,fw,d_in,d_out]*.
    strides
        The stride of the sliding window for each dimension of input.
    padding
        SAME" or "VALID" indicating the algorithm, or list indicating the per-dimension
        paddings.
    data_format
        NHWC" or "NCHW". Defaults to "NHWC".
    dilations
        The dilation factor for each dimension of input. (Default value = 1)
    out
        optional output array, for writing the result to. It must have a shape that the
        inputs broadcast to.

    Returns
    -------
    ret
        The result of the convolution operation.

    Both the description and the type hints above assumes an array input for simplicity,
    but this function is *nestable*, and therefore also accepts :class:`ivy.Container`
    instances in place of any of the arguments.


    Examples
    --------
    With :class:`ivy.Array` input:

    >>> x = ivy.array([[[[1.], [2.0],[3.]],
    ...                 [[1.], [2.0],[3.]],
    ...                 [[1.], [2.0],[3.]]]]) #NHWC

    >>> filters = ivy.array([[[[0.]],[[1.]],[[0.]]],
    ...                      [[[0.]],[[1.]], [[0.]]],
    ...                      [[[0.]],[[1.]], [[0.]]]]) #HWIO
    >>> result = ivy.conv2d(x, filters, (1,), 'SAME', data_format='NHWC',
    ... dilations= (1,))
    >>> print(result)
    ivy.array([[
              [[2.],[4.],[6.]],
              [[3.],[6.],[9.]],
              [[2.],[4.],[6.]]
              ]])

    With one :class:`ivy.Container` input:

    >>> x = ivy.Container(a=ivy.array([[[[1.], [2.0],[3.]],
    ...                                 [[1.], [2.0],[3.]],
    ...                                 [[1.], [2.0],[3.]]]]))
    >>> filters = ivy.eye(3, 3).reshape((3, 3, 1, 1)).astype(ivy.float32)
    >>> result = ivy.conv2d(x, filters, (2,), 'SAME', data_format='NHWC',
    ...    dilations= (1,))
    >>> print(result)
    {
        a:ivy.array([[[[3.], [3.]], [[1.], [5.]]]])
    }

    With multiple :class:`ivy.Container` inputs:

    >>> x = ivy.Container(a = ivy.eye(3, 3).reshape((1, 3, 3, 1)),
    ...                   b = ivy.eye(4, 4).reshape((1, 4, 4, 1)),
    ...                   c = ivy.eye(5, 5).reshape((1, 5, 5, 1)))
    >>> filters = ivy.array([[1, 1, 1],
    ...                      [0, 1, 1],
    ...                      [0, 0, 1]], dtype = ivy.float32).reshape((3, 3, 1, 1))
    >>> result = ivy.conv2d(x, filters, (2,), 'SAME')
    >>> print(result)
    {
        a:ivy.array([[[[2.], [0.]], [[1.], [2.]]]]),
        b:ivy.array([[[[3.], [0.]], [[1.], [2.]]]]),
        c:ivy.array([[[[2.], [0.], [0.]],
                      [[1.], [3.], [0.]],
                      [[0.], [1.], [2.]]
                    ]])
    }

    With a mix of :class:`ivy.Array` and :class:`ivy.Container` inputs:

    >>> x = ivy.Container(a = ivy.eye(3, 3).reshape((1, 3, 3, 1)),
    ...                   b = ivy.eye(5, 5).reshape((1, 5, 5, 1)))
    >>> filters = ivy.array([[2, 0, 1],
    ...                      [1, 3, 1],
    ...                      [0, 1, 1]], dtype = ivy.float32).reshape((3, 3, 1, 1))
    >>> result = ivy.conv2d(x, filters, (2,), 'SAME')
    >>> print(result)
    {
        a:ivy.array([[[[4.],[0.]],[[1.],[5.]]]]),
        b:ivy.array([[[[4.],[0.],[0.]],[[1.],[6.],[0.]],[[0.],[1.],[5.]]]])
    }

    """
    return current_backend(x).conv2d(
        x,
        filters,
        strides,
        padding,
        data_format=data_format,
        dilations=dilations,
        out=out,
    )


@to_native_arrays_and_back
@handle_out_argument
@handle_nestable
@handle_exceptions
@handle_array_like
def conv2d_transpose(
    x: Union[ivy.Array, ivy.NativeArray],
    filters: Union[ivy.Array, ivy.NativeArray],
    strides: Union[int, Tuple[int], Tuple[int, int]],
    padding: str,
    /,
    *,
    output_shape: Optional[Union[ivy.Shape, ivy.NativeShape]] = None,
    data_format: str = "NHWC",
    dilations: Union[int, Tuple[int], Tuple[int, int]] = 1,
    out: Optional[ivy.Array] = None,
) -> ivy.Array:
    """Computes a 2-D transpose convolution given 4-D input x and filters arrays.

    Parameters
    ----------
    x
        Input image *[batch_size,h,w,d_in]*.
    filters
        Convolution filters *[fh,fw,d_in,d_out]*.
    strides
        The stride of the sliding window for each dimension of input.
    padding
        SAME" or "VALID" indicating the algorithm, or list indicating the per-dimension
        paddings.
    output_shape
        Shape of the output (Default value = None)
    data_format
        NHWC" or "NCHW". Defaults to "NHWC".
    dilations
        The dilation factor for each dimension of input. (Default value = 1)
    out
        optional output array, for writing the result to. It must have a shape that the
        inputs broadcast to.

    Returns
    -------
    ret
        The result of the transpose convolution operation.

    """
    return current_backend(x).conv2d_transpose(
        x,
        filters,
        strides,
        padding,
        output_shape=output_shape,
        data_format=data_format,
        dilations=dilations,
        out=out,
    )


@to_native_arrays_and_back
@handle_out_argument
@handle_nestable
@handle_exceptions
@handle_array_like
def depthwise_conv2d(
    x: Union[ivy.Array, ivy.NativeArray],
    filters: Union[ivy.Array, ivy.NativeArray],
    strides: Union[int, Tuple[int], Tuple[int, int]],
    padding: Union[str, List[int]],
    /,
    *,
    data_format: str = "NHWC",
    dilations: Optional[Union[int, Tuple[int], Tuple[int, int]]] = 1,
    out: Optional[ivy.Array] = None,
) -> ivy.Array:
    """
    Computes a 2-D depthwise convolution given 4-D input ``x`` and filters arrays.

    Parameters
    ----------
    x
        Input image *[batch_size,h,w,d]*.
    filters
        Convolution filters *[fh,fw,d_in]*. (d_in must be the same as d from x)
    strides
        The stride of the sliding window for each dimension of input.
    padding
        "SAME" or "VALID" indicating the algorithm, or list indicating the per-dimension
        paddings.
    data_format
        "NHWC" or "NCHW". Defaults to "NHWC".
    dilations
        The dilation factor for each dimension of input. (Default value = 1)
    out
        optional output array, for writing the result to. It must have a shape that the
        inputs broadcast to.

    Returns
    -------
    ret
        The result of the convolution operation.

    Both the description and the type hints above assumes an array input for simplicity,
    but this function is *nestable*, and therefore also accepts :class:`ivy.Container`
    instances in place of any of the arguments.

    Examples
    --------
    With :class:`ivy.Array` input:

    >>> x = ivy.random_normal(mean=0, std=1, shape=[1, 28, 28, 3]) #NHWC
    >>> filters = ivy.random_normal(mean=0, std=1, shape=[3, 3, 3]) #HWI (I == d_in)
    >>> y = ivy.depthwise_conv2d(x, filters, (1, 1), 'VALID')
    >>> print(y.shape)
    (1, 26, 26, 3)

    >>> x = ivy.random_normal(mean=0, std=1, shape=[1, 32, 32, 3]) #NHWC
    >>> y = ivy.zeros_like(x)
    >>> filters = ivy.random_normal(mean=0, std=1, shape=[5, 5, 3]) #HWI (I == d_in)
    >>> ivy.depthwise_conv2d(x, filters, [2, 2], 'SAME', out=y)
    >>> print(y.shape)
    (1, 16, 16, 3)

    >>> x = ivy.random_normal(mean=0, std=1, shape=[1, 64, 64, 32]) #NHWC
    >>> filters = ivy.random_normal(mean=0, std=1, shape=[4, 4, 32]) #HWI (I == d_in)
    >>> ivy.depthwise_conv2d(x, filters, [1, 1], 'VALID', out=x)
    >>> print(x.shape)
    (1, 61, 61, 32)

    With :class:`ivy.NativeArray` input:

    >>> x = ivy.native_array(
    ...     ivy.random_normal(mean=0, std=1, shape=[1, 7, 7, 64])
    ... ) #NHWC
    >>> filters = ivy.native_array(
    ...    ivy.random_normal(mean=0, std=1, shape=[3, 3, 64])
    ... ) #HWI (I == d_in)
    >>> y = ivy.depthwise_conv2d(x, filters, [1, 1], 'SAME')
    >>> print(y.shape)
    (1, 7, 7, 64)

    With a mix of :class:`ivy.Array` and :class:`ivy.Container` inputs:

    >>> x = ivy.eye(6, 6).reshape((1, 6, 6, 1)) #NHWC
    >>> a = ivy.array([[1., 1., 1.], [1., -8., 1.], [1., 1., 1.]]).expand_dims(axis=-1)
    >>> b = ivy.array([[1., 1., 1.],
    ...                [1., 1., 1.],
    ...                [1., 1., 1.]]).expand_dims(axis=-1) / 9.0
    >>> filters = ivy.Container(a = a, b = b)
    >>> y = ivy.depthwise_conv2d(x, filters, 1, 'VALID', dilations=2)
    >>> print(y)
    {
        a: ivy.array([[[[-6.],
                        [0.]],
                       [[0.],
                        [-6.]]]]),
        b: ivy.array([[[[0.333],
                        [0.]],
                       [[0.],
                        [0.333]]]])
    }

    With a mix of :class:`ivy.Array`, code:`ivy.NativeArray`
    and :class:`ivy.Container` inputs:

    >>> x = ivy.eye(6, 6).reshape((1, 6, 6, 1)) #NHWC
    >>> y = ivy.native_array(ivy.eye(6, 6).reshape((1, 6, 6, 1)))
    >>> inp = ivy.Container(x = x, y = y)
    >>> filter = ivy.array([[1., 1., 1.],
    ...                     [1., -8., 1.],
    ...                     [1., 1., 1.]]).expand_dims(axis=-1)
    >>> y = ivy.depthwise_conv2d(inp, filter, 1, 'VALID', dilations=2)
    >>> print(y)
    {
        x: ivy.array([[[[-6.],
                        [0.]],
                       [[0.],
                        [-6.]]]]),
        y: ivy.array([[[[-6.],[0.]],[[0.],[-6.]]]])
    }

    """
    return current_backend(x).depthwise_conv2d(
        x,
        filters,
        strides,
        padding,
        data_format=data_format,
        dilations=dilations,
        out=out,
    )


@to_native_arrays_and_back
@handle_out_argument
@handle_nestable
@handle_exceptions
@handle_array_like
def conv3d(
    x: Union[ivy.Array, ivy.NativeArray, ivy.Container],
    filters: Union[ivy.Array, ivy.NativeArray, ivy.Container],
    strides: Union[int, Tuple[int, int, int]],
    padding: str,
    /,
    *,
    data_format: str = "NDHWC",
    dilations: Optional[Union[int, Tuple[int, int, int]]] = 1,
    out: Optional[ivy.Array] = None,
) -> ivy.Array:
    """Computes a 3-D convolution given 5-D input x and filters arrays.

    Parameters
    ----------
    x
        Input volume *[batch_size,d,h,w,d_in]*.
    filters
        Convolution filters *[fd,fh,fw,d_in,d_out]*.
    strides
        The stride of the sliding window for each dimension of input.
    padding
        SAME" or "VALID" indicating the algorithm, or list indicating the per-dimension
        paddings.
    data_format
        NDHWC" or "NCDHW". Defaults to "NDHWC".
    dilations
        The dilation factor for each dimension of input. (Default value = 1)
    out
        optional output array, for writing the result to. It must have a shape that the
        inputs broadcast to.

    Returns
    -------
    ret
        The result of the convolution operation.

    Both the description and the type hints above assumes an array input for simplicity,
    but this function is *nestable*, and therefore also accepts :class:`ivy.Container`
    instances in place of any of the arguments.

    Examples
    --------
    With :class:`ivy.Array` input:

    >>> x = ivy.array\
               ([[[1., 2. ,1.], [1., 2. ,1.], [1., 2. ,1.]],\
                [[1., 2. ,1.], [1., 2. ,1.], [1., 2. ,1.]],\
                [[1., 2. ,1.], [1., 2. ,1.], [1., 2. ,1.]]]).reshape((1, 3, 3, 3, 1))

    >>> filters = ivy.array([[[0.,1.,0.],\
                              [0.,1.,0.],\
                              [0.,1.,0.]]]).reshape((1,3,3,1,1))


    >>> result = ivy.conv3d(x, filters, (1,1,1), 'SAME', data_format = 'NDHWC',\
                            dilations = (1,1,1))

    >>> print(result)
    ivy.array([[[[[2.],[4.],[2.]],[[3.],[6.],[3.]],[[2.],[4.],[2.]]],
                [[[2.],[4.],[2.]],[[3.],[6.],[3.]],[[2.],[4.],[2.]]],
                [[[2.],[4.],[2.]],[[3.],[6.],[3.]],[[2.],[4.],[2.]]]]])

    With one :class:`ivy.Container` input:

    >>> x = ivy.Container(a = ivy.ones((1, 3, 3, 3, 1)).astype(ivy.float32) )

    >>> filters = ivy.ones((3, 3, 3, 1, 1)).astype(ivy.float32)

    >>> result = ivy.conv3d(x, filters, 2, 'SAME')
    >>> print(result)
    {
        a: ivy.array([[[[[8.],[8.]],[[8.],[8.]]],[[[8.],[8.]],[[8.],[8.]]]]])
    }

    With multiple :class:`ivy.Container` input:

    >>> x = ivy.Container( a = ivy.random_normal(mean = 0, std = 1,\
                               shape = [1, 3, 5, 5, 1]),\
                           b = ivy.random_normal(mean = 0, std = 1,\
                               shape = [1, 5, 32 ,32, 3]),\
                           c = ivy.random_normal(mean = 0, std = 1,\
                               shape = [1, 32, 32, 32, 1]))

    >>> filters = ivy.ones((3, 5, 5, 1, 3)).astype(ivy.float32) #DHWIO

    >>> result = ivy.conv3d(x, filters, 1, 'SAME')
    >>> print(result.shapes)
    {
        a: [1,3,5,5,3],
        b: [1,5,32,32,3],
        c: [1,32,32,32,3]
    }

    """
    return current_backend(x).conv3d(
        x,
        filters,
        strides,
        padding,
        data_format=data_format,
        dilations=dilations,
        out=out,
    )


@to_native_arrays_and_back
@handle_out_argument
@handle_nestable
@handle_exceptions
@handle_array_like
def conv3d_transpose(
    x: Union[ivy.Array, ivy.NativeArray],
    filters: Union[ivy.Array, ivy.NativeArray],
    strides: Union[int, Tuple[int], Tuple[int, int], Tuple[int, int, int]],
    padding: Union[str, List[int]],
    /,
    *,
    output_shape: Optional[Union[ivy.Shape, ivy.NativeShape]] = None,
    data_format: str = "NDHWC",
    dilations: Union[int, Tuple[int], Tuple[int, int], Tuple[int, int, int]] = 1,
    out: Optional[ivy.Array] = None,
) -> ivy.Array:
    """Computes a 3-D transpose convolution given 5-D input x and filters arrays.

    Parameters
    ----------
    x
        Input image *[batch_size,d,h,w,d_in]*.
    filters
        Convolution filters *[fd,fh,fw,d_in,d_out]*.
    strides
        The stride of the sliding window for each dimension of input.
    padding
        "SAME" or "VALID" indicating the algorithm, or list indicating the per-dimension
        paddings.
    output_shape
        Shape of the output (Default value = None)
    data_format
        "NDHWC" or "NCDHW". Defaults to "NDHWC".
    dilations
        The dilation factor for each dimension of input. (Default value = 1)
    out
        optional output array, for writing the result to. It must have a shape that the
        inputs broadcast to.

    Returns
    -------
    ret
        The result of the transpose convolution operation.

    Functional Examples
    --------
    With :class:`ivy.Array` input:

    >>> x = ivy.random_normal(mean=0, std=1, shape=[1, 3, 28, 28, 3])
    >>> filters = ivy.random_normal(mean=0, std=1, shape=[3, 3, 3, 3, 6])
    >>> y = ivy.conv3d_transpose(x, filters, 2, 'SAME')
    >>> print(y.shape)
    (1, 6, 56, 56, 6)

    With :class:`ivy.NativeArray` input:

    >>> x = ivy.native_array(
    ...    ivy.random_normal(mean=0, std=1, shape=[1, 7, 256, 256, 64])
    ... )
    >>> filters = ivy.native_array(
    ...    ivy.random_normal(mean=0, std=1, shape=[3, 3, 3, 64, 32])
    ... )
    >>> y = ivy.conv3d_transpose(x, filters, [1, 1, 1], 'VALID')
    >>> print(y.shape)
    (1, 9, 258, 258, 32)

    With :class:`ivy.Container` inputs:

    >>> x = ivy.Container(a = ivy.random_normal(
    ...                       mean=0, std=1, shape=[1, 3, 28, 28, 3]
    ...                       ),
    b = ivy.random_normal(mean=0, std=1, shape=[1, 3, 28, 28, 3]))
    >>> filters = ivy.Container(c = ivy.random_normal(
    ...                             mean=0, std=1, shape=[3, 3, 3, 3, 6]
    ...                             ),
    d = ivy.random_normal(mean=0, std=1, shape=[3, 3, 3, 3, 6]))
    >>> y = ivy.conv3d_transpose(x, filters, 2, 'SAME')
    >>> print(y.shape)
    [1, 6, 56, 56, 6]

    With a mix of :class:`ivy.Array` and :class:`ivy.Container` inputs:

    >>> x = ivy.full((1, 6, 6, 6, 1), 2.7)
    >>> a =  ivy.random_normal(mean=0, std=1, shape=[3, 3, 3, 1, 1])
    >>> b =  ivy.random_normal(mean=0, std=1, shape=[3, 3, 3, 1, 1])
    >>> filters = ivy.Container(a = a, b = b)
    >>> y = ivy.conv3d_transpose(x, filters, 1, 'VALID', dilations=1)
    >>> print(y.shape)
    [1, 8, 8, 8, 1]


    With a mix of :class:`ivy.Array`, :class:`ivy.NativeArray`
    and :class:`ivy.Container` inputs:

    >>> x = ivy.full((1, 6, 6, 6, 1), 1.23)
    >>> a =  ivy.native_array(ivy.random_normal(mean=0, std=1, shape=[3, 3, 3, 1, 1]))
    >>> b =  ivy.native_array(ivy.random_normal(mean=0, std=1, shape=[3, 3, 3, 1, 1]))
    >>> filters = ivy.Container(a = a, b = b)
    >>> y = ivy.conv3d_transpose(x, filters, 1, 'VALID', dilations=1)
    >>> print(y.shape)
    [1, 8, 8, 8, 1]

    Instance Method Examples
    ------------------------

    Using :class:`ivy.Array` instance method:

    >>> x = ivy.random_normal(mean=0, std=1, shape=[1, 3, 28, 28, 3])
    >>> filters = ivy.random_normal(mean=0, std=1, shape=[3, 3, 3, 3, 6])
    >>> y = x.conv3d_transpose(filters, 2, 'SAME')
    >>> print(y.shape)
    (1, 6, 56, 56, 6)

    Using :class:`ivy.Container` instance method:

    >>> x = ivy.Container(a = ivy.random_normal(
    ...                            mean=0, std=1, shape=[1, 3, 28, 28, 3]
    ...                          ),
    b = ivy.random_normal(mean=0, std=1, shape=[1, 3, 28, 28, 3]))

    >>> filters = ivy.Container(c = ivy.random_normal(
    ...                                 mean=0, std=1, shape=[3, 3, 3, 3, 3]
    ...                             ),
    d = ivy.random_normal(mean=0, std=1, shape=[3, 3, 3, 3, 3]))

    >>> y = x.conv3d_transpose(filters, 2, "SAME")
    >>> print(y.shape)
    (1, 6, 56, 56, 3)
    """
    return current_backend(x).conv3d_transpose(
        x,
        filters,
        strides,
        padding,
        output_shape=output_shape,
        data_format=data_format,
        dilations=dilations,
        out=out,
    )


@to_native_arrays_and_back
@handle_out_argument
@handle_nestable
@handle_exceptions
@handle_array_like
def conv_general_dilated(
    x: Union[ivy.Array, ivy.NativeArray],
    filters: Union[ivy.Array, ivy.NativeArray],
    strides: Union[int, Tuple[int], Tuple[int, int], Tuple[int, int, int]],
    padding: Union[str, List[int]],
    /,
    *,
    dims: int = 2,
    data_format: str = "channel_last",
    feature_group_count: int = 1,
    x_dilations: Union[int, Tuple[int], Tuple[int, int]] = 1,
    dilations: Union[int, Tuple[int], Tuple[int, int], Tuple[int, int, int]] = 1,
    out: Optional[ivy.Array] = None,
) -> ivy.Array:
    """Computes a 1-D, 2-D, and 3-D convolution given 3-D, 4-D and 5-D
    input x respectively and filters arrays.

    Parameters
    ----------
    x
        Input image *[batch_size,d,h,w,d_in]*.
    filters
        Convolution filters *[fd,fh,fw,d_in,d_out]*.
    strides
        The stride of the sliding window for each dimension of input.
    padding
        "SAME" or "VALID" indicating the algorithm, or list indicating the per-dimension
        paddings.
    dims
        Shape of input.
    data_format
        "channel_first" or "channel_last" Defaults to "channel_last"
    dilations
        The dilation factor for each dimension of input. (Default value = 1)
    out
        optional output array, for writing the result to. It must have a shape that the
        inputs broadcast to.

    Returns
    -------
    ret
        The result of the transpose convolution operation.
    """
    if data_format != "channel_last" and data_format != "channel_first":
        dims, data_format = _get_dims_channel(data_format)
    return current_backend(x).conv_general_dilated(
        x,
        filters,
        strides,
        padding,
        dims=dims,
        data_format=data_format,
        feature_group_count=feature_group_count,
        x_dilations=x_dilations,
        dilations=dilations,
        out=out,
    )


@to_native_arrays_and_back
@handle_out_argument
@handle_nestable
@handle_exceptions
@handle_array_like
def conv_general_transpose(
    x: Union[ivy.Array, ivy.NativeArray],
    filters: Union[ivy.Array, ivy.NativeArray],
    strides: Union[int, Tuple[int], Tuple[int, int], Tuple[int, int, int]],
    padding: Union[str, List[int]],
    /,
    *,
    dims: int = 2,
    output_shape: Optional[Union[ivy.Shape, ivy.NativeShape]] = None,
    data_format: str = "channel_last",
    dilations: Union[int, Tuple[int], Tuple[int, int], Tuple[int, int, int]] = 1,
    feature_group_count: int = 1,
    out: Optional[ivy.Array] = None,
) -> ivy.Array:
    """Computes a 1-D, 2-D, and 3-D transpose convolution given 3-D, 4-D and 5-D
    input x respectively and filters arrays.

    Parameters
    ----------
    x
        Input image *[batch_size,d,h,w,d_in]*.
    filters
        Convolution filters *[fd,fh,fw,d_in,d_out]*.
    strides
        The stride of the sliding window for each dimension of input.
    padding
        "SAME" or "VALID" indicating the algorithm, or list indicating the per-dimension
        paddings.
    dims
        Shape of input.
    data_format
        "channel_first" or "channel_last" Defaults to "channel_last"
    dilations
        The dilation factor for each dimension of input. (Default value = 1)
    out
        optional output array, for writing the result to. It must have a shape that the
        inputs broadcast to.

    Returns
    -------
    ret
        The result of the transpose convolution operation.
    """
    return current_backend(x).conv_general_transpose(
        x,
        filters,
        strides,
        padding,
        dims=dims,
        output_shape=output_shape,
        data_format=data_format,
        dilations=dilations,
        feature_group_count=feature_group_count,
        out=out,
    )


@handle_out_argument
@handle_exceptions
@handle_array_like
def conv(
    x: Union[ivy.Array, ivy.NativeArray],
    filters: Union[ivy.Array, ivy.NativeArray],
    strides: Union[int, Tuple[int], Tuple[int, int], Tuple[int, int, int]],
    padding: Union[str, List[int]],
    /,
    *,
    transpose: bool = False,
    dims: int = 2,
    output_shape: Optional[Union[ivy.Shape, ivy.NativeShape]] = None,
    data_format: str = "channel_last",
    feature_group_count: int = 1,
    x_dilations: Union[int, Tuple[int], Tuple[int, int]] = 1,
    dilations: Union[int, Tuple[int], Tuple[int, int], Tuple[int, int, int]] = 1,
    out: Optional[ivy.Array] = None,
) -> ivy.Array:
    if transpose:
        assert x_dilations == 1, "x_dilations must be 1 for transpose convolutions."
        return conv_general_transpose(
            x,
            filters,
            strides,
            padding,
            dims=dims,
            output_shape=output_shape,
            data_format=data_format,
            dilations=dilations,
            feature_group_count=feature_group_count,
            out=out,
        )
    else:
        return conv_general_dilated(
            x,
            filters,
            strides,
            padding,
            dims=dims,
            data_format=data_format,
            feature_group_count=feature_group_count,
            x_dilations=x_dilations,
            dilations=dilations,
            out=out,
        )


# LSTM #


@inputs_to_ivy_arrays
@handle_nestable
@handle_exceptions
@handle_array_like
def lstm_update(
    x: Union[ivy.Array, ivy.NativeArray],
    init_h: Union[ivy.Array, ivy.NativeArray],
    init_c: Union[ivy.Array, ivy.NativeArray],
    kernel: Union[ivy.Array, ivy.NativeArray],
    recurrent_kernel: Union[ivy.Array, ivy.NativeArray],
    /,
    *,
    bias: Optional[Union[ivy.Array, ivy.NativeArray]] = None,
    recurrent_bias: Optional[Union[ivy.Array, ivy.NativeArray]] = None,
) -> Tuple[ivy.Array, ivy.Array]:
    """Perform long-short term memory update by unrolling time dimension of input array.

    Parameters
    ----------
    x
        input tensor of LSTM layer *[batch_shape, t, in]*.
    init_h
        initial state tensor for the cell output *[batch_shape, out]*.
    init_c
        initial state tensor for the cell hidden state *[batch_shape, out]*.
    kernel
        weights for cell kernel *[in, 4 x out]*.
    recurrent_kernel
        weights for cell recurrent kernel *[out, 4 x out]*.
    bias
        bias for cell kernel *[4 x out]*. (Default value = None)
    recurrent_bias
        bias for cell recurrent kernel *[4 x out]*. (Default value = None)

    Returns
    -------
    ret
        hidden state for all timesteps *[batch_shape,t,out]* and cell state for last
        timestep *[batch_shape,out]*

    """
    # get shapes
    x_shape = list(x.shape)
    batch_shape = x_shape[:-2]
    timesteps = x_shape[-2]
    input_channels = x_shape[-1]
    x_flat = ivy.reshape(x, (-1, input_channels))

    # input kernel
    Wi = kernel
    Wi_x = ivy.reshape(
        ivy.matmul(x_flat, Wi) + (bias if bias is not None else 0),
        batch_shape + [timesteps, -1],
    )
    Wii_x, Wif_x, Wig_x, Wio_x = ivy.split(Wi_x, num_or_size_splits=4, axis=-1)

    # recurrent kernel
    Wh = recurrent_kernel

    # lstm states
    ht = init_h
    ct = init_c

    # lstm outputs
    hts_list = list()

    # unrolled time dimension with lstm steps
    for Wii_xt, Wif_xt, Wig_xt, Wio_xt in zip(
        ivy.unstack(Wii_x, axis=-2),
        ivy.unstack(Wif_x, axis=-2),
        ivy.unstack(Wig_x, axis=-2),
        ivy.unstack(Wio_x, axis=-2),
    ):
        htm1 = ht
        ctm1 = ct

        Wh_htm1 = ivy.matmul(htm1, Wh) + (
            recurrent_bias if recurrent_bias is not None else 0
        )
        Whi_htm1, Whf_htm1, Whg_htm1, Who_htm1 = ivy.split(
            Wh_htm1, num_or_size_splits=4, axis=-1
        )

        it = ivy.sigmoid(Wii_xt + Whi_htm1)
        ft = ivy.sigmoid(Wif_xt + Whf_htm1)
        gt = ivy.tanh(Wig_xt + Whg_htm1)
        ot = ivy.sigmoid(Wio_xt + Who_htm1)
        ct = ft * ctm1 + it * gt
        ht = ot * ivy.tanh(ct)

        hts_list.append(ivy.expand_dims(ht, axis=-2))

    return ivy.concat(hts_list, axis=-2), ct


# Helpers #


def handle_padding(x, strides, filters, padding):
    if padding == "SAME":
        if x % strides == 0:
            pad = max(filters - strides, 0)
        else:
            pad = max(filters - (x % strides), 0)
    else:
        pad = 0
    return pad


def deconv_length(dim_size, stride_size, kernel_size, padding, dilation=1):
    kernel_size = kernel_size + (kernel_size - 1) * (dilation - 1)
    if padding == "VALID":
        dim_size = dim_size * stride_size + max(kernel_size - stride_size, 0)
    elif padding == "SAME":
        dim_size = dim_size * stride_size
    return dim_size


def get_x_data_format(dims: int = 2, data_format: str = "channel_first"):
    if dims == 1:
        if data_format == "channel_first":
            return "NCW"
        else:
            return "NWC"
    if dims == 2:
        if data_format == "channel_first":
            return "NCHW"
        else:
            return "NHWC"
    elif dims == 3:
        if data_format == "channel_first":
            return "NCDHW"
        else:
<<<<<<< HEAD
            return "NDHWC"


def _get_dims_channel(data_format="NCHW"):
    if data_format == "NWC":
        dims = 1
        data_format = "channel_last"
        return dims, data_format
    elif data_format == "NCW":
        dims = 1
        data_format = "channel_first"
        return dims, data_format
    if data_format == "NHWC":
        dims = 2
        data_format = "channel_last"
        return dims, data_format
    elif data_format == "NCHW":
        dims = 2
        data_format = "channel_first"
        return dims, data_format
    if data_format == "NDHWC":
        dims = 3
        data_format = "channel_last"
        return dims, data_format
    elif data_format == "NCDHW":
        dims = 3
        data_format = "channel_first"
        return dims, data_format


@to_native_arrays_and_back
@handle_out_argument
@handle_exceptions
@handle_array_like
def fft(
    x: Union[ivy.Array, ivy.NativeArray],
    dim: int,
    /,
    *,
    norm: Optional[str] = "backward",
    n: Optional[Union[int, Tuple[int]]] = None,
    out: Optional[ivy.Array] = None,
) -> ivy.Array:
    r"""Computes the one dimensional discrete Fourier transform given input at least
    1-D input x.

    Parameters
    ----------
    x
        Input volume *[...,d_in,...]*,
        where d_in indicates the dimension that needs FFT.
    dim
        The dimension along which to take the one dimensional FFT.
    norm
        Optional argument, "backward", "ortho" or "forward". Defaults to be "backward".
        "backward" indicates no normalization.
        "ortho" indicates normalization by $\frac{1}{\sqrt{n}}$.
        "forward" indicates normalization by $\frac{1}{n}$.
    n
        Optional argument indicating the sequence length, if given, the input would be
        padded with zero or truncated to length n before performing FFT.
        Should be a integer greater than 1.
    out
        Optional output array, for writing the result to. It must have a shape that the
        inputs broadcast to.

    Returns
    -------
    ret
        The result of the FFT operation.

    Examples
    --------
    >>> ivy.fft(np.exp(2j * np.pi * np.arange(8) / 8), 0)
    ivy.array([-3.44509285e-16+1.14423775e-17j,  8.00000000e+00-8.11483250e-16j,
            2.33486982e-16+1.22464680e-16j,  0.00000000e+00+1.22464680e-16j,
            9.95799250e-17+2.33486982e-16j,  0.00000000e+00+7.66951701e-17j,
            1.14423775e-17+1.22464680e-16j,  0.00000000e+00+1.22464680e-16j])
    >>> ivy.fft(np.exp(2j * np.pi * np.arange(8) / 8), 0, n=16)
    ivy.array([-3.44509285e-16+1.14423775e-17j,  1.00000000e+00+5.02733949e+00j,
        8.00000000e+00-8.11483250e-16j,  1.00000000e+00-5.02733949e+00j,
        2.33486982e-16+1.22464680e-16j,  1.00000000e+00-1.49660576e+00j,
        0.00000000e+00+1.22464680e-16j,  1.00000000e+00-6.68178638e-01j,
        9.95799250e-17+2.33486982e-16j,  1.00000000e+00-1.98912367e-01j,
        0.00000000e+00+7.66951701e-17j,  1.00000000e+00+1.98912367e-01j,
        1.14423775e-17+1.22464680e-16j,  1.00000000e+00+6.68178638e-01j,
        0.00000000e+00+1.22464680e-16j,  1.00000000e+00+1.49660576e+00j])
    >>> ivy.fft(np.exp(2j * np.pi * np.arange(8) / 8), 0, norm="ortho")
    ivy.array([-1.21802426e-16+4.04549134e-18j,  2.82842712e+00-2.86902654e-16j,
        8.25501143e-17+4.32978028e-17j,  0.00000000e+00+4.32978028e-17j,
        3.52068201e-17+8.25501143e-17j,  0.00000000e+00+2.71158374e-17j,
        4.04549134e-18+4.32978028e-17j,  0.00000000e+00+4.32978028e-17j])
    """
    return current_backend(x).fft(x, dim, norm=norm, n=n, out=out)
=======
            return "NDHWC"
>>>>>>> c5299cf9
<|MERGE_RESOLUTION|>--- conflicted
+++ resolved
@@ -1731,7 +1731,6 @@
         if data_format == "channel_first":
             return "NCDHW"
         else:
-<<<<<<< HEAD
             return "NDHWC"
 
 
@@ -1826,6 +1825,3 @@
         4.04549134e-18+4.32978028e-17j,  0.00000000e+00+4.32978028e-17j])
     """
     return current_backend(x).fft(x, dim, norm=norm, n=n, out=out)
-=======
-            return "NDHWC"
->>>>>>> c5299cf9
