"""Collection of Ivy neural network layers in functional form."""

# global
from typing import Optional, Tuple, Union, Sequence

# local
import ivy
from ivy.utils.backend import current_backend
from ivy.func_wrapper import (
    handle_array_function,
    handle_partial_mixed_function,
    inputs_to_ivy_arrays,
    to_native_arrays_and_back,
    inputs_to_native_shapes,
    handle_out_argument,
    handle_nestable,
    handle_array_like_without_promotion,
    handle_device_shifting,
)
from ivy.utils.exceptions import handle_exceptions

# Extra #
# ------#


def _in_projection(
    q,
    k,
    v,
    w,
    b=None,
):
    """
    Projects query, key and value effeciently, depending on whether we are doing self-
    attention (query is key is value) or cross-attention (key is value) or an attention
    where query, key and value are all diferrent.

    it is only used in
    multi_head_attention layer.
    This helper function is a modified version of https://github.com/pytorch/pytorch/b
    lob/5293dee9208cc0e1e7db2ebdcbaef64908c087c6/torch/nn/functional.py#L4762.
    """
    E = q.shape[-1]
    if k is v:
        if q is k:
            # self-attention
            proj = ivy.linear(q, w, bias=b)
            proj = proj.split(num_or_size_splits=3, axis=-1)
            return proj[0], proj[1], proj[2]
        else:
            # encoder-decoder attention
            w_q, w_kv = w.split(num_or_size_splits=[E, E * 2])
            if b is None:
                b_q = b_kv = None
            else:
                b_q, b_kv = b.split([E, E * 2])
            q_proj = ivy.linear(q, w_q, bias=b_q)
            kv_proj = ivy.linear(k, w_kv, bias=b_kv)
            kv_proj = kv_proj.split(num_or_size_splits=2, axis=-1)
            return (q_proj, kv_proj[0], kv_proj[1])
    else:
        w_q, w_k, w_v = w.split(num_or_size_splits=3)
        if b is None:
            b_q = b_k = b_v = None
        else:
            b_q, b_k, b_v = b.split(num_or_size_splits=3)
        return (
            ivy.linear(q, w_q, bias=b_q),
            ivy.linear(k, w_k, bias=b_k),
            ivy.linear(v, w_v, bias=b_v),
        )


# Linear #
@handle_exceptions
@handle_nestable
@handle_partial_mixed_function
@handle_array_like_without_promotion
@inputs_to_ivy_arrays
@handle_array_function
def linear(
    x: Union[ivy.Array, ivy.NativeArray],
    weight: Union[ivy.Array, ivy.NativeArray],
    /,
    *,
    bias: Optional[Union[ivy.Array, ivy.NativeArray]] = None,
    out: Optional[ivy.Array] = None,
) -> ivy.Array:
    """Apply a linear transformation to the incoming data: y = x * t(weight) + bias.
    The operation also supports batching of the weight matrices. This is useful if a
    batch of different network parameters are to be represented.

    Parameters
    ----------
    x
        The input x to compute linear transformation on.
        *[outer_batch_shape,inner_batch_shape,in_features]*
    weight
        The weight matrix. *[outer_batch_shape,out_features,in_features]*
    bias
        The bias vector, default is ``None``. *[outer_batch_shape,out_features]*
    out
        optional output array, for writing the result to. It must have a shape that the
        inputs broadcast to.

    Returns
    -------
    ret
        Result array of the linear transformation.
        *[outer_batch_shape,inner_batch_shape,out_features]*
    
    Both the description and the type hints above assumes an array input for simplicity,
    but this function is *nestable*, and therefore also accepts :class:`ivy.Container`
    instances in place of any of the arguments.

    Examples
    --------
    With :class:`ivy.Array` input:

    >>> x = ivy.array([1., 2., 3.])
    >>> w = ivy.array([[1., 0., 0.]])
    >>> y = ivy.linear(x, w)
    >>> print(y)
    ivy.array([1.])
    
    >>> x = ivy.array([[0.666, -0.4269, 1.911]])
    >>> w = ivy.array([[1., 0., 0.], [0., 0., 1.]])
    >>> y = ivy.zeros((1, 2))
    >>> ivy.linear(x, w, out=y)
    >>> print(y)
    ivy.array([[0.666, 1.91 ]])

    >>> x = ivy.array([[1.546, 5.234, 6.487],
    ...                [0.157, 5.753, 4.52],
    ...                [5.165, 3.159, 7.101]])
    >>> w = ivy.array([[1.545, 2.547, 3.124],
    ...                [5.852, 8.753, 6.963]])
    >>> b = ivy.array([-1., 1.])
    >>> y = ivy.zeros((3, 2))
    >>> ivy.linear(x, w, bias=b, out=y)
    >>> print(y)
    ivy.array([[ 34.98495483, 101.0293808 ],
           [ 28.0159359 ,  83.74752808],
           [ 37.20942307, 108.3205719 ]])
        
    With :class:`ivy.Container` input:

    >>> x = ivy.Container(a=ivy.array([[1., 2., 3.],
    ...                                [4., 5., 6.]]),
    ...                   b=ivy.array([1.1, 2.2, 3.3]))
    >>> w = ivy.Container(a=ivy.array([[1., 2., 3.],
    ...                                [-1., 1., 2.]]),
    ...                   b=ivy.array([[0., -1., 1.],
    ...                                [0., 1., 1.]]))
    >>> b = ivy.Container(a=ivy.array([1., -1.]), b=ivy.array([1., 1.]))
    >>> y = ivy.linear(x, w, bias=b)
    >>> print(y)
    {
        a: ivy.array([[15., 6.],
                      [33., 12.]]),
        b: ivy.array([2.1, 6.5])
    }

    With a mix of :class:`ivy.Array` and :class:`ivy.Container` inputs:

    >>> x = ivy.Container(a=ivy.array([[1.1, 2.2, 3.3],
    ...                                [11., 22., 33.]]),
    ...                   b=ivy.array([[1.245, 0.278, 4.105],
    ...                                [7., 13., 17.]]))
    >>> w = ivy.array([[1., 2., 3.],
    ...                [4., 5., 6.],
    ...                [7., 8., 9.]])
    >>> b = ivy.Container(a=ivy.array([1., 0., -1.]),
    ...                   b=ivy.array([1., 1., 0.]))
    >>> ivy.linear(x, w, bias=b, out=x)
    >>> print(x)
    {
        a: ivy.array([[16.4, 35.2, 54.],
                      [155., 352., 549.]]),
        b: ivy.array([[15.1, 32., 47.9],
                      [85., 196., 306.]])
    }
    
    """
    outer_batch_shape = list(weight.shape[:-2])
    num_outer_batch_dims = len(outer_batch_shape)
    inner_batch_shape = list(x.shape[num_outer_batch_dims:-1])
    num_inner_batch_dims = len(inner_batch_shape)
    num_out_feats, num_in_feats = list(weight.shape[-2:])

    # OBS x IBS x OF
    y = ivy.matmul(
        x,
        ivy.swapaxes(
            ivy.reshape(
                weight,
                outer_batch_shape
                + [1] * max(num_inner_batch_dims - 1, 0)
                + [num_out_feats, num_in_feats],
            ),
            -1,
            -2,
        ),
    )

    if ivy.exists(bias):
        # OBS x [1]*len(IBS) x OF
        bias_broadcast = ivy.reshape(
            bias, outer_batch_shape + [1] * num_inner_batch_dims + [num_out_feats]
        )

        # OBS x IBS x OF
        y = y + bias_broadcast

    if ivy.exists(out):
        return ivy.inplace_update(out, y)
    return y


linear.mixed_backend_wrappers = {
    "to_add": (
        "handle_out_argument",
        "inputs_to_native_arrays",
        "outputs_to_ivy_arrays",
        "handle_device_shifting",
    ),
    "to_skip": ("inputs_to_ivy_arrays", "handle_partial_mixed_function"),
}


# Dropout #


@handle_exceptions
@handle_nestable
@handle_partial_mixed_function
@handle_array_like_without_promotion
@inputs_to_ivy_arrays
@handle_array_function
def dropout(
    x: Union[ivy.Array, ivy.NativeArray],
    prob: float,
    /,
    *,
    scale: bool = True,
    dtype: Optional[Union[ivy.Dtype, ivy.NativeDtype]] = None,
    training: bool = True,
    seed: Optional[int] = None,
    noise_shape: Optional[Sequence[int]] = None,
    out: Optional[ivy.Array] = None,
) -> ivy.Array:
    """
    Randomly setting a fraction of input tensor to zeroes with probability.

    `prob` at each update during training time to prevent possible overfitting.
    The inputs not set to 0 are scaled up `1 / (1 - prob)` by default, so that
    overall sum is unchanged at training time and inference time.

    Parameters
    ----------
    x
        The input array x to perform dropout on.
    prob
        The probability of zeroing out each array element, float between 0 and 1.
    scale
        Whether to scale the output by `1/(1-prob)`. Default is ``True``.
    dtype
        output array data type. If dtype is None, the output array data type
        must be inferred from x. Default is ``None``.
    training
        Turn on dropout if training, turn off otherwise. Default is ``True``.
    seed
        Set a default seed for random number generating (for reproducibility). Default
        is ``None``.
    noise_shape
        a sequence representing the shape of the binary dropout mask that will be
        multiplied with the input. A shape dimension set to None means that a different
        mask value will be applied to each element of the input across that dimension. A
        dimension set to 1 means the same mask value will be applied to all elements of
        the input across that dimension.
    out
        optional output array, for writing the result to. It must have a shape that the
        inputs broadcast to.

    Returns
    -------
    ret
        Result array after dropout is performed.

    Both the description and the type hints above assumes an array input for simplicity,
    but this function is *nestable*, and therefore also accepts :class:`ivy.Container`
    instances in place of any of the arguments.

    Examples
    --------
    With :class:`ivy.Array` input:

    >>> x = ivy.array([[1., 2., 3.],
    ...                [4., 5., 6.],
    ...                [7., 8., 9.],
    ...                [10., 11., 12.]])
    >>> y = ivy.dropout(x,0.3)
    >>> print(y)
    ivy.array([[ 1.42857146,  2.85714293,  4.28571415],
           [ 0.        ,  7.14285755,  8.5714283 ],
           [10.        , 11.4285717 ,  0.        ],
           [14.2857151 ,  0.        , 17.1428566 ]])


    >>> x = ivy.array([[1.5, 2.6],
    ...                [4.9, 6.6],
    ...                [7.2, 8.7]])
    >>> y = ivy.dropout(x,0.5)
    >>> print(y)
    ivy.array([[ 0.        ,  5.19999981],
               [ 0.        ,  0.        ],
               [ 0.        , 17.39999962]])

    >>> x = ivy.array([[1., 2., 3.],
    ...                [4., 5., 6.],
    ...                [7., 8., 9.],
    ...                [10., 11., 12.]])
    >>> y = ivy.dropout(x,0.3,scale=False)
    >>> print(y)
    ivy.array([[ 1.,  2., 3.],
               [ 4.,  5., 0.],
               [ 7.,  0., 9.],
               [10., 11., 0.]])

    >>> x = ivy.array([[1.5, 2.6],
    ...                [4.9, 6.6],
    ...                [7.2, 8.7]])
    >>> y = ivy.dropout(x,0.5,scale=False)
    >>> print(y)
    ivy.array([[0., 2.6],
               [0., 0. ],
               [0., 8.7]])

    With :class:`ivy.Container` input:

    >>> x = ivy.Container(a=ivy.array([[1., 2., 3.], [4., 5., 6.]]),
    ...                   b=ivy.array([7., 8., 9.]))
    >>> y = ivy.dropout(x,0.3)
    >>> print(y)
    {
    a: ivy.array([[0., 0., 4.28571415],
                  [5.71428585, 7.14285755, 0.]]),
    b: ivy.array([0., 11.4285717, 12.8571434])
    }

    >>> x = ivy.Container(a=ivy.array([[1.1, 2.2, 3.3], [11., 22., 33.]]),
    ...                   b=ivy.array([[1.245, 0.278, 4.105], [7., 13., 17.]]))
    >>> y = ivy.dropout(x,0.5)
    >>> print(y)
    {
        a: ivy.array([[0., 4.4000001, 6.5999999],
                      [22., 44., 0.]]),
        b: ivy.array([[2.49000001, 0.55599999, 8.21000004],
                      [14., 0., 0.]])
    }

    >>> x = ivy.Container(a=ivy.array([[1., 2., 3.], [4., 5., 6.]]),
    ...                   b=ivy.array([7., 8., 9.]))
    >>> y = ivy.dropout(x,0.3)
    >>> print(y)
    {
        a: ivy.array([[0., 0., 3.],
                      [4., 5., 0.]]),
        b: ivy.array([0., 8., 9.])
    }

    >>> x = ivy.Container(a=ivy.array([[1.1, 2.2, 3.3], [11., 22., 33.]]),
    ...                   b=ivy.array([[1.245, 0.278, 4.105], [7., 13., 17.]]))
    >>> y = ivy.dropout(x,0.5)
    >>> print(y)
    {
        a: ivy.array([[0., 2.2, 3.3],
                      [11., 22., 0.]]),
        b: ivy.array([[1.245, 0.278, 4.105],
                      [7., 0., 0.]])
    }
    """
    if prob == 0 or not training:
        if dtype is not None:
            x = ivy.astype(x, dtype)
        return x if not ivy.exists(out) else ivy.inplace_update(out, x)
    if noise_shape is None:
        noise_shape = x.shape
    else:
        noise_shape = list(noise_shape)
        for i, v in enumerate(noise_shape):
            if v is None:
                noise_shape[i] = x.shape[i]
    mask = ivy.where(
        ivy.random_uniform(shape=noise_shape, device=ivy.dev(x), dtype=dtype, seed=seed)
        < prob,
        0.0,
        1.0,
    )
    x = x * mask
    if scale:
        x = ivy.multiply(x, 1.0 / (1.0 - prob), out=out)
    return x if not ivy.exists(out) else ivy.inplace_update(out, x)


dropout.mixed_backend_wrappers = {
    "to_add": (
        "handle_out_argument",
        "inputs_to_native_arrays",
        "outputs_to_ivy_arrays",
        "handle_device_shifting",
    ),
    "to_skip": ("inputs_to_ivy_arrays", "handle_partial_mixed_function"),
}


# Attention #


@handle_exceptions
@handle_array_like_without_promotion
@handle_array_function
def scaled_dot_product_attention(
    q: Union[ivy.Array, ivy.NativeArray],
    k: Union[ivy.Array, ivy.NativeArray],
    v: Union[ivy.Array, ivy.NativeArray],
    scale: float,
    /,
    *,
    mask: Optional[Union[ivy.Array, ivy.NativeArray]] = None,
    out: Optional[ivy.Array] = None,
) -> ivy.Array:
    """
    Apply scaled dot product attention to inputs x using optional mask.

    Parameters
    ----------
    q
        The queries input array. The shape of queries input array should be in
        *[batch_shape,num_queries,feat_dim]*. The queries input array should have the
        same size as keys and values.
    k
        The keys input array. The shape of keys input array should be in
        *[batch_shape,num_keys,feat_dim]*. The keys input array should have the same
        size as queries and values.
    v
        The values input array. The shape of values input should be in
        *[batch_shape,num_keys,feat_dim]*. The values input array should have the same
        size as queries and keys.
    scale
        The scale float value.
        The scale float value is used to scale the query-key pairs before softmax.
    mask
        The mask input array. The mask to apply to the query-key values. Default is
        None. The shape of mask input should be in *[batch_shape,num_queries,num_keys]*.
    out
        optional output array, for writing the result to. It must have a shape that the
        inputs broadcast to.

    Returns
    -------
    ret
        The output following application of scaled dot-product attention.
        The output array is the weighted sum produced by the attention score and value.
        The shape of output array is *[batch_shape,num_queries,feat_dim]* .

    Both the description and the type hints above assumes an array input for simplicity,
    but this function is *nestable*, and therefore also accepts :class:`ivy.Container`
    instances in place of any of the arguments.

    Examples
    --------
    With :class:`ivy.Array` input:

    >>> q = ivy.array([[[0.2, 1.], [2.2, 3.],[4.4, 5.6]]])
    >>> k = ivy.array([[[0.6, 1.5], [2.4, 3.3],[4.2, 5.1]]])
    >>> v = ivy.array([[[0.4, 1.3], [2.2, 3.1],[4.3, 5.3]]])
    >>> result = ivy.scaled_dot_product_attention(q, k, v, 1)
    >>> print(result)
    ivy.array([[[4.03946018, 5.0280633 ],
            [4.29981947, 5.29981089],
            [4.30000019, 5.30000019]]])

    >>> q = ivy.array([[[0.2, 1.], [2.2, 3.],[4.4, 5.6]]])
    >>> k = ivy.array([[[0.6, 1.5], [2.4, 3.3],[4.2, 5.1]]])
    >>> v = ivy.array([[[0.4, 1.3], [2.2, 3.1],[4.3, 5.3]]])
    >>> mask = ivy.array([[[0.0, 0.0, 0.0], [0.0, 0.0, 0.0],[0.0, 0.0, 0.0]]])
    >>> result = ivy.scaled_dot_product_attention(q, k, v, 1, mask=mask)
    >>> print(result)
    ivy.array([[[2.30000019, 3.23333359],
            [2.30000019, 3.23333359],
            [2.30000019, 3.23333359]]])

    >>> q = ivy.array([[[0.2, 1.], [2.2, 3.], [4.4, 5.6]]])
    >>> k = ivy.array([[[0.6, 1.5], [2.4, 3.3], [4.2, 5.1]]])
    >>> v = ivy.array([[[0.4, 1.3], [2.2, 3.1], [4.3, 5.3]]])
    >>> out = ivy.zeros(shape=(1, 3, 2))
    >>> ivy.scaled_dot_product_attention(q, k, v, 1, out=out)
    >>> print(out)
    ivy.array([[[4.03946018, 5.0280633 ],
            [4.29981947, 5.29981089],
            [4.30000019, 5.30000019]]])

    >>> q = ivy.native_array([[[0.2, 1.], [2.2, 3.],[4.4, 5.6]]])
    >>> k = ivy.native_array([[[0.6, 1.5], [2.4, 3.3],[4.2, 5.1]]])
    >>> v = ivy.native_array([[[0.4, 1.3], [2.2, 3.1],[4.3, 5.3]]])
    >>> mask = ivy.native_array([[[0.0, 0.0, 0.0], [0.0, 0.0, 0.0],[0.0, 0.0, 0.0]]])
    >>> result = ivy.scaled_dot_product_attention(q, k, v, 1, mask=mask)
    >>> print(result)
    ivy.array([[[2.30000019, 3.23333359],
            [2.30000019, 3.23333359],
            [2.30000019, 3.23333359]]])

    >>> q = ivy.native_array([[[0.2, 1.], [2.2, 3.], [4.4, 5.6]]])
    >>> k = ivy.native_array([[[0.6, 1.5], [2.4, 3.3], [4.2, 5.1]]])
    >>> v = ivy.native_array([[[0.4, 1.3], [2.2, 3.1], [4.3, 5.3]]])
    >>> out = ivy.zeros(shape=(1, 3, 2))
    >>> ivy.scaled_dot_product_attention(q, k, v, 1, out=out)
    >>> print(out)
    ivy.array([[[4.03946018, 5.0280633 ],
            [4.29981947, 5.29981089],
            [4.30000019, 5.30000019]]])


    With :class:`ivy.Container` input:

    >>> q = ivy.Container(a=ivy.array([[[0.2, 1.], [2.7, 3.], [4.4, 5.6]]]),
    ...                   b=ivy.array([[[1.2, 1.], [2.2, 3.], [4.4, 5.6]]]))
    >>> k = ivy.Container(a=ivy.array([[[4.2, 1.], [2.2, 3.3], [4.4, 5.6]]]),
    ...                   b=ivy.array([[[3.2, 1.], [2.2, 3.6], [4.0, 5.6]]]))
    >>> v = ivy.Container(a=ivy.array([[[5.2, 1.], [2.1, 3.], [4.4, 5.6]]]),
    ...                   b=ivy.array([[[0.2, 1.], [2.2, 3.], [4.4, 5.6]]]))
    >>> result = ivy.scaled_dot_product_attention(q, k, v, 1)
    >>> print(result)
    {
        a: ivy.array([[[4.26894283, 5.40236187],
                       [4.39999437, 5.59999037],
                       [4.4000001, 5.5999999]]]),
        b: ivy.array([[[4.35046196, 5.54282808],
                       [4.39989519, 5.5998764],
                       [4.4000001, 5.5999999]]])
    }


    >>> q = ivy.Container(a=ivy.array([[[0.2, 1.], [2.7, 3.], [4.4, 5.6]]]),
    ...                   b=ivy.array([[[1.2, 1.], [2.2, 3.], [4.4, 5.6]]]))
    >>> k = ivy.Container(a=ivy.array([[[4.2, 1.], [2.2, 3.3], [4.4, 5.6]]]),
    ...                   b=ivy.array([[[3.2, 1.], [2.2, 3.6], [4.0, 5.6]]]))
    >>> v = ivy.Container(a=ivy.array([[[5.2, 1.], [2.1, 3.], [4.4, 5.6]]]),
    ...                   b=ivy.array([[[0.2, 1.], [2.2, 3.], [4.4, 5.6]]]))
    >>> mask = ivy.Container(a=ivy.array([[[1.0, 1.0, 1.0],[1.0, 1.0, 1.0],[1.0, 1.0, 1.0]]]),
    ...               b=ivy.array([[[1.0, 1.0, 1.0], [1.0, 1.0, 1.0], [1.0, 1.0,1.0]]]))
    >>> result = ivy.scaled_dot_product_attention(q, k, v, 1, mask=mask)
    >>> print(result)
    {
        a: ivy.array([[[4.26894283, 5.40236187],
                       [4.39999437, 5.59999037],
                       [4.4000001, 5.5999999]]]),
        b: ivy.array([[[4.35046196, 5.54282808],
                       [4.39989519, 5.5998764],
                       [4.4000001, 5.5999999]]])
    }

    With a mix of :class:`ivy.Array` and :class:`ivy.NativeArray` inputs:

    >>> q = ivy.array([[[0.2, 1.], [2.2, 3.],[4.4, 5.6]]])
    >>> k = ivy.native_array([[[0.6, 1.5], [2.4, 3.3],[4.2, 5.1]]])
    >>> v = ivy.native_array([[[0.4, 1.3], [2.2, 3.1],[4.3, 5.3]]])
    >>> result = ivy.scaled_dot_product_attention(q, k, v, 1)
    >>> print(result)
    ivy.array([[[4.03946018, 5.02806377],
            [4.29981947, 5.29981089],
            [4.30000019, 5.30000019]]])

    >>> q = ivy.array([[[0.2, 1.], [2.2, 3.], [4.4, 5.6]]])
    >>> k = ivy.native_array([[[0.6, 1.5], [2.4, 3.3], [4.2, 5.1]]])
    >>> v = ivy.native_array([[[0.4, 1.3], [2.2, 3.1], [4.3, 5.3]]])
    >>> out = ivy.zeros(shape=(1, 3, 2))
    >>> ivy.scaled_dot_product_attention(q, k, v, 1, out=out)
    >>> print(out)
    ivy.array([[[4.04, 5.03],[4.3 , 5.3 ],[4.3 , 5.3 ]]])

    With a mix of :class:`ivy.Array` and :class:`ivy.Container` inputs:

    >>> q = ivy.array([[[0.2, 1.], [2.2, 3.],[4.4, 5.6]]])
    >>> k = ivy.Container(a=ivy.array([[[4.2, 1.], [2.2, 3.3], [4.4, 5.6]]]),
    ...                   b=ivy.array([[[3.2, 1.], [2.2, 3.6], [4.0, 5.6]]]))
    >>> v = ivy.array([[[0.4, 1.3], [2.2, 3.1], [4.3, 5.3]]])
    >>> result = ivy.scaled_dot_product_attention(q, k, v, 1)
    >>> print(result)
    {
        a: ivy.array([[[4.14, 5.13],
                       [4.3, 5.3],
                       [4.3, 5.3]]]),
        b: ivy.array([[[4.09, 5.08],
                       [4.3, 5.3],
                       [4.3, 5.3]]])
    }
    With a mix of :class:`ivy.Array` and :class:`ivy.Container` inputs:

    >>> q = ivy.array([[[0.2, 1.], [2.2, 3.],[4.4, 5.6]]])
    >>> k = ivy.Container(a=ivy.array([[[4.2, 1.], [2.2, 3.3],[4.4, 5.6]]]),
    ...                   b=ivy.array([[[3.2, 1.], [2.2, 3.6],[4.0, 5.6]]]))
    >>> v = ivy.array([[[0.4, 1.3], [2.2, 3.1],[4.3, 5.3]]])
    >>> mask = ivy.native_array([[[0.0, 0.0, 0.0], [0.0, 0.0, 0.0], [0.0, 0.0, 0.0]]])
    >>> result = ivy.scaled_dot_product_attention(q, k, v, 1)
    >>> print(result)
    {
        a: ivy.array([[[4.14, 5.13],
                    [4.3, 5.3],
                    [4.3, 5.3]]]),
        b: ivy.array([[[4.09, 5.08],
                    [4.3, 5.3],
                    [4.3, 5.3]]])
    }
    """
    # BS x Q x K
    sim = ivy.einsum("... q f, ... k f -> ... q k", q, k) * scale

    if ivy.exists(mask):
        # BS x Q x K
        sim = ivy.where(
            ivy.logical_not(mask),
            -ivy.ones_like(sim) * ivy.finfo(ivy.dtype(sim)).max,
            sim,
        )

    # BS x Q x K
    attn = ivy.softmax(sim, axis=-1)

    # BS x Q x F
    return ivy.einsum("... q k, ... k f -> ... q f", attn, v, out=out)


@handle_array_function
@inputs_to_ivy_arrays
@handle_out_argument
# @handle_array_like_without_promotion
@handle_nestable
@handle_exceptions
def multi_head_attention(
    query: Union[ivy.Array, ivy.NativeArray],
    key: Optional[Union[ivy.Array, ivy.NativeArray]] = None,
    value: Optional[Union[ivy.Array, ivy.NativeArray]] = None,
    /,
    *,
    num_heads: Optional[int] = 8,
    scale: Optional[float] = None,
    attention_mask: Optional[Union[ivy.Array, ivy.NativeArray]] = None,
    in_proj_weights: Optional[Union[ivy.Array, ivy.NativeArray]] = None,
    q_proj_weights: Optional[Union[ivy.Array, ivy.NativeArray]] = None,
    k_proj_weights: Optional[Union[ivy.Array, ivy.NativeArray]] = None,
    v_proj_weights: Optional[Union[ivy.Array, ivy.NativeArray]] = None,
    out_proj_weights: Optional[Union[ivy.Array, ivy.NativeArray]] = None,
    in_proj_bias: Optional[Union[ivy.Array, ivy.NativeArray]] = None,
    out_proj_bias: Optional[Union[ivy.Array, ivy.NativeArray]] = None,
    is_causal: Optional[bool] = False,
    return_attention_weights: Optional[bool] = False,
    average_attention_weights: Optional[bool] = True,
    dropout: Optional[float] = 0.0,
    training: Optional[bool] = False,
    out: Optional[Union[ivy.Array, ivy.NativeArray]] = None,
) -> Union[ivy.Array, ivy.NativeArray]:
    """
    Apply multi-head attention to inputs x. This is an implementation of multi-headed
    attention as described in the paper "Attention is all you Need" (Vaswani et al.,
    2017). If `query`, `key`, `value` are the same, then this is self-attention. Each
    timestep in `query` attends to the corresponding sequence in `key`, and returns a
    fixed-width vector. This layer first projects `query`, `key` and `value`. These are
    (effectively) a list of tensors of length `num_attention_heads`, where the
    corresponding shapes are `(batch_size, <query dimensions>, key_dim)`, `(batch_size,
    <key/value dimensions>, key_dim)`, `(batch_size, <key/value dimensions>,
    value_dim)`. Then, the query and key tensors are dot-producted and scaled. These are
    softmaxed to obtain attention probabilities. The value tensors are then interpolated
    by these probabilities, then concatenated back to a single tensor. Finally, the
    result tensor with the last dimension as value_dim can take an linear projection and
    return.

    Parameters
    ----------
    query
        query embeddings *[batch_shape,num_queries,query_dim]*.
    key
        key embeddings *[batch_shape,num_queries,key_dim]*.
    value
        value embeddings *[batch_shape,num_queries,value_dim]*.
    num_heads
        The number of attention heads to use.
    scale
        The value by which to scale the query-key similarity measure before softmax.
    attention_mask
        The mask to apply to the query-key values. Default is ``None``.
        *[batch_shape,num_queries,num_keys]*.
    in_proj_weights
        The weights used to project query, key and value *[3*E, E].
    q_proj_weights
        The weights used to project query if in_proj_weights is None *[new_E, E].
    k_proj_weights
        The weights used to project key if in_proj_weights is None *[new_E, E].
    v_proj_weights
        The weights used to project value if in_proj_weights is None *[new_E, E].
    out_proj_weights
        The weights used to project the output.
    in_proj_bias
        The bias used when projecting with query, key and value.
    out_proj_bias
        The bias used when projecting the output.
    is_causal
        If True, Uses a causal attention mask and ignores provided attention_mask.
    return_attention_weights
        If True, returns attention_weights alongside the output
        as a tuple (output, attenion_weights). Defaults to `False`.
    average_attention_weights
        If true, indicates that the returned ``attention_weights`` should be averaged
        across heads. Otherwise, ``attention_weights`` are provided separately per head.
        Note that this flag only has an effect when ``return_attention_weights=True``.
        Default: ``True`` (i.e. average weights across heads)
    dropout
        Specifies the dropout probablity, dropout is applied to attention_weights.
    training
        If True, dropout is used, otherwise dropout is not activated.
    out
        optional output array, for writing the result to. It must have a shape that the
        inputs broadcast to.

    Returns
    -------
    ret
        The output following application of multi-head attention.
        *[batch_shape,num_queries,out_feat_dim]* if input is batched
        otherwise *[num_queries, out_feat_dim]

    Both the description and the type hints above assumes an array input for simplicity,
    but this function is *nestable*, and therefore also accepts :class:`ivy.Container`
    instances in place of any of the arguments.
    """
    num_dims = query.ndim
    ivy.assertions.check_all(
        num_dims > 1 and num_dims < 4,
        (
            "Number of dimensions should be 2 (for unbatched input) or 3 (for batched"
            f" input), got {num_dims}"
        ),
    )
    if key is None and value is None:
        key = value = query
    if num_dims == 2:
        query, key, value = [ivy.expand_dims(x, axis=0) for x in [query, key, value]]
    if ivy.exists(in_proj_weights):
        q, k, v = _in_projection(query, key, value, w=in_proj_weights, b=in_proj_bias)
    elif all([ivy.exists(x) for x in [q_proj_weights, k_proj_weights, v_proj_weights]]):
        if ivy.exists(in_proj_bias):
            b_q, b_k, b_v = ivy.split(in_proj_bias, num_or_size_splits=3)
        else:
            b_q = b_k = b_v = None
        q, k, v = (
            ivy.linear(query, q_proj_weights, bias=b_q),
            ivy.linear(key, k_proj_weights, bias=b_k),
            ivy.linear(value, v_proj_weights, bias=b_v),
        )
    else:
        q, k, v = query, key, value
    batch_size, q_seq_length, emb_dim = q.shape[0], q.shape[1], q.shape[-1]
    k_seq_length = k.shape[1]
    ivy.assertions.check_true(
        emb_dim % num_heads == 0, "features must be divisible by number of heads"
    )
    dims_per_head = emb_dim // num_heads
    # isolate heads
    q = q.reshape((batch_size, q_seq_length, num_heads, dims_per_head)).permute_dims(
        (0, 2, 1, 3)
    )
    k = k.reshape((batch_size, k_seq_length, num_heads, dims_per_head)).permute_dims(
        (0, 2, 3, 1)
    )
    v = v.reshape((batch_size, k_seq_length, num_heads, dims_per_head)).permute_dims(
        (0, 2, 1, 3)
    )
    # perform bmm
    attn_scores = ivy.matmul(q, k)
    # scale
    scale = 1 / (dims_per_head**0.5) if not scale else scale
    attn_scores *= scale
    # apply attention mask
    if ivy.exists(attention_mask) or is_causal:
        if is_causal:
            # create causal mask
            attention_mask = ivy.tril(ivy.ones((q_seq_length, k_seq_length)))
        attention_mask = attention_mask.astype("bool")
        attn_scores = ivy.where(attention_mask, attn_scores, -ivy.inf)
    # perform softmax
    attn_weights = ivy.softmax(attn_scores, axis=-1)
    # perform dropout
    attn_weights = ivy.dropout(attn_weights, dropout, training=training)
    # bmm with values
    attention_out = ivy.matmul(attn_weights, v)
    attention_out = attention_out.permute_dims((0, 2, 1, 3)).reshape(
        (batch_size, q_seq_length, -1)
    )
    # proj out if out_proj_weight exists
    if ivy.exists(out_proj_weights):
        attention_out = ivy.linear(attention_out, out_proj_weights, bias=out_proj_bias)
    # if input was unbatched, unbatchify the output
    if num_dims == 2:
        attention_out = attention_out.squeeze(axis=0)
    if return_attention_weights:
        if average_attention_weights:
            attn_weights = attn_weights.mean(axis=1)
            if num_dims == 2:
                attn_weights = attn_weights.squeeze(axis=0)
        return attention_out, attn_weights
    else:
        return attention_out


# Convolutions #


@handle_exceptions
@handle_nestable
@handle_array_like_without_promotion
@handle_out_argument
@to_native_arrays_and_back
@handle_array_function
@handle_device_shifting
def conv1d(
    x: Union[ivy.Array, ivy.NativeArray],
    filters: Union[ivy.Array, ivy.NativeArray],
    strides: Union[int, Tuple[int]],
    padding: Union[str, int, Sequence[Tuple[int, int]]],
    /,
    *,
    data_format: str = "NWC",
    filter_format: str = "channel_last",
    x_dilations: Union[int, Tuple[int]] = 1,
    dilations: Union[int, Tuple[int]] = 1,
    bias: Optional[ivy.Array] = None,
    out: Optional[ivy.Array] = None,
) -> ivy.Array:
    """
    Compute a 1-D convolution given 3-D input x and filters arrays.

    Parameters
    ----------
    x
        Input image *[batch_size,w,d_in]* or *[batch_size,d_in,w]*.
    filters
        Convolution filters *[fw,d_in,d_out]*.
    strides
        The stride of the sliding window for each dimension of input.
    padding
        either the string ‘SAME’ (padding with zeros evenly), the string ‘VALID’ (no
        padding), or a sequence of n (low, high) integer pairs that give the padding to
        apply before and after each spatial dimension.
    data_format
        The ordering of the dimensions in the input, one of "NWC" or "NCW". "NWC"
        corresponds to input with shape (batch_size, width, channels), while "NCW"
        corresponds to input with shape (batch_size, channels, width).
    filter_format
        Either "channel_first" or "channel_last". "channel_first" corresponds to "OIW",
         input data formats, while "channel_last" corresponds to "WIO", "HWIO", "DHWIO".
     x_dilations
        The dilation factor for each dimension of input. (Default value = 1)
    dilations
        The dilation factor for each dimension of input. (Default value = 1)
    bias
        Bias array of shape *[d_out]*.
    out
        optional output array, for writing the result to. It must have a shape that the
        inputs broadcast to.

    Returns
    -------
    ret
        The result of the convolution operation.

    Both the description and the type hints above assumes an array input for simplicity,
    but this function is *nestable*, and therefore also accepts :class:`ivy.Container`
    instances in place of any of the arguments.

    Examples
    --------
    With :class:`ivy.Array` input:

    >>> x = ivy.asarray([[[0.], [3.], [0.]]]) #NWC
    >>> filters = ivy.array([[[0.]], [[1.]], [[0.]]]) #WIO
    >>> result = ivy.conv1d(x, filters, (1,), 'SAME', data_format='NWC',dilations= (1,))
    >>> print(result)
    ivy.array([[[0.], [3.], [0.]]])

    With :class:`ivy.NativeArray` input:

    >>> x = ivy.native_array([[[1., 3.], [2., 4.], [5., 7]]])
    >>> filters = ivy.native_array([[[0., 1.], [1., 0.]]])
    >>> result = ivy.conv1d(x, filters, (2,),'VALID')
    >>> print(result)
    ivy.array([[[3., 1.],
    ...         [7., 5.]]])

    With a mix of :class:`ivy.Array` and :class:`ivy.Container` inputs:

    >>> x = ivy.Container(a=ivy.array([[[1.2, 3.1, 4.8], [5.9, 2.2, 3.3],
    ...                                 [10.8, 7.6, 4.9], [6.1, 2.2, 9.5]]]),
    ...                   b=ivy.array([[[8.8, 7.7, 6.6], [1.1, 2.2, 3.5]]]))
    >>> filters = ivy.array([[[1., 0., 1.], [0., 1., 0.], [1., 1., 0.]]])
    >>> result  = ivy.conv1d(x, filters, 3, 'VALID')
    >>> print(result)
    {
            a: ivy.array([[[6., 7.9, 1.2],
    ...                    [15.6, 11.7, 6.1]]]),
    ...     b: ivy.array([[[15.4, 14.3, 8.8]]])
    }
    """
    return current_backend(x).conv1d(
        x,
        filters,
        strides,
        padding,
        data_format=data_format,
        filter_format=filter_format,
        x_dilations=x_dilations,
        dilations=dilations,
        bias=bias,
        out=out,
    )


@handle_exceptions
@handle_nestable
@handle_array_like_without_promotion
@handle_out_argument
@inputs_to_native_shapes
@to_native_arrays_and_back
@handle_array_function
@handle_device_shifting
def conv1d_transpose(
    x: Union[ivy.Array, ivy.NativeArray],
    filters: Union[ivy.Array, ivy.NativeArray],
    strides: Union[int, Tuple[int]],
    padding: str,
    /,
    *,
    output_shape: Optional[Union[ivy.Shape, ivy.NativeShape]] = None,
    data_format: str = "NWC",
    dilations: Union[int, Tuple[int]] = 1,
    bias: Optional[ivy.Array] = None,
    out: Optional[ivy.Array] = None,
) -> ivy.Array:
    """
    Compute a 1-D transpose convolution given 3-D input x and filters arrays.

    Parameters
    ----------
    x
        Input image *[batch_size,w,d_in]* or *[batch_size,d_in,w]*.
    filters
        Convolution filters *[fw,d_in,d_out]*.
    strides
        The stride of the sliding window for each dimension of input.
    padding
        Either ‘SAME’ (padding so that the output's shape is the same as the
        input's), or ‘VALID’ (padding so that the output's shape is `output_shape`).
    output_shape
        Shape of the output (Default value = None)
    data_format
        The ordering of the dimensions in the input, one of "NWC" or "NCW". "NWC"
        corresponds to input with shape (batch_size, width, channels), while "NCW"
        corresponds to input with shape (batch_size, channels, width).
    dilations
        The dilation factor for each dimension of input. (Default value = 1)
    bias
        Bias array of shape *[d_out]*.
    out
        optional output array, for writing the result to. It must have a shape that the
        inputs broadcast to.

    Returns
    -------
    ret
        The result of the transpose convolution operation.

    Both the description and the type hints above assumes an array input for simplicity,
    but this function is *nestable*, and therefore also accepts :class:`ivy.Container`
    instances in place of any of the arguments.

    Examples
    --------
    With :class:`ivy.Array` input:

    >>> x = ivy.random_normal(mean=0, std=1, shape=[1, 28, 3])
    >>> filters = ivy.random_normal(mean=0, std=1, shape=[3, 3, 6])
    >>> y = ivy.conv1d_transpose(x, filters, 2, 'SAME')
    >>> print(y.shape)
    ivy.Shape(1, 56, 6)

    >>> x = ivy.random_normal(mean=0, std=1, shape=[1, 128, 64])
    >>> filters = ivy.random_normal(mean=0, std=1, shape=[1, 64, 64])
    >>> ivy.conv1d_transpose(x, filters, 1, 'VALID', out=x)
    >>> print(x.shape)
    ivy.Shape(1, 128, 64)

    >>> x = ivy.random_normal(mean=0, std=1, shape=[1, 256, 64])
    >>> y = ivy.zeros((1, 258, 32))
    >>> filters = ivy.random_normal(mean=0, std=1, shape=[3, 64, 32])
    >>> ivy.conv1d_transpose(x, filters, 1, 'VALID', out=y)
    >>> print(y.shape)
    ivy.Shape(1, 258, 32)

    With :class:`ivy.NativeArray` input:

    >>> x = ivy.native_array(
    ...         ivy.random_normal(mean=0, std=1, shape=[1,256,128]))
    >>> filters = ivy.native_array(
    ...         ivy.random_normal(mean=0, std=1, shape=[3, 128, 32]))
    >>> y = ivy.conv1d_transpose(x, filters, 2, 'SAME')
    >>> print(y.shape)
    ivy.Shape(1, 512, 32)

    With one :class:`ivy.Container` input:

    >>> x = ivy.full((1, 6, 1), 2.7)
    >>> a = ivy.random_normal(mean=0, std=1, shape=[3, 1, 1])
    >>> b = ivy.random_normal(mean=0, std=1, shape=[3, 1, 1])
    >>> filters = ivy.Container(a=a, b=b)
    >>> y = ivy.conv1d_transpose(x, filters, 1, 'VALID', dilations=2)
    >>> print(y.shape)
    {
        a: ivy.Shape(1, 10, 1),
        b: ivy.Shape(1, 10, 1)
    }

    With multiple :class:`ivy.Container` inputs:

    >>> a = ivy.random_normal(mean=0, std=1, shape=[1, 14, 3])
    >>> b = ivy.random_normal(mean=0, std=1, shape=[1, 28, 3])
    >>> c = ivy.random_normal(mean=0, std=1, shape=[6, 3, 3])
    >>> d = ivy.random_normal(mean=0, std=1, shape=[6, 3, 3])
    >>> x = ivy.Container(a=a, b=b)
    >>> filters = ivy.Container(c=c, d=d)
    >>> y = ivy.conv1d_transpose(x, filters, 2, 'SAME')
    >>> print(y.shape)
    {
        a: {
            c: ivy.Shape(1, 28, 3),
            d: ivy.Shape(1, 28, 3)
        },
        b: {
            c: ivy.Shape(1, 56, 3),
            d: ivy.Shape(1, 56, 3)
        },
        c: {
            c: ivy.Shape(6, 6, 3),
            d: ivy.Shape(6, 6, 3)
        },
        d: {
            c: ivy.Shape(6, 6, 3),
            d: ivy.Shape(6, 6, 3)
        }
    }
    """
    return current_backend(x).conv1d_transpose(
        x,
        filters,
        strides,
        padding,
        output_shape=output_shape,
        data_format=data_format,
        dilations=dilations,
        bias=bias,
        out=out,
    )


@handle_nestable
@handle_array_like_without_promotion
@handle_out_argument
@to_native_arrays_and_back
@handle_array_function
@handle_device_shifting
def conv2d(
    x: Union[ivy.Array, ivy.NativeArray],
    filters: Union[ivy.Array, ivy.NativeArray],
    strides: Union[int, Tuple[int, int]],
    padding: Union[str, int, Sequence[Tuple[int, int]]],
    /,
    *,
    data_format: str = "NHWC",
    filter_format: str = "channel_last",
    x_dilations: Union[int, Tuple[int, int]] = 1,
    dilations: Union[int, Tuple[int, int]] = 1,
    bias: Optional[ivy.Array] = None,
    out: Optional[ivy.Array] = None,
) -> ivy.Array:
    """
    Compute a 2-D convolution given 4-D input x and filters arrays.

    Parameters
    ----------
    x
        Input image *[batch_size,h,w,d_in]* or *[batch_size,d_in,h,w]*.
    filters
        Convolution filters *[fh,fw,d_in,d_out]*.
    strides
        The stride of the sliding window for each dimension of input.
    padding
        either the string ‘SAME’ (padding with zeros evenly), the string ‘VALID’ (no
        padding), or a sequence of n (low, high) integer pairs that give the padding to
        apply before and after each spatial dimension.
    data_format
        The ordering of the dimensions in the input, one of "NHWC" or "NCHW". "NHWC"
        corresponds to inputs with shape (batch_size, height, width, channels), while
        "NCHW" corresponds to input with shape (batch_size, channels, height, width).
    filter_format
        Either "channel_first" or "channel_last". "channel_first" corresponds to "OIHW",
         input data formats, while "channel_last" corresponds to "HWIO".
     x_dilations
        The dilation factor for each dimension of input. (Default value = 1)
    dilations
        The dilation factor for each dimension of input. (Default value = 1)
    bias
        Bias array of shape *[d_out]*.
    out
        optional output array, for writing the result to. It must have a shape that the
        inputs broadcast to.

    Returns
    -------
    ret
        The result of the convolution operation.

    Both the description and the type hints above assumes an array input for simplicity,
    but this function is *nestable*, and therefore also accepts :class:`ivy.Container`
    instances in place of any of the arguments.

    Examples
    --------
    With :class:`ivy.Array` input:

    >>> x = ivy.array([[[[1.], [2.0],[3.]],
    ...                 [[1.], [2.0],[3.]],
    ...                 [[1.], [2.0],[3.]]]])
    >>> filters = ivy.array([[[[0.]],[[1.]],[[0.]]],
    ...                      [[[0.]],[[1.]], [[0.]]],
    ...                      [[[0.]],[[1.]], [[0.]]]])
    >>> result = ivy.conv2d(x, filters, 1, 'SAME', data_format='NHWC', dilations=1)
    >>> print(result)
    ivy.array([[
              [[2.],[4.],[6.]],
              [[3.],[6.],[9.]],
              [[2.],[4.],[6.]]
              ]])

    With one :class:`ivy.Container` input:

    >>> x = ivy.Container(a=ivy.array([[[[1.], [2.0],[3.]],
    ...                                 [[1.], [2.0],[3.]],
    ...                                 [[1.], [2.0],[3.]]]]))
    >>> filters = ivy.eye(3, 3).reshape((3, 3, 1, 1)).astype(ivy.float32)
    >>> result = ivy.conv2d(x, filters, 2, 'SAME', data_format='NHWC', dilations= 1)
    >>> print(result)
    {
        a:ivy.array([[[[3.], [3.]], [[1.], [5.]]]])
    }

    With multiple :class:`ivy.Container` inputs:

    >>> x = ivy.Container(a = ivy.eye(3, 3).reshape((1, 3, 3, 1)),
    ...                   b = ivy.eye(4, 4).reshape((1, 4, 4, 1)),
    ...                   c = ivy.eye(5, 5).reshape((1, 5, 5, 1)))
    >>> filters = ivy.array([[1, 1, 1],
    ...                      [0, 1, 1],
    ...                      [0, 0, 1]], dtype = ivy.float32).reshape((3, 3, 1, 1))
    >>> result = ivy.conv2d(x, filters, 2, 'SAME')
    >>> print(result)
    {
        a:ivy.array([[[[2.], [0.]], [[1.], [2.]]]]),
        b:ivy.array([[[[3.], [0.]], [[1.], [2.]]]]),
        c:ivy.array([[[[2.], [0.], [0.]],
                      [[1.], [3.], [0.]],
                      [[0.], [1.], [2.]]
                    ]])
    }

    With a mix of :class:`ivy.Array` and :class:`ivy.Container` inputs:

    >>> x = ivy.Container(a = ivy.eye(3, 3).reshape((1, 3, 3, 1)),
    ...                   b = ivy.eye(5, 5).reshape((1, 5, 5, 1)))
    >>> filters = ivy.array([[2, 0, 1],
    ...                      [1, 3, 1],
    ...                      [0, 1, 1]], dtype = ivy.float32).reshape((3, 3, 1, 1))
    >>> result = ivy.conv2d(x, filters, 2, 'SAME')
    >>> print(result)
    {
        a:ivy.array([[[[4.],[0.]],[[1.],[5.]]]]),
        b:ivy.array([[[[4.],[0.],[0.]],[[1.],[6.],[0.]],[[0.],[1.],[5.]]]])
    }
    """
    return current_backend(x).conv2d(
        x,
        filters,
        strides,
        padding,
        data_format=data_format,
        filter_format=filter_format,
        x_dilations=x_dilations,
        dilations=dilations,
        bias=bias,
        out=out,
    )


@handle_exceptions
@handle_nestable
@handle_array_like_without_promotion
@handle_out_argument
@inputs_to_native_shapes
@to_native_arrays_and_back
@handle_array_function
@handle_device_shifting
def conv2d_transpose(
    x: Union[ivy.Array, ivy.NativeArray],
    filters: Union[ivy.Array, ivy.NativeArray],
    strides: Union[int, Tuple[int, int]],
    padding: str,
    /,
    *,
    output_shape: Optional[Union[ivy.Shape, ivy.NativeShape]] = None,
    data_format: str = "NHWC",
    dilations: Union[int, Tuple[int, int]] = 1,
    bias: Optional[ivy.Array] = None,
    out: Optional[ivy.Array] = None,
) -> ivy.Array:
    """
    Compute a 2-D transpose convolution given 4-D input x and filters arrays.

    Parameters
    ----------
    x
        Input image *[batch_size,h,w,d_in]* or *[batch_size,d_in,h,w]*.
    filters
        Convolution filters *[fh,fw,d_in,d_out]*.
    strides
        The stride of the sliding window for each dimension of input.
    padding
        Either ‘SAME’ (padding so that the output's shape is the same as the
        input's), or ‘VALID’ (padding so that the output's shape is `output_shape`).
    output_shape
        Shape of the output (Default value = None)
    data_format
        The ordering of the dimensions in the input, one of "NHWC" or "NCHW". "NHWC"
        corresponds to inputs with shape (batch_size, height, width, channels), while
        "NCHW" corresponds to input with shape (batch_size, channels, height, width).
    filter_format
        Either "channel_first" or "channel_last". "channel_first" corresponds to
        "OIDHW" input data formats, while "channel_last" corresponds to "DHWIO" .
    x_dilations
        The dilation factor for each dimension of input. (Default value = 1)
    dilations
        The dilation factor for each dimension of input. (Default value = 1)
    bias
        Bias array of shape *[d_out]*.
    out
        optional output array, for writing the result to. It must have a shape that the
        inputs broadcast to.

    Returns
    -------
    ret
        The result of the transpose convolution operation.

    Both the description and the type hints above assumes an array input for simplicity,
    but this function is *nestable*, and therefore also accepts :class:`ivy.Container`
    instances in place of any of the arguments.

    Examples
    --------
    With :class:`ivy.Array` input:
    >>> x = ivy.random_normal(mean=0, std=1, shape=[1, 28, 28, 3])
    >>> filters = ivy.random_normal(mean=0, std=1, shape=[3, 3, 3, 6])
    >>> y = ivy.conv2d_transpose(x,filters,2,'SAME')
    >>> print(y.shape)
    ivy.Shape(1, 56, 56, 6)

    >>> x = ivy.random_normal(mean=0, std=1, shape=[1, 128, 128, 64])
    >>> filters = ivy.random_normal(mean=0, std=1, shape=[1, 1, 64, 64])
    >>> ivy.conv2d_transpose(x,filters,1,'VALID',out=x)
    >>> print(x.shape)
    ivy.Shape(1, 128, 128, 64)

    >>> x = ivy.random_normal(mean=0, std=1, shape=[1, 256, 256, 64])
    >>> y = ivy.zeros((1, 258, 258, 32))
    >>> filters = ivy.random_normal(mean=0, std=1, shape=[3, 3, 64, 32])
<<<<<<< HEAD
    >>> ivy.conv2d_transpose(x, filters, 1, 'VALID', out=y)
=======
    >>> ivy.conv2d_transpose(x,filters,[1, 1, 1],'VALID',out=y)
>>>>>>> 481277d1
    >>> print(y.shape)
    ivy.Shape(1, 258, 258, 32)

    With one :class:`ivy.Container` inputs:
    >>> x = ivy.full((1, 6, 6, 1), 2.7)
    >>> a = ivy.random_normal(mean=0, std=1, shape=[3, 3, 1, 1])
    >>> b = ivy.random_normal(mean=0, std=1, shape=[3, 3, 1, 1])
    >>> filters = ivy.Container(a=a, b=b)
    >>> y = ivy.conv2d_transpose(x,filters,1,'VALID',dilations=2)
    >>> print(y.shape)
    {
        a: ivy.Shape(1, 10, 10, 1),
        b: ivy.Shape(1, 10, 10, 1)
    }

    With multiple :class:`ivy.Container` inputs:
    >>> a = ivy.random_normal(mean=0, std=1, shape=[1, 14, 14, 3])
    >>> b = ivy.random_normal(mean=0, std=1, shape=[1, 28, 28, 3])
    >>> c = ivy.random_normal(mean=0, std=1, shape=[6, 3, 3, 3])
    >>> d = ivy.random_normal(mean=0, std=1, shape=[6, 3, 3, 3])
    >>> x = ivy.Container(a=a, b=b)
    >>> filters = ivy.Container(c=c, d=d)
    >>> y = ivy.conv2d_transpose(x,filters,2,'SAME')
    >>> print(y.shape)
    {
        a: {
            c: ivy.Shape(1, 28, 28, 3),
            d: ivy.Shape(1, 28, 28, 3)
        },
        b: {
            c: ivy.Shape(1, 56, 56, 3),
            d: ivy.Shape(1, 56, 56, 3)
        },
        c: {
            c: ivy.Shape(6, 6, 6, 3),
            d: ivy.Shape(6, 6, 6, 3)
        },
        d: {
            c: ivy.Shape(6, 6, 6, 3),
            d: ivy.Shape(6, 6, 6, 3)
        }
    }
    """
    return current_backend(x).conv2d_transpose(
        x,
        filters,
        strides,
        padding,
        output_shape=output_shape,
        data_format=data_format,
        dilations=dilations,
        bias=bias,
        out=out,
    )


@handle_exceptions
@handle_nestable
@handle_array_like_without_promotion
@handle_out_argument
@to_native_arrays_and_back
@handle_array_function
@handle_device_shifting
def depthwise_conv2d(
    x: Union[ivy.Array, ivy.NativeArray],
    filters: Union[ivy.Array, ivy.NativeArray],
    strides: Union[int, Tuple[int, int]],
    padding: Union[str, Sequence[Tuple[int, int]]],
    /,
    *,
    data_format: str = "NHWC",
    dilations: Union[int, Tuple[int, int]] = 1,
    out: Optional[ivy.Array] = None,
) -> ivy.Array:
    """
    Compute a 2-D depthwise convolution given 4-D input ``x`` and filters arrays.

    Parameters
    ----------
    x
        Input image *[batch_size,h,w,d_in]* or *[batch_size,d_in,h,w]*.
    filters
        Convolution filters *[fh,fw,d_in]*. (d_in must be the same as d from x)
    strides
        The stride of the sliding window for each dimension of input.
    padding
        either the string ‘SAME’ (padding with zeros evenly), the string ‘VALID’ (no
        padding), or a sequence of n (low, high) integer pairs that give the padding to
        apply before and after each spatial dimension.
    data_format
        The ordering of the dimensions in the input, one of "NHWC" or "NCHW". "NHWC"
        corresponds to inputs with shape (batch_size, height, width, channels), while
        "NCHW" corresponds to input with shape (batch_size, channels, height, width).
    dilations
        The dilation factor for each dimension of input. (Default value = 1)
    out
        optional output array, for writing the result to. It must have a shape that the
        inputs broadcast to.

    Returns
    -------
    ret
        The result of the convolution operation.

    Both the description and the type hints above assumes an array input for simplicity,
    but this function is *nestable*, and therefore also accepts :class:`ivy.Container`
    instances in place of any of the arguments.

    Examples
    --------
    With :class:`ivy.Array` input:

    >>> x = ivy.random_normal(mean=0, std=1, shape=[1, 28, 28, 3])
    >>> filters = ivy.random_normal(mean=0, std=1, shape=[3, 3, 3])
    >>> y = ivy.depthwise_conv2d(x, filters, (1, 1), 'VALID')
    >>> print(y.shape)
    ivy.Shape(1, 26, 26, 3)

    >>> x = ivy.random_normal(mean=0, std=1, shape=[1, 32, 32, 3])
    >>> y = ivy.zeros((1, 16, 16, 3))
    >>> filters = ivy.random_normal(mean=0, std=1, shape=[5, 5, 3])
    >>> ivy.depthwise_conv2d(x, filters, [2, 2], 'SAME', out=y)
    >>> print(y.shape)
    ivy.Shape(1, 16, 16, 3)

    >>> x = ivy.random_normal(mean=0, std=1, shape=[1, 64, 64, 32])
    >>> y = ivy.zeros((1, 61, 61, 32))
    >>> filters = ivy.random_normal(mean=0, std=1, shape=[4, 4, 32])
    >>> ivy.depthwise_conv2d(x, filters, [1, 1], 'VALID', out=y)
    >>> print(x.shape)
    ivy.Shape(1, 64, 64, 32)

    With :class:`ivy.NativeArray` input:

    >>> x = ivy.native_array(ivy.random_normal(mean=0, std=1, shape=[1, 7, 7, 64]))
    >>> filters = ivy.native_array(ivy.random_normal(mean=0, std=1, shape=[3, 3, 64]))
    >>> y = ivy.depthwise_conv2d(x, filters, [1, 1], 'SAME')
    >>> print(y.shape)
    ivy.Shape(1, 7, 7, 64)

    With a mix of :class:`ivy.Array` and :class:`ivy.Container` inputs:

    >>> x = ivy.eye(6, 6).reshape((1, 6, 6, 1)) #NHWC
    >>> a = ivy.array([[1., 1., 1.], [1., -8., 1.], [1., 1., 1.]]).expand_dims(axis=-1)
    >>> b = ivy.array([[1., 1., 1.],
    ...                [1., 1., 1.],
    ...                [1., 1., 1.]]).expand_dims(axis=-1) / 9.0
    >>> filters = ivy.Container(a = a, b = b)
    >>> y = ivy.depthwise_conv2d(x, filters, 1, 'VALID', dilations=2)
    >>> print(y)
    {
        a: ivy.array([[[[-6.],
                        [0.]],
                       [[0.],
                        [-6.]]]]),
        b: ivy.array([[[[0.33333334],
                        [0.]],
                       [[0.],
                        [0.33333334]]]])
    }

    With a mix of :class:`ivy.Array`, code:`ivy.NativeArray`
    and :class:`ivy.Container` inputs:

    >>> x = ivy.eye(6, 6).reshape((1, 6, 6, 1)) #NHWC
    >>> y = ivy.native_array(ivy.eye(6, 6).reshape((1, 6, 6, 1)))
    >>> inp = ivy.Container(x = x, y = y)
    >>> filter = ivy.array([[1., 1., 1.],
    ...                     [1., -8., 1.],
    ...                     [1., 1., 1.]]).expand_dims(axis=-1)
    >>> y = ivy.depthwise_conv2d(inp, filter, 1, 'VALID', dilations=2)
    >>> print(y)
    {
        x: ivy.array([[[[-6.],
                        [0.]],
                       [[0.],
                        [-6.]]]]),
        y: ivy.array([[[[-6.],
                        [0.]],
                       [[0.],
                        [-6.]]]])
    }

    """
    return current_backend(x).depthwise_conv2d(
        x,
        filters,
        strides,
        padding,
        data_format=data_format,
        dilations=dilations,
        out=out,
    )


@handle_exceptions
@handle_nestable
@handle_array_like_without_promotion
@handle_out_argument
@to_native_arrays_and_back
@handle_array_function
@handle_device_shifting
def conv3d(
    x: Union[ivy.Array, ivy.NativeArray, ivy.Container],
    filters: Union[ivy.Array, ivy.NativeArray, ivy.Container],
    strides: Union[int, Tuple[int, int, int]],
    padding: Union[str, int, Sequence[Tuple[int, int]]],
    /,
    *,
    data_format: str = "NDHWC",
    filter_format: str = "channel_last",
    x_dilations: Union[int, Tuple[int, int, int]] = 1,
    dilations: Union[int, Tuple[int, int, int]] = 1,
    bias: Optional[ivy.Array] = None,
    out: Optional[ivy.Array] = None,
) -> ivy.Array:
    """
    Compute a 3-D convolution given 5-D input x and filters arrays.

    Parameters
    ----------
    x
        Input volume *[batch_size,d,h,w,d_in]* or *[batch_size,d_in,d,h,w]*.
    filters
        Convolution filters *[fd,fh,fw,d_in,d_out]*.
    strides
        The stride of the sliding window for each dimension of input.
    padding
        either the string ‘SAME’ (padding with zeros evenly), the string ‘VALID’ (no
        padding), or a sequence of n (low, high) integer pairs that give the padding to
        apply before and after each spatial dimension.
    data_format
        The ordering of the dimensions in the input, one of "NDHWC" or "NCDHW". "NDHWC"
        corresponds to inputs with shape (batch_size, depth, height, width, channels),
        while "NCDHW" corresponds to input with shape (batch_size, channels, depth,
        height, width).
    filter_format
        Either "channel_first" or "channel_last". "channel_first" corresponds 
        to "OIDHW",input data formats, while "channel_last" corresponds to "DHWIO".
     x_dilations
        The dilation factor for each dimension of input. (Default value = 1)    
    dilations
        The dilation factor for each dimension of input. (Default value = 1)
    bias
        Bias array of shape *[d_out]*
    out
        optional output array, for writing the result to. It must have a shape that the
        inputs broadcast to.

    Returns
    -------
    ret
        The result of the convolution operation.

    Both the description and the type hints above assumes an array input for simplicity,
    but this function is *nestable*, and therefore also accepts :class:`ivy.Container`
    instances in place of any of the arguments.

    Examples
    --------
    With :class:`ivy.Array` input:

    >>> x = ivy.array([[[1., 2. ,1.], [1., 2. ,1.], [1., 2. ,1.]],
    ...         [[1., 2. ,1.], [1., 2. ,1.], [1., 2. ,1.]],
    ...         [[1., 2. ,1.], [1., 2. ,1.], [1., 2. ,1.]]]).reshape((1, 3, 3, 3, 1))
    >>> filters = ivy.array([[[0.,1.,0.],
    ...                       [0.,1.,0.],
    ...                       [0.,1.,0.]]]).reshape((1,3,3,1,1))
    >>> result = ivy.conv3d(x, filters, 1, 'SAME', data_format='NDHWC', dilations=1)
    >>> print(result)
    ivy.array([[[[[2.],[4.],[2.]],[[3.],[6.],[3.]],[[2.],[4.],[2.]]],
                [[[2.],[4.],[2.]],[[3.],[6.],[3.]],[[2.],[4.],[2.]]],
                [[[2.],[4.],[2.]],[[3.],[6.],[3.]],[[2.],[4.],[2.]]]]])

    With one :class:`ivy.Container` input:

    >>> x = ivy.Container(a = ivy.ones((1, 3, 3, 3, 1)).astype(ivy.float32))
    >>> filters = ivy.ones((3, 3, 3, 1, 1)).astype(ivy.float32)
    >>> result = ivy.conv3d(x, filters, 2, 'SAME')
    >>> print(result)
    {
        a: ivy.array([[[[[8.],[8.]],[[8.],[8.]]],[[[8.],[8.]],[[8.],[8.]]]]])
    }

    With multiple :class:`ivy.Container` input:

    >>> x = ivy.Container( a = ivy.random_normal(mean = 0, std = 1,
    ...                        shape = [1, 3, 5, 5, 1]),
    ...                    b = ivy.random_normal(mean = 0, std = 1,
    ...                        shape = [1, 5, 32 ,32, 1]),
    ...                    c = ivy.random_normal(mean = 0, std = 1,
    ...                        shape = [1, 32, 32, 32, 1]))
    >>> filters = ivy.ones((3, 5, 5, 1, 3)).astype(ivy.float32)
    >>> result = ivy.conv3d(x, filters, 1, 'SAME')
    >>> print(result.cont_shapes)
    {
        a: ivy.Shape(1, 3, 5, 5, 3),
        b: ivy.Shape(1, 5, 32, 32, 3),
        c: ivy.Shape(1, 32, 32, 32, 3)
    }
    """
    return current_backend(x).conv3d(
        x,
        filters,
        strides,
        padding,
        data_format=data_format,
        filter_format=filter_format,
        x_dilations=x_dilations,
        dilations=dilations,
        bias=bias,
        out=out,
    )


@handle_exceptions
@handle_nestable
@handle_array_like_without_promotion
@handle_out_argument
@inputs_to_native_shapes
@to_native_arrays_and_back
@handle_array_function
@handle_device_shifting
def conv3d_transpose(
    x: Union[ivy.Array, ivy.NativeArray],
    filters: Union[ivy.Array, ivy.NativeArray],
    strides: Union[int, Tuple[int, int, int]],
    padding: str,
    /,
    *,
    output_shape: Optional[Union[ivy.Shape, ivy.NativeShape]] = None,
    data_format: str = "NDHWC",
    dilations: Union[int, Tuple[int, int, int]] = 1,
    bias: Optional[ivy.Array] = None,
    out: Optional[ivy.Array] = None,
) -> ivy.Array:
    """
    Compute a 3-D transpose convolution given 5-D input x and filters arrays.

    Parameters
    ----------
    x
        Input volume *[batch_size,d,h,w,d_in]* or *[batch_size,d_in,d,h,w]*.
    filters
        Convolution filters *[fd,fh,fw,d_in,d_out]*.
    strides
        The stride of the sliding window for each dimension of input.
    padding
        Either ‘SAME’ (padding so that the output's shape is the same as the
        input's), or ‘VALID’ (padding so that the output's shape is `output_shape`).
    output_shape
        Shape of the output (Default value = None)
    data_format
        The ordering of the dimensions in the input, one of "NDHWC" or "NCDHW". "NDHWC"
        corresponds to inputs with shape (batch_size, depth, height, width, channels),
        while "NCDHW" corresponds to input with shape (batch_size, channels, depth,
        height, width).
    dilations
        The dilation factor for each dimension of input. (Default value = 1)
    bias
        Bias array of shape *[d_out]*
    out
        optional output array, for writing the result to. It must have a shape that the
        inputs broadcast to.

    Returns
    -------
    ret
        The result of the transpose convolution operation.

    Examples
    --------
    With :class:`ivy.Array` input:

    >>> x = ivy.random_normal(mean=0, std=1, shape=[1, 3, 28, 28, 3])
    >>> filters = ivy.random_normal(mean=0, std=1, shape=[3, 3, 3, 3, 6])
    >>> y = ivy.conv3d_transpose(x, filters, 2, 'SAME')
    >>> print(y.shape)
    ivy.Shape(1, 6, 56, 56, 6)

    >>> x = ivy.random_normal(mean=0, std=1, shape=[1, 7, 256, 256, 64])
    >>> filters = ivy.random_normal(mean=0, std=1, shape=[3, 3, 3, 64, 32])
    >>> y = ivy.conv3d_transpose(x, filters, [1, 1, 1], 'VALID')
    >>> print(y.shape)
    ivy.Shape(1, 9, 258, 258, 32)

    With :class:`ivy.Container` inputs:

    >>> a = ivy.random_normal(mean=0, std=1, shape=[1, 3, 14, 14, 3])
    >>> b = ivy.random_normal(mean=0, std=1, shape=[1, 3, 28, 28, 3])
    >>> c = ivy.random_normal(mean=0, std=1, shape=[6, 3, 3, 3, 3])
    >>> d = ivy.random_normal(mean=0, std=1, shape=[6, 3, 3, 3, 3])
    >>> x = ivy.Container(a=a, b=b)
    >>> filters = ivy.Container(c=c, d=d)
    >>> y = ivy.conv3d_transpose(x, filters, 2, 'SAME')
    >>> print(y.shape)
    {
        a: {
            c: ivy.Shape(1, 6, 28, 28, 3),
            d: ivy.Shape(1, 6, 28, 28, 3)
        },
        b: {
            c: ivy.Shape(1, 6, 56, 56, 3),
            d: ivy.Shape(1, 6, 56, 56, 3)
        },
        c: {
            c: ivy.Shape(6, 6, 6, 6, 3),
            d: ivy.Shape(6, 6, 6, 6, 3)
        },
        d: {
            c: ivy.Shape(6, 6, 6, 6, 3),
            d: ivy.Shape(6, 6, 6, 6, 3)
        }
    }

    With a mix of :class:`ivy.Array` and :class:`ivy.Container` inputs:

    >>> x = ivy.full((1, 6, 6, 6, 1), 2.7)
    >>> a =  ivy.random_normal(mean=0, std=1, shape=[3, 3, 3, 1, 1])
    >>> b =  ivy.random_normal(mean=0, std=1, shape=[3, 3, 3, 1, 1])
    >>> filters = ivy.Container(a = a, b = b)
    >>> y = ivy.conv3d_transpose(x, filters, 1, 'VALID', dilations=1)
    >>> print(y.shape)
    {
        a: ivy.Shape(1, 8, 8, 8, 1),
        b: ivy.Shape(1, 8, 8, 8, 1)
    }


    >>> x = ivy.full((1, 6, 6, 6, 1), 1.23)
    >>> a =  ivy.array(ivy.random_normal(mean=0, std=1, shape=[3, 3, 3, 1, 1]))
    >>> b =  ivy.array(ivy.random_normal(mean=0, std=1, shape=[3, 3, 3, 1, 1]))
    >>> filters = ivy.Container(a = a, b = b)
    >>> y = ivy.conv3d_transpose(x, filters, 1, 'VALID', dilations=1)
    >>> print(y.shape)
    {
        a: ivy.Shape(1, 8, 8, 8, 1),
        b: ivy.Shape(1, 8, 8, 8, 1)
    }
    """
    return current_backend(x).conv3d_transpose(
        x,
        filters,
        strides,
        padding,
        output_shape=output_shape,
        data_format=data_format,
        dilations=dilations,
        bias=bias,
        out=out,
    )


@handle_exceptions
@handle_nestable
@handle_array_like_without_promotion
@handle_out_argument
@to_native_arrays_and_back
@handle_array_function
@handle_device_shifting
def conv_general_dilated(
    x: Union[ivy.Array, ivy.NativeArray],
    filters: Union[ivy.Array, ivy.NativeArray],
    strides: Union[int, Tuple[int], Tuple[int, int], Tuple[int, int, int]],
    padding: Union[str, int, Sequence[Tuple[int, int]]],
    /,
    *,
    dims: int = 2,
    data_format: str = "channel_last",
    filter_format: str = "channel_last",
    feature_group_count: int = 1,
    x_dilations: Union[int, Tuple[int], Tuple[int, int], Tuple[int, int, int]] = 1,
    dilations: Union[int, Tuple[int], Tuple[int, int], Tuple[int, int, int]] = 1,
    bias: Optional[Union[ivy.Array, ivy.NativeArray]] = None,
    out: Optional[ivy.Array] = None,
) -> ivy.Array:
    """
    Compute a 1-D, 2-D, and 3-D convolution given 3-D, 4-D and 5-D input x respectively
    and filters arrays.

    Parameters
    ----------
    x
        Input image *[batch_size,d,h,w,d_in]* or *[batch_size,d_in,d,h,w]*.
    filters
        Convolution filters *[fd,fh,fw,d_in/feature_group_count,d_out]*.
    strides
        The stride of the sliding window for each dimension of input.
    padding
        either the string ‘SAME’ (padding with zeros evenly), the string ‘VALID’ (no
        padding), or a sequence of n (low, high) integer pairs that give the padding to
        apply before and after each spatial dimension.
    dims
        Either 1, 2, or 3 corresponding to 1-D, 2-D, and 3-D convolution.
    data_format
        Either "channel_first" or "channel_last". "channel_first" corresponds to "NCW",
        "NCHW", "NCDHW" input data formatS for 1-D, 2-D, 3-D convolution respectively,
        while "channel_last" corresponds to "NWC", "NHWC", "NDHWC" respectively.
    filter_format
        Either "channel_first" or "channel_last". "channel_first" corresponds to "OIW",
        "OIHW", "OIDHW" input data formats for 1-D, 2-D, 3-D convolution respectively,
        while "channel_last" corresponds to "WIO", "HWIO", "DHWIO" respectively.
    feature_group_count
         split input into groups, d_in should be divisible by the number of groups.
         (Default value = 1)
    x_dilations
        The dilation factor for each dimension of input. (Default value = 1)
    dilations
        The dilation factor for each dimension of filter. (Default value = 1)
    bias
        Bias array of shape *[d_out]*.
    out
        optional output array, for writing the result to. It must have a shape that the
        inputs broadcast to.

    Returns
    -------
    ret
        The result of the transpose convolution operation.
    """
    return current_backend(x).conv_general_dilated(
        x,
        filters,
        strides,
        padding,
        dims=dims,
        data_format=data_format,
        filter_format=filter_format,
        feature_group_count=feature_group_count,
        x_dilations=x_dilations,
        dilations=dilations,
        bias=bias,
        out=out,
    )


@handle_exceptions
@handle_nestable
@handle_array_like_without_promotion
@handle_out_argument
@inputs_to_native_shapes
@to_native_arrays_and_back
@handle_array_function
@handle_device_shifting
def conv_general_transpose(
    x: Union[ivy.Array, ivy.NativeArray],
    filters: Union[ivy.Array, ivy.NativeArray],
    strides: Union[int, Tuple[int], Tuple[int, int], Tuple[int, int, int]],
    padding: str,
    /,
    *,
    dims: int = 2,
    output_shape: Optional[Union[ivy.Shape, ivy.NativeShape]] = None,
    data_format: str = "channel_last",
    dilations: Union[int, Tuple[int], Tuple[int, int], Tuple[int, int, int]] = 1,
    feature_group_count: int = 1,
    bias: Optional[Union[ivy.Array, ivy.NativeArray]] = None,
    out: Optional[ivy.Array] = None,
) -> ivy.Array:
    """
    Compute a 1-D, 2-D, and 3-D transpose convolution given 3-D, 4-D and 5-D input x
    respectively and filters arrays.

    Parameters
    ----------
    x
        Input image *[batch_size,d,h,w,d_in]* or *[batch_size,d_in,d,h,w]*.
    filters
        Convolution filters *[fd,fh,fw,d_in,d_out]*.
    strides
        The stride of the sliding window for each dimension of input.
    padding
        Either ‘SAME’ (padding so that the output's shape is the same as the
        input's), or ‘VALID’ (padding so that the output's shape is `output_shape`).
    dims
        Either 1, 2, or 3 corresponding to 1-D, 2-D, and 3-D convolution.
    output_shape
        Shape of the output.
    data_format
        Either "channel_first" or "channel_last". "channel_first" corresponds to "NCW",
        "NCHW", "NCDHW" input data formatS for 1-D, 2-D, 3-D convolution respectively,
        while "channel_last" corresponds to "NWC", "NHWC", "NDHWC" respectively.
    dilations
        The dilation factor for each dimension of input. (Default value = 1)
    feature_group_count
         split input into groups, d_in should be divisible by the number of groups.
    bias
        Bias array of shape *[d_out]*.
    out
        optional output array, for writing the result to. It must have a shape that the
        inputs broadcast to.

    Returns
    -------
    ret
        The result of the transpose convolution operation.
    """
    return current_backend(x).conv_general_transpose(
        x,
        filters,
        strides,
        padding,
        dims=dims,
        output_shape=output_shape,
        data_format=data_format,
        dilations=dilations,
        feature_group_count=feature_group_count,
        bias=bias,
        out=out,
    )


@handle_exceptions
@handle_array_like_without_promotion
@handle_out_argument
@handle_array_function
@inputs_to_native_shapes
def conv(
    x: Union[ivy.Array, ivy.NativeArray],
    filters: Union[ivy.Array, ivy.NativeArray],
    strides: Union[int, Tuple[int], Tuple[int, int], Tuple[int, int, int]],
    padding: Union[str, Sequence[Tuple[int, int]]],
    /,
    *,
    transpose: bool = False,
    dims: int = 2,
    output_shape: Optional[Union[ivy.Shape, ivy.NativeShape]] = None,
    data_format: str = "channel_last",
    filter_format: str = "channel_last",
    feature_group_count: int = 1,
    x_dilations: Union[int, Tuple[int], Tuple[int, int], Tuple[int, int, int]] = 1,
    dilations: Union[int, Tuple[int], Tuple[int, int], Tuple[int, int, int]] = 1,
    bias: Optional[Union[ivy.Array, ivy.NativeArray]] = None,
    out: Optional[ivy.Array] = None,
) -> ivy.Array:
    """
    Compute a 1-D, 2-D, and 3-D transpose or dilated convolution given 3-D, 4-D and 5-D
    input x respectively and filters arrays.

    Parameters
    ----------
    x
        Input image *[batch_size,d,h,w,d_in]* or *[batch_size,d_in,d,h,w]*.
    filters
        Convolution filters *[fd,fh,fw,d_in/feature_group_count,d_out]*.
    strides
        The stride of the sliding window for each dimension of input.
    padding
        either the string ‘SAME’ (padding with zeros evenly), the string ‘VALID’ (no
        padding), or a sequence of n (low, high) integer pairs that give the padding to
        apply before and after each spatial dimension.
    transpose
        True for computing transpose convolution, and False for dilated convolution.
        When True, `x_dilations` must be 1 (the default).
    dims
        Either 1, 2, or 3 corresponding to 1-D, 2-D, and 3-D convolution.
    output_shape
        Shape of the output (Default value = None)
    data_format
        Either "channel_first" or "channel_last". "channel_first" corresponds to "NCW",
        "NCHW", "NCDHW" input data formatS for 1-D, 2-D, 3-D convolution respectively,
        while "channel_last" corresponds to "NWC", "NHWC", "NDHWC" respectively.
    filter_format
        Either "channel_first" or "channel_last". "channel_first" corresponds to "OIW",
        "OIHW", "OIDHW" input data formats for 1-D, 2-D, 3-D convolution respectively,
        while "channel_last" corresponds to "WIO", "HWIO", "DHWIO" respectively.
    feature_group_count
         split input into groups, d_in should be divisible by the number of groups.
         (Default value = 1)
    x_dilations
        The dilation factor for each dimension of input. (Default value = 1)
    dilations
        The dilation factor for each dimension of input. (Default value = 1)
    bias
        Bias array of shape *[d_out]*.
    out
        optional output array, for writing the result to. It must have a shape that the
        inputs broadcast to.

    Returns
    -------
    ret
        The result of the transpose or dilated convolution operation.
    """
    if transpose:
        assert x_dilations == 1, "x_dilations must be 1 for transpose convolutions."
        return conv_general_transpose(
            x,
            filters,
            strides,
            padding,
            dims=dims,
            output_shape=output_shape,
            data_format=data_format,
            dilations=dilations,
            feature_group_count=feature_group_count,
            bias=bias,
            out=out,
        )
    else:
        return conv_general_dilated(
            x,
            filters,
            strides,
            padding,
            dims=dims,
            data_format=data_format,
            filter_format=filter_format,
            feature_group_count=feature_group_count,
            x_dilations=x_dilations,
            dilations=dilations,
            bias=bias,
            out=out,
        )


# LSTM #


@handle_exceptions
@handle_nestable
@handle_array_like_without_promotion
@inputs_to_ivy_arrays
@handle_array_function
def lstm_update(
    x: Union[ivy.Array, ivy.NativeArray],
    init_h: Union[ivy.Array, ivy.NativeArray],
    init_c: Union[ivy.Array, ivy.NativeArray],
    kernel: Union[ivy.Array, ivy.NativeArray],
    recurrent_kernel: Union[ivy.Array, ivy.NativeArray],
    /,
    *,
    bias: Optional[Union[ivy.Array, ivy.NativeArray]] = None,
    recurrent_bias: Optional[Union[ivy.Array, ivy.NativeArray]] = None,
) -> Tuple[ivy.Array, ivy.Array]:
    """
    Perform long-short term memory update by unrolling time dimension of input array.

    Parameters
    ----------
    x
        input tensor of LSTM layer *[batch_shape, t, in]*.
    init_h
        initial state tensor for the cell output *[batch_shape, out]*.
    init_c
        initial state tensor for the cell hidden state *[batch_shape, out]*.
    kernel
        weights for cell kernel *[in, 4 x out]*.
    recurrent_kernel
        weights for cell recurrent kernel *[out, 4 x out]*.
    bias
        bias for cell kernel *[4 x out]*. (Default value = None)
    recurrent_bias
        bias for cell recurrent kernel *[4 x out]*. (Default value = None)

    Returns
    -------
    ret
        hidden state for all timesteps *[batch_shape,t,out]* and cell state for last
        timestep *[batch_shape,out]*
    """
    # get shapes
    x_shape = list(x.shape)
    batch_shape = x_shape[:-2]
    timesteps = x_shape[-2]
    input_channels = x_shape[-1]
    x_flat = ivy.reshape(x, (-1, input_channels))

    # input kernel
    Wi = kernel
    Wi_x = ivy.reshape(
        ivy.matmul(x_flat, Wi) + (bias if bias is not None else 0),
        batch_shape + [timesteps, -1],
    )
    Wii_x, Wif_x, Wig_x, Wio_x = ivy.split(Wi_x, num_or_size_splits=4, axis=-1)

    # recurrent kernel
    Wh = recurrent_kernel

    # lstm states
    ht = init_h
    ct = init_c

    # lstm outputs
    hts_list = list()

    # unrolled time dimension with lstm steps
    for Wii_xt, Wif_xt, Wig_xt, Wio_xt in zip(
        ivy.unstack(Wii_x, axis=-2),
        ivy.unstack(Wif_x, axis=-2),
        ivy.unstack(Wig_x, axis=-2),
        ivy.unstack(Wio_x, axis=-2),
    ):
        htm1 = ht
        ctm1 = ct

        Wh_htm1 = ivy.matmul(htm1, Wh) + (
            recurrent_bias if recurrent_bias is not None else 0
        )
        Whi_htm1, Whf_htm1, Whg_htm1, Who_htm1 = ivy.split(
            Wh_htm1, num_or_size_splits=4, axis=-1
        )

        it = ivy.sigmoid(Wii_xt + Whi_htm1)
        ft = ivy.sigmoid(Wif_xt + Whf_htm1)
        gt = ivy.tanh(Wig_xt + Whg_htm1)
        ot = ivy.sigmoid(Wio_xt + Who_htm1)
        ct = ft * ctm1 + it * gt
        ht = ot * ivy.tanh(ct)

        hts_list.append(ivy.expand_dims(ht, axis=-2))

    return ivy.concat(hts_list, axis=-2), ct


# Helpers #


def _handle_padding(x, strides, filters, padding):
    if padding == "SAME":
        if x % strides == 0:
            pad = max(filters - strides, 0)
        else:
            pad = max(filters - (x % strides), 0)
    else:
        pad = 0
    return pad


def _deconv_length(dim_size, stride_size, kernel_size, padding, dilation=1):
    kernel_size = kernel_size + (kernel_size - 1) * (dilation - 1)
    if padding == "SAME":
        dim_size = dim_size * stride_size
    else:
        dim_size = dim_size * stride_size + max(kernel_size - stride_size, 0)
    return dim_size


def _get_x_data_format(dims: int = 2, data_format: str = "channel_first"):
    if dims == 1:
        if data_format == "channel_first":
            return "NCW"
        else:
            return "NWC"
    if dims == 2:
        if data_format == "channel_first":
            return "NCHW"
        else:
            return "NHWC"
    elif dims == 3:
        if data_format == "channel_first":
            return "NCDHW"
        else:
            return "NDHWC"


def _get_num_padded_values(i, p, n, k, s):
    """
    Get number of padded values in a specific window.

    Parameters
    ----------
    i window index
    p total amount of padding
    n input size
    k kernel size
    s stride

    Returns
    -------
        number of padded values in a particular window represented by i
    """
    current_index = s * i
    left_padding = p // 2
    return max(0, left_padding - current_index) + max(
        0, current_index + k - n - left_padding
    )<|MERGE_RESOLUTION|>--- conflicted
+++ resolved
@@ -1290,11 +1290,7 @@
     >>> x = ivy.random_normal(mean=0, std=1, shape=[1, 256, 256, 64])
     >>> y = ivy.zeros((1, 258, 258, 32))
     >>> filters = ivy.random_normal(mean=0, std=1, shape=[3, 3, 64, 32])
-<<<<<<< HEAD
-    >>> ivy.conv2d_transpose(x, filters, 1, 'VALID', out=y)
-=======
     >>> ivy.conv2d_transpose(x,filters,[1, 1, 1],'VALID',out=y)
->>>>>>> 481277d1
     >>> print(y.shape)
     ivy.Shape(1, 258, 258, 32)
 
