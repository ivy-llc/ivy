--- conflicted
+++ resolved
@@ -1523,19 +1523,11 @@
     padding: Union[str, List[int]],
     /,
     *,
-<<<<<<< HEAD
-    dims: int = 2,
-    data_format: str = "channel_last",
-    feature_group_count: int = 1,
-    x_dilations: Union[int, Tuple[int], Tuple[int, int], Tuple[int, int, int]] = 1,
-    dilations: Union[int, Tuple[int], Tuple[int, int], Tuple[int, int, int]] = 1,
-=======
     dims: Optional[int] = 2,
     data_format: Optional[str] = "channel_last",
     feature_group_count: Optional[int] = 1,
     x_dilations: Optional[Union[int, Tuple[int], Tuple[int, int], Tuple[int, int, int]]] = 1,
     dilations: Optional[Union[int, Tuple[int], Tuple[int, int], Tuple[int, int, int]]] = 1,
->>>>>>> ef9cdd3b
     bias: Optional[Union[ivy.Array, ivy.NativeArray]] = None,
     out: Optional[ivy.Array] = None,
 ) -> ivy.Array:
@@ -1677,17 +1669,10 @@
     transpose: Optional[bool] = False,
     dims: Optional[int] = 2,
     output_shape: Optional[Union[ivy.Shape, ivy.NativeShape]] = None,
-<<<<<<< HEAD
-    data_format: str = "channel_last",
-    feature_group_count: int = 1,
-    x_dilations: Union[int, Tuple[int], Tuple[int, int], Tuple[int, int, int]] = 1,
-    dilations: Union[int, Tuple[int], Tuple[int, int], Tuple[int, int, int]] = 1,
-=======
     data_format: Optional[str] = "channel_last",
     feature_group_count: Optional[int] = 1,
     x_dilations: Optional[Union[int, Tuple[int], Tuple[int, int], Tuple[int, int, int]]] = 1,
     dilations: Optional[Union[int, Tuple[int], Tuple[int, int], Tuple[int, int, int]]] = 1,
->>>>>>> ef9cdd3b
     bias: Optional[Union[ivy.Array, ivy.NativeArray]] = None,
     out: Optional[ivy.Array] = None,
 ) -> ivy.Array:
