--- conflicted
+++ resolved
@@ -883,13 +883,8 @@
 def conv1d_transpose(
     x: Union[ivy.Array, ivy.NativeArray],
     filters: Union[ivy.Array, ivy.NativeArray],
-<<<<<<< HEAD
     strides: Union[int, Tuple[int]],
-    padding: str,
-=======
-    strides: int,
     padding: Union[str, Sequence[Tuple[int, int]]],
->>>>>>> 41fa684e
     /,
     *,
     output_shape: Optional[Union[ivy.Shape, ivy.NativeShape]] = None,
@@ -954,6 +949,18 @@
     >>> ivy.conv1d_transpose(x, filters, [1, 1, 1], 'VALID', out=y)
     >>> print(y.shape)
     (1, 258, 32)
+
+    With :class:`ivy.NativeArray` input:
+
+    >>> x = ivy.native_array(
+    ...         ivy.random_normal(mean=0, std=1, shape=[1,256,128])
+    ... )
+    >>> filters = ivy.native_array(
+    ...         ivy.random_normal(mean=0, std=1, shape=[3, 128, 32])
+    ... )
+    >>> y = ivy.conv1d_transpose(x, filters, 2, 'SAME')
+    >>> print(y.shape)
+    (1, 512, 32)
 
     With one :class:`ivy.Container` input:
 
