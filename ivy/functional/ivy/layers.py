--- conflicted
+++ resolved
@@ -21,22 +21,12 @@
 
 
 @handle_nestable
-<<<<<<< HEAD
-def linear(
-    x: Union[ivy.Array, ivy.NativeArray],
-    weight: Union[ivy.Array, ivy.NativeArray],
-    bias: Union[ivy.Array, ivy.NativeArray] = None,
-    *,
-    out: Optional[ivy.Array] = None,
-) -> ivy.Array:
-=======
 def linear(x: Union[ivy.Array, ivy.NativeArray],
            weight: Union[ivy.Array, ivy.NativeArray],
            bias: Union[ivy.Array, ivy.NativeArray] = None,
            *,
            out: Optional[ivy.Array] = None
            ) -> ivy.Array:
->>>>>>> d1b582bc
     """Applies a linear transformation to the incoming data: y = x * t(weight) + bias.
     The operation also supports batching of the weight matrices. This is useful if a
     batch of different network parameters are to be represented.
@@ -1013,11 +1003,7 @@
     kernel: Union[ivy.Array, ivy.NativeArray],
     recurrent_kernel: Union[ivy.Array, ivy.NativeArray],
     bias: Optional[Union[ivy.Array, ivy.NativeArray]] = None,
-<<<<<<< HEAD
-    recurrent_bias: Optional[Union[ivy.Array, ivy.NativeArray]] = None,
-=======
     recurrent_bias: Optional[Union[ivy.Array, ivy.NativeArray]] = None
->>>>>>> d1b582bc
 ) -> Tuple[Any, Union[Union[ivy.Array, ivy.NativeArray], Any]]:
     """Perform long-short term memory update by unrolling time dimension of input array.
 
