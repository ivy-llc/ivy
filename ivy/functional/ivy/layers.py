"""
Collection of Ivy neural network layers in functional form.
"""

# global
import numpy as np
from typing import Union

# local
import ivy
from ivy.framework_handler import current_framework as _cur_framework


# Extra #
# ------#


# Linear #

def linear(x, weight, bias=None):
    """Applies a linear transformation to the incoming data: y = x * t(weight) + bias. The operation also supports batching
    of the weight matrices. This is useful if a batch of different network parameters are to be represented.

    Parameters
    ----------
    x
        The input x compute linear transformation on. *[outer_batch_shape,inner_batch_shape,in_features]*
    weight
        The weight matrix. *[outer_batch_shape,out_features,in_features]*
    bias
        The bias vector, default is None. *[outer_batch_shape,out_features]*

    Returns
    -------
     ret
        Result array of the linear transformation. *[outer_batch_shape,inner_batch_shape,out_features]*

    """
    outer_batch_shape = list(weight.shape[:-2])
    num_outer_batch_dims = len(outer_batch_shape)
    inner_batch_shape = list(x.shape[num_outer_batch_dims:-1])
    num_inner_batch_dims = len(inner_batch_shape)
    num_out_feats, num_in_feats = list(weight.shape[-2:])

    # OBS x IBS x OF
    y = ivy.matmul(x, ivy.swapaxes(
        ivy.reshape(weight, outer_batch_shape + [1]*max(num_inner_batch_dims-1, 0) + [num_out_feats, num_in_feats]),
        -1, -2))

    if ivy.exists(bias):

        # OBS x [1]*len(IBS) x OF
        bias_broadcast = ivy.reshape(bias, outer_batch_shape + [1]*num_inner_batch_dims + [num_out_feats])

        # OBS x IBS x OF
        y = y + bias_broadcast

    # OBS x IBS x OF
    return y


# Dropout #

def dropout(x, prob, scale=True):
    """Randomly zeroes some of the elements of the input tensor with probability p using samples from a Bernoull
    distribution.

    Parameters
    ----------
    x
        The input array x to perform dropout on.
    prob
        The probability of zeroing out each array element.
    scale
        Whether to scale the output by 1/(1-prob), default is True.

    Returns
    -------
     ret
        Result array of the linear transformation. *[N,∗,out_features]*

    """
    # noinspection PyUnresolvedReferences
    x = ivy.where(ivy.random_uniform(shape=x.shape, dev=ivy.dev(x)) < prob, ivy.zeros_like(x), x)
    if scale:
        x *= (1 / (1 - prob))
    return x


# Attention #

def scaled_dot_product_attention(q, k, v, scale, mask=None):
    """Applies scaled dot product attention to inputs x using optional mask.

    Parameters
    ----------
    q
        The queries *[batch_shape,num_queries,feat_dim]*.
    k
        The keys *[batch_shape,num_keys,feat_dim]*.
    v
        The values *[batch_shape,num_keys,feat_dim]*.
    scale
        The value by which to scale the query-key pairs before softmax.
    mask
        The mask to apply to the query-key values. Default is None. *[batch_shape,num_queries,num_keys]*

    Returns
    -------
        The output following application of scaled dot-product attention. *[batch_shape,num_queries,feat_dim]*

    """

    # BS x Q x K
    sim = ivy.einsum('... q f, ... k f -> ... q k', q, k) * scale

    if ivy.exists(mask):

        # BS x Q x K
        sim = ivy.where(
            ivy.logical_not(mask), -ivy.ones_like(sim)*np.finfo(np.dtype(ivy.dtype(sim, as_str=True))).max, sim)

    # BS x Q x K
    attn = ivy.softmax(sim, -1)

    # BS x Q x F
    return ivy.einsum('... q k, ... k f -> ... q f', attn, v)


def multi_head_attention(x, scale, num_heads, context=None, mask=None, to_q_fn=None, to_kv_fn=None, to_out_fn=None,
                         to_q_v=None, to_kv_v=None, to_out_v=None):
    """Applies multi-head attention to inputs x.

    Parameters
    ----------
    x
        The array to determine the queries from *[batch_shape,num_queries,x_feat_dim]*.
    scale
        The value by which to scale the query-key similarity measure before softmax.
    num_heads
        The number of attention heads to use.
    context
        The array to determine the keys and values from. Default is None.
        *[batch_shape,num_keys,cont_feat_dim]*.
    mask
        The mask to apply to the query-key values. Default is None. *[batch_shape,num_queries,num_keys]*
    to_q_fn
        The function to compute queries from input x, returning queries
        *[batch_shape,num_queries,numheads×feat_dim]*. (Default value = None)
    to_kv_fn
        The function to compute keys and values from the context. (Default value = None)
    to_out_fn
        The function to compute the output from the scaled dot-product attention. (Default value = None)
    to_q_v
        The variables for function to_q_fn. Default is None.
    to_kv_v
        The variables for function to_kv_fn. Default is None.
    to_out_v
        The variables for function to_out_fn. Default is None.

    Returns
    -------
        The output following application of multi-head attention. *[batch_shape,num_queries,out_feat_dim]*

    """

    # BS x Q x (HxF)
    q = to_q_fn(x, v=to_q_v) if ivy.exists(to_q_fn) else x

    # BS x K x CF
    context = ivy.default(context, x)

    # BS x K x (2xHxF)    or    BS x K x (HxF),  BS x K x (HxF)
    kv = to_kv_fn(context, v=to_kv_v) if ivy.exists(to_kv_fn) else ivy.split(context, 2, -1)

    # BS x K x (HxF),  BS x K x (HxF)
    if isinstance(kv, tuple):
        k, v = kv
    else:
        k, v = ivy.split(kv, 2, -1)

    # BS x H x Q x F,  BS x H x K x F,  BS x H x K x F
    q, k, v = map(lambda t: ivy.einops_rearrange(t, '... n (h f) -> ... h n f', h=num_heads), (q, k, v))

    # BS x H x Q x K
    if ivy.exists(mask):
        mask = ivy.einops_repeat(mask, '... q k -> ... h q k', h=num_heads)

    # BS x H x Q x F
    sdpa = scaled_dot_product_attention(q, k, v, scale, mask)

    # BS x Q x (HxF)
    sdpa = ivy.einops_rearrange(sdpa, '... h q f -> ... q (h f)')

    # BS x Q x OF
    return to_out_fn(sdpa, v=to_out_v) if ivy.exists(to_out_fn) else sdpa


# Convolutions #

<<<<<<< HEAD
def conv1d(x, filters, strides, padding, data_format='NWC', dilations=1):
    """Computes a 1-D convolution given 3-D input x and filters arrays.

    Parameters
    ----------
    x
        Input image *[batch_size,w,d_in]*.
    filters
        Convolution filters *[fw,d_in,d_out]*.
    strides
        The stride of the sliding window for each dimension of input.
    padding
        SAME" or "VALID" indicating the algorithm, or list indicating the per-dimension paddings.
    data_format
        NWC" or "NCW". Defaults to "NWC".
    dilations
        The dilation factor for each dimension of input. (Default value = 1)

    Returns
    -------
     ret
        The result of the convolution operation.

=======
def conv1d(x: Union[ivy.Array, ivy.NativeArray],
           filters: Union[ivy.Array, ivy.NativeArray],
           strides: int,
           padding: str,
           data_format: str = 'NWC',
           dilations: int = 1)\
           -> ivy.Array:
    """
    Computes a 1-D convolution given 3-D input x and filters arrays.
    
    Parameters
    ----------
    x:
        Input image *[batch_size,w,d_in]*.
    filters:
        Convolution filters *[fw,d_in,d_out]*.
    strides:
        The stride of the sliding window for each dimension of input.
    padding:
        "SAME" or "VALID" indicating the algorithm, or list indicating the per-dimension paddings.
    data_format:
        "NWC" or "NCW". Defaults to "NWC".
    dilations:
        The dilation factor for each dimension of input.
        
    Returns
    --------
        The result of the convolution operation.

    Examples:
    >>> x = ivy.asarray([[[0.], [3.], [0.]]]) #NWC
    >>> filters = ivy.array([[[0.]], [[1.]], [[0.]]]) #WIO
    >>> result = ivy.conv1d(x, filters, (1,), 'SAME', 'NWC', (1,))
    >>> print(result)
    [[[0. 3. 0.]]]
>>>>>>> 598a9c4e
    """
    return _cur_framework(x).conv1d(x, filters, strides, padding, data_format, dilations)


def conv1d_transpose(x, filters, strides, padding, output_shape=None, data_format='NWC', dilations=1):
    """Computes a 1-D transpose convolution given 3-D input x and filters arrays.

    Parameters
    ----------
    x
        Input image *[batch_size,w,d_in]*.
    filters 
        Convolution filters *[fw,d_in,d_out]*.
    strides 
        The stride of the sliding window for each dimension of input.
    padding 
        SAME" or "VALID" indicating the algorithm, or list indicating the per-dimension paddings.
    output_shape 
        Shape of the output (Default value = None)
    data_format 
        NWC" or "NCW". Defaults to "NWC".
    dilations 
        The dilation factor for each dimension of input. (Default value = 1)

    Returns
    -------
     ret
        The result of the transpose convolution operation.

    """
    return _cur_framework(x).conv1d_transpose(x, filters, strides, padding, output_shape, data_format, dilations)


def conv2d(x, filters, strides, padding, data_format='NHWC', dilations=1):
    """Computes a 2-D convolution given 4-D input x and filters arrays.

    Parameters
    ----------
    x 
        Input image *[batch_size,h,w,d_in]*.
    filters 
        Convolution filters *[fh,fw,d_in,d_out]*.
    strides 
        The stride of the sliding window for each dimension of input.
    padding 
        SAME" or "VALID" indicating the algorithm, or list indicating the per-dimension paddings.
    data_format 
        NHWC" or "NCHW". Defaults to "NHWC".
    dilations 
        The dilation factor for each dimension of input. (Default value = 1)

    Returns
    -------
     ret
        The result of the convolution operation.

    """
    return _cur_framework(x).conv2d(x, filters, strides, padding, data_format, dilations)


def conv2d_transpose(x, filters, strides, padding, output_shape=None, data_format='NHWC', dilations=1):
    """Computes a 2-D transpose convolution given 4-D input x and filters arrays.

    Parameters
    ----------
    x 
        Input image *[batch_size,h,w,d_in]*.
    filters 
        Convolution filters *[fh,fw,d_in,d_out]*.
    strides 
        The stride of the sliding window for each dimension of input.
    padding 
        SAME" or "VALID" indicating the algorithm, or list indicating the per-dimension paddings.
    output_shape 
        Shape of the output (Default value = None)
    data_format 
        NHWC" or "NCHW". Defaults to "NHWC".
    dilations 
        The dilation factor for each dimension of input. (Default value = 1)

    Returns
    -------
     ret
        The result of the transpose convolution operation.

    """
    return _cur_framework(x).conv2d_transpose(x, filters, strides, padding, output_shape, data_format, dilations)


def depthwise_conv2d(x, filters, strides, padding, data_format='NHWC', dilations=1):
    """Computes a 2-D depthwise convolution given 4-D input x and filters arrays.

    Parameters
    ----------
    x 
        Input image *[batch_size,h,w,d]*.
    filters 
        Convolution filters *[fh,fw,d]*.
    strides 
        The stride of the sliding window for each dimension of input.
    padding 
        SAME" or "VALID" indicating the algorithm, or list indicating the per-dimension paddings.
    data_format 
        NHWC" or "NCHW". Defaults to "NHWC".
    dilations 
        The dilation factor for each dimension of input. (Default value = 1)

    Returns
    -------
     ret
        The result of the convolution operation.

    """
    return _cur_framework(x).depthwise_conv2d(x, filters, strides, padding, data_format, dilations)


# noinspection PyDefaultArgument
def conv3d(x, filters, strides, padding, data_format='NDHWC', dilations=1):
    """Computes a 3-D convolution given 5-D input x and filters arrays.

    Parameters
    ----------
    x 
        Input volume *[batch_size,d,h,w,d_in]*.
    filters 
        Convolution filters *[fd,fh,fw,d_in,d_out]*.
    strides 
        The stride of the sliding window for each dimension of input.
    padding 
        SAME" or "VALID" indicating the algorithm, or list indicating the per-dimension paddings.
    data_format 
        NDHWC" or "NCDHW". Defaults to "NDHWC".
    dilations 
        The dilation factor for each dimension of input. (Default value = 1)

    Returns
    -------
     ret
        The result of the convolution operation.

    """
    return _cur_framework(x).conv3d(x, filters, strides, padding, data_format, dilations)


def conv3d_transpose(x, filters, strides, padding, output_shape=None, data_format='NDHWC', dilations=1):
    """Computes a 3-D transpose convolution given 5-D input x and filters arrays.

    Parameters
    ----------
    x 
        Input image *[batch_size,d,h,w,d_in]*.
    filters 
        Convolution filters *[fd,fh,fw,d_in,d_out]*.
    strides 
        The stride of the sliding window for each dimension of input.
    padding 
        SAME" or "VALID" indicating the algorithm, or list indicating the per-dimension paddings.
    output_shape 
        Shape of the output (Default value = None)
    data_format 
        NDHWC" or "NCDHW". Defaults to "NDHWC".
    dilations 
        The dilation factor for each dimension of input. (Default value = 1)

    Returns
    -------
     ret
        The result of the transpose convolution operation.

    """
    return _cur_framework(x).conv3d_transpose(x, filters, strides, padding, output_shape, data_format, dilations)


# LSTM #

def lstm_update(x, init_h, init_c, kernel, recurrent_kernel, bias=None, recurrent_bias=None):
    """Perform long-short term memory update by unrolling time dimension of input array.

    Parameters
    ----------
    x 
        input tensor of LSTM layer *[batch_shape, t, in]*.
    init_h 
        initial state tensor for the cell output *[batch_shape, out]*.
    init_c 
        initial state tensor for the cell hidden state *[batch_shape, out]*.
    kernel 
        weights for cell kernel *[in, 4 x out]*.
    recurrent_kernel 
        weights for cell recurrent kernel *[out, 4 x out]*.
    bias 
        bias for cell kernel *[4 x out]*. (Default value = None)
    recurrent_bias 
        bias for cell recurrent kernel *[4 x out]*. (Default value = None)

    Returns
    -------
     ret
        hidden state for all timesteps *[batch_shape,t,out]* and cell state for last timestep *[batch_shape,out]*

    """

    # get shapes
    x_shape = list(x.shape)
    batch_shape = x_shape[:-2]
    timesteps = x_shape[-2]
    input_channels = x_shape[-1]
    x_flat = ivy.reshape(x, (-1, input_channels))

    # input kernel
    Wi = kernel
    Wi_x = ivy.reshape(ivy.matmul(x_flat, Wi) + (bias if bias is not None else 0),
                       batch_shape + [timesteps, -1])
    Wii_x, Wif_x, Wig_x, Wio_x = ivy.split(Wi_x, 4, -1)

    # recurrent kernel
    Wh = recurrent_kernel

    # lstm states
    ht = init_h
    ct = init_c

    # lstm outputs
    hts_list = list()

    # unrolled time dimension with lstm steps
    for Wii_xt, Wif_xt, Wig_xt, Wio_xt in zip(ivy.unstack(Wii_x, axis=-2), ivy.unstack(Wif_x, axis=-2),
                                              ivy.unstack(Wig_x, axis=-2), ivy.unstack(Wio_x, axis=-2)):
        htm1 = ht
        ctm1 = ct

        Wh_htm1 = ivy.matmul(htm1, Wh) + (recurrent_bias if recurrent_bias is not None else 0)
        Whi_htm1, Whf_htm1, Whg_htm1, Who_htm1 = ivy.split(Wh_htm1, num_or_size_splits=4, axis=-1)

        it = ivy.sigmoid(Wii_xt + Whi_htm1)
        ft = ivy.sigmoid(Wif_xt + Whf_htm1)
        gt = ivy.tanh(Wig_xt + Whg_htm1)
        ot = ivy.sigmoid(Wio_xt + Who_htm1)
        ct = ft * ctm1 + it * gt
        ht = ot * ivy.tanh(ct)

        hts_list.append(ivy.expand_dims(ht, -2))

    return ivy.concat(hts_list, -2), ct<|MERGE_RESOLUTION|>--- conflicted
+++ resolved
@@ -198,31 +198,6 @@
 
 # Convolutions #
 
-<<<<<<< HEAD
-def conv1d(x, filters, strides, padding, data_format='NWC', dilations=1):
-    """Computes a 1-D convolution given 3-D input x and filters arrays.
-
-    Parameters
-    ----------
-    x
-        Input image *[batch_size,w,d_in]*.
-    filters
-        Convolution filters *[fw,d_in,d_out]*.
-    strides
-        The stride of the sliding window for each dimension of input.
-    padding
-        SAME" or "VALID" indicating the algorithm, or list indicating the per-dimension paddings.
-    data_format
-        NWC" or "NCW". Defaults to "NWC".
-    dilations
-        The dilation factor for each dimension of input. (Default value = 1)
-
-    Returns
-    -------
-     ret
-        The result of the convolution operation.
-
-=======
 def conv1d(x: Union[ivy.Array, ivy.NativeArray],
            filters: Union[ivy.Array, ivy.NativeArray],
            strides: int,
@@ -230,35 +205,35 @@
            data_format: str = 'NWC',
            dilations: int = 1)\
            -> ivy.Array:
-    """
-    Computes a 1-D convolution given 3-D input x and filters arrays.
-    
-    Parameters
-    ----------
-    x:
+    """Computes a 1-D convolution given 3-D input x and filters arrays.
+
+    Parameters
+    ----------
+    x
         Input image *[batch_size,w,d_in]*.
-    filters:
+    filters
         Convolution filters *[fw,d_in,d_out]*.
-    strides:
-        The stride of the sliding window for each dimension of input.
-    padding:
-        "SAME" or "VALID" indicating the algorithm, or list indicating the per-dimension paddings.
-    data_format:
-        "NWC" or "NCW". Defaults to "NWC".
-    dilations:
-        The dilation factor for each dimension of input.
-        
-    Returns
+    strides
+        The stride of the sliding window for each dimension of input.
+    padding
+        SAME" or "VALID" indicating the algorithm, or list indicating the per-dimension paddings.
+    data_format
+        NWC" or "NCW". Defaults to "NWC".
+    dilations
+        The dilation factor for each dimension of input. (Default value = 1)
+
+    Returns
+    -------
+     ret
+        The result of the convolution operation.
+
+    Examples:
     --------
-        The result of the convolution operation.
-
-    Examples:
     >>> x = ivy.asarray([[[0.], [3.], [0.]]]) #NWC
     >>> filters = ivy.array([[[0.]], [[1.]], [[0.]]]) #WIO
     >>> result = ivy.conv1d(x, filters, (1,), 'SAME', 'NWC', (1,))
     >>> print(result)
     [[[0. 3. 0.]]]
->>>>>>> 598a9c4e
     """
     return _cur_framework(x).conv1d(x, filters, strides, padding, data_format, dilations)
 
