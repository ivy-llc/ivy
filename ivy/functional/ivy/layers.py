"""
Collection of Ivy neural network layers in functional form.
"""

# global
import numpy as np
from typing import Union

# local
import ivy
from ivy.framework_handler import current_framework as _cur_framework


# Extra #
# ------#


# Linear #

def linear(x, weight, bias=None):
    """Applies a linear transformation to the incoming data: y = x * t(weight) + bias. The operation also supports batching
    of the weight matrices. This is useful if a batch of different network parameters are to be represented.

    Parameters
    ----------
    x
        The input x compute linear transformation on. *[outer_batch_shape,inner_batch_shape,in_features]*
    weight
        The weight matrix. *[outer_batch_shape,out_features,in_features]*
    bias
        The bias vector, default is None. *[outer_batch_shape,out_features]*

    Returns
    -------
     ret
        Result array of the linear transformation. *[outer_batch_shape,inner_batch_shape,out_features]*

    """
    outer_batch_shape = list(weight.shape[:-2])
    num_outer_batch_dims = len(outer_batch_shape)
    inner_batch_shape = list(x.shape[num_outer_batch_dims:-1])
    num_inner_batch_dims = len(inner_batch_shape)
    num_out_feats, num_in_feats = list(weight.shape[-2:])

    # OBS x IBS x OF
    y = ivy.matmul(x, ivy.swapaxes(
        ivy.reshape(weight, outer_batch_shape + [1]*max(num_inner_batch_dims-1, 0) + [num_out_feats, num_in_feats]),
        -1, -2))

    if ivy.exists(bias):

        # OBS x [1]*len(IBS) x OF
        bias_broadcast = ivy.reshape(bias, outer_batch_shape + [1]*num_inner_batch_dims + [num_out_feats])

        # OBS x IBS x OF
        y = y + bias_broadcast

    # OBS x IBS x OF
    return y


# Dropout #

def dropout(x, prob, scale=True):
    """Randomly zeroes some of the elements of the input tensor with probability p using samples from a Bernoull
    distribution.

    Parameters
    ----------
    x
        The input array x to perform dropout on.
    prob
        The probability of zeroing out each array element.
    scale
        Whether to scale the output by 1/(1-prob), default is True.

    Returns
    -------
     ret
        Result array of the linear transformation. *[N,∗,out_features]*

    """
    # noinspection PyUnresolvedReferences
    x = ivy.where(ivy.random_uniform(shape=x.shape, device=ivy.dev(x)) < prob, ivy.zeros_like(x), x)
    if scale:
        x *= (1 / (1 - prob))
    return x


# Attention #

def scaled_dot_product_attention(q, k, v, scale, mask=None):
    """Applies scaled dot product attention to inputs x using optional mask.

    Parameters
    ----------
    q
        The queries *[batch_shape,num_queries,feat_dim]*.
    k
        The keys *[batch_shape,num_keys,feat_dim]*.
    v
        The values *[batch_shape,num_keys,feat_dim]*.
    scale
        The value by which to scale the query-key pairs before softmax.
    mask
        The mask to apply to the query-key values. Default is None. *[batch_shape,num_queries,num_keys]*

    Returns
    -------
        The output following application of scaled dot-product attention. *[batch_shape,num_queries,feat_dim]*

    """

    # BS x Q x K
    sim = ivy.einsum('... q f, ... k f -> ... q k', q, k) * scale

    if ivy.exists(mask):

        # BS x Q x K
        sim = ivy.where(
            ivy.logical_not(mask), -ivy.ones_like(sim)*np.finfo(np.dtype(ivy.dtype(sim, as_str=True))).max, sim)

    # BS x Q x K
    attn = ivy.softmax(sim, -1)

    # BS x Q x F
    return ivy.einsum('... q k, ... k f -> ... q f', attn, v)


def multi_head_attention(x, scale, num_heads, context=None, mask=None, to_q_fn=None, to_kv_fn=None, to_out_fn=None,
                         to_q_v=None, to_kv_v=None, to_out_v=None):
    """Applies multi-head attention to inputs x.

    Parameters
    ----------
    x
        The array to determine the queries from *[batch_shape,num_queries,x_feat_dim]*.
    scale
        The value by which to scale the query-key similarity measure before softmax.
    num_heads
        The number of attention heads to use.
    context
        The array to determine the keys and values from. Default is None.
        *[batch_shape,num_keys,cont_feat_dim]*.
    mask
        The mask to apply to the query-key values. Default is None. *[batch_shape,num_queries,num_keys]*
    to_q_fn
        The function to compute queries from input x, returning queries
        *[batch_shape,num_queries,numheads×feat_dim]*. (Default value = None)
    to_kv_fn
        The function to compute keys and values from the context. (Default value = None)
    to_out_fn
        The function to compute the output from the scaled dot-product attention. (Default value = None)
    to_q_v
        The variables for function to_q_fn. Default is None.
    to_kv_v
        The variables for function to_kv_fn. Default is None.
    to_out_v
        The variables for function to_out_fn. Default is None.

    Returns
    -------
        The output following application of multi-head attention. *[batch_shape,num_queries,out_feat_dim]*

    """

    # BS x Q x (HxF)
    q = to_q_fn(x, v=to_q_v) if ivy.exists(to_q_fn) else x

    # BS x K x CF
    context = ivy.default(context, x)

    # BS x K x (2xHxF)    or    BS x K x (HxF),  BS x K x (HxF)
    kv = to_kv_fn(context, v=to_kv_v) if ivy.exists(to_kv_fn) else ivy.split(context, 2, -1)

    # BS x K x (HxF),  BS x K x (HxF)
    if isinstance(kv, tuple):
        k, v = kv
    else:
        k, v = ivy.split(kv, 2, -1)

    # BS x H x Q x F,  BS x H x K x F,  BS x H x K x F
    q, k, v = map(lambda t: ivy.einops_rearrange(t, '... n (h f) -> ... h n f', h=num_heads), (q, k, v))

    # BS x H x Q x K
    if ivy.exists(mask):
        mask = ivy.einops_repeat(mask, '... q k -> ... h q k', h=num_heads)

    # BS x H x Q x F
    sdpa = scaled_dot_product_attention(q, k, v, scale, mask)

    # BS x Q x (HxF)
    sdpa = ivy.einops_rearrange(sdpa, '... h q f -> ... q (h f)')

    # BS x Q x OF
    return to_out_fn(sdpa, v=to_out_v) if ivy.exists(to_out_fn) else sdpa


# Convolutions #

def conv1d(x: Union[ivy.Array, ivy.NativeArray],
           filters: Union[ivy.Array, ivy.NativeArray],
           strides: int,
           padding: str,
           data_format: str = 'NWC',
           dilations: int = 1)\
           -> ivy.Array:
    """Computes a 1-D convolution given 3-D input x and filters arrays.

    Parameters
    ----------
    x
        Input image *[batch_size,w,d_in]*.
    filters
        Convolution filters *[fw,d_in,d_out]*.
    strides
        The stride of the sliding window for each dimension of input.
    padding
        SAME" or "VALID" indicating the algorithm, or list indicating the per-dimension paddings.
    data_format
        NWC" or "NCW". Defaults to "NWC".
    dilations
        The dilation factor for each dimension of input. (Default value = 1)

    Returns
    -------
     ret
        The result of the convolution operation.

    Examples:
    --------
    >>> x = ivy.asarray([[[0.], [3.], [0.]]]) #NWC
    >>> filters = ivy.array([[[0.]], [[1.]], [[0.]]]) #WIO
    >>> result = ivy.conv1d(x, filters, (1,), 'SAME', 'NWC', (1,))
    >>> print(result)
    ivy.array([[[0.], [3.], [0.]]])
    """
    return _cur_framework(x).conv1d(x, filters, strides, padding, data_format, dilations)


def conv1d_transpose(x, filters, strides, padding, output_shape=None, data_format='NWC', dilations=1):
    """Computes a 1-D transpose convolution given 3-D input x and filters arrays.

    Parameters
    ----------
    x
        Input image *[batch_size,w,d_in]*.
    filters 
        Convolution filters *[fw,d_in,d_out]*.
    strides 
        The stride of the sliding window for each dimension of input.
    padding 
        SAME" or "VALID" indicating the algorithm, or list indicating the per-dimension paddings.
    output_shape 
        Shape of the output (Default value = None)
    data_format 
        NWC" or "NCW". Defaults to "NWC".
    dilations 
        The dilation factor for each dimension of input. (Default value = 1)

    Returns
    -------
     ret
        The result of the transpose convolution operation.

    """
    return _cur_framework(x).conv1d_transpose(x, filters, strides, padding, output_shape, data_format, dilations)


<<<<<<< HEAD
def conv2d(x: Union[ivy.Array, ivy.NativeArray],
           filters: Union[ivy.Array, ivy.NativeArray],
           strides: int,
           padding: str,
           data_format: str = 'NHWC',
           dilations: int = 1)\
           -> ivy.Array:
    """
    Computes a 2-D convolution given 4-D input x and filters arrays.

    Parameters
    ----------
    x:
        Input image *[batch_size,h,w,d_in]*.
    
    filters:
        Convolution filters *[fh,fw,d_in,d_out]*.
    
    strides:
        The stride of the sliding window for each dimension of input.
    
    padding:
        "SAME" or "VALID" indicating the algorithm, or list indicating the per-dimension paddings.

    data_format:
        "NHWC" or "NCHW". Defaults to "NHWC".
    
    dilations:
        The dilation factor for each dimension of input.
    
    Returns
    --------
         The result of the convolution operation.
    
    Examples:
    >>> x = ivy.array([[[[1.], [2.0],[3.]], [[1.], [2.0],[3.]],[[1.], [2.0],[3.]]]]) #NHWC
    >>> filters = ivy.array([[[[0.]],[[1.]], [[0.]]],[[[0.]],[[1.]], [[0.]]],[[[0.]],[[1.]], [[0.]]]]) #HWIO
    >>> result = ivy.conv2d(x, filters, (1,), 'SAME', 'NHWC', (1,))
    >>> print(result)
    [[[[2.],[4.],[6.]],[[3.],[6.],[9.]],[[2.],[4.],[6.]]]]
=======
def conv2d(x, filters, strides, padding, data_format='NHWC', dilations=1):
    """Computes a 2-D convolution given 4-D input x and filters arrays.

    Parameters
    ----------
    x 
        Input image *[batch_size,h,w,d_in]*.
    filters 
        Convolution filters *[fh,fw,d_in,d_out]*.
    strides 
        The stride of the sliding window for each dimension of input.
    padding 
        SAME" or "VALID" indicating the algorithm, or list indicating the per-dimension paddings.
    data_format 
        NHWC" or "NCHW". Defaults to "NHWC".
    dilations 
        The dilation factor for each dimension of input. (Default value = 1)

    Returns
    -------
     ret
        The result of the convolution operation.

>>>>>>> af48ace3
    """
    return _cur_framework(x).conv2d(x, filters, strides, padding, data_format, dilations)


def conv2d_transpose(x, filters, strides, padding, output_shape=None, data_format='NHWC', dilations=1):
    """Computes a 2-D transpose convolution given 4-D input x and filters arrays.

    Parameters
    ----------
    x 
        Input image *[batch_size,h,w,d_in]*.
    filters 
        Convolution filters *[fh,fw,d_in,d_out]*.
    strides 
        The stride of the sliding window for each dimension of input.
    padding 
        SAME" or "VALID" indicating the algorithm, or list indicating the per-dimension paddings.
    output_shape 
        Shape of the output (Default value = None)
    data_format 
        NHWC" or "NCHW". Defaults to "NHWC".
    dilations 
        The dilation factor for each dimension of input. (Default value = 1)

    Returns
    -------
     ret
        The result of the transpose convolution operation.

    """
    return _cur_framework(x).conv2d_transpose(x, filters, strides, padding, output_shape, data_format, dilations)


def depthwise_conv2d(x, filters, strides, padding, data_format='NHWC', dilations=1):
    """Computes a 2-D depthwise convolution given 4-D input x and filters arrays.

    Parameters
    ----------
    x 
        Input image *[batch_size,h,w,d]*.
    filters 
        Convolution filters *[fh,fw,d]*.
    strides 
        The stride of the sliding window for each dimension of input.
    padding 
        SAME" or "VALID" indicating the algorithm, or list indicating the per-dimension paddings.
    data_format 
        NHWC" or "NCHW". Defaults to "NHWC".
    dilations 
        The dilation factor for each dimension of input. (Default value = 1)

    Returns
    -------
     ret
        The result of the convolution operation.

    """
    return _cur_framework(x).depthwise_conv2d(x, filters, strides, padding, data_format, dilations)


# noinspection PyDefaultArgument
def conv3d(x, filters, strides, padding, data_format='NDHWC', dilations=1):
    """Computes a 3-D convolution given 5-D input x and filters arrays.

    Parameters
    ----------
    x 
        Input volume *[batch_size,d,h,w,d_in]*.
    filters 
        Convolution filters *[fd,fh,fw,d_in,d_out]*.
    strides 
        The stride of the sliding window for each dimension of input.
    padding 
        SAME" or "VALID" indicating the algorithm, or list indicating the per-dimension paddings.
    data_format 
        NDHWC" or "NCDHW". Defaults to "NDHWC".
    dilations 
        The dilation factor for each dimension of input. (Default value = 1)

    Returns
    -------
     ret
        The result of the convolution operation.

    """
    return _cur_framework(x).conv3d(x, filters, strides, padding, data_format, dilations)


def conv3d_transpose(x, filters, strides, padding, output_shape=None, data_format='NDHWC', dilations=1):
    """Computes a 3-D transpose convolution given 5-D input x and filters arrays.

    Parameters
    ----------
    x 
        Input image *[batch_size,d,h,w,d_in]*.
    filters 
        Convolution filters *[fd,fh,fw,d_in,d_out]*.
    strides 
        The stride of the sliding window for each dimension of input.
    padding 
        SAME" or "VALID" indicating the algorithm, or list indicating the per-dimension paddings.
    output_shape 
        Shape of the output (Default value = None)
    data_format 
        NDHWC" or "NCDHW". Defaults to "NDHWC".
    dilations 
        The dilation factor for each dimension of input. (Default value = 1)

    Returns
    -------
     ret
        The result of the transpose convolution operation.

    """
    return _cur_framework(x).conv3d_transpose(x, filters, strides, padding, output_shape, data_format, dilations)


# LSTM #

def lstm_update(x, init_h, init_c, kernel, recurrent_kernel, bias=None, recurrent_bias=None):
    """Perform long-short term memory update by unrolling time dimension of input array.

    Parameters
    ----------
    x 
        input tensor of LSTM layer *[batch_shape, t, in]*.
    init_h 
        initial state tensor for the cell output *[batch_shape, out]*.
    init_c 
        initial state tensor for the cell hidden state *[batch_shape, out]*.
    kernel 
        weights for cell kernel *[in, 4 x out]*.
    recurrent_kernel 
        weights for cell recurrent kernel *[out, 4 x out]*.
    bias 
        bias for cell kernel *[4 x out]*. (Default value = None)
    recurrent_bias 
        bias for cell recurrent kernel *[4 x out]*. (Default value = None)

    Returns
    -------
     ret
        hidden state for all timesteps *[batch_shape,t,out]* and cell state for last timestep *[batch_shape,out]*

    """

    # get shapes
    x_shape = list(x.shape)
    batch_shape = x_shape[:-2]
    timesteps = x_shape[-2]
    input_channels = x_shape[-1]
    x_flat = ivy.reshape(x, (-1, input_channels))

    # input kernel
    Wi = kernel
    Wi_x = ivy.reshape(ivy.matmul(x_flat, Wi) + (bias if bias is not None else 0),
                       batch_shape + [timesteps, -1])
    Wii_x, Wif_x, Wig_x, Wio_x = ivy.split(Wi_x, 4, -1)

    # recurrent kernel
    Wh = recurrent_kernel

    # lstm states
    ht = init_h
    ct = init_c

    # lstm outputs
    hts_list = list()

    # unrolled time dimension with lstm steps
    for Wii_xt, Wif_xt, Wig_xt, Wio_xt in zip(ivy.unstack(Wii_x, axis=-2), ivy.unstack(Wif_x, axis=-2),
                                              ivy.unstack(Wig_x, axis=-2), ivy.unstack(Wio_x, axis=-2)):
        htm1 = ht
        ctm1 = ct

        Wh_htm1 = ivy.matmul(htm1, Wh) + (recurrent_bias if recurrent_bias is not None else 0)
        Whi_htm1, Whf_htm1, Whg_htm1, Who_htm1 = ivy.split(Wh_htm1, num_or_size_splits=4, axis=-1)

        it = ivy.sigmoid(Wii_xt + Whi_htm1)
        ft = ivy.sigmoid(Wif_xt + Whf_htm1)
        gt = ivy.tanh(Wig_xt + Whg_htm1)
        ot = ivy.sigmoid(Wio_xt + Who_htm1)
        ct = ft*ctm1 + it*gt
        ht = ot * ivy.tanh(ct)

        hts_list.append(ivy.expand_dims(ht, -2))

    return ivy.concat(hts_list, -2), ct<|MERGE_RESOLUTION|>--- conflicted
+++ resolved
@@ -267,7 +267,6 @@
     return _cur_framework(x).conv1d_transpose(x, filters, strides, padding, output_shape, data_format, dilations)
 
 
-<<<<<<< HEAD
 def conv2d(x: Union[ivy.Array, ivy.NativeArray],
            filters: Union[ivy.Array, ivy.NativeArray],
            strides: int,
@@ -308,31 +307,6 @@
     >>> result = ivy.conv2d(x, filters, (1,), 'SAME', 'NHWC', (1,))
     >>> print(result)
     [[[[2.],[4.],[6.]],[[3.],[6.],[9.]],[[2.],[4.],[6.]]]]
-=======
-def conv2d(x, filters, strides, padding, data_format='NHWC', dilations=1):
-    """Computes a 2-D convolution given 4-D input x and filters arrays.
-
-    Parameters
-    ----------
-    x 
-        Input image *[batch_size,h,w,d_in]*.
-    filters 
-        Convolution filters *[fh,fw,d_in,d_out]*.
-    strides 
-        The stride of the sliding window for each dimension of input.
-    padding 
-        SAME" or "VALID" indicating the algorithm, or list indicating the per-dimension paddings.
-    data_format 
-        NHWC" or "NCHW". Defaults to "NHWC".
-    dilations 
-        The dilation factor for each dimension of input. (Default value = 1)
-
-    Returns
-    -------
-     ret
-        The result of the convolution operation.
-
->>>>>>> af48ace3
     """
     return _cur_framework(x).conv2d(x, filters, strides, padding, data_format, dilations)
 
