--- conflicted
+++ resolved
@@ -21,14 +21,12 @@
 
 
 @handle_nestable
-<<<<<<< HEAD
-def linear(x, weight, bias=None, *, out: Optional[ivy.Array] = None) -> ivy.Array:
-=======
 def linear(x: Union[ivy.Array, ivy.NativeArray],
            weight: Union[ivy.Array, ivy.NativeArray],
            bias: Union[ivy.Array, ivy.NativeArray] = None,
-           out: Optional[ivy.Array] = None):
->>>>>>> bdc34708
+           *,
+           out: Optional[ivy.Array] = None
+           ) -> ivy.Array:
     """Applies a linear transformation to the incoming data: y = x * t(weight) + bias.
     The operation also supports batching of the weight matrices. This is useful if a
     batch of different network parameters are to be represented.
