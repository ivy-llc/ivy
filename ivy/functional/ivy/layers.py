"""Collection of Ivy neural network layers in functional form."""

# global
from typing import Optional, Tuple, Union, Sequence

# local
import ivy
from ivy.data_classes.factorized_tensor.base import TensorizedTensor
from ivy.data_classes.factorized_tensor.tensorized_matrices import (
    BlockTT,
    CPTensorized,
    TuckerTensorized,
)
from ivy.functional.ivy.linear_algebra import tensor_dot_cp, tensor_dot_tucker
from ivy.utils.backend import current_backend
from ivy.func_wrapper import (
    handle_array_function,
    handle_partial_mixed_function,
    inputs_to_ivy_arrays,
    to_native_arrays_and_back,
    inputs_to_native_shapes,
    handle_out_argument,
    handle_nestable,
    handle_array_like_without_promotion,
    handle_device,
    handle_backend_invalid,
)
from ivy.utils.exceptions import handle_exceptions

# Extra #
# ------#


def _in_projection(
    q,
    k,
    v,
    w,
    b=None,
):
    """
    Projects query, key and value effeciently, depending on whether we are doing self-
    attention (query is key is value) or cross-attention (key is value) or an attention
    where query, key and value are all diferrent.

    it is only used in
    multi_head_attention layer.
    This helper function is a modified version of https://github.com/pytorch/pytorch/b
    lob/5293dee9208cc0e1e7db2ebdcbaef64908c087c6/torch/nn/functional.py#L4762.
    """
    E = q.shape[-1]
    if k is v:
        if q is k:
            # self-attention
            proj = ivy.linear(q, w, bias=b)
            proj = proj.split(num_or_size_splits=3, axis=-1)
            return proj[0], proj[1], proj[2]
        else:
            # encoder-decoder attention
            w_q, w_kv = w.split(num_or_size_splits=[E, E * 2])
            if b is None:
                b_q = b_kv = None
            else:
                b_q, b_kv = b.split([E, E * 2])
            q_proj = ivy.linear(q, w_q, bias=b_q)
            kv_proj = ivy.linear(k, w_kv, bias=b_kv)
            kv_proj = kv_proj.split(num_or_size_splits=2, axis=-1)
            return (q_proj, kv_proj[0], kv_proj[1])
    else:
        w_q, w_k, w_v = w.split(num_or_size_splits=3)
        if b is None:
            b_q = b_k = b_v = None
        else:
            b_q, b_k, b_v = b.split(num_or_size_splits=3)
        return (
            ivy.linear(q, w_q, bias=b_q),
            ivy.linear(k, w_k, bias=b_k),
            ivy.linear(v, w_v, bias=b_v),
        )


# Linear #
@handle_exceptions
@handle_nestable
@handle_partial_mixed_function
@handle_array_like_without_promotion
@inputs_to_ivy_arrays
@handle_array_function
def linear(
    x: Union[ivy.Array, ivy.NativeArray],
    weight: Union[ivy.Array, ivy.NativeArray],
    /,
    *,
    bias: Optional[Union[ivy.Array, ivy.NativeArray]] = None,
    out: Optional[ivy.Array] = None,
) -> ivy.Array:
    """Apply a linear transformation to the incoming data: y = x * t(weight) + bias.
    The operation also supports batching of the weight matrices. This is useful if a
    batch of different network parameters are to be represented.

    Parameters
    ----------
    x
        The input x to compute linear transformation on.
        *[outer_batch_shape,inner_batch_shape,in_features]*
    weight
        The weight matrix. *[outer_batch_shape,out_features,in_features]*
    bias
        The bias vector, default is ``None``. *[outer_batch_shape,out_features]*
    out
        optional output array, for writing the result to. It must have a shape that the
        inputs broadcast to.

    Returns
    -------
    ret
        Result array of the linear transformation.
        *[outer_batch_shape,inner_batch_shape,out_features]*

    Both the description and the type hints above assumes an array input for simplicity,
    but this function is *nestable*, and therefore also accepts :class:`ivy.Container`
    instances in place of any of the arguments.

    Examples
    --------
    With :class:`ivy.Array` input:

    >>> x = ivy.array([1., 2., 3.])
    >>> w = ivy.array([[1., 0., 0.]])
    >>> y = ivy.linear(x, w)
    >>> print(y)
    ivy.array([1.])

    >>> x = ivy.array([[0.666, -0.4269, 1.911]])
    >>> w = ivy.array([[1., 0., 0.], [0., 0., 1.]])
    >>> y = ivy.zeros((1, 2))
    >>> ivy.linear(x, w, out=y)
    >>> print(y)
    ivy.array([[0.666, 1.91 ]])

    >>> x = ivy.array([[1.546, 5.234, 6.487],
    ...                [0.157, 5.753, 4.52],
    ...                [5.165, 3.159, 7.101]])
    >>> w = ivy.array([[1.545, 2.547, 3.124],
    ...                [5.852, 8.753, 6.963]])
    >>> b = ivy.array([-1., 1.])
    >>> y = ivy.zeros((3, 2))
    >>> ivy.linear(x, w, bias=b, out=y)
    >>> print(y)
    ivy.array([[ 34.98495483, 101.0293808 ],
           [ 28.0159359 ,  83.74752808],
           [ 37.20942307, 108.3205719 ]])

    With :class:`ivy.Container` input:

    >>> x = ivy.Container(a=ivy.array([[1., 2., 3.],
    ...                                [4., 5., 6.]]),
    ...                   b=ivy.array([1.1, 2.2, 3.3]))
    >>> w = ivy.Container(a=ivy.array([[1., 2., 3.],
    ...                                [-1., 1., 2.]]),
    ...                   b=ivy.array([[0., -1., 1.],
    ...                                [0., 1., 1.]]))
    >>> b = ivy.Container(a=ivy.array([1., -1.]), b=ivy.array([1., 1.]))
    >>> y = ivy.linear(x, w, bias=b)
    >>> print(y)
    {
        a: ivy.array([[15., 6.],
                      [33., 12.]]),
        b: ivy.array([2.1, 6.5])
    }

    With a mix of :class:`ivy.Array` and :class:`ivy.Container` inputs:

    >>> x = ivy.Container(a=ivy.array([[1.1, 2.2, 3.3],
    ...                                [11., 22., 33.]]),
    ...                   b=ivy.array([[1.245, 0.278, 4.105],
    ...                                [7., 13., 17.]]))
    >>> w = ivy.array([[1., 2., 3.],
    ...                [4., 5., 6.],
    ...                [7., 8., 9.]])
    >>> b = ivy.Container(a=ivy.array([1., 0., -1.]),
    ...                   b=ivy.array([1., 1., 0.]))
    >>> ivy.linear(x, w, bias=b, out=x)
    >>> print(x)
    {
        a: ivy.array([[16.4, 35.2, 54.],
                      [155., 352., 549.]]),
        b: ivy.array([[15.1, 32., 47.9],
                      [85., 196., 306.]])
    }

    """
    outer_batch_shape = list(weight.shape[:-2])
    num_outer_batch_dims = len(outer_batch_shape)
    inner_batch_shape = list(x.shape[num_outer_batch_dims:-1])
    num_inner_batch_dims = len(inner_batch_shape)
    num_out_feats, num_in_feats = list(weight.shape[-2:])

    # OBS x IBS x OF
    y = ivy.matmul(
        x,
        ivy.swapaxes(
            ivy.reshape(
                weight,
                outer_batch_shape
                + [1] * max(num_inner_batch_dims - 1, 0)
                + [num_out_feats, num_in_feats],
            ),
            -1,
            -2,
        ),
    )

    if ivy.exists(bias):
        # OBS x [1]*len(IBS) x OF
        bias_broadcast = ivy.reshape(
            bias, outer_batch_shape + [1] * num_inner_batch_dims + [num_out_feats]
        )

        # OBS x IBS x OF
        y = y + bias_broadcast

    if ivy.exists(out):
        return ivy.inplace_update(out, y)
    return y


linear.mixed_backend_wrappers = {
    "to_add": (
        "handle_backend_invalid",
        "handle_out_argument",
        "inputs_to_native_arrays",
        "outputs_to_ivy_arrays",
        "handle_device",
    ),
    "to_skip": ("inputs_to_ivy_arrays", "handle_partial_mixed_function"),
}


# Dropout #


@handle_exceptions
@handle_nestable
@handle_partial_mixed_function
@handle_array_like_without_promotion
@inputs_to_ivy_arrays
@handle_array_function
def dropout(
    x: Union[ivy.Array, ivy.NativeArray],
    prob: float,
    /,
    *,
    scale: bool = True,
    dtype: Optional[Union[ivy.Dtype, ivy.NativeDtype]] = None,
    training: bool = True,
    seed: Optional[int] = None,
    noise_shape: Optional[Sequence[int]] = None,
    out: Optional[ivy.Array] = None,
) -> ivy.Array:
    """
    Randomly setting a fraction of input tensor to zeroes with probability.

    `prob` at each update during training time to prevent possible overfitting.
    The inputs not set to 0 are scaled up `1 / (1 - prob)` by default, so that
    overall sum is unchanged at training time and inference time.

    Parameters
    ----------
    x
        The input array x to perform dropout on.
    prob
        The probability of zeroing out each array element, float between 0 and 1.
    scale
        Whether to scale the output by `1/(1-prob)`. Default is ``True``.
    dtype
        output array data type. If dtype is None, the output array data type
        must be inferred from x. Default is ``None``.
    training
        Turn on dropout if training, turn off otherwise. Default is ``True``.
    seed
        Set a default seed for random number generating (for reproducibility). Default
        is ``None``.
    noise_shape
        a sequence representing the shape of the binary dropout mask that will be
        multiplied with the input. A shape dimension set to None means that a different
        mask value will be applied to each element of the input across that dimension. A
        dimension set to 1 means the same mask value will be applied to all elements of
        the input across that dimension.
    out
        optional output array, for writing the result to. It must have a shape that the
        inputs broadcast to.

    Returns
    -------
    ret
        Result array after dropout is performed.

    Both the description and the type hints above assumes an array input for simplicity,
    but this function is *nestable*, and therefore also accepts :class:`ivy.Container`
    instances in place of any of the arguments.

    Examples
    --------
    With :class:`ivy.Array` input:

    >>> x = ivy.array([[1., 2., 3.],
    ...                [4., 5., 6.],
    ...                [7., 8., 9.],
    ...                [10., 11., 12.]])
    >>> y = ivy.dropout(x,0.3)
    >>> print(y)
    ivy.array([[ 1.42857146,  2.85714293,  4.28571415],
           [ 0.        ,  7.14285755,  8.5714283 ],
           [10.        , 11.4285717 ,  0.        ],
           [14.2857151 ,  0.        , 17.1428566 ]])


    >>> x = ivy.array([[1.5, 2.6],
    ...                [4.9, 6.6],
    ...                [7.2, 8.7]])
    >>> y = ivy.dropout(x,0.5)
    >>> print(y)
    ivy.array([[ 0.        ,  5.19999981],
               [ 0.        ,  0.        ],
               [ 0.        , 17.39999962]])

    >>> x = ivy.array([[1., 2., 3.],
    ...                [4., 5., 6.],
    ...                [7., 8., 9.],
    ...                [10., 11., 12.]])
    >>> y = ivy.dropout(x,0.3,scale=False)
    >>> print(y)
    ivy.array([[ 1.,  2., 3.],
               [ 4.,  5., 0.],
               [ 7.,  0., 9.],
               [10., 11., 0.]])

    >>> x = ivy.array([[1.5, 2.6],
    ...                [4.9, 6.6],
    ...                [7.2, 8.7]])
    >>> y = ivy.dropout(x,0.5,scale=False)
    >>> print(y)
    ivy.array([[0., 2.6],
               [0., 0. ],
               [0., 8.7]])

    With :class:`ivy.Container` input:

    >>> x = ivy.Container(a=ivy.array([[1., 2., 3.], [4., 5., 6.]]),
    ...                   b=ivy.array([7., 8., 9.]))
    >>> y = ivy.dropout(x,0.3)
    >>> print(y)
    {
    a: ivy.array([[0., 0., 4.28571415],
                  [5.71428585, 7.14285755, 0.]]),
    b: ivy.array([0., 11.4285717, 12.8571434])
    }

    >>> x = ivy.Container(a=ivy.array([[1.1, 2.2, 3.3], [11., 22., 33.]]),
    ...                   b=ivy.array([[1.245, 0.278, 4.105], [7., 13., 17.]]))
    >>> y = ivy.dropout(x,0.5)
    >>> print(y)
    {
        a: ivy.array([[0., 4.4000001, 6.5999999],
                      [22., 44., 0.]]),
        b: ivy.array([[2.49000001, 0.55599999, 8.21000004],
                      [14., 0., 0.]])
    }

    >>> x = ivy.Container(a=ivy.array([[1., 2., 3.], [4., 5., 6.]]),
    ...                   b=ivy.array([7., 8., 9.]))
    >>> y = ivy.dropout(x,0.3)
    >>> print(y)
    {
        a: ivy.array([[0., 0., 3.],
                      [4., 5., 0.]]),
        b: ivy.array([0., 8., 9.])
    }

    >>> x = ivy.Container(a=ivy.array([[1.1, 2.2, 3.3], [11., 22., 33.]]),
    ...                   b=ivy.array([[1.245, 0.278, 4.105], [7., 13., 17.]]))
    >>> y = ivy.dropout(x,0.5)
    >>> print(y)
    {
        a: ivy.array([[0., 2.2, 3.3],
                      [11., 22., 0.]]),
        b: ivy.array([[1.245, 0.278, 4.105],
                      [7., 0., 0.]])
    }
    """
    if prob == 0 or not training:
        if dtype is not None:
            x = ivy.astype(x, dtype)
        return ivy.inplace_update(out, x) if ivy.exists(out) else x
    if noise_shape is None:
        noise_shape = x.shape
    else:
        noise_shape = list(noise_shape)
        for i, v in enumerate(noise_shape):
            if v is None:
                noise_shape[i] = x.shape[i]
    mask = ivy.where(
        ivy.random_uniform(shape=noise_shape, device=ivy.dev(x), dtype=dtype, seed=seed)
        < prob,
        0.0,
        1.0,
    )
    x = x * mask
    if scale:
        x = ivy.multiply(x, 1.0 / (1.0 - prob), out=out)
    return ivy.inplace_update(out, x) if ivy.exists(out) else x


dropout.mixed_backend_wrappers = {
    "to_add": (
        "handle_backend_invalid",
        "handle_out_argument",
        "inputs_to_native_arrays",
        "outputs_to_ivy_arrays",
        "handle_device",
    ),
    "to_skip": ("inputs_to_ivy_arrays", "handle_partial_mixed_function"),
}


# Attention #


@handle_exceptions
@handle_array_like_without_promotion
@handle_array_function
def scaled_dot_product_attention(
    query: Union[ivy.Array, ivy.NativeArray],
    key: Union[ivy.Array, ivy.NativeArray],
    value: Union[ivy.Array, ivy.NativeArray],
    /,
    *,
    scale: Optional[float] = None,
    mask: Optional[Union[ivy.Array, ivy.NativeArray]] = None,
    dropout_p: Optional[float] = 0.0,
    is_causal: Optional[bool] = False,
    training: Optional[bool] = False,
    out: Optional[ivy.Array] = None,
) -> ivy.Array:
    """
    Apply scaled dot product attention to inputs x using optional mask.

    Parameters
    ----------
    query
        The queries input array. The shape of queries input array should be in
        *[batch_shape,num_queries,feat_dim]*. The queries input array should have the
        same size as keys and values.
    key
        The keys input array. The shape of keys input array should be in
        *[batch_shape,num_keys,feat_dim]*. The keys input array should have the same
        size as queries and values.
    value
        The values input array. The shape of values input should be in
        *[batch_shape,num_keys,feat_dim]*. The values input array should have the same
        size as queries and keys.
    scale
        The scale float value.
        The scale float value is used to scale the query-key pairs before softmax.
    mask
        The mask input array. The mask to apply to the query-key values. Default is
        None. The shape of mask input should be in *[batch_shape,num_queries,num_keys]*.
    dropout_p
        Specifies the dropout probablity, if greater than 0.0, dropout is applied
    is_causal
        If true, assumes causal attention masking
        and errors if both `mask` and `is_causal` are set.
    training
        If True, dropout is used, otherwise dropout is not activated.
    out
        optional output array, for writing the result to. It must have a shape that the
        inputs broadcast to.

    Returns
    -------
    ret
        The output following application of scaled dot-product attention.
        The output array is the weighted sum produced by the attention score and value.
        The shape of output array is *[batch_shape,num_queries,feat_dim]* .

    Both the description and the type hints above assumes an array input for simplicity,
    but this function is *nestable*, and therefore also accepts :class:`ivy.Container`
    instances in place of any of the arguments.

    Examples
    --------
    With :class:`ivy.Array` input:

    >>> q = ivy.array([[[0.2, 1.], [2.2, 3.],[4.4, 5.6]]])
    >>> k = ivy.array([[[0.6, 1.5], [2.4, 3.3],[4.2, 5.1]]])
    >>> v = ivy.array([[[0.4, 1.3], [2.2, 3.1],[4.3, 5.3]]])
    >>> result = ivy.scaled_dot_product_attention(q,
    ...                                           k,
    ...                                           v,
    ...                                           scale=1,
    ...                                           dropout_p=0.1,
    ...                                           is_causal=True,
    ...                                           training=True)
    >>> print(result)

    ivy.array([[[0.40000001, 1.29999995],
    ...         [2.19994521, 3.09994531],
    ...         [4.30000019, 5.30000019]]])

    >>> q = ivy.array([[[0.2, 1.], [2.2, 3.],[4.4, 5.6]]])
    >>> k = ivy.array([[[0.6, 1.5], [2.4, 3.3],[4.2, 5.1]]])
    >>> v = ivy.array([[[0.4, 1.3], [2.2, 3.1],[4.3, 5.3]]])
    >>> mask = ivy.array([[[0.0, 0.0, 0.0], [0.0, 0.0, 0.0],[0.0, 0.0, 0.0]]])
    >>> result = ivy.scaled_dot_product_attention(q,k,v,scale=1,mask=mask)
    >>> print(result)

    ivy.array([[[0.40000001, 1.29999995],
    ...         [2.19994521, 3.09994531],
    ...         [4.30000019, 5.30000019]]])

    >>> q = ivy.array([[[0.2, 1.], [2.2, 3.], [4.4, 5.6]]])
    >>> k = ivy.array([[[0.6, 1.5], [2.4, 3.3], [4.2, 5.1]]])
    >>> v = ivy.array([[[0.4, 1.3], [2.2, 3.1], [4.3, 5.3]]])
    >>> out = ivy.zeros(shape=(1, 3, 2))
    >>> ivy.scaled_dot_product_attention(q,
    ...                                  k,
    ...                                  v,
    ...                                  scale=1,
    ...                                  dropout_p=0.1,
    ...                                  is_causal=True,
    ...                                  training=True,
    ...                                  out=out)
    >>> print(out)

    ivy.array([[[0.40000001, 1.29999995],
    ...         [2.19994521, 3.09994531],
    ...         [4.30000019, 5.30000019]]])

    >>> q = ivy.native_array([[[0.2, 1.], [2.2, 3.],[4.4, 5.6]]])
    >>> k = ivy.native_array([[[0.6, 1.5], [2.4, 3.3],[4.2, 5.1]]])
    >>> v = ivy.native_array([[[0.4, 1.3], [2.2, 3.1],[4.3, 5.3]]])
    >>> mask = ivy.native_array([[[0.0, 0.0, 0.0], [0.0, 0.0, 0.0],[0.0, 0.0, 0.0]]])
    >>> result = ivy.scaled_dot_product_attention(q,k,v,scale=1,mask=mask)
    >>> print(result)

    ivy.array([[[2.30000019, 3.23333359],
    ...         [2.30000019, 3.23333359],
    ...         [2.30000019, 3.23333359]]])

    >>> q = ivy.native_array([[[0.2, 1.], [2.2, 3.], [4.4, 5.6]]])
    >>> k = ivy.native_array([[[0.6, 1.5], [2.4, 3.3], [4.2, 5.1]]])
    >>> v = ivy.native_array([[[0.4, 1.3], [2.2, 3.1], [4.3, 5.3]]])
    >>> out = ivy.zeros(shape=(1, 3, 2))
    >>> ivy.scaled_dot_product_attention(q,
    ...                                  k,
    ...                                  v,
    ...                                  scale=1,
    ...                                  dropout_p=0.1,
    ...                                  is_causal=True,
    ...                                  training=True,
    ...                                  out=out)
    >>> print(out)

    ivy.array([[[0.40000001, 1.29999995],
    ...         [2.19994521, 3.09994531],
    ...         [4.30000019, 5.30000019]]])

    With :class:`ivy.Container` input:

    >>> q = ivy.Container(a=ivy.array([[[0.2, 1.], [2.7, 3.], [4.4, 5.6]]]),
    ...                   b=ivy.array([[[1.2, 1.], [2.2, 3.], [4.4, 5.6]]]))
    >>> k = ivy.Container(a=ivy.array([[[4.2, 1.], [2.2, 3.3], [4.4, 5.6]]]),
    ...                   b=ivy.array([[[3.2, 1.], [2.2, 3.6], [4.0, 5.6]]]))
    >>> v = ivy.Container(a=ivy.array([[[5.2, 1.], [2.1, 3.], [4.4, 5.6]]]),
    ...                   b=ivy.array([[[0.2, 1.], [2.2, 3.], [4.4, 5.6]]]))
    >>> result = ivy.scaled_dot_product_attention(q,
    ...                                           k,
    ...                                           v,
    ...                                           scale=1,
    ...                                           dropout_p=0.1,
    ...                                           is_causal=True,
    ...                                           training=True)
    >>> print(result)
    {
        a: ivy.array([[[5.19999981, 1.],
        ...            [2.59249449, 2.68226194],
        ...            [4.4000001, 5.5999999]]]),
        b: ivy.array([[[0.2, 1.],
        ...            [2.19603825, 2.9960382],
        ...            [4.4000001, 5.5999999]]])
    }

    >>> q = ivy.Container(a=ivy.array([[[0.2, 1.], [2.7, 3.], [4.4, 5.6]]]),
    ...                   b=ivy.array([[[1.2, 1.], [2.2, 3.], [4.4, 5.6]]]))
    >>> k = ivy.Container(a=ivy.array([[[4.2, 1.], [2.2, 3.3], [4.4, 5.6]]]),
    ...                   b=ivy.array([[[3.2, 1.], [2.2, 3.6], [4.0, 5.6]]]))
    >>> v = ivy.Container(a=ivy.array([[[5.2, 1.], [2.1, 3.], [4.4, 5.6]]]),
    ...                   b=ivy.array([[[0.2, 1.], [2.2, 3.], [4.4, 5.6]]]))
    >>> mask = ivy.Container(
    ...     a=ivy.array([[[1.0, 1.0, 1.0],[1.0, 1.0, 1.0],[1.0, 1.0, 1.0]]]),
    ...     b=ivy.array([[[1.0, 1.0, 1.0], [1.0, 1.0, 1.0], [1.0, 1.0,1.0]]])
    ... )
    >>> result = ivy.scaled_dot_product_attention(q,k,v,scale=1,mask=mask)
    >>> print(result)
    {
        a: ivy.array([[[4.26894283, 5.40236187],
        ...            [4.39999437, 5.59999037],
        ...            [4.4000001, 5.5999999]]]),
        b: ivy.array([[[4.35046196, 5.54282808],
        ...            [4.39989519, 5.5998764],
        ...            [4.4000001, 5.5999999]]])
    }

    With a mix of :class:`ivy.Array` and :class:`ivy.NativeArray` inputs:

    >>> q = ivy.array([[[0.2, 1.], [2.2, 3.],[4.4, 5.6]]])
    >>> k = ivy.native_array([[[0.6, 1.5], [2.4, 3.3],[4.2, 5.1]]])
    >>> v = ivy.native_array([[[0.4, 1.3], [2.2, 3.1],[4.3, 5.3]]])
    >>> result = ivy.scaled_dot_product_attention(q,
    ...                                            k,
    ...                                            v,
    ...                                            scale=1,
    ...                                            dropout_p=0.1,
    ...                                            is_causal=True,
    ...                                            training=True)
    >>> print(result)

    ivy.array([[[0.40000001, 1.29999995],
    ...         [2.19994521, 3.09994531],
    ...         [4.30000019, 5.30000019]]])

    >>> q = ivy.array([[[0.2, 1.], [2.2, 3.], [4.4, 5.6]]])
    >>> k = ivy.native_array([[[0.6, 1.5], [2.4, 3.3], [4.2, 5.1]]])
    >>> v = ivy.native_array([[[0.4, 1.3], [2.2, 3.1], [4.3, 5.3]]])
    >>> out = ivy.zeros(shape=(1, 3, 2))
    >>> ivy.scaled_dot_product_attention(q,k,v,scale=1,out=out)
    >>> print(out)
    ivy.array([[[4.03946018, 5.0280633 ],
    ...         [4.29981947, 5.29981089],
    ...         [4.30000019, 5.30000019]]])

    With a mix of :class:`ivy.Array` and :class:`ivy.Container` inputs:

    >>> q = ivy.array([[[0.2, 1.], [2.2, 3.],[4.4, 5.6]]])
    >>> k = ivy.Container(a=ivy.array([[[4.2, 1.], [2.2, 3.3], [4.4, 5.6]]]),
    ...                   b=ivy.array([[[3.2, 1.], [2.2, 3.6], [4.0, 5.6]]]))
    >>> v = ivy.array([[[0.4, 1.3], [2.2, 3.1], [4.3, 5.3]]])
    >>> result = ivy.scaled_dot_product_attention(q,k,v,scale=1,is_causal=True)
    >>> print(result)
    {
        a: ivy.array([[[0.40000001, 1.29999995],
        ...            [2.06345534, 2.9634552],
        ...            [4.30000019, 5.30000019]]]),
        b: ivy.array([[[0.40000001, 1.29999995],
        ...            [2.19336844, 3.09336829],
        ...            [4.30000019, 5.30000019]]])
    }
    With a mix of :class:`ivy.Array` and :class:`ivy.Container` inputs:

    >>> q = ivy.array([[[0.2, 1.], [2.2, 3.],[4.4, 5.6]]])
    >>> k = ivy.Container(a=ivy.array([[[4.2, 1.], [2.2, 3.3],[4.4, 5.6]]]),
    ...                   b=ivy.array([[[3.2, 1.], [2.2, 3.6],[4.0, 5.6]]]))
    >>> v = ivy.array([[[0.4, 1.3], [2.2, 3.1],[4.3, 5.3]]])
    >>> mask = ivy.native_array([[[0.0, 0.0, 0.0], [0.0, 0.0, 0.0], [0.0, 0.0, 0.0]]])
    >>> result = ivy.scaled_dot_product_attention(q,
    ...                                           k,
    ...                                           v,
    ...                                           scale=1,
    ...                                           mask=mask,
    ...                                           dropout_p=0.1,
    ...                                           training=True)
    >>> print(result)
    {
        a: ivy.array([[[2.30000019, 3.23333359],
        ...            [2.30000019, 3.23333359],
        ...            [2.30000019, 3.23333359]]]),
        b: ivy.array([[[2.30000019, 3.23333359],
        ...            [2.30000019, 3.23333359],
        ...            [2.30000019, 3.23333359]]])
    }
    """
    ivy.assertions.check_all(
        (not is_causal) or (is_causal and mask is None),
        "is_causal and attn_mask cannot be set at the same time",
    )
    embed_dim = query.shape[-1]
    scale = scale if scale else 1 / (embed_dim**0.5)
    sim = ivy.einsum("... q f, ... k f -> ... q k", query, key) * scale
    sim = ivy.dropout(sim, dropout_p, training=training)
    if ivy.exists(mask):
        sim = ivy.where(
            ivy.logical_not(mask),
            -ivy.ones_like(sim) * ivy.finfo(ivy.dtype(sim)).max,
            sim,
        )
    elif is_causal:
        L = query.shape[-2]  # Source sequence length
        S = key.shape[-2]  # Target sequence length
        mask = ivy.tril(ivy.ones((L, S)), k=0)
        mask = ivy.astype(mask, ivy.bool)
        sim = ivy.where(
            ivy.logical_not(mask),
            -ivy.ones_like(sim) * ivy.finfo(ivy.dtype(sim)).max,
            sim,
        )
    attn = ivy.softmax(sim, axis=-1)
    result = ivy.einsum("... qk, ...kf -> ...qf", attn, value)
    return ivy.inplace_update(out, result) if ivy.exists(out) else result


@handle_exceptions
@handle_nestable
@handle_out_argument
@handle_partial_mixed_function
@inputs_to_ivy_arrays
@handle_array_function
def multi_head_attention(
    query: Union[ivy.Array, ivy.NativeArray],
    /,
    *,
    key: Optional[Union[ivy.Array, ivy.NativeArray]] = None,
    value: Optional[Union[ivy.Array, ivy.NativeArray]] = None,
    batch_first: bool = True,
    num_heads: int = 8,
    scale: Optional[float] = None,
    attention_mask: Optional[Union[ivy.Array, ivy.NativeArray]] = None,
    in_proj_weights: Optional[Union[ivy.Array, ivy.NativeArray]] = None,
    q_proj_weights: Optional[Union[ivy.Array, ivy.NativeArray]] = None,
    k_proj_weights: Optional[Union[ivy.Array, ivy.NativeArray]] = None,
    v_proj_weights: Optional[Union[ivy.Array, ivy.NativeArray]] = None,
    out_proj_weights: Optional[Union[ivy.Array, ivy.NativeArray]] = None,
    in_proj_bias: Optional[Union[ivy.Array, ivy.NativeArray]] = None,
    out_proj_bias: Optional[Union[ivy.Array, ivy.NativeArray]] = None,
    is_causal: bool = False,
    key_padding_mask: Optional[Union[ivy.Array, ivy.NativeArray]] = None,
    bias_k: Optional[Union[ivy.Array, ivy.NativeArray]] = None,
    bias_v: Optional[Union[ivy.Array, ivy.NativeArray]] = None,
    static_k: Optional[Union[ivy.Array, ivy.NativeArray]] = None,
    static_v: Optional[Union[ivy.Array, ivy.NativeArray]] = None,
    add_zero_attn: bool = False,
    return_attention_weights: bool = False,
    average_attention_weights: bool = True,
    dropout: float = 0.0,
    training: bool = False,
    out: Optional[ivy.Array] = None,
) -> Union[ivy.Array, ivy.NativeArray]:
    """
    Apply multi-head attention to inputs x. This is an implementation of multi-headed
    attention as described in the paper "Attention is all you Need" (Vaswani et al.,
    2017). If `query`, `key`, `value` are the same, then this is self-attention. Each
    timestep in `query` attends to the corresponding sequence in `key`, and returns a
    fixed-width vector. This layer first projects `query`, `key` and `value`. These are
    (effectively) a list of tensors of length `num_attention_heads`, where the
    corresponding shapes are `(batch_size, <query dimensions>, key_dim)`, `(batch_size,
    <key/value dimensions>, key_dim)`, `(batch_size, <key/value dimensions>,
    value_dim)`. Then, the query and key tensors are dot-producted and scaled. These are
    softmaxed to obtain attention probabilities. The value tensors are then interpolated
    by these probabilities, then concatenated back to a single tensor. Finally, the
    result tensor with the last dimension as value_dim can take a linear projection and
    return.

    Parameters
    ----------
    query
        The query embeddings. Shape: `(L, Q)` or `(N, L, Q)`, where L is the number of
        queries, N is the batch size, Q is the query embedding dimension.
    key
        The key embeddings. Shape: `(S, K)` or `(N, S, K)`, where S is the number of
        keys, N is the batch size, K is the key embedding dimension.
    value
        The value embeddings. Shape `(S, V)` or `(N, S, V)`, where S is the number of
        keys, N is the batch size, V is the value embedding dimension.
    batch_first
        If False, `query`, `key` and `value` will have shapes `(L, N, Q)`, `(S, N, K)`
        and `(S, N, V)` respectively (if batched).
    num_heads
        The number of attention heads to use.
    scale
        The value by which to scale the query-key similarity measure before softmax.
    attention_mask
        The mask to apply to the query-key values. Shape: `(L, S)` or
        `(N*num_heads, L, S)`.
    in_proj_weights
        The weights used to project query, key and value. Shape: `(3*E, E')`,  where E
        is the new embedding dimension and E' is the input embedding dimension, i.e.
        `E' = Q = K = V`.
    q_proj_weights
        The weights used to project query if `in_proj_weights` is None. Shape: `(E, Q)`.
    k_proj_weights
        The weights used to project key if `in_proj_weights` is None. Shape: `(E, K)`.
    v_proj_weights
        The weights used to project value if `in_proj_weights` is None. Shape: `(E, V)`.
    out_proj_weights
        The weights used to project the attention output. Shape: `(O, E)`, where O is
        the output embedding dimension.
    in_proj_bias
        The bias used when projecting query, key and value. Shape: `(3*E,)`.
    out_proj_bias
        The bias used when projecting the output. Shape: `(O,)`.
    is_causal
        If True, use a causal attention mask and ignore the provided `attention_mask`.
    key_padding_mask
        A binary mask to apply to the key sequence. Shape: `(S,)` or `(N, S)`.
    bias_k
        An additional bias added to the key sequence. Shape: `(E,)`.
    bias_v
        An additional bias added to the value sequence. Shape: `(E,)`.
    static_k
        A static key to be used in the attention operators.
        Shape: `(N*num_heads, S, E//num_heads)`.
    static_v
        A static value to be used in the attention operators.
        Shape: `(N*num_heads, S, E//num_heads)`.
    add_zero_attn
        A boolean flag indicating whether to add a batch of zeros to key and value.
    return_attention_weights
        If True, return the attention weights alongside the attention output.
    average_attention_weights
        If True, the returned attention weights will be averaged across heads.
        Otherwise, the attention weights will be provided separately per head.
        Note that this flag only has an effect when `return_attention_weights=True`.
    dropout
        Specifies the dropout probability. Dropout is applied on the attention weights.
    training
        If True, dropout is used, otherwise dropout is not activated.
    out
        optional output array, for writing the result to. It must have a shape that the
        inputs broadcast to.

    Returns
    -------
    ret
        The output following the application of multi-head attention. Either `output`
        or `(output, attention_weights)`. `output` will have shape `(L, E)` if the
        inputs were unbatched or `(N, L, E)` otherwise, and `attention_weights` will
        have shape `(L, S)` or `(N, L, S)` respectively. If `batch_first` is False and
        the inputs were batched, the `output` will have shape `(L, N, E)`.

    Both the description and the type hints above assumes an array input for simplicity,
    but this function is *nestable*, and therefore also accepts :class:`ivy.Container`
    instances in place of any of the arguments.
    """
    num_dims = query.ndim
    ivy.assertions.check_all(
        num_dims > 1 and num_dims < 4,
        "Number of dimensions should be 2 (for unbatched input) or 3 (for batched"
        f" input), got {num_dims}",
    )
    if key is None and value is None:
        key = value = query
    if num_dims == 2:
        query, key, value = [ivy.expand_dims(x, axis=0) for x in [query, key, value]]
    elif not batch_first:
        query, key, value = [ivy.swapaxes(x, 0, 1) for x in [query, key, value]]

    # project query, key and value
    if ivy.exists(in_proj_weights):
        q, k, v = _in_projection(query, key, value, w=in_proj_weights, b=in_proj_bias)
        emb_dim = int(in_proj_weights.shape[0] / 3)
    elif all([ivy.exists(x) for x in [q_proj_weights, k_proj_weights, v_proj_weights]]):
        if ivy.exists(in_proj_bias):
            b_q, b_k, b_v = ivy.split(in_proj_bias, num_or_size_splits=3)
        else:
            b_q = b_k = b_v = None
        q, k, v = (
            ivy.linear(query, q_proj_weights, bias=b_q),
            ivy.linear(key, k_proj_weights, bias=b_k),
            ivy.linear(value, v_proj_weights, bias=b_v),
        )
        emb_dim = q_proj_weights.shape[0]
    else:
        q, k, v = query, key, value
        if ivy.exists(out_proj_weights):
            emb_dim = out_proj_weights.shape[-1]
        else:
            emb_dim = q.shape[-1]

    num_batches, num_queries = query.shape[:2]
    ivy.assertions.check_true(
        emb_dim % num_heads == 0, "features must be divisible by number of heads"
    )
    head_dim = emb_dim // num_heads

    # apply extra bias
    if bias_k is not None and bias_v is not None:
        ivy.assertions.check_true(
            not (ivy.exists(static_k) or ivy.exists(static_v)),
            "bias cannot be added to static key or value",
        )
        k = ivy.concat([k, ivy.tile(bias_k, (num_batches, 1, 1))], axis=1)
        v = ivy.concat([v, ivy.tile(bias_v, (num_batches, 1, 1))], axis=1)

    num_keys = k.shape[1]

    # reshape q, k, v for efficient matrix multiplication
    q = ivy.swapaxes(q.reshape((num_queries, num_batches * num_heads, head_dim)), 0, 1)
    if static_k is None:
        k = ivy.swapaxes(k.reshape((num_keys, num_batches * num_heads, head_dim)), 0, 1)
    else:
        k = static_k
    if static_v is None:
        v = ivy.swapaxes(v.reshape((num_keys, num_batches * num_heads, head_dim)), 0, 1)
    else:
        v = static_v

    # add extra batch of zeros to k, v
    if add_zero_attn:
        zero_attn_shape = (num_batches * num_heads, 1, head_dim)
        k = ivy.concat([k, ivy.zeros(zero_attn_shape, dtype=k.dtype)], axis=1)
        v = ivy.concat([v, ivy.zeros(zero_attn_shape, dtype=v.dtype)], axis=1)
        num_keys = k.shape[1]

    # get attention scores
    attn_scores = ivy.matmul(q, ivy.swapaxes(k, 1, 2))
    scale = 1 / (head_dim**0.5) if not scale else scale
    attn_scores *= scale

    # mask the attention scores
    if ivy.exists(attention_mask):
        assert attention_mask.dtype in [query.dtype, ivy.bool], (
            "was expecting attention_mask of type bool or the same as the input's, but"
            f" got {attention_mask.dtype}"
        )
        if is_causal:
            mask = ivy.triu(ivy.ones((num_queries, num_keys)), k=1)
            attention_mask = ivy.where(mask, float("-inf"), 0)
        elif ivy.is_bool_dtype(attention_mask):
            attention_mask = ivy.where(attention_mask, float("-inf"), 0)
        if attention_mask.ndim == 2:
            attention_mask = ivy.tile(attention_mask, (num_batches * num_heads, 1, 1))
    if key_padding_mask is not None:
        assert ivy.is_bool_dtype(key_padding_mask), (
            "was expecting key_padding_mask of type bool, but got"
            f" {key_padding_mask.dtype}"
        )
        key_padding_mask = ivy.where(key_padding_mask, float("-inf"), 0)
        if num_dims == 2:
            key_padding_mask = ivy.expand_dims(key_padding_mask, axis=0)
        key_padding_mask = ivy.tile(
            key_padding_mask, (num_batches * num_heads, num_queries, 1)
        )
        if attention_mask is None:
            attention_mask = key_padding_mask
        else:
            attention_mask += key_padding_mask
    if ivy.exists(attention_mask):
        if bias_k is not None and bias_v is not None and not is_causal:
            attention_mask = ivy.pad(attention_mask, [(0, 0), (0, 0), (0, 1)])
        if add_zero_attn and not is_causal:
            attention_mask = ivy.pad(attention_mask, [(0, 0), (0, 0), (0, 1)])
        attn_scores += attention_mask.astype(query.dtype)

    # get attention weights
    attn_weights = ivy.softmax(attn_scores, axis=-1)
    attn_weights = ivy.dropout(attn_weights, dropout, training=training)

    # get attention output
    attention_out = ivy.matmul(attn_weights, v)
    attention_out = ivy.swapaxes(attention_out, 0, 1).reshape(
        (num_batches, num_queries, emb_dim)
    )
    if ivy.exists(out_proj_weights):
        attention_out = ivy.linear(attention_out, out_proj_weights, bias=out_proj_bias)

    if num_dims == 2:
        attention_out = attention_out.squeeze(axis=0)
    elif not batch_first:
        attention_out = attention_out.swapaxes(0, 1)
    if return_attention_weights:
        attn_weights = attn_weights.reshape(
            (num_batches, num_heads, num_queries, num_keys)
        )
        if average_attention_weights:
            attn_weights = attn_weights.mean(axis=1)
        if num_dims == 2:
            attn_weights = attn_weights.squeeze(axis=0)
        return attention_out, attn_weights
    else:
        return attention_out


multi_head_attention.mixed_backend_wrappers = {
    "to_add": (
        "handle_backend_invalid",
        "handle_out_argument",
        "inputs_to_native_arrays",
        "outputs_to_ivy_arrays",
        "handle_device_shifting",
    ),
    "to_skip": ("inputs_to_ivy_arrays", "handle_partial_mixed_function"),
}


# Convolutions #


@handle_exceptions
@handle_backend_invalid
@handle_nestable
@handle_array_like_without_promotion
@handle_out_argument
@to_native_arrays_and_back
@handle_array_function
@handle_device
def conv1d(
    x: Union[ivy.Array, ivy.NativeArray],
    filters: Union[ivy.Array, ivy.NativeArray],
    strides: Union[int, Tuple[int]],
    padding: Union[str, int, Sequence[Tuple[int, int]]],
    /,
    *,
    data_format: str = "NWC",
    filter_format: str = "channel_last",
    x_dilations: Union[int, Tuple[int]] = 1,
    dilations: Union[int, Tuple[int]] = 1,
    bias: Optional[ivy.Array] = None,
    out: Optional[ivy.Array] = None,
) -> ivy.Array:
    """
    Compute a 1-D convolution given 3-D input x and filters arrays.

    Parameters
    ----------
    x
        Input image *[batch_size,w,d_in]* or *[batch_size,d_in,w]*.
    filters
        Convolution filters *[fw,d_in,d_out]*.
    strides
        The stride of the sliding window for each dimension of input.
    padding
        either the string ‘SAME’ (padding with zeros evenly), the string ‘VALID’ (no
        padding), or a sequence of n (low, high) integer pairs that give the padding to
        apply before and after each spatial dimension.
    data_format
        The ordering of the dimensions in the input, one of "NWC" or "NCW". "NWC"
        corresponds to input with shape (batch_size, width, channels), while "NCW"
        corresponds to input with shape (batch_size, channels, width).
    filter_format
        Either "channel_first" or "channel_last". "channel_first" corresponds to "OIW",
         input data formats, while "channel_last" corresponds to "WIO", "HWIO", "DHWIO".
     x_dilations
        The dilation factor for each dimension of input. (Default value = 1)
    dilations
        The dilation factor for each dimension of input. (Default value = 1)
    bias
        Bias array of shape *[d_out]*.
    out
        optional output array, for writing the result to. It must have a shape that the
        inputs broadcast to.

    Returns
    -------
    ret
        The result of the convolution operation.

    Both the description and the type hints above assumes an array input for simplicity,
    but this function is *nestable*, and therefore also accepts :class:`ivy.Container`
    instances in place of any of the arguments.

    Examples
    --------
    With :class:`ivy.Array` input:

    >>> x = ivy.asarray([[[0.], [3.], [0.]]]) #NWC
    >>> filters = ivy.array([[[0.]], [[1.]], [[0.]]]) #WIO
    >>> result = ivy.conv1d(x, filters, (1,), 'SAME', data_format='NWC',dilations= (1,))
    >>> print(result)
    ivy.array([[[0.], [3.], [0.]]])

    With :class:`ivy.NativeArray` input:

    >>> x = ivy.native_array([[[1., 3.], [2., 4.], [5., 7]]])
    >>> filters = ivy.native_array([[[0., 1.], [1., 0.]]])
    >>> result = ivy.conv1d(x, filters, (2,),'VALID')
    >>> print(result)
    ivy.array([[[3., 1.],
    ...         [7., 5.]]])

    With a mix of :class:`ivy.Array` and :class:`ivy.Container` inputs:

    >>> x = ivy.Container(a=ivy.array([[[1.2, 3.1, 4.8], [5.9, 2.2, 3.3],
    ...                                 [10.8, 7.6, 4.9], [6.1, 2.2, 9.5]]]),
    ...                   b=ivy.array([[[8.8, 7.7, 6.6], [1.1, 2.2, 3.5]]]))
    >>> filters = ivy.array([[[1., 0., 1.], [0., 1., 0.], [1., 1., 0.]]])
    >>> result  = ivy.conv1d(x, filters, 3, 'VALID')
    >>> print(result)
    {
            a: ivy.array([[[6., 7.9, 1.2],
    ...                    [15.6, 11.7, 6.1]]]),
    ...     b: ivy.array([[[15.4, 14.3, 8.8]]])
    }
    """
    return current_backend(x).conv1d(
        x,
        filters,
        strides,
        padding,
        data_format=data_format,
        filter_format=filter_format,
        x_dilations=x_dilations,
        dilations=dilations,
        bias=bias,
        out=out,
    )


@handle_exceptions
@handle_backend_invalid
@handle_nestable
@handle_array_like_without_promotion
@handle_out_argument
@inputs_to_native_shapes
@to_native_arrays_and_back
@handle_array_function
@handle_device
def conv1d_transpose(
    x: Union[ivy.Array, ivy.NativeArray],
    filters: Union[ivy.Array, ivy.NativeArray],
    strides: Union[int, Tuple[int]],
    padding: str,
    /,
    *,
    output_shape: Optional[Union[ivy.Shape, ivy.NativeShape]] = None,
    data_format: str = "NWC",
    dilations: Union[int, Tuple[int]] = 1,
    bias: Optional[ivy.Array] = None,
    out: Optional[ivy.Array] = None,
) -> ivy.Array:
    """
    Compute a 1-D transpose convolution given 3-D input x and filters arrays.

    Parameters
    ----------
    x
        Input image *[batch_size,w,d_in]* or *[batch_size,d_in,w]*.
    filters
        Convolution filters *[fw,d_in,d_out]*.
    strides
        The stride of the sliding window for each dimension of input.
    padding
        Either ‘SAME’ (padding so that the output's shape is the same as the
        input's), or ‘VALID’ (padding so that the output's shape is `output_shape`).
    output_shape
        Shape of the output (Default value = None)
    data_format
        The ordering of the dimensions in the input, one of "NWC" or "NCW". "NWC"
        corresponds to input with shape (batch_size, width, channels), while "NCW"
        corresponds to input with shape (batch_size, channels, width).
    dilations
        The dilation factor for each dimension of input. (Default value = 1)
    bias
        Bias array of shape *[d_out]*.
    out
        optional output array, for writing the result to. It must have a shape that the
        inputs broadcast to.

    Returns
    -------
    ret
        The result of the transpose convolution operation.

    Both the description and the type hints above assumes an array input for simplicity,
    but this function is *nestable*, and therefore also accepts :class:`ivy.Container`
    instances in place of any of the arguments.

    Examples
    --------
    With :class:`ivy.Array` input:

    >>> x = ivy.random_normal(mean=0, std=1, shape=[1, 28, 3])
    >>> filters = ivy.random_normal(mean=0, std=1, shape=[3, 3, 6])
    >>> y = ivy.conv1d_transpose(x, filters, 2, 'SAME')
    >>> print(y.shape)
    ivy.Shape(1, 56, 6)

    >>> x = ivy.random_normal(mean=0, std=1, shape=[1, 128, 64])
    >>> filters = ivy.random_normal(mean=0, std=1, shape=[1, 64, 64])
    >>> ivy.conv1d_transpose(x, filters, 1, 'VALID', out=x)
    >>> print(x.shape)
    ivy.Shape(1, 128, 64)

    >>> x = ivy.random_normal(mean=0, std=1, shape=[1, 256, 64])
    >>> y = ivy.zeros((1, 258, 32))
    >>> filters = ivy.random_normal(mean=0, std=1, shape=[3, 64, 32])
    >>> ivy.conv1d_transpose(x, filters, 1, 'VALID', out=y)
    >>> print(y.shape)
    ivy.Shape(1, 258, 32)

    With :class:`ivy.NativeArray` input:

    >>> x = ivy.native_array(
    ...         ivy.random_normal(mean=0, std=1, shape=[1,256,128]))
    >>> filters = ivy.native_array(
    ...         ivy.random_normal(mean=0, std=1, shape=[3, 128, 32]))
    >>> y = ivy.conv1d_transpose(x, filters, 2, 'SAME')
    >>> print(y.shape)
    ivy.Shape(1, 512, 32)

    With one :class:`ivy.Container` input:

    >>> x = ivy.full((1, 6, 1), 2.7)
    >>> a = ivy.random_normal(mean=0, std=1, shape=[3, 1, 1])
    >>> b = ivy.random_normal(mean=0, std=1, shape=[3, 1, 1])
    >>> filters = ivy.Container(a=a, b=b)
    >>> y = ivy.conv1d_transpose(x, filters, 1, 'VALID', dilations=2)
    >>> print(y.shape)
    {
        a: ivy.Shape(1, 10, 1),
        b: ivy.Shape(1, 10, 1)
    }

    With multiple :class:`ivy.Container` inputs:

    >>> a = ivy.random_normal(mean=0, std=1, shape=[1, 14, 3])
    >>> b = ivy.random_normal(mean=0, std=1, shape=[1, 28, 3])
    >>> c = ivy.random_normal(mean=0, std=1, shape=[6, 3, 3])
    >>> d = ivy.random_normal(mean=0, std=1, shape=[6, 3, 3])
    >>> x = ivy.Container(a=a, b=b)
    >>> filters = ivy.Container(c=c, d=d)
    >>> y = ivy.conv1d_transpose(x, filters, 2, 'SAME')
    >>> print(y.shape)
    {
        a: {
            c: ivy.Shape(1, 28, 3),
            d: ivy.Shape(1, 28, 3)
        },
        b: {
            c: ivy.Shape(1, 56, 3),
            d: ivy.Shape(1, 56, 3)
        },
        c: {
            c: ivy.Shape(6, 6, 3),
            d: ivy.Shape(6, 6, 3)
        },
        d: {
            c: ivy.Shape(6, 6, 3),
            d: ivy.Shape(6, 6, 3)
        }
    }
    """
    return current_backend(x).conv1d_transpose(
        x,
        filters,
        strides,
        padding,
        output_shape=output_shape,
        data_format=data_format,
        dilations=dilations,
        bias=bias,
        out=out,
    )


@handle_backend_invalid
@handle_nestable
@handle_array_like_without_promotion
@handle_out_argument
@to_native_arrays_and_back
@handle_array_function
@handle_device
def conv2d(
    x: Union[ivy.Array, ivy.NativeArray],
    filters: Union[ivy.Array, ivy.NativeArray],
    strides: Union[int, Tuple[int, int]],
    padding: Union[str, int, Sequence[Tuple[int, int]]],
    /,
    *,
    data_format: str = "NHWC",
    filter_format: str = "channel_last",
    x_dilations: Union[int, Tuple[int, int]] = 1,
    dilations: Union[int, Tuple[int, int]] = 1,
    bias: Optional[ivy.Array] = None,
    out: Optional[ivy.Array] = None,
) -> ivy.Array:
    """
    Compute a 2-D convolution given 4-D input x and filters arrays.

    Parameters
    ----------
    x
        Input image *[batch_size,h,w,d_in]* or *[batch_size,d_in,h,w]*.
    filters
        Convolution filters *[fh,fw,d_in,d_out]*.
    strides
        The stride of the sliding window for each dimension of input.
    padding
        either the string ‘SAME’ (padding with zeros evenly), the string ‘VALID’ (no
        padding), or a sequence of n (low, high) integer pairs that give the padding to
        apply before and after each spatial dimension.
    data_format
        The ordering of the dimensions in the input, one of "NHWC" or "NCHW". "NHWC"
        corresponds to inputs with shape (batch_size, height, width, channels), while
        "NCHW" corresponds to input with shape (batch_size, channels, height, width).
    filter_format
        Either "channel_first" or "channel_last". "channel_first" corresponds to "OIHW",
         input data formats, while "channel_last" corresponds to "HWIO".
     x_dilations
        The dilation factor for each dimension of input. (Default value = 1)
    dilations
        The dilation factor for each dimension of input. (Default value = 1)
    bias
        Bias array of shape *[d_out]*.
    out
        optional output array, for writing the result to. It must have a shape that the
        inputs broadcast to.

    Returns
    -------
    ret
        The result of the convolution operation.

    Both the description and the type hints above assumes an array input for simplicity,
    but this function is *nestable*, and therefore also accepts :class:`ivy.Container`
    instances in place of any of the arguments.

    Examples
    --------
    With :class:`ivy.Array` input:

    >>> x = ivy.array([[[[1.], [2.0],[3.]],
    ...                 [[1.], [2.0],[3.]],
    ...                 [[1.], [2.0],[3.]]]])
    >>> filters = ivy.array([[[[0.]],[[1.]],[[0.]]],
    ...                      [[[0.]],[[1.]], [[0.]]],
    ...                      [[[0.]],[[1.]], [[0.]]]])
    >>> result = ivy.conv2d(x, filters, 1, 'SAME', data_format='NHWC', dilations=1)
    >>> print(result)
    ivy.array([[
              [[2.],[4.],[6.]],
              [[3.],[6.],[9.]],
              [[2.],[4.],[6.]]
              ]])

    With one :class:`ivy.Container` input:

    >>> x = ivy.Container(a=ivy.array([[[[1.], [2.0],[3.]],
    ...                                 [[1.], [2.0],[3.]],
    ...                                 [[1.], [2.0],[3.]]]]))
    >>> filters = ivy.eye(3, 3).reshape((3, 3, 1, 1)).astype(ivy.float32)
    >>> result = ivy.conv2d(x, filters, 2, 'SAME', data_format='NHWC', dilations= 1)
    >>> print(result)
    {
        a:ivy.array([[[[3.], [3.]], [[1.], [5.]]]])
    }

    With multiple :class:`ivy.Container` inputs:

    >>> x = ivy.Container(a = ivy.eye(3, 3).reshape((1, 3, 3, 1)),
    ...                   b = ivy.eye(4, 4).reshape((1, 4, 4, 1)),
    ...                   c = ivy.eye(5, 5).reshape((1, 5, 5, 1)))
    >>> filters = ivy.array([[1, 1, 1],
    ...                      [0, 1, 1],
    ...                      [0, 0, 1]], dtype = ivy.float32).reshape((3, 3, 1, 1))
    >>> result = ivy.conv2d(x, filters, 2, 'SAME')
    >>> print(result)
    {
        a:ivy.array([[[[2.], [0.]], [[1.], [2.]]]]),
        b:ivy.array([[[[3.], [0.]], [[1.], [2.]]]]),
        c:ivy.array([[[[2.], [0.], [0.]],
                      [[1.], [3.], [0.]],
                      [[0.], [1.], [2.]]
                    ]])
    }

    With a mix of :class:`ivy.Array` and :class:`ivy.Container` inputs:

    >>> x = ivy.Container(a = ivy.eye(3, 3).reshape((1, 3, 3, 1)),
    ...                   b = ivy.eye(5, 5).reshape((1, 5, 5, 1)))
    >>> filters = ivy.array([[2, 0, 1],
    ...                      [1, 3, 1],
    ...                      [0, 1, 1]], dtype = ivy.float32).reshape((3, 3, 1, 1))
    >>> result = ivy.conv2d(x, filters, 2, 'SAME')
    >>> print(result)
    {
        a:ivy.array([[[[4.],[0.]],[[1.],[5.]]]]),
        b:ivy.array([[[[4.],[0.],[0.]],[[1.],[6.],[0.]],[[0.],[1.],[5.]]]])
    }
    """
    return current_backend(x).conv2d(
        x,
        filters,
        strides,
        padding,
        data_format=data_format,
        filter_format=filter_format,
        x_dilations=x_dilations,
        dilations=dilations,
        bias=bias,
        out=out,
    )


@handle_exceptions
@handle_backend_invalid
@handle_nestable
@handle_array_like_without_promotion
@handle_out_argument
@inputs_to_native_shapes
@to_native_arrays_and_back
@handle_array_function
@handle_device
def conv2d_transpose(
    x: Union[ivy.Array, ivy.NativeArray],
    filters: Union[ivy.Array, ivy.NativeArray],
    strides: Union[int, Tuple[int, int]],
    padding: str,
    /,
    *,
    output_shape: Optional[Union[ivy.Shape, ivy.NativeShape]] = None,
    data_format: str = "NHWC",
    dilations: Union[int, Tuple[int, int]] = 1,
    bias: Optional[ivy.Array] = None,
    out: Optional[ivy.Array] = None,
) -> ivy.Array:
    """
    Compute a 2-D transpose convolution given 4-D input x and filters arrays.

    Parameters
    ----------
    x
        Input image *[batch_size,h,w,d_in]* or *[batch_size,d_in,h,w]*.
    filters
        Convolution filters *[fh,fw,d_in,d_out]*.
    strides
        The stride of the sliding window for each dimension of input.
    padding
        Either ‘SAME’ (padding so that the output's shape is the same as the
        input's), or ‘VALID’ (padding so that the output's shape is `output_shape`).
    output_shape
        Shape of the output (Default value = None)
    data_format
        The ordering of the dimensions in the input, one of "NHWC" or "NCHW". "NHWC"
        corresponds to inputs with shape (batch_size, height, width, channels), while
        "NCHW" corresponds to input with shape (batch_size, channels, height, width).
    filter_format
        Either "channel_first" or "channel_last". "channel_first" corresponds to
        "OIDHW" input data formats, while "channel_last" corresponds to "DHWIO" .
    x_dilations
        The dilation factor for each dimension of input. (Default value = 1)
    dilations
        The dilation factor for each dimension of input. (Default value = 1)
    bias
        Bias array of shape *[d_out]*.
    out
        optional output array, for writing the result to. It must have a shape that the
        inputs broadcast to.

    Returns
    -------
    ret
        The result of the transpose convolution operation.

    Both the description and the type hints above assumes an array input for simplicity,
    but this function is *nestable*, and therefore also accepts :class:`ivy.Container`
    instances in place of any of the arguments.

    Examples
    --------
    With :class:`ivy.Array` input:
    >>> x = ivy.random_normal(mean=0, std=1, shape=[1, 28, 28, 3])
    >>> filters = ivy.random_normal(mean=0, std=1, shape=[3, 3, 3, 6])
    >>> y = ivy.conv2d_transpose(x,filters,2,'SAME')
    >>> print(y.shape)
    ivy.Shape(1, 56, 56, 6)

    >>> x = ivy.random_normal(mean=0, std=1, shape=[1, 128, 128, 64])
    >>> filters = ivy.random_normal(mean=0, std=1, shape=[1, 1, 64, 64])
    >>> ivy.conv2d_transpose(x,filters,1,'VALID',out=x)
    >>> print(x.shape)
    ivy.Shape(1, 128, 128, 64)

    >>> x = ivy.random_normal(mean=0, std=1, shape=[1, 256, 256, 64])
    >>> y = ivy.zeros((1, 258, 258, 32))
    >>> filters = ivy.random_normal(mean=0, std=1, shape=[3, 3, 64, 32])
    >>> ivy.conv2d_transpose(x,filters,[1, 1, 1],'VALID',out=y)
    >>> print(y.shape)
    ivy.Shape(1, 258, 258, 32)

    With one :class:`ivy.Container` inputs:
    >>> x = ivy.full((1, 6, 6, 1), 2.7)
    >>> a = ivy.random_normal(mean=0, std=1, shape=[3, 3, 1, 1])
    >>> b = ivy.random_normal(mean=0, std=1, shape=[3, 3, 1, 1])
    >>> filters = ivy.Container(a=a, b=b)
    >>> y = ivy.conv2d_transpose(x,filters,1,'VALID',dilations=2)
    >>> print(y.shape)
    {
        a: ivy.Shape(1, 10, 10, 1),
        b: ivy.Shape(1, 10, 10, 1)
    }

    With multiple :class:`ivy.Container` inputs:
    >>> a = ivy.random_normal(mean=0, std=1, shape=[1, 14, 14, 3])
    >>> b = ivy.random_normal(mean=0, std=1, shape=[1, 28, 28, 3])
    >>> c = ivy.random_normal(mean=0, std=1, shape=[6, 3, 3, 3])
    >>> d = ivy.random_normal(mean=0, std=1, shape=[6, 3, 3, 3])
    >>> x = ivy.Container(a=a, b=b)
    >>> filters = ivy.Container(c=c, d=d)
    >>> y = ivy.conv2d_transpose(x,filters,2,'SAME')
    >>> print(y.shape)
    {
        a: {
            c: ivy.Shape(1, 28, 28, 3),
            d: ivy.Shape(1, 28, 28, 3)
        },
        b: {
            c: ivy.Shape(1, 56, 56, 3),
            d: ivy.Shape(1, 56, 56, 3)
        },
        c: {
            c: ivy.Shape(6, 6, 6, 3),
            d: ivy.Shape(6, 6, 6, 3)
        },
        d: {
            c: ivy.Shape(6, 6, 6, 3),
            d: ivy.Shape(6, 6, 6, 3)
        }
    }
    """
    return current_backend(x).conv2d_transpose(
        x,
        filters,
        strides,
        padding,
        output_shape=output_shape,
        data_format=data_format,
        dilations=dilations,
        bias=bias,
        out=out,
    )


@handle_exceptions
@handle_backend_invalid
@handle_nestable
@handle_array_like_without_promotion
@handle_out_argument
@to_native_arrays_and_back
@handle_array_function
@handle_device
def depthwise_conv2d(
    x: Union[ivy.Array, ivy.NativeArray],
    filters: Union[ivy.Array, ivy.NativeArray],
    strides: Union[int, Tuple[int, int]],
    padding: Union[str, Sequence[Tuple[int, int]]],
    /,
    *,
    data_format: str = "NHWC",
    dilations: Union[int, Tuple[int, int]] = 1,
    out: Optional[ivy.Array] = None,
) -> ivy.Array:
    """
    Compute a 2-D depthwise convolution given 4-D input ``x`` and filters arrays.

    Parameters
    ----------
    x
        Input image *[batch_size,h,w,d_in]* or *[batch_size,d_in,h,w]*.
    filters
        Convolution filters *[fh,fw,d_in]*. (d_in must be the same as d from x)
    strides
        The stride of the sliding window for each dimension of input.
    padding
        either the string ‘SAME’ (padding with zeros evenly), the string ‘VALID’ (no
        padding), or a sequence of n (low, high) integer pairs that give the padding to
        apply before and after each spatial dimension.
    data_format
        The ordering of the dimensions in the input, one of "NHWC" or "NCHW". "NHWC"
        corresponds to inputs with shape (batch_size, height, width, channels), while
        "NCHW" corresponds to input with shape (batch_size, channels, height, width).
    dilations
        The dilation factor for each dimension of input. (Default value = 1)
    out
        optional output array, for writing the result to. It must have a shape that the
        inputs broadcast to.

    Returns
    -------
    ret
        The result of the convolution operation.

    Both the description and the type hints above assumes an array input for simplicity,
    but this function is *nestable*, and therefore also accepts :class:`ivy.Container`
    instances in place of any of the arguments.

    Examples
    --------
    With :class:`ivy.Array` input:

    >>> x = ivy.random_normal(mean=0, std=1, shape=[1, 28, 28, 3])
    >>> filters = ivy.random_normal(mean=0, std=1, shape=[3, 3, 3])
    >>> y = ivy.depthwise_conv2d(x, filters, (1, 1), 'VALID')
    >>> print(y.shape)
    ivy.Shape(1, 26, 26, 3)

    >>> x = ivy.random_normal(mean=0, std=1, shape=[1, 32, 32, 3])
    >>> y = ivy.zeros((1, 16, 16, 3))
    >>> filters = ivy.random_normal(mean=0, std=1, shape=[5, 5, 3])
    >>> ivy.depthwise_conv2d(x, filters, [2, 2], 'SAME', out=y)
    >>> print(y.shape)
    ivy.Shape(1, 16, 16, 3)

    >>> x = ivy.random_normal(mean=0, std=1, shape=[1, 64, 64, 32])
    >>> y = ivy.zeros((1, 61, 61, 32))
    >>> filters = ivy.random_normal(mean=0, std=1, shape=[4, 4, 32])
    >>> ivy.depthwise_conv2d(x, filters, [1, 1], 'VALID', out=y)
    >>> print(x.shape)
    ivy.Shape(1, 64, 64, 32)

    With :class:`ivy.NativeArray` input:

    >>> x = ivy.native_array(ivy.random_normal(mean=0, std=1, shape=[1, 7, 7, 64]))
    >>> filters = ivy.native_array(ivy.random_normal(mean=0, std=1, shape=[3, 3, 64]))
    >>> y = ivy.depthwise_conv2d(x, filters, [1, 1], 'SAME')
    >>> print(y.shape)
    ivy.Shape(1, 7, 7, 64)

    With a mix of :class:`ivy.Array` and :class:`ivy.Container` inputs:

    >>> x = ivy.eye(6, 6).reshape((1, 6, 6, 1)) #NHWC
    >>> a = ivy.array([[1., 1., 1.], [1., -8., 1.], [1., 1., 1.]]).expand_dims(axis=-1)
    >>> b = ivy.array([[1., 1., 1.],
    ...                [1., 1., 1.],
    ...                [1., 1., 1.]]).expand_dims(axis=-1) / 9.0
    >>> filters = ivy.Container(a = a, b = b)
    >>> y = ivy.depthwise_conv2d(x, filters, 1, 'VALID', dilations=2)
    >>> print(y)
    {
        a: ivy.array([[[[-6.],
                        [0.]],
                       [[0.],
                        [-6.]]]]),
        b: ivy.array([[[[0.33333334],
                        [0.]],
                       [[0.],
                        [0.33333334]]]])
    }

    With a mix of :class:`ivy.Array`, code:`ivy.NativeArray`
    and :class:`ivy.Container` inputs:

    >>> x = ivy.eye(6, 6).reshape((1, 6, 6, 1)) #NHWC
    >>> y = ivy.native_array(ivy.eye(6, 6).reshape((1, 6, 6, 1)))
    >>> inp = ivy.Container(x = x, y = y)
    >>> filter = ivy.array([[1., 1., 1.],
    ...                     [1., -8., 1.],
    ...                     [1., 1., 1.]]).expand_dims(axis=-1)
    >>> y = ivy.depthwise_conv2d(inp, filter, 1, 'VALID', dilations=2)
    >>> print(y)
    {
        x: ivy.array([[[[-6.],
                        [0.]],
                       [[0.],
                        [-6.]]]]),
        y: ivy.array([[[[-6.],
                        [0.]],
                       [[0.],
                        [-6.]]]])
    }
    """
    return current_backend(x).depthwise_conv2d(
        x,
        filters,
        strides,
        padding,
        data_format=data_format,
        dilations=dilations,
        out=out,
    )


@handle_exceptions
@handle_backend_invalid
@handle_nestable
@handle_array_like_without_promotion
@handle_out_argument
@to_native_arrays_and_back
@handle_array_function
@handle_device
def conv3d(
    x: Union[ivy.Array, ivy.NativeArray, ivy.Container],
    filters: Union[ivy.Array, ivy.NativeArray, ivy.Container],
    strides: Union[int, Tuple[int, int, int]],
    padding: Union[str, int, Sequence[Tuple[int, int]]],
    /,
    *,
    data_format: str = "NDHWC",
    filter_format: str = "channel_last",
    x_dilations: Union[int, Tuple[int, int, int]] = 1,
    dilations: Union[int, Tuple[int, int, int]] = 1,
    bias: Optional[ivy.Array] = None,
    out: Optional[ivy.Array] = None,
) -> ivy.Array:
    """
    Compute a 3-D convolution given 5-D input x and filters arrays.

    Parameters
    ----------
    x
        Input volume *[batch_size,d,h,w,d_in]* or *[batch_size,d_in,d,h,w]*.
    filters
        Convolution filters *[fd,fh,fw,d_in,d_out]*.
    strides
        The stride of the sliding window for each dimension of input.
    padding
        either the string ‘SAME’ (padding with zeros evenly), the string ‘VALID’ (no
        padding), or a sequence of n (low, high) integer pairs that give the padding to
        apply before and after each spatial dimension.
    data_format
        The ordering of the dimensions in the input, one of "NDHWC" or "NCDHW". "NDHWC"
        corresponds to inputs with shape (batch_size, depth, height, width, channels),
        while "NCDHW" corresponds to input with shape (batch_size, channels, depth,
        height, width).
    filter_format
        Either "channel_first" or "channel_last". "channel_first" corresponds
        to "OIDHW",input data formats, while "channel_last" corresponds to "DHWIO".
     x_dilations
        The dilation factor for each dimension of input. (Default value = 1)
    dilations
        The dilation factor for each dimension of input. (Default value = 1)
    bias
        Bias array of shape *[d_out]*
    out
        optional output array, for writing the result to. It must have a shape that the
        inputs broadcast to.

    Returns
    -------
    ret
        The result of the convolution operation.

    Both the description and the type hints above assumes an array input for simplicity,
    but this function is *nestable*, and therefore also accepts :class:`ivy.Container`
    instances in place of any of the arguments.

    Examples
    --------
    With :class:`ivy.Array` input:

    >>> x = ivy.array([[[1., 2. ,1.], [1., 2. ,1.], [1., 2. ,1.]],
    ...         [[1., 2. ,1.], [1., 2. ,1.], [1., 2. ,1.]],
    ...         [[1., 2. ,1.], [1., 2. ,1.], [1., 2. ,1.]]]).reshape((1, 3, 3, 3, 1))
    >>> filters = ivy.array([[[0.,1.,0.],
    ...                       [0.,1.,0.],
    ...                       [0.,1.,0.]]]).reshape((1,3,3,1,1))
    >>> result = ivy.conv3d(x, filters, 1, 'SAME', data_format='NDHWC', dilations=1)
    >>> print(result)
    ivy.array([[[[[2.],[4.],[2.]],[[3.],[6.],[3.]],[[2.],[4.],[2.]]],
                [[[2.],[4.],[2.]],[[3.],[6.],[3.]],[[2.],[4.],[2.]]],
                [[[2.],[4.],[2.]],[[3.],[6.],[3.]],[[2.],[4.],[2.]]]]])

    With one :class:`ivy.Container` input:

    >>> x = ivy.Container(a = ivy.ones((1, 3, 3, 3, 1)).astype(ivy.float32))
    >>> filters = ivy.ones((3, 3, 3, 1, 1)).astype(ivy.float32)
    >>> result = ivy.conv3d(x, filters, 2, 'SAME')
    >>> print(result)
    {
        a: ivy.array([[[[[8.],[8.]],[[8.],[8.]]],[[[8.],[8.]],[[8.],[8.]]]]])
    }

    With multiple :class:`ivy.Container` input:

    >>> x = ivy.Container( a = ivy.random_normal(mean = 0, std = 1,
    ...                        shape = [1, 3, 5, 5, 1]),
    ...                    b = ivy.random_normal(mean = 0, std = 1,
    ...                        shape = [1, 5, 32 ,32, 1]),
    ...                    c = ivy.random_normal(mean = 0, std = 1,
    ...                        shape = [1, 32, 32, 32, 1]))
    >>> filters = ivy.ones((3, 5, 5, 1, 3)).astype(ivy.float32)
    >>> result = ivy.conv3d(x, filters, 1, 'SAME')
    >>> print(result.cont_shapes)
    {
        a: ivy.Shape(1, 3, 5, 5, 3),
        b: ivy.Shape(1, 5, 32, 32, 3),
        c: ivy.Shape(1, 32, 32, 32, 3)
    }
    """
    return current_backend(x).conv3d(
        x,
        filters,
        strides,
        padding,
        data_format=data_format,
        filter_format=filter_format,
        x_dilations=x_dilations,
        dilations=dilations,
        bias=bias,
        out=out,
    )


@handle_exceptions
@handle_backend_invalid
@handle_nestable
@handle_array_like_without_promotion
@handle_out_argument
@inputs_to_native_shapes
@to_native_arrays_and_back
@handle_array_function
@handle_device
def conv3d_transpose(
    x: Union[ivy.Array, ivy.NativeArray],
    filters: Union[ivy.Array, ivy.NativeArray],
    strides: Union[int, Tuple[int, int, int]],
    padding: str,
    /,
    *,
    output_shape: Optional[Union[ivy.Shape, ivy.NativeShape]] = None,
    data_format: str = "NDHWC",
    dilations: Union[int, Tuple[int, int, int]] = 1,
    bias: Optional[ivy.Array] = None,
    out: Optional[ivy.Array] = None,
) -> ivy.Array:
    """
    Compute a 3-D transpose convolution given 5-D input x and filters arrays.

    Parameters
    ----------
    x
        Input volume *[batch_size,d,h,w,d_in]* or *[batch_size,d_in,d,h,w]*.
    filters
        Convolution filters *[fd,fh,fw,d_in,d_out]*.
    strides
        The stride of the sliding window for each dimension of input.
    padding
        Either ‘SAME’ (padding so that the output's shape is the same as the
        input's), or ‘VALID’ (padding so that the output's shape is `output_shape`).
    output_shape
        Shape of the output (Default value = None)
    data_format
        The ordering of the dimensions in the input, one of "NDHWC" or "NCDHW". "NDHWC"
        corresponds to inputs with shape (batch_size, depth, height, width, channels),
        while "NCDHW" corresponds to input with shape (batch_size, channels, depth,
        height, width).
    dilations
        The dilation factor for each dimension of input. (Default value = 1)
    bias
        Bias array of shape *[d_out]*
    out
        optional output array, for writing the result to. It must have a shape that the
        inputs broadcast to.

    Returns
    -------
    ret
        The result of the transpose convolution operation.

    Examples
    --------
    With :class:`ivy.Array` input:

    >>> x = ivy.random_normal(mean=0, std=1, shape=[1, 3, 28, 28, 3])
    >>> filters = ivy.random_normal(mean=0, std=1, shape=[3, 3, 3, 3, 6])
    >>> y = ivy.conv3d_transpose(x, filters, 2, 'SAME')
    >>> print(y.shape)
    ivy.Shape(1, 6, 56, 56, 6)

    >>> x = ivy.random_normal(mean=0, std=1, shape=[1, 7, 256, 256, 64])
    >>> filters = ivy.random_normal(mean=0, std=1, shape=[3, 3, 3, 64, 32])
    >>> y = ivy.conv3d_transpose(x, filters, [1, 1, 1], 'VALID')
    >>> print(y.shape)
    ivy.Shape(1, 9, 258, 258, 32)

    With :class:`ivy.Container` inputs:

    >>> a = ivy.random_normal(mean=0, std=1, shape=[1, 3, 14, 14, 3])
    >>> b = ivy.random_normal(mean=0, std=1, shape=[1, 3, 28, 28, 3])
    >>> c = ivy.random_normal(mean=0, std=1, shape=[6, 3, 3, 3, 3])
    >>> d = ivy.random_normal(mean=0, std=1, shape=[6, 3, 3, 3, 3])
    >>> x = ivy.Container(a=a, b=b)
    >>> filters = ivy.Container(c=c, d=d)
    >>> y = ivy.conv3d_transpose(x, filters, 2, 'SAME')
    >>> print(y.shape)
    {
        a: {
            c: ivy.Shape(1, 6, 28, 28, 3),
            d: ivy.Shape(1, 6, 28, 28, 3)
        },
        b: {
            c: ivy.Shape(1, 6, 56, 56, 3),
            d: ivy.Shape(1, 6, 56, 56, 3)
        },
        c: {
            c: ivy.Shape(6, 6, 6, 6, 3),
            d: ivy.Shape(6, 6, 6, 6, 3)
        },
        d: {
            c: ivy.Shape(6, 6, 6, 6, 3),
            d: ivy.Shape(6, 6, 6, 6, 3)
        }
    }

    With a mix of :class:`ivy.Array` and :class:`ivy.Container` inputs:

    >>> x = ivy.full((1, 6, 6, 6, 1), 2.7)
    >>> a =  ivy.random_normal(mean=0, std=1, shape=[3, 3, 3, 1, 1])
    >>> b =  ivy.random_normal(mean=0, std=1, shape=[3, 3, 3, 1, 1])
    >>> filters = ivy.Container(a = a, b = b)
    >>> y = ivy.conv3d_transpose(x, filters, 1, 'VALID', dilations=1)
    >>> print(y.shape)
    {
        a: ivy.Shape(1, 8, 8, 8, 1),
        b: ivy.Shape(1, 8, 8, 8, 1)
    }


    >>> x = ivy.full((1, 6, 6, 6, 1), 1.23)
    >>> a =  ivy.array(ivy.random_normal(mean=0, std=1, shape=[3, 3, 3, 1, 1]))
    >>> b =  ivy.array(ivy.random_normal(mean=0, std=1, shape=[3, 3, 3, 1, 1]))
    >>> filters = ivy.Container(a = a, b = b)
    >>> y = ivy.conv3d_transpose(x, filters, 1, 'VALID', dilations=1)
    >>> print(y.shape)
    {
        a: ivy.Shape(1, 8, 8, 8, 1),
        b: ivy.Shape(1, 8, 8, 8, 1)
    }
    """
    return current_backend(x).conv3d_transpose(
        x,
        filters,
        strides,
        padding,
        output_shape=output_shape,
        data_format=data_format,
        dilations=dilations,
        bias=bias,
        out=out,
    )


@handle_exceptions
@handle_backend_invalid
@handle_nestable
@handle_array_like_without_promotion
@handle_out_argument
@to_native_arrays_and_back
@handle_array_function
@handle_device
def conv_general_dilated(
    x: Union[ivy.Array, ivy.NativeArray],
    filters: Union[ivy.Array, ivy.NativeArray],
    strides: Union[int, Tuple[int], Tuple[int, int], Tuple[int, int, int]],
    padding: Union[str, int, Sequence[Tuple[int, int]]],
    /,
    *,
    dims: int = 2,
    data_format: str = "channel_last",
    filter_format: str = "channel_last",
    feature_group_count: int = 1,
    x_dilations: Union[int, Tuple[int], Tuple[int, int], Tuple[int, int, int]] = 1,
    dilations: Union[int, Tuple[int], Tuple[int, int], Tuple[int, int, int]] = 1,
    bias: Optional[Union[ivy.Array, ivy.NativeArray]] = None,
    out: Optional[ivy.Array] = None,
) -> ivy.Array:
    """
    Compute a 1-D, 2-D, and 3-D convolution given 3-D, 4-D and 5-D input x respectively
    and filters arrays.

    Parameters
    ----------
    x
        Input image *[batch_size,d,h,w,d_in]* or *[batch_size,d_in,d,h,w]*.
    filters
        Convolution filters *[fd,fh,fw,d_in/feature_group_count,d_out]*.
    strides
        The stride of the sliding window for each dimension of input.
    padding
        either the string ‘SAME’ (padding with zeros evenly), the string ‘VALID’ (no
        padding), or a sequence of n (low, high) integer pairs that give the padding to
        apply before and after each spatial dimension.
    dims
        Either 1, 2, or 3 corresponding to 1-D, 2-D, and 3-D convolution.
    data_format
        Either "channel_first" or "channel_last". "channel_first" corresponds to "NCW",
        "NCHW", "NCDHW" input data formatS for 1-D, 2-D, 3-D convolution respectively,
        while "channel_last" corresponds to "NWC", "NHWC", "NDHWC" respectively.
    filter_format
        Either "channel_first" or "channel_last". "channel_first" corresponds to "OIW",
        "OIHW", "OIDHW" input data formats for 1-D, 2-D, 3-D convolution respectively,
        while "channel_last" corresponds to "WIO", "HWIO", "DHWIO" respectively.
    feature_group_count
         split input into groups, d_in should be divisible by the number of groups.
         (Default value = 1)
    x_dilations
        The dilation factor for each dimension of input. (Default value = 1)
    dilations
        The dilation factor for each dimension of filter. (Default value = 1)
    bias
        Bias array of shape *[d_out]*.
    out
        optional output array, for writing the result to. It must have a shape that the
        inputs broadcast to.

    Returns
    -------
    ret
        The result of the transpose convolution operation.
    """
    return current_backend(x).conv_general_dilated(
        x,
        filters,
        strides,
        padding,
        dims=dims,
        data_format=data_format,
        filter_format=filter_format,
        feature_group_count=feature_group_count,
        x_dilations=x_dilations,
        dilations=dilations,
        bias=bias,
        out=out,
    )


@handle_exceptions
@handle_backend_invalid
@handle_nestable
@handle_array_like_without_promotion
@handle_out_argument
@inputs_to_native_shapes
@to_native_arrays_and_back
@handle_array_function
@handle_device
def conv_general_transpose(
    x: Union[ivy.Array, ivy.NativeArray],
    filters: Union[ivy.Array, ivy.NativeArray],
    strides: Union[int, Tuple[int], Tuple[int, int], Tuple[int, int, int]],
    padding: str,
    /,
    *,
    dims: int = 2,
    output_shape: Optional[Union[ivy.Shape, ivy.NativeShape]] = None,
    data_format: str = "channel_last",
    dilations: Union[int, Tuple[int], Tuple[int, int], Tuple[int, int, int]] = 1,
    feature_group_count: int = 1,
    bias: Optional[Union[ivy.Array, ivy.NativeArray]] = None,
    out: Optional[ivy.Array] = None,
) -> ivy.Array:
    """
    Compute a 1-D, 2-D, and 3-D transpose convolution given 3-D, 4-D and 5-D input x
    respectively and filters arrays.

    Parameters
    ----------
    x
        Input image *[batch_size,d,h,w,d_in]* or *[batch_size,d_in,d,h,w]*.
    filters
        Convolution filters *[fd,fh,fw,d_in,d_out]*.
    strides
        The stride of the sliding window for each dimension of input.
    padding
        Either ‘SAME’ (padding so that the output's shape is the same as the
        input's), or ‘VALID’ (padding so that the output's shape is `output_shape`).
    dims
        Either 1, 2, or 3 corresponding to 1-D, 2-D, and 3-D convolution.
    output_shape
        Shape of the output.
    data_format
        Either "channel_first" or "channel_last". "channel_first" corresponds to "NCW",
        "NCHW", "NCDHW" input data formatS for 1-D, 2-D, 3-D convolution respectively,
        while "channel_last" corresponds to "NWC", "NHWC", "NDHWC" respectively.
    dilations
        The dilation factor for each dimension of input. (Default value = 1)
    feature_group_count
         split input into groups, d_in should be divisible by the number of groups.
    bias
        Bias array of shape *[d_out]*.
    out
        optional output array, for writing the result to. It must have a shape that the
        inputs broadcast to.

    Returns
    -------
    ret
        The result of the transpose convolution operation.
    """
    return current_backend(x).conv_general_transpose(
        x,
        filters,
        strides,
        padding,
        dims=dims,
        output_shape=output_shape,
        data_format=data_format,
        dilations=dilations,
        feature_group_count=feature_group_count,
        bias=bias,
        out=out,
    )


@handle_exceptions
@handle_array_like_without_promotion
@handle_out_argument
@inputs_to_native_shapes
@handle_array_function
def conv(
    x: Union[ivy.Array, ivy.NativeArray],
    filters: Union[ivy.Array, ivy.NativeArray],
    strides: Union[int, Tuple[int], Tuple[int, int], Tuple[int, int, int]],
    padding: Union[str, Sequence[Tuple[int, int]]],
    /,
    *,
    transpose: bool = False,
    dims: int = 2,
    output_shape: Optional[Union[ivy.Shape, ivy.NativeShape]] = None,
    data_format: str = "channel_last",
    filter_format: str = "channel_last",
    feature_group_count: int = 1,
    x_dilations: Union[int, Tuple[int], Tuple[int, int], Tuple[int, int, int]] = 1,
    dilations: Union[int, Tuple[int], Tuple[int, int], Tuple[int, int, int]] = 1,
    bias: Optional[Union[ivy.Array, ivy.NativeArray]] = None,
    out: Optional[ivy.Array] = None,
) -> ivy.Array:
    """
    Compute a 1-D, 2-D, and 3-D transpose or dilated convolution given 3-D, 4-D and 5-D
    input x respectively and filters arrays.

    Parameters
    ----------
    x
        Input image *[batch_size,d,h,w,d_in]* or *[batch_size,d_in,d,h,w]*.
    filters
        Convolution filters *[fd,fh,fw,d_in/feature_group_count,d_out]*.
    strides
        The stride of the sliding window for each dimension of input.
    padding
        either the string ‘SAME’ (padding with zeros evenly), the string ‘VALID’ (no
        padding), or a sequence of n (low, high) integer pairs that give the padding to
        apply before and after each spatial dimension.
    transpose
        True for computing transpose convolution, and False for dilated convolution.
        When True, `x_dilations` must be 1 (the default).
    dims
        Either 1, 2, or 3 corresponding to 1-D, 2-D, and 3-D convolution.
    output_shape
        Shape of the output (Default value = None)
    data_format
        Either "channel_first" or "channel_last". "channel_first" corresponds to "NCW",
        "NCHW", "NCDHW" input data formatS for 1-D, 2-D, 3-D convolution respectively,
        while "channel_last" corresponds to "NWC", "NHWC", "NDHWC" respectively.
    filter_format
        Either "channel_first" or "channel_last". "channel_first" corresponds to "OIW",
        "OIHW", "OIDHW" input data formats for 1-D, 2-D, 3-D convolution respectively,
        while "channel_last" corresponds to "WIO", "HWIO", "DHWIO" respectively.
    feature_group_count
         split input into groups, d_in should be divisible by the number of groups.
         (Default value = 1)
    x_dilations
        The dilation factor for each dimension of input. (Default value = 1)
    dilations
        The dilation factor for each dimension of input. (Default value = 1)
    bias
        Bias array of shape *[d_out]*.
    out
        optional output array, for writing the result to. It must have a shape that the
        inputs broadcast to.

    Returns
    -------
    ret
        The result of the transpose or dilated convolution operation.
    """
    if transpose:
        return conv_general_transpose(
            x,
            filters,
            strides,
            padding,
            dims=dims,
            output_shape=output_shape,
            data_format=data_format,
            dilations=dilations,
            feature_group_count=feature_group_count,
            bias=bias,
            out=out,
        )
    else:
        return conv_general_dilated(
            x,
            filters,
            strides,
            padding,
            dims=dims,
            data_format=data_format,
            filter_format=filter_format,
            feature_group_count=feature_group_count,
            x_dilations=x_dilations,
            dilations=dilations,
            bias=bias,
            out=out,
        )


# LSTM #


@handle_exceptions
@handle_nestable
@handle_array_like_without_promotion
@inputs_to_ivy_arrays
@handle_array_function
def lstm_update(
    x: Union[ivy.Array, ivy.NativeArray],
    init_h: Union[ivy.Array, ivy.NativeArray],
    init_c: Union[ivy.Array, ivy.NativeArray],
    kernel: Union[ivy.Array, ivy.NativeArray],
    recurrent_kernel: Union[ivy.Array, ivy.NativeArray],
    /,
    *,
    bias: Optional[Union[ivy.Array, ivy.NativeArray]] = None,
    recurrent_bias: Optional[Union[ivy.Array, ivy.NativeArray]] = None,
) -> Tuple[ivy.Array, ivy.Array]:
    """
    Perform long-short term memory update by unrolling time dimension of input array.

    Parameters
    ----------
    x
        input tensor of LSTM layer *[batch_shape, t, in]*.
    init_h
        initial state tensor for the cell output *[batch_shape, out]*.
    init_c
        initial state tensor for the cell hidden state *[batch_shape, out]*.
    kernel
        weights for cell kernel *[in, 4 x out]*.
    recurrent_kernel
        weights for cell recurrent kernel *[out, 4 x out]*.
    bias
        bias for cell kernel *[4 x out]*. (Default value = None)
    recurrent_bias
        bias for cell recurrent kernel *[4 x out]*. (Default value = None)

    Returns
    -------
    ret
        hidden state for all timesteps *[batch_shape,t,out]* and cell state for last
        timestep *[batch_shape,out]*
    """
    # get shapes
    x_shape = list(x.shape)
    batch_shape = x_shape[:-2]
    timesteps = x_shape[-2]
    input_channels = x_shape[-1]
    x_flat = ivy.reshape(x, (-1, input_channels))

    # input kernel
    Wi = kernel
    Wi_x = ivy.reshape(
        ivy.matmul(x_flat, Wi) + (bias if bias is not None else 0),
        batch_shape + [timesteps, -1],
    )
    Wii_x, Wif_x, Wig_x, Wio_x = ivy.split(Wi_x, num_or_size_splits=4, axis=-1)

    # recurrent kernel
    Wh = recurrent_kernel

    # lstm states
    ht = init_h
    ct = init_c

    # lstm outputs
    hts_list = []

    # unrolled time dimension with lstm steps
    for Wii_xt, Wif_xt, Wig_xt, Wio_xt in zip(
        ivy.unstack(Wii_x, axis=-2),
        ivy.unstack(Wif_x, axis=-2),
        ivy.unstack(Wig_x, axis=-2),
        ivy.unstack(Wio_x, axis=-2),
    ):
        htm1 = ht
        ctm1 = ct

        Wh_htm1 = ivy.matmul(htm1, Wh) + (
            recurrent_bias if recurrent_bias is not None else 0
        )
        Whi_htm1, Whf_htm1, Whg_htm1, Who_htm1 = ivy.split(
            Wh_htm1, num_or_size_splits=4, axis=-1
        )

        it = ivy.sigmoid(Wii_xt + Whi_htm1)
        ft = ivy.sigmoid(Wif_xt + Whf_htm1)
        gt = ivy.tanh(Wig_xt + Whg_htm1)
        ot = ivy.sigmoid(Wio_xt + Who_htm1)
        ct = ft * ctm1 + it * gt
        ht = ot * ivy.tanh(ct)

        hts_list.append(ivy.expand_dims(ht, axis=-2))

    return ivy.concat(hts_list, axis=-2), ct


# Helpers #


def _handle_padding(x, strides, filters, padding):
    if isinstance(padding, str) and padding.upper() == "SAME":
        if x % strides == 0:
            pad = max(filters - strides, 0)
        else:
            pad = max(filters - (x % strides), 0)
    else:
        pad = 0
    return pad


def _validate_max_pool_params(
    kernel, strides, padding, dilation, ceil_mode, dims, data_format
):
    if isinstance(kernel, int):
        kernel = (kernel,) * dims
    elif len(kernel) == 1:
        kernel = (kernel[0],) * dims
    elif len(kernel) not in [dims, dims + 2]:
        raise ValueError(
            "The kernel should be an integer, or a tuple of length"
            f" {list({1, dims, dims + 2})}"
        )

    if isinstance(strides, int):
        strides = (strides,) * dims
    elif len(strides) == 1:
        strides = (strides[0],) * dims
    elif len(strides) not in [dims, dims + 2]:
        raise ValueError(
            "The stride should be an integer, or a tuple of length"
            f" {list({1, dims, dims + 2})}"
        )

    if isinstance(padding, int):
        padding = [(padding,) * 2] * dims
    elif isinstance(padding, tuple) and len(padding) == 1:
        padding = [(padding[0],) * 2] * dims
    elif isinstance(padding, tuple) and len(padding) == dims:
        padding = [(padding[i],) * 2 for i in range(dims)]
    elif isinstance(padding, list) and len(padding) == dims:
        if not all(isinstance(p, tuple) and len(p) == 2 for p in padding):
            raise ValueError("Explicit padding must be a list of tuple of two integers")
    if isinstance(padding, str) and padding.upper() not in ["VALID", "SAME"]:
        raise ValueError(
            f"Invalid padding arg {padding}Must be one of: 'VALID' or 'SAME'"
        )

    if isinstance(dilation, int):
        dilation = (dilation,) * dims
    elif len(dilation) == 1:
        dilation = (dilation[0],) * dims
    elif len(dilation) != dims:
        raise ValueError(
            f"Dilation must be an integer or a tuple of length {list({1, dims})}"
        )
    if min(dilation) < 1:
        raise ValueError("All values of `dilation` must be positive")

    # Other errors
    if isinstance(padding, str) and (padding.upper() == "VALID") and ceil_mode:
        raise ValueError("When 'padding' is 'VALID', 'ceil_mode' must be False")
    assert len(kernel) == len(strides), f"len({kernel}) must equal len({strides})"

    ret = kernel, strides, padding, dilation

    # Account for dilation when padding > kernel/2. Not the case in torch by default.
    if len(dilation) < len(kernel):
        if data_format[:2] == "NC":
            dilation = [1, 1, *dilation]
        else:
            dilation = [1, *dilation, 1]
    elif len(dilation) > len(kernel):
        if data_format[:2] == "NC":
            kernel = [1, 1, *kernel]
        else:
            kernel = [1, *kernel, 1]
    new_kernel = tuple(
        [dilation[i] * (kernel[i] - 1) + 1 for i in range(1, len(kernel))]
    )
    new_kernel = tuple(dilation[i] * (kernel[i] - 1) + 1 for i in range(1, len(kernel)))
    if isinstance(padding, list) and len(padding) == len(new_kernel):
        ivy.utils.assertions.check_kernel_padding_size(new_kernel, padding)

    return ret


def _depth_max_pooling_helper(
    x_shape, kernel, strides, dims, data_format="channel_last"
):
    # Determine depth pooling.
    # We assume that the kernel and the data have the same data_format.
    depth_pooling = False
    CHANNEL_LAST = "channel_last"
    channel_idx = -1 if data_format == CHANNEL_LAST else 1
    if len(kernel) == dims + 2:
        spatial_kernel = kernel[1:-1] if data_format == CHANNEL_LAST else kernel[2:]
        if kernel[channel_idx] != 1:
            depth_pooling = True
            if any(i != 1 for i in spatial_kernel):
                raise NotImplementedError(
                    "MaxPooling supports exactly one of pooling across"
                    " depth or pooling across width/height."
                )
            if len(strides) != dims + 2 or strides[channel_idx] != kernel[channel_idx]:
                raise NotImplementedError(
                    "Depthwise max pooling requires the depth window to equal the depth"
                    " stride"
                )
            if x_shape[channel_idx] % kernel[channel_idx] != 0:
                raise NotImplementedError(
                    "Depthwise max pooling requires the depth window to evenly divide"
                    " the input depth"
                )
            kernel = [kernel[channel_idx], *[1] * (dims - 1)]
            strides = [strides[channel_idx], *[1] * (dims - 1)]
        else:
            kernel = spatial_kernel
            if len(strides) == dims + 2:
                strides = strides[1:-1] if data_format == CHANNEL_LAST else strides[2:]
    return kernel, strides, depth_pooling


def _deconv_length(dim_size, stride_size, kernel_size, padding, dilation=1):
    kernel_size = kernel_size + (kernel_size - 1) * (dilation - 1)
    if padding == "SAME":
        dim_size = dim_size * stride_size
    else:
        dim_size = dim_size * stride_size + max(kernel_size - stride_size, 0)
    return dim_size


def _get_x_data_format(dims: int = 2, data_format: str = "channel_first"):
    if dims == 1:
        if data_format == "channel_first":
            return "NCW"
        else:
            return "NWC"
    if dims == 2:
        if data_format == "channel_first":
            return "NCHW"
        else:
            return "NHWC"
    elif dims == 3:
        if data_format == "channel_first":
            return "NCDHW"
        else:
            return "NDHWC"


def _get_num_padded_values(i, p, n, k, s):
    """
    Get number of padded values in a specific window.

    Parameters
    ----------
    i window index
    p total amount of padding
    n input size
    k kernel size
    s stride

    Returns
    -------
        number of padded values in a particular window represented by i
    """
    current_index = s * i
    left_padding = p // 2
    return max(0, left_padding - current_index) + max(
        0, current_index + k - n - left_padding
    )


<<<<<<< HEAD
# factorised layers


def factorized_linear(
    x, weight, bias=None, in_features=None, implementation="factorized"
):
    """Linear layer with a dense input x and factorized weight."""
    assert implementation in {"factorized", "reconstructed"}, (
        "Expect implementation from [factorized, reconstructed], but got"
        f" {implementation}"
    )

    if in_features is None:
        in_features = ivy.prod(x.shape[-1])

    if not ivy.is_array(weight):
        # Weights are in the form (out_features, in_features)
        # PyTorch's linear returns dot(x, weight.T)!
        if isinstance(weight, TensorizedTensor):
            if implementation == "factorized":
                x_shape = (
                    x.shape[:-1] + (weight.tensorized_shape[1],)
                    if isinstance(weight.tensorized_shape[1], int)
                    else weight.tensorized_shape
                )
                out_shape = x.shape[:-1] + (-1,)
                if isinstance(weight, CPTensorized):
                    x = _linear_cp(x.reshape(x_shape), weight).reshape(out_shape)
                    if bias is not None:
                        x = x + bias
                    return x
                elif isinstance(weight, TuckerTensorized):
                    x = _linear_tucker(x.reshape(x_shape), weight).reshape(out_shape)
                    if bias is not None:
                        x = x + bias
                    return x
                elif isinstance(weight, BlockTT):
                    x = _linear_blocktt(x.reshape(x_shape), weight).reshape(out_shape)
                    if bias is not None:
                        x = x + bias
                    return x
            # if no efficient implementation available or force to use reconstructed mode: use reconstruction
            weight = weight.to_matrix()
        else:
            weight = weight.to_tensor()

    return ivy.linear(x, ivy.reshape(weight, (-1, in_features)), bias=bias)


def _linear_cp(tensor, cp_matrix, transpose=True):
    if transpose:
        out_features, in_features = (
            cp_matrix.tensorized_shape[0],
            cp_matrix.tensorized_shape[1],
        )
        in_shape = cp_matrix.tensorized_shape[1]
        modes_cp = list(range(out_features, cp_matrix.order))
    else:
        in_features, out_features = (
            cp_matrix.tensorized_shape[0],
            cp_matrix.tensorized_shape[1],
        )
        in_shape = cp_matrix.tensorized_shape[0]
        modes_cp = list(range(in_features))
    tensor = tensor.reshape((-1, in_shape))

    modes_tensor = list(range(1, tensor.ndim))

    return tensor_dot_cp(tensor, cp_matrix, (modes_tensor, modes_cp))


def _linear_tucker(tensor, tucker_matrix, transpose=True, channels_first=True):
    if transpose:
        contraction_axis = 1
    else:
        contraction_axis = 0
    n_rows = len(tucker_matrix.tensorized_shape[contraction_axis])
    tensor = tensor.reshape(-1, *tucker_matrix.tensorized_shape[contraction_axis])

    modes_tensor = list(range(tensor.ndim - n_rows, tensor.ndim))
    if transpose:
        modes_tucker = list(range(n_rows, tucker_matrix.order))
    else:
        modes_tucker = list(range(n_rows))

    return tensor_dot_tucker(tensor, tucker_matrix, (modes_tensor, modes_tucker))


def _linear_blocktt(tensor, tt_matrix, transpose=True):
    if transpose:
        contraction_axis = 1
    else:
        contraction_axis = 0
    ndim = len(tt_matrix.tensorized_shape[contraction_axis])
    tensor = tensor.reshape(-1, *tt_matrix.tensorized_shape[contraction_axis])

    bs = "a"
    start = ord(bs) + 1
    in_idx = bs + "".join(chr(i) for i in [start + i for i in range(ndim)])
    factors_idx = []
    for i in range(ndim):
        if transpose:
            idx = [
                start + ndim * 2 + i,
                start + ndim + i,
                start + i,
                start + ndim * 2 + i + 1,
            ]
        else:
            idx = [
                start + ndim * 2 + i,
                start + i,
                start + ndim + i,
                start + ndim * 2 + i + 1,
            ]
        factors_idx.append("".join(chr(j) for j in idx))
    out_idx = bs + "".join(chr(i) for i in [start + ndim + i for i in range(ndim)])
    eq = in_idx + "," + ",".join(i for i in factors_idx) + "->" + out_idx
    res = ivy.einsum(eq, tensor, *tt_matrix.factors)
    return ivy.reshape(res, (ivy.shape(res)[0], -1))
=======
# TODO : integrate logic for adaptive sampling points in ivy.interpolate
def _bilinear_interpolate(
    input,  # [N, C, H, W]
    roi_batch_ind,  # [K]
    y,  # [K, PH, IY]
    x,  # [K, PW, IX]
    ymask,  # [K, IY]
    xmask,  # [K, IX]
):
    _, channels, height, width = input.shape

    # deal with inverse element out of feature map boundary
    y = y.clip(0, None)
    x = x.clip(0, None)
    y_low = y.astype(ivy.int32)
    x_low = x.astype(ivy.int32)
    y_high = ivy.where(y_low >= height - 1, height - 1, y_low + 1)
    y_low = ivy.where(y_low >= height - 1, height - 1, y_low)
    y = ivy.where(y_low >= height - 1, y.astype(input.dtype), y)

    x_high = ivy.where(x_low >= width - 1, width - 1, x_low + 1)
    x_low = ivy.where(x_low >= width - 1, width - 1, x_low)
    x = ivy.where(x_low >= width - 1, x.astype(input.dtype), x)

    ly = y - y_low
    lx = x - x_low
    hy = 1.0 - ly
    hx = 1.0 - lx

    def masked_index(
        y,  # [K, PH, IY]
        x,  # [K, PW, IX]
    ):
        if ymask is not None:
            assert xmask is not None
            y = ivy.where(ymask[:, None, :], y, 0)
            x = ivy.where(xmask[:, None, :], x, 0)
        return input[
            roi_batch_ind[:, None, None, None, None, None],
            ivy.arange(channels, device=input.device)[None, :, None, None, None, None],
            y[:, None, :, None, :, None],  # prev [K, PH, IY]
            x[:, None, None, :, None, :],  # prev [K, PW, IX]
        ]  # [K, C, PH, PW, IY, IX]

    v1 = masked_index(y_low, x_low)
    v2 = masked_index(y_low, x_high)
    v3 = masked_index(y_high, x_low)
    v4 = masked_index(y_high, x_high)

    # all ws preemptively [K, C, PH, PW, IY, IX]
    def outer_prod(y, x):
        return y[:, None, :, None, :, None] * x[:, None, None, :, None, :]

    w1 = outer_prod(hy, hx)
    w2 = outer_prod(hy, lx)
    w3 = outer_prod(ly, hx)
    w4 = outer_prod(ly, lx)

    val = w1 * v1 + w2 * v2 + w3 * v3 + w4 * v4
    return val


def _convert_boxes_to_roi_format(boxes):
    concat_boxes = ivy.concat(boxes, axis=0)
    temp = []
    for i, b in enumerate(boxes):
        temp.append(ivy.full_like(b[:, :1], i))
    ids = ivy.concat(temp, axis=0)
    rois = ivy.concat([ids, concat_boxes], axis=1)
    return rois


@handle_exceptions
@handle_nestable
@handle_array_like_without_promotion
@inputs_to_ivy_arrays
@handle_array_function
def roi_align(
    input, boxes, output_size, spatial_scale=1.0, sampling_ratio=-1, aligned=False
):
    pooled_height, pooled_width = (
        (output_size, output_size) if isinstance(output_size, int) else output_size
    )

    if not isinstance(boxes, ivy.Array):
        boxes = _convert_boxes_to_roi_format(boxes)
    orig_dtype = input.dtype

    _, _, height, width = input.shape

    ph = ivy.arange(pooled_height, device=input.device)  # [PH]
    pw = ivy.arange(pooled_width, device=input.device)  # [PW]

    # input: [N, C, H, W]
    # boxes: [K, 5]

    roi_batch_ind = boxes[:, 0].astype(ivy.int32)  # [K]
    offset = 0.5 if aligned else 0.0
    roi_start_w = boxes[:, 1] * spatial_scale - offset  # [K]
    roi_start_h = boxes[:, 2] * spatial_scale - offset  # [K]
    roi_end_w = boxes[:, 3] * spatial_scale - offset  # [K]
    roi_end_h = boxes[:, 4] * spatial_scale - offset  # [K]

    roi_width = roi_end_w - roi_start_w  # [K]
    roi_height = roi_end_h - roi_start_h  # [K]
    if not aligned:
        roi_width = ivy.clip(roi_width, 1.0, None)  # [K]
        roi_height = ivy.clip(roi_height, 1.0, None)  # [K]

    bin_size_h = roi_height / pooled_height  # [K]
    bin_size_w = roi_width / pooled_width  # [K]

    exact_sampling = sampling_ratio > 0

    roi_bin_grid_h = (
        sampling_ratio if exact_sampling else ivy.ceil(roi_height / pooled_height)
    )  # scalar or [K]
    roi_bin_grid_w = (
        sampling_ratio if exact_sampling else ivy.ceil(roi_width / pooled_width)
    )  # scalar or [K]
    """Iy, ix = dims(2)"""

    if exact_sampling:
        count = max(roi_bin_grid_h * roi_bin_grid_w, 1)  # scalar
        iy = ivy.arange(roi_bin_grid_h, device=input.device)  # [IY]
        ix = ivy.arange(roi_bin_grid_w, device=input.device)  # [IX]
        ymask = None
        xmask = None
    else:
        count = ivy.clip(roi_bin_grid_h * roi_bin_grid_w, 1, None)  # [K]
        iy = ivy.arange(height, device=input.device)  # [IY]
        ix = ivy.arange(width, device=input.device)  # [IX]
        ymask = iy[None, :] < roi_bin_grid_h[:, None]  # [K, IY]
        xmask = ix[None, :] < roi_bin_grid_w[:, None]  # [K, IX]

    def from_K(t):
        return t[:, None, None]

    y = (
        from_K(roi_start_h)
        + ph[None, :, None] * from_K(bin_size_h)
        + (iy[None, None, :] + 0.5).astype(input.dtype)
        * from_K(bin_size_h / roi_bin_grid_h)
    )  # [K, PH, IY]
    x = (
        from_K(roi_start_w)
        + pw[None, :, None] * from_K(bin_size_w)
        + (ix[None, None, :] + 0.5).astype(input.dtype)
        * from_K(bin_size_w / roi_bin_grid_w)
    )  # [K, PW, IX]
    val = _bilinear_interpolate(
        input, roi_batch_ind, y, x, ymask, xmask
    )  # [K, C, PH, PW, IY, IX]

    # Mask out samples that weren't actually adaptively needed
    if not exact_sampling:
        val = ivy.where(ymask[:, None, None, None, :, None], val, 0)
        val = ivy.where(xmask[:, None, None, None, None, :], val, 0)

    output = val.sum(axis=(-1, -2))  # remove IY, IX ~> [K, C, PH, PW]
    if isinstance(count, ivy.Array):
        output /= count[:, None, None, None]
    else:
        output /= count

    output = output.astype(orig_dtype)

    return output


# TODO add paddle backend implementation back,
#  once paddle.argsort uses a stable algorithm
#  https://github.com/PaddlePaddle/Paddle/issues/57508
@handle_exceptions
@handle_nestable
@handle_array_like_without_promotion
@inputs_to_ivy_arrays
@handle_array_function
def nms(
    boxes,
    scores=None,
    iou_threshold=0.5,
    max_output_size=None,
    score_threshold=float("-inf"),
):
    change_id = False
    if score_threshold is not float("-inf") and scores is not None:
        keep_idx = scores > score_threshold
        boxes = boxes[keep_idx]
        scores = scores[keep_idx]
        change_id = True
        nonzero = ivy.nonzero(keep_idx)[0].flatten()
    if scores is None:
        scores = ivy.ones((boxes.shape[0],), dtype=boxes.dtype)

    if len(boxes) < 2:
        if len(boxes) == 1:
            ret = ivy.array([0], dtype=ivy.int64)
        else:
            ret = ivy.array([], dtype=ivy.int64)
    else:
        x1 = boxes[:, 0]
        y1 = boxes[:, 1]
        x2 = boxes[:, 2]
        y2 = boxes[:, 3]

        areas = (x2 - x1) * (y2 - y1)
        order = ivy.argsort(
            (-1 * scores), stable=True
        )  # get boxes with more ious first
        keep = []

        while order.size > 0:
            i = order[0]  # pick maxmum iou box
            keep.append(i)
            xx1 = ivy.maximum(x1[i], x1[order[1:]])
            yy1 = ivy.maximum(y1[i], y1[order[1:]])
            xx2 = ivy.minimum(x2[i], x2[order[1:]])
            yy2 = ivy.minimum(y2[i], y2[order[1:]])

            w = ivy.maximum(0.0, xx2 - xx1)  # maximum width
            h = ivy.maximum(0.0, yy2 - yy1)  # maxiumum height
            inter = w * h
            ovr = inter / (areas[i] + areas[order[1:]] - inter)
            inds = ivy.nonzero(ovr <= iou_threshold)[0]

            order = order[inds + 1]

        ret = ivy.array(keep)

    if len(ret) > 1 and scores is not None:
        ret = sorted(
            ret.flatten().tolist(), reverse=True, key=lambda x: (scores[x], -x)
        )
        ret = ivy.array(ret, dtype=ivy.int64).flatten()

    if change_id and len(ret) > 0:
        ret = ivy.array(nonzero[ret], dtype=ivy.int64).flatten()

    return ret.flatten()[:max_output_size]


nms.mixed_backend_wrappers = {
    "to_add": (
        "handle_backend_invalid",
        "inputs_to_native_arrays",
        "outputs_to_ivy_arrays",
        "handle_device",
    ),
    "to_skip": ("inputs_to_ivy_arrays",),
}
>>>>>>> 06233290
<|MERGE_RESOLUTION|>--- conflicted
+++ resolved
@@ -2468,7 +2468,259 @@
     )
 
 
-<<<<<<< HEAD
+# TODO : integrate logic for adaptive sampling points in ivy.interpolate
+def _bilinear_interpolate(
+    input,  # [N, C, H, W]
+    roi_batch_ind,  # [K]
+    y,  # [K, PH, IY]
+    x,  # [K, PW, IX]
+    ymask,  # [K, IY]
+    xmask,  # [K, IX]
+):
+    _, channels, height, width = input.shape
+
+    # deal with inverse element out of feature map boundary
+    y = y.clip(0, None)
+    x = x.clip(0, None)
+    y_low = y.astype(ivy.int32)
+    x_low = x.astype(ivy.int32)
+    y_high = ivy.where(y_low >= height - 1, height - 1, y_low + 1)
+    y_low = ivy.where(y_low >= height - 1, height - 1, y_low)
+    y = ivy.where(y_low >= height - 1, y.astype(input.dtype), y)
+
+    x_high = ivy.where(x_low >= width - 1, width - 1, x_low + 1)
+    x_low = ivy.where(x_low >= width - 1, width - 1, x_low)
+    x = ivy.where(x_low >= width - 1, x.astype(input.dtype), x)
+
+    ly = y - y_low
+    lx = x - x_low
+    hy = 1.0 - ly
+    hx = 1.0 - lx
+
+    def masked_index(
+        y,  # [K, PH, IY]
+        x,  # [K, PW, IX]
+    ):
+        if ymask is not None:
+            assert xmask is not None
+            y = ivy.where(ymask[:, None, :], y, 0)
+            x = ivy.where(xmask[:, None, :], x, 0)
+        return input[
+            roi_batch_ind[:, None, None, None, None, None],
+            ivy.arange(channels, device=input.device)[None, :, None, None, None, None],
+            y[:, None, :, None, :, None],  # prev [K, PH, IY]
+            x[:, None, None, :, None, :],  # prev [K, PW, IX]
+        ]  # [K, C, PH, PW, IY, IX]
+
+    v1 = masked_index(y_low, x_low)
+    v2 = masked_index(y_low, x_high)
+    v3 = masked_index(y_high, x_low)
+    v4 = masked_index(y_high, x_high)
+
+    # all ws preemptively [K, C, PH, PW, IY, IX]
+    def outer_prod(y, x):
+        return y[:, None, :, None, :, None] * x[:, None, None, :, None, :]
+
+    w1 = outer_prod(hy, hx)
+    w2 = outer_prod(hy, lx)
+    w3 = outer_prod(ly, hx)
+    w4 = outer_prod(ly, lx)
+
+    val = w1 * v1 + w2 * v2 + w3 * v3 + w4 * v4
+    return val
+
+
+def _convert_boxes_to_roi_format(boxes):
+    concat_boxes = ivy.concat(boxes, axis=0)
+    temp = []
+    for i, b in enumerate(boxes):
+        temp.append(ivy.full_like(b[:, :1], i))
+    ids = ivy.concat(temp, axis=0)
+    rois = ivy.concat([ids, concat_boxes], axis=1)
+    return rois
+
+
+@handle_exceptions
+@handle_nestable
+@handle_array_like_without_promotion
+@inputs_to_ivy_arrays
+@handle_array_function
+def roi_align(
+    input, boxes, output_size, spatial_scale=1.0, sampling_ratio=-1, aligned=False
+):
+    pooled_height, pooled_width = (
+        (output_size, output_size) if isinstance(output_size, int) else output_size
+    )
+
+    if not isinstance(boxes, ivy.Array):
+        boxes = _convert_boxes_to_roi_format(boxes)
+    orig_dtype = input.dtype
+
+    _, _, height, width = input.shape
+
+    ph = ivy.arange(pooled_height, device=input.device)  # [PH]
+    pw = ivy.arange(pooled_width, device=input.device)  # [PW]
+
+    # input: [N, C, H, W]
+    # boxes: [K, 5]
+
+    roi_batch_ind = boxes[:, 0].astype(ivy.int32)  # [K]
+    offset = 0.5 if aligned else 0.0
+    roi_start_w = boxes[:, 1] * spatial_scale - offset  # [K]
+    roi_start_h = boxes[:, 2] * spatial_scale - offset  # [K]
+    roi_end_w = boxes[:, 3] * spatial_scale - offset  # [K]
+    roi_end_h = boxes[:, 4] * spatial_scale - offset  # [K]
+
+    roi_width = roi_end_w - roi_start_w  # [K]
+    roi_height = roi_end_h - roi_start_h  # [K]
+    if not aligned:
+        roi_width = ivy.clip(roi_width, 1.0, None)  # [K]
+        roi_height = ivy.clip(roi_height, 1.0, None)  # [K]
+
+    bin_size_h = roi_height / pooled_height  # [K]
+    bin_size_w = roi_width / pooled_width  # [K]
+
+    exact_sampling = sampling_ratio > 0
+
+    roi_bin_grid_h = (
+        sampling_ratio if exact_sampling else ivy.ceil(roi_height / pooled_height)
+    )  # scalar or [K]
+    roi_bin_grid_w = (
+        sampling_ratio if exact_sampling else ivy.ceil(roi_width / pooled_width)
+    )  # scalar or [K]
+    """Iy, ix = dims(2)"""
+
+    if exact_sampling:
+        count = max(roi_bin_grid_h * roi_bin_grid_w, 1)  # scalar
+        iy = ivy.arange(roi_bin_grid_h, device=input.device)  # [IY]
+        ix = ivy.arange(roi_bin_grid_w, device=input.device)  # [IX]
+        ymask = None
+        xmask = None
+    else:
+        count = ivy.clip(roi_bin_grid_h * roi_bin_grid_w, 1, None)  # [K]
+        iy = ivy.arange(height, device=input.device)  # [IY]
+        ix = ivy.arange(width, device=input.device)  # [IX]
+        ymask = iy[None, :] < roi_bin_grid_h[:, None]  # [K, IY]
+        xmask = ix[None, :] < roi_bin_grid_w[:, None]  # [K, IX]
+
+    def from_K(t):
+        return t[:, None, None]
+
+    y = (
+        from_K(roi_start_h)
+        + ph[None, :, None] * from_K(bin_size_h)
+        + (iy[None, None, :] + 0.5).astype(input.dtype)
+        * from_K(bin_size_h / roi_bin_grid_h)
+    )  # [K, PH, IY]
+    x = (
+        from_K(roi_start_w)
+        + pw[None, :, None] * from_K(bin_size_w)
+        + (ix[None, None, :] + 0.5).astype(input.dtype)
+        * from_K(bin_size_w / roi_bin_grid_w)
+    )  # [K, PW, IX]
+    val = _bilinear_interpolate(
+        input, roi_batch_ind, y, x, ymask, xmask
+    )  # [K, C, PH, PW, IY, IX]
+
+    # Mask out samples that weren't actually adaptively needed
+    if not exact_sampling:
+        val = ivy.where(ymask[:, None, None, None, :, None], val, 0)
+        val = ivy.where(xmask[:, None, None, None, None, :], val, 0)
+
+    output = val.sum(axis=(-1, -2))  # remove IY, IX ~> [K, C, PH, PW]
+    if isinstance(count, ivy.Array):
+        output /= count[:, None, None, None]
+    else:
+        output /= count
+
+    output = output.astype(orig_dtype)
+
+    return output
+
+
+# TODO add paddle backend implementation back,
+#  once paddle.argsort uses a stable algorithm
+#  https://github.com/PaddlePaddle/Paddle/issues/57508
+@handle_exceptions
+@handle_nestable
+@handle_array_like_without_promotion
+@inputs_to_ivy_arrays
+@handle_array_function
+def nms(
+    boxes,
+    scores=None,
+    iou_threshold=0.5,
+    max_output_size=None,
+    score_threshold=float("-inf"),
+):
+    change_id = False
+    if score_threshold is not float("-inf") and scores is not None:
+        keep_idx = scores > score_threshold
+        boxes = boxes[keep_idx]
+        scores = scores[keep_idx]
+        change_id = True
+        nonzero = ivy.nonzero(keep_idx)[0].flatten()
+    if scores is None:
+        scores = ivy.ones((boxes.shape[0],), dtype=boxes.dtype)
+
+    if len(boxes) < 2:
+        if len(boxes) == 1:
+            ret = ivy.array([0], dtype=ivy.int64)
+        else:
+            ret = ivy.array([], dtype=ivy.int64)
+    else:
+        x1 = boxes[:, 0]
+        y1 = boxes[:, 1]
+        x2 = boxes[:, 2]
+        y2 = boxes[:, 3]
+
+        areas = (x2 - x1) * (y2 - y1)
+        order = ivy.argsort(
+            (-1 * scores), stable=True
+        )  # get boxes with more ious first
+        keep = []
+
+        while order.size > 0:
+            i = order[0]  # pick maxmum iou box
+            keep.append(i)
+            xx1 = ivy.maximum(x1[i], x1[order[1:]])
+            yy1 = ivy.maximum(y1[i], y1[order[1:]])
+            xx2 = ivy.minimum(x2[i], x2[order[1:]])
+            yy2 = ivy.minimum(y2[i], y2[order[1:]])
+
+            w = ivy.maximum(0.0, xx2 - xx1)  # maximum width
+            h = ivy.maximum(0.0, yy2 - yy1)  # maxiumum height
+            inter = w * h
+            ovr = inter / (areas[i] + areas[order[1:]] - inter)
+            inds = ivy.nonzero(ovr <= iou_threshold)[0]
+
+            order = order[inds + 1]
+
+        ret = ivy.array(keep)
+
+    if len(ret) > 1 and scores is not None:
+        ret = sorted(
+            ret.flatten().tolist(), reverse=True, key=lambda x: (scores[x], -x)
+        )
+        ret = ivy.array(ret, dtype=ivy.int64).flatten()
+
+    if change_id and len(ret) > 0:
+        ret = ivy.array(nonzero[ret], dtype=ivy.int64).flatten()
+
+    return ret.flatten()[:max_output_size]
+
+
+nms.mixed_backend_wrappers = {
+    "to_add": (
+        "handle_backend_invalid",
+        "inputs_to_native_arrays",
+        "outputs_to_ivy_arrays",
+        "handle_device",
+    ),
+    "to_skip": ("inputs_to_ivy_arrays",),
+}
+
+
 # factorised layers
 
 
@@ -2588,257 +2840,4 @@
     out_idx = bs + "".join(chr(i) for i in [start + ndim + i for i in range(ndim)])
     eq = in_idx + "," + ",".join(i for i in factors_idx) + "->" + out_idx
     res = ivy.einsum(eq, tensor, *tt_matrix.factors)
-    return ivy.reshape(res, (ivy.shape(res)[0], -1))
-=======
-# TODO : integrate logic for adaptive sampling points in ivy.interpolate
-def _bilinear_interpolate(
-    input,  # [N, C, H, W]
-    roi_batch_ind,  # [K]
-    y,  # [K, PH, IY]
-    x,  # [K, PW, IX]
-    ymask,  # [K, IY]
-    xmask,  # [K, IX]
-):
-    _, channels, height, width = input.shape
-
-    # deal with inverse element out of feature map boundary
-    y = y.clip(0, None)
-    x = x.clip(0, None)
-    y_low = y.astype(ivy.int32)
-    x_low = x.astype(ivy.int32)
-    y_high = ivy.where(y_low >= height - 1, height - 1, y_low + 1)
-    y_low = ivy.where(y_low >= height - 1, height - 1, y_low)
-    y = ivy.where(y_low >= height - 1, y.astype(input.dtype), y)
-
-    x_high = ivy.where(x_low >= width - 1, width - 1, x_low + 1)
-    x_low = ivy.where(x_low >= width - 1, width - 1, x_low)
-    x = ivy.where(x_low >= width - 1, x.astype(input.dtype), x)
-
-    ly = y - y_low
-    lx = x - x_low
-    hy = 1.0 - ly
-    hx = 1.0 - lx
-
-    def masked_index(
-        y,  # [K, PH, IY]
-        x,  # [K, PW, IX]
-    ):
-        if ymask is not None:
-            assert xmask is not None
-            y = ivy.where(ymask[:, None, :], y, 0)
-            x = ivy.where(xmask[:, None, :], x, 0)
-        return input[
-            roi_batch_ind[:, None, None, None, None, None],
-            ivy.arange(channels, device=input.device)[None, :, None, None, None, None],
-            y[:, None, :, None, :, None],  # prev [K, PH, IY]
-            x[:, None, None, :, None, :],  # prev [K, PW, IX]
-        ]  # [K, C, PH, PW, IY, IX]
-
-    v1 = masked_index(y_low, x_low)
-    v2 = masked_index(y_low, x_high)
-    v3 = masked_index(y_high, x_low)
-    v4 = masked_index(y_high, x_high)
-
-    # all ws preemptively [K, C, PH, PW, IY, IX]
-    def outer_prod(y, x):
-        return y[:, None, :, None, :, None] * x[:, None, None, :, None, :]
-
-    w1 = outer_prod(hy, hx)
-    w2 = outer_prod(hy, lx)
-    w3 = outer_prod(ly, hx)
-    w4 = outer_prod(ly, lx)
-
-    val = w1 * v1 + w2 * v2 + w3 * v3 + w4 * v4
-    return val
-
-
-def _convert_boxes_to_roi_format(boxes):
-    concat_boxes = ivy.concat(boxes, axis=0)
-    temp = []
-    for i, b in enumerate(boxes):
-        temp.append(ivy.full_like(b[:, :1], i))
-    ids = ivy.concat(temp, axis=0)
-    rois = ivy.concat([ids, concat_boxes], axis=1)
-    return rois
-
-
-@handle_exceptions
-@handle_nestable
-@handle_array_like_without_promotion
-@inputs_to_ivy_arrays
-@handle_array_function
-def roi_align(
-    input, boxes, output_size, spatial_scale=1.0, sampling_ratio=-1, aligned=False
-):
-    pooled_height, pooled_width = (
-        (output_size, output_size) if isinstance(output_size, int) else output_size
-    )
-
-    if not isinstance(boxes, ivy.Array):
-        boxes = _convert_boxes_to_roi_format(boxes)
-    orig_dtype = input.dtype
-
-    _, _, height, width = input.shape
-
-    ph = ivy.arange(pooled_height, device=input.device)  # [PH]
-    pw = ivy.arange(pooled_width, device=input.device)  # [PW]
-
-    # input: [N, C, H, W]
-    # boxes: [K, 5]
-
-    roi_batch_ind = boxes[:, 0].astype(ivy.int32)  # [K]
-    offset = 0.5 if aligned else 0.0
-    roi_start_w = boxes[:, 1] * spatial_scale - offset  # [K]
-    roi_start_h = boxes[:, 2] * spatial_scale - offset  # [K]
-    roi_end_w = boxes[:, 3] * spatial_scale - offset  # [K]
-    roi_end_h = boxes[:, 4] * spatial_scale - offset  # [K]
-
-    roi_width = roi_end_w - roi_start_w  # [K]
-    roi_height = roi_end_h - roi_start_h  # [K]
-    if not aligned:
-        roi_width = ivy.clip(roi_width, 1.0, None)  # [K]
-        roi_height = ivy.clip(roi_height, 1.0, None)  # [K]
-
-    bin_size_h = roi_height / pooled_height  # [K]
-    bin_size_w = roi_width / pooled_width  # [K]
-
-    exact_sampling = sampling_ratio > 0
-
-    roi_bin_grid_h = (
-        sampling_ratio if exact_sampling else ivy.ceil(roi_height / pooled_height)
-    )  # scalar or [K]
-    roi_bin_grid_w = (
-        sampling_ratio if exact_sampling else ivy.ceil(roi_width / pooled_width)
-    )  # scalar or [K]
-    """Iy, ix = dims(2)"""
-
-    if exact_sampling:
-        count = max(roi_bin_grid_h * roi_bin_grid_w, 1)  # scalar
-        iy = ivy.arange(roi_bin_grid_h, device=input.device)  # [IY]
-        ix = ivy.arange(roi_bin_grid_w, device=input.device)  # [IX]
-        ymask = None
-        xmask = None
-    else:
-        count = ivy.clip(roi_bin_grid_h * roi_bin_grid_w, 1, None)  # [K]
-        iy = ivy.arange(height, device=input.device)  # [IY]
-        ix = ivy.arange(width, device=input.device)  # [IX]
-        ymask = iy[None, :] < roi_bin_grid_h[:, None]  # [K, IY]
-        xmask = ix[None, :] < roi_bin_grid_w[:, None]  # [K, IX]
-
-    def from_K(t):
-        return t[:, None, None]
-
-    y = (
-        from_K(roi_start_h)
-        + ph[None, :, None] * from_K(bin_size_h)
-        + (iy[None, None, :] + 0.5).astype(input.dtype)
-        * from_K(bin_size_h / roi_bin_grid_h)
-    )  # [K, PH, IY]
-    x = (
-        from_K(roi_start_w)
-        + pw[None, :, None] * from_K(bin_size_w)
-        + (ix[None, None, :] + 0.5).astype(input.dtype)
-        * from_K(bin_size_w / roi_bin_grid_w)
-    )  # [K, PW, IX]
-    val = _bilinear_interpolate(
-        input, roi_batch_ind, y, x, ymask, xmask
-    )  # [K, C, PH, PW, IY, IX]
-
-    # Mask out samples that weren't actually adaptively needed
-    if not exact_sampling:
-        val = ivy.where(ymask[:, None, None, None, :, None], val, 0)
-        val = ivy.where(xmask[:, None, None, None, None, :], val, 0)
-
-    output = val.sum(axis=(-1, -2))  # remove IY, IX ~> [K, C, PH, PW]
-    if isinstance(count, ivy.Array):
-        output /= count[:, None, None, None]
-    else:
-        output /= count
-
-    output = output.astype(orig_dtype)
-
-    return output
-
-
-# TODO add paddle backend implementation back,
-#  once paddle.argsort uses a stable algorithm
-#  https://github.com/PaddlePaddle/Paddle/issues/57508
-@handle_exceptions
-@handle_nestable
-@handle_array_like_without_promotion
-@inputs_to_ivy_arrays
-@handle_array_function
-def nms(
-    boxes,
-    scores=None,
-    iou_threshold=0.5,
-    max_output_size=None,
-    score_threshold=float("-inf"),
-):
-    change_id = False
-    if score_threshold is not float("-inf") and scores is not None:
-        keep_idx = scores > score_threshold
-        boxes = boxes[keep_idx]
-        scores = scores[keep_idx]
-        change_id = True
-        nonzero = ivy.nonzero(keep_idx)[0].flatten()
-    if scores is None:
-        scores = ivy.ones((boxes.shape[0],), dtype=boxes.dtype)
-
-    if len(boxes) < 2:
-        if len(boxes) == 1:
-            ret = ivy.array([0], dtype=ivy.int64)
-        else:
-            ret = ivy.array([], dtype=ivy.int64)
-    else:
-        x1 = boxes[:, 0]
-        y1 = boxes[:, 1]
-        x2 = boxes[:, 2]
-        y2 = boxes[:, 3]
-
-        areas = (x2 - x1) * (y2 - y1)
-        order = ivy.argsort(
-            (-1 * scores), stable=True
-        )  # get boxes with more ious first
-        keep = []
-
-        while order.size > 0:
-            i = order[0]  # pick maxmum iou box
-            keep.append(i)
-            xx1 = ivy.maximum(x1[i], x1[order[1:]])
-            yy1 = ivy.maximum(y1[i], y1[order[1:]])
-            xx2 = ivy.minimum(x2[i], x2[order[1:]])
-            yy2 = ivy.minimum(y2[i], y2[order[1:]])
-
-            w = ivy.maximum(0.0, xx2 - xx1)  # maximum width
-            h = ivy.maximum(0.0, yy2 - yy1)  # maxiumum height
-            inter = w * h
-            ovr = inter / (areas[i] + areas[order[1:]] - inter)
-            inds = ivy.nonzero(ovr <= iou_threshold)[0]
-
-            order = order[inds + 1]
-
-        ret = ivy.array(keep)
-
-    if len(ret) > 1 and scores is not None:
-        ret = sorted(
-            ret.flatten().tolist(), reverse=True, key=lambda x: (scores[x], -x)
-        )
-        ret = ivy.array(ret, dtype=ivy.int64).flatten()
-
-    if change_id and len(ret) > 0:
-        ret = ivy.array(nonzero[ret], dtype=ivy.int64).flatten()
-
-    return ret.flatten()[:max_output_size]
-
-
-nms.mixed_backend_wrappers = {
-    "to_add": (
-        "handle_backend_invalid",
-        "inputs_to_native_arrays",
-        "outputs_to_ivy_arrays",
-        "handle_device",
-    ),
-    "to_skip": ("inputs_to_ivy_arrays",),
-}
->>>>>>> 06233290
+    return ivy.reshape(res, (ivy.shape(res)[0], -1))