--- conflicted
+++ resolved
@@ -1,11 +1,7 @@
 """Collection of Ivy neural network layers in functional form."""
 
 # global
-<<<<<<< HEAD
-from typing import Optional, Tuple, Union, Callable, Sequence
-=======
 from typing import Optional, Tuple, Union, List, Callable, Sequence
->>>>>>> 5a4a52cb
 
 # local
 import ivy
