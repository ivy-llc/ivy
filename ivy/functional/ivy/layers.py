--- conflicted
+++ resolved
@@ -1789,13 +1789,9 @@
 @inputs_to_native_shapes
 @to_native_arrays_and_back
 @handle_array_function
-<<<<<<< HEAD
 @handle_device_shifting
-
+@handle_device
 # Define the modified conv3d_transpose function
-=======
-@handle_device
->>>>>>> 5716f104
 def conv3d_transpose(
     x: ivy.Array,
     filters: ivy.Array,
@@ -1847,11 +1843,9 @@
 
     Examples
     --------
-<<<<<<< HEAD
     # Sample input data
     x = ivy.random_normal(mean=0, std=1, shape=[1, 3, 28, 28, 3])
     filters = ivy.random_normal(mean=0, std=1, shape=[3, 3, 3, 3, 6])
-=======
     With :class:`ivy.Array` input:
 
     >>> x = ivy.random_normal(mean=0, std=1, shape=[1, 3, 28, 28, 3])
@@ -1907,15 +1901,12 @@
         a: ivy.Shape(1, 8, 8, 8, 1),
         b: ivy.Shape(1, 8, 8, 8, 1)
     }
->>>>>>> 5716f104
 
     # Call the modified conv3d_transpose function
     result = conv3d_transpose(x, filters, 2, 'SAME')
 
-<<<<<<< HEAD
     # Print the shape of the result
     print(result.shape)
-=======
     >>> x = ivy.full((1, 6, 6, 6, 1), 1.23)
     >>> a =  ivy.array(ivy.random_normal(mean=0, std=1, shape=[3, 3, 3, 1, 1]))
     >>> b =  ivy.array(ivy.random_normal(mean=0, std=1, shape=[3, 3, 3, 1, 1]))
@@ -1926,7 +1917,7 @@
         a: ivy.Shape(1, 8, 8, 8, 1),
         b: ivy.Shape(1, 8, 8, 8, 1)
     }
->>>>>>> 5716f104
+
     """
 
     return ivy.current_backend(x).conv3d_transpose(
