# global
import numpy as np
from numbers import Number
from typing import Union, Tuple, Optional, List

# local
import ivy
from ivy.framework_handler import current_framework as _cur_framework


# Array API Standard #
# -------------------#


def arange(
    start: Number,
    stop: Number = None,
    step: Number = 1,
    dtype: ivy.Dtype = None,
    device: ivy.Device = None,
) -> Union[ivy.Array, ivy.NativeArray]:
    """Returns evenly spaced values within a given interval, with the spacing being
    specified.

    Values are generated within the half-open interval [start, stop) (in other words,
    the interval including start but excluding stop). For integer arguments the function
    is equivalent to the Python built-in range function, but returns an array in the
    chosen ml_framework rather than a list.

    See :math:`linspace` for a certain number of evenly spaced values in an interval.

    Parameters
    ----------
    start
        if stop is specified, the start of interval (inclusive); otherwise, the end of
        the interval (exclusive). If stop is not specified, the default starting value
        is 0.
    stop
        the end of the interval. Default: None.
    step
        the distance between two adjacent elements (out[i+1] - out[i]). Must not be 0;
        may be negative, this results in an empty array if stop >= start. Default: 1.
    dtype
        output array data type. If dtype is None, the output array data type must be
        inferred from start, stop and step. If those are all integers, the output array
        dtype must be the default integer dtype; if one or more have type float, then
        the output array dtype must be the default floating-point data type. Default:
        None.
    device
        device on which to place the created array. Default: None.

    Returns
    -------
    ret
        a one-dimensional array containing evenly spaced values. The length of the
        output array must be ceil((stop-start)/step) if stop - start and step have the
        same sign, and length 0 otherwise.

    """
    return _cur_framework().arange(start, stop, step, dtype, device)


def asarray(
    x: Union[ivy.Array, ivy.NativeArray, List[Number], Tuple[Number], np.ndarray],
    dtype: Optional[Union[ivy.Dtype, str]] = None,
    device: Optional[Union[ivy.Device, str]] = None,
) -> ivy.Array:
    """Converts the input to an array.

    Parameters
    ----------
    x
        input data, in any form that can be converted to an array. This includes lists,
        lists of tuples, tuples, tuples of tuples, tuples of lists and ndarrays.
    dtype
        datatype, optional. Datatype is inferred from the input data.
    device
        device on which to place the created array. Default: None.

    Returns
    -------
    ret
        An array interpretation of x.

    """
    return _cur_framework(x).asarray(x, dtype, device)


def zeros(
    shape: Union[int, Tuple[int], List[int]],
    dtype: Optional[ivy.Dtype] = None,
    device: Optional[ivy.Device] = None,
) -> ivy.Array:
    """Returns a new array having a specified ``shape`` and filled with zeros.

    Parameters
    ----------
    shape
       output array shape.
    dtype
       output array data type. If ``dtype`` is ``None``, the output array data type must
       be the default floating-point data type. Default  ``None``.
    device
       device on which to place the created array. Default: ``None``.

    Returns
    -------
    ret
        an array containing zeros.

    Examples
    --------
    >>> shape = (3, 5)
    >>> x = ivy.zeros(shape)
    >>> print(x)
    ivy.array([[0., 0., 0., 0., 0.],
               [0., 0., 0., 0., 0.],
               [0., 0., 0., 0., 0.]])

    """
    return _cur_framework().zeros(shape, dtype, device)


def ones(
    shape: Union[int, Tuple[int], List[int]],
    dtype: Optional[ivy.Dtype] = None,
    device: Optional[ivy.Device] = None,
) -> ivy.Array:
    """Returns a new array having a specified ``shape`` and filled with ones.

    Parameters
    ----------
    shape
        output array shape.
    dtype
        output array data type. If ``dtype`` is ``None``, the output array data type
        must be the default floating-point data type. Default  ``None``.
    device
        device on which to place the created array. Default: ``None``.

    Returns
    -------
    ret
        an array containing ones.

    Examples
    --------
    >>> shape = (2,2)
    >>> y = ivy.ones(shape)
    >>> print(y)
    ivy.array([[1.,  1.],
               [1.,  1.]])

    """
    return _cur_framework().ones(shape, dtype, device)


def full_like(
    x: Union[ivy.Array, ivy.NativeArray],
    fill_value: Union[int, float],
    dtype: Optional[Union[ivy.Dtype, str]] = None,
    device: Optional[Union[ivy.Device, str]] = None,
) -> ivy.Array:
    """Returns a new array filled with ``fill_value`` and having the same ``shape`` as
    an input array ``x``.

    Parameters
    ----------
    x
        input array from which to derive the output array shape.
    fill_value
        Scalar fill value
    dtype
        output array data type. If ``dtype`` is `None`, the output array data type must
        be inferred from ``x``. Default: ``None``.
    device
        device on which to place the created array. If ``device`` is ``None``, the
        output array device must be inferred from ``x``. Default: ``None``.

    Returns
    -------
    ret
        an array having the same shape as ``x`` and where every element is equal to
        ``fill_value``.

    Examples
    --------
    >>> x = ivy.array([1, 2, 3, 4, 5, 6])
    >>> fill_value = 1
    >>> y = ivy.full_like(x, fill_value)
    >>> print(y)
    ivy.array([1, 1, 1, 1, 1, 1])

    """
    return _cur_framework(x).full_like(x, fill_value, dtype=dtype, device=device)


def ones_like(
    x: Union[ivy.Array, ivy.NativeArray],
    dtype: Optional[Union[ivy.Dtype, str]] = None,
    device: Optional[Union[ivy.Device, str]] = None,
) -> ivy.Array:
    """Returns a new array filled with ones and having the same shape as an input array
    ``x``.

    Parameters
    ----------
    x
        input array from which to derive the output array shape.
    dtype
        output array data type. If ``dtype`` is ``None``, the output array data type
        must be inferred from x. Default  ``None``.
    device
        device on which to place the created array. If device is ``None``, the output
        array device must be inferred from x. Default: ``None``.

    Returns
    -------
    ret
        an array having the same shape as x and filled with ones.

    Examples
    --------
    >>> x = ivy.array([[0, 1, 2],[3, 4, 5]])
    >>> y = ivy.ones_like(x)
    >>> print(y)
    ivy.array([[1, 1, 1],[1, 1, 1]])

    """
    return _cur_framework(x).ones_like(x, dtype, device)


def zeros_like(
    x: Union[ivy.Array, ivy.NativeArray],
    dtype: Optional[Union[ivy.Dtype, str]] = None,
    device: Optional[Union[ivy.Device, str]] = None,
) -> ivy.Array:
    """Returns a new array filled with zeros and having the same ``shape`` as an input
    array ``x``.

    Parameters
    ----------
    x
         input array from which to derive the output array shape.
    dtype
        output array data type. If ``dtype`` is ``None``, the output array data type
        must be inferred from ``x``. Default: ``None``.
    device
        device on which to place the created array. If ``device`` is ``None``, the
        output array device must be inferred from ``x``. Default: ``None``.

    Returns
    -------
    ret
        an array having the same shape as ``x`` and filled with ``zeros``.

    Examples
    --------
    >>> x = ivy.array([[0, 1, 2],[3, 4, 5]])
    >>> y = ivy.zeros_like(x)
    >>> print(y)
    ivy.array([[0, 0, 0],
               [0, 0, 0]])

    """
    return _cur_framework(x).zeros_like(x, dtype, device)


def tril(x: Union[ivy.Array, ivy.NativeArray], k: int = 0) -> ivy.Array:
    """Returns the lower triangular part of a matrix (or a stack of matrices) ``x``.

    Parameters
    ----------
    x
        input array having shape (..., M, N) and whose innermost two dimensions form MxN
        matrices.
    k
        diagonal above which to zero elements. If k = 0, the diagonal is the main
        diagonal. If k < 0, the diagonal is below the main diagonal. If k > 0, the
        diagonal is above the main diagonal. Default: 0.

    Returns
    -------
    ret
        an array containing the lower triangular part(s). The returned array must have
        the same shape and data type as x. All elements above the specified diagonal k
        must be zeroed. The returned array should be allocated on the same device as x.

    """
    return _cur_framework(x).tril(x, k)


def triu(x: Union[ivy.Array, ivy.NativeArray], k: int = 0) -> ivy.Array:
    """Returns the upper triangular part of a matrix (or a stack of matrices) ``x``.

    Parameters
    ----------
    x
        input array having shape (..., M, N) and whose innermost two dimensions form MxN
        matrices.
    k
        diagonal below which to zero elements. If k = 0, the diagonal is the main
        diagonal. If k < 0, the diagonal is below the main diagonal. If k > 0, the
        diagonal is above the main diagonal. Default: 0.

    Returns
    -------
    ret
        an array containing the upper triangular part(s). The returned array must have
        the same shape and data type as x. All elements below the specified diagonal k
        must be zeroed. The returned array should be allocated on the same device as x.

    """
    return _cur_framework(x).triu(x, k)


def empty(
    shape: Union[int, Tuple[int], List[int]],
    dtype: Optional[ivy.Dtype] = None,
    device: Optional[ivy.Device] = None,
) -> ivy.Array:
    """Return a new array of given shape and type, filled with zeros.

    Parameters
    ----------
    shape
        output array shape.
    dtype
        output array data type. If dtype is None, the output array data type must be the
        default floating-point data type. Default: None.
    device
        device on which to place the created array. Default: None.

    Returns
    -------
    ret
        an uninitialized array having a specified shape

    """
    return _cur_framework().empty(shape, dtype, device)


def empty_like(
    x: Union[ivy.Array, ivy.NativeArray],
    dtype: Optional[Union[ivy.Dtype, str]] = None,
    device: Optional[Union[ivy.Device, str]] = None,
) -> ivy.Array:
    """Returns an uninitialized array with the same shape as an input array x.

    Parameters
    ----------
    x
        input array from which to derive the output array shape.
    dtype
        output array data type. If dtype is None, the output array data type must be
        inferred from x. Default  None.
    device
        device on which to place the created array. If device is None, the output array
        device must be inferred from x. Default: None.

    Returns
    -------
    ret
        an array having the same shape as x and containing uninitialized data.

    """
    return _cur_framework(x).empty_like(x, dtype, device)


def eye(
    n_rows: int,
    n_cols: Optional[int] = None,
    k: Optional[int] = 0,
    dtype: Optional[ivy.Dtype] = None,
    device: Optional[ivy.Device] = None,
) -> ivy.Array:
    """Returns a two-dimensional array with ones on the k diagonal and zeros elsewhere.

    Parameters
    ----------
    n_rows
        number of rows in the output array.
    n_cols
        number of columns in the output array. If None, the default number of columns in
        the output array is equal to n_rows. Default: None.
    k
        index of the diagonal. A positive value refers to an upper diagonal, a negative
        value to a lower diagonal, and 0 to the main diagonal. Default: 0.
    dtype
        output array data type. If dtype is None, the output array data type must be the
        default floating-point data type. Default: None.
    device
         device on which to place the created array.

    Returns
    -------
    ret
        device on which to place the created array. Default: None.

    """
    return _cur_framework().eye(n_rows, n_cols, k, dtype, device)


# noinspection PyShadowingNames
def linspace(
    start: Union[ivy.Array, ivy.NativeArray, int],
    stop: Union[ivy.Array, ivy.NativeArray, int],
    num: int,
    axis: int = None,
    device: ivy.Device = None,
    dtype=None,
    endpoint: bool = True,
) -> Union[ivy.Array, ivy.NativeArray]:
    """Generates a certain number of evenly-spaced values in an interval along a given
    axis.

    See :math:`arange` that allows to specify the step size of evenly spaced values in
    an interval.

    Parameters
    ----------
    start
        First entry in the range.
    stop
        Final entry in the range.
    num
        Number of values to generate.
    axis
        Axis along which the operation is performed.
    device
        device on which to create the array 'cuda:0', 'cuda:1', 'cpu' etc.

    Returns
    -------
    ret
        Tensor of evenly-spaced values.

    """
    return _cur_framework(start).linspace(
        start, stop, num, axis, device, dtype, endpoint
    )


def meshgrid(
    *arrays: Union[ivy.Array, ivy.NativeArray], indexing: Optional[str] = "xy"
) -> List[ivy.Array]:
    """Returns coordinate matrices from coordinate vectors.

    Parameters
    ----------
    arrays
        an arbitrary number of one-dimensional arrays representing grid coordinates.
        Each array should have the same numeric data type.
    indexing
        Cartesian ``'xy'`` or matrix ``'ij'`` indexing of output. If provided zero or
        one one-dimensional vector(s) (i.e., the zero- and one-dimensional cases,
        respectively), the ``indexing`` keyword has no effect and should be ignored.
        Default: ``'xy'``.

    Returns
    -------
    ret
        list of N arrays, where ``N`` is the number of provided one-dimensional input
        arrays. Each returned array must have rank ``N``. For ``N`` one-dimensional
        arrays having lengths ``Ni = len(xi)``,

        - if matrix indexing ``ij``, then each returned array must have the shape
          ``(N1, N2, N3, ..., Nn)``.
        - if Cartesian indexing ``xy``, then each returned array must have shape
          ``(N2, N1, N3, ..., Nn)``.

        Accordingly, for the two-dimensional case with input one-dimensional arrays of
        length ``M`` and ``N``, if matrix indexing ``ij``, then each returned array must
        have shape ``(M, N)``, and, if Cartesian indexing ``xy``, then each returned
        array must have shape ``(N, M)``.

        Similarly, for the three-dimensional case with input one-dimensional arrays of
        length ``M``, ``N``, and ``P``, if matrix indexing ``ij``, then each returned
        array must have shape ``(M, N, P)``, and, if Cartesian indexing ``xy``, then
        each returned array must have shape ``(N, M, P)``.

        Each returned array should have the same data type as the input arrays.

    """
    return _cur_framework().meshgrid(*arrays, indexing=indexing)


def full(
    shape: Union[int, Tuple[int, ...]],
    fill_value: Union[int, float],
    dtype: Optional[ivy.Dtype] = None,
    device: Optional[ivy.Device] = None,
) -> ivy.Array:
    """Returns a new array having a specified ``shape`` and filled with ``fill_value``.

    Parameters
    ----------
    shape
        output array shape.
    fill_value
        fill value.
    dtype
        output array data type. If ``dtype`` is `None`, the output array data type must
        be inferred from ``fill_value``. If the fill value is an ``int``, the output
        array data type must be the default integer data type. If the fill value is a
        ``float``, the output array data type must be the default floating-point data
        type. If the fill value is a ``bool``, the output array must have boolean data
        type. Default: ``None``.
    device
        device on which to place the created array. Default: ``None``.

    Returns
    -------
    ret
        an array where every element is equal to `fill_value`.

    Examples
    --------
    >>> shape = (2,2)
    >>> fill_value = 10
    >>> y = ivy.full(shape, fill_value)
    >>> print(y)
    ivy.array([[10, 10],
               [10, 10]])

    """
    return _cur_framework().full(shape, fill_value, dtype, device)


def from_dlpack(x: Union[ivy.Array, ivy.NativeArray]) -> ivy.Array:
    """Returns a new array containing the data from another (array) object with a
    ``__dlpack__`` method.

    Parameters
    ----------
    x  object
        input (array) object.

    Returns
    -------
    ret
        an array containing the data in `x`.

        .. admonition:: Note
           :class: note

           The returned array may be either a copy or a view. See
           :ref:`data-interchange` for details.

    """
    return _cur_framework(x).from_dlpack(x)


# Extra #
# ------#

array = asarray


def native_array(
    x: Union[ivy.Array, ivy.NativeArray, List[Number], Tuple[Number], np.ndarray],
    dtype: Optional[Union[ivy.Dtype, str]] = None,
    device: Optional[Union[ivy.Device, str]] = None,
) -> ivy.NativeArray:
    """Converts the input to a native array.

    Parameters
    ----------
    x
        input data, in any form that can be converted to an array. This includes lists,
        lists of tuples, tuples, tuples of tuples, tuples of lists and ndarrays.
    dtype
        datatype, optional. Datatype is inferred from the input data.
    device
        device on which to place the created array. Default: None.

    Returns
    -------
    ret
        A native array interpretation of x.

    """
<<<<<<< HEAD
    # ToDo: Make this more efficient, ideally without first converting to ivy.Array
    # with ivy.asarray and then converting back to native with ivy.to_native
=======
    # ToDo: Make this more efficient,
    # ideally without first converting to ivy.Array with ivy.asarray and then
    # converting back to native with ivy.to_native
>>>>>>> 055dcb3b
    return ivy.to_native(ivy.asarray(x, dtype, device))


# noinspection PyShadowingNames
def logspace(
    start: Union[ivy.Array, ivy.NativeArray, int],
    stop: Union[ivy.Array, ivy.NativeArray, int],
    num: int,
    base: float = 10.0,
    axis: int = None,
    device: ivy.Device = None,
) -> Union[ivy.Array, ivy.NativeArray]:
    """Generates a certain number of evenly-spaced values in log space, in an interval
    along a given axis.

    See :math:`arange` that allows to specify the step size of evenly spaced values in
    an interval.

    Parameters
    ----------
    start
        First entry in the range.
    stop
        Final entry in the range.
    num
        Number of values to generate.
    base
        The base of the log space. Default is 10.0
    axis
        Axis along which the operation is performed.
    device
        device on which to create the array 'cuda:0', 'cuda:1', 'cpu' etc.

    Returns
    -------
    ret
        Tensor of evenly-spaced values.

    """
    return _cur_framework(start).logspace(start, stop, num, base, axis, device)<|MERGE_RESOLUTION|>--- conflicted
+++ resolved
@@ -580,14 +580,9 @@
         A native array interpretation of x.
 
     """
-<<<<<<< HEAD
-    # ToDo: Make this more efficient, ideally without first converting to ivy.Array
-    # with ivy.asarray and then converting back to native with ivy.to_native
-=======
     # ToDo: Make this more efficient,
     # ideally without first converting to ivy.Array with ivy.asarray and then
     # converting back to native with ivy.to_native
->>>>>>> 055dcb3b
     return ivy.to_native(ivy.asarray(x, dtype, device))
 
 
