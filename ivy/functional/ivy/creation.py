--- conflicted
+++ resolved
@@ -17,12 +17,8 @@
 
 # local
 import ivy
-<<<<<<< HEAD
-from ivy import to_ivy, to_native
-=======
 from ivy import to_ivy
 from ivy.backend_handler import current_backend
->>>>>>> 626a9f6f
 from ivy.exceptions import handle_exceptions
 from ivy.backend_handler import (
     current_backend,
