--- conflicted
+++ resolved
@@ -153,10 +153,7 @@
     Returns a new array filled with ``fill_value`` and having the same ``shape`` as an input array ``x``.
 
     Parameters
-<<<<<<< HEAD
-=======
-    ----------
->>>>>>> ca31f40e
+    ----------
     x
         input array from which to derive the output array shape.
 
@@ -164,20 +161,6 @@
         Scalar fill value
 
     dtype
-<<<<<<< HEAD
-        output array data type.
-    If dtype is None, the output array data type must be inferred from x.
-    Default  None.
-
-    device
-        device on which to place the created array.
-    If device is None,the output array device must be inferred from x.
-    Default
-        None.
-
-    Returns
-    returnan array having the same shape as x and where every element is equal to fill_value.
-=======
         output array data type. If ``dtype`` is `None`, the output array data type must be inferred from ``x``.
         Default: ``None``.
 
@@ -197,8 +180,6 @@
     >>> y = ivy.full_like(x, fill_value)
     >>> print(y)
     [1, 1, 1, 1, 1, 1]
-    
->>>>>>> ca31f40e
     """
     return _cur_framework(x).full_like(x, fill_value, dtype=dtype, device=device)
 
@@ -239,34 +220,14 @@
 
 def zeros_like(x: Union[ivy.Array, ivy.NativeArray],
                dtype: Optional[Union[ivy.Dtype, str]] = None,
-<<<<<<< HEAD
-               dev: Optional[Union[ivy.Device, str]] = None) \
-        -> Union[ivy.Array, ivy.NativeArray]:
-    """Returns an array of zeros with the same shape and type as x, unless dtype provided which overrides.
-=======
                device: Optional[Union[ivy.Device, str]] = None)\
         -> ivy.Array:
     """
     Returns a new array filled with zeros and having the same ``shape`` as an input array ``x``.
->>>>>>> ca31f40e
-
-    Parameters
-    ----------
-    x
-<<<<<<< HEAD
-        The shape and data-type of x define these same attributes of the returned array.
-    dtype
-        The desired data-type for the array in string format, i.e. 'float32' or 'int64'.
-        If not given, then the type of the original array is used.
-    dev
-        device on which to create the array 'cuda:0', 'cuda:1', 'cpu' etc. Same as x if None.
-
-    Returns
-    -------
-     ret
-        Tensor of zeros with the same shape and type as a, unless dtype provided which overrides.
-
-=======
+
+    Parameters
+    ----------
+    x
          input array from which to derive the output array shape.
 
     dtype
@@ -289,8 +250,6 @@
     >>> print(y)
     [[0, 0, 0],
        [0, 0, 0]]
-       
->>>>>>> ca31f40e
     """
     return _cur_framework(x).zeros_like(x, dtype, device)
 
@@ -480,29 +439,6 @@
     return _cur_framework().meshgrid(*arrays, indexing=indexing)
 
 
-<<<<<<< HEAD
-def zeros_like(x: Union[ivy.Array, ivy.NativeArray], dtype: ivy.Dtype = None, dev: ivy.Device = None,
-               ) -> Union[ivy.Array, ivy.NativeArray]:
-    """Returns an array of zeros with the same shape and type as x, unless dtype provided which overrides.
-
-    Parameters
-    ----------
-    x
-        The shape and data-type of x define these same attributes of the returned array.
-    dtype
-        The desired data-type for the array in string format, i.e. 'float32' or 'int64'.
-        If not given, then the type of the original array is used.
-    dev
-        device on which to create the array 'cuda:0', 'cuda:1', 'cpu' etc. Same as x if None.
-
-    Returns
-     -------
-    ret
-        Tensor of zeros with the same shape and type as a, unless dtype provided which overrides.
-
-    """
-    return _cur_framework(x).zeros_like(x, dtype, dev)
-=======
 def full(shape: Union[int, Tuple[int, ...]],
          fill_value: Union[int, float],
          dtype: Optional[ivy.Dtype] = None,
@@ -515,35 +451,10 @@
     ----------
     shape
         output array shape.
->>>>>>> ca31f40e
-
     fill_value
         fill value.
-
-<<<<<<< HEAD
-# noinspection PyShadowingNames
-def full(shape: Union[int, Tuple[int]], fill_value: Union[int, float], dtype: Optional[ivy.Dtype] = None,
-         device: Optional[ivy.Device] = None):
-    """Returns a new array having a specified shape and filled with fill_value.
-
-    Parameters
-    ----------
-    shape
-        output array shape.
-    fill_value
-        fill value.
-    dtype
-        output array data type.
-    device
-        device on which to place the created array. Default: None.
-
-    Returns
-    -------
-
-=======
     dtype
         output array data type. If ``dtype`` is `None`, the output array data type must be inferred from ``fill_value``. If the fill value is an ``int``, the output array data type must be the default integer data type. If the fill value is a ``float``, the output array data type must be the default floating-point data type. If the fill value is a ``bool``, the output array must have boolean data type. Default: ``None``.
- 
     device
         device on which to place the created array. Default: ``None``.
 
@@ -559,9 +470,7 @@
     >>> y = ivy.full(shape, fill_value)
     >>> print(y)
     [[10, 10],
-       [10, 10]]
-       
->>>>>>> ca31f40e
+     [10, 10]]
     """
     return _cur_framework().full(shape, fill_value, dtype, device)
 
