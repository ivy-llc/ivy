# global
import numpy as np
from numbers import Number
from typing import Union, Tuple, Optional, List, Iterable

# local
import ivy
from ivy.framework_handler import current_framework as _cur_framework


# Array API Standard #
# -------------------#


def arange(
    start: Number,
    stop: Number = None,
    step: Number = 1,
    dtype: ivy.Dtype = None,
    device: ivy.Device = None,
) -> Union[ivy.Array, ivy.NativeArray]:
    """Returns evenly spaced values within a given interval, with the spacing being
    specified.

    Values are generated within the half-open interval [start, stop) (in other words,
    the interval including start but excluding stop). For integer arguments the function
    is equivalent to the Python built-in range function, but returns an array in the
    chosen ml_framework rather than a list.

    See :math:`linspace` for a certain number of evenly spaced values in an interval.

    Parameters
    ----------
    start
        if stop is specified, the start of interval (inclusive); otherwise, the end of
        the interval (exclusive). If stop is not specified, the default starting value
        is 0.
    stop
        the end of the interval. Default: None.
    step
        the distance between two adjacent elements (out[i+1] - out[i]). Must not be 0;
        may be negative, this results in an empty array if stop >= start. Default: 1.
    dtype
        output array data type. If dtype is None, the output array data type must be
        inferred from start, stop and step. If those are all integers, the output array
        dtype must be the default integer dtype; if one or more have type float, then
        the output array dtype must be the default floating-point data type. Default:
        None.
    device
        device on which to place the created array. Default: None.

    Returns
    -------
    ret
        a one-dimensional array containing evenly spaced values. The length of the
        output array must be ceil((stop-start)/step) if stop - start and step have the
        same sign, and length 0 otherwise.

    """
    return _cur_framework().arange(start, stop, step, dtype, device)


def asarray(
    x: Union[ivy.Array, ivy.NativeArray, List[Number], Tuple[Number], np.ndarray],
    dtype: Optional[Union[ivy.Dtype, str]] = None,
    device: Optional[Union[ivy.Device, str]] = None,
) -> ivy.Array:
    """Converts the input to an array.

    Parameters
    ----------
    x
        input data, in any form that can be converted to an array. This includes lists,
        lists of tuples, tuples, tuples of tuples, tuples of lists and ndarrays.
    dtype
        datatype, optional. Datatype is inferred from the input data.
    device
        device on which to place the created array. Default: None.

    Returns
    -------
    ret
        An array interpretation of x.

    """
    return _cur_framework(x).asarray(x, dtype, device)


def zeros(
    shape: Union[int, Tuple[int], List[int]],
    dtype: Optional[ivy.Dtype] = None,
    device: Optional[ivy.Device] = None,
) -> ivy.Array:
    """Returns a new array having a specified ``shape`` and filled with zeros.

    Parameters
    ----------
    shape
       output array shape.
    dtype
       output array data type. If ``dtype`` is ``None``, the output array data type must
       be the default floating-point data type. Default  ``None``.
    device
       device on which to place the created array. Default: ``None``.

    Returns
    -------
    ret
        an array containing zeros.

    Examples
    --------
    >>> shape = (3, 5)
    >>> x = ivy.zeros(shape)
    >>> print(x)
    ivy.array([[0., 0., 0., 0., 0.],
               [0., 0., 0., 0., 0.],
               [0., 0., 0., 0., 0.]])

    """
    return _cur_framework().zeros(shape, dtype, device)


def ones(
    shape: Union[int, Tuple[int], List[int]],
    dtype: Optional[ivy.Dtype] = None,
    device: Optional[ivy.Device] = None,
) -> ivy.Array:
    """Returns a new array having a specified ``shape`` and filled with ones.

    Parameters
    ----------
    shape
        output array shape.
    dtype
        output array data type. If ``dtype`` is ``None``, the output array data type
        must be the default floating-point data type. Default  ``None``.
    device
        device on which to place the created array. Default: ``None``.

    Returns
    -------
    ret
        an array containing ones.

    Examples
    --------
    >>> shape = (2,2)
    >>> y = ivy.ones(shape)
    >>> print(y)
    ivy.array([[1.,  1.],
               [1.,  1.]])

    """
    return _cur_framework().ones(shape, dtype, device)


def full_like(
    x: Union[ivy.Array, ivy.NativeArray],
    fill_value: Union[int, float],
    dtype: Optional[Union[ivy.Dtype, str]] = None,
    device: Optional[Union[ivy.Device, str]] = None,
) -> ivy.Array:
    """Returns a new array filled with ``fill_value`` and having the same ``shape`` as
    an input array ``x``.

    Parameters
    ----------
    x
        input array from which to derive the output array shape.
    fill_value
        Scalar fill value
    dtype
        output array data type. If ``dtype`` is `None`, the output array data type must
        be inferred from ``x``. Default: ``None``.
    device
        device on which to place the created array. If ``device`` is ``None``, the
        output array device must be inferred from ``x``. Default: ``None``.

    Returns
    -------
    ret
        an array having the same shape as ``x`` and where every element is equal to
        ``fill_value``.

    Examples
    --------
    >>> x = ivy.array([1, 2, 3, 4, 5, 6])
    >>> fill_value = 1
    >>> y = ivy.full_like(x, fill_value)
    >>> print(y)
    ivy.array([1, 1, 1, 1, 1, 1])

    """
    return _cur_framework(x).full_like(x, fill_value, dtype=dtype, device=device)


def ones_like(
    x: Union[ivy.Array, ivy.NativeArray],
    dtype: Optional[Union[ivy.Dtype, str]] = None,
    device: Optional[Union[ivy.Device, str]] = None,
) -> ivy.Array:
    """Returns a new array filled with ones and having the same shape as an input array
    ``x``.

    Parameters
    ----------
    x
        input array from which to derive the output array shape.
    dtype
        output array data type. If ``dtype`` is ``None``, the output array data type
        must be inferred from x. Default  ``None``.
    device
        device on which to place the created array. If device is ``None``, the output
        array device must be inferred from x. Default: ``None``.

    Returns
    -------
    ret
        an array having the same shape as x and filled with ones.

    Examples
    --------
    >>> x = ivy.array([[0, 1, 2],[3, 4, 5]])
    >>> y = ivy.ones_like(x)
    >>> print(y)
    ivy.array([[1, 1, 1],[1, 1, 1]])

    """
    return _cur_framework(x).ones_like(x, dtype, device)


def zeros_like(
    x: Union[ivy.Array, ivy.NativeArray],
    dtype: Optional[Union[ivy.Dtype, str]] = None,
    device: Optional[Union[ivy.Device, str]] = None,
) -> ivy.Array:
    """Returns a new array filled with zeros and having the same ``shape`` as an input
    array ``x``.

    Parameters
    ----------
    x
         input array from which to derive the output array shape.
    dtype
        output array data type. If ``dtype`` is ``None``, the output array data type
        must be inferred from ``x``. Default: ``None``.
    device
        device on which to place the created array. If ``device`` is ``None``, the
        output array device must be inferred from ``x``. Default: ``None``.

    Returns
    -------
    ret
        an array having the same shape as ``x`` and filled with ``zeros``.

    Examples
    --------
    >>> x = ivy.array([[0, 1, 2],[3, 4, 5]])
    >>> y = ivy.zeros_like(x)
    >>> print(y)
    ivy.array([[0, 0, 0],
               [0, 0, 0]])

    """
    return _cur_framework(x).zeros_like(x, dtype, device)


def tril(x: Union[ivy.Array, ivy.NativeArray], k: int = 0) -> ivy.Array:
    """Returns the lower triangular part of a matrix (or a stack of matrices) ``x``.

    Parameters
    ----------
    x
        input array having shape (..., M, N) and whose innermost two dimensions form MxN
        matrices.
    k
        diagonal above which to zero elements. If k = 0, the diagonal is the main
        diagonal. If k < 0, the diagonal is below the main diagonal. If k > 0, the
        diagonal is above the main diagonal. Default: 0.

    Returns
    -------
    ret
        an array containing the lower triangular part(s). The returned array must have
        the same shape and data type as x. All elements above the specified diagonal k
        must be zeroed. The returned array should be allocated on the same device as x.

    """
    return _cur_framework(x).tril(x, k)


def triu(x: Union[ivy.Array, ivy.NativeArray], k: int = 0) -> ivy.Array:
    """Returns the upper triangular part of a matrix (or a stack of matrices) ``x``.

    Parameters
    ----------
    x
        input array having shape (..., M, N) and whose innermost two dimensions form MxN
        matrices.
    k
        diagonal below which to zero elements. If k = 0, the diagonal is the main
        diagonal. If k < 0, the diagonal is below the main diagonal. If k > 0, the
        diagonal is above the main diagonal. Default: 0.

    Returns
    -------
    ret
        an array containing the upper triangular part(s). The returned array must have
        the same shape and data type as x. All elements below the specified diagonal k
        must be zeroed. The returned array should be allocated on the same device as x.

    """
    return _cur_framework(x).triu(x, k)


def empty(
    shape: Union[int, Tuple[int], List[int]],
    dtype: Optional[ivy.Dtype] = None,
    device: Optional[ivy.Device] = None,
) -> ivy.Array:
    """Return a new array of given shape and type, filled with zeros.

    Parameters
    ----------
    shape
        output array shape.
    dtype
        output array data type. If dtype is None, the output array data type must be the
        default floating-point data type. Default: None.
    device
        device on which to place the created array. Default: None.

    Returns
    -------
    ret
        an uninitialized array having a specified shape

    """
    return _cur_framework().empty(shape, dtype, device)


def empty_like(
    x: Union[ivy.Array, ivy.NativeArray],
    dtype: Optional[Union[ivy.Dtype, str]] = None,
    device: Optional[Union[ivy.Device, str]] = None,
) -> ivy.Array:
    """Returns an uninitialized array with the same shape as an input array x.

    Parameters
    ----------
    x
        input array from which to derive the output array shape.
    dtype
        output array data type. If dtype is None, the output array data type must be
        inferred from x. Default  None.
    device
        device on which to place the created array. If device is None, the output array
        device must be inferred from x. Default: None.

    Returns
    -------
    ret
        an array having the same shape as x and containing uninitialized data.

    """
    return _cur_framework(x).empty_like(x, dtype, device)


<<<<<<< HEAD
def eye(n_rows: int,
        n_cols: Optional[int] = None,
        k: Optional[int] = 0,
        dtype: Optional[ivy.Dtype] = None,
        device: Optional[ivy.Device] = None) \
        -> ivy.Array:
    """
    Returns a two-dimensional array with ones on the k h diagonal and zeros elsewhere.
=======
def eye(
    n_rows: int,
    n_cols: Optional[int] = None,
    k: Optional[int] = 0,
    dtype: Optional[ivy.Dtype] = None,
    device: Optional[ivy.Device] = None,
) -> ivy.Array:
    """Returns a two-dimensional array with ones on the k diagonal and zeros elsewhere.
>>>>>>> b3249216

    Parameters
    ----------
    n_rows
        number of rows in the output array.
    n_cols
        number of columns in the output array. If None, the default number of columns in
        the output array is equal to n_rows. Default: None.
    k
        index of the diagonal. A positive value refers to an upper diagonal, a negative
        value to a lower diagonal, and 0 to the main diagonal. Default: 0.
    dtype
        output array data type. If dtype is None, the output array data type must be the
        default floating-point data type. Default: None.
    device
         device on which to place the created array.

    Returns
    -------
    ret
        a two-dimensional array with ones on the k h diagonal and zeros elsewhere.

    Examples
    --------
    >>> y = ivy.eye(2)
    >>> print(y)
    [[1, 0],[0, 1]]
    """
    return _cur_framework().eye(n_rows, n_cols, k, dtype, device)


# noinspection PyShadowingNames
def linspace(start: Union[ivy.Array, ivy.NativeArray, int], stop: Union[ivy.Array, ivy.NativeArray, int],
             num: int, axis: int = None, device: ivy.Device = None, dtype = None, endpoint: bool = True) \
        -> Union[ivy.Array, ivy.NativeArray]:
<<<<<<< HEAD

    """Generates a certain number of evenly-spaced values in an interval along
    a given axis.
    See :math:`arange` that allows to specify the step size of evenly spaced values in an interval.
=======
    """Generates a certain number of evenly-spaced values in an interval along a given
    axis.

    See :math:`arange` that allows to specify the step size of evenly spaced values in
    an interval.
>>>>>>> b3249216

    Parameters
    ----------

    start
        First entry in the range.
    stop
        Final entry in the range.
    num
        Number of values to generate.
    axis
        Axis along which the operation is performed.
    device
        device on which to create the array 'cuda:0', 'cuda:1', 'cpu' etc.

    Returns
    -------
    ret
        Tensor of evenly-spaced values.
    """
    return _cur_framework(start).linspace(start, stop, num, axis, device, dtype, endpoint)


def meshgrid(
    *arrays: Union[ivy.Array, ivy.NativeArray], indexing: Optional[str] = "xy"
) -> List[ivy.Array]:
    """Returns coordinate matrices from coordinate vectors.

    Parameters
    ----------
    arrays
        an arbitrary number of one-dimensional arrays representing grid coordinates.
        Each array should have the same numeric data type.
    indexing
        Cartesian ``'xy'`` or matrix ``'ij'`` indexing of output. If provided zero or
        one one-dimensional vector(s) (i.e., the zero- and one-dimensional cases,
        respectively), the ``indexing`` keyword has no effect and should be ignored.
        Default: ``'xy'``.

    Returns
    -------
    ret
        list of N arrays, where ``N`` is the number of provided one-dimensional input
        arrays. Each returned array must have rank ``N``. For ``N`` one-dimensional
        arrays having lengths ``Ni = len(xi)``,

        - if matrix indexing ``ij``, then each returned array must have the shape
          ``(N1, N2, N3, ..., Nn)``.
        - if Cartesian indexing ``xy``, then each returned array must have shape
          ``(N2, N1, N3, ..., Nn)``.

        Accordingly, for the two-dimensional case with input one-dimensional arrays of
        length ``M`` and ``N``, if matrix indexing ``ij``, then each returned array must
        have shape ``(M, N)``, and, if Cartesian indexing ``xy``, then each returned
        array must have shape ``(N, M)``.

        Similarly, for the three-dimensional case with input one-dimensional arrays of
        length ``M``, ``N``, and ``P``, if matrix indexing ``ij``, then each returned
        array must have shape ``(M, N, P)``, and, if Cartesian indexing ``xy``, then
        each returned array must have shape ``(N, M, P)``.

        Each returned array should have the same data type as the input arrays.

    """
    return _cur_framework().meshgrid(*arrays, indexing=indexing)


def full(
    shape: Union[int, Tuple[int, ...]],
    fill_value: Union[int, float],
    dtype: Optional[ivy.Dtype] = None,
    device: Optional[ivy.Device] = None,
) -> ivy.Array:
    """Returns a new array having a specified ``shape`` and filled with ``fill_value``.

    Parameters
    ----------
    shape
        output array shape.
    fill_value
        fill value.
    dtype
        output array data type. If ``dtype`` is `None`, the output array data type must
        be inferred from ``fill_value``. If the fill value is an ``int``, the output
        array data type must be the default integer data type. If the fill value is a
        ``float``, the output array data type must be the default floating-point data
        type. If the fill value is a ``bool``, the output array must have boolean data
        type. Default: ``None``.
    device
        device on which to place the created array. Default: ``None``.

    Returns
    -------
    ret
        an array where every element is equal to `fill_value`.

    Examples
    --------
    >>> shape = (2,2)
    >>> fill_value = 10
    >>> y = ivy.full(shape, fill_value)
    >>> print(y)
    ivy.array([[10, 10],
               [10, 10]])

    """
    return _cur_framework().full(shape, fill_value, dtype, device)


def from_dlpack(x: Union[ivy.Array, ivy.NativeArray]) -> ivy.Array:
    """Returns a new array containing the data from another (array) object with a
    ``__dlpack__`` method.

    Parameters
    ----------
    x  object
        input (array) object.

    Returns
    -------
    ret
        an array containing the data in `x`.

        .. admonition:: Note
           :class: note

           The returned array may be either a copy or a view. See
           :ref:`data-interchange` for details.

    """
    return _cur_framework(x).from_dlpack(x)


# Extra #
# ------#

array = asarray


# noinspection PyShadowingNames
def logspace(
    start: Union[ivy.Array, ivy.NativeArray, int],
    stop: Union[ivy.Array, ivy.NativeArray, int],
    num: int,
    base: float = 10.0,
    axis: int = None,
    device: ivy.Device = None,
) -> Union[ivy.Array, ivy.NativeArray]:
<<<<<<< HEAD
    """Generates a certain number of evenly-spaced values in log space, in an interval along a given axis.
    See :math:`arange` that allows to specify the step size of evenly spaced values in an interval.
=======
    """Generates a certain number of evenly-spaced values in log space, in an interval
    along a given axis.

    See :math:`arange` that allows to specify the step size of evenly spaced values in
    an interval.
>>>>>>> b3249216

    Parameters
    ----------
    start
        First entry in the range.
    stop
        Final entry in the range.
    num
        Number of values to generate.
    base
        The base of the log space. Default is 10.0
    axis
        Axis along which the operation is performed.
    device
        device on which to create the array 'cuda:0', 'cuda:1', 'cpu' etc.

    Returns
    -------
    ret
        Tensor of evenly-spaced values.

    Examples
    --------
    >>> y = ivy.logspace(2,3,num=4)
    >>> print(y)
    [ 100.        ,  215.443469  ,  464.15888336, 1000.        ]
    """
    return _cur_framework(start).logspace(start, stop, num, base, axis, device)<|MERGE_RESOLUTION|>--- conflicted
+++ resolved
@@ -367,7 +367,7 @@
     return _cur_framework(x).empty_like(x, dtype, device)
 
 
-<<<<<<< HEAD
+
 def eye(n_rows: int,
         n_cols: Optional[int] = None,
         k: Optional[int] = 0,
@@ -376,16 +376,7 @@
         -> ivy.Array:
     """
     Returns a two-dimensional array with ones on the k h diagonal and zeros elsewhere.
-=======
-def eye(
-    n_rows: int,
-    n_cols: Optional[int] = None,
-    k: Optional[int] = 0,
-    dtype: Optional[ivy.Dtype] = None,
-    device: Optional[ivy.Device] = None,
-) -> ivy.Array:
-    """Returns a two-dimensional array with ones on the k diagonal and zeros elsewhere.
->>>>>>> b3249216
+
 
     Parameters
     ----------
@@ -421,18 +412,13 @@
 def linspace(start: Union[ivy.Array, ivy.NativeArray, int], stop: Union[ivy.Array, ivy.NativeArray, int],
              num: int, axis: int = None, device: ivy.Device = None, dtype = None, endpoint: bool = True) \
         -> Union[ivy.Array, ivy.NativeArray]:
-<<<<<<< HEAD
-
-    """Generates a certain number of evenly-spaced values in an interval along
-    a given axis.
-    See :math:`arange` that allows to specify the step size of evenly spaced values in an interval.
-=======
+
     """Generates a certain number of evenly-spaced values in an interval along a given
     axis.
 
     See :math:`arange` that allows to specify the step size of evenly spaced values in
     an interval.
->>>>>>> b3249216
+
 
     Parameters
     ----------
@@ -581,16 +567,13 @@
     axis: int = None,
     device: ivy.Device = None,
 ) -> Union[ivy.Array, ivy.NativeArray]:
-<<<<<<< HEAD
-    """Generates a certain number of evenly-spaced values in log space, in an interval along a given axis.
-    See :math:`arange` that allows to specify the step size of evenly spaced values in an interval.
-=======
-    """Generates a certain number of evenly-spaced values in log space, in an interval
+  
+    """
+    Generates a certain number of evenly-spaced values in log space, in an interval
     along a given axis.
 
     See :math:`arange` that allows to specify the step size of evenly spaced values in
     an interval.
->>>>>>> b3249216
 
     Parameters
     ----------
