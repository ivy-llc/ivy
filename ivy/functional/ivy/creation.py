# global
import numpy as np
from numbers import Number
from typing import Union, Tuple, Optional, List, Iterable

# local
import ivy
from ivy.framework_handler import current_framework as _cur_framework


# Array API Standard #
# -------------------#


def arange(
    start: Number,
    stop: Number = None,
    step: Number = 1,
    dtype: ivy.Dtype = None,
    device: ivy.Device = None,
) -> Union[ivy.Array, ivy.NativeArray]:
    """Returns evenly spaced values within a given interval, with the spacing being specified.

    Values are generated within the half-open interval [start, stop) (in other words, the interval including start but
    excluding stop). For integer arguments the function is equivalent to the Python built-in range function,
    but returns an array in the chosen ml_framework rather than a list.

    See :math:`linspace` for a certain number of evenly spaced values in an interval.

    Parameters
    ----------
    start
        if stop is specified, the start of interval (inclusive); otherwise, the end of the interval (exclusive). If stop is not specified, the default starting value is 0.
    stop
        the end of the interval. Default: None.
    step
        the distance between two adjacent elements (out[i+1] - out[i]). Must not be 0; may be negative, this results in an empty array if stop >= start. Default: 1.
    dtype
        output array data type. If dtype is None, the output array data type must be inferred from start, stop and step. If those are all integers, the output array dtype must be the default integer dtype; if one or more have type float, then the output array dtype must be the default floating-point data type. Default: None.
    device
        device on which to place the created array. Default: None.

    Returns
    ----------
    ret
        a one-dimensional array containing evenly spaced values. The length of the output array must be ceil((stop-start)/step) if stop - start and step have the same sign, and length 0 otherwise.
    """
    return _cur_framework().arange(start, stop, step, dtype, device)


def asarray(
    x: Union[ivy.Array, ivy.NativeArray, List[Number], Tuple[Number], np.ndarray],
    dtype: Optional[Union[ivy.Dtype, str]] = None,
    device: Optional[Union[ivy.Device, str]] = None,
) -> ivy.Array:
    """
    Converts the input to an array.

    Parameters
    ----------
    x
        input data, in any form that can be converted to an array.
        This includes lists, lists of tuples, tuples, tuples of tuples, tuples of lists and ndarrays.

    dtype
        datatype, optional. Datatype is inferred from the input data.

    device
        device on which to place the created array. Default: None.

    Returns
    --------
    An array interpretation of x.
    """
    return _cur_framework(x).asarray(x, dtype, device)


def zeros(
    shape: Union[int, Tuple[int], List[int]],
    dtype: Optional[ivy.Dtype] = None,
    device: Optional[ivy.Device] = None,
) -> ivy.Array:
    """
    Returns a new array having a specified ``shape`` and filled with zeros.

    Parameters
    ----------
    shape
       output array shape.
    dtype
       output array data type. If ``dtype`` is ``None``, the output array data type must be the default floating-point data type. Default  ``None``.
    device
       device on which to place the created array. Default: ``None``.

    Returns
     -------
    ret
       an array containing zeros.

    Examples:
    ---------
    >>> shape = (3, 5)
    >>> x = ivy.zeros(shape)
    >>> print(x)
    ivy.array([[0., 0., 0., 0., 0.],
               [0., 0., 0., 0., 0.],
               [0., 0., 0., 0., 0.]])
    """
    return _cur_framework().zeros(shape, dtype, device)


def ones(
    shape: Union[int, Tuple[int], List[int]],
    dtype: Optional[ivy.Dtype] = None,
    device: Optional[ivy.Device] = None,
) -> ivy.Array:
    """
    Returns a new array having a specified ``shape`` and filled with ones.

    Parameters
    ----------
    shape
        output array shape.
    dtype
        output array data type. If ``dtype`` is ``None``, the output array data type must be the default floating-point data type. Default  ``None``.
    device
        device on which to place the created array. Default: ``None``.

    Returns
     -------
    ret
        an array containing ones.

    Examples:
    ---------

    >>> shape = (2,2)
    >>> y = ivy.ones(shape)
    >>> print(y)
    ivy.array([[1.,  1.],
               [1.,  1.]])
    """
    return _cur_framework().ones(shape, dtype, device)


def full_like(
    x: Union[ivy.Array, ivy.NativeArray],
    fill_value: Union[int, float],
    dtype: Optional[Union[ivy.Dtype, str]] = None,
    device: Optional[Union[ivy.Device, str]] = None,
) -> ivy.Array:
    """
    Returns a new array filled with ``fill_value`` and having the same ``shape`` as an input array ``x``.

    Parameters
    ----------
    x
        input array from which to derive the output array shape.

    fill_value
        Scalar fill value

    dtype
        output array data type. If ``dtype`` is `None`, the output array data type must be inferred from ``x``.
        Default: ``None``.

    device
        device on which to place the created array. If ``device`` is ``None``, the output array device must be inferred from ``x``.
        Default: ``None``.

    Returns
    -------
    ret:
        an array having the same shape as ``x`` and where every element is equal to ``fill_value``.

    Examples
    --------
    >>> x = ivy.array([1, 2, 3, 4, 5, 6])
    >>> fill_value = 1
    >>> y = ivy.full_like(x, fill_value)
    >>> print(y)
    ivy.array([1, 1, 1, 1, 1, 1])
    """
    return _cur_framework(x).full_like(x, fill_value, dtype=dtype, device=device)


def ones_like(
    x: Union[ivy.Array, ivy.NativeArray],
    dtype: Optional[Union[ivy.Dtype, str]] = None,
    device: Optional[Union[ivy.Device, str]] = None,
) -> ivy.Array:
    """
    Returns a new array filled with ones and having the same shape as an input array x.

    Parameters
    ----------
    x
        input array from which to derive the output array shape.
    dtype
        output array data type. If ``dtype`` is ``None``, the output array data type must be inferred from x.
        Default  ``None``.
    device
        device on which to place the created array. If device is ``None``, the output array device must be inferred from x.
        Default: ``None``.

    Returns
     -------
    ret
        an array having the same shape as x and filled with ones.

    Examples:
    ---------

    >>> x = ivy.array([[0, 1, 2],[3, 4, 5]])
    >>> y = ivy.ones_like(x)
    >>> print(y)
    ivy.array([[1, 1, 1],[1, 1, 1]])
    """
    return _cur_framework(x).ones_like(x, dtype, device)


def zeros_like(
    x: Union[ivy.Array, ivy.NativeArray],
    dtype: Optional[Union[ivy.Dtype, str]] = None,
    device: Optional[Union[ivy.Device, str]] = None,
) -> ivy.Array:
    """
    Returns a new array filled with zeros and having the same ``shape`` as an input array ``x``.

    Parameters
    ----------
    x
         input array from which to derive the output array shape.

    dtype
        output array data type. If ``dtype`` is ``None``, the output array data type must be inferred from ``x``.
        Default: ``None``.

    device
        device on which to place the created array. If ``device`` is ``None``, the output array device must be inferred from ``x``.
        Default: ``None``.

    Returns
    -------
    ret
        an array having the same shape as ``x`` and filled with ``zeros``.

    Examples
    --------
    >>> x = ivy.array([[0, 1, 2],[3, 4, 5]])
    >>> y = ivy.zeros_like(x)
    >>> print(y)
    ivy.array([[0, 0, 0],
               [0, 0, 0]])
    """
    return _cur_framework(x).zeros_like(x, dtype, device)


def tril(x: Union[ivy.Array, ivy.NativeArray], k: int = 0) -> ivy.Array:
    """
    Returns the lower triangular part of a matrix (or a stack of matrices) x.

    Parameters
    ----------
    x
        input array having shape (..., M, N) and whose innermost two dimensions form MxN matrices.
    k
        diagonal above which to zero elements. If k = 0, the diagonal is the main diagonal. If k < 0, the diagonal is
        below the main diagonal. If k > 0, the diagonal is above the main diagonal. Default: 0.

    Returns
     -------
    ret
        an array containing the lower triangular part(s). The returned array must have the same shape and data type as
        x. All elements above the specified diagonal k must be zeroed. The returned array should be allocated on the
        same device as x.
    """
    return _cur_framework(x).tril(x, k)


def triu(x: Union[ivy.Array, ivy.NativeArray], k: int = 0) -> ivy.Array:
    """
    Returns the upper triangular part of a matrix (or a stack of matrices) x.

    Parameters
    ----------
    x
        input array having shape (..., M, N) and whose innermost two dimensions form MxN matrices.
    k
        diagonal below which to zero elements. If k = 0, the diagonal is the main diagonal. If k < 0, the diagonal is
        below the main diagonal. If k > 0, the diagonal is above the main diagonal. Default: 0.

    Returns
     -------
    ret
        an array containing the upper triangular part(s). The returned array must have the same shape and data type as
        x. All elements below the specified diagonal k must be zeroed. The returned array should be allocated on the
        same device as x.
    """
    return _cur_framework(x).triu(x, k)


def empty(
    shape: Union[int, Tuple[int], List[int]],
    dtype: Optional[ivy.Dtype] = None,
    device: Optional[ivy.Device] = None,
) -> ivy.Array:
    """Return a new array of given shape and type, filled with zeros.

    Parameters
    ----------
    shape
        output array shape.
    dtype
        output array data type. If dtype is None, the output array data type must be the default
        floating-point data type. Default: None.
    device
        device on which to place the created array. Default: None.

    Returns
     -------
    ret
        an uninitialized array having a specified shape

    """
    return _cur_framework().empty(shape, dtype, device)


def empty_like(
    x: Union[ivy.Array, ivy.NativeArray],
    dtype: Optional[Union[ivy.Dtype, str]] = None,
    device: Optional[Union[ivy.Device, str]] = None,
) -> ivy.Array:
    """Returns an uninitialized array with the same shape as an input array x.

    Parameters
    ----------
    x
        input array from which to derive the output array shape.
    dtype
        output array data type. If dtype is None, the output array data type must be inferred from x. Default  None.
    device
        device on which to place the created array. If device is None, the output array device must be inferred from x. Default: None.

    Returns
     -------
    ret
        an array having the same shape as x and containing uninitialized data.

    """
    return _cur_framework(x).empty_like(x, dtype, device)


def eye(n_rows: int,
        n_cols: Optional[int] = None,
        k: Optional[int] = 0,
        dtype: Optional[ivy.Dtype] = None,
        device: Optional[ivy.Device] = None) \
        -> ivy.Array:
    """
    Returns a two-dimensional array with ones on the k h diagonal and zeros elsewhere.

    Parameters
    ----------
    n_rows
        number of rows in the output array.
    n_cols
        number of columns in the output array. If None, the default number of columns in the output array is
        equal to n_rows. Default: None.
    k
        index of the diagonal. A positive value refers to an upper diagonal, a negative value to a lower diagonal,
        and 0 to the main diagonal. Default: 0.
    dtype
        output array data type. If dtype is None, the output array data type must be the default floating-
        point data type. Default: None.
    device
         device on which to place the created array.
    Returns
     -------
    ret
        a two-dimensional array with ones on the k h diagonal and zeros elsewhere.

    Examples
    --------

    >>> y = ivy.eye(2)
    >>> print(y)
    [[1, 0],[0, 1]]
    """
    return _cur_framework().eye(n_rows, n_cols, k, dtype, device)


# noinspection PyShadowingNames
def linspace(start: Union[ivy.Array, ivy.NativeArray, int], stop: Union[ivy.Array, ivy.NativeArray, int],
<<<<<<< HEAD
             num: int, axis: int = None, device: ivy.Device = None) \
=======
             num: int, axis: int = None, device: ivy.Device = None, dtype = None, endpoint: bool = True) \
>>>>>>> f63b929d
        -> Union[ivy.Array, ivy.NativeArray]:
    """Generates a certain number of evenly-spaced values in an interval along a given axis.

    See :math:`arange` that allows to specify the step size of evenly spaced values in an interval.

    Parameters
    ----------
    start
        First entry in the range.
    stop
        Final entry in the range.
    num
        Number of values to generate.
    axis
        Axis along which the operation is performed.
    device
        device on which to create the array 'cuda:0', 'cuda:1', 'cpu' etc.

    Returns
     -------
    ret
        Tensor of evenly-spaced values.

    """
    return _cur_framework(start).linspace(start, stop, num, axis, device, dtype, endpoint)


def meshgrid(
    *arrays: Union[ivy.Array, ivy.NativeArray], indexing: Optional[str] = "xy"
) -> List[ivy.Array]:
    """
    Returns coordinate matrices from coordinate vectors.
    Parameters
    ----------
    arrays
        an arbitrary number of one-dimensional arrays representing grid coordinates. Each array should have the same numeric data type.
    indexing
        Cartesian ``'xy'`` or matrix ``'ij'`` indexing of output. If provided zero or one one-dimensional vector(s) (i.e., the zero- and one-dimensional cases, respectively), the ``indexing`` keyword has no effect and should be ignored. Default: ``'xy'``.
    Returns
     -------
    ret List[array]
        list of N arrays, where ``N`` is the number of provided one-dimensional input arrays. Each returned array must have rank ``N``. For ``N`` one-dimensional arrays having lengths ``Ni = len(xi)``,
        - if matrix indexing ``ij``, then each returned array must have the shape ``(N1, N2, N3, ..., Nn)``.
        - if Cartesian indexing ``xy``, then each returned array must have shape ``(N2, N1, N3, ..., Nn)``.
        Accordingly, for the two-dimensional case with input one-dimensional arrays of length ``M`` and ``N``, if matrix indexing ``ij``, then each returned array must have shape ``(M, N)``, and, if Cartesian indexing ``xy``, then each returned array must have shape ``(N, M)``.
        Similarly, for the three-dimensional case with input one-dimensional arrays of length ``M``, ``N``, and ``P``, if matrix indexing ``ij``, then each returned array must have shape ``(M, N, P)``, and, if Cartesian indexing ``xy``, then each returned array must have shape ``(N, M, P)``.
        Each returned array should have the same data type as the input arrays.
    """
    return _cur_framework().meshgrid(*arrays, indexing=indexing)


def full(
    shape: Union[int, Tuple[int, ...]],
    fill_value: Union[int, float],
    dtype: Optional[ivy.Dtype] = None,
    device: Optional[ivy.Device] = None,
) -> ivy.Array:
    """
    Returns a new array having a specified ``shape`` and filled with ``fill_value``.

    Parameters
    ----------
    shape
        output array shape.
    fill_value
        fill value.
    dtype
        output array data type. If ``dtype`` is `None`, the output array data type must be inferred from ``fill_value``. If the fill value is an ``int``, the output array data type must be the default integer data type. If the fill value is a ``float``, the output array data type must be the default floating-point data type. If the fill value is a ``bool``, the output array must have boolean data type. Default: ``None``.
    device
        device on which to place the created array. Default: ``None``.

    Returns
    -------
    ret
        an array where every element is equal to `fill_value`.

    Examples
    --------
    >>> shape = (2,2)
    >>> fill_value = 10
    >>> y = ivy.full(shape, fill_value)
    >>> print(y)
    ivy.array([[10, 10],
               [10, 10]])
    """
    return _cur_framework().full(shape, fill_value, dtype, device)


def from_dlpack(x: Union[ivy.Array, ivy.NativeArray]) -> ivy.Array:
    """
    Returns a new array containing the data from another (array) object with a ``__dlpack__`` method.

    Parameters
    ----------
    x  object
        input (array) object.

    Returns
     -------
    ret
        an array containing the data in `x`.

        .. admonition:: Note
           :class: note

           The returned array may be either a copy or a view. See :ref:`data-interchange` for details.
    """
    return _cur_framework(x).from_dlpack(x)


# Extra #
# ------#

array = asarray


# noinspection PyShadowingNames
def logspace(
    start: Union[ivy.Array, ivy.NativeArray, int],
    stop: Union[ivy.Array, ivy.NativeArray, int],
    num: int,
    base: float = 10.0,
    axis: int = None,
    device: ivy.Device = None,
) -> Union[ivy.Array, ivy.NativeArray]:
    """Generates a certain number of evenly-spaced values in log space, in an interval along a given axis.
    See :math:`arange` that allows to specify the step size of evenly spaced values in an interval.

    Parameters
    ----------
    start
        First entry in the range.
    stop
        Final entry in the range.
    num
        Number of values to generate.
    base
        The base of the log space. Default is 10.0
    axis
        Axis along which the operation is performed.
    device
        device on which to create the array 'cuda:0', 'cuda:1', 'cpu' etc.

    Returns
     -------
    ret
        Tensor of evenly-spaced values.

    Examples
    --------
    >>> y = ivy.logspace(2,3,num=4)
    >>> print(y)
    [ 100.        ,  215.443469  ,  464.15888336, 1000.        ]

    """
    return _cur_framework(start).logspace(start, stop, num, base, axis, device)<|MERGE_RESOLUTION|>--- conflicted
+++ resolved
@@ -392,11 +392,7 @@
 
 # noinspection PyShadowingNames
 def linspace(start: Union[ivy.Array, ivy.NativeArray, int], stop: Union[ivy.Array, ivy.NativeArray, int],
-<<<<<<< HEAD
              num: int, axis: int = None, device: ivy.Device = None) \
-=======
-             num: int, axis: int = None, device: ivy.Device = None, dtype = None, endpoint: bool = True) \
->>>>>>> f63b929d
         -> Union[ivy.Array, ivy.NativeArray]:
     """Generates a certain number of evenly-spaced values in an interval along a given axis.
 
