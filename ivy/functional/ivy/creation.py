--- conflicted
+++ resolved
@@ -857,13 +857,8 @@
 @infer_device
 @handle_nestable
 def full(
-<<<<<<< HEAD
-    shape: Union[int, Tuple[int, ...]],
+    shape: Union[ivy.Shape, ivy.NativeShape],
     fill_value: float,
-=======
-    shape: Union[ivy.Shape, ivy.NativeShape],
-    fill_value: Union[int, float],
->>>>>>> cc04ca64
     *,
     dtype: Optional[Union[ivy.Dtype, ivy.NativeDtype]] = None,
     device: Optional[Union[ivy.Device, ivy.NativeDevice]] = None,
