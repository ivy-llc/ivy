# global
import numpy as np
from numbers import Number
from typing import Union, Tuple, Optional, List

# local
import ivy
from ivy.backend_handler import current_backend
from ivy.func_wrapper import (
    infer_device,
    infer_dtype,
    handle_out_argument,
    outputs_to_ivy_arrays,
    to_native_arrays_and_back,
    handle_nestable,
)


# Array API Standard #
# -------------------#


@outputs_to_ivy_arrays
@handle_out_argument
@infer_device
@handle_nestable
def arange(
    start: Number,
    stop: Optional[Number] = None,
    step: Number = 1,
    dtype: Optional[Union[ivy.Dtype, ivy.NativeDtype]] = None,
    device: Optional[Union[ivy.Device, ivy.NativeDevice]] = None,
    *,
    out: Optional[Union[ivy.Array, ivy.NativeArray]] = None,
) -> Union[ivy.Array, ivy.NativeArray]:
    """Returns evenly spaced values within a given interval, with the spacing being
    specified.

    Values are generated within the half-open interval [start, stop) (in other words,
    the interval including start but excluding stop). For integer arguments the function
    is equivalent to the Python built-in range function, but returns an array in the
    chosen ml_framework rather than a list.

    See :math:`linspace` for a certain number of evenly spaced values in an interval.

    Parameters
    ----------
    start
        if stop is specified, the start of interval (inclusive); otherwise, the end of
        the interval (exclusive). If stop is not specified, the default starting value
        is 0.
    stop
        the end of the interval. Default: None.
    step
        the distance between two adjacent elements (out[i+1] - out[i]). Must not be 0;
        may be negative, this results in an empty array if stop >= start. Default: 1.
    dtype
        output array data type. If dtype is None, the output array data type must be
        inferred from start, stop and step. If those are all integers, the output array
        dtype must be the default integer dtype; if one or more have type float, then
        the output array dtype must be the default floating-point data type. Default:
        None.
    device
        device on which to place the created array. Default: None.
    out
        optional output array, for writing the result to. It must have a shape that the
        inputs broadcast to.
<<<<<<< HEAD

=======
>>>>>>> 347c4271

    Returns
    -------
    ret
        a one-dimensional array containing evenly spaced values. The length of the
        output array must be ceil((stop-start)/step) if stop - start and step have the
        same sign, and length 0 otherwise.

    This function conforms to the `Array API Standard
    <https://data-apis.org/array-api/latest/>`_. This docstring is an extension of the
    `docstring <https://data-apis.org/array-api/latest/API_specification/generated/signatures.creation_functions.arange.html>`_ # noqa
    in the standard.

    Both the description and the type hints above assumes an array input for simplicity,
    but this function is *nestable*, and therefore also accepts :code:`ivy.Container`
    instances in place of any of the arguments.
    """
    return current_backend().arange(
        start, stop, step, dtype=dtype, device=device, out=out
    )


@to_native_arrays_and_back
@handle_out_argument
@infer_device
@handle_nestable
def asarray(
    x: Union[ivy.Array, ivy.NativeArray, List[Number], Tuple[Number], np.ndarray],
    copy: Optional[bool] = None,
    dtype: Optional[Union[ivy.Dtype, ivy.NativeDtype]] = None,
    device: Optional[Union[ivy.Device, ivy.NativeDevice]] = None,
) -> ivy.Array:
    """Converts the input to an array.

    Parameters
    ----------
    x
        input data, in any form that can be converted to an array. This includes lists,
        lists of tuples, tuples, tuples of tuples, tuples of lists and ndarrays.
    dtype
        datatype, optional. Datatype is inferred from the input data.
    device
        device on which to place the created array. Default: None.
    out
        optional output array, for writing the result to. It must have a shape that the
        inputs broadcast to.

    Returns
    -------
    ret
        An array interpretation of x.

    This function conforms to the `Array API Standard
    <https://data-apis.org/array-api/latest/>`_. This docstring is an extension of the
    `docstring <https://data-apis.org/array-api/latest/API_specification/generated/signatures.creation_functions.asarray.html>`_ # noqa
    in the standard.

    Both the description and the type hints above assumes an array input for simplicity,
    but this function is *nestable*, and therefore also accepts :code:`ivy.Container`
    instances in place of any of the arguments.

    """
    return current_backend().asarray(x, copy=copy, dtype=dtype, device=device)


@outputs_to_ivy_arrays
@handle_out_argument
@infer_dtype
@infer_device
@handle_nestable
def zeros(
    shape: Union[int, Tuple[int], List[int]],
    dtype: Optional[Union[ivy.Dtype, ivy.NativeDtype]] = None,
    device: Optional[Union[ivy.Device, ivy.NativeDevice]] = None,
    *,
    out: Optional[ivy.Array] = None,
) -> ivy.Array:
    """Returns a new array having a specified ``shape`` and filled with zeros.

    Parameters
    ----------
    shape
       output array shape.
    dtype
       output array data type. If ``dtype`` is ``None``, the output array data type must
       be the default floating-point data type. Default  ``None``.
    device
       device on which to place the created array. Default: ``None``.
    out
<<<<<<< HEAD
        optional output array, for writing the result to. It must have a shape that the
        inputs broadcast to.
=======
       optional output array, for writing the result to. It must have a shape that the
       inputs broadcast to.
>>>>>>> 347c4271

    Returns
    -------
    ret
        an array containing zeros.

    This function conforms to the `Array API Standard
    <https://data-apis.org/array-api/latest/>`_. This docstring is an extension of the
    `docstring <https://data-apis.org/array-api/latest/API_specification/generated/signatures.creation_functions.zeros.html>`_ # noqa
    in the standard.

    Both the description and the type hints above assumes an array input for simplicity,
    but this function is *nestable*, and therefore also accepts :code:`ivy.Container`
    instances in place of any of the arguments.

    Examples
    --------
    >>> shape = (3, 5)
    >>> x = ivy.zeros(shape)
    >>> print(x)
    ivy.array([[0., 0., 0., 0., 0.],
               [0., 0., 0., 0., 0.],
               [0., 0., 0., 0., 0.]])

    """
    return current_backend().zeros(shape, dtype=dtype, device=device, out=out)


@outputs_to_ivy_arrays
@handle_out_argument
@infer_dtype
@infer_device
@handle_nestable
def ones(
    shape: Union[int, Tuple[int], List[int]],
    dtype: Optional[Union[ivy.Dtype, ivy.NativeDtype]] = None,
    device: Optional[Union[ivy.Device, ivy.NativeDevice]] = None,
    *,
    out: Optional[ivy.Array] = None,
) -> ivy.Array:
    """Returns a new array having a specified ``shape`` and filled with ones.

    Parameters
    ----------
    shape
        output array shape.
    dtype
        output array data type. If ``dtype`` is ``None``, the output array data type
        must be the default floating-point data type. Default  ``None``.
    device
        device on which to place the created array. Default: ``None``.
    out
<<<<<<< HEAD
        optional output array, for writing the result to. It must have a shape that the inputs
        broadcast to.
=======
        optional output array, for writing the result to. It must have a shape that the
        inputs broadcast to.
>>>>>>> 347c4271

    Returns
    -------
    ret
        an array containing ones.

    This function conforms to the `Array API Standard
    <https://data-apis.org/array-api/latest/>`_. This docstring is an extension of the
    `docstring <https://data-apis.org/array-api/latest/API_specification/generated/signatures.creation_functions.ones.html>`_ # noqa
    in the standard.

    Both the description and the type hints above assumes an array input for simplicity,
    but this function is *nestable*, and therefore also accepts :code:`ivy.Container`
    instances in place of any of the arguments.

    Examples
    --------
    >>> shape = (2,2)
    >>> y = ivy.ones(shape)
    >>> print(y)
    ivy.array([[1.,  1.],
               [1.,  1.]])

    """
    return current_backend().ones(shape, dtype=dtype, device=device, out=out)


@to_native_arrays_and_back
@handle_out_argument
@infer_dtype
@infer_device
@handle_nestable
def full_like(
    x: Union[ivy.Array, ivy.NativeArray],
    fill_value: Union[int, float],
    dtype: Optional[Union[ivy.Dtype, ivy.NativeDtype]] = None,
    device: Optional[Union[ivy.Device, ivy.NativeDevice]] = None,
    *,
    out: Optional[ivy.Array] = None,
) -> ivy.Array:
    """Returns a new array filled with ``fill_value`` and having the same ``shape`` as
    an input array ``x``.

    Parameters
    ----------
    x
        input array from which to derive the output array shape.
    fill_value
        Scalar fill value
    dtype
        output array data type. If ``dtype`` is `None`, the output array data type must
        be inferred from ``x``. Default: ``None``.
    device
        device on which to place the created array. If ``device`` is ``None``, the
        output array device must be inferred from ``x``. Default: ``None``.
    out
        optional output array, for writing the result to. It must have a shape that the
        inputs broadcast to.

    Returns
    -------
    ret
        an array having the same shape as ``x`` and where every element is equal to
        ``fill_value``.

    This function conforms to the `Array API Standard
    <https://data-apis.org/array-api/latest/>`_. This docstring is an extension of the
    `docstring <https://data-apis.org/array-api/latest/API_specification/generated/signatures.creation_functions.full_like.html>`_ # noqa
    in the standard.

    Both the description and the type hints above assumes an array input for simplicity,
    but this function is *nestable*, and therefore also accepts :code:`ivy.Container`
    instances in place of any of the arguments.

    Examples
    --------
    >>> x = ivy.array([1, 2, 3, 4, 5, 6])
    >>> fill_value = 1
    >>> y = ivy.full_like(x, fill_value)
    >>> print(y)
    ivy.array([1, 1, 1, 1, 1, 1])

    """
    return current_backend(x).full_like(
        x, fill_value, dtype=dtype, device=device, out=out
    )


@to_native_arrays_and_back
@handle_out_argument
@infer_dtype
@infer_device
@handle_nestable
def ones_like(
    x: Union[ivy.Array, ivy.NativeArray],
    dtype: Optional[Union[ivy.Dtype, ivy.NativeDtype]] = None,
    device: Optional[Union[ivy.Device, ivy.NativeDevice]] = None,
    *,
    out: Optional[ivy.Array] = None,
) -> ivy.Array:
    """Returns a new array filled with ones and having the same shape as an input array
    ``x``.

    Parameters
    ----------
    x
        input array from which to derive the output array shape.
    dtype
        output array data type. If ``dtype`` is ``None``, the output array data type
        must be inferred from x. Default  ``None``.
    device
        device on which to place the created array. If device is ``None``, the output
        array device must be inferred from x. Default: ``None``.
    out
        optional output array, for writing the result to. It must have a shape that the
        inputs broadcast to.

    Returns
    -------
    ret
        an array having the same shape as x and filled with ones.

    This function conforms to the `Array API Standard
    <https://data-apis.org/array-api/latest/>`_. This docstring is an extension of the
    `docstring <https://data-apis.org/array-api/latest/API_specification/generated/signatures.creation_functions.ones_like.html>`_ # noqa
    in the standard.

    Both the description and the type hints above assumes an array input for simplicity,
    but this function is *nestable*, and therefore also accepts :code:`ivy.Container`
    instances in place of any of the arguments.

    Examples
    --------
    >>> x = ivy.array([[0, 1, 2],[3, 4, 5]])
    >>> y = ivy.ones_like(x)
    >>> print(y)
    ivy.array([[1, 1, 1],[1, 1, 1]])

    """
    return current_backend(x).ones_like(x, dtype=dtype, device=device, out=out)


@to_native_arrays_and_back
@handle_out_argument
@infer_dtype
@infer_device
@handle_nestable
def zeros_like(
    x: Union[ivy.Array, ivy.NativeArray],
    dtype: Optional[Union[ivy.Dtype, ivy.NativeDtype]] = None,
    device: Optional[Union[ivy.Device, ivy.NativeDevice]] = None,
    *,
    out: Optional[ivy.Array] = None,
) -> ivy.Array:
    """Returns a new array filled with zeros and having the same ``shape`` as an input
    array ``x``.

    Parameters
    ----------
    x
         input array from which to derive the output array shape.
    dtype
        output array data type. If ``dtype`` is ``None``, the output array data type
        must be inferred from ``x``. Default: ``None``.
    device
        device on which to place the created array. If ``device`` is ``None``, the
        output array device must be inferred from ``x``. Default: ``None``.
    out
        optional output array, for writing the result to. It must have a shape that the
        inputs broadcast to.

    Returns
    -------
    ret
        an array having the same shape as ``x`` and filled with ``zeros``.

    This function conforms to the `Array API Standard
    <https://data-apis.org/array-api/latest/>`_. This docstring is an extension of the
    `docstring <https://data-apis.org/array-api/latest/API_specification/generated/signatures.creation_functions.zeros_like.html>`_ # noqa
    in the standard.

    Both the description and the type hints above assumes an array input for simplicity,
    but this function is *nestable*, and therefore also accepts :code:`ivy.Container`
    instances in place of any of the arguments.

    Examples
    --------
    >>> x = ivy.array([[0, 1, 2],[3, 4, 5]])
    >>> y = ivy.zeros_like(x)
    >>> print(y)
    ivy.array([[0, 0, 0],
               [0, 0, 0]])

    """
    return current_backend(x).zeros_like(x, dtype=dtype, device=device, out=out)


@to_native_arrays_and_back
@handle_out_argument
@handle_nestable
def tril(
    x: Union[ivy.Array, ivy.NativeArray], k: int = 0, *, out: Optional[ivy.Array] = None
) -> ivy.Array:
    """Returns the lower triangular part of a matrix (or a stack of matrices) ``x``.

    Parameters
    ----------
    x
        input array having shape (..., M, N) and whose innermost two dimensions form MxN
        matrices.
    k
        diagonal above which to zero elements. If k = 0, the diagonal is the main
        diagonal. If k < 0, the diagonal is below the main diagonal. If k > 0, the
        diagonal is above the main diagonal. Default: 0.
    out
        optional output array, for writing the result to. It must have a shape that the
        inputs broadcast to.

    Returns
    -------
    ret
        an array containing the lower triangular part(s). The returned array must have
        the same shape and data type as x. All elements above the specified diagonal k
        must be zeroed. The returned array should be allocated on the same device as x.

    This function conforms to the `Array API Standard
    <https://data-apis.org/array-api/latest/>`_. This docstring is an extension of the
    `docstring <https://data-apis.org/array-api/latest/API_specification/generated/signatures.creation_functions.tril.html>`_ # noqa
    in the standard.

    Both the description and the type hints above assumes an array input for simplicity,
    but this function is *nestable*, and therefore also accepts :code:`ivy.Container`
    instances in place of any of the arguments.

    """
    return current_backend(x).tril(x, k, out=out)


@to_native_arrays_and_back
@handle_out_argument
@handle_nestable
def triu(
    x: Union[ivy.Array, ivy.NativeArray], k: int = 0, *, out: Optional[ivy.Array] = None
) -> ivy.Array:
    """Returns the upper triangular part of a matrix (or a stack of matrices) ``x``.

    Parameters
    ----------
    x
        input array having shape (..., M, N) and whose innermost two dimensions form MxN
        matrices.    *,
    k
        diagonal below which to zero elements. If k = 0, the diagonal is the main
        diagonal. If k < 0, the diagonal is below the main diagonal. If k > 0, the
        diagonal is above the main diagonal. Default: 0.
    out
        optional output array, for writing the result to. It must have a shape that the
        inputs broadcast to.

    Returns
    -------
    ret
        an array containing the upper triangular part(s). The returned array must have
        the same shape and data type as x. All elements below the specified diagonal k
        must be zeroed. The returned array should be allocated on the same device as x.

    This function conforms to the `Array API Standard
    <https://data-apis.org/array-api/latest/>`_. This docstring is an extension of the
    `docstring <https://data-apis.org/array-api/latest/API_specification/generated/signatures.creation_functions.triu.html>`_ # noqa
    in the standard.

    Both the description and the type hints above assumes an array input for simplicity,
    but this function is *nestable*, and therefore also accepts :code:`ivy.Container`
    instances in place of any of the arguments.

    """
    return current_backend(x).triu(x, k, out=out)


@outputs_to_ivy_arrays
@handle_out_argument
@infer_dtype
@infer_device
@handle_nestable
def empty(
    shape: Union[int, Tuple[int], List[int]],
    dtype: Optional[Union[ivy.Dtype, ivy.NativeDtype]] = None,
    device: Optional[Union[ivy.Device, ivy.NativeDevice]] = None,
    *,
    out: Optional[ivy.Array] = None,
) -> ivy.Array:
    """Return a new array of given shape and type, filled with zeros.

    Parameters
    ----------
    shape
        output array shape.
    dtype
        output array data type. If dtype is None, the output array data type must be the
        default floating-point data type. Default: None.
    device
        device on which to place the created array. Default: None.
    out
        optional output array, for writing the result to. It must have a shape that the
        inputs broadcast to.

    Returns
    -------
    ret
        an uninitialized array having a specified shape

    This function conforms to the `Array API Standard
    <https://data-apis.org/array-api/latest/>`_. This docstring is an extension of the
    `docstring <https://data-apis.org/array-api/latest/API_specification/generated/signatures.creation_functions.empty.html>`_ # noqa
    in the standard.

    Both the description and the type hints above assumes an array input for simplicity,
    but this function is *nestable*, and therefore also accepts :code:`ivy.Container`
    instances in place of any of the arguments.

    """
    return current_backend().empty(shape, dtype=dtype, device=device, out=out)


@to_native_arrays_and_back
@handle_out_argument
@infer_dtype
@infer_device
@handle_nestable
def empty_like(
    x: Union[ivy.Array, ivy.NativeArray],
    dtype: Optional[Union[ivy.Dtype, ivy.NativeDtype]] = None,
    device: Optional[Union[ivy.Device, ivy.NativeDevice]] = None,
    *,
    out: Optional[ivy.Array] = None,
) -> ivy.Array:
    """Returns an uninitialized array with the same shape as an input array x.

    Parameters
    ----------
    x
        input array from which to derive the output array shape.
    dtype
        output array data type. If dtype is None, the output array data type must be
        inferred from x. Default  None.
    device
        device on which to place the created array. If device is None, the output array
        device must be inferred from x. Default: None.
    out
<<<<<<< HEAD
        optional output array, for writing the result to. It must have a shape that the inputs
        broadcast to.
=======
        optional output array, for writing the result to. It must have a shape that the
        inputs broadcast to.
>>>>>>> 347c4271

    Returns
    -------
    ret
        an array having the same shape as x and containing uninitialized data.

    This function conforms to the `Array API Standard
    <https://data-apis.org/array-api/latest/>`_. This docstring is an extension of the
    `docstring <https://data-apis.org/array-api/latest/API_specification/generated/signatures.creation_functions.empty_like.html>`_ # noqa
    in the standard.

    Both the description and the type hints above assumes an array input for simplicity,
    but this function is *nestable*, and therefore also accepts :code:`ivy.Container`
    instances in place of any of the arguments.

    """
    return current_backend(x).empty_like(x, dtype=dtype, device=device, out=out)


@outputs_to_ivy_arrays
@handle_out_argument
@infer_dtype
@infer_device
@handle_nestable
def eye(
    n_rows: int,
    n_cols: Optional[int] = None,
    k: Optional[int] = 0,
    dtype: Optional[Union[ivy.Dtype, ivy.NativeDtype]] = None,
    device: Optional[Union[ivy.Device, ivy.NativeDevice]] = None,
    *,
    out: Optional[ivy.Array] = None,
) -> ivy.Array:
    """Returns a two-dimensional array with ones on the k diagonal and zeros elsewhere.

    Parameters
    ----------
    n_rows
        number of rows in the output array.
    n_cols
        number of columns in the output array. If None, the default number of columns in
        the output array is equal to n_rows. Default: None.
    k
        index of the diagonal. A positive value refers to an upper diagonal, a negative
        value to a lower diagonal, and 0 to the main diagonal. Default: 0.
    dtype
        output array data type. If dtype is None, the output array data type must be the
        default floating-point data type. Default: None.
    device
         device on which to place the created array.
    out
<<<<<<< HEAD
        optional output array, for writing the result to. It must have a shape that the inputs
        broadcast to.
=======
        optional output array, for writing the result to. It must have a shape that the
        inputs broadcast to.
>>>>>>> 347c4271

    Returns
    -------
    ret
        device on which to place the created array. Default: None.

    This function conforms to the `Array API Standard
    <https://data-apis.org/array-api/latest/>`_. This docstring is an extension of the
    `docstring <https://data-apis.org/array-api/latest/API_specification/generated/signatures.creation_functions.eye.html>`_ # noqa
    in the standard.

    Both the description and the type hints above assumes an array input for simplicity,
    but this function is *nestable*, and therefore also accepts :code:`ivy.Container`
    instances in place of any of the arguments.

    """
    return current_backend().eye(n_rows, n_cols, k, dtype=dtype, device=device, out=out)


@to_native_arrays_and_back
@handle_out_argument
@infer_dtype
@infer_device
@handle_nestable
def linspace(
    start: Union[ivy.Array, ivy.NativeArray, int, float],
    stop: Union[ivy.Array, ivy.NativeArray, int, float],
    num: int,
    axis: int = None,
    endpoint: bool = True,
    dtype: Optional[Union[ivy.Dtype, ivy.NativeDtype]] = None,
    device: Optional[Union[ivy.Device, ivy.NativeDevice]] = None,
<<<<<<< HEAD
    *,
    out: Optional[ivy.Array] = None,
=======
    out: Optional[Union[ivy.Array, ivy.NativeArray]] = None,
>>>>>>> 347c4271
) -> Union[ivy.Array, ivy.NativeArray]:
    """Generates a certain number of evenly-spaced values in an interval along a given
    axis.

    See :math:`arange` that allows to specify the step size of evenly spaced values in
    an interval.

    Parameters
    ----------
    start
        First entry in the range.
    stop
        Final entry in the range.
    num
        Number of values to generate.
    axis
        Axis along which the operation is performed.
    device
        device on which to create the array 'cuda:0', 'cuda:1', 'cpu' etc.
    out
        optional output array, for writing the result to. It must have a shape that the
        inputs broadcast to.

    Returns
    -------
    ret
        Tensor of evenly-spaced values.

    This function conforms to the `Array API Standard
    <https://data-apis.org/array-api/latest/>`_. This docstring is an extension of the
    `docstring <https://data-apis.org/array-api/latest/API_specification/generated/signatures.creation_functions.linspace.html>`_ # noqa
    in the standard.

    Both the description and the type hints above assumes an array input for simplicity,
    but this function is *nestable*, and therefore also accepts :code:`ivy.Container`
    instances in place of any of the arguments.

    """
    return current_backend(start).linspace(
        start, stop, num, axis, endpoint=endpoint, dtype=dtype, device=device, out=out
    )


@to_native_arrays_and_back
@handle_nestable
def meshgrid(
    *arrays: Union[ivy.Array, ivy.NativeArray], indexing: Optional[str] = "xy"
) -> List[ivy.Array]:
    """Returns coordinate matrices from coordinate vectors.

    Parameters
    ----------
    arrays
        an arbitrary number of one-dimensional arrays representing grid coordinates.
        Each array should have the same numeric data type.
    indexing
        Cartesian ``'xy'`` or matrix ``'ij'`` indexing of output. If provided zero or
        one one-dimensional vector(s) (i.e., the zero- and one-dimensional cases,
        respectively), the ``indexing`` keyword has no effect and should be ignored.
        Default: ``'xy'``.

    Returns
    -------
    ret
        list of N arrays, where ``N`` is the number of provided one-dimensional input
        arrays. Each returned array must have rank ``N``. For ``N`` one-dimensional
        arrays having lengths ``Ni = len(xi)``,

        - if matrix indexing ``ij``, then each returned array must have the shape
          ``(N1, N2, N3, ..., Nn)``.
        - if Cartesian indexing ``xy``, then each returned array must have shape
          ``(N2, N1, N3, ..., Nn)``.

        Accordingly, for the two-dimensional case with input one-dimensional arrays of
        length ``M`` and ``N``, if matrix indexing ``ij``, then each returned array must
        have shape ``(M, N)``, and, if Cartesian indexing ``xy``, then each returned
        array must have shape ``(N, M)``.

        Similarly, for the three-dimensional case with input one-dimensional arrays of
        length ``M``, ``N``, and ``P``, if matrix indexing ``ij``, then each returned
        array must have shape ``(M, N, P)``, and, if Cartesian indexing ``xy``, then
        each returned array must have shape ``(N, M, P)``.

        Each returned array should have the same data type as the input arrays.

        This function conforms to the `Array API Standard
        <https://data-apis.org/array-api/latest/>`_. This docstring is an extension of
        the `docstring <https://data-apis.org/array-api/latest/API_specification/generated/signatures.creation_functions.meshgrid.html>`_ # noqa
        in the standard.

        Both the description and the type hints above assumes an array input for simplicity,
        but this function is *nestable*, and therefore also accepts :code:`ivy.Container`
        instances in place of any of the arguments.

        Functional Examples
        -------------------

        With :code:`ivy.Array` input:

        >>> x = ivy.array([1, 2])
        >>> y = ivy.array([3, 4])
        >>> xv, yv = ivy.meshgrid(x, y)
        >>> print(xv)
        ivy.array([[1, 2],
                   [1, 2]])

        >>> print(yv)
        ivy.array([[3, 3],
                   [4, 4]])

        >>> x = ivy.array([1, 2, 5])
        >>> y = ivy.array([4, 1])
        >>> xv, yv = ivy.meshgrid(x, y, indexing='ij')
        >>> print(xv)
        ivy.array([[1, 1],
                   [2, 2],
                   [5, 5]])

        >>> print(yv)
        ivy.array([[4, 1],
                   [4, 1],
                   [4, 1]])

        With :code:`ivy.NativeArray` input:

        >>> x = ivy.native_array([1, 2])
        >>> y = ivy.native_array([3, 4])
        >>> xv, yv = ivy.meshgrid(x, y)
        >>> print(xv)
        ivy.array([[1, 2],
                   [1, 2]])

        >>> print(yv)
        ivy.array([[3, 3],
                   [4, 4]])

    """
    return current_backend().meshgrid(*arrays, indexing=indexing)


@outputs_to_ivy_arrays
@handle_out_argument
@infer_device
@handle_nestable
def full(
    shape: Union[int, Tuple[int, ...]],
    fill_value: Union[int, float],
    dtype: Optional[Union[ivy.Dtype, ivy.NativeDtype]] = None,
    device: Optional[Union[ivy.Device, ivy.NativeDevice]] = None,
    *,
    out: Optional[ivy.Array] = None,
) -> ivy.Array:
    """Returns a new array having a specified ``shape`` and filled with ``fill_value``.

    Parameters
    ----------
    shape
        output array shape.
    fill_value
        fill value.
    dtype
        output array data type. If ``dtype`` is `None`, the output array data type must
        be inferred from ``fill_value``. If the fill value is an ``int``, the output
        array data type must be the default integer data type. If the fill value is a
        ``float``, the output array data type must be the default floating-point data
        type. If the fill value is a ``bool``, the output array must have boolean data
        type. Default: ``None``.
    device
        device on which to place the created array. Default: ``None``.
    out
        optional output array, for writing the result to. It must have a shape that the
        inputs broadcast to.

    Returns
    -------
    ret
        an array where every element is equal to `fill_value`.

    This function conforms to the `Array API Standard
    <https://data-apis.org/array-api/latest/>`_. This docstring is an extension of the
    `docstring <https://data-apis.org/array-api/latest/API_specification/generated/signatures.creation_functions.full.html>`_ # noqa
    in the standard.

    Both the description and the type hints above assumes an array input for simplicity,
    but this function is *nestable*, and therefore also accepts :code:`ivy.Container`
    instances in place of any of the arguments.

    Examples
    --------
    >>> shape = (2,2)
    >>> fill_value = 10
    >>> y = ivy.full(shape, fill_value)
    >>> print(y)
    ivy.array([[10,10],[10,10]])

    """
    return current_backend().full(
        shape, fill_value, dtype=dtype, device=device, out=out
    )


@to_native_arrays_and_back
@handle_out_argument
@handle_nestable
def from_dlpack(
<<<<<<< HEAD
    x: Union[ivy.Array, ivy.NativeArray],
    *,
    out: Optional[ivy.Array] = None,
=======
    x: Union[ivy.Array, ivy.NativeArray], *, out: Optional[ivy.Array] = None
>>>>>>> 347c4271
) -> ivy.Array:
    """Returns a new array containing the data from another (array) object with a
    ``__dlpack__`` method.

    Parameters
    ----------
    x  object
        input (array) object.
    out
<<<<<<< HEAD
        optional output array, for writing the result to. It must have a shape that the
        inputs broadcast to.
=======
       optional output array, for writing the result to. It must have a shape that the
       inputs broadcast to.
>>>>>>> 347c4271

    Returns
    -------
    ret
        an array containing the data in `x`.

        .. admonition:: Note
           :class: note

           The returned array may be either a copy or a view. See
           :ref:`data-interchange` for details.

    This function conforms to the `Array API Standard
    <https://data-apis.org/array-api/latest/>`_. This docstring is an extension of the
    `docstring <https://data-apis.org/array-api/latest/API_specification/generated/signatures.creation_functions.from_dlpack.html>`_ # noqa
    in the standard.

    Both the description and the type hints above assumes an array input for simplicity,
    but this function is *nestable*, and therefore also accepts :code:`ivy.Container`
    instances in place of any of the arguments.

    """
    return current_backend(x).from_dlpack(x, out=out)


# Extra #
# ------#


array = asarray


def native_array(
    x: Union[ivy.Array, ivy.NativeArray, List[Number], Tuple[Number], np.ndarray],
    dtype: Optional[Union[ivy.Dtype, ivy.NativeDtype]] = None,
    device: Optional[Union[ivy.Device, ivy.NativeDevice]] = None,
) -> ivy.NativeArray:
    """Converts the input to a native array.

    Parameters
    ----------
    x
        input data, in any form that can be converted to an array. This includes lists,
        lists of tuples, tuples, tuples of tuples, tuples of lists and ndarrays.
    dtype
        datatype, optional. Datatype is inferred from the input data.
    device
        device on which to place the created array. Default: None.

    Returns
    -------
    ret
        A native array interpretation of x.

    """
    # ToDo: Make this more efficient,
    # ideally without first converting to ivy.Array with ivy.asarray and then
    # converting back to native with ivy.to_native

    return ivy.to_native(ivy.asarray(x, dtype=dtype, device=device))


@to_native_arrays_and_back
@handle_out_argument
@infer_device
@handle_nestable
def logspace(
    start: Union[ivy.Array, ivy.NativeArray, int],
    stop: Union[ivy.Array, ivy.NativeArray, int],
    num: int,
    base: float = 10.0,
    axis: int = None,
    device: Union[ivy.Device, ivy.NativeDevice] = None,
<<<<<<< HEAD
    *,
    out: Optional[ivy.Array] = None,
=======
    out: Optional[Union[ivy.Array, ivy.NativeArray]] = None,
>>>>>>> 347c4271
) -> Union[ivy.Array, ivy.NativeArray]:
    """Generates a certain number of evenly-spaced values in log space, in an interval
    along a given axis.

    See :math:`arange` that allows to specify the step size of evenly spaced values in
    an interval.

    Parameters
    ----------
    start
        First entry in the range.
    stop
        Final entry in the range.
    num
        Number of values to generate.
    base
        The base of the log space. Default is 10.0
    axis
        Axis along which the operation is performed.
    device
        device on which to create the array 'cuda:0', 'cuda:1', 'cpu' etc.
    out
        optional output array, for writing the result to. It must have a shape that the
        inputs broadcast to.

    Returns
    -------
    ret
        Tensor of evenly-spaced values.

    Both the description and the type hints above assumes an array input for simplicity,
    but this function is *nestable*, and therefore also accepts :code:`ivy.Container`
    instances in place of any of the arguments.

    """
    return current_backend(start).logspace(
        start, stop, num, base, axis, device=device, out=out
    )<|MERGE_RESOLUTION|>--- conflicted
+++ resolved
@@ -65,10 +65,6 @@
     out
         optional output array, for writing the result to. It must have a shape that the
         inputs broadcast to.
-<<<<<<< HEAD
-
-=======
->>>>>>> 347c4271
 
     Returns
     -------
@@ -158,13 +154,8 @@
     device
        device on which to place the created array. Default: ``None``.
     out
-<<<<<<< HEAD
-        optional output array, for writing the result to. It must have a shape that the
-        inputs broadcast to.
-=======
-       optional output array, for writing the result to. It must have a shape that the
-       inputs broadcast to.
->>>>>>> 347c4271
+        optional output array, for writing the result to. It must have a shape that the
+        inputs broadcast to.
 
     Returns
     -------
@@ -217,13 +208,8 @@
     device
         device on which to place the created array. Default: ``None``.
     out
-<<<<<<< HEAD
-        optional output array, for writing the result to. It must have a shape that the inputs
-        broadcast to.
-=======
-        optional output array, for writing the result to. It must have a shape that the
-        inputs broadcast to.
->>>>>>> 347c4271
+        optional output array, for writing the result to. It must have a shape that the
+        inputs broadcast to.
 
     Returns
     -------
@@ -573,13 +559,8 @@
         device on which to place the created array. If device is None, the output array
         device must be inferred from x. Default: None.
     out
-<<<<<<< HEAD
-        optional output array, for writing the result to. It must have a shape that the inputs
-        broadcast to.
-=======
-        optional output array, for writing the result to. It must have a shape that the
-        inputs broadcast to.
->>>>>>> 347c4271
+        optional output array, for writing the result to. It must have a shape that the
+        inputs broadcast to.
 
     Returns
     -------
@@ -631,13 +612,8 @@
     device
          device on which to place the created array.
     out
-<<<<<<< HEAD
-        optional output array, for writing the result to. It must have a shape that the inputs
-        broadcast to.
-=======
-        optional output array, for writing the result to. It must have a shape that the
-        inputs broadcast to.
->>>>>>> 347c4271
+        optional output array, for writing the result to. It must have a shape that the
+        inputs broadcast to.
 
     Returns
     -------
@@ -670,12 +646,8 @@
     endpoint: bool = True,
     dtype: Optional[Union[ivy.Dtype, ivy.NativeDtype]] = None,
     device: Optional[Union[ivy.Device, ivy.NativeDevice]] = None,
-<<<<<<< HEAD
-    *,
-    out: Optional[ivy.Array] = None,
-=======
-    out: Optional[Union[ivy.Array, ivy.NativeArray]] = None,
->>>>>>> 347c4271
+    *,
+    out: Optional[ivy.Array] = None,
 ) -> Union[ivy.Array, ivy.NativeArray]:
     """Generates a certain number of evenly-spaced values in an interval along a given
     axis.
@@ -881,13 +853,9 @@
 @handle_out_argument
 @handle_nestable
 def from_dlpack(
-<<<<<<< HEAD
     x: Union[ivy.Array, ivy.NativeArray],
     *,
     out: Optional[ivy.Array] = None,
-=======
-    x: Union[ivy.Array, ivy.NativeArray], *, out: Optional[ivy.Array] = None
->>>>>>> 347c4271
 ) -> ivy.Array:
     """Returns a new array containing the data from another (array) object with a
     ``__dlpack__`` method.
@@ -897,13 +865,8 @@
     x  object
         input (array) object.
     out
-<<<<<<< HEAD
-        optional output array, for writing the result to. It must have a shape that the
-        inputs broadcast to.
-=======
-       optional output array, for writing the result to. It must have a shape that the
-       inputs broadcast to.
->>>>>>> 347c4271
+        optional output array, for writing the result to. It must have a shape that the
+        inputs broadcast to.
 
     Returns
     -------
@@ -977,12 +940,8 @@
     base: float = 10.0,
     axis: int = None,
     device: Union[ivy.Device, ivy.NativeDevice] = None,
-<<<<<<< HEAD
-    *,
-    out: Optional[ivy.Array] = None,
-=======
-    out: Optional[Union[ivy.Array, ivy.NativeArray]] = None,
->>>>>>> 347c4271
+    *,
+    out: Optional[ivy.Array] = None,
 ) -> Union[ivy.Array, ivy.NativeArray]:
     """Generates a certain number of evenly-spaced values in log space, in an interval
     along a given axis.
