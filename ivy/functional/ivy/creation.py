# global
import numpy as np
from numbers import Number
from typing import Union, Tuple, Optional, List, Iterable

# local
import ivy
from ivy.framework_handler import current_framework as _cur_framework


# Array API Standard #
# -------------------#

def arange(start: Number, stop: Number = None, step: Number = 1, dtype: ivy.Dtype = None, dev: ivy.Device = None,
           ) -> Union[ivy.Array, ivy.NativeArray]:
    """Returns evenly spaced values within a given interval, with the spacing being specified.

    Values are generated within the half-open interval [start, stop) (in other words, the interval including start but
    excluding stop). For integer arguments the function is equivalent to the Python built-in range function,
    but returns an array in the chosen ml_framework rather than a list.

    See :math:`linspace` for a certain number of evenly spaced values in an interval.

    Parameters
    ----------
    stop
        End of interval. The interval does not include this value, except in some cases where step is not an
        integer and floating point round-off affects the length of out.
    start
        Start of interval. The interval includes this value. The default start value is 0.
    step
        Spacing between values. For any output out, this is the distance between two adjacent values,
        out[i+1] - out[i]. The default step size is 1. If step is specified as a position argument,
        start must also be given.
    dtype
        The desired data-type for the array in string format, i.e. 'float32' or 'int64'.
        If not given, then the type will be determined as the minimum type required to hold the objects in the
        sequence.
    dev
        device on which to create the array 'cuda:0', 'cuda:1', 'cpu' etc.

    Returns
    -------
     ret
        Tensor of evenly spaced values.

        For floating point arguments, the length of the result is ceil((stop - start)/step).
        Because of floating point overflow, this rule may result in the last element of out being greater than stop.

    """
    return _cur_framework().arange(start, stop, step, dtype, dev)


def asarray(x: Union[ivy.Array, ivy.NativeArray, List[Number], Tuple[Number], np.ndarray],
            dtype: Optional[Union[ivy.Dtype, str]] = None,
            dev: Optional[Union[ivy.Device, str]] = None
            ) -> ivy.Array:
    """
    Converts the input to an array.

    Parameters
    ----------
    x
        input data, in any form that can be converted to an array.
        This includes lists, lists of tuples, tuples, tuples of tuples, tuples of lists and ndarrays.

    dtype
        datatype, optional. Datatype is inferred from the input data.

    dev
        device on which to place the created array. Default: None.

    Returns
    --------
    An array interpretation of x.
    """
    return _cur_framework(x).asarray(x, dtype, dev)


def zeros(shape: Union[int, Tuple[int], List[int]],
          dtype: Optional[ivy.Dtype] = None,
          device: Optional[ivy.Device] = None) \
        -> ivy.Array:
    """
    Returns a new array having a specified ``shape`` and filled with zeros.

    Parameters
    ----------
    shape
       output array shape.
    dtype
       output array data type. If ``dtype`` is ``None``, the output array data type must be the default floating-point data type. Default  ``None``.
    device
       device on which to place the created array. Default: ``None``.

    Returns
     -------
    ret
       an array containing zeros.

    Examples:
    ---------
    >>> shape = (3, 5)
    >>> x = ivy.zeros(shape)
    >>> print(x)
    ivy.array([[0., 0., 0., 0., 0.],
               [0., 0., 0., 0., 0.],
               [0., 0., 0., 0., 0.]])
    """
    return _cur_framework().zeros(shape, dtype, device)


def ones(shape: Union[int, Tuple[int], List[int]],
         dtype: Optional[ivy.Dtype] = None,
         device: Optional[ivy.Device] = None) \
        -> ivy.Array:
    """
    Returns a new array having a specified ``shape`` and filled with ones.

    Parameters
    ----------
    shape
        output array shape.
    dtype
        output array data type. If ``dtype`` is ``None``, the output array data type must be the default floating-point data type. Default  ``None``.
    device
        device on which to place the created array. Default: ``None``.

    Returns
     -------
    ret
        an array containing ones.

    Examples:
    ---------

    >>> shape = (2,2)
    >>> y = ivy.ones(shape)
    >>> print(y)
    ivy.array([[1.,  1.],
               [1.,  1.]])
    """
    return _cur_framework().ones(shape, dtype, device)


def full_like(x: Union[ivy.Array, ivy.NativeArray],
              fill_value: Union[int, float],
              dtype: Optional[Union[ivy.Dtype, str]] = None,
              device: Optional[Union[ivy.Device, str]] = None) \
        -> ivy.Array:
    """
    Returns a new array filled with ``fill_value`` and having the same ``shape`` as an input array ``x``.

    Parameters
    ----------
    x
        input array from which to derive the output array shape.

    fill_value
        Scalar fill value

    dtype
        output array data type. If ``dtype`` is `None`, the output array data type must be inferred from ``x``.
        Default: ``None``.

    device
        device on which to place the created array. If ``device`` is ``None``, the output array device must be inferred from ``x``.
        Default: ``None``.

    Returns
    -------
    ret:
        an array having the same shape as ``x`` and where every element is equal to ``fill_value``.

    Examples
    --------
    >>> x = ivy.array([1, 2, 3, 4, 5, 6])
    >>> fill_value = 1
    >>> y = ivy.full_like(x, fill_value)
    >>> print(y)
<<<<<<< HEAD
    [1, 1, 1, 1, 1, 1]
    
=======
    ivy.array([1, 1, 1, 1, 1, 1])
>>>>>>> 131c6a9d
    """
    return _cur_framework(x).full_like(x, fill_value, dtype=dtype, device=device)


def ones_like(x: Union[ivy.Array, ivy.NativeArray],
              dtype: Optional[Union[ivy.Dtype, str]] = None,
              device: Optional[Union[ivy.Device, str]] = None, ) \
        -> ivy.Array:
    """
    Returns a new array filled with ones and having the same shape as an input array x.

    Parameters
    ----------
    x
        input array from which to derive the output array shape.
    dtype
        output array data type. If ``dtype`` is ``None``, the output array data type must be inferred from x.
        Default  ``None``.
    device
        device on which to place the created array. If device is ``None``, the output array device must be inferred from x.
        Default: ``None``.

    Returns
     -------
    ret
        an array having the same shape as x and filled with ones.

    Examples:
    ---------

    >>> x = ivy.array([[0, 1, 2],[3, 4, 5]])
    >>> y = ivy.ones_like(x)
    >>> print(y)
    ivy.array([[1, 1, 1],[1, 1, 1]])
    """
    return _cur_framework(x).ones_like(x, dtype, device)


def zeros_like(x: Union[ivy.Array, ivy.NativeArray],
               dtype: Optional[Union[ivy.Dtype, str]] = None,
               device: Optional[Union[ivy.Device, str]] = None)\
        -> ivy.Array:
    """
    Returns a new array filled with zeros and having the same ``shape`` as an input array ``x``.

    Parameters
    ----------
    x
         input array from which to derive the output array shape.

    dtype
        output array data type. If ``dtype`` is ``None``, the output array data type must be inferred from ``x``.
        Default: ``None``.

    device
        device on which to place the created array. If ``device`` is ``None``, the output array device must be inferred from ``x``.
        Default: ``None``.

    Returns
    -------
    ret
        an array having the same shape as ``x`` and filled with ``zeros``.

    Examples
    --------
    >>> x = ivy.array([[0, 1, 2],[3, 4, 5]])
    >>> y = ivy.zeros_like(x)
    >>> print(y)
<<<<<<< HEAD
    [[0, 0, 0],
       [0, 0, 0]]
       
=======
    ivy.array([[0, 0, 0],
               [0, 0, 0]])
>>>>>>> 131c6a9d
    """
    return _cur_framework(x).zeros_like(x, dtype, device)


def tril(x: Union[ivy.Array, ivy.NativeArray],
         k: int = 0) \
        -> ivy.Array:
    """
    Returns the lower triangular part of a matrix (or a stack of matrices) x.

    Parameters
    ----------
    x
        input array having shape (..., M, N) and whose innermost two dimensions form MxN matrices.
    k
        diagonal above which to zero elements. If k = 0, the diagonal is the main diagonal. If k < 0, the diagonal is
        below the main diagonal. If k > 0, the diagonal is above the main diagonal. Default: 0.

    Returns
     -------
    ret
        an array containing the lower triangular part(s). The returned array must have the same shape and data type as
        x. All elements above the specified diagonal k must be zeroed. The returned array should be allocated on the
        same device as x.
    """
    return _cur_framework(x).tril(x, k)


def triu(x: Union[ivy.Array, ivy.NativeArray],
         k: int = 0) \
        -> ivy.Array:
    """
    Returns the upper triangular part of a matrix (or a stack of matrices) x.

    Parameters
    ----------
    x
        input array having shape (..., M, N) and whose innermost two dimensions form MxN matrices.
    k
        diagonal below which to zero elements. If k = 0, the diagonal is the main diagonal. If k < 0, the diagonal is
        below the main diagonal. If k > 0, the diagonal is above the main diagonal. Default: 0.

    Returns
     -------
    ret
        an array containing the upper triangular part(s). The returned array must have the same shape and data type as
        x. All elements below the specified diagonal k must be zeroed. The returned array should be allocated on the
        same device as x.
    """
    return _cur_framework(x).triu(x, k)


def empty(shape: Union[int, Tuple[int], List[int]],
          dtype: Optional[ivy.Dtype] = None,
          device: Optional[ivy.Device] = None) \
        -> ivy.Array:
    """Return a new array of given shape and type, filled with zeros.

    Parameters
    ----------
    shape
        output array shape.
    dtype
        output array data type. If dtype is None, the output array data type must be the default
        floating-point data type. Default: None.
    device
        device on which to place the created array. Default: None.

    Returns
     -------
    ret
        an uninitialized array having a specified shape

    """
    return _cur_framework().empty(shape, dtype, device)


def empty_like(x: Union[ivy.Array, ivy.NativeArray],
               dtype: Optional[Union[ivy.Dtype, str]] = None,
               dev: Optional[Union[ivy.Device, str]] = None) \
        -> ivy.Array:
    """Returns an uninitialized array with the same shape as an input array x.

    Parameters
    ----------
    x
        input array from which to derive the output array shape.
    dtype
        output array data type. If dtype is None, the output array data type must be inferred from x. Default  None.
    dev
        device on which to place the created array. If device is None, the output array device must be inferred from x. Default: None.

    Returns
     -------
    ret
        an array having the same shape as x and containing uninitialized data.

    """
    return _cur_framework(x).empty_like(x, dtype, dev)


def eye(n_rows: int,
        n_cols: Optional[int] = None,
        k: Optional[int] = 0,
        dtype: Optional[ivy.Dtype] = None,
        device: Optional[ivy.Device] = None) \
        -> ivy.Array:
    """Returns a two-dimensional array with ones on the k h diagonal and zeros elsewhere.

    Parameters

    Parameters
    ----------
    n_rows
        number of rows in the output array.
    n_cols
        number of columns in the output array. If None, the default number of columns in the output array is
        equal to n_rows. Default: None.
    k
        index of the diagonal. A positive value refers to an upper diagonal, a negative value to a lower diagonal,
        and 0 to the main diagonal. Default: 0.
    dtype
        output array data type. If dtype is None, the output array data type must be the default floating-
        point data type. Default: None.
    device
         device on which to place the created array.

    Returns
     -------
    ret
        device on which to place the created array. Default: None.

    """
    return _cur_framework().eye(n_rows, n_cols, k, dtype, device)


# noinspection PyShadowingNames
def linspace(start: Union[ivy.Array, ivy.NativeArray, int], stop: Union[ivy.Array, ivy.NativeArray, int],
             num: int, axis: int = None, dev: ivy.Device = None) \
        -> Union[ivy.Array, ivy.NativeArray]:
    """Generates a certain number of evenly-spaced values in an interval along a given axis.

    See :math:`arange` that allows to specify the step size of evenly spaced values in an interval.

    Parameters
    ----------
    start
        First entry in the range.
    stop
        Final entry in the range.
    num
        Number of values to generate.
    axis
        Axis along which the operation is performed.
    dev
        device on which to create the array 'cuda:0', 'cuda:1', 'cpu' etc.

    Returns
     -------
    ret
        Tensor of evenly-spaced values.

    """
    return _cur_framework(start).linspace(start, stop, num, axis, dev)


def meshgrid(*arrays: Union[ivy.Array, ivy.NativeArray], indexing: Optional[str] = 'xy') \
        -> List[ivy.Array]:
    """
    Returns coordinate matrices from coordinate vectors.
    Parameters
    ----------
    arrays
        an arbitrary number of one-dimensional arrays representing grid coordinates. Each array should have the same numeric data type.
    indexing
        Cartesian ``'xy'`` or matrix ``'ij'`` indexing of output. If provided zero or one one-dimensional vector(s) (i.e., the zero- and one-dimensional cases, respectively), the ``indexing`` keyword has no effect and should be ignored. Default: ``'xy'``.
    Returns
     -------
    ret List[array]
        list of N arrays, where ``N`` is the number of provided one-dimensional input arrays. Each returned array must have rank ``N``. For ``N`` one-dimensional arrays having lengths ``Ni = len(xi)``,
        - if matrix indexing ``ij``, then each returned array must have the shape ``(N1, N2, N3, ..., Nn)``.
        - if Cartesian indexing ``xy``, then each returned array must have shape ``(N2, N1, N3, ..., Nn)``.
        Accordingly, for the two-dimensional case with input one-dimensional arrays of length ``M`` and ``N``, if matrix indexing ``ij``, then each returned array must have shape ``(M, N)``, and, if Cartesian indexing ``xy``, then each returned array must have shape ``(N, M)``.
        Similarly, for the three-dimensional case with input one-dimensional arrays of length ``M``, ``N``, and ``P``, if matrix indexing ``ij``, then each returned array must have shape ``(M, N, P)``, and, if Cartesian indexing ``xy``, then each returned array must have shape ``(N, M, P)``.
        Each returned array should have the same data type as the input arrays.
    """
    return _cur_framework().meshgrid(*arrays, indexing=indexing)


def full(shape: Union[int, Tuple[int, ...]],
         fill_value: Union[int, float],
         dtype: Optional[ivy.Dtype] = None,
         device: Optional[ivy.Device] = None) \
        -> ivy.Array:
    """
    Returns a new array having a specified ``shape`` and filled with ``fill_value``.
<<<<<<< HEAD

    Parameters
    ----------
    shape
        output array shape.

    fill_value
        fill value.

    dtype
        output array data type. If ``dtype`` is `None`, the output array data type must be inferred from ``fill_value``. If the fill value is an ``int``, the output array data type must be the default integer data type. If the fill value is a ``float``, the output array data type must be the default floating-point data type. If the fill value is a ``bool``, the output array must have boolean data type. Default: ``None``.
 
    device
        device on which to place the created array. Default: ``None``.

    Returns
    -------
    ret
        an array where every element is equal to `fill_value`.

=======

    Parameters
    ----------
    shape
        output array shape.
    fill_value
        fill value.
    dtype
        output array data type. If ``dtype`` is `None`, the output array data type must be inferred from ``fill_value``. If the fill value is an ``int``, the output array data type must be the default integer data type. If the fill value is a ``float``, the output array data type must be the default floating-point data type. If the fill value is a ``bool``, the output array must have boolean data type. Default: ``None``.
    device
        device on which to place the created array. Default: ``None``.

    Returns
    -------
    ret
        an array where every element is equal to `fill_value`.

>>>>>>> 131c6a9d
    Examples
    --------
    >>> shape = (2,2)
    >>> fill_value = 10
    >>> y = ivy.full(shape, fill_value)
    >>> print(y)
<<<<<<< HEAD
    [[10, 10],
       [10, 10]]
       
=======
    ivy.array([[10, 10],
               [10, 10]])
>>>>>>> 131c6a9d
    """
    return _cur_framework().full(shape, fill_value, dtype, device)


def from_dlpack(x: Union[ivy.Array, ivy.NativeArray]) -> ivy.Array:
    """
    Returns a new array containing the data from another (array) object with a ``__dlpack__`` method.

    Parameters
    ----------
    x  object
        input (array) object.

    Returns
     -------
    ret
        an array containing the data in `x`.

        .. admonition:: Note
           :class: note

           The returned array may be either a copy or a view. See :ref:`data-interchange` for details.
    """
    return _cur_framework(x).from_dlpack(x)


# Extra #
# ------#

array = asarray


# noinspection PyShadowingNames
def logspace(start: Union[ivy.Array, ivy.NativeArray, int], stop: Union[ivy.Array, ivy.NativeArray, int],
             num: int, base: float = 10., axis: int = None, dev: ivy.Device = None) \
        -> Union[ivy.Array, ivy.NativeArray]:
    """Generates a certain number of evenly-spaced values in log space, in an interval along a given axis.

    See :math:`arange` that allows to specify the step size of evenly spaced values in an interval.

    Parameters
    ----------
    start
        First entry in the range.
    stop
        Final entry in the range.
    num
        Number of values to generate.
    base
        The base of the log space. Default is 10.0
    axis
        Axis along which the operation is performed.
    dev
        device on which to create the array 'cuda:0', 'cuda:1', 'cpu' etc.

    Returns
     -------
    ret
        Tensor of evenly-spaced values.

    """
    return _cur_framework(start).logspace(start, stop, num, base, axis, dev)<|MERGE_RESOLUTION|>--- conflicted
+++ resolved
@@ -178,12 +178,7 @@
     >>> fill_value = 1
     >>> y = ivy.full_like(x, fill_value)
     >>> print(y)
-<<<<<<< HEAD
-    [1, 1, 1, 1, 1, 1]
-    
-=======
     ivy.array([1, 1, 1, 1, 1, 1])
->>>>>>> 131c6a9d
     """
     return _cur_framework(x).full_like(x, fill_value, dtype=dtype, device=device)
 
@@ -252,14 +247,8 @@
     >>> x = ivy.array([[0, 1, 2],[3, 4, 5]])
     >>> y = ivy.zeros_like(x)
     >>> print(y)
-<<<<<<< HEAD
-    [[0, 0, 0],
-       [0, 0, 0]]
-       
-=======
     ivy.array([[0, 0, 0],
                [0, 0, 0]])
->>>>>>> 131c6a9d
     """
     return _cur_framework(x).zeros_like(x, dtype, device)
 
@@ -456,28 +445,6 @@
         -> ivy.Array:
     """
     Returns a new array having a specified ``shape`` and filled with ``fill_value``.
-<<<<<<< HEAD
-
-    Parameters
-    ----------
-    shape
-        output array shape.
-
-    fill_value
-        fill value.
-
-    dtype
-        output array data type. If ``dtype`` is `None`, the output array data type must be inferred from ``fill_value``. If the fill value is an ``int``, the output array data type must be the default integer data type. If the fill value is a ``float``, the output array data type must be the default floating-point data type. If the fill value is a ``bool``, the output array must have boolean data type. Default: ``None``.
- 
-    device
-        device on which to place the created array. Default: ``None``.
-
-    Returns
-    -------
-    ret
-        an array where every element is equal to `fill_value`.
-
-=======
 
     Parameters
     ----------
@@ -495,21 +462,14 @@
     ret
         an array where every element is equal to `fill_value`.
 
->>>>>>> 131c6a9d
     Examples
     --------
     >>> shape = (2,2)
     >>> fill_value = 10
     >>> y = ivy.full(shape, fill_value)
     >>> print(y)
-<<<<<<< HEAD
-    [[10, 10],
-       [10, 10]]
-       
-=======
     ivy.array([[10, 10],
                [10, 10]])
->>>>>>> 131c6a9d
     """
     return _cur_framework().full(shape, fill_value, dtype, device)
 
