# global
from __future__ import annotations
import functools
from numbers import Number
from typing import Union, Tuple, Optional, List, Sequence, Callable, Protocol, TypeVar
import numpy as np

# local
import ivy
from ivy import to_ivy
from ivy.utils.backend import current_backend
<<<<<<< HEAD
# from ivy.exceptions import handle_exceptions # imported but un-used lint error
=======
>>>>>>> 4215e484
from ivy.func_wrapper import (
    handle_array_function,
    infer_device,
    infer_dtype,
    handle_out_argument,
    outputs_to_ivy_arrays,
    inputs_to_native_arrays,
    to_native_arrays_and_back,
    handle_nestable,
    handle_array_like_without_promotion,
)

# Helpers #
# --------#


def asarray_handle_nestable(fn: Callable) -> Callable:
    fn_name = fn.__name__

    @functools.wraps(fn)
    def new_fn(*args, **kwargs):
        """
        Calls `fn` with the *nestable* property of the function correctly handled.
        This means mapping the function to the container leaves if any containers are
        passed in the input.

        Parameters
        ----------
        args
            The arguments to be passed to the function.

        kwargs
            The keyword arguments to be passed to the function.

        Returns
        -------
            The return of the function, with the nestable property handled correctly.
        """
        # This decorator should only be applied to ivy.asarray, so we know where
        # the container must be if there is one.
        cont_fn = getattr(ivy.Container, "static_" + fn_name)
        if isinstance(args[0], ivy.Container):
            return cont_fn(*args, **kwargs)

        # if the passed arguments does not contain a container, the function using
        # the passed arguments, returning an ivy or a native array.
        return fn(*args, **kwargs)

    new_fn.handle_nestable = True
    return new_fn


def _ivy_to_native(x):
    # checks the first element of the leaf list and
    # converts it to a native array if it is an ivy array
    if isinstance(x, (list, tuple)) and len(x) != 0 and isinstance(x[0], (list, tuple)):
        for i, item in enumerate(x):
            x = list(x) if isinstance(x, tuple) else x
            x[i] = _ivy_to_native(item)
    else:
        if (isinstance(x, (list, tuple)) and len(x) > 0) and ivy.is_ivy_array(x[0]):
            x = ivy.to_native(x, nested=True)
        elif ivy.is_ivy_array(x):
            x = ivy.to_native(x)
    return x


def asarray_to_native_arrays_and_back(fn: Callable) -> Callable:
    @functools.wraps(fn)
    def new_fn(*args, dtype=None, **kwargs):
        """
        Wraps `fn` so that input arrays are all converted to `ivy.NativeArray` instances
        and return arrays are all converted to `ivy.Array` instances. This wrapper is
        specifically for the backend implementations of asarray.
        """
        # When possible we want to not nest this
        # because nested calls introduce massive overhead
        # and the checks to see if we can avoid it are cheap
        new_arg = _ivy_to_native(args[0])
        new_args = (new_arg,) + args[1:]
        if dtype is not None:
            dtype = ivy.default_dtype(dtype=dtype, as_native=True)
        return to_ivy(fn(*new_args, dtype=dtype, **kwargs))

    return new_fn


def asarray_infer_device(fn: Callable) -> Callable:
    @functools.wraps(fn)
    def new_fn(*args, device=None, **kwargs):
        """
        Determines the correct `device`, and then calls the function with the `device`
        passed explicitly. This wrapper is specifically for the backend implementations
        of asarray.

        Parameters
        ----------
        args
            The arguments to be passed to the function.

        device
            The device for the function.

        kwargs
            The keyword arguments to be passed to the function.

        Returns
        -------
            The return of the function, with `device` passed explicitly.
        """
        if isinstance(args[0], list):
            return fn(*args, device=ivy.default_device(as_native=True), **kwargs)

        # find the first array argument, if required
        arr = None if ivy.exists(device) else args[0]
        # infer the correct device
        device = ivy.default_device(device, item=arr, as_native=True)
        # call the function with device provided explicitly
        return fn(*args, device=device, **kwargs)

    new_fn.infer_device = True
    return new_fn


# Type hints #
# -----------#

SupportsBufferProtocol = TypeVar("SupportsBufferProtocol")
_T_co = TypeVar("_T_co", covariant=True)


class NestedSequence(Protocol[_T_co]):
    def __getitem__(self, key: int, /) -> Union[_T_co, NestedSequence[_T_co]]:
        ...

    def __len__(self, /) -> int:
        ...


# Array API Standard #
# -------------------#


@outputs_to_ivy_arrays
@handle_out_argument
@infer_device
@handle_nestable
@handle_array_like_without_promotion
@handle_array_function
def arange(
    start: Number,
    /,
    stop: Optional[Number] = None,
    step: Optional[Number] = 1,
    *,
    dtype: Optional[Union[ivy.Dtype, ivy.NativeDtype]] = None,
    device: Optional[Union[ivy.Device, ivy.NativeDevice]] = None,
    out: Optional[ivy.Array] = None,
) -> ivy.Array:
    """Returns evenly spaced values within a given interval, with the spacing being
    specified.

    Values are generated within the half-open interval [start, stop) (in other words,
    the interval including start but excluding stop). For integer arguments the function
    is equivalent to the Python built-in range function, but returns an array in the
    chosen ml_framework rather than a list.

    See :math:`linspace` for a certain number of evenly spaced values in an interval.

    Parameters
    ----------
    start
        if stop is specified, the start of interval (inclusive); otherwise, the end of
        the interval (exclusive). If stop is not specified, the default starting value
        is 0.
    stop
        the end of the interval. Default: ``None``.
    step
        the distance between two adjacent elements (out[i+1] - out[i]). Must not be 0;
        may be negative, this results in an empty array if stop >= start. Default: 1.
    dtype
        output array data type. If dtype is None, the output array data type must be
        inferred from start, stop and step. If those are all integers, the output array
        dtype must be the default integer dtype; if one or more have type float, then
        the output array dtype must be the default floating-point data type. Default:
        None.
    device
        device on which to place the created array. Default: ``None``.
    out
        optional output array, for writing the result to. It must have a shape that the
        inputs broadcast to.

    Returns
    -------
    ret
        a one-dimensional array containing evenly spaced values. The length of the
        output array must be ceil((stop-start)/step) if stop - start and step have the
        same sign, and length 0 otherwise.


    This function conforms to the `Array API Standard
    <https://data-apis.org/array-api/latest/>`_. This docstring is an extension of the
    `docstring <https://data-apis.org/array-api/latest/API_specification/generated/signatures.creation_functions.arange.html>`_ # noqa
    in the standard.

    Both the description and the type hints above assumes an array input for simplicity,
    but this function is *nestable*, and therefore also accepts :class:`ivy.Container`
    instances in place of any of the arguments.

    """
    return current_backend().arange(
        start, stop, step, dtype=dtype, device=device, out=out
    )


@handle_out_argument
@handle_array_like_without_promotion
@handle_array_function
def asarray(
    obj: Union[
        ivy.Array,
        ivy.NativeArray,
        bool,
        int,
        float,
        NestedSequence,
        SupportsBufferProtocol,
    ],
    /,
    *,
    copy: Optional[bool] = None,
    dtype: Optional[Union[ivy.Dtype, ivy.NativeDtype]] = None,
    device: Optional[Union[ivy.Device, ivy.NativeDevice]] = None,
    out: Optional[ivy.Array] = None,
) -> ivy.Array:
    """Converts the input to an array.

    Parameters
    ----------
    obj
        input data, in any form that can be converted to an array. This includes lists,
        lists of tuples, tuples, tuples of tuples, tuples of lists and ndarrays.
    copy
        boolean, indicating whether or not to copy the input. Default: ``None``.
    dtype
       output array data type. If ``dtype`` is ``None``, the output array data type must
       be the default floating-point data type. Default  ``None``.
    device
       device on which to place the created array. Default: ``None``.
    out
        optional output array, for writing the result to. It must have a shape that the
        inputs broadcast to.

    Returns
    -------
    ret
        An array interpretation of x.


    This function conforms to the `Array API Standard
    <https://data-apis.org/array-api/latest/>`_. This docstring is an extension of the
    `docstring <https://data-apis.org/array-api/latest/API_specification/generated/signatures.creation_functions.asarray.html>`_ # noqa
    in the standard.

    Both the description and the type hints above assumes an array input for simplicity,
    but this function is *nestable*, and therefore also accepts :class:`ivy.Container`
    instances in place of any of the arguments.
    """
    return current_backend(obj).asarray(
        obj, copy=copy, dtype=dtype, device=device, out=out
    )


@outputs_to_ivy_arrays
@handle_out_argument
@infer_dtype
@infer_device
@handle_nestable
@handle_array_like_without_promotion
@handle_array_function
def zeros(
    shape: Union[ivy.Shape, ivy.NativeShape],
    *,
    dtype: Optional[Union[ivy.Dtype, ivy.NativeDtype]] = None,
    device: Optional[Union[ivy.Device, ivy.NativeDevice]] = None,
    out: Optional[ivy.Array] = None,
) -> ivy.Array:
    """Returns a new array having a specified ``shape`` and filled with zeros.

    Parameters
    ----------
    shape
       output array shape.
    dtype
       output array data type. If ``dtype`` is ``None``, the output array data type must
       be the default floating-point data type. Default  ``None``.
    device
       device on which to place the created array. Default: ``None``.
    out
        optional output array, for writing the result to. It must have a shape that the
        inputs broadcast to.

    Returns
    -------
    ret
        an array containing zeros.


    This function conforms to the `Array API Standard
    <https://data-apis.org/array-api/latest/>`_. This docstring is an extension of the
    `docstring <https://data-apis.org/array-api/latest/API_specification/generated/signatures.creation_functions.zeros.html>`_ # noqa
    in the standard.

    Both the description and the type hints above assumes an array input for simplicity,
    but this function is *nestable*, and therefore also accepts :class:`ivy.Container`
    instances in place of any of the arguments.

    Examples
    --------
    >>> shape = (3, 5)
    >>> x = ivy.zeros(shape)
    >>> print(x)
    ivy.array([[0., 0., 0., 0., 0.],
           [0., 0., 0., 0., 0.],
           [0., 0., 0., 0., 0.]])

    >>> x = ivy.zeros(5)
    >>> print(x)
    ivy.array([0., 0., 0., 0., 0.])
    """
    return current_backend().zeros(shape, dtype=dtype, device=device, out=out)


@outputs_to_ivy_arrays
@handle_out_argument
@infer_dtype
@infer_device
@handle_nestable
@handle_array_like_without_promotion
@handle_array_function
def ones(
    shape: Union[ivy.Shape, ivy.NativeShape],
    *,
    dtype: Optional[Union[ivy.Dtype, ivy.NativeDtype]] = None,
    device: Optional[Union[ivy.Device, ivy.NativeDevice]] = None,
    out: Optional[ivy.Array] = None,
) -> ivy.Array:
    """Returns a new array having a specified ``shape`` and filled with ones.

    Parameters
    ----------
    shape
        output array shape.
    dtype
        output array data type. If ``dtype`` is ``None``, the output array data type
        must be the default floating-point data type. Default  ``None``.
    device
        device on which to place the created array. Default: ``None``.
    out
        optional output array, for writing the result to. It must have a shape that the
        inputs broadcast to.

    Returns
    -------
    ret
        an array containing ones.


    This function conforms to the `Array API Standard
    <https://data-apis.org/array-api/latest/>`_. This docstring is an extension of the
    `docstring <https://data-apis.org/array-api/latest/API_specification/generated/signatures.creation_functions.ones.html>`_ # noqa
    in the standard.

    Both the description and the type hints above assumes an array input for simplicity,
    but this function is *nestable*, and therefore also accepts :class:`ivy.Container`
    instances in place of any of the arguments.

    Examples
    --------
    With :class:`ivy.Shape` input:

    >>> shape = (2,2)
    >>> y = ivy.ones(shape)
    >>> print(y)
    ivy.array([[1., 1.],
           [1., 1.]])

    With :class:`ivy.Dtype` input:

    >>> shape = (3,2)
    >>> d_type = object.__new__(Dtype, "int64")
    >>> y = ivy.ones(shape, dtype=d_type)
    >>> print(y)
    ivy.array([[1, 1, 1],
           [1, 1]])

    With :class:`ivy.Device` input:

    >>> shape = (3,2)
    >>> dev = object.__new__(Device, "cpu")
    >>> y = ivy.ones(shape, device=dev)
    >>> print(y)
    ivy.array([[1, 1, 1],
           [1, 1]])

    With :class:`ivy.Array` input:

    >>> shape = (1,5,2)
    >>> array = ivy.array(shape)
    >>> ivy.ones(shape, out=array)
    >>> print(array)
    ivy.array([[1.],
           [1., 1., 1., 1., 1.], [1., 1.]])
    """
    return current_backend().ones(shape, dtype=dtype, device=device, out=out)


@to_native_arrays_and_back
@handle_out_argument
@infer_dtype
@infer_device
@infer_dtype
@handle_nestable
@handle_array_like_without_promotion
@handle_array_function
@handle_array_like_without_promotion
def full_like(
    x: Union[ivy.Array, ivy.NativeArray],
    /,
    fill_value: Number,
    *,
    dtype: Optional[Union[ivy.Dtype, ivy.NativeDtype]] = None,
    device: Optional[Union[ivy.Device, ivy.NativeDevice]] = None,
    out: Optional[ivy.Array] = None,
) -> ivy.Array:
    """Returns a new array filled with ``fill_value`` and having the same ``shape`` as
    an input array ``x`` .

    Parameters
    ----------
    x
        input array from which to derive the output array shape.
    fill_value
        Scalar fill value
    dtype
        output array data type. If ``dtype`` is `None`, the output array data type must
        be inferred from ``x``. Default: ``None``.
    device
        device on which to place the created array. If ``device`` is ``None``, the
        output array device must be inferred from ``x``. Default: ``None``.
    out
        optional output array, for writing the result to. It must have a shape that the
        inputs broadcast to.

    Returns
    -------
    ret
        an array having the same shape as ``x`` and where every element is equal to
        ``fill_value``.


    This function conforms to the `Array API Standard
    <https://data-apis.org/array-api/latest/>`_. This docstring is an extension of the
    `docstring <https://data-apis.org/array-api/latest/API_specification/generated/signatures.creation_functions.full_like.html>`_ # noqa
    in the standard.

    Both the description and the type hints above assumes an array input for simplicity,
    but this function is *nestable*, and therefore also accepts :class:`ivy.Container`
    instances in place of any of the arguments.

    Functional Examples
    -------------------
    With :code:`int` datatype:

    >>> x = ivy.array([1, 2, 3, 4, 5, 6])
    >>> fill_value = 1
    >>> y = ivy.full_like(x, fill_value)
    >>> print(y)
    ivy.array([1, 1, 1, 1, 1, 1])

    >>> fill_value = 0.000123
    >>> x = ivy.ones(5)
    >>> y = ivy.full_like(x, fill_value)
    >>> print(y)
    ivy.array([0.000123, 0.000123, 0.000123, 0.000123, 0.000123])

    With float datatype:

    >>> x = ivy.array([1.0, 2.0, 3.0, 4.0, 5.0, 6.0])
    >>> fill_value = 0.000123
    >>> y = ivy.full_like(x, fill_value)
    >>> print(y)
    ivy.array([0.000123, 0.000123, 0.000123, 0.000123, 0.000123, 0.000123])

    With :class:`ivy.NativeArray` input:

    >>> x = ivy.native_array([3.0, 8.0])
    >>> fill_value = 0.000123
    >>> y = ivy.full_like(x,fill_value)
    >>> print(y)
    ivy.array([0.000123, 0.000123])

    >>> x = ivy.native_array([[3., 8., 2.], [2., 8., 3.]])
    >>> y = ivy.full_like(x, fill_value)
    >>> print(y)
    ivy.array([[0.000123, 0.000123, 0.000123],
           [0.000123, 0.000123, 0.000123]])

    With :class:`ivy.Container` input:

    >>> x = ivy.Container(a=ivy.array([1.2,2.2324,3.234]),b=ivy.array([4.123,5.23,6.23]))
    >>> fill_value = 15.0
    >>> y = ivy.full_like(x, fill_value)
    >>> print(y)
    {
        a: ivy.array([15., 15., 15.]),
        b: ivy.array([15., 15., 15.])
    }
    """
    return current_backend(x).full_like(
        x, fill_value, dtype=dtype, device=device, out=out
    )


@to_native_arrays_and_back
@handle_out_argument
@infer_dtype
@infer_device
@handle_nestable
@handle_array_like_without_promotion
@handle_array_function
@handle_array_like_without_promotion
def ones_like(
    x: Union[ivy.Array, ivy.NativeArray],
    /,
    *,
    dtype: Optional[Union[ivy.Dtype, ivy.NativeDtype]] = None,
    device: Optional[Union[ivy.Device, ivy.NativeDevice]] = None,
    out: Optional[ivy.Array] = None,
) -> ivy.Array:
    """Returns a new array filled with ones and having the same shape as an input
    array ``x``.

    Parameters
    ----------
    x
        input array from which to derive the output array shape.
    dtype
        output array data type. If ``dtype`` is ``None``, the output array data type
        must be inferred from ``x``. Default  ``None``.
    device
        device on which to place the created array. If device is ``None``, the output
        array device must be inferred from ``x``. Default: ``None``.
    out
        optional output array, for writing the result to. It must have a shape that the
        inputs broadcast to.

    Returns
    -------
    ret
        an array having the same shape as ``x`` and filled with ``ones``.


    This function conforms to the `Array API Standard
    <https://data-apis.org/array-api/latest/>`_. This docstring is an extension of the
    `docstring <https://data-apis.org/array-api/latest/API_specification/generated/signatures.creation_functions.ones_like.html>`_ # noqa
    in the standard.

    Both the description and the type hints above assumes an array input for simplicity,
    but this function is *nestable*, and therefore also accepts :class:`ivy.Container`
    instances in place of any of the arguments.

    Functional Examples
    -------------------

    With :class:`ivy.Array` input:

    >>> x1 = ivy.array([1, 2, 3, 4, 5, 6])
    >>> y1 = ivy.ones_like(x1)
    >>> print(y1)
    ivy.array([1, 1, 1, 1, 1, 1])

    >>> x2 = ivy.array([[0, 1, 2],[3, 4, 5]], dtype = ivy.float32)
    >>> y2 = ivy.ones_like(x2)
    >>> print(y2)
    ivy.array([[1., 1., 1.],
            [1., 1., 1.]])

    >>> x3 = ivy.array([3., 2., 1.])
    >>> y3 = ivy.zeros(3)
    >>> ivy.ones_like(x3, out=y3)
    ivy.array([1., 1., 1.])

    With :class:`ivy.NativeArray` input:

    >>> x1 = ivy.native_array([[3, 8, 2],[2, 8, 3]])
    >>> y1 = ivy.ones_like(x1)
    >>> print(y1)
    ivy.array([[1, 1, 1],[1, 1, 1]])


    >>> x2 = ivy.native_array([3, 8, 2, 0, 0, 2])
    >>> y2 = ivy.ones_like(x2, dtype=ivy.IntDtype('int32'), device=ivy.Device('cpu'))
    >>> print(y2)
    ivy.array([1, 1, 1, 1, 1, 1])

    # Array ``y2`` is now stored on the CPU.

    With :class:`ivy.Container` input:

    >>> x = ivy.Container(a=ivy.array([3, 2, 1]), b=ivy.array([8, 2, 3]))
    >>> y = ivy.ones_like(x)
    >>> print(y)
    {
        a: ivy.array([1, 1, 1]),
        b: ivy.array([1, 1, 1])
    }

    Instance Method Examples
    -------------------

    With :class:`ivy.Array` input:

    >>> x = ivy.array([2, 3, 8, 2, 1])
    >>> y = x.ones_like()
    >>> print(y)
    ivy.array([1, 1, 1, 1, 1])

    With :class:'ivy.Container' input:

    >>> x = ivy.Container(a=ivy.array([3., 8.]), b=ivy.array([2., 2.]))
    >>> y = x.ones_like()
    >>> print(y)
    {
        a: ivy.array([1., 1.]),
        b: ivy.array([1., 1.])
    }

    """
    return current_backend(x).ones_like(x, dtype=dtype, device=device, out=out)


@to_native_arrays_and_back
@handle_out_argument
@infer_dtype
@infer_device
@handle_nestable
@handle_array_like_without_promotion
@handle_array_function
@handle_array_like_without_promotion
def zeros_like(
    x: Union[ivy.Array, ivy.NativeArray],
    /,
    *,
    dtype: Optional[Union[ivy.Dtype, ivy.NativeDtype]] = None,
    device: Optional[Union[ivy.Device, ivy.NativeDevice]] = None,
    out: Optional[ivy.Array] = None,
) -> ivy.Array:
    """Returns a new array filled with zeros and having the same ``shape`` as an input
    array ``x``.

    Parameters
    ----------
    x
         input array from which to derive the output array shape.
    dtype
        output array data type. If ``dtype`` is ``None``, the output array data type
        must be inferred from ``x``. Default: ``None``.
    device
        device on which to place the created array. If ``device`` is ``None``, the
        output array device must be inferred from ``x``. Default: ``None``.
    out
        optional output array, for writing the result to. It must have a shape that the
        inputs broadcast to.

    Returns
    -------
    ret
        an array having the same shape as ``x`` and filled with ``zeros``.


    This function conforms to the `Array API Standard
    <https://data-apis.org/array-api/latest/>`_. This docstring is an extension of the
    `docstring <https://data-apis.org/array-api/latest/API_specification/generated/signatures.creation_functions.zeros_like.html>`_ # noqa
    in the standard.

    Both the description and the type hints above assumes an array input for simplicity,
    but this function is *nestable*, and therefore also accepts :class:`ivy.Container`
    instances in place of any of the arguments.

    Functional Examples
    -------------------

    With :class:`ivy.Array` input:

    >>> x1 = ivy.array([1, 2, 3, 4, 5, 6])
    >>> y1 = ivy.zeros_like(x1)
    >>> print(y1)
    ivy.array([0, 0, 0, 0, 0, 0])

    >>> x2 = ivy.array([[0, 1, 2],[3, 4, 5]], dtype = ivy.float32)
    >>> y2 = ivy.zeros_like(x2)
    >>> print(y2)
    ivy.array([[0., 0., 0.],
            [0., 0., 0.]])

    >>> x3 = ivy.array([3., 2., 1.])
    >>> y3 = ivy.ones(3)
    >>> ivy.zeros_like(x3, out=y3)
    ivy.array([0., 0., 0.])

    With :class:`ivy.NativeArray` input:

    >>> x1 = ivy.native_array([[3, 8, 2],[2, 8, 3]])
    >>> y1 = ivy.zeros_like(x1)
    >>> print(y1)
    ivy.array([[0, 0, 0],[0, 0, 0]])


    >>> x2 = ivy.native_array([3, 8, 2, 0, 0, 2])
    >>> y2 = ivy.zeros_like(x2, dtype=ivy.IntDtype('int32'), device=ivy.Device('cpu'))
    >>> print(y2)
    ivy.array([0, 0, 0, 0, 0, 0])

    # Array ``y2`` is now stored on the CPU.

    With :class:`ivy.Container` input:

    >>> x = ivy.Container(a=ivy.array([3, 2, 1]), b=ivy.array([8, 2, 3]))
    >>> y = ivy.zeros_like(x)
    >>> print(y)
    {
        a: ivy.array([0, 0, 0]),
        b: ivy.array([0, 0, 0])
    }

    Instance Method Examples
    -------------------

    With :class:`ivy.Array` input:

    >>> x = ivy.array([2, 3, 8, 2, 1])
    >>> y = x.zeros_like()
    >>> print(y)
    ivy.array([0, 0, 0, 0, 0])

    With :class:'ivy.Container' input:

    >>> x = ivy.Container(a=ivy.array([3., 8.]), b=ivy.array([2., 2.]))
    >>> y = x.zeros_like()
    >>> print(y)
    {
        a: ivy.array([0., 0.]),
        b: ivy.array([0., 0.])
    }

    """
    return current_backend(x).zeros_like(x, dtype=dtype, device=device, out=out)


@to_native_arrays_and_back
@handle_out_argument
@handle_nestable
@handle_array_like_without_promotion
@handle_array_function
@handle_array_like_without_promotion
def tril(
    x: Union[ivy.Array, ivy.NativeArray],
    /,
    *,
    k: int = 0,
    out: Optional[ivy.Array] = None,
) -> ivy.Array:
    """Returns the lower triangular part of a matrix (or a stack of matrices) ``x``.

    Parameters
    ----------
    x
        input array having shape (..., M, N) and whose innermost two dimensions form MxN
        matrices.
    k
        diagonal above which to zero elements. If k = 0, the diagonal is the main
        diagonal. If k < 0, the diagonal is below the main diagonal. If k > 0, the
        diagonal is above the main diagonal. Default: ``0``.
    out
        optional output array, for writing the result to. It must have a shape that the
        inputs broadcast to.

    Returns
    -------
    ret
        an array containing the lower triangular part(s). The returned array must have
        the same shape and data type as x. All elements above the specified diagonal k
        must be zeroed. The returned array should be allocated on the same device as x.


    This function conforms to the `Array API Standard
    <https://data-apis.org/array-api/latest/>`_. This docstring is an extension of the
    `docstring <https://data-apis.org/array-api/latest/API_specification/generated/signatures.creation_functions.tril.html>`_ # noqa
    in the standard.

    Both the description and the type hints above assumes an array input for simplicity,
    but this function is *nestable*, and therefore also accepts :class:`ivy.Container`
    instances in place of any of the arguments.

    """
    return current_backend(x).tril(x, k=k, out=out)


@to_native_arrays_and_back
@handle_out_argument
@handle_nestable
@handle_array_like_without_promotion
@handle_array_function
@handle_array_like_without_promotion
def triu(
    x: Union[ivy.Array, ivy.NativeArray],
    /,
    *,
    k: int = 0,
    out: Optional[ivy.Array] = None,
) -> ivy.Array:
    """Returns the upper triangular part of a matrix (or a stack of matrices) ``x``.

    Parameters
    ----------
    x
        input array having shape (..., M, N) and whose innermost two dimensions form MxN
        matrices.    *,
    k
        diagonal below which to zero elements. If k = 0, the diagonal is the main
        diagonal. If k < 0, the diagonal is below the main diagonal. If k > 0, the
        diagonal is above the main diagonal. Default: ``0``.
    out
        optional output array, for writing the result to. It must have a shape that the
        inputs broadcast to.

    Returns
    -------
    ret
        an array containing the upper triangular part(s). The returned array must have
        the same shape and data type as x. All elements below the specified diagonal k
        must be zeroed. The returned array should be allocated on the same device as x.


    This function conforms to the `Array API Standard
    <https://data-apis.org/array-api/latest/>`_. This docstring is an extension of the
    `docstring <https://data-apis.org/array-api/latest/API_specification/generated/signatures.creation_functions.triu.html>`_ # noqa
    in the standard.

    Both the description and the type hints above assumes an array input for simplicity,
    but this function is *nestable*, and therefore also accepts :class:`ivy.Container`
    instances in place of any of the arguments.

    """
    return current_backend(x).triu(x, k=k, out=out)


@outputs_to_ivy_arrays
@handle_out_argument
@infer_dtype
@infer_device
@handle_nestable
@handle_array_like_without_promotion
@handle_array_function
def empty(
    shape: Union[ivy.Shape, ivy.NativeShape],
    *,
    dtype: Optional[Union[ivy.Dtype, ivy.NativeDtype]] = None,
    device: Optional[Union[ivy.Device, ivy.NativeDevice]] = None,
    out: Optional[ivy.Array] = None,
) -> ivy.Array:
    """Return a new array of given shape and type, filled with zeros.

    Parameters
    ----------
    shape
        output array shape.
    dtype
        output array data type. If dtype is None, the output array data type must be the
        default floating-point data type. Default: ``None``.
    device
        device on which to place the created array. Default: ``None``.
    out
        optional output array, for writing the result to. It must have a shape that the
        inputs broadcast to.

    Returns
    -------
    ret
        an uninitialized array having a specified shape


    This function conforms to the `Array API Standard
    <https://data-apis.org/array-api/latest/>`_. This docstring is an extension of the
    `docstring <https://data-apis.org/array-api/latest/API_specification/generated/signatures.creation_functions.empty.html>`_ # noqa
    in the standard.

    Both the description and the type hints above assumes an array input for simplicity,
    but this function is *nestable*, and therefore also accepts :class:`ivy.Container`
    instances in place of any of the arguments.

    """
    return current_backend().empty(shape, dtype=dtype, device=device, out=out)


@to_native_arrays_and_back
@handle_out_argument
@infer_dtype
@infer_device
@handle_nestable
@handle_array_like_without_promotion
@handle_array_function
@handle_array_like_without_promotion
def empty_like(
    x: Union[ivy.Array, ivy.NativeArray],
    /,
    *,
    dtype: Optional[Union[ivy.Dtype, ivy.NativeDtype]] = None,
    device: Optional[Union[ivy.Device, ivy.NativeDevice]] = None,
    out: Optional[ivy.Array] = None,
) -> ivy.Array:
    """Returns an uninitialized array with the same shape as an input array x.

    Parameters
    ----------
    x
        input array from which to derive the output array shape.
    dtype
        output array data type. If dtype is None, the output array data type must be
        inferred from x. Deafult: ``None``.
    device
        device on which to place the created array. If device is None, the output array
        device must be inferred from x. Default: ``None``.
    out
        optional output array, for writing the result to. It must have a shape that the
        inputs broadcast to.

    Returns
    -------
    ret
        an array having the same shape as x and containing uninitialized data.


    This function conforms to the `Array API Standard
    <https://data-apis.org/array-api/latest/>`_. This docstring is an extension of the
    `docstring <https://data-apis.org/array-api/latest/API_specification/generated/signatures.creation_functions.empty_like.html>`_ # noqa
    in the standard.

    Both the description and the type hints above assumes an array input for simplicity,
    but this function is *nestable*, and therefore also accepts :class:`ivy.Container`
    instances in place of any of the arguments.

    """
    return current_backend(x).empty_like(x, dtype=dtype, device=device, out=out)


@outputs_to_ivy_arrays
@handle_out_argument
@infer_dtype
@infer_device
@handle_nestable
@handle_array_like_without_promotion
@handle_array_function
def eye(
    n_rows: int,
    n_cols: Optional[int] = None,
    /,
    *,
    k: int = 0,
    batch_shape: Optional[Union[int, Sequence[int]]] = None,
    dtype: Optional[Union[ivy.Dtype, ivy.NativeDtype]] = None,
    device: Optional[Union[ivy.Device, ivy.NativeDevice]] = None,
    out: Optional[ivy.Array] = None,
) -> ivy.Array:
    """Returns a two-dimensional array with ones on the k diagonal and zeros elsewhere.

    Parameters
    ----------
    n_rows
        number of rows in the output array.
    n_cols
        number of columns in the output array. If None, the default number of columns in
        the output array is equal to n_rows. Default: ``None``.
    k
        index of the diagonal. A positive value refers to an upper diagonal, a negative
        value to a lower diagonal, and 0 to the main diagonal. Default: ``0``.
    batch_shape
        optional input that determines returning identity array shape.
        Default: ``None``.
    dtype
        output array data type. If dtype is None, the output array data type must be the
        default floating-point data type. Default: ``None``.
    device
        the device on which to place the created array.
    out
        optional output array, for writing the result to. It must have a shape that the
        inputs broadcast to.

    Returns
    -------
    ret
        device on which to place the created array. Default: ``None``.


    This function conforms to the `Array API Standard
    <https://data-apis.org/array-api/latest/>`_. This docstring is an extension of the
    `docstring <https://data-apis.org/array-api/latest/API_specification/generated/signatures.creation_functions.eye.html>`_ # noqa
    in the standard.

    Both the description and the type hints above assumes an array input for simplicity,
    but this function is *nestable*, and therefore also accepts :class:`ivy.Container`
    instances as a replacement to any of the arguments.

    Functional Examples
    -------------------

    With :'n_rows' input:

    >>> x1 = ivy.eye(3)
    >>> print(x1)
    ivy.array([[1., 0., 0.],
               [0., 1., 0.],
               [0., 0., 1.]])


    With :'n_cols' input:

    >>> x1 = ivy.eye(3,4)
    >>> print(x1)
    ivy.array([[1., 0., 0., 0.],
               [0., 1., 0., 0.],
               [0., 0., 1., 0.]])


    With :'k' input:

    >>> x1 = ivy.eye(3, k=1)
    >>> print(x1)
    ivy.array([[0., 1., 0.],
               [0., 0., 1.],
               [0., 0., 0.]])


    With :'dtype' input:

    >>> x1 = ivy.eye(4, k=2, dtype=ivy.IntDtype('int32'))
    >>> print(x1)
    ivy.array([[0, 0, 1, 0],
               [0, 0, 0, 1],
               [0, 0, 0, 0],
               [0, 0, 0, 0]])


    With :'batch_shape' input:

    >>> x1 = ivy.eye(2, 3, batch_shape=[3])
    >>> print(x1)
    ivy.array([[[1., 0., 0.],
                [0., 1., 0.]],

                [[1., 0., 0.],
                [0., 1., 0.]],

                [[1., 0., 0.],
                [0., 1., 0.]]])
    >>> x1.shape
    (3, 2, 3)
    # Suppose batch_shape = [a, b] then the returning identity array shape is [a, b, numRows, numColumns]


    With :'out' input:

    >>> a1 = ivy.ones(3)
    >>> ivy.eye(3, out=a1)
    >>> print(a1)
    ivy.array([[1., 0., 0.],
               [0., 1., 0.],
               [0., 0., 1.]])


    With :'device' input:

    >>> x1 = ivy.eye(3, device=ivy.Device('cpu'))
    >>> print(x1)
    ivy.array([[1., 0., 0.],
               [0., 1., 0.],
               [0., 0., 1.]])

    # Array ``x1`` is now stored on the CPU.

    """
    return current_backend().eye(
        n_rows,
        n_cols,
        k=k,
        batch_shape=batch_shape,
        dtype=dtype,
        device=device,
        out=out,
    )


@to_native_arrays_and_back
@handle_out_argument
@infer_dtype
@infer_device
@handle_nestable
@handle_array_like_without_promotion
@handle_array_function
def linspace(
    start: Union[ivy.Array, ivy.NativeArray, float],
    stop: Union[ivy.Array, ivy.NativeArray, float],
    /,
    num: int,
    *,
    axis: Optional[int] = None,
    endpoint: bool = True,
    dtype: Optional[Union[ivy.Dtype, ivy.NativeDtype]] = None,
    device: Optional[Union[ivy.Device, ivy.NativeDevice]] = None,
    out: Optional[ivy.Array] = None,
) -> ivy.Array:
    """Generates a certain number of evenly-spaced values in an interval along a given
    axis.

    See :math:`arange` that allows to specify the step size of evenly spaced values in
    an interval.

    Parameters
    ----------
    start
        First entry in the range.
    stop
        Final entry in the range.
    num
        Number of values to generate.
    axis
        Axis along which the operation is performed.
    endpoint
        If True, stop is the last sample. Otherwise, it is not included.
    dtype
        output array data type.
    device
        device on which to create the array 'cuda:0', 'cuda:1', 'cpu' etc.
    out
        optional output array, for writing the result to. It must have a shape that the
        inputs broadcast to.

    Returns
    -------
    ret
        Tensor of evenly-spaced values.


    This function conforms to the `Array API Standard
    <https://data-apis.org/array-api/latest/>`_. This docstring is an extension of the
    `docstring <https://data-apis.org/array-api/latest/API_specification/generated/signatures.creation_functions.linspace.html>`_ # noqa
    in the standard.

    Both the description and the type hints above assumes an array input for simplicity,
    but this function is *nestable*, and therefore also accepts :class:`ivy.Container`
    instances in place of any of the arguments.

    Functional Examples
    -------------------

    With float input:

    >>> x = ivy.linspace(1, 2, 4)
    >>> print(x)
    ivy.array([1., 1.33333337, 1.66666663, 2.])

    >>> x = ivy.linspace(1, 2, 4, endpoint=False)
    >>> print(x)
    ivy.array([1., 1.25, 1.5 , 1.75])

    >>> x = ivy.linspace(1, 10, 4, dtype = int)
    >>> print(x)
    ivy.array([ 1,  4,  7, 10])

    >>> x = ivy.linspace(1, 2, 4, device = "gpu")
    >>> print(x)
    ivy.array([1., 1.33333337, 1.66666663, 2.])

    >>> out = ivy.array([0,0,0,0])
    >>> ivy.linspace(1, 2, 4, out = out)
    >>> print(out)
    ivy.array([1., 1.33333337, 1.66666663, 2.])

    With :class:`ivy.Array` input:

    >>> x = ivy.array([1,2])
    >>> y = ivy.array([4,5])
    >>> z = ivy.linspace(x, y, 4, axis = 0)
    >>> print(z)
    ivy.array([[1, 2],
               [2, 3],
               [3, 4],
               [4, 5]])
    """
    return current_backend(start).linspace(
        start,
        stop,
        num,
        axis=axis,
        endpoint=endpoint,
        dtype=dtype,
        device=device,
        out=out,
    )


@to_native_arrays_and_back
@handle_nestable
@handle_array_like_without_promotion
@handle_array_function
def meshgrid(
    *arrays: Union[ivy.Array, ivy.NativeArray],
    sparse: bool = False,
    indexing: str = "xy",
) -> List[ivy.Array]:
    """Returns coordinate matrices from coordinate vectors.

    Parameters
    ----------
    arrays
        an arbitrary number of one-dimensional arrays representing grid coordinates.
        Each array should have the same numeric data type.
    sparse
        if True, a sparse grid is returned in order to conserve memory. Default: ``False``.
    indexing
        Cartesian ``'xy'`` or matrix ``'ij'`` indexing of output. If provided zero or
        one one-dimensional vector(s) (i.e., the zero- and one-dimensional cases,
        respectively), the ``indexing`` keyword has no effect and should be ignored.
        Default: ``'xy'``.

    Returns
    -------
    ret
        list of N arrays, where ``N`` is the number of provided one-dimensional input
        arrays. Each returned array must have rank ``N``. For ``N`` one-dimensional
        arrays having lengths ``Ni = len(xi)``,

        - if matrix indexing ``ij``, then each returned array must have the shape
          ``(N1, N2, N3, ..., Nn)``.
        - if Cartesian indexing ``xy``, then each returned array must have shape
          ``(N2, N1, N3, ..., Nn)``.

        Accordingly, for the two-dimensional case with input one-dimensional arrays of
        length ``M`` and ``N``, if matrix indexing ``ij``, then each returned array must
        have shape ``(M, N)``, and, if Cartesian indexing ``xy``, then each returned
        array must have shape ``(N, M)``.

        Similarly, for the three-dimensional case with input one-dimensional arrays of
        length ``M``, ``N``, and ``P``, if matrix indexing ``ij``, then each returned
        array must have shape ``(M, N, P)``, and, if Cartesian indexing ``xy``, then
        each returned array must have shape ``(N, M, P)``.

        Each returned array should have the same data type as the input arrays.


    This function conforms to the `Array API Standard
    <https://data-apis.org/array-api/latest/>`_. This docstring is an extension of
    the `docstring <https://data-apis.org/array-api/latest/API_specification/generated/signatures.creation_functions.meshgrid.html>`_ # noqa
    in the standard.

    Both the description and the type hints above assumes an array input for simplicity,
    but this function is *nestable*, and therefore also accepts :class:`ivy.Container`
    instances in place of any of the arguments.

    Functional Examples
    -------------------

    With :class:`ivy.Array` input:

    >>> x = ivy.array([1, 2])
    >>> y = ivy.array([3, 4])
    >>> xv, yv = ivy.meshgrid(x, y)
    >>> print(xv)
    ivy.array([[1, 2],
            [1, 2]])

    >>> print(yv)
    ivy.array([[3, 3],
            [4, 4]])

    >>> x = ivy.array([1, 2, 5])
    >>> y = ivy.array([4, 1])
    >>> xv, yv = ivy.meshgrid(x, y, indexing='ij')
    >>> print(xv)
    ivy.array([[1, 1],
            [2, 2],
            [5, 5]])

    >>> print(yv)
    ivy.array([[4, 1],
            [4, 1],
            [4, 1]])

    >>> x = ivy.array([1, 2, 3])
    >>> y = ivy.array([4, 5, 6])
    >>> xv, yv = ivy.meshgrid(x, y, sparse=True)
    >>> print(xv)
    ivy.array([[1, 2, 3]])

    >>> print(yv)
    ivy.array([[4], [5], [6]])

    With :class:`ivy.NativeArray` input:

    >>> x = ivy.native_array([1, 2])
    >>> y = ivy.native_array([3, 4])
    >>> xv, yv = ivy.meshgrid(x, y)
    >>> print(xv)
    ivy.array([[1, 2],
            [1, 2]])

    >>> print(yv)
    ivy.array([[3, 3],
            [4, 4]])

    """
    return current_backend().meshgrid(*arrays, sparse=sparse, indexing=indexing)


@outputs_to_ivy_arrays
@handle_out_argument
@infer_device
@handle_nestable
@handle_array_like_without_promotion
@handle_array_function
def full(
    shape: Union[ivy.Shape, ivy.NativeShape],
    fill_value: Union[float, bool],
    *,
    dtype: Optional[Union[ivy.Dtype, ivy.NativeDtype]] = None,
    device: Optional[Union[ivy.Device, ivy.NativeDevice]] = None,
    out: Optional[ivy.Array] = None,
) -> ivy.Array:
    """Returns a new array having a specified ``shape`` and filled with ``fill_value``.

    Parameters
    ----------
    shape
        output array shape.
    fill_value
        fill value.
    dtype
        output array data type. If ``dtype`` is `None`, the output array data type must
        be inferred from ``fill_value``. If the fill value is an ``int``, the output
        array data type must be the default integer data type. If the fill value is a
        ``float``, the output array data type must be the default floating-point data
        type. If the fill value is a ``bool``, the output array must have boolean data
        type. Default: ``None``.
    device
        device on which to place the created array. Default: ``None``.
    out
        optional output array, for writing the result to. It must have a shape that the
        inputs broadcast to.

    Returns
    -------
    ret
        an array where every element is equal to `fill_value`.


    This function conforms to the `Array API Standard
    <https://data-apis.org/array-api/latest/>`_. This docstring is an extension of the
    `docstring <https://data-apis.org/array-api/latest/API_specification/generated/signatures.creation_functions.full.html>`_ # noqa
    in the standard.

    Both the description and the type hints above assumes an array input for simplicity,
    but this function is *nestable*, and therefore also accepts :class:`ivy.Container`
    instances in place of any of the arguments.

    Functional Examples
    -------------------

    With :class:`ivy.Shape` input:

    >>> shape = ivy.Shape((2,2))
    >>> fill_value = 8.6
    >>> x = ivy.full(shape, fill_value)
    >>> print(x)
    ivy.array([[8.6, 8.6],
               [8.6, 8.6]])

    With :class:`ivy.NativeShape` input:

    >>> shape = ivy.NativeShape((2, 2, 2))
    >>> fill_value = True
    >>> dtype = ivy.bool
    >>> device = ivy.Device('cpu')
    >>> x = ivy.full(shape, fill_value, dtype=dtype, device=device)
    >>> print(x)
    ivy.array([[[True,  True],
                [True,  True]],
               [[True,  True],
                [True,  True]]])

    With :class:`ivy.NativeDevice` input:

    >>> shape = ivy.NativeShape((1, 2))
    >>> fill_value = 0.68
    >>> dtype = ivy.float64
    >>> device = ivy.NativeDevice('cpu')
    >>> x = ivy.full(shape, fill_value, dtype=dtype, device=device)
    >>> print(x)
    ivy.array([[0.68, 0.68]])

    With :class:`ivy.Container` input:

    >>> shape = ivy.Container(a=ivy.NativeShape((2, 1)), b=ivy.Shape((2, 1, 2)))
    >>> fill_value = ivy.Container(a=0.99, b=False)
    >>> dtype = ivy.Container(a=ivy.float64, b=ivy.bool)
    >>> device = ivy.Container(a=ivy.NativeDevice('cpu'), b=ivy.Device('cpu'))
    >>> x = ivy.full(shape, fill_value, dtype=dtype, device=device)
    >>> print(x)
    {
        a: ivy.array([[0.99],
                      [0.99]]),
        b: ivy.array([[[False, False]],
                      [[False, False]]])
    }


    """
    return current_backend().full(
        shape, fill_value, dtype=dtype, device=device, out=out
    )


@to_native_arrays_and_back
@handle_out_argument
@handle_nestable
@handle_array_like_without_promotion
@handle_array_function
def from_dlpack(
    x: Union[ivy.Array, ivy.NativeArray], /, *, out: Optional[ivy.Array] = None
) -> ivy.Array:
    """Returns a new array containing the data from another (array) object with a
    ``__dlpack__`` method.

    Parameters
    ----------
    x  object
        input (array) object.
    out
        optional output array, for writing the result to. It must have a shape that the
        inputs broadcast to.

    Returns
    -------
    ret
        an array containing the data in `x`.

        .. admonition:: Note
           :class: note

           The returned array may be either a copy or a view. See
           :ref:`data-interchange` for details.


    This function conforms to the `Array API Standard
    <https://data-apis.org/array-api/latest/>`_. This docstring is an extension of the
    `docstring <https://data-apis.org/array-api/latest/API_specification/generated/signatures.creation_functions.from_dlpack.html>`_ # noqa
    in the standard.

    Both the description and the type hints above assumes an array input for simplicity,
    but this function is *nestable*, and therefore also accepts :class:`ivy.Container`
    instances in place of any of the arguments.

    """
    return current_backend(x).from_dlpack(x, out=out)


# Extra #
# ------#


array = asarray


@inputs_to_native_arrays
@handle_out_argument
@handle_nestable
@handle_array_like_without_promotion
@handle_array_function
def copy_array(
    x: Union[ivy.Array, ivy.NativeArray],
    *,
    to_ivy_array: Optional[bool] = True,
    out: Optional[ivy.Array] = None,
) -> ivy.Array:
    """Copy an array.

    Parameters
    ----------
    x
        array, input array containing elements to copy.
    to_ivy_array
        boolean, if True the returned array will be an ivy.Array object otherwise
        returns an ivy.NativeArray object (i.e. a torch.tensor, np.array, etc.,
        depending on the backend), defaults to True.
    out
        optional output array, for writing the result to. It must have a shape that the
        inputs broadcast to.

    Returns
    -------
    ret
        a copy of the input array ``x``.

    Examples
    --------
    With one :class:`ivy.Array` input:

    >>> x = ivy.array([-1, 0, 1])
    >>> y = ivy.copy_array(x)
    >>> print(y)
    ivy.array([-1, 0, 1])

    >>> x = ivy.array([1, 0, 1, 1])
    >>> y = ivy.copy_array(x)
    >>> print(y)
    ivy.array([1, 0, 1, 1])

    >>> x = ivy.array([1, 0, 1, -1])
    >>> y = ivy.zeros((1, 4))
    >>> ivy.copy_array(x, out=y)
    >>> print(y)
    ivy.array([1, 0, 1, -1])

    >>> x = ivy.array([1, 0, 1, 1])
    >>> ivy.copy_array(x, out=x)
    >>> print(x)
    ivy.array([1, 0, 1, 1])

    With one :class:`ivy.Container` input:

    >>> x = ivy.Container(a=ivy.array([-1, 0, 1]))
    >>> y = ivy.copy_array(x)
    >>> print(y)
    {
        a: ivy.array([-1, 0, 1])
    }

    >>> x = ivy.Container(a=ivy.array([-1, 0, 1]),b=ivy.array([-1, 0, 1, 1, 1, 0]))
    >>> y = ivy.copy_array(x)
    >>> print(y)
    {
        a: ivy.array([-1, 0, 1]),
        b: ivy.array([-1, 0, 1, 1, 1, 0])
    }

    With one :class:`ivy.Container` static method:

    >>> x = ivy.Container(a=ivy.array([-1, 0, 1]),b=ivy.array([-1, 0, 1, 1, 1, 0]))
    >>> y = ivy.Container.static_copy_array(x)
    >>> print(y)
    {
        a: ivy.array([-1, 0, 1]),
        b: ivy.array([-1, 0, 1, 1, 1, 0])
    }

    With one :class:`ivy.Array` instance method:

    >>> x = ivy.array([-1, 0, 1])
    >>> y = x.copy_array()
    >>> print(y)
    ivy.array([-1, 0, 1])

    >>> x = ivy.array([1, 0, 1, 1])
    >>> y = x.copy_array()
    >>> print(y)
    ivy.array([1, 0, 1, 1])

    With :class:`ivy.Container` instance method:

    >>> x = ivy.Container(a=ivy.array([1, 0, 1]),b=ivy.array([-1, 0, 1, 1]))
    >>> y = x.copy_array()
    >>> print(y)
    {
        a: ivy.array([1, 0, 1]),
        b: ivy.array([-1, 0, 1, 1])
    }

    """
    return current_backend(x).copy_array(x, to_ivy_array=to_ivy_array, out=out)


@handle_array_like_without_promotion
def native_array(
    x: Union[ivy.Array, ivy.NativeArray, List[Number], Tuple[Number], np.ndarray],
    /,
    *,
    dtype: Optional[Union[ivy.Dtype, ivy.NativeDtype]] = None,
    device: Optional[Union[ivy.Device, ivy.NativeDevice]] = None,
) -> ivy.NativeArray:
    """Converts the input to a native array.

    Parameters
    ----------
    x
        input data, in any form that can be converted to an array. This includes lists,
        lists of tuples, tuples, tuples of tuples, tuples of lists and ndarrays.
    dtype
        datatype, optional. Datatype is inferred from the input data.
    device
        device on which to place the created array. Default: ``None``.

    Returns
    -------
    ret
        A native array interpretation of x.

    """
    # ToDo: Make this more efficient,
    # ideally without first converting to ivy.Array with ivy.asarray and then
    # converting back to native with ivy.to_native

    return ivy.to_native(ivy.asarray(x, dtype=dtype, device=device))


@to_native_arrays_and_back
@handle_out_argument
@infer_device
@handle_nestable
@handle_array_like_without_promotion
@handle_array_function
@handle_array_like_without_promotion
def one_hot(
    indices: Union[ivy.Array, ivy.NativeArray],
    depth: int,
    /,
    *,
    on_value: Optional[Number] = None,
    off_value: Optional[Number] = None,
    axis: Optional[int] = None,
    dtype: Optional[Union[ivy.Dtype, ivy.NativeDtype]] = None,
    device: Union[ivy.Device, ivy.NativeDevice] = None,
    out: Optional[ivy.Array] = None,
) -> ivy.Array:
    """Returns a one-hot array. The locations represented by indices in the parameter
    indices take value on_value, while all other locations take value off_value.

    Parameters
    ----------
    indices
        Indices for where the ones should be scattered *[batch_shape, dim]*
    depth
        Scalar defining the depth of the one-hot dimension.
    on_value
        Scalar defining the value to fill in output when indices[j] == i.
        Default: ``1``.
    off_value
        Scalar defining the value to fill in output when indices[j] != i.
        Default: ``0``.
    axis
        Axis to scatter on. The default is ``-1``, a new inner-most axis is created.
    dtype
        The data type of the output tensor.
    device
        device on which to create the array 'cuda:0', 'cuda:1', 'cpu' etc. Same as x if
        None.
    out
        optional output array, for writing the result to. It must have a shape that the
        inputs broadcast to.

    Returns
    -------
    ret
        Tensor of zeros with the same shape and type as a, unless dtype provided which
        overrides.
    
    Examples
    --------
    With :class:`ivy.Array` inputs:

    >>> x = ivy.array([3, 1])
    >>> y = 5
    >>> z = x.one_hot(5)
    >>> print(z)
    ivy.array([[0., 0., 0., 1., 0.],
    ...    [0., 1., 0., 0., 0.]])

    >>> x = ivy.array([0])
    >>> y = 5
    >>> ivy.one_hot(x, y)
    ivy.array([[1., 0., 0., 0., 0.]])

    >>> x = ivy.array([0])
    >>> y = 5
    >>> ivy.one_hot(x, 5, out=z)
    ivy.array([[1., 0., 0., 0., 0.]])
    >>> print(z)
    ivy.array([[1., 0., 0., 0., 0.]])

    With :class:`ivy.Container` input:

    >>> x = ivy.Container(a=ivy.array([1, 2]), \
        b=ivy.array([3, 1]), c=ivy.array([2, 3]))
    >>> y = 5
    >>> z = x.one_hot(y)
    >>> print(z)
    {
        a: ivy.array([[0., 1., 0., 0., 0.], 
                    [0., 0., 1., 0., 0.]]),
        b: ivy.array([[0., 0., 0., 1., 0.], 
                    [0., 1., 0., 0., 0.]]),
        c: ivy.array([[0., 0., 1., 0., 0.], 
                    [0., 0., 0., 1., 0.]])
    }

    >>> x = ivy.Container(a=ivy.array([2]), \
        b=ivy.array([]), c=ivy.native_array([4]))
    >>> y = 7
    >>> z = x.one_hot(y)
    >>> print(z)
    {
        a: ivy.array([[0., 0., 1., 0., 0., 0., 0.]]),
        b: ivy.array([], shape=(0, 7)),
        c: ivy.array([[0., 0., 0., 0., 1., 0., 0.]])
    }
    """
    return current_backend(indices).one_hot(
        indices,
        depth,
        on_value=on_value,
        off_value=off_value,
        axis=axis,
        dtype=dtype,
        device=device,
        out=out,
    )


@to_native_arrays_and_back
@handle_out_argument
@infer_dtype
@infer_device
@handle_nestable
@handle_array_like_without_promotion
@handle_array_function
@handle_array_like_without_promotion
def logspace(
    start: Union[ivy.Array, ivy.NativeArray, float],
    stop: Union[ivy.Array, ivy.NativeArray, float],
    /,
    num: int,
    *,
    base: float = 10.0,
    axis: Optional[int] = 0,
    endpoint: bool = True,
    dtype: Optional[Union[ivy.Dtype, ivy.NativeDtype]] = None,
    device: Union[ivy.Device, ivy.NativeDevice] = None,
    out: Optional[ivy.Array] = None,
) -> ivy.Array:
    """Generates a certain number of evenly-spaced values in log space, in an interval
    along a given axis.

    Parameters
    ----------
    start
        First value in the range in log space. base ** start is the starting value in
        the sequence. Can be an array or a float.
    stop
        Last value in the range in log space. base ** stop is the final value in the
        sequence. Can be an array or a float.
    num
        Number of values to generate.
    base
        The base of the log space. Default is 10.0
    axis
        Axis along which the operation is performed. Relevant only if start or stop are
        array-like. Default is 0.
    endpoint
        If True, stop is the last sample. Otherwise, it is not included. Default is
        True.
    dtype
        The data type of the output tensor. If None, the dtype of on_value is used or if
        that is None, the dtype of off_value is used, or if that is None, defaults to
        float32. Default is None.
    device
        device on which to create the array 'cuda:0', 'cuda:1', 'cpu' etc. Default is
        None.
    out
        optional output array, for writing the result to. It must have a shape that the
        inputs broadcast to. Default is None.

    Returns
    -------
    ret
        Tensor of evenly-spaced values in log space.

    Both the description and the type hints above assumes an array input for simplicity,
    but this function is *nestable*, and therefore also accepts :class:`ivy.Container`
    instances in place of any of the arguments.

    Functional Examples
    -------------------
    With float input:

    >>> print(ivy.logspace(1, 2, 4))
    ivy.array([ 10., 21.5443469, 46.41588834, 100.])

    >>> print(ivy.logspace(1, 2, 4, endpoint=False))
    ivy.array([10., 17.7827941, 31.6227766, 56.23413252])

    >>> print(ivy.logspace(1, 2, 4, dtype = int))
    ivy.array([10, 21, 46, 100])

    >>> out = ivy.array([0,0,0,0])
    >>> ivy.logspace(1, 2, 4, out = out)
    >>> print(out)
    ivy.array([ 10., 21.5443469, 46.41588834, 100.])

    With :class:`ivy.Array` input:
    >>> x = ivy.array([1, 2])
    >>> y = ivy.array([4, 5])
    >>> print(ivy.logspace(x, y, 4))
    ivy.array([[1.e+01, 1.e+02],
               [1.e+02, 1.e+03],
               [1.e+03, 1.e+04],
               [1.e+04, 1.e+05])

    >>> print(ivy.logspace(x, y, 4, axis = 1))
    ivy.array([[[1.e+01, 1.e+02, 1.e+03, 1.e+04],
               [1.e+02, 1.e+03, 1.e+04, 1.e+05]]])

    >>> x = ivy.array([1, 2])
    >>> y = ivy.array([4])      # Broadcasting example
    >>> print(ivy.logspace(x, y, 4))
    ivy.array([[10., 100.]
               [100., 464.15888336]
               [1000., 2154.43469003]
               [10000., 10000.]])

    """
    return base ** linspace(
        start,
        stop,
        num,
        endpoint=endpoint,
        axis=axis,
        dtype=dtype,
        device=device,
        out=out,
    )<|MERGE_RESOLUTION|>--- conflicted
+++ resolved
@@ -9,10 +9,8 @@
 import ivy
 from ivy import to_ivy
 from ivy.utils.backend import current_backend
-<<<<<<< HEAD
-# from ivy.exceptions import handle_exceptions # imported but un-used lint error
-=======
->>>>>>> 4215e484
+from ivy.exceptions import handle_exceptions
+
 from ivy.func_wrapper import (
     handle_array_function,
     infer_device,
