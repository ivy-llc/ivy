--- conflicted
+++ resolved
@@ -351,7 +351,6 @@
     return _cur_framework(x).empty_like(x, dtype, device)
 
 
-<<<<<<< HEAD
 def eye(n_rows: int,
         n_cols: Optional[int] = None,
         k: Optional[int] = 0,
@@ -360,18 +359,6 @@
         -> ivy.Array:
     """
     Returns a two-dimensional array with ones on the k h diagonal and zeros elsewhere.
-=======
-def eye(
-    n_rows: int,
-    n_cols: Optional[int] = None,
-    k: Optional[int] = 0,
-    dtype: Optional[ivy.Dtype] = None,
-    device: Optional[ivy.Device] = None,
-) -> ivy.Array:
-    """Returns a two-dimensional array with ones on the k h diagonal and zeros elsewhere.
-
-    Parameters
->>>>>>> 72a5156b
 
     Parameters
     ----------
@@ -404,20 +391,9 @@
 
 
 # noinspection PyShadowingNames
-<<<<<<< HEAD
 def linspace(start: Union[ivy.Array, ivy.NativeArray, int], stop: Union[ivy.Array, ivy.NativeArray, int],
              num: int, axis: int = None, device: ivy.Device = None) \
         -> Union[ivy.Array, ivy.NativeArray]:
-        
-=======
-def linspace(
-    start: Union[ivy.Array, ivy.NativeArray, int],
-    stop: Union[ivy.Array, ivy.NativeArray, int],
-    num: int,
-    axis: int = None,
-    device: ivy.Device = None,
-) -> Union[ivy.Array, ivy.NativeArray]:
->>>>>>> 72a5156b
     """Generates a certain number of evenly-spaced values in an interval along a given axis.
 
     See :math:`arange` that allows to specify the step size of evenly spaced values in an interval.
