--- conflicted
+++ resolved
@@ -103,7 +103,7 @@
         for i, item in enumerate(x):
             x = list(x) if isinstance(x, tuple) else x
             x[i] = _shape_to_native(item)
-<<<<<<< HEAD
+            
     else:
         if (isinstance(x, (list, tuple)) and len(x) > 0) and (
             isinstance(x[0], ivy.Shape) and ivy.array_mode
@@ -111,14 +111,7 @@
             x = ivy.nested_map(x, nested_map_shape_fn)
         elif isinstance(x, ivy.Shape) and ivy.array_mode:
             x = x.shape
-=======
-    elif (isinstance(x, (list, tuple)) and len(x) > 0) and (
-        isinstance(x[0], ivy.Shape) and ivy.array_mode
-    ):
-        x = ivy.nested_map(lambda x: x.shape if isinstance(x, ivy.Shape) else x, x)
-    elif isinstance(x, ivy.Shape) and ivy.array_mode:
-        x = x.shape
->>>>>>> 3fce573a
+
     return x
 
 
