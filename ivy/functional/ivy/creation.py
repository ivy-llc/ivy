--- conflicted
+++ resolved
@@ -267,14 +267,9 @@
     )
 
 
-<<<<<<< HEAD
-=======
-@handle_array_function
-@inputs_to_native_shapes
-@handle_out_argument
->>>>>>> 9f8011b9
 @handle_array_like_without_promotion
 @handle_out_argument
+@inputs_to_native_shapes
 @handle_array_function
 def asarray(
     obj: Union[
