--- conflicted
+++ resolved
@@ -674,11 +674,8 @@
     # ToDo: Make this more efficient,
     # ideally without first converting to ivy.Array with ivy.asarray and then
     # converting back to native with ivy.to_native
-<<<<<<< HEAD
-    return ivy.to_native(ivy.asarray(x, dtype, device))
-=======
+
     return ivy.to_native(ivy.asarray(x, dtype=dtype, device=device))
->>>>>>> 5a2dc926
 
 
 @infer_device
