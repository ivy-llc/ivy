# For Review
# global
import numpy as np
from numbers import Number
from typing import Union, Tuple, Optional, List

# local
import ivy
from ivy.backend_handler import current_backend
from ivy.func_wrapper import (
    infer_device,
    infer_dtype,
    handle_out_argument,
    outputs_to_ivy_arrays,
    to_native_arrays_and_back,
    handle_nestable,
)


# Array API Standard #
# -------------------#


@outputs_to_ivy_arrays
@handle_out_argument
@infer_device
@handle_nestable
def arange(
    start: Number,
    stop: Optional[Number] = None,
    step: Number = 1,
    *,
    dtype: Optional[Union[ivy.Dtype, ivy.NativeDtype]] = None,
    device: Optional[Union[ivy.Device, ivy.NativeDevice]] = None,
    out: Optional[Union[ivy.Array, ivy.NativeArray]] = None
) -> Union[ivy.Array, ivy.NativeArray]:
    """Returns evenly spaced values within a given interval, with the spacing being
    specified.

    Values are generated within the half-open interval [start, stop) (in other words,
    the interval including start but excluding stop). For integer arguments the function
    is equivalent to the Python built-in range function, but returns an array in the
    chosen ml_framework rather than a list.

    See :math:`linspace` for a certain number of evenly spaced values in an interval.

    Parameters
    ----------
    start
        if stop is specified, the start of interval (inclusive); otherwise, the end of
        the interval (exclusive). If stop is not specified, the default starting value
        is 0.
    stop
        the end of the interval. Default: None.
    step
        the distance between two adjacent elements (out[i+1] - out[i]). Must not be 0;
        may be negative, this results in an empty array if stop >= start. Default: 1.
    dtype
        output array data type. If dtype is None, the output array data type must be
        inferred from start, stop and step. If those are all integers, the output array
        dtype must be the default integer dtype; if one or more have type float, then
        the output array dtype must be the default floating-point data type. Default:
        None.
    device
        device on which to place the created array. Default: None.
    out
        optional output array, for writing the result to. It must have a shape that the
        inputs broadcast to.

    Returns
    -------
    ret
        a one-dimensional array containing evenly spaced values. The length of the
        output array must be ceil((stop-start)/step) if stop - start and step have the
        same sign, and length 0 otherwise.

    This function conforms to the `Array API Standard
    <https://data-apis.org/array-api/latest/>`_. This docstring is an extension of the
    `docstring <https://data-apis.org/array-api/latest/API_specification/generated/signatures.creation_functions.arange.html>`_ # noqa
    in the standard.

    Both the description and the type hints above assumes an array input for simplicity,
    but this function is *nestable*, and therefore also accepts :code:`ivy.Container`
    instances in place of any of the arguments.
    """
    return current_backend().arange(
        start, stop, step, dtype=dtype, device=device, out=out
    )


@to_native_arrays_and_back
@handle_out_argument
@infer_device
@handle_nestable
def asarray(
    x: Union[ivy.Array, ivy.NativeArray, List[Number], Tuple[Number], np.ndarray],
    copy: Optional[bool] = None,
    *,
    dtype: Optional[Union[ivy.Dtype, ivy.NativeDtype]] = None,
    device: Optional[Union[ivy.Device, ivy.NativeDevice]] = None
) -> ivy.Array:
    """Converts the input to an array.

    Parameters
    ----------
    x
        input data, in any form that can be converted to an array. This includes lists,
        lists of tuples, tuples, tuples of tuples, tuples of lists and ndarrays.
    copy
        boolean, indicating whether or not to copy the input. Default: ``None``.
    dtype
       output array data type. If ``dtype`` is ``None``, the output array data type must
       be the default floating-point data type. Default  ``None``.
    device
       device on which to place the created array. Default: ``None``.
    out
        optional output array, for writing the result to. It must have a shape that the
        inputs broadcast to.

    Returns
    -------
    ret
        An array interpretation of x.

    This function conforms to the `Array API Standard
    <https://data-apis.org/array-api/latest/>`_. This docstring is an extension of the
    `docstring <https://data-apis.org/array-api/latest/API_specification/generated/signatures.creation_functions.asarray.html>`_ # noqa
    in the standard.

    Both the description and the type hints above assumes an array input for simplicity,
    but this function is *nestable*, and therefore also accepts :code:`ivy.Container`
    instances in place of any of the arguments.

    """
    return current_backend().asarray(x, copy=copy, dtype=dtype, device=device)


@outputs_to_ivy_arrays
@handle_out_argument
@infer_dtype
@infer_device
@handle_nestable
def zeros(
    shape: Union[ivy.Shape, ivy.NativeShape],
    *,
    dtype: Optional[Union[ivy.Dtype, ivy.NativeDtype]] = None,
    device: Optional[Union[ivy.Device, ivy.NativeDevice]] = None,
    out: Optional[ivy.Array] = None
) -> ivy.Array:
    """Returns a new array having a specified ``shape`` and filled with zeros.

    Parameters
    ----------
    shape
       output array shape.
    dtype
       output array data type. If ``dtype`` is ``None``, the output array data type must
       be the default floating-point data type. Default  ``None``.
    device
       device on which to place the created array. Default: ``None``.
    out
        optional output array, for writing the result to. It must have a shape that the
        inputs broadcast to.

    Returns
    -------
    ret
        an array containing zeros.

    This function conforms to the `Array API Standard
    <https://data-apis.org/array-api/latest/>`_. This docstring is an extension of the
    `docstring <https://data-apis.org/array-api/latest/API_specification/generated/signatures.creation_functions.zeros.html>`_ # noqa
    in the standard.

    Both the description and the type hints above assumes an array input for simplicity,
    but this function is *nestable*, and therefore also accepts :code:`ivy.Container`
    instances in place of any of the arguments.

    Examples
    --------
    >>> shape = (3, 5)
    >>> x = ivy.zeros(shape)
    >>> print(x)
    ivy.array([[0., 0., 0., 0., 0.],
           [0., 0., 0., 0., 0.],
           [0., 0., 0., 0., 0.]])

    """
    return current_backend().zeros(shape, dtype=dtype, device=device, out=out)


@outputs_to_ivy_arrays
@handle_out_argument
@infer_dtype
@infer_device
@handle_nestable
def ones(
    shape: Union[ivy.Shape, ivy.NativeShape],
    *,
    dtype: Optional[Union[ivy.Dtype, ivy.NativeDtype]] = None,
    device: Optional[Union[ivy.Device, ivy.NativeDevice]] = None,
    out: Optional[ivy.Array] = None
) -> ivy.Array:
    """Returns a new array having a specified ``shape`` and filled with ones.

    Parameters
    ----------
    shape
        output array shape.
    dtype
        output array data type. If ``dtype`` is ``None``, the output array data type
        must be the default floating-point data type. Default  ``None``.
    device
        device on which to place the created array. Default: ``None``.
    out
        optional output array, for writing the result to. It must have a shape that the
        inputs broadcast to.

    Returns
    -------
    ret
        an array containing ones.

    This function conforms to the `Array API Standard
    <https://data-apis.org/array-api/latest/>`_. This docstring is an extension of the
    `docstring <https://data-apis.org/array-api/latest/API_specification/generated/signatures.creation_functions.ones.html>`_ # noqa
    in the standard.

    Both the description and the type hints above assumes an array input for simplicity,
    but this function is *nestable*, and therefore also accepts :code:`ivy.Container`
    instances in place of any of the arguments.

    Examples
    --------
    >>> shape = (2,2)
    >>> y = ivy.ones(shape)
    >>> print(y)
    ivy.array([[1., 1.],
           [1., 1.]])

    """
    return current_backend().ones(shape, dtype=dtype, device=device, out=out)


@to_native_arrays_and_back
@handle_out_argument
@infer_device
@handle_nestable
def full_like(
    x: Union[ivy.Array, ivy.NativeArray],
    fill_value: float,
    *,
    dtype: Optional[Union[ivy.Dtype, ivy.NativeDtype]] = None,
    device: Optional[Union[ivy.Device, ivy.NativeDevice]] = None,
    out: Optional[ivy.Array] = None
) -> ivy.Array:
    """Returns a new array filled with ``fill_value`` and having the same ``shape`` as
    an input array ``x``.

    Parameters
    ----------
    x
        input array from which to derive the output array shape.
    fill_value
        Scalar fill value
    dtype
        output array data type. If ``dtype`` is `None`, the output array data type must
        be inferred from ``x``. Default: ``None``.
    device
        device on which to place the created array. If ``device`` is ``None``, the
        output array device must be inferred from ``x``. Default: ``None``.
    out
        optional output array, for writing the result to. It must have a shape that the
        inputs broadcast to.

    Returns
    -------
    ret
        an array having the same shape as ``x`` and where every element is equal to
        ``fill_value``.

    This function conforms to the `Array API Standard
    <https://data-apis.org/array-api/latest/>`_. This docstring is an extension of the
    `docstring <https://data-apis.org/array-api/latest/API_specification/generated/signatures.creation_functions.full_like.html>`_ # noqa
    in the standard.

    Both the description and the type hints above assumes an array input for simplicity,
    but this function is *nestable*, and therefore also accepts :code:`ivy.Container`
    instances in place of any of the arguments.

    Examples
    --------
    >>> x = ivy.array([1, 2, 3, 4, 5, 6])
    >>> fill_value = 1
    >>> y = ivy.full_like(x, fill_value)
    >>> print(y)
    ivy.array([1, 1, 1, 1, 1, 1])

    """
    return current_backend(x).full_like(
        x, fill_value, dtype=dtype, device=device, out=out
    )


@to_native_arrays_and_back
@handle_out_argument
@infer_dtype
@infer_device
@handle_nestable
def ones_like(
    x: Union[ivy.Array, ivy.NativeArray],
    *,
    dtype: Optional[Union[ivy.Dtype, ivy.NativeDtype]] = None,
    device: Optional[Union[ivy.Device, ivy.NativeDevice]] = None,
    out: Optional[ivy.Array] = None
) -> ivy.Array:
    """Returns a new array filled with ones and having the same shape as an input array
    ``x``.

    Parameters
    ----------
    x
        input array from which to derive the output array shape.
    dtype
        output array data type. If ``dtype`` is ``None``, the output array data type
        must be inferred from x. Default  ``None``.
    device
        device on which to place the created array. If device is ``None``, the output
        array device must be inferred from x. Default: ``None``.
    out
        optional output array, for writing the result to. It must have a shape that the
        inputs broadcast to.

    Returns
    -------
    ret
        an array having the same shape as x and filled with ones.

    This function conforms to the `Array API Standard
    <https://data-apis.org/array-api/latest/>`_. This docstring is an extension of the
    `docstring <https://data-apis.org/array-api/latest/API_specification/generated/signatures.creation_functions.ones_like.html>`_ # noqa
    in the standard.

    Both the description and the type hints above assumes an array input for simplicity,
    but this function is *nestable*, and therefore also accepts :code:`ivy.Container`
    instances in place of any of the arguments.

    Examples
    --------
    >>> x = ivy.array([[0, 1, 2],[3, 4, 5]])
    >>> y = ivy.ones_like(x)
    >>> print(y)
    ivy.array([[1, 1, 1],
           [1, 1, 1]])

    """
    return current_backend(x).ones_like(x, dtype=dtype, device=device, out=out)


@to_native_arrays_and_back
@handle_out_argument
@infer_dtype
@infer_device
@handle_nestable
def zeros_like(
    x: Union[ivy.Array, ivy.NativeArray],
    *,
    dtype: Optional[Union[ivy.Dtype, ivy.NativeDtype]] = None,
    device: Optional[Union[ivy.Device, ivy.NativeDevice]] = None,
    out: Optional[ivy.Array] = None
) -> ivy.Array:
    """Returns a new array filled with zeros and having the same ``shape`` as an input
    array ``x``.

    Parameters
    ----------
    x
         input array from which to derive the output array shape.
    dtype
        output array data type. If ``dtype`` is ``None``, the output array data type
        must be inferred from ``x``. Default: ``None``.
    device
        device on which to place the created array. If ``device`` is ``None``, the
        output array device must be inferred from ``x``. Default: ``None``.
    out
        optional output array, for writing the result to. It must have a shape that the
        inputs broadcast to.

    Returns
    -------
    ret
        an array having the same shape as ``x`` and filled with ``zeros``.

    This function conforms to the `Array API Standard
    <https://data-apis.org/array-api/latest/>`_. This docstring is an extension of the
    `docstring <https://data-apis.org/array-api/latest/API_specification/generated/signatures.creation_functions.zeros_like.html>`_ # noqa
    in the standard.

    Both the description and the type hints above assumes an array input for simplicity,
    but this function is *nestable*, and therefore also accepts :code:`ivy.Container`
    instances in place of any of the arguments.

    Functional Examples
    -------------------

    With 'ivy.Array' input:

        >>> x1 = ivy.array([1, 2, 3, 4, 5, 6])
        >>> y1 = ivy.zeros_like(x1)
        >>> print(y1)
        ivy.array([0, 0, 0, 0, 0, 0])

        >>> x2 = ivy.array([[0, 1, 2],[3, 4, 5]], dtype = ivy.float32)
        >>> y2 = ivy.zeros_like(x2)
        >>> print(y2)
        ivy.array([[0., 0., 0.],
               [0., 0., 0.]])

        >>> x3 = ivy.array([3., 2., 1.])
        >>> y3 = ivy.ones(3)
        >>> ivy.zeros_like(x3, out=y3)
        ivy.array([0., 0., 0.])

    With 'ivy.NativeArray' input:

        >>> x1 = ivy.native_array([[3, 8, 2],[2, 8, 3]])
        >>> y1 = ivy.zeros_like(x1)
        >>> print(y1)
        ivy.array([[0, 0, 0],
               [0, 0, 0]])


        >>> x2 = ivy.native_array([3, 8, 2, 0, 0, 2])
        >>> y2 = ivy.zeros_like(x2, dtype=ivy.IntDtype('int32'), device=ivy.Device('cpu'))
        >>> print(y2)
        ivy.array([0, 0, 0, 0, 0, 0])

        # Array ``y2`` is now stored on the CPU.

    With 'ivy.Container' input:

        >>> x = ivy.Container(a=ivy.array([3, 2, 1]), b=ivy.array([8, 2, 3]))
        >>> y = ivy.zeros_like(x)
        >>> print(y)
        {
            a: ivy.array([0, 0, 0]),
            b: ivy.array([0, 0, 0])
        }

    Instance Method Examples
    -------------------

    With 'ivy.Array' input:

        >>> x = ivy.array([2, 3, 8, 2, 1])
        >>> y = x.zeros_like()
        >>> print(y)
        ivy.array([0, 0, 0, 0, 0])

    With 'ivy.Container' input:

        >>> x = ivy.Container(a=ivy.array([3., 8.]), b=ivy.array([2., 2.]))
        >>> y = x.zeros_like()
        >>> print(y)
        {
            a: ivy.array([0., 0.]),
            b: ivy.array([0., 0.])
        }
    """
    return current_backend(x).zeros_like(x, dtype=dtype, device=device, out=out)


@to_native_arrays_and_back
@handle_out_argument
@handle_nestable
def tril(
    x: Union[ivy.Array, ivy.NativeArray], k: int = 0, *, out: Optional[ivy.Array] = None
) -> ivy.Array:
    """Returns the lower triangular part of a matrix (or a stack of matrices) ``x``.

    Parameters
    ----------
    x
        input array having shape (..., M, N) and whose innermost two dimensions form MxN
        matrices.
    k
        diagonal above which to zero elements. If k = 0, the diagonal is the main
        diagonal. If k < 0, the diagonal is below the main diagonal. If k > 0, the
        diagonal is above the main diagonal. Default: 0.
    out
        optional output array, for writing the result to. It must have a shape that the
        inputs broadcast to.

    Returns
    -------
    ret
        an array containing the lower triangular part(s). The returned array must have
        the same shape and data type as x. All elements above the specified diagonal k
        must be zeroed. The returned array should be allocated on the same device as x.

    This function conforms to the `Array API Standard
    <https://data-apis.org/array-api/latest/>`_. This docstring is an extension of the
    `docstring <https://data-apis.org/array-api/latest/API_specification/generated/signatures.creation_functions.tril.html>`_ # noqa
    in the standard.

    Both the description and the type hints above assumes an array input for simplicity,
    but this function is *nestable*, and therefore also accepts :code:`ivy.Container`
    instances in place of any of the arguments.

    """
    return current_backend(x).tril(x, k, out=out)


@to_native_arrays_and_back
@handle_out_argument
@handle_nestable
def triu(
    x: Union[ivy.Array, ivy.NativeArray], k: int = 0, *, out: Optional[ivy.Array] = None
) -> ivy.Array:
    """Returns the upper triangular part of a matrix (or a stack of matrices) ``x``.

    Parameters
    ----------
    x
        input array having shape (..., M, N) and whose innermost two dimensions form MxN
        matrices.    *,
    k
        diagonal below which to zero elements. If k = 0, the diagonal is the main
        diagonal. If k < 0, the diagonal is below the main diagonal. If k > 0, the
        diagonal is above the main diagonal. Default: 0.
    out
        optional output array, for writing the result to. It must have a shape that the
        inputs broadcast to.

    Returns
    -------
    ret
        an array containing the upper triangular part(s). The returned array must have
        the same shape and data type as x. All elements below the specified diagonal k
        must be zeroed. The returned array should be allocated on the same device as x.

    This function conforms to the `Array API Standard
    <https://data-apis.org/array-api/latest/>`_. This docstring is an extension of the
    `docstring <https://data-apis.org/array-api/latest/API_specification/generated/signatures.creation_functions.triu.html>`_ # noqa
    in the standard.

    Both the description and the type hints above assumes an array input for simplicity,
    but this function is *nestable*, and therefore also accepts :code:`ivy.Container`
    instances in place of any of the arguments.

    """
    return current_backend(x).triu(x, k, out=out)


@outputs_to_ivy_arrays
@handle_out_argument
@infer_dtype
@infer_device
@handle_nestable
def empty(
    shape: Union[ivy.Shape, ivy.NativeShape],
    *,
    dtype: Optional[Union[ivy.Dtype, ivy.NativeDtype]] = None,
    device: Optional[Union[ivy.Device, ivy.NativeDevice]] = None,
    out: Optional[ivy.Array] = None
) -> ivy.Array:
    """Return a new array of given shape and type, filled with zeros.

    Parameters
    ----------
    shape
        output array shape.
    dtype
        output array data type. If dtype is None, the output array data type must be the
        default floating-point data type. Default: None.
    device
        device on which to place the created array. Default: None.
    out
        optional output array, for writing the result to. It must have a shape that the
        inputs broadcast to.

    Returns
    -------
    ret
        an uninitialized array having a specified shape

    This function conforms to the `Array API Standard
    <https://data-apis.org/array-api/latest/>`_. This docstring is an extension of the
    `docstring <https://data-apis.org/array-api/latest/API_specification/generated/signatures.creation_functions.empty.html>`_ # noqa
    in the standard.

    Both the description and the type hints above assumes an array input for simplicity,
    but this function is *nestable*, and therefore also accepts :code:`ivy.Container`
    instances in place of any of the arguments.

    """
    return current_backend().empty(shape, dtype=dtype, device=device, out=out)


@to_native_arrays_and_back
@handle_out_argument
@infer_dtype
@infer_device
@handle_nestable
def empty_like(
    x: Union[ivy.Array, ivy.NativeArray],
    *,
    dtype: Optional[Union[ivy.Dtype, ivy.NativeDtype]] = None,
    device: Optional[Union[ivy.Device, ivy.NativeDevice]] = None,
    out: Optional[ivy.Array] = None
) -> ivy.Array:
    """Returns an uninitialized array with the same shape as an input array x.

    Parameters
    ----------
    x
        input array from which to derive the output array shape.
    dtype
        output array data type. If dtype is None, the output array data type must be
        inferred from x. Default  None.
    device
        device on which to place the created array. If device is None, the output array
        device must be inferred from x. Default: None.
    out
        optional output array, for writing the result to. It must have a shape that the
        inputs broadcast to.

    Returns
    -------
    ret
        an array having the same shape as x and containing uninitialized data.

    This function conforms to the `Array API Standard
    <https://data-apis.org/array-api/latest/>`_. This docstring is an extension of the
    `docstring <https://data-apis.org/array-api/latest/API_specification/generated/signatures.creation_functions.empty_like.html>`_ # noqa
    in the standard.

    Both the description and the type hints above assumes an array input for simplicity,
    but this function is *nestable*, and therefore also accepts :code:`ivy.Container`
    instances in place of any of the arguments.

    """
    return current_backend(x).empty_like(x, dtype=dtype, device=device, out=out)


@outputs_to_ivy_arrays
@handle_out_argument
@infer_dtype
@infer_device
@handle_nestable
def eye(
    n_rows: int,
    n_cols: Optional[int] = None,
    k: Optional[int] = 0,
    *,
    dtype: Optional[Union[ivy.Dtype, ivy.NativeDtype]] = None,
    device: Optional[Union[ivy.Device, ivy.NativeDevice]] = None,
    out: Optional[ivy.Array] = None
) -> ivy.Array:
    """Returns a two-dimensional array with ones on the k diagonal and zeros elsewhere.

    Parameters
    ----------
    n_rows
        number of rows in the output array.
    n_cols
        number of columns in the output array. If None, the default number of columns in
        the output array is equal to n_rows. Default: None.
    k
        index of the diagonal. A positive value refers to an upper diagonal, a negative
        value to a lower diagonal, and 0 to the main diagonal. Default: 0.
    dtype
        output array data type. If dtype is None, the output array data type must be the
        default floating-point data type. Default: None.
    device
         device on which to place the created array.
    out
        optional output array, for writing the result to. It must have a shape that the
        inputs broadcast to.

    Returns
    -------
    ret
        device on which to place the created array. Default: None.

    This function conforms to the `Array API Standard
    <https://data-apis.org/array-api/latest/>`_. This docstring is an extension of the
    `docstring <https://data-apis.org/array-api/latest/API_specification/generated/signatures.creation_functions.eye.html>`_ # noqa
    in the standard.

    Both the description and the type hints above assumes an array input for simplicity,
    but this function is *nestable*, and therefore also accepts :code:`ivy.Container`
    instances in place of any of the arguments.

    """
    return current_backend().eye(n_rows, n_cols, k, dtype=dtype, device=device, out=out)


@to_native_arrays_and_back
@handle_out_argument
@infer_dtype
@infer_device
@handle_nestable
def linspace(
    start: Union[ivy.Array, ivy.NativeArray, float],
    stop: Union[ivy.Array, ivy.NativeArray, float],
    num: int,
    axis: Optional[int] = None,
    endpoint: bool = True,
    *,
    dtype: Optional[Union[ivy.Dtype, ivy.NativeDtype]] = None,
    device: Optional[Union[ivy.Device, ivy.NativeDevice]] = None,
    out: Optional[ivy.Array] = None
) -> Union[ivy.Array, ivy.NativeArray]:
    """Generates a certain number of evenly-spaced values in an interval along a given
    axis.

    See :math:`arange` that allows to specify the step size of evenly spaced values in
    an interval.

    Parameters
    ----------
    start
        First entry in the range.
    stop
        Final entry in the range.
    num
        Number of values to generate.
    axis
        Axis along which the operation is performed.
    device
        device on which to create the array 'cuda:0', 'cuda:1', 'cpu' etc.
    out
        optional output array, for writing the result to. It must have a shape that the
        inputs broadcast to.

    Returns
    -------
    ret
        Tensor of evenly-spaced values.

    This function conforms to the `Array API Standard
    <https://data-apis.org/array-api/latest/>`_. This docstring is an extension of the
    `docstring <https://data-apis.org/array-api/latest/API_specification/generated/signatures.creation_functions.linspace.html>`_ # noqa
    in the standard.

    Both the description and the type hints above assumes an array input for simplicity,
    but this function is *nestable*, and therefore also accepts :code:`ivy.Container`
    instances in place of any of the arguments.

    """
    return current_backend(start).linspace(
        start, stop, num, axis, endpoint=endpoint, dtype=dtype, device=device, out=out
    )


@to_native_arrays_and_back
@handle_nestable
def meshgrid(
    *arrays: Union[ivy.Array, ivy.NativeArray], indexing: Optional[str] = "xy"
) -> List[ivy.Array]:
    """Returns coordinate matrices from coordinate vectors.

    Parameters
    ----------
    arrays
        an arbitrary number of one-dimensional arrays representing grid coordinates.
        Each array should have the same numeric data type.

    indexing
        Cartesian ``'xy'`` or matrix ``'ij'`` indexing of output. If provided zero or
        one one-dimensional vector(s) (i.e., the zero- and one-dimensional cases,
        respectively), the ``indexing`` keyword has no effect and should be ignored.
        Default: ``'xy'``.

    Returns
    -------
    ret
        list of N arrays, where ``N`` is the number of provided one-dimensional input
        arrays. Each returned array must have rank ``N``. For ``N`` one-dimensional
        arrays having lengths ``Ni = len(xi)``,

        - if matrix indexing ``ij``, then each returned array must have the shape
          ``(N1, N2, N3, ..., Nn)``.
        - if Cartesian indexing ``xy``, then each returned array must have shape
          ``(N2, N1, N3, ..., Nn)``.

        Accordingly, for the two-dimensional case with input one-dimensional arrays of
        length ``M`` and ``N``, if matrix indexing ``ij``, then each returned array must
        have shape ``(M, N)``, and, if Cartesian indexing ``xy``, then each returned
        array must have shape ``(N, M)``.

        Similarly, for the three-dimensional case with input one-dimensional arrays of
        length ``M``, ``N``, and ``P``, if matrix indexing ``ij``, then each returned
        array must have shape ``(M, N, P)``, and, if Cartesian indexing ``xy``, then
        each returned array must have shape ``(N, M, P)``.

        Each returned array should have the same data type as the input arrays.

        This function conforms to the `Array API Standard
        <https://data-apis.org/array-api/latest/>`_. This docstring is an extension of
        the `docstring <https://data-apis.org/array-api/latest/API_specification/generated/signatures.creation_functions.meshgrid.html>`_ # noqa
        in the standard.

        Both the description and the type hints above assumes an array input for simplicity,
        but this function is *nestable*, and therefore also accepts :code:`ivy.Container`
        instances in place of any of the arguments.

        Functional Examples
        -------------------

        With :code:`ivy.Array` input:

        >>> x = ivy.array([1, 2])
        >>> y = ivy.array([3, 4])
        >>> xv, yv = ivy.meshgrid(x, y)
        >>> print(xv)
        ivy.array([[1, 2],
               [1, 2]])

        >>> print(yv)
        ivy.array([[3, 3],
               [4, 4]])

        >>> x = ivy.array([1, 2, 5])
        >>> y = ivy.array([4, 1])
        >>> xv, yv = ivy.meshgrid(x, y, indexing='ij')
        >>> print(xv)
        ivy.array([[1, 1],
               [2, 2],
               [5, 5]])

        >>> print(yv)
        ivy.array([[4, 1],
               [4, 1],
               [4, 1]])

        With :code:`ivy.NativeArray` input:

        >>> x = ivy.native_array([1, 2])
        >>> y = ivy.native_array([3, 4])
        >>> xv, yv = ivy.meshgrid(x, y)
        >>> print(xv)
        ivy.array([[1, 2],
               [1, 2]])

        >>> print(yv)
        ivy.array([[3, 3],
               [4, 4]])

    """
    return current_backend().meshgrid(*arrays, indexing=indexing)


@outputs_to_ivy_arrays
@handle_out_argument
@infer_device
@handle_nestable
def full(
    shape: Union[ivy.Shape, ivy.NativeShape],
<<<<<<< HEAD
    fill_value: float,
=======
    fill_value: Union[int, float, bool],
>>>>>>> 15f3c26f
    *,
    dtype: Optional[Union[ivy.Dtype, ivy.NativeDtype]] = None,
    device: Optional[Union[ivy.Device, ivy.NativeDevice]] = None,
    out: Optional[ivy.Array] = None
) -> ivy.Array:
    """Returns a new array having a specified ``shape`` and filled with ``fill_value``.

    Parameters
    ----------
    shape
        output array shape.
    fill_value
        fill value.
    dtype
        output array data type. If ``dtype`` is `None`, the output array data type must
        be inferred from ``fill_value``. If the fill value is an ``int``, the output
        array data type must be the default integer data type. If the fill value is a
        ``float``, the output array data type must be the default floating-point data
        type. If the fill value is a ``bool``, the output array must have boolean data
        type. Default: ``None``.
    device
        device on which to place the created array. Default: ``None``.
    out
        optional output array, for writing the result to. It must have a shape that the
        inputs broadcast to.

    Returns
    -------
    ret
        an array where every element is equal to `fill_value`.

    This function conforms to the `Array API Standard
    <https://data-apis.org/array-api/latest/>`_. This docstring is an extension of the
    `docstring <https://data-apis.org/array-api/latest/API_specification/generated/signatures.creation_functions.full.html>`_ # noqa
    in the standard.

    Both the description and the type hints above assumes an array input for simplicity,
    but this function is *nestable*, and therefore also accepts :code:`ivy.Container`
    instances in place of any of the arguments.

    Examples
    --------
    >>> shape = (2,2)
    >>> fill_value = 10
    >>> y = ivy.full(shape, fill_value)
    >>> print(y)
    ivy.array([[10, 10],
           [10, 10]])

    """
    return current_backend().full(
        shape, fill_value, dtype=dtype, device=device, out=out
    )


@to_native_arrays_and_back
@handle_out_argument
@handle_nestable
def from_dlpack(
    x: Union[ivy.Array, ivy.NativeArray], *, out: Optional[ivy.Array] = None
) -> ivy.Array:
    """Returns a new array containing the data from another (array) object with a
    ``__dlpack__`` method.

    Parameters
    ----------
    x  object
        input (array) object.
    out
        optional output array, for writing the result to. It must have a shape that the
        inputs broadcast to.

    Returns
    -------
    ret
        an array containing the data in `x`.

        .. admonition:: Note
           :class: note

           The returned array may be either a copy or a view. See
           :ref:`data-interchange` for details.

    This function conforms to the `Array API Standard
    <https://data-apis.org/array-api/latest/>`_. This docstring is an extension of the
    `docstring <https://data-apis.org/array-api/latest/API_specification/generated/signatures.creation_functions.from_dlpack.html>`_ # noqa
    in the standard.

    Both the description and the type hints above assumes an array input for simplicity,
    but this function is *nestable*, and therefore also accepts :code:`ivy.Container`
    instances in place of any of the arguments.

    """
    return current_backend(x).from_dlpack(x, out=out)


# Extra #
# ------#


array = asarray


def native_array(
    x: Union[ivy.Array, ivy.NativeArray, List[Number], Tuple[Number], np.ndarray],
    *,
    dtype: Optional[Union[ivy.Dtype, ivy.NativeDtype]] = None,
    device: Optional[Union[ivy.Device, ivy.NativeDevice]] = None
) -> ivy.NativeArray:
    """Converts the input to a native array.

    Parameters
    ----------
    x
        input data, in any form that can be converted to an array. This includes lists,
        lists of tuples, tuples, tuples of tuples, tuples of lists and ndarrays.
    dtype
        datatype, optional. Datatype is inferred from the input data.
    device
        device on which to place the created array. Default: None.

    Returns
    -------
    ret
        A native array interpretation of x.

    """
    # ToDo: Make this more efficient,
    # ideally without first converting to ivy.Array with ivy.asarray and then
    # converting back to native with ivy.to_native

    return ivy.to_native(ivy.asarray(x, dtype=dtype, device=device))


@to_native_arrays_and_back
@handle_out_argument
@infer_device
@handle_nestable
def logspace(
    start: Union[ivy.Array, ivy.NativeArray, int],
    stop: Union[ivy.Array, ivy.NativeArray, int],
    num: int,
    base: float = 10.0,
    axis: Optional[int] = None,
    *,
    device: Union[ivy.Device, ivy.NativeDevice] = None,
    out: Optional[ivy.Array] = None
) -> Union[ivy.Array, ivy.NativeArray]:
    """Generates a certain number of evenly-spaced values in log space, in an interval
    along a given axis.

    See :math:`arange` that allows to specify the step size of evenly spaced values in
    an interval.

    Parameters
    ----------
    start
        First entry in the range.
    stop
        Final entry in the range.
    num
        Number of values to generate.
    base
        The base of the log space. Default is 10.0
    axis
        Axis along which the operation is performed.
    device
        device on which to create the array 'cuda:0', 'cuda:1', 'cpu' etc.
    out
        optional output array, for writing the result to. It must have a shape that the
        inputs broadcast to.

    Returns
    -------
    ret
        Tensor of evenly-spaced values.

    Both the description and the type hints above assumes an array input for simplicity,
    but this function is *nestable*, and therefore also accepts :code:`ivy.Container`
    instances in place of any of the arguments.

    """
    return current_backend(start).logspace(
        start, stop, num, base, axis, device=device, out=out
    )<|MERGE_RESOLUTION|>--- conflicted
+++ resolved
@@ -858,11 +858,7 @@
 @handle_nestable
 def full(
     shape: Union[ivy.Shape, ivy.NativeShape],
-<<<<<<< HEAD
-    fill_value: float,
-=======
-    fill_value: Union[int, float, bool],
->>>>>>> 15f3c26f
+    fill_value: Union[float, bool],
     *,
     dtype: Optional[Union[ivy.Dtype, ivy.NativeDtype]] = None,
     device: Optional[Union[ivy.Device, ivy.NativeDevice]] = None,
