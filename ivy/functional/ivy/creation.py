# global
import functools
from numbers import Number
from typing import Union, Tuple, Optional, List, Sequence, Callable

import numpy as np

# local
import ivy
from ivy import to_ivy
from ivy.backend_handler import current_backend
from ivy.func_wrapper import (
    infer_device,
    infer_dtype,
    handle_out_argument,
    outputs_to_ivy_arrays,
    to_native_arrays_and_back,
    handle_nestable,
)


<<<<<<< HEAD
# Helpers #
# --------#


def asarray_handle_nestable(fn: Callable) -> Callable:
    fn_name = fn.__name__

    @functools.wraps(fn)
    def new_fn(*args, **kwargs):
        """
        Calls `fn` with the *nestable* property of the function correctly handled.
        This means mapping the function to the container leaves if any containers are
        passed in the input.

        Parameters
        ----------
        args
            The arguments to be passed to the function.

        kwargs
            The keyword arguments to be passed to the function.

        Returns
        -------
            The return of the function, with the nestable property handled correctly.
        """

        # if any of the arguments or keyword arguments passed to the function contains
        # a container, get the container's version of the function and call it using
        # the passed arguments.

        # For this particular function (this will wrap `backend.asarray` functions)
        # we can skip a lot of work if the first argument is a list.
        cont_fn = getattr(ivy.Container, "static_" + fn_name)
        if (
            not isinstance(args[0], list)
            and ivy.get_nestable_mode()
            and (
                ivy.nested_any(args, ivy.is_ivy_container, check_nests=True)
                or ivy.nested_any(kwargs, ivy.is_ivy_container, check_nests=True)
            )
        ):
            return cont_fn(*args, **kwargs)

        # if the passed arguments does not contain a container, the function using
        # the passed arguments, returning an ivy or a native array.
        return fn(*args, **kwargs)

    new_fn.handle_nestable = True
    return new_fn


def asarray_to_native_arrays_and_back(fn: Callable) -> Callable:
    @functools.wraps(fn)
    def new_fn(*args, dtype=None, **kwargs):
        """
        Wraps `fn` so that input arrays are all converted to `ivy.NativeArray` instances
        and return arrays are all converted to `ivy.Array` instances. This wrapper is
        specifically for the backend implementations of asarray.
        """
        if isinstance(args[0], list):
            return ivy.Array(fn(*args, dtype=dtype, **kwargs))

        # args is a tuple and therefore is immutable.
        new_args = (to_ivy(args[0]),) + args[1:]
        return ivy.Array(fn(*new_args, dtype=dtype, **kwargs))

    return new_fn


def asarray_infer_device(fn: Callable) -> Callable:
    @functools.wraps(fn)
    def new_fn(*args, device=None, **kwargs):
        """
        Determines the correct `device`, and then calls the function with the `device`
        passed explicitly. This wrapper is specifically for the backend implementations
        of asarray.

        Parameters
        ----------
        args
            The arguments to be passed to the function.

        device
            The device for the function.

        kwargs
            The keyword arguments to be passed to the function.

        Returns
        -------
            The return of the function, with `device` passed explicitly.
        """
        if isinstance(args[0], list):
            return fn(*args, device=ivy.default_device(as_native=True), **kwargs)

        # find the first array argument, if required
        arr = None if ivy.exists(device) else args[0]
        # infer the correct device
        device = ivy.default_device(device, item=arr, as_native=True)
        # call the function with device provided explicitly
        return fn(*args, device=device, **kwargs)

    new_fn.infer_device = True
    return new_fn


def _assert_fill_value_and_dtype_are_compatible(dtype, fill_value):
    assert (
        (ivy.is_int_dtype(dtype) or ivy.is_uint_dtype(dtype))
        and isinstance(fill_value, int)
    ) or (
        ivy.is_float_dtype(dtype)
        and isinstance(fill_value, float)
        or (isinstance(fill_value, bool))
    ), "the fill_value:\n\n{}\n\nand data type:\n\n{}\n\nare not compatible.".format(
        fill_value, dtype
    )


=======
>>>>>>> 77682515
# Array API Standard #
# -------------------#


@outputs_to_ivy_arrays
@handle_out_argument
@infer_device
@handle_nestable
def arange(
    start: Number,
    /,
    stop: Optional[Number] = None,
    step: Number = 1,
    *,
    dtype: Optional[Union[ivy.Dtype, ivy.NativeDtype]] = None,
    device: Optional[Union[ivy.Device, ivy.NativeDevice]] = None,
    out: Optional[Union[ivy.Array, ivy.NativeArray]] = None,
) -> Union[ivy.Array, ivy.NativeArray]:
    """Returns evenly spaced values within a given interval, with the spacing being
    specified.

    Values are generated within the half-open interval [start, stop) (in other words,
    the interval including start but excluding stop). For integer arguments the function
    is equivalent to the Python built-in range function, but returns an array in the
    chosen ml_framework rather than a list.

    See :math:`linspace` for a certain number of evenly spaced values in an interval.

    Parameters
    ----------
    start
        if stop is specified, the start of interval (inclusive); otherwise, the end of
        the interval (exclusive). If stop is not specified, the default starting value
        is 0.
    stop
        the end of the interval. Default: None.
    step
        the distance between two adjacent elements (out[i+1] - out[i]). Must not be 0;
        may be negative, this results in an empty array if stop >= start. Default: 1.
    dtype
        output array data type. If dtype is None, the output array data type must be
        inferred from start, stop and step. If those are all integers, the output array
        dtype must be the default integer dtype; if one or more have type float, then
        the output array dtype must be the default floating-point data type. Default:
        None.
    device
        device on which to place the created array. Default: None.
    out
        optional output array, for writing the result to. It must have a shape that the
        inputs broadcast to.

    Returns
    -------
    ret
        a one-dimensional array containing evenly spaced values. The length of the
        output array must be ceil((stop-start)/step) if stop - start and step have the
        same sign, and length 0 otherwise.

    This function conforms to the `Array API Standard
    <https://data-apis.org/array-api/latest/>`_. This docstring is an extension of the
    `docstring <https://data-apis.org/array-api/latest/API_specification/generated/signatures.creation_functions.arange.html>`_ # noqa
    in the standard.

    Both the description and the type hints above assumes an array input for simplicity,
    but this function is *nestable*, and therefore also accepts :code:`ivy.Container`
    instances in place of any of the arguments.
    """
    return current_backend().arange(
        start, stop, step, dtype=dtype, device=device, out=out
    )


# TODO: CREATE ASARRY_HANDLE_NESTABLE TO REMOVE A CALL TO NESTED ANY
# @asarray_infer_device
@handle_out_argument
def asarray(
    x: Union[ivy.Array, ivy.NativeArray, List[Number], Tuple[Number], np.ndarray],
    /,
    *,
    copy: Optional[bool] = None,
    dtype: Optional[Union[ivy.Dtype, ivy.NativeDtype]] = None,
    device: Optional[Union[ivy.Device, ivy.NativeDevice]] = None,
) -> ivy.Array:
    """Converts the input to an array.

    Parameters
    ----------
    x
        input data, in any form that can be converted to an array. This includes lists,
        lists of tuples, tuples, tuples of tuples, tuples of lists and ndarrays.
    copy
        boolean, indicating whether or not to copy the input. Default: ``None``.
    dtype
       output array data type. If ``dtype`` is ``None``, the output array data type must
       be the default floating-point data type. Default  ``None``.
    device
       device on which to place the created array. Default: ``None``.
    out
        optional output array, for writing the result to. It must have a shape that the
        inputs broadcast to.

    Returns
    -------
    ret
        An array interpretation of x.

    This function conforms to the `Array API Standard
    <https://data-apis.org/array-api/latest/>`_. This docstring is an extension of the
    `docstring <https://data-apis.org/array-api/latest/API_specification/generated/signatures.creation_functions.asarray.html>`_ # noqa
    in the standard.

    Both the description and the type hints above assumes an array input for simplicity,
    but this function is *nestable*, and therefore also accepts :code:`ivy.Container`
    instances in place of any of the arguments.

    """

    return current_backend().asarray(x, copy=copy, dtype=dtype, device=device)


@outputs_to_ivy_arrays
@handle_out_argument
@infer_dtype
@infer_device
@handle_nestable
def zeros(
    shape: Union[ivy.Shape, ivy.NativeShape],
    *,
    dtype: Optional[Union[ivy.Dtype, ivy.NativeDtype]] = None,
    device: Optional[Union[ivy.Device, ivy.NativeDevice]] = None,
    out: Optional[ivy.Array] = None,
) -> ivy.Array:
    """Returns a new array having a specified ``shape`` and filled with zeros.

    Parameters
    ----------
    shape
       output array shape.
    dtype
       output array data type. If ``dtype`` is ``None``, the output array data type must
       be the default floating-point data type. Default  ``None``.
    device
       device on which to place the created array. Default: ``None``.
    out
        optional output array, for writing the result to. It must have a shape that the
        inputs broadcast to.

    Returns
    -------
    ret
        an array containing zeros.

    This function conforms to the `Array API Standard
    <https://data-apis.org/array-api/latest/>`_. This docstring is an extension of the
    `docstring <https://data-apis.org/array-api/latest/API_specification/generated/signatures.creation_functions.zeros.html>`_ # noqa
    in the standard.

    Both the description and the type hints above assumes an array input for simplicity,
    but this function is *nestable*, and therefore also accepts :code:`ivy.Container`
    instances in place of any of the arguments.

    Examples
    --------
    >>> shape = (3, 5)
    >>> x = ivy.zeros(shape)
    >>> print(x)
    ivy.array([[0., 0., 0., 0., 0.],
           [0., 0., 0., 0., 0.],
           [0., 0., 0., 0., 0.]])

    """
    return current_backend().zeros(shape, dtype=dtype, device=device, out=out)


@outputs_to_ivy_arrays
@handle_out_argument
@infer_dtype
@infer_device
@handle_nestable
def ones(
    shape: Union[ivy.Shape, ivy.NativeShape],
    *,
    dtype: Optional[Union[ivy.Dtype, ivy.NativeDtype]] = None,
    device: Optional[Union[ivy.Device, ivy.NativeDevice]] = None,
    out: Optional[ivy.Array] = None,
) -> ivy.Array:
    """Returns a new array having a specified ``shape`` and filled with ones.

    Parameters
    ----------
    shape
        output array shape.
    dtype
        output array data type. If ``dtype`` is ``None``, the output array data type
        must be the default floating-point data type. Default  ``None``.
    device
        device on which to place the created array. Default: ``None``.
    out
        optional output array, for writing the result to. It must have a shape that the
        inputs broadcast to.

    Returns
    -------
    ret
        an array containing ones.

    This function conforms to the `Array API Standard
    <https://data-apis.org/array-api/latest/>`_. This docstring is an extension of the
    `docstring <https://data-apis.org/array-api/latest/API_specification/generated/signatures.creation_functions.ones.html>`_ # noqa
    in the standard.

    Both the description and the type hints above assumes an array input for simplicity,
    but this function is *nestable*, and therefore also accepts :code:`ivy.Container`
    instances in place of any of the arguments.

    Examples
    --------
    >>> shape = (2,2)
    >>> y = ivy.ones(shape)
    >>> print(y)
    ivy.array([[1., 1.],
           [1., 1.]])

    """
    return current_backend().ones(shape, dtype=dtype, device=device, out=out)


@to_native_arrays_and_back
@handle_out_argument
@infer_dtype
@infer_device
@infer_dtype
@handle_nestable
def full_like(
    x: Union[ivy.Array, ivy.NativeArray],
    /,
    fill_value: float,
    *,
    dtype: Optional[Union[ivy.Dtype, ivy.NativeDtype]] = None,
    device: Optional[Union[ivy.Device, ivy.NativeDevice]] = None,
    out: Optional[ivy.Array] = None,
) -> ivy.Array:
    """Returns a new array filled with ``fill_value`` and having the same ``shape`` as
    an input array ``x`` .

    Parameters
    ----------
    x
        input array from which to derive the output array shape.
    fill_value
        Scalar fill value
    dtype
        output array data type. If ``dtype`` is `None`, the output array data type must
        be inferred from ``x``. Default: ``None``.
    device
        device on which to place the created array. If ``device`` is ``None``, the
        output array device must be inferred from ``x``. Default: ``None``.
    out
        optional output array, for writing the result to. It must have a shape that the
        inputs broadcast to.

    Returns
    -------
    ret
        an array having the same shape as ``x`` and where every element is equal to
        ``fill_value``.

    This function conforms to the `Array API Standard
    <https://data-apis.org/array-api/latest/>`_. This docstring is an extension of the
    `docstring <https://data-apis.org/array-api/latest/API_specification/generated/signatures.creation_functions.full_like.html>`_ # noqa
    in the standard.

    Both the description and the type hints above assumes an array input for simplicity,
    but this function is *nestable*, and therefore also accepts :code:`ivy.Container`
    instances in place of any of the arguments.

    Functional Examples
    -------------------
    With int datatype:

    >>> x = ivy.array([1, 2, 3, 4, 5, 6])
    >>> fill_value = 1
    >>> y = ivy.full_like(x, fill_value)
    >>> print(y)
    ivy.array([1, 1, 1, 1, 1, 1])

    >>> fill_value = 0.000123
    >>> x = ivy.ones(5)
    >>> y = ivy.full_like(x, fill_value)
    >>> print(y)
    ivy.array([0.000123, 0.000123, 0.000123, 0.000123, 0.000123])

    With float datatype:

    >>> x = ivy.array([1.0, 2.0, 3.0, 4.0, 5.0, 6.0])
    >>> fill_value = 0.000123
    >>> y = ivy.full_like(x, fill_value)
    >>> print(y)
    ivy.array([0.000123, 0.000123, 0.000123, 0.000123, 0.000123, 0.000123])

    With ivy.NativeArray input:

    >>> x = ivy.native_array([3.0, 8.0])
    >>> fill_value = 0.000123
    >>> y = ivy.full_like(x,fill_value)
    >>> print(y)
    ivy.array([0.000123, 0.000123])

    >>> x = ivy.native_array([[3., 8., 2.], [2., 8., 3.]])
    >>> y = ivy.full_like(x, fill_value)
    >>> print(y)
    ivy.array([[0.000123, 0.000123, 0.000123],
           [0.000123, 0.000123, 0.000123]])

    With ivy.Container input:

    >>> x = ivy.Container(a=ivy.array([1.2,2.2324,3.234]), \
                           b=ivy.array([4.123,5.23,6.23]))
    >>> fill_value = 15.0
    >>> y = ivy.full_like(x, fill_value)
    >>> print(y)
    {
        a: ivy.array([15., 15., 15.]),
        b: ivy.array([15., 15., 15.])
    }

    Instance Method Examples:
    ------------------------

    With ivy.Array input:

    >>> x = ivy.array([1, 2, 3, 4, 5, 6])
    >>> fill_value = 1
    >>> y = x.full_like(fill_value)
    >>> print(y)
    ivy.array([1, 1, 1, 1, 1, 1])

    With ivy.Container input:

    >>> x = ivy.Container(a=ivy.array([1,2,3]), \
                           b=ivy.array([4,5,6]))
    >>> fill_value = 10
    >>> y = x.full_like(fill_value)
    >>> print(y)
    {
        a: ivy.array([10, 10, 10]),
        b: ivy.array([10, 10, 10])
    }
    """
    return current_backend(x).full_like(
        x, fill_value, dtype=dtype, device=device, out=out
    )


@to_native_arrays_and_back
@handle_out_argument
@infer_dtype
@infer_device
@handle_nestable
def ones_like(
    x: Union[ivy.Array, ivy.NativeArray],
    /,
    *,
    dtype: Optional[Union[ivy.Dtype, ivy.NativeDtype]] = None,
    device: Optional[Union[ivy.Device, ivy.NativeDevice]] = None,
    out: Optional[ivy.Array] = None,
) -> ivy.Array:
    """Returns a new array filled with ones and having the same shape as an input array
    ``x``.

    Parameters
    ----------
    x
        input array from which to derive the output array shape.
    dtype
        output array data type. If ``dtype`` is ``None``, the output array data type
        must be inferred from x. Default  ``None``.
    device
        device on which to place the created array. If device is ``None``, the output
        array device must be inferred from x. Default: ``None``.
    out
        optional output array, for writing the result to. It must have a shape that the
        inputs broadcast to.

    Returns
    -------
    ret
        an array having the same shape as x and filled with ones.

    This function conforms to the `Array API Standard
    <https://data-apis.org/array-api/latest/>`_. This docstring is an extension of the
    `docstring <https://data-apis.org/array-api/latest/API_specification/generated/signatures.creation_functions.ones_like.html>`_ # noqa
    in the standard.

    Both the description and the type hints above assumes an array input for simplicity,
    but this function is *nestable*, and therefore also accepts :code:`ivy.Container`
    instances in place of any of the arguments.

    Examples
    --------
    >>> x = ivy.array([[0, 1, 2],[3, 4, 5]])
    >>> y = ivy.ones_like(x)
    >>> print(y)
    ivy.array([[1, 1, 1],
           [1, 1, 1]])
    """
    return current_backend(x).ones_like(x, dtype=dtype, device=device, out=out)


@to_native_arrays_and_back
@handle_out_argument
@infer_dtype
@infer_device
@handle_nestable
def zeros_like(
    x: Union[ivy.Array, ivy.NativeArray],
    /,
    *,
    dtype: Optional[Union[ivy.Dtype, ivy.NativeDtype]] = None,
    device: Optional[Union[ivy.Device, ivy.NativeDevice]] = None,
    out: Optional[ivy.Array] = None,
) -> ivy.Array:
    """Returns a new array filled with zeros and having the same ``shape`` as an input
    array ``x``.

    Parameters
    ----------
    x
         input array from which to derive the output array shape.
    dtype
        output array data type. If ``dtype`` is ``None``, the output array data type
        must be inferred from ``x``. Default: ``None``.
    device
        device on which to place the created array. If ``device`` is ``None``, the
        output array device must be inferred from ``x``. Default: ``None``.
    out
        optional output array, for writing the result to. It must have a shape that the
        inputs broadcast to.

    Returns
    -------
    ret
        an array having the same shape as ``x`` and filled with ``zeros``.

    This function conforms to the `Array API Standard
    <https://data-apis.org/array-api/latest/>`_. This docstring is an extension of the
    `docstring <https://data-apis.org/array-api/latest/API_specification/generated/signatures.creation_functions.zeros_like.html>`_ # noqa
    in the standard.

    Both the description and the type hints above assumes an array input for simplicity,
    but this function is *nestable*, and therefore also accepts :code:`ivy.Container`
    instances in place of any of the arguments.

    Functional Examples
    -------------------

    With 'ivy.Array' input:

        >>> x1 = ivy.array([1, 2, 3, 4, 5, 6])
        >>> y1 = ivy.zeros_like(x1)
        >>> print(y1)
        ivy.array([0, 0, 0, 0, 0, 0])

        >>> x2 = ivy.array([[0, 1, 2],[3, 4, 5]], dtype = ivy.float32)
        >>> y2 = ivy.zeros_like(x2)
        >>> print(y2)
        ivy.array([[0., 0., 0.],
               [0., 0., 0.]])

        >>> x3 = ivy.array([3., 2., 1.])
        >>> y3 = ivy.ones(3)
        >>> ivy.zeros_like(x3, out=y3)
        ivy.array([0., 0., 0.])

    With 'ivy.NativeArray' input:

        >>> x1 = ivy.native_array([[3, 8, 2],[2, 8, 3]])
        >>> y1 = ivy.zeros_like(x1)
        >>> print(y1)
        ivy.array([[0, 0, 0],
               [0, 0, 0]])


        >>> x2 = ivy.native_array([3, 8, 2, 0, 0, 2])
        >>> y2 = ivy.zeros_like(x2, dtype=ivy.IntDtype('int32'), device=ivy.Device('cpu'))
        >>> print(y2)
        ivy.array([0, 0, 0, 0, 0, 0])

        # Array ``y2`` is now stored on the CPU.

    With 'ivy.Container' input:

        >>> x = ivy.Container(a=ivy.array([3, 2, 1]), b=ivy.array([8, 2, 3]))
        >>> y = ivy.zeros_like(x)
        >>> print(y)
        {
            a: ivy.array([0, 0, 0]),
            b: ivy.array([0, 0, 0])
        }

    Instance Method Examples
    -------------------

    With 'ivy.Array' input:

        >>> x = ivy.array([2, 3, 8, 2, 1])
        >>> y = x.zeros_like()
        >>> print(y)
        ivy.array([0, 0, 0, 0, 0])

    With 'ivy.Container' input:

        >>> x = ivy.Container(a=ivy.array([3., 8.]), b=ivy.array([2., 2.]))
        >>> y = x.zeros_like()
        >>> print(y)
        {
            a: ivy.array([0., 0.]),
            b: ivy.array([0., 0.])
        }
    """
    return current_backend(x).zeros_like(x, dtype=dtype, device=device, out=out)


@to_native_arrays_and_back
@handle_out_argument
@handle_nestable
def tril(
    x: Union[ivy.Array, ivy.NativeArray],
    /,
    *,
    k: int = 0,
    out: Optional[ivy.Array] = None,
) -> ivy.Array:
    """Returns the lower triangular part of a matrix (or a stack of matrices) ``x``.

    Parameters
    ----------
    x
        input array having shape (..., M, N) and whose innermost two dimensions form MxN
        matrices.
    k
        diagonal above which to zero elements. If k = 0, the diagonal is the main
        diagonal. If k < 0, the diagonal is below the main diagonal. If k > 0, the
        diagonal is above the main diagonal. Default: 0.
    out
        optional output array, for writing the result to. It must have a shape that the
        inputs broadcast to.

    Returns
    -------
    ret
        an array containing the lower triangular part(s). The returned array must have
        the same shape and data type as x. All elements above the specified diagonal k
        must be zeroed. The returned array should be allocated on the same device as x.

    This function conforms to the `Array API Standard
    <https://data-apis.org/array-api/latest/>`_. This docstring is an extension of the
    `docstring <https://data-apis.org/array-api/latest/API_specification/generated/signatures.creation_functions.tril.html>`_ # noqa
    in the standard.

    Both the description and the type hints above assumes an array input for simplicity,
    but this function is *nestable*, and therefore also accepts :code:`ivy.Container`
    instances in place of any of the arguments.

    """
    return current_backend(x).tril(x, k, out=out)


@to_native_arrays_and_back
@handle_out_argument
@handle_nestable
def triu(
    x: Union[ivy.Array, ivy.NativeArray],
    /,
    *,
    k: int = 0,
    out: Optional[ivy.Array] = None,
) -> ivy.Array:
    """Returns the upper triangular part of a matrix (or a stack of matrices) ``x``.

    Parameters
    ----------
    x
        input array having shape (..., M, N) and whose innermost two dimensions form MxN
        matrices.    *,
    k
        diagonal below which to zero elements. If k = 0, the diagonal is the main
        diagonal. If k < 0, the diagonal is below the main diagonal. If k > 0, the
        diagonal is above the main diagonal. Default: 0.
    out
        optional output array, for writing the result to. It must have a shape that the
        inputs broadcast to.

    Returns
    -------
    ret
        an array containing the upper triangular part(s). The returned array must have
        the same shape and data type as x. All elements below the specified diagonal k
        must be zeroed. The returned array should be allocated on the same device as x.

    This function conforms to the `Array API Standard
    <https://data-apis.org/array-api/latest/>`_. This docstring is an extension of the
    `docstring <https://data-apis.org/array-api/latest/API_specification/generated/signatures.creation_functions.triu.html>`_ # noqa
    in the standard.

    Both the description and the type hints above assumes an array input for simplicity,
    but this function is *nestable*, and therefore also accepts :code:`ivy.Container`
    instances in place of any of the arguments.

    """
    return current_backend(x).triu(x, k=k, out=out)


@outputs_to_ivy_arrays
@handle_out_argument
@infer_dtype
@infer_device
@handle_nestable
def empty(
    shape: Union[ivy.Shape, ivy.NativeShape],
    *,
    dtype: Optional[Union[ivy.Dtype, ivy.NativeDtype]] = None,
    device: Optional[Union[ivy.Device, ivy.NativeDevice]] = None,
    out: Optional[ivy.Array] = None,
) -> ivy.Array:
    """Return a new array of given shape and type, filled with zeros.

    Parameters
    ----------
    shape
        output array shape.
    dtype
        output array data type. If dtype is None, the output array data type must be the
        default floating-point data type. Default: None.
    device
        device on which to place the created array. Default: None.
    out
        optional output array, for writing the result to. It must have a shape that the
        inputs broadcast to.

    Returns
    -------
    ret
        an uninitialized array having a specified shape

    This function conforms to the `Array API Standard
    <https://data-apis.org/array-api/latest/>`_. This docstring is an extension of the
    `docstring <https://data-apis.org/array-api/latest/API_specification/generated/signatures.creation_functions.empty.html>`_ # noqa
    in the standard.

    Both the description and the type hints above assumes an array input for simplicity,
    but this function is *nestable*, and therefore also accepts :code:`ivy.Container`
    instances in place of any of the arguments.

    """
    return current_backend().empty(shape, dtype=dtype, device=device, out=out)


@to_native_arrays_and_back
@handle_out_argument
@infer_dtype
@infer_device
@handle_nestable
def empty_like(
    x: Union[ivy.Array, ivy.NativeArray],
    /,
    *,
    dtype: Optional[Union[ivy.Dtype, ivy.NativeDtype]] = None,
    device: Optional[Union[ivy.Device, ivy.NativeDevice]] = None,
    out: Optional[ivy.Array] = None,
) -> ivy.Array:
    """Returns an uninitialized array with the same shape as an input array x.

    Parameters
    ----------
    x
        input array from which to derive the output array shape.
    dtype
        output array data type. If dtype is None, the output array data type must be
        inferred from x. Default  None.
    device
        device on which to place the created array. If device is None, the output array
        device must be inferred from x. Default: None.
    out
        optional output array, for writing the result to. It must have a shape that the
        inputs broadcast to.

    Returns
    -------
    ret
        an array having the same shape as x and containing uninitialized data.

    This function conforms to the `Array API Standard
    <https://data-apis.org/array-api/latest/>`_. This docstring is an extension of the
    `docstring <https://data-apis.org/array-api/latest/API_specification/generated/signatures.creation_functions.empty_like.html>`_ # noqa
    in the standard.

    Both the description and the type hints above assumes an array input for simplicity,
    but this function is *nestable*, and therefore also accepts :code:`ivy.Container`
    instances in place of any of the arguments.

    """
    return current_backend(x).empty_like(x, dtype=dtype, device=device, out=out)


@outputs_to_ivy_arrays
@handle_out_argument
@infer_dtype
@infer_device
@handle_nestable
def eye(
    n_rows: int,
    n_cols: Optional[int] = None,
    /,
    *,
    k: int = 0,
    batch_shape: Optional[Union[int, Sequence[int]]] = None,
    dtype: Optional[Union[ivy.Dtype, ivy.NativeDtype]] = None,
    device: Optional[Union[ivy.Device, ivy.NativeDevice]] = None,
    out: Optional[ivy.Array] = None,
) -> ivy.Array:
    """Returns a two-dimensional array with ones on the k diagonal and zeros elsewhere.

    Parameters
    ----------
    n_rows
        number of rows in the output array.
    n_cols
        number of columns in the output array. If None, the default number of columns in
        the output array is equal to n_rows. Default: None.
    k
        index of the diagonal. A positive value refers to an upper diagonal, a negative
        value to a lower diagonal, and 0 to the main diagonal. Default: 0.
    dtype
        output array data type. If dtype is None, the output array data type must be the
        default floating-point data type. Default: None.
    device
         device on which to place the created array.
    out
        optional output array, for writing the result to. It must have a shape that the
        inputs broadcast to.

    Returns
    -------
    ret
        device on which to place the created array. Default: None.

    This function conforms to the `Array API Standard
    <https://data-apis.org/array-api/latest/>`_. This docstring is an extension of the
    `docstring <https://data-apis.org/array-api/latest/API_specification/generated/signatures.creation_functions.eye.html>`_ # noqa
    in the standard.

    Both the description and the type hints above assumes an array input for simplicity,
    but this function is *nestable*, and therefore also accepts :code:`ivy.Container`
    instances in place of any of the arguments.

    """
    return current_backend().eye(
        n_rows, n_cols, k, batch_shape, dtype=dtype, device=device, out=out
    )


@to_native_arrays_and_back
@handle_out_argument
@infer_dtype
@infer_device
@handle_nestable
def linspace(
    start: Union[ivy.Array, ivy.NativeArray, float],
    stop: Union[ivy.Array, ivy.NativeArray, float],
    /,
    num: int,
    *,
    axis: Optional[int] = None,
    endpoint: bool = True,
    dtype: Optional[Union[ivy.Dtype, ivy.NativeDtype]] = None,
    device: Optional[Union[ivy.Device, ivy.NativeDevice]] = None,
    out: Optional[ivy.Array] = None,
) -> Union[ivy.Array, ivy.NativeArray]:
    """Generates a certain number of evenly-spaced values in an interval along a given
    axis.

    See :math:`arange` that allows to specify the step size of evenly spaced values in
    an interval.

    Parameters
    ----------
    start
        First entry in the range.
    stop
        Final entry in the range.
    num
        Number of values to generate.
    axis
        Axis along which the operation is performed.
    device
        device on which to create the array 'cuda:0', 'cuda:1', 'cpu' etc.
    out
        optional output array, for writing the result to. It must have a shape that the
        inputs broadcast to.

    Returns
    -------
    ret
        Tensor of evenly-spaced values.

    This function conforms to the `Array API Standard
    <https://data-apis.org/array-api/latest/>`_. This docstring is an extension of the
    `docstring <https://data-apis.org/array-api/latest/API_specification/generated/signatures.creation_functions.linspace.html>`_ # noqa
    in the standard.

    Both the description and the type hints above assumes an array input for simplicity,
    but this function is *nestable*, and therefore also accepts :code:`ivy.Container`
    instances in place of any of the arguments.

    """
    return current_backend(start).linspace(
        start,
        stop,
        num,
        axis=axis,
        endpoint=endpoint,
        dtype=dtype,
        device=device,
        out=out,
    )


@to_native_arrays_and_back
@handle_nestable
def meshgrid(
    *arrays: Union[ivy.Array, ivy.NativeArray], indexing: str = "xy"
) -> List[ivy.Array]:
    """Returns coordinate matrices from coordinate vectors.

    Parameters
    ----------
    arrays
        an arbitrary number of one-dimensional arrays representing grid coordinates.
        Each array should have the same numeric data type.

    indexing
        Cartesian ``'xy'`` or matrix ``'ij'`` indexing of output. If provided zero or
        one one-dimensional vector(s) (i.e., the zero- and one-dimensional cases,
        respectively), the ``indexing`` keyword has no effect and should be ignored.
        Default: ``'xy'``.

    Returns
    -------
    ret
        list of N arrays, where ``N`` is the number of provided one-dimensional input
        arrays. Each returned array must have rank ``N``. For ``N`` one-dimensional
        arrays having lengths ``Ni = len(xi)``,

        - if matrix indexing ``ij``, then each returned array must have the shape
          ``(N1, N2, N3, ..., Nn)``.
        - if Cartesian indexing ``xy``, then each returned array must have shape
          ``(N2, N1, N3, ..., Nn)``.

        Accordingly, for the two-dimensional case with input one-dimensional arrays of
        length ``M`` and ``N``, if matrix indexing ``ij``, then each returned array must
        have shape ``(M, N)``, and, if Cartesian indexing ``xy``, then each returned
        array must have shape ``(N, M)``.

        Similarly, for the three-dimensional case with input one-dimensional arrays of
        length ``M``, ``N``, and ``P``, if matrix indexing ``ij``, then each returned
        array must have shape ``(M, N, P)``, and, if Cartesian indexing ``xy``, then
        each returned array must have shape ``(N, M, P)``.

        Each returned array should have the same data type as the input arrays.

        This function conforms to the `Array API Standard
        <https://data-apis.org/array-api/latest/>`_. This docstring is an extension of
        the `docstring <https://data-apis.org/array-api/latest/API_specification/generated/signatures.creation_functions.meshgrid.html>`_ # noqa
        in the standard.

        Both the description and the type hints above assumes an array input for simplicity,
        but this function is *nestable*, and therefore also accepts :code:`ivy.Container`
        instances in place of any of the arguments.

        Functional Examples
        -------------------

        With :code:`ivy.Array` input:

        >>> x = ivy.array([1, 2])
        >>> y = ivy.array([3, 4])
        >>> xv, yv = ivy.meshgrid(x, y)
        >>> print(xv)
        ivy.array([[1, 2],
               [1, 2]])

        >>> print(yv)
        ivy.array([[3, 3],
               [4, 4]])

        >>> x = ivy.array([1, 2, 5])
        >>> y = ivy.array([4, 1])
        >>> xv, yv = ivy.meshgrid(x, y, indexing='ij')
        >>> print(xv)
        ivy.array([[1, 1],
               [2, 2],
               [5, 5]])

        >>> print(yv)
        ivy.array([[4, 1],
               [4, 1],
               [4, 1]])

        With :code:`ivy.NativeArray` input:

        >>> x = ivy.native_array([1, 2])
        >>> y = ivy.native_array([3, 4])
        >>> xv, yv = ivy.meshgrid(x, y)
        >>> print(xv)
        ivy.array([[1, 2],
               [1, 2]])

        >>> print(yv)
        ivy.array([[3, 3],
               [4, 4]])

    """
    return current_backend().meshgrid(*arrays, indexing=indexing)


@outputs_to_ivy_arrays
@handle_out_argument
@infer_device
@handle_nestable
def full(
    shape: Union[ivy.Shape, ivy.NativeShape],
    fill_value: Union[float, bool],
    *,
    dtype: Optional[Union[ivy.Dtype, ivy.NativeDtype]] = None,
    device: Optional[Union[ivy.Device, ivy.NativeDevice]] = None,
    out: Optional[ivy.Array] = None,
) -> ivy.Array:
    """Returns a new array having a specified ``shape`` and filled with ``fill_value``.

    Parameters
    ----------
    shape
        output array shape.
    fill_value
        fill value.
    dtype
        output array data type. If ``dtype`` is `None`, the output array data type must
        be inferred from ``fill_value``. If the fill value is an ``int``, the output
        array data type must be the default integer data type. If the fill value is a
        ``float``, the output array data type must be the default floating-point data
        type. If the fill value is a ``bool``, the output array must have boolean data
        type. Default: ``None``.
    device
        device on which to place the created array. Default: ``None``.
    out
        optional output array, for writing the result to. It must have a shape that the
        inputs broadcast to.

    Returns
    -------
    ret
        an array where every element is equal to `fill_value`.

    This function conforms to the `Array API Standard
    <https://data-apis.org/array-api/latest/>`_. This docstring is an extension of the
    `docstring <https://data-apis.org/array-api/latest/API_specification/generated/signatures.creation_functions.full.html>`_ # noqa
    in the standard.

    Both the description and the type hints above assumes an array input for simplicity,
    but this function is *nestable*, and therefore also accepts :code:`ivy.Container`
    instances in place of any of the arguments.

    Functional Examples
    -------------------

    With :code:`ivy.Shape` input:

    >>> shape = ivy.Shape((2,2))
    >>> fill_value = 8.6
    >>> x = ivy.full(shape, fill_value)
    >>> print(x)
    ivy.array([[8.6, 8.6],
               [8.6, 8.6]])

    With :code:`ivy.NativeShape` input:

    >>> shape = ivy.NativeShape((2, 2, 2))
    >>> fill_value = True
    >>> dtype = ivy.bool
    >>> device = ivy.Device('cpu')
    >>> x = ivy.full(shape, fill_value, dtype=dtype, device=device)
    >>> print(x)
    ivy.array([[[True,  True],
                [True,  True]],
               [[True,  True],
                [True,  True]]])

    With :code:`ivy.NativeDevice` input:

    >>> shape = ivy.NativeShape((1, 2))
    >>> fill_value = 0.68
    >>> dtype = ivy.float64
    >>> device = ivy.NativeDevice('cpu')
    >>> x = ivy.full(shape, fill_value, dtype=dtype, device=device)
    >>> print(x)
    ivy.array([[0.68, 0.68]])

    With :code:'ivy.Container' input:

    >>> shape = ivy.Container(a=ivy.NativeShape((2, 1)), b=ivy.Shape((2, 1, 2)))
    >>> fill_value = ivy.Container(a=0.99, b=False)
    >>> dtype = ivy.Container(a=ivy.float64, b=ivy.bool)
    >>> device = ivy.Container(a=ivy.NativeDevice('cpu'), b=ivy.Device('cpu'))
    >>> x = ivy.full(shape, fill_value, dtype=dtype, device=device)
    >>> print(x)
    {
        a: ivy.array([[0.99],
                      [0.99]]),
        b: ivy.array([[[False, False]],
                      [[False, False]]])
    }


    """
    return current_backend().full(
        shape, fill_value, dtype=dtype, device=device, out=out
    )


@to_native_arrays_and_back
@handle_out_argument
@handle_nestable
def from_dlpack(
    x: Union[ivy.Array, ivy.NativeArray], /, *, out: Optional[ivy.Array] = None
) -> ivy.Array:
    """Returns a new array containing the data from another (array) object with a
    ``__dlpack__`` method.

    Parameters
    ----------
    x  object
        input (array) object.
    out
        optional output array, for writing the result to. It must have a shape that the
        inputs broadcast to.

    Returns
    -------
    ret
        an array containing the data in `x`.

        .. admonition:: Note
           :class: note

           The returned array may be either a copy or a view. See
           :ref:`data-interchange` for details.

    This function conforms to the `Array API Standard
    <https://data-apis.org/array-api/latest/>`_. This docstring is an extension of the
    `docstring <https://data-apis.org/array-api/latest/API_specification/generated/signatures.creation_functions.from_dlpack.html>`_ # noqa
    in the standard.

    Both the description and the type hints above assumes an array input for simplicity,
    but this function is *nestable*, and therefore also accepts :code:`ivy.Container`
    instances in place of any of the arguments.

    """
    return current_backend(x).from_dlpack(x, out=out)


# Extra #
# ------#


array = asarray


@to_native_arrays_and_back
@handle_out_argument
@handle_nestable
def copy_array(
    x: Union[ivy.Array, ivy.NativeArray], *, out: Optional[ivy.Array] = None
) -> ivy.Array:
    """Copy an array.

    Parameters
    ----------
    x
        array, input array containing elements to copy.
    out
        optional output array, for writing the result to. It must have a shape that the
        inputs broadcast to.

    Returns
    -------
    ret
        a copy of the input array ``x``.

    Examples
    --------
    With one :code:`ivy.Array` input:

    >>> x = ivy.array([-1, 0, 1])
    >>> y = ivy.copy_array(x)
    >>> print(y)
    ivy.array([-1, 0, 1])

    >>> x = ivy.array([1, 0, 1, 1])
    >>> y = ivy.copy_array(x)
    >>> print(y)
    ivy.array([1, 0, 1, 1])

    >>> x = ivy.array([1, 0, 1, -1])
    >>> y = ivy.zeros((1, 4))
    >>> ivy.copy_array(x, out=y)
    >>> print(y)
    ivy.array([1, 0, 1, -1])

    >>> x = ivy.array([1, 0, 1, 1])
    >>> ivy.copy_array(x, out=x)
    >>> print(x)
    ivy.array([1, 0, 1, 1])

    With one :code:`ivy.Container` input:

    >>> x = ivy.Container(a=ivy.array([-1, 0, 1]))
    >>> y = ivy.copy_array(x)
    >>> print(y)
    {
        a: ivy.array([-1, 0, 1])
    }

    >>> x = ivy.Container(a=ivy.array([-1, 0, 1]),\
                          b=ivy.array([-1, 0, 1, 1, 1, 0]))
    >>> y = ivy.copy_array(x)
    >>> print(y)
    {
        a: ivy.array([-1, 0, 1]),
        b: ivy.array([-1, 0, 1, 1, 1, 0])
    }

    With one :code:`ivy.Container` static method:

    >>> x = ivy.Container(a=ivy.array([-1, 0, 1]),\
                          b=ivy.array([-1, 0, 1, 1, 1, 0]))
    >>> y = ivy.Container.static_copy_array(x)
    >>> print(y)
    {
        a: ivy.array([-1, 0, 1]),
        b: ivy.array([-1, 0, 1, 1, 1, 0])
    }

    With one :code:`ivy.Array` instance method:

    >>> x = ivy.array([-1, 0, 1])
    >>> y = x.copy_array()
    >>> print(y)
    ivy.array([-1, 0, 1])

    >>> x = ivy.array([1, 0, 1, 1])
    >>> y = x.copy_array()
    >>> print(y)
    ivy.array([1, 0, 1, 1])

    With :code:`ivy.Container` instance method:

    >>> x = ivy.Container(a=ivy.array([1, 0, 1]),\
                          b=ivy.array([-1, 0, 1, 1]))
    >>> y = x.copy_array()
    >>> print(y)
    {
        a: ivy.array([1, 0, 1]),
        b: ivy.array([-1, 0, 1, 1])
    }

    """
    return current_backend(x).copy_array(x, out=out)


def native_array(
    x: Union[ivy.Array, ivy.NativeArray, List[Number], Tuple[Number], np.ndarray],
    /,
    *,
    dtype: Optional[Union[ivy.Dtype, ivy.NativeDtype]] = None,
    device: Optional[Union[ivy.Device, ivy.NativeDevice]] = None,
) -> ivy.NativeArray:
    """Converts the input to a native array.

    Parameters
    ----------
    x
        input data, in any form that can be converted to an array. This includes lists,
        lists of tuples, tuples, tuples of tuples, tuples of lists and ndarrays.
    dtype
        datatype, optional. Datatype is inferred from the input data.
    device
        device on which to place the created array. Default: None.

    Returns
    -------
    ret
        A native array interpretation of x.

    """
    # ToDo: Make this more efficient,
    # ideally without first converting to ivy.Array with ivy.asarray and then
    # converting back to native with ivy.to_native

    return ivy.to_native(ivy.asarray(x, dtype=dtype, device=device))


@to_native_arrays_and_back
@handle_out_argument
@infer_device
@handle_nestable
def one_hot(
    indices: Union[ivy.Array, ivy.NativeArray],
    depth: int,
    /,
    *,
    device: Union[ivy.Device, ivy.NativeDevice] = None,
    out: Optional[Union[ivy.Array, ivy.NativeArray]] = None,
) -> Union[ivy.Array, ivy.NativeArray]:
    """Returns a one-hot array.

    Parameters
    ----------
    indices
        Indices for where the ones should be scattered *[batch_shape, dim]*
    depth
        Scalar defining the depth of the one-hot dimension.
    device
        device on which to create the array 'cuda:0', 'cuda:1', 'cpu' etc. Same as x if
        None.
    out
        optional output array, for writing the result to. It must have a shape that the
        inputs broadcast to.

    Returns
    -------
    ret
        Tensor of zeros with the same shape and type as a, unless dtype provided which
        overrides.

    """
    return current_backend(indices).one_hot(indices, depth, device=device, out=out)


@to_native_arrays_and_back
@handle_out_argument
@infer_dtype
@infer_device
@handle_nestable
def logspace(
    start: Union[ivy.Array, ivy.NativeArray, int],
    stop: Union[ivy.Array, ivy.NativeArray, int],
    /,
    num: int,
    *,
    base: float = 10.0,
    axis: Optional[int] = None,
    dtype: Optional[Union[ivy.Dtype, ivy.NativeDtype]] = None,
    device: Union[ivy.Device, ivy.NativeDevice] = None,
    out: Optional[ivy.Array] = None,
) -> Union[ivy.Array, ivy.NativeArray]:
    """Generates a certain number of evenly-spaced values in log space, in an interval
    along a given axis.

    See :math:`arange` that allows to specify the step size of evenly spaced values in
    an interval.

    Parameters
    ----------
    start
        First entry in the range.
    stop
        Final entry in the range.
    num
        Number of values to generate.
    base
        The base of the log space. Default is 10.0
    axis
        Axis along which the operation is performed.
    device
        device on which to create the array 'cuda:0', 'cuda:1', 'cpu' etc.
    out
        optional output array, for writing the result to. It must have a shape that the
        inputs broadcast to.

    Returns
    -------
    ret
        Tensor of evenly-spaced values.

    Both the description and the type hints above assumes an array input for simplicity,
    but this function is *nestable*, and therefore also accepts :code:`ivy.Container`
    instances in place of any of the arguments.

    """
    return current_backend(start).logspace(
        start, stop, num, base=base, axis=axis, dtype=dtype, device=device, out=out
    )<|MERGE_RESOLUTION|>--- conflicted
+++ resolved
@@ -19,7 +19,6 @@
 )
 
 
-<<<<<<< HEAD
 # Helpers #
 # --------#
 
@@ -140,8 +139,6 @@
     )
 
 
-=======
->>>>>>> 77682515
 # Array API Standard #
 # -------------------#
 
@@ -214,8 +211,6 @@
     )
 
 
-# TODO: CREATE ASARRY_HANDLE_NESTABLE TO REMOVE A CALL TO NESTED ANY
-# @asarray_infer_device
 @handle_out_argument
 def asarray(
     x: Union[ivy.Array, ivy.NativeArray, List[Number], Tuple[Number], np.ndarray],
