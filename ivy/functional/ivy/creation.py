--- conflicted
+++ resolved
@@ -1037,69 +1037,6 @@
 
         Each returned array should have the same data type as the input arrays.
 
-<<<<<<< HEAD
-        This function conforms to the `Array API Standard
-        <https://data-apis.org/array-api/latest/>`_. This docstring is an extension of
-        the `docstring <https://data-apis.org/array-api/latest/API_specification/generated/signatures.creation_functions.meshgrid.html>`_ # noqa
-        in the standard.
-
-        Both the description and the type hints above assumes an array input for simplicity,
-        but this function is *nestable*, and therefore also accepts :class:`ivy.Container`
-        instances in place of any of the arguments.
-
-        Functional Examples
-        -------------------
-
-        With :class:`ivy.Array` input:
-
-        >>> x = ivy.array([1, 2])
-        >>> y = ivy.array([3, 4])
-        >>> xv, yv = ivy.meshgrid(x, y)
-        >>> print(xv)
-        ivy.array([[1, 2],
-               [1, 2]])
-
-        >>> print(yv)
-        ivy.array([[3, 3],
-               [4, 4]])
-
-        >>> x = ivy.array([1, 2, 5])
-        >>> y = ivy.array([4, 1])
-        >>> xv, yv = ivy.meshgrid(x, y, indexing='ij')
-        >>> print(xv)
-        ivy.array([[1, 1],
-               [2, 2],
-               [5, 5]])
-
-        >>> print(yv)
-        ivy.array([[4, 1],
-               [4, 1],
-               [4, 1]])
-
-        >>> x = ivy.array([1, 2, 3])
-        >>> y = ivy.array([4, 5, 6])
-        >>> xv, yv = ivy.meshgrid(x, y, sparse=True)
-        >>> print(xv)
-        ivy.array([[1, 2, 3]])
-
-        >>> print(yv)
-        ivy.array([[4],
-                [5],
-                [6]])
-
-        With :class:`ivy.NativeArray` input:
-
-        >>> x = ivy.native_array([1, 2])
-        >>> y = ivy.native_array([3, 4])
-        >>> xv, yv = ivy.meshgrid(x, y)
-        >>> print(xv)
-        ivy.array([[1, 2],
-               [1, 2]])
-
-        >>> print(yv)
-        ivy.array([[3, 3],
-               [4, 4]])
-=======
 
     This function conforms to the `Array API Standard
     <https://data-apis.org/array-api/latest/>`_. This docstring is an extension of
@@ -1139,6 +1076,17 @@
             [4, 1],
             [4, 1]])
 
+        >>> x = ivy.array([1, 2, 3])
+        >>> y = ivy.array([4, 5, 6])
+        >>> xv, yv = ivy.meshgrid(x, y, sparse=True)
+        >>> print(xv)
+        ivy.array([[1, 2, 3]])
+
+        >>> print(yv)
+        ivy.array([[4],
+                [5],
+                [6]])
+
     With :class:`ivy.NativeArray` input:
 
     >>> x = ivy.native_array([1, 2])
@@ -1151,7 +1099,6 @@
     >>> print(yv)
     ivy.array([[3, 3],
             [4, 4]])
->>>>>>> 9ff005fc
 
     """
     return current_backend().meshgrid(*arrays, sparse=sparse, indexing=indexing)
