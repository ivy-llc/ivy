--- conflicted
+++ resolved
@@ -394,16 +394,7 @@
     return _cur_framework(x).empty_like(x, dtype, device)
 
 
-<<<<<<< HEAD
-def eye(n_rows: int,
-        n_cols: Optional[int] = None,
-        k: Optional[int] = 0,
-        dtype: Optional[ivy.Dtype] = None,
-        device: Optional[ivy.Device] = None) \
-        -> ivy.Array:
-    """
-    Returns a two-dimensional array with ones on the k h diagonal and zeros elsewhere.
-=======
+
 def eye(
     n_rows: int,
     n_cols: Optional[int] = None,
@@ -412,7 +403,6 @@
     device: Optional[Union[ivy.Device, ivy.NativeDevice]] = None,
 ) -> ivy.Array:
     """Returns a two-dimensional array with ones on the k diagonal and zeros elsewhere.
->>>>>>> e275b1d6
 
     Parameters
     ----------
@@ -449,18 +439,6 @@
 
 
 # noinspection PyShadowingNames
-<<<<<<< HEAD
-def linspace(start: Union[ivy.Array, ivy.NativeArray, int],
-             stop: Union[ivy.Array, ivy.NativeArray, int],
-             num: int, axis: int = None, device: ivy.Device = None,
-             dtype=None, endpoint: bool = True) \
-        -> Union[ivy.Array, ivy.NativeArray]:
-    """
-    Generates a certain number of evenly-spaced values in an interval along
-    a given axis.
-    See :math:`arange`
-    that allows to specify the step size of evenly spaced values in an interval.
-=======
 def linspace(
     start: Union[ivy.Array, ivy.NativeArray, int],
     stop: Union[ivy.Array, ivy.NativeArray, int],
@@ -475,7 +453,7 @@
 
     See :math:`arange` that allows to specify the step size of evenly spaced values in
     an interval.
->>>>>>> e275b1d6
+
 
     Parameters
     ----------
@@ -546,13 +524,12 @@
         if Cartesian indexing ``xy``,
         then each returned array must have shape ``(N, M, P)``.
         Each returned array should have the same data type as the input arrays.
-<<<<<<< HEAD
-=======
 
 
         This method conforms to the `Array API Standard
         <https://data-apis.org/array-api/latest/>`_. This docstring is an extension of
-        the `docstring <https://data-apis.org/array-api/latest/API_specification/generated/signatures.creation_functions.meshgrid.htm>`_  # noqa
+        the `docstring <https://data-apis.org/array-api/latest/API_specification/
+        generated/signatures.creation_functions.meshgrid.htm>`_  # noqa
         in the standard. The descriptions above assume an array input for simplicity,
         but the method also accepts :code:`ivy.Array` or :code:`ivy.NativeArray`
         instances, as shown in the type hints and also the examples below.
@@ -595,8 +572,6 @@
         >>> print(yv)
         ivy.array([[3, 3],
                    [4, 4]])
-
->>>>>>> e275b1d6
     """
     return _cur_framework().meshgrid(*arrays, indexing=indexing)
 
