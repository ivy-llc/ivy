# global
import numpy as np
from numbers import Number
from typing import Union, Tuple, Optional, List

# local
import ivy
from ivy.framework_handler import current_framework as _cur_framework


# Array API Standard #
# -------------------#


def arange(
    start: Number,
    stop: Number = None,
    step: Number = 1,
    dtype: ivy.Dtype = None,
    device: ivy.Device = None,
) -> Union[ivy.Array, ivy.NativeArray]:
    """Returns evenly spaced values within a given interval, with the spacing being specified.

    Values are generated within the half-open interval [start, stop) (in other words, the interval including start but
    excluding stop). For integer arguments the function is equivalent to the Python built-in range function,
    but returns an array in the chosen ml_framework rather than a list.

    See :math:`linspace` for a certain number of evenly spaced values in an interval.

    Parameters
    ----------
    start
        if stop is specified, the start of interval (inclusive); otherwise, the end of the interval (exclusive). If stop is not specified, the default starting value is 0.
    stop
        the end of the interval. Default: None.
    step
        the distance between two adjacent elements (out[i+1] - out[i]). Must not be 0; may be negative, this results in an empty array if stop >= start. Default: 1.
    dtype
        output array data type. If dtype is None, the output array data type must be inferred from start, stop and step. If those are all integers, the output array dtype must be the default integer dtype; if one or more have type float, then the output array dtype must be the default floating-point data type. Default: None.
    device
        device on which to place the created array. Default: None.

    Returns
    -------
    ret
        a one-dimensional array containing evenly spaced values. The length of the output array must be ceil((stop-start)/step) if stop - start and step have the same sign, and length 0 otherwise.
    """
    return _cur_framework().arange(start, stop, step, dtype, device)


def asarray(
    x: Union[ivy.Array, ivy.NativeArray, List[Number], Tuple[Number], np.ndarray],
    dtype: Optional[Union[ivy.Dtype, str]] = None,
    device: Optional[Union[ivy.Device, str]] = None,
) -> ivy.Array:
    """
    Converts the input to an array.

    Parameters
    ----------
    x
        input data, in any form that can be converted to an array.
        This includes lists, lists of tuples, tuples, tuples of tuples, tuples of lists and ndarrays.

    dtype
        datatype, optional. Datatype is inferred from the input data.

    device
        device on which to place the created array. Default: None.

    Returns
    -------
    An array interpretation of x.
    """
    return _cur_framework(x).asarray(x, dtype, device)


def zeros(
    shape: Union[int, Tuple[int], List[int]],
    dtype: Optional[ivy.Dtype] = None,
    device: Optional[ivy.Device] = None,
) -> ivy.Array:
    """
    Returns a new array having a specified ``shape`` and filled with zeros.

    Parameters
    ----------
    shape
       output array shape.
    dtype
       output array data type. If ``dtype`` is ``None``, the output array data type must be the default floating-point data type. Default  ``None``.
    device
       device on which to place the created array. Default: ``None``.

    Returns
    -------
    ret
       an array containing zeros.

    Examples
    --------
    >>> shape = (3, 5)
    >>> x = ivy.zeros(shape)
    >>> print(x)
    ivy.array([[0., 0., 0., 0., 0.],
               [0., 0., 0., 0., 0.],
               [0., 0., 0., 0., 0.]])
    """
    return _cur_framework().zeros(shape, dtype, device)


def ones(
    shape: Union[int, Tuple[int], List[int]],
    dtype: Optional[ivy.Dtype] = None,
    device: Optional[ivy.Device] = None,
) -> ivy.Array:
    """
    Returns a new array having a specified ``shape`` and filled with ones.

    Parameters
    ----------
    shape
        output array shape.
    dtype
        output array data type. If ``dtype`` is ``None``, the output array data type must be the default floating-point data type. Default  ``None``.
    device
        device on which to place the created array. Default: ``None``.

    Returns
    -------
    ret
        an array containing ones.

    Examples
    --------
    >>> shape = (2,2)
    >>> y = ivy.ones(shape)
    >>> print(y)
    ivy.array([[1.,  1.],
               [1.,  1.]])
    """
    return _cur_framework().ones(shape, dtype, device)


def full_like(
    x: Union[ivy.Array, ivy.NativeArray],
    fill_value: Union[int, float],
    dtype: Optional[Union[ivy.Dtype, str]] = None,
    device: Optional[Union[ivy.Device, str]] = None,
) -> ivy.Array:
    """
    Returns a new array filled with ``fill_value`` and having the same ``shape`` as an input array ``x``.

    Parameters
    ----------
    x
        input array from which to derive the output array shape.

    fill_value
        Scalar fill value

    dtype
        output array data type. If ``dtype`` is `None`, the output array data type must be inferred from ``x``.
        Default: ``None``.

    device
        device on which to place the created array. If ``device`` is ``None``, the output array device must be inferred from ``x``.
        Default: ``None``.

    Returns
    -------
    ret:
        an array having the same shape as ``x`` and where every element is equal to ``fill_value``.

    Examples
    --------
    >>> x = ivy.array([1, 2, 3, 4, 5, 6])
    >>> fill_value = 1
    >>> y = ivy.full_like(x, fill_value)
    >>> print(y)
    ivy.array([1, 1, 1, 1, 1, 1])
    """
    return _cur_framework(x).full_like(x, fill_value, dtype=dtype, device=device)


def ones_like(
    x: Union[ivy.Array, ivy.NativeArray],
    dtype: Optional[Union[ivy.Dtype, str]] = None,
    device: Optional[Union[ivy.Device, str]] = None,
) -> ivy.Array:
    """
    Returns a new array filled with ones and having the same shape as an input array x.

    Parameters
    ----------
    x
        input array from which to derive the output array shape.
    dtype
        output array data type. If ``dtype`` is ``None``, the output array data type must be inferred from x.
        Default  ``None``.
    device
        device on which to place the created array. If device is ``None``, the output array device must be inferred from x.
        Default: ``None``.

    Returns
    -------
    ret
        an array having the same shape as x and filled with ones.

    Examples
    --------
    >>> x = ivy.array([[0, 1, 2],[3, 4, 5]])
    >>> y = ivy.ones_like(x)
    >>> print(y)
    ivy.array([[1, 1, 1],[1, 1, 1]])
    """
    return _cur_framework(x).ones_like(x, dtype, device)


def zeros_like(
    x: Union[ivy.Array, ivy.NativeArray],
    dtype: Optional[Union[ivy.Dtype, str]] = None,
    device: Optional[Union[ivy.Device, str]] = None,
) -> ivy.Array:
    """
    Returns a new array filled with zeros and having the same ``shape`` as an input array ``x``.

    Parameters
    ----------
    x
         input array from which to derive the output array shape.

    dtype
        output array data type. If ``dtype`` is ``None``, the output array data type must be inferred from ``x``.
        Default: ``None``.

    device
        device on which to place the created array. If ``device`` is ``None``, the output array device must be inferred from ``x``.
        Default: ``None``.

    Returns
    -------
    ret
        an array having the same shape as ``x`` and filled with ``zeros``.

    Examples
    --------
    >>> x = ivy.array([[0, 1, 2],[3, 4, 5]])
    >>> y = ivy.zeros_like(x)
    >>> print(y)
    ivy.array([[0, 0, 0],
               [0, 0, 0]])
    """
    return _cur_framework(x).zeros_like(x, dtype, device)


def tril(x: Union[ivy.Array, ivy.NativeArray], k: int = 0) -> ivy.Array:
    """
    Returns the lower triangular part of a matrix (or a stack of matrices) x.

    Parameters
    ----------
    x
        input array having shape (..., M, N) and whose innermost two dimensions form MxN matrices.
    k
        diagonal above which to zero elements. If k = 0, the diagonal is the main diagonal. If k < 0, the diagonal is
        below the main diagonal. If k > 0, the diagonal is above the main diagonal. Default: 0.

    Returns
    -------
    ret
        an array containing the lower triangular part(s). The returned array must have the same shape and data type as
        x. All elements above the specified diagonal k must be zeroed. The returned array should be allocated on the
        same device as x.
    """
    return _cur_framework(x).tril(x, k)


def triu(x: Union[ivy.Array, ivy.NativeArray], k: int = 0) -> ivy.Array:
    """
    Returns the upper triangular part of a matrix (or a stack of matrices) x.

    Parameters
    ----------
    x
        input array having shape (..., M, N) and whose innermost two dimensions form MxN matrices.
    k
        diagonal below which to zero elements. If k = 0, the diagonal is the main diagonal. If k < 0, the diagonal is
        below the main diagonal. If k > 0, the diagonal is above the main diagonal. Default: 0.

    Returns
    -------
    ret
        an array containing the upper triangular part(s). The returned array must have the same shape and data type as
        x. All elements below the specified diagonal k must be zeroed. The returned array should be allocated on the
        same device as x.
    """
    return _cur_framework(x).triu(x, k)


def empty(
    shape: Union[int, Tuple[int], List[int]],
    dtype: Optional[ivy.Dtype] = None,
    device: Optional[ivy.Device] = None,
) -> ivy.Array:
    """Return a new array of given shape and type, filled with zeros.

    Parameters
    ----------
    shape
        output array shape.
    dtype
        output array data type. If dtype is None, the output array data type must be the default
        floating-point data type. Default: None.
    device
        device on which to place the created array. Default: None.

    Returns
    -------
    ret
        an uninitialized array having a specified shape

    """
    return _cur_framework().empty(shape, dtype, device)


def empty_like(
    x: Union[ivy.Array, ivy.NativeArray],
    dtype: Optional[Union[ivy.Dtype, str]] = None,
    device: Optional[Union[ivy.Device, str]] = None,
) -> ivy.Array:
    """Returns an uninitialized array with the same shape as an input array x.

    Parameters
    ----------
    x
        input array from which to derive the output array shape.
    dtype
        output array data type. If dtype is None, the output array data type must be inferred from x. Default  None.
    device
        device on which to place the created array. If device is None, the output array device must be inferred from x. Default: None.

    Returns
    -------
    ret
        an array having the same shape as x and containing uninitialized data.

    """
    return _cur_framework(x).empty_like(x, dtype, device)


def eye(n_rows: int,
        n_cols: Optional[int] = None,
        k: Optional[int] = 0,
        dtype: Optional[ivy.Dtype] = None,
        device: Optional[ivy.Device] = None) \
        -> ivy.Array:
    """
    Returns a two-dimensional array with ones on the k h diagonal and zeros elsewhere.

    Parameters
    ----------
    n_rows
        number of rows in the output array.
    n_cols
        number of columns in the output array. If None, the default number of columns in the output array is
        equal to n_rows. Default: None.
    k
        index of the diagonal. A positive value refers to an upper diagonal, a negative value to a lower diagonal,
        and 0 to the main diagonal. Default: 0.
    dtype
        output array data type. If dtype is None, the output array data type must be the default floating-
        point data type. Default: None.
    device
         device on which to place the created array.

    Returns
    -------
    ret
        a two-dimensional array with ones on the k h diagonal and zeros elsewhere.

    Examples
    --------
    >>> y = ivy.eye(2)
    >>> print(y)
    [[1, 0],[0, 1]]
    """
    return _cur_framework().eye(n_rows, n_cols, k, dtype, device)


# noinspection PyShadowingNames
<<<<<<< HEAD
def linspace(start: Union[ivy.Array, ivy.NativeArray, int], stop: Union[ivy.Array, ivy.NativeArray, int],
             num: int, axis: int = None, device: ivy.Device = None, dtype = None, endpoint: bool = True) \
        -> Union[ivy.Array, ivy.NativeArray]:
    """Generates a certain number of evenly-spaced values in an interval along
    a given axis.
    See :math:`arange` that allows to specify the step size of evenly spaced values in an interval.
=======
def linspace(
    start: Union[ivy.Array, ivy.NativeArray, int],
    stop: Union[ivy.Array, ivy.NativeArray, int],
    num: int,
    axis: int = None,
    device: ivy.Device = None,
    dtype=None,
    endpoint: bool = True,
) -> Union[ivy.Array, ivy.NativeArray]:
    """Generates a certain number of evenly-spaced values in an interval along a given
    axis.

    See :math:`arange` that allows to specify the step size of evenly spaced values in
    an interval.
>>>>>>> c55cf14c

    Parameters
    ----------
    start
        First entry in the range.
    stop
        Final entry in the range.
    num
        Number of values to generate.
    axis
        Axis along which the operation is performed.
    device
        device on which to create the array 'cuda:0', 'cuda:1', 'cpu' etc.

    Returns
    -------
    ret
        Tensor of evenly-spaced values.
    """
    return _cur_framework(start).linspace(
        start, stop, num, axis, device, dtype, endpoint
    )


def meshgrid(
    *arrays: Union[ivy.Array, ivy.NativeArray], indexing: Optional[str] = "xy"
) -> List[ivy.Array]:
    """
    Returns coordinate matrices from coordinate vectors.
    
    Parameters
    ----------
    arrays
        an arbitrary number of one-dimensional arrays representing grid coordinates. Each array should have the same numeric data type.
    indexing
        Cartesian ``'xy'`` or matrix ``'ij'`` indexing of output. If provided zero or one one-dimensional vector(s) (i.e., the zero- and one-dimensional cases, respectively), the ``indexing`` keyword has no effect and should be ignored. Default: ``'xy'``.
    
    Returns
    -------
    ret List[array]
        list of N arrays, where ``N`` is the number of provided one-dimensional input arrays. Each returned array must have rank ``N``. For ``N`` one-dimensional arrays having lengths ``Ni = len(xi)``,
        - if matrix indexing ``ij``, then each returned array must have the shape ``(N1, N2, N3, ..., Nn)``.
        - if Cartesian indexing ``xy``, then each returned array must have shape ``(N2, N1, N3, ..., Nn)``.
        Accordingly, for the two-dimensional case with input one-dimensional arrays of length ``M`` and ``N``, if matrix indexing ``ij``, then each returned array must have shape ``(M, N)``, and, if Cartesian indexing ``xy``, then each returned array must have shape ``(N, M)``.
        Similarly, for the three-dimensional case with input one-dimensional arrays of length ``M``, ``N``, and ``P``, if matrix indexing ``ij``, then each returned array must have shape ``(M, N, P)``, and, if Cartesian indexing ``xy``, then each returned array must have shape ``(N, M, P)``.
        Each returned array should have the same data type as the input arrays.
    """
    return _cur_framework().meshgrid(*arrays, indexing=indexing)


def full(
    shape: Union[int, Tuple[int, ...]],
    fill_value: Union[int, float],
    dtype: Optional[ivy.Dtype] = None,
    device: Optional[ivy.Device] = None,
) -> ivy.Array:
    """
    Returns a new array having a specified ``shape`` and filled with ``fill_value``.

    Parameters
    ----------
    shape
        output array shape.
    fill_value
        fill value.
    dtype
        output array data type. If ``dtype`` is `None`, the output array data type must be inferred from ``fill_value``. If the fill value is an ``int``, the output array data type must be the default integer data type. If the fill value is a ``float``, the output array data type must be the default floating-point data type. If the fill value is a ``bool``, the output array must have boolean data type. Default: ``None``.
    device
        device on which to place the created array. Default: ``None``.

    Returns
    -------
    ret
        an array where every element is equal to `fill_value`.

    Examples
    --------
    >>> shape = (2,2)
    >>> fill_value = 10
    >>> y = ivy.full(shape, fill_value)
    >>> print(y)
    ivy.array([[10, 10],
               [10, 10]])
    """
    return _cur_framework().full(shape, fill_value, dtype, device)


def from_dlpack(x: Union[ivy.Array, ivy.NativeArray]) -> ivy.Array:
    """
    Returns a new array containing the data from another (array) object with a ``__dlpack__`` method.

    Parameters
    ----------
    x  object
        input (array) object.

    Returns
    -------
    ret
        an array containing the data in `x`.

        .. admonition:: Note
           :class: note

           The returned array may be either a copy or a view. See :ref:`data-interchange` for details.
    """
    return _cur_framework(x).from_dlpack(x)


# Extra #
# ------#

array = asarray


# noinspection PyShadowingNames
def logspace(
    start: Union[ivy.Array, ivy.NativeArray, int],
    stop: Union[ivy.Array, ivy.NativeArray, int],
    num: int,
    base: float = 10.0,
    axis: int = None,
    device: ivy.Device = None,
) -> Union[ivy.Array, ivy.NativeArray]:
    """Generates a certain number of evenly-spaced values in log space, in an interval along a given axis.
    See :math:`arange` that allows to specify the step size of evenly spaced values in an interval.

    Parameters
    ----------
    start
        First entry in the range.
    stop
        Final entry in the range.
    num
        Number of values to generate.
    base
        The base of the log space. Default is 10.0
    axis
        Axis along which the operation is performed.
    device
        device on which to create the array 'cuda:0', 'cuda:1', 'cpu' etc.

    Returns
    -------
    ret
        Tensor of evenly-spaced values.

    Examples
    --------
    >>> y = ivy.logspace(2,3,num=4)
    >>> print(y)
    [ 100.        ,  215.443469  ,  464.15888336, 1000.        ]
    """
    return _cur_framework(start).logspace(start, stop, num, base, axis, device)<|MERGE_RESOLUTION|>--- conflicted
+++ resolved
@@ -389,14 +389,6 @@
 
 
 # noinspection PyShadowingNames
-<<<<<<< HEAD
-def linspace(start: Union[ivy.Array, ivy.NativeArray, int], stop: Union[ivy.Array, ivy.NativeArray, int],
-             num: int, axis: int = None, device: ivy.Device = None, dtype = None, endpoint: bool = True) \
-        -> Union[ivy.Array, ivy.NativeArray]:
-    """Generates a certain number of evenly-spaced values in an interval along
-    a given axis.
-    See :math:`arange` that allows to specify the step size of evenly spaced values in an interval.
-=======
 def linspace(
     start: Union[ivy.Array, ivy.NativeArray, int],
     stop: Union[ivy.Array, ivy.NativeArray, int],
@@ -411,7 +403,7 @@
 
     See :math:`arange` that allows to specify the step size of evenly spaced values in
     an interval.
->>>>>>> c55cf14c
+
 
     Parameters
     ----------
