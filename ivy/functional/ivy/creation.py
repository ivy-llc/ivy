--- conflicted
+++ resolved
@@ -679,10 +679,6 @@
     # ToDo: Make this more efficient,
     # ideally without first converting to ivy.Array with ivy.asarray and then
     # converting back to native with ivy.to_native
-<<<<<<< HEAD
-    return ivy.to_native(ivy.asarray(x, dtype = dtype, device = device))
-=======
->>>>>>> d854ae52
 
     return ivy.to_native(ivy.asarray(x, dtype=dtype, device=device))
 
