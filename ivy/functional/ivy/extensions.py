from typing import (
    Optional,
    Union,
    Tuple,
    Iterable,
    Callable,
    Literal,
    Sequence,
    Generator,
)
from numbers import Number
import ivy
from ivy.func_wrapper import (
    handle_out_argument,
    to_native_arrays_and_back,
    handle_nestable,
    integer_arrays_to_float,
    inputs_to_native_arrays,
)
from ivy.exceptions import handle_exceptions


# helpers
def _verify_coo_components(*, indices=None, values=None, dense_shape=None):
    ivy.assertions.check_all_or_any_fn(
        indices,
        values,
        dense_shape,
        fn=ivy.exists,
        type="all",
        message="indices, values and dense_shape must all be specified",
    )
    # coordinates style (COO), must be shaped (x, y)
    ivy.assertions.check_equal(len(ivy.shape(indices)), 2, message="indices must be 2D")
    ivy.assertions.check_equal(len(ivy.shape(values)), 1, message="values must be 1D")
    ivy.assertions.check_equal(
        len(ivy.to_ivy_shape(dense_shape)),
        ivy.shape(indices)[0],
        message="shape and indices shape do not match",
    )
    # number of values must match number of coordinates
    ivy.assertions.check_equal(
        ivy.shape(values)[0],
        ivy.shape(indices)[1],
        message="values and indices do not match",
    )
    for i in range(ivy.shape(indices)[0]):
        ivy.assertions.check_less(
            indices[i],
            ivy.to_ivy_shape(dense_shape)[i],
            message="indices is larger than shape",
        )


def _verify_csr_components(
    *, crow_indices=None, col_indices=None, values=None, dense_shape=None
):
    ivy.assertions.check_all_or_any_fn(
        crow_indices,
        col_indices,
        values,
        dense_shape,
        fn=ivy.exists,
        type="all",
        message="crow_indices, col_indices, values and dense_shape must all \
        be specified",
    )
    ivy.assertions.check_equal(
        len(ivy.shape(crow_indices)), 1, message="crow_indices must be 1D"
    )
    ivy.assertions.check_equal(
        len(ivy.shape(col_indices)), 1, message="col_indices must be 1D"
    )
    ivy.assertions.check_equal(len(ivy.shape(values)), 1, message="values must be 1D")
    ivy.assertions.check_equal(
        len(dense_shape),
        2,
        message="only 2D arrays can be converted to CSR sparse arrays",
    )
    # number of intervals must be equal to x in shape (x, y)
    ivy.assertions.check_equal(ivy.shape(crow_indices)[0] - 1, dense_shape[0])
    # index in col_indices must not exceed y in shape (x, y)
    ivy.assertions.check_less(
        col_indices, dense_shape[1], message="index in col_indices does not match shape"
    )
    # number of values must match number of coordinates
    ivy.assertions.check_equal(
        ivy.shape(col_indices)[0],
        ivy.shape(values)[0],
        message="values and col_indices do not match",
    )
    # index in crow_indices must not exceed length of col_indices
    ivy.assertions.check_less(
        crow_indices,
        ivy.shape(col_indices)[0],
        allow_equal=True,
        message="index in crow_indices does not match the number of col_indices",
    )


def _is_data_not_indices_values_and_shape(
    data=None,
    coo_indices=None,
    csr_crow_indices=None,
    csr_col_indices=None,
    values=None,
    dense_shape=None,
):
    if data is not None:
        ivy.assertions.check_all_or_any_fn(
            coo_indices,
            csr_crow_indices,
            csr_col_indices,
            values,
            dense_shape,
            fn=ivy.exists,
            type="any",
            limit=[0],
            message="only specify either data, all coo components (coo_indices, values \
            and dense_shape), or all csr components (csr_crow_indices, \
            csr_col_indices, values and dense_shape)",
        )
        return True
    return False


def _is_coo_not_csr(
    coo_indices=None,
    csr_crow_indices=None,
    csr_col_indices=None,
    values=None,
    dense_shape=None,
):
    if (
        ivy.exists(coo_indices)
        and ivy.exists(values)
        and ivy.exists(dense_shape)
        and csr_crow_indices is None
        and csr_col_indices is None
    ):
        return True
    elif (
        ivy.exists(csr_crow_indices)
        and ivy.exists(csr_col_indices)
        and ivy.exists(values)
        and ivy.exists(dense_shape)
        and coo_indices is None
    ):
        return False
    else:
        raise ivy.exceptions.IvyException(
            "specify either all coo components (coo_indices, values \
            and dense_shape), or all csr components (csr_crow_indices, \
            csr_col_indices, values and dense_shape)"
        )


class SparseArray:
    def __init__(
        self,
        data=None,
        *,
        coo_indices=None,
        csr_crow_indices=None,
        csr_col_indices=None,
        values=None,
        dense_shape=None,
    ):
        if _is_data_not_indices_values_and_shape(
            data, coo_indices, csr_crow_indices, csr_col_indices, values, dense_shape
        ):
            self._init_data(data)
        elif _is_coo_not_csr(
            coo_indices, csr_crow_indices, csr_col_indices, values, dense_shape
        ):
            self._init_coo_components(coo_indices, values, dense_shape)
        else:
            self._init_csr_components(
                csr_crow_indices, csr_col_indices, values, dense_shape
            )

    def _init_data(self, data):
        if ivy.is_ivy_sparse_array(data):
            self._data = data.data
            self._coo_indices = data.coo_indices
            self._csr_crow_indices = data.csr_crow_indices
            self._csr_col_indices = data.csr_col_indices
            self._values = data.values
            self._dense_shape = data.dense_shape
        else:
            ivy.assertions.check_true(
                ivy.is_native_sparse_array(data), message="not a native sparse array"
            )
            self._data = data
            self._native_sparse_array_to_indices_values_and_shape()

    def _native_sparse_array_to_indices_values_and_shape(self):
        indices, values, shape = ivy.native_sparse_array_to_indices_values_and_shape(
            self._data
        )
        if isinstance(indices, list):
            self._csr_crow_indices = ivy.array(indices[0], dtype="int64")
            self._csr_col_indices = ivy.array(indices[1], dtype="int64")
            self._coo_indices = None
        else:
            self._coo_indices = ivy.array(indices, dtype="int64")
            self._csr_crow_indices = None
            self._csr_col_indices = None
        self._values = ivy.array(values)
        self._dense_shape = ivy.Shape(shape)

    def _init_coo_components(self, coo_indices, values, shape):
        coo_indices = ivy.array(coo_indices, dtype="int64")
        values = ivy.array(values)
        shape = ivy.Shape(shape)
        self._data = ivy.native_sparse_array(
            coo_indices=coo_indices, values=values, dense_shape=shape
        )
        self._coo_indices = coo_indices
        self._values = values
        self._dense_shape = shape
        self._csr_crow_indices = None
        self._csr_col_indices = None

    def _init_csr_components(self, csr_crow_indices, csr_col_indices, values, shape):
        csr_crow_indices = ivy.array(csr_crow_indices, dtype="int64")
        csr_col_indices = ivy.array(csr_col_indices, dtype="int64")
        values = ivy.array(values)
        shape = ivy.Shape(shape)
        self._data = ivy.native_sparse_array(
            csr_crow_indices=csr_crow_indices,
            csr_col_indices=csr_col_indices,
            values=values,
            dense_shape=shape,
        )
        self._csr_crow_indices = csr_crow_indices
        self._csr_col_indices = csr_col_indices
        self._values = values
        self._dense_shape = shape
        self._coo_indices = None

    # Properties #
    # -----------#

    @property
    def data(self):
        return self._data

    @property
    def coo_indices(self):
        return self._coo_indices

    @property
    def csr_crow_indices(self):
        return self._csr_crow_indices

    @property
    def csr_col_indices(self):
        return self._csr_col_indices

    @property
    def values(self):
        return self._values

    @property
    def dense_shape(self):
        return self._dense_shape

    # Setters #
    # --------#

    @data.setter
    def data(self, data):
        self._init_data(data)

    @coo_indices.setter
    def coo_indices(self, indices):
        indices = ivy.array(indices, dtype="int64")
        _verify_coo_components(
            indices=indices, values=self._values, dense_shape=self._dense_shape
        )
        self._coo_indices = indices

    @csr_crow_indices.setter
    def csr_crow_indices(self, indices):
        indices = ivy.array(indices, dtype="int64")
        _verify_csr_components(
            crow_indices=indices,
            col_indices=self._csr_col_indices,
            values=self._values,
            dense_shape=self._dense_shape,
        )
        self._csr_crow_indices = indices

    @csr_col_indices.setter
    def csr_col_indices(self, indices):
        indices = ivy.array(indices, dtype="int64")
        _verify_csr_components(
            crow_indices=self._csr_crow_indices,
            col_indices=indices,
            values=self._values,
            dense_shape=self._dense_shape,
        )
        self._csr_col_indices = indices

    @values.setter
    def values(self, values):
        values = ivy.array(values)
        _verify_coo_components(
            indices=self._coo_indices, values=values, dense_shape=self._dense_shape
        )
        self._values = values

    @dense_shape.setter
    def dense_shape(self, dense_shape):
        dense_shape = ivy.Shape(dense_shape)
        _verify_coo_components(
            indices=self._coo_indices, values=self._values, dense_shape=dense_shape
        )
        self._dense_shape = dense_shape

    # Instance Methods #
    # ---------------- #

    def to_dense_array(self, *, native=False):
        all_coordinates = []
        if self._coo_indices is not None:
            # COO sparse array
            for i in range(self._values.shape[0]):
                coordinate = ivy.gather(self._coo_indices, ivy.array([[i]]))
                coordinate = ivy.reshape(coordinate, (self._coo_indices.shape[0],))
                all_coordinates.append(coordinate.to_list())
        else:
            # CSR sparse array
            row = 0
            total_rows = self._dense_shape[0]
            all_cols = self._csr_col_indices.to_list()
            all_rows = self._csr_crow_indices.to_list()
            while row < total_rows:
                cols = all_cols[all_rows[row] : all_rows[row + 1]]
                for col in cols:
                    all_coordinates.append([row, col])
                row += 1
        # make dense array
        ret = ivy.scatter_nd(
            ivy.array(all_coordinates), self._values, ivy.array(self._dense_shape)
        )
        return ret.to_native() if native else ret


class NativeSparseArray:
    pass


def is_ivy_sparse_array(x):
    return isinstance(x, ivy.SparseArray)


@inputs_to_native_arrays
@handle_exceptions
def is_native_sparse_array(x):
    return ivy.current_backend().is_native_sparse_array(x)


@inputs_to_native_arrays
@handle_exceptions
def native_sparse_array(
    data=None,
    *,
    coo_indices=None,
    csr_crow_indices=None,
    csr_col_indices=None,
    values=None,
    dense_shape=None,
):
    return ivy.current_backend().native_sparse_array(
        data,
        coo_indices=coo_indices,
        csr_crow_indices=csr_crow_indices,
        csr_col_indices=csr_col_indices,
        values=values,
        dense_shape=dense_shape,
    )


@handle_exceptions
def native_sparse_array_to_indices_values_and_shape(x):
    return ivy.current_backend().native_sparse_array_to_indices_values_and_shape(x)


@integer_arrays_to_float
@to_native_arrays_and_back
@handle_out_argument
@handle_nestable
@handle_exceptions
def sinc(
    x: Union[ivy.Array, ivy.NativeArray],
    /,
    *,
    out: Optional[ivy.Array] = None,
) -> ivy.Array:
    """
    Calculates an implementation-dependent approximation of the principal value of
    the normalized sinc function, having domain ``(-infinity, +infinity)`` and
    codomain ``[-0.217234, 1]``, for each element ``x_i`` of the input array ``x``.
    Each element ``x_i`` is assumed to be expressed in radians.

    **Special cases**

    For floating-point operands,

    - If x_i is NaN, the result is NaN.
    - If ``x_i`` is ``0``, the result is ``1``.
    - If ``x_i`` is either ``+infinity`` or ``-infinity``, the result is ``NaN``.

    Parameters
    ----------
    x
        input array. Should have a floating-point data type.
    out
        optional output array, for writing the result to. It must have a shape that the
        inputs broadcast to.

    Returns
    -------
    ret
        an array containing the normalized sinc function of each element in x.
        The returned array must have a floating-point data type determined
        by :ref:`type-promotion`.

    Examples
    --------
    With :class:`ivy.Array` input:

    >>> x = ivy.array([0.5, 1.5, 2.5, 3.5])
    >>> y = x.sinc()
    >>> print(y)
    ivy.array([0.637,-0.212,0.127,-0.0909])

    >>> x = ivy.array([1.5, 0.5, -1.5])
    >>> y = ivy.zeros(3)
    >>> ivy.sinc(x, out=y)
    >>> print(y)
    ivy.array([-0.212,0.637,-0.212])

    With :class:`ivy.NativeArray` input:

    >>> x = ivy.array([0.5, 1.5, 2.5, 3.5])
    >>> y = ivy.sinc(x)
    >>> print(y)
    ivy.array([0.637,-0.212,0.127,-0.0909])

    With :class:`ivy.Container` input:

    >>> x = ivy.Container(a=ivy.array([0.5, 1.5, 2.5]),
    ...                   b=ivy.array([3.5, 4.5, 5.5]))
    >>> y = x.sinc()
    >>> print(y)
    {
        a: ivy.array([0.637,-0.212,0.127]),
        b: ivy.array([-0.0909,0.0707,-0.0579])
    }
    """
    return ivy.current_backend(x).sinc(x, out=out)


@to_native_arrays_and_back
@handle_out_argument
@handle_nestable
@handle_exceptions
def flatten(
    x: Union[ivy.Array, ivy.NativeArray],
    /,
    *,
    start_dim: Optional[int] = 0,
    end_dim: Optional[int] = -1,
    out: Optional[ivy.Array] = None,
) -> ivy.Array:
    """Flattens input by reshaping it into a one-dimensional tensor.
        If start_dim or end_dim are passed, only dimensions starting
        with start_dim and ending with end_dim are flattened.
        The order of elements in input is unchanged.

    Parameters
    ----------
    x
        input array to flatten.
    start_dim
        first dim to flatten. If not set, defaults to 0.
    end_dim
        last dim to flatten. If not set, defaults to -1.

    Returns
    -------
    ret
        the flattened array over the specified dimensions.

    This function conforms to the `Array API Standard
    <https://data-apis.org/array-api/latest/>`_. This docstring is an extension of the
    `docstring <https://data-apis.org/array-api/latest/API_specification/generated/signatures.manipulation_functions.concat.html>`_ # noqa
    in the standard.

    Both the description and the type hints above assumes an array input for simplicity,
    but this function is *nestable*, and therefore also accepts :class:`ivy.Container`
    instances in place of any of the arguments.

    Examples
    --------
    With :class:`ivy.Array` input:

    >>> x = np.array([1,2], [3,4])
    >>> ivy.flatten(x)
    ivy.array([1, 2, 3, 4])

    >>> x = np.array(
        [[[[ 5,  5,  0,  6],
         [17, 15, 11, 16],
         [ 6,  3, 13, 12]],

        [[ 6, 18, 10,  4],
         [ 5,  1, 17,  3],
         [14, 14, 18,  6]]],


       [[[12,  0,  1, 13],
         [ 8,  7,  0,  3],
         [19, 12,  6, 17]],

        [[ 4, 15,  6, 15],
         [ 0,  5, 17,  9],
         [ 9,  3,  6, 19]]],


       [[[17, 13, 11, 16],
         [ 4, 18, 17,  4],
         [10, 10,  9,  1]],

        [[19, 17, 13, 10],
         [ 4, 19, 16, 17],
         [ 2, 12,  8, 14]]]]
         )
    >>> ivy.flatten(x, start_dim = 1, end_dim = 2)
    ivy.array(
        [[[ 5,  5,  0,  6],
          [17, 15, 11, 16],
          [ 6,  3, 13, 12],
          [ 6, 18, 10,  4],
          [ 5,  1, 17,  3],
          [14, 14, 18,  6]],

         [[12,  0,  1, 13],
          [ 8,  7,  0,  3],
          [19, 12,  6, 17],
          [ 4, 15,  6, 15],
          [ 0,  5, 17,  9],
          [ 9,  3,  6, 19]],

         [[17, 13, 11, 16],
          [ 4, 18, 17,  4],
          [10, 10,  9,  1],
          [19, 17, 13, 10],
          [ 4, 19, 16, 17],
          [ 2, 12,  8, 14]]]))
    """
    if start_dim == end_dim and len(x.shape) != 0:
        return x
    if start_dim not in range(-len(x.shape), len(x.shape)):
        raise IndexError(
            f"Dimension out of range (expected to be in range of\
            {[-len(x.shape), len(x.shape) - 1]}, but got {start_dim}"
        )
    if end_dim not in range(-len(x.shape), len(x.shape)):
        raise IndexError(
            f"Dimension out of range (expected to be in range of\
            {[-len(x.shape), len(x.shape) - 1]}, but got {end_dim}"
        )
    if start_dim < 0:
        start_dim = len(x.shape) + start_dim
    if end_dim < 0:
        end_dim = len(x.shape) + end_dim
    c = 1
    for i in range(start_dim, end_dim + 1):
        c *= x.shape[i]
    lst = [c]
    if start_dim != 0:
        for i in range(0, start_dim):
            lst.insert(i, x.shape[i])
    for i in range(end_dim + 1, len(x.shape)):
        lst.insert(i, x.shape[i])
    return ivy.reshape(x, tuple(lst))


@to_native_arrays_and_back
@handle_out_argument
@handle_nestable
@handle_exceptions
def vorbis_window(
    window_length: Union[ivy.Array, ivy.NativeArray],
    *,
    dtype: Optional[Union[ivy.Dtype, ivy.NativeDtype]] = None,
    out: Optional[ivy.Array] = None,
) -> ivy.Array:
    """Returns an array that contains a vorbis power complementary window
    of size window_length.

    Parameters
    ----------
    window_length
        the length of the vorbis window.
    dtype
        data type of the returned array. By default float32.
    out
        optional output array, for writing the result to.

    Returns
    -------
    ret
        Input array with the vorbis window.

    Examples
    --------
    >>> ivy.vorbis_window(3)
    ivy.array([0.38268346, 1. , 0.38268352])

    >>> ivy.vorbis_window(5)
    ivy.array([0.14943586, 0.8563191 , 1. , 0.8563191, 0.14943568])
    """
    return ivy.current_backend().vorbis_window(window_length, dtype=dtype, out=out)


@to_native_arrays_and_back
@handle_out_argument
@handle_nestable
def lcm(
    x1: Union[ivy.Array, ivy.NativeArray],
    x2: Union[ivy.Array, ivy.NativeArray],
    /,
    *,
    out: Optional[ivy.Array] = None,
) -> ivy.Array:
    """Computes the element-wise least common multiple (LCM) of x1 and x2.

    Parameters
    ----------
    x1
        first input array.
    x2
        second input array
    out
        optional output array, for writing the result to.

    Returns
    -------
    ret
        an array that includes the element-wise least common multiples of x1 and x2

    Examples
    --------
    With :class:`ivy.Array` input:

    >>> x1=ivy.array([2, 3, 4])
    >>> x2=ivy.array([5, 8, 15])
    >>> x1.lcm(x1, x2)
    ivy.array([10, 21, 60])
    """
    return ivy.current_backend().lcm(x1, x2, out=out)


@to_native_arrays_and_back
@handle_out_argument
@handle_nestable
@handle_exceptions
def hann_window(
    window_length: int,
    periodic: Optional[bool] = True,
    dtype: Optional[Union[ivy.Dtype, ivy.NativeDtype]] = None,
    *,
    out: Optional[ivy.Array] = None,
) -> ivy.Array:
    """Generate a Hann window. The Hanning window
    is a taper formed by using a weighted cosine.

    Parameters
    ----------
    window_length
        the size of the returned window.
    periodic
        If True, returns a window to be used as periodic function.
        If False, return a symmetric window.
    dtype
        The data type to produce. Must be a floating point type.
    out
        optional output array, for writing the result to.

    Returns
    -------
    ret
        The array containing the window.

    Functional Examples
    -------------------
    >>> ivy.hann_window(4, True)
    ivy.array([0. , 0.5, 1. , 0.5])

    >>> ivy.hann_window(7, False)
    ivy.array([0.  , 0.25, 0.75, 1.  , 0.75, 0.25, 0.  ])

    """
    return ivy.current_backend().hann_window(
        window_length, periodic, dtype=dtype, out=out
    )


@to_native_arrays_and_back
@handle_out_argument
@handle_nestable
def max_pool2d(
    x: Union[ivy.Array, ivy.NativeArray],
    kernel: Union[int, Tuple[int], Tuple[int, int]],
    strides: Union[int, Tuple[int], Tuple[int, int]],
    padding: str,
    /,
    *,
    data_format: str = "NHWC",
    out: Optional[ivy.Array] = None,
) -> ivy.Array:
    """Computes a 2-D max pool given 4-D input x.

    Parameters
    ----------
    x
        Input image *[batch_size,h,w,d_in]*.
    kernel
        Size of the kernel i.e., the sliding window for each
        dimension of input. *[h,w]*.
    strides
        The stride of the sliding window for each dimension of input.
    padding
        SAME" or "VALID" indicating the algorithm, or list
        indicating the per-dimensio paddings.
    data_format
        NHWC" or "NCHW". Defaults to "NHWC".
    out
        optional output array, for writing the result to.

    Returns
    -------
    ret
        The result of the pooling operation.

    Both the description and the type hints above assumes an array input
    for simplicity, but this function is *nestable*, and therefore
    also accepts :class:`ivy.Container` instances in place of any of
    the arguments.

    Examples
    --------
    >>> x = ivy.arange(12).reshape((2, 1, 3, 2))
    >>> print(ivy.max_pool2d(x, (2, 2), (1, 1), 'SAME'))
    ivy.array([[[[ 2,  3],
     [ 4,  5],
     [ 4,  5]]],
    [[[ 8,  9],
     [10, 11],
     [10, 11]]]])

    >>> x = ivy.arange(48).reshape((2, 4, 3, 2))
    >>> print(ivy.max_pool2d(x, 3, 1, 'VALID'))
    ivy.array([[[[16, 17]],
    [[22, 23]]],
    [[[40, 41]],
    [[46, 47]]]])
    """
    return ivy.current_backend(x).max_pool2d(x, kernel, strides, padding, out=out)


@to_native_arrays_and_back
@handle_out_argument
@handle_nestable
@handle_exceptions
def kaiser_window(
    window_length: int,
    periodic: bool = True,
    beta: float = 12.0,
    *,
    dtype: Optional[Union[ivy.Array, ivy.NativeArray]] = None,
    out: Optional[ivy.Array] = None,
) -> ivy.Array:
    """Computes the Kaiser window with window length window_length and shape beta

    Parameters
    ----------
    window_length
        an int defining the length of the window.
    periodic
        If True, returns a periodic window suitable for use in spectral analysis.
        If False, returns a symmetric window suitable for use in filter design.
    beta
        a float used as shape parameter for the window.
    dtype
        data type of the returned array.
    out
        optional output array, for writing the result to.

    Returns
    -------
    ret
        The array containing the window.

    Examples
    --------
    >>> ivy.kaiser_window(5)
    ivy.array([5.2773e-05, 1.0172e-01, 7.9294e-01, 7.9294e-01, 1.0172e-01]])
    >>> ivy.kaiser_window(5, True, 5)
    ivy.array([0.0367, 0.4149, 0.9138, 0.9138, 0.4149])
    >>> ivy.kaiser_window(5, False, 5)
    ivy.array([0.0367, 0.5529, 1.0000, 0.5529, 0.0367])
    """
    return ivy.current_backend().kaiser_window(
        window_length, periodic, beta, dtype=dtype, out=out
    )


@to_native_arrays_and_back
@handle_out_argument
@handle_nestable
def moveaxis(
    a: Union[ivy.Array, ivy.NativeArray],
    source: Union[int, Sequence[int]],
    destination: Union[int, Sequence[int]],
    /,
    *,
    out: Optional[Union[ivy.Array, ivy.NativeArray]] = None,
) -> Union[ivy.Array, ivy.NativeArray]:
    """Move axes of an array to new positions..

    Parameters
    ----------
    a
        The array whose axes should be reordered.
    source
        Original positions of the axes to move. These must be unique.
    destination
        Destination positions for each of the original axes.
        These must also be unique.
    out
        optional output array, for writing the result to.

    Returns
    -------
    ret
        Array with moved axes. This array is a view of the input array.

    Examples
    --------
    With :class:`ivy.Array` input:
    >>> x = ivy.zeros((3, 4, 5))
    >>> ivy.moveaxis(x, 0, -1).shape
    (4, 5, 3)
    >>> ivy.moveaxis(x, -1, 0).shape
    (5, 3, 4)
    """
    return ivy.current_backend().moveaxis(a, source, destination, out=out)


@handle_exceptions
def ndenumerate(
    input: Iterable,
) -> Generator:
    """Multidimensional index iterator.

    Parameters
    ----------
    input
        Input array to iterate over.

    Returns
    -------
    ret
        An iterator yielding pairs of array coordinates and values.

    Examples
    --------
    >>> a = ivy.array([[1, 2], [3, 4]])
    >>> for index, x in ivy.ndenumerate(a):
    >>>     print(index, x)
    (0, 0) 1
    (0, 1) 2
    (1, 0) 3
    (1, 1) 4
    """

    def _ndenumerate(input, t=None):
        if t is None:
            t = ()
        if not hasattr(input, "__iter__"):
            yield t, input
        else:
            for i, v in enumerate(input):
                yield from _ndenumerate(v, t + (i,))

    return _ndenumerate(input)


@handle_exceptions
def ndindex(
    shape: Tuple,
) -> Generator:
    """Multidimensional index iterator.

    Parameters
    ----------
    shape
        The shape of the array to iterate over.

    Returns
    -------
    ret
        An iterator yielding array coordinates.

    Examples
    --------
    >>> a = ivy.array([[1, 2], [3, 4]])
    >>> for index in ivy.ndindex(a):
    >>>     print(index)
    (0, 0)
    (0, 1)
    (1, 0)
    (1, 1)
    """

    def _iter_product(*args, repeat=1):
        pools = [tuple(pool) for pool in args] * repeat
        result = [[]]
        for pool in pools:
            result = [x + [y] for x in result for y in pool]
        for prod in result:
            yield tuple(prod)

    args = []
    for s in range(len(shape)):
        args += [range(shape[s])]
    return _iter_product(*args)


@to_native_arrays_and_back
@handle_out_argument
@handle_nestable
@handle_exceptions
def pad(
    x: Union[ivy.Array, ivy.NativeArray],
    /,
    pad_width: Union[Iterable[Tuple[int]], int],
    *,
    mode: Optional[
        Union[
            Literal[
                "constant",
                "edge",
                "linear_ramp",
                "maximum",
                "mean",
                "median",
                "minimum",
                "reflect",
                "symmetric",
                "wrap",
                "empty",
            ],
            Callable,
        ]
    ] = "constant",
    stat_length: Optional[Union[Iterable[Tuple[int]], int]] = None,
    constant_values: Optional[Union[Iterable[Tuple[Number]], Number]] = 0,
    end_values: Optional[Union[Iterable[Tuple[Number]], Number]] = 0,
    reflect_type: Optional[Literal["even", "odd"]] = "even",
    out: Optional[ivy.Array] = None,
) -> ivy.Array:
    """Pads an array.

    Parameters
    ----------
    x
        Input array to pad.
    pad_width
        Number of values padded to the edges of each axis.
         - ((before_1, after_1), … (before_N, after_N)) yields unique pad widths
           for each axis.
         - ((before, after),) yields same before and after pad for each axis.
         - (pad,) or int is a shortcut for before = after = pad width for all axes.
    mode
        One of the following string values or a user supplied function.
             - "constant": Pads with a constant value.
             - "edge": Pads with the edge values of array.
             - "linear_ramp": Pads with the linear ramp between end_value
               and the array edge value.
             - "maximum": Pads with the maximum value of all or part of the vector
               along each axis.
             - "mean": Pads with the mean value of all or part of the vector along
               each axis.
             - "median": Pads with the median value of all or part of the vector
               along each axis.
             - "minimum": Pads with the minimum value of all or part of the vector
               along each axis.
             - "reflect": Pads with the reflection mirrored on the first and last
               values of the vector along each axis.
             - "symmetric": Pads with the reflection of the vector mirrored along
               the edge of the array.
             - "wrap": Pads with the wrap of the vector along the axis.
               The first values are used to pad the end and the end values are used
               to pad the beginning.
             - "empty": Pads with undefined values.
             - <function>: Pads with a user-defined padding function.
                 The padding function should modify a rank 1 array in-place.
                 It has the following signature:
                 padding_func(vector, iaxis_pad_width, iaxis, kwargs), where:
                     - vector is
                       A rank 1 array already padded with zeros. Padded values are
                       vector[:iaxis_pad_width[0]] and vector[-iaxis_pad_width[1]:].
                     - iaxis_pad_width is
                       A 2-tuple of ints, where iaxis_pad_width[0] represents the
                       number of values padded at the beginning of vector and
                       iaxis_pad_width[1] represents the number of values padded
                       at the end of vector.
                     - iaxis is
                       The axis currently being calculated.
                     - kwargs is
                       A dict of any keyword arguments the function requires.
    stat_length
        Used in "maximum", "mean", "median", and "minimum".
        Number of values at edge of each axis used to calculate the statistic value.
         - ((before_1, after_1), … (before_N, after_N)) yields unique statistic
           lengths for each axis.
         - ((before, after),) yields same before and after statistic lengths for
           each axis.
         - (stat_length,) or int is a shortcut for before = after = statistic length
           for all axes.
         - None uses the entire axis.
    constant_values
        Used in "constant". The values to set the padded values for each axis.
         - ((before_1, after_1), ... (before_N, after_N)) yields unique pad constants
           for each axis.
         - ((before, after),) yields same before and after constants for each axis.
         - (constant,) or constant is a shortcut for before = after = constant for
           all axes.
    end_values
        Used in "linear_ramp". The values used for the ending value of the linear_ramp
        and that will form the edge of the padded array.
         - ((before_1, after_1), ... (before_N, after_N)) yields unique end values
           for each axis.
         - ((before, after),) yields same before and after end values for each axis.
         - (constant,) or constant is a shortcut for before = after = constant for
           all axes.
    reflect_type
        Used in "reflect", and "symmetric". The "even" style is the default with an
        unaltered reflection around the edge value. For the "odd" style, the extended
        part of the array is created by subtracting the reflected values from two
        times the edge value.
    out
        optional output array, for writing the result to. It must have a shape that
        the inputs broadcast to.

    Returns
    -------
    ret
        Padded array of rank equal to x with shape increased according to pad_width.


    Both the description and the type hints above assume an array input for simplicity,
    but this function is *nestable*, and therefore also accepts :class:`ivy.Container`
    instances in place of any of the arguments.

    Examples
    --------
    With :class:`ivy.Array` input:

    >>> x = ivy.array([[1, 2, 3], [4, 5, 6]])
    >>> padding = ivy.array([(1, 1), (2, 2)])
    >>> y = ivy.pad(x, padding, mode="constant")
    >>> print(y)
    ivy.array([[0, 0, 0, 0, 0, 0, 0],
               [0, 0, 1, 2, 3, 0, 0],
               [0, 0, 4, 5, 6, 0, 0],
               [0, 0, 0, 0, 0, 0, 0]])

    >>> x = ivy.array([[1, 2, 3], [4, 5, 6]])
    >>> padding = ivy.array([(1, 1), (2, 2)])
    >>> y = ivy.pad(x, padding, mode="reflect")
    >>> print(y)
    ivy.array([[6, 5, 4, 5, 6, 5, 4],
               [3, 2, 1, 2, 3, 2, 1],
               [6, 5, 4, 5, 6, 5, 4],
               [3, 2, 1, 2, 3, 2, 1]])

    >>> x = ivy.array([[1, 2, 3], [4, 5, 6]])
    >>> padding = ivy.array([(1, 1), (2, 2)])
    >>> y = ivy.pad(x, padding, mode="symmetric")
    >>> print(y)
    ivy.array([[2, 1, 1, 2, 3, 3, 2],
               [2, 1, 1, 2, 3, 3, 2],
               [5, 4, 4, 5, 6, 6, 5],
               [5, 4, 4, 5, 6, 6, 5]])

    With :class:`ivy.NativeArray` input:

    >>> x = ivy.native_array([[1, 2, 3], [4, 5, 6]])
    >>> padding = ivy.array([(1, 1), (2, 2)])
    >>> y = ivy.pad(x, padding, mode="constant", constant_values=7)
    >>> print(y)
    ivy.array([[7, 7, 7, 7, 7, 7, 7],
               [7, 7, 1, 2, 3, 7, 7],
               [7, 7, 4, 5, 6, 7, 7],
               [7, 7, 7, 7, 7, 7, 7]])

    With :class:`ivy.Container` input:

    >>> x = ivy.Container(a=ivy.array([0., 1., 2.]), b=ivy.array([0., 1., 2.]))
    >>> padding = ivy.array([(1, 1)])
    >>> y = ivy.pad(x, padding, mode="constant")
    >>> print(y)
    {
        a: ivy.array([0., 0., 1., 2., 0.]),
        b: ivy.array([0., 0., 1., 2., 0.])
    }
    """
    return ivy.current_backend(x).pad(
        x,
        pad_width,
        mode=mode,
        stat_length=stat_length,
        constant_values=constant_values,
        end_values=end_values,
        reflect_type=reflect_type,
        out=out,
    )


@to_native_arrays_and_back
@handle_out_argument
@handle_nestable
def heaviside(
    x1: Union[ivy.Array, ivy.NativeArray],
    x2: Union[ivy.Array, ivy.NativeArray],
    /,
    *,
    out: Optional[ivy.Array] = None,
) -> ivy.Array:
    """Computes the Heaviside step function for each element in x1.

    Parameters
    ----------
    x1
        input array.
    x2
        values to use where x1 is zero.
    out
        optional output array, for writing the result to.

    Returns
    -------
    ret
        output array with element-wise Heaviside step function of x1.
        This is a scalar if both x1 and x2 are scalars.

    Examples
    --------
    With :class:`ivy.Array` input:

    >>> x1 = ivy.array([-1.5, 0, 2.0])
    >>> x2 = ivy.array([0.5])
    >>> ivy.heaviside(x1, x2)
    ivy.array([0.0000, 0.5000, 1.0000])

    >>> x1 = ivy.array([-1.5, 0, 2.0])
    >>> x2 = ivy.array([1.2, -2.0, 3.5])
    >>> ivy.heaviside(x1, x2)
    ivy.array([0., -2., 1.])
    """
    return ivy.current_backend().heaviside(x1, x2, out=out)


@to_native_arrays_and_back
@handle_out_argument
@handle_nestable
@handle_exceptions
def median(
    input: ivy.Array,
    /,
    *,
    axis: Optional[Union[Tuple[int], int]] = None,
    keepdims: Optional[bool] = False,
    out: Optional[ivy.Array] = None,
) -> ivy.Array:
    """Compute the median along the specified axis.

    Parameters
    ----------
    input
        Input array.
    axis
        Axis or axes along which the medians are computed. The default is to compute
        the median along a flattened version of the array.
    keepdims
        If this is set to True, the axes which are reduced are left in the result
        as dimensions with size one.
    out
        optional output array, for writing the result to.

    Returns
    -------
    ret
        The median of the array elements.

    Functional Examples
    -------------------
    >>> a = ivy.array([[10, 7, 4], [3, 2, 1]])
    >>> ivy.median(a)
    3.5
    >>> ivy.median(a, axis=0)
    ivy.array([6.5, 4.5, 2.5])
    """
    return ivy.current_backend().median(input, axis=axis, keepdims=keepdims, out=out)


<<<<<<< HEAD
@integer_arrays_to_float
@to_native_arrays_and_back
@handle_out_argument
@handle_nestable
@handle_exceptions
def eigvals(
        x: Union[ivy.Array, ivy.NativeArray],
        /,
        *,
        out: Optional[ivy.Array] = None,
) -> ivy.Array:
    """
    Returns the eigenvalues of a symmetric matrix (or a stack of symmetric matrices) x.

    Parameters
    ----------
    x
        input array having shape (..., M, M) and whose innermost two dimensions form square matrices. Must have a floating-point data type.
=======
@to_native_arrays_and_back
@handle_out_argument
@handle_nestable
def flipud(
    m: Union[ivy.Array, ivy.NativeArray],
    /,
    *,
    out: Optional[Union[ivy.Array, ivy.NativeArray]] = None,
) -> Union[ivy.Array, ivy.NativeArray]:
    """Flip array in the up/down direction.
    Flip the entries in each column in the up/down direction.
    Rows are preserved, but appear in a different order than before.

    Parameters
    ----------
    m
        The array to be flipped.
    out
        optional output array, for writing the result to.

    Returns
    -------
    ret
        Array corresponding to input array with elements
        order reversed along axis 0.

    Examples
    --------
    >>> m = ivy.diag([1, 2, 3])
    >>> ivy.flipud(m)
    ivy.array([[ 0.,  0.,  3.],
        [ 0.,  2.,  0.],
        [ 1.,  0.,  0.]])
    """
    return ivy.current_backend().flipud(m, out=out)


@to_native_arrays_and_back
@handle_out_argument
@handle_nestable
def fmod(
    x1: Union[ivy.Array, ivy.NativeArray],
    x2: Union[ivy.Array, ivy.NativeArray],
    /,
    *,
    out: Optional[Union[ivy.Array, ivy.NativeArray]] = None,
) -> Union[ivy.Array, ivy.NativeArray]:
    """Computes the element-wise remainder of divisions of two arrays.

    Parameters
    ----------
    x1
        First input array.
    x2
        Second input array
>>>>>>> 8c04d72b
    out
        optional output array, for writing the result to.

    Returns
    -------
    ret
<<<<<<< HEAD
        an array containing the computed eigenvalues. The returned array must have shape (..., M) and have the same data type as x.

    Examples
    --------
    With :class:`ivy.Array` input:

    >>> x = ivy.random_normal(shape=(2, 2, 2))
    >>> ivy.eigvals(x)

    """
    return ivy.current_backend().eigvals(x, out=out)
=======
        Array with element-wise remainder of divisions.

    Examples
    --------
    >>> x1 = ivy.array([2, 3, 4])
    >>> x2 = ivy.array([1, 5, 2])
    >>> ivy.fmod(x1, x2)
    ivy.array([ 0,  3,  0])

    >>> x1 = ivy.array([ivy.nan, 0, ivy.nan])
    >>> x2 = ivy.array([0, ivy.nan, ivy.nan])
    >>> ivy.fmod(x1, x2)
    ivy.array([ nan,  nan,  nan])
    """
    return ivy.current_backend().fmod(x1, x2, out=out)


@to_native_arrays_and_back
@handle_out_argument
@handle_nestable
def fmax(
    x1: Union[ivy.Array, ivy.NativeArray],
    x2: Union[ivy.Array, ivy.NativeArray],
    /,
    *,
    out: Optional[Union[ivy.Array, ivy.NativeArray]] = None,
) -> Union[ivy.Array, ivy.NativeArray]:
    """Computes the element-wise maximums of two arrays. Differs from ivy.maximum
    in the case where one of the elements is NaN. ivy.maximum returns the NaN element
    while ivy.fmax returns the non-NaN element.

    Parameters
    ----------
    x1
        First input array.
    x2
        Second input array
    out
        optional output array, for writing the result to.

    Returns
    -------
    ret
        Array with element-wise maximums.

    Examples
    --------
    >>> x1 = ivy.array([2, 3, 4])
    >>> x2 = ivy.array([1, 5, 2])
    >>> ivy.fmax(x1, x2)
    ivy.array([ 2.,  5.,  4.])

    >>> x1 = ivy.array([ivy.nan, 0, ivy.nan])
    >>> x2 = ivy.array([0, ivy.nan, ivy.nan])
    >>> ivy.fmax(x1, x2)
    ivy.array([ 0,  0,  nan])
    """
    return ivy.current_backend().fmax(x1, x2, out=out)
>>>>>>> 8c04d72b
<|MERGE_RESOLUTION|>--- conflicted
+++ resolved
@@ -1222,7 +1222,6 @@
     return ivy.current_backend().median(input, axis=axis, keepdims=keepdims, out=out)
 
 
-<<<<<<< HEAD
 @integer_arrays_to_float
 @to_native_arrays_and_back
 @handle_out_argument
@@ -1241,7 +1240,25 @@
     ----------
     x
         input array having shape (..., M, M) and whose innermost two dimensions form square matrices. Must have a floating-point data type.
-=======
+    out
+        optional output array, for writing the result to.
+
+    Returns
+    -------
+    ret
+        an array containing the computed eigenvalues. The returned array must have shape (..., M) and have the same data type as x.
+
+    Examples
+    --------
+    With :class:`ivy.Array` input:
+
+    >>> x = ivy.random_normal(shape=(2, 2, 2))
+    >>> ivy.eigvals(x)
+
+    """
+    return ivy.current_backend().eigvals(x, out=out)
+
+
 @to_native_arrays_and_back
 @handle_out_argument
 @handle_nestable
@@ -1290,63 +1307,6 @@
     out: Optional[Union[ivy.Array, ivy.NativeArray]] = None,
 ) -> Union[ivy.Array, ivy.NativeArray]:
     """Computes the element-wise remainder of divisions of two arrays.
-
-    Parameters
-    ----------
-    x1
-        First input array.
-    x2
-        Second input array
->>>>>>> 8c04d72b
-    out
-        optional output array, for writing the result to.
-
-    Returns
-    -------
-    ret
-<<<<<<< HEAD
-        an array containing the computed eigenvalues. The returned array must have shape (..., M) and have the same data type as x.
-
-    Examples
-    --------
-    With :class:`ivy.Array` input:
-
-    >>> x = ivy.random_normal(shape=(2, 2, 2))
-    >>> ivy.eigvals(x)
-
-    """
-    return ivy.current_backend().eigvals(x, out=out)
-=======
-        Array with element-wise remainder of divisions.
-
-    Examples
-    --------
-    >>> x1 = ivy.array([2, 3, 4])
-    >>> x2 = ivy.array([1, 5, 2])
-    >>> ivy.fmod(x1, x2)
-    ivy.array([ 0,  3,  0])
-
-    >>> x1 = ivy.array([ivy.nan, 0, ivy.nan])
-    >>> x2 = ivy.array([0, ivy.nan, ivy.nan])
-    >>> ivy.fmod(x1, x2)
-    ivy.array([ nan,  nan,  nan])
-    """
-    return ivy.current_backend().fmod(x1, x2, out=out)
-
-
-@to_native_arrays_and_back
-@handle_out_argument
-@handle_nestable
-def fmax(
-    x1: Union[ivy.Array, ivy.NativeArray],
-    x2: Union[ivy.Array, ivy.NativeArray],
-    /,
-    *,
-    out: Optional[Union[ivy.Array, ivy.NativeArray]] = None,
-) -> Union[ivy.Array, ivy.NativeArray]:
-    """Computes the element-wise maximums of two arrays. Differs from ivy.maximum
-    in the case where one of the elements is NaN. ivy.maximum returns the NaN element
-    while ivy.fmax returns the non-NaN element.
 
     Parameters
     ----------
@@ -1360,6 +1320,49 @@
     Returns
     -------
     ret
+        Array with element-wise remainder of divisions.
+
+    Examples
+    --------
+    >>> x1 = ivy.array([2, 3, 4])
+    >>> x2 = ivy.array([1, 5, 2])
+    >>> ivy.fmod(x1, x2)
+    ivy.array([ 0,  3,  0])
+
+    >>> x1 = ivy.array([ivy.nan, 0, ivy.nan])
+    >>> x2 = ivy.array([0, ivy.nan, ivy.nan])
+    >>> ivy.fmod(x1, x2)
+    ivy.array([ nan,  nan,  nan])
+    """
+    return ivy.current_backend().fmod(x1, x2, out=out)
+
+
+@to_native_arrays_and_back
+@handle_out_argument
+@handle_nestable
+def fmax(
+    x1: Union[ivy.Array, ivy.NativeArray],
+    x2: Union[ivy.Array, ivy.NativeArray],
+    /,
+    *,
+    out: Optional[Union[ivy.Array, ivy.NativeArray]] = None,
+) -> Union[ivy.Array, ivy.NativeArray]:
+    """Computes the element-wise maximums of two arrays. Differs from ivy.maximum
+    in the case where one of the elements is NaN. ivy.maximum returns the NaN element
+    while ivy.fmax returns the non-NaN element.
+
+    Parameters
+    ----------
+    x1
+        First input array.
+    x2
+        Second input array
+    out
+        optional output array, for writing the result to.
+
+    Returns
+    -------
+    ret
         Array with element-wise maximums.
 
     Examples
@@ -1374,5 +1377,4 @@
     >>> ivy.fmax(x1, x2)
     ivy.array([ 0,  0,  nan])
     """
-    return ivy.current_backend().fmax(x1, x2, out=out)
->>>>>>> 8c04d72b
+    return ivy.current_backend().fmax(x1, x2, out=out)