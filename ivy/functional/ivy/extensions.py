--- conflicted
+++ resolved
@@ -1,9 +1,5 @@
-<<<<<<< HEAD
-from typing import Optional, Union, Tuple, Sequence
-=======
 from typing import Optional, Union, Tuple, Iterable, Callable, Literal, Sequence
 from numbers import Number
->>>>>>> 519373a0
 import ivy
 from ivy.func_wrapper import (
     handle_out_argument,
@@ -14,10 +10,6 @@
 )
 from ivy.exceptions import handle_exceptions
 from numpy import prod
-<<<<<<< HEAD
-from math import sqrt
-=======
->>>>>>> 519373a0
 
 
 # helpers
@@ -629,250 +621,6 @@
 
     >>> ivy.vorbis_window(5)
     ivy.array([0.14943586, 0.8563191 , 1. , 0.8563191, 0.14943568])
-<<<<<<< HEAD
-    """
-    return ivy.current_backend().vorbis_window(window_length, dtype=dtype, out=out)
-
-
-@to_native_arrays_and_back
-@handle_out_argument
-@handle_nestable
-def lcm(
-    x1: Union[ivy.Array, ivy.NativeArray],
-    x2: Union[ivy.Array, ivy.NativeArray],
-    /,
-    *,
-    out: Optional[ivy.Array] = None,
-) -> ivy.Array:
-    """Computes the element-wise least common multiple (LCM) of x1 and x2.
-
-    Parameters
-    ----------
-    x1
-        first input array.
-    x2
-        second input array
-    out
-        optional output array, for writing the result to.
-
-    Returns
-    -------
-    ret
-        an array that includes the element-wise least common multiples of x1 and x2
-
-    Examples
-    --------
-    With :class:`ivy.Array` input:
-
-    >>> x1=ivy.array([2, 3, 4])
-    >>> x2=ivy.array([5, 8, 15])
-    >>> x1.lcm(x1, x2)
-    ivy.array([10, 21, 60])
-    """
-    return ivy.current_backend().lcm(x1, x2, out=out)
-
-
-@to_native_arrays_and_back
-@handle_out_argument
-@handle_nestable
-@handle_exceptions
-def hann_window(
-    window_length: int,
-    periodic: Optional[bool] = True,
-    dtype: Optional[Union[ivy.Dtype, ivy.NativeDtype]] = None,
-    *,
-    out: Optional[ivy.Array] = None,
-) -> ivy.Array:
-    """Generate a Hann window. The Hanning window
-    is a taper formed by using a weighted cosine.
-
-    Parameters
-    ----------
-    window_length
-        the size of the returned window.
-    periodic
-        If True, returns a window to be used as periodic function.
-        If False, return a symmetric window.
-    dtype
-        The data type to produce. Must be a floating point type.
-    out
-        optional output array, for writing the result to.
-
-    Returns
-    -------
-    ret
-        The array containing the window.
-
-    Functional Examples
-    -------------------
-    >>> ivy.hann_window(4, True)
-    ivy.array([0. , 0.5, 1. , 0.5])
-
-    >>> ivy.hann_window(7, False)
-    ivy.array([0.  , 0.25, 0.75, 1.  , 0.75, 0.25, 0.  ])
-
-    """
-    return ivy.current_backend().hann_window(
-        window_length, periodic, dtype=dtype, out=out
-    )
-
-
-@to_native_arrays_and_back
-@handle_out_argument
-@handle_nestable
-def max_pool2d(
-    x: Union[ivy.Array, ivy.NativeArray],
-    kernel: Union[ivy.Array, ivy.NativeArray],
-    strides: Union[int, Tuple[int], Tuple[int, int]],
-    padding: str,
-    /,
-    *,
-    data_format: str = "NHWC",
-    out: Optional[ivy.Array] = None,
-) -> ivy.Array:
-    """Computes a 2-D max pool given 4-D input x.
-
-    Parameters
-    ----------
-    x
-        Input image *[batch_size,h,w,d_in]*.
-    kernel
-        Size of the kernel i.e., the sliding window for each
-        dimension of input. *[h,w]*.
-    strides
-        The stride of the sliding window for each dimension of input.
-    padding
-        SAME" or "VALID" indicating the algorithm, or list
-        indicating the per-dimensio paddings.
-    data_format
-        NHWC" or "NCHW". Defaults to "NHWC".
-    out
-        optional output array, for writing the result to.
-
-    Returns
-    -------
-    ret
-        The result of the pooling operation.
-
-    Both the description and the type hints above assumes an array input
-    for simplicity, but this function is *nestable*, and therefore
-    also accepts :class:`ivy.Container` instances in place of any of
-    the arguments.
-
-    Examples
-    --------
-    >>> x = ivy.arange(12).reshape((2, 1, 3, 2))
-    >>> print(ivy.max_pool2d(x, (2, 2), (1, 1), 'SAME'))
-    ivy.array([[[[ 2,  3],
-     [ 4,  5],
-     [ 4,  5]]],
-    [[[ 8,  9],
-     [10, 11],
-     [10, 11]]]])
-
-    >>> x = ivy.arange(48).reshape((2, 4, 3, 2))
-    >>> print(ivy.max_pool2d(x, 3, 1, 'VALID'))
-    ivy.array([[[[16, 17]],
-    [[22, 23]]],
-    [[[40, 41]],
-    [[46, 47]]]])
-    """
-    return ivy.current_backend(x).max_pool2d(x, kernel, strides, padding, out=out)
-
-
-@to_native_arrays_and_back
-@handle_out_argument
-@handle_nestable
-@handle_exceptions
-def kaiser_window(
-    window_length: int,
-    periodic: bool = True,
-    beta: float = 12.0,
-    *,
-    dtype: Optional[Union[ivy.Array, ivy.NativeArray]] = None,
-    out: Optional[ivy.Array] = None
-) -> ivy.Array:
-    """Computes the Kaiser window with window length window_length and shape beta
-
-    Parameters
-    ----------
-    window_length
-        an int defining the length of the window.
-    periodic
-        If True, returns a periodic window suitable for use in spectral analysis.
-        If False, returns a symmetric window suitable for use in filter design.
-    beta
-        a float used as shape parameter for the window.
-    dtype
-        data type of the returned array.        
-    out
-        optional output array, for writing the result to.
-
-    Returns
-    -------
-    ret
-        The array containing the window.
-
-    Functional Examples
-    -------------------
-    >>> ivy.kaiser_window(5)
-    ivy.array([5.2773e-05, 1.0172e-01, 7.9294e-01, 7.9294e-01, 1.0172e-01]])
-
-    >>> ivy.kaiser_window(5, True, 5)
-    ivy.array([0.0367, 0.4149, 0.9138, 0.9138, 0.4149])
-
-    >>> ivy.kaiser_window(5, False, 5)
-    ivy.array([0.0367, 0.5529, 1.0000, 0.5529, 0.0367])
-    """
-    return ivy.current_backend().kaiser_window(
-        window_length, periodic, beta, dtype=dtype, out=out)
-
-
-@to_native_arrays_and_back
-@handle_out_argument
-@handle_nestable
-def moveaxis(
-    a: Union[ivy.Array, ivy.NativeArray],
-    source: Union[int, Sequence[int]],
-    destination: Union[int, Sequence[int]],
-    /,
-    *,
-    out: Optional[Union[ivy.Array, ivy.NativeArray]] = None,
-) -> Union[ivy.Array, ivy.NativeArray]:
-    """Move axes of an array to new positions..
-
-    Parameters
-    ----------
-    a
-        The array whose axes should be reordered.
-    source
-        Original positions of the axes to move. These must be unique.
-    destination
-        Destination positions for each of the original axes.
-        These must also be unique.
-    out
-        optional output array, for writing the result to.
-
-    Returns
-    -------
-    ret
-        Array with moved axes. This array is a view of the input array.
-
-    Examples
-    --------
-    With :class:`ivy.Array` input:
-
-    >>> x = ivy.zeros((3, 4, 5))
-    >>> ivy.moveaxis(x, 0, -1).shape
-    (4, 5, 3)
-    >>> ivy.moveaxis(x, -1, 0).shape
-    (5, 3, 4)
-    """
-    return ivy.current_backend().moveaxis(
-        a, source, destination, out=out
-    )
-
-=======
     """
     return ivy.current_backend().vorbis_window(window_length, dtype=dtype, out=out)
 
@@ -1295,5 +1043,4 @@
         end_values=end_values,
         reflect_type=reflect_type,
         out=out,
-    )
->>>>>>> 519373a0
+    )