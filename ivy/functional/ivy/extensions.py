--- conflicted
+++ resolved
@@ -861,7 +861,6 @@
     return ivy.current_backend().moveaxis(a, source, destination, out=out)
 
 
-<<<<<<< HEAD
 def _slice_at_axis(sl, axis):
     return (slice(None),) * axis + (sl,) + (...,)
 
@@ -1017,8 +1016,6 @@
     return padded, original_area_slice
 
 
-=======
->>>>>>> 42c88dd5
 @to_native_arrays_and_back
 @handle_out_argument
 @handle_nestable
@@ -1196,7 +1193,6 @@
         b: ivy.array([0., 0., 1., 2., 0.])
     }
     """
-<<<<<<< HEAD
     array = ivy.asarray(x, dtype=x.dtype)
     pad_width = ivy.asarray(
         pad_width, dtype=ivy.Dtype(str(np.asarray(pad_width).dtype))
@@ -1262,17 +1258,6 @@
                     roi, axis, (left_index, right_index)
                 )
     return padded
-=======
-    return ivy.current_backend(x).pad(
-        x,
-        pad_width,
-        mode=mode,
-        stat_length=stat_length,
-        constant_values=constant_values,
-        end_values=end_values,
-        reflect_type=reflect_type,
-        out=out,
-    )
 
 
 @to_native_arrays_and_back
@@ -1316,5 +1301,4 @@
     >>> ivy.heaviside(x1, x2)
     ivy.array([0., -2., 1.])
     """
-    return ivy.current_backend().heaviside(x1, x2, out=out)
->>>>>>> 42c88dd5
+    return ivy.current_backend().heaviside(x1, x2, out=out)