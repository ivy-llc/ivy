<<<<<<< HEAD
from typing import Optional, Union, Tuple, Iterable, Callable, Literal, Sequence, Any
=======
from typing import (
    Optional,
    Union,
    Tuple,
    Iterable,
    Callable,
    Literal,
    Sequence,
    Generator,
)
>>>>>>> 999806d6
from numbers import Number
import ivy
from ivy.func_wrapper import (
    handle_out_argument,
    to_native_arrays_and_back,
    handle_nestable,
    integer_arrays_to_float,
    inputs_to_native_arrays,
)
from ivy.exceptions import handle_exceptions
<<<<<<< HEAD
from numpy import prod
import numpy as np
=======
>>>>>>> 999806d6


# helpers
def _verify_coo_components(*, indices=None, values=None, dense_shape=None):
    ivy.assertions.check_all_or_any_fn(
        indices,
        values,
        dense_shape,
        fn=ivy.exists,
        type="all",
        message="indices, values and dense_shape must all be specified",
    )
    # coordinates style (COO), must be shaped (x, y)
    ivy.assertions.check_equal(len(ivy.shape(indices)), 2, message="indices must be 2D")
    ivy.assertions.check_equal(len(ivy.shape(values)), 1, message="values must be 1D")
    ivy.assertions.check_equal(
        len(ivy.to_ivy_shape(dense_shape)),
        ivy.shape(indices)[0],
        message="shape and indices shape do not match",
    )
    # number of values must match number of coordinates
    ivy.assertions.check_equal(
        ivy.shape(values)[0],
        ivy.shape(indices)[1],
        message="values and indices do not match",
    )
    for i in range(ivy.shape(indices)[0]):
        ivy.assertions.check_less(
            indices[i],
            ivy.to_ivy_shape(dense_shape)[i],
            message="indices is larger than shape",
        )


def _verify_csr_components(
    *, crow_indices=None, col_indices=None, values=None, dense_shape=None
):
    ivy.assertions.check_all_or_any_fn(
        crow_indices,
        col_indices,
        values,
        dense_shape,
        fn=ivy.exists,
        type="all",
        message="crow_indices, col_indices, values and dense_shape must all \
        be specified",
    )
    ivy.assertions.check_equal(
        len(ivy.shape(crow_indices)), 1, message="crow_indices must be 1D"
    )
    ivy.assertions.check_equal(
        len(ivy.shape(col_indices)), 1, message="col_indices must be 1D"
    )
    ivy.assertions.check_equal(len(ivy.shape(values)), 1, message="values must be 1D")
    ivy.assertions.check_equal(
        len(dense_shape),
        2,
        message="only 2D arrays can be converted to CSR sparse arrays",
    )
    # number of intervals must be equal to x in shape (x, y)
    ivy.assertions.check_equal(ivy.shape(crow_indices)[0] - 1, dense_shape[0])
    # index in col_indices must not exceed y in shape (x, y)
    ivy.assertions.check_less(
        col_indices, dense_shape[1], message="index in col_indices does not match shape"
    )
    # number of values must match number of coordinates
    ivy.assertions.check_equal(
        ivy.shape(col_indices)[0],
        ivy.shape(values)[0],
        message="values and col_indices do not match",
    )
    # index in crow_indices must not exceed length of col_indices
    ivy.assertions.check_less(
        crow_indices,
        ivy.shape(col_indices)[0],
        allow_equal=True,
        message="index in crow_indices does not match the number of col_indices",
    )


def _is_data_not_indices_values_and_shape(
    data=None,
    coo_indices=None,
    csr_crow_indices=None,
    csr_col_indices=None,
    values=None,
    dense_shape=None,
):
    if data is not None:
        ivy.assertions.check_all_or_any_fn(
            coo_indices,
            csr_crow_indices,
            csr_col_indices,
            values,
            dense_shape,
            fn=ivy.exists,
            type="any",
            limit=[0],
            message="only specify either data, all coo components (coo_indices, values \
            and dense_shape), or all csr components (csr_crow_indices, \
            csr_col_indices, values and dense_shape)",
        )
        return True
    return False


def _is_coo_not_csr(
    coo_indices=None,
    csr_crow_indices=None,
    csr_col_indices=None,
    values=None,
    dense_shape=None,
):
    if (
        ivy.exists(coo_indices)
        and ivy.exists(values)
        and ivy.exists(dense_shape)
        and csr_crow_indices is None
        and csr_col_indices is None
    ):
        return True
    elif (
        ivy.exists(csr_crow_indices)
        and ivy.exists(csr_col_indices)
        and ivy.exists(values)
        and ivy.exists(dense_shape)
        and coo_indices is None
    ):
        return False
    else:
        raise ivy.exceptions.IvyException(
            "specify either all coo components (coo_indices, values \
            and dense_shape), or all csr components (csr_crow_indices, \
            csr_col_indices, values and dense_shape)"
        )


class SparseArray:
    def __init__(
        self,
        data=None,
        *,
        coo_indices=None,
        csr_crow_indices=None,
        csr_col_indices=None,
        values=None,
        dense_shape=None,
    ):
        if _is_data_not_indices_values_and_shape(
            data, coo_indices, csr_crow_indices, csr_col_indices, values, dense_shape
        ):
            self._init_data(data)
        elif _is_coo_not_csr(
            coo_indices, csr_crow_indices, csr_col_indices, values, dense_shape
        ):
            self._init_coo_components(coo_indices, values, dense_shape)
        else:
            self._init_csr_components(
                csr_crow_indices, csr_col_indices, values, dense_shape
            )

    def _init_data(self, data):
        if ivy.is_ivy_sparse_array(data):
            self._data = data.data
            self._coo_indices = data.coo_indices
            self._csr_crow_indices = data.csr_crow_indices
            self._csr_col_indices = data.csr_col_indices
            self._values = data.values
            self._dense_shape = data.dense_shape
        else:
            ivy.assertions.check_true(
                ivy.is_native_sparse_array(data), message="not a native sparse array"
            )
            self._data = data
            self._native_sparse_array_to_indices_values_and_shape()

    def _native_sparse_array_to_indices_values_and_shape(self):
        indices, values, shape = ivy.native_sparse_array_to_indices_values_and_shape(
            self._data
        )
        if isinstance(indices, list):
            self._csr_crow_indices = ivy.array(indices[0], dtype="int64")
            self._csr_col_indices = ivy.array(indices[1], dtype="int64")
            self._coo_indices = None
        else:
            self._coo_indices = ivy.array(indices, dtype="int64")
            self._csr_crow_indices = None
            self._csr_col_indices = None
        self._values = ivy.array(values)
        self._dense_shape = ivy.Shape(shape)

    def _init_coo_components(self, coo_indices, values, shape):
        coo_indices = ivy.array(coo_indices, dtype="int64")
        values = ivy.array(values)
        shape = ivy.Shape(shape)
        self._data = ivy.native_sparse_array(
            coo_indices=coo_indices, values=values, dense_shape=shape
        )
        self._coo_indices = coo_indices
        self._values = values
        self._dense_shape = shape
        self._csr_crow_indices = None
        self._csr_col_indices = None

    def _init_csr_components(self, csr_crow_indices, csr_col_indices, values, shape):
        csr_crow_indices = ivy.array(csr_crow_indices, dtype="int64")
        csr_col_indices = ivy.array(csr_col_indices, dtype="int64")
        values = ivy.array(values)
        shape = ivy.Shape(shape)
        self._data = ivy.native_sparse_array(
            csr_crow_indices=csr_crow_indices,
            csr_col_indices=csr_col_indices,
            values=values,
            dense_shape=shape,
        )
        self._csr_crow_indices = csr_crow_indices
        self._csr_col_indices = csr_col_indices
        self._values = values
        self._dense_shape = shape
        self._coo_indices = None

    # Properties #
    # -----------#

    @property
    def data(self):
        return self._data

    @property
    def coo_indices(self):
        return self._coo_indices

    @property
    def csr_crow_indices(self):
        return self._csr_crow_indices

    @property
    def csr_col_indices(self):
        return self._csr_col_indices

    @property
    def values(self):
        return self._values

    @property
    def dense_shape(self):
        return self._dense_shape

    # Setters #
    # --------#

    @data.setter
    def data(self, data):
        self._init_data(data)

    @coo_indices.setter
    def coo_indices(self, indices):
        indices = ivy.array(indices, dtype="int64")
        _verify_coo_components(
            indices=indices, values=self._values, dense_shape=self._dense_shape
        )
        self._coo_indices = indices

    @csr_crow_indices.setter
    def csr_crow_indices(self, indices):
        indices = ivy.array(indices, dtype="int64")
        _verify_csr_components(
            crow_indices=indices,
            col_indices=self._csr_col_indices,
            values=self._values,
            dense_shape=self._dense_shape,
        )
        self._csr_crow_indices = indices

    @csr_col_indices.setter
    def csr_col_indices(self, indices):
        indices = ivy.array(indices, dtype="int64")
        _verify_csr_components(
            crow_indices=self._csr_crow_indices,
            col_indices=indices,
            values=self._values,
            dense_shape=self._dense_shape,
        )
        self._csr_col_indices = indices

    @values.setter
    def values(self, values):
        values = ivy.array(values)
        _verify_coo_components(
            indices=self._coo_indices, values=values, dense_shape=self._dense_shape
        )
        self._values = values

    @dense_shape.setter
    def dense_shape(self, dense_shape):
        dense_shape = ivy.Shape(dense_shape)
        _verify_coo_components(
            indices=self._coo_indices, values=self._values, dense_shape=dense_shape
        )
        self._dense_shape = dense_shape

    # Instance Methods #
    # ---------------- #

    def to_dense_array(self, *, native=False):
        all_coordinates = []
        if self._coo_indices is not None:
            # COO sparse array
            for i in range(self._values.shape[0]):
                coordinate = ivy.gather(self._coo_indices, ivy.array([[i]]))
                coordinate = ivy.reshape(coordinate, (self._coo_indices.shape[0],))
                all_coordinates.append(coordinate.to_list())
        else:
            # CSR sparse array
            row = 0
            total_rows = self._dense_shape[0]
            all_cols = self._csr_col_indices.to_list()
            all_rows = self._csr_crow_indices.to_list()
            while row < total_rows:
                cols = all_cols[all_rows[row] : all_rows[row + 1]]
                for col in cols:
                    all_coordinates.append([row, col])
                row += 1
        # make dense array
        ret = ivy.scatter_nd(
            ivy.array(all_coordinates), self._values, ivy.array(self._dense_shape)
        )
        return ret.to_native() if native else ret


class NativeSparseArray:
    pass


def is_ivy_sparse_array(x):
    return isinstance(x, ivy.SparseArray)


@inputs_to_native_arrays
@handle_exceptions
def is_native_sparse_array(x):
    return ivy.current_backend().is_native_sparse_array(x)


@inputs_to_native_arrays
@handle_exceptions
def native_sparse_array(
    data=None,
    *,
    coo_indices=None,
    csr_crow_indices=None,
    csr_col_indices=None,
    values=None,
    dense_shape=None,
):
    return ivy.current_backend().native_sparse_array(
        data,
        coo_indices=coo_indices,
        csr_crow_indices=csr_crow_indices,
        csr_col_indices=csr_col_indices,
        values=values,
        dense_shape=dense_shape,
    )


@handle_exceptions
def native_sparse_array_to_indices_values_and_shape(x):
    return ivy.current_backend().native_sparse_array_to_indices_values_and_shape(x)


@integer_arrays_to_float
@to_native_arrays_and_back
@handle_out_argument
@handle_nestable
@handle_exceptions
def sinc(
    x: Union[ivy.Array, ivy.NativeArray],
    /,
    *,
    out: Optional[ivy.Array] = None,
) -> ivy.Array:
    """
    Calculates an implementation-dependent approximation of the principal value of
    the normalized sinc function, having domain ``(-infinity, +infinity)`` and
    codomain ``[-0.217234, 1]``, for each element ``x_i`` of the input array ``x``.
    Each element ``x_i`` is assumed to be expressed in radians.

    **Special cases**

    For floating-point operands,

    - If x_i is NaN, the result is NaN.
    - If ``x_i`` is ``0``, the result is ``1``.
    - If ``x_i`` is either ``+infinity`` or ``-infinity``, the result is ``NaN``.

    Parameters
    ----------
    x
        input array. Should have a floating-point data type.
    out
        optional output array, for writing the result to. It must have a shape that the
        inputs broadcast to.

    Returns
    -------
    ret
        an array containing the normalized sinc function of each element in x.
        The returned array must have a floating-point data type determined
        by :ref:`type-promotion`.

    Examples
    --------
    With :class:`ivy.Array` input:

    >>> x = ivy.array([0.5, 1.5, 2.5, 3.5])
    >>> y = x.sinc()
    >>> print(y)
    ivy.array([0.637,-0.212,0.127,-0.0909])

    >>> x = ivy.array([1.5, 0.5, -1.5])
    >>> y = ivy.zeros(3)
    >>> ivy.sinc(x, out=y)
    >>> print(y)
    ivy.array([-0.212,0.637,-0.212])

    With :class:`ivy.NativeArray` input:

    >>> x = ivy.array([0.5, 1.5, 2.5, 3.5])
    >>> y = ivy.sinc(x)
    >>> print(y)
    ivy.array([0.637,-0.212,0.127,-0.0909])

    With :class:`ivy.Container` input:

    >>> x = ivy.Container(a=ivy.array([0.5, 1.5, 2.5]),
    ...                   b=ivy.array([3.5, 4.5, 5.5]))
    >>> y = x.sinc()
    >>> print(y)
    {
        a: ivy.array([0.637,-0.212,0.127]),
        b: ivy.array([-0.0909,0.0707,-0.0579])
    }
    """
    return ivy.current_backend(x).sinc(x, out=out)


@to_native_arrays_and_back
@handle_out_argument
@handle_nestable
@handle_exceptions
def flatten(
    x: Union[ivy.Array, ivy.NativeArray],
    /,
    *,
    start_dim: Optional[int] = 0,
    end_dim: Optional[int] = -1,
    out: Optional[ivy.Array] = None,
) -> ivy.Array:
    """Flattens input by reshaping it into a one-dimensional tensor.
        If start_dim or end_dim are passed, only dimensions starting
        with start_dim and ending with end_dim are flattened.
        The order of elements in input is unchanged.

    Parameters
    ----------
    x
        input array to flatten.
    start_dim
        first dim to flatten. If not set, defaults to 0.
    end_dim
        last dim to flatten. If not set, defaults to -1.

    Returns
    -------
    ret
        the flattened array over the specified dimensions.

    This function conforms to the `Array API Standard
    <https://data-apis.org/array-api/latest/>`_. This docstring is an extension of the
    `docstring <https://data-apis.org/array-api/latest/API_specification/generated/signatures.manipulation_functions.concat.html>`_ # noqa
    in the standard.

    Both the description and the type hints above assumes an array input for simplicity,
    but this function is *nestable*, and therefore also accepts :class:`ivy.Container`
    instances in place of any of the arguments.

    Examples
    --------
    With :class:`ivy.Array` input:

    >>> x = np.array([1,2], [3,4])
    >>> ivy.flatten(x)
    ivy.array([1, 2, 3, 4])

    >>> x = np.array(
        [[[[ 5,  5,  0,  6],
         [17, 15, 11, 16],
         [ 6,  3, 13, 12]],

        [[ 6, 18, 10,  4],
         [ 5,  1, 17,  3],
         [14, 14, 18,  6]]],


       [[[12,  0,  1, 13],
         [ 8,  7,  0,  3],
         [19, 12,  6, 17]],

        [[ 4, 15,  6, 15],
         [ 0,  5, 17,  9],
         [ 9,  3,  6, 19]]],


       [[[17, 13, 11, 16],
         [ 4, 18, 17,  4],
         [10, 10,  9,  1]],

        [[19, 17, 13, 10],
         [ 4, 19, 16, 17],
         [ 2, 12,  8, 14]]]]
         )
    >>> ivy.flatten(x, start_dim = 1, end_dim = 2)
    ivy.array(
        [[[ 5,  5,  0,  6],
          [17, 15, 11, 16],
          [ 6,  3, 13, 12],
          [ 6, 18, 10,  4],
          [ 5,  1, 17,  3],
          [14, 14, 18,  6]],

         [[12,  0,  1, 13],
          [ 8,  7,  0,  3],
          [19, 12,  6, 17],
          [ 4, 15,  6, 15],
          [ 0,  5, 17,  9],
          [ 9,  3,  6, 19]],

         [[17, 13, 11, 16],
          [ 4, 18, 17,  4],
          [10, 10,  9,  1],
          [19, 17, 13, 10],
          [ 4, 19, 16, 17],
          [ 2, 12,  8, 14]]]))
    """
    if start_dim == end_dim and len(x.shape) != 0:
        return x
    if start_dim not in range(-len(x.shape), len(x.shape)):
        raise IndexError(
            f"Dimension out of range (expected to be in range of\
            {[-len(x.shape), len(x.shape) - 1]}, but got {start_dim}"
        )
    if end_dim not in range(-len(x.shape), len(x.shape)):
        raise IndexError(
            f"Dimension out of range (expected to be in range of\
            {[-len(x.shape), len(x.shape) - 1]}, but got {end_dim}"
        )
    if start_dim < 0:
        start_dim = len(x.shape) + start_dim
    if end_dim < 0:
        end_dim = len(x.shape) + end_dim
    c = 1
    for i in range(start_dim, end_dim + 1):
        c *= x.shape[i]
    lst = [c]
    if start_dim != 0:
        for i in range(0, start_dim):
            lst.insert(i, x.shape[i])
    for i in range(end_dim + 1, len(x.shape)):
        lst.insert(i, x.shape[i])
    return ivy.reshape(x, tuple(lst))


@to_native_arrays_and_back
@handle_out_argument
@handle_nestable
@handle_exceptions
def vorbis_window(
    window_length: Union[ivy.Array, ivy.NativeArray],
    *,
    dtype: Optional[Union[ivy.Dtype, ivy.NativeDtype]] = None,
    out: Optional[ivy.Array] = None,
) -> ivy.Array:
    """Returns an array that contains a vorbis power complementary window
    of size window_length.

    Parameters
    ----------
    window_length
        the length of the vorbis window.
    dtype
        data type of the returned array. By default float32.
    out
        optional output array, for writing the result to.

    Returns
    -------
    ret
        Input array with the vorbis window.

    Examples
    --------
    >>> ivy.vorbis_window(3)
    ivy.array([0.38268346, 1. , 0.38268352])

    >>> ivy.vorbis_window(5)
    ivy.array([0.14943586, 0.8563191 , 1. , 0.8563191, 0.14943568])
    """
    return ivy.current_backend().vorbis_window(window_length, dtype=dtype, out=out)


@to_native_arrays_and_back
@handle_out_argument
@handle_nestable
def lcm(
    x1: Union[ivy.Array, ivy.NativeArray],
    x2: Union[ivy.Array, ivy.NativeArray],
    /,
    *,
    out: Optional[ivy.Array] = None,
) -> ivy.Array:
    """Computes the element-wise least common multiple (LCM) of x1 and x2.

    Parameters
    ----------
    x1
        first input array.
    x2
        second input array
    out
        optional output array, for writing the result to.

    Returns
    -------
    ret
        an array that includes the element-wise least common multiples of x1 and x2

    Examples
    --------
    With :class:`ivy.Array` input:

    >>> x1=ivy.array([2, 3, 4])
    >>> x2=ivy.array([5, 8, 15])
    >>> x1.lcm(x1, x2)
    ivy.array([10, 21, 60])
    """
    return ivy.current_backend().lcm(x1, x2, out=out)


@to_native_arrays_and_back
@handle_out_argument
@handle_nestable
@handle_exceptions
def hann_window(
    window_length: int,
    periodic: Optional[bool] = True,
    dtype: Optional[Union[ivy.Dtype, ivy.NativeDtype]] = None,
    *,
    out: Optional[ivy.Array] = None,
) -> ivy.Array:
    """Generate a Hann window. The Hanning window
    is a taper formed by using a weighted cosine.

    Parameters
    ----------
    window_length
        the size of the returned window.
    periodic
        If True, returns a window to be used as periodic function.
        If False, return a symmetric window.
    dtype
        The data type to produce. Must be a floating point type.
    out
        optional output array, for writing the result to.

    Returns
    -------
    ret
        The array containing the window.

    Functional Examples
    -------------------
    >>> ivy.hann_window(4, True)
    ivy.array([0. , 0.5, 1. , 0.5])

    >>> ivy.hann_window(7, False)
    ivy.array([0.  , 0.25, 0.75, 1.  , 0.75, 0.25, 0.  ])

    """
    return ivy.current_backend().hann_window(
        window_length, periodic, dtype=dtype, out=out
    )


@to_native_arrays_and_back
@handle_out_argument
@handle_nestable
def max_pool2d(
    x: Union[ivy.Array, ivy.NativeArray],
    kernel: Union[int, Tuple[int], Tuple[int, int]],
    strides: Union[int, Tuple[int], Tuple[int, int]],
    padding: str,
    /,
    *,
    data_format: str = "NHWC",
    out: Optional[ivy.Array] = None,
) -> ivy.Array:
    """Computes a 2-D max pool given 4-D input x.

    Parameters
    ----------
    x
        Input image *[batch_size,h,w,d_in]*.
    kernel
        Size of the kernel i.e., the sliding window for each
        dimension of input. *[h,w]*.
    strides
        The stride of the sliding window for each dimension of input.
    padding
        SAME" or "VALID" indicating the algorithm, or list
        indicating the per-dimensio paddings.
    data_format
        NHWC" or "NCHW". Defaults to "NHWC".
    out
        optional output array, for writing the result to.

    Returns
    -------
    ret
        The result of the pooling operation.

    Both the description and the type hints above assumes an array input
    for simplicity, but this function is *nestable*, and therefore
    also accepts :class:`ivy.Container` instances in place of any of
    the arguments.

    Examples
    --------
    >>> x = ivy.arange(12).reshape((2, 1, 3, 2))
    >>> print(ivy.max_pool2d(x, (2, 2), (1, 1), 'SAME'))
    ivy.array([[[[ 2,  3],
     [ 4,  5],
     [ 4,  5]]],
    [[[ 8,  9],
     [10, 11],
     [10, 11]]]])

    >>> x = ivy.arange(48).reshape((2, 4, 3, 2))
    >>> print(ivy.max_pool2d(x, 3, 1, 'VALID'))
    ivy.array([[[[16, 17]],
    [[22, 23]]],
    [[[40, 41]],
    [[46, 47]]]])
    """
    return ivy.current_backend(x).max_pool2d(x, kernel, strides, padding, out=out)


@to_native_arrays_and_back
@handle_out_argument
@handle_nestable
@handle_exceptions
def kaiser_window(
    window_length: int,
    periodic: bool = True,
    beta: float = 12.0,
    *,
    dtype: Optional[Union[ivy.Array, ivy.NativeArray]] = None,
    out: Optional[ivy.Array] = None,
) -> ivy.Array:
    """Computes the Kaiser window with window length window_length and shape beta

    Parameters
    ----------
    window_length
        an int defining the length of the window.
    periodic
        If True, returns a periodic window suitable for use in spectral analysis.
        If False, returns a symmetric window suitable for use in filter design.
    beta
        a float used as shape parameter for the window.
    dtype
        data type of the returned array.
    out
        optional output array, for writing the result to.

    Returns
    -------
    ret
        The array containing the window.

    Examples
    --------
    >>> ivy.kaiser_window(5)
    ivy.array([5.2773e-05, 1.0172e-01, 7.9294e-01, 7.9294e-01, 1.0172e-01]])
    >>> ivy.kaiser_window(5, True, 5)
    ivy.array([0.0367, 0.4149, 0.9138, 0.9138, 0.4149])
    >>> ivy.kaiser_window(5, False, 5)
    ivy.array([0.0367, 0.5529, 1.0000, 0.5529, 0.0367])
    """
    return ivy.current_backend().kaiser_window(
        window_length, periodic, beta, dtype=dtype, out=out
    )


@to_native_arrays_and_back
@handle_out_argument
@handle_nestable
def moveaxis(
    a: Union[ivy.Array, ivy.NativeArray],
    source: Union[int, Sequence[int]],
    destination: Union[int, Sequence[int]],
    /,
    *,
    out: Optional[Union[ivy.Array, ivy.NativeArray]] = None,
) -> Union[ivy.Array, ivy.NativeArray]:
    """Move axes of an array to new positions..

    Parameters
    ----------
    a
        The array whose axes should be reordered.
    source
        Original positions of the axes to move. These must be unique.
    destination
        Destination positions for each of the original axes.
        These must also be unique.
    out
        optional output array, for writing the result to.

    Returns
    -------
    ret
        Array with moved axes. This array is a view of the input array.

    Examples
    --------
    With :class:`ivy.Array` input:
    >>> x = ivy.zeros((3, 4, 5))
    >>> ivy.moveaxis(x, 0, -1).shape
    (4, 5, 3)
    >>> ivy.moveaxis(x, -1, 0).shape
    (5, 3, 4)
    """
    return ivy.current_backend().moveaxis(a, source, destination, out=out)


<<<<<<< HEAD
def _slice_at_axis(sl, axis):
    return (slice(None),) * axis + (sl,) + (...,)


def _view_roi(array, original_area_slice, axis):
    axis += 1
    sl = (slice(None),) * axis + original_area_slice[axis:]
    return array[sl]


def _set_pad_area(padded, axis, width_pair, value_pair):
    left_slice = _slice_at_axis(slice(None, width_pair[0]), axis)
    padded[left_slice] = value_pair[0]
    right_slice = _slice_at_axis(slice(padded.shape[axis] - width_pair[1], None), axis)
    padded[right_slice] = value_pair[1]


def _get_edges(padded, axis, width_pair):
    left_index = width_pair[0]
    left_slice = _slice_at_axis(slice(left_index, left_index + 1), axis)
    left_edge = padded[left_slice]
    right_index = padded.shape[axis] - width_pair[1]
    right_slice = _slice_at_axis(slice(right_index - 1, right_index), axis)
    right_edge = padded[right_slice]
    return left_edge, right_edge


def _get_linear_ramps(padded, axis, width_pair, end_value_pair):
    edge_pair = _get_edges(padded, axis, width_pair)
    left_ramp, right_ramp = (
        ivy.linspace(
            start=end_value,
            stop=edge.squeeze(axis),
            num=width,
            endpoint=False,
            dtype=padded.dtype,
            axis=axis,
        )
        for end_value, edge, width in zip(end_value_pair, edge_pair, width_pair)
    )
    right_ramp = right_ramp[_slice_at_axis(slice(None, None, -1), axis)]
    return left_ramp, right_ramp


def _get_stats(padded, axis, width_pair, length_pair, stat_func):
    left_index = width_pair[0]
    right_index = padded.shape[axis] - width_pair[1]
    max_length = right_index - left_index
    left_length, right_length = length_pair
    if left_length is None or max_length < left_length:
        left_length = max_length
    if right_length is None or max_length < right_length:
        right_length = max_length
    left_slice = _slice_at_axis(slice(left_index, left_index + left_length), axis)
    left_chunk = padded[left_slice]
    left_stat = stat_func(left_chunk, axis=axis, keepdims=True)
    if left_length == right_length == max_length:
        return left_stat, left_stat
    right_slice = _slice_at_axis(slice(right_index - right_length, right_index), axis)
    right_chunk = padded[right_slice]
    right_stat = stat_func(right_chunk, axis=axis, keepdims=True)
    return left_stat, right_stat


def _set_reflect_both(padded, axis, width_pair, method, include_edge=False):
    left_pad, right_pad = width_pair
    old_length = padded.shape[axis] - right_pad - left_pad
    if include_edge:
        edge_offset = 1
    else:
        edge_offset = 0
        old_length -= 1
    if left_pad > 0:
        chunk_length = min(old_length, left_pad)
        stop = left_pad - edge_offset
        start = stop + chunk_length
        left_slice = _slice_at_axis(slice(start, stop, -1), axis)
        left_chunk = padded[left_slice]
        if method == "odd":
            edge_slice = _slice_at_axis(slice(left_pad, left_pad + 1), axis)
            left_chunk = 2 * padded[edge_slice] - left_chunk
        start = left_pad - chunk_length
        stop = left_pad
        pad_area = _slice_at_axis(slice(start, stop), axis)
        padded[pad_area] = left_chunk
        left_pad -= chunk_length
    if right_pad > 0:
        chunk_length = min(old_length, right_pad)
        start = -right_pad + edge_offset - 2
        stop = start - chunk_length
        right_slice = _slice_at_axis(slice(start, stop, -1), axis)
        right_chunk = padded[right_slice]
        if method == "odd":
            edge_slice = _slice_at_axis(slice(-right_pad - 1, -right_pad), axis)
            right_chunk = 2 * padded[edge_slice] - right_chunk
        start = padded.shape[axis] - right_pad
        stop = start + chunk_length
        pad_area = _slice_at_axis(slice(start, stop), axis)
        padded[pad_area] = right_chunk
        right_pad -= chunk_length
    return left_pad, right_pad


def _set_wrap_both(padded, axis, width_pair):
    left_pad, right_pad = width_pair
    period = padded.shape[axis] - right_pad - left_pad
    new_left_pad = 0
    new_right_pad = 0
    if left_pad > 0:
        right_slice = _slice_at_axis(
            slice(
                -right_pad - min(period, left_pad),
                -right_pad if right_pad != 0 else None,
            ),
            axis,
        )
        right_chunk = padded[right_slice]
        if left_pad > period:
            pad_area = _slice_at_axis(slice(left_pad - period, left_pad), axis)
            new_left_pad = left_pad - period
        else:
            pad_area = _slice_at_axis(slice(None, left_pad), axis)
        padded[pad_area] = right_chunk
    if right_pad > 0:
        left_slice = _slice_at_axis(
            slice(
                left_pad,
                left_pad + min(period, right_pad),
            ),
            axis,
        )
        left_chunk = padded[left_slice]
        if right_pad > period:
            pad_area = _slice_at_axis(slice(-right_pad, -right_pad + period), axis)
            new_right_pad = right_pad - period
        else:
            pad_area = _slice_at_axis(slice(-right_pad, None), axis)
        padded[pad_area] = left_chunk
    return new_left_pad, new_right_pad


def _pad_simple(array, pad_width, fill_value=None):
    new_shape = tuple(
        left + size + right for size, (left, right) in zip(array.shape, pad_width)
    )
    padded = ivy.empty(new_shape, dtype=array.dtype)
    if fill_value is not None:
        padded.fill(fill_value)
    original_area_slice = tuple(
        slice(left, left + size) for size, (left, right) in zip(array.shape, pad_width)
    )
    padded[original_area_slice] = array
    return padded, original_area_slice
=======
@handle_exceptions
def ndenumerate(
    input: Iterable,
) -> Generator:
    """Multidimensional index iterator.

    Parameters
    ----------
    input
        Input array to iterate over.

    Returns
    -------
    ret
        An iterator yielding pairs of array coordinates and values.

    Examples
    --------
    >>> a = ivy.array([[1, 2], [3, 4]])
    >>> for index, x in ivy.ndenumerate(a):
    >>>     print(index, x)
    (0, 0) 1
    (0, 1) 2
    (1, 0) 3
    (1, 1) 4
    """

    def _ndenumerate(input, t=None):
        if t is None:
            t = ()
        if not hasattr(input, "__iter__"):
            yield t, input
        else:
            for i, v in enumerate(input):
                yield from _ndenumerate(v, t + (i,))

    return _ndenumerate(input)
>>>>>>> 999806d6


@to_native_arrays_and_back
@handle_out_argument
@handle_nestable
@handle_exceptions
def pad(
    x: Union[ivy.Array, ivy.NativeArray],
    /,
    pad_width: Union[Iterable[Tuple[int]], int],
    *,
    mode: Optional[
        Union[
            Literal[
                "constant",
                "edge",
                "linear_ramp",
                "maximum",
                "mean",
                "median",
                "minimum",
                "reflect",
                "symmetric",
                "wrap",
                "empty",
            ],
            Callable,
        ]
    ] = "constant",
    stat_length: Optional[Union[Iterable[Tuple[int]], int]] = None,
    constant_values: Optional[Union[Iterable[Tuple[Number]], Number]] = 0,
    end_values: Optional[Union[Iterable[Tuple[Number]], Number]] = 0,
    reflect_type: Optional[Literal["even", "odd"]] = "even",
    out: Optional[ivy.Array] = None,
    **kwargs: Optional[Any],
) -> ivy.Array:
    """Pads an array.

    Parameters
    ----------
    x
        Input array to pad.
    pad_width
        Number of values padded to the edges of each axis.
             - ((before_1, after_1), … (before_N, after_N)) yields unique pad widths
               for each axis.
             - ((before, after),) yields same before and after pad for each axis.
             - (pad,) or int is shortcut for before = after = pad width for all axes.
    mode
        One of the following string values or a user-supplied function.
             - "constant": Pads with a constant value.
             - "edge": Pads with the edge values of array.
             - "linear_ramp": Pads with the linear ramp between end_value
               and the array edge value.
             - "maximum": Pads with the maximum value of all or part of the vector
               along each axis.
             - "mean": Pads with the mean value of all or part of the vector along
               each axis.
             - "median": Pads with the median value of all or part of the vector
               along each axis.
             - "minimum": Pads with the minimum value of all or part of the vector
               along each axis.
             - "reflect": Pads with the reflection mirrored on the first and last
               values of the vector along each axis.
             - "symmetric": Pads with the reflection of the vector mirrored along
               the edge of the array.
             - "wrap": Pads with the wrap of the vector along the axis.
               The first values are used to pad the end and the end values are used
               to pad the beginning.
             - "empty": Pads with undefined values.
             - <function>: Pads with a user-defined padding function. The padding
               function should modify a rank 1 array in-place following a signature
               like `padding_func(vector, iaxis_pad_width, iaxis, kwargs)`, where:
                    - `vector` is a rank 1 array already padded with zeros. Padded
                      values are `vector[:iaxis_pad_width[0]]` and
                      `vector[-iaxis_pad_width[1]:]`.
                    - `iaxis_pad_width` is a 2-tuple of ints, where
                      `iaxis_pad_width[0]` represents the number of values padded at
                      the beginning of `vector` and `iaxis_pad_width[1]` represents
                      the number of values padded at the end of `vector`.
                    - `iaxis` is the axis currently being calculated.
                    - `kwargs` is a dict of keyword arguments the function requires.
    stat_length
        Used in "maximum", "mean", "median", and "minimum". Number of values at edge
        of each axis used to calculate the statistic value.
             - ((before_1, after_1), … (before_N, after_N)) yields unique statistic
               lengths for each axis.
             - ((before, after),) yields same before and after statistic lengths for
               each axis.
             - (stat_length,) or int is a shortcut for before = after = statistic
               length for all axes.
             - None uses the entire axis.
    constant_values
        Used in "constant". The values to set the padded values for each axis.
             - ((before_1, after_1), ... (before_N, after_N)) yields unique pad
               constants for each axis.
             - ((before, after),) yields same before and after constants for each axis.
             - (constant,) or constant is a shortcut for before = after = constant for
               all axes.
    end_values
        Used in "linear_ramp". The values used for the ending value of the linear_ramp
        and that will form the edge of the padded array.
             - ((before_1, after_1), ... (before_N, after_N)) yields unique end values
               for each axis.
             - ((before, after),) yields same before and after end values for each axis
             - (constant,) or constant is a shortcut for before = after = constant for
               all axes.
    reflect_type
        Used in "reflect", and "symmetric". The "even" style is the default with an
        unaltered reflection around the edge value. For the "odd" style, the extended
        part of the array is created by subtracting the reflected values from two
        times the edge value.
    out
        optional output array, for writing the result to. It must have a shape that
        the inputs broadcast to.

    Returns
    -------
    ret
        Padded array of rank equal to x with shape increased according to pad_width.


    Both the description and the type hints above assume an array input for simplicity,
    but this function is *nestable*, and therefore also accepts :class:`ivy.Container`
    instances in place of any of the arguments.

    Examples
    --------
    With :class:`ivy.Array` input:

    >>> x = ivy.array([[1, 2, 3], [4, 5, 6]])
    >>> padding = ivy.array([(1, 1), (2, 2)])
    >>> y = ivy.pad(x, padding, mode="constant")
    >>> print(y)
    ivy.array([[0, 0, 0, 0, 0, 0, 0],
               [0, 0, 1, 2, 3, 0, 0],
               [0, 0, 4, 5, 6, 0, 0],
               [0, 0, 0, 0, 0, 0, 0]])

    >>> x = ivy.array([[1, 2, 3], [4, 5, 6]])
    >>> padding = ivy.array([(1, 1), (2, 2)])
    >>> y = ivy.pad(x, padding, mode="reflect")
    >>> print(y)
    ivy.array([[6, 5, 4, 5, 6, 5, 4],
               [3, 2, 1, 2, 3, 2, 1],
               [6, 5, 4, 5, 6, 5, 4],
               [3, 2, 1, 2, 3, 2, 1]])

    >>> x = ivy.array([[1, 2, 3], [4, 5, 6]])
    >>> padding = ivy.array([(1, 1), (2, 2)])
    >>> y = ivy.pad(x, padding, mode="symmetric")
    >>> print(y)
    ivy.array([[2, 1, 1, 2, 3, 3, 2],
               [2, 1, 1, 2, 3, 3, 2],
               [5, 4, 4, 5, 6, 6, 5],
               [5, 4, 4, 5, 6, 6, 5]])

    With :class:`ivy.NativeArray` input:

    >>> x = ivy.native_array([[1, 2, 3], [4, 5, 6]])
    >>> padding = ivy.array([(1, 1), (2, 2)])
    >>> y = ivy.pad(x, padding, mode="constant", constant_values=7)
    >>> print(y)
    ivy.array([[7, 7, 7, 7, 7, 7, 7],
               [7, 7, 1, 2, 3, 7, 7],
               [7, 7, 4, 5, 6, 7, 7],
               [7, 7, 7, 7, 7, 7, 7]])

    With :class:`ivy.Container` input:

    >>> x = ivy.Container(a=ivy.array([0., 1., 2.]), b=ivy.array([0., 1., 2.]))
    >>> padding = ivy.array([(1, 1)])
    >>> y = ivy.pad(x, padding, mode="constant")
    >>> print(y)
    {
        a: ivy.array([0., 0., 1., 2., 0.]),
        b: ivy.array([0., 0., 1., 2., 0.])
    }
    """
    array = ivy.asarray(x, dtype=x.dtype)
    pad_width = ivy.asarray(
        pad_width, dtype=ivy.Dtype(str(np.asarray(pad_width).dtype))
    )
    if callable(mode):
        func = mode
        padded, _ = _pad_simple(array, pad_width, fill_value=0)
        for axis in range(padded.ndim):
            view = ivy.moveaxis(padded, axis, -1)
            # TODO: add ndindex or ndenumerate functionality to ivy's API
            inds = ivy.ndindex(view.shape[:-1])
            for ind in inds:
                func(view[ind], pad_width[axis], axis, kwargs)
        return padded
    padded, original_area_slice = _pad_simple(array, pad_width)
    axes = range(padded.ndim)
    stat_functions = {
        "maximum": ivy.max,
        "minimum": ivy.min,
        # TODO: extend ivy's functional API with ivy.median
        "mean": ivy.mean,
        "median": ivy.median,
    }
    if mode == "constant":
        for axis, width_pair, value_pair in zip(axes, pad_width, constant_values):
            roi = _view_roi(padded, original_area_slice, axis)
            _set_pad_area(roi, axis, width_pair, value_pair)
    elif mode == "empty":
        pass
    elif mode == "edge":
        for axis, width_pair in zip(axes, pad_width):
            roi = _view_roi(padded, original_area_slice, axis)
            edge_pair = _get_edges(roi, axis, width_pair)
            _set_pad_area(roi, axis, width_pair, edge_pair)
    elif mode == "linear_ramp":
        for axis, width_pair, value_pair in zip(axes, pad_width, end_values):
            roi = _view_roi(padded, original_area_slice, axis)
            ramp_pair = _get_linear_ramps(roi, axis, width_pair, value_pair)
            _set_pad_area(roi, axis, width_pair, ramp_pair)
    elif mode in stat_functions:
        func = stat_functions[mode]
        for axis, width_pair, length_pair in zip(axes, pad_width, stat_length):
            roi = _view_roi(padded, original_area_slice, axis)
            stat_pair = _get_stats(roi, axis, width_pair, length_pair, func)
            _set_pad_area(roi, axis, width_pair, stat_pair)
    elif mode in {"reflect", "symmetric"}:
        include_edge = True if mode == "symmetric" else False
        for axis, (left_index, right_index) in zip(axes, pad_width):
            if array.shape[axis] == 1 and (left_index > 0 or right_index > 0):
                edge_pair = _get_edges(padded, axis, (left_index, right_index))
                _set_pad_area(padded, axis, (left_index, right_index), edge_pair)
                continue
            roi = _view_roi(padded, original_area_slice, axis)
            while left_index > 0 or right_index > 0:
                left_index, right_index = _set_reflect_both(
                    roi, axis, (left_index, right_index), reflect_type, include_edge
                )
    elif mode == "wrap":
        for axis, (left_index, right_index) in zip(axes, pad_width):
            roi = _view_roi(padded, original_area_slice, axis)
            while left_index > 0 or right_index > 0:
                left_index, right_index = _set_wrap_both(
                    roi, axis, (left_index, right_index)
                )
    return padded


@to_native_arrays_and_back
@handle_out_argument
@handle_nestable
def heaviside(
    x1: Union[ivy.Array, ivy.NativeArray],
    x2: Union[ivy.Array, ivy.NativeArray],
    /,
    *,
    out: Optional[ivy.Array] = None,
) -> ivy.Array:
    """Computes the Heaviside step function for each element in x1.

    Parameters
    ----------
    x1
        input array.
    x2
        values to use where x1 is zero.
    out
        optional output array, for writing the result to.

    Returns
    -------
    ret
        output array with element-wise Heaviside step function of x1.
        This is a scalar if both x1 and x2 are scalars.

    Examples
    --------
    With :class:`ivy.Array` input:

    >>> x1 = ivy.array([-1.5, 0, 2.0])
    >>> x2 = ivy.array([0.5])
    >>> ivy.heaviside(x1, x2)
    ivy.array([0.0000, 0.5000, 1.0000])

    >>> x1 = ivy.array([-1.5, 0, 2.0])
    >>> x2 = ivy.array([1.2, -2.0, 3.5])
    >>> ivy.heaviside(x1, x2)
    ivy.array([0., -2., 1.])
    """
    return ivy.current_backend().heaviside(x1, x2, out=out)


@to_native_arrays_and_back
@handle_out_argument
@handle_nestable
@handle_exceptions
def median(
    input: ivy.Array,
    /,
    *,
    axis: Optional[Union[Tuple[int], int]] = None,
    keepdims: Optional[bool] = False,
    out: Optional[ivy.Array] = None,
) -> ivy.Array:
    """Compute the median along the specified axis.

    Parameters
    ----------
    input
        Input array.
    axis
        Axis or axes along which the medians are computed. The default is to compute
        the median along a flattened version of the array.
    keepdims
        If this is set to True, the axes which are reduced are left in the result
        as dimensions with size one.
    out
        optional output array, for writing the result to.

    Returns
    -------
    ret
        The median of the array elements.

    Functional Examples
    -------------------
    >>> a = ivy.array([[10, 7, 4], [3, 2, 1]])
    >>> ivy.median(a)
    3.5
    >>> ivy.median(a, axis=0)
    ivy.array([6.5, 4.5, 2.5])
    """
    return ivy.current_backend().median(input, axis=axis, keepdims=keepdims, out=out)


@to_native_arrays_and_back
@handle_out_argument
@handle_nestable
def flipud(
    m: Union[ivy.Array, ivy.NativeArray],
    /,
    *,
    out: Optional[Union[ivy.Array, ivy.NativeArray]] = None,
) -> Union[ivy.Array, ivy.NativeArray]:
    """Flip array in the up/down direction.
    Flip the entries in each column in the up/down direction.
    Rows are preserved, but appear in a different order than before.

    Parameters
    ----------
    m
        The array to be flipped.
    out
        optional output array, for writing the result to.

    Returns
    -------
    ret
        Array corresponding to input array with elements
        order reversed along axis 0.

    Examples
    --------
    >>> m = ivy.diag([1, 2, 3])
    >>> ivy.flipud(m)
    ivy.array([[ 0.,  0.,  3.],
        [ 0.,  2.,  0.],
        [ 1.,  0.,  0.]])
    """
    return ivy.current_backend().flipud(m, out=out)


@to_native_arrays_and_back
@handle_out_argument
@handle_nestable
def fmod(
    x1: Union[ivy.Array, ivy.NativeArray],
    x2: Union[ivy.Array, ivy.NativeArray],
    /,
    *,
    out: Optional[Union[ivy.Array, ivy.NativeArray]] = None,
) -> Union[ivy.Array, ivy.NativeArray]:
    """Computes the element-wise remainder of divisions of two arrays.

    Parameters
    ----------
    x1
        First input array.
    x2
        Second input array
    out
        optional output array, for writing the result to.

    Returns
    -------
    ret
        Array with element-wise remainder of divisions.

    Examples
    --------
    >>> x1 = ivy.array([2, 3, 4])
    >>> x2 = ivy.array([1, 5, 2])
    >>> ivy.fmod(x1, x2)
    ivy.array([ 0,  3,  0])

    >>> x1 = ivy.array([ivy.nan, 0, ivy.nan])
    >>> x2 = ivy.array([0, ivy.nan, ivy.nan])
    >>> ivy.fmod(x1, x2)
    ivy.array([ nan,  nan,  nan])
    """
    return ivy.current_backend().fmod(x1, x2, out=out)


@to_native_arrays_and_back
@handle_out_argument
@handle_nestable
def fmax(
    x1: Union[ivy.Array, ivy.NativeArray],
    x2: Union[ivy.Array, ivy.NativeArray],
    /,
    *,
    out: Optional[Union[ivy.Array, ivy.NativeArray]] = None,
) -> Union[ivy.Array, ivy.NativeArray]:
    """Computes the element-wise maximums of two arrays. Differs from ivy.maximum
    in the case where one of the elements is NaN. ivy.maximum returns the NaN element
    while ivy.fmax returns the non-NaN element.

    Parameters
    ----------
    x1
        First input array.
    x2
        Second input array
    out
        optional output array, for writing the result to.

    Returns
    -------
    ret
        Array with element-wise maximums.

    Examples
    --------
    >>> x1 = ivy.array([2, 3, 4])
    >>> x2 = ivy.array([1, 5, 2])
    >>> ivy.fmax(x1, x2)
    ivy.array([ 2.,  5.,  4.])

    >>> x1 = ivy.array([ivy.nan, 0, ivy.nan])
    >>> x2 = ivy.array([0, ivy.nan, ivy.nan])
    >>> ivy.fmax(x1, x2)
    ivy.array([ 0,  0,  nan])
    """
    return ivy.current_backend().fmax(x1, x2, out=out)<|MERGE_RESOLUTION|>--- conflicted
+++ resolved
@@ -1,6 +1,3 @@
-<<<<<<< HEAD
-from typing import Optional, Union, Tuple, Iterable, Callable, Literal, Sequence, Any
-=======
 from typing import (
     Optional,
     Union,
@@ -10,8 +7,8 @@
     Literal,
     Sequence,
     Generator,
+    Any,
 )
->>>>>>> 999806d6
 from numbers import Number
 import ivy
 from ivy.func_wrapper import (
@@ -22,11 +19,7 @@
     inputs_to_native_arrays,
 )
 from ivy.exceptions import handle_exceptions
-<<<<<<< HEAD
-from numpy import prod
 import numpy as np
-=======
->>>>>>> 999806d6
 
 
 # helpers
@@ -872,7 +865,45 @@
     return ivy.current_backend().moveaxis(a, source, destination, out=out)
 
 
-<<<<<<< HEAD
+@handle_exceptions
+def ndenumerate(
+    input: Iterable,
+) -> Generator:
+    """Multidimensional index iterator.
+
+    Parameters
+    ----------
+    input
+        Input array to iterate over.
+
+    Returns
+    -------
+    ret
+        An iterator yielding pairs of array coordinates and values.
+
+    Examples
+    --------
+    >>> a = ivy.array([[1, 2], [3, 4]])
+    >>> for index, x in ivy.ndenumerate(a):
+    >>>     print(index, x)
+    (0, 0) 1
+    (0, 1) 2
+    (1, 0) 3
+    (1, 1) 4
+    """
+
+    def _ndenumerate(input, t=None):
+        if t is None:
+            t = ()
+        if not hasattr(input, "__iter__"):
+            yield t, input
+        else:
+            for i, v in enumerate(input):
+                yield from _ndenumerate(v, t + (i,))
+
+    return _ndenumerate(input)
+
+
 def _slice_at_axis(sl, axis):
     return (slice(None),) * axis + (sl,) + (...,)
 
@@ -1026,45 +1057,6 @@
     )
     padded[original_area_slice] = array
     return padded, original_area_slice
-=======
-@handle_exceptions
-def ndenumerate(
-    input: Iterable,
-) -> Generator:
-    """Multidimensional index iterator.
-
-    Parameters
-    ----------
-    input
-        Input array to iterate over.
-
-    Returns
-    -------
-    ret
-        An iterator yielding pairs of array coordinates and values.
-
-    Examples
-    --------
-    >>> a = ivy.array([[1, 2], [3, 4]])
-    >>> for index, x in ivy.ndenumerate(a):
-    >>>     print(index, x)
-    (0, 0) 1
-    (0, 1) 2
-    (1, 0) 3
-    (1, 1) 4
-    """
-
-    def _ndenumerate(input, t=None):
-        if t is None:
-            t = ()
-        if not hasattr(input, "__iter__"):
-            yield t, input
-        else:
-            for i, v in enumerate(input):
-                yield from _ndenumerate(v, t + (i,))
-
-    return _ndenumerate(input)
->>>>>>> 999806d6
 
 
 @to_native_arrays_and_back
@@ -1253,8 +1245,7 @@
         padded, _ = _pad_simple(array, pad_width, fill_value=0)
         for axis in range(padded.ndim):
             view = ivy.moveaxis(padded, axis, -1)
-            # TODO: add ndindex or ndenumerate functionality to ivy's API
-            inds = ivy.ndindex(view.shape[:-1])
+            inds, vals = ivy.ndenumerate(view.shape[:-1])
             for ind in inds:
                 func(view[ind], pad_width[axis], axis, kwargs)
         return padded
@@ -1263,7 +1254,6 @@
     stat_functions = {
         "maximum": ivy.max,
         "minimum": ivy.min,
-        # TODO: extend ivy's functional API with ivy.median
         "mean": ivy.mean,
         "median": ivy.median,
     }
