from typing import (
    Optional,
    Union,
    Tuple,
    Iterable,
    Callable,
    Literal,
    Sequence,
    Generator,
)
from numbers import Number
import ivy
from ivy.func_wrapper import (
    handle_out_argument,
    to_native_arrays_and_back,
    handle_nestable,
    integer_arrays_to_float,
    inputs_to_native_arrays,
)
from ivy.exceptions import handle_exceptions
from numpy import prod


# helpers
def _verify_coo_components(*, indices=None, values=None, dense_shape=None):
    ivy.assertions.check_all_or_any_fn(
        indices,
        values,
        dense_shape,
        fn=ivy.exists,
        type="all",
        message="indices, values and dense_shape must all be specified",
    )
    # coordinates style (COO), must be shaped (x, y)
    ivy.assertions.check_equal(len(ivy.shape(indices)), 2, message="indices must be 2D")
    ivy.assertions.check_equal(len(ivy.shape(values)), 1, message="values must be 1D")
    ivy.assertions.check_equal(
        len(ivy.to_ivy_shape(dense_shape)),
        ivy.shape(indices)[0],
        message="shape and indices shape do not match",
    )
    # number of values must match number of coordinates
    ivy.assertions.check_equal(
        ivy.shape(values)[0],
        ivy.shape(indices)[1],
        message="values and indices do not match",
    )
    for i in range(ivy.shape(indices)[0]):
        ivy.assertions.check_less(
            indices[i],
            ivy.to_ivy_shape(dense_shape)[i],
            message="indices is larger than shape",
        )


def _verify_csr_components(
    *, crow_indices=None, col_indices=None, values=None, dense_shape=None
):
    ivy.assertions.check_all_or_any_fn(
        crow_indices,
        col_indices,
        values,
        dense_shape,
        fn=ivy.exists,
        type="all",
        message="crow_indices, col_indices, values and dense_shape must all \
        be specified",
    )
    ivy.assertions.check_equal(
        len(ivy.shape(crow_indices)), 1, message="crow_indices must be 1D"
    )
    ivy.assertions.check_equal(
        len(ivy.shape(col_indices)), 1, message="col_indices must be 1D"
    )
    ivy.assertions.check_equal(len(ivy.shape(values)), 1, message="values must be 1D")
    ivy.assertions.check_equal(
        len(dense_shape),
        2,
        message="only 2D arrays can be converted to CSR sparse arrays",
    )
    # number of intervals must be equal to x in shape (x, y)
    ivy.assertions.check_equal(ivy.shape(crow_indices)[0] - 1, dense_shape[0])
    # index in col_indices must not exceed y in shape (x, y)
    ivy.assertions.check_less(
        col_indices, dense_shape[1], message="index in col_indices does not match shape"
    )
    # number of values must match number of coordinates
    ivy.assertions.check_equal(
        ivy.shape(col_indices)[0],
        ivy.shape(values)[0],
        message="values and col_indices do not match",
    )
    # index in crow_indices must not exceed length of col_indices
    ivy.assertions.check_less(
        crow_indices,
        ivy.shape(col_indices)[0],
        allow_equal=True,
        message="index in crow_indices does not match the number of col_indices",
    )


def _is_data_not_indices_values_and_shape(
    data=None,
    coo_indices=None,
    csr_crow_indices=None,
    csr_col_indices=None,
    values=None,
    dense_shape=None,
):
    if data is not None:
        ivy.assertions.check_all_or_any_fn(
            coo_indices,
            csr_crow_indices,
            csr_col_indices,
            values,
            dense_shape,
            fn=ivy.exists,
            type="any",
            limit=[0],
            message="only specify either data, all coo components (coo_indices, values \
            and dense_shape), or all csr components (csr_crow_indices, \
            csr_col_indices, values and dense_shape)",
        )
        return True
    return False


def _is_coo_not_csr(
    coo_indices=None,
    csr_crow_indices=None,
    csr_col_indices=None,
    values=None,
    dense_shape=None,
):
    if (
        ivy.exists(coo_indices)
        and ivy.exists(values)
        and ivy.exists(dense_shape)
        and csr_crow_indices is None
        and csr_col_indices is None
    ):
        return True
    elif (
        ivy.exists(csr_crow_indices)
        and ivy.exists(csr_col_indices)
        and ivy.exists(values)
        and ivy.exists(dense_shape)
        and coo_indices is None
    ):
        return False
    else:
        raise ivy.exceptions.IvyException(
            "specify either all coo components (coo_indices, values \
            and dense_shape), or all csr components (csr_crow_indices, \
            csr_col_indices, values and dense_shape)"
        )


class SparseArray:
    def __init__(
        self,
        data=None,
        *,
        coo_indices=None,
        csr_crow_indices=None,
        csr_col_indices=None,
        values=None,
        dense_shape=None,
    ):
        if _is_data_not_indices_values_and_shape(
            data, coo_indices, csr_crow_indices, csr_col_indices, values, dense_shape
        ):
            self._init_data(data)
        elif _is_coo_not_csr(
            coo_indices, csr_crow_indices, csr_col_indices, values, dense_shape
        ):
            self._init_coo_components(coo_indices, values, dense_shape)
        else:
            self._init_csr_components(
                csr_crow_indices, csr_col_indices, values, dense_shape
            )

    def _init_data(self, data):
        if ivy.is_ivy_sparse_array(data):
            self._data = data.data
            self._coo_indices = data.coo_indices
            self._csr_crow_indices = data.csr_crow_indices
            self._csr_col_indices = data.csr_col_indices
            self._values = data.values
            self._dense_shape = data.dense_shape
        else:
            ivy.assertions.check_true(
                ivy.is_native_sparse_array(data), message="not a native sparse array"
            )
            self._data = data
            self._native_sparse_array_to_indices_values_and_shape()

    def _native_sparse_array_to_indices_values_and_shape(self):
        indices, values, shape = ivy.native_sparse_array_to_indices_values_and_shape(
            self._data
        )
        if isinstance(indices, list):
            self._csr_crow_indices = ivy.array(indices[0], dtype="int64")
            self._csr_col_indices = ivy.array(indices[1], dtype="int64")
            self._coo_indices = None
        else:
            self._coo_indices = ivy.array(indices, dtype="int64")
            self._csr_crow_indices = None
            self._csr_col_indices = None
        self._values = ivy.array(values)
        self._dense_shape = ivy.Shape(shape)

    def _init_coo_components(self, coo_indices, values, shape):
        coo_indices = ivy.array(coo_indices, dtype="int64")
        values = ivy.array(values)
        shape = ivy.Shape(shape)
        self._data = ivy.native_sparse_array(
            coo_indices=coo_indices, values=values, dense_shape=shape
        )
        self._coo_indices = coo_indices
        self._values = values
        self._dense_shape = shape
        self._csr_crow_indices = None
        self._csr_col_indices = None

    def _init_csr_components(self, csr_crow_indices, csr_col_indices, values, shape):
        csr_crow_indices = ivy.array(csr_crow_indices, dtype="int64")
        csr_col_indices = ivy.array(csr_col_indices, dtype="int64")
        values = ivy.array(values)
        shape = ivy.Shape(shape)
        self._data = ivy.native_sparse_array(
            csr_crow_indices=csr_crow_indices,
            csr_col_indices=csr_col_indices,
            values=values,
            dense_shape=shape,
        )
        self._csr_crow_indices = csr_crow_indices
        self._csr_col_indices = csr_col_indices
        self._values = values
        self._dense_shape = shape
        self._coo_indices = None

    # Properties #
    # -----------#

    @property
    def data(self):
        return self._data

    @property
    def coo_indices(self):
        return self._coo_indices

    @property
    def csr_crow_indices(self):
        return self._csr_crow_indices

    @property
    def csr_col_indices(self):
        return self._csr_col_indices

    @property
    def values(self):
        return self._values

    @property
    def dense_shape(self):
        return self._dense_shape

    # Setters #
    # --------#

    @data.setter
    def data(self, data):
        self._init_data(data)

    @coo_indices.setter
    def coo_indices(self, indices):
        indices = ivy.array(indices, dtype="int64")
        _verify_coo_components(
            indices=indices, values=self._values, dense_shape=self._dense_shape
        )
        self._coo_indices = indices

    @csr_crow_indices.setter
    def csr_crow_indices(self, indices):
        indices = ivy.array(indices, dtype="int64")
        _verify_csr_components(
            crow_indices=indices,
            col_indices=self._csr_col_indices,
            values=self._values,
            dense_shape=self._dense_shape,
        )
        self._csr_crow_indices = indices

    @csr_col_indices.setter
    def csr_col_indices(self, indices):
        indices = ivy.array(indices, dtype="int64")
        _verify_csr_components(
            crow_indices=self._csr_crow_indices,
            col_indices=indices,
            values=self._values,
            dense_shape=self._dense_shape,
        )
        self._csr_col_indices = indices

    @values.setter
    def values(self, values):
        values = ivy.array(values)
        _verify_coo_components(
            indices=self._coo_indices, values=values, dense_shape=self._dense_shape
        )
        self._values = values

    @dense_shape.setter
    def dense_shape(self, dense_shape):
        dense_shape = ivy.Shape(dense_shape)
        _verify_coo_components(
            indices=self._coo_indices, values=self._values, dense_shape=dense_shape
        )
        self._dense_shape = dense_shape

    # Instance Methods #
    # ---------------- #

    def to_dense_array(self, *, native=False):
        all_coordinates = []
        if self._coo_indices is not None:
            # COO sparse array
            for i in range(self._values.shape[0]):
                coordinate = ivy.gather(self._coo_indices, ivy.array([[i]]))
                coordinate = ivy.reshape(coordinate, (self._coo_indices.shape[0],))
                all_coordinates.append(coordinate.to_list())
        else:
            # CSR sparse array
            row = 0
            total_rows = self._dense_shape[0]
            all_cols = self._csr_col_indices.to_list()
            all_rows = self._csr_crow_indices.to_list()
            while row < total_rows:
                cols = all_cols[all_rows[row] : all_rows[row + 1]]
                for col in cols:
                    all_coordinates.append([row, col])
                row += 1
        # make dense array
        ret = ivy.scatter_nd(
            ivy.array(all_coordinates), self._values, ivy.array(self._dense_shape)
        )
        return ret.to_native() if native else ret


class NativeSparseArray:
    pass


def is_ivy_sparse_array(x):
    return isinstance(x, ivy.SparseArray)


@inputs_to_native_arrays
@handle_exceptions
def is_native_sparse_array(x):
    return ivy.current_backend().is_native_sparse_array(x)


@inputs_to_native_arrays
@handle_exceptions
def native_sparse_array(
    data=None,
    *,
    coo_indices=None,
    csr_crow_indices=None,
    csr_col_indices=None,
    values=None,
    dense_shape=None,
):
    return ivy.current_backend().native_sparse_array(
        data,
        coo_indices=coo_indices,
        csr_crow_indices=csr_crow_indices,
        csr_col_indices=csr_col_indices,
        values=values,
        dense_shape=dense_shape,
    )


@handle_exceptions
def native_sparse_array_to_indices_values_and_shape(x):
    return ivy.current_backend().native_sparse_array_to_indices_values_and_shape(x)


@integer_arrays_to_float
@to_native_arrays_and_back
@handle_out_argument
@handle_nestable
@handle_exceptions
def sinc(
    x: Union[ivy.Array, ivy.NativeArray],
    /,
    *,
    out: Optional[ivy.Array] = None,
) -> ivy.Array:
    """
    Calculates an implementation-dependent approximation of the principal value of
    the normalized sinc function, having domain ``(-infinity, +infinity)`` and
    codomain ``[-0.217234, 1]``, for each element ``x_i`` of the input array ``x``.
    Each element ``x_i`` is assumed to be expressed in radians.

    **Special cases**

    For floating-point operands,

    - If x_i is NaN, the result is NaN.
    - If ``x_i`` is ``0``, the result is ``1``.
    - If ``x_i`` is either ``+infinity`` or ``-infinity``, the result is ``NaN``.

    Parameters
    ----------
    x
        input array. Should have a floating-point data type.
    out
        optional output array, for writing the result to. It must have a shape that the
        inputs broadcast to.

    Returns
    -------
    ret
        an array containing the normalized sinc function of each element in x.
        The returned array must have a floating-point data type determined
        by :ref:`type-promotion`.

    Examples
    --------
    With :class:`ivy.Array` input:

    >>> x = ivy.array([0.5, 1.5, 2.5, 3.5])
    >>> y = x.sinc()
    >>> print(y)
    ivy.array([0.637,-0.212,0.127,-0.0909])

    >>> x = ivy.array([1.5, 0.5, -1.5])
    >>> y = ivy.zeros(3)
    >>> ivy.sinc(x, out=y)
    >>> print(y)
    ivy.array([-0.212,0.637,-0.212])

    With :class:`ivy.NativeArray` input:

    >>> x = ivy.array([0.5, 1.5, 2.5, 3.5])
    >>> y = ivy.sinc(x)
    >>> print(y)
    ivy.array([0.637,-0.212,0.127,-0.0909])

    With :class:`ivy.Container` input:

    >>> x = ivy.Container(a=ivy.array([0.5, 1.5, 2.5]),
    ...                   b=ivy.array([3.5, 4.5, 5.5]))
    >>> y = x.sinc()
    >>> print(y)
    {
        a: ivy.array([0.637,-0.212,0.127]),
        b: ivy.array([-0.0909,0.0707,-0.0579])
    }
    """
    return ivy.current_backend(x).sinc(x, out=out)


@to_native_arrays_and_back
@handle_out_argument
@handle_nestable
@handle_exceptions
def flatten(
    x: Union[ivy.Array, ivy.NativeArray],
    /,
    *,
    start_dim: int = None,
    end_dim: int = None,
    out: Optional[ivy.Array] = None,
) -> ivy.Array:
    """Flattens input by reshaping it into a one-dimensional tensor.
        If start_dim or end_dim are passed, only dimensions starting
        with start_dim and ending with end_dim are flattened.
        The order of elements in input is unchanged.

    Parameters
    ----------
    x
        input array to flatten.
    start_dim
        first dim to flatten. If not set, defaults to 0.
    end_dim
        last dim to flatten. If not set, defaults to -1.

    Returns
    -------
    ret
        the flattened array over the specified dimensions.

    This function conforms to the `Array API Standard
    <https://data-apis.org/array-api/latest/>`_. This docstring is an extension of the
    `docstring <https://data-apis.org/array-api/latest/API_specification/generated/signatures.manipulation_functions.concat.html>`_ # noqa
    in the standard.

    Both the description and the type hints above assumes an array input for simplicity,
    but this function is *nestable*, and therefore also accepts :class:`ivy.Container`
    instances in place of any of the arguments.

    Examples
    --------
    With :class:`ivy.Array` input:

    >>> x = ivy.array([1,2], [3,4])
    >>> y = ivy.flatten(x)
    >>> print(y)
    ivy.array([1, 2, 3, 4])

    >>> x = ivy.array(
        [[[[5, 5, 0, 6],
            [17, 15, 11, 16],
            [6, 3, 13, 12]],
          [[6, 18, 10, 4],
            [5, 1, 17, 3],
            [14, 14, 18, 6]]],
        [[[12, 0, 1, 13],
           [8, 7, 0, 3],
           [19, 12, 6, 17]],
         [[4, 15,  6, 15],
           [0, 5, 17, 9],
           [9, 3, 6, 19]]],
        [[[17, 13, 11, 16],
           [4, 18, 17, 4],
           [10, 10, 9, 1]],
         [[19, 17, 13, 10],
           [ 4, 19, 16, 17],
           [ 2, 12, 8, 14]]]])
    >>> y = ivy.flatten(x, start_dim = 1, end_dim = 2)
    >>> print(y)
    ivy.array(
        [[[ 5, 5, 0, 6],
          [17, 15, 11, 16],
          [6, 3, 13, 12],
          [6, 18, 10, 4],
          [5, 1, 17, 3],
          [14, 14, 18, 6]],
         [[12, 0, 1, 13],
          [8, 7, 0, 3],
          [19, 12, 6, 17],
          [4, 15, 6, 15],
          [0, 5, 17, 9],
          [9, 3, 6, 19]],
         [[17, 13, 11, 16],
          [4, 18, 17, 4],
          [10, 10,  9, 1],
          [19, 17, 13, 10],
          [ 4, 19, 16, 17],
          [ 2, 12,  8, 14]]])

    With :class:`ivy.Container` input:

    >>> x = ivy.Container(a=ivy.array([[[1, 2], [3, 4]], [[5, 6], [7, 8]]]),
                          b=ivy.array([[[9, 10], [11, 12]], [[13, 14], [15, 16]]]))
    >>> y = ivy.flatten(x)
    >>> print(y)
    [{
        a: ivy.array([1, 2, 3, 4, 5, 6, 7, 8])
        b: ivy.array([9, 10, 11, 12, 13, 14, 15, 16])
    }]
    """
    if start_dim == end_dim and len(x.shape) != 0:
        return x
    if start_dim not in range(-len(x.shape), len(x.shape)):
        raise IndexError(
            f"Dimension out of range (expected to be in range of\
            {[-len(x.shape), len(x.shape) - 1]}, but got {start_dim}"
        )
    if end_dim not in range(-len(x.shape), len(x.shape)):
        raise IndexError(
            f"Dimension out of range (expected to be in range of\
            {[-len(x.shape), len(x.shape) - 1]}, but got {end_dim}"
        )
    if start_dim is None:
        start_dim = 0
    if end_dim is None:
        end_dim = x.shape[-1]
    if start_dim < 0:
        start_dim = len(x.shape) + start_dim
    if end_dim < 0:
        end_dim = len(x.shape) + end_dim

    x_shape = x.shape
    new_shape = (
        tuple(x_shape[:start_dim])
        + (int(prod(x_shape[start_dim : end_dim + 1])),)
        + tuple(x_shape[end_dim + 1 :])
    )
    return ivy.reshape(x, new_shape)


@to_native_arrays_and_back
@handle_out_argument
@handle_nestable
@handle_exceptions
def vorbis_window(
    window_length: Union[ivy.Array, ivy.NativeArray],
    *,
    dtype: Optional[Union[ivy.Dtype, ivy.NativeDtype]] = None,
    out: Optional[ivy.Array] = None,
) -> ivy.Array:
    """Returns an array that contains a vorbis power complementary window
    of size window_length.

    Parameters
    ----------
    window_length
        the length of the vorbis window.
    dtype
        data type of the returned array. By default float32.
    out
        optional output array, for writing the result to.

    Returns
    -------
    ret
        Input array with the vorbis window.

    Examples
    --------
    >>> ivy.vorbis_window(3)
    ivy.array([0.38268346, 1. , 0.38268352])

    >>> ivy.vorbis_window(5)
    ivy.array([0.14943586, 0.8563191 , 1. , 0.8563191, 0.14943568])
    """
    return ivy.current_backend().vorbis_window(window_length, dtype=dtype, out=out)


@to_native_arrays_and_back
@handle_out_argument
@handle_nestable
def lcm(
    x1: Union[ivy.Array, ivy.NativeArray],
    x2: Union[ivy.Array, ivy.NativeArray],
    /,
    *,
    out: Optional[ivy.Array] = None,
) -> ivy.Array:
    """Computes the element-wise least common multiple (LCM) of x1 and x2.

    Parameters
    ----------
    x1
        first input array.
    x2
        second input array
    out
        optional output array, for writing the result to.

    Returns
    -------
    ret
        an array that includes the element-wise least common multiples of x1 and x2

    Examples
    --------
    With :class:`ivy.Array` input:

    >>> x1=ivy.array([2, 3, 4])
    >>> x2=ivy.array([5, 8, 15])
    >>> x1.lcm(x1, x2)
    ivy.array([10, 21, 60])
    """
    return ivy.current_backend().lcm(x1, x2, out=out)


@to_native_arrays_and_back
@handle_out_argument
@handle_nestable
@handle_exceptions
def hann_window(
    window_length: int,
    periodic: Optional[bool] = True,
    dtype: Optional[Union[ivy.Dtype, ivy.NativeDtype]] = None,
    *,
    out: Optional[ivy.Array] = None,
) -> ivy.Array:
    """Generate a Hann window. The Hanning window
    is a taper formed by using a weighted cosine.

    Parameters
    ----------
    window_length
        the size of the returned window.
    periodic
        If True, returns a window to be used as periodic function.
        If False, return a symmetric window.
    dtype
        The data type to produce. Must be a floating point type.
    out
        optional output array, for writing the result to.

    Returns
    -------
    ret
        The array containing the window.

    Functional Examples
    -------------------
    >>> ivy.hann_window(4, True)
    ivy.array([0. , 0.5, 1. , 0.5])

    >>> ivy.hann_window(7, False)
    ivy.array([0.  , 0.25, 0.75, 1.  , 0.75, 0.25, 0.  ])

    """
    return ivy.current_backend().hann_window(
        window_length, periodic, dtype=dtype, out=out
    )


@to_native_arrays_and_back
@handle_out_argument
@handle_nestable
def max_pool2d(
    x: Union[ivy.Array, ivy.NativeArray],
    kernel: Union[int, Tuple[int], Tuple[int, int]],
    strides: Union[int, Tuple[int], Tuple[int, int]],
    padding: str,
    /,
    *,
    data_format: str = "NHWC",
    out: Optional[ivy.Array] = None,
) -> ivy.Array:
    """Computes a 2-D max pool given 4-D input x.

    Parameters
    ----------
    x
        Input image *[batch_size,h,w,d_in]*.
    kernel
        Size of the kernel i.e., the sliding window for each
        dimension of input. *[h,w]*.
    strides
        The stride of the sliding window for each dimension of input.
    padding
        SAME" or "VALID" indicating the algorithm, or list
        indicating the per-dimensio paddings.
    data_format
        NHWC" or "NCHW". Defaults to "NHWC".
    out
        optional output array, for writing the result to.

    Returns
    -------
    ret
        The result of the pooling operation.

    Both the description and the type hints above assumes an array input
    for simplicity, but this function is *nestable*, and therefore
    also accepts :class:`ivy.Container` instances in place of any of
    the arguments.

    Examples
    --------
    >>> x = ivy.arange(12).reshape((2, 1, 3, 2))
    >>> print(ivy.max_pool2d(x, (2, 2), (1, 1), 'SAME'))
    ivy.array([[[[ 2,  3],
     [ 4,  5],
     [ 4,  5]]],
    [[[ 8,  9],
     [10, 11],
     [10, 11]]]])

    >>> x = ivy.arange(48).reshape((2, 4, 3, 2))
    >>> print(ivy.max_pool2d(x, 3, 1, 'VALID'))
    ivy.array([[[[16, 17]],
    [[22, 23]]],
    [[[40, 41]],
    [[46, 47]]]])
    """
    return ivy.current_backend(x).max_pool2d(x, kernel, strides, padding, out=out)


@to_native_arrays_and_back
@handle_out_argument
@handle_nestable
@handle_exceptions
def kaiser_window(
    window_length: int,
    periodic: bool = True,
    beta: float = 12.0,
    *,
    dtype: Optional[Union[ivy.Array, ivy.NativeArray]] = None,
    out: Optional[ivy.Array] = None,
) -> ivy.Array:
    """Computes the Kaiser window with window length window_length and shape beta

    Parameters
    ----------
    window_length
        an int defining the length of the window.
    periodic
        If True, returns a periodic window suitable for use in spectral analysis.
        If False, returns a symmetric window suitable for use in filter design.
    beta
        a float used as shape parameter for the window.
    dtype
        data type of the returned array.
    out
        optional output array, for writing the result to.

    Returns
    -------
    ret
        The array containing the window.

    Examples
    --------
    >>> ivy.kaiser_window(5)
    ivy.array([5.2773e-05, 1.0172e-01, 7.9294e-01, 7.9294e-01, 1.0172e-01]])
    >>> ivy.kaiser_window(5, True, 5)
    ivy.array([0.0367, 0.4149, 0.9138, 0.9138, 0.4149])
    >>> ivy.kaiser_window(5, False, 5)
    ivy.array([0.0367, 0.5529, 1.0000, 0.5529, 0.0367])
    """
    return ivy.current_backend().kaiser_window(
        window_length, periodic, beta, dtype=dtype, out=out
    )


@to_native_arrays_and_back
@handle_out_argument
@handle_nestable
def moveaxis(
    a: Union[ivy.Array, ivy.NativeArray],
    source: Union[int, Sequence[int]],
    destination: Union[int, Sequence[int]],
    /,
    *,
    out: Optional[Union[ivy.Array, ivy.NativeArray]] = None,
) -> Union[ivy.Array, ivy.NativeArray]:
    """Move axes of an array to new positions..

    Parameters
    ----------
    a
        The array whose axes should be reordered.
    source
        Original positions of the axes to move. These must be unique.
    destination
        Destination positions for each of the original axes.
        These must also be unique.
    out
        optional output array, for writing the result to.

    Returns
    -------
    ret
        Array with moved axes. This array is a view of the input array.

    Examples
    --------
    With :class:`ivy.Array` input:
    >>> x = ivy.zeros((3, 4, 5))
    >>> ivy.moveaxis(x, 0, -1).shape
    (4, 5, 3)
    >>> ivy.moveaxis(x, -1, 0).shape
    (5, 3, 4)
    """
    return ivy.current_backend().moveaxis(a, source, destination, out=out)


@handle_exceptions
def ndenumerate(
    input: Iterable,
) -> Generator:
    """Multidimensional index iterator.

    Parameters
    ----------
    input
        Input array to iterate over.

    Returns
    -------
    ret
        An iterator yielding pairs of array coordinates and values.

    Examples
    --------
    >>> a = ivy.array([[1, 2], [3, 4]])
    >>> for index, x in ivy.ndenumerate(a):
    >>>     print(index, x)
    (0, 0) 1
    (0, 1) 2
    (1, 0) 3
    (1, 1) 4
    """

    def _ndenumerate(input, t=None):
        if t is None:
            t = ()
        if not hasattr(input, "__iter__"):
            yield t, input
        else:
            for i, v in enumerate(input):
                yield from _ndenumerate(v, t + (i,))

    return _ndenumerate(input)


@to_native_arrays_and_back
@handle_out_argument
@handle_nestable
@handle_exceptions
def pad(
    x: Union[ivy.Array, ivy.NativeArray],
    /,
    pad_width: Union[Iterable[Tuple[int]], int],
    *,
    mode: Optional[
        Union[
            Literal[
                "constant",
                "edge",
                "linear_ramp",
                "maximum",
                "mean",
                "median",
                "minimum",
                "reflect",
                "symmetric",
                "wrap",
                "empty",
            ],
            Callable,
        ]
    ] = "constant",
    stat_length: Optional[Union[Iterable[Tuple[int]], int]] = None,
    constant_values: Optional[Union[Iterable[Tuple[Number]], Number]] = 0,
    end_values: Optional[Union[Iterable[Tuple[Number]], Number]] = 0,
    reflect_type: Optional[Literal["even", "odd"]] = "even",
    out: Optional[ivy.Array] = None,
) -> ivy.Array:
    """Pads an array.

    Parameters
    ----------
    x
        Input array to pad.
    pad_width
        Number of values padded to the edges of each axis.
         - ((before_1, after_1), … (before_N, after_N)) yields unique pad widths
           for each axis.
         - ((before, after),) yields same before and after pad for each axis.
         - (pad,) or int is a shortcut for before = after = pad width for all axes.
    mode
        One of the following string values or a user supplied function.
             - "constant": Pads with a constant value.
             - "edge": Pads with the edge values of array.
             - "linear_ramp": Pads with the linear ramp between end_value
               and the array edge value.
             - "maximum": Pads with the maximum value of all or part of the vector
               along each axis.
             - "mean": Pads with the mean value of all or part of the vector along
               each axis.
             - "median": Pads with the median value of all or part of the vector
               along each axis.
             - "minimum": Pads with the minimum value of all or part of the vector
               along each axis.
             - "reflect": Pads with the reflection mirrored on the first and last
               values of the vector along each axis.
             - "symmetric": Pads with the reflection of the vector mirrored along
               the edge of the array.
             - "wrap": Pads with the wrap of the vector along the axis.
               The first values are used to pad the end and the end values are used
               to pad the beginning.
             - "empty": Pads with undefined values.
             - <function>: Pads with a user-defined padding function.
                 The padding function should modify a rank 1 array in-place.
                 It has the following signature:
                 padding_func(vector, iaxis_pad_width, iaxis, kwargs), where:
                     - vector is
                       A rank 1 array already padded with zeros. Padded values are
                       vector[:iaxis_pad_width[0]] and vector[-iaxis_pad_width[1]:].
                     - iaxis_pad_width is
                       A 2-tuple of ints, where iaxis_pad_width[0] represents the
                       number of values padded at the beginning of vector and
                       iaxis_pad_width[1] represents the number of values padded
                       at the end of vector.
                     - iaxis is
                       The axis currently being calculated.
                     - kwargs is
                       A dict of any keyword arguments the function requires.
    stat_length
        Used in "maximum", "mean", "median", and "minimum".
        Number of values at edge of each axis used to calculate the statistic value.
         - ((before_1, after_1), … (before_N, after_N)) yields unique statistic
           lengths for each axis.
         - ((before, after),) yields same before and after statistic lengths for
           each axis.
         - (stat_length,) or int is a shortcut for before = after = statistic length
           for all axes.
         - None uses the entire axis.
    constant_values
        Used in "constant". The values to set the padded values for each axis.
         - ((before_1, after_1), ... (before_N, after_N)) yields unique pad constants
           for each axis.
         - ((before, after),) yields same before and after constants for each axis.
         - (constant,) or constant is a shortcut for before = after = constant for
           all axes.
    end_values
        Used in "linear_ramp". The values used for the ending value of the linear_ramp
        and that will form the edge of the padded array.
         - ((before_1, after_1), ... (before_N, after_N)) yields unique end values
           for each axis.
         - ((before, after),) yields same before and after end values for each axis.
         - (constant,) or constant is a shortcut for before = after = constant for
           all axes.
    reflect_type
        Used in "reflect", and "symmetric". The "even" style is the default with an
        unaltered reflection around the edge value. For the "odd" style, the extended
        part of the array is created by subtracting the reflected values from two
        times the edge value.
    out
        optional output array, for writing the result to. It must have a shape that
        the inputs broadcast to.

    Returns
    -------
    ret
        Padded array of rank equal to x with shape increased according to pad_width.


    Both the description and the type hints above assume an array input for simplicity,
    but this function is *nestable*, and therefore also accepts :class:`ivy.Container`
    instances in place of any of the arguments.

    Examples
    --------
    With :class:`ivy.Array` input:

    >>> x = ivy.array([[1, 2, 3], [4, 5, 6]])
    >>> padding = ivy.array([(1, 1), (2, 2)])
    >>> y = ivy.pad(x, padding, mode="constant")
    >>> print(y)
    ivy.array([[0, 0, 0, 0, 0, 0, 0],
               [0, 0, 1, 2, 3, 0, 0],
               [0, 0, 4, 5, 6, 0, 0],
               [0, 0, 0, 0, 0, 0, 0]])

    >>> x = ivy.array([[1, 2, 3], [4, 5, 6]])
    >>> padding = ivy.array([(1, 1), (2, 2)])
    >>> y = ivy.pad(x, padding, mode="reflect")
    >>> print(y)
    ivy.array([[6, 5, 4, 5, 6, 5, 4],
               [3, 2, 1, 2, 3, 2, 1],
               [6, 5, 4, 5, 6, 5, 4],
               [3, 2, 1, 2, 3, 2, 1]])

    >>> x = ivy.array([[1, 2, 3], [4, 5, 6]])
    >>> padding = ivy.array([(1, 1), (2, 2)])
    >>> y = ivy.pad(x, padding, mode="symmetric")
    >>> print(y)
    ivy.array([[2, 1, 1, 2, 3, 3, 2],
               [2, 1, 1, 2, 3, 3, 2],
               [5, 4, 4, 5, 6, 6, 5],
               [5, 4, 4, 5, 6, 6, 5]])

    With :class:`ivy.NativeArray` input:

    >>> x = ivy.native_array([[1, 2, 3], [4, 5, 6]])
    >>> padding = ivy.array([(1, 1), (2, 2)])
    >>> y = ivy.pad(x, padding, mode="constant", constant_values=7)
    >>> print(y)
    ivy.array([[7, 7, 7, 7, 7, 7, 7],
               [7, 7, 1, 2, 3, 7, 7],
               [7, 7, 4, 5, 6, 7, 7],
               [7, 7, 7, 7, 7, 7, 7]])

    With :class:`ivy.Container` input:

    >>> x = ivy.Container(a=ivy.array([0., 1., 2.]), b=ivy.array([0., 1., 2.]))
    >>> padding = ivy.array([(1, 1)])
    >>> y = ivy.pad(x, padding, mode="constant")
    >>> print(y)
    {
        a: ivy.array([0., 0., 1., 2., 0.]),
        b: ivy.array([0., 0., 1., 2., 0.])
    }
    """
    return ivy.current_backend(x).pad(
        x,
        pad_width,
        mode=mode,
        stat_length=stat_length,
        constant_values=constant_values,
        end_values=end_values,
        reflect_type=reflect_type,
        out=out,
    )


@to_native_arrays_and_back
@handle_out_argument
@handle_nestable
def heaviside(
    x1: Union[ivy.Array, ivy.NativeArray],
    x2: Union[ivy.Array, ivy.NativeArray],
    /,
    *,
    out: Optional[ivy.Array] = None,
) -> ivy.Array:
    """Computes the Heaviside step function for each element in x1.

    Parameters
    ----------
    x1
        input array.
    x2
        values to use where x1 is zero.
    out
        optional output array, for writing the result to.

    Returns
    -------
    ret
        output array with element-wise Heaviside step function of x1.
        This is a scalar if both x1 and x2 are scalars.

    Examples
    --------
    With :class:`ivy.Array` input:

    >>> x1 = ivy.array([-1.5, 0, 2.0])
    >>> x2 = ivy.array([0.5])
    >>> ivy.heaviside(x1, x2)
    ivy.array([0.0000, 0.5000, 1.0000])

    >>> x1 = ivy.array([-1.5, 0, 2.0])
    >>> x2 = ivy.array([1.2, -2.0, 3.5])
    >>> ivy.heaviside(x1, x2)
    ivy.array([0., -2., 1.])
    """
    return ivy.current_backend().heaviside(x1, x2, out=out)


<<<<<<< HEAD
def isin(
    elements: Union[ivy.Array, ivy.NativeArray],
    test_elements: Union[ivy.Array, ivy.NativeArray],
    /,
    *,
    assume_unique: Optional[bool] = False,
    invert: Optional[bool] = False,
) -> ivy.Array:
    return ivy.current_backend().isin(elements, test_elements, assume_unique=assume_unique, invert = invert)
=======
@to_native_arrays_and_back
@handle_out_argument
@handle_nestable
@handle_exceptions
def median(
    input: ivy.Array,
    /,
    *,
    axis: Optional[Union[Tuple[int], int]] = None,
    keepdims: Optional[bool] = False,
    out: Optional[ivy.Array] = None,
) -> ivy.Array:
    """Compute the median along the specified axis.

    Parameters
    ----------
    input
        Input array.
    axis
        Axis or axes along which the medians are computed. The default is to compute
        the median along a flattened version of the array.
    keepdims
        If this is set to True, the axes which are reduced are left in the result
        as dimensions with size one.
    out
        optional output array, for writing the result to.

    Returns
    -------
    ret
        The median of the array elements.

    Functional Examples
    -------------------
    >>> a = ivy.array([[10, 7, 4], [3, 2, 1]])
    >>> ivy.median(a)
    3.5
    >>> ivy.median(a, axis=0)
    ivy.array([6.5, 4.5, 2.5])
    """
    return ivy.current_backend().median(input, axis=axis, keepdims=keepdims, out=out)
>>>>>>> f549d2cd
<|MERGE_RESOLUTION|>--- conflicted
+++ resolved
@@ -1144,7 +1144,10 @@
     return ivy.current_backend().heaviside(x1, x2, out=out)
 
 
-<<<<<<< HEAD
+@to_native_arrays_and_back
+@handle_out_argument
+@handle_nestable
+@handle_exceptions
 def isin(
     elements: Union[ivy.Array, ivy.NativeArray],
     test_elements: Union[ivy.Array, ivy.NativeArray],
@@ -1154,7 +1157,7 @@
     invert: Optional[bool] = False,
 ) -> ivy.Array:
     return ivy.current_backend().isin(elements, test_elements, assume_unique=assume_unique, invert = invert)
-=======
+
 @to_native_arrays_and_back
 @handle_out_argument
 @handle_nestable
@@ -1196,4 +1199,3 @@
     ivy.array([6.5, 4.5, 2.5])
     """
     return ivy.current_backend().median(input, axis=axis, keepdims=keepdims, out=out)
->>>>>>> f549d2cd
