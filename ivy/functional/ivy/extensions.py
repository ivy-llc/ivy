from typing import (
    Optional,
    Union,
    Tuple,
    Iterable,
    Callable,
    Literal,
    Sequence,
    Generator,
)
from numbers import Number
import ivy
from ivy.func_wrapper import (
    handle_out_argument,
    to_native_arrays_and_back,
    handle_nestable,
    integer_arrays_to_float,
    inputs_to_native_arrays,
)
from ivy.exceptions import handle_exceptions
from numpy import prod


# helpers
def _verify_coo_components(*, indices=None, values=None, dense_shape=None):
    ivy.assertions.check_all_or_any_fn(
        indices,
        values,
        dense_shape,
        fn=ivy.exists,
        type="all",
        message="indices, values and dense_shape must all be specified",
    )
    # coordinates style (COO), must be shaped (x, y)
    ivy.assertions.check_equal(len(ivy.shape(indices)), 2, message="indices must be 2D")
    ivy.assertions.check_equal(len(ivy.shape(values)), 1, message="values must be 1D")
    ivy.assertions.check_equal(
        len(ivy.to_ivy_shape(dense_shape)),
        ivy.shape(indices)[0],
        message="shape and indices shape do not match",
    )
    # number of values must match number of coordinates
    ivy.assertions.check_equal(
        ivy.shape(values)[0],
        ivy.shape(indices)[1],
        message="values and indices do not match",
    )
    for i in range(ivy.shape(indices)[0]):
        ivy.assertions.check_less(
            indices[i],
            ivy.to_ivy_shape(dense_shape)[i],
            message="indices is larger than shape",
        )


def _verify_csr_components(
    *, crow_indices=None, col_indices=None, values=None, dense_shape=None
):
    ivy.assertions.check_all_or_any_fn(
        crow_indices,
        col_indices,
        values,
        dense_shape,
        fn=ivy.exists,
        type="all",
        message="crow_indices, col_indices, values and dense_shape must all \
        be specified",
    )
    ivy.assertions.check_equal(
        len(ivy.shape(crow_indices)), 1, message="crow_indices must be 1D"
    )
    ivy.assertions.check_equal(
        len(ivy.shape(col_indices)), 1, message="col_indices must be 1D"
    )
    ivy.assertions.check_equal(len(ivy.shape(values)), 1, message="values must be 1D")
    ivy.assertions.check_equal(
        len(dense_shape),
        2,
        message="only 2D arrays can be converted to CSR sparse arrays",
    )
    # number of intervals must be equal to x in shape (x, y)
    ivy.assertions.check_equal(ivy.shape(crow_indices)[0] - 1, dense_shape[0])
    # index in col_indices must not exceed y in shape (x, y)
    ivy.assertions.check_less(
        col_indices, dense_shape[1], message="index in col_indices does not match shape"
    )
    # number of values must match number of coordinates
    ivy.assertions.check_equal(
        ivy.shape(col_indices)[0],
        ivy.shape(values)[0],
        message="values and col_indices do not match",
    )
    # index in crow_indices must not exceed length of col_indices
    ivy.assertions.check_less(
        crow_indices,
        ivy.shape(col_indices)[0],
        allow_equal=True,
        message="index in crow_indices does not match the number of col_indices",
    )


def _is_data_not_indices_values_and_shape(
    data=None,
    coo_indices=None,
    csr_crow_indices=None,
    csr_col_indices=None,
    values=None,
    dense_shape=None,
):
    if data is not None:
        ivy.assertions.check_all_or_any_fn(
            coo_indices,
            csr_crow_indices,
            csr_col_indices,
            values,
            dense_shape,
            fn=ivy.exists,
            type="any",
            limit=[0],
            message="only specify either data, all coo components (coo_indices, values \
            and dense_shape), or all csr components (csr_crow_indices, \
            csr_col_indices, values and dense_shape)",
        )
        return True
    return False


def _is_coo_not_csr(
    coo_indices=None,
    csr_crow_indices=None,
    csr_col_indices=None,
    values=None,
    dense_shape=None,
):
    if (
        ivy.exists(coo_indices)
        and ivy.exists(values)
        and ivy.exists(dense_shape)
        and csr_crow_indices is None
        and csr_col_indices is None
    ):
        return True
    elif (
        ivy.exists(csr_crow_indices)
        and ivy.exists(csr_col_indices)
        and ivy.exists(values)
        and ivy.exists(dense_shape)
        and coo_indices is None
    ):
        return False
    else:
        raise ivy.exceptions.IvyException(
            "specify either all coo components (coo_indices, values \
            and dense_shape), or all csr components (csr_crow_indices, \
            csr_col_indices, values and dense_shape)"
        )


class SparseArray:
    def __init__(
        self,
        data=None,
        *,
        coo_indices=None,
        csr_crow_indices=None,
        csr_col_indices=None,
        values=None,
        dense_shape=None,
    ):
        if _is_data_not_indices_values_and_shape(
            data, coo_indices, csr_crow_indices, csr_col_indices, values, dense_shape
        ):
            self._init_data(data)
        elif _is_coo_not_csr(
            coo_indices, csr_crow_indices, csr_col_indices, values, dense_shape
        ):
            self._init_coo_components(coo_indices, values, dense_shape)
        else:
            self._init_csr_components(
                csr_crow_indices, csr_col_indices, values, dense_shape
            )

    def _init_data(self, data):
        if ivy.is_ivy_sparse_array(data):
            self._data = data.data
            self._coo_indices = data.coo_indices
            self._csr_crow_indices = data.csr_crow_indices
            self._csr_col_indices = data.csr_col_indices
            self._values = data.values
            self._dense_shape = data.dense_shape
        else:
            ivy.assertions.check_true(
                ivy.is_native_sparse_array(data), message="not a native sparse array"
            )
            self._data = data
            self._native_sparse_array_to_indices_values_and_shape()

    def _native_sparse_array_to_indices_values_and_shape(self):
        indices, values, shape = ivy.native_sparse_array_to_indices_values_and_shape(
            self._data
        )
        if isinstance(indices, list):
            self._csr_crow_indices = ivy.array(indices[0], dtype="int64")
            self._csr_col_indices = ivy.array(indices[1], dtype="int64")
            self._coo_indices = None
        else:
            self._coo_indices = ivy.array(indices, dtype="int64")
            self._csr_crow_indices = None
            self._csr_col_indices = None
        self._values = ivy.array(values)
        self._dense_shape = ivy.Shape(shape)

    def _init_coo_components(self, coo_indices, values, shape):
        coo_indices = ivy.array(coo_indices, dtype="int64")
        values = ivy.array(values)
        shape = ivy.Shape(shape)
        self._data = ivy.native_sparse_array(
            coo_indices=coo_indices, values=values, dense_shape=shape
        )
        self._coo_indices = coo_indices
        self._values = values
        self._dense_shape = shape
        self._csr_crow_indices = None
        self._csr_col_indices = None

    def _init_csr_components(self, csr_crow_indices, csr_col_indices, values, shape):
        csr_crow_indices = ivy.array(csr_crow_indices, dtype="int64")
        csr_col_indices = ivy.array(csr_col_indices, dtype="int64")
        values = ivy.array(values)
        shape = ivy.Shape(shape)
        self._data = ivy.native_sparse_array(
            csr_crow_indices=csr_crow_indices,
            csr_col_indices=csr_col_indices,
            values=values,
            dense_shape=shape,
        )
        self._csr_crow_indices = csr_crow_indices
        self._csr_col_indices = csr_col_indices
        self._values = values
        self._dense_shape = shape
        self._coo_indices = None

    # Properties #
    # -----------#

    @property
    def data(self):
        return self._data

    @property
    def coo_indices(self):
        return self._coo_indices

    @property
    def csr_crow_indices(self):
        return self._csr_crow_indices

    @property
    def csr_col_indices(self):
        return self._csr_col_indices

    @property
    def values(self):
        return self._values

    @property
    def dense_shape(self):
        return self._dense_shape

    # Setters #
    # --------#

    @data.setter
    def data(self, data):
        self._init_data(data)

    @coo_indices.setter
    def coo_indices(self, indices):
        indices = ivy.array(indices, dtype="int64")
        _verify_coo_components(
            indices=indices, values=self._values, dense_shape=self._dense_shape
        )
        self._coo_indices = indices

    @csr_crow_indices.setter
    def csr_crow_indices(self, indices):
        indices = ivy.array(indices, dtype="int64")
        _verify_csr_components(
            crow_indices=indices,
            col_indices=self._csr_col_indices,
            values=self._values,
            dense_shape=self._dense_shape,
        )
        self._csr_crow_indices = indices

    @csr_col_indices.setter
    def csr_col_indices(self, indices):
        indices = ivy.array(indices, dtype="int64")
        _verify_csr_components(
            crow_indices=self._csr_crow_indices,
            col_indices=indices,
            values=self._values,
            dense_shape=self._dense_shape,
        )
        self._csr_col_indices = indices

    @values.setter
    def values(self, values):
        values = ivy.array(values)
        _verify_coo_components(
            indices=self._coo_indices, values=values, dense_shape=self._dense_shape
        )
        self._values = values

    @dense_shape.setter
    def dense_shape(self, dense_shape):
        dense_shape = ivy.Shape(dense_shape)
        _verify_coo_components(
            indices=self._coo_indices, values=self._values, dense_shape=dense_shape
        )
        self._dense_shape = dense_shape

    # Instance Methods #
    # ---------------- #

    def to_dense_array(self, *, native=False):
        all_coordinates = []
        if self._coo_indices is not None:
            # COO sparse array
            for i in range(self._values.shape[0]):
                coordinate = ivy.gather(self._coo_indices, ivy.array([[i]]))
                coordinate = ivy.reshape(coordinate, (self._coo_indices.shape[0],))
                all_coordinates.append(coordinate.to_list())
        else:
            # CSR sparse array
            row = 0
            total_rows = self._dense_shape[0]
            all_cols = self._csr_col_indices.to_list()
            all_rows = self._csr_crow_indices.to_list()
            while row < total_rows:
                cols = all_cols[all_rows[row] : all_rows[row + 1]]
                for col in cols:
                    all_coordinates.append([row, col])
                row += 1
        # make dense array
        ret = ivy.scatter_nd(
            ivy.array(all_coordinates), self._values, ivy.array(self._dense_shape)
        )
        return ret.to_native() if native else ret


class NativeSparseArray:
    pass


def is_ivy_sparse_array(x):
    return isinstance(x, ivy.SparseArray)


@inputs_to_native_arrays
@handle_exceptions
def is_native_sparse_array(x):
    return ivy.current_backend().is_native_sparse_array(x)


@inputs_to_native_arrays
@handle_exceptions
def native_sparse_array(
    data=None,
    *,
    coo_indices=None,
    csr_crow_indices=None,
    csr_col_indices=None,
    values=None,
    dense_shape=None,
):
    return ivy.current_backend().native_sparse_array(
        data,
        coo_indices=coo_indices,
        csr_crow_indices=csr_crow_indices,
        csr_col_indices=csr_col_indices,
        values=values,
        dense_shape=dense_shape,
    )


@handle_exceptions
def native_sparse_array_to_indices_values_and_shape(x):
    return ivy.current_backend().native_sparse_array_to_indices_values_and_shape(x)


@integer_arrays_to_float
@to_native_arrays_and_back
@handle_out_argument
@handle_nestable
@handle_exceptions
def sinc(
    x: Union[ivy.Array, ivy.NativeArray],
    /,
    *,
    out: Optional[ivy.Array] = None,
) -> ivy.Array:
    """
    Calculates an implementation-dependent approximation of the principal value of
    the normalized sinc function, having domain ``(-infinity, +infinity)`` and
    codomain ``[-0.217234, 1]``, for each element ``x_i`` of the input array ``x``.
    Each element ``x_i`` is assumed to be expressed in radians.

    **Special cases**

    For floating-point operands,

    - If x_i is NaN, the result is NaN.
    - If ``x_i`` is ``0``, the result is ``1``.
    - If ``x_i`` is either ``+infinity`` or ``-infinity``, the result is ``NaN``.

    Parameters
    ----------
    x
        input array. Should have a floating-point data type.
    out
        optional output array, for writing the result to. It must have a shape that the
        inputs broadcast to.

    Returns
    -------
    ret
        an array containing the normalized sinc function of each element in x.
        The returned array must have a floating-point data type determined
        by :ref:`type-promotion`.

    Examples
    --------
    With :class:`ivy.Array` input:

    >>> x = ivy.array([0.5, 1.5, 2.5, 3.5])
    >>> y = x.sinc()
    >>> print(y)
    ivy.array([0.637,-0.212,0.127,-0.0909])

    >>> x = ivy.array([1.5, 0.5, -1.5])
    >>> y = ivy.zeros(3)
    >>> ivy.sinc(x, out=y)
    >>> print(y)
    ivy.array([-0.212,0.637,-0.212])

    With :class:`ivy.NativeArray` input:

    >>> x = ivy.array([0.5, 1.5, 2.5, 3.5])
    >>> y = ivy.sinc(x)
    >>> print(y)
    ivy.array([0.637,-0.212,0.127,-0.0909])

    With :class:`ivy.Container` input:

    >>> x = ivy.Container(a=ivy.array([0.5, 1.5, 2.5]),
    ...                   b=ivy.array([3.5, 4.5, 5.5]))
    >>> y = x.sinc()
    >>> print(y)
    {
        a: ivy.array([0.637,-0.212,0.127]),
        b: ivy.array([-0.0909,0.0707,-0.0579])
    }
    """
    return ivy.current_backend(x).sinc(x, out=out)


@to_native_arrays_and_back
@handle_out_argument
@handle_nestable
@handle_exceptions
def flatten(
    x: Union[ivy.Array, ivy.NativeArray],
    /,
    *,
    start_dim: int = None,
    end_dim: int = None,
    out: Optional[ivy.Array] = None,
) -> ivy.Array:
    """Flattens input by reshaping it into a one-dimensional tensor.
        If start_dim or end_dim are passed, only dimensions starting
        with start_dim and ending with end_dim are flattened.
        The order of elements in input is unchanged.

    Parameters
    ----------
    x
        input array to flatten.
    start_dim
        first dim to flatten. If not set, defaults to 0.
    end_dim
        last dim to flatten. If not set, defaults to -1.

    Returns
    -------
    ret
        the flattened array over the specified dimensions.

    This function conforms to the `Array API Standard
    <https://data-apis.org/array-api/latest/>`_. This docstring is an extension of the
    `docstring <https://data-apis.org/array-api/latest/API_specification/generated/signatures.manipulation_functions.concat.html>`_ # noqa
    in the standard.

    Both the description and the type hints above assumes an array input for simplicity,
    but this function is *nestable*, and therefore also accepts :class:`ivy.Container`
    instances in place of any of the arguments.

    Examples
    --------
    With :class:`ivy.Array` input:

    >>> x = ivy.array([1,2], [3,4])
    >>> y = ivy.flatten(x)
    >>> print(y)
    ivy.array([1, 2, 3, 4])

    >>> x = ivy.array(
        [[[[5, 5, 0, 6],
            [17, 15, 11, 16],
            [6, 3, 13, 12]],
          [[6, 18, 10, 4],
            [5, 1, 17, 3],
            [14, 14, 18, 6]]],
        [[[12, 0, 1, 13],
           [8, 7, 0, 3],
           [19, 12, 6, 17]],
         [[4, 15,  6, 15],
           [0, 5, 17, 9],
           [9, 3, 6, 19]]],
        [[[17, 13, 11, 16],
           [4, 18, 17, 4],
           [10, 10, 9, 1]],
         [[19, 17, 13, 10],
           [ 4, 19, 16, 17],
           [ 2, 12, 8, 14]]]])
    >>> y = ivy.flatten(x, start_dim = 1, end_dim = 2)
    >>> print(y)
    ivy.array(
        [[[ 5, 5, 0, 6],
          [17, 15, 11, 16],
          [6, 3, 13, 12],
          [6, 18, 10, 4],
          [5, 1, 17, 3],
          [14, 14, 18, 6]],
         [[12, 0, 1, 13],
          [8, 7, 0, 3],
          [19, 12, 6, 17],
          [4, 15, 6, 15],
          [0, 5, 17, 9],
          [9, 3, 6, 19]],
         [[17, 13, 11, 16],
          [4, 18, 17, 4],
          [10, 10,  9, 1],
          [19, 17, 13, 10],
          [ 4, 19, 16, 17],
          [ 2, 12,  8, 14]]])

    With :class:`ivy.Container` input:

    >>> x = ivy.Container(a=ivy.array([[[1, 2], [3, 4]], [[5, 6], [7, 8]]]),
                          b=ivy.array([[[9, 10], [11, 12]], [[13, 14], [15, 16]]]))
    >>> y = ivy.flatten(x)
    >>> print(y)
    [{
        a: ivy.array([1, 2, 3, 4, 5, 6, 7, 8])
        b: ivy.array([9, 10, 11, 12, 13, 14, 15, 16])
    }]
    """
    if start_dim == end_dim and len(x.shape) != 0:
        return x
    if start_dim not in range(-len(x.shape), len(x.shape)):
        raise IndexError(
            f"Dimension out of range (expected to be in range of\
            {[-len(x.shape), len(x.shape) - 1]}, but got {start_dim}"
        )
    if end_dim not in range(-len(x.shape), len(x.shape)):
        raise IndexError(
            f"Dimension out of range (expected to be in range of\
            {[-len(x.shape), len(x.shape) - 1]}, but got {end_dim}"
        )
    if start_dim is None:
        start_dim = 0
    if end_dim is None:
        end_dim = x.shape[-1]
    if start_dim < 0:
        start_dim = len(x.shape) + start_dim
    if end_dim < 0:
        end_dim = len(x.shape) + end_dim

    x_shape = x.shape
    new_shape = (
        tuple(x_shape[:start_dim])
        + (int(prod(x_shape[start_dim : end_dim + 1])),)
        + tuple(x_shape[end_dim + 1 :])
    )
    return ivy.reshape(x, new_shape)


@to_native_arrays_and_back
@handle_out_argument
@handle_nestable
@handle_exceptions
def vorbis_window(
    window_length: Union[ivy.Array, ivy.NativeArray],
    *,
    dtype: Optional[Union[ivy.Dtype, ivy.NativeDtype]] = None,
    out: Optional[ivy.Array] = None,
) -> ivy.Array:
    """Returns an array that contains a vorbis power complementary window
    of size window_length.

    Parameters
    ----------
    window_length
        the length of the vorbis window.
    dtype
        data type of the returned array. By default float32.
    out
        optional output array, for writing the result to.

    Returns
    -------
    ret
        Input array with the vorbis window.

    Examples
    --------
    >>> ivy.vorbis_window(3)
    ivy.array([0.38268346, 1. , 0.38268352])

    >>> ivy.vorbis_window(5)
    ivy.array([0.14943586, 0.8563191 , 1. , 0.8563191, 0.14943568])
    """
    return ivy.current_backend().vorbis_window(window_length, dtype=dtype, out=out)


@to_native_arrays_and_back
@handle_out_argument
@handle_nestable
def lcm(
    x1: Union[ivy.Array, ivy.NativeArray],
    x2: Union[ivy.Array, ivy.NativeArray],
    /,
    *,
    out: Optional[ivy.Array] = None,
) -> ivy.Array:
    """Computes the element-wise least common multiple (LCM) of x1 and x2.

    Parameters
    ----------
    x1
        first input array.
    x2
        second input array
    out
        optional output array, for writing the result to.

    Returns
    -------
    ret
        an array that includes the element-wise least common multiples of x1 and x2

    Examples
    --------
    With :class:`ivy.Array` input:

    >>> x1=ivy.array([2, 3, 4])
    >>> x2=ivy.array([5, 8, 15])
    >>> x1.lcm(x1, x2)
    ivy.array([10, 21, 60])
    """
    return ivy.current_backend().lcm(x1, x2, out=out)


@to_native_arrays_and_back
@handle_out_argument
@handle_nestable
@handle_exceptions
def hann_window(
    window_length: int,
    periodic: Optional[bool] = True,
    dtype: Optional[Union[ivy.Dtype, ivy.NativeDtype]] = None,
    *,
    out: Optional[ivy.Array] = None,
) -> ivy.Array:
    """Generate a Hann window. The Hanning window
    is a taper formed by using a weighted cosine.

    Parameters
    ----------
    window_length
        the size of the returned window.
    periodic
        If True, returns a window to be used as periodic function.
        If False, return a symmetric window.
    dtype
        The data type to produce. Must be a floating point type.
    out
        optional output array, for writing the result to.

    Returns
    -------
    ret
        The array containing the window.

    Functional Examples
    -------------------
    >>> ivy.hann_window(4, True)
    ivy.array([0. , 0.5, 1. , 0.5])

    >>> ivy.hann_window(7, False)
    ivy.array([0.  , 0.25, 0.75, 1.  , 0.75, 0.25, 0.  ])

    """
    return ivy.current_backend().hann_window(
        window_length, periodic, dtype=dtype, out=out
    )


@to_native_arrays_and_back
@handle_out_argument
@handle_nestable
def max_pool2d(
    x: Union[ivy.Array, ivy.NativeArray],
    kernel: Union[int, Tuple[int], Tuple[int, int]],
    strides: Union[int, Tuple[int], Tuple[int, int]],
    padding: str,
    /,
    *,
    data_format: str = "NHWC",
    out: Optional[ivy.Array] = None,
) -> ivy.Array:
    """Computes a 2-D max pool given 4-D input x.

    Parameters
    ----------
    x
        Input image *[batch_size,h,w,d_in]*.
    kernel
        Size of the kernel i.e., the sliding window for each
        dimension of input. *[h,w]*.
    strides
        The stride of the sliding window for each dimension of input.
    padding
        SAME" or "VALID" indicating the algorithm, or list
        indicating the per-dimensio paddings.
    data_format
        NHWC" or "NCHW". Defaults to "NHWC".
    out
        optional output array, for writing the result to.

    Returns
    -------
    ret
        The result of the pooling operation.

    Both the description and the type hints above assumes an array input
    for simplicity, but this function is *nestable*, and therefore
    also accepts :class:`ivy.Container` instances in place of any of
    the arguments.

    Examples
    --------
    >>> x = ivy.arange(12).reshape((2, 1, 3, 2))
    >>> print(ivy.max_pool2d(x, (2, 2), (1, 1), 'SAME'))
    ivy.array([[[[ 2,  3],
     [ 4,  5],
     [ 4,  5]]],
    [[[ 8,  9],
     [10, 11],
     [10, 11]]]])

    >>> x = ivy.arange(48).reshape((2, 4, 3, 2))
    >>> print(ivy.max_pool2d(x, 3, 1, 'VALID'))
    ivy.array([[[[16, 17]],
    [[22, 23]]],
    [[[40, 41]],
    [[46, 47]]]])
    """
    return ivy.current_backend(x).max_pool2d(x, kernel, strides, padding, out=out)


<<<<<<< HEAD
@to_native_arrays_and_back
@handle_out_argument
@handle_nestable
@handle_exceptions
def kaiser_window(
    window_length: int,
    periodic: bool = True,
    beta: float = 12.0,
    *,
    dtype: Optional[Union[ivy.Array, ivy.NativeArray]] = None,
    out: Optional[ivy.Array] = None,
) -> ivy.Array:
    """Computes the Kaiser window with window length window_length and shape beta

    Parameters
    ----------
    window_length
        an int defining the length of the window.
    periodic
        If True, returns a periodic window suitable for use in spectral analysis.
        If False, returns a symmetric window suitable for use in filter design.
    beta
        a float used as shape parameter for the window.
    dtype
        data type of the returned array.
    out
        optional output array, for writing the result to.

    Returns
    -------
    ret
        The array containing the window.

    Examples
    --------
    >>> ivy.kaiser_window(5)
    ivy.array([5.2773e-05, 1.0172e-01, 7.9294e-01, 7.9294e-01, 1.0172e-01]])
    >>> ivy.kaiser_window(5, True, 5)
    ivy.array([0.0367, 0.4149, 0.9138, 0.9138, 0.4149])
    >>> ivy.kaiser_window(5, False, 5)
    ivy.array([0.0367, 0.5529, 1.0000, 0.5529, 0.0367])
    """
    return ivy.current_backend().kaiser_window(
        window_length, periodic, beta, dtype=dtype, out=out
    )


@to_native_arrays_and_back
@handle_out_argument
@handle_nestable
def moveaxis(
    a: Union[ivy.Array, ivy.NativeArray],
    source: Union[int, Sequence[int]],
    destination: Union[int, Sequence[int]],
    /,
    *,
    out: Optional[Union[ivy.Array, ivy.NativeArray]] = None,
) -> Union[ivy.Array, ivy.NativeArray]:
    """Move axes of an array to new positions..

    Parameters
    ----------
    a
        The array whose axes should be reordered.
    source
        Original positions of the axes to move. These must be unique.
    destination
        Destination positions for each of the original axes.
        These must also be unique.
    out
        optional output array, for writing the result to.

    Returns
    -------
    ret
        Array with moved axes. This array is a view of the input array.

    Examples
    --------
    With :class:`ivy.Array` input:
    >>> x = ivy.zeros((3, 4, 5))
    >>> ivy.moveaxis(x, 0, -1).shape
    (4, 5, 3)
    >>> ivy.moveaxis(x, -1, 0).shape
    (5, 3, 4)
    """
    return ivy.current_backend().moveaxis(a, source, destination, out=out)


@handle_exceptions
def ndenumerate(
    input: Iterable,
) -> Generator:
    """Multidimensional index iterator.

    Parameters
    ----------
    input
        Input array to iterate over.

    Returns
    -------
    ret
        An iterator yielding pairs of array coordinates and values.

    Examples
    --------
    >>> a = ivy.array([[1, 2], [3, 4]])
    >>> for index, x in ivy.ndenumerate(a):
    >>>     print(index, x)
    (0, 0) 1
    (0, 1) 2
    (1, 0) 3
    (1, 1) 4
    """

    def _ndenumerate(input, t=None):
        if t is None:
            t = ()
        if not hasattr(input, "__iter__"):
            yield t, input
        else:
            for i, v in enumerate(input):
                yield from _ndenumerate(v, t + (i,))

    return _ndenumerate(input)


@to_native_arrays_and_back
@handle_out_argument
@handle_nestable
@handle_exceptions
def pad(
    x: Union[ivy.Array, ivy.NativeArray],
    /,
    pad_width: Union[Iterable[Tuple[int]], int],
    *,
    mode: Optional[
        Union[
            Literal[
                "constant",
                "edge",
                "linear_ramp",
                "maximum",
                "mean",
                "median",
                "minimum",
                "reflect",
                "symmetric",
                "wrap",
                "empty",
            ],
            Callable,
        ]
    ] = "constant",
    stat_length: Optional[Union[Iterable[Tuple[int]], int]] = None,
    constant_values: Optional[Union[Iterable[Tuple[Number]], Number]] = 0,
    end_values: Optional[Union[Iterable[Tuple[Number]], Number]] = 0,
    reflect_type: Optional[Literal["even", "odd"]] = "even",
    out: Optional[ivy.Array] = None,
) -> ivy.Array:
    """Pads an array.

    Parameters
    ----------
    x
        Input array to pad.
    pad_width
        Number of values padded to the edges of each axis.
         - ((before_1, after_1), … (before_N, after_N)) yields unique pad widths
           for each axis.
         - ((before, after),) yields same before and after pad for each axis.
         - (pad,) or int is a shortcut for before = after = pad width for all axes.
    mode
        One of the following string values or a user supplied function.
             - "constant": Pads with a constant value.
             - "edge": Pads with the edge values of array.
             - "linear_ramp": Pads with the linear ramp between end_value
               and the array edge value.
             - "maximum": Pads with the maximum value of all or part of the vector
               along each axis.
             - "mean": Pads with the mean value of all or part of the vector along
               each axis.
             - "median": Pads with the median value of all or part of the vector
               along each axis.
             - "minimum": Pads with the minimum value of all or part of the vector
               along each axis.
             - "reflect": Pads with the reflection mirrored on the first and last
               values of the vector along each axis.
             - "symmetric": Pads with the reflection of the vector mirrored along
               the edge of the array.
             - "wrap": Pads with the wrap of the vector along the axis.
               The first values are used to pad the end and the end values are used
               to pad the beginning.
             - "empty": Pads with undefined values.
             - <function>: Pads with a user-defined padding function.
                 The padding function should modify a rank 1 array in-place.
                 It has the following signature:
                 padding_func(vector, iaxis_pad_width, iaxis, kwargs), where:
                     - vector is
                       A rank 1 array already padded with zeros. Padded values are
                       vector[:iaxis_pad_width[0]] and vector[-iaxis_pad_width[1]:].
                     - iaxis_pad_width is
                       A 2-tuple of ints, where iaxis_pad_width[0] represents the
                       number of values padded at the beginning of vector and
                       iaxis_pad_width[1] represents the number of values padded
                       at the end of vector.
                     - iaxis is
                       The axis currently being calculated.
                     - kwargs is
                       A dict of any keyword arguments the function requires.
    stat_length
        Used in "maximum", "mean", "median", and "minimum".
        Number of values at edge of each axis used to calculate the statistic value.
         - ((before_1, after_1), … (before_N, after_N)) yields unique statistic
           lengths for each axis.
         - ((before, after),) yields same before and after statistic lengths for
           each axis.
         - (stat_length,) or int is a shortcut for before = after = statistic length
           for all axes.
         - None uses the entire axis.
    constant_values
        Used in "constant". The values to set the padded values for each axis.
         - ((before_1, after_1), ... (before_N, after_N)) yields unique pad constants
           for each axis.
         - ((before, after),) yields same before and after constants for each axis.
         - (constant,) or constant is a shortcut for before = after = constant for
           all axes.
    end_values
        Used in "linear_ramp". The values used for the ending value of the linear_ramp
        and that will form the edge of the padded array.
         - ((before_1, after_1), ... (before_N, after_N)) yields unique end values
           for each axis.
         - ((before, after),) yields same before and after end values for each axis.
         - (constant,) or constant is a shortcut for before = after = constant for
           all axes.
    reflect_type
        Used in "reflect", and "symmetric". The "even" style is the default with an
        unaltered reflection around the edge value. For the "odd" style, the extended
        part of the array is created by subtracting the reflected values from two
        times the edge value.
    out
        optional output array, for writing the result to. It must have a shape that
        the inputs broadcast to.

    Returns
    -------
    ret
        Padded array of rank equal to x with shape increased according to pad_width.


    Both the description and the type hints above assume an array input for simplicity,
    but this function is *nestable*, and therefore also accepts :class:`ivy.Container`
    instances in place of any of the arguments.

    Examples
    --------
    With :class:`ivy.Array` input:

    >>> x = ivy.array([[1, 2, 3], [4, 5, 6]])
    >>> padding = ivy.array([(1, 1), (2, 2)])
    >>> y = ivy.pad(x, padding, mode="constant")
    >>> print(y)
    ivy.array([[0, 0, 0, 0, 0, 0, 0],
               [0, 0, 1, 2, 3, 0, 0],
               [0, 0, 4, 5, 6, 0, 0],
               [0, 0, 0, 0, 0, 0, 0]])

    >>> x = ivy.array([[1, 2, 3], [4, 5, 6]])
    >>> padding = ivy.array([(1, 1), (2, 2)])
    >>> y = ivy.pad(x, padding, mode="reflect")
    >>> print(y)
    ivy.array([[6, 5, 4, 5, 6, 5, 4],
               [3, 2, 1, 2, 3, 2, 1],
               [6, 5, 4, 5, 6, 5, 4],
               [3, 2, 1, 2, 3, 2, 1]])

    >>> x = ivy.array([[1, 2, 3], [4, 5, 6]])
    >>> padding = ivy.array([(1, 1), (2, 2)])
    >>> y = ivy.pad(x, padding, mode="symmetric")
    >>> print(y)
    ivy.array([[2, 1, 1, 2, 3, 3, 2],
               [2, 1, 1, 2, 3, 3, 2],
               [5, 4, 4, 5, 6, 6, 5],
               [5, 4, 4, 5, 6, 6, 5]])

    With :class:`ivy.NativeArray` input:

    >>> x = ivy.native_array([[1, 2, 3], [4, 5, 6]])
    >>> padding = ivy.array([(1, 1), (2, 2)])
    >>> y = ivy.pad(x, padding, mode="constant", constant_values=7)
    >>> print(y)
    ivy.array([[7, 7, 7, 7, 7, 7, 7],
               [7, 7, 1, 2, 3, 7, 7],
               [7, 7, 4, 5, 6, 7, 7],
               [7, 7, 7, 7, 7, 7, 7]])

    With :class:`ivy.Container` input:

    >>> x = ivy.Container(a=ivy.array([0., 1., 2.]), b=ivy.array([0., 1., 2.]))
    >>> padding = ivy.array([(1, 1)])
    >>> y = ivy.pad(x, padding, mode="constant")
    >>> print(y)
    {
        a: ivy.array([0., 0., 1., 2., 0.]),
        b: ivy.array([0., 0., 1., 2., 0.])
    }
    """
    return ivy.current_backend(x).pad(
        x,
        pad_width,
        mode=mode,
        stat_length=stat_length,
        constant_values=constant_values,
        end_values=end_values,
        reflect_type=reflect_type,
        out=out,
    )


@to_native_arrays_and_back
@handle_out_argument
@handle_nestable
def heaviside(
    x1: Union[ivy.Array, ivy.NativeArray],
    x2: Union[ivy.Array, ivy.NativeArray],
    /,
    *,
    out: Optional[ivy.Array] = None,
) -> ivy.Array:
    """Computes the Heaviside step function for each element in x1.

    Parameters
    ----------
    x1
        input array.
    x2
        values to use where x1 is zero.
    out
        optional output array, for writing the result to.

    Returns
    -------
    ret
        output array with element-wise Heaviside step function of x1.
        This is a scalar if both x1 and x2 are scalars.

    Examples
    --------
    With :class:`ivy.Array` input:

    >>> x1 = ivy.array([-1.5, 0, 2.0])
    >>> x2 = ivy.array([0.5])
    >>> ivy.heaviside(x1, x2)
    ivy.array([0.0000, 0.5000, 1.0000])

    >>> x1 = ivy.array([-1.5, 0, 2.0])
    >>> x2 = ivy.array([1.2, -2.0, 3.5])
    >>> ivy.heaviside(x1, x2)
    ivy.array([0., -2., 1.])
    """
    return ivy.current_backend().heaviside(x1, x2, out=out)


@to_native_arrays_and_back
@handle_out_argument
@handle_nestable
@handle_exceptions
def median(
    input: ivy.Array,
    /,
    *,
    axis: Optional[Union[Tuple[int], int]] = None,
    keepdims: Optional[bool] = False,
    out: Optional[ivy.Array] = None,
) -> ivy.Array:
    """Compute the median along the specified axis.

    Parameters
    ----------
    input
        Input array.
    axis
        Axis or axes along which the medians are computed. The default is to compute
        the median along a flattened version of the array.
    keepdims
        If this is set to True, the axes which are reduced are left in the result
        as dimensions with size one.
    out
        optional output array, for writing the result to.

    Returns
    -------
    ret
        The median of the array elements.

    Functional Examples
    -------------------
    >>> a = ivy.array([[10, 7, 4], [3, 2, 1]])
    >>> ivy.median(a)
    3.5
    >>> ivy.median(a, axis=0)
    ivy.array([6.5, 4.5, 2.5])
    """
    return ivy.current_backend().median(input, axis=axis, keepdims=keepdims, out=out)


@integer_arrays_to_float
@to_native_arrays_and_back
@handle_out_argument
@handle_nestable
@handle_exceptions
def rfft(
    input: Union[ivy.Array, ivy.NativeArray],
    n: Optional[int] = None,
    norm: Optional[str] = None,
    /,
    *,
    out: Optional[ivy.Array] = None
) -> ivy.Array:
    """Compute the one-dimensional discrete Fourier Transform for real input.

    Parameters
    ----------
    input
        The real input array.
    n
        Signal length. If given, the input will either be zero-padded or trimmed
        to this length before computing the real FFT.
    norm
        Normalization mode.
    out
        optional output array, for writing the result to.

    Returns
    -------
    ret
        The output array

    Both the description and the type hints above assumes an array input for
    simplicity, but this function is *nestable*, and therefore also accepts
    :class:`ivy.Container` instances in place of any of the arguments.

    Examples
    --------
    With :class:`ivy.Array` input:

    >>> x = ivy.array([0, 1, 2, 3])
    >>> ivy.flatten(x)
    ivy.array([ 6.+0.j, -2.+2.j, -2.+0.j])
    >>> ivy.flatten(x, norm='ortho')
    ivy.array([ 3.+0.j, -1.+1.j, -1.+0.j])
    >>> ivy.flatten(x, norm='forward')
    ivy.array([ 1.5000+0.0000j, -0.5000+0.5000j, -0.5000+0.0000j])

    With :class:`ivy.Container` input:

    >>> x = ivy.Container(a=ivy.array([0, 1, 0, 0]),
    ...                   b=ivy.array([0, 1, 2, 3]))
    >>> ivy.flatten(x)
    {
        a: ivy.array([ 1.+0.j,  0.-1.j, -1.+0.j])
        b: ivy.array([ 6.+0.j, -2.+2.j, -2.+0.j])
    }
    """
    return ivy.current_backend().rfft(input, n, norm)

=======
>>>>>>> 29f00b54
@integer_arrays_to_float
@to_native_arrays_and_back
@handle_out_argument
@handle_nestable
@handle_exceptions
def rfft(
    x: Union[ivy.Array, ivy.NativeArray],
    n: Optional[int] = None,
    norm: Optional[str] = None,
    /,
    *,
    out: Optional[ivy.Array] = None
) -> ivy.Array:
    """Compute the one-dimensional discrete Fourier Transform for real input.

    Parameters
    ----------
    input
        The real input array.
    n
        Signal length. If given, the input will either be zero-padded or trimmed
        to this length before computing the real FFT.
    norm
        Normalization mode.
    out
        optional output array, for writing the result to.

    Returns
    -------
    ret
        The output array

    Both the description and the type hints above assumes an array input for
    simplicity, but this function is *nestable*, and therefore also accepts
    :class:`ivy.Container` instances in place of any of the arguments.

    Examples
    --------
    With :class:`ivy.Array` input:

    >>> x = ivy.array([0, 1, 2, 3])
    >>> ivy.rfft(x)
    ivy.array([ 6.+0.j, -2.+2.j, -2.+0.j])
    >>> ivy.rfft(x, norm='ortho')
    ivy.array([ 3.+0.j, -1.+1.j, -1.+0.j])
    >>> ivy.rfft(x, norm='forward')
    ivy.array([ 1.5000+0.0000j, -0.5000+0.5000j, -0.5000+0.0000j])

    With :class:`ivy.Container` input:

    >>> x = ivy.Container(a=ivy.array([0, 1, 0, 0]),
    ...                   b=ivy.array([0, 1, 2, 3]))
    >>> ivy.rfft(x)
    {
        a: ivy.array([ 1.+0.j,  0.-1.j, -1.+0.j])
        b: ivy.array([ 6.+0.j, -2.+2.j, -2.+0.j])
    }
    """
    return ivy.current_backend().rfft(x, n, norm, out=out)<|MERGE_RESOLUTION|>--- conflicted
+++ resolved
@@ -780,7 +780,6 @@
     return ivy.current_backend(x).max_pool2d(x, kernel, strides, padding, out=out)
 
 
-<<<<<<< HEAD
 @to_native_arrays_and_back
 @handle_out_argument
 @handle_nestable
@@ -1248,8 +1247,6 @@
     """
     return ivy.current_backend().rfft(input, n, norm)
 
-=======
->>>>>>> 29f00b54
 @integer_arrays_to_float
 @to_native_arrays_and_back
 @handle_out_argument
@@ -1308,4 +1305,65 @@
         b: ivy.array([ 6.+0.j, -2.+2.j, -2.+0.j])
     }
     """
+    return ivy.current_backend().rfft(x, n, norm, out=out)
+
+
+@integer_arrays_to_float
+@to_native_arrays_and_back
+@handle_out_argument
+@handle_nestable
+@handle_exceptions
+def rfft(
+    x: Union[ivy.Array, ivy.NativeArray],
+    n: Optional[int] = None,
+    norm: Optional[str] = None,
+    /,
+    *,
+    out: Optional[ivy.Array] = None
+) -> ivy.Array:
+    """Compute the one-dimensional discrete Fourier Transform for real input.
+
+    Parameters
+    ----------
+    input
+        The real input array.
+    n
+        Signal length. If given, the input will either be zero-padded or trimmed
+        to this length before computing the real FFT.
+    norm
+        Normalization mode.
+    out
+        optional output array, for writing the result to.
+
+    Returns
+    -------
+    ret
+        The output array
+
+    Both the description and the type hints above assumes an array input for
+    simplicity, but this function is *nestable*, and therefore also accepts
+    :class:`ivy.Container` instances in place of any of the arguments.
+
+    Examples
+    --------
+    With :class:`ivy.Array` input:
+
+    >>> x = ivy.array([0, 1, 2, 3])
+    >>> ivy.rfft(x)
+    ivy.array([ 6.+0.j, -2.+2.j, -2.+0.j])
+    >>> ivy.rfft(x, norm='ortho')
+    ivy.array([ 3.+0.j, -1.+1.j, -1.+0.j])
+    >>> ivy.rfft(x, norm='forward')
+    ivy.array([ 1.5000+0.0000j, -0.5000+0.5000j, -0.5000+0.0000j])
+
+    With :class:`ivy.Container` input:
+
+    >>> x = ivy.Container(a=ivy.array([0, 1, 0, 0]),
+    ...                   b=ivy.array([0, 1, 2, 3]))
+    >>> ivy.rfft(x)
+    {
+        a: ivy.array([ 1.+0.j,  0.-1.j, -1.+0.j])
+        b: ivy.array([ 6.+0.j, -2.+2.j, -2.+0.j])
+    }
+    """
     return ivy.current_backend().rfft(x, n, norm, out=out)