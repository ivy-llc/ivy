--- conflicted
+++ resolved
@@ -1,9 +1,5 @@
-<<<<<<< HEAD
-from typing import Optional, Union, Tuple, Iterable, Callable, Literal
+from typing import Optional, Union, Tuple, Iterable, Callable, Literal, Sequence
 from numbers import Number
-=======
-from typing import Optional, Union, Tuple, Sequence
->>>>>>> a4637028
 import ivy
 from ivy.func_wrapper import (
     handle_out_argument,
@@ -779,7 +775,89 @@
 @handle_out_argument
 @handle_nestable
 @handle_exceptions
-<<<<<<< HEAD
+def kaiser_window(
+    window_length: int,
+    periodic: bool = True,
+    beta: float = 12.0,
+    *,
+    dtype: Optional[Union[ivy.Array, ivy.NativeArray]] = None,
+    out: Optional[ivy.Array] = None,
+) -> ivy.Array:
+    """Computes the Kaiser window with window length window_length and shape beta
+    Parameters
+    ----------
+    window_length
+        an int defining the length of the window.
+    periodic
+        If True, returns a periodic window suitable for use in spectral analysis.
+        If False, returns a symmetric window suitable for use in filter design.
+    beta
+        a float used as shape parameter for the window.
+    dtype
+        data type of the returned array.
+    out
+        optional output array, for writing the result to.
+    Returns
+    -------
+    ret
+        The array containing the window.
+    Functional Examples
+    -------------------
+    >>> ivy.kaiser_window(5)
+    ivy.array([5.2773e-05, 1.0172e-01, 7.9294e-01, 7.9294e-01, 1.0172e-01]])
+    >>> ivy.kaiser_window(5, True, 5)
+    ivy.array([0.0367, 0.4149, 0.9138, 0.9138, 0.4149])
+    >>> ivy.kaiser_window(5, False, 5)
+    ivy.array([0.0367, 0.5529, 1.0000, 0.5529, 0.0367])
+    """
+    return ivy.current_backend().kaiser_window(
+        window_length, periodic, beta, dtype=dtype, out=out
+    )
+
+
+@to_native_arrays_and_back
+@handle_out_argument
+@handle_nestable
+def moveaxis(
+    a: Union[ivy.Array, ivy.NativeArray],
+    source: Union[int, Sequence[int]],
+    destination: Union[int, Sequence[int]],
+    /,
+    *,
+    out: Optional[Union[ivy.Array, ivy.NativeArray]] = None,
+) -> Union[ivy.Array, ivy.NativeArray]:
+    """Move axes of an array to new positions..
+    Parameters
+    ----------
+    a
+        The array whose axes should be reordered.
+    source
+        Original positions of the axes to move. These must be unique.
+    destination
+        Destination positions for each of the original axes.
+        These must also be unique.
+    out
+        optional output array, for writing the result to.
+    Returns
+    -------
+    ret
+        Array with moved axes. This array is a view of the input array.
+    Examples
+    --------
+    With :class:`ivy.Array` input:
+    >>> x = ivy.zeros((3, 4, 5))
+    >>> ivy.moveaxis(x, 0, -1).shape
+    (4, 5, 3)
+    >>> ivy.moveaxis(x, -1, 0).shape
+    (5, 3, 4)
+    """
+    return ivy.current_backend().moveaxis(a, source, destination, out=out)
+    
+    
+@to_native_arrays_and_back
+@handle_out_argument
+@handle_nestable
+@handle_exceptions
 def pad(
     x: Union[ivy.Array, ivy.NativeArray],
     /,
@@ -892,36 +970,10 @@
     out
         optional output array, for writing the result to. It must have a shape that
         the inputs broadcast to.
-=======
-def kaiser_window(
-    window_length: int,
-    periodic: bool = True,
-    beta: float = 12.0,
-    *,
-    dtype: Optional[Union[ivy.Array, ivy.NativeArray]] = None,
-    out: Optional[ivy.Array] = None,
-) -> ivy.Array:
-    """Computes the Kaiser window with window length window_length and shape beta
-
-    Parameters
-    ----------
-    window_length
-        an int defining the length of the window.
-    periodic
-        If True, returns a periodic window suitable for use in spectral analysis.
-        If False, returns a symmetric window suitable for use in filter design.
-    beta
-        a float used as shape parameter for the window.
-    dtype
-        data type of the returned array.
-    out
-        optional output array, for writing the result to.
->>>>>>> a4637028
 
     Returns
     -------
     ret
-<<<<<<< HEAD
         Padded array of rank equal to x with shape increased according to pad_width.
 
 
@@ -991,65 +1043,4 @@
         end_values=end_values,
         reflect_type=reflect_type,
         out=out,
-    )
-=======
-        The array containing the window.
-
-    Functional Examples
-    -------------------
-    >>> ivy.kaiser_window(5)
-    ivy.array([5.2773e-05, 1.0172e-01, 7.9294e-01, 7.9294e-01, 1.0172e-01]])
-
-    >>> ivy.kaiser_window(5, True, 5)
-    ivy.array([0.0367, 0.4149, 0.9138, 0.9138, 0.4149])
-
-    >>> ivy.kaiser_window(5, False, 5)
-    ivy.array([0.0367, 0.5529, 1.0000, 0.5529, 0.0367])
-    """
-    return ivy.current_backend().kaiser_window(
-        window_length, periodic, beta, dtype=dtype, out=out
-    )
-
-
-@to_native_arrays_and_back
-@handle_out_argument
-@handle_nestable
-def moveaxis(
-    a: Union[ivy.Array, ivy.NativeArray],
-    source: Union[int, Sequence[int]],
-    destination: Union[int, Sequence[int]],
-    /,
-    *,
-    out: Optional[Union[ivy.Array, ivy.NativeArray]] = None,
-) -> Union[ivy.Array, ivy.NativeArray]:
-    """Move axes of an array to new positions..
-
-    Parameters
-    ----------
-    a
-        The array whose axes should be reordered.
-    source
-        Original positions of the axes to move. These must be unique.
-    destination
-        Destination positions for each of the original axes.
-        These must also be unique.
-    out
-        optional output array, for writing the result to.
-
-    Returns
-    -------
-    ret
-        Array with moved axes. This array is a view of the input array.
-
-    Examples
-    --------
-    With :class:`ivy.Array` input:
-
-    >>> x = ivy.zeros((3, 4, 5))
-    >>> ivy.moveaxis(x, 0, -1).shape
-    (4, 5, 3)
-    >>> ivy.moveaxis(x, -1, 0).shape
-    (5, 3, 4)
-    """
-    return ivy.current_backend().moveaxis(a, source, destination, out=out)
->>>>>>> a4637028
+    )