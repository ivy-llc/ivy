from typing import (
    Optional,
    Union,
    Tuple,
    Iterable,
    Callable,
    Literal,
    Sequence,
    Generator,
)
from numbers import Number
import ivy
from ivy.func_wrapper import (
    handle_out_argument,
    to_native_arrays_and_back,
    handle_nestable,
    integer_arrays_to_float,
    inputs_to_native_arrays,
)
from ivy.exceptions import handle_exceptions
from numpy import prod


# helpers
def _verify_coo_components(*, indices=None, values=None, dense_shape=None):
    ivy.assertions.check_all_or_any_fn(
        indices,
        values,
        dense_shape,
        fn=ivy.exists,
        type="all",
        message="indices, values and dense_shape must all be specified",
    )
    # coordinates style (COO), must be shaped (x, y)
    ivy.assertions.check_equal(len(ivy.shape(indices)), 2, message="indices must be 2D")
    ivy.assertions.check_equal(len(ivy.shape(values)), 1, message="values must be 1D")
    ivy.assertions.check_equal(
        len(ivy.to_ivy_shape(dense_shape)),
        ivy.shape(indices)[0],
        message="shape and indices shape do not match",
    )
    # number of values must match number of coordinates
    ivy.assertions.check_equal(
        ivy.shape(values)[0],
        ivy.shape(indices)[1],
        message="values and indices do not match",
    )
    for i in range(ivy.shape(indices)[0]):
        ivy.assertions.check_less(
            indices[i],
            ivy.to_ivy_shape(dense_shape)[i],
            message="indices is larger than shape",
        )


def _verify_csr_components(
    *, crow_indices=None, col_indices=None, values=None, dense_shape=None
):
    ivy.assertions.check_all_or_any_fn(
        crow_indices,
        col_indices,
        values,
        dense_shape,
        fn=ivy.exists,
        type="all",
        message="crow_indices, col_indices, values and dense_shape must all \
        be specified",
    )
    ivy.assertions.check_equal(
        len(ivy.shape(crow_indices)), 1, message="crow_indices must be 1D"
    )
    ivy.assertions.check_equal(
        len(ivy.shape(col_indices)), 1, message="col_indices must be 1D"
    )
    ivy.assertions.check_equal(len(ivy.shape(values)), 1, message="values must be 1D")
    ivy.assertions.check_equal(
        len(dense_shape),
        2,
        message="only 2D arrays can be converted to CSR sparse arrays",
    )
    # number of intervals must be equal to x in shape (x, y)
    ivy.assertions.check_equal(ivy.shape(crow_indices)[0] - 1, dense_shape[0])
    # index in col_indices must not exceed y in shape (x, y)
    ivy.assertions.check_less(
        col_indices, dense_shape[1], message="index in col_indices does not match shape"
    )
    # number of values must match number of coordinates
    ivy.assertions.check_equal(
        ivy.shape(col_indices)[0],
        ivy.shape(values)[0],
        message="values and col_indices do not match",
    )
    # index in crow_indices must not exceed length of col_indices
    ivy.assertions.check_less(
        crow_indices,
        ivy.shape(col_indices)[0],
        allow_equal=True,
        message="index in crow_indices does not match the number of col_indices",
    )


def _is_data_not_indices_values_and_shape(
    data=None,
    coo_indices=None,
    csr_crow_indices=None,
    csr_col_indices=None,
    values=None,
    dense_shape=None,
):
    if data is not None:
        ivy.assertions.check_all_or_any_fn(
            coo_indices,
            csr_crow_indices,
            csr_col_indices,
            values,
            dense_shape,
            fn=ivy.exists,
            type="any",
            limit=[0],
            message="only specify either data, all coo components (coo_indices, values \
            and dense_shape), or all csr components (csr_crow_indices, \
            csr_col_indices, values and dense_shape)",
        )
        return True
    return False


def _is_coo_not_csr(
    coo_indices=None,
    csr_crow_indices=None,
    csr_col_indices=None,
    values=None,
    dense_shape=None,
):
    if (
        ivy.exists(coo_indices)
        and ivy.exists(values)
        and ivy.exists(dense_shape)
        and csr_crow_indices is None
        and csr_col_indices is None
    ):
        return True
    elif (
        ivy.exists(csr_crow_indices)
        and ivy.exists(csr_col_indices)
        and ivy.exists(values)
        and ivy.exists(dense_shape)
        and coo_indices is None
    ):
        return False
    else:
        raise ivy.exceptions.IvyException(
            "specify either all coo components (coo_indices, values \
            and dense_shape), or all csr components (csr_crow_indices, \
            csr_col_indices, values and dense_shape)"
        )


class SparseArray:
    def __init__(
        self,
        data=None,
        *,
        coo_indices=None,
        csr_crow_indices=None,
        csr_col_indices=None,
        values=None,
        dense_shape=None,
    ):
        if _is_data_not_indices_values_and_shape(
            data, coo_indices, csr_crow_indices, csr_col_indices, values, dense_shape
        ):
            self._init_data(data)
        elif _is_coo_not_csr(
            coo_indices, csr_crow_indices, csr_col_indices, values, dense_shape
        ):
            self._init_coo_components(coo_indices, values, dense_shape)
        else:
            self._init_csr_components(
                csr_crow_indices, csr_col_indices, values, dense_shape
            )

    def _init_data(self, data):
        if ivy.is_ivy_sparse_array(data):
            self._data = data.data
            self._coo_indices = data.coo_indices
            self._csr_crow_indices = data.csr_crow_indices
            self._csr_col_indices = data.csr_col_indices
            self._values = data.values
            self._dense_shape = data.dense_shape
        else:
            ivy.assertions.check_true(
                ivy.is_native_sparse_array(data), message="not a native sparse array"
            )
            self._data = data
            self._native_sparse_array_to_indices_values_and_shape()

    def _native_sparse_array_to_indices_values_and_shape(self):
        indices, values, shape = ivy.native_sparse_array_to_indices_values_and_shape(
            self._data
        )
        if isinstance(indices, list):
            self._csr_crow_indices = ivy.array(indices[0], dtype="int64")
            self._csr_col_indices = ivy.array(indices[1], dtype="int64")
            self._coo_indices = None
        else:
            self._coo_indices = ivy.array(indices, dtype="int64")
            self._csr_crow_indices = None
            self._csr_col_indices = None
        self._values = ivy.array(values)
        self._dense_shape = ivy.Shape(shape)

    def _init_coo_components(self, coo_indices, values, shape):
        coo_indices = ivy.array(coo_indices, dtype="int64")
        values = ivy.array(values)
        shape = ivy.Shape(shape)
        self._data = ivy.native_sparse_array(
            coo_indices=coo_indices, values=values, dense_shape=shape
        )
        self._coo_indices = coo_indices
        self._values = values
        self._dense_shape = shape
        self._csr_crow_indices = None
        self._csr_col_indices = None

    def _init_csr_components(self, csr_crow_indices, csr_col_indices, values, shape):
        csr_crow_indices = ivy.array(csr_crow_indices, dtype="int64")
        csr_col_indices = ivy.array(csr_col_indices, dtype="int64")
        values = ivy.array(values)
        shape = ivy.Shape(shape)
        self._data = ivy.native_sparse_array(
            csr_crow_indices=csr_crow_indices,
            csr_col_indices=csr_col_indices,
            values=values,
            dense_shape=shape,
        )
        self._csr_crow_indices = csr_crow_indices
        self._csr_col_indices = csr_col_indices
        self._values = values
        self._dense_shape = shape
        self._coo_indices = None

    # Properties #
    # -----------#

    @property
    def data(self):
        return self._data

    @property
    def coo_indices(self):
        return self._coo_indices

    @property
    def csr_crow_indices(self):
        return self._csr_crow_indices

    @property
    def csr_col_indices(self):
        return self._csr_col_indices

    @property
    def values(self):
        return self._values

    @property
    def dense_shape(self):
        return self._dense_shape

    # Setters #
    # --------#

    @data.setter
    def data(self, data):
        self._init_data(data)

    @coo_indices.setter
    def coo_indices(self, indices):
        indices = ivy.array(indices, dtype="int64")
        _verify_coo_components(
            indices=indices, values=self._values, dense_shape=self._dense_shape
        )
        self._coo_indices = indices

    @csr_crow_indices.setter
    def csr_crow_indices(self, indices):
        indices = ivy.array(indices, dtype="int64")
        _verify_csr_components(
            crow_indices=indices,
            col_indices=self._csr_col_indices,
            values=self._values,
            dense_shape=self._dense_shape,
        )
        self._csr_crow_indices = indices

    @csr_col_indices.setter
    def csr_col_indices(self, indices):
        indices = ivy.array(indices, dtype="int64")
        _verify_csr_components(
            crow_indices=self._csr_crow_indices,
            col_indices=indices,
            values=self._values,
            dense_shape=self._dense_shape,
        )
        self._csr_col_indices = indices

    @values.setter
    def values(self, values):
        values = ivy.array(values)
        _verify_coo_components(
            indices=self._coo_indices, values=values, dense_shape=self._dense_shape
        )
        self._values = values

    @dense_shape.setter
    def dense_shape(self, dense_shape):
        dense_shape = ivy.Shape(dense_shape)
        _verify_coo_components(
            indices=self._coo_indices, values=self._values, dense_shape=dense_shape
        )
        self._dense_shape = dense_shape

    # Instance Methods #
    # ---------------- #

    def to_dense_array(self, *, native=False):
        all_coordinates = []
        if self._coo_indices is not None:
            # COO sparse array
            for i in range(self._values.shape[0]):
                coordinate = ivy.gather(self._coo_indices, ivy.array([[i]]))
                coordinate = ivy.reshape(coordinate, (self._coo_indices.shape[0],))
                all_coordinates.append(coordinate.to_list())
        else:
            # CSR sparse array
            row = 0
            total_rows = self._dense_shape[0]
            all_cols = self._csr_col_indices.to_list()
            all_rows = self._csr_crow_indices.to_list()
            while row < total_rows:
                cols = all_cols[all_rows[row] : all_rows[row + 1]]
                for col in cols:
                    all_coordinates.append([row, col])
                row += 1
        # make dense array
        ret = ivy.scatter_nd(
            ivy.array(all_coordinates), self._values, ivy.array(self._dense_shape)
        )
        return ret.to_native() if native else ret


class NativeSparseArray:
    pass


def is_ivy_sparse_array(x):
    return isinstance(x, ivy.SparseArray)


@inputs_to_native_arrays
@handle_exceptions
def is_native_sparse_array(x):
    return ivy.current_backend().is_native_sparse_array(x)


@inputs_to_native_arrays
@handle_exceptions
def native_sparse_array(
    data=None,
    *,
    coo_indices=None,
    csr_crow_indices=None,
    csr_col_indices=None,
    values=None,
    dense_shape=None,
):
    return ivy.current_backend().native_sparse_array(
        data,
        coo_indices=coo_indices,
        csr_crow_indices=csr_crow_indices,
        csr_col_indices=csr_col_indices,
        values=values,
        dense_shape=dense_shape,
    )


@handle_exceptions
def native_sparse_array_to_indices_values_and_shape(x):
    return ivy.current_backend().native_sparse_array_to_indices_values_and_shape(x)


@integer_arrays_to_float
@to_native_arrays_and_back
@handle_out_argument
@handle_nestable
@handle_exceptions
def sinc(
    x: Union[ivy.Array, ivy.NativeArray],
    /,
    *,
    out: Optional[ivy.Array] = None,
) -> ivy.Array:
    """
    Calculates an implementation-dependent approximation of the principal value of
    the normalized sinc function, having domain ``(-infinity, +infinity)`` and
    codomain ``[-0.217234, 1]``, for each element ``x_i`` of the input array ``x``.
    Each element ``x_i`` is assumed to be expressed in radians.

    **Special cases**

    For floating-point operands,

    - If x_i is NaN, the result is NaN.
    - If ``x_i`` is ``0``, the result is ``1``.
    - If ``x_i`` is either ``+infinity`` or ``-infinity``, the result is ``NaN``.

    Parameters
    ----------
    x
        input array. Should have a floating-point data type.
    out
        optional output array, for writing the result to. It must have a shape that the
        inputs broadcast to.

    Returns
    -------
    ret
        an array containing the normalized sinc function of each element in x.
        The returned array must have a floating-point data type determined
        by :ref:`type-promotion`.

    Examples
    --------
    With :class:`ivy.Array` input:

    >>> x = ivy.array([0.5, 1.5, 2.5, 3.5])
    >>> y = x.sinc()
    >>> print(y)
    ivy.array([0.637,-0.212,0.127,-0.0909])

    >>> x = ivy.array([1.5, 0.5, -1.5])
    >>> y = ivy.zeros(3)
    >>> ivy.sinc(x, out=y)
    >>> print(y)
    ivy.array([-0.212,0.637,-0.212])

    With :class:`ivy.NativeArray` input:

    >>> x = ivy.array([0.5, 1.5, 2.5, 3.5])
    >>> y = ivy.sinc(x)
    >>> print(y)
    ivy.array([0.637,-0.212,0.127,-0.0909])

    With :class:`ivy.Container` input:

    >>> x = ivy.Container(a=ivy.array([0.5, 1.5, 2.5]),
    ...                   b=ivy.array([3.5, 4.5, 5.5]))
    >>> y = x.sinc()
    >>> print(y)
    {
        a: ivy.array([0.637,-0.212,0.127]),
        b: ivy.array([-0.0909,0.0707,-0.0579])
    }
    """
    return ivy.current_backend(x).sinc(x, out=out)


@to_native_arrays_and_back
@handle_out_argument
@handle_nestable
@handle_exceptions
def flatten(
    x: Union[ivy.Array, ivy.NativeArray],
    /,
    *,
    start_dim: int = None,
    end_dim: int = None,
    out: Optional[ivy.Array] = None,
) -> ivy.Array:
    """Flattens input by reshaping it into a one-dimensional tensor.
        If start_dim or end_dim are passed, only dimensions starting
        with start_dim and ending with end_dim are flattened.
        The order of elements in input is unchanged.

    Parameters
    ----------
    x
        input array to flatten.
    start_dim
        first dim to flatten. If not set, defaults to 0.
    end_dim
        last dim to flatten. If not set, defaults to -1.

    Returns
    -------
    ret
        the flattened array over the specified dimensions.

    This function conforms to the `Array API Standard
    <https://data-apis.org/array-api/latest/>`_. This docstring is an extension of the
    `docstring <https://data-apis.org/array-api/latest/API_specification/generated/signatures.manipulation_functions.concat.html>`_ # noqa
    in the standard.

    Both the description and the type hints above assumes an array input for simplicity,
    but this function is *nestable*, and therefore also accepts :class:`ivy.Container`
    instances in place of any of the arguments.

    Examples
    --------
    With :class:`ivy.Array` input:

    >>> x = ivy.array([1,2], [3,4])
    >>> y = ivy.flatten(x)
    >>> print(y)
    ivy.array([1, 2, 3, 4])

    >>> x = ivy.array(
        [[[[5, 5, 0, 6],
            [17, 15, 11, 16],
            [6, 3, 13, 12]],
          [[6, 18, 10, 4],
            [5, 1, 17, 3],
            [14, 14, 18, 6]]],
        [[[12, 0, 1, 13],
           [8, 7, 0, 3],
           [19, 12, 6, 17]],
         [[4, 15,  6, 15],
           [0, 5, 17, 9],
           [9, 3, 6, 19]]],
        [[[17, 13, 11, 16],
           [4, 18, 17, 4],
           [10, 10, 9, 1]],
         [[19, 17, 13, 10],
           [ 4, 19, 16, 17],
           [ 2, 12, 8, 14]]]])
    >>> y = ivy.flatten(x, start_dim = 1, end_dim = 2)
    >>> print(y)
    ivy.array(
        [[[ 5, 5, 0, 6],
          [17, 15, 11, 16],
          [6, 3, 13, 12],
          [6, 18, 10, 4],
          [5, 1, 17, 3],
          [14, 14, 18, 6]],
         [[12, 0, 1, 13],
          [8, 7, 0, 3],
          [19, 12, 6, 17],
          [4, 15, 6, 15],
          [0, 5, 17, 9],
          [9, 3, 6, 19]],
         [[17, 13, 11, 16],
          [4, 18, 17, 4],
          [10, 10,  9, 1],
          [19, 17, 13, 10],
          [ 4, 19, 16, 17],
          [ 2, 12,  8, 14]]])

    With :class:`ivy.Container` input:

    >>> x = ivy.Container(a=ivy.array([[[1, 2], [3, 4]], [[5, 6], [7, 8]]]),
                          b=ivy.array([[[9, 10], [11, 12]], [[13, 14], [15, 16]]]))
    >>> y = ivy.flatten(x)
    >>> print(y)
    [{
        a: ivy.array([1, 2, 3, 4, 5, 6, 7, 8])
        b: ivy.array([9, 10, 11, 12, 13, 14, 15, 16])
    }]
    """
    if start_dim == end_dim and len(x.shape) != 0:
        return x
    if start_dim not in range(-len(x.shape), len(x.shape)):
        raise IndexError(
            f"Dimension out of range (expected to be in range of\
            {[-len(x.shape), len(x.shape) - 1]}, but got {start_dim}"
        )
    if end_dim not in range(-len(x.shape), len(x.shape)):
        raise IndexError(
            f"Dimension out of range (expected to be in range of\
            {[-len(x.shape), len(x.shape) - 1]}, but got {end_dim}"
        )
    if start_dim is None:
        start_dim = 0
    if end_dim is None:
        end_dim = x.shape[-1]
    if start_dim < 0:
        start_dim = len(x.shape) + start_dim
    if end_dim < 0:
        end_dim = len(x.shape) + end_dim

    x_shape = x.shape
    new_shape = (
        tuple(x_shape[:start_dim])
        + (int(prod(x_shape[start_dim : end_dim + 1])),)
        + tuple(x_shape[end_dim + 1 :])
    )
    return ivy.reshape(x, new_shape)


@to_native_arrays_and_back
@handle_out_argument
@handle_nestable
@handle_exceptions
def vorbis_window(
    window_length: Union[ivy.Array, ivy.NativeArray],
    *,
    dtype: Optional[Union[ivy.Dtype, ivy.NativeDtype]] = None,
    out: Optional[ivy.Array] = None,
) -> ivy.Array:
    """Returns an array that contains a vorbis power complementary window
    of size window_length.

    Parameters
    ----------
    window_length
        the length of the vorbis window.
    dtype
        data type of the returned array. By default float32.
    out
        optional output array, for writing the result to.

    Returns
    -------
    ret
        Input array with the vorbis window.

    Examples
    --------
    >>> ivy.vorbis_window(3)
    ivy.array([0.38268346, 1. , 0.38268352])

    >>> ivy.vorbis_window(5)
    ivy.array([0.14943586, 0.8563191 , 1. , 0.8563191, 0.14943568])
    """
    return ivy.current_backend().vorbis_window(window_length, dtype=dtype, out=out)


@to_native_arrays_and_back
@handle_out_argument
@handle_nestable
def lcm(
    x1: Union[ivy.Array, ivy.NativeArray],
    x2: Union[ivy.Array, ivy.NativeArray],
    /,
    *,
    out: Optional[ivy.Array] = None,
) -> ivy.Array:
    """Computes the element-wise least common multiple (LCM) of x1 and x2.

    Parameters
    ----------
    x1
        first input array.
    x2
        second input array
    out
        optional output array, for writing the result to.

    Returns
    -------
    ret
        an array that includes the element-wise least common multiples of x1 and x2

    Examples
    --------
    With :class:`ivy.Array` input:

    >>> x1=ivy.array([2, 3, 4])
    >>> x2=ivy.array([5, 8, 15])
    >>> x1.lcm(x1, x2)
    ivy.array([10, 21, 60])
    """
    return ivy.current_backend().lcm(x1, x2, out=out)


@to_native_arrays_and_back
@handle_out_argument
@handle_nestable
@handle_exceptions
def hann_window(
    window_length: int,
    periodic: Optional[bool] = True,
    dtype: Optional[Union[ivy.Dtype, ivy.NativeDtype]] = None,
    *,
    out: Optional[ivy.Array] = None,
) -> ivy.Array:
    """Generate a Hann window. The Hanning window
    is a taper formed by using a weighted cosine.

    Parameters
    ----------
    window_length
        the size of the returned window.
    periodic
        If True, returns a window to be used as periodic function.
        If False, return a symmetric window.
    dtype
        The data type to produce. Must be a floating point type.
    out
        optional output array, for writing the result to.

    Returns
    -------
    ret
        The array containing the window.

    Functional Examples
    -------------------
    >>> ivy.hann_window(4, True)
    ivy.array([0. , 0.5, 1. , 0.5])

    >>> ivy.hann_window(7, False)
    ivy.array([0.  , 0.25, 0.75, 1.  , 0.75, 0.25, 0.  ])

    """
    return ivy.current_backend().hann_window(
        window_length, periodic, dtype=dtype, out=out
    )


@to_native_arrays_and_back
@handle_out_argument
@handle_nestable
def max_pool2d(
    x: Union[ivy.Array, ivy.NativeArray],
    kernel: Union[int, Tuple[int], Tuple[int, int]],
    strides: Union[int, Tuple[int], Tuple[int, int]],
    padding: str,
    /,
    *,
    data_format: str = "NHWC",
    out: Optional[ivy.Array] = None,
) -> ivy.Array:
    """Computes a 2-D max pool given 4-D input x.

    Parameters
    ----------
    x
        Input image *[batch_size,h,w,d_in]*.
    kernel
        Size of the kernel i.e., the sliding window for each
        dimension of input. *[h,w]*.
    strides
        The stride of the sliding window for each dimension of input.
    padding
        SAME" or "VALID" indicating the algorithm, or list
        indicating the per-dimensio paddings.
    data_format
        NHWC" or "NCHW". Defaults to "NHWC".
    out
        optional output array, for writing the result to.

    Returns
    -------
    ret
        The result of the pooling operation.

    Both the description and the type hints above assumes an array input
    for simplicity, but this function is *nestable*, and therefore
    also accepts :class:`ivy.Container` instances in place of any of
    the arguments.

    Examples
    --------
    >>> x = ivy.arange(12).reshape((2, 1, 3, 2))
    >>> print(ivy.max_pool2d(x, (2, 2), (1, 1), 'SAME'))
    ivy.array([[[[ 2,  3],
     [ 4,  5],
     [ 4,  5]]],
    [[[ 8,  9],
     [10, 11],
     [10, 11]]]])

    >>> x = ivy.arange(48).reshape((2, 4, 3, 2))
    >>> print(ivy.max_pool2d(x, 3, 1, 'VALID'))
    ivy.array([[[[16, 17]],
    [[22, 23]]],
    [[[40, 41]],
    [[46, 47]]]])
    """
    return ivy.current_backend(x).max_pool2d(x, kernel, strides, padding, out=out)


@to_native_arrays_and_back
@handle_out_argument
@handle_nestable
@handle_exceptions
def kaiser_window(
    window_length: int,
    periodic: bool = True,
    beta: float = 12.0,
    *,
    dtype: Optional[Union[ivy.Array, ivy.NativeArray]] = None,
    out: Optional[ivy.Array] = None,
) -> ivy.Array:
    """Computes the Kaiser window with window length window_length and shape beta

    Parameters
    ----------
    window_length
        an int defining the length of the window.
    periodic
        If True, returns a periodic window suitable for use in spectral analysis.
        If False, returns a symmetric window suitable for use in filter design.
    beta
        a float used as shape parameter for the window.
    dtype
        data type of the returned array.
    out
        optional output array, for writing the result to.

    Returns
    -------
    ret
        The array containing the window.

    Examples
    --------
    >>> ivy.kaiser_window(5)
    ivy.array([5.2773e-05, 1.0172e-01, 7.9294e-01, 7.9294e-01, 1.0172e-01]])
    >>> ivy.kaiser_window(5, True, 5)
    ivy.array([0.0367, 0.4149, 0.9138, 0.9138, 0.4149])
    >>> ivy.kaiser_window(5, False, 5)
    ivy.array([0.0367, 0.5529, 1.0000, 0.5529, 0.0367])
    """
    return ivy.current_backend().kaiser_window(
        window_length, periodic, beta, dtype=dtype, out=out
    )


@to_native_arrays_and_back
@handle_out_argument
@handle_nestable
def moveaxis(
    a: Union[ivy.Array, ivy.NativeArray],
    source: Union[int, Sequence[int]],
    destination: Union[int, Sequence[int]],
    /,
    *,
    out: Optional[Union[ivy.Array, ivy.NativeArray]] = None,
) -> Union[ivy.Array, ivy.NativeArray]:
    """Move axes of an array to new positions..

    Parameters
    ----------
    a
        The array whose axes should be reordered.
    source
        Original positions of the axes to move. These must be unique.
    destination
        Destination positions for each of the original axes.
        These must also be unique.
    out
        optional output array, for writing the result to.

    Returns
    -------
    ret
        Array with moved axes. This array is a view of the input array.

    Examples
    --------
    With :class:`ivy.Array` input:
    >>> x = ivy.zeros((3, 4, 5))
    >>> ivy.moveaxis(x, 0, -1).shape
    (4, 5, 3)
    >>> ivy.moveaxis(x, -1, 0).shape
    (5, 3, 4)
    """
    return ivy.current_backend().moveaxis(a, source, destination, out=out)


@handle_exceptions
def ndenumerate(
    input: Iterable,
) -> Generator:
    """Multidimensional index iterator.

    Parameters
    ----------
    input
        Input array to iterate over.

    Returns
    -------
    ret
        An iterator yielding pairs of array coordinates and values.

    Examples
    --------
    >>> a = ivy.array([[1, 2], [3, 4]])
    >>> for index, x in ivy.ndenumerate(a):
    >>>     print(index, x)
    (0, 0) 1
    (0, 1) 2
    (1, 0) 3
    (1, 1) 4
    """

    def _ndenumerate(input, t=None):
        if t is None:
            t = ()
        if not hasattr(input, "__iter__"):
            yield t, input
        else:
            for i, v in enumerate(input):
                yield from _ndenumerate(v, t + (i,))

    return _ndenumerate(input)


@to_native_arrays_and_back
@handle_out_argument
@handle_nestable
@handle_exceptions
def pad(
    x: Union[ivy.Array, ivy.NativeArray],
    /,
    pad_width: Union[Iterable[Tuple[int]], int],
    *,
    mode: Optional[
        Union[
            Literal[
                "constant",
                "edge",
                "linear_ramp",
                "maximum",
                "mean",
                "median",
                "minimum",
                "reflect",
                "symmetric",
                "wrap",
                "empty",
            ],
            Callable,
        ]
    ] = "constant",
    stat_length: Optional[Union[Iterable[Tuple[int]], int]] = None,
    constant_values: Optional[Union[Iterable[Tuple[Number]], Number]] = 0,
    end_values: Optional[Union[Iterable[Tuple[Number]], Number]] = 0,
    reflect_type: Optional[Literal["even", "odd"]] = "even",
    out: Optional[ivy.Array] = None,
) -> ivy.Array:
    """Pads an array.

    Parameters
    ----------
    x
        Input array to pad.
    pad_width
        Number of values padded to the edges of each axis.
         - ((before_1, after_1), … (before_N, after_N)) yields unique pad widths
           for each axis.
         - ((before, after),) yields same before and after pad for each axis.
         - (pad,) or int is a shortcut for before = after = pad width for all axes.
    mode
        One of the following string values or a user supplied function.
             - "constant": Pads with a constant value.
             - "edge": Pads with the edge values of array.
             - "linear_ramp": Pads with the linear ramp between end_value
               and the array edge value.
             - "maximum": Pads with the maximum value of all or part of the vector
               along each axis.
             - "mean": Pads with the mean value of all or part of the vector along
               each axis.
             - "median": Pads with the median value of all or part of the vector
               along each axis.
             - "minimum": Pads with the minimum value of all or part of the vector
               along each axis.
             - "reflect": Pads with the reflection mirrored on the first and last
               values of the vector along each axis.
             - "symmetric": Pads with the reflection of the vector mirrored along
               the edge of the array.
             - "wrap": Pads with the wrap of the vector along the axis.
               The first values are used to pad the end and the end values are used
               to pad the beginning.
             - "empty": Pads with undefined values.
             - <function>: Pads with a user-defined padding function.
                 The padding function should modify a rank 1 array in-place.
                 It has the following signature:
                 padding_func(vector, iaxis_pad_width, iaxis, kwargs), where:
                     - vector is
                       A rank 1 array already padded with zeros. Padded values are
                       vector[:iaxis_pad_width[0]] and vector[-iaxis_pad_width[1]:].
                     - iaxis_pad_width is
                       A 2-tuple of ints, where iaxis_pad_width[0] represents the
                       number of values padded at the beginning of vector and
                       iaxis_pad_width[1] represents the number of values padded
                       at the end of vector.
                     - iaxis is
                       The axis currently being calculated.
                     - kwargs is
                       A dict of any keyword arguments the function requires.
    stat_length
        Used in "maximum", "mean", "median", and "minimum".
        Number of values at edge of each axis used to calculate the statistic value.
         - ((before_1, after_1), … (before_N, after_N)) yields unique statistic
           lengths for each axis.
         - ((before, after),) yields same before and after statistic lengths for
           each axis.
         - (stat_length,) or int is a shortcut for before = after = statistic length
           for all axes.
         - None uses the entire axis.
    constant_values
        Used in "constant". The values to set the padded values for each axis.
         - ((before_1, after_1), ... (before_N, after_N)) yields unique pad constants
           for each axis.
         - ((before, after),) yields same before and after constants for each axis.
         - (constant,) or constant is a shortcut for before = after = constant for
           all axes.
    end_values
        Used in "linear_ramp". The values used for the ending value of the linear_ramp
        and that will form the edge of the padded array.
         - ((before_1, after_1), ... (before_N, after_N)) yields unique end values
           for each axis.
         - ((before, after),) yields same before and after end values for each axis.
         - (constant,) or constant is a shortcut for before = after = constant for
           all axes.
    reflect_type
        Used in "reflect", and "symmetric". The "even" style is the default with an
        unaltered reflection around the edge value. For the "odd" style, the extended
        part of the array is created by subtracting the reflected values from two
        times the edge value.
    out
        optional output array, for writing the result to. It must have a shape that
        the inputs broadcast to.

    Returns
    -------
    ret
        Padded array of rank equal to x with shape increased according to pad_width.


    Both the description and the type hints above assume an array input for simplicity,
    but this function is *nestable*, and therefore also accepts :class:`ivy.Container`
    instances in place of any of the arguments.

    Examples
    --------
    With :class:`ivy.Array` input:

    >>> x = ivy.array([[1, 2, 3], [4, 5, 6]])
    >>> padding = ivy.array([(1, 1), (2, 2)])
    >>> y = ivy.pad(x, padding, mode="constant")
    >>> print(y)
    ivy.array([[0, 0, 0, 0, 0, 0, 0],
               [0, 0, 1, 2, 3, 0, 0],
               [0, 0, 4, 5, 6, 0, 0],
               [0, 0, 0, 0, 0, 0, 0]])

    >>> x = ivy.array([[1, 2, 3], [4, 5, 6]])
    >>> padding = ivy.array([(1, 1), (2, 2)])
    >>> y = ivy.pad(x, padding, mode="reflect")
    >>> print(y)
    ivy.array([[6, 5, 4, 5, 6, 5, 4],
               [3, 2, 1, 2, 3, 2, 1],
               [6, 5, 4, 5, 6, 5, 4],
               [3, 2, 1, 2, 3, 2, 1]])

    >>> x = ivy.array([[1, 2, 3], [4, 5, 6]])
    >>> padding = ivy.array([(1, 1), (2, 2)])
    >>> y = ivy.pad(x, padding, mode="symmetric")
    >>> print(y)
    ivy.array([[2, 1, 1, 2, 3, 3, 2],
               [2, 1, 1, 2, 3, 3, 2],
               [5, 4, 4, 5, 6, 6, 5],
               [5, 4, 4, 5, 6, 6, 5]])

    With :class:`ivy.NativeArray` input:

    >>> x = ivy.native_array([[1, 2, 3], [4, 5, 6]])
    >>> padding = ivy.array([(1, 1), (2, 2)])
    >>> y = ivy.pad(x, padding, mode="constant", constant_values=7)
    >>> print(y)
    ivy.array([[7, 7, 7, 7, 7, 7, 7],
               [7, 7, 1, 2, 3, 7, 7],
               [7, 7, 4, 5, 6, 7, 7],
               [7, 7, 7, 7, 7, 7, 7]])

    With :class:`ivy.Container` input:

    >>> x = ivy.Container(a=ivy.array([0., 1., 2.]), b=ivy.array([0., 1., 2.]))
    >>> padding = ivy.array([(1, 1)])
    >>> y = ivy.pad(x, padding, mode="constant")
    >>> print(y)
    {
        a: ivy.array([0., 0., 1., 2., 0.]),
        b: ivy.array([0., 0., 1., 2., 0.])
    }
    """
    return ivy.current_backend(x).pad(
        x,
        pad_width,
        mode=mode,
        stat_length=stat_length,
        constant_values=constant_values,
        end_values=end_values,
        reflect_type=reflect_type,
        out=out,
    )


@to_native_arrays_and_back
@handle_out_argument
@handle_nestable
def heaviside(
    x1: Union[ivy.Array, ivy.NativeArray],
    x2: Union[ivy.Array, ivy.NativeArray],
    /,
    *,
    out: Optional[ivy.Array] = None,
) -> ivy.Array:
    """Computes the Heaviside step function for each element in x1.

    Parameters
    ----------
    x1
        input array.
    x2
        values to use where x1 is zero.
    out
        optional output array, for writing the result to.

    Returns
    -------
    ret
        output array with element-wise Heaviside step function of x1.
        This is a scalar if both x1 and x2 are scalars.

    Examples
    --------
    With :class:`ivy.Array` input:

    >>> x1 = ivy.array([-1.5, 0, 2.0])
    >>> x2 = ivy.array([0.5])
    >>> ivy.heaviside(x1, x2)
    ivy.array([0.0000, 0.5000, 1.0000])

    >>> x1 = ivy.array([-1.5, 0, 2.0])
    >>> x2 = ivy.array([1.2, -2.0, 3.5])
    >>> ivy.heaviside(x1, x2)
    ivy.array([0., -2., 1.])
    """
    return ivy.current_backend().heaviside(x1, x2, out=out)


@to_native_arrays_and_back
@handle_nestable
@handle_exceptions
def isin(
    elements: Union[ivy.Array, ivy.NativeArray],
    test_elements: Union[ivy.Array, ivy.NativeArray],
    /,
    *,
    assume_unique: Optional[bool] = False,
    invert: Optional[bool] = False,
) -> ivy.Array:
    """Tests if each element of elements is in test_elements.

    Parameters
    ----------
    elements
        input array
    test_elements
        values against which to test for each input element
    assume_unique
        If True, assumes both elements and test_elements contain unique elements, which can speed up the calculation.
        by default is False
    invert
        If True, inverts the boolean return array, resulting in True values for elements not in test_elements.
        by default is False

    Returns
    -------
    ret
        output a boolean array of the same shape as elements that is True for elements in test_elements
        and False otherwise.

    Examples
    --------
    >>> x = ivy.array([[10, 7, 4], [3, 2, 1]])
    >>> y = ivy.array([1, 2, 3])
    >>> ivy.isin(x, y)
    ivy.array([[False, False, False], [ True,  True,  True]])

    >>> x = ivy.array([3, 2, 1, 0])
    >>> y = ivy.array([1, 2, 3])
    >>> ivy.isin(x, y, invert=True)
    ivy.array([False, False, False,  True])
    """
    return ivy.current_backend().isin(elements, test_elements, assume_unique=assume_unique, invert=invert)

@to_native_arrays_and_back
@handle_out_argument
@handle_nestable
@handle_exceptions
def median(
    input: ivy.Array,
    /,
    *,
    axis: Optional[Union[Tuple[int], int]] = None,
    keepdims: Optional[bool] = False,
    out: Optional[ivy.Array] = None,
) -> ivy.Array:
    """Compute the median along the specified axis.

    Parameters
    ----------
    input
        Input array.
    axis
        Axis or axes along which the medians are computed. The default is to compute
        the median along a flattened version of the array.
    keepdims
        If this is set to True, the axes which are reduced are left in the result
        as dimensions with size one.
    out
        optional output array, for writing the result to.

    Returns
    -------
    ret
        The median of the array elements.

    Functional Examples
    -------------------
    >>> a = ivy.array([[10, 7, 4], [3, 2, 1]])
    >>> ivy.median(a)
    3.5
    >>> ivy.median(a, axis=0)
    ivy.array([6.5, 4.5, 2.5])
    """
    return ivy.current_backend().median(input, axis=axis, keepdims=keepdims, out=out)
<<<<<<< HEAD
=======


@to_native_arrays_and_back
@handle_out_argument
@handle_nestable
def flipud(
    m: Union[ivy.Array, ivy.NativeArray],
    /,
    *,
    out: Optional[Union[ivy.Array, ivy.NativeArray]] = None,
) -> Union[ivy.Array, ivy.NativeArray]:
    """Flip array in the up/down direction.
    Flip the entries in each column in the up/down direction.
    Rows are preserved, but appear in a different order than before.

    Parameters
    ----------
    m
        The array to be flipped.
    out
        optional output array, for writing the result to.

    Returns
    -------
    ret
        Array corresponding to input array with elements
        order reversed along axis 0.

    Examples
    --------
    >>> m = ivy.diag([1, 2, 3])
    >>> ivy.flipud(m)
    ivy.array([[ 0.,  0.,  3.],
        [ 0.,  2.,  0.],
        [ 1.,  0.,  0.]])
    """
    return ivy.current_backend().flipud(m, out=out)
>>>>>>> 13c53cf6
<|MERGE_RESOLUTION|>--- conflicted
+++ resolved
@@ -1231,9 +1231,6 @@
     ivy.array([6.5, 4.5, 2.5])
     """
     return ivy.current_backend().median(input, axis=axis, keepdims=keepdims, out=out)
-<<<<<<< HEAD
-=======
-
 
 @to_native_arrays_and_back
 @handle_out_argument
@@ -1269,5 +1266,4 @@
         [ 0.,  2.,  0.],
         [ 1.,  0.,  0.]])
     """
-    return ivy.current_backend().flipud(m, out=out)
->>>>>>> 13c53cf6
+    return ivy.current_backend().flipud(m, out=out)