--- conflicted
+++ resolved
@@ -852,30 +852,6 @@
     (5, 3, 4)
     """
     return ivy.current_backend().moveaxis(a, source, destination, out=out)
-<<<<<<< HEAD
-
-
-@to_native_arrays_and_back
-@handle_out_argument
-@handle_nestable
-def heaviside(
-    x1: Union[ivy.Array, ivy.NativeArray],
-    x2: Union[ivy.Array, ivy.NativeArray],
-    /,
-    *,
-    out: Optional[Union[ivy.Array, ivy.NativeArray]] = None,
-) -> Union[ivy.Array, ivy.NativeArray]:
-    """Computes the Heaviside step function for each element in x1.
-
-    Parameters
-    ----------
-    x1
-        input array.
-    x2
-        values to use where x1 is zero.
-    out
-        optional output array, for writing the result to.
-=======
     
     
 @to_native_arrays_and_back
@@ -994,40 +970,21 @@
     out
         optional output array, for writing the result to. It must have a shape that
         the inputs broadcast to.
->>>>>>> 512a3e3e
 
     Returns
     -------
     ret
-<<<<<<< HEAD
-        output array with element-wise Heaviside step function of x1.
-        This is a scalar if both x1 and x2 are scalars.
-=======
         Padded array of rank equal to x with shape increased according to pad_width.
 
 
     Both the description and the type hints above assume an array input for simplicity,
     but this function is *nestable*, and therefore also accepts :class:`ivy.Container`
     instances in place of any of the arguments.
->>>>>>> 512a3e3e
 
     Examples
     --------
     With :class:`ivy.Array` input:
 
-<<<<<<< HEAD
-    >>> x1 = ivy.array([-1.5, 0, 2.0])
-    >>> x2 = ivy.array([0.5])
-    >>> ivy.heaviside(x1, x2)
-    ivy.array([0.0000, 0.5000, 1.0000])
-
-    >>> x1 = ivy.array([-1.5, 0, 2.0])
-    >>> x2 = ivy.array([1.2, -2.0, 3.5])
-    >>> ivy.heaviside(x1, x2)
-    ivy.array([0., -2., 1.])
-    """
-    return ivy.current_backend().heaviside(x1, x2, out=out)
-=======
     >>> x = ivy.array([[1, 2, 3], [4, 5, 6]])
     >>> padding = ivy.array([(1, 1), (2, 2)])
     >>> y = ivy.pad(x, padding, mode="constant")
@@ -1086,5 +1043,4 @@
         end_values=end_values,
         reflect_type=reflect_type,
         out=out,
-    )
->>>>>>> 512a3e3e
+    )