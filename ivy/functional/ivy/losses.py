--- conflicted
+++ resolved
@@ -155,13 +155,7 @@
 
     """
     pred = ivy.clip(pred, epsilon, 1 - epsilon)
-<<<<<<< HEAD
     return -(ivy.log(pred) * true + ivy.log(1 - pred) * (1 - true))
-=======
-    return ivy.negative(
-        ivy.add(ivy.log(pred) * true, ivy.log(1 - pred) * (1 - true), out=out), out=out
-    )
->>>>>>> 2be703d3
 
 
 @to_native_arrays_and_back
