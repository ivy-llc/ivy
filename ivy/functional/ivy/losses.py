"""Collection of Ivy loss functions."""

# local
import ivy
from typing import Optional, Union
from ivy.func_wrapper import (
    handle_array_function,
    handle_nestable,
    handle_array_like_without_promotion,
    inputs_to_ivy_arrays,
)
from ivy.utils.exceptions import handle_exceptions


# Helpers #
# ------- #


def _reduce_loss(red, loss, axis, out):
    if red == "sum":
        return ivy.negative(ivy.sum(loss, axis=axis), out=out)
    elif red == "mean":
        return ivy.negative(ivy.mean(loss, axis=axis), out=out)
    else:
        return ivy.negative(loss, out=out)


# Extra #
# ------#


@handle_exceptions
@handle_nestable
@handle_array_like_without_promotion
@inputs_to_ivy_arrays
@handle_array_function
def cross_entropy(
    true: Union[ivy.Array, ivy.NativeArray],
    pred: Union[ivy.Array, ivy.NativeArray],
    /,
    *,
    axis: Optional[int] = None,
    epsilon: float = 1e-7,
    reduction: str = "mean",
    out: Optional[ivy.Array] = None,
) -> ivy.Array:
    """Compute cross-entropy between predicted and true discrete distributions.

    Parameters
    ----------
    true
        input array containing true labels.
    pred
        input array containing the predicted labels.
    axis
        the axis along which to compute the cross-entropy. If axis is ``-1``,
        the cross-entropy will be computed along the last dimension. Default: ``-1``.
    epsilon
        a float in [0.0, 1.0] specifying the amount of smoothing when calculating
        the loss. If epsilon is ``0``, no smoothing will be applied. Default: ``1e-7``.
    out
        optional output array, for writing the result to. It must have a shape
        that the inputs broadcast to.

    Returns
    -------
    ret
        The cross-entropy loss between the given distributions

    Examples
    --------
    >>> x = ivy.array([0, 0, 1, 0])
    >>> y = ivy.array([0.25, 0.25, 0.25, 0.25])
    >>> print(ivy.cross_entropy(x, y))
    ivy.array(0.34657359)

    >>> z = ivy.array([0.1, 0.1, 0.7, 0.1])
    >>> print(ivy.cross_entropy(x, z))
    ivy.array(0.08916873)
    """
    ivy.utils.assertions.check_elem_in_list(reduction, ["none", "sum", "mean"])
    pred = ivy.clip(pred, epsilon, 1 - epsilon)
    log_pred = ivy.log(pred)
    return _reduce_loss(reduction, log_pred * true, axis, out)


@handle_exceptions
@handle_nestable
@handle_array_like_without_promotion
@inputs_to_ivy_arrays
@handle_array_function
def binary_cross_entropy(
    true: Union[ivy.Array, ivy.NativeArray],
    pred: Union[ivy.Array, ivy.NativeArray],
    /,
    *,
    from_logits: bool = False,
    epsilon: float = 0.0,
    reduction: str = "mean",
    pos_weight: Optional[Union[ivy.Array, ivy.NativeArray]] = None,
    axis: Optional[int] = None,
    out: Optional[ivy.Array] = None,
) -> ivy.Array:
    """Compute the binary cross entropy loss.

    Parameters
    ----------
    true
        input array containing true labels.
    pred
        input array containing Predicted labels.
    from_logits
        Whether `pred` is expected to be a logits tensor. By
        default, we assume that `pred` encodes a probability distribution.
    epsilon
        a float in [0.0, 1.0] specifying the amount of smoothing when calculating the
        loss. If epsilon is ``0``, no smoothing will be applied. Default: ``0``.
    reduction
        ``'none'``: No reduction will be applied to the output.
        ``'mean'``: The output will be averaged.
        ``'sum'``: The output will be summed. Default: ``'none'``.
    pos_weight
        a weight for positive examples. Must be an array with length equal to the number
        of classes.
    axis
        Axis along which to compute crossentropy.
    out
        optional output array, for writing the result to. It must have a shape
        that the inputs broadcast to.

    Returns
    -------
    ret
        The binary cross entropy between the given distributions.


    Examples
    --------
    With :class:`ivy.Array` input:

    >>> x = ivy.array([0, 1, 0, 0])
    >>> y = ivy.array([0.2, 0.8, 0.3, 0.8])
    >>> z = ivy.binary_cross_entropy(x, y)
    >>> print(z)
    ivy.array(0.60309976)

    >>> x = ivy.array([[0, 1, 1, 0]])
    >>> y = ivy.array([[2.6, 6.2, 3.7, 5.3]])
    >>> z = ivy.binary_cross_entropy(x, y, reduction='mean')
    >>> print(z)
    ivy.array(7.6666193)

    >>> x = ivy.array([[0, 1, 1, 0]])
    >>> y = ivy.array([[2.6, 6.2, 3.7, 5.3]])
    >>> pos_weight = ivy.array([1, 2, 3, 4])
    >>> z = ivy.binary_cross_entropy(x, y, pos_weight=pos_weight, from_logits=True)
    ivy.array(2.01348412)

    >>> x = ivy.array([[0, 1, 1, 0]])
    >>> y = ivy.array([[2.6, 6.2, 3.7, 5.3]])
    >>> pos_weight = ivy.array([1, 2, 3, 4])
    >>> z = ivy.binary_cross_entropy(x, y, pos_weight=pos_weight, from_logits=True, reduction='sum', axis=1)
    >>> print(z)
    ivy.array([8.05393649])

    >>> x = ivy.array([[0, 1, 1, 0]])
    >>> y = ivy.array([[2.6, 6.2, 3.7, 5.3]])
    >>> z = ivy.binary_cross_entropy(x, y, reduction='none', epsilon=0.5)
    >>> print(z)
    ivy.array([[11.49992943,  3.83330965,  3.83330965, 11.49992943]])

    >>> x = ivy.array([[0, 1, 0, 0]])
    >>> y = ivy.array([[0.6, 0.2, 0.7, 0.3]])
    >>> z = ivy.binary_cross_entropy(x, y, epsilon=1e-3)
    >>> print(z)
    ivy.array(1.02136981)

    With :class:`ivy.NativeArray` input:

    >>> x = ivy.native_array([0, 1, 0, 1])
    >>> y = ivy.native_array([0.2, 0.7, 0.2, 0.6])
    >>> z = ivy.binary_cross_entropy(x, y)
    >>> print(z)
    ivy.array(0.32844672)

    With a mix of :class:`ivy.Array` and :class:`ivy.NativeArray` inputs:

    >>> x = ivy.array([0, 0, 1, 1])
    >>> y = ivy.native_array([0.1, 0.2, 0.8, 0.6])
    >>> z = ivy.binary_cross_entropy(x, y)
    >>> print(z)
    ivy.array(0.26561815)

    With :class:`ivy.Container` input:

    >>> x = ivy.Container(a=ivy.array([1, 0, 0]),b=ivy.array([0, 0, 1]))
    >>> y = ivy.Container(a=ivy.array([0.6, 0.2, 0.3]),b=ivy.array([0.8, 0.2, 0.2]))
    >>> z = ivy.binary_cross_entropy(x, y)
    >>> print(z)
    {
        a: ivy.array(0.36354783),
        b: ivy.array(1.14733934)
    }

    With a mix of :class:`ivy.Array` and :class:`ivy.Container` inputs:

    >>> x = ivy.array([1 , 1, 0])
    >>> y = ivy.Container(a=ivy.array([0.7, 0.8, 0.2]))
    >>> z = ivy.binary_cross_entropy(x, y)
    >>> print(z)
    {
       a: ivy.array(0.26765382)
    }

    Instance Method Examples
    ~~~~~~~~~~~~~~~~~~~~~~~~
    Using :class:`ivy.Array` instance method:

    >>> x = ivy.array([1, 0, 0, 0])
    >>> y = ivy.array([0.8, 0.2, 0.2, 0.2])
    >>> z = ivy.binary_cross_entropy(x, y)
    >>> print(z)
    ivy.array(0.22314337)
    """  # noqa: E501
    ivy.utils.assertions.check_elem_in_list(reduction, ["none", "sum", "mean"])

    if not (0.0 <= epsilon <= 1.0):
        raise ValueError("epsilon should be a float in [0, 1]")

    if not from_logits and pos_weight is not None:
        raise ValueError("pos_weight is only allowed when from_logits is set to True")

    true = true.astype(pred.dtype)

    epsilon = ivy.asarray(epsilon, dtype=pred.dtype)

    true = true * (1.0 - epsilon) + 0.5 * epsilon

    if from_logits:
        if pos_weight is not None:
            num_classes = pred.shape[0] if len(pred.shape) == 1 else pred.shape[1]
            if pos_weight.shape[0] != num_classes:
                raise ValueError(
                    "pos_weight must have the same size as the number of classes in"
                    " pred at non-singleton dimension 1"
                )
            epsilon_ = 1e-7
            pred = ivy.sigmoid(pred)
            pred = ivy.clip(pred, epsilon_, 1 - epsilon_)
            loss = -(
                true * -ivy.log(pred) * pos_weight + (1 - true) * -ivy.log(1 - pred)
            )
        else:
            zeros = ivy.zeros_like(pred, dtype=pred.dtype)
            cond = pred >= zeros
            relu_logits = ivy.where(cond, pred, zeros)
            neg_abs_logits = ivy.where(cond, -pred, pred)
            loss = (
                ivy.add(relu_logits - pred * true, ivy.log1p(ivy.exp(neg_abs_logits)))
                * -1
            )
    else:
        epsilon_ = 1e-7
        pred = ivy.clip(pred, epsilon_, 1 - epsilon_)
        loss = true * ivy.log(pred + epsilon_) + (1 - true) * ivy.log(
            1 - pred + epsilon_
        )

    return _reduce_loss(reduction, loss, axis, out)


@handle_exceptions
@handle_nestable
@handle_array_like_without_promotion
@inputs_to_ivy_arrays
@handle_array_function
def sparse_cross_entropy(
    true: Union[ivy.Array, ivy.NativeArray],
    pred: Union[ivy.Array, ivy.NativeArray],
    /,
    *,
    axis: int = -1,
    epsilon: float = 1e-7,
    reduction: str = "mean",
    out: Optional[ivy.Array] = None,
) -> ivy.Array:
    """Compute sparse cross entropy between logits and labels.

    Parameters
    ----------
    true
     input array containing the true labels as logits.
    pred
     input array containing the predicted labels as logits.
    axis
     the axis along which to compute the cross-entropy. If axis is ``-1``, the
     cross-entropy will be computed along the last dimension. Default: ``-1``.
    epsilon
     a float in [0.0, 1.0] specifying the amount of smoothing when calculating the
     loss. If epsilon is ``0``, no smoothing will be applied. Default: ``1e-7``.
    out
     optional output array, for writing the result to. It must have a shape
     that the inputs broadcast to.

    Returns
    -------
    ret
        The sparse cross-entropy loss between the given distributions

    Examples
    --------
    With :class:`ivy.Array` input:

    >> x = ivy.array([2])
    >> y = ivy.array([0.1, 0.1, 0.7, 0.1])
    >> print(ivy.sparse_cross_entropy(x, y))
    ivy.array([0.08916873])

    >>> x = ivy.array([3])
    >>> y = ivy.array([0.1, 0.1, 0.7, 0.1])
    >>> print(ivy.cross_entropy(x, y))
    ivy.array(5.44832274)

    >>> x = ivy.array([2,3])
    >>> y = ivy.array([0.1, 0.1])
    >>> print(ivy.cross_entropy(x, y))
    ivy.array(5.75646281)

    With :class:`ivy.NativeArray` input:

    >>> x = ivy.native_array([4])
    >>> y = ivy.native_array([0.1, 0.2, 0.1, 0.1, 0.5])
    >>> print(ivy.sparse_cross_entropy(x, y))
    ivy.array([0.13862944])

    With :class:`ivy.Container` input:

    >>> x = ivy.Container(a=ivy.array([4]))
    >>> y = ivy.Container(a=ivy.array([0.1, 0.2, 0.1, 0.1, 0.5]))
    >>> print(ivy.sparse_cross_entropy(x, y))
    {
        a: ivy.array([0.13862944])
    }

    With a mix of :class:`ivy.Array` and :class:`ivy.NativeArray` inputs:

    >>> x = ivy.array([0])
    >>> y = ivy.native_array([0.1, 0.2, 0.6, 0.1])
    >>> print(ivy.sparse_cross_entropy(x,y))
    ivy.array([0.57564628])

    With a mix of :class:`ivy.Array` and :class:`ivy.Container` inputs:

    >>> x = ivy.array([0])
    >>> y = ivy.Container(a=ivy.array([0.1, 0.2, 0.6, 0.1]))
    >>> print(ivy.sparse_cross_entropy(x,y))
    {
        a: ivy.array([0.57564628])
    }

    Instance Method Examples
    ~~~~~~~~~~~~~~~~~~~~~~~~
    With :class:`ivy.Array` input:

    >>> x = ivy.array([2])
    >>> y = ivy.array([0.1, 0.1, 0.7, 0.1])
    >>> print(x.sparse_cross_entropy(y))
    ivy.array([0.08916873])

    With :class:`ivy.Container` input:

    >>> x = ivy.Container(a=ivy.array([2]))
    >>> y = ivy.Container(a=ivy.array([0.1, 0.1, 0.7, 0.1]))
    >>> print(x.sparse_cross_entropy(y))
    {
        a: ivy.array([0.08916873])
    }
    """
    ivy.utils.assertions.check_elem_in_list(reduction, ["none", "sum", "mean"])
    true = ivy.one_hot(true, pred.shape[axis])
    return ivy.cross_entropy(
        true, pred, axis=axis, epsilon=epsilon, reduction=reduction, out=out
    )


@handle_exceptions
@handle_nestable
@handle_array_like_without_promotion
@inputs_to_ivy_arrays
@handle_array_function
<<<<<<< HEAD
def disc_wl(
    p_real: Union[ivy.Array, ivy.NativeArray], p_fake: Union[ivy.Array, ivy.NativeArray]
) -> ivy.Array:
    """Compute the Wasserstein loss for the discriminator (critic).

    Parameters
    ----------
        p_real (`ivy.Array`): Predictions for real data.
        p_fake (`ivy.Array`): Predictions for fake data.

    Returns
    -------
        `ivy.Array`: Wasserstein loss for the discriminator.
    """
    r_loss = ivy.mean(p_real)
    f_loss = ivy.mean(p_fake)
    return f_loss - r_loss


@handle_exceptions
@handle_nestable
@handle_array_like_without_promotion
@inputs_to_ivy_arrays
@handle_array_function
def gan_wl(pred_fake: Union[ivy.Array, ivy.NativeArray]) -> ivy.Array:
    """Compute the Wasserstein loss for the generator.

    Parameters
    ----------
        pred_fake `(ivy.Array)`: Predictions for fake data.

    Returns
    -------
        `ivy.Array`: Wasserstein loss for the generator.
    """
    return -1 * ivy.mean(pred_fake)
=======
def ssim_loss(
    true: Union[ivy.Array, ivy.NativeArray],
    pred: Union[ivy.Array, ivy.NativeArray],
    out: Optional[ivy.Array] = None,
) -> ivy.Array:
    """Calculate the Structural Similarity Index (SSIM) loss between two
    images.

    Parameters
    ----------
        true: A 4D image array of shape (batch_size, channels, height, width).
        pred: A 4D image array of shape (batch_size, channels, height, width).

    Returns
    -------
        ivy.Array: The SSIM loss measure similarity between the two images.

    Examples
    --------
    With :class:`ivy.Array` input:
    >>> import ivy
    >>> x = ivy.ones((5, 3, 28, 28))
    >>> y = ivy.zeros((5, 3, 28, 28))
    >>> ivy.ssim_loss(x, y)
    ivy.array(0.99989986)
    """
    # Constants for stability
    C1 = 0.01 ** 2
    C2 = 0.03 ** 2

    # Calculate the mean of the two images
    mu_x = ivy.avg_pool2d(pred, (3, 3), (1, 1), "SAME")
    mu_y = ivy.avg_pool2d(true, (3, 3), (1, 1), "SAME")

    # Calculate variance and covariance
    sigma_x2 = ivy.avg_pool2d(pred * pred, (3, 3), (1, 1), "SAME") - mu_x * mu_x
    sigma_y2 = ivy.avg_pool2d(true * true, (3, 3), (1, 1), "SAME") - mu_y * mu_y
    sigma_xy = ivy.avg_pool2d(pred * true, (3, 3), (1, 1), "SAME") - mu_x * mu_y

    # Calculate SSIM
    ssim = ((2 * mu_x * mu_y + C1) * (2 * sigma_xy + C2)) / (
        (mu_x ** 2 + mu_y ** 2 + C1) * (sigma_x2 + sigma_y2 + C2)
    )

    # Convert SSIM to loss
    ssim_loss_value = 1 - ssim

    # Return mean SSIM loss
    ret = ivy.mean(ssim_loss_value)

    if ivy.exists(out):
        ret = ivy.inplace_update(out, ret)
    return ret
>>>>>>> 262472b7
<|MERGE_RESOLUTION|>--- conflicted
+++ resolved
@@ -388,44 +388,6 @@
 @handle_array_like_without_promotion
 @inputs_to_ivy_arrays
 @handle_array_function
-<<<<<<< HEAD
-def disc_wl(
-    p_real: Union[ivy.Array, ivy.NativeArray], p_fake: Union[ivy.Array, ivy.NativeArray]
-) -> ivy.Array:
-    """Compute the Wasserstein loss for the discriminator (critic).
-
-    Parameters
-    ----------
-        p_real (`ivy.Array`): Predictions for real data.
-        p_fake (`ivy.Array`): Predictions for fake data.
-
-    Returns
-    -------
-        `ivy.Array`: Wasserstein loss for the discriminator.
-    """
-    r_loss = ivy.mean(p_real)
-    f_loss = ivy.mean(p_fake)
-    return f_loss - r_loss
-
-
-@handle_exceptions
-@handle_nestable
-@handle_array_like_without_promotion
-@inputs_to_ivy_arrays
-@handle_array_function
-def gan_wl(pred_fake: Union[ivy.Array, ivy.NativeArray]) -> ivy.Array:
-    """Compute the Wasserstein loss for the generator.
-
-    Parameters
-    ----------
-        pred_fake `(ivy.Array)`: Predictions for fake data.
-
-    Returns
-    -------
-        `ivy.Array`: Wasserstein loss for the generator.
-    """
-    return -1 * ivy.mean(pred_fake)
-=======
 def ssim_loss(
     true: Union[ivy.Array, ivy.NativeArray],
     pred: Union[ivy.Array, ivy.NativeArray],
@@ -479,4 +441,27 @@
     if ivy.exists(out):
         ret = ivy.inplace_update(out, ret)
     return ret
->>>>>>> 262472b7
+
+
+@handle_exceptions
+@handle_nestable
+@handle_array_like_without_promotion
+@inputs_to_ivy_arrays
+@handle_array_function
+def disc_wl(
+    p_real: Union[ivy.Array, ivy.NativeArray], p_fake: Union[ivy.Array, ivy.NativeArray]
+) -> ivy.Array:
+    """Compute the Wasserstein loss for the discriminator (critic).
+
+    Parameters
+    ----------
+        p_real (`ivy.Array`): Predictions for real data.
+        p_fake (`ivy.Array`): Predictions for fake data.
+
+    Returns
+    -------
+        `ivy.Array`: Wasserstein loss for the discriminator.
+    """
+    r_loss = ivy.mean(p_real)
+    f_loss = ivy.mean(p_fake)
+    return f_loss - r_loss