# for review
"""Collection of Ivy loss functions."""

# local
import ivy
from typing import Optional, Union
from ivy.func_wrapper import inputs_to_ivy_arrays, handle_nestable

# Extra #
# ------#


@inputs_to_ivy_arrays
@handle_nestable
def cross_entropy(
    true: Union[ivy.Array, ivy.NativeArray],
    pred: Union[ivy.Array, ivy.NativeArray],
    axis: int = -1,
    epsilon: float = 1e-7,
    *,
    out: Optional[ivy.Array] = None
) -> ivy.Array:
    """Computes cross-entropy between predicted and true discrete distributions.

    Parameters
    ----------
    true
        input array containing true labels.
    pred
        input array containing the predicted labels.
    axis
        the axis along which to compute the cross-entropy. If axis is ``-1``,
        the cross-entropy will be computed along the last dimension. Default: ``-1``.
    epsilon
        a float in [0.0, 1.0] specifying the amount of smoothing when calculating
        the loss. If epsilon is ``0``, no smoothing will be applied. Default: ``1e-7``.
    out
        optional output array, for writing the result to. It must have a shape
        that the inputs broadcast to.

    Returns
    -------
    ret
        The cross-entropy loss between the given distributions

    Examples
    --------
    >>> x = ivy.array([0, 0, 1, 0])
    >>> y = ivy.array([0.25, 0.25, 0.25, 0.25])
    >>> print(ivy.cross_entropy(x, y))
    ivy.array(1.3862944)

    >>> z = ivy.array([0.1, 0.1, 0.7, 0.1])
    >>> print(ivy.cross_entropy(x, z))
    ivy.array(0.35667497)

    """
    pred = ivy.clip(pred, epsilon, 1 - epsilon)
    log_pred = ivy.log(pred)
    return ivy.negative(ivy.sum(log_pred * true, axis=axis, out=out), out=out)


<<<<<<< HEAD
cross_entropy.unsupported_dtypes = {"torch": ("float16",)}


=======
@inputs_to_ivy_arrays
>>>>>>> 6a729004
@handle_nestable
def binary_cross_entropy(
    true: Union[ivy.Array, ivy.NativeArray],
    pred: Union[ivy.Array, ivy.NativeArray],
    epsilon: float = 1e-7,
    out: Optional[ivy.Array] = None,
) -> ivy.Array:
    """Computes the binary cross entropy loss.

    Parameters
    ----------
    true
        input array containing true labels.
    pred
        input array containing Predicted labels.
    epsilon
        a float in [0.0, 1.0] specifying the amount of smoothing when calculating the
        loss. If epsilon is ``0``, no smoothing will be applied. Default: ``1e-7``.
    out
        optional output array, for writing the result to. It must have a shape
        that the inputs broadcast to.

    Returns
    -------
    ret
        The binary cross entropy between the given distributions.


    Functional Examples
    -------------------

    With :code:`ivy.Array` input:

    >>> x = ivy.array([0, 1, 0, 0])
    >>> y = ivy.array([0.2, 0.8, 0.3, 0.8])
    >>> z = ivy.binary_cross_entropy(x, y)
    >>> print(z)
    ivy.array([0.223,0.223,0.357,1.61])

    >>> x = ivy.array([[0, 1, 0, 0]])
    >>> y = ivy.array([[0.6, 0.2, 0.7, 0.3]])
    >>> z = ivy.binary_cross_entropy(x, y, epsilon=1e-3)
    >>> print(z)
    ivy.array([[0.916,1.61,1.2,0.357]])

    With :code:`ivy.NativeArray` input:

    >>> x = ivy.native_array([0, 1, 0, 1])
    >>> y = ivy.native_array([0.2, 0.7, 0.2, 0.6])
    >>> z = ivy.binary_cross_entropy(x, y)
    >>> print(z)
    ivy.array([0.223,0.357,0.223,0.511])

    With a mix of :code:`ivy.Array` and :code:`ivy.NativeArray` inputs:

    >>> x = ivy.array([0, 0, 1, 1])
    >>> y = ivy.native_array([0.1, 0.2, 0.8, 0.6])
    >>> z = ivy.binary_cross_entropy(x, y)
    >>> print(z)
    ivy.array([0.105,0.223,0.223,0.511])

    With :code:`ivy.Container` input:

    >>> x = ivy.Container(a=ivy.array([1, 0, 0]),b=ivy.array([0, 0, 1]))
    >>> y = ivy.Container(a=ivy.array([0.6, 0.2, 0.3]),b=ivy.array([0.8, 0.2, 0.2]))
    >>> z = ivy.binary_cross_entropy(x, y)
    >>> print(z)
    {a:ivy.array([0.511,0.223,0.357]),b:ivy.array([1.61,0.223,1.61])}

    With a mix of :code:`ivy.Array` and :code:`ivy.Container` inputs:

    >>> x = ivy.array([1 , 1, 0])
    >>> y = ivy.Container(a=ivy.array([0.7, 0.8, 0.2]))
    >>> z = ivy.binary_cross_entropy(x, y)
    >>> print(z)
    {
       a: ivy.array([0.357, 0.223, 0.223])
    }

    Instance Method Examples
    ------------------------

    Using :code:`ivy.Array` instance method:

    >>> x = ivy.array([1, 0, 0, 0])
    >>> y = ivy.array([0.8, 0.2, 0.2, 0.2])
    >>> z = ivy.binary_cross_entropy(x, y)
    >>> print(z)
    ivy.array([0.223, 0.223, 0.223, 0.223])

    """
    pred = ivy.clip(pred, epsilon, 1 - epsilon)
    return ivy.negative(
        ivy.add(ivy.log(pred) * true, ivy.log(1 - pred) * (1 - true), out=out), out=out
    )


<<<<<<< HEAD
binary_cross_entropy.unsupported_dtypes = {"torch": ("float16",)}


=======
@inputs_to_ivy_arrays
>>>>>>> 6a729004
@handle_nestable
def sparse_cross_entropy(
    true: Union[ivy.Array, ivy.NativeArray],
    pred: Union[ivy.Array, ivy.NativeArray],
    axis: int = -1,
    epsilon: float = 1e-7,
    out: Optional[ivy.Array] = None,
) -> ivy.Array:
    """Computes sparse cross entropy between logits and labels.

    Parameters
    ----------
    true
     input array containing the true labels as logits.
    pred
     input array containing the predicted labels as logits.
    axis
     the axis along which to compute the cross-entropy. If axis is ``-1``, the
     cross-entropy will be computed along the last dimension. Default: ``-1``.
    epsilon
     a float in [0.0, 1.0] specifying the amount of smoothing when calculating the
     loss. If epsilon is ``0``, no smoothing will be applied. Default: ``1e-7``.
    out
     optional output array, for writing the result to. It must have a shape
     that the inputs broadcast to.

    Returns
    -------
    ret
     The sparse cross-entropy loss between the given distributions

    Functional Examples
    -------------------

    With :code:`ivy.Array` input:

    >>> x = ivy.array([2])
    >>> y = ivy.array([0.1, 0.1, 0.7, 0.1])
    >>> print(ivy.sparse_cross_entropy(x, y))
    ivy.array([0.357])

     >>> x = ivy.array([3])
     >>> y = ivy.array([0.1, 0.1, 0.7, 0.1])
     >>> print(ivy.cross_entropy(x, y))
     ivy.array(21.793291)

     >>> x = ivy.array([2,3])
     >>> y = ivy.array([0.1, 0.1])
     >>> print(ivy.cross_entropy(x, y))
     ivy.array(11.512926)

     With :code:`ivy.NativeArray` input:

     >>> x = ivy.native_array([4])
     >>> y = ivy.native_array([0.1, 0.2, 0.1, 0.1, 0.5])
     >>> print(ivy.sparse_cross_entropy(x, y))
     ivy.array([0.693])

     With :code:`ivy.Container` input:

     >>> x = ivy.Container(a=ivy.array([4]))
     >>> y = ivy.Container(a=ivy.array([0.1, 0.2, 0.1, 0.1, 0.5]))
     >>> print(ivy.sparse_cross_entropy(x, y))
     {
         a: ivy.array([0.693])
     }

     With a mix of :code:`ivy.Array` and :code:`ivy.NativeArray` inputs:

     >>> x = ivy.array([0])
     >>> y = ivy.native_array([0.1, 0.2, 0.6, 0.1])
     >>> print(ivy.sparse_cross_entropy(x,y))
     ivy.array([2.3])

     With a mix of :code:`ivy.Array` and :code:`ivy.Container` inputs:

     >>> x = ivy.array([0])
     >>> y = ivy.Container(a=ivy.array([0.1, 0.2, 0.6, 0.1]))
     >>> print(ivy.sparse_cross_entropy(x,y))
     {
         a: ivy.array([2.3])
     }

     Instance Method Examples
     ------------------------

     With :code:`ivy.Array` input:

     >>> x = ivy.array([2])
     >>> y = ivy.array([0.1, 0.1, 0.7, 0.1])
     >>> print(x.sparse_cross_entropy(y))
     ivy.array([0.357])

     With :code:`ivy.Container` input:

     >>> x = ivy.Container(a=ivy.array([2]))
     >>> y = ivy.Container(a=ivy.array([0.1, 0.1, 0.7, 0.1]))
     >>> print(x.sparse_cross_entropy(y))
     {
         a: ivy.array([0.357])
     }

    """
    true = ivy.one_hot(true, pred.shape[axis])
    return cross_entropy(true, pred, axis, epsilon, out=out)


sparse_cross_entropy.unsupported_dtypes = {
    "torch": ("float16",),
    "tensorflow": (
        "int8",
        "int16",
        "uint16",
        "uint32",
        "uint64",
        "bfloat16",
        "float16",
        "float32",
        "float64",
    ),
}<|MERGE_RESOLUTION|>--- conflicted
+++ resolved
@@ -60,13 +60,10 @@
     return ivy.negative(ivy.sum(log_pred * true, axis=axis, out=out), out=out)
 
 
-<<<<<<< HEAD
 cross_entropy.unsupported_dtypes = {"torch": ("float16",)}
 
 
-=======
 @inputs_to_ivy_arrays
->>>>>>> 6a729004
 @handle_nestable
 def binary_cross_entropy(
     true: Union[ivy.Array, ivy.NativeArray],
@@ -164,13 +161,10 @@
     )
 
 
-<<<<<<< HEAD
 binary_cross_entropy.unsupported_dtypes = {"torch": ("float16",)}
 
 
-=======
 @inputs_to_ivy_arrays
->>>>>>> 6a729004
 @handle_nestable
 def sparse_cross_entropy(
     true: Union[ivy.Array, ivy.NativeArray],
