--- conflicted
+++ resolved
@@ -9,7 +9,6 @@
 # Extra #
 # ------#
 
-<<<<<<< HEAD
 def cross_entropy(true: Union[ivy.Array, ivy.NativeArray],
                   pred: Union[ivy.Array, ivy.NativeArray],
                   axis: Optional[int] = -1,
@@ -20,23 +19,23 @@
 
     Parameters
     ----------
-    true:
+    true
         input array containing true labels.
-    pred:
+    pred
         input array containing the predicted labels.
-    axis:
+    axis
         the axis along which to compute the cross-entropy. If axis is ``-1``, the cross-entropy will be computed along the last dimension. Default: ``-1``.
-    epsilon:
+    epsilon
         a float in [0.0, 1.0] specifying the amount of smoothing when calculating the loss. If epsilon is ``0``, no smoothing will be applied.
         Default: ``1e-7``.
 
     Returns
     -------
-    out:
+    out
         The cross-entropy loss between the given distributions
 
-    Examples:
-
+    Examples
+    --------
     >>> x = ivy.array([0, 0, 1, 0])
     >>> y1 = ivy.array([0.25, 0.25, 0.25, 0.25])
     >>> print(ivy.cross_entropy(x, y1))
@@ -44,27 +43,6 @@
     >>> y2 = ivy.array([0.1, 0.1, 0.7, 0.1])
     >>> print(ivy.cross_entropy(x, y2))
     0.35667494393873245
-=======
-def cross_entropy(true, pred, axis=-1, epsilon=1e-7):
-    """Computes cross entropy between predicted and true discrete distrubtions.
-
-    Parameters
-    ----------
-    true
-        True labels
-    pred
-        predicted labels.
-    axis
-        The class dimension, default is -1.
-    epsilon
-        small constant to add to log functions, default is 1e-7
-
-    Returns
-    -------
-     ret
-        The cross entropy loss
-
->>>>>>> 67ade6ab
     """
     pred = ivy.clip(pred, epsilon, 1 - epsilon)
     log_pred = ivy.log(pred)
