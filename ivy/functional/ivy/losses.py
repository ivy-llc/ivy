"""Collection of Ivy loss functions."""

# local
import ivy
from typing import Optional, Union
from ivy.func_wrapper import handle_nestable

# Extra #
# ------#


@handle_nestable
def cross_entropy(
    true: Union[ivy.Array, ivy.NativeArray],
    pred: Union[ivy.Array, ivy.NativeArray],
    /,
    *,
    axis: int = -1,
    epsilon: float = 1e-7,
    out: Optional[ivy.Array] = None,
) -> ivy.Array:
    """Computes cross-entropy between predicted and true discrete distributions.

    Parameters
    ----------
    true
        input array containing true labels.
    pred
        input array containing the predicted labels.
    axis
        the axis along which to compute the cross-entropy. If axis is ``-1``,
        the cross-entropy will be computed along the last dimension. Default: ``-1``.
    epsilon
        a float in [0.0, 1.0] specifying the amount of smoothing when calculating
        the loss. If epsilon is ``0``, no smoothing will be applied. Default: ``1e-7``.
    out
        optional output array, for writing the result to. It must have a shape
        that the inputs broadcast to.

    Returns
    -------
    ret
        The cross-entropy loss between the given distributions

    Examples
    --------
    >>> x = ivy.array([0, 0, 1, 0])
    >>> y = ivy.array([0.25, 0.25, 0.25, 0.25])
    >>> print(ivy.cross_entropy(x, y))
    ivy.array(1.3862944)

    >>> z = ivy.array([0.1, 0.1, 0.7, 0.1])
    >>> print(ivy.cross_entropy(x, z))
    ivy.array(0.35667497)

    """
    pred = ivy.clip(pred, epsilon, 1 - epsilon)
    log_pred = ivy.log(pred)
    return ivy.negative(ivy.sum(log_pred * true, axis=axis, out=out), out=out)


@handle_nestable
def binary_cross_entropy(
    true: Union[ivy.Array, ivy.NativeArray],
    pred: Union[ivy.Array, ivy.NativeArray],
    /,
    *,
    epsilon: float = 1e-7,
    out: Optional[ivy.Array] = None,
) -> ivy.Array:
    """Computes the binary cross entropy loss.

    Parameters
    ----------
    true
        input array containing true labels.
    pred
        input array containing Predicted labels.
    epsilon
        a float in [0.0, 1.0] specifying the amount of smoothing when calculating the
        loss. If epsilon is ``0``, no smoothing will be applied. Default: ``1e-7``.
    out
        optional output array, for writing the result to. It must have a shape
        that the inputs broadcast to.

    Returns
    -------
    ret
        The binary cross entropy between the given distributions.


    Functional Examples
    -------------------

    With :code:`ivy.Array` input:

    >>> x = ivy.array([0, 1, 0, 0])
    >>> y = ivy.array([0.2, 0.8, 0.3, 0.8])
    >>> z = ivy.binary_cross_entropy(x, y)
    >>> print(z)
    ivy.array([0.223,0.223,0.357,1.61])

    >>> x = ivy.array([[0, 1, 0, 0]])
    >>> y = ivy.array([[0.6, 0.2, 0.7, 0.3]])
    >>> z = ivy.binary_cross_entropy(x, y, epsilon=1e-3)
    >>> print(z)
    ivy.array([[0.916,1.61,1.2,0.357]])

    With :code:`ivy.NativeArray` input:

    >>> x = ivy.native_array([0, 1, 0, 1])
    >>> y = ivy.native_array([0.2, 0.7, 0.2, 0.6])
    >>> z = ivy.binary_cross_entropy(x, y)
    >>> print(z)
    ivy.array([0.223,0.357,0.223,0.511])

    With a mix of :code:`ivy.Array` and :code:`ivy.NativeArray` inputs:

    >>> x = ivy.array([0, 0, 1, 1])
    >>> y = ivy.native_array([0.1, 0.2, 0.8, 0.6])
    >>> z = ivy.binary_cross_entropy(x, y)
    >>> print(z)
    ivy.array([0.105,0.223,0.223,0.511])

    With :code:`ivy.Container` input:

    >>> x = ivy.Container(a=ivy.array([1, 0, 0]),b=ivy.array([0, 0, 1]))
    >>> y = ivy.Container(a=ivy.array([0.6, 0.2, 0.3]),b=ivy.array([0.8, 0.2, 0.2]))
    >>> z = ivy.binary_cross_entropy(x, y)
    >>> print(z)
    {a:ivy.array([0.511,0.223,0.357]),b:ivy.array([1.61,0.223,1.61])}

    With a mix of :code:`ivy.Array` and :code:`ivy.Container` inputs:

    >>> x = ivy.array([1 , 1, 0])
    >>> y = ivy.Container(a=ivy.array([0.7, 0.8, 0.2]))
    >>> z = ivy.binary_cross_entropy(x, y)
    >>> print(z)
    {
       a: ivy.array([0.357, 0.223, 0.223])
    }

    Instance Method Examples
    ------------------------

    Using :code:`ivy.Array` instance method:

    >>> x = ivy.array([1, 0, 0, 0])
    >>> y = ivy.array([0.8, 0.2, 0.2, 0.2])
    >>> z = ivy.binary_cross_entropy(x, y)
    >>> print(z)
    ivy.array([0.223, 0.223, 0.223, 0.223])

    """
    pred = ivy.clip(pred, epsilon, 1 - epsilon)
    return ivy.negative(
        ivy.add(ivy.log(pred) * true, ivy.log(1 - pred) * (1 - true), out=out),
        out=out,
    )


@handle_nestable
def sparse_cross_entropy(
    true: Union[ivy.Array, ivy.NativeArray],
    pred: Union[ivy.Array, ivy.NativeArray],
    /,
    *,
    axis: int = -1,
    epsilon: float = 1e-7,
    out: Optional[ivy.Array] = None,
) -> ivy.Array:
    """Computes sparse cross entropy between logits and labels.

    Parameters
    ----------
    true
     input array containing the true labels as logits.
    pred
     input array containing the predicted labels as logits.
    axis
     the axis along which to compute the cross-entropy. If axis is ``-1``, the
     cross-entropy will be computed along the last dimension. Default: ``-1``.
    epsilon
     a float in [0.0, 1.0] specifying the amount of smoothing when calculating the
     loss. If epsilon is ``0``, no smoothing will be applied. Default: ``1e-7``.
    out
     optional output array, for writing the result to. It must have a shape
     that the inputs broadcast to.

    Returns
    -------
    ret
     The sparse cross-entropy loss between the given distributions

    Functional Examples
    -------------------

    With :code:`ivy.Array` input:

    >>> x = ivy.array([2])
    >>> y = ivy.array([0.1, 0.1, 0.7, 0.1])
    >>> print(ivy.sparse_cross_entropy(x, y))
    ivy.array([0.357])

     >>> x = ivy.array([3])
     >>> y = ivy.array([0.1, 0.1, 0.7, 0.1])
     >>> print(ivy.cross_entropy(x, y))
     ivy.array(21.793291)

     >>> x = ivy.array([2,3])
     >>> y = ivy.array([0.1, 0.1])
     >>> print(ivy.cross_entropy(x, y))
     ivy.array(11.512926)

     With :code:`ivy.NativeArray` input:

     >>> x = ivy.native_array([4])
     >>> y = ivy.native_array([0.1, 0.2, 0.1, 0.1, 0.5])
     >>> print(ivy.sparse_cross_entropy(x, y))
     ivy.array([0.693])

     With :code:`ivy.Container` input:

     >>> x = ivy.Container(a=ivy.array([4]))
     >>> y = ivy.Container(a=ivy.array([0.1, 0.2, 0.1, 0.1, 0.5]))
     >>> print(ivy.sparse_cross_entropy(x, y))
     {
         a: ivy.array([0.693])
     }

     With a mix of :code:`ivy.Array` and :code:`ivy.NativeArray` inputs:

     >>> x = ivy.array([0])
     >>> y = ivy.native_array([0.1, 0.2, 0.6, 0.1])
     >>> print(ivy.sparse_cross_entropy(x,y))
     ivy.array([2.3])

     With a mix of :code:`ivy.Array` and :code:`ivy.Container` inputs:

     >>> x = ivy.array([0])
     >>> y = ivy.Container(a=ivy.array([0.1, 0.2, 0.6, 0.1]))
     >>> print(ivy.sparse_cross_entropy(x,y))
     {
         a: ivy.array([2.3])
     }

     Instance Method Examples
     ------------------------

     With :code:`ivy.Array` input:

     >>> x = ivy.array([2])
     >>> y = ivy.array([0.1, 0.1, 0.7, 0.1])
     >>> print(x.sparse_cross_entropy(y))
     ivy.array([0.357])

     With :code:`ivy.Container` input:

     >>> x = ivy.Container(a=ivy.array([2]))
     >>> y = ivy.Container(a=ivy.array([0.1, 0.1, 0.7, 0.1]))
     >>> print(x.sparse_cross_entropy(y))
     {
         a: ivy.array([0.357])
     }

    """
    true = ivy.one_hot(true, pred.shape[axis])
<<<<<<< HEAD
    return ivy.cross_entropy(true, pred, axis=axis, epsilon=epsilon, out=out)


sparse_cross_entropy.unsupported_dtypes = {"torch": ("float16",)}
sparse_cross_entropy.supported_dtypes = {"tensorflow": ("uint8", "int32", "int64")}


@handle_nestable
def smooth_l1_loss(
        true: Union[ivy.Array, ivy.NativeArray],
        pred: Union[ivy.Array, ivy.NativeArray],
        beta: float = 1.0
) -> ivy.Array:
    """Computes smooth_l1_loss between predicted and true discrete distributions.
       smooth_l1_loss creates a criterion that uses a squared term if the absolute
       element-wise error falls below beta and an L1 term otherwise.

    Parameters
    ----------
    true
        input array containing true labels.
    pred
        input array containinf the predicted labels.
    beta
        Threshold between L1 loss and L2 loss. The Value must be non-negative.

    Returns
    -------
    ret
        The smooth_l1_loss between the given distributions.

    Examples
    --------
    >>> a = ivy.array([0, 0, 1.5, 0])
    >>> b = ivy.array([0.25, 0.25, 0.25, 0.25])
    >>> print(ivy.smooth_l1_loss(a, b))
    ivy.array([0.0312, 0.0312, 0.75, 0.0312])

    """
    assert beta > 0, "the parameter beta must be non-negative."
    ret = 0.5 * (pred - true) ** 2 / beta
    ret[abs(pred - true) >= beta] = abs(pred[abs(pred - true) >= beta]
                                        - true[abs(pred - true) >= beta]) - 0.5 * beta
    return ret
=======
    return ivy.cross_entropy(true, pred, axis=axis, epsilon=epsilon, out=out)
>>>>>>> e0895eaa
<|MERGE_RESOLUTION|>--- conflicted
+++ resolved
@@ -265,9 +265,7 @@
 
     """
     true = ivy.one_hot(true, pred.shape[axis])
-<<<<<<< HEAD
     return ivy.cross_entropy(true, pred, axis=axis, epsilon=epsilon, out=out)
-
 
 sparse_cross_entropy.unsupported_dtypes = {"torch": ("float16",)}
 sparse_cross_entropy.supported_dtypes = {"tensorflow": ("uint8", "int32", "int64")}
@@ -309,7 +307,4 @@
     ret = 0.5 * (pred - true) ** 2 / beta
     ret[abs(pred - true) >= beta] = abs(pred[abs(pred - true) >= beta]
                                         - true[abs(pred - true) >= beta]) - 0.5 * beta
-    return ret
-=======
-    return ivy.cross_entropy(true, pred, axis=axis, epsilon=epsilon, out=out)
->>>>>>> e0895eaa
+    return ret