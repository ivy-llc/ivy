--- conflicted
+++ resolved
@@ -53,16 +53,11 @@
     device
         device on which to create the array 'cuda:0', 'cuda:1', 'cpu' etc.
         (Default value = None).
-<<<<<<< HEAD
     dtype
         desired data type. (Default value = None).
     out
-        optional output array, for writing the result to.
-=======
-    out
         optional output array, for writing the result to. It must have a shape that the
         inputs broadcast to.
->>>>>>> 87c2ce35
 
     Returns
     -------
@@ -136,12 +131,8 @@
     device
         (Default value = ``None``)
     out
-<<<<<<< HEAD
-        optional output array, for writing the result to.
-=======
         optional output array, for writing the result to. It must have a shape that the
         inputs broadcast to.
->>>>>>> 87c2ce35
 
     Returns
     -------
@@ -221,12 +212,8 @@
         device on which to create the array 'cuda:0', 'cuda:1', 'cpu' etc.
         (Default value = None)
     out
-<<<<<<< HEAD
-        optional output array, for writing the result to.
-=======
         optional output array, for writing the result to. It must have a shape that the
         inputs broadcast to.
->>>>>>> 87c2ce35
 
     Returns
     -------
@@ -345,14 +332,10 @@
                [ 8, 11,  3]])
 
     """
-<<<<<<< HEAD
-    return current_backend().randint(low, high, shape, device=device, out=out)
-=======
     res = current_backend().randint(low, high, shape, device=device, out=out)
     if ivy.exists(out):
         return ivy.inplace_update(out, res)
     return res
->>>>>>> 87c2ce35
 
 
 @handle_nestable
@@ -389,12 +372,8 @@
     x
         Input array. Should have a numeric data type.
     out
-<<<<<<< HEAD
-        optional output array, for writing the result to.
-=======
         optional output array, for writing the result to. It must have a shape that the
         inputs broadcast to.
->>>>>>> 87c2ce35
 
     Returns
     -------
