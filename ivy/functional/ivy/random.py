"""Collection of random Ivy functions."""

# global
from typing import Optional, Union, Tuple

# local
from ivy.backend_handler import current_backend
from ivy.func_wrapper import (
    infer_device,
    outputs_to_ivy_arrays,
    handle_out_argument,
    to_native_arrays_and_back,
)
import ivy


# Extra #
# ------#


@outputs_to_ivy_arrays
@handle_out_argument
@infer_device
def random_uniform(
    low: float = 0.0,
    high: float = 1.0,
    shape: Optional[Union[int, Tuple[int, ...]]] = None,
    *,
    device: Optional[Union[ivy.Device, ivy.NativeDevice]] = None,
    dtype=None,
) -> ivy.array:
    """Draws samples from a uniform distribution. Samples are uniformly distributed over
    the half-open interval ``[low, high)`` (includes ``low``, but excludes ``high``). In
    other words, any value within the given interval is equally likely to be drawn by
    uniform.

    Parameters
    ----------
    low
        Lower boundary of the output interval. All values generated will be greater than
        or equal to ``low``.
    high
        Upper boundary of the output interval. All the values generated will be less
        than ``high``.
    shape
        If the given shape is, e.g ``(m, n, k)``, then ``m * n * k`` samples are drawn.
        If size is ``None`` (Default), a single value is returned.
    device
        device on which to create the array 'cuda:0', 'cuda:1', 'cpu' etc.

    Returns
    -------
    ret
        Drawn samples from the parameterized uniform distribution.

    Examples
    --------
    >>> y = ivy.random_uniform(0.0, 2.0)
    >>> print(y)
    ivy.array(1.89150229)

    """
<<<<<<< HEAD
    return current_backend().random_uniform(low, high, shape, device=device)
=======
    dtype = ivy.default_dtype(dtype, as_native=True)
    return _cur_backend().random_uniform(low, high, shape, device=device, dtype=dtype)
>>>>>>> f9c6110b


@outputs_to_ivy_arrays
@handle_out_argument
@infer_device
def random_normal(
    mean: float = 0.0,
    std: float = 1.0,
    shape: Optional[Union[int, Tuple[int, ...]]] = None,
    *,
    device: Optional[Union[ivy.Device, ivy.NativeDevice]] = None,
) -> ivy.array:
    """
    Draws samples from a normal distribution.

    Parameters
    ----------
    mean
        The mean of the normal distribution to sample from. Default is ``0``.
    std
        The standard deviation of the normal distribution to sample from.
        Default is ``1``.
    shape
        Output shape. If the given shape is, e.g., ``(m, n, k)``, then ``m * n * k``
        samples are drawn. If size is ``None`` (default), a single value is returned.
    device
        (Default value = ``None``)

    Returns
    -------
     ret
        Drawn samples from the parameterized normal distribution.

    Examples
    --------
    >>> y = ivy.random_normal(0.0, 2.0)
    >>> print(y)
    ivy.array(0.6444774682897879)
    """
    return current_backend().random_normal(mean, std, shape, device=device)


@to_native_arrays_and_back
@handle_out_argument
@infer_device
def multinomial(
    population_size: int,
    num_samples: int,
    batch_size: int = 1,
    probs: Union[ivy.Array, ivy.NativeArray] = None,
    replace: bool = True,
    *,
    device: Optional[Union[ivy.Device, ivy.NativeDevice]] = None,
) -> ivy.array:
    """
    Draws samples from a multinomial distribution. Specifically, returns a tensor
    where each row contains num_samples indices sampled from the multinomial probability
    distribution located in the corresponding row of tensor input.

    Parameters
    ----------
    population_size
        The size of the population from which to draw samples.
    num_samples
        Number of independent samples to draw from the population.
    batch_size
        Number of tensors to generate. Default is 1.
    probs
        The unnormalized probabilities for all elements in population,
        default is uniform *[batch_shape, num_classes]*
    replace
        Whether to replace samples once they've been drawn. Default is True.
    device
        device on which to create the array 'cuda:0', 'cuda:1', 'cpu' etc.
        (Default value = None)

    Returns
    -------
    ret
        Drawn samples indices from the multinomial distribution.

    Examples
    --------
    >>> y = ivy.multinomial(10, 5)
    >>> print(y)
    ivy.array([[1, 8, 7, 8, 3]])

    >>> y = ivy.multinomial(10, 5, batch_size=2)
    >>> print(y)
    ivy.array([[9, 7, 9, 0, 7],
       [7, 3, 8, 5, 4]])

    >>> y = ivy.multinomial(10, 5, replace=False)
    >>> print(y)
    ivy.array([[2, 6, 4, 7, 0]])

    With :code:`ivy.Array` input:

    >>> y = ivy.multinomial(10, 5, probs=ivy.array([1/10]*10))
    >>> print(y)
    ivy.array([5, 2, 7, 6, 9])

    >>> y = ivy.multinomial(7, 5, batch_size=2, probs=ivy.array([[1/7]*7, [1/7]*7]))
    >>> print(y)
    ivy.array([[0, 4, 3, 4, 5], [1, 1, 0, 3, 2]])

    >>> y = ivy.multinomial(7, 5, batch_size=2, probs=ivy.array([[1/7]*7, [1/7]*7]),\
                            replace=False)
    >>> print(y)
    ivy.array([[2, 6, 1, 0, 3], [1, 0, 2, 5, 6]])

    With :code:`ivy.NativeArray` input:

    >>> y = ivy.multinomial(10, 5, probs=ivy.native_array([1/10]*10))
    >>> print(y)
    ivy.array([5, 7, 4, 2, 1])

    >>> y = ivy.multinomial(10, 5, batch_size=2,\
                            probs=ivy.native_array([[1/10]*10, [1/10]*10]))
    >>> print(y)
    ivy.array([[8, 0, 4, 1, 7], [2, 3, 4, 9, 3]])

    >>> y = ivy.multinomial(10, 5, batch_size=2,\
                     probs=ivy.native_array([[1/10]*10, [1/10]*10]), replace=False)
    >>> print(y)
    ivy.array([[0, 2, 6, 9, 1], [6, 7, 2, 4, 3]])

    """
    return current_backend().multinomial(
        population_size, num_samples, batch_size, probs, replace, device=device
    )


@to_native_arrays_and_back
@handle_out_argument
@infer_device
def randint(
    low: int,
    high: int,
    shape: Union[int, Tuple[int, ...]],
    *,
    device: Optional[Union[ivy.Device, ivy.NativeDevice]] = None,
) -> ivy.array:
    """Returns an array filled with random integers generated uniformly between
    low (inclusive) and high (exclusive).


    Parameters
    ----------
    low
        Lowest integer to be drawn from the distribution.
    high
        One above the highest integer to be drawn from the distribution.
    shape
        a tuple defining the shape of the output array.
    device
        device on which to create the array 'cuda:0',
        'cuda:1', 'cpu' etc. (Default value = None).


    Returns
    -------
    ret
        Returns an array with the given shape filled with integers from
        the uniform distribution in the “half-open” interval [low, high)

    Examples
    --------
    >>> y = ivy.randint(0, 9, 1)
    >>> print(y)
    ivy.array([3])

    >>> y = ivy.randint(0, 10, (3,))
    >>> print(y)
    ivy.array([2, 6, 7])

    >>> y = ivy.randint(2, 20, (3, 2))
    >>> print(y)
    ivy.array([[ 7,  5],
       [16,  5],
       [15, 15]])

    >>> y = ivy.randint(3, 15, (3, 3), 'cpu')
    >>> print(y)
    ivy.array([[13,  5, 12],
       [10,  9, 13],
       [ 6, 14, 11]])

    >>> y = ivy.randint(3, 15, (3, 3), 'gpu:1')
    >>> print(y)
    ivy.array([[ 7,  7,  5],
       [12,  8,  8],
       [ 8, 11,  3]])

    """
    return current_backend().randint(low, high, shape, device=device)


def seed(seed_value: int = 0) -> None:
    """Sets the seed for random number generation.

    Parameters
    ----------
    seed_value
        Seed for random number generation, must be a positive integer.
        (Default value = 0)

    Examples
    --------
    >>> ivy.seed(42)

    """
    return current_backend().seed(seed_value)


@to_native_arrays_and_back
@handle_out_argument
def shuffle(x: Union[ivy.Array, ivy.NativeArray]) -> ivy.Array:
    """Shuffles the given array along axis 0.

    Parameters
    ----------
    x
        Input array. Should have a numeric data type.

    Returns
    -------
    ret
        An array object, shuffled along the first dimension.

    Examples
    --------
    >>> x = ivy.array([1, 2, 3, 4, 5])
    >>> y = ivy.shuffle(x)
    >>> print(y)
    ivy.array([2, 1, 4, 3, 5])

    """
    return current_backend(x).shuffle(x)<|MERGE_RESOLUTION|>--- conflicted
+++ resolved
@@ -60,12 +60,8 @@
     ivy.array(1.89150229)
 
     """
-<<<<<<< HEAD
+    dtype = ivy.default_dtype(dtype, as_native=True)
     return current_backend().random_uniform(low, high, shape, device=device)
-=======
-    dtype = ivy.default_dtype(dtype, as_native=True)
-    return _cur_backend().random_uniform(low, high, shape, device=device, dtype=dtype)
->>>>>>> f9c6110b
 
 
 @outputs_to_ivy_arrays
