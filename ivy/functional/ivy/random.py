<<<<<<< HEAD
"""Collection of random Ivy functions."""

# global
from typing import Optional, Union

# local
import ivy
from ivy.func_wrapper import (
    handle_array_function,
    infer_dtype,
    infer_device,
    handle_out_argument,
    to_native_arrays_and_back,
    handle_nestable,
)
from ivy.utils.backend import backend_stack
from ivy.utils.exceptions import handle_exceptions


# Helpers #
# ------- #


def _check_bounds_and_get_shape(low, high, shape):
    if shape is not None:
        ivy.utils.assertions.check_all_or_any_fn(
            low,
            high,
            fn=lambda x: isinstance(x, (int, float)),
            type="all",
            message="low and high bounds must be numerics when shape is specified",
        )
        return shape

    valid_types = (
        ivy.Array,
        ivy.get_backend("torch").NativeArray,
        ivy.get_backend("jax").NativeArray,
        ivy.get_backend("numpy").NativeArray,
        ivy.get_backend("tensorflow").NativeArray,
    )

    if len(backend_stack) == 0:
        valid_types += (ivy.current_backend().NativeArray,)
    else:
        valid_types += (ivy.NativeArray,)
    if isinstance(low, valid_types):
        if isinstance(high, valid_types):
            ivy.utils.assertions.check_equal(ivy.shape(low), ivy.shape(high))
        return ivy.shape(low)
    if isinstance(high, valid_types):
        return ivy.shape(high)
    return ()


def _randint_check_dtype_and_bound(low, high, dtype):
    ivy.utils.assertions.check_all_or_any_fn(
        low,
        high,
        dtype,
        fn=ivy.is_uint_dtype,
        type="any",
        limit=[0],
        message="randint cannot take arguments of type uint",
    )
    ivy.utils.assertions.check_all_or_any_fn(
        low,
        high,
        dtype,
        fn=ivy.is_float_dtype,
        type="any",
        limit=[0],
        message="randint cannot take arguments of type float",
    )
    ivy.utils.assertions.check_less(low, high)


def _check_valid_scale(std):
    ivy.utils.assertions.check_greater(
        std, 0, allow_equal=True, message="std must be non-negative"
    )


def _check_shapes_broadcastable(out, inp):
    if out is not None:
        ivy.utils.assertions.check_shapes_broadcastable(out, inp)


# Extra #
# ------#


@to_native_arrays_and_back
@handle_out_argument
@infer_device
@infer_dtype
@handle_nestable
@handle_exceptions
@handle_array_function
def random_uniform(
    *,
    low: Union[float, ivy.NativeArray, ivy.Array] = 0.0,
    high: Union[float, ivy.NativeArray, ivy.Array] = 1.0,
    shape: Optional[Union[ivy.Array, ivy.Shape, ivy.NativeShape]] = None,
    device: Optional[Union[ivy.Device, ivy.NativeDevice]] = None,
    dtype: Optional[Union[ivy.Dtype, ivy.NativeDtype]] = None,
    seed: Optional[int] = None,
    out: Optional[ivy.Array] = None,
) -> ivy.Array:
    """Draws samples from a uniform distribution. Samples are uniformly distributed over
    the half-open interval ``[low, high)`` (includes ``low``, but excludes ``high``). In
    other words, any value within the given interval is equally likely to be drawn by
    uniform.

    Parameters
    ----------
    low
        Lower boundary of the output interval. All values generated will be greater than
        or equal to ``low``. If array, must have same shape as ``high``.
    high
        Upper boundary of the output interval. All the values generated will be less
        than ``high``. If array, must have same shape as ``low``.
    shape
        If the given shape is, e.g ``(m, n, k)``, then ``m * n * k`` samples are drawn.
        Can only be specified when ``low`` and ``high`` are numeric values, else
        exception will be raised.
        Default is ``None``, where a single value is returned.
    device
        device on which to create the array 'cuda:0', 'cuda:1', 'cpu' etc.
        (Default value = None).
    dtype
        output array data type. If ``dtype`` is ``None``, the output array data
        type will be the default floating-point data type. Default ``None``
    seed
        A python integer. Used to create a random seed distribution
    out
        optional output array, for writing the result to. It must have a shape that the
        inputs broadcast to.

    Returns
    -------
    ret
        Drawn samples from the parameterized uniform distribution.

    Functional Examples
    -------------------

    >>> ivy.random_uniform()
    ivy.array(0.26431865)

    >>> ivy.random_uniform(shape=3)
    ivy.array([0.475, 0.878, 0.861])

    >>> ivy.random_uniform(shape=(2,3))
    ivy.array([[0.929 , 0.545 , 0.789 ],
               [0.519 , 0.0435, 0.381 ]])

    >>> ivy.random_uniform(low=3.0, high=6.0)
    ivy.array(3.4608004)

    >>> ivy.random_uniform(low=1.0, high=2.0, shape=(2,1))
    ivy.array([[1.85],
               [1.81]])

    >>> z = ivy.zeros(())
    >>> ivy.random_uniform(low=1.0, high=2.0, out=z)
    ivy.array(1.8458502)

    >>> ivy.random_uniform(low=1.0, high=2.0, shape=(2,2), device='cpu')
    ivy.array([[1.81, 1.8 ],
               [1.32, 1.43]])

    >>> ivy.random_uniform(low=1.0, high=2.0, shape=(2,2), device='cpu',
    ...                    dtype='int32')
    ivy.array([[1, 1],
               [1, 1]])

    >>> z = ivy.zeros((1,2))
    >>> ivy.random_uniform(low=1.0, high=2.0, shape=(1,2), device='cpu',
    ...                    dtype='float64', out=z)
    ivy.array([[1.34, 1.02]])

    >>> x = ivy.array([4.8, 5.6])
    >>> y = ivy.array([9.8, 7.4])
    >>> ivy.random_uniform(low=x, high=y)
    ivy.array([0.475, 0.878])

    >>> z = ivy.zeros((2,))
    >>> ivy.random_uniform(low=x, high=y, out=z, seed=42)
    ivy.array([6.67270088, 7.31128597])

    >>> ivy.random_uniform(low=x, high=y, device='cpu')
    ivy.array([6.88, 6.75])

    >>> ivy.random_uniform(low=x, high=y, device='cpu', dtype='float64')
    ivy.array([8.62, 6.47])

    >>> z = ivy.zeros((2,))
    >>> ivy.random_uniform(low=x, high=y, device='cpu', dtype='float64', out=z)
    ivy.array([5. , 7.3])
    """
    return ivy.current_backend().random_uniform(
        low=low, high=high, shape=shape, device=device, dtype=dtype, out=out, seed=seed
    )


@to_native_arrays_and_back
@handle_out_argument
@infer_device
@infer_dtype
@handle_nestable
@handle_exceptions
@handle_array_function
def random_normal(
    *,
    mean: Union[float, ivy.NativeArray, ivy.Array] = 0.0,
    std: Union[float, ivy.NativeArray, ivy.Array] = 1.0,
    shape: Optional[Union[ivy.Shape, ivy.NativeShape]] = None,
    dtype: Optional[Union[ivy.Dtype, ivy.NativeDtype]] = None,
    seed: Optional[int] = None,
    device: Optional[Union[ivy.Device, ivy.NativeDevice]] = None,
    out: Optional[ivy.Array] = None,
) -> ivy.Array:
    """
    Draws samples from a normal distribution.

    Parameters
    ----------
    mean
        The mean of the normal distribution to sample from. Default is ``0.0``.
    std
        The standard deviation of the normal distribution to sample from.
        Must be non-negative. Default is ``1.0``.
    shape
        If the given shape is, e.g ``(m, n, k)``, then ``m * n * k`` samples are drawn.
        Can only be specified when ``mean`` and ``std`` are numeric values, else
        exception will be raised.
        Default is ``None``, where a single value is returned.
    dtype
        output array data type. If ``dtype`` is ``None``, the output array data
        type will be the default floating-point data type. Default ``None``
    seed
        A python integer. Used to create a random seed distribution
    device
        device on which to create the array 'cuda:0', 'cuda:1', 'cpu' etc.
        (Default value = None).
    out
        optional output array, for writing the result to. It must have a shape that the
        inputs broadcast to.

    Returns
    -------
     ret
        Drawn samples from the parameterized normal distribution.

    Functional Examples
    -------------------

    >>> ivy.random_normal()
    ivy.array(-0.22346112)

    >>> ivy.random_normal(shape=3)
    ivy.array([-0.73  ,  0.0922, -0.515 ])

    >>> ivy.random_normal(shape=(2, 3), seed=42)
    ivy.array([[ 0.49671414, -0.1382643 ,  0.64768857],
           [ 1.5230298 , -0.23415337, -0.23413695]])

    >>> ivy.random_normal(mean=3.0, std=6.0)
    ivy.array(4.9213753)

    >>> ivy.random_normal(mean=1.0, std=2.0, shape=(2,1))
    ivy.array([[2.19],
               [2.78]])

    >>> z = ivy.zeros(())
    >>> ivy.random_normal(mean=1.0, std=2.0, out=z)
    ivy.array(0.12818667)

    >>> ivy.random_normal(mean=1.0, std=2.0, shape=(2,2), device='cpu')
    ivy.array([[ 2.91 ,  1.3  ],
               [ 3.37 , -0.799]])

    >>> ivy.random_normal(mean=1.0, std=2.0, shape=(2,2), device='cpu',
    ...                   dtype='int32')
    ivy.array([[ 0, -1],
               [ 0,  3]])

    >>> z = ivy.zeros((1,2))
    >>> ivy.random_normal(mean=1.0, std=2.0, shape=(1,2), device='cpu',
    ...                   dtype='float64', out=z)
    ivy.array([[-2.01, -1.95]])

    >>> x = ivy.array([4.8, 5.6])
    >>> y = ivy.array([9.8, 7.4])
    >>> ivy.random_normal(mean=x, std=y)
    ivy.array([ 4.43 , -0.469])

    >>> z = ivy.zeros((2,))
    >>> ivy.random_normal(mean=x, std=y, out=z)
    ivy.array([0.287, 8.55 ])

    >>> ivy.random_normal(mean=x, std=y, device='cpu')
    ivy.array([18.9, 15.2])

    >>> ivy.random_normal(mean=x, std=y, device='cpu', dtype='float64')
    ivy.array([-4.1   , -0.0366])

    >>> z = ivy.zeros((2,))
    >>> ivy.random_normal(mean=x, std=y, device='cpu', dtype='float64', out=z)
    ivy.array([12.4, 11. ])
    """
    return ivy.current_backend().random_normal(
        mean=mean, std=std, shape=shape, dtype=dtype, seed=seed, device=device, out=out
    )


@to_native_arrays_and_back
@handle_out_argument
@infer_device
@handle_nestable
@handle_exceptions
@handle_array_function
def multinomial(
    population_size: int,
    num_samples: int,
    /,
    *,
    batch_size: int = 1,
    probs: Optional[Union[ivy.Array, ivy.NativeArray]] = None,
    replace: bool = True,
    device: Optional[Union[ivy.Device, ivy.NativeDevice]] = None,
    seed: Optional[int] = None,
    out: Optional[ivy.Array] = None,
) -> ivy.Array:
    """
    Draws samples from a multinomial distribution. Specifically, returns a tensor
    where each row contains num_samples indices sampled from the multinomial probability
    distribution located in the corresponding row of tensor input.

    Parameters
    ----------
    population_size
        The size of the population from which to draw samples.
    num_samples
        Number of independent samples to draw from the population.
    batch_size
        Number of tensors to generate. Default is 1.
    probs
        The unnormalized probabilities for all elements in population,
        default is uniform *[batch_shape, population_size]*
    replace
        Whether to replace samples once they've been drawn. Default is ``True``.
    device
        device on which to create the array 'cuda:0', 'cuda:1', 'cpu' etc.
        (Default value = None)
    seed
        A python integer. Used to create a random seed distribution
    out
        optional output array, for writing the result to. It must have a shape that the
        inputs broadcast to.

    Returns
    -------
    ret
        Drawn samples indices from the multinomial distribution.

    Examples
    --------
    >>> y = ivy.multinomial(10, 5)
    >>> print(y)
    ivy.array([[1, 8, 7, 8, 3]])

    >>> y = ivy.multinomial(10, 5, batch_size=2, seed=42)
    >>> print(y)
    ivy.array([[3, 9, 7, 5, 1],
           [1, 0, 8, 6, 7]])

    >>> y = ivy.multinomial(10, 5, replace=False)
    >>> print(y)
    ivy.array([[2, 6, 4, 7, 0]])

    With :class:`ivy.Array` input:

    >>> y = ivy.multinomial(10, 5, probs=ivy.array([1/10]*10))
    >>> print(y)
    ivy.array([5, 2, 7, 6, 9])

    >>> y = ivy.multinomial(7, 5, batch_size=2, probs=ivy.array([[1/7]*7, [1/7]*7]))
    >>> print(y)
    ivy.array([[0, 4, 3, 4, 5], [1, 1, 0, 3, 2]])

    >>> y = ivy.multinomial(7, 5, batch_size=2, probs=ivy.array([[1/7]*7, [1/7]*7]),
    ...                     replace=False)
    >>> print(y)
    ivy.array([[2, 6, 1, 0, 3], [1, 0, 2, 5, 6]])

    With :class:`ivy.NativeArray` input:

    >>> y = ivy.multinomial(10, 5, probs=ivy.native_array([1/10]*10))
    >>> print(y)
    ivy.array([5, 7, 4, 2, 1])

    >>> y = ivy.multinomial(10, 5, batch_size=2,
    ...                     probs=ivy.native_array([[1/10]*10, [1/10]*10]))
    >>> print(y)
    ivy.array([[8, 0, 4, 1, 7], [2, 3, 4, 9, 3]])

    >>> y = ivy.multinomial(10, 5, batch_size=2,
    ...                     probs=ivy.native_array([[1/10]*10, [1/10]*10]),
    ...                     replace=False)
    >>> print(y)
    ivy.array([[0, 2, 6, 9, 1], [6, 7, 2, 4, 3]])
    """
    return ivy.current_backend().multinomial(
        population_size,
        num_samples,
        batch_size=batch_size,
        probs=probs,
        replace=replace,
        device=device,
        seed=seed,
        out=out,
    )


@to_native_arrays_and_back
@handle_out_argument
@infer_device
@handle_nestable
@handle_exceptions
@handle_array_function
def randint(
    low: Union[int, ivy.NativeArray, ivy.Array],
    high: Union[int, ivy.NativeArray, ivy.Array],
    /,
    *,
    shape: Optional[Union[ivy.Shape, ivy.NativeShape]] = None,
    device: Optional[Union[ivy.Device, ivy.NativeDevice]] = None,
    dtype: Optional[Union[ivy.Dtype, ivy.NativeDtype]] = None,
    seed: Optional[int] = None,
    out: Optional[ivy.Array] = None,
) -> ivy.Array:
    """Returns an array filled with random integers generated uniformly between
    low (inclusive) and high (exclusive).

    Parameters
    ----------
    low
        Lowest integer that can be drawn from the distribution.
    high
        One above the highest integer that can be drawn from the distribution.
    shape
        If the given shape is, e.g ``(m, n, k)``, then ``m * n * k`` samples are drawn
        Can only be specified when ``mean`` and ``std`` are numeric values, else
        exception will be raised.
        Default is ``None``, where a single value is returned.
    device
        device on which to create the array. 'cuda:0',
        'cuda:1', 'cpu' etc. (Default value = None).
    dtype
        output array data type. If ``dtype`` is ``None``, the output array data
        type will be the default integer data type. Default ``None``
    seed
        A python integer. Used to create a random seed distribution
    out
        optional output array, for writing the result to. It must have a shape
        that the inputs broadcast to.

    Returns
    -------
    ret
        Returns an array with the given shape filled with integers from
        the uniform distribution in the “half-open” interval [low, high)

    Examples
    --------
    >>> y = ivy.randint(0, 9, shape=(1,1))
    >>> print(y)
    ivy.array([[5]])

    >>> y = ivy.randint(2, 20, shape=(2, 2), device='cpu', seed=42)
    >>> print(y)
    ivy.array([[ 8, 16],
               [12,  9]])

    >>> x = ivy.array([1, 2, 3])
    >>> ivy.randint(0, 10, shape=(3,), out=x)
    >>> print(x)
    ivy.array([2, 6, 7])

    >>> y = ivy.zeros((3, 3))
    >>> ivy.randint(3, 15, shape=(3, 3), device='cpu', out=y)
    >>> print(y)
    ivy.array([[ 7,  7,  5],
               [12,  8,  8],
               [ 8, 11,  3]])

    """
    return ivy.current_backend().randint(
        low, high, shape=shape, device=device, dtype=dtype, seed=seed, out=out
    )


@handle_nestable
@handle_exceptions
def seed(*, seed_value: int = 0) -> None:
    """Sets the seed for random number generation.

    Parameters
    ----------
    seed_value
        Seed for random number generation, must be a positive integer.
        (Default value = 0)

    Examples
    --------
    >>> ivy.seed(seed_value=42)

    """
    return ivy.current_backend().seed(seed_value=seed_value)


@to_native_arrays_and_back
@handle_out_argument
@handle_nestable
@handle_exceptions
@handle_array_function
def shuffle(
    x: Union[ivy.Array, ivy.NativeArray],
    /,
    *,
    seed: Optional[int] = None,
    out: Optional[ivy.Array] = None,
) -> ivy.Array:
    """Shuffles the given array along axis 0.

    Parameters
    ----------
    x
        Input array. Should have a numeric data type.
    seed
        A python integer. Used to create a random seed distribution
    out
        optional output array, for writing the result to. It must have a shape that the
        inputs broadcast to.

    Returns
    -------
    ret
        An array object, shuffled along the first dimension.

    Examples
    --------
    With :class:`ivy.Array` input:

    >>> x = ivy.array([1, 2, 3, 4, 5])
    >>> y = ivy.shuffle(x)
    >>> print(y)
    ivy.array([2, 1, 4, 3, 5])

    >>> x = ivy.array([1, 3, 5, 7])
    >>> y = ivy.shuffle(x, seed=394)
    >>> print(y)
    ivy.array([3, 1, 5, 7])

    >>> x = ivy.array([1, 0, 5])
    >>> y = ivy.array([0, 0, 0])
    >>> ivy.shuffle(x, seed=394, out=y)
    >>> print(y)
    ivy.array([0, 1, 5])

    With :class:`ivy.Container` input:

    >>> x = ivy.Container(a=ivy.array([5, 2, 9]),
    ...                   b=ivy.array([7, 1, 6]))
    >>> y = ivy.shuffle(x)
    >>> print(y)
    {
        a: ivy.array([5, 9, 2]),
        b: ivy.array([6, 1, 7])
    }

    >>> x = ivy.Container(a=ivy.array([7, 4, 5]),
    ...                   b=ivy.array([9, 8, 2]))
    >>> y = ivy.Container(a=ivy.array([0, 0, 0]),
    ...                   b=ivy.array([0, 0, 0]))
    >>> ivy.shuffle(x, seed=17, out=y)
    >>> print(y)
    {
        a: ivy.array([7, 5, 4]),
        b: ivy.array([9, 2, 8])
    }

    >>> x = ivy.Container(a=ivy.array([8, 2, 5]),
    ...                   b=ivy.array([3, 9, 0]))
    >>> ivy.shuffle(x, seed=17, out=x)
    >>> print(x)
    {
        a: ivy.array([2, 8, 5]),
        b: ivy.array([3, 0, 9])
    }
    """
    return ivy.current_backend(x).shuffle(x, seed=seed, out=out)
=======
"""Collection of random Ivy functions."""

# global
from typing import Optional, Union

# local
import ivy
from ivy.func_wrapper import (
    handle_array_function,
    infer_dtype,
    infer_device,
    handle_out_argument,
    to_native_arrays_and_back,
    handle_nestable,
)
from ivy.utils.backend import backend_stack
from ivy.utils.exceptions import handle_exceptions


# Helpers #
# ------- #


def _check_bounds_and_get_shape(low, high, shape):
    if shape is not None:
        ivy.utils.assertions.check_all_or_any_fn(
            low,
            high,
            fn=lambda x: isinstance(x, (int, float)),
            type="all",
            message="low and high bounds must be numerics when shape is specified",
        )
        return shape

    valid_types = (
        ivy.Array,
        ivy.get_backend("torch").NativeArray,
        ivy.get_backend("jax").NativeArray,
        ivy.get_backend("numpy").NativeArray,
        ivy.get_backend("tensorflow").NativeArray,
        ivy.get_backend("paddle").NativeArray,
    )
    if len(backend_stack) == 0:
        valid_types += (ivy.current_backend().NativeArray,)
    else:
        valid_types += (ivy.NativeArray,)
    if isinstance(low, valid_types):
        if isinstance(high, valid_types):
            ivy.utils.assertions.check_equal(ivy.shape(low), ivy.shape(high))
        return ivy.shape(low)
    if isinstance(high, valid_types):
        return ivy.shape(high)
    return ()


def _randint_check_dtype_and_bound(low, high, dtype):
    ivy.utils.assertions.check_all_or_any_fn(
        low,
        high,
        dtype,
        fn=ivy.is_uint_dtype,
        type="any",
        limit=[0],
        message="randint cannot take arguments of type uint",
    )
    ivy.utils.assertions.check_all_or_any_fn(
        low,
        high,
        dtype,
        fn=ivy.is_float_dtype,
        type="any",
        limit=[0],
        message="randint cannot take arguments of type float",
    )
    ivy.utils.assertions.check_less(low, high)


def _check_valid_scale(std):
    ivy.utils.assertions.check_greater(
        std, 0, allow_equal=True, message="std must be non-negative"
    )


def _check_shapes_broadcastable(out, inp):
    if out is not None:
        ivy.utils.assertions.check_shapes_broadcastable(out, inp)


# Extra #
# ------#


@to_native_arrays_and_back
@handle_out_argument
@infer_device
@infer_dtype
@handle_nestable
@handle_exceptions
@handle_array_function
def random_uniform(
    *,
    low: Union[float, ivy.NativeArray, ivy.Array] = 0.0,
    high: Union[float, ivy.NativeArray, ivy.Array] = 1.0,
    shape: Optional[Union[ivy.Array, ivy.Shape, ivy.NativeShape]] = None,
    device: Optional[Union[ivy.Device, ivy.NativeDevice]] = None,
    dtype: Optional[Union[ivy.Dtype, ivy.NativeDtype]] = None,
    seed: Optional[int] = None,
    out: Optional[ivy.Array] = None,
) -> ivy.Array:
    """Draws samples from a uniform distribution. Samples are uniformly distributed over
    the half-open interval ``[low, high)`` (includes ``low``, but excludes ``high``). In
    other words, any value within the given interval is equally likely to be drawn by
    uniform.

    Parameters
    ----------
    low
        Lower boundary of the output interval. All values generated will be greater than
        or equal to ``low``. If array, must have same shape as ``high``.
    high
        Upper boundary of the output interval. All the values generated will be less
        than ``high``. If array, must have same shape as ``low``.
    shape
        If the given shape is, e.g ``(m, n, k)``, then ``m * n * k`` samples are drawn.
        Can only be specified when ``low`` and ``high`` are numeric values, else
        exception will be raised.
        Default is ``None``, where a single value is returned.
    device
        device on which to create the array 'cuda:0', 'cuda:1', 'cpu' etc.
        (Default value = None).
    dtype
        output array data type. If ``dtype`` is ``None``, the output array data
        type will be the default floating-point data type. Default ``None``
    seed
        A python integer. Used to create a random seed distribution
    out
        optional output array, for writing the result to. It must have a shape that the
        inputs broadcast to.

    Returns
    -------
    ret
        Drawn samples from the parameterized uniform distribution.

    Functional Examples
    -------------------

    >>> ivy.random_uniform()
    ivy.array(0.26431865)

    >>> ivy.random_uniform(shape=3)
    ivy.array([0.475, 0.878, 0.861])

    >>> ivy.random_uniform(shape=(2,3))
    ivy.array([[0.929 , 0.545 , 0.789 ],
               [0.519 , 0.0435, 0.381 ]])

    >>> ivy.random_uniform(low=3.0, high=6.0)
    ivy.array(3.4608004)

    >>> ivy.random_uniform(low=1.0, high=2.0, shape=(2,1))
    ivy.array([[1.85],
               [1.81]])

    >>> z = ivy.zeros(())
    >>> ivy.random_uniform(low=1.0, high=2.0, out=z)
    ivy.array(1.8458502)

    >>> ivy.random_uniform(low=1.0, high=2.0, shape=(2,2), device='cpu')
    ivy.array([[1.81, 1.8 ],
               [1.32, 1.43]])

    >>> ivy.random_uniform(low=1.0, high=2.0, shape=(2,2), device='cpu',
    ...                    dtype='int32')
    ivy.array([[1, 1],
               [1, 1]])

    >>> z = ivy.zeros((1,2))
    >>> ivy.random_uniform(low=1.0, high=2.0, shape=(1,2), device='cpu',
    ...                    dtype='float64', out=z)
    ivy.array([[1.34, 1.02]])

    >>> x = ivy.array([4.8, 5.6])
    >>> y = ivy.array([9.8, 7.4])
    >>> ivy.random_uniform(low=x, high=y)
    ivy.array([0.475, 0.878])

    >>> z = ivy.zeros((2,))
    >>> ivy.random_uniform(low=x, high=y, out=z, seed=42)
    ivy.array([6.67270088, 7.31128597])

    >>> ivy.random_uniform(low=x, high=y, device='cpu')
    ivy.array([6.88, 6.75])

    >>> ivy.random_uniform(low=x, high=y, device='cpu', dtype='float64')
    ivy.array([8.62, 6.47])

    >>> z = ivy.zeros((2,))
    >>> ivy.random_uniform(low=x, high=y, device='cpu', dtype='float64', out=z)
    ivy.array([5. , 7.3])
    """
    return ivy.current_backend().random_uniform(
        low=low, high=high, shape=shape, device=device, dtype=dtype, out=out, seed=seed
    )


@to_native_arrays_and_back
@handle_out_argument
@infer_device
@infer_dtype
@handle_nestable
@handle_exceptions
@handle_array_function
def random_normal(
    *,
    mean: Union[float, ivy.NativeArray, ivy.Array] = 0.0,
    std: Union[float, ivy.NativeArray, ivy.Array] = 1.0,
    shape: Optional[Union[ivy.Shape, ivy.NativeShape]] = None,
    dtype: Optional[Union[ivy.Dtype, ivy.NativeDtype]] = None,
    seed: Optional[int] = None,
    device: Optional[Union[ivy.Device, ivy.NativeDevice]] = None,
    out: Optional[ivy.Array] = None,
) -> ivy.Array:
    """
    Draws samples from a normal distribution.

    Parameters
    ----------
    mean
        The mean of the normal distribution to sample from. Default is ``0.0``.
    std
        The standard deviation of the normal distribution to sample from.
        Must be non-negative. Default is ``1.0``.
    shape
        If the given shape is, e.g ``(m, n, k)``, then ``m * n * k`` samples are drawn.
        Can only be specified when ``mean`` and ``std`` are numeric values, else
        exception will be raised.
        Default is ``None``, where a single value is returned.
    dtype
        output array data type. If ``dtype`` is ``None``, the output array data
        type will be the default floating-point data type. Default ``None``
    seed
        A python integer. Used to create a random seed distribution
    device
        device on which to create the array 'cuda:0', 'cuda:1', 'cpu' etc.
        (Default value = None).
    out
        optional output array, for writing the result to. It must have a shape that the
        inputs broadcast to.

    Returns
    -------
     ret
        Drawn samples from the parameterized normal distribution.

    Functional Examples
    -------------------

    >>> ivy.random_normal()
    ivy.array(-0.22346112)

    >>> ivy.random_normal(shape=3)
    ivy.array([-0.73  ,  0.0922, -0.515 ])

    >>> ivy.random_normal(shape=(2, 3), seed=42)
    ivy.array([[ 0.49671414, -0.1382643 ,  0.64768857],
           [ 1.5230298 , -0.23415337, -0.23413695]])

    >>> ivy.random_normal(mean=3.0, std=6.0)
    ivy.array(4.9213753)

    >>> ivy.random_normal(mean=1.0, std=2.0, shape=(2,1))
    ivy.array([[2.19],
               [2.78]])

    >>> z = ivy.zeros(())
    >>> ivy.random_normal(mean=1.0, std=2.0, out=z)
    ivy.array(0.12818667)

    >>> ivy.random_normal(mean=1.0, std=2.0, shape=(2,2), device='cpu')
    ivy.array([[ 2.91 ,  1.3  ],
               [ 3.37 , -0.799]])

    >>> ivy.random_normal(mean=1.0, std=2.0, shape=(2,2), device='cpu',
    ...                   dtype='int32')
    ivy.array([[ 0, -1],
               [ 0,  3]])

    >>> z = ivy.zeros((1,2))
    >>> ivy.random_normal(mean=1.0, std=2.0, shape=(1,2), device='cpu',
    ...                   dtype='float64', out=z)
    ivy.array([[-2.01, -1.95]])

    >>> x = ivy.array([4.8, 5.6])
    >>> y = ivy.array([9.8, 7.4])
    >>> ivy.random_normal(mean=x, std=y)
    ivy.array([ 4.43 , -0.469])

    >>> z = ivy.zeros((2,))
    >>> ivy.random_normal(mean=x, std=y, out=z)
    ivy.array([0.287, 8.55 ])

    >>> ivy.random_normal(mean=x, std=y, device='cpu')
    ivy.array([18.9, 15.2])

    >>> ivy.random_normal(mean=x, std=y, device='cpu', dtype='float64')
    ivy.array([-4.1   , -0.0366])

    >>> z = ivy.zeros((2,))
    >>> ivy.random_normal(mean=x, std=y, device='cpu', dtype='float64', out=z)
    ivy.array([12.4, 11. ])
    """
    return ivy.current_backend().random_normal(
        mean=mean, std=std, shape=shape, dtype=dtype, seed=seed, device=device, out=out
    )


@to_native_arrays_and_back
@handle_out_argument
@infer_device
@handle_nestable
@handle_exceptions
@handle_array_function
def multinomial(
    population_size: int,
    num_samples: int,
    /,
    *,
    batch_size: int = 1,
    probs: Optional[Union[ivy.Array, ivy.NativeArray]] = None,
    replace: bool = True,
    device: Optional[Union[ivy.Device, ivy.NativeDevice]] = None,
    seed: Optional[int] = None,
    out: Optional[ivy.Array] = None,
) -> ivy.Array:
    """
    Draws samples from a multinomial distribution. Specifically, returns a tensor
    where each row contains num_samples indices sampled from the multinomial probability
    distribution located in the corresponding row of tensor input.

    Parameters
    ----------
    population_size
        The size of the population from which to draw samples.
    num_samples
        Number of independent samples to draw from the population.
    batch_size
        Number of tensors to generate. Default is 1.
    probs
        The unnormalized probabilities for all elements in population,
        default is uniform *[batch_shape, population_size]*
    replace
        Whether to replace samples once they've been drawn. Default is ``True``.
    device
        device on which to create the array 'cuda:0', 'cuda:1', 'cpu' etc.
        (Default value = None)
    seed
        A python integer. Used to create a random seed distribution
    out
        optional output array, for writing the result to. It must have a shape that the
        inputs broadcast to.

    Returns
    -------
    ret
        Drawn samples indices from the multinomial distribution.

    Examples
    --------
    >>> y = ivy.multinomial(10, 5)
    >>> print(y)
    ivy.array([[1, 8, 7, 8, 3]])

    >>> y = ivy.multinomial(10, 5, batch_size=2, seed=42)
    >>> print(y)
    ivy.array([[3, 9, 7, 5, 1],
           [1, 0, 8, 6, 7]])

    >>> y = ivy.multinomial(10, 5, replace=False)
    >>> print(y)
    ivy.array([[2, 6, 4, 7, 0]])

    With :class:`ivy.Array` input:

    >>> y = ivy.multinomial(10, 5, probs=ivy.array([1/10]*10))
    >>> print(y)
    ivy.array([5, 2, 7, 6, 9])

    >>> y = ivy.multinomial(7, 5, batch_size=2, probs=ivy.array([[1/7]*7, [1/7]*7]))
    >>> print(y)
    ivy.array([[0, 4, 3, 4, 5], [1, 1, 0, 3, 2]])

    >>> y = ivy.multinomial(7, 5, batch_size=2, probs=ivy.array([[1/7]*7, [1/7]*7]),
    ...                     replace=False)
    >>> print(y)
    ivy.array([[2, 6, 1, 0, 3], [1, 0, 2, 5, 6]])

    With :class:`ivy.NativeArray` input:

    >>> y = ivy.multinomial(10, 5, probs=ivy.native_array([1/10]*10))
    >>> print(y)
    ivy.array([5, 7, 4, 2, 1])

    >>> y = ivy.multinomial(10, 5, batch_size=2,
    ...                     probs=ivy.native_array([[1/10]*10, [1/10]*10]))
    >>> print(y)
    ivy.array([[8, 0, 4, 1, 7], [2, 3, 4, 9, 3]])

    >>> y = ivy.multinomial(10, 5, batch_size=2,
    ...                     probs=ivy.native_array([[1/10]*10, [1/10]*10]),
    ...                     replace=False)
    >>> print(y)
    ivy.array([[0, 2, 6, 9, 1], [6, 7, 2, 4, 3]])
    """
    return ivy.current_backend().multinomial(
        population_size,
        num_samples,
        batch_size=batch_size,
        probs=probs,
        replace=replace,
        device=device,
        seed=seed,
        out=out,
    )


@to_native_arrays_and_back
@handle_out_argument
@infer_device
@handle_nestable
@handle_exceptions
@handle_array_function
def randint(
    low: Union[int, ivy.NativeArray, ivy.Array],
    high: Union[int, ivy.NativeArray, ivy.Array],
    /,
    *,
    shape: Optional[Union[ivy.Shape, ivy.NativeShape]] = None,
    device: Optional[Union[ivy.Device, ivy.NativeDevice]] = None,
    dtype: Optional[Union[ivy.Dtype, ivy.NativeDtype]] = None,
    seed: Optional[int] = None,
    out: Optional[ivy.Array] = None,
) -> ivy.Array:
    """Returns an array filled with random integers generated uniformly between
    low (inclusive) and high (exclusive).

    Parameters
    ----------
    low
        Lowest integer that can be drawn from the distribution.
    high
        One above the highest integer that can be drawn from the distribution.
    shape
        If the given shape is, e.g ``(m, n, k)``, then ``m * n * k`` samples are drawn
        Can only be specified when ``mean`` and ``std`` are numeric values, else
        exception will be raised.
        Default is ``None``, where a single value is returned.
    device
        device on which to create the array. 'cuda:0',
        'cuda:1', 'cpu' etc. (Default value = None).
    dtype
        output array data type. If ``dtype`` is ``None``, the output array data
        type will be the default integer data type. Default ``None``
    seed
        A python integer. Used to create a random seed distribution
    out
        optional output array, for writing the result to. It must have a shape
        that the inputs broadcast to.

    Returns
    -------
    ret
        Returns an array with the given shape filled with integers from
        the uniform distribution in the “half-open” interval [low, high)

    Examples
    --------
    >>> y = ivy.randint(0, 9, shape=(1,1))
    >>> print(y)
    ivy.array([[5]])

    >>> y = ivy.randint(2, 20, shape=(2, 2), device='cpu', seed=42)
    >>> print(y)
    ivy.array([[ 8, 16],
               [12,  9]])

    >>> x = ivy.array([1, 2, 3])
    >>> ivy.randint(0, 10, shape=(3,), out=x)
    >>> print(x)
    ivy.array([2, 6, 7])

    >>> y = ivy.zeros((3, 3))
    >>> ivy.randint(3, 15, shape=(3, 3), device='cpu', out=y)
    >>> print(y)
    ivy.array([[ 7,  7,  5],
               [12,  8,  8],
               [ 8, 11,  3]])

    """
    return ivy.current_backend().randint(
        low, high, shape=shape, device=device, dtype=dtype, seed=seed, out=out
    )


@handle_nestable
@handle_exceptions
def seed(*, seed_value: int = 0) -> None:
    """Sets the seed for random number generation.

    Parameters
    ----------
    seed_value
        Seed for random number generation, must be a positive integer.
        (Default value = 0)

    Examples
    --------
    >>> ivy.seed(seed_value=42)

    """
    return ivy.current_backend().seed(seed_value=seed_value)


@to_native_arrays_and_back
@handle_out_argument
@handle_nestable
@handle_exceptions
@handle_array_function
def shuffle(
    x: Union[ivy.Array, ivy.NativeArray],
    /,
    *,
    seed: Optional[int] = None,
    out: Optional[ivy.Array] = None,
) -> ivy.Array:
    """Shuffles the given array along axis 0.

    Parameters
    ----------
    x
        Input array. Should have a numeric data type.
    seed
        A python integer. Used to create a random seed distribution
    out
        optional output array, for writing the result to. It must have a shape that the
        inputs broadcast to.

    Returns
    -------
    ret
        An array object, shuffled along the first dimension.

    Examples
    --------
    With :class:`ivy.Array` input:

    >>> x = ivy.array([1, 2, 3, 4, 5])
    >>> y = ivy.shuffle(x)
    >>> print(y)
    ivy.array([2, 1, 4, 3, 5])

    >>> x = ivy.array([1, 3, 5, 7])
    >>> y = ivy.shuffle(x, seed=394)
    >>> print(y)
    ivy.array([3, 1, 5, 7])

    >>> x = ivy.array([1, 0, 5])
    >>> y = ivy.array([0, 0, 0])
    >>> ivy.shuffle(x, seed=394, out=y)
    >>> print(y)
    ivy.array([0, 1, 5])

    With :class:`ivy.Container` input:

    >>> x = ivy.Container(a=ivy.array([5, 2, 9]),
    ...                   b=ivy.array([7, 1, 6]))
    >>> y = ivy.shuffle(x)
    >>> print(y)
    {
        a: ivy.array([5, 9, 2]),
        b: ivy.array([6, 1, 7])
    }

    >>> x = ivy.Container(a=ivy.array([7, 4, 5]),
    ...                   b=ivy.array([9, 8, 2]))
    >>> y = ivy.Container(a=ivy.array([0, 0, 0]),
    ...                   b=ivy.array([0, 0, 0]))
    >>> ivy.shuffle(x, seed=17, out=y)
    >>> print(y)
    {
        a: ivy.array([7, 5, 4]),
        b: ivy.array([9, 2, 8])
    }

    >>> x = ivy.Container(a=ivy.array([8, 2, 5]),
    ...                   b=ivy.array([3, 9, 0]))
    >>> ivy.shuffle(x, seed=17, out=x)
    >>> print(x)
    {
        a: ivy.array([2, 8, 5]),
        b: ivy.array([3, 0, 9])
    }
    """
    return ivy.current_backend(x).shuffle(x, seed=seed, out=out)
>>>>>>> 3eb7f4a7
<|MERGE_RESOLUTION|>--- conflicted
+++ resolved
@@ -1,1211 +1,1210 @@
-<<<<<<< HEAD
-"""Collection of random Ivy functions."""
-
-# global
-from typing import Optional, Union
-
-# local
-import ivy
-from ivy.func_wrapper import (
-    handle_array_function,
-    infer_dtype,
-    infer_device,
-    handle_out_argument,
-    to_native_arrays_and_back,
-    handle_nestable,
-)
-from ivy.utils.backend import backend_stack
-from ivy.utils.exceptions import handle_exceptions
-
-
-# Helpers #
-# ------- #
-
-
-def _check_bounds_and_get_shape(low, high, shape):
-    if shape is not None:
-        ivy.utils.assertions.check_all_or_any_fn(
-            low,
-            high,
-            fn=lambda x: isinstance(x, (int, float)),
-            type="all",
-            message="low and high bounds must be numerics when shape is specified",
-        )
-        return shape
-
-    valid_types = (
-        ivy.Array,
-        ivy.get_backend("torch").NativeArray,
-        ivy.get_backend("jax").NativeArray,
-        ivy.get_backend("numpy").NativeArray,
-        ivy.get_backend("tensorflow").NativeArray,
-    )
-
-    if len(backend_stack) == 0:
-        valid_types += (ivy.current_backend().NativeArray,)
-    else:
-        valid_types += (ivy.NativeArray,)
-    if isinstance(low, valid_types):
-        if isinstance(high, valid_types):
-            ivy.utils.assertions.check_equal(ivy.shape(low), ivy.shape(high))
-        return ivy.shape(low)
-    if isinstance(high, valid_types):
-        return ivy.shape(high)
-    return ()
-
-
-def _randint_check_dtype_and_bound(low, high, dtype):
-    ivy.utils.assertions.check_all_or_any_fn(
-        low,
-        high,
-        dtype,
-        fn=ivy.is_uint_dtype,
-        type="any",
-        limit=[0],
-        message="randint cannot take arguments of type uint",
-    )
-    ivy.utils.assertions.check_all_or_any_fn(
-        low,
-        high,
-        dtype,
-        fn=ivy.is_float_dtype,
-        type="any",
-        limit=[0],
-        message="randint cannot take arguments of type float",
-    )
-    ivy.utils.assertions.check_less(low, high)
-
-
-def _check_valid_scale(std):
-    ivy.utils.assertions.check_greater(
-        std, 0, allow_equal=True, message="std must be non-negative"
-    )
-
-
-def _check_shapes_broadcastable(out, inp):
-    if out is not None:
-        ivy.utils.assertions.check_shapes_broadcastable(out, inp)
-
-
-# Extra #
-# ------#
-
-
-@to_native_arrays_and_back
-@handle_out_argument
-@infer_device
-@infer_dtype
-@handle_nestable
-@handle_exceptions
-@handle_array_function
-def random_uniform(
-    *,
-    low: Union[float, ivy.NativeArray, ivy.Array] = 0.0,
-    high: Union[float, ivy.NativeArray, ivy.Array] = 1.0,
-    shape: Optional[Union[ivy.Array, ivy.Shape, ivy.NativeShape]] = None,
-    device: Optional[Union[ivy.Device, ivy.NativeDevice]] = None,
-    dtype: Optional[Union[ivy.Dtype, ivy.NativeDtype]] = None,
-    seed: Optional[int] = None,
-    out: Optional[ivy.Array] = None,
-) -> ivy.Array:
-    """Draws samples from a uniform distribution. Samples are uniformly distributed over
-    the half-open interval ``[low, high)`` (includes ``low``, but excludes ``high``). In
-    other words, any value within the given interval is equally likely to be drawn by
-    uniform.
-
-    Parameters
-    ----------
-    low
-        Lower boundary of the output interval. All values generated will be greater than
-        or equal to ``low``. If array, must have same shape as ``high``.
-    high
-        Upper boundary of the output interval. All the values generated will be less
-        than ``high``. If array, must have same shape as ``low``.
-    shape
-        If the given shape is, e.g ``(m, n, k)``, then ``m * n * k`` samples are drawn.
-        Can only be specified when ``low`` and ``high`` are numeric values, else
-        exception will be raised.
-        Default is ``None``, where a single value is returned.
-    device
-        device on which to create the array 'cuda:0', 'cuda:1', 'cpu' etc.
-        (Default value = None).
-    dtype
-        output array data type. If ``dtype`` is ``None``, the output array data
-        type will be the default floating-point data type. Default ``None``
-    seed
-        A python integer. Used to create a random seed distribution
-    out
-        optional output array, for writing the result to. It must have a shape that the
-        inputs broadcast to.
-
-    Returns
-    -------
-    ret
-        Drawn samples from the parameterized uniform distribution.
-
-    Functional Examples
-    -------------------
-
-    >>> ivy.random_uniform()
-    ivy.array(0.26431865)
-
-    >>> ivy.random_uniform(shape=3)
-    ivy.array([0.475, 0.878, 0.861])
-
-    >>> ivy.random_uniform(shape=(2,3))
-    ivy.array([[0.929 , 0.545 , 0.789 ],
-               [0.519 , 0.0435, 0.381 ]])
-
-    >>> ivy.random_uniform(low=3.0, high=6.0)
-    ivy.array(3.4608004)
-
-    >>> ivy.random_uniform(low=1.0, high=2.0, shape=(2,1))
-    ivy.array([[1.85],
-               [1.81]])
-
-    >>> z = ivy.zeros(())
-    >>> ivy.random_uniform(low=1.0, high=2.0, out=z)
-    ivy.array(1.8458502)
-
-    >>> ivy.random_uniform(low=1.0, high=2.0, shape=(2,2), device='cpu')
-    ivy.array([[1.81, 1.8 ],
-               [1.32, 1.43]])
-
-    >>> ivy.random_uniform(low=1.0, high=2.0, shape=(2,2), device='cpu',
-    ...                    dtype='int32')
-    ivy.array([[1, 1],
-               [1, 1]])
-
-    >>> z = ivy.zeros((1,2))
-    >>> ivy.random_uniform(low=1.0, high=2.0, shape=(1,2), device='cpu',
-    ...                    dtype='float64', out=z)
-    ivy.array([[1.34, 1.02]])
-
-    >>> x = ivy.array([4.8, 5.6])
-    >>> y = ivy.array([9.8, 7.4])
-    >>> ivy.random_uniform(low=x, high=y)
-    ivy.array([0.475, 0.878])
-
-    >>> z = ivy.zeros((2,))
-    >>> ivy.random_uniform(low=x, high=y, out=z, seed=42)
-    ivy.array([6.67270088, 7.31128597])
-
-    >>> ivy.random_uniform(low=x, high=y, device='cpu')
-    ivy.array([6.88, 6.75])
-
-    >>> ivy.random_uniform(low=x, high=y, device='cpu', dtype='float64')
-    ivy.array([8.62, 6.47])
-
-    >>> z = ivy.zeros((2,))
-    >>> ivy.random_uniform(low=x, high=y, device='cpu', dtype='float64', out=z)
-    ivy.array([5. , 7.3])
-    """
-    return ivy.current_backend().random_uniform(
-        low=low, high=high, shape=shape, device=device, dtype=dtype, out=out, seed=seed
-    )
-
-
-@to_native_arrays_and_back
-@handle_out_argument
-@infer_device
-@infer_dtype
-@handle_nestable
-@handle_exceptions
-@handle_array_function
-def random_normal(
-    *,
-    mean: Union[float, ivy.NativeArray, ivy.Array] = 0.0,
-    std: Union[float, ivy.NativeArray, ivy.Array] = 1.0,
-    shape: Optional[Union[ivy.Shape, ivy.NativeShape]] = None,
-    dtype: Optional[Union[ivy.Dtype, ivy.NativeDtype]] = None,
-    seed: Optional[int] = None,
-    device: Optional[Union[ivy.Device, ivy.NativeDevice]] = None,
-    out: Optional[ivy.Array] = None,
-) -> ivy.Array:
-    """
-    Draws samples from a normal distribution.
-
-    Parameters
-    ----------
-    mean
-        The mean of the normal distribution to sample from. Default is ``0.0``.
-    std
-        The standard deviation of the normal distribution to sample from.
-        Must be non-negative. Default is ``1.0``.
-    shape
-        If the given shape is, e.g ``(m, n, k)``, then ``m * n * k`` samples are drawn.
-        Can only be specified when ``mean`` and ``std`` are numeric values, else
-        exception will be raised.
-        Default is ``None``, where a single value is returned.
-    dtype
-        output array data type. If ``dtype`` is ``None``, the output array data
-        type will be the default floating-point data type. Default ``None``
-    seed
-        A python integer. Used to create a random seed distribution
-    device
-        device on which to create the array 'cuda:0', 'cuda:1', 'cpu' etc.
-        (Default value = None).
-    out
-        optional output array, for writing the result to. It must have a shape that the
-        inputs broadcast to.
-
-    Returns
-    -------
-     ret
-        Drawn samples from the parameterized normal distribution.
-
-    Functional Examples
-    -------------------
-
-    >>> ivy.random_normal()
-    ivy.array(-0.22346112)
-
-    >>> ivy.random_normal(shape=3)
-    ivy.array([-0.73  ,  0.0922, -0.515 ])
-
-    >>> ivy.random_normal(shape=(2, 3), seed=42)
-    ivy.array([[ 0.49671414, -0.1382643 ,  0.64768857],
-           [ 1.5230298 , -0.23415337, -0.23413695]])
-
-    >>> ivy.random_normal(mean=3.0, std=6.0)
-    ivy.array(4.9213753)
-
-    >>> ivy.random_normal(mean=1.0, std=2.0, shape=(2,1))
-    ivy.array([[2.19],
-               [2.78]])
-
-    >>> z = ivy.zeros(())
-    >>> ivy.random_normal(mean=1.0, std=2.0, out=z)
-    ivy.array(0.12818667)
-
-    >>> ivy.random_normal(mean=1.0, std=2.0, shape=(2,2), device='cpu')
-    ivy.array([[ 2.91 ,  1.3  ],
-               [ 3.37 , -0.799]])
-
-    >>> ivy.random_normal(mean=1.0, std=2.0, shape=(2,2), device='cpu',
-    ...                   dtype='int32')
-    ivy.array([[ 0, -1],
-               [ 0,  3]])
-
-    >>> z = ivy.zeros((1,2))
-    >>> ivy.random_normal(mean=1.0, std=2.0, shape=(1,2), device='cpu',
-    ...                   dtype='float64', out=z)
-    ivy.array([[-2.01, -1.95]])
-
-    >>> x = ivy.array([4.8, 5.6])
-    >>> y = ivy.array([9.8, 7.4])
-    >>> ivy.random_normal(mean=x, std=y)
-    ivy.array([ 4.43 , -0.469])
-
-    >>> z = ivy.zeros((2,))
-    >>> ivy.random_normal(mean=x, std=y, out=z)
-    ivy.array([0.287, 8.55 ])
-
-    >>> ivy.random_normal(mean=x, std=y, device='cpu')
-    ivy.array([18.9, 15.2])
-
-    >>> ivy.random_normal(mean=x, std=y, device='cpu', dtype='float64')
-    ivy.array([-4.1   , -0.0366])
-
-    >>> z = ivy.zeros((2,))
-    >>> ivy.random_normal(mean=x, std=y, device='cpu', dtype='float64', out=z)
-    ivy.array([12.4, 11. ])
-    """
-    return ivy.current_backend().random_normal(
-        mean=mean, std=std, shape=shape, dtype=dtype, seed=seed, device=device, out=out
-    )
-
-
-@to_native_arrays_and_back
-@handle_out_argument
-@infer_device
-@handle_nestable
-@handle_exceptions
-@handle_array_function
-def multinomial(
-    population_size: int,
-    num_samples: int,
-    /,
-    *,
-    batch_size: int = 1,
-    probs: Optional[Union[ivy.Array, ivy.NativeArray]] = None,
-    replace: bool = True,
-    device: Optional[Union[ivy.Device, ivy.NativeDevice]] = None,
-    seed: Optional[int] = None,
-    out: Optional[ivy.Array] = None,
-) -> ivy.Array:
-    """
-    Draws samples from a multinomial distribution. Specifically, returns a tensor
-    where each row contains num_samples indices sampled from the multinomial probability
-    distribution located in the corresponding row of tensor input.
-
-    Parameters
-    ----------
-    population_size
-        The size of the population from which to draw samples.
-    num_samples
-        Number of independent samples to draw from the population.
-    batch_size
-        Number of tensors to generate. Default is 1.
-    probs
-        The unnormalized probabilities for all elements in population,
-        default is uniform *[batch_shape, population_size]*
-    replace
-        Whether to replace samples once they've been drawn. Default is ``True``.
-    device
-        device on which to create the array 'cuda:0', 'cuda:1', 'cpu' etc.
-        (Default value = None)
-    seed
-        A python integer. Used to create a random seed distribution
-    out
-        optional output array, for writing the result to. It must have a shape that the
-        inputs broadcast to.
-
-    Returns
-    -------
-    ret
-        Drawn samples indices from the multinomial distribution.
-
-    Examples
-    --------
-    >>> y = ivy.multinomial(10, 5)
-    >>> print(y)
-    ivy.array([[1, 8, 7, 8, 3]])
-
-    >>> y = ivy.multinomial(10, 5, batch_size=2, seed=42)
-    >>> print(y)
-    ivy.array([[3, 9, 7, 5, 1],
-           [1, 0, 8, 6, 7]])
-
-    >>> y = ivy.multinomial(10, 5, replace=False)
-    >>> print(y)
-    ivy.array([[2, 6, 4, 7, 0]])
-
-    With :class:`ivy.Array` input:
-
-    >>> y = ivy.multinomial(10, 5, probs=ivy.array([1/10]*10))
-    >>> print(y)
-    ivy.array([5, 2, 7, 6, 9])
-
-    >>> y = ivy.multinomial(7, 5, batch_size=2, probs=ivy.array([[1/7]*7, [1/7]*7]))
-    >>> print(y)
-    ivy.array([[0, 4, 3, 4, 5], [1, 1, 0, 3, 2]])
-
-    >>> y = ivy.multinomial(7, 5, batch_size=2, probs=ivy.array([[1/7]*7, [1/7]*7]),
-    ...                     replace=False)
-    >>> print(y)
-    ivy.array([[2, 6, 1, 0, 3], [1, 0, 2, 5, 6]])
-
-    With :class:`ivy.NativeArray` input:
-
-    >>> y = ivy.multinomial(10, 5, probs=ivy.native_array([1/10]*10))
-    >>> print(y)
-    ivy.array([5, 7, 4, 2, 1])
-
-    >>> y = ivy.multinomial(10, 5, batch_size=2,
-    ...                     probs=ivy.native_array([[1/10]*10, [1/10]*10]))
-    >>> print(y)
-    ivy.array([[8, 0, 4, 1, 7], [2, 3, 4, 9, 3]])
-
-    >>> y = ivy.multinomial(10, 5, batch_size=2,
-    ...                     probs=ivy.native_array([[1/10]*10, [1/10]*10]),
-    ...                     replace=False)
-    >>> print(y)
-    ivy.array([[0, 2, 6, 9, 1], [6, 7, 2, 4, 3]])
-    """
-    return ivy.current_backend().multinomial(
-        population_size,
-        num_samples,
-        batch_size=batch_size,
-        probs=probs,
-        replace=replace,
-        device=device,
-        seed=seed,
-        out=out,
-    )
-
-
-@to_native_arrays_and_back
-@handle_out_argument
-@infer_device
-@handle_nestable
-@handle_exceptions
-@handle_array_function
-def randint(
-    low: Union[int, ivy.NativeArray, ivy.Array],
-    high: Union[int, ivy.NativeArray, ivy.Array],
-    /,
-    *,
-    shape: Optional[Union[ivy.Shape, ivy.NativeShape]] = None,
-    device: Optional[Union[ivy.Device, ivy.NativeDevice]] = None,
-    dtype: Optional[Union[ivy.Dtype, ivy.NativeDtype]] = None,
-    seed: Optional[int] = None,
-    out: Optional[ivy.Array] = None,
-) -> ivy.Array:
-    """Returns an array filled with random integers generated uniformly between
-    low (inclusive) and high (exclusive).
-
-    Parameters
-    ----------
-    low
-        Lowest integer that can be drawn from the distribution.
-    high
-        One above the highest integer that can be drawn from the distribution.
-    shape
-        If the given shape is, e.g ``(m, n, k)``, then ``m * n * k`` samples are drawn
-        Can only be specified when ``mean`` and ``std`` are numeric values, else
-        exception will be raised.
-        Default is ``None``, where a single value is returned.
-    device
-        device on which to create the array. 'cuda:0',
-        'cuda:1', 'cpu' etc. (Default value = None).
-    dtype
-        output array data type. If ``dtype`` is ``None``, the output array data
-        type will be the default integer data type. Default ``None``
-    seed
-        A python integer. Used to create a random seed distribution
-    out
-        optional output array, for writing the result to. It must have a shape
-        that the inputs broadcast to.
-
-    Returns
-    -------
-    ret
-        Returns an array with the given shape filled with integers from
-        the uniform distribution in the “half-open” interval [low, high)
-
-    Examples
-    --------
-    >>> y = ivy.randint(0, 9, shape=(1,1))
-    >>> print(y)
-    ivy.array([[5]])
-
-    >>> y = ivy.randint(2, 20, shape=(2, 2), device='cpu', seed=42)
-    >>> print(y)
-    ivy.array([[ 8, 16],
-               [12,  9]])
-
-    >>> x = ivy.array([1, 2, 3])
-    >>> ivy.randint(0, 10, shape=(3,), out=x)
-    >>> print(x)
-    ivy.array([2, 6, 7])
-
-    >>> y = ivy.zeros((3, 3))
-    >>> ivy.randint(3, 15, shape=(3, 3), device='cpu', out=y)
-    >>> print(y)
-    ivy.array([[ 7,  7,  5],
-               [12,  8,  8],
-               [ 8, 11,  3]])
-
-    """
-    return ivy.current_backend().randint(
-        low, high, shape=shape, device=device, dtype=dtype, seed=seed, out=out
-    )
-
-
-@handle_nestable
-@handle_exceptions
-def seed(*, seed_value: int = 0) -> None:
-    """Sets the seed for random number generation.
-
-    Parameters
-    ----------
-    seed_value
-        Seed for random number generation, must be a positive integer.
-        (Default value = 0)
-
-    Examples
-    --------
-    >>> ivy.seed(seed_value=42)
-
-    """
-    return ivy.current_backend().seed(seed_value=seed_value)
-
-
-@to_native_arrays_and_back
-@handle_out_argument
-@handle_nestable
-@handle_exceptions
-@handle_array_function
-def shuffle(
-    x: Union[ivy.Array, ivy.NativeArray],
-    /,
-    *,
-    seed: Optional[int] = None,
-    out: Optional[ivy.Array] = None,
-) -> ivy.Array:
-    """Shuffles the given array along axis 0.
-
-    Parameters
-    ----------
-    x
-        Input array. Should have a numeric data type.
-    seed
-        A python integer. Used to create a random seed distribution
-    out
-        optional output array, for writing the result to. It must have a shape that the
-        inputs broadcast to.
-
-    Returns
-    -------
-    ret
-        An array object, shuffled along the first dimension.
-
-    Examples
-    --------
-    With :class:`ivy.Array` input:
-
-    >>> x = ivy.array([1, 2, 3, 4, 5])
-    >>> y = ivy.shuffle(x)
-    >>> print(y)
-    ivy.array([2, 1, 4, 3, 5])
-
-    >>> x = ivy.array([1, 3, 5, 7])
-    >>> y = ivy.shuffle(x, seed=394)
-    >>> print(y)
-    ivy.array([3, 1, 5, 7])
-
-    >>> x = ivy.array([1, 0, 5])
-    >>> y = ivy.array([0, 0, 0])
-    >>> ivy.shuffle(x, seed=394, out=y)
-    >>> print(y)
-    ivy.array([0, 1, 5])
-
-    With :class:`ivy.Container` input:
-
-    >>> x = ivy.Container(a=ivy.array([5, 2, 9]),
-    ...                   b=ivy.array([7, 1, 6]))
-    >>> y = ivy.shuffle(x)
-    >>> print(y)
-    {
-        a: ivy.array([5, 9, 2]),
-        b: ivy.array([6, 1, 7])
-    }
-
-    >>> x = ivy.Container(a=ivy.array([7, 4, 5]),
-    ...                   b=ivy.array([9, 8, 2]))
-    >>> y = ivy.Container(a=ivy.array([0, 0, 0]),
-    ...                   b=ivy.array([0, 0, 0]))
-    >>> ivy.shuffle(x, seed=17, out=y)
-    >>> print(y)
-    {
-        a: ivy.array([7, 5, 4]),
-        b: ivy.array([9, 2, 8])
-    }
-
-    >>> x = ivy.Container(a=ivy.array([8, 2, 5]),
-    ...                   b=ivy.array([3, 9, 0]))
-    >>> ivy.shuffle(x, seed=17, out=x)
-    >>> print(x)
-    {
-        a: ivy.array([2, 8, 5]),
-        b: ivy.array([3, 0, 9])
-    }
-    """
-    return ivy.current_backend(x).shuffle(x, seed=seed, out=out)
-=======
-"""Collection of random Ivy functions."""
-
-# global
-from typing import Optional, Union
-
-# local
-import ivy
-from ivy.func_wrapper import (
-    handle_array_function,
-    infer_dtype,
-    infer_device,
-    handle_out_argument,
-    to_native_arrays_and_back,
-    handle_nestable,
-)
-from ivy.utils.backend import backend_stack
-from ivy.utils.exceptions import handle_exceptions
-
-
-# Helpers #
-# ------- #
-
-
-def _check_bounds_and_get_shape(low, high, shape):
-    if shape is not None:
-        ivy.utils.assertions.check_all_or_any_fn(
-            low,
-            high,
-            fn=lambda x: isinstance(x, (int, float)),
-            type="all",
-            message="low and high bounds must be numerics when shape is specified",
-        )
-        return shape
-
-    valid_types = (
-        ivy.Array,
-        ivy.get_backend("torch").NativeArray,
-        ivy.get_backend("jax").NativeArray,
-        ivy.get_backend("numpy").NativeArray,
-        ivy.get_backend("tensorflow").NativeArray,
-        ivy.get_backend("paddle").NativeArray,
-    )
-    if len(backend_stack) == 0:
-        valid_types += (ivy.current_backend().NativeArray,)
-    else:
-        valid_types += (ivy.NativeArray,)
-    if isinstance(low, valid_types):
-        if isinstance(high, valid_types):
-            ivy.utils.assertions.check_equal(ivy.shape(low), ivy.shape(high))
-        return ivy.shape(low)
-    if isinstance(high, valid_types):
-        return ivy.shape(high)
-    return ()
-
-
-def _randint_check_dtype_and_bound(low, high, dtype):
-    ivy.utils.assertions.check_all_or_any_fn(
-        low,
-        high,
-        dtype,
-        fn=ivy.is_uint_dtype,
-        type="any",
-        limit=[0],
-        message="randint cannot take arguments of type uint",
-    )
-    ivy.utils.assertions.check_all_or_any_fn(
-        low,
-        high,
-        dtype,
-        fn=ivy.is_float_dtype,
-        type="any",
-        limit=[0],
-        message="randint cannot take arguments of type float",
-    )
-    ivy.utils.assertions.check_less(low, high)
-
-
-def _check_valid_scale(std):
-    ivy.utils.assertions.check_greater(
-        std, 0, allow_equal=True, message="std must be non-negative"
-    )
-
-
-def _check_shapes_broadcastable(out, inp):
-    if out is not None:
-        ivy.utils.assertions.check_shapes_broadcastable(out, inp)
-
-
-# Extra #
-# ------#
-
-
-@to_native_arrays_and_back
-@handle_out_argument
-@infer_device
-@infer_dtype
-@handle_nestable
-@handle_exceptions
-@handle_array_function
-def random_uniform(
-    *,
-    low: Union[float, ivy.NativeArray, ivy.Array] = 0.0,
-    high: Union[float, ivy.NativeArray, ivy.Array] = 1.0,
-    shape: Optional[Union[ivy.Array, ivy.Shape, ivy.NativeShape]] = None,
-    device: Optional[Union[ivy.Device, ivy.NativeDevice]] = None,
-    dtype: Optional[Union[ivy.Dtype, ivy.NativeDtype]] = None,
-    seed: Optional[int] = None,
-    out: Optional[ivy.Array] = None,
-) -> ivy.Array:
-    """Draws samples from a uniform distribution. Samples are uniformly distributed over
-    the half-open interval ``[low, high)`` (includes ``low``, but excludes ``high``). In
-    other words, any value within the given interval is equally likely to be drawn by
-    uniform.
-
-    Parameters
-    ----------
-    low
-        Lower boundary of the output interval. All values generated will be greater than
-        or equal to ``low``. If array, must have same shape as ``high``.
-    high
-        Upper boundary of the output interval. All the values generated will be less
-        than ``high``. If array, must have same shape as ``low``.
-    shape
-        If the given shape is, e.g ``(m, n, k)``, then ``m * n * k`` samples are drawn.
-        Can only be specified when ``low`` and ``high`` are numeric values, else
-        exception will be raised.
-        Default is ``None``, where a single value is returned.
-    device
-        device on which to create the array 'cuda:0', 'cuda:1', 'cpu' etc.
-        (Default value = None).
-    dtype
-        output array data type. If ``dtype`` is ``None``, the output array data
-        type will be the default floating-point data type. Default ``None``
-    seed
-        A python integer. Used to create a random seed distribution
-    out
-        optional output array, for writing the result to. It must have a shape that the
-        inputs broadcast to.
-
-    Returns
-    -------
-    ret
-        Drawn samples from the parameterized uniform distribution.
-
-    Functional Examples
-    -------------------
-
-    >>> ivy.random_uniform()
-    ivy.array(0.26431865)
-
-    >>> ivy.random_uniform(shape=3)
-    ivy.array([0.475, 0.878, 0.861])
-
-    >>> ivy.random_uniform(shape=(2,3))
-    ivy.array([[0.929 , 0.545 , 0.789 ],
-               [0.519 , 0.0435, 0.381 ]])
-
-    >>> ivy.random_uniform(low=3.0, high=6.0)
-    ivy.array(3.4608004)
-
-    >>> ivy.random_uniform(low=1.0, high=2.0, shape=(2,1))
-    ivy.array([[1.85],
-               [1.81]])
-
-    >>> z = ivy.zeros(())
-    >>> ivy.random_uniform(low=1.0, high=2.0, out=z)
-    ivy.array(1.8458502)
-
-    >>> ivy.random_uniform(low=1.0, high=2.0, shape=(2,2), device='cpu')
-    ivy.array([[1.81, 1.8 ],
-               [1.32, 1.43]])
-
-    >>> ivy.random_uniform(low=1.0, high=2.0, shape=(2,2), device='cpu',
-    ...                    dtype='int32')
-    ivy.array([[1, 1],
-               [1, 1]])
-
-    >>> z = ivy.zeros((1,2))
-    >>> ivy.random_uniform(low=1.0, high=2.0, shape=(1,2), device='cpu',
-    ...                    dtype='float64', out=z)
-    ivy.array([[1.34, 1.02]])
-
-    >>> x = ivy.array([4.8, 5.6])
-    >>> y = ivy.array([9.8, 7.4])
-    >>> ivy.random_uniform(low=x, high=y)
-    ivy.array([0.475, 0.878])
-
-    >>> z = ivy.zeros((2,))
-    >>> ivy.random_uniform(low=x, high=y, out=z, seed=42)
-    ivy.array([6.67270088, 7.31128597])
-
-    >>> ivy.random_uniform(low=x, high=y, device='cpu')
-    ivy.array([6.88, 6.75])
-
-    >>> ivy.random_uniform(low=x, high=y, device='cpu', dtype='float64')
-    ivy.array([8.62, 6.47])
-
-    >>> z = ivy.zeros((2,))
-    >>> ivy.random_uniform(low=x, high=y, device='cpu', dtype='float64', out=z)
-    ivy.array([5. , 7.3])
-    """
-    return ivy.current_backend().random_uniform(
-        low=low, high=high, shape=shape, device=device, dtype=dtype, out=out, seed=seed
-    )
-
-
-@to_native_arrays_and_back
-@handle_out_argument
-@infer_device
-@infer_dtype
-@handle_nestable
-@handle_exceptions
-@handle_array_function
-def random_normal(
-    *,
-    mean: Union[float, ivy.NativeArray, ivy.Array] = 0.0,
-    std: Union[float, ivy.NativeArray, ivy.Array] = 1.0,
-    shape: Optional[Union[ivy.Shape, ivy.NativeShape]] = None,
-    dtype: Optional[Union[ivy.Dtype, ivy.NativeDtype]] = None,
-    seed: Optional[int] = None,
-    device: Optional[Union[ivy.Device, ivy.NativeDevice]] = None,
-    out: Optional[ivy.Array] = None,
-) -> ivy.Array:
-    """
-    Draws samples from a normal distribution.
-
-    Parameters
-    ----------
-    mean
-        The mean of the normal distribution to sample from. Default is ``0.0``.
-    std
-        The standard deviation of the normal distribution to sample from.
-        Must be non-negative. Default is ``1.0``.
-    shape
-        If the given shape is, e.g ``(m, n, k)``, then ``m * n * k`` samples are drawn.
-        Can only be specified when ``mean`` and ``std`` are numeric values, else
-        exception will be raised.
-        Default is ``None``, where a single value is returned.
-    dtype
-        output array data type. If ``dtype`` is ``None``, the output array data
-        type will be the default floating-point data type. Default ``None``
-    seed
-        A python integer. Used to create a random seed distribution
-    device
-        device on which to create the array 'cuda:0', 'cuda:1', 'cpu' etc.
-        (Default value = None).
-    out
-        optional output array, for writing the result to. It must have a shape that the
-        inputs broadcast to.
-
-    Returns
-    -------
-     ret
-        Drawn samples from the parameterized normal distribution.
-
-    Functional Examples
-    -------------------
-
-    >>> ivy.random_normal()
-    ivy.array(-0.22346112)
-
-    >>> ivy.random_normal(shape=3)
-    ivy.array([-0.73  ,  0.0922, -0.515 ])
-
-    >>> ivy.random_normal(shape=(2, 3), seed=42)
-    ivy.array([[ 0.49671414, -0.1382643 ,  0.64768857],
-           [ 1.5230298 , -0.23415337, -0.23413695]])
-
-    >>> ivy.random_normal(mean=3.0, std=6.0)
-    ivy.array(4.9213753)
-
-    >>> ivy.random_normal(mean=1.0, std=2.0, shape=(2,1))
-    ivy.array([[2.19],
-               [2.78]])
-
-    >>> z = ivy.zeros(())
-    >>> ivy.random_normal(mean=1.0, std=2.0, out=z)
-    ivy.array(0.12818667)
-
-    >>> ivy.random_normal(mean=1.0, std=2.0, shape=(2,2), device='cpu')
-    ivy.array([[ 2.91 ,  1.3  ],
-               [ 3.37 , -0.799]])
-
-    >>> ivy.random_normal(mean=1.0, std=2.0, shape=(2,2), device='cpu',
-    ...                   dtype='int32')
-    ivy.array([[ 0, -1],
-               [ 0,  3]])
-
-    >>> z = ivy.zeros((1,2))
-    >>> ivy.random_normal(mean=1.0, std=2.0, shape=(1,2), device='cpu',
-    ...                   dtype='float64', out=z)
-    ivy.array([[-2.01, -1.95]])
-
-    >>> x = ivy.array([4.8, 5.6])
-    >>> y = ivy.array([9.8, 7.4])
-    >>> ivy.random_normal(mean=x, std=y)
-    ivy.array([ 4.43 , -0.469])
-
-    >>> z = ivy.zeros((2,))
-    >>> ivy.random_normal(mean=x, std=y, out=z)
-    ivy.array([0.287, 8.55 ])
-
-    >>> ivy.random_normal(mean=x, std=y, device='cpu')
-    ivy.array([18.9, 15.2])
-
-    >>> ivy.random_normal(mean=x, std=y, device='cpu', dtype='float64')
-    ivy.array([-4.1   , -0.0366])
-
-    >>> z = ivy.zeros((2,))
-    >>> ivy.random_normal(mean=x, std=y, device='cpu', dtype='float64', out=z)
-    ivy.array([12.4, 11. ])
-    """
-    return ivy.current_backend().random_normal(
-        mean=mean, std=std, shape=shape, dtype=dtype, seed=seed, device=device, out=out
-    )
-
-
-@to_native_arrays_and_back
-@handle_out_argument
-@infer_device
-@handle_nestable
-@handle_exceptions
-@handle_array_function
-def multinomial(
-    population_size: int,
-    num_samples: int,
-    /,
-    *,
-    batch_size: int = 1,
-    probs: Optional[Union[ivy.Array, ivy.NativeArray]] = None,
-    replace: bool = True,
-    device: Optional[Union[ivy.Device, ivy.NativeDevice]] = None,
-    seed: Optional[int] = None,
-    out: Optional[ivy.Array] = None,
-) -> ivy.Array:
-    """
-    Draws samples from a multinomial distribution. Specifically, returns a tensor
-    where each row contains num_samples indices sampled from the multinomial probability
-    distribution located in the corresponding row of tensor input.
-
-    Parameters
-    ----------
-    population_size
-        The size of the population from which to draw samples.
-    num_samples
-        Number of independent samples to draw from the population.
-    batch_size
-        Number of tensors to generate. Default is 1.
-    probs
-        The unnormalized probabilities for all elements in population,
-        default is uniform *[batch_shape, population_size]*
-    replace
-        Whether to replace samples once they've been drawn. Default is ``True``.
-    device
-        device on which to create the array 'cuda:0', 'cuda:1', 'cpu' etc.
-        (Default value = None)
-    seed
-        A python integer. Used to create a random seed distribution
-    out
-        optional output array, for writing the result to. It must have a shape that the
-        inputs broadcast to.
-
-    Returns
-    -------
-    ret
-        Drawn samples indices from the multinomial distribution.
-
-    Examples
-    --------
-    >>> y = ivy.multinomial(10, 5)
-    >>> print(y)
-    ivy.array([[1, 8, 7, 8, 3]])
-
-    >>> y = ivy.multinomial(10, 5, batch_size=2, seed=42)
-    >>> print(y)
-    ivy.array([[3, 9, 7, 5, 1],
-           [1, 0, 8, 6, 7]])
-
-    >>> y = ivy.multinomial(10, 5, replace=False)
-    >>> print(y)
-    ivy.array([[2, 6, 4, 7, 0]])
-
-    With :class:`ivy.Array` input:
-
-    >>> y = ivy.multinomial(10, 5, probs=ivy.array([1/10]*10))
-    >>> print(y)
-    ivy.array([5, 2, 7, 6, 9])
-
-    >>> y = ivy.multinomial(7, 5, batch_size=2, probs=ivy.array([[1/7]*7, [1/7]*7]))
-    >>> print(y)
-    ivy.array([[0, 4, 3, 4, 5], [1, 1, 0, 3, 2]])
-
-    >>> y = ivy.multinomial(7, 5, batch_size=2, probs=ivy.array([[1/7]*7, [1/7]*7]),
-    ...                     replace=False)
-    >>> print(y)
-    ivy.array([[2, 6, 1, 0, 3], [1, 0, 2, 5, 6]])
-
-    With :class:`ivy.NativeArray` input:
-
-    >>> y = ivy.multinomial(10, 5, probs=ivy.native_array([1/10]*10))
-    >>> print(y)
-    ivy.array([5, 7, 4, 2, 1])
-
-    >>> y = ivy.multinomial(10, 5, batch_size=2,
-    ...                     probs=ivy.native_array([[1/10]*10, [1/10]*10]))
-    >>> print(y)
-    ivy.array([[8, 0, 4, 1, 7], [2, 3, 4, 9, 3]])
-
-    >>> y = ivy.multinomial(10, 5, batch_size=2,
-    ...                     probs=ivy.native_array([[1/10]*10, [1/10]*10]),
-    ...                     replace=False)
-    >>> print(y)
-    ivy.array([[0, 2, 6, 9, 1], [6, 7, 2, 4, 3]])
-    """
-    return ivy.current_backend().multinomial(
-        population_size,
-        num_samples,
-        batch_size=batch_size,
-        probs=probs,
-        replace=replace,
-        device=device,
-        seed=seed,
-        out=out,
-    )
-
-
-@to_native_arrays_and_back
-@handle_out_argument
-@infer_device
-@handle_nestable
-@handle_exceptions
-@handle_array_function
-def randint(
-    low: Union[int, ivy.NativeArray, ivy.Array],
-    high: Union[int, ivy.NativeArray, ivy.Array],
-    /,
-    *,
-    shape: Optional[Union[ivy.Shape, ivy.NativeShape]] = None,
-    device: Optional[Union[ivy.Device, ivy.NativeDevice]] = None,
-    dtype: Optional[Union[ivy.Dtype, ivy.NativeDtype]] = None,
-    seed: Optional[int] = None,
-    out: Optional[ivy.Array] = None,
-) -> ivy.Array:
-    """Returns an array filled with random integers generated uniformly between
-    low (inclusive) and high (exclusive).
-
-    Parameters
-    ----------
-    low
-        Lowest integer that can be drawn from the distribution.
-    high
-        One above the highest integer that can be drawn from the distribution.
-    shape
-        If the given shape is, e.g ``(m, n, k)``, then ``m * n * k`` samples are drawn
-        Can only be specified when ``mean`` and ``std`` are numeric values, else
-        exception will be raised.
-        Default is ``None``, where a single value is returned.
-    device
-        device on which to create the array. 'cuda:0',
-        'cuda:1', 'cpu' etc. (Default value = None).
-    dtype
-        output array data type. If ``dtype`` is ``None``, the output array data
-        type will be the default integer data type. Default ``None``
-    seed
-        A python integer. Used to create a random seed distribution
-    out
-        optional output array, for writing the result to. It must have a shape
-        that the inputs broadcast to.
-
-    Returns
-    -------
-    ret
-        Returns an array with the given shape filled with integers from
-        the uniform distribution in the “half-open” interval [low, high)
-
-    Examples
-    --------
-    >>> y = ivy.randint(0, 9, shape=(1,1))
-    >>> print(y)
-    ivy.array([[5]])
-
-    >>> y = ivy.randint(2, 20, shape=(2, 2), device='cpu', seed=42)
-    >>> print(y)
-    ivy.array([[ 8, 16],
-               [12,  9]])
-
-    >>> x = ivy.array([1, 2, 3])
-    >>> ivy.randint(0, 10, shape=(3,), out=x)
-    >>> print(x)
-    ivy.array([2, 6, 7])
-
-    >>> y = ivy.zeros((3, 3))
-    >>> ivy.randint(3, 15, shape=(3, 3), device='cpu', out=y)
-    >>> print(y)
-    ivy.array([[ 7,  7,  5],
-               [12,  8,  8],
-               [ 8, 11,  3]])
-
-    """
-    return ivy.current_backend().randint(
-        low, high, shape=shape, device=device, dtype=dtype, seed=seed, out=out
-    )
-
-
-@handle_nestable
-@handle_exceptions
-def seed(*, seed_value: int = 0) -> None:
-    """Sets the seed for random number generation.
-
-    Parameters
-    ----------
-    seed_value
-        Seed for random number generation, must be a positive integer.
-        (Default value = 0)
-
-    Examples
-    --------
-    >>> ivy.seed(seed_value=42)
-
-    """
-    return ivy.current_backend().seed(seed_value=seed_value)
-
-
-@to_native_arrays_and_back
-@handle_out_argument
-@handle_nestable
-@handle_exceptions
-@handle_array_function
-def shuffle(
-    x: Union[ivy.Array, ivy.NativeArray],
-    /,
-    *,
-    seed: Optional[int] = None,
-    out: Optional[ivy.Array] = None,
-) -> ivy.Array:
-    """Shuffles the given array along axis 0.
-
-    Parameters
-    ----------
-    x
-        Input array. Should have a numeric data type.
-    seed
-        A python integer. Used to create a random seed distribution
-    out
-        optional output array, for writing the result to. It must have a shape that the
-        inputs broadcast to.
-
-    Returns
-    -------
-    ret
-        An array object, shuffled along the first dimension.
-
-    Examples
-    --------
-    With :class:`ivy.Array` input:
-
-    >>> x = ivy.array([1, 2, 3, 4, 5])
-    >>> y = ivy.shuffle(x)
-    >>> print(y)
-    ivy.array([2, 1, 4, 3, 5])
-
-    >>> x = ivy.array([1, 3, 5, 7])
-    >>> y = ivy.shuffle(x, seed=394)
-    >>> print(y)
-    ivy.array([3, 1, 5, 7])
-
-    >>> x = ivy.array([1, 0, 5])
-    >>> y = ivy.array([0, 0, 0])
-    >>> ivy.shuffle(x, seed=394, out=y)
-    >>> print(y)
-    ivy.array([0, 1, 5])
-
-    With :class:`ivy.Container` input:
-
-    >>> x = ivy.Container(a=ivy.array([5, 2, 9]),
-    ...                   b=ivy.array([7, 1, 6]))
-    >>> y = ivy.shuffle(x)
-    >>> print(y)
-    {
-        a: ivy.array([5, 9, 2]),
-        b: ivy.array([6, 1, 7])
-    }
-
-    >>> x = ivy.Container(a=ivy.array([7, 4, 5]),
-    ...                   b=ivy.array([9, 8, 2]))
-    >>> y = ivy.Container(a=ivy.array([0, 0, 0]),
-    ...                   b=ivy.array([0, 0, 0]))
-    >>> ivy.shuffle(x, seed=17, out=y)
-    >>> print(y)
-    {
-        a: ivy.array([7, 5, 4]),
-        b: ivy.array([9, 2, 8])
-    }
-
-    >>> x = ivy.Container(a=ivy.array([8, 2, 5]),
-    ...                   b=ivy.array([3, 9, 0]))
-    >>> ivy.shuffle(x, seed=17, out=x)
-    >>> print(x)
-    {
-        a: ivy.array([2, 8, 5]),
-        b: ivy.array([3, 0, 9])
-    }
-    """
-    return ivy.current_backend(x).shuffle(x, seed=seed, out=out)
->>>>>>> 3eb7f4a7
+
+"""Collection of random Ivy functions."""
+
+# global
+from typing import Optional, Union
+
+# local
+import ivy
+from ivy.func_wrapper import (
+    handle_array_function,
+    infer_dtype,
+    infer_device,
+    handle_out_argument,
+    to_native_arrays_and_back,
+    handle_nestable,
+)
+from ivy.utils.backend import backend_stack
+from ivy.utils.exceptions import handle_exceptions
+
+
+# Helpers #
+# ------- #
+
+
+def _check_bounds_and_get_shape(low, high, shape):
+    if shape is not None:
+        ivy.utils.assertions.check_all_or_any_fn(
+            low,
+            high,
+            fn=lambda x: isinstance(x, (int, float)),
+            type="all",
+            message="low and high bounds must be numerics when shape is specified",
+        )
+        return shape
+
+    valid_types = (
+        ivy.Array,
+        ivy.get_backend("torch").NativeArray,
+        ivy.get_backend("jax").NativeArray,
+        ivy.get_backend("numpy").NativeArray,
+        ivy.get_backend("tensorflow").NativeArray,
+    )
+
+    if len(backend_stack) == 0:
+        valid_types += (ivy.current_backend().NativeArray,)
+    else:
+        valid_types += (ivy.NativeArray,)
+    if isinstance(low, valid_types):
+        if isinstance(high, valid_types):
+            ivy.utils.assertions.check_equal(ivy.shape(low), ivy.shape(high))
+        return ivy.shape(low)
+    if isinstance(high, valid_types):
+        return ivy.shape(high)
+    return ()
+
+
+def _randint_check_dtype_and_bound(low, high, dtype):
+    ivy.utils.assertions.check_all_or_any_fn(
+        low,
+        high,
+        dtype,
+        fn=ivy.is_uint_dtype,
+        type="any",
+        limit=[0],
+        message="randint cannot take arguments of type uint",
+    )
+    ivy.utils.assertions.check_all_or_any_fn(
+        low,
+        high,
+        dtype,
+        fn=ivy.is_float_dtype,
+        type="any",
+        limit=[0],
+        message="randint cannot take arguments of type float",
+    )
+    ivy.utils.assertions.check_less(low, high)
+
+
+def _check_valid_scale(std):
+    ivy.utils.assertions.check_greater(
+        std, 0, allow_equal=True, message="std must be non-negative"
+    )
+
+
+def _check_shapes_broadcastable(out, inp):
+    if out is not None:
+        ivy.utils.assertions.check_shapes_broadcastable(out, inp)
+
+
+# Extra #
+# ------#
+
+
+@to_native_arrays_and_back
+@handle_out_argument
+@infer_device
+@infer_dtype
+@handle_nestable
+@handle_exceptions
+@handle_array_function
+def random_uniform(
+    *,
+    low: Union[float, ivy.NativeArray, ivy.Array] = 0.0,
+    high: Union[float, ivy.NativeArray, ivy.Array] = 1.0,
+    shape: Optional[Union[ivy.Array, ivy.Shape, ivy.NativeShape]] = None,
+    device: Optional[Union[ivy.Device, ivy.NativeDevice]] = None,
+    dtype: Optional[Union[ivy.Dtype, ivy.NativeDtype]] = None,
+    seed: Optional[int] = None,
+    out: Optional[ivy.Array] = None,
+) -> ivy.Array:
+    """Draws samples from a uniform distribution. Samples are uniformly distributed over
+    the half-open interval ``[low, high)`` (includes ``low``, but excludes ``high``). In
+    other words, any value within the given interval is equally likely to be drawn by
+    uniform.
+
+    Parameters
+    ----------
+    low
+        Lower boundary of the output interval. All values generated will be greater than
+        or equal to ``low``. If array, must have same shape as ``high``.
+    high
+        Upper boundary of the output interval. All the values generated will be less
+        than ``high``. If array, must have same shape as ``low``.
+    shape
+        If the given shape is, e.g ``(m, n, k)``, then ``m * n * k`` samples are drawn.
+        Can only be specified when ``low`` and ``high`` are numeric values, else
+        exception will be raised.
+        Default is ``None``, where a single value is returned.
+    device
+        device on which to create the array 'cuda:0', 'cuda:1', 'cpu' etc.
+        (Default value = None).
+    dtype
+        output array data type. If ``dtype`` is ``None``, the output array data
+        type will be the default floating-point data type. Default ``None``
+    seed
+        A python integer. Used to create a random seed distribution
+    out
+        optional output array, for writing the result to. It must have a shape that the
+        inputs broadcast to.
+
+    Returns
+    -------
+    ret
+        Drawn samples from the parameterized uniform distribution.
+
+    Functional Examples
+    -------------------
+
+    >>> ivy.random_uniform()
+    ivy.array(0.26431865)
+
+    >>> ivy.random_uniform(shape=3)
+    ivy.array([0.475, 0.878, 0.861])
+
+    >>> ivy.random_uniform(shape=(2,3))
+    ivy.array([[0.929 , 0.545 , 0.789 ],
+               [0.519 , 0.0435, 0.381 ]])
+
+    >>> ivy.random_uniform(low=3.0, high=6.0)
+    ivy.array(3.4608004)
+
+    >>> ivy.random_uniform(low=1.0, high=2.0, shape=(2,1))
+    ivy.array([[1.85],
+               [1.81]])
+
+    >>> z = ivy.zeros(())
+    >>> ivy.random_uniform(low=1.0, high=2.0, out=z)
+    ivy.array(1.8458502)
+
+    >>> ivy.random_uniform(low=1.0, high=2.0, shape=(2,2), device='cpu')
+    ivy.array([[1.81, 1.8 ],
+               [1.32, 1.43]])
+
+    >>> ivy.random_uniform(low=1.0, high=2.0, shape=(2,2), device='cpu',
+    ...                    dtype='int32')
+    ivy.array([[1, 1],
+               [1, 1]])
+
+    >>> z = ivy.zeros((1,2))
+    >>> ivy.random_uniform(low=1.0, high=2.0, shape=(1,2), device='cpu',
+    ...                    dtype='float64', out=z)
+    ivy.array([[1.34, 1.02]])
+
+    >>> x = ivy.array([4.8, 5.6])
+    >>> y = ivy.array([9.8, 7.4])
+    >>> ivy.random_uniform(low=x, high=y)
+    ivy.array([0.475, 0.878])
+
+    >>> z = ivy.zeros((2,))
+    >>> ivy.random_uniform(low=x, high=y, out=z, seed=42)
+    ivy.array([6.67270088, 7.31128597])
+
+    >>> ivy.random_uniform(low=x, high=y, device='cpu')
+    ivy.array([6.88, 6.75])
+
+    >>> ivy.random_uniform(low=x, high=y, device='cpu', dtype='float64')
+    ivy.array([8.62, 6.47])
+
+    >>> z = ivy.zeros((2,))
+    >>> ivy.random_uniform(low=x, high=y, device='cpu', dtype='float64', out=z)
+    ivy.array([5. , 7.3])
+    """
+    return ivy.current_backend().random_uniform(
+        low=low, high=high, shape=shape, device=device, dtype=dtype, out=out, seed=seed
+    )
+
+
+@to_native_arrays_and_back
+@handle_out_argument
+@infer_device
+@infer_dtype
+@handle_nestable
+@handle_exceptions
+@handle_array_function
+def random_normal(
+    *,
+    mean: Union[float, ivy.NativeArray, ivy.Array] = 0.0,
+    std: Union[float, ivy.NativeArray, ivy.Array] = 1.0,
+    shape: Optional[Union[ivy.Shape, ivy.NativeShape]] = None,
+    dtype: Optional[Union[ivy.Dtype, ivy.NativeDtype]] = None,
+    seed: Optional[int] = None,
+    device: Optional[Union[ivy.Device, ivy.NativeDevice]] = None,
+    out: Optional[ivy.Array] = None,
+) -> ivy.Array:
+    """
+    Draws samples from a normal distribution.
+
+    Parameters
+    ----------
+    mean
+        The mean of the normal distribution to sample from. Default is ``0.0``.
+    std
+        The standard deviation of the normal distribution to sample from.
+        Must be non-negative. Default is ``1.0``.
+    shape
+        If the given shape is, e.g ``(m, n, k)``, then ``m * n * k`` samples are drawn.
+        Can only be specified when ``mean`` and ``std`` are numeric values, else
+        exception will be raised.
+        Default is ``None``, where a single value is returned.
+    dtype
+        output array data type. If ``dtype`` is ``None``, the output array data
+        type will be the default floating-point data type. Default ``None``
+    seed
+        A python integer. Used to create a random seed distribution
+    device
+        device on which to create the array 'cuda:0', 'cuda:1', 'cpu' etc.
+        (Default value = None).
+    out
+        optional output array, for writing the result to. It must have a shape that the
+        inputs broadcast to.
+
+    Returns
+    -------
+     ret
+        Drawn samples from the parameterized normal distribution.
+
+    Functional Examples
+    -------------------
+
+    >>> ivy.random_normal()
+    ivy.array(-0.22346112)
+
+    >>> ivy.random_normal(shape=3)
+    ivy.array([-0.73  ,  0.0922, -0.515 ])
+
+    >>> ivy.random_normal(shape=(2, 3), seed=42)
+    ivy.array([[ 0.49671414, -0.1382643 ,  0.64768857],
+           [ 1.5230298 , -0.23415337, -0.23413695]])
+
+    >>> ivy.random_normal(mean=3.0, std=6.0)
+    ivy.array(4.9213753)
+
+    >>> ivy.random_normal(mean=1.0, std=2.0, shape=(2,1))
+    ivy.array([[2.19],
+               [2.78]])
+
+    >>> z = ivy.zeros(())
+    >>> ivy.random_normal(mean=1.0, std=2.0, out=z)
+    ivy.array(0.12818667)
+
+    >>> ivy.random_normal(mean=1.0, std=2.0, shape=(2,2), device='cpu')
+    ivy.array([[ 2.91 ,  1.3  ],
+               [ 3.37 , -0.799]])
+
+    >>> ivy.random_normal(mean=1.0, std=2.0, shape=(2,2), device='cpu',
+    ...                   dtype='int32')
+    ivy.array([[ 0, -1],
+               [ 0,  3]])
+
+    >>> z = ivy.zeros((1,2))
+    >>> ivy.random_normal(mean=1.0, std=2.0, shape=(1,2), device='cpu',
+    ...                   dtype='float64', out=z)
+    ivy.array([[-2.01, -1.95]])
+
+    >>> x = ivy.array([4.8, 5.6])
+    >>> y = ivy.array([9.8, 7.4])
+    >>> ivy.random_normal(mean=x, std=y)
+    ivy.array([ 4.43 , -0.469])
+
+    >>> z = ivy.zeros((2,))
+    >>> ivy.random_normal(mean=x, std=y, out=z)
+    ivy.array([0.287, 8.55 ])
+
+    >>> ivy.random_normal(mean=x, std=y, device='cpu')
+    ivy.array([18.9, 15.2])
+
+    >>> ivy.random_normal(mean=x, std=y, device='cpu', dtype='float64')
+    ivy.array([-4.1   , -0.0366])
+
+    >>> z = ivy.zeros((2,))
+    >>> ivy.random_normal(mean=x, std=y, device='cpu', dtype='float64', out=z)
+    ivy.array([12.4, 11. ])
+    """
+    return ivy.current_backend().random_normal(
+        mean=mean, std=std, shape=shape, dtype=dtype, seed=seed, device=device, out=out
+    )
+
+
+@to_native_arrays_and_back
+@handle_out_argument
+@infer_device
+@handle_nestable
+@handle_exceptions
+@handle_array_function
+def multinomial(
+    population_size: int,
+    num_samples: int,
+    /,
+    *,
+    batch_size: int = 1,
+    probs: Optional[Union[ivy.Array, ivy.NativeArray]] = None,
+    replace: bool = True,
+    device: Optional[Union[ivy.Device, ivy.NativeDevice]] = None,
+    seed: Optional[int] = None,
+    out: Optional[ivy.Array] = None,
+) -> ivy.Array:
+    """
+    Draws samples from a multinomial distribution. Specifically, returns a tensor
+    where each row contains num_samples indices sampled from the multinomial probability
+    distribution located in the corresponding row of tensor input.
+
+    Parameters
+    ----------
+    population_size
+        The size of the population from which to draw samples.
+    num_samples
+        Number of independent samples to draw from the population.
+    batch_size
+        Number of tensors to generate. Default is 1.
+    probs
+        The unnormalized probabilities for all elements in population,
+        default is uniform *[batch_shape, population_size]*
+    replace
+        Whether to replace samples once they've been drawn. Default is ``True``.
+    device
+        device on which to create the array 'cuda:0', 'cuda:1', 'cpu' etc.
+        (Default value = None)
+    seed
+        A python integer. Used to create a random seed distribution
+    out
+        optional output array, for writing the result to. It must have a shape that the
+        inputs broadcast to.
+
+    Returns
+    -------
+    ret
+        Drawn samples indices from the multinomial distribution.
+
+    Examples
+    --------
+    >>> y = ivy.multinomial(10, 5)
+    >>> print(y)
+    ivy.array([[1, 8, 7, 8, 3]])
+
+    >>> y = ivy.multinomial(10, 5, batch_size=2, seed=42)
+    >>> print(y)
+    ivy.array([[3, 9, 7, 5, 1],
+           [1, 0, 8, 6, 7]])
+
+    >>> y = ivy.multinomial(10, 5, replace=False)
+    >>> print(y)
+    ivy.array([[2, 6, 4, 7, 0]])
+
+    With :class:`ivy.Array` input:
+
+    >>> y = ivy.multinomial(10, 5, probs=ivy.array([1/10]*10))
+    >>> print(y)
+    ivy.array([5, 2, 7, 6, 9])
+
+    >>> y = ivy.multinomial(7, 5, batch_size=2, probs=ivy.array([[1/7]*7, [1/7]*7]))
+    >>> print(y)
+    ivy.array([[0, 4, 3, 4, 5], [1, 1, 0, 3, 2]])
+
+    >>> y = ivy.multinomial(7, 5, batch_size=2, probs=ivy.array([[1/7]*7, [1/7]*7]),
+    ...                     replace=False)
+    >>> print(y)
+    ivy.array([[2, 6, 1, 0, 3], [1, 0, 2, 5, 6]])
+
+    With :class:`ivy.NativeArray` input:
+
+    >>> y = ivy.multinomial(10, 5, probs=ivy.native_array([1/10]*10))
+    >>> print(y)
+    ivy.array([5, 7, 4, 2, 1])
+
+    >>> y = ivy.multinomial(10, 5, batch_size=2,
+    ...                     probs=ivy.native_array([[1/10]*10, [1/10]*10]))
+    >>> print(y)
+    ivy.array([[8, 0, 4, 1, 7], [2, 3, 4, 9, 3]])
+
+    >>> y = ivy.multinomial(10, 5, batch_size=2,
+    ...                     probs=ivy.native_array([[1/10]*10, [1/10]*10]),
+    ...                     replace=False)
+    >>> print(y)
+    ivy.array([[0, 2, 6, 9, 1], [6, 7, 2, 4, 3]])
+    """
+    return ivy.current_backend().multinomial(
+        population_size,
+        num_samples,
+        batch_size=batch_size,
+        probs=probs,
+        replace=replace,
+        device=device,
+        seed=seed,
+        out=out,
+    )
+
+
+@to_native_arrays_and_back
+@handle_out_argument
+@infer_device
+@handle_nestable
+@handle_exceptions
+@handle_array_function
+def randint(
+    low: Union[int, ivy.NativeArray, ivy.Array],
+    high: Union[int, ivy.NativeArray, ivy.Array],
+    /,
+    *,
+    shape: Optional[Union[ivy.Shape, ivy.NativeShape]] = None,
+    device: Optional[Union[ivy.Device, ivy.NativeDevice]] = None,
+    dtype: Optional[Union[ivy.Dtype, ivy.NativeDtype]] = None,
+    seed: Optional[int] = None,
+    out: Optional[ivy.Array] = None,
+) -> ivy.Array:
+    """Returns an array filled with random integers generated uniformly between
+    low (inclusive) and high (exclusive).
+
+    Parameters
+    ----------
+    low
+        Lowest integer that can be drawn from the distribution.
+    high
+        One above the highest integer that can be drawn from the distribution.
+    shape
+        If the given shape is, e.g ``(m, n, k)``, then ``m * n * k`` samples are drawn
+        Can only be specified when ``mean`` and ``std`` are numeric values, else
+        exception will be raised.
+        Default is ``None``, where a single value is returned.
+    device
+        device on which to create the array. 'cuda:0',
+        'cuda:1', 'cpu' etc. (Default value = None).
+    dtype
+        output array data type. If ``dtype`` is ``None``, the output array data
+        type will be the default integer data type. Default ``None``
+    seed
+        A python integer. Used to create a random seed distribution
+    out
+        optional output array, for writing the result to. It must have a shape
+        that the inputs broadcast to.
+
+    Returns
+    -------
+    ret
+        Returns an array with the given shape filled with integers from
+        the uniform distribution in the “half-open” interval [low, high)
+
+    Examples
+    --------
+    >>> y = ivy.randint(0, 9, shape=(1,1))
+    >>> print(y)
+    ivy.array([[5]])
+
+    >>> y = ivy.randint(2, 20, shape=(2, 2), device='cpu', seed=42)
+    >>> print(y)
+    ivy.array([[ 8, 16],
+               [12,  9]])
+
+    >>> x = ivy.array([1, 2, 3])
+    >>> ivy.randint(0, 10, shape=(3,), out=x)
+    >>> print(x)
+    ivy.array([2, 6, 7])
+
+    >>> y = ivy.zeros((3, 3))
+    >>> ivy.randint(3, 15, shape=(3, 3), device='cpu', out=y)
+    >>> print(y)
+    ivy.array([[ 7,  7,  5],
+               [12,  8,  8],
+               [ 8, 11,  3]])
+
+    """
+    return ivy.current_backend().randint(
+        low, high, shape=shape, device=device, dtype=dtype, seed=seed, out=out
+    )
+
+
+@handle_nestable
+@handle_exceptions
+def seed(*, seed_value: int = 0) -> None:
+    """Sets the seed for random number generation.
+
+    Parameters
+    ----------
+    seed_value
+        Seed for random number generation, must be a positive integer.
+        (Default value = 0)
+
+    Examples
+    --------
+    >>> ivy.seed(seed_value=42)
+
+    """
+    return ivy.current_backend().seed(seed_value=seed_value)
+
+
+@to_native_arrays_and_back
+@handle_out_argument
+@handle_nestable
+@handle_exceptions
+@handle_array_function
+def shuffle(
+    x: Union[ivy.Array, ivy.NativeArray],
+    /,
+    *,
+    seed: Optional[int] = None,
+    out: Optional[ivy.Array] = None,
+) -> ivy.Array:
+    """Shuffles the given array along axis 0.
+
+    Parameters
+    ----------
+    x
+        Input array. Should have a numeric data type.
+    seed
+        A python integer. Used to create a random seed distribution
+    out
+        optional output array, for writing the result to. It must have a shape that the
+        inputs broadcast to.
+
+    Returns
+    -------
+    ret
+        An array object, shuffled along the first dimension.
+
+    Examples
+    --------
+    With :class:`ivy.Array` input:
+
+    >>> x = ivy.array([1, 2, 3, 4, 5])
+    >>> y = ivy.shuffle(x)
+    >>> print(y)
+    ivy.array([2, 1, 4, 3, 5])
+
+    >>> x = ivy.array([1, 3, 5, 7])
+    >>> y = ivy.shuffle(x, seed=394)
+    >>> print(y)
+    ivy.array([3, 1, 5, 7])
+
+    >>> x = ivy.array([1, 0, 5])
+    >>> y = ivy.array([0, 0, 0])
+    >>> ivy.shuffle(x, seed=394, out=y)
+    >>> print(y)
+    ivy.array([0, 1, 5])
+
+    With :class:`ivy.Container` input:
+
+    >>> x = ivy.Container(a=ivy.array([5, 2, 9]),
+    ...                   b=ivy.array([7, 1, 6]))
+    >>> y = ivy.shuffle(x)
+    >>> print(y)
+    {
+        a: ivy.array([5, 9, 2]),
+        b: ivy.array([6, 1, 7])
+    }
+
+    >>> x = ivy.Container(a=ivy.array([7, 4, 5]),
+    ...                   b=ivy.array([9, 8, 2]))
+    >>> y = ivy.Container(a=ivy.array([0, 0, 0]),
+    ...                   b=ivy.array([0, 0, 0]))
+    >>> ivy.shuffle(x, seed=17, out=y)
+    >>> print(y)
+    {
+        a: ivy.array([7, 5, 4]),
+        b: ivy.array([9, 2, 8])
+    }
+
+    >>> x = ivy.Container(a=ivy.array([8, 2, 5]),
+    ...                   b=ivy.array([3, 9, 0]))
+    >>> ivy.shuffle(x, seed=17, out=x)
+    >>> print(x)
+    {
+        a: ivy.array([2, 8, 5]),
+        b: ivy.array([3, 0, 9])
+    }
+    """
+    return ivy.current_backend(x).shuffle(x, seed=seed, out=out)
+"""Collection of random Ivy functions."""
+
+# global
+from typing import Optional, Union
+
+# local
+import ivy
+from ivy.func_wrapper import (
+    handle_array_function,
+    infer_dtype,
+    infer_device,
+    handle_out_argument,
+    to_native_arrays_and_back,
+    handle_nestable,
+)
+from ivy.utils.backend import backend_stack
+from ivy.utils.exceptions import handle_exceptions
+
+
+# Helpers #
+# ------- #
+
+
+def _check_bounds_and_get_shape(low, high, shape):
+    if shape is not None:
+        ivy.utils.assertions.check_all_or_any_fn(
+            low,
+            high,
+            fn=lambda x: isinstance(x, (int, float)),
+            type="all",
+            message="low and high bounds must be numerics when shape is specified",
+        )
+        return shape
+
+    valid_types = (
+        ivy.Array,
+        ivy.get_backend("torch").NativeArray,
+        ivy.get_backend("jax").NativeArray,
+        ivy.get_backend("numpy").NativeArray,
+        ivy.get_backend("tensorflow").NativeArray,
+        ivy.get_backend("paddle").NativeArray,
+    )
+    if len(backend_stack) == 0:
+        valid_types += (ivy.current_backend().NativeArray,)
+    else:
+        valid_types += (ivy.NativeArray,)
+    if isinstance(low, valid_types):
+        if isinstance(high, valid_types):
+            ivy.utils.assertions.check_equal(ivy.shape(low), ivy.shape(high))
+        return ivy.shape(low)
+    if isinstance(high, valid_types):
+        return ivy.shape(high)
+    return ()
+
+
+def _randint_check_dtype_and_bound(low, high, dtype):
+    ivy.utils.assertions.check_all_or_any_fn(
+        low,
+        high,
+        dtype,
+        fn=ivy.is_uint_dtype,
+        type="any",
+        limit=[0],
+        message="randint cannot take arguments of type uint",
+    )
+    ivy.utils.assertions.check_all_or_any_fn(
+        low,
+        high,
+        dtype,
+        fn=ivy.is_float_dtype,
+        type="any",
+        limit=[0],
+        message="randint cannot take arguments of type float",
+    )
+    ivy.utils.assertions.check_less(low, high)
+
+
+def _check_valid_scale(std):
+    ivy.utils.assertions.check_greater(
+        std, 0, allow_equal=True, message="std must be non-negative"
+    )
+
+
+def _check_shapes_broadcastable(out, inp):
+    if out is not None:
+        ivy.utils.assertions.check_shapes_broadcastable(out, inp)
+
+
+# Extra #
+# ------#
+
+
+@to_native_arrays_and_back
+@handle_out_argument
+@infer_device
+@infer_dtype
+@handle_nestable
+@handle_exceptions
+@handle_array_function
+def random_uniform(
+    *,
+    low: Union[float, ivy.NativeArray, ivy.Array] = 0.0,
+    high: Union[float, ivy.NativeArray, ivy.Array] = 1.0,
+    shape: Optional[Union[ivy.Array, ivy.Shape, ivy.NativeShape]] = None,
+    device: Optional[Union[ivy.Device, ivy.NativeDevice]] = None,
+    dtype: Optional[Union[ivy.Dtype, ivy.NativeDtype]] = None,
+    seed: Optional[int] = None,
+    out: Optional[ivy.Array] = None,
+) -> ivy.Array:
+    """Draws samples from a uniform distribution. Samples are uniformly distributed over
+    the half-open interval ``[low, high)`` (includes ``low``, but excludes ``high``). In
+    other words, any value within the given interval is equally likely to be drawn by
+    uniform.
+
+    Parameters
+    ----------
+    low
+        Lower boundary of the output interval. All values generated will be greater than
+        or equal to ``low``. If array, must have same shape as ``high``.
+    high
+        Upper boundary of the output interval. All the values generated will be less
+        than ``high``. If array, must have same shape as ``low``.
+    shape
+        If the given shape is, e.g ``(m, n, k)``, then ``m * n * k`` samples are drawn.
+        Can only be specified when ``low`` and ``high`` are numeric values, else
+        exception will be raised.
+        Default is ``None``, where a single value is returned.
+    device
+        device on which to create the array 'cuda:0', 'cuda:1', 'cpu' etc.
+        (Default value = None).
+    dtype
+        output array data type. If ``dtype`` is ``None``, the output array data
+        type will be the default floating-point data type. Default ``None``
+    seed
+        A python integer. Used to create a random seed distribution
+    out
+        optional output array, for writing the result to. It must have a shape that the
+        inputs broadcast to.
+
+    Returns
+    -------
+    ret
+        Drawn samples from the parameterized uniform distribution.
+
+    Functional Examples
+    -------------------
+
+    >>> ivy.random_uniform()
+    ivy.array(0.26431865)
+
+    >>> ivy.random_uniform(shape=3)
+    ivy.array([0.475, 0.878, 0.861])
+
+    >>> ivy.random_uniform(shape=(2,3))
+    ivy.array([[0.929 , 0.545 , 0.789 ],
+               [0.519 , 0.0435, 0.381 ]])
+
+    >>> ivy.random_uniform(low=3.0, high=6.0)
+    ivy.array(3.4608004)
+
+    >>> ivy.random_uniform(low=1.0, high=2.0, shape=(2,1))
+    ivy.array([[1.85],
+               [1.81]])
+
+    >>> z = ivy.zeros(())
+    >>> ivy.random_uniform(low=1.0, high=2.0, out=z)
+    ivy.array(1.8458502)
+
+    >>> ivy.random_uniform(low=1.0, high=2.0, shape=(2,2), device='cpu')
+    ivy.array([[1.81, 1.8 ],
+               [1.32, 1.43]])
+
+    >>> ivy.random_uniform(low=1.0, high=2.0, shape=(2,2), device='cpu',
+    ...                    dtype='int32')
+    ivy.array([[1, 1],
+               [1, 1]])
+
+    >>> z = ivy.zeros((1,2))
+    >>> ivy.random_uniform(low=1.0, high=2.0, shape=(1,2), device='cpu',
+    ...                    dtype='float64', out=z)
+    ivy.array([[1.34, 1.02]])
+
+    >>> x = ivy.array([4.8, 5.6])
+    >>> y = ivy.array([9.8, 7.4])
+    >>> ivy.random_uniform(low=x, high=y)
+    ivy.array([0.475, 0.878])
+
+    >>> z = ivy.zeros((2,))
+    >>> ivy.random_uniform(low=x, high=y, out=z, seed=42)
+    ivy.array([6.67270088, 7.31128597])
+
+    >>> ivy.random_uniform(low=x, high=y, device='cpu')
+    ivy.array([6.88, 6.75])
+
+    >>> ivy.random_uniform(low=x, high=y, device='cpu', dtype='float64')
+    ivy.array([8.62, 6.47])
+
+    >>> z = ivy.zeros((2,))
+    >>> ivy.random_uniform(low=x, high=y, device='cpu', dtype='float64', out=z)
+    ivy.array([5. , 7.3])
+    """
+    return ivy.current_backend().random_uniform(
+        low=low, high=high, shape=shape, device=device, dtype=dtype, out=out, seed=seed
+    )
+
+
+@to_native_arrays_and_back
+@handle_out_argument
+@infer_device
+@infer_dtype
+@handle_nestable
+@handle_exceptions
+@handle_array_function
+def random_normal(
+    *,
+    mean: Union[float, ivy.NativeArray, ivy.Array] = 0.0,
+    std: Union[float, ivy.NativeArray, ivy.Array] = 1.0,
+    shape: Optional[Union[ivy.Shape, ivy.NativeShape]] = None,
+    dtype: Optional[Union[ivy.Dtype, ivy.NativeDtype]] = None,
+    seed: Optional[int] = None,
+    device: Optional[Union[ivy.Device, ivy.NativeDevice]] = None,
+    out: Optional[ivy.Array] = None,
+) -> ivy.Array:
+    """
+    Draws samples from a normal distribution.
+
+    Parameters
+    ----------
+    mean
+        The mean of the normal distribution to sample from. Default is ``0.0``.
+    std
+        The standard deviation of the normal distribution to sample from.
+        Must be non-negative. Default is ``1.0``.
+    shape
+        If the given shape is, e.g ``(m, n, k)``, then ``m * n * k`` samples are drawn.
+        Can only be specified when ``mean`` and ``std`` are numeric values, else
+        exception will be raised.
+        Default is ``None``, where a single value is returned.
+    dtype
+        output array data type. If ``dtype`` is ``None``, the output array data
+        type will be the default floating-point data type. Default ``None``
+    seed
+        A python integer. Used to create a random seed distribution
+    device
+        device on which to create the array 'cuda:0', 'cuda:1', 'cpu' etc.
+        (Default value = None).
+    out
+        optional output array, for writing the result to. It must have a shape that the
+        inputs broadcast to.
+
+    Returns
+    -------
+     ret
+        Drawn samples from the parameterized normal distribution.
+
+    Functional Examples
+    -------------------
+
+    >>> ivy.random_normal()
+    ivy.array(-0.22346112)
+
+    >>> ivy.random_normal(shape=3)
+    ivy.array([-0.73  ,  0.0922, -0.515 ])
+
+    >>> ivy.random_normal(shape=(2, 3), seed=42)
+    ivy.array([[ 0.49671414, -0.1382643 ,  0.64768857],
+           [ 1.5230298 , -0.23415337, -0.23413695]])
+
+    >>> ivy.random_normal(mean=3.0, std=6.0)
+    ivy.array(4.9213753)
+
+    >>> ivy.random_normal(mean=1.0, std=2.0, shape=(2,1))
+    ivy.array([[2.19],
+               [2.78]])
+
+    >>> z = ivy.zeros(())
+    >>> ivy.random_normal(mean=1.0, std=2.0, out=z)
+    ivy.array(0.12818667)
+
+    >>> ivy.random_normal(mean=1.0, std=2.0, shape=(2,2), device='cpu')
+    ivy.array([[ 2.91 ,  1.3  ],
+               [ 3.37 , -0.799]])
+
+    >>> ivy.random_normal(mean=1.0, std=2.0, shape=(2,2), device='cpu',
+    ...                   dtype='int32')
+    ivy.array([[ 0, -1],
+               [ 0,  3]])
+
+    >>> z = ivy.zeros((1,2))
+    >>> ivy.random_normal(mean=1.0, std=2.0, shape=(1,2), device='cpu',
+    ...                   dtype='float64', out=z)
+    ivy.array([[-2.01, -1.95]])
+
+    >>> x = ivy.array([4.8, 5.6])
+    >>> y = ivy.array([9.8, 7.4])
+    >>> ivy.random_normal(mean=x, std=y)
+    ivy.array([ 4.43 , -0.469])
+
+    >>> z = ivy.zeros((2,))
+    >>> ivy.random_normal(mean=x, std=y, out=z)
+    ivy.array([0.287, 8.55 ])
+
+    >>> ivy.random_normal(mean=x, std=y, device='cpu')
+    ivy.array([18.9, 15.2])
+
+    >>> ivy.random_normal(mean=x, std=y, device='cpu', dtype='float64')
+    ivy.array([-4.1   , -0.0366])
+
+    >>> z = ivy.zeros((2,))
+    >>> ivy.random_normal(mean=x, std=y, device='cpu', dtype='float64', out=z)
+    ivy.array([12.4, 11. ])
+    """
+    return ivy.current_backend().random_normal(
+        mean=mean, std=std, shape=shape, dtype=dtype, seed=seed, device=device, out=out
+    )
+
+
+@to_native_arrays_and_back
+@handle_out_argument
+@infer_device
+@handle_nestable
+@handle_exceptions
+@handle_array_function
+def multinomial(
+    population_size: int,
+    num_samples: int,
+    /,
+    *,
+    batch_size: int = 1,
+    probs: Optional[Union[ivy.Array, ivy.NativeArray]] = None,
+    replace: bool = True,
+    device: Optional[Union[ivy.Device, ivy.NativeDevice]] = None,
+    seed: Optional[int] = None,
+    out: Optional[ivy.Array] = None,
+) -> ivy.Array:
+    """
+    Draws samples from a multinomial distribution. Specifically, returns a tensor
+    where each row contains num_samples indices sampled from the multinomial probability
+    distribution located in the corresponding row of tensor input.
+
+    Parameters
+    ----------
+    population_size
+        The size of the population from which to draw samples.
+    num_samples
+        Number of independent samples to draw from the population.
+    batch_size
+        Number of tensors to generate. Default is 1.
+    probs
+        The unnormalized probabilities for all elements in population,
+        default is uniform *[batch_shape, population_size]*
+    replace
+        Whether to replace samples once they've been drawn. Default is ``True``.
+    device
+        device on which to create the array 'cuda:0', 'cuda:1', 'cpu' etc.
+        (Default value = None)
+    seed
+        A python integer. Used to create a random seed distribution
+    out
+        optional output array, for writing the result to. It must have a shape that the
+        inputs broadcast to.
+
+    Returns
+    -------
+    ret
+        Drawn samples indices from the multinomial distribution.
+
+    Examples
+    --------
+    >>> y = ivy.multinomial(10, 5)
+    >>> print(y)
+    ivy.array([[1, 8, 7, 8, 3]])
+
+    >>> y = ivy.multinomial(10, 5, batch_size=2, seed=42)
+    >>> print(y)
+    ivy.array([[3, 9, 7, 5, 1],
+           [1, 0, 8, 6, 7]])
+
+    >>> y = ivy.multinomial(10, 5, replace=False)
+    >>> print(y)
+    ivy.array([[2, 6, 4, 7, 0]])
+
+    With :class:`ivy.Array` input:
+
+    >>> y = ivy.multinomial(10, 5, probs=ivy.array([1/10]*10))
+    >>> print(y)
+    ivy.array([5, 2, 7, 6, 9])
+
+    >>> y = ivy.multinomial(7, 5, batch_size=2, probs=ivy.array([[1/7]*7, [1/7]*7]))
+    >>> print(y)
+    ivy.array([[0, 4, 3, 4, 5], [1, 1, 0, 3, 2]])
+
+    >>> y = ivy.multinomial(7, 5, batch_size=2, probs=ivy.array([[1/7]*7, [1/7]*7]),
+    ...                     replace=False)
+    >>> print(y)
+    ivy.array([[2, 6, 1, 0, 3], [1, 0, 2, 5, 6]])
+
+    With :class:`ivy.NativeArray` input:
+
+    >>> y = ivy.multinomial(10, 5, probs=ivy.native_array([1/10]*10))
+    >>> print(y)
+    ivy.array([5, 7, 4, 2, 1])
+
+    >>> y = ivy.multinomial(10, 5, batch_size=2,
+    ...                     probs=ivy.native_array([[1/10]*10, [1/10]*10]))
+    >>> print(y)
+    ivy.array([[8, 0, 4, 1, 7], [2, 3, 4, 9, 3]])
+
+    >>> y = ivy.multinomial(10, 5, batch_size=2,
+    ...                     probs=ivy.native_array([[1/10]*10, [1/10]*10]),
+    ...                     replace=False)
+    >>> print(y)
+    ivy.array([[0, 2, 6, 9, 1], [6, 7, 2, 4, 3]])
+    """
+    return ivy.current_backend().multinomial(
+        population_size,
+        num_samples,
+        batch_size=batch_size,
+        probs=probs,
+        replace=replace,
+        device=device,
+        seed=seed,
+        out=out,
+    )
+
+
+@to_native_arrays_and_back
+@handle_out_argument
+@infer_device
+@handle_nestable
+@handle_exceptions
+@handle_array_function
+def randint(
+    low: Union[int, ivy.NativeArray, ivy.Array],
+    high: Union[int, ivy.NativeArray, ivy.Array],
+    /,
+    *,
+    shape: Optional[Union[ivy.Shape, ivy.NativeShape]] = None,
+    device: Optional[Union[ivy.Device, ivy.NativeDevice]] = None,
+    dtype: Optional[Union[ivy.Dtype, ivy.NativeDtype]] = None,
+    seed: Optional[int] = None,
+    out: Optional[ivy.Array] = None,
+) -> ivy.Array:
+    """Returns an array filled with random integers generated uniformly between
+    low (inclusive) and high (exclusive).
+
+    Parameters
+    ----------
+    low
+        Lowest integer that can be drawn from the distribution.
+    high
+        One above the highest integer that can be drawn from the distribution.
+    shape
+        If the given shape is, e.g ``(m, n, k)``, then ``m * n * k`` samples are drawn
+        Can only be specified when ``mean`` and ``std`` are numeric values, else
+        exception will be raised.
+        Default is ``None``, where a single value is returned.
+    device
+        device on which to create the array. 'cuda:0',
+        'cuda:1', 'cpu' etc. (Default value = None).
+    dtype
+        output array data type. If ``dtype`` is ``None``, the output array data
+        type will be the default integer data type. Default ``None``
+    seed
+        A python integer. Used to create a random seed distribution
+    out
+        optional output array, for writing the result to. It must have a shape
+        that the inputs broadcast to.
+
+    Returns
+    -------
+    ret
+        Returns an array with the given shape filled with integers from
+        the uniform distribution in the “half-open” interval [low, high)
+
+    Examples
+    --------
+    >>> y = ivy.randint(0, 9, shape=(1,1))
+    >>> print(y)
+    ivy.array([[5]])
+
+    >>> y = ivy.randint(2, 20, shape=(2, 2), device='cpu', seed=42)
+    >>> print(y)
+    ivy.array([[ 8, 16],
+               [12,  9]])
+
+    >>> x = ivy.array([1, 2, 3])
+    >>> ivy.randint(0, 10, shape=(3,), out=x)
+    >>> print(x)
+    ivy.array([2, 6, 7])
+
+    >>> y = ivy.zeros((3, 3))
+    >>> ivy.randint(3, 15, shape=(3, 3), device='cpu', out=y)
+    >>> print(y)
+    ivy.array([[ 7,  7,  5],
+               [12,  8,  8],
+               [ 8, 11,  3]])
+
+    """
+    return ivy.current_backend().randint(
+        low, high, shape=shape, device=device, dtype=dtype, seed=seed, out=out
+    )
+
+
+@handle_nestable
+@handle_exceptions
+def seed(*, seed_value: int = 0) -> None:
+    """Sets the seed for random number generation.
+
+    Parameters
+    ----------
+    seed_value
+        Seed for random number generation, must be a positive integer.
+        (Default value = 0)
+
+    Examples
+    --------
+    >>> ivy.seed(seed_value=42)
+
+    """
+    return ivy.current_backend().seed(seed_value=seed_value)
+
+
+@to_native_arrays_and_back
+@handle_out_argument
+@handle_nestable
+@handle_exceptions
+@handle_array_function
+def shuffle(
+    x: Union[ivy.Array, ivy.NativeArray],
+    /,
+    *,
+    seed: Optional[int] = None,
+    out: Optional[ivy.Array] = None,
+) -> ivy.Array:
+    """Shuffles the given array along axis 0.
+
+    Parameters
+    ----------
+    x
+        Input array. Should have a numeric data type.
+    seed
+        A python integer. Used to create a random seed distribution
+    out
+        optional output array, for writing the result to. It must have a shape that the
+        inputs broadcast to.
+
+    Returns
+    -------
+    ret
+        An array object, shuffled along the first dimension.
+
+    Examples
+    --------
+    With :class:`ivy.Array` input:
+
+    >>> x = ivy.array([1, 2, 3, 4, 5])
+    >>> y = ivy.shuffle(x)
+    >>> print(y)
+    ivy.array([2, 1, 4, 3, 5])
+
+    >>> x = ivy.array([1, 3, 5, 7])
+    >>> y = ivy.shuffle(x, seed=394)
+    >>> print(y)
+    ivy.array([3, 1, 5, 7])
+
+    >>> x = ivy.array([1, 0, 5])
+    >>> y = ivy.array([0, 0, 0])
+    >>> ivy.shuffle(x, seed=394, out=y)
+    >>> print(y)
+    ivy.array([0, 1, 5])
+
+    With :class:`ivy.Container` input:
+
+    >>> x = ivy.Container(a=ivy.array([5, 2, 9]),
+    ...                   b=ivy.array([7, 1, 6]))
+    >>> y = ivy.shuffle(x)
+    >>> print(y)
+    {
+        a: ivy.array([5, 9, 2]),
+        b: ivy.array([6, 1, 7])
+    }
+
+    >>> x = ivy.Container(a=ivy.array([7, 4, 5]),
+    ...                   b=ivy.array([9, 8, 2]))
+    >>> y = ivy.Container(a=ivy.array([0, 0, 0]),
+    ...                   b=ivy.array([0, 0, 0]))
+    >>> ivy.shuffle(x, seed=17, out=y)
+    >>> print(y)
+    {
+        a: ivy.array([7, 5, 4]),
+        b: ivy.array([9, 2, 8])
+    }
+
+    >>> x = ivy.Container(a=ivy.array([8, 2, 5]),
+    ...                   b=ivy.array([3, 9, 0]))
+    >>> ivy.shuffle(x, seed=17, out=x)
+    >>> print(x)
+    {
+        a: ivy.array([2, 8, 5]),
+        b: ivy.array([3, 0, 9])
+    }
+    """
+    return ivy.current_backend(x).shuffle(x, seed=seed, out=out)
+