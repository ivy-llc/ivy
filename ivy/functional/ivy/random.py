"""Collection of random Ivy functions."""

# global
from typing import Optional, Union, Tuple, Sequence

# local
from ivy.backend_handler import current_backend
from ivy.func_wrapper import (
    infer_device,
    infer_dtype,
    outputs_to_ivy_arrays,
    handle_out_argument,
    to_native_arrays_and_back,
    handle_nestable,
)
import ivy


# Extra #
# ------#


@outputs_to_ivy_arrays
@handle_out_argument
@infer_device
@infer_dtype
@handle_nestable
def random_uniform(
    low: float = 0.0,
    high: float = 1.0,
    shape: Optional[Union[int, Tuple[int, ...]]] = None,
    *,
    device: Optional[Union[ivy.Device, ivy.NativeDevice]] = None,
    dtype=None,
    out: Optional[ivy.Array] = None,
) -> ivy.array:
    """Draws samples from a uniform distribution. Samples are uniformly distributed over
    the half-open interval ``[low, high)`` (includes ``low``, but excludes ``high``). In
    other words, any value within the given interval is equally likely to be drawn by
    uniform.

    Parameters
    ----------
    low
        Lower boundary of the output interval. All values generated will be greater than
        or equal to ``low``.
    high
        Upper boundary of the output interval. All the values generated will be less
        than ``high``.
    shape
        If the given shape is, e.g ``(m, n, k)``, then ``m * n * k`` samples are drawn.
        If size is ``None`` (Default), a single value is returned.
    device
        device on which to create the array 'cuda:0', 'cuda:1', 'cpu' etc.
        (Default value = None).

    Returns
    -------
    ret
        Drawn samples from the parameterized uniform distribution.

    Functional Examples
    -------------------
    
    >>> y = ivy.random_uniform()
    >>> print(y)
    ivy.array(0.26431865)

    >>> y = ivy.random_uniform(shape=3)
    >>> print(y)
    ivy.array([0.475, 0.878, 0.861])

    >>> y = ivy.random_uniform(0.0, 2.0, device="cpu")
    >>> print(y)
    ivy.array(1.89150229)
    
    >>> y = ivy.random_uniform(0.7, 1.0, device="cpu", shape=(2, 2))
    >>> print(y)
    ivy.array([[0.89629126, 0.94198485],
               [0.91405606, 0.72848724]])

    Instance Method Examples
    ------------------------
    
    With :code:`ivy.Container` input:
    
    >>> y = ivy.Container(a=ivy.random_uniform(), \
                          b=ivy.random_uniform(shape=2))
    >>> print(y)
    {
    a: ivy.array(0.7550739),
    b: ivy.array([0.624, 0.00109])
    }
    
    """
    return current_backend().random_uniform(
        low, high, shape, device=device, dtype=dtype, out=out
    )


@outputs_to_ivy_arrays
@handle_out_argument
@infer_device
@handle_nestable
def random_normal(
    mean: float = 0.0,
    std: float = 1.0,
    shape: Optional[Union[int, Tuple[int, ...]]] = None,
    *,
    device: Optional[Union[ivy.Device, ivy.NativeDevice]] = None,
    out: Optional[ivy.Array] = None,
) -> ivy.array:
    """
    Draws samples from a normal distribution.

    Parameters
    ----------
    mean
        The mean of the normal distribution to sample from. Default is ``0``.
    std
        The standard deviation of the normal distribution to sample from.
        Default is ``1``.
    shape
        Output shape. If the given shape is, e.g., ``(m, n, k)``, then ``m * n * k``
        samples are drawn. If size is ``None`` (default), a single value is returned.
    device
        (Default value = ``None``)

    Returns
    -------
     ret
        Drawn samples from the parameterized normal distribution.

    Funtional Examples
    ------------------

    >>> y = ivy.random_normal(0.0, 2.0)
    >>> print(y)
    ivy.array(0.6444774682897879)

    >>> y = ivy.random_normal(shape=3)
    >>> print(y)
    ivy.array([ 0.811, -0.508, -0.564])
    
    >>> y = ivy.random_normal(0.0,2.0,device='cpu')
    >>> print(y)
    ivy.array(-0.7268672)
    
    >>> y = ivy.random_normal(0.7, 1.0, device="cpu", shape=(2, 2))
    >>> print(y)
    ivy.array([[1.17 , 0.968],
               [0.175, 0.064]])

    Instance Method Examples
    ------------------------

    With :code:`ivy.Container` input:
    
    >>> y = ivy.Container(a=ivy.random_normal(), \
                          b=ivy.random_normal(shape=2))
    >>> print(y)
    {
    a: ivy.array(-0.40935726),
    b: ivy.array([1.54 , 0.556])
    }

    """
    return current_backend().random_normal(mean, std, shape, device=device, out=out)


@to_native_arrays_and_back
@handle_out_argument
@infer_device
@handle_nestable
def multinomial(
    population_size: int,
    num_samples: int,
    batch_size: int = 1,
    probs: Union[ivy.Array, ivy.NativeArray] = None,
    replace: bool = True,
    *,
    device: Optional[Union[ivy.Device, ivy.NativeDevice]] = None,
    out: Optional[ivy.Array] = None,
) -> ivy.array:
    """
    Draws samples from a multinomial distribution. Specifically, returns a tensor
    where each row contains num_samples indices sampled from the multinomial probability
    distribution located in the corresponding row of tensor input.

    Parameters
    ----------
    population_size
        The size of the population from which to draw samples.
    num_samples
        Number of independent samples to draw from the population.
    batch_size
        Number of tensors to generate. Default is 1.
    probs
        The unnormalized probabilities for all elements in population,
        default is uniform *[batch_shape, num_classes]*
    replace
        Whether to replace samples once they've been drawn. Default is True.
    device
        device on which to create the array 'cuda:0', 'cuda:1', 'cpu' etc.
        (Default value = None)

    Returns
    -------
    ret
        Drawn samples indices from the multinomial distribution.

    Examples
    --------
    >>> y = ivy.multinomial(10, 5)
    >>> print(y)
    ivy.array([[1, 8, 7, 8, 3]])

    >>> y = ivy.multinomial(10, 5, batch_size=2)
    >>> print(y)
    ivy.array([[9, 7, 9, 0, 7],
       [7, 3, 8, 5, 4]])

    >>> y = ivy.multinomial(10, 5, replace=False)
    >>> print(y)
    ivy.array([[2, 6, 4, 7, 0]])

    With :code:`ivy.Array` input:

    >>> y = ivy.multinomial(10, 5, probs=ivy.array([1/10]*10))
    >>> print(y)
    ivy.array([5, 2, 7, 6, 9])

    >>> y = ivy.multinomial(7, 5, batch_size=2, probs=ivy.array([[1/7]*7, [1/7]*7]))
    >>> print(y)
    ivy.array([[0, 4, 3, 4, 5], [1, 1, 0, 3, 2]])

    >>> y = ivy.multinomial(7, 5, batch_size=2, probs=ivy.array([[1/7]*7, [1/7]*7]),\
                            replace=False)
    >>> print(y)
    ivy.array([[2, 6, 1, 0, 3], [1, 0, 2, 5, 6]])

    With :code:`ivy.NativeArray` input:

    >>> y = ivy.multinomial(10, 5, probs=ivy.native_array([1/10]*10))
    >>> print(y)
    ivy.array([5, 7, 4, 2, 1])

    >>> y = ivy.multinomial(10, 5, batch_size=2,\
                            probs=ivy.native_array([[1/10]*10, [1/10]*10]))
    >>> print(y)
    ivy.array([[8, 0, 4, 1, 7], [2, 3, 4, 9, 3]])

    >>> y = ivy.multinomial(10, 5, batch_size=2,\
                     probs=ivy.native_array([[1/10]*10, [1/10]*10]), replace=False)
    >>> print(y)
    ivy.array([[0, 2, 6, 9, 1], [6, 7, 2, 4, 3]])

    """
    return current_backend().multinomial(
        population_size, num_samples, batch_size, probs, replace, device=device, out=out
    )




@outputs_to_ivy_arrays
@handle_out_argument
@infer_device
@handle_nestable
def randint(
    low: int,
    high: int,
    shape: Union[int, Sequence[int]],
    *,
    device: Optional[Union[ivy.Device, ivy.NativeDevice]] = None,
    out: Optional[ivy.Array] = None,
) -> ivy.Array:
    """Returns an array filled with random integers generated uniformly between
    low (inclusive) and high (exclusive).

    Parameters
    ----------
    low
        Lowest integer that can be drawn from the distribution.
    high
        One above the highest integer that can be drawn from the distribution.
    shape
        a Sequence defining the shape of the output array.
    device
        device on which to create the array. 'cuda:0',
        'cuda:1', 'cpu' etc. (Default value = None).
    out
        optional output array, for writing the result to. It must have a shape
        that the inputs broadcast to.

    Returns
    -------
    ret
        Returns an array with the given shape filled with integers from
        the uniform distribution in the “half-open” interval [low, high)

    Examples
    --------
    >>> y = ivy.randint(0, 9, 1)
    >>> print(y)
    ivy.array([3])

    >>> y = ivy.randint(2, 20, (2, 2), 'cpu')
    >>> print(y)
    ivy.array([[ 7,  5],
               [15, 15]])

    >>> x = ivy.Array([1, 2, 3])
    >>> ivy.randint(0, 10, (3,), out=x)
    >>> print(x)
    ivy.array([2, 6, 7])

    >>> y = ivy.zeros(3, 3)
    >>> ivy.randint(3, 15, (3, 3), 'gpu:1', out=y)
    >>> print(y)
    ivy.array([[ 7,  7,  5],
               [12,  8,  8],
               [ 8, 11,  3]])

    """
<<<<<<< HEAD
    res = current_backend().randint(low, high, shape, device=device)
    if ivy.exists(out):
        return ivy.inplace_update(out, res)
    return res
=======
    return current_backend().randint(low, high, shape, device=device, out=out)
>>>>>>> 4c3badae


@handle_nestable
def seed(seed_value: int = 0) -> None:
    """Sets the seed for random number generation.

    Parameters
    ----------
    seed_value
        Seed for random number generation, must be a positive integer.
        (Default value = 0)

    Examples
    --------
    >>> ivy.seed(42)

    """
    return current_backend().seed(seed_value)


@to_native_arrays_and_back
@handle_out_argument
@handle_nestable
def shuffle(
    x: Union[ivy.Array, ivy.NativeArray], out: Optional[ivy.Array] = None
) -> ivy.Array:
    """Shuffles the given array along axis 0.

    Parameters
    ----------
    x
        Input array. Should have a numeric data type.

    Returns
    -------
    ret
        An array object, shuffled along the first dimension.

    Examples
    --------
    >>> x = ivy.array([1, 2, 3, 4, 5])
    >>> y = ivy.shuffle(x)
    >>> print(y)
    ivy.array([2, 1, 4, 3, 5])

    """
    return current_backend(x).shuffle(x, out=out)<|MERGE_RESOLUTION|>--- conflicted
+++ resolved
@@ -323,14 +323,10 @@
                [ 8, 11,  3]])
 
     """
-<<<<<<< HEAD
     res = current_backend().randint(low, high, shape, device=device)
     if ivy.exists(out):
         return ivy.inplace_update(out, res)
     return res
-=======
-    return current_backend().randint(low, high, shape, device=device, out=out)
->>>>>>> 4c3badae
 
 
 @handle_nestable
