"""
Collection of random Ivy functions
"""

# global 
from typing import Optional, Union, Tuple

# local
from ivy.framework_handler import current_framework as _cur_framework
import ivy


# Extra #
# ------#

<<<<<<< HEAD
def random_uniform(low=0.0, high=1.0, shape=None, dev=None):
    """Draws samples from a uniform distribution.
    Samples are uniformly distributed over the half-open interval [low, high) (includes low, but excludes high).
    In other words, any value within the given interval is equally likely to be drawn by uniform.

    Parameters
    ----------
    low
        Lower boundary of the output interval. All values generated will be greater than or equal to low.
        The default value is 0.
    high
        Upper boundary of the output interval. All values generated will be less than high.
        The default value is 1.0.
    shape
        Output shape. If the given shape is, e.g., (m, n, k), then m * n * k samples are drawn.
        If size is None (default), a single value is returned.
    dev
        device on which to create the array 'cuda:0', 'cuda:1', 'cpu' etc. (Default value = None)

    Returns
    -------
     ret
        Drawn samples from the parameterized uniform distribution.

=======

def random_uniform(low: float = 0.0, 
                   high: float = 1.0,
                   shape: Optional[Union[int, Tuple[int, ...]]] = None,
                   dev: Optional[ivy.Device] = None)\
        -> ivy.array:
    """
    Draws samples from a uniform distribution. Samples are uniformly distributed over the half-open 
    interval ``[low, high)`` (includes ``low``, but excludes ``high``). In other words, any value within the given 
    interval is equally likely to be drawn by uniform.
    
    Parameters
    -----------
    low
        Lower boundary of the output interval. All values generated will be greater than or equal to ``low``.
    high
        Upper boundary of the output interval. All the values generated will be less than ``high``.
    shape
        If the given shape is, e.g ``(m, n, k)``, then ``m * n * k`` samples are drawn. If size is ``None`` 
        (Default), a single value is returned.
    dev
        device on which to create the array 'cuda:0', 'cuda:1', 'cpu' etc.

    Returns
    -------
    ret
        Drawn samples from the parameterized uniform distribution.

    Examples
    --------
    >>> y = ivy.random_uniform(0.0, 2.0)
    >>> print(y)
    ivy.array(1.89150229)
    
>>>>>>> 4b32613c
    """
    return _cur_framework().random_uniform(low, high, shape, dev)


def random_normal(mean=0.0, std=1.0, shape=None, dev=None):
    """Draws samples from a normal distribution.

    Parameters
    ----------
    mean
        The mean of the normal distribution to sample from. Default is 0.
    std
        The standard deviation of the normal distribution to sample from. Default is 1.
    shape
        Output shape. If the given shape is, e.g., (m, n, k), then m * n * k samples are drawn.
        If size is None (default), a single value is returned.
    dev
        device on which to create the array 'cuda:0', 'cuda:1', 'cpu' etc. (Default value = None)

    Returns
    -------
     ret
        Drawn samples from the parameterized uniform distribution.

    """
    return _cur_framework().random_normal(mean, std, shape, dev)


def multinomial(population_size, num_samples, batch_size, probs=None, replace=True, dev=None):
    """Draws samples from a multinomial distribution. Specifcally, returns a tensor where each row contains num_samples
    indices sampled from the multinomial probability distribution located in the corresponding row of tensor input.

    Parameters
    ----------
    population_size
        The size of the population from which to draw samples.
    num_samples
        Number of independent samples to draw from the population.
    batch_size
        Number of times to draw a new set of samples from the population.
    probs
        The unnormalized probabilities for all elemtns in population,
        default is uniform *[batch_shape, num_classes]*
    replace
        Whether to replace samples once they've been drawn. Default is True.
    dev
        device on which to create the array 'cuda:0', 'cuda:1', 'cpu' etc. (Default value = None)

    Returns
    -------
     ret
        Drawn samples indices from the multinomial distribution.

    """
    return _cur_framework().multinomial(population_size, num_samples, batch_size, probs, replace, dev)


def randint(low, high, shape, dev=None):
    """Returns a tensor filled with random integers generated uniformly between low (inclusive) and high (exclusive).

    Parameters
    ----------
    low
        Lowest integer to be drawn from the distribution.
    high
        One above the highest integer to be drawn from the distribution.
    shape
        a tuple defining the shape of the output tensor.
    dev
        device on which to create the array 'cuda:0', 'cuda:1', 'cpu' etc. (Default value = None)

    Returns
    -------

    """
    return _cur_framework().randint(low, high, shape, dev)


def seed(seed_value=0):
    """Sets the seed for random number generation.

    Parameters
    ----------
    seed_value
        Seed for random number generation, must be a positive integer. (Default value = 0)

    Returns
    -------

    """
    return _cur_framework().seed(seed_value)


def shuffle(x):
    """Shuffles the given array along axis 0.

    Parameters
    ----------
    x
        An array object, in the specific Machine learning framework.

    Returns
    -------
     ret
        An array object, shuffled along the first dimension.

    """
    return _cur_framework(x).shuffle(x)<|MERGE_RESOLUTION|>--- conflicted
+++ resolved
@@ -13,32 +13,6 @@
 # Extra #
 # ------#
 
-<<<<<<< HEAD
-def random_uniform(low=0.0, high=1.0, shape=None, dev=None):
-    """Draws samples from a uniform distribution.
-    Samples are uniformly distributed over the half-open interval [low, high) (includes low, but excludes high).
-    In other words, any value within the given interval is equally likely to be drawn by uniform.
-
-    Parameters
-    ----------
-    low
-        Lower boundary of the output interval. All values generated will be greater than or equal to low.
-        The default value is 0.
-    high
-        Upper boundary of the output interval. All values generated will be less than high.
-        The default value is 1.0.
-    shape
-        Output shape. If the given shape is, e.g., (m, n, k), then m * n * k samples are drawn.
-        If size is None (default), a single value is returned.
-    dev
-        device on which to create the array 'cuda:0', 'cuda:1', 'cpu' etc. (Default value = None)
-
-    Returns
-    -------
-     ret
-        Drawn samples from the parameterized uniform distribution.
-
-=======
 
 def random_uniform(low: float = 0.0, 
                    high: float = 1.0,
@@ -73,7 +47,6 @@
     >>> print(y)
     ivy.array(1.89150229)
     
->>>>>>> 4b32613c
     """
     return _cur_framework().random_uniform(low, high, shape, dev)
 
