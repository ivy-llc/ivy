"""Collection of random Ivy functions."""

# global
from typing import Optional, Union, Tuple

# local
from ivy.framework_handler import current_framework as _cur_framework
import ivy


# Extra #
# ------#


def random_uniform(
<<<<<<< HEAD
        low: float = 0.0,
        high: float = 1.0,
        shape: Optional[Union[int, Tuple[int, ...]]] = None,
        device: Optional[ivy.Device] = None,
=======
    low: float = 0.0,
    high: float = 1.0,
    shape: Optional[Union[int, Tuple[int, ...]]] = None,
    device: Optional[Union[ivy.Device, ivy.NativeDevice]] = None,
>>>>>>> 02af74e9
) -> ivy.array:
    """Draws samples from a uniform distribution. Samples are uniformly distributed over
    the half-open interval ``[low, high)`` (includes ``low``, but excludes ``high``). In
    other words, any value within the given interval is equally likely to be drawn by
    uniform.

    Parameters
    ----------
    low
        Lower boundary of the output interval. All values generated will be greater than
        or equal to ``low``.
    high
        Upper boundary of the output interval. All the values generated will be less
        than ``high``.
    shape
        If the given shape is, e.g ``(m, n, k)``, then ``m * n * k`` samples are drawn.
        If size is ``None`` (Default), a single value is returned.
    device
        device on which to create the array 'cuda:0', 'cuda:1', 'cpu' etc.

    Returns
    -------
    ret
        Drawn samples from the parameterized uniform distribution.

    Examples
    --------
    >>> y = ivy.random_uniform(0.0, 2.0)
    >>> print(y)
    ivy.array(1.89150229)

    """
    return _cur_framework().random_uniform(low, high, shape, device)


def random_normal(
    mean: float = 0.0,
    std: float = 1.0,
    shape: Optional[Union[int, Tuple[int, ...]]] = None,
    device: Optional[Union[ivy.Device, ivy.NativeDevice]] = None,
) -> ivy.array:
    """
    Draws samples from a normal distribution.

    Parameters
    ----------
    mean
        The mean of the normal distribution to sample from. Default is ``0``.
    std
        The standard deviation of the normal distribution to sample from.
        Default is ``1``.
    shape
        Output shape. If the given shape is, e.g., ``(m, n, k)``, then ``m * n * k``
        samples are drawn. If size is ``None`` (default), a single value is returned.
    device
        (Default value = ``None``)

    Returns
    -------
     ret
        Drawn samples from the parameterized normal distribution.

    Examples
    --------
    >>> y = ivy.random_normal(0.0, 2.0)
    >>> print(y)
    ivy.array(0.6444774682897879)
    """
    return _cur_framework().random_normal(mean, std, shape, device)


def multinomial(
    population_size: int,
    num_samples: int,
    batch_size: int = 1,
    probs: Union[ivy.Array, ivy.NativeArray] = None,
    replace: bool = True,
    device: Optional[Union[ivy.Device, ivy.NativeDevice]] = None,
) -> ivy.array:
    """
    Draws samples from a multinomial distribution. Specifically, returns a tensor
    where each row contains num_samples indices sampled from the multinomial probability
    distribution located in the corresponding row of tensor input.

    Parameters
    ----------
    population_size
        The size of the population from which to draw samples.
    num_samples
        Number of independent samples to draw from the population.
    batch_size
        Number of tensors to generate. Default is 1.
    probs
        The unnormalized probabilities for all elements in population,
        default is uniform *[batch_shape, num_classes]*
    replace
        Whether to replace samples once they've been drawn. Default is True.
    device
        device on which to create the array 'cuda:0', 'cuda:1', 'cpu' etc.
        (Default value = None)

    Returns
    -------
    ret
        Drawn samples indices from the multinomial distribution.

    Examples
    --------
    >>> y = ivy.multinomial(10,5)
    >>> print(y)
    ivy.array([[1, 8, 7, 8, 3]])

    >>> y = ivy.multinomial(10,5,batch_size=2)
    >>> print(y)
    ivy.array([[9, 7, 9, 0, 7],
       [7, 3, 8, 5, 4]])

    >>> y = ivy.multinomial(10,5,replace=False)
    >>> print(y)
    ivy.array([[2, 6, 4, 7, 0]])

    With :code:`ivy.Array` input:

    >>> y = ivy.multinomial(10,5,probs=ivy.array([1/10]*10))
    >>> print(y)
    ivy.array([5, 2, 7, 6, 9])

    >>> y = ivy.multinomial(7,5,batch_size=2,probs=ivy.array([[1/7]*7, [1/7]*7]))
    >>> print(y)
    ivy.array([[0, 4, 3, 4, 5],
       [1, 1, 0, 3, 2]])

    >>> y = ivy.multinomial(7,5,batch_size=2,probs=ivy.array([[1/7]*7, [1/7]*7]),
    ... replace=False)
    >>> print(y)
    ivy.array([[2, 6, 1, 0, 3],
       [1, 0, 2, 5, 6]])

    With :code:`ivy.NativeArray` input:

    >>> y = ivy.multinomial(10,5,probs=ivy.native_array([1/10]*10))
    >>> print(y)
    ivy.array([5, 7, 4, 2, 1])

    >>> y = ivy.multinomial(10,5,batch_size=2,
    ... probs=ivy.native_array([[1/10]*10, [1/10]*10]))
    >>> print(y)
    ivy.array([[8, 0, 4, 1, 7],
       [2, 3, 4, 9, 3]])

    >>> y = ivy.multinomial(10,5,batch_size=2,
    ... probs=ivy.native_array([[1/10]*10, [1/10]*10]),replace=False)
    >>> print(y)
    ivy.array([[0, 2, 6, 9, 1],
       [6, 7, 2, 4, 3]])

    """
    return _cur_framework().multinomial(
        population_size, num_samples, batch_size, probs, replace, device
    )


def randint(
        low: int,
        high: int,
        shape: Union[int, Tuple[int, ...]],
        device: Optional[ivy.Device] = None,
) -> ivy.array:
    """Returns an array filled with random integers generated uniformly between
    low (inclusive) and high (exclusive).


    Parameters
    ----------
    low
        Lowest integer to be drawn from the distribution.
    high
        One above the highest integer to be drawn from the distribution.
    shape
        a tuple defining the shape of the output array.
    device
        device on which to create the array 'cuda:0',
        'cuda:1', 'cpu' etc. (Default value = None).


    Returns
    -------
    ret
        Returns an array with the given shape filled with integers from
        the uniform distribution in the “half-open” interval [low, high)

    Examples
    --------
    >>> y = ivy.randint(0, 9, 1)
    >>> print(y)
    ivy.array([3])

    >>> y = ivy.randint(0, 10, (3,))
    >>> print(y)
    ivy.array([2, 6, 7])

    >>> y = ivy.randint(2, 20, (3, 2))
    >>> print(y)
    ivy.array([[ 7,  5],
       [16,  5],
       [15, 15]])

    >>> y = ivy.randint(3, 15, (3, 3), 'cpu')
    >>> print(y)
    ivy.array([[13,  5, 12],
       [10,  9, 13],
       [ 6, 14, 11]])

    >>> y = ivy.randint(3, 15, (3, 3), 'gpu:1')
    >>> print(y)
    ivy.array([[ 7,  7,  5],
       [12,  8,  8],
       [ 8, 11,  3]])

    """
    return _cur_framework().randint(low, high, shape, device)


def seed(seed_value=0):
    """Sets the seed for random number generation.

    Parameters
    ----------
    seed_value
        Seed for random number generation, must be a positive integer.
        (Default value = 0)

    """
    return _cur_framework().seed(seed_value)


def shuffle(x: Union[ivy.Array, ivy.NativeArray]) -> ivy.Array:
    """Shuffles the given array along axis 0.

    Parameters
    ----------
    x
        Input array. Should have a numeric data type.

    Returns
    -------
    ret
        An array object, shuffled along the first dimension.

    Examples
    --------
    >>> x = ivy.array([1, 2, 3, 4, 5])
    >>> y = ivy.shuffle(x)
    >>> print(y)
    ivy.array([2, 1, 4, 3, 5])

    """
    return _cur_framework(x).shuffle(x)<|MERGE_RESOLUTION|>--- conflicted
+++ resolved
@@ -13,17 +13,10 @@
 
 
 def random_uniform(
-<<<<<<< HEAD
-        low: float = 0.0,
-        high: float = 1.0,
-        shape: Optional[Union[int, Tuple[int, ...]]] = None,
-        device: Optional[ivy.Device] = None,
-=======
     low: float = 0.0,
     high: float = 1.0,
     shape: Optional[Union[int, Tuple[int, ...]]] = None,
     device: Optional[Union[ivy.Device, ivy.NativeDevice]] = None,
->>>>>>> 02af74e9
 ) -> ivy.array:
     """Draws samples from a uniform distribution. Samples are uniformly distributed over
     the half-open interval ``[low, high)`` (includes ``low``, but excludes ``high``). In
