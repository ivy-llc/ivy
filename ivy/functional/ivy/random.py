--- conflicted
+++ resolved
@@ -174,13 +174,9 @@
     }
 
     """
-<<<<<<< HEAD
-    return current_backend().random_normal(
+    return ivy.current_backend().random_normal(
         mean, std, shape, device=device, dtype=dtype, out=out
     )
-=======
-    return ivy.current_backend().random_normal(mean, std, shape, device=device, out=out)
->>>>>>> b0112146
 
 
 @to_native_arrays_and_back
