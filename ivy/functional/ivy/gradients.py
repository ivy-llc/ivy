"""Collection of gradient Ivy functions."""

# local
import ivy
from typing import Union, Optional, Callable
from ivy.backend_handler import current_backend

from ivy.func_wrapper import (
    inputs_to_ivy_arrays,
    to_native_arrays_and_back,
    handle_out_argument,
    inputs_to_native_arrays,
    handle_nestable,
)


# Extra #
# ------#

with_grads_stack = list()


class GradientTracking:
    """"""

    # noinspection PyShadowingNames
    def __init__(self, with_grads):
        self._with_grads = with_grads

    def __enter__(self):
        set_with_grads(self._with_grads)
        return self

    def __exit__(self, exc_type, exc_val, exc_tb):
        unset_with_grads()
        return self


# Gradient Mode #

# noinspection PyShadowingNames
def with_grads(*, with_grads: bool = None) -> bool:
    """
    Enter a nested code space where gradients are computed. This method
    adds the with_grads component to the global list with_grads_stack

    Parameters
    ----------
    with_grads
        Boolean value denoting whether the current code block has gradient
        computation enabled or not.
        'True' or 'False' or 'None' (Default value = None)

    Returns
    -------
    ret
        If with_grads is boolean, it returns the boolean value representing
        if gradient computation is enabled or not.
        If with_grads is None, it returns the last element in the with_grads_stack
        representing the parent of the current nested code block. If with_grads_stack
        is empty, it returns True by default.
        If with_grads is neither None nor boolean, it will raise an AssertionError

    Examples
    --------
    >>> ivy.set_with_grads(True)
    >>> print(ivy.with_grads(with_grads=None))
    True

    >>> ivy.set_with_grads(False)
    >>> print(ivy.with_grads(with_grads=None))
    False

    >>> print(ivy.with_grads(with_grads=True))
    True

    >>> print(ivy.with_grads(with_grads=False))
    False

    """
    if ivy.exists(with_grads):
        assert with_grads in [True, False]
        return with_grads
    global with_grads_stack
    if not with_grads_stack:
        with_grads_stack = [True]
    return with_grads_stack[-1]


# noinspection PyShadowingNames
def set_with_grads(with_grads: bool):
    """
    Enter a nested code space where gradients are computed. This method
    adds the with_grads component to the global list with_grads_stack

    Parameters
    ----------
    with_grads
        Boolean value denoting whether the current code block has gradient
        computation enabled or not.
        'True' or 'False' or 'None' (Default value = None)

    Returns
    -------
    ret
        If with_grads is boolean, it returns the boolean value representing
        if gradient computation is enabled or not.
        If with_grads is None, it returns the last element in the with_grads_stack
        representing the parent of the current nested code block. If with_grads_stack
        is empty, it returns True by default.
        If with_grads is neither None nor boolean, it will raise an AssertionError

    Examples
    --------
    >>> ivy.set_with_grads(True)
    >>> print(ivy.with_grads(with_grads=None))
    True

    >>> ivy.set_with_grads(False)
    >>> print(ivy.with_grads(with_grads=None))
    False

    >>> print(ivy.with_grads(with_grads=True))
    True

    >>> print(ivy.with_grads(with_grads=False))
    False

    """
    assert with_grads in [True, False]
    global with_grads_stack
    with_grads_stack.append(with_grads)


def unset_with_grads():
    """
    Enter a nested code space where gradients are computed. This method
    deletes the with_grads component from the global list with_grads_stack

    Parameters
    ----------
        No Paramters(Void function)

    Returns
    -------
    ret
        Remove and return item at index (default last).

    Examples
    --------
    >>> ivy.set_with_grads(True)
    >>> ivy.unset_with_grads()
    >>> print(ivy.with_grads(with_grads=None))
    False

    >>> ivy.set_with_grads(True)
    >>> ivy.unset_with_grads()
    Returns last deleted value

    >>> ivy.set_with_grads(False)
    >>> ivy.unset_with_grads()
    Raises IndexError if list is empty or index is out of range.

    """
    global with_grads_stack
    if with_grads_stack:
        with_grads_stack.pop(-1)


# Variables #


@to_native_arrays_and_back
@handle_nestable
def variable(x: Union[ivy.Array, ivy.NativeArray]) -> ivy.Variable:
    """Creates a variable, which supports gradient computation.

    Parameters
    ----------
    x
        An ivy array.

    Returns
    -------
    ret
        An ivy variable, supporting gradient computation.

    Both the description and the type hints above assumes an array input for simplicity,
    but this function is *nestable*, and therefore also accepts :code:`ivy.Container`
    instances in place of any of the arguments.

    Examples
    --------
    With :code:`ivy.Array` input:

    >>> x = ivy.array([1., 0.3, -4.5])
    >>> y = ivy.variable(x)
    >>> print(y)
    ivy.variable([ 1. ,  0.3, -4.5])

    With :code:`ivy.Container` input:

    >>> x = ivy.Container(a=ivy.array([1., 2.]), b=ivy.array([-0.2, 4.]))
    >>> y = ivy.variable(x)
    >>> print(y)
    {
        a: ivy.variable([1., 2.]),
        b: ivy.variable([-0.2, 4.])
    }
    """
    return current_backend(x).variable(x)


@inputs_to_native_arrays
@handle_nestable
def is_variable(
    x: Union[ivy.Array, ivy.NativeArray], /, *, exclusive: bool = False
) -> bool:
    """Determines whether the input is a variable or not.

    Parameters
    ----------
    x
        An ivy array.
    exclusive
        Whether to check if the data type is exclusively a variable, rather than an
        array. For frameworks like JAX that do not have exclusive variable types, the
        function will always return False if this flag is set, otherwise the check is
        the same for general arrays. Default is False.

    Returns
    -------
    ret
        Boolean, true if x is a trainable variable, false otherwise.

    Both the description and the type hints above assumes an array input for simplicity,
    but this function is *nestable*, and therefore also accepts :code:`ivy.Container`
    instances in place of any of the arguments.

    Examples
    --------
    With :code:`ivy.Array` input:

    >>> x = ivy.variable(ivy.array(2.3))
    >>> is_var = ivy.is_variable(x)
    >>> print(is_var)
    True

    >>> x = ivy.array([[2], [3], [5]])
    >>> is_var = ivy.is_variable(x, exclusive=True)
    >>> print(is_var)
    False

    With :code:`ivy.Container` input:

    >>> x = ivy.Container(a = ivy.array(3.2), b=ivy.array(2))
    >>> is_var = ivy.is_variable(x, exclusive=True)
    >>> print(is_var)
    {
        a: false,
        b: false
    }

    With multiple :code:`ivy.Container` inputs:

    >>> x = ivy.Container(a=ivy.variable(ivy.array([2.0, -1.0, 0.0])),\
                          b=ivy.array([0., -0.4, 8]))
    >>> exclusive = ivy.Container(a=False, b=True)
    >>> is_var = ivy.is_variable(x, exclusive=exclusive)
    >>> print(is_var)
    {
        a: true,
        b: false
    }

    """
    return current_backend(x).is_variable(x, exclusive)


is_variable.computes_gradients = True


@to_native_arrays_and_back
@handle_nestable
def variable_data(x):
    """Some backends wrap arrays in a dedicated variable class. For those frameworks,
    this function returns that wrapped array. For frameworks which do not have a
    dedicated variable class, the function returns the data passed in.

    Parameters
    ----------
    x
        An ivy variable.

    Returns
    -------
    ret
        The internal data stored by the variable

    Both the description and the type hints above assumes an array input for simplicity,
    but this function is *nestable*, and therefore also accepts :code:`ivy.Container`
    instances in place of any of the arguments.

    """
    return current_backend(x).variable_data(x)


@to_native_arrays_and_back
@handle_out_argument
@handle_nestable
def stop_gradient(
    x: Union[ivy.Array, ivy.NativeArray],
    /,
    *,
    preserve_type: bool = True,
    out: Optional[ivy.Array] = None,
) -> ivy.Array:
    """Stops gradient computation.

    Parameters
    ----------
    x
        Array for which to stop the gradient.
    preserve_type
        Whether to preserve the input type (ivy.Variable or ivy.Array),
        otherwise an array is always returned. Default is True.
    out
        optional output array, for writing the result to. It must have a shape that the
        inputs broadcast to.

    Returns
    -------
    ret
        The same array x, but with no gradient information.

    Both the description and the type hints above assumes an array input for simplicity,
    but this function is *nestable*, and therefore also accepts :code:`ivy.Container`
    instances in place of any of the arguments.

    Examples
    --------
    With :code:`ivy.Array` inputs:

    >>> x = ivy.array([1., 2., 3.])
    >>> y = ivy.stop_gradient(x, preserve_type=True)
    >>> print(y)
    ivy.array([1., 2., 3.])

    >>> x = ivy.zeros((2, 3))
    >>> ivy.stop_gradient(x, preserve_type=False, out=x)
    >>> print(x)
    ivy.array([[0., 0., 0.],
               [0., 0., 0.]])

    With one :code:`ivy.Container` inputs:

    >>> x = ivy.Container(a=ivy.array([0., 1., 2.]),\
                          b=ivy.array([3., 4., 5.]))
    >>> y = ivy.stop_gradient(x, preserve_type=False)
    >>> print(y)
    {
        a: ivy.array([0., 1., 2.]),
        b: ivy.array([3., 4., 5.])
    }

    With multiple :code:`ivy.Container` inputs:

    >>> x = ivy.Container(a=ivy.array([0., 1., 2.]),\
                          b=ivy.array([3., 4., 5.]))
    >>> ivy.stop_gradient(x, preserve_type=True, out=x)
    >>> print(x)
    {
        a: ivy.array([0., 1., 2.]),
        b: ivy.array([3., 4., 5.])
    }

    """
    return current_backend(x).stop_gradient(x, preserve_type=preserve_type, out=out)


# AutoGrad #


<<<<<<< HEAD
@inputs_to_native_arrays
def execute_with_gradients(func: Callable,
                           xs: Union[ivy.Array, ivy.NativeArray],
                           /,
                           *,
                           retain_grads: bool = False): 
    """
    Call function func with input of xs variables, and return func first output y, 
=======
@inputs_to_ivy_arrays
def execute_with_gradients(func, xs, /, *, retain_grads=False):
    """Call function func with input of xs variables, and return func first output y,
>>>>>>> ba00ddc4
    the gradients [dy/dx for x in xs], and any other function outputs after the returned
    y value.

    Parameters
    ----------
    func
        Function for which we compute the gradients of the output with respect to xs
        input.
    xs
        Variables for which to compute the function gradients with respective to.
    retain_grads
        Whether to retain the gradients of the returned values. (Default value = False)

    Returns
    -------
    ret
        the function first output y, the gradients [dy/dx for x in xs], and any other
        extra function outputs.

    Examples
    --------
    With :code:`ivy.Array` input:

    >>> ivy.set_backend('tensorflow')
    >>> func = lambda x :100*x
    >>> xs = ivy.array([1.,2.,5.])
    >>> results = ivy.execute_with_gradients(func, \
        xs)
    >>> print(results)
    (ivy.array([100., 200., 500.]),
     ivy.array([100., 100., 100.]))
    
    With :code:`ivy.NativeArray` input:

    >>> func = lambda x :x**2
    >>> xs = ivy.native_array([1.,2.,5.])
    >>> results = ivy.execute_with_gradients(func, \
        xs)
    >>> print(results)
    (ivy.array([ 1.,  4., 25.]),
     ivy.array([ 2.,  4., 10.]))

    With :code:`ivy.Container` input:

    >>> func = lambda x :2*x**2
    >>> xs = ivy.Container(a=ivy.array([1.,1.,1.]), \
        b =ivy.array([5.,5.,5.]))
    >>> results = ivy.execute_with_gradients(func,xs)
    >>> print(results)
    ({
    a: ivy.array([2., 2., 2.]),
    b: ivy.array([50., 50., 50.])},
    {a: ivy.array([4., 4., 4.]),
    b: ivy.array([20., 20., 20.])
    })
    """
    return current_backend(None).execute_with_gradients(func, xs, retain_grads)


execute_with_gradients.computes_gradients = True


@to_native_arrays_and_back
def value_and_grad(func):
    """
    Create a function that evaluates both func and the gradient of func.

    Parameters
    ----------
    func
        Function for which we compute the gradients of the output with respect to xs
        input.

    Returns
    -------
    ret
        A function that returns both func and the gradient of func.

    Examples
    --------
    With :code:`ivy.Array` input:

    >>> x = ivy.variable(ivy.array([[4.6, 2.1, 5], [2.8, 1.3, 6.2]]))
    >>> func = lambda x: ivy.mean(ivy.square(x))
    >>> grad_fn = ivy.value_and_grad(func)
    >>> value_grad = grad_fn(x)
    >>> print(value_grad)
    (ivy.variable(16.423332), ivy.array([[1.53, 0.7, 1.67], [0.933, 0.433, 2.07]]))

    """
    return current_backend(None).value_and_grad(func)


value_and_grad.computes_gradients = True


@to_native_arrays_and_back
def jac(func):
    """Call function func, and return func's Jacobian partial derivatives.

    Parameters
    ----------
    func
        Function for which we compute the gradients of the output with respect to xs
        input.

    Returns
    -------
    ret
        the Jacobian function
    
    Examples
    --------
    With :code:`ivy.Array` input:
    
    >>> x = ivy.array([[4.6, 2.1, 5], [2.8, 1.3, 6.2]])
    >>> func = lambda x: ivy.mean(ivy.square(x))
    >>> jac_fn = ivy.jac(func)
    >>> jacobian = jac_fn(x)
    >>> print(jacobian)
    ivy.array([[1.53 , 0.7  , 1.67 ],\
               [0.933, 0.433, 2.07 ]])

    """
    return current_backend(None).jac(func)


jac.computes_gradients = True


@to_native_arrays_and_back
def grad(func):
    """Call function func, and return func's gradients.

    Parameters
    ----------
    func
        Function for which we compute the gradients of the output with respect to xs
        input.

    Returns
    -------
    ret
        the grad function
    
    Examples
    --------
    >>> x = ivy.array([[4.6, 2.1, 5], [2.8, 1.3, 6.2]])
    >>> func = lambda x: ivy.mean(ivy.square(x))
    >>> grad_fn = ivy.grad(func)
    >>> grad = grad_fn(x)
    >>> print(grad)
    ivy.array([[1.53 , 0.7  , 1.67 ],\
               [0.933, 0.433, 2.07 ]])

    """
    return current_backend(None).grad(func)


grad.computes_gradients = True


# Optimizer Steps #


@inputs_to_ivy_arrays
def adam_step(
    dcdw: Union[ivy.Array, ivy.NativeArray],
    mw: Union[ivy.Array, ivy.NativeArray],
    vw: Union[ivy.Array, ivy.NativeArray],
    step: Union[int, float],
    /,
    *,
    beta1: float = 0.9,
    beta2: float = 0.999,
    epsilon: float = 1e-7,
    out: Optional[ivy.Array] = None,
) -> ivy.Array:
    """Compute adam step delta, given the derivatives of some cost c with respect
    to weights ws, using ADAM update. `[reference]

    <https://en.wikipedia.org/wiki/Stochastic_gradient_descent#Adam>`_

    Parameters
    ----------
    dcdw
        Derivates of the cost c with respect to the weights ws, [dc/dw for w in ws].
    mw
        running average of the gradients
    vw
        running average of second moments of the gradients
    step
        training step
    beta1
        gradient forgetting factor (Default value = 0.9)
    beta2
        second moment of gradient forgetting factor (Default value = 0.999)
    epsilon
        divisor during adam update, preventing division by zero (Default value = 1e-7)
    out
        optional output array, for writing the effective grad of adam_step to. It must
        have a shape that the inputs broadcast to.

    Returns
    -------
    ret
        The adam step delta.

    Examples
    --------
    With :code:`ivy.Array` inputs:

    >>> dcdw = ivy.array([1, 2, 3])
    >>> mw = ivy.ones(3)
    >>> vw = ivy.ones(1)
    >>> step = ivy.array(3)
    >>> adam_step_delta = ivy.adam_step(dcdw, mw, vw, step)
    >>> print(adam_step_delta)
    (ivy.array([0.182, 0.182, 0.182]),\
     ivy.array([0.9, 0.9, 0.9]),\
     ivy.array([0.999, 0.999, 0.999]))

    >>> dcdw = ivy.array([[1., 4., -3.], [2., 3., 0.5]])
    >>> mw = ivy.zeros((2,3))
    >>> vw = ivy.zeros(3)
    >>> step = ivy.array(1)
    >>> beta1 = 0.86
    >>> beta2 = 0.95
    >>> epsilon = 1e-6
    >>> adam_step_delta = ivy.adam_step(dcdw, mw, vw, step, beta1=beta1, beta2=beta2,\
                                        epsilon=epsilon)
    >>> print(adam_step_delta)
    (ivy.array([[ 1.,  1., -1.],\
                [ 1.,  1.,  1.]]),\
     ivy.array([[ 0.14,  0.56, -0.42],\
                [ 0.28,  0.42,  0.07]]),\
     ivy.array([[0.05  , 0.8   , 0.45  ],\
                [0.2   , 0.45  , 0.0125]]))

    >>> dcdw = ivy.array([1, -2, 3])
    >>> mw = ivy.ones(1)
    >>> vw = ivy.ones(1)
    >>> step = ivy.array(3.6)
    >>> out = ivy.zeros_like(dcdw)
    >>> adam_step_delta = ivy.adam_step(dcdw, mw, vw, step, out=out)
    >>> print(out)
        ivy.array([0.171, 0.171, 0.171])

    With one :code:`ivy.Container` input:

    >>> dcdw = ivy.Container(a=ivy.array([0., 1., 2.]),\
                             b=ivy.array([3., 4., 5.]))
    >>> mw = ivy.array([1., 4., 9.])
    >>> vw = ivy.array([0.,])
    >>> step = ivy.array([3.4])
    >>> beta1 = 0.87
    >>> beta2 = 0.976
    >>> epsilon = 1e-5
    >>> adam_step_delta = ivy.adam_step(dcdw, mw, vw, step, beta1=beta1, beta2=beta2,\
                                        epsilon=epsilon)
    >>> print(adam_step_delta)
    ({
        a: ivy.array([6.49e+04, 1.74e+01, 1.95e+01]),
        b: ivy.array([2.02, 4.82, 8.17])
    }, {
        a: ivy.array([0.87, 3.61, 8.09]),
        b: ivy.array([1.26, 4., 8.48])
    }, {
        a: ivy.array([0., 0.024, 0.096]),
        b: ivy.array([0.216, 0.384, 0.6])
    })
    
    With multiple :code:`ivy.Container` inputs:

    >>> dcdw = ivy.Container(a=ivy.array([0., 1., 2.]),\
                             b=ivy.array([3., 4., 5.]))
    >>> mw = ivy.Container(a=ivy.array([0., 0., 0.]),\
                           b=ivy.array([0., 0., 0.]))
    >>> vw = ivy.Container(a=ivy.array([0.,]),\
                           b=ivy.array([0.,]))
    >>> step = ivy.array([3.4])
    >>> beta1 = 0.87
    >>> beta2 = 0.976
    >>> epsilon = 1e-5
    >>> adam_step_delta = ivy.adam_step(dcdw, mw, vw, step, beta1=beta1, beta2=beta2,\
                                        epsilon=epsilon)
    >>> print(adam_step_delta)
    ({
        a: ivy.array([0., 0.626, 0.626]),
        b: ivy.array([0.626, 0.626, 0.626])
    }, {
        a: ivy.array([0., 0.13, 0.26]),
        b: ivy.array([0.39, 0.52, 0.65])
    }, {
        a: ivy.array([0., 0.024, 0.096]),
        b: ivy.array([0.216, 0.384, 0.6])
    })

    """
    step = float(step)
    mw = ivy.add(beta1 * mw, (1 - beta1) * dcdw)
    dcdw_sqrd = dcdw**2
    vw = ivy.add(beta2 * vw, (1 - beta2) * dcdw_sqrd)
    beta1_pow = beta1**step
    beta2_pow = beta2**step
    alpha = (1 - beta2_pow) ** 0.5 / (1 - beta1_pow + epsilon)
    return ivy.divide(alpha * mw, vw**0.5 + epsilon, out=out), mw, vw


adam_step.out_index = 0


# Optimizer Updates #


@inputs_to_ivy_arrays
def optimizer_update(
    w: Union[ivy.Array, ivy.NativeArray],
    effective_grad: Union[ivy.Array, ivy.NativeArray],
    lr: Union[float, ivy.Array, ivy.NativeArray],
    /,
    *,
    stop_gradients: bool = True,
    out: Optional[ivy.Array] = None,
) -> ivy.Array:
    """Update weights ws of some function, given the true or effective derivatives of
    some cost c with respect to ws, [dc/dw for w in ws].

    Parameters
    ----------
    w
        Weights of the function to be updated.
    effective_grad
        Effective gradients of the cost c with respect to the weights ws,
        [dc/dw for w in ws].
    lr
        Learning rate(s), the rate(s) at which the weights should be updated relative to
        the gradient.
    stop_gradients
        Whether to stop the gradients of the variables after each gradient step.
        Default is True.
    out
        optional output array, for writing the result to. It must have a shape that the
        inputs broadcast to.

    Returns
    -------
    ret
        The new function weights ws_new, following the optimizer updates.
    
    Examples
    --------
    With :code:`ivy.Array` inputs:

    >>> w = ivy.array([1., 2., 3.])
    >>> effective_grad = ivy.zeros(3)
    >>> lr = 3e-4
    >>> ws_new = ivy.optimizer_update(w, effective_grad, lr)
    >>> print(ws_new)
    ivy.array([1., 2., 3.])

    >>> w = ivy.array([1., 2., 3.])
    >>> effective_grad = ivy.zeros(3)
    >>> lr = 3e-4
    >>> ws_new = ivy.optimizer_update(w, effective_grad, lr,\
                                    out=None, stop_gradients=True)
    >>> print(ws_new)
    ivy.array([1., 2., 3.])
    
    >>> w = ivy.array([[1., 2.], [4., 5.]])
    >>> out = ivy.zeros_like(w)
    >>> effective_grad = ivy.array([[4., 5.], [7., 8.]])
    >>> lr = ivy.array([3e-4, 1e-2])
    >>> ws_new = ivy.optimizer_update(w, effective_grad, lr, out=out)
    >>> print(out)
    ivy.array([[0.999, 1.95],
               [4., 4.92]])

    >>> w = ivy.array([1., 2., 3.])
    >>> out = ivy.zeros_like(w)
    >>> effective_grad = ivy.array([4., 5., 6.])
    >>> lr = ivy.array([3e-4])
    >>> ws_new = ivy.optimizer_update(w, effective_grad, lr,\
                                      stop_gradients=False, out=out)
    >>> print(out)
    ivy.array([0.999, 2.   , 3.   ])
    
    With one :code:`ivy.Container` input:
        
    >>> w = ivy.Container(a=ivy.array([0., 1., 2.]),\
                          b=ivy.array([3., 4., 5.]))
    >>> effective_grad = ivy.array([0., 0., 0.])
    >>> lr = 3e-4
    >>> ws_new = ivy.optimizer_update(w, effective_grad, lr)
    >>> print(ws_new)
    {
        a: ivy.array([0., 1., 2.]),
        b: ivy.array([3., 4., 5.])
    }

    With multiple :code:`ivy.Container` inputs:
    
    >>> w = ivy.Container(a=ivy.array([0., 1., 2.]),\
                          b=ivy.array([3., 4., 5.]))
    >>> effective_grad = ivy.Container(a=ivy.array([0., 0., 0.]),\
                                       b=ivy.array([0., 0., 0.]))
    >>> lr = 3e-4
    >>> ws_new = ivy.optimizer_update(w, effective_grad, lr, out=w)
    >>> print(w)
    {
        a: ivy.array([0., 1., 2.]),
        b: ivy.array([3., 4., 5.])
    }
    
    >>> w = ivy.Container(a=ivy.array([0., 1., 2.]),\
                        b=ivy.array([3., 4., 5.]))
    >>> effective_grad = ivy.Container(a=ivy.array([0., 0., 0.]),\
                                    b=ivy.array([0., 0., 0.]))
    >>> lr = ivy.array([3e-4])
    >>> ws_new = ivy.optimizer_update(w, effective_grad, lr,\
                                      stop_gradients=False)
    >>> print(ws_new)
    {
        a: ivy.array([0., 1., 2.]),
        b: ivy.array([3., 4., 5.])
    }

    """
    deltas = effective_grad * lr
    w = ivy.subtract(w, deltas, out=out)
    if stop_gradients:
        return ivy.stop_gradient(w, preserve_type=True, out=out)
    return w


@inputs_to_ivy_arrays
def gradient_descent_update(
    w: Union[ivy.Array, ivy.NativeArray],
    dcdw: Union[ivy.Array, ivy.NativeArray],
    lr: Union[float, ivy.Array, ivy.NativeArray],
    /,
    *,
    stop_gradients: bool = True,
    out: Optional[ivy.Array] = None,
) -> ivy.Array:
    """Update weights ws of some function, given the derivatives of some cost c with
    respect to ws, [dc/dw for w in ws].

    Parameters
    ----------
    w
        Weights of the function to be updated.
    dcdw
        Derivates of the cost c with respect to the weights ws, [dc/dw for w in ws].
    lr
        Learning rate(s), the rate(s) at which the weights should be updated relative to
        the gradient.
    stop_gradients
        Whether to stop the gradients of the variables after each gradient step.
        Default is True.
    out
        optional output array, for writing the result to. It must have a shape that the
        inputs broadcast to.

    Returns
    -------
    ret
        The new weights, following the gradient descent updates.

    Examples
    --------
    With :code:`ivy.Array` inputs:

    >>> w = ivy.array([[1., 2, 3],\
                       [4, 6, 1],\
                       [1, 0, 7]])
    >>> dcdw = ivy.array([[0.5, 0.2, 0.1],\
                          [0.3, 0.6, 0.4],\
                          [0.4, 0.7, 0.2]])
    >>> lr = ivy.array(0.1)
    >>> new_weights = ivy.gradient_descent_update(w, dcdw, lr, stop_gradients=True)
    >>> print(new_weights)
    ivy.array([[ 0.95,  1.98,  2.99],\
               [ 3.97,  5.94,  0.96],\
               [ 0.96, -0.07,  6.98]])
    
    >>> w = ivy.array([1., 2., 3.])
    >>> dcdw = ivy.array([0.5, 0.2, 0.1])
    >>> lr = ivy.array(0.3)
    >>> out = ivy.zeros_like(w)
    >>> ivy.gradient_descent_update(w, dcdw, lr, out=out)
    >>> print(out)
    ivy.array([0.85, 1.94, 2.97])
    
    With one :code:`ivy.Container` inputs:

    >>> w = ivy.Container(a=ivy.array([1., 2., 3.]),\
                          b=ivy.array([3.48, 5.72, 1.98]))
    >>> dcdw = ivy.array([0.5, 0.2, 0.1])
    >>> lr = ivy.array(0.3)
    >>> w_new = ivy.gradient_descent_update(w, dcdw, lr)
    >>> print(w_new)
    {
        a: ivy.array([0.85, 1.94, 2.97]),
        b: ivy.array([3.33, 5.66, 1.95])
    }
    
    With multiple :code:`ivy.Container` inputs:

    >>> w = ivy.Container(a=ivy.array([1., 2., 3.]),\
                          b=ivy.array([3.48, 5.72, 1.98]))
    >>> dcdw = ivy.Container(a=ivy.array([0.5, 0.2, 0.1]),\
                             b=ivy.array([2., 3.42, 1.69]))
    >>> lr = ivy.array(0.3)
    >>> w_new = ivy.gradient_descent_update(w, dcdw, lr)
    >>> print(w_new)
    {
        a: ivy.array([0.85, 1.94, 2.97]),
        b: ivy.array([2.88, 4.69, 1.47])
    }

    """
    return ivy.optimizer_update(w, dcdw, lr, stop_gradients=stop_gradients, out=out)


@inputs_to_ivy_arrays
def lars_update(
    w: Union[ivy.Array, ivy.NativeArray],
    dcdw: Union[ivy.Array, ivy.NativeArray],
    lr: Union[float, ivy.Array, ivy.NativeArray],
    /,
    *,
    decay_lambda: float = 0,
    stop_gradients: bool = True,
    out: Optional[ivy.Array] = None,
) -> ivy.Array:
    """Update weights ws of some function, given the derivatives of some cost c with
    respect to ws, [dc/dw for w in ws], by applying Layerwise Adaptive Rate Scaling
    (LARS) method.

    Parameters
    ----------
    w
        Weights of the function to be updated.
    dcdw
        Derivates of the cost c with respect to the weights ws, [dc/dw for w in ws].
    lr
        Learning rate, the rate at which the weights should be updated relative to the
        gradient.
    decay_lambda
        The factor used for weight decay. Default is zero.
    stop_gradients
        Whether to stop the gradients of the variables after each gradient step.
        Default is True.
    out
        optional output array, for writing the result to. It must have a shape that the
        inputs broadcast to.

    Returns
    -------
    ret
        The new function weights ws_new, following the LARS updates.

    """
    w_norm = ivy.vector_norm(w)
    lr = ivy.stable_divide(w_norm * lr, ivy.vector_norm(dcdw))
    if decay_lambda > 0:
        lr /= w_norm * decay_lambda
    return ivy.gradient_descent_update(
        w, dcdw, lr, stop_gradients=stop_gradients, out=out
    )


@inputs_to_ivy_arrays
def adam_update(
    w: Union[ivy.Array, ivy.NativeArray],
    dcdw: Union[ivy.Array, ivy.NativeArray],
    lr: Union[float, ivy.Array, ivy.NativeArray],
    mw_tm1: Union[ivy.Array, ivy.NativeArray],
    vw_tm1: Union[ivy.Array, ivy.NativeArray],
    step: int,
    /,
    *,
    beta1: float = 0.9,
    beta2: float = 0.999,
    epsilon: float = 1e-7,
    stop_gradients: bool = True,
    out: Optional[ivy.Array] = None,
) -> ivy.Array:
    """Update weights ws of some function, given the derivatives of some cost c with
    respect to ws, using ADAM update. `[reference]

    <https://en.wikipedia.org/wiki/Stochastic_gradient_descent#Adam>`_

    Parameters
    ----------
    w
        Weights of the function to be updated.
    dcdw
        Derivates of the cost c with respect to the weights ws, [dc/dw for w in ws].
    lr
        Learning rate(s), the rate(s) at which the weights should be updated relative to
        the gradient.
    mw_tm1
        running average of the gradients, from the previous time-step.
    vw_tm1
        running average of second moments of the gradients, from the previous time-step.
    step
        training step.
    beta1
        gradient forgetting factor (Default value = 0.9).
    beta2
        second moment of gradient forgetting factor (Default value = 0.999).
    epsilon
        divisor during adam update, preventing division by zero (Default value = 1e-7).
    stop_gradients
        Whether to stop the gradients of the variables after each gradient step.
        Default is True.
    out
        optional output array, for writing the new function weights ws_new to. It must
        have a shape that the inputs broadcast to.

    Returns
    -------
    ret
        The new function weights ws_new, and also new mw and vw, following the adam
        updates.

    """
    effective_grads, mw, vw = ivy.adam_step(
        dcdw, mw_tm1, vw_tm1, step, beta1=beta1, beta2=beta2, epsilon=epsilon
    )
    return (
        ivy.optimizer_update(
            w, effective_grads, lr, stop_gradients=stop_gradients, out=out
        ),
        mw,
        vw,
    )


adam_update.out_index = 0


@inputs_to_ivy_arrays
def lamb_update(
    w: Union[ivy.Array, ivy.NativeArray],
    dcdw: Union[ivy.Array, ivy.NativeArray],
    lr: Union[float, ivy.Array, ivy.NativeArray],
    mw_tm1: Union[ivy.Array, ivy.NativeArray],
    vw_tm1: Union[ivy.Array, ivy.NativeArray],
    step: int,
    /,
    *,
    beta1: float = 0.9,
    beta2: float = 0.999,
    epsilon: float = 1e-7,
    max_trust_ratio: Union[int, float] = 10,
    decay_lambda: float = 0,
    stop_gradients: bool = True,
    out: Optional[ivy.Array] = None,
) -> ivy.Array:
    """Update weights ws of some function, given the derivatives of some cost c with
    respect to ws, [dc/dw for w in ws], by applying LAMB method.

    Parameters
    ----------
    w
        Weights of the function to be updated.
    dcdw
        Derivates of the cost c with respect to the weights ws, [dc/dw for w in ws].
    lr
        Learning rate(s), the rate(s) at which the weights should be updated relative to
        the gradient.
    mw_tm1
        running average of the gradients, from the previous time-step.
    vw_tm1
        running average of second moments of the gradients, from the previous time-step.
    step
        training step.
    beta1
        gradient forgetting factor (Default value = 0.9).
    beta2
        second moment of gradient forgetting factor (Default value = 0.999).
    epsilon
        divisor during adam update, preventing division by zero (Default value = 1e-7).
    max_trust_ratio
        The maximum value for the trust ratio. (Default value = 10)
    decay_lambda
        The factor used for weight decay. (Default value = 0).
    stop_gradients
        Whether to stop the gradients of the variables after each gradient step.
        Default is True.
    out
        optional output array, for writing the new function weights ws_new to. It must
        have a shape that the inputs broadcast to.

    Returns
    -------
    ret
        The new function weights ws_new, following the LAMB updates.

    Examples
    --------
    With :code:`ivy.Array` inputs:

    >>> w = ivy.array([1., 2, 3])
    >>> dcdw = ivy.array([0.5,0.2,0.1])
    >>> lr = ivy.array(0.1)
    >>> vw_tm1 = ivy.zeros(1)
    >>> mw_tm1 = ivy.zeros(3)
    >>> step = ivy.array(1)
    >>> new_weights = ivy.lamb_update(w, dcdw, lr, mw_tm1, vw_tm1, step)
    >>> print(new_weights)
    (ivy.array([0.784, 1.78 , 2.78 ]), \
     ivy.array([0.05, 0.02, 0.01]), \
     ivy.array([2.5e-04, 4.0e-05, 1.0e-05]))

    >>> w = ivy.array([[1., 2, 3],[4, 6, 1],[1, 0, 7]])
    >>> dcdw = ivy.array([[0.5, 0.2, 0.1],[0.3, 0.6, 0.4],[0.4, 0.7, 0.2]])
    >>> lr = ivy.array(0.1)
    >>> mw_tm1 = ivy.zeros((3,3))
    >>> vw_tm1 = ivy.zeros(3)
    >>> step = ivy.array(1)
    >>> beta1 = 0.9
    >>> beta2 = 0.999
    >>> epsilon = 1e-7
    >>> max_trust_ratio = 10
    >>> decay_lambda = 0
    >>> out = ivy.zeros_like(w)
    >>> stop_gradients = True
    >>> new_weights = ivy.lamb_update(w, dcdw, lr, mw_tm1, vw_tm1, step, beta1=beta1,\
                                      beta2=beta2, epsilon=epsilon,\
                                      max_trust_ratio=max_trust_ratio,\
                                      decay_lambda=decay_lambda, out=out,\
                                      stop_gradients=stop_gradients)  
    >>> print(out)
    ivy.array([[ 0.639,  1.64 ,  2.64 ],\
               [ 3.64 ,  5.64 ,  0.639],\
               [ 0.639, -0.361,  6.64 ]])

    With one :code:`ivy.Container` inputs:

    >>> w = ivy.Container(a=ivy.array([1., 2., 3.]), b=ivy.array([4., 5., 6.]))
    >>> dcdw = ivy.array([3., 4., 5.])
    >>> mw_tm1 = ivy.array([0., 0., 0.])
    >>> vw_tm1 = ivy.array([0.])
    >>> lr = ivy.array(1.)
    >>> step = ivy.array([2])
    >>> new_weights = ivy.lamb_update(w, dcdw, mw_tm1, vw_tm1, lr, step)
    >>> print(new_weights)
    ({
        a: ivy.array([1., 2., 3.]),
        b: ivy.array([4., 5., 6.])
    }, ivy.array([0.3, 0.4, 0.5]), ivy.array([1.01, 1.01, 1.02]))

    With multiple :code:`ivy.Container` inputs:
    
    >>> w = ivy.Container(a=ivy.array([1.,3.,5.]),\
                          b=ivy.array([3.,4.,2.]))
    >>> dcdw = ivy.Container(a=ivy.array([0.2,0.3,0.6]),\
                             b=ivy.array([0.6,0.4,0.7]))
    >>> mw_tm1 = ivy.Container(a=ivy.array([0.,0.,0.]),\
                               b=ivy.array([0.,0.,0.]))

    >>> vw_tm1 = ivy.Container(a=ivy.array([0.,]),\
                               b=ivy.array([0.,]))
    >>> step = ivy.array([3.4])
    >>> beta1 = 0.9
    >>> beta2 = 0.999
    >>> epsilon = 1e-7
    >>> max_trust_ratio = 10
    >>> decay_lambda = 0
    >>> stop_gradients = True
    >>> lr = ivy.array(0.5)
    >>> new_weights = ivy.lamb_update(w, dcdw, lr, mw_tm1, vw_tm1, step, beta1=beta1,\
                                      beta2=beta2, epsilon=epsilon,\
                                      max_trust_ratio=max_trust_ratio,\
                                      decay_lambda=decay_lambda,\
                                      stop_gradients=stop_gradients)
    >>> print(new_weights)
    ({
        a: ivy.array([-0.708, 1.29, 3.29]),
        b: ivy.array([1.45, 2.45, 0.445])
    }, {
        a: ivy.array([0.02, 0.03, 0.06]),
        b: ivy.array([0.06, 0.04, 0.07])
    }, {
        a: ivy.array([4.0e-05, 9.0e-05, 3.6e-04]),
        b: ivy.array([0.00036, 0.00016, 0.00049])
    })

    """
    r1 = ivy.vector_norm(w)
    eff_grads, mw, vw = ivy.adam_step(
        dcdw, mw_tm1, vw_tm1, step, beta1=beta1, beta2=beta2, epsilon=epsilon
    )
    if decay_lambda > 0:
        r2 = ivy.vector_norm(eff_grads + decay_lambda * w)
    else:
        r2 = ivy.vector_norm(eff_grads)
    r = ivy.stable_divide(r1, r2).minimum(max_trust_ratio)
    lr = r * lr
    return (
        ivy.optimizer_update(w, eff_grads, lr, stop_gradients=stop_gradients, out=out),
        mw,
        vw,
    )


lamb_update.out_index = 0<|MERGE_RESOLUTION|>--- conflicted
+++ resolved
@@ -381,20 +381,9 @@
 # AutoGrad #
 
 
-<<<<<<< HEAD
-@inputs_to_native_arrays
-def execute_with_gradients(func: Callable,
-                           xs: Union[ivy.Array, ivy.NativeArray],
-                           /,
-                           *,
-                           retain_grads: bool = False): 
-    """
-    Call function func with input of xs variables, and return func first output y, 
-=======
 @inputs_to_ivy_arrays
 def execute_with_gradients(func, xs, /, *, retain_grads=False):
     """Call function func with input of xs variables, and return func first output y,
->>>>>>> ba00ddc4
     the gradients [dy/dx for x in xs], and any other function outputs after the returned
     y value.
 
