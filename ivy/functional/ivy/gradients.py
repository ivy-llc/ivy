"""Collection of gradient Ivy functions."""

# local
import ivy
from typing import Union, Optional
from ivy.backend_handler import current_backend

from ivy.func_wrapper import (
    to_native_arrays_and_back,
    handle_out_argument,
    inputs_to_native_arrays,
    handle_nestable,
)


# Extra #
# ------#

with_grads_stack = list()


class GradientTracking:
    """"""

    # noinspection PyShadowingNames
    def __init__(self, with_grads):
        self._with_grads = with_grads

    def __enter__(self):
        set_with_grads(self._with_grads)
        return self

    def __exit__(self, exc_type, exc_val, exc_tb):
        unset_with_grads()
        return self


# Gradient Mode #

# noinspection PyShadowingNames
def with_grads(with_grads: bool = None) -> bool:
    """
    Enter a nested code space where gradients are computed. This method
    adds the with_grads component to the global list with_grads_stack

    Parameters
    ----------
    with_grads
        Boolean value denoting whether the current code block has gradient
        computation enabled or not.
        'True' or 'False' or 'None' (Default value = None)

    Returns
    -------
    ret
        If with_grads is boolean, it returns the boolean value representing
        if gradient computation is enabled or not.
        If with_grads is None, it returns the last element in the with_grads_stack
        representing the parent of the current nested code block. If with_grads_stack
        is empty, it returns True by default.
        If with_grads is neither None nor boolean, it will raise an AssertionError

    Examples
    --------
    >>> ivy.set_with_grads(True)
    >>> print(ivy.with_grads(with_grads=None))
    True

    >>> ivy.set_with_grads(False)
    >>> print(ivy.with_grads(with_grads=None))
    False

    >>> print(ivy.with_grads(with_grads=True))
    True

    >>> print(ivy.with_grads(with_grads=False))
    False

    """
    if ivy.exists(with_grads):
        assert with_grads in [True, False]
        return with_grads
    global with_grads_stack
    if not with_grads_stack:
        with_grads_stack = [True]
    return with_grads_stack[-1]


# noinspection PyShadowingNames
def set_with_grads(with_grads: bool):
    """
    Enter a nested code space where gradients are computed. This method
    adds the with_grads component to the global list with_grads_stack

    Parameters
    ----------
    with_grads
        Boolean value denoting whether the current code block has gradient
        computation enabled or not.
        'True' or 'False' or 'None' (Default value = None)

    Returns
    -------
    ret
        If with_grads is boolean, it returns the boolean value representing
        if gradient computation is enabled or not.
        If with_grads is None, it returns the last element in the with_grads_stack
        representing the parent of the current nested code block. If with_grads_stack
        is empty, it returns True by default.
        If with_grads is neither None nor boolean, it will raise an AssertionError

    Examples
    --------
    >>> ivy.set_with_grads(True)
    >>> print(ivy.with_grads(with_grads=None))
    True

    >>> ivy.set_with_grads(False)
    >>> print(ivy.with_grads(with_grads=None))
    False

    >>> print(ivy.with_grads(with_grads=True))
    True

    >>> print(ivy.with_grads(with_grads=False))
    False

    """
    assert with_grads in [True, False]
    global with_grads_stack
    with_grads_stack.append(with_grads)


def unset_with_grads():

    global with_grads_stack
    if with_grads_stack:
        with_grads_stack.pop(-1)


# Variables #


@to_native_arrays_and_back
@handle_nestable
def variable(x: Union[ivy.Array, ivy.NativeArray]) -> ivy.Variable:
    """Creates a variable, which supports gradient computation.

    Parameters
    ----------
    x
        An ivy array.

    Returns
    -------
    ret
        An ivy variable, supporting gradient computation.

    Examples
    --------
    With :code:`ivy.Array` input:

    >>> ivy.set_backend('torch')
    >>> x = ivy.array([1., 0.3, -4.5])
    >>> y = ivy.variable(x)
    >>> y
    ivy.array([ 1. ,  0.3, -4.5])
    >>> ivy.unset_backend()

    With :code:`ivy.NativeArray` input:

    >>> ivy.set_backend('jax')
    >>> x = ivy.native_array([0.2, 2., 3.])
    >>> y = ivy.variable(x)
    >>> y
    ivy.array([0.2, 2., 3.])
    >>> ivy.unset_backend()

    With :code:`ivy.Container` input:

    >>> ivy.set_backend('tensorflow')
    >>> x = ivy.Container(a=ivy.array([1., 2.]), b=ivy.array([-0.2, 4.]))
    >>> y = ivy.variable(x)
    >>> y
    {
        a: ivy.array([1., 2.]),
        b: ivy.array([-0.2, 4.])
    }
    >>> ivy.unset_backend()
    """
    return current_backend(x).variable(x)


@inputs_to_native_arrays
@handle_nestable
def is_variable(x: Union[ivy.Array, ivy.NativeArray], exclusive: bool = False) -> bool:
    """Determines whether the input is a variable or not.

    Parameters
    ----------
    x
        An ivy array.
    exclusive
        Whether to check if the data type is exclusively a variable, rather than an
        array. For frameworks like JAX that do not have exclusive variable types, the
        function will always return False if this flag is set, otherwise the check is
        the same for general arrays. Default is False.

    Returns
    -------
    ret
        Boolean, true if x is a trainable variable, false otherwise.

    Examples
    --------
    With :code:`ivy.Array` input:

    >>> x = ivy.array(2.3)
    >>> is_var = ivy.is_variable(x)
    >>> print(is_var)
        False

    >>> x = ivy.zeros((3, 2))
    >>> is_var = ivy.is_variable(x)
    >>> print(is_var)
        False

    >>> x = ivy.array([[2], [3], [5]])
    >>> is_var = ivy.is_variable(x, True)
    >>> print(is_var)
        False

    With :code:`ivy.NativeArray` input:

    >>> x = ivy.native_array([7])
    >>> is_var = ivy.is_variable(x)
    >>> print(is_var)
        False

    >>> x = ivy.native_array([2, 3, 4])
    >>> is_var = ivy.is_variable(x)
    >>> print(is_var)
        False

    >>> x = ivy.native_array([-1, 0., 0.8, 9])
    >>> is_var =  ivy.is_variable(x, True)
    >>> print(is_var)
        False

    With :code:`ivy.Container` input:

    >>> x = ivy.Container(a = ivy.array(3.2), b=ivy.array(2))
    >>> exclusive = True
    >>> is_var = ivy.is_variable(x, exclusive=exclusive)
    >>> print(is_var)
    {
        a: false,
        b: false
    }


    With multiple :code:`ivy.Container` inputs:

    >>> x = ivy.Container(a=ivy.array([2, -1, 0]), b=ivy.array([0., -0.4, 8]))
    >>> exclusive = ivy.Container(a=False, b=True)
    >>> is_var = ivy.is_variable(x, exclusive=exclusive)
    >>> print(is_var)
    {
        a: false,
        b: false
    }
    """
    return current_backend(x).is_variable(x, exclusive)


@to_native_arrays_and_back
@handle_out_argument
@handle_nestable
def variable_data(x):
    """Some backends wrap arrays in a dedicated variable class. For those frameworks,
    this function returns that wrapped array. For frameworks which do not have a
    dedicated variable class, the function returns the data passed in.

    Parameters
    ----------
    x
        An ivy variable.

    Returns
    -------
    ret
        The internal data stored by the variable

    """
    return current_backend(x).variable_data(x)


@to_native_arrays_and_back
@handle_out_argument
@handle_nestable
def stop_gradient(
    x: Union[ivy.Array, ivy.NativeArray],
    preserve_type: bool = True,
    *,
    out: Optional[ivy.Array] = None
) -> ivy.Array:
    """Stops gradient computation.

    Parameters
    ----------
    x
        Array for which to stop the gradient.
    preserve_type
        Whether to preserve the input type (ivy.Variable or ivy.Array),
        otherwise an array is always returned. Default is True.
    preserve_type
        bool, optional (Default value = True)
    out
        optional output array, for writing the result to. It must have a shape that the
        inputs broadcast to.

    Returns
    -------
    ret
        The same array x, but with no gradient information.

    """
    return current_backend(x).stop_gradient(x, preserve_type, out=out)


# AutoGrad #


@to_native_arrays_and_back
def execute_with_gradients(func, xs, retain_grads=False):
    """Call function func with input of xs variables, and return func first output y,
    the gradients [dy/dx for x in xs], and any other function outputs after the returned
    y value.

    Parameters
    ----------
    func
        Function for which we compute the gradients of the output with respect to xs
        input.
    xs
        Variables for which to compute the function gradients with respective to.
    retain_grads
        Whether to retain the gradients of the returned values. (Default value = False)

    Returns
    -------
    ret
        the function first output y, the gradients [dy/dx for x in xs], and any other
        extra function outputs

    """
    return current_backend(None).execute_with_gradients(func, xs, retain_grads)


<<<<<<< HEAD
@to_native_arrays_and_back
def value_and_grad(func):
    """
    Create a function that evaluates both func and the gradient of func.

    Parameters
    ----------
    func
        Function for which we compute the gradients of the output with respect to xs
        input.

    Returns
    -------
    ret
        A function that returns both func and the gradient of func.

    """
    return current_backend(None).value_and_grad(func)

=======
execute_with_gradients.computes_gradients = True
>>>>>>> 042fced7

# Optimizer Steps #


@to_native_arrays_and_back
def adam_step(
    dcdw: Union[ivy.Array, ivy.NativeArray],
    mw: Union[ivy.Array, ivy.NativeArray],
    vw: Union[ivy.Array, ivy.NativeArray],
    step: Union[int, float],
    beta1=0.9,
    beta2=0.999,
    epsilon=1e-7,
) -> ivy.Array:
    """Compute adam step delta, given the derivatives of some cost c with respect
    to weights ws, using ADAM update. `[reference]

    <https://en.wikipedia.org/wiki/Stochastic_gradient_descent#Adam>`_

    Parameters
    ----------
    dcdw
        Derivates of the cost c with respect to the weights ws, [dc/dw for w in ws].
    mw
        running average of the gradients
    vw
        running average of second moments of the gradients
    step
        training step
    beta1
        gradient forgetting factor (Default value = 0.9)
    beta2
        second moment of gradient forgetting factor (Default value = 0.999)
    epsilon
        divisor during adam update, preventing division by zero (Default value = 1e-7)

    Returns
    -------
    ret
        The adam step delta.

    Functional Examples
    -------------------
    With :code:`ivy.Array` inputs:

    >>> dcdw = ivy.array([1, 2, 3])
    >>> mw = ivy.zeros(3)
    >>> vw = ivy.zeros(1)
    >>> step = ivy.array(3)
    >>> adam_step_delta = ivy.adam_step(dcdw, mw, vw, step)
    >>> print(adam_step_delta)
        (ivy.array([0.639, 0.639, 0.639]),
        ivy.array([0.1, 0.2, 0.3]),
        ivy.array([0.001, 0.004, 0.009]))

    >>> dcdw = ivy.array([[1., 4., -3.], [2., 3., 0.5]])
    >>> mw = ivy.zeros((2,3))
    >>> vw = ivy.zeros(3)
    >>> step = ivy.array(1)
    >>> beta1 = 0.86
    >>> beta2 = 0.95
    >>> epsilon = 1e-6
    >>> adam_step_delta = ivy.adam_step(dcdw, mw, vw, step, beta1, beta2, epsilon)
    >>> print(adam_step_delta)
        (ivy.array([[1., 1., -1.],
                    [1., 1., 1.]]),
        ivy.array([[ 0.14, 0.56, -0.42],
                  [ 0.28, 0.42, 0.07]]),
        ivy.array([[0.05, 0.8, 0.45],
                  [0.2, 0.45, 0.0125]]))

    >>> dcdw = ivy.array([1, -2, 3])
    >>> mw = ivy.zeros(1)
    >>> vw = ivy.zeros(1)
    >>> step = ivy.array(3.6)
    >>> adam_step_delta = ivy.adam_step(dcdw, mw, vw, step)
    >>> print(adam_step_delta)
        (ivy.array([ 0.601, -0.601, 0.601]),
        ivy.array([ 0.1, -0.2, 0.3]),
        ivy.array([0.001, 0.004, 0.009]))

    With :code:`ivy.NativeArray` inputs:

    >>> dcdw = ivy.native_array([2, 3, 5])
    >>> mw = ivy.native_array([0, 0, 0])
    >>> vw = ivy.native_array([0])
    >>> step = ivy.native_array([4])
    >>> adam_step_delta = ivy.adam_step(dcdw, mw, vw, step)
    >>> print(adam_step_delta)
        (ivy.array([0.581, 0.581, 0.581]),
        ivy.array([0.2, 0.3, 0.5]),
        ivy.array([0.004, 0.009, 0.025]))

    >>> dcdw = ivy.native_array([3., -4., 1., 0., 2., -3., 2.6,])
    >>> mw = ivy.zeros([7])
    >>> vw = ivy.native_array([1])
    >>> step = ivy.native_array([2])
    >>> beta1 = 0.76
    >>> beta2 = 0.992
    >>> epsilon = 1e-5
    >>> adam_step_delta = ivy.adam_step(dcdw, mw, vw, step, beta1, beta2, epsilon)
    >>> print(adam_step_delta)
        (ivy.array([0.209, -0.271, 0.0717, 0., 0.142, -0.209, 0.182]),
         ivy.array([ 0.72, -0.96, 0.24, 0., 0.48, -0.72, 0.624]),
         ivy.array([1.06, 1.12, 1., 0.992, 1.02, 1.06, 1.05]))

    with mixture of both :code:`ivy.NativeArray`  and :code:'ivy.Array' inputs:

    >>> dcdw = ivy.array([1, 2, 3])
    >>> mw = ivy.native_array([0, 0, 0])
    >>> vw = ivy.zeros(1)
    >>> step = ivy.native_array([2])
    >>> adam_step_delta = ivy.adam_step(dcdw, mw, vw, step)
    >>> print(adam_step_delta)
        (ivy.array([0.744, 0.744, 0.744]),
        ivy.array([0.1, 0.2, 0.3]),
        ivy.array([0.001, 0.004, 0.009]))

    with :code: `ivy.container` inputs:

    >>> dcdw = ivy.Container(a=ivy.array([0., 1., 2.]),\
                             b=ivy.array([3., 4., 5.]))
    >>> mw = ivy.Container(a=ivy.array([0., 0., 0.]),\
                           b=ivy.array([0., 0., 0.]))
    >>> vw = ivy.Container(a=ivy.array([0.,]),\
                           b=ivy.array([0.,]))
    >>> step = ivy.array([3.4])
    >>> beta1 = 0.87
    >>> beta2 = 0.976
    >>> epsilon = 1e-5
    >>> adam_step_delta = ivy.adam_step(dcdw, mw, vw, step, beta1, beta2, epsilon)
    >>> print(adam_step_delta)
    ({
        a: ivy.array([0., 0.626, 0.626]),
        b: ivy.array([0.626, 0.626, 0.626])
    }, {
        a: ivy.array([0., 0.13, 0.26]),
        b: ivy.array([0.39, 0.52, 0.65])
    }, {
        a: ivy.array([0., 0.024, 0.096]),
        b: ivy.array([0.216, 0.384, 0.6])
    })
    """
    step = float(ivy.to_scalar(step))
    mw = beta1 * mw + (1 - beta1) * dcdw
    dcdw_sqrd = dcdw**2
    vw = beta2 * vw + (1 - beta2) * dcdw_sqrd
    beta1_pow = beta1**step
    beta2_pow = beta2**step
    alpha = (1 - beta2_pow) ** 0.5 / (1 - beta1_pow + epsilon)
    return ((alpha * mw) / (vw**0.5 + epsilon)), mw, vw


# Optimizer Updates #


@to_native_arrays_and_back
def optimizer_update(
    w: Union[ivy.Array, ivy.NativeArray],
    effective_grad: Union[ivy.Array, ivy.NativeArray],
    lr: Union[float, ivy.Array, ivy.NativeArray],
    inplace=None,
    stop_gradients=True,
) -> ivy.Array:
    """Update weights ws of some function, given the true or effective derivatives of
    some cost c with respect to ws, [dc/dw for w in ws].

    Parameters
    ----------
    w
        Weights of the function to be updated.
    effective_grad
        Effective gradients of the cost c with respect to the weights ws,
        [dc/dw for w in ws].
    lr
        Learning rate(s), the rate(s) at which the weights should be updated relative to
        the gradient.
    inplace
        Whether to perform the operation inplace, for backends which support inplace
        variable updates, and handle gradients behind the scenes such as PyTorch. If the
        update step should form part of a computation graph (i.e. higher order
        optimization), then this should be set to False. Default is True, provided the
        backend framework supports it.
    stop_gradients
        Whether to stop the gradients of the variables after each gradient step.
        Default is True.

    Returns
    -------
    ret
        The new function weights ws_new, following the optimizer updates.

    """
    inplace = ivy.default(inplace, ivy.inplace_variables_supported())
    deltas = effective_grad * lr
    if inplace:
        w = ivy.inplace_decrement(w, deltas)
    else:
        w = w - deltas

    if stop_gradients:
        return ivy.stop_gradient(w, preserve_type=True)
    return w


@to_native_arrays_and_back
def gradient_descent_update(
    w: Union[ivy.Array, ivy.NativeArray],
    dcdw: Union[ivy.Array, ivy.NativeArray],
    lr: Union[float, ivy.Array, ivy.NativeArray],
    inplace=None,
    stop_gradients=True,
) -> ivy.Array:
    """Update weights ws of some function, given the derivatives of some cost c with
    respect to ws, [dc/dw for w in ws].

    Parameters
    ----------
    w
        Weights of the function to be updated.
    dcdw
        Derivates of the cost c with respect to the weights ws, [dc/dw for w in ws].
    lr
        Learning rate(s), the rate(s) at which the weights should be updated relative to
        the gradient.
    inplace
        Whether to perform the operation inplace, for backends which support inplace
        variable updates, and handle gradients behind the scenes such as PyTorch. If the
        update step should form part of a computation graph (i.e. higher order
        optimization), then this should be set to False. Default is True, provided the
        backend framework supports it.
    stop_gradients
        Whether to stop the gradients of the variables after each gradient step.
        Default is True.

    Returns
    -------
    ret
        The new weights, following the gradient descent updates.

    Functional Examples
    -------------------
    With :code:`ivy.Array` inputs:
    >>> w = ivy.array([[1., 2, 3],\
                        [4, 6, 1],\
                        [1, 0, 7]])
    >>> dcdw = ivy.array([[0.5, 0.2, 0.1],\
                        [0.3, 0.6, 0.4],\
                        [0.4, 0.7, 0.2]])
    >>> lr = ivy.array(0.1)
    >>> NewWeights = ivy.gradient_descent_update(w,\
                                                dcdw,\
                                                lr,\
                                                inplace=False,\
                                                stop_gradients=True)
    >>> print(NewWeights)
        ivy.array([[ 0.95,  1.98,  2.99],
                    [ 3.97,  5.94,  0.96],
                    [ 0.96, -0.07,  6.98]])

    >>> w = ivy.array([1., 2., 3.])
    >>> dcdw = ivy.array([0.5, 0.2, 0.1])
    >>> lr = ivy.array(0.3)
    >>> ivy.gradient_descent_update(w, dcdw, lr, inplace=True)
    >>> print(w)
        ivy.array([0.85, 1.94, 2.97])

    With :code: `ivy.container` inputs:

    >>> w = ivy.Container(a=ivy.array([1., 2., 3.]),\
                          b=ivy.array([3.48, 5.72, 1.98]))
    >>> dcdw = ivy.Container(a=ivy.array([0.5, 0.2, 0.1]),\
                             b=ivy.array([2., 3.42, 1.69]))
    >>> lr = ivy.array(0.3)
    >>> ivy.gradient_descent_update(w, dcdw, lr, inplace=True)
    >>> print(w)
        {
            a: ivy.array([0.85, 1.94, 2.97]),
            b: ivy.array([2.88, 4.69, 1.47])
        }
    """
    return ivy.optimizer_update(w, dcdw, lr, inplace, stop_gradients)


@to_native_arrays_and_back
def lars_update(
    w: Union[ivy.Array, ivy.NativeArray],
    dcdw: Union[ivy.Array, ivy.NativeArray],
    lr: Union[float, ivy.Array, ivy.NativeArray],
    decay_lambda=0,
    inplace=None,
    stop_gradients=True,
) -> ivy.Array:
    """Update weights ws of some function, given the derivatives of some cost c with
    respect to ws, [dc/dw for w in ws], by applying Layerwise Adaptive Rate Scaling
    (LARS) method.

    Parameters
    ----------
    w
        Weights of the function to be updated.
    dcdw
        Derivates of the cost c with respect to the weights ws, [dc/dw for w in ws].
    lr
        Learning rate, the rate at which the weights should be updated relative to the
        gradient.
    decay_lambda
        The factor used for weight decay. Default is zero.
    inplace
        Whether to perform the operation inplace, for backends which support inplace
        variable updates, and handle gradients behind the scenes such as PyTorch. If the
        update step should form part of a computation graph (i.e. higher order
        optimization), then this should be set to False. Default is True, provided the
        backend framework supports it.
    stop_gradients
        Whether to stop the gradients of the variables after each gradient step.
        Default is True.

    Returns
    -------
    ret
        The new function weights ws_new, following the LARS updates.

    """
    w_norm = ivy.vector_norm(w)
    lr = ivy.stable_divide(w_norm * lr, ivy.vector_norm(dcdw))
    if decay_lambda > 0:
        lr /= w_norm * decay_lambda
    return ivy.gradient_descent_update(w, dcdw, lr, inplace, stop_gradients)


@to_native_arrays_and_back
def adam_update(
    w: Union[ivy.Array, ivy.NativeArray],
    dcdw: Union[ivy.Array, ivy.NativeArray],
    lr: Union[float, ivy.Array, ivy.NativeArray],
    mw_tm1: Union[ivy.Array, ivy.NativeArray],
    vw_tm1: Union[ivy.Array, ivy.NativeArray],
    step: int,
    beta1=0.9,
    beta2=0.999,
    epsilon=1e-7,
    inplace=None,
    stop_gradients=True,
) -> ivy.Array:
    """Update weights ws of some function, given the derivatives of some cost c with
    respect to ws, using ADAM update. `[reference]

    <https://en.wikipedia.org/wiki/Stochastic_gradient_descent#Adam>`_

    Parameters
    ----------
    w
        Weights of the function to be updated.
    dcdw
        Derivates of the cost c with respect to the weights ws, [dc/dw for w in ws].
    lr
        Learning rate(s), the rate(s) at which the weights should be updated relative to
        the gradient.
    mw_tm1
        running average of the gradients, from the previous time-step.
    vw_tm1
        running average of second moments of the gradients, from the previous time-step.
    step
        training step
    beta1
        gradient forgetting factor (Default value = 0.9)
    beta2
        second moment of gradient forgetting factor (Default value = 0.999)
    epsilon
        divisor during adam update, preventing division by zero (Default value = 1e-7)
    inplace
        Whether to perform the operation inplace, for backends which support inplace
        variable updates, and handle gradients behind the scenes such as PyTorch. If the
        update step should form part of a computation graph (i.e. higher order
        optimization), then this should be set to False. Default is True, provided the
        backend framework supports it.
    stop_gradients
        Whether to stop the gradients of the variables after each gradient step.
        Default is True.

    Returns
    -------
    ret
        The new function weights ws_new, and also new mw and vw, following the adam
        updates.

    """
    effective_grads, mw, vw = adam_step(
        dcdw, mw_tm1, vw_tm1, step, beta1, beta2, epsilon
    )
    return ivy.optimizer_update(w, effective_grads, lr, inplace, stop_gradients), mw, vw


@to_native_arrays_and_back
def lamb_update(
    w: Union[ivy.Array, ivy.NativeArray],
    dcdw: Union[ivy.Array, ivy.NativeArray],
    lr: Union[float, ivy.Array, ivy.NativeArray],
    mw_tm1: Union[ivy.Array, ivy.NativeArray],
    vw_tm1: Union[ivy.Array, ivy.NativeArray],
    step: int,
    beta1=0.9,
    beta2=0.999,
    epsilon=1e-7,
    max_trust_ratio=10,
    decay_lambda=0,
    inplace=None,
    stop_gradients=True,
) -> ivy.Array:
    """Update weights ws of some function, given the derivatives of some cost c with
    respect to ws, [dc/dw for w in ws], by applying LAMB method.

    Parameters
    ----------
    w
        Weights of the function to be updated.
    dcdw
        Derivates of the cost c with respect to the weights ws, [dc/dw for w in ws].
    lr
        Learning rate(s), the rate(s) at which the weights should be updated relative to
        the gradient.
    mw_tm1
        running average of the gradients, from the previous time-step.
    vw_tm1
        running average of second moments of the gradients, from the previous time-step.
    step
        training step
    beta1
        gradient forgetting factor (Default value = 0.9)
    beta2
        second moment of gradient forgetting factor (Default value = 0.999)
    epsilon
        divisor during adam update, preventing division by zero (Default value = 1e-7)
    max_trust_ratio
        The maximum value for the trust ratio. Default is 10.
    decay_lambda
        The factor used for weight decay. Default is zero.
    inplace
        Whether to perform the operation inplace, for backends which support inplace
        variable updates, and handle gradients behind the scenes such as PyTorch. If the
        update step should form part of a computation graph (i.e. higher order
        optimization), then this should be set to False. Default is True, provided the
        backend framework supports it.
    stop_gradients
        Whether to stop the gradients of the variables after each gradient step.
        Default is True.

    Returns
    -------
    ret
        The new function weights ws_new, following the LARS updates.

    """
    r1 = ivy.vector_norm(w)
    eff_grads, mw, vw = ivy.adam_step(dcdw, mw_tm1, vw_tm1, step, beta1, beta2, epsilon)
    if decay_lambda > 0:
        r2 = ivy.vector_norm(eff_grads + decay_lambda * w)
    else:
        r2 = ivy.vector_norm(eff_grads)
    r = ivy.stable_divide(r1, r2).minimum(max_trust_ratio)
    lr = r * lr
    return ivy.optimizer_update(w, eff_grads, lr, inplace, stop_gradients), mw, vw<|MERGE_RESOLUTION|>--- conflicted
+++ resolved
@@ -356,8 +356,9 @@
     """
     return current_backend(None).execute_with_gradients(func, xs, retain_grads)
 
-
-<<<<<<< HEAD
+execute_with_gradients.computes_gradients = True
+
+
 @to_native_arrays_and_back
 def value_and_grad(func):
     """
@@ -377,9 +378,7 @@
     """
     return current_backend(None).value_and_grad(func)
 
-=======
-execute_with_gradients.computes_gradients = True
->>>>>>> 042fced7
+values_and_grad.computes_gradients = True
 
 # Optimizer Steps #
 
