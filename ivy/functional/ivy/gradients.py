"""Collection of gradient Ivy functions."""

# local
import ivy
from typing import Union, Optional
from ivy.backend_handler import current_backend

from ivy.func_wrapper import (
    to_native_arrays_and_back,
    handle_out_argument,
    inputs_to_native_arrays,
    handle_nestable,
)

# Extra #
# ------#

with_grads_stack = list()


class GradientTracking:
    """"""

    # noinspection PyShadowingNames
    def __init__(self, with_grads):
        self._with_grads = with_grads

    def __enter__(self):
        set_with_grads(self._with_grads)
        return self

    def __exit__(self, exc_type, exc_val, exc_tb):
        unset_with_grads()
        return self


# Gradient Mode #

# noinspection PyShadowingNames
def with_grads(with_grads=None):
    """Summary.

    Parameters
    ----------
    with_grads
         (Default value = None)

    Returns
    -------
    ret

    """
    if ivy.exists(with_grads):
        assert with_grads in [True, False]
        return with_grads
    global with_grads_stack
    if not with_grads_stack:
        with_grads_stack = [True]
    return with_grads_stack[-1]


# noinspection PyShadowingNames
def set_with_grads(with_grads):
    """Summary.

    Parameters
    ----------
    with_grads

    """
    assert with_grads in [True, False]
    global with_grads_stack
    with_grads_stack.append(with_grads)


def unset_with_grads():
    """"""
    global with_grads_stack
    if with_grads_stack:
        with_grads_stack.pop(-1)


# Variables #


@to_native_arrays_and_back
@handle_nestable
def variable(x: Union[ivy.Array, ivy.NativeArray]) -> ivy.Variable:
    """Creates a variable, which supports gradient computation.

    Parameters
    ----------
    x
        An ivy array.

    Returns
    -------
    ret
        An ivy variable, supporting gradient computation.

    """
    return current_backend(x).variable(x)


@inputs_to_native_arrays
def is_variable(x, exclusive=False):
    """Determines whether the input is a variable or not.

    Parameters
    ----------
    x
        An ivy array.
    exclusive
        Whether to check if the data type is exclusively a variable, rather than an
        array. For frameworks like JAX that do not have exclusive variable types, the
        function will always return False if this flag is set, otherwise the check is
        the same for general arrays. Default is False.

    Returns
    -------
    ret
        Boolean, true if x is a trainable variable, false otherwise.

    """
    return current_backend(x).is_variable(x, exclusive)


@to_native_arrays_and_back
@handle_out_argument
@handle_nestable
def variable_data(x):
    """Some backends wrap arrays in a dedicated variable class. For those frameworks,
    this function returns that wrapped array. For frameworks which do not have a
    dedicated variable class, the function returns the data passed in.

    Parameters
    ----------
    x
        An ivy variable.

    Returns
    -------
    ret
        The internal data stored by the variable

    """
    return current_backend(x).variable_data(x)


@to_native_arrays_and_back
@handle_out_argument
@handle_nestable
def stop_gradient(
    x: Union[ivy.Array, ivy.NativeArray],
    preserve_type: bool = True,
<<<<<<< HEAD
=======
    *,
    out: Optional[ivy.Array] = None
>>>>>>> 0db1d545
) -> ivy.Array:
    """Stops gradient computation.

    Parameters
    ----------
    x
        Array for which to stop the gradient.
    preserve_type
        Whether to preserve the input type (ivy.Variable or ivy.Array),
        otherwise an array is always returned. Default is True.
    preserve_type
        bool, optional (Default value = True)
    out
        optional output array, for writing the result to. It must have a shape that the
        inputs broadcast to.

    Returns
    -------
    ret
        The same array x, but with no gradient information.

    """
    return current_backend(x).stop_gradient(x, preserve_type, out=out)


# AutoGrad #


@to_native_arrays_and_back
def execute_with_gradients(func, xs, retain_grads=False):
    """Call function func with input of xs variables, and return func first output y,
    the gradients [dy/dx for x in xs], and any other function outputs after the returned
    y value.

    Parameters
    ----------
    func
        Function for which we compute the gradients of the output with respect to xs
        input.
    xs
        Variables for which to compute the function gradients with respective to.
    retain_grads
        Whether to retain the gradients of the returned values. (Default value = False)

    Returns
    -------
    ret
        the function first output y, the gradients [dy/dx for x in xs], and any other
        extra function outputs

    """
    return current_backend(None).execute_with_gradients(func, xs, retain_grads)


# Optimizer Steps #


@to_native_arrays_and_back
def adam_step(
    dcdw: Union[ivy.Array, ivy.NativeArray],
    mw: Union[ivy.Array, ivy.NativeArray],
    vw: Union[ivy.Array, ivy.NativeArray],
    step: Union[int, float],
    beta1=0.9,
    beta2=0.999,
    epsilon=1e-7,
) -> ivy.Array:
    """Compute adam step delta, given the derivatives of some cost c with respect
    to weights ws, using ADAM update. `[reference]

    <https://en.wikipedia.org/wiki/Stochastic_gradient_descent#Adam>`_

    Parameters
    ----------
    dcdw
        Derivates of the cost c with respect to the weights ws, [dc/dw for w in ws].
    mw
        running average of the gradients
    vw
        running average of second moments of the gradients
    step
        training step
    beta1
        gradient forgetting factor (Default value = 0.9)
    beta2
        second moment of gradient forgetting factor (Default value = 0.999)
    epsilon
        divisor during adam update, preventing division by zero (Default value = 1e-7)

    Returns
    -------
    ret
        The adam step delta.

    Functional Examples
    -------------------
    With :code:`ivy.Array` inputs:
    >>> dcdw = ivy.array([1, 2, 3])
    >>> mw = ivy.zeros(3)
    >>> vw = ivy.zeros(1)
    >>> step = ivy.array(3)
    >>> adam_step_delta = ivy.adam_step(dcdw, mw, vw, step)
    >>> print(adam_step_delta)
        (ivy.array([0.639, 0.639, 0.639]),
        ivy.array([0.1, 0.2, 0.3]),
        ivy.array([0.001, 0.004, 0.009]))

    >>> dcdw = ivy.array([[1., 4., -3.], [2., 3., 0.5]])
    >>> mw = ivy.zeros((2,3))
    >>> vw = ivy.zeros(3)
    >>> step = ivy.array(1)
    >>> beta1 = 0.86
    >>> beta2 = 0.95
    >>> epsilon = 1e-6
    >>> adam_step_delta = ivy.adam_step(dcdw, mw, vw, step, beta1, beta2, epsilon)
    >>> print(adam_step_delta)
        (ivy.array([[1., 1., -1.],
                    [1., 1., 1.]]),
        ivy.array([[ 0.14, 0.56, -0.42],
                  [ 0.28, 0.42, 0.07]]),
        ivy.array([[0.05, 0.8, 0.45],
                  [0.2, 0.45, 0.0125]]))

    >>> dcdw = ivy.array([1, -2, 3])
    >>> mw = ivy.zeros(1)
    >>> vw = ivy.zeros(1)
    >>> step = ivy.array(3.6)
    >>> adam_step_delta = ivy.adam_step(dcdw, mw, vw, step)
    >>> print(adam_step_delta)
        (ivy.array([ 0.601, -0.601, 0.601]),
        ivy.array([ 0.1, -0.2, 0.3]),
        ivy.array([0.001, 0.004, 0.009]))

    With :code:`ivy.NativeArray` inputs:

    >>> dcdw = ivy.native_array([2, 3, 5])
    >>> mw = ivy.native_array([0, 0, 0])
    >>> vw = ivy.native_array([0])
    >>> step = ivy.native_array([4])
    >>> adam_step_delta = ivy.adam_step(dcdw, mw, vw, step)
    >>> print(adam_step_delta)
        (ivy.array([0.581, 0.581, 0.581]),
        ivy.array([0.2, 0.3, 0.5]),
        ivy.array([0.004, 0.009, 0.025]))

    >>> dcdw = ivy.native_array([3., -4., 1., 0., 2., -3., 2.6,])
    >>> mw = ivy.zeros([7])
    >>> vw = ivy.native_array([1])
    >>> step = ivy.native_array([2])
    >>> beta1 = 0.76
    >>> beta2 = 0.992
    >>> epsilon = 1e-5
    >>> adam_step_delta = ivy.adam_step(dcdw, mw, vw, step, beta1, beta2, epsilon)
    >>> print(adam_step_delta)
        (ivy.array([0.209, -0.271, 0.0717, 0., 0.142, -0.209, 0.182]),
         ivy.array([ 0.72, -0.96, 0.24, 0., 0.48, -0.72, 0.624]),
         ivy.array([1.06, 1.12, 1., 0.992, 1.02, 1.06, 1.05]))

    with mixture of both :code:`ivy.NativeArray`  and :code:'ivy.Array' inputs:

    >>> dcdw = ivy.array([1, 2, 3])
    >>> mw = ivy.native_array([0, 0, 0])
    >>> vw = ivy.zeros(1)
    >>> step = ivy.native_array([2])
    >>> adam_step_delta = ivy.adam_step(dcdw, mw, vw, step)
    >>> print(adam_step_delta)
        (ivy.array([0.744, 0.744, 0.744]),
        ivy.array([0.1, 0.2, 0.3]),
        ivy.array([0.001, 0.004, 0.009]))

    with :code: 'ivy.container' inputs:
    >>> dcdw = ivy.Container(a=ivy.array([0., 1., 2.]),\
                             b=ivy.array([3., 4., 5.]))
    >>> mw = ivy.Container(a=ivy.array([0., 0., 0.]),\
                           b=ivy.array([0., 0., 0.]))
    >>> vw = ivy.Container(a=ivy.array([0.,]),\
                           b=ivy.array([0.,]))
    >>> step = ivy.array([3.4])
    >>> beta1 = 0.87
    >>> beta2 = 0.976
    >>> epsilon = 1e-5
    >>> adam_step_delta = ivy.adam_step(dcdw, mw, vw, step, beta1, beta2, epsilon)
    >>> print(adam_step_delta)
    ({
        a: ivy.array([0., 0.626, 0.626]),
        b: ivy.array([0.626, 0.626, 0.626])
    }, {
        a: ivy.array([0., 0.13, 0.26]),
        b: ivy.array([0.39, 0.52, 0.65])
    }, {
        a: ivy.array([0., 0.024, 0.096]),
        b: ivy.array([0.216, 0.384, 0.6])
    })
    """
    step = float(ivy.to_scalar(step))
    mw = beta1 * mw + (1 - beta1) * dcdw
    dcdw_sqrd = dcdw**2
    vw = beta2 * vw + (1 - beta2) * dcdw_sqrd
    beta1_pow = beta1**step
    beta2_pow = beta2**step
    alpha = (1 - beta2_pow) ** 0.5 / (1 - beta1_pow + epsilon)
    return ((alpha * mw) / (vw**0.5 + epsilon)), mw, vw


# Optimizer Updates #


@to_native_arrays_and_back
def optimizer_update(
    w: Union[ivy.Array, ivy.NativeArray],
    effective_grad: Union[ivy.Array, ivy.NativeArray],
    lr: Union[float, ivy.Array, ivy.NativeArray],
    inplace=None,
    stop_gradients=True,
) -> ivy.Array:
    """Update weights ws of some function, given the true or effective derivatives of
    some cost c with respect to ws, [dc/dw for w in ws].

    Parameters
    ----------
    w
        Weights of the function to be updated.
    effective_grad
        Effective gradients of the cost c with respect to the weights ws,
        [dc/dw for w in ws].
    lr
        Learning rate(s), the rate(s) at which the weights should be updated relative to
        the gradient.
    inplace
        Whether to perform the operation inplace, for backends which support inplace
        variable updates, and handle gradients behind the scenes such as PyTorch. If the
        update step should form part of a computation graph (i.e. higher order
        optimization), then this should be set to False. Default is True, provided the
        backend framework supports it.
    stop_gradients
        Whether to stop the gradients of the variables after each gradient step.
        Default is True.

    Returns
    -------
    ret
        The new function weights ws_new, following the optimizer updates.

    """
    inplace = ivy.default(inplace, ivy.inplace_variables_supported())
    deltas = effective_grad * lr
    if inplace:
        w = ivy.inplace_decrement(w, deltas)
    else:
        w = w - deltas

    if stop_gradients:
        return stop_gradient(w, preserve_type=True)
    return w


@to_native_arrays_and_back
def gradient_descent_update(
    w: Union[ivy.Array, ivy.NativeArray],
    dcdw: Union[ivy.Array, ivy.NativeArray],
    lr: Union[float, ivy.Array, ivy.NativeArray],
    inplace=None,
    stop_gradients=True,
) -> ivy.Array:
    """Update weights ws of some function, given the derivatives of some cost c with
    respect to ws, [dc/dw for w in ws].

    Parameters
    ----------
    w
        Weights of the function to be updated.
    dcdw
        Derivates of the cost c with respect to the weights ws, [dc/dw for w in ws].
    lr
        Learning rate(s), the rate(s) at which the weights should be updated relative to
        the gradient.
    inplace
        Whether to perform the operation inplace, for backends which support inplace
        variable updates, and handle gradients behind the scenes such as PyTorch. If the
        update step should form part of a computation graph (i.e. higher order
        optimization), then this should be set to False. Default is True, provided the
        backend framework supports it.
    stop_gradients
        Whether to stop the gradients of the variables after each gradient step.
        Default is True.

    Returns
    -------
    ret
        The new function weights ws_new, following the gradient descent updates.

    """
    return optimizer_update(w, dcdw, lr, inplace, stop_gradients)


@to_native_arrays_and_back
def lars_update(
    w: Union[ivy.Array, ivy.NativeArray],
    dcdw: Union[ivy.Array, ivy.NativeArray],
    lr: Union[float, ivy.Array, ivy.NativeArray],
    decay_lambda=0,
    inplace=None,
    stop_gradients=True,
) -> ivy.Array:
    """Update weights ws of some function, given the derivatives of some cost c with
    respect to ws, [dc/dw for w in ws], by applying Layerwise Adaptive Rate Scaling
    (LARS) method.

    Parameters
    ----------
    w
        Weights of the function to be updated.
    dcdw
        Derivates of the cost c with respect to the weights ws, [dc/dw for w in ws].
    lr
        Learning rate, the rate at which the weights should be updated relative to the
        gradient.
    decay_lambda
        The factor used for weight decay. Default is zero.
    inplace
        Whether to perform the operation inplace, for backends which support inplace
        variable updates, and handle gradients behind the scenes such as PyTorch. If the
        update step should form part of a computation graph (i.e. higher order
        optimization), then this should be set to False. Default is True, provided the
        backend framework supports it.
    stop_gradients
        Whether to stop the gradients of the variables after each gradient step.
        Default is True.

    Returns
    -------
    ret
        The new function weights ws_new, following the LARS updates.

    """
    w_norm = ivy.vector_norm(w)
    lr = ivy.stable_divide(w_norm * lr, ivy.vector_norm(dcdw))
    if decay_lambda > 0:
        lr /= w_norm * decay_lambda
    return gradient_descent_update(w, dcdw, lr, inplace, stop_gradients)


@to_native_arrays_and_back
def adam_update(
    w: Union[ivy.Array, ivy.NativeArray],
    dcdw: Union[ivy.Array, ivy.NativeArray],
    lr: Union[float, ivy.Array, ivy.NativeArray],
    mw_tm1: Union[ivy.Array, ivy.NativeArray],
    vw_tm1: Union[ivy.Array, ivy.NativeArray],
    step: int,
    beta1=0.9,
    beta2=0.999,
    epsilon=1e-7,
    inplace=None,
    stop_gradients=True,
) -> ivy.Array:
    """Update weights ws of some function, given the derivatives of some cost c with
    respect to ws, using ADAM update. `[reference]

    <https://en.wikipedia.org/wiki/Stochastic_gradient_descent#Adam>`_

    Parameters
    ----------
    w
        Weights of the function to be updated.
    dcdw
        Derivates of the cost c with respect to the weights ws, [dc/dw for w in ws].
    lr
        Learning rate(s), the rate(s) at which the weights should be updated relative to
        the gradient.
    mw_tm1
        running average of the gradients, from the previous time-step.
    vw_tm1
        running average of second moments of the gradients, from the previous time-step.
    step
        training step
    beta1
        gradient forgetting factor (Default value = 0.9)
    beta2
        second moment of gradient forgetting factor (Default value = 0.999)
    epsilon
        divisor during adam update, preventing division by zero (Default value = 1e-7)
    inplace
        Whether to perform the operation inplace, for backends which support inplace
        variable updates, and handle gradients behind the scenes such as PyTorch. If the
        update step should form part of a computation graph (i.e. higher order
        optimization), then this should be set to False. Default is True, provided the
        backend framework supports it.
    stop_gradients
        Whether to stop the gradients of the variables after each gradient step.
        Default is True.

    Returns
    -------
    ret
        The new function weights ws_new, and also new mw and vw, following the adam
        updates.

    """
    effective_grads, mw, vw = adam_step(
        dcdw, mw_tm1, vw_tm1, step, beta1, beta2, epsilon
    )
    return optimizer_update(w, effective_grads, lr, inplace, stop_gradients), mw, vw


@to_native_arrays_and_back
def lamb_update(
    w: Union[ivy.Array, ivy.NativeArray],
    dcdw: Union[ivy.Array, ivy.NativeArray],
    lr: Union[float, ivy.Array, ivy.NativeArray],
    mw_tm1: Union[ivy.Array, ivy.NativeArray],
    vw_tm1: Union[ivy.Array, ivy.NativeArray],
    step: int,
    beta1=0.9,
    beta2=0.999,
    epsilon=1e-7,
    max_trust_ratio=10,
    decay_lambda=0,
    inplace=None,
    stop_gradients=True,
) -> ivy.Array:
    """Update weights ws of some function, given the derivatives of some cost c with
    respect to ws, [dc/dw for w in ws], by applying LAMB method.

    Parameters
    ----------
    w
        Weights of the function to be updated.
    dcdw
        Derivates of the cost c with respect to the weights ws, [dc/dw for w in ws].
    lr
        Learning rate(s), the rate(s) at which the weights should be updated relative to
        the gradient.
    mw_tm1
        running average of the gradients, from the previous time-step.
    vw_tm1
        running average of second moments of the gradients, from the previous time-step.
    step
        training step
    beta1
        gradient forgetting factor (Default value = 0.9)
    beta2
        second moment of gradient forgetting factor (Default value = 0.999)
    epsilon
        divisor during adam update, preventing division by zero (Default value = 1e-7)
    max_trust_ratio
        The maximum value for the trust ratio. Default is 10.
    decay_lambda
        The factor used for weight decay. Default is zero.
    inplace
        Whether to perform the operation inplace, for backends which support inplace
        variable updates, and handle gradients behind the scenes such as PyTorch. If the
        update step should form part of a computation graph (i.e. higher order
        optimization), then this should be set to False. Default is True, provided the
        backend framework supports it.
    stop_gradients
        Whether to stop the gradients of the variables after each gradient step.
        Default is True.

    Returns
    -------
    ret
        The new function weights ws_new, following the LARS updates.

    """
    r1 = ivy.vector_norm(w)
    eff_grads, mw, vw = adam_step(dcdw, mw_tm1, vw_tm1, step, beta1, beta2, epsilon)
    if decay_lambda > 0:
        r2 = ivy.vector_norm(eff_grads + decay_lambda * w)
    else:
        r2 = ivy.vector_norm(eff_grads)
    r = ivy.stable_divide(r1, r2).minimum(max_trust_ratio)
    lr = r * lr
    return optimizer_update(w, eff_grads, lr, inplace, stop_gradients), mw, vw<|MERGE_RESOLUTION|>--- conflicted
+++ resolved
@@ -153,11 +153,8 @@
 def stop_gradient(
     x: Union[ivy.Array, ivy.NativeArray],
     preserve_type: bool = True,
-<<<<<<< HEAD
-=======
     *,
     out: Optional[ivy.Array] = None
->>>>>>> 0db1d545
 ) -> ivy.Array:
     """Stops gradient computation.
 
