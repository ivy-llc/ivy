"""Collection of gradient Ivy functions."""

# local
from typing import Any, Callable, Optional, Iterable, Union, Tuple

from pyparsing import Opt
import ivy
from ivy.backend_handler import current_backend

from ivy.func_wrapper import (
    to_native_arrays_and_back,
    handle_out_argument,
    inputs_to_native_arrays,
    handle_nestable,
)

# Extra #
# ------#

with_grads_stack = list()


class GradientTracking:
    """"""

    # noinspection PyShadowingNames
    def __init__(self, with_grads):
        self._with_grads = with_grads

    def __enter__(self):
        set_with_grads(self._with_grads)
        return self

    def __exit__(self, exc_type, exc_val, exc_tb):
        unset_with_grads()
        return self


# Gradient Mode #

# noinspection PyShadowingNames
def with_grads(with_grads=None):
    """Summary.

    Parameters
    ----------
    with_grads
         (Default value = None)

    Returns
    -------
    ret

    """
    if ivy.exists(with_grads):
        assert with_grads in [True, False]
        return with_grads
    global with_grads_stack
    if not with_grads_stack:
        with_grads_stack = [True]
    return with_grads_stack[-1]


# noinspection PyShadowingNames
def set_with_grads(with_grads):
    """Summary.

    Parameters
    ----------
    with_grads

    """
    assert with_grads in [True, False]
    global with_grads_stack
    with_grads_stack.append(with_grads)


def unset_with_grads():
    """"""
    global with_grads_stack
    if with_grads_stack:
        with_grads_stack.pop(-1)


# Variables #


@to_native_arrays_and_back
@handle_out_argument
@handle_nestable
def variable(
    x: Union[ivy.Array, ivy.NativeArray],
    *,
    out: Optional[ivy.Variable] = None
) -> ivy.Variable:
    """Creates a variable, which supports gradient computation.

    Parameters
    ----------
    x
        An ivy array.

    Returns
    -------
    ret
        An ivy variable, supporting gradient computation.

    """
    return current_backend(x).variable(x, out=out)


@inputs_to_native_arrays
<<<<<<< HEAD
def is_variable(
    x: Union[ivy.Array, ivy.NativeArray], 
    exclusive=False
) -> bool:
=======
@handle_nestable
def is_variable(x, exclusive=False):
>>>>>>> ddbb95d8
    """Determines whether the input is a variable or not.

    Parameters
    ----------
    x
        An ivy array.
    exclusive
        Whether to check if the data type is exclusively a variable, rather than an
        array. For frameworks like JAX that do not have exclusive variable types, the
        function will always return False if this flag is set, otherwise the check is
        the same for general arrays. Default is False.

    Returns
    -------
    ret
        Boolean, true if x is a trainable variable, false otherwise.

    """
    return current_backend(x).is_variable(x, exclusive)


@to_native_arrays_and_back
@handle_nestable
def variable_data(x: Optional[ivy.Variable]) -> Any:
    """Some backends wrap arrays in a dedicated variable class. For those frameworks,
    this function returns that wrapped array. For frameworks which do not have a
    dedicated variable class, the function returns the data passed in.

    Parameters
    ----------
    x
        An ivy variable.

    Returns
    -------
    ret
        The internal data stored by the variable

    """
    if is_variable(x):
        return current_backend(x).variable_data(x)
    else:
        return x


@to_native_arrays_and_back
@handle_out_argument
@handle_nestable
def stop_gradient(
<<<<<<< HEAD
    x: Union[ivy.Array, ivy.NativeArray],
    preserve_type=True
) -> bool:
=======
        x: Union[ivy.Array, ivy.NativeArray],
        preserve_type: bool = True,
) -> ivy.Array:
>>>>>>> ddbb95d8
    """Stops gradient computation.

    Parameters
    ----------
    x
        Array for which to stop the gradient.
    preserve_type
        Whether to preserve the input type (ivy.Variable or ivy.Array),
        otherwise an array is always returned. Default is True.
    preserve_type
        bool, optional (Default value = True)

    Returns
    -------
    ret
        The same array x, but with no gradient information.

    """
    return current_backend(x).stop_gradient(x, preserve_type)


# AutoGrad #

@to_native_arrays_and_back
def execute_with_gradients(
    func: Callable,
    xs: Union[ivy.Array, ivy.NativeArray],
    retain_grads=False
)-> ivy.Array:
    """Call function func with input of xs variables, and return func first output y,
    the gradients [dy/dx for x in xs], and any other function outputs after the returned
    y value.

    Parameters
    ----------
    func
        Function for which we compute the gradients of the output with respect to xs
        input.
    xs
        Variables for which to compute the function gradients with respective to.
    retain_grads
        Whether to retain the gradients of the returned values. (Default value = False)

    Returns
    -------
    ret
        the function first output y, the gradients [dy/dx for x in xs], and any other
        extra function outputs

    """
    return current_backend(xs).execute_with_gradients(func, xs, retain_grads)


# Optimizer Steps #


@to_native_arrays_and_back
def adam_step(
    dcdw: Union[ivy.Array, ivy.NativeArray],
    mw: Union[ivy.Array, ivy.NativeArray],
    vw: Union[ivy.Array, ivy.NativeArray],
    step: Union[int, float],
    beta1: float=0.9,
    beta2: float=0.999,
    epsilon: float=1e-7
) -> Tuple[ivy.Array, ivy.Array, ivy.Array]:

    """Compute adam step delta, given the derivatives of some cost c with respect to ws,
    using ADAM update. `[reference]

    <https://en.wikipedia.org/wiki/Stochastic_gradient_descent#Adam>`_

    Parameters
    ----------
    dcdw
        Derivates of the cost c with respect to the weights ws, [dc/dw for w in ws].
    mw
        running average of the gradients
    vw
        running average of second moments of the gradients
    step
        training step
    beta1
        gradient forgetting factor (Default value = 0.9)
    beta2
        second moment of gradient forgetting factor (Default value = 0.999)
    epsilon
        divisor during adam update, preventing division by zero (Default value = 1e-7)

    Returns
    -------
    ret
        The adam step delta.

    """
    step = float(ivy.to_scalar(step))
    mw = beta1 * mw + (1 - beta1) * dcdw
    dcdw_sqrd = dcdw**2
    vw = beta2 * vw + (1 - beta2) * dcdw_sqrd
    beta1_pow = beta1**step
    beta2_pow = beta2**step
    alpha = (1 - beta2_pow) ** 0.5 / (1 - beta1_pow + epsilon)
    return ((alpha * mw) / (vw**0.5 + epsilon)), mw, vw



# Optimizer Updates #


@to_native_arrays_and_back
def optimizer_update(
    w: Union[ivy.Array, ivy.NativeArray],
    effective_grad: Union[ivy.Array, ivy.NativeArray],
    lr: Union[float, ivy.Array, ivy.NativeArray],
    inplace: Optional[bool]=None,
    stop_gradients: bool=True,
) -> ivy.Array:
    """Update weights ws of some function, given the true or effective derivatives of
    some cost c with respect to ws, [dc/dw for w in ws].

    Parameters
    ----------
    w
        Weights of the function to be updated.
    effective_grad
        Effective gradients of the cost c with respect to the weights ws,
        [dc/dw for w in ws].
    lr
        Learning rate(s), the rate(s) at which the weights should be updated relative to
        the gradient.
    inplace
        Whether to perform the operation inplace, for backends which support inplace
        variable updates, and handle gradients behind the scenes such as PyTorch. If the
        update step should form part of a computation graph (i.e. higher order
        optimization), then this should be set to False. Default is True, provided the
        backend framework supports it.
    stop_gradients
        Whether to stop the gradients of the variables after each gradient step.
        Default is True.

    Returns
    -------
    ret
        The new function weights w_new, following the optimizer updates.

    """
    inplace = ivy.default(inplace, ivy.inplace_variables_supported())
    deltas = effective_grad * lr
    if inplace:
        w = ivy.inplace_decrement(w, deltas)
    else:
        w = w - deltas

    if stop_gradients:
        return stop_gradient(w, preserve_type=True)
    return w


@to_native_arrays_and_back
def gradient_descent_update(
    w: Union[ivy.Array, ivy.NativeArray],
    dcdw: Union[ivy.Array, ivy.NativeArray],
    lr: Union[float, ivy.Array, ivy.NativeArray],
    inplace: Optional[bool]=None,
    stop_gradients: bool=True
) -> ivy.Array:
    """Update weights ws of some function, given the derivatives of some cost c with
    respect to ws, [dc/dw for w in ws].

    Parameters
    ----------
    w
        Weights of the function to be updated.
    dcdw
        Derivates of the cost c with respect to the weights ws, [dc/dw for w in ws].
    lr
        Learning rate(s), the rate(s) at which the weights should be updated relative to
        the gradient.
    inplace
        Whether to perform the operation inplace, for backends which support inplace
        variable updates, and handle gradients behind the scenes such as PyTorch. If the
        update step should form part of a computation graph (i.e. higher order
        optimization), then this should be set to False. Default is True, provided the
        backend framework supports it.
    stop_gradients
        Whether to stop the gradients of the variables after each gradient step.
        Default is True.

    Returns
    -------
    ret
        The new function weights ws_new, following the gradient descent updates.

    """
    return optimizer_update(w, dcdw, lr, inplace, stop_gradients)


@to_native_arrays_and_back
def lars_update(
    w: Union[ivy.Array, ivy.NativeArray],
    dcdw: Union[ivy.Array, ivy.NativeArray], 
    lr: Union[float, ivy.Array, ivy.NativeArray], 
    decay_lambda: float=0.,
    inplace: Optional[bool]=None,
    stop_gradients: bool=True
) -> ivy.Array:
    """Update weights ws of some function, given the derivatives of some cost c with
    respect to ws, [dc/dw for w in ws], by applying Layerwise Adaptive Rate Scaling
    (LARS) method.

    Parameters
    ----------
    w
        Weights of the function to be updated.
    dcdw
        Derivates of the cost c with respect to the weights ws, [dc/dw for w in ws].
    lr
        Learning rate, the rate at which the weights should be updated relative to the
        gradient.
    decay_lambda
        The factor used for weight decay. Default is zero.
    inplace
        Whether to perform the operation inplace, for backends which support inplace
        variable updates, and handle gradients behind the scenes such as PyTorch. If the
        update step should form part of a computation graph (i.e. higher order
        optimization), then this should be set to False. Default is True, provided the
        backend framework supports it.
    stop_gradients
        Whether to stop the gradients of the variables after each gradient step.
        Default is True.

    Returns
    -------
    ret
        The new function weights ws_new, following the LARS updates.

    """
    w_norm = ivy.vector_norm(w)
    lr = ivy.stable_divide(w_norm * lr, ivy.vector_norm(dcdw))
    if decay_lambda > 0:
        lr = w_norm * decay_lambda
    return gradient_descent_update(w, dcdw, lr, inplace, stop_gradients)


@to_native_arrays_and_back
def adam_update(
    w: Union[ivy.Array, ivy.NativeArray],
    dcdw: Union[ivy.Array, ivy.NativeArray],
    lr: Union[float, ivy.Array, ivy.NativeArray],
    mw_tm1: Union[ivy.Array, ivy.NativeArray],
    vw_tm1: Union[ivy.Array, ivy.NativeArray],
    step: Union[int, float],
    beta1: float=0.9,
    beta2: float=0.999,
    epsilon: float=1e-7,
    inplace: Optional[bool]=None,
    stop_gradients: bool=True,
) -> Tuple[ivy.Array, ivy.Array, ivy.Array]:
    """Update weights ws of some function, given the derivatives of some cost c with
    respect to ws, using ADAM update. `[reference]

    <https://en.wikipedia.org/wiki/Stochastic_gradient_descent#Adam>`_

    Parameters
    ----------
    w
        Weights of the function to be updated.
    dcdw
        Derivates of the cost c with respect to the weights ws, [dc/dw for w in ws].
    lr
        Learning rate(s), the rate(s) at which the weights should be updated relative to
        the gradient.
    mw_tm1
        running average of the gradients, from the previous time-step.
    vw_tm1
        running average of second moments of the gradients, from the previous time-step.
    step
        training step
    beta1
        gradient forgetting factor (Default value = 0.9)
    beta2
        second moment of gradient forgetting factor (Default value = 0.999)
    epsilon
        divisor during adam update, preventing division by zero (Default value = 1e-7)
    inplace
        Whether to perform the operation inplace, for backends which support inplace
        variable updates, and handle gradients behind the scenes such as PyTorch. If the
        update step should form part of a computation graph (i.e. higher order
        optimization), then this should be set to False. Default is True, provided the
        backend framework supports it.
    stop_gradients
        Whether to stop the gradients of the variables after each gradient step.
        Default is True.

    Returns
    -------
    ret
        The new function weights ws_new, and also new mw and vw, following the adam
        updates.

    """
    effective_grad, mw, vw = adam_step(
        dcdw, mw_tm1, vw_tm1, step, beta1, beta2, epsilon
    )
    return optimizer_update(w, effective_grad, lr, inplace, stop_gradients), mw, vw


@to_native_arrays_and_back
def lamb_update(
    w: Union[ivy.Array, ivy.NativeArray],
    dcdw: Union[ivy.Array, ivy.NativeArray],
    lr: Union[float, ivy.Array, ivy.NativeArray],
    mw_tm1: Union[ivy.Array, ivy.NativeArray],
    vw_tm1: Union[ivy.Array, ivy.NativeArray],
    step: Union[int, float],
    beta1: float=0.9,
    beta2: float=0.999,
    epsilon: float=1e-7,
    max_trust_ratio: float=10.,
    decay_lambda: float=0.,
    inplace: Optional[bool]=None,
    stop_gradients: bool=True,
) -> Tuple[ivy.Array, ivy.Array, ivy.Array]:

    """Update weights ws of some function, given the derivatives of some cost c with
    respect to ws, [dc/dw for w in ws], by applying LAMB method.

    Parameters
    ----------
    w
        Weights of the function to be updated.
    dcdw
        Derivates of the cost c with respect to the weights ws, [dc/dw for w in ws].
    lr
        Learning rate(s), the rate(s) at which the weights should be updated relative to
        the gradient.
    mw_tm1
        running average of the gradients, from the previous time-step.
    vw_tm1
        running average of second moments of the gradients, from the previous time-step.
    step
        training step
    beta1
        gradient forgetting factor (Default value = 0.9)
    beta2
        second moment of gradient forgetting factor (Default value = 0.999)
    epsilon
        divisor during adam update, preventing division by zero (Default value = 1e-7)
    max_trust_ratio
        The maximum value for the trust ratio. Default is 10.
    decay_lambda
        The factor used for weight decay. Default is zero.
    inplace
        Whether to perform the operation inplace, for backends which support inplace
        variable updates, and handle gradients behind the scenes such as PyTorch. If the
        update step should form part of a computation graph (i.e. higher order
        optimization), then this should be set to False. Default is True, provided the
        backend framework supports it.
    stop_gradients
        Whether to stop the gradients of the variables after each gradient step.
        Default is True.

    Returns
    -------
    ret
        The new function weights ws_new, following the LARS updates.

    """
    r1 = ivy.vector_norm(w)
    eff_grads, mw, vw = adam_step(dcdw, mw_tm1, vw_tm1, step, beta1, beta2, epsilon)
    if decay_lambda > 0:
        r2 = ivy.vector_norm(eff_grads + decay_lambda * w)
    else:
        r2 = ivy.vector_norm(eff_grads)
    r = ivy.stable_divide(r1, r2).minimum(max_trust_ratio)
    lr = r * lr
    return optimizer_update(w, eff_grads, lr, inplace, stop_gradients), mw, vw<|MERGE_RESOLUTION|>--- conflicted
+++ resolved
@@ -110,15 +110,12 @@
 
 
 @inputs_to_native_arrays
-<<<<<<< HEAD
+@handle_nestable
 def is_variable(
     x: Union[ivy.Array, ivy.NativeArray], 
-    exclusive=False
+    exclusive: bool=False
 ) -> bool:
-=======
-@handle_nestable
-def is_variable(x, exclusive=False):
->>>>>>> ddbb95d8
+
     """Determines whether the input is a variable or not.
 
     Parameters
@@ -168,15 +165,9 @@
 @handle_out_argument
 @handle_nestable
 def stop_gradient(
-<<<<<<< HEAD
-    x: Union[ivy.Array, ivy.NativeArray],
-    preserve_type=True
-) -> bool:
-=======
         x: Union[ivy.Array, ivy.NativeArray],
         preserve_type: bool = True,
 ) -> ivy.Array:
->>>>>>> ddbb95d8
     """Stops gradient computation.
 
     Parameters
