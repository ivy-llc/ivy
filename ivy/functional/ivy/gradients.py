--- conflicted
+++ resolved
@@ -5,10 +5,6 @@
 
 from pyparsing import Opt
 import ivy
-<<<<<<< HEAD
-=======
-from typing import Union, Optional
->>>>>>> 87c2ce35
 from ivy.backend_handler import current_backend
 
 from ivy.func_wrapper import (
@@ -168,17 +164,10 @@
 @handle_out_argument
 @handle_nestable
 def stop_gradient(
-<<<<<<< HEAD
-        x: Union[ivy.Array, ivy.NativeArray],
-        preserve_type: bool = True,
-        *,
-        out: Optional[ivy.Array] = None
-=======
     x: Union[ivy.Array, ivy.NativeArray],
     preserve_type: bool = True,
     *,
     out: Optional[ivy.Array] = None
->>>>>>> 87c2ce35
 ) -> ivy.Array:
     """Stops gradient computation.
 
@@ -245,7 +234,6 @@
     mw: Union[ivy.Array, ivy.NativeArray],
     vw: Union[ivy.Array, ivy.NativeArray],
     step: Union[int, float],
-<<<<<<< HEAD
     beta1: float=0.9,
     beta2: float=0.999,
     epsilon: float=1e-7
@@ -253,14 +241,6 @@
 
     """Compute adam step delta, given the derivatives of some cost c with respect to ws,
     using ADAM update. `[reference]
-=======
-    beta1=0.9,
-    beta2=0.999,
-    epsilon=1e-7,
-) -> ivy.Array:
-    """Compute adam step delta, given the derivatives of some cost c with respect
-    to weights ws, using ADAM update. `[reference]
->>>>>>> 87c2ce35
 
     <https://en.wikipedia.org/wiki/Stochastic_gradient_descent#Adam>`_
 
