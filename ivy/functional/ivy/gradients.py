--- conflicted
+++ resolved
@@ -64,16 +64,6 @@
     >>> ivy.set_with_grads(True)
     >>> print(ivy.with_grads(with_grads=None))
     True
-<<<<<<< HEAD
-
-    >>> ivy.set_with_grads(False)
-    >>> print(ivy.with_grads(with_grads=None))
-    False
-
-    >>> print(ivy.with_grads(with_grads=True))
-    True
-
-=======
     
     >>> ivy.set_with_grads(False)
     >>> print(ivy.with_grads(with_grads=None))
@@ -82,7 +72,6 @@
     >>> print(ivy.with_grads(with_grads=True))
     True
     
->>>>>>> d1b582bc
     >>> print(ivy.with_grads(with_grads=False))
     False
 
