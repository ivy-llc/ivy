--- conflicted
+++ resolved
@@ -893,7 +893,6 @@
     lr: Union[float, ivy.Array, ivy.NativeArray],
     mw_tm1: Union[ivy.Array, ivy.NativeArray],
     vw_tm1: Union[ivy.Array, ivy.NativeArray],
-<<<<<<< HEAD
     step: int,
     /,
     *,
@@ -904,16 +903,6 @@
     decay_lambda: float = 0,
     stop_gradients: bool = True,
     out: Optional[ivy.Array] = None,
-=======
-    step: Union[int, float],
-    beta1: Union[int, float] = 0.9,
-    beta2: Union[int, float] = 0.999,
-    epsilon: float = 1e-7,
-    max_trust_ratio: Union[int, float] = 10,
-    decay_lambda: Union[int, float] = 0,
-    inplace: bool = None,
-    stop_gradients: bool = True,
->>>>>>> c2465257
 ) -> ivy.Array:
     """Update weights ws of some function, given the derivatives of some cost c with
     respect to ws, [dc/dw for w in ws], by applying LAMB method.
@@ -934,33 +923,15 @@
     step
         training step.
     beta1
-<<<<<<< HEAD
         gradient forgetting factor (Default value = 0.9).
     beta2
         second moment of gradient forgetting factor (Default value = 0.999).
     epsilon
         divisor during adam update, preventing division by zero (Default value = 1e-7).
-=======
-        gradient forgetting factor. (Default value = 0.9)
-    beta2
-        second moment of gradient forgetting factor. (Default value = 0.999)
-    epsilon
-        divisor during lamb update, preventing division by zero. (Default value = 1e-7)
->>>>>>> c2465257
     max_trust_ratio
         The maximum value for the trust ratio. (Default value = 10)
     decay_lambda
-<<<<<<< HEAD
-        The factor used for weight decay. Default is zero.
-=======
-        The factor used for weight decay. (Default value = 0)
-    inplace
-        Whether to perform the operation inplace, for backends which support inplace
-        variable updates, and handle gradients behind the scenes such as PyTorch. If the
-        update step should form part of a computation graph (i.e. higher order
-        optimization), then this should be set to False. Default is True, provided the
-        backend framework supports it.
->>>>>>> c2465257
+        The factor used for weight decay. (Default value = 0).
     stop_gradients
         Whether to stop the gradients of the variables after each gradient step.
         Default is True.
@@ -971,10 +942,7 @@
     Returns
     -------
     ret
-<<<<<<< HEAD
         The new function weights ws_new, following the LAMB updates.
-=======
-        The new function weights ws_new, following the lamb updates.
 
     Functional Examples
     -------------------
@@ -1094,8 +1062,6 @@
         b: ivy.array([0.00036, 0.00016, 0.00049])
     })
 
->>>>>>> c2465257
-
     """
     r1 = ivy.vector_norm(w)
     eff_grads, mw, vw = ivy.adam_step(
