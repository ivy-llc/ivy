"""Collection of gradient Ivy functions."""

# global
from typing import Union, Optional, Tuple

# local
import ivy
<<<<<<< HEAD
from typing import Union, Optional, Callable
=======
>>>>>>> bb131e71
from ivy.backend_handler import current_backend

from ivy.func_wrapper import (
    inputs_to_ivy_arrays,
    to_native_arrays_and_back,
    handle_out_argument,
    inputs_to_native_arrays,
    handle_nestable,
)


# Extra #
# ------#

with_grads_stack = list()


class GradientTracking:
    """"""

    # noinspection PyShadowingNames
    def __init__(self, with_grads):
        self._with_grads = with_grads

    def __enter__(self):
        set_with_grads(self._with_grads)
        return self

    def __exit__(self, exc_type, exc_val, exc_tb):
        unset_with_grads()
        return self


# Gradient Mode #

# noinspection PyShadowingNames
def with_grads(*, with_grads: bool = None) -> bool:
    """
    Enter a nested code space where gradients are computed. This method
    adds the with_grads component to the global list with_grads_stack

    Parameters
    ----------
    with_grads
        Boolean value denoting whether the current code block has gradient
        computation enabled or not.
        'True' or 'False' or 'None' (Default value = None)

    Returns
    -------
    ret
        If with_grads is boolean, it returns the boolean value representing
        if gradient computation is enabled or not.
        If with_grads is None, it returns the last element in the with_grads_stack
        representing the parent of the current nested code block. If with_grads_stack
        is empty, it returns True by default.
        If with_grads is neither None nor boolean, it will raise an AssertionError

    Examples
    --------
    >>> ivy.set_with_grads(True)
    >>> print(ivy.with_grads(with_grads=None))
    True

    >>> ivy.set_with_grads(False)
    >>> print(ivy.with_grads(with_grads=None))
    False

    >>> print(ivy.with_grads(with_grads=True))
    True

    >>> print(ivy.with_grads(with_grads=False))
    False

    """
    if ivy.exists(with_grads):
        assert with_grads in [True, False]
        return with_grads
    global with_grads_stack
    if not with_grads_stack:
        with_grads_stack = [True]
    return with_grads_stack[-1]


# noinspection PyShadowingNames
def set_with_grads(with_grads: bool):
    """
    Enter a nested code space where gradients are computed. This method
    adds the with_grads component to the global list with_grads_stack

    Parameters
    ----------
    with_grads
        Boolean value denoting whether the current code block has gradient
        computation enabled or not.
        'True' or 'False' or 'None' (Default value = None)

    Returns
    -------
    ret
        If with_grads is boolean, it returns the boolean value representing
        if gradient computation is enabled or not.
        If with_grads is None, it returns the last element in the with_grads_stack
        representing the parent of the current nested code block. If with_grads_stack
        is empty, it returns True by default.
        If with_grads is neither None nor boolean, it will raise an AssertionError

    Examples
    --------
    >>> ivy.set_with_grads(True)
    >>> print(ivy.with_grads(with_grads=None))
    True

    >>> ivy.set_with_grads(False)
    >>> print(ivy.with_grads(with_grads=None))
    False

    >>> print(ivy.with_grads(with_grads=True))
    True

    >>> print(ivy.with_grads(with_grads=False))
    False

    """
    assert with_grads in [True, False]
    global with_grads_stack
    with_grads_stack.append(with_grads)


def unset_with_grads():
    """
    Enter a nested code space where gradients are computed. This method
    deletes the with_grads component from the global list with_grads_stack

    Returns
    -------
    ret
        Remove and return item at index (default last).

    Examples
    --------
    >>> ivy.set_with_grads(True)
    >>> ivy.unset_with_grads()
    >>> print(ivy.with_grads(with_grads=None))
    False

    >>> ivy.set_with_grads(True)
    >>> ivy.unset_with_grads()
    Returns last deleted value

    >>> ivy.set_with_grads(False)
    >>> ivy.unset_with_grads()
    Raises IndexError if list is empty or index is out of range.

    """
    global with_grads_stack
    if with_grads_stack:
        with_grads_stack.pop(-1)


# Variables #


@to_native_arrays_and_back
@handle_nestable
def variable(x: Union[ivy.Array, ivy.NativeArray]) -> ivy.Variable:
    """Creates a variable, which supports gradient computation.

    Parameters
    ----------
    x
        An ivy array.

    Returns
    -------
    ret
        An ivy variable, supporting gradient computation.

    Both the description and the type hints above assumes an array input for simplicity,
    but this function is *nestable*, and therefore also accepts :code:`ivy.Container`
    instances in place of any of the arguments.

    Examples
    --------
    With :code:`ivy.Array` input:

    >>> x = ivy.array([1., 0.3, -4.5])
    >>> y = ivy.variable(x)
    >>> print(y)
    ivy.variable([ 1. ,  0.3, -4.5])

    With :code:`ivy.Container` input:

    >>> x = ivy.Container(a=ivy.array([1., 2.]), b=ivy.array([-0.2, 4.]))
    >>> y = ivy.variable(x)
    >>> print(y)
    {
        a: ivy.variable([1., 2.]),
        b: ivy.variable([-0.2, 4.])
    }
    """
    return current_backend(x).variable(x)


@inputs_to_native_arrays
@handle_nestable
def is_variable(
    x: Union[ivy.Array, ivy.NativeArray], /, *, exclusive: bool = False
) -> bool:
    """Determines whether the input is a variable or not.

    Parameters
    ----------
    x
        An ivy array.
    exclusive
        Whether to check if the data type is exclusively a variable, rather than an
        array. For frameworks like JAX that do not have exclusive variable types, the
        function will always return False if this flag is set, otherwise the check is
        the same for general arrays. Default is False.

    Returns
    -------
    ret
        Boolean, true if x is a trainable variable, false otherwise.

    Both the description and the type hints above assumes an array input for simplicity,
    but this function is *nestable*, and therefore also accepts :code:`ivy.Container`
    instances in place of any of the arguments.

    Examples
    --------
    With :code:`ivy.Array` input:

    >>> x = ivy.variable(ivy.array(2.3))
    >>> is_var = ivy.is_variable(x)
    >>> print(is_var)
    True

    >>> x = ivy.array([[2], [3], [5]])
    >>> is_var = ivy.is_variable(x, exclusive=True)
    >>> print(is_var)
    False

    With :code:`ivy.Container` input:

    >>> x = ivy.Container(a = ivy.array(3.2), b=ivy.array(2))
    >>> is_var = ivy.is_variable(x, exclusive=True)
    >>> print(is_var)
    {
        a: false,
        b: false
    }

    With multiple :code:`ivy.Container` inputs:

    >>> x = ivy.Container(a=ivy.variable(ivy.array([2.0, -1.0, 0.0])),\
                          b=ivy.array([0., -0.4, 8]))
    >>> exclusive = ivy.Container(a=False, b=True)
    >>> is_var = ivy.is_variable(x, exclusive=exclusive)
    >>> print(is_var)
    {
        a: true,
        b: false
    }

    """
    return current_backend(x).is_variable(x, exclusive)


is_variable.computes_gradients = True


@to_native_arrays_and_back
@handle_nestable
def variable_data(x):
    """Some backends wrap arrays in a dedicated variable class. For those frameworks,
    this function returns that wrapped array. For frameworks which do not have a
    dedicated variable class, the function returns the data passed in.

    Parameters
    ----------
    x
        An ivy variable.

    Returns
    -------
    ret
        The internal data stored by the variable

    Both the description and the type hints above assumes an array input for simplicity,
    but this function is *nestable*, and therefore also accepts :code:`ivy.Container`
    instances in place of any of the arguments.

    """
    return current_backend(x).variable_data(x)


@to_native_arrays_and_back
@handle_out_argument
@handle_nestable
def stop_gradient(
    x: Union[ivy.Array, ivy.NativeArray],
    /,
    *,
    preserve_type: bool = True,
    out: Optional[ivy.Array] = None,
) -> ivy.Array:
    """Stops gradient computation.

    Parameters
    ----------
    x
        Array for which to stop the gradient.
    preserve_type
        Whether to preserve the input type (ivy.Variable or ivy.Array),
        otherwise an array is always returned. Default is True.
    out
        optional output array, for writing the result to. It must have a shape that the
        inputs broadcast to.

    Returns
    -------
    ret
        The same array x, but with no gradient information.

    Both the description and the type hints above assumes an array input for simplicity,
    but this function is *nestable*, and therefore also accepts :code:`ivy.Container`
    instances in place of any of the arguments.

    Examples
    --------
    With :code:`ivy.Array` inputs:

    >>> x = ivy.array([1., 2., 3.])
    >>> y = ivy.stop_gradient(x, preserve_type=True)
    >>> print(y)
    ivy.array([1., 2., 3.])

    >>> x = ivy.zeros((2, 3))
    >>> ivy.stop_gradient(x, preserve_type=False, out=x)
    >>> print(x)
    ivy.array([[0., 0., 0.],
               [0., 0., 0.]])

    With one :code:`ivy.Container` inputs:

    >>> x = ivy.Container(a=ivy.array([0., 1., 2.]),\
                          b=ivy.array([3., 4., 5.]))
    >>> y = ivy.stop_gradient(x, preserve_type=False)
    >>> print(y)
    {
        a: ivy.array([0., 1., 2.]),
        b: ivy.array([3., 4., 5.])
    }

    With multiple :code:`ivy.Container` inputs:

    >>> x = ivy.Container(a=ivy.array([0., 1., 2.]),\
                          b=ivy.array([3., 4., 5.]))
    >>> ivy.stop_gradient(x, preserve_type=True, out=x)
    >>> print(x)
    {
        a: ivy.array([0., 1., 2.]),
        b: ivy.array([3., 4., 5.])
    }

    """
    return current_backend(x).stop_gradient(x, preserve_type=preserve_type, out=out)


# AutoGrad #


@inputs_to_ivy_arrays
def execute_with_gradients(func, xs, /, *, retain_grads=False):
    """Call function func with input of xs variables, and return func first output y,
    the gradients [dy/dx for x in xs], and any other function outputs after the returned
    y value.

    Parameters
    ----------
    func
        Function for which we compute the gradients of the output with respect to xs
        input.
    xs
        Variables for which to compute the function gradients with respective to.
    retain_grads
        Whether to retain the gradients of the returned values. (Default value = False)

    Returns
    -------
    ret
        the function first output y, the gradients [dy/dx for x in xs], and any other
        extra function outputs.

    Examples
    --------
    With :code:`ivy.Array` input:

    >>> ivy.set_backend('tensorflow')
    >>> func = lambda x :100*x
    >>> xs = ivy.array([1.,2.,5.])
    >>> results = ivy.execute_with_gradients(func, \
        xs)
    >>> print(results)
    (ivy.array([100., 200., 500.]),
     ivy.array([100., 100., 100.]))
    
    With :code:`ivy.NativeArray` input:

    >>> func = lambda x :x**2
    >>> xs = ivy.native_array([1.,2.,5.])
    >>> results = ivy.execute_with_gradients(func, \
        xs)
    >>> print(results)
    (ivy.array([ 1.,  4., 25.]),
     ivy.array([ 2.,  4., 10.]))

    With :code:`ivy.Container` input:

    >>> func = lambda x :2*x**2
    >>> xs = ivy.Container(a=ivy.array([1.,1.,1.]), \
        b =ivy.array([5.,5.,5.]))
    >>> results = ivy.execute_with_gradients(func,xs)
    >>> print(results)
    ({
    a: ivy.array([2., 2., 2.]),
    b: ivy.array([50., 50., 50.])},
    {a: ivy.array([4., 4., 4.]),
    b: ivy.array([20., 20., 20.])
    })
    """
    return current_backend(None).execute_with_gradients(func, xs, retain_grads)


execute_with_gradients.computes_gradients = True


@to_native_arrays_and_back
def value_and_grad(func):
    """
    Create a function that evaluates both func and the gradient of func.

    Parameters
    ----------
    func
        Function for which we compute the gradients of the output with respect to xs
        input.

    Returns
    -------
    ret
        A function that returns both func and the gradient of func.

    Examples
    --------
    With :code:`ivy.Array` input:

    >>> x = ivy.variable(ivy.array([[4.6, 2.1, 5], [2.8, 1.3, 6.2]]))
    >>> func = lambda x: ivy.mean(ivy.square(x))
    >>> grad_fn = ivy.value_and_grad(func)
    >>> value_grad = grad_fn(x)
    >>> print(value_grad)
    (ivy.variable(16.423332), ivy.array([[1.53, 0.7, 1.67], [0.933, 0.433, 2.07]]))

    """
    return current_backend(None).value_and_grad(func)


value_and_grad.computes_gradients = True


@to_native_arrays_and_back
def jac(func):
    """Call function func, and return func's Jacobian partial derivatives.

    Parameters
    ----------
    func
        Function for which we compute the gradients of the output with respect to xs
        input.

    Returns
    -------
    ret
        the Jacobian function
    
    Examples
    --------
    With :code:`ivy.Array` input:
    
    >>> x = ivy.array([[4.6, 2.1, 5], [2.8, 1.3, 6.2]])
    >>> func = lambda x: ivy.mean(ivy.square(x))
    >>> jac_fn = ivy.jac(func)
    >>> jacobian = jac_fn(x)
    >>> print(jacobian)
    ivy.array([[1.53 , 0.7  , 1.67 ],\
               [0.933, 0.433, 2.07 ]])

    """
    return current_backend(None).jac(func)


jac.computes_gradients = True


@to_native_arrays_and_back
def grad(func):
    """Call function func, and return func's gradients.

    Parameters
    ----------
    func
        Function for which we compute the gradients of the output with respect to xs
        input.

    Returns
    -------
    ret
        the grad function
    
    Examples
    --------
    >>> x = ivy.array([[4.6, 2.1, 5], [2.8, 1.3, 6.2]])
    >>> func = lambda x: ivy.mean(ivy.square(x))
    >>> grad_fn = ivy.grad(func)
    >>> grad = grad_fn(x)
    >>> print(grad)
    ivy.array([[1.53 , 0.7  , 1.67 ],\
               [0.933, 0.433, 2.07 ]])

    """
    return current_backend(None).grad(func)


grad.computes_gradients = True


# Optimizer Steps #


@inputs_to_ivy_arrays
def adam_step(
    dcdw: Union[ivy.Array, ivy.NativeArray],
    mw: Union[ivy.Array, ivy.NativeArray],
    vw: Union[ivy.Array, ivy.NativeArray],
    step: Union[int, float],
    /,
    *,
    beta1: float = 0.9,
    beta2: float = 0.999,
    epsilon: float = 1e-7,
    out: Optional[ivy.Array] = None,
) -> Tuple[ivy.Array, ivy.Array, ivy.Array]:
    """Compute adam step delta, given the derivatives of some cost c with respect
    to weights ws, using ADAM update. `[reference]

    <https://en.wikipedia.org/wiki/Stochastic_gradient_descent#Adam>`_

    Parameters
    ----------
    dcdw
        Derivates of the cost c with respect to the weights ws, [dc/dw for w in ws].
    mw
        running average of the gradients
    vw
        running average of second moments of the gradients
    step
        training step
    beta1
        gradient forgetting factor (Default value = 0.9)
    beta2
        second moment of gradient forgetting factor (Default value = 0.999)
    epsilon
        divisor during adam update, preventing division by zero (Default value = 1e-7)
    out
        optional output array, for writing the effective grad of adam_step to. It must
        have a shape that the inputs broadcast to.

    Returns
    -------
    ret
        The adam step delta.

    Examples
    --------
    With :code:`ivy.Array` inputs:

    >>> dcdw = ivy.array([1, 2, 3])
    >>> mw = ivy.ones(3)
    >>> vw = ivy.ones(1)
    >>> step = ivy.array(3)
    >>> adam_step_delta = ivy.adam_step(dcdw, mw, vw, step)
    >>> print(adam_step_delta)
    (ivy.array([0.182, 0.182, 0.182]),\
     ivy.array([0.9, 0.9, 0.9]),\
     ivy.array([0.999, 0.999, 0.999]))

    >>> dcdw = ivy.array([[1., 4., -3.], [2., 3., 0.5]])
    >>> mw = ivy.zeros((2,3))
    >>> vw = ivy.zeros(3)
    >>> step = ivy.array(1)
    >>> beta1 = 0.86
    >>> beta2 = 0.95
    >>> epsilon = 1e-6
    >>> adam_step_delta = ivy.adam_step(dcdw, mw, vw, step, beta1=beta1, beta2=beta2,\
                                        epsilon=epsilon)
    >>> print(adam_step_delta)
    (ivy.array([[ 1.,  1., -1.],\
                [ 1.,  1.,  1.]]),\
     ivy.array([[ 0.14,  0.56, -0.42],\
                [ 0.28,  0.42,  0.07]]),\
     ivy.array([[0.05  , 0.8   , 0.45  ],\
                [0.2   , 0.45  , 0.0125]]))

    >>> dcdw = ivy.array([1, -2, 3])
    >>> mw = ivy.ones(1)
    >>> vw = ivy.ones(1)
    >>> step = ivy.array(3.6)
    >>> out = ivy.zeros_like(dcdw)
    >>> adam_step_delta = ivy.adam_step(dcdw, mw, vw, step, out=out)
    >>> print(out)
        ivy.array([0.171, 0.171, 0.171])

    With one :code:`ivy.Container` input:

    >>> dcdw = ivy.Container(a=ivy.array([0., 1., 2.]),\
                             b=ivy.array([3., 4., 5.]))
    >>> mw = ivy.array([1., 4., 9.])
    >>> vw = ivy.array([0.,])
    >>> step = ivy.array([3.4])
    >>> beta1 = 0.87
    >>> beta2 = 0.976
    >>> epsilon = 1e-5
    >>> adam_step_delta = ivy.adam_step(dcdw, mw, vw, step, beta1=beta1, beta2=beta2,\
                                        epsilon=epsilon)
    >>> print(adam_step_delta)
    ({
        a: ivy.array([6.49e+04, 1.74e+01, 1.95e+01]),
        b: ivy.array([2.02, 4.82, 8.17])
    }, {
        a: ivy.array([0.87, 3.61, 8.09]),
        b: ivy.array([1.26, 4., 8.48])
    }, {
        a: ivy.array([0., 0.024, 0.096]),
        b: ivy.array([0.216, 0.384, 0.6])
    })
    
    With multiple :code:`ivy.Container` inputs:

    >>> dcdw = ivy.Container(a=ivy.array([0., 1., 2.]),\
                             b=ivy.array([3., 4., 5.]))
    >>> mw = ivy.Container(a=ivy.array([0., 0., 0.]),\
                           b=ivy.array([0., 0., 0.]))
    >>> vw = ivy.Container(a=ivy.array([0.,]),\
                           b=ivy.array([0.,]))
    >>> step = ivy.array([3.4])
    >>> beta1 = 0.87
    >>> beta2 = 0.976
    >>> epsilon = 1e-5
    >>> adam_step_delta = ivy.adam_step(dcdw, mw, vw, step, beta1=beta1, beta2=beta2,\
                                        epsilon=epsilon)
    >>> print(adam_step_delta)
    ({
        a: ivy.array([0., 0.626, 0.626]),
        b: ivy.array([0.626, 0.626, 0.626])
    }, {
        a: ivy.array([0., 0.13, 0.26]),
        b: ivy.array([0.39, 0.52, 0.65])
    }, {
        a: ivy.array([0., 0.024, 0.096]),
        b: ivy.array([0.216, 0.384, 0.6])
    })

    """
    step = float(step)
    mw = ivy.add(beta1 * mw, (1 - beta1) * dcdw)
    dcdw_sqrd = dcdw**2
    vw = ivy.add(beta2 * vw, (1 - beta2) * dcdw_sqrd)
    vw_sqrt = ivy.maximum(vw, 0.0) ** 0.5
    beta1_pow = beta1**step
    beta2_pow = beta2**step
    alpha = (1 - beta2_pow) ** 0.5 / (1 - beta1_pow + epsilon)
    return ivy.divide(alpha * mw, vw_sqrt + epsilon, out=out), mw, vw


adam_step.out_index = 0


# Optimizer Updates #


@inputs_to_ivy_arrays
def optimizer_update(
    w: Union[ivy.Array, ivy.NativeArray],
    effective_grad: Union[ivy.Array, ivy.NativeArray],
    lr: Union[float, ivy.Array, ivy.NativeArray],
    /,
    *,
    stop_gradients: bool = True,
    out: Optional[ivy.Array] = None,
) -> ivy.Array:
    """Update weights ws of some function, given the true or effective derivatives of
    some cost c with respect to ws, [dc/dw for w in ws].

    Parameters
    ----------
    w
        Weights of the function to be updated.
    effective_grad
        Effective gradients of the cost c with respect to the weights ws,
        [dc/dw for w in ws].
    lr
        Learning rate(s), the rate(s) at which the weights should be updated relative to
        the gradient.
    stop_gradients
        Whether to stop the gradients of the variables after each gradient step.
        Default is True.
    out
        optional output array, for writing the result to. It must have a shape that the
        inputs broadcast to.

    Returns
    -------
    ret
        The new function weights ws_new, following the optimizer updates.
    
    Examples
    --------
    With :code:`ivy.Array` inputs:

    >>> w = ivy.array([1., 2., 3.])
    >>> effective_grad = ivy.zeros(3)
    >>> lr = 3e-4
    >>> ws_new = ivy.optimizer_update(w, effective_grad, lr)
    >>> print(ws_new)
    ivy.array([1., 2., 3.])

    >>> w = ivy.array([1., 2., 3.])
    >>> effective_grad = ivy.zeros(3)
    >>> lr = 3e-4
    >>> ws_new = ivy.optimizer_update(w, effective_grad, lr,\
                                    out=None, stop_gradients=True)
    >>> print(ws_new)
    ivy.array([1., 2., 3.])
    
    >>> w = ivy.array([[1., 2.], [4., 5.]])
    >>> out = ivy.zeros_like(w)
    >>> effective_grad = ivy.array([[4., 5.], [7., 8.]])
    >>> lr = ivy.array([3e-4, 1e-2])
    >>> ws_new = ivy.optimizer_update(w, effective_grad, lr, out=out)
    >>> print(out)
    ivy.array([[0.999, 1.95],
               [4., 4.92]])

    >>> w = ivy.array([1., 2., 3.])
    >>> out = ivy.zeros_like(w)
    >>> effective_grad = ivy.array([4., 5., 6.])
    >>> lr = ivy.array([3e-4])
    >>> ws_new = ivy.optimizer_update(w, effective_grad, lr,\
                                      stop_gradients=False, out=out)
    >>> print(out)
    ivy.array([0.999, 2.   , 3.   ])
    
    With one :code:`ivy.Container` input:
        
    >>> w = ivy.Container(a=ivy.array([0., 1., 2.]),\
                          b=ivy.array([3., 4., 5.]))
    >>> effective_grad = ivy.array([0., 0., 0.])
    >>> lr = 3e-4
    >>> ws_new = ivy.optimizer_update(w, effective_grad, lr)
    >>> print(ws_new)
    {
        a: ivy.array([0., 1., 2.]),
        b: ivy.array([3., 4., 5.])
    }

    With multiple :code:`ivy.Container` inputs:
    
    >>> w = ivy.Container(a=ivy.array([0., 1., 2.]),\
                          b=ivy.array([3., 4., 5.]))
    >>> effective_grad = ivy.Container(a=ivy.array([0., 0., 0.]),\
                                       b=ivy.array([0., 0., 0.]))
    >>> lr = 3e-4
    >>> ws_new = ivy.optimizer_update(w, effective_grad, lr, out=w)
    >>> print(w)
    {
        a: ivy.array([0., 1., 2.]),
        b: ivy.array([3., 4., 5.])
    }
    
    >>> w = ivy.Container(a=ivy.array([0., 1., 2.]),\
                        b=ivy.array([3., 4., 5.]))
    >>> effective_grad = ivy.Container(a=ivy.array([0., 0., 0.]),\
                                    b=ivy.array([0., 0., 0.]))
    >>> lr = ivy.array([3e-4])
    >>> ws_new = ivy.optimizer_update(w, effective_grad, lr,\
                                      stop_gradients=False)
    >>> print(ws_new)
    {
        a: ivy.array([0., 1., 2.]),
        b: ivy.array([3., 4., 5.])
    }

    """
    deltas = effective_grad * lr
    w = ivy.subtract(w, deltas, out=out)
    if stop_gradients:
        return ivy.stop_gradient(w, preserve_type=True, out=out)
    return w


@inputs_to_ivy_arrays
def gradient_descent_update(
    w: Union[ivy.Array, ivy.NativeArray],
    dcdw: Union[ivy.Array, ivy.NativeArray],
    lr: Union[float, ivy.Array, ivy.NativeArray],
    /,
    *,
    stop_gradients: bool = True,
    out: Optional[ivy.Array] = None,
) -> ivy.Array:
    """Update weights ws of some function, given the derivatives of some cost c with
    respect to ws, [dc/dw for w in ws].

    Parameters
    ----------
    w
        Weights of the function to be updated.
    dcdw
        Derivates of the cost c with respect to the weights ws, [dc/dw for w in ws].
    lr
        Learning rate(s), the rate(s) at which the weights should be updated relative to
        the gradient.
    stop_gradients
        Whether to stop the gradients of the variables after each gradient step.
        Default is True.
    out
        optional output array, for writing the result to. It must have a shape that the
        inputs broadcast to.

    Returns
    -------
    ret
        The new weights, following the gradient descent updates.

    Examples
    --------
    With :code:`ivy.Array` inputs:

    >>> w = ivy.array([[1., 2, 3],\
                       [4, 6, 1],\
                       [1, 0, 7]])
    >>> dcdw = ivy.array([[0.5, 0.2, 0.1],\
                          [0.3, 0.6, 0.4],\
                          [0.4, 0.7, 0.2]])
    >>> lr = ivy.array(0.1)
    >>> new_weights = ivy.gradient_descent_update(w, dcdw, lr, stop_gradients=True)
    >>> print(new_weights)
    ivy.array([[ 0.95,  1.98,  2.99],\
               [ 3.97,  5.94,  0.96],\
               [ 0.96, -0.07,  6.98]])
    
    >>> w = ivy.array([1., 2., 3.])
    >>> dcdw = ivy.array([0.5, 0.2, 0.1])
    >>> lr = ivy.array(0.3)
    >>> out = ivy.zeros_like(w)
    >>> ivy.gradient_descent_update(w, dcdw, lr, out=out)
    >>> print(out)
    ivy.array([0.85, 1.94, 2.97])
    
    With one :code:`ivy.Container` inputs:

    >>> w = ivy.Container(a=ivy.array([1., 2., 3.]),\
                          b=ivy.array([3.48, 5.72, 1.98]))
    >>> dcdw = ivy.array([0.5, 0.2, 0.1])
    >>> lr = ivy.array(0.3)
    >>> w_new = ivy.gradient_descent_update(w, dcdw, lr)
    >>> print(w_new)
    {
        a: ivy.array([0.85, 1.94, 2.97]),
        b: ivy.array([3.33, 5.66, 1.95])
    }
    
    With multiple :code:`ivy.Container` inputs:

    >>> w = ivy.Container(a=ivy.array([1., 2., 3.]),\
                          b=ivy.array([3.48, 5.72, 1.98]))
    >>> dcdw = ivy.Container(a=ivy.array([0.5, 0.2, 0.1]),\
                             b=ivy.array([2., 3.42, 1.69]))
    >>> lr = ivy.array(0.3)
    >>> w_new = ivy.gradient_descent_update(w, dcdw, lr)
    >>> print(w_new)
    {
        a: ivy.array([0.85, 1.94, 2.97]),
        b: ivy.array([2.88, 4.69, 1.47])
    }

    """
    return ivy.optimizer_update(w, dcdw, lr, stop_gradients=stop_gradients, out=out)


@inputs_to_ivy_arrays
def lars_update(
    w: Union[ivy.Array, ivy.NativeArray],
    dcdw: Union[ivy.Array, ivy.NativeArray],
    lr: Union[float, ivy.Array, ivy.NativeArray],
    /,
    *,
    decay_lambda: float = 0,
    stop_gradients: bool = True,
    out: Optional[ivy.Array] = None,
) -> ivy.Array:
    """Update weights ws of some function, given the derivatives of some cost c with
    respect to ws, [dc/dw for w in ws], by applying Layerwise Adaptive Rate Scaling
    (LARS) method.

    Parameters
    ----------
    w
        Weights of the function to be updated.
    dcdw
        Derivates of the cost c with respect to the weights ws, [dc/dw for w in ws].
    lr
        Learning rate, the rate at which the weights should be updated relative to the
        gradient.
    decay_lambda
        The factor used for weight decay. Default is zero.
    stop_gradients
        Whether to stop the gradients of the variables after each gradient step.
        Default is True.
    out
        optional output array, for writing the result to. It must have a shape that the
        inputs broadcast to.

    Returns
    -------
    ret
        The new function weights ws_new, following the LARS updates.

    """
    w_norm = ivy.vector_norm(w)
    lr = ivy.stable_divide(w_norm * lr, ivy.vector_norm(dcdw))
    if decay_lambda > 0:
        lr /= w_norm * decay_lambda
    return ivy.gradient_descent_update(
        w, dcdw, lr, stop_gradients=stop_gradients, out=out
    )


@inputs_to_ivy_arrays
def adam_update(
    w: Union[ivy.Array, ivy.NativeArray],
    dcdw: Union[ivy.Array, ivy.NativeArray],
    lr: Union[float, ivy.Array, ivy.NativeArray],
    mw_tm1: Union[ivy.Array, ivy.NativeArray],
    vw_tm1: Union[ivy.Array, ivy.NativeArray],
    step: int,
    /,
    *,
    beta1: float = 0.9,
    beta2: float = 0.999,
    epsilon: float = 1e-7,
    stop_gradients: bool = True,
    out: Optional[ivy.Array] = None,
) -> ivy.Array:
    """Update weights ws of some function, given the derivatives of some cost c with
    respect to ws, using ADAM update. `[reference]

    <https://en.wikipedia.org/wiki/Stochastic_gradient_descent#Adam>`_

    Parameters
    ----------
    w
        Weights of the function to be updated.
    dcdw
        Derivates of the cost c with respect to the weights ws, [dc/dw for w in ws].
    lr
        Learning rate(s), the rate(s) at which the weights should be updated relative to
        the gradient.
    mw_tm1
        running average of the gradients, from the previous time-step.
    vw_tm1
        running average of second moments of the gradients, from the previous time-step.
    step
        training step.
    beta1
        gradient forgetting factor (Default value = 0.9).
    beta2
        second moment of gradient forgetting factor (Default value = 0.999).
    epsilon
        divisor during adam update, preventing division by zero (Default value = 1e-7).
    stop_gradients
        Whether to stop the gradients of the variables after each gradient step.
        Default is True.
    out
        optional output array, for writing the new function weights ws_new to. It must
        have a shape that the inputs broadcast to.

    Returns
    -------
    ret
        The new function weights ws_new, and also new mw and vw, following the adam
        updates.

    """
    effective_grads, mw, vw = ivy.adam_step(
        dcdw, mw_tm1, vw_tm1, step, beta1=beta1, beta2=beta2, epsilon=epsilon
    )
    return (
        ivy.optimizer_update(
            w, effective_grads, lr, stop_gradients=stop_gradients, out=out
        ),
        mw,
        vw,
    )


adam_update.out_index = 0


@inputs_to_ivy_arrays
def lamb_update(
    w: Union[ivy.Array, ivy.NativeArray],
    dcdw: Union[ivy.Array, ivy.NativeArray],
    lr: Union[float, ivy.Array, ivy.NativeArray],
    mw_tm1: Union[ivy.Array, ivy.NativeArray],
    vw_tm1: Union[ivy.Array, ivy.NativeArray],
    step: int,
    /,
    *,
    beta1: float = 0.9,
    beta2: float = 0.999,
    epsilon: float = 1e-7,
    max_trust_ratio: Union[int, float] = 10,
    decay_lambda: float = 0,
    stop_gradients: bool = True,
    out: Optional[ivy.Array] = None,
) -> ivy.Array:
    """Update weights ws of some function, given the derivatives of some cost c with
    respect to ws, [dc/dw for w in ws], by applying LAMB method.

    Parameters
    ----------
    w
        Weights of the function to be updated.
    dcdw
        Derivates of the cost c with respect to the weights ws, [dc/dw for w in ws].
    lr
        Learning rate(s), the rate(s) at which the weights should be updated relative to
        the gradient.
    mw_tm1
        running average of the gradients, from the previous time-step.
    vw_tm1
        running average of second moments of the gradients, from the previous time-step.
    step
        training step.
    beta1
        gradient forgetting factor (Default value = 0.9).
    beta2
        second moment of gradient forgetting factor (Default value = 0.999).
    epsilon
        divisor during adam update, preventing division by zero (Default value = 1e-7).
    max_trust_ratio
        The maximum value for the trust ratio. (Default value = 10)
    decay_lambda
        The factor used for weight decay. (Default value = 0).
    stop_gradients
        Whether to stop the gradients of the variables after each gradient step.
        Default is True.
    out
        optional output array, for writing the new function weights ws_new to. It must
        have a shape that the inputs broadcast to.

    Returns
    -------
    ret
        The new function weights ws_new, following the LAMB updates.

    Examples
    --------
    With :code:`ivy.Array` inputs:

    >>> w = ivy.array([1., 2, 3])
    >>> dcdw = ivy.array([0.5,0.2,0.1])
    >>> lr = ivy.array(0.1)
    >>> vw_tm1 = ivy.zeros(1)
    >>> mw_tm1 = ivy.zeros(3)
    >>> step = ivy.array(1)
    >>> new_weights = ivy.lamb_update(w, dcdw, lr, mw_tm1, vw_tm1, step)
    >>> print(new_weights)
    (ivy.array([0.784, 1.78 , 2.78 ]), \
     ivy.array([0.05, 0.02, 0.01]), \
     ivy.array([2.5e-04, 4.0e-05, 1.0e-05]))

    >>> w = ivy.array([[1., 2, 3],[4, 6, 1],[1, 0, 7]])
    >>> dcdw = ivy.array([[0.5, 0.2, 0.1],[0.3, 0.6, 0.4],[0.4, 0.7, 0.2]])
    >>> lr = ivy.array(0.1)
    >>> mw_tm1 = ivy.zeros((3,3))
    >>> vw_tm1 = ivy.zeros(3)
    >>> step = ivy.array(1)
    >>> beta1 = 0.9
    >>> beta2 = 0.999
    >>> epsilon = 1e-7
    >>> max_trust_ratio = 10
    >>> decay_lambda = 0
    >>> out = ivy.zeros_like(w)
    >>> stop_gradients = True
    >>> new_weights = ivy.lamb_update(w, dcdw, lr, mw_tm1, vw_tm1, step, beta1=beta1,\
                                      beta2=beta2, epsilon=epsilon,\
                                      max_trust_ratio=max_trust_ratio,\
                                      decay_lambda=decay_lambda, out=out,\
                                      stop_gradients=stop_gradients)  
    >>> print(out)
    ivy.array([[ 0.639,  1.64 ,  2.64 ],\
               [ 3.64 ,  5.64 ,  0.639],\
               [ 0.639, -0.361,  6.64 ]])

    With one :code:`ivy.Container` inputs:

    >>> w = ivy.Container(a=ivy.array([1., 2., 3.]), b=ivy.array([4., 5., 6.]))
    >>> dcdw = ivy.array([3., 4., 5.])
    >>> mw_tm1 = ivy.array([0., 0., 0.])
    >>> vw_tm1 = ivy.array([0.])
    >>> lr = ivy.array(1.)
    >>> step = ivy.array([2])
    >>> new_weights = ivy.lamb_update(w, dcdw, mw_tm1, vw_tm1, lr, step)
    >>> print(new_weights)
    ({
        a: ivy.array([1., 2., 3.]),
        b: ivy.array([4., 5., 6.])
    }, ivy.array([0.3, 0.4, 0.5]), ivy.array([1.01, 1.01, 1.02]))

    With multiple :code:`ivy.Container` inputs:
    
    >>> w = ivy.Container(a=ivy.array([1.,3.,5.]),\
                          b=ivy.array([3.,4.,2.]))
    >>> dcdw = ivy.Container(a=ivy.array([0.2,0.3,0.6]),\
                             b=ivy.array([0.6,0.4,0.7]))
    >>> mw_tm1 = ivy.Container(a=ivy.array([0.,0.,0.]),\
                               b=ivy.array([0.,0.,0.]))

    >>> vw_tm1 = ivy.Container(a=ivy.array([0.,]),\
                               b=ivy.array([0.,]))
    >>> step = ivy.array([3.4])
    >>> beta1 = 0.9
    >>> beta2 = 0.999
    >>> epsilon = 1e-7
    >>> max_trust_ratio = 10
    >>> decay_lambda = 0
    >>> stop_gradients = True
    >>> lr = ivy.array(0.5)
    >>> new_weights = ivy.lamb_update(w, dcdw, lr, mw_tm1, vw_tm1, step, beta1=beta1,\
                                      beta2=beta2, epsilon=epsilon,\
                                      max_trust_ratio=max_trust_ratio,\
                                      decay_lambda=decay_lambda,\
                                      stop_gradients=stop_gradients)
    >>> print(new_weights)
    ({
        a: ivy.array([-0.708, 1.29, 3.29]),
        b: ivy.array([1.45, 2.45, 0.445])
    }, {
        a: ivy.array([0.02, 0.03, 0.06]),
        b: ivy.array([0.06, 0.04, 0.07])
    }, {
        a: ivy.array([4.0e-05, 9.0e-05, 3.6e-04]),
        b: ivy.array([0.00036, 0.00016, 0.00049])
    })

    """
    r1 = ivy.vector_norm(w)
    eff_grads, mw, vw = ivy.adam_step(
        dcdw, mw_tm1, vw_tm1, step, beta1=beta1, beta2=beta2, epsilon=epsilon
    )
    if decay_lambda > 0:
        r2 = ivy.vector_norm(eff_grads + decay_lambda * w)
    else:
        r2 = ivy.vector_norm(eff_grads)
    r = ivy.stable_divide(r1, r2).minimum(max_trust_ratio)
    lr = r * lr
    return (
        ivy.optimizer_update(w, eff_grads, lr, stop_gradients=stop_gradients, out=out),
        mw,
        vw,
    )


lamb_update.out_index = 0<|MERGE_RESOLUTION|>--- conflicted
+++ resolved
@@ -5,10 +5,6 @@
 
 # local
 import ivy
-<<<<<<< HEAD
-from typing import Union, Optional, Callable
-=======
->>>>>>> bb131e71
 from ivy.backend_handler import current_backend
 
 from ivy.func_wrapper import (
