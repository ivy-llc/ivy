--- conflicted
+++ resolved
@@ -4,17 +4,13 @@
 import ivy
 import ivy as _ivy
 from typing import Union
-<<<<<<< HEAD
-from ivy.backend_handler import current_backend as current_backend
-from ivy.func_wrapper import to_native_arrays_and_back, handle_out_argument
-=======
-from ivy.backend_handler import current_backend as _cur_backend
+from ivy.backend_handler import current_backend
+
 from ivy.func_wrapper import (
     to_native_arrays_and_back,
     handle_out_argument,
     inputs_to_native_arrays,
 )
->>>>>>> f9c6110b
 
 
 # Extra #
