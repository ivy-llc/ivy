# global
from typing import Union, Tuple, Optional

# local
import ivy
from ivy.framework_handler import current_framework as _cur_framework


# Array API Standard #
# -------------------#


def unique_all(x: Union[ivy.Array, ivy.NativeArray]) \
               -> Tuple[ivy.Array, ivy.Array, ivy.Array, ivy.Array]:
<<<<<<< HEAD
=======

>>>>>>> 861028d6
    """
    Returns the unique elements of an input array ``x``, the first occurring indices for each unique element in ``x``, the indices from the set of unique elements that reconstruct ``x``, and the corresponding counts for each unique element in ``x``.
    .. admonition:: Data-dependent output shape
        :class: important
        The shapes of two of the output arrays for this function depend on the data values in the input array; hence, array libraries which build computation graphs (e.g., JAX, Dask, etc.) may find this function difficult to implement without knowing array values. Accordingly, such libraries may choose to omit this function. See :ref:`data-dependent-output-shapes` section for more details.
    .. note::
       Uniqueness should be determined based on value equality (i.e., ``x_i == x_j``). For input arrays having floating-point data types, value-based equality implies the following behavior.
       -   As ``nan`` values compare as ``False``, ``nan`` values should be considered distinct.
       -   As ``-0`` and ``+0`` compare as ``True``, signed zeros should not be considered distinct, and the corresponding unique element will be implementation-dependent (e.g., an implementation could choose to return ``-0`` if ``-0`` occurs before ``+0``).
       As signed zeros are not distinct, using ``inverse_indices`` to reconstruct the input array is not guaranteed to return an array having the exact same values.
       Each ``nan`` value should have a count of one, while the counts for signed zeros should be aggregated as a single count.
    
    Parameters
    ----------
    x:
        input array. If ``x`` has more than one dimension, the function must flatten ``x`` and return the unique elements of the flattened array.
    
    Returns
    -------
    out:
        a namedtuple ``(values, indices, inverse_indices, counts)`` whose
        - first element must have the field name ``values`` and must be an array containing the unique elements of ``x``. The array must have the same data type as ``x``.
        - second element must have the field name ``indices`` and must be an array containing the indices (first occurrences) of ``x`` that result in ``values``. The array must have the same shape as ``values`` and must have the default array index data type.
        - third element must have the field name ``inverse_indices`` and must be an array containing the indices of ``values`` that reconstruct ``x``. The array must have the same shape as ``x`` and must have the default array index data type.
        - fourth element must have the field name ``counts`` and must be an array containing the number of times each unique element occurs in ``x``. The returned array must have same shape as ``values`` and must have the default array index data type.
        .. note::
           The order of unique elements is not specified and may vary between implementations.
   
   Examples
   --------
   >>> x = ivy.random_normal(mean=0.0, std=1.0, shape=(4, 4))
   >>> print(x)
   ivy.array([[ 2.1141,  0.8101,  0.9298,  0.8460],
              [-1.2119, -0.3519, -0.6252,  0.4033],
              [ 0.7443,  0.2577, -0.3707, -0.0545],
              [-0.3238,  0.5944,  0.0775, -0.4327]])
   >>> x[range(4), range(4)] = ivy.constants.nan #Introduce NaN values
   >>> print(x)
   ivy.array([[    nan,  0.8101,  0.9298,  0.8460],
              [-1.2119,     nan, -0.6252,  0.4033],
              [ 0.7443,  0.2577,     nan, -0.0545],
              [-0.3238,  0.5944,  0.0775,     nan]])
   >>> values, indices, inverse_indices, counts = unique_all(x)
   >>> print(values)
   ivy.array([-1.2119, -0.6252,  0.4033,     nan,     nan,     nan,     nan, -0.3238,
              -0.0545,  0.0775,  0.2577,  0.5944,  0.7443,  0.8101,  0.8460,  0.9298])
   >>> print(indices)
   ivy.array([ 4,  6,  7,  0,  5, 10, 15, 12, 11, 14,  9, 13,  8,  1,  3,  2])
   >>> print(inverse_indices)
   ivy.array([[ 3, 13, 15, 14],
              [ 0,  3,  1,  2],
              [12, 10,  3,  8],
              [ 7, 11,  9,  3]])
   >>> print(counts)
   ivy.array([1, 1, 1, 1, 1, 1, 1, 1, 1, 1, 1, 1, 1, 1, 1, 1])
   """
    return _cur_framework(x).unique_all(x)


def unique_inverse(x: Union[ivy.Array, ivy.NativeArray]) -> Tuple[ivy.Array, ivy.Array]:
    """Returns a tuple of two arrays, one being the unique elements of an input array x and the other one the indices from
    the set of uniques elements that reconstruct x.

    Parameters
    ----------
    x
        input array.

    Returns
    -------
    ret
        tuple of two arrays (values, inverse_indices)

    """
    return _cur_framework(x).unique_inverse(x)


def unique_values(
    x: Union[ivy.Array, ivy.NativeArray],
    out: Optional[Union[ivy.Array, ivy.NativeArray]] = None,
) -> ivy.Array:
    """
    Returns the unique elements of an input array ``x``.
    .. admonition:: Data-dependent output shape
        :class: important
        The shapes of two of the output arrays for this function depend on the data values in the input array; hence, array libraries which build computation graphs (e.g., JAX, Dask, etc.) may find this function difficult to implement without knowing array values. Accordingly, such libraries may choose to omit this function. See :ref:`data-dependent-output-shapes` section for more details.
    .. note::
       Uniqueness should be determined based on value equality (i.e., ``x_i == x_j``). For input arrays having floating-point data types, value-based equality implies the following behavior.
       -   As ``nan`` values compare as ``False``, ``nan`` values should be considered distinct.
       -   As ``-0`` and ``+0`` compare as ``True``, signed zeros should not be considered distinct, and the corresponding unique element will be implementation-dependent (e.g., an implementation could choose to return ``-0`` if ``-0`` occurs before ``+0``).
    Parameters
    ----------
    x
        input array. If ``x`` has more than one dimension, the function must flatten ``x`` and return the unique elements of the flattened array.
    Returns
    -------
    ret
        an array containing the set of unique elements in ``x``. The returned array must have the same data type as ``x``.
        .. note::
           The order of unique elements is not specified and may vary between implementations.
    """
    return _cur_framework(x).unique_values(x, out)


def unique_counts(x: Union[ivy.Array, ivy.NativeArray]) -> Tuple[ivy.Array, ivy.Array]:
    """
    Returns the unique elements of an input array x and the corresponding counts for each unique element in x.

    Parameters
    ----------
    x:
        input array. If x has more than one dimension, the function must flatten x and return the unique elements of the flattened array.

    Returns
    -------
<<<<<<< HEAD
    ret
=======
    ret:
>>>>>>> 861028d6
        a namedtuple (values, counts) whose
        -first element must have the field name values and must be an array containing the unique elements of x. The array must have the same data type as x.
        -second element must have the field name counts and must be an array containing the number of times each unique element occurs in x. The returned array must have same shape as values and must have the default array index data type.
    
   Examples
   --------
   >>> x = ivy.random_normal(mean=0.0, std=1.0, shape=(4, 4))
   >>> print(x)
   ivy.array([[ 2.1141,  0.8101,  0.9298,  0.8460],
              [-1.2119, -0.3519, -0.6252,  0.4033],
              [ 0.7443,  0.2577, -0.3707, -0.0545],
              [-0.3238,  0.5944,  0.0775, -0.4327]])
   >>> x[range(4), range(4)] = ivy.constants.nan #Introduce NaN values
   >>> print(x)
   ivy.array([[    nan,  0.8101,  0.9298,  0.8460],
              [-1.2119,     nan, -0.6252,  0.4033],
              [ 0.7443,  0.2577,     nan, -0.0545],
              [-0.3238,  0.5944,  0.0775,     nan]])
   >>> values, counts = unique_counts(x)
   >>> print(values)
   ivy.array([-1.2119, -0.6252,  0.4033,     nan,     nan,     nan,     nan, -0.3238,
              -0.0545,  0.0775,  0.2577,  0.5944,  0.7443,  0.8101,  0.8460,  0.9298])
   >>> print(counts)
   ivy.array([1, 1, 1, 1, 1, 1, 1, 1, 1, 1, 1, 1, 1, 1, 1, 1])
   """
    return _cur_framework(x).unique_counts(x)<|MERGE_RESOLUTION|>--- conflicted
+++ resolved
@@ -12,10 +12,6 @@
 
 def unique_all(x: Union[ivy.Array, ivy.NativeArray]) \
                -> Tuple[ivy.Array, ivy.Array, ivy.Array, ivy.Array]:
-<<<<<<< HEAD
-=======
-
->>>>>>> 861028d6
     """
     Returns the unique elements of an input array ``x``, the first occurring indices for each unique element in ``x``, the indices from the set of unique elements that reconstruct ``x``, and the corresponding counts for each unique element in ``x``.
     .. admonition:: Data-dependent output shape
@@ -131,11 +127,7 @@
 
     Returns
     -------
-<<<<<<< HEAD
-    ret
-=======
     ret:
->>>>>>> 861028d6
         a namedtuple (values, counts) whose
         -first element must have the field name values and must be an array containing the unique elements of x. The array must have the same data type as x.
         -second element must have the field name counts and must be an array containing the number of times each unique element occurs in x. The returned array must have same shape as values and must have the default array index data type.
