--- conflicted
+++ resolved
@@ -10,14 +10,8 @@
 # -------------------#
 
 
-<<<<<<< HEAD
 def unique_all(x: Union[ivy.Array, ivy.NativeArray]) \
                -> Tuple[ivy.Array, ivy.Array, ivy.Array, ivy.Array]:
-=======
-def unique_all(
-    x: Union[ivy.Array, ivy.NativeArray]
-) -> Tuple[ivy.Array, ivy.Array, ivy.Array, ivy.Array]:
->>>>>>> 781ab2f2
     """
     Returns the unique elements of an input array ``x``, the first occurring indices for each unique element in ``x``, the indices from the set of unique elements that reconstruct ``x``, and the corresponding counts for each unique element in ``x``.
     .. admonition:: Data-dependent output shape
