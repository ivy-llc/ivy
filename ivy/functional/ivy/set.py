# global
from typing import Union, Tuple, Optional

# local
import ivy
from ivy.backend_handler import current_backend as _cur_backend
from ivy.func_wrapper import to_native_arrays_and_back, handle_out_argument


# Array API Standard #
# -------------------#


@to_native_arrays_and_back
def unique_all(
    x: Union[ivy.Array, ivy.NativeArray]
) -> Tuple[ivy.Array, ivy.Array, ivy.Array, ivy.Array]:
    """Returns the unique elements of an input array ``x``, the first occurring indices
    for each unique element in ``x``, the indices from the set of unique elements that
    reconstruct ``x``, and the corresponding counts for each unique element in ``x``.

    .. admonition:: Data-dependent output shape
        :class: important

        The shapes of two of the output arrays for this function depend on the data
        values in the input array; hence, array libraries which build computation graphs
        (e.g., JAX, Dask, etc.) may find this function difficult to implement without
        knowing array values. Accordingly, such libraries may choose to omit this
        function. See :ref:`data-dependent-output-shapes` section for more details.

    .. note::
       Uniqueness should be determined based on value equality (i.e., ``x_i == x_j``).
       For input arrays having floating-point data types, value-based equality implies
       the following behavior.

       -   As ``nan`` values compare as ``False``, ``nan`` values should be considered
           distinct.

       -   As ``-0`` and ``+0`` compare as ``True``, signed zeros should not be
           considered distinct, and the corresponding unique element will be
           implementation-dependent (e.g., an implementation could choose to return
           ``-0`` if ``-0`` occurs before ``+0``).

       As signed zeros are not distinct, using ``inverse_indices`` to reconstruct the
       input array is not guaranteed to return an array having the exact same values.

       Each ``nan`` value should have a count of one, while the counts for signed zeros
       should be aggregated as a single count.

    Parameters
    ----------
    x:
        input array. If ``x`` has more than one dimension, the function must flatten
        ``x`` and return the unique elements of the flattened array.

    Returns
    -------
    out:
        a namedtuple ``(values, indices, inverse_indices, counts)`` whose
        - first element must have the field name ``values`` and must be an array
          containing the unique elements of ``x``. The array must have the same data
          type as ``x``.
        - second element must have the field name ``indices`` and must be an array
          containing the indices (first occurrences) of ``x`` that result in ``values``.
          The array must have the same shape as ``values`` and must have the default
          array index data type.
        - third element must have the field name ``inverse_indices`` and must be an
          array containing the indices of ``values`` that reconstruct ``x``. The array
          must have the same shape as ``x`` and must have the default array index data
          type.
        - fourth element must have the field name ``counts`` and must be an array
          containing the number of times each unique element occurs in ``x``. The
          returned array must have same shape as ``values`` and must have the default
          array index data type.

        .. note::
           The order of unique elements is not specified and may vary between
           implementations.
   
    Examples
    --------
    >>> x = ivy.random_normal(mean=0.0, std=1.0, shape=(4, 4))
    >>> print(x)
    ivy.array([[ 2.1141,  0.8101,  0.9298,  0.8460],
               [-1.2119, -0.3519, -0.6252,  0.4033],
               [ 0.7443,  0.2577, -0.3707, -0.0545],
               [-0.3238,  0.5944,  0.0775, -0.4327]])
    >>> x[range(4), range(4)] = ivy.constants.nan #Introduce NaN values
    >>> print(x)
    ivy.array([[    nan,  0.8101,  0.9298,  0.8460],
               [-1.2119,     nan, -0.6252,  0.4033],
               [ 0.7443,  0.2577,     nan, -0.0545],
               [-0.3238,  0.5944,  0.0775,     nan]])
    >>> values, indices, inverse_indices, counts = ivy.unique_all(x)
    >>> print(values)
    ivy.array([-1.2119, -0.6252,  0.4033,     nan,     nan,     nan,     nan, -0.3238,
               -0.0545,  0.0775,  0.2577,  0.5944,  0.7443,  0.8101,  0.8460,  0.9298])
    >>> print(indices)
    ivy.array([ 4,  6,  7,  0,  5, 10, 15, 12, 11, 14,  9, 13,  8,  1,  3,  2])
    >>> print(inverse_indices)
    ivy.array([[ 3, 13, 15, 14],
               [ 0,  3,  1,  2],
               [12, 10,  3,  8],
               [ 7, 11,  9,  3]])
    >>> print(counts)
    ivy.array([1, 1, 1, 1, 1, 1, 1, 1, 1, 1, 1, 1, 1, 1, 1, 1])
    """
    return _cur_backend(x).unique_all(x)


@to_native_arrays_and_back
def unique_inverse(x: Union[ivy.Array, ivy.NativeArray]) -> Tuple[ivy.Array, ivy.Array]:
    """Returns a tuple of two arrays, one being the unique elements of an input array x
    and the other one the indices from the set of uniques elements that reconstruct x.

    Parameters
    ----------
    x
        input array.

    Returns
    -------
    ret
        tuple of two arrays (values, inverse_indices)

    """
    return _cur_backend(x).unique_inverse(x)


@to_native_arrays_and_back
@handle_out_argument
def unique_values(
    x: Union[ivy.Array, ivy.NativeArray],
    *,
    out: Optional[Union[ivy.Array, ivy.NativeArray]] = None,
) -> ivy.Array:
    """Returns the unique elements of an input array ``x``.

    .. admonition:: Data-dependent output shape
        :class: important

        The shapes of two of the output arrays for this function depend on the data
        values in the input array; hence, array libraries which build computation graphs
        (e.g., JAX, Dask, etc.) may find this function difficult to implement without
        knowing array values. Accordingly, such libraries may choose to omit this
        function. See :ref:`data-dependent-output-shapes` section for more details.

    .. note::
       Uniqueness should be determined based on value equality (i.e., ``x_i == x_j``).
       For input arrays having floating-point data types, value-based equality implies
       the following behavior.

       -   As ``nan`` values compare as ``False``, ``nan`` values should be considered
           distinct.
       -   As ``-0`` and ``+0`` compare as ``True``, signed zeros should not be
           considered distinct, and the corresponding unique element will be
           implementation-dependent (e.g., an implementation could choose to return
           ``-0`` if ``-0`` occurs before ``+0``).

    Parameters
    ----------
    x
        input array. If ``x`` has more than one dimension, the function must flatten
        ``x`` and return the unique elements of the flattened array.

    Returns
    -------
    ret
        an array containing the set of unique elements in ``x``. The returned array must
        have the same data type as ``x``.

        .. note::
           The order of unique elements is not specified and may vary between
           implementations.

    """
    return _cur_backend(x).unique_values(x, out=out)


@to_native_arrays_and_back
def unique_counts(x: Union[ivy.Array, ivy.NativeArray]) -> Tuple[ivy.Array, ivy.Array]:
    """Returns the unique elements of an input array ``x`` and the corresponding counts for
    each unique element in ``x``.

    .. admonition:: Data-dependent output shape
        :class: important

        The shapes of two of the output arrays for this function depend on the data
        values in the input array; hence, array libraries which build computation graphs
        (e.g., JAX, Dask, etc.) may find this function difficult to implement without
        knowing array values. Accordingly, such libraries may choose to omit this
        function. See :ref:`data-dependent-output-shapes` section for more details.

    .. note::
       Uniqueness should be determined based on value equality (i.e., ``x_i == x_j``).
       For input arrays having floating-point data types, value-based equality implies
       the following behavior.

       -   As ``nan`` values compare as ``False``, ``nan`` values should be considered
           distinct.
       -   As ``-0`` and ``+0`` compare as ``True``, signed zeros should not be
           considered distinct, and the corresponding unique element will be
           implementation-dependent (e.g., an implementation could choose to return
           ``-0`` if ``-0`` occurs before ``+0``).

    Parameters
    ----------
<<<<<<< HEAD
    x:
        input array. If x has more than one dimension, the function must flatten x and
        return the unique elements of the flattened array.

    Returns
    -------
    ret:
        a namedtuple (values, counts) whose
=======
    x
        input array. If ``x`` has more than one dimension, the function must flatten
        ``x`` and return the unique elements of the flattened array.

    Returns
    -------
    ret
        a namedtuple ``(values, counts)`` whose

        - first element must have the field name ``values`` and must be an
          array containing the unique elements of ``x``.
          The array must have the same data type as ``x``.
        - second element must have the field name ``counts`` and must be an array
          containing the number of times each unique element occurs in ``x``.
          The returned array must have same shape as ``values`` and must
          have the default array index data type.
>>>>>>> e950f399

    .. note::
           The order of unique elements is not specified and may vary between
           implementations.

    This method conforms to the `Array API Standard
    <https://data-apis.org/array-api/latest/>`_. This docstring is an extension of
    the `docstring <https://data-apis.org/array-api/latest/API_specification/
    generated/signatures.elementwise_functions.tan.html>`_
    in the standard. The descriptions above assume an array input for simplicity, but
    the method also accepts :code:`ivy.Container` instances in place of
    :code:`ivy.Array` or :code:`ivy.NativeArray` instances, as shown in the type hints
    and also the examples below.

    Functional Examples
    -------------------

    With :code: 'ivy.Array' input:

    >>> x = ivy.array([1,2,1,3,4,1,3])
    >>> y = unique_counts(x)
    >>> print(y)
    Tuple([1,2,3,4],[3,1,2,1])

    >>> x = ivy.asarray([1,2,3,4],[2,3,4,5],[3,4,5,6])
    >>> y = unique_counts(x)
    >>> print(y)
    Tuple([1,2,3,4,5,6],[1,2,3,3,2,1])

    With :code: 'ivy.NativeArray' input:

    >>> x = ivy.native_array([0.2,0.3,0.4,0.2,1.4,2.3,0.2])
    >>> y = ivy.unique_counts(x)
    >>> print(y)
    Tuple([0.2,0.3,0.4,1.4,2.3],[3,1,1,1,1]

    Instance Method Examples
    ------------------------

    Using :code:`ivy.Array` instance method:
    >>> x = ivy.array([0., 1., 3. , 2. , 1. , 0.])
    >>> y = x.unique_counts()
    >>> print(y)
    Tuple([0., 1., 2., 3.],[2,2,1,1])
    """
    return _cur_backend(x).unique_counts(x)<|MERGE_RESOLUTION|>--- conflicted
+++ resolved
@@ -205,16 +205,6 @@
 
     Parameters
     ----------
-<<<<<<< HEAD
-    x:
-        input array. If x has more than one dimension, the function must flatten x and
-        return the unique elements of the flattened array.
-
-    Returns
-    -------
-    ret:
-        a namedtuple (values, counts) whose
-=======
     x
         input array. If ``x`` has more than one dimension, the function must flatten
         ``x`` and return the unique elements of the flattened array.
@@ -231,7 +221,6 @@
           containing the number of times each unique element occurs in ``x``.
           The returned array must have same shape as ``values`` and must
           have the default array index data type.
->>>>>>> e950f399
 
     .. note::
            The order of unique elements is not specified and may vary between
