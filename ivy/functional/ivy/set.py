# global
from typing import Union, Tuple, Optional

# local
import ivy
from ivy.backend_handler import current_backend
from ivy.func_wrapper import (
    to_native_arrays_and_back,
    handle_out_argument,
    handle_nestable,
)


# Array API Standard #
# -------------------#


@to_native_arrays_and_back
@handle_nestable
def unique_all(
    x: Union[ivy.Array, ivy.NativeArray]
) -> Tuple[ivy.Array, ivy.Array, ivy.Array, ivy.Array]:
    """Returns the unique elements of an input array ``x``, the first occurring indices
    for each unique element in ``x``, the indices from the set of unique elements that
    reconstruct ``x``, and the corresponding counts for each unique element in ``x``.

    .. admonition:: Data-dependent output shape
        :class: important

        The shapes of two of the output arrays for this function depend on the data
        values in the input array; hence, array libraries which build computation graphs
        (e.g., JAX, Dask, etc.) may find this function difficult to implement without
        knowing array values. Accordingly, such libraries may choose to omit this
        function. See :ref:`data-dependent-output-shapes` section for more details.

    .. note::
       Uniqueness should be determined based on value equality (i.e., ``x_i == x_j``).
       For input arrays having floating-point data types, value-based equality implies
       the following behavior.

       -   As ``nan`` values compare as ``False``, ``nan`` values should be considered
           distinct.

       -   As ``-0`` and ``+0`` compare as ``True``, signed zeros should not be
           considered distinct, and the corresponding unique element will be
           implementation-dependent (e.g., an implementation could choose to return
           ``-0`` if ``-0`` occurs before ``+0``).

       As signed zeros are not distinct, using ``inverse_indices`` to reconstruct the
       input array is not guaranteed to return an array having the exact same values.

       Each ``nan`` value should have a count of one, while the counts for signed zeros
       should be aggregated as a single count.

    Parameters
    ----------
    x
        input array. If ``x`` has more than one dimension, the function must flatten
        ``x`` and return the unique elements of the flattened array.

    Returns
    -------
    ret
        a namedtuple ``(values, indices, inverse_indices, counts)`` whose
        - first element must have the field name ``values`` and must be an array
          containing the unique elements of ``x``. The array must have the same data
          type as ``x``.
        - second element must have the field name ``indices`` and must be an array
          containing the indices (first occurrences) of ``x`` that result in ``values``.
          The array must have the same shape as ``values`` and must have the default
          array index data type.
        - third element must have the field name ``inverse_indices`` and must be an
          array containing the indices of ``values`` that reconstruct ``x``. The array
          must have the same shape as ``x`` and must have the default array index data
          type.
        - fourth element must have the field name ``counts`` and must be an array
          containing the number of times each unique element occurs in ``x``. The
          returned array must have same shape as ``values`` and must have the default
          array index data type.

        .. note::
           The order of unique elements is not specified and may vary between
           implementations.

    This method conforms to the `Array API Standard
    <https://data-apis.org/array-api/latest/>`_. This docstring is an extension of
    the `docstring <https://data-apis.org/array-api/latest/API_specification/
    generated/signatures.elementwise_functions.tan.html>`_
    in the standard. The descriptions above assume an array input for simplicity, but
    the method also accepts :code:`ivy.Container` instances in place of
    :code:`ivy.Array` or :code:`ivy.NativeArray` instances, as shown in the type hints
    and also the examples below.

    Functional Examples
    -------------------

    With :code: 'ivy.Array' input:

    >>> x = ivy.random_normal(mean=0.0, std=1.0, shape=(2, 2))
    >>> print(x)
    ivy.array([[0.607,1.14],[0.735,0.667]])ivy.array([0.607,0.667,0.735,1.14])

    >>> values, indices, inverse_indices, counts = ivy.unique_all(x)
    >>> print(values)
    ivy.array([0,3,2,1])ivy.array([[0,3],[2,1]])

    >>> print(indices)
    ivy.array([1,1,1,1])

    >>> print(inverse_indices)
    ivy.array([[1.52,0.381,0.857],[-0.0396,0.14,-0.166],[1.58,-0.828,-0.144]])

    >>> print(counts)
    ivy.array([-0.828,-0.166,-0.144,-0.0396,0.14,0.381,0.857,1.52,1.58])


    >>> x = ivy.random_normal(mean=0.0, std=1.0, shape=(3, 3))
    >>> print(x)
    ivy.array([[-0.40501155,  1.77361575, -1.97776199],
               [-0.36831157,  0.89148434, -0.9512272 ],
               [ 0.67542176, -0.41985657,  0.23478023]])

    >>> values, indices, inverse_indices, counts = ivy.unique_all(x)
    >>> print(values)
    ivy.array([-1.97776199, -0.9512272 , -0.41985657, -0.40501155, -0.36831157,
                0.23478023,  0.67542176,  0.89148434,  1.77361575])

    >>> print(indices)
    ivy.array([2, 5, 7, 0, 3, 8, 6, 4, 1])

    >>> print(inverse_indices)
    ivy.array([[3, 8, 0],
               [4, 7, 1],
               [6, 2, 5]])

    >>> print(counts)
    ivy.array([1, 1, 1, 1, 1, 1, 1, 1, 1])

    With :code: 'ivy.NativeArray' input:

    >>> x = ivy.native_array([[ 2.1141,  0.8101,  0.9298,  0.8460],\
    [-1.2119, -0.3519, -0.6252,  0.4033],[ 0.7443,  0.2577, -0.3707, -0.0545],\
    [-0.3238,  0.5944,  0.0775, -0.4327]])
    >>> print(x)
    ivy.array([[ 2.1141,  0.8101,  0.9298,  0.8460],
               [-1.2119, -0.3519, -0.6252,  0.4033],
               [ 0.7443,  0.2577, -0.3707, -0.0545],
               [-0.3238,  0.5944,  0.0775, -0.4327]])

    >>> x[range(4), range(4)] = ivy.nan #Introduce NaN values
    >>> print(x)
    ivy.array([[    nan,  0.8101,  0.9298,  0.8460],
               [-1.2119,     nan, -0.6252,  0.4033],
               [ 0.7443,  0.2577,     nan, -0.0545],
               [-0.3238,  0.5944,  0.0775,     nan]])

    >>> values, indices, inverse_indices, counts = ivy.unique_all(x)
    >>> print(values)
    ivy.array([-1.2119, -0.6252,  0.4033,     nan,     nan,     nan,     nan, -0.3238,
               -0.0545,  0.0775,  0.2577,  0.5944,  0.7443,  0.8101,  0.8460,  0.9298])

    >>> print(indices)
    ivy.array([ 4,  6,  7,  0,  5, 10, 15, 12, 11, 14,  9, 13,  8,  1,  3,  2])

    >>> print(inverse_indices)
    ivy.array([[ 3, 13, 15, 14],
               [ 0,  3,  1,  2],
               [12, 10,  3,  8],
               [ 7, 11,  9,  3]])

    >>> print(counts)
    ivy.array([1, 1, 1, 1, 1, 1, 1, 1, 1, 1, 1, 1, 1, 1, 1, 1])

    Instance Method Examples
    ------------------------

    With :code: 'ivy.Array' input:

    >>> x = ivy.array([[ 2.1141,  0.8101,  0.9298,  0.8460],\
    [-1.2119, -0.3519, -0.6252,  0.4033],\
    [ 0.7443,  0.2577, -0.3707, -0.0545],\
    [-0.3238,  0.5944,  0.0775, -0.4327]])
    >>> print(x)
    ivy.array([[ 2.1141,  0.8101,  0.9298,  0.8460],
               [-1.2119, -0.3519, -0.6252,  0.4033],
               [ 0.7443,  0.2577, -0.3707, -0.0545],
               [-0.3238,  0.5944,  0.0775, -0.4327]])

    >>> x[range(4), range(4)] = ivy.nan #Introduce NaN values
    >>> print(x)
    ivy.array([[    nan,  0.8101,  0.9298,  0.8460],
               [-1.2119,     nan, -0.6252,  0.4033],
               [ 0.7443,  0.2577,     nan, -0.0545],
               [-0.3238,  0.5944,  0.0775,     nan]])

    >>> values, indices, inverse_indices, counts = x.unique_all()
    >>> print(values)
    ivy.array([-1.2119, -0.6252,  0.4033,     nan,     nan,     nan,     nan, -0.3238,
               -0.0545,  0.0775,  0.2577,  0.5944,  0.7443,  0.8101,  0.8460,  0.9298])

    >>> print(indices)
    ivy.array([ 4,  6,  7,  0,  5, 10, 15, 12, 11, 14,  9, 13,  8,  1,  3,  2])

    >>> print(inverse_indices)
    ivy.array([[ 3, 13, 15, 14],
               [ 0,  3,  1,  2],
               [12, 10,  3,  8],
               [ 7, 11,  9,  3]])

    >>> print(counts)
    ivy.array([1, 1, 1, 1, 1, 1, 1, 1, 1, 1, 1, 1, 1, 1, 1, 1])

    With :code: 'ivy.NativeArray' input:

    >>> x = ivy.native_array([[-2.176,  0.889,  1.175, -0.763],\
    [-0.071,  1.262, -0.456, -2.114],[-0.349,  0.615, -0.594, -1.335],\
    [ 0.212,  0.457, -0.827,  0.209]])
    >>> print(x)
    ivy.array([[-2.176,  0.889,  1.175, -0.763],
               [-0.071,  1.262, -0.456, -2.114],
               [-0.349,  0.615, -0.594, -1.335],
               [ 0.212,  0.457, -0.827,  0.209]])

    >>> x[range(4), range(4)] = ivy.nan #Introduce NaN values
    >>> print(x)
    ivy.array([[   nan,  0.889,  1.175, -0.763],
               [-0.071,    nan, -0.456, -2.114],
               [-0.349,  0.615,    nan, -1.335],
               [ 0.212,  0.457, -0.827,    nan]])

    >>> values, indices, inverse_indices, counts = x.unique_all()
    >>> print(values)
    ivy.array([-2.114, -1.335, -0.827, -0.763, -0.456,
               -0.349, -0.071,  0.212,  0.457,  0.615,
                0.889,  1.175,    nan,    nan,    nan,
                  nan])

    >>> print(indices)
    ivy.array([ 7, 11, 14,  3,  6,  8,  4, 12, 13,  9,  1,  2,  0,  5, 10, 15])

    >>> print(inverse_indices)
    ivy.array([[12, 10, 11,  3],
               [ 6, 12,  4,  0],
               [ 5,  9, 12,  1],
               [ 7,  8,  2, 12]])

    >>> print(counts)
    ivy.array([1, 1, 1, 1, 1, 1, 1, 1, 1, 1, 1, 1, 1, 1, 1, 1])

    """
    return current_backend(x).unique_all(x)


@to_native_arrays_and_back
@handle_nestable
def unique_inverse(x: Union[ivy.Array, ivy.NativeArray]) -> Tuple[ivy.Array, ivy.Array]:
    """Returns a tuple of two arrays, one being the unique elements of an input array x
    and the other one the indices from the set of uniques elements that reconstruct x.

    Parameters
    ----------
    x
        input array.

    Returns
    -------
    ret
        tuple of two arrays (values, inverse_indices)

    """
    return current_backend(x).unique_inverse(x)


@to_native_arrays_and_back
@handle_out_argument
@handle_nestable
def unique_values(
    x: Union[ivy.Array, ivy.NativeArray],
    *,
    out: Optional[ivy.Array] = None,
) -> ivy.Array:
    """Returns the unique elements of an input array ``x``.

    .. admonition:: Data-dependent output shape
        :class: important

        The shapes of two of the output arrays for this function depend on the data
        values in the input array; hence, array libraries which build computation graphs
        (e.g., JAX, Dask, etc.) may find this function difficult to implement without
        knowing array values. Accordingly, such libraries may choose to omit this
        function. See :ref:`data-dependent-output-shapes` section for more details.

    .. note::
       Uniqueness should be determined based on value equality (i.e., ``x_i == x_j``).
       For input arrays having floating-point data types, value-based equality implies
       the following behavior.

       -   As ``nan`` values compare as ``False``, ``nan`` values should be considered
           distinct.
       -   As ``-0`` and ``+0`` compare as ``True``, signed zeros should not be
           considered distinct, and the corresponding unique element will be
           implementation-dependent (e.g., an implementation could choose to return
           ``-0`` if ``-0`` occurs before ``+0``).

    Parameters
    ----------
    x
        input array. If ``x`` has more than one dimension, the function must flatten
        ``x`` and return the unique elements of the flattened array.
    out
        optional output array, for writing the result to. It must have a shape that the
        inputs broadcast to.

    Returns
    -------
    ret
        an array containing the set of unique elements in ``x``. The returned array must
        have the same data type as ``x``.

        .. note::
           The order of unique elements is not specified and may vary between
           implementations.

    """
    return current_backend(x).unique_values(x, out=out)


@to_native_arrays_and_back
@handle_nestable
<<<<<<< HEAD
def unique_counts(x: Union[ivy.Array, ivy.NativeArray]) -> Tuple[ivy.Array, ivy.Array]:
=======
def unique_counts(
    x: Union[ivy.Array, ivy.NativeArray]
) -> Tuple[ivy.Array, ivy.Array]:
>>>>>>> d1b582bc
    """
    Returns the unique elements of an input array ``x`` and the corresponding counts for
    each unique element in ``x``.

    .. admonition:: Data-dependent output shape
        :class: important

        The shapes of two of the output arrays for this function depend on the data
        values in the input array; hence, array libraries which build computation graphs
        (e.g., JAX, Dask, etc.) may find this function difficult to implement without
        knowing array values. Accordingly, such libraries may choose to omit this
        function. See :ref:`data-dependent-output-shapes` section for more details.

    .. note::
       Uniqueness should be determined based on value equality (i.e., ``x_i == x_j``).
       For input arrays having floating-point data types, value-based equality implies
       the following behavior.

       -   As ``nan`` values compare as ``False``, ``nan`` values should be considered
           distinct.
       -   As ``-0`` and ``+0`` compare as ``True``, signed zeros should not be
           considered distinct, and the corresponding unique element will be
           implementation-dependent (e.g., an implementation could choose to return
           ``-0`` if ``-0`` occurs before ``+0``).

    Parameters
    ----------
    x
        input array. If ``x`` has more than one dimension, the function must flatten
        ``x`` and return the unique elements of the flattened array.

    Returns
    -------
    ret
        a namedtuple ``(values, counts)`` whose

        - first element must have the field name ``values`` and must be an
          array containing the unique elements of ``x``.
          The array must have the same data type as ``x``.
        - second element must have the field name ``counts`` and must be an array
          containing the number of times each unique element occurs in ``x``.
          The returned array must have same shape as ``values`` and must
          have the default array index data type.

    .. note::
           The order of unique elements is not specified and may vary between
           implementations.

    This method conforms to the `Array API Standard
    <https://data-apis.org/array-api/latest/>`. This docstring is an extension of
    the `docstring <https://data-apis.org/array-api/latest/API_specification/
    generated/signatures.set_functions.unique_counts.html>` in the standard. 
    Both the description and the type hints above assumes an array input for simplicity,
    but this function is *nestable*, and therefore also accepts :code:`ivy.Container`
    instances in place of any of the arguments.

    Examples
    --------
    With :code: 'ivy.Array' input:

    >>> x = ivy.array([1,2,1,3,4,1,3])
    >>> y = unique_counts(x)
    >>> print(y)
    Tuple([1,2,3,4],[3,1,2,1])

    >>> x = ivy.asarray([1,2,3,4],[2,3,4,5],[3,4,5,6])
    >>> y = unique_counts(x)
    >>> print(y)
    Tuple([1,2,3,4,5,6],[1,2,3,3,2,1])

    With :code: 'ivy.NativeArray' input:

    >>> x = ivy.native_array([0.2,0.3,0.4,0.2,1.4,2.3,0.2])
    >>> y = ivy.unique_counts(x)
    >>> print(y)
    Tuple([0.2,0.3,0.4,1.4,2.3],[3,1,1,1,1]

    With :code:`ivy.Container` input:

    >>> x = ivy.Container(a=ivy.array([0., 1., 3. , 2. , 1. , 0.]), \
                          b=ivy.array([1,2,1,3,4,1,3]))
    >>> y = ivy.unique_counts(x)
    >>> print(y)
    {
        a: (list[2],<classivy.array.Array>shape=[4]),
        b: (list[2],<classivy.array.Array>shape=[4])
    }
    """
    return current_backend(x).unique_counts(x)<|MERGE_RESOLUTION|>--- conflicted
+++ resolved
@@ -327,13 +327,9 @@
 
 @to_native_arrays_and_back
 @handle_nestable
-<<<<<<< HEAD
-def unique_counts(x: Union[ivy.Array, ivy.NativeArray]) -> Tuple[ivy.Array, ivy.Array]:
-=======
 def unique_counts(
     x: Union[ivy.Array, ivy.NativeArray]
 ) -> Tuple[ivy.Array, ivy.Array]:
->>>>>>> d1b582bc
     """
     Returns the unique elements of an input array ``x`` and the corresponding counts for
     each unique element in ``x``.
