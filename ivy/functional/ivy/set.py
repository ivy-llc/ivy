# for review
# global
from typing import Union, NamedTuple, Optional

# local
import ivy
from ivy.func_wrapper import (
    to_native_arrays_and_back,
    handle_out_argument,
    handle_nestable,
)


# Array API Standard #
# -------------------#


@to_native_arrays_and_back
@handle_nestable
def unique_all(x: Union[ivy.Array, ivy.NativeArray]) -> NamedTuple:
    """Returns the unique elements of an input array ``x``, the first occurring indices
    for each unique element in ``x``, the indices from the set of unique elements that
    reconstruct ``x``, and the corresponding counts for each unique element in ``x``.

    .. admonition:: Data-dependent output shape
        :class: important

        The shapes of two of the output arrays for this function depend on the data
        values in the input array; hence, array libraries which build computation graphs
        (e.g., JAX, Dask, etc.) may find this function difficult to implement without
        knowing array values. Accordingly, such libraries may choose to omit this
        function. See :ref:`data-dependent-output-shapes` section for more details.

    .. note::
       Uniqueness should be determined based on value equality (i.e., ``x_i == x_j``).
       For input arrays having floating-point data types, value-based equality implies
       the following behavior.

       -   As ``nan`` values compare as ``False``, ``nan`` values should be considered
           distinct.

       -   As ``-0`` and ``+0`` compare as ``True``, signed zeros should not be
           considered distinct, and the corresponding unique element will be
           implementation-dependent (e.g., an implementation could choose to return
           ``-0`` if ``-0`` occurs before ``+0``).

       As signed zeros are not distinct, using ``inverse_indices`` to reconstruct the
       input array is not guaranteed to return an array having the exact same values.

       Each ``nan`` value should have a count of one, while the counts for signed zeros
       should be aggregated as a single count.

    Parameters
    ----------
    x
        input array. If ``x`` has more than one dimension, the function must flatten
        ``x`` and return the unique elements of the flattened array.

    Returns
    -------
    ret
        a namedtuple ``(values, indices, inverse_indices, counts)`` whose
        - first element must have the field name ``values`` and must be an array
          containing the unique elements of ``x``. The array must have the same data
          type as ``x``.
        - second element must have the field name ``indices`` and must be an array
          containing the indices (first occurrences) of ``x`` that result in ``values``.
          The array must have the same shape as ``values`` and must have the default
          array index data type.
        - third element must have the field name ``inverse_indices`` and must be an
          array containing the indices of ``values`` that reconstruct ``x``. The array
          must have the same shape as ``x`` and must have the default array index data
          type.
        - fourth element must have the field name ``counts`` and must be an array
          containing the number of times each unique element occurs in ``x``. The
          returned array must have same shape as ``values`` and must have the default
          array index data type.

        .. note::
           The order of unique elements is not specified and may vary between
           implementations.

    This method conforms to the `Array API Standard
    <https://data-apis.org/array-api/latest/>`_. This docstring is an extension of
    the `docstring <https://data-apis.org/array-api/latest/API_specification/
    generated/signatures.elementwise_functions.tan.html>`_
    in the standard. The descriptions above assume an array input for simplicity, but
    the method also accepts :code:`ivy.Container` instances in place of
    :code:`ivy.Array` or :code:`ivy.NativeArray` instances, as shown in the type hints
    and also the examples below.

    Functional Examples
    -------------------

    With :code: 'ivy.Array' input:

    >>> x = ivy.random_normal(mean=0.0, std=1.0, shape=(2, 2))
    >>> print(x)
    ivy.array([[0.607,1.14],[0.735,0.667]])ivy.array([0.607,0.667,0.735,1.14])

    >>> values, indices, inverse_indices, counts = ivy.unique_all(x)
    >>> print(values)
    ivy.array([0,3,2,1])ivy.array([[0,3],[2,1]])

    >>> print(indices)
    ivy.array([1,1,1,1])

    >>> print(inverse_indices)
    ivy.array([[1.52,0.381,0.857],[-0.0396,0.14,-0.166],[1.58,-0.828,-0.144]])

    >>> print(counts)
    ivy.array([-0.828,-0.166,-0.144,-0.0396,0.14,0.381,0.857,1.52,1.58])


    >>> x = ivy.random_normal(mean=0.0, std=1.0, shape=(3, 3))
    >>> print(x)
    ivy.array([[-0.40501155,  1.77361575, -1.97776199],
               [-0.36831157,  0.89148434, -0.9512272 ],
               [ 0.67542176, -0.41985657,  0.23478023]])

    >>> values, indices, inverse_indices, counts = ivy.unique_all(x)
    >>> print(values)
    ivy.array([-1.97776199, -0.9512272 , -0.41985657, -0.40501155, -0.36831157,
                0.23478023,  0.67542176,  0.89148434,  1.77361575])

    >>> print(indices)
    ivy.array([2, 5, 7, 0, 3, 8, 6, 4, 1])

    >>> print(inverse_indices)
    ivy.array([[3, 8, 0],
               [4, 7, 1],
               [6, 2, 5]])

    >>> print(counts)
    ivy.array([1, 1, 1, 1, 1, 1, 1, 1, 1])

    With :code: 'ivy.NativeArray' input:

    >>> x = ivy.native_array([[ 2.1141,  0.8101,  0.9298,  0.8460],\
    [-1.2119, -0.3519, -0.6252,  0.4033],[ 0.7443,  0.2577, -0.3707, -0.0545],\
    [-0.3238,  0.5944,  0.0775, -0.4327]])
    >>> print(x)
    ivy.array([[ 2.1141,  0.8101,  0.9298,  0.8460],
               [-1.2119, -0.3519, -0.6252,  0.4033],
               [ 0.7443,  0.2577, -0.3707, -0.0545],
               [-0.3238,  0.5944,  0.0775, -0.4327]])

    >>> x[range(4), range(4)] = ivy.nan #Introduce NaN values
    >>> print(x)
    ivy.array([[    nan,  0.8101,  0.9298,  0.8460],
               [-1.2119,     nan, -0.6252,  0.4033],
               [ 0.7443,  0.2577,     nan, -0.0545],
               [-0.3238,  0.5944,  0.0775,     nan]])

    >>> values, indices, inverse_indices, counts = ivy.unique_all(x)
    >>> print(values)
    ivy.array([-1.2119, -0.6252,  0.4033,     nan,     nan,     nan,     nan, -0.3238,
               -0.0545,  0.0775,  0.2577,  0.5944,  0.7443,  0.8101,  0.8460,  0.9298])

    >>> print(indices)
    ivy.array([ 4,  6,  7,  0,  5, 10, 15, 12, 11, 14,  9, 13,  8,  1,  3,  2])

    >>> print(inverse_indices)
    ivy.array([[ 3, 13, 15, 14],
               [ 0,  3,  1,  2],
               [12, 10,  3,  8],
               [ 7, 11,  9,  3]])

    >>> print(counts)
    ivy.array([1, 1, 1, 1, 1, 1, 1, 1, 1, 1, 1, 1, 1, 1, 1, 1])

    Instance Method Examples
    ------------------------

    With :code: 'ivy.Array' input:

    >>> x = ivy.array([[ 2.1141,  0.8101,  0.9298,  0.8460],\
    [-1.2119, -0.3519, -0.6252,  0.4033],\
    [ 0.7443,  0.2577, -0.3707, -0.0545],\
    [-0.3238,  0.5944,  0.0775, -0.4327]])
    >>> print(x)
    ivy.array([[ 2.1141,  0.8101,  0.9298,  0.8460],
               [-1.2119, -0.3519, -0.6252,  0.4033],
               [ 0.7443,  0.2577, -0.3707, -0.0545],
               [-0.3238,  0.5944,  0.0775, -0.4327]])

    >>> x[range(4), range(4)] = ivy.nan #Introduce NaN values
    >>> print(x)
    ivy.array([[    nan,  0.8101,  0.9298,  0.8460],
               [-1.2119,     nan, -0.6252,  0.4033],
               [ 0.7443,  0.2577,     nan, -0.0545],
               [-0.3238,  0.5944,  0.0775,     nan]])

    >>> values, indices, inverse_indices, counts = x.unique_all()
    >>> print(values)
    ivy.array([-1.2119, -0.6252,  0.4033,     nan,     nan,     nan,     nan, -0.3238,
               -0.0545,  0.0775,  0.2577,  0.5944,  0.7443,  0.8101,  0.8460,  0.9298])

    >>> print(indices)
    ivy.array([ 4,  6,  7,  0,  5, 10, 15, 12, 11, 14,  9, 13,  8,  1,  3,  2])

    >>> print(inverse_indices)
    ivy.array([[ 3, 13, 15, 14],
               [ 0,  3,  1,  2],
               [12, 10,  3,  8],
               [ 7, 11,  9,  3]])

    >>> print(counts)
    ivy.array([1, 1, 1, 1, 1, 1, 1, 1, 1, 1, 1, 1, 1, 1, 1, 1])

    With :code: 'ivy.NativeArray' input:

    >>> x = ivy.native_array([[-2.176,  0.889,  1.175, -0.763],\
    [-0.071,  1.262, -0.456, -2.114],[-0.349,  0.615, -0.594, -1.335],\
    [ 0.212,  0.457, -0.827,  0.209]])
    >>> print(x)
    ivy.array([[-2.176,  0.889,  1.175, -0.763],
               [-0.071,  1.262, -0.456, -2.114],
               [-0.349,  0.615, -0.594, -1.335],
               [ 0.212,  0.457, -0.827,  0.209]])

    >>> x[range(4), range(4)] = ivy.nan #Introduce NaN values
    >>> print(x)
    ivy.array([[   nan,  0.889,  1.175, -0.763],
               [-0.071,    nan, -0.456, -2.114],
               [-0.349,  0.615,    nan, -1.335],
               [ 0.212,  0.457, -0.827,    nan]])

    >>> values, indices, inverse_indices, counts = x.unique_all()
    >>> print(values)
    ivy.array([-2.114, -1.335, -0.827, -0.763, -0.456,
               -0.349, -0.071,  0.212,  0.457,  0.615,
                0.889,  1.175,    nan,    nan,    nan,
                  nan])

    >>> print(indices)
    ivy.array([ 7, 11, 14,  3,  6,  8,  4, 12, 13,  9,  1,  2,  0,  5, 10, 15])

    >>> print(inverse_indices)
    ivy.array([[12, 10, 11,  3],
               [ 6, 12,  4,  0],
               [ 5,  9, 12,  1],
               [ 7,  8,  2, 12]])

    >>> print(counts)
    ivy.array([1, 1, 1, 1, 1, 1, 1, 1, 1, 1, 1, 1, 1, 1, 1, 1])

    """
    return ivy.current_backend(x).unique_all(x)


@to_native_arrays_and_back
@handle_nestable
def unique_inverse(x: Union[ivy.Array, ivy.NativeArray]) -> NamedTuple:
    """Returns a tuple of two arrays, one being the unique elements of an input array x
    and the other one the indices from the set of uniques elements that reconstruct x.

    Parameters
    ----------
    x
        input array.

    Returns
    -------
    ret
        tuple of two arrays (values, inverse_indices)

    """
    return ivy.current_backend(x).unique_inverse(x)


@to_native_arrays_and_back
@handle_out_argument
@handle_nestable
def unique_values(
    x: Union[ivy.Array, ivy.NativeArray],
    *,
    out: Optional[ivy.Array] = None,
) -> ivy.Array:
    """Returns the unique elements of an input array ``x``.

    .. admonition:: Data-dependent output shape
        :class: important

        The shapes of two of the output arrays for this function depend on the data
        values in the input array; hence, array libraries which build computation graphs
        (e.g., JAX, Dask, etc.) may find this function difficult to implement without
        knowing array values. Accordingly, such libraries may choose to omit this
        function. See :ref:`data-dependent-output-shapes` section for more details.

    .. note::
       Uniqueness should be determined based on value equality (i.e., ``x_i == x_j``).
       For input arrays having floating-point data types, value-based equality implies
       the following behavior.

       -   As ``nan`` values compare as ``False``, ``nan`` values should be considered
           distinct.
       -   As ``-0`` and ``+0`` compare as ``True``, signed zeros should not be
           considered distinct, and the corresponding unique element will be
           implementation-dependent (e.g., an implementation could choose to return
           ``-0`` if ``-0`` occurs before ``+0``).

    Parameters
    ----------
    x
        input array. If ``x`` has more than one dimension, the function must flatten
        ``x`` and return the unique elements of the flattened array.
    out
        optional output array, for writing the result to. It must have a shape that the
        inputs broadcast to.

    Returns
    -------
    ret
        an array containing the set of unique elements in ``x``. The returned array must
        have the same data type as ``x``.

        .. note::
           The order of unique elements is not specified and may vary between
           implementations.

    """
    return ivy.current_backend(x).unique_values(x, out=out)


@to_native_arrays_and_back
@handle_nestable
<<<<<<< HEAD
def unique_counts(x: Union[ivy.Array, ivy.NativeArray]) -> NamedTuple:
=======
def unique_counts(x: Union[ivy.Array, ivy.NativeArray]) -> Tuple[ivy.Array, ivy.Array]:
>>>>>>> 96987938
    """
    Returns the unique elements of an input array ``x`` and the corresponding counts for
    each unique element in ``x``.

    .. admonition:: Data-dependent output shape
        :class: important

        The shapes of two of the output arrays for this function depend on the data
        values in the input array; hence, array libraries which build computation graphs
        (e.g., JAX, Dask, etc.) may find this function difficult to implement without
        knowing array values. Accordingly, such libraries may choose to omit this
        function. See :ref:`data-dependent-output-shapes` section for more details.

    .. note::
       Uniqueness should be determined based on value equality (i.e., ``x_i == x_j``).
       For input arrays having floating-point data types, value-based equality implies
       the following behavior.

       -   As ``nan`` values compare as ``False``, ``nan`` values should be considered
           distinct.
       -   As ``-0`` and ``+0`` compare as ``True``, signed zeros should not be
           considered distinct, and the corresponding unique element will be
           implementation-dependent (e.g., an implementation could choose to return
           ``-0`` if ``-0`` occurs before ``+0``).

    Parameters
    ----------
    x
        input array. If ``x`` has more than one dimension, the function must flatten
        ``x`` and return the unique elements of the flattened array.

    Returns
    -------
    ret
        a namedtuple ``(values, counts)`` whose

        - first element must have the field name ``values`` and must be an
          array containing the unique elements of ``x``.
          The array must have the same data type as ``x``.
        - second element must have the field name ``counts`` and must be an array
          containing the number of times each unique element occurs in ``x``.
          The returned array must have same shape as ``values`` and must
          have the default array index data type.

    .. note::
           The order of unique elements is not specified and may vary between
           implementations.

    This method conforms to the `Array API Standard
    <https://data-apis.org/array-api/latest/>`. This docstring is an extension of
    the `docstring <https://data-apis.org/array-api/latest/API_specification/
    generated/signatures.set_functions.unique_counts.html>` in the standard. 
    Both the description and the type hints above assumes an array input for simplicity,
    but this function is *nestable*, and therefore also accepts :code:`ivy.Container`
    instances in place of any of the arguments.

    Examples
    --------
    With :code: 'ivy.Array' input:

    >>> x = ivy.array([1,2,1,3,4,1,3])
    >>> y = unique_counts(x)
    >>> print(y)
    Tuple([1,2,3,4],[3,1,2,1])

    >>> x = ivy.asarray([1,2,3,4],[2,3,4,5],[3,4,5,6])
    >>> y = unique_counts(x)
    >>> print(y)
    Tuple([1,2,3,4,5,6],[1,2,3,3,2,1])

    With :code: 'ivy.NativeArray' input:

    >>> x = ivy.native_array([0.2,0.3,0.4,0.2,1.4,2.3,0.2])
    >>> y = ivy.unique_counts(x)
    >>> print(y)
    Tuple([0.2,0.3,0.4,1.4,2.3],[3,1,1,1,1]

    With :code:`ivy.Container` input:

    >>> x = ivy.Container(a=ivy.array([0., 1., 3. , 2. , 1. , 0.]), \
                          b=ivy.array([1,2,1,3,4,1,3]))
    >>> y = ivy.unique_counts(x)
    >>> print(y)
    {
        a: (list[2],<classivy.array.array.Array>shape=[4]),
        b: (list[2],<classivy.array.array.Array>shape=[4])
    }
    """
    return ivy.current_backend(x).unique_counts(x)<|MERGE_RESOLUTION|>--- conflicted
+++ resolved
@@ -325,11 +325,7 @@
 
 @to_native_arrays_and_back
 @handle_nestable
-<<<<<<< HEAD
 def unique_counts(x: Union[ivy.Array, ivy.NativeArray]) -> NamedTuple:
-=======
-def unique_counts(x: Union[ivy.Array, ivy.NativeArray]) -> Tuple[ivy.Array, ivy.Array]:
->>>>>>> 96987938
     """
     Returns the unique elements of an input array ``x`` and the corresponding counts for
     each unique element in ``x``.
