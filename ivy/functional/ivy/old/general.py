"""
Collection of general Ivy functions.
"""

# global
import gc
import math
import einops
import inspect
import numpy as np
from numbers import Number
from typing import Callable, Any, Union, List, Tuple, Dict, Iterable, Optional

# local
import ivy
from ivy.functional.ivy.device import dev
from ivy.framework_handler import current_framework as _cur_framework

FN_CACHE = dict()
INF = float('inf')
TIMEOUT = 15.0
TMP_DIR = '/tmp'

















def equal(x1: Union[ivy.Array, ivy.NativeArray], x2: Union[ivy.Array, ivy.NativeArray]):
    """
    Computes the truth value of x1_i == x2_i for each element x1_i of the input array x1 with the respective
    element x2_i of the input array x2.

    :param x1: first input array. May have any data type.
    :param x2: second input array. Must be compatible with x1 (with Broadcasting). May have any data type.
    :return: an array containing the element-wise results. The returned array must have a data type of bool.
    """
    return _cur_framework(x1, x2).equal(x1, x2)





def shape(x: Union[ivy.Array, ivy.NativeArray], as_array: bool = False)\
        -> Iterable[int]:
    """
    Returns the shape of the array x.

    :param x: Input array to infer the shape of.
    :type x: array
    :param as_array: Whether to return the shape as a array, default False.
    :type as_array: bool, optional
    :return: Shape of the array
    """
    return _cur_framework(x).shape(x, as_array)





def get_num_dims(x: Union[ivy.Array, ivy.NativeArray], as_array: bool = False) -> int:
    """
    Returns the number of dimensions of the array x.

    :param x: Input array to infer the number of dimensions for.
    :type x: array
    :param as_array: Whether to return the shape as a array, default False.
    :type as_array: bool, optional
    :return: Shape of the array
    """
    return _cur_framework(x).get_num_dims(x, as_array)


def minimum(x: Union[ivy.Array, ivy.NativeArray], y: Union[ivy.Array, ivy.NativeArray])\
        -> Union[ivy.Array, ivy.NativeArray]:
    """
    Returns the min of x and y (i.e. x < y ? x : y) element-wise.

    :param x: Input array containing elements to minimum threshold.
    :type x: array
    :param y: Tensor containing minimum values, must be broadcastable to x.
    :type y: array
    :return: An array with the elements of x, but clipped to not exceed the y values.
    """
    return _cur_framework(x).minimum(x, y)


def maximum(x: Union[ivy.Array, ivy.NativeArray, Number], y: Union[ivy.Array, ivy.NativeArray, Number],
            ) -> Union[ivy.Array, ivy.NativeArray]:
    """
    Returns the max of x and y (i.e. x > y ? x : y) element-wise.

    :param x: Input array containing elements to maximum threshold.
    :type x: array
    :param y: Tensor containing maximum values, must be broadcastable to x.
    :type y: array
    :return: An array with the elements of x, but clipped to not be lower than the y values.
    """
    return _cur_framework(x).maximum(x, y)


def clip(x: Union[ivy.Array, ivy.NativeArray], x_min: Union[Number, Union[ivy.Array, ivy.NativeArray]],
         x_max: Union[Number, Union[ivy.Array, ivy.NativeArray]])\
        -> Union[ivy.Array, ivy.NativeArray]:
    """
    Clips (limits) the values in an array.

    Given an interval, values outside the interval are clipped to the interval edges (element-wise).
    For example, if an interval of [0, 1] is specified, values smaller than 0 become 0,
    and values larger than 1 become 1.

    :param x: Input array containing elements to clip.
    :type x: array
    :param x_min: Minimum value.
    :type x_min: scalar or array
    :param x_max: Maximum value.
    :type x_max: scalar or array
    :return: An array with the elements of x, but where values < x_min are replaced with x_min,
                and those > x_max with x_max.
    """
    return _cur_framework(x).clip(x, x_min, x_max)





# noinspection PyShadowingBuiltins
def floor(x: Union[ivy.Array, ivy.NativeArray])\
        -> Union[ivy.Array, ivy.NativeArray]:
    """
    Returns element-wise largest integer not greater than x.

    :param x: Input array to floor.
    :type x: array
    :return: An array of the same shape and type as x, with the elements floored to integers.
    """
    return _cur_framework(x).floor(x)


# noinspection PyShadowingBuiltins
def abs(x: Union[ivy.Array, ivy.NativeArray])\
        -> Union[ivy.Array, ivy.NativeArray]:
    """
    Returns the absolute value of each element in x.
    :param x: Input array containing elements to absolute value.
    :type x: array
    :return: A new array of the same shape as input array a, with all values now positive.
    """
    return _cur_framework(x).abs(x)


def argmin(x: Union[ivy.Array, ivy.NativeArray], axis: int = 0)\
        -> Union[ivy.Array, ivy.NativeArray]:
    """
    Returns the index with the smallest value across axes of an array.

    :param x: Input array containing elements to argmin.
    :type x: array
    :param axis: Axis to perform the argmin, default is 0.
    :type axis: int, optional
    :return: Tensor containing the indices of the minimum values across the specified axis.
    """
    return _cur_framework(x).argmin(x, axis)


# noinspection PyShadowingNames
def arange(stop: Number, start: Number = 0, step: Number = 1, dtype: ivy.Dtype = None, dev: ivy.Device = None,
           ) -> Union[ivy.Array, ivy.NativeArray]:
    """
    Returns evenly spaced values within a given interval, with the spacing being specified.

    Values are generated within the half-open interval [start, stop) (in other words, the interval including start but
    excluding stop). For integer arguments the function is equivalent to the Python built-in range function,
    but returns an array in the chosen ml_framework rather than a list.

    See :math:`linspace` for a certain number of evenly spaced values in an interval.

    :param stop: End of interval. The interval does not include this value, except in some cases where step is not an
                integer and floating point round-off affects the length of out.
    :type stop: number
    :param start: Start of interval. The interval includes this value. The default start value is 0.
    :type start: number, optional
    :param step: Spacing between values. For any output out, this is the distance between two adjacent values,
                    out[i+1] - out[i]. The default step size is 1. If step is specified as a position argument,
                    start must also be given.
    :type step: number, optional
    :param dtype: The desired data-type for the array in string format, i.e. 'float32' or 'int64'.
        If not given, then the type will be determined as the minimum type required to hold the objects in the
        sequence.
    :type dtype: data-type string, optional
    :param dev: device on which to create the array 'cuda:0', 'cuda:1', 'cpu' etc.
    :type dev: ivy.Device
    :return: Tensor of evenly spaced values.

            For floating point arguments, the length of the result is ceil((stop - start)/step).
            Because of floating point overflow, this rule may result in the last element of out being greater than stop.
    """
    return _cur_framework().arange(stop, start, step, dtype, dev)





def concatenate(xs: Iterable[Union[ivy.Array, ivy.NativeArray]], axis: int = -1)\
        -> Union[ivy.Array, ivy.NativeArray]:
    """
    Casts an array to a specified type.

    :param xs: The input arrays must have the same shape, except in the dimension corresponding to axis
                        (the first, by default).
    :type xs: sequence of arrays
    :param axis: The axis along which the arrays will be joined. Default is -1.
    :type axis: int, optional
    :return: The concatenated array.
    """
    return _cur_framework(xs[0]).concatenate(xs, axis)


def stack(xs: Iterable[Union[ivy.Array, ivy.NativeArray]], axis: int = 0)\
        -> Union[ivy.Array, ivy.NativeArray]:
    """
    Joins a sequence of arrays along a new axis.
    The axis parameter specifies the index of the new axis in the dimensions of the result.
    For example, if axis: int = 0, it will be the first dimension and if axis: int = -1, it will be the last dimension.

    :param xs: Input arrays, each array must have the same shape.
    :type xs: sequence of arrays
    :param axis: The axis in the result array along which the input arrays are stacked.
    :type axis: int, optional
    :return: The stacked array has one more dimension than the input arrays.
    """
    return _cur_framework(xs[0]).stack(xs, axis)







def constant_pad(x: Union[ivy.Array, ivy.NativeArray], pad_width: Iterable[Tuple[int]], value: Number = 0)\
        -> Union[ivy.Array, ivy.NativeArray]:
    """
    Pads an array with a constant value.

    :param x: Input array to pad.
    :type x: array
    :param pad_width: Number of values padded to the edges of each axis.
                      Specified as ((before_1, after_1), … (before_N, after_N)), where N is number of axes of x.
    :type pad_width: sequence of tuples of ints
    :param value: The constant value to pad the array with.
    :type value: float or int, default zero
    :return: Padded array of rank equal to x with shape increased according to pad_width.
    """
    return _cur_framework(x).constant_pad(x, pad_width, value)


def zero_pad(x: Union[ivy.Array, ivy.NativeArray], pad_width: Iterable[Tuple[int]])\
        -> Union[ivy.Array, ivy.NativeArray]:
    """
    Pads an array with zeros.

    :param x: Input array to pad.
    :type x: array
    :param pad_width: Number of values padded to the edges of each axis.
                      Specified as ((before_1, after_1), … (before_N, after_N)), where N is number of axes of x.
    :type pad_width: sequence of tuples of ints
    :return: Padded array of rank equal to x with shape increased according to pad_width.
    """
    return _cur_framework(x).zero_pad(x, pad_width)





def swapaxes(x: Union[ivy.Array, ivy.NativeArray], axis0: int, axis1: int)\
        -> Union[ivy.Array, ivy.NativeArray]:
    """
    Interchange two axes of an array.

    :param x: Input array.
    :type x: array
    :param axis0: First axis to be swapped.
    :type axis0: int
    :param axis1: Second axis to be swapped.
    :type axis1: int
    :return: x with its axes permuted.
    """
    return _cur_framework(x).swapaxes(x, axis0, axis1)


def transpose(x: Union[ivy.Array, ivy.NativeArray], axes: Iterable[int] = None)\
        -> Union[ivy.Array, ivy.NativeArray]:
    """
    Permutes the dimensions of an array.

    :param x: Input array.
    :type x: array
    :param axes: By default, reverse the dimensions, otherwise permute the axes according to the values given.
    :type axes: sequence of ints of length N
    :return: x with its axes permuted.
    """
    return _cur_framework(x).transpose(x, axes)


def where(condition: Union[ivy.Array, ivy.NativeArray], x1: Union[ivy.Array, ivy.NativeArray],
          x2: Union[ivy.Array, ivy.NativeArray])\
        -> Union[ivy.Array, ivy.NativeArray]:
    """
    Returns elements chosen from x or y depending on condition.

    :param condition: Where True, yield x1, otherwise yield x2.
    :type condition: bool array
    :param x1: values from which to choose when condition is True.
    :type x1: array
    :param x2: values from which to choose when condition is False.
    :type x2: array
    :return: An array with elements from x1 where condition is True, and elements from x2 elsewhere.
    """
    return _cur_framework(x1).where(condition, x1, x2)


def indices_where(x: Union[ivy.Array, ivy.NativeArray])\
        -> Union[ivy.Array, ivy.NativeArray]:
    """
    Returns indices or true elements in an input boolean array.

    :param x: Boolean array, for which indices are desired.
    :type x: array
    :return: Indices for where the boolean array is True.
    """
    return _cur_framework(x).indices_where(x)


def reshape(x: Union[ivy.Array, ivy.NativeArray], newshape: Union[int, Iterable[int]])\
        -> Union[ivy.Array, ivy.NativeArray]:
    """
    Gives a new shape to an array without changing its data.

    :param x: Tensor to be reshaped.
    :type x: array
    :param newshape: The new shape should be compatible with the original shape. One shape dimension can be -1.
                        In this case, the value is inferred from the length of the array and remaining dimensions.
    :type newshape: int or sequence of ints
    :return: Reshaped array.
    """
    return _cur_framework(x).reshape(x, newshape)


def broadcast_to(x: Union[ivy.Array, ivy.NativeArray], newshape: Iterable[int])\
        -> Union[ivy.Array, ivy.NativeArray]:
    """
    Broadcast the input tensor to newshape, adding dimensions of size 1 where the dimensions do not align.

    :param x: Tensor to be broadcast to new shape.
    :type x: array
    :param newshape: The new shape the tensor should be broadcast to.
    :type newshape: sequence of ints
    :return: Newly broadcast array.
    """
    return _cur_framework(x).broadcast_to(x, newshape)


def squeeze(x: Union[ivy.Array, ivy.NativeArray], axis: int = None)\
        -> Union[ivy.Array, ivy.NativeArray]:
    """
    Removes a single-dimensional entry from the shape of an array.

    :param x: Input data.
    :type x: array
    :param axis: Index for one of the single-dimensional entries in the shape.
                 If an axis is selected with shape entry greater than one, an error is raised.
    :type axis: int, optional
    :return: The input array, but with all (axis=None) or one (axis is int) of the dimensions of length 1 removed.
    """
    return _cur_framework(x).squeeze(x, axis)


def zeros_like(x: Union[ivy.Array, ivy.NativeArray], dtype: ivy.Dtype = None, dev: ivy.Device = None,
               ) -> Union[ivy.Array, ivy.NativeArray]:
    """
    Returns an array of zeros with the same shape and type as x, unless dtype provided which overrides.

    :param x: The shape and data-type of x define these same attributes of the returned array.
    :type x: array
    :param dtype: The desired data-type for the array in string format, i.e. 'float32' or 'int64'.
                    If not given, then the type of the original array is used.
    :type dtype: data-type string, optional
    :param dev: device on which to create the array 'cuda:0', 'cuda:1', 'cpu' etc. Same as x if None.
    :type dev: ivy.Device, optional
    :return: Tensor of zeros with the same shape and type as a, unless dtype provided which overrides.
    """
    return _cur_framework(x).zeros_like(x, dtype, dev)


def ones(shape: Iterable[int], dtype: Union[ivy.Dtype, str] = 'float32', dev: ivy.Device = None)\
        -> Union[ivy.Array, ivy.NativeArray]:
    """
    Returns a new array of given shape and type, filled with ones.

    :param shape: Shape of the new array, e.g. (2, 3).
    :type shape: sequence of ints
    :param dtype: The desired data-type for the array in string format, i.e. 'float32' or 'int64'.
    Default is 'float32'.
    :type dtype: data-type string, optional
    :param dev: device on which to create the array 'cuda:0', 'cuda:1', 'cpu' etc..
    :type dev: ivy.Device
    :return: Tensor of ones with the given shape and dtype.
    """
    return _cur_framework().ones(shape, dtype, dev)


# noinspection PyShadowingNames
def full(shape: Union[int, Tuple[int]], fill_value: Union[int, float], dtype: Optional[ivy.Dtype] = None,
         device: Optional[ivy.Device] = None):
    """
    Returns a new array having a specified shape and filled with fill_value.

    :param shape: output array shape.
    :param fill_value: fill value.
    :param dtype: output array data type.
    :param device: device on which to place the created array. Default: None.
    """
    return _cur_framework().full(shape, fill_value, dtype, device)


# noinspection PyShadowingNames
def one_hot(indices: Union[ivy.Array, ivy.NativeArray], depth: int, dev: ivy.Device = None)\
        -> Union[ivy.Array, ivy.NativeArray]:
    """
    Returns a one-hot array
    :param indices: Indices for where the ones should be scattered *[batch_shape, dim]*
    :type indices: array
    :param depth: Scalar defining the depth of the one-hot dimension.
    :type depth: int
    :param dev: device on which to create the array 'cuda:0', 'cuda:1', 'cpu' etc. Same as x if None.
    :type dev: ivy.Device, optional
    :return: Tensor of zeros with the same shape and type as a, unless dtype provided which overrides.
    """
    return _cur_framework(indices).one_hot(indices, depth, dev)


def cross(x1: Union[ivy.Array, ivy.NativeArray], x2: Union[ivy.Array, ivy.NativeArray])\
        -> Union[ivy.Array, ivy.NativeArray]:
    """
    Returns the cross product of two (arrays of) vectors in R^3.
    The cross product of x1 and x2 in R^3 is a vector perpendicular to both x1 and x2.
    If x1 and x2 are arrays of vectors, the vectors are defined by the last axis of x1 and x2 by default which must have
    dimension 3.

    :param x1: Components of the first vector(s).
    :type x1: array
    :param x2: Components of the second vector(s).
    :type x2: array
    :return: Vector cross product(s).
    """
    return _cur_framework(x1).cross(x1, x2)


def matmul(x1: Union[ivy.Array, ivy.NativeArray], x2: Union[ivy.Array, ivy.NativeArray])\
        -> Union[ivy.Array, ivy.NativeArray]:
    """
    Computes the matrix product of two arrays x1 and x2.

    :param x1: Input array 1.
    :type x1: array
    :param x2: Input array 2.
    :type x2: array
    :return: The matrix product of the input arrays.
    """
    return _cur_framework(x1).matmul(x1, x2)


def cumsum(x: Union[ivy.Array, ivy.NativeArray], axis: int = 0)\
        -> Union[ivy.Array, ivy.NativeArray]:
    """
    Returns the cumulative sum of the elements along a given axis.

    :param x: Input array.
    :type x: array
    :param axis: Axis along which the cumulative sum is computed. By default 0.
    :type axis: int
    :return: Input array with cumulatively summed elements along axis.
    """
    return _cur_framework(x).cumsum(x, axis)


def cumprod(x: Union[ivy.Array, ivy.NativeArray], axis: int = 0, exclusive: bool = False)\
        -> Union[ivy.Array, ivy.NativeArray]:
    """
    Returns the cumulative product of the elements along a given axis.

    :param x: Input array.
    :type x: array
    :param axis: Axis along which the cumulative product is computed. By default 0.
    :type axis: int
    :param exclusive: Whether to perform the cumprod exclusively. Defaults is False.
    :type exclusive: bool, optional
    :return: Input array with cumulatively multiplied elements along axis.
    """
    return _cur_framework(x).cumprod(x, axis, exclusive)


# noinspection PyShadowingNames
def identity(n: int, dtype: ivy.Dtype = 'float32', batch_shape: Iterable[int] = None, dev: ivy.Device = None,
             ) -> Union[ivy.Array, ivy.NativeArray]:
    """
    Returns the identity array.
    The identity array is a square array with ones on the main diagonal.

    :param n: Number of rows (and columns) in n x n output.
    :type n: int
    :param dtype: The desired data-type for the array in string format, i.e. 'float32' or 'int64'.
                      Default is 'float32'.
    :type dtype: data-type string, optional
    :param batch_shape: Shape of batch. Inferred from inputs if None.
    :type batch_shape: sequence of ints, optional
    :param dev: device on which to create the array 'cuda:0', 'cuda:1', 'cpu' etc..
    :type dev: ivy.Device
    :return: n x n array of type dtype, with its main diagonal set to one, and all other elements 0.
    """
    return _cur_framework().identity(n, dtype, batch_shape, dev)


def meshgrid(*xs: Iterable[Union[ivy.Array, ivy.NativeArray]], indexing: str = 'ij')\
        -> Iterable[Union[ivy.Array, ivy.NativeArray]]:
    """
    Broadcasts parameters for evaluation on an N-D grid.

    :param xs: input arrays
    :type xs: sequence of arrays
    :param indexing: The indexing method, either 'xy' or 'ij'. Default is 'ij'.
    :type indexing: str, optional
    :return: list of N-D coordinate arrays for evaluating expressions on an N-D grid
    """
    return _cur_framework().meshgrid(*xs, indexing=indexing)


# noinspection PyShadowingNames
def scatter_flat(indices: Union[ivy.Array, ivy.NativeArray], updates: Union[ivy.Array, ivy.NativeArray],
                 size: Optional[int] = None, tensor: Optional[Union[ivy.Array, ivy.NativeArray]] = None,
                 reduction: str = 'sum', dev: ivy.Device = None)\
        -> Union[ivy.Array, ivy.NativeArray]:
    """
    Scatter flat updates into a new flat array according to flat indices.

    :param indices: Indices for the new values to occupy.
    :type indices: array
    :param updates: Values for the new array to hold.
    :type updates: array
    :param size: The size of the result.
    :type size: int
    :param tensor: The tensor in which to scatter the results, default is None, in which case the size is used to
                    scatter into a zeros array.
    :param reduction: The reduction method for the scatter, one of 'sum', 'min', 'max' or 'replace'
    :type reduction: str
    :param dev: device on which to create the array 'cuda:0', 'cuda:1', 'cpu' etc. Same as updates if None.
    :type dev: ivy.Device, optional
    :return: New array of given shape, with the values scattered at the indices.
    """
    return _cur_framework(indices).scatter_flat(indices, updates, size, tensor, reduction, dev)


# noinspection PyShadowingNames
def scatter_nd(indices: Union[ivy.Array, ivy.NativeArray], updates: Union[ivy.Array, ivy.NativeArray],
               shape: Optional[Iterable[int]] = None, tensor: Optional[Union[ivy.Array, ivy.NativeArray]] = None,
               reduction: str = 'sum', dev: ivy.Device = None)\
        -> Union[ivy.Array, ivy.NativeArray]:
    """
    Scatter updates into a new array according to indices.

    :param indices: Indices for the new values to occupy.
    :type indices: array
    :param updates: Values for the new array to hold.
    :type updates: array
    :param shape: The shape of the result. Default is None, in which case tensor argument must be provided.
    :type shape: sequence of ints
    :param tensor: The tensor in which to scatter the results, default is None, in which case the shape arg is used to
                    scatter into a zeros array.
    :param reduction: The reduction method for the scatter, one of 'sum', 'min', 'max' or 'replace'
    :type reduction: str
    :param dev: device on which to create the array 'cuda:0', 'cuda:1', 'cpu' etc. Same as updates if None.
    :type dev: ivy.Device, optional
    :return: New array of given shape, with the values scattered at the indices.
    """
    return _cur_framework(indices).scatter_nd(indices, updates, shape, tensor, reduction, dev)


# noinspection PyShadowingNames
def gather(params: Union[ivy.Array, ivy.NativeArray], indices: Union[ivy.Array, ivy.NativeArray], axis: int = -1,
           dev: ivy.Device = None) -> Union[ivy.Array, ivy.NativeArray]:
    """
    Gather slices from params at axis according to indices.

    :param params: The array from which to gather values.
    :type params: array
    :param indices: Index array.
    :type indices: array
    :param axis: The axis from which to gather from. Default is -1.
    :type axis: int, optional
    :param dev: device on which to create the array 'cuda:0', 'cuda:1', 'cpu' etc. Same as x if None.
    :type dev: ivy.Device, optional
    :return: New array with the values gathered at the specified indices along the specified axis.
    """
    return _cur_framework(params).gather(params, indices, axis, dev)


# noinspection PyShadowingNames
def gather_nd(params: Union[ivy.Array, ivy.NativeArray], indices: Union[ivy.Array, ivy.NativeArray],
              dev: ivy.Device = None) -> Union[ivy.Array, ivy.NativeArray]:
    """
    Gather slices from params into a array with shape specified by indices.

    :param params: The array from which to gather values.
    :type params: array
    :param indices: Index array.
    :type indices: array
    :param dev: device on which to create the array 'cuda:0', 'cuda:1', 'cpu' etc. Same as x if None.
    :type dev: ivy.Device, optional
    :return: New array of given shape, with the values gathered at the indices.
    """
    return _cur_framework(params).gather_nd(params, indices, dev)


def linear_resample(x: Union[ivy.Array, ivy.NativeArray], num_samples: int, axis: int = -1)\
        -> Union[ivy.Array, ivy.NativeArray]:
    """
    Performs linear re-sampling on input image.

    :param x: Input array
    :type x: array
    :param num_samples: The number of interpolated samples to take.
    :type num_samples: int
    :param axis: The axis along which to perform the resample. Default is last dimension.
    :type axis: int, optional
    :return: The array after the linear resampling.
    """
    return _cur_framework(x).linear_resample(x, num_samples, axis)















def multiprocessing(context: str = None):
    """
    Return framewrk-specific multi-processing module

    :param context: The context of the multiprocessing, either fork, forkserver or spawn. Default is None.
    :type context: str, optional
    :return: Multiprocessing module
    """
    return _cur_framework().multiprocessing(context)










<<<<<<< HEAD



def inplace_decrement(x, val, f=None):
    """
    Perform in-place decrement for the input variable.

    :param x: The variable to decrement.
    :type x: variable
    :param val: The array to decrement the variable with.
    :type val: array
    :return: The variable following the in-place decrement.
    """
    return _cur_framework(x).inplace_decrement(x, val)


def inplace_increment(x, val, f=None):
    """
    Perform in-place increment for the input variable.

    :param x: The variable to increment.
    :type x: variable
    :param val: The array to increment the variable with.
    :type val: array
    :return: The variable following the in-place increment.
    """
    return _cur_framework(x).inplace_increment(x, val)
=======
>>>>>>> d2b62140
<|MERGE_RESOLUTION|>--- conflicted
+++ resolved
@@ -670,43 +670,3 @@
     :return: Multiprocessing module
     """
     return _cur_framework().multiprocessing(context)
-
-
-
-
-
-
-
-
-
-
-<<<<<<< HEAD
-
-
-
-def inplace_decrement(x, val, f=None):
-    """
-    Perform in-place decrement for the input variable.
-
-    :param x: The variable to decrement.
-    :type x: variable
-    :param val: The array to decrement the variable with.
-    :type val: array
-    :return: The variable following the in-place decrement.
-    """
-    return _cur_framework(x).inplace_decrement(x, val)
-
-
-def inplace_increment(x, val, f=None):
-    """
-    Perform in-place increment for the input variable.
-
-    :param x: The variable to increment.
-    :type x: variable
-    :param val: The array to increment the variable with.
-    :type val: array
-    :return: The variable following the in-place increment.
-    """
-    return _cur_framework(x).inplace_increment(x, val)
-=======
->>>>>>> d2b62140
