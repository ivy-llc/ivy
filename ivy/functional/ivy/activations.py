--- conflicted
+++ resolved
@@ -401,11 +401,7 @@
     """
     return current_backend(x).relu(x, out=out)
 
-<<<<<<< HEAD
-=======
-
-@handle_array_function
->>>>>>> 05f9127b
+@handle_array_function
 @integer_arrays_to_float
 @to_native_arrays_and_back
 @handle_out_argument
