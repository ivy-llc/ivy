"""Collection of Ivy activation functions."""

from typing import Union, Optional, Callable, Literal

# local
import ivy
from ivy.utils.backend import current_backend
from ivy.func_wrapper import (
    handle_array_function,
    handle_out_argument,
    to_native_arrays_and_back,
    handle_nestable,
    handle_array_like_without_promotion,
    handle_device_shifting,
<<<<<<< HEAD
    handle_backend_invalid,
=======
    handle_complex_input,
>>>>>>> 951f116c
)
from ivy.utils.exceptions import handle_exceptions


@handle_exceptions
@handle_backend_invalid
@handle_nestable
@handle_array_like_without_promotion
@handle_out_argument
@to_native_arrays_and_back
@handle_array_function
@handle_device_shifting
def gelu(
    x: Union[ivy.Array, ivy.NativeArray],
    /,
    *,
    approximate: bool = False,
    out: Optional[ivy.Array] = None,
) -> ivy.Array:
    """
    Apply the Gaussian error linear unit (GELU) activation function.

    Parameters
    ----------
    x
        Input array.
    approximate
        Whether to approximate, default is ``True``.
    out
        optional output array, for writing the result to. It must have a shape that the
        inputs broadcast to.

    Returns
    -------
    ret
        The input array with gelu applied element-wise.

    Examples
    --------
    With :class:`ivy.Array` input:

    >>> x = ivy.array([-1.2, -0.6, 1.5])
    >>> y = ivy.gelu(x)
    >>> y
    ivy.array([-0.138, -0.165, 1.4])

    With :class:`ivy.NativeArray` input:

    >>> x = ivy.native_array([-1.3, 3.8, 2.1])
    >>> y = ivy.gelu(x)
    >>> y
    ivy.array([-0.126, 3.8, 2.06])

    With :class:`ivy.Container` input:

    >>> x = ivy.Container(a=ivy.array([1., 2.]), b=ivy.array([-0.9, -1.]))
    >>> y = ivy.gelu(x)
    >>> y
    {
        a: ivy.array([0.841, 1.95]),
        b: ivy.array([-0.166, -0.159])
    }
    """
    return current_backend(x).gelu(x, approximate=approximate, out=out)


def _leaky_relu_jax_like(
    x: Union[ivy.Array, ivy.NativeArray],
    /,
    *,
    fn_original: Optional[Callable] = None,
    alpha: float = 0.2,
    out: Optional[ivy.Array] = None,
) -> ivy.Array:
    return ivy.where(
        (
            ivy.logical_or(
                ivy.real(x) < 0, ivy.logical_and(ivy.real(x) == 0, ivy.imag(x) < 0)
            )
        ),
        ivy.astype(x * alpha, x.dtype),
        x,
    )


@handle_exceptions
@handle_backend_invalid
@handle_nestable
@handle_array_like_without_promotion
@handle_out_argument
@to_native_arrays_and_back
@handle_array_function
@handle_device_shifting
@handle_complex_input
def leaky_relu(
    x: Union[ivy.Array, ivy.NativeArray],
    /,
    *,
    alpha: float = 0.2,
    out: Optional[ivy.Array] = None,
    complex_mode: Literal["split", "magnitude", "jax"] = "jax",
) -> ivy.Array:
    """
    Apply the leaky rectified linear unit function element-wise.

    If the input is complex, then by default each element is scaled by `alpha` if
    either its real part is strictly negative or if its real part is zero and its
    imaginary part is negative. This behaviour can be changed by specifying a different
    `complex_mode`.

    Parameters
    ----------
    x
        Input array.
    alpha
        Negative slope for ReLU.
    out
        optional output array, for writing the result to. It must have a shape that the
        inputs broadcast to.
    complex_mode
        optional specifier for how to handle complex data types. See
        `ivy.func_wrapper.handle_complex_input` for more detail.

    Returns
    -------
    ret
        The input array with leaky relu applied element-wise.

    Examples
    --------
    With :class:`ivy.Array` input:

    >>> x = ivy.array([0.39, -0.85])
    >>> y = ivy.leaky_relu(x)
    >>> print(y)
    ivy.array([ 0.39, -0.17])

    >>> x = ivy.array([1.5, 0.7, -2.4])
    >>> y = ivy.zeros(3)
    >>> ivy.leaky_relu(x, out=y)
    >>> print(y)
    ivy.array([ 1.5 ,  0.7 , -0.48])

    >>> x = ivy.array([[1.1, 2.2, 3.3],
    ...                [-4.4, -5.5, -6.6]])
    >>> ivy.leaky_relu(x, out=x)
    >>> print(x)
    ivy.array([[ 1.1 ,  2.2 ,  3.3 ],
       [-0.88, -1.1 , -1.32]])

    With :class:`ivy.Container` input:

    >>> x = ivy.Container(a=ivy.array([0.0, -1.2]), b=ivy.array([0.4, -0.2]))
    >>> x = ivy.leaky_relu(x, out=x)
    >>> print(x)
    {
        a: ivy.array([0., -0.24000001]),
        b: ivy.array([0.40000001, -0.04])
    }
    """
    return current_backend(x).leaky_relu(x, alpha=alpha, out=out)


leaky_relu.jax_like = _leaky_relu_jax_like


@handle_exceptions
@handle_backend_invalid
@handle_nestable
@handle_array_like_without_promotion
@handle_out_argument
@to_native_arrays_and_back
@handle_array_function
@handle_device_shifting
def log_softmax(
    x: Union[ivy.Array, ivy.NativeArray],
    /,
    *,
    axis: Optional[int] = None,
    out: Optional[ivy.Array] = None,
) -> ivy.Array:
    """
    Apply the log_softmax function element-wise.

    Parameters
    ----------
    x
        Input array.
    axis
        The dimension log_softmax would be performed on. The default is ``None``.
    out
        optional output array, for writing the result to. It must have a shape that the
        inputs broadcast to.

    Returns
    -------
    ret
        The output array with log_softmax applied element-wise to input.

    Examples
    --------
    With :class:`ivy.Array` input:

    >>> x = ivy.array([-1.0, -0.98])
    >>> y = ivy.log_softmax(x)
    >>> print(y)
    ivy.array([-0.703, -0.683])

    >>> x = ivy.array([1.0, 2.0, 3.0])
    >>> y = ivy.log_softmax(x)
    >>> print(y)
    ivy.array([-2.41, -1.41, -0.408])

    With :class:`ivy.NativeArray` input:

    >>> x = ivy.native_array([1.5, 0.5, 1.0])
    >>> y = ivy.log_softmax(x)
    >>> print(y)
    ivy.array([-0.68, -1.68, -1.18])

    With :class:`ivy.Container` input:

    >>> x = ivy.Container(a=ivy.array([1.5, 0.5, 1.0]))
    >>> y = ivy.log_softmax(x)
    >>> print(y)
    {
        a: ivy.array([-0.68, -1.68, -1.18])
    }

    >>> x = ivy.Container(a=ivy.array([1.0, 2.0]), b=ivy.array([0.4, -0.2]))
    >>> y = ivy.log_softmax(x)
    >>> print(y)
    {
        a: ivy.array([-1.31, -0.313]),
        b: ivy.array([-0.437, -1.04])
    }
    """
    return current_backend(x).log_softmax(x, axis=axis, out=out)


@handle_exceptions
@handle_backend_invalid
@handle_nestable
@handle_array_like_without_promotion
@handle_out_argument
@to_native_arrays_and_back
@handle_array_function
@handle_device_shifting
def relu(
    x: Union[ivy.Array, ivy.NativeArray], /, *, out: Optional[ivy.Array] = None
) -> ivy.Array:
    """
    Apply the rectified linear unit function element-wise.

    Parameters
    ----------
    x
        input array
    out
        optional output array, for writing the result to. It must have a shape that the
        inputs broadcast to.

    Returns
    -------
    ret
        an array containing the rectified linear unit activation of each element in
        ``x``.

    Examples
    --------
    With :class:`ivy.Array` input:

    >>> x = ivy.array([-1., 0., 1.])
    >>> y = ivy.relu(x)
    >>> print(y)
    ivy.array([0., 0., 1.])

    >>> x = ivy.array([1.5, 0.7, -2.4])
    >>> y = ivy.zeros(3)
    >>> ivy.relu(x, out = y)
    >>> print(y)
    ivy.array([1.5, 0.7, 0.])

    With :class:`ivy.Container` input:

    >>> x = ivy.Container(a=ivy.array([1.0, -1.2]), b=ivy.array([0.4, -0.2]))
    >>> x = ivy.relu(x, out=x)
    >>> print(x)
    {
        a: ivy.array([1., 0.]),
        b: ivy.array([0.40000001, 0.])
    }
    """
    return current_backend(x).relu(x, out=out)


@handle_exceptions
@handle_backend_invalid
@handle_nestable
@handle_array_like_without_promotion
@handle_out_argument
@to_native_arrays_and_back
@handle_array_function
@handle_device_shifting
def sigmoid(
    x: Union[ivy.Array, ivy.NativeArray], /, *, out: Optional[ivy.Array] = None
) -> ivy.Array:
    """
    Apply the sigmoid function element-wise.

    Parameters
    ----------
    x
        input array.
    out
        optional output array, for writing the result to. It must have a shape that the
        input broadcast to.
        default: None

    Returns
    -------
    ret
        an array containing the sigmoid activation of each element in ``x``.
        sigmoid activation of x is defined as 1/(1+exp(-x)).

    Examples
    --------
    With :class:`ivy.Array` input:

    >>> x = ivy.array([-1.0, 1.0, 2.0])
    >>> y = ivy.sigmoid(x)
    >>> print(y)
    ivy.array([0.269, 0.731, 0.881])

    >>> x = ivy.array([-1.0, 1.0, 2.0])
    >>> y = ivy.zeros(3)
    >>> ivy.sigmoid(x,out=y)
    >>> print(y)
    ivy.array([0.269, 0.731, 0.881])

    With :class:`ivy.Container` input:

    >>> x = ivy.Container(a=ivy.array([0.]),
                          b=ivy.Container(c=ivy.array([1.]),
                                          d=ivy.array([2.])))
    >>> y = ivy.sigmoid(x)
    >>> print(y)
    {
        a: ivy.array([0.]),
        b: {
            c: ivy.array([1.]),
            d: ivy.array([2.])
        }
    }

    >>> x = ivy.Container(a=ivy.array([0.]),
                          b=ivy.Container(c=ivy.array([1.]),
                                          d=ivy.array([2.]))))
    >>> y = ivy.Container(a=ivy.array([0.]),
                          b=ivy.Container(c=ivy.array([0.]),
                                          d=ivy.array([0.]))))
    >>> ivy.sigmoid(x,out=y)
    >>> print(y)
    {
        a: ivy.array([0.]),
        b: {
            c: ivy.array([1.]),
            d: ivy.array([2.])
        }
    }
    """
    return current_backend(x).sigmoid(x, out=out)


@handle_exceptions
@handle_backend_invalid
@handle_nestable
@handle_array_like_without_promotion
@handle_out_argument
@to_native_arrays_and_back
@handle_array_function
@handle_device_shifting
def softmax(
    x: Union[ivy.Array, ivy.NativeArray],
    /,
    *,
    axis: Optional[int] = None,
    out: Optional[ivy.Array] = None,
) -> ivy.Array:
    """
    Apply the softmax function element-wise.

    Parameters
    ----------
    x
        Input array.
    axis
        The dimension softmax would be performed on. The default is ``None``.
    out
        optional output array, for writing the result to. It must have a shape that the
        inputs broadcast to.

    Returns
    -------
    ret
        The input array with softmax applied element-wise.

    Examples
    --------
    With :class:`ivy.Array` input:

    >>> x = ivy.array([1.0, 0, 1.0])
    >>> y = ivy.softmax(x)
    >>> print(y)
    ivy.array([0.422, 0.155, 0.422])

    >>> x = ivy.array([[1.1, 2.2, 3.3],
    ...                [4.4, 5.5, 6.6]])
    >>> y = ivy.softmax(x, axis = 1)
    >>> print(y)
    ivy.array([[0.0768, 0.231 , 0.693 ],
               [0.0768, 0.231 , 0.693 ]])
    """
    return current_backend(x).softmax(x, axis=axis, out=out)


@handle_exceptions
@handle_backend_invalid
@handle_nestable
@handle_array_like_without_promotion
@handle_out_argument
@to_native_arrays_and_back
@handle_array_function
@handle_device_shifting
def softplus(
    x: Union[ivy.Array, ivy.NativeArray],
    /,
    *,
    beta: Optional[Union[int, float]] = None,
    threshold: Optional[Union[int, float]] = None,
    out: Optional[ivy.Array] = None,
) -> ivy.Array:
    """
    Apply the softplus function element-wise.

    Parameters
    ----------
    x
        input array.
    beta
        The beta value for the softplus formation. Default: ``None``.
    threshold
        values above this revert to a linear function. Default: ``None``.
    out
        optional output array, for writing the result to. It must have a shape that the
        inputs broadcast to.

    Returns
    -------
    ret
        an array containing the softplus activation of each element in ``x``.

    Functional Examples
    -------------------

    With :class:`ivy.Array` input:

    >>> x = ivy.array([-0.3461, -0.6491])
    >>> y = ivy.softplus(x)
    >>> print(y)
    ivy.array([0.535,0.42])

    >>> x = ivy.array([-0.3461, -0.6491])
    >>> y = ivy.softplus(x, beta=0.5)
    >>> print(y)
    ivy.array([1.22, 1.09])

    >>> x = ivy.array([1., 2., 3.])
    >>> y = ivy.softplus(x, threshold=2)
    >>> print(y)
    ivy.array([1.31, 2.13, 3.  ])
    """
    return current_backend(x).softplus(x, beta=beta, threshold=threshold, out=out)


@handle_exceptions
@handle_backend_invalid
@handle_nestable
@handle_array_like_without_promotion
@handle_out_argument
@to_native_arrays_and_back
@handle_array_function
@handle_device_shifting
def mish(
    x: Union[ivy.Array, ivy.NativeArray], /, *, out: Optional[ivy.Array] = None
) -> ivy.Array:
    """
    Apply the mish activation function element-wise.

    Parameters
    ----------
    x
        input array
    out
        optional output array, for writing the result to. It must have a shape that the
        inputs broadcast to.

    Returns
    -------
    ret
        an array containing the mish activation of each element in
        ``x``.

    Examples
    --------
    With :class:`ivy.Array` input:

    >>> x = ivy.array([-1., 0., 1.])
    >>> y = ivy.mish(x)
    >>> print(y)
    ivy.array([-0.30340147,  0.        ,  0.86509842])

    >>> x = ivy.array([1.5, 0.7, -2.4])
    >>> y = ivy.zeros(3)
    >>> ivy.mish(x, out = y)
    >>> print(y)
    ivy.array([ 1.40337825,  0.56114835, -0.20788449])

    With :class:`ivy.Container` input:

    >>> x = ivy.Container(a=ivy.array([1.0, -1.2]), b=ivy.array([0.4, -0.2]))
    >>> x = ivy.mish(x)
    >>> print(x)
    {
        a: ivy.array([0.86509842, -0.30883577]),
        b: ivy.array([0.28903052, -0.10714479])
    }
    """
    return current_backend(x).mish(x, out=out)


@handle_exceptions
@handle_backend_invalid
@handle_nestable
@handle_array_like_without_promotion
@handle_out_argument
@to_native_arrays_and_back
@handle_array_function
def hardswish(
    x: Union[ivy.Array, ivy.NativeArray], /, *, out: Optional[ivy.Array] = None
) -> ivy.Array:
    """
    Apply the hardswish activation function element-wise.

    Parameters
    ----------
    x
        input array
    out
        optional output array, for writing the result to. It must have a shape that the
        inputs broadcast to.

    Returns
    -------
    ret
        an array containing the hardswish activation of each element in ``x``.

    Examples
    --------
    With :class:`ivy.Array` input:

    >>> x = ivy.array([0., 0., 4.])
    >>> y = ivy.hardswish(x)
    >>> y
    ivy.array([0., 0., 4.])

    With :class:`ivy.Container` input:

    >>> x = ivy.Container(a=ivy.array([-3., 4., 5.]), b=ivy.array([0., 5.]))
    >>> x = ivy.hardswish(x, out=x)
    >>> x
    {
        a: ivy.array([-0.,  4.,  5.]),
        b: ivy.array([0., 5.])
    }
    """
    return current_backend(x).hardswish(x, out=out)<|MERGE_RESOLUTION|>--- conflicted
+++ resolved
@@ -12,11 +12,8 @@
     handle_nestable,
     handle_array_like_without_promotion,
     handle_device_shifting,
-<<<<<<< HEAD
+    handle_complex_input,
     handle_backend_invalid,
-=======
-    handle_complex_input,
->>>>>>> 951f116c
 )
 from ivy.utils.exceptions import handle_exceptions
 
