--- conflicted
+++ resolved
@@ -384,8 +384,7 @@
     ivy.array([0.535,0.42])
 
     """
-<<<<<<< HEAD
-    return current_backend(x).softplus(x, out=out)
+    return current_backend(x).softplus(x, beta=beta, threshold=threshold, out=out)
 
 
 @to_native_arrays_and_back
@@ -417,7 +416,4 @@
     ret
         The output array with log_softmax applied element-wise to input.
     """
-    return current_backend(x).log_softmax(x, axis=axis, out=out)
-=======
-    return current_backend(x).softplus(x, beta=beta, threshold=threshold, out=out)
->>>>>>> efa7e59f
+    return current_backend(x).log_softmax(x, axis=axis, out=out)