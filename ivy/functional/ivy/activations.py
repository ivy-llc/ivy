"""
Collection of Ivy activation functions.
"""

from typing import Union, Optional

# local
import ivy
from ivy.framework_handler import current_framework as _cur_framework


# Extra #
# ------#

def relu(x: Union[ivy.Array, ivy.NativeArray],
         out: Optional[Union[ivy.Array, ivy.NativeArray]] = None)\
        -> ivy.Array:
    """
    Applies the rectified linear unit function element-wise.

     Parameters
     ----------
     x
         input array
    out
        optional output array, for writing the result to. It must have a shape that the inputs broadcast to.

    Returns
     -------
    ret
       an array containing the rectified linear unit activation of each element in ``x``.

    Examples:
    --------
    >>> x = ivy.array([-1, 0, 1])
    >>> y = ivy.relu(x)
    >>> print(y)
    [-0.0, 0.0, 1.0]
    """
    return _cur_framework(x).relu(x, out)


def leaky_relu(x: Union[ivy.Array, ivy.NativeArray], alpha: Optional[float] = 0.2)\
        -> ivy.Array:
    """Applies the leaky rectified linear unit function element-wise.

    Parameters
    ----------
    x
        Input array.
    alpha
        Negative slope for ReLU.

    Returns
    -------
    ivy.Array
        The input array with leaky relu applied element-wise.

    Examples:
    ---------
    >>> x = ivy.array([0.39, -0.85])
    >>> y = ivy.leaky_relu(x)
    >>> print(y)
    [0.39, -0.17]

    """
    return _cur_framework(x).leaky_relu(x, alpha)


def gelu(x, approximate=True):
    """Applies the Gaussian error linear unit (GELU) activation function.

    Parameters
    ----------
    x
        Input array.
    approximate
        Whether to approximate, default is True.

    Returns
    -------
        The input array with leaky relu applied element-wise.

    """
    return _cur_framework(x).gelu(x, approximate)


def tanh(x: Union[ivy.Array, ivy.NativeArray])\
        -> ivy.Array:
    """
    Applies the Hyperbolic tangent activation function element-wise.

    Parameters
     ----------
    x
         input array

    Returns
    -------
    ivy.Array
        The input array with Hyperbolic tangent activation applied element-wise.

    Examples:
    ---------

    >>> x = ivy.array([0.55 , -0.55])
    >>> y = ivy.tanh(x)
    >>> print(y)
    [0.50, -0.50]

    """
    return _cur_framework(x).tanh(x)


<<<<<<< HEAD
def sigmoid(x):
    """Applies the sigmoid function element-wise.

    Parameters
    ----------
    x
        Input array.

    Returns
    -------
        The input array with sigmoid applied element-wise.

=======
def sigmoid(x: Union[ivy.Array, ivy.NativeArray])\
        -> ivy.Array:
    """
    Applies the sigmoid function element-wise.

    Parameters
    ----------
    x
        input array.


    Returns
    -------
    ret
       an array containing the sigmoid activation of each element in ``x``.

    Examples
    --------
    >>> x = ivy.array([-1., 1., 2.])
    >>> y = ivy.sigmoid(x)
    >>> print(y)
    [0.268, 0.5, 0.880]

>>>>>>> ca31f40e
    """
    return _cur_framework(x).sigmoid(x)


<<<<<<< HEAD
def softmax(x, axis=-1):
    """Applies the softmax function element-wise.

    Parameters
    ----------
    x
        Input array.
    axis
        The dimension softmax would be performed on. The default is -1 which indicates the last dimension.

    Returns
    -------
        The input array with softmax applied element-wise.

=======
def softmax(x: Union[ivy.Array, ivy.NativeArray], axis: Optional[int] = -1)\
        -> ivy.Array:
    """
    Applies the softmax function element-wise.

    Parameters
    ----------
    x:
        Input array.
    axis:
        The dimension softmax would be performed on. The default is -1 which indicates the last dimension.

    Returns
    -------
    out:
        The input array with softmax applied element-wise.

    Examples:
    >>> x = ivy.array([-1.0, 0, 1.0])
    >>> y = ivy.softmax(x)
    >>> print(y)
    [0.09003057, 0.24472847, 0.66524096]
>>>>>>> ca31f40e
    """
    return _cur_framework(x).softmax(x, axis)


def softplus(x: Union[ivy.Array, ivy.NativeArray])\
        -> ivy.Array:
    """Applies the softplus function element-wise.

    Parameters
    ----------
    x
        input array.

    Returns
    -------
        an array containing the softplus activation of each element in ``x``.
    Examples:
    ---------
    >>> x = ivy.array([-0.3461, -0.6491])
    >>> y = ivy.softplus(x)
    >>> print(y)
    [0.5350, 0.4203]
    """
    return _cur_framework(x).softplus(x)<|MERGE_RESOLUTION|>--- conflicted
+++ resolved
@@ -112,20 +112,6 @@
     return _cur_framework(x).tanh(x)
 
 
-<<<<<<< HEAD
-def sigmoid(x):
-    """Applies the sigmoid function element-wise.
-
-    Parameters
-    ----------
-    x
-        Input array.
-
-    Returns
-    -------
-        The input array with sigmoid applied element-wise.
-
-=======
 def sigmoid(x: Union[ivy.Array, ivy.NativeArray])\
         -> ivy.Array:
     """
@@ -148,28 +134,10 @@
     >>> y = ivy.sigmoid(x)
     >>> print(y)
     [0.268, 0.5, 0.880]
-
->>>>>>> ca31f40e
     """
     return _cur_framework(x).sigmoid(x)
 
 
-<<<<<<< HEAD
-def softmax(x, axis=-1):
-    """Applies the softmax function element-wise.
-
-    Parameters
-    ----------
-    x
-        Input array.
-    axis
-        The dimension softmax would be performed on. The default is -1 which indicates the last dimension.
-
-    Returns
-    -------
-        The input array with softmax applied element-wise.
-
-=======
 def softmax(x: Union[ivy.Array, ivy.NativeArray], axis: Optional[int] = -1)\
         -> ivy.Array:
     """
@@ -192,7 +160,6 @@
     >>> y = ivy.softmax(x)
     >>> print(y)
     [0.09003057, 0.24472847, 0.66524096]
->>>>>>> ca31f40e
     """
     return _cur_framework(x).softmax(x, axis)
 
