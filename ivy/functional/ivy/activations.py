--- conflicted
+++ resolved
@@ -477,9 +477,6 @@
     return current_backend(x).softmax(x, axis=axis, out=out)
 
 
-<<<<<<< HEAD
-@decorate(*decorators)
-=======
 def _wrap_between(y, a):
     """Wrap y between [-a, a]"""
     a = ivy.array(a, dtype=y.dtype)
@@ -520,16 +517,7 @@
     return res
 
 
-@handle_exceptions
-@handle_backend_invalid
-@handle_nestable
-@handle_array_like_without_promotion
-@handle_out_argument
-@to_native_arrays_and_back
-@handle_array_function
-@handle_device_shifting
-@handle_complex_input
->>>>>>> 27636cc3
+@decorate(*decorators)
 def softplus(
     x: Union[ivy.Array, ivy.NativeArray],
     /,
@@ -592,21 +580,10 @@
     return current_backend(x).softplus(x, beta=beta, threshold=threshold, out=out)
 
 
-<<<<<<< HEAD
-@decorate(*decorators)
-=======
 softplus.jax_like = _softplus_jax_like
 
 
-@handle_exceptions
-@handle_backend_invalid
-@handle_nestable
-@handle_array_like_without_promotion
-@handle_out_argument
-@to_native_arrays_and_back
-@handle_array_function
-@handle_device_shifting
->>>>>>> 27636cc3
+@decorate(*decorators)
 def mish(
     x: Union[ivy.Array, ivy.NativeArray], /, *, out: Optional[ivy.Array] = None
 ) -> ivy.Array:
