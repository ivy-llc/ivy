--- conflicted
+++ resolved
@@ -1191,10 +1191,8 @@
     :type x: array
     :return: The Gauss error function of x.
     """
-<<<<<<< HEAD
     return _cur_framework(x).erf(x)
-=======
-    return _cur_framework(x).erf(x)
+
 
 def minimum(x: Union[ivy.Array, ivy.NativeArray], y: Union[ivy.Array, ivy.NativeArray])\
         -> Union[ivy.Array, ivy.NativeArray]:
@@ -1221,5 +1219,4 @@
     :type y: array
     :return: An array with the elements of x, but clipped to not be lower than the y values.
     """
-    return _cur_framework(x).maximum(x, y)
->>>>>>> 5b33ed2a
+    return _cur_framework(x).maximum(x, y)