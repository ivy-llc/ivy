--- conflicted
+++ resolved
@@ -167,12 +167,8 @@
 
     Returns
     -------
-<<<<<<< HEAD
      ret
         an array containing the element-wise results. The returned array must have the same data type as x.
-=======
-    ret:
-        an array containing the element-wise results. The returned array must have the same data type as ``x``.
 
     Examples
     --------
@@ -181,7 +177,6 @@
     >>> print(y)
     [-2, -7, -10]
     
->>>>>>> b472de4f
     """
     return _cur_framework(x).bitwise_invert(x, out)
 
