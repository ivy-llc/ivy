--- conflicted
+++ resolved
@@ -816,7 +816,6 @@
     -------
     ret
         an array containing the cosine of each element in ``x``. The returned array must have a floating-point data type determined by :ref:`type-promotion`.
-<<<<<<< HEAD
     
     Examples
     --------
@@ -825,8 +824,6 @@
     >>> print(y)
     ivy.array([1., 0.54030231, -0.41614684])
     
-=======
->>>>>>> 7a8017a4
     """
     return _cur_framework(x).cos(x, out)
 
