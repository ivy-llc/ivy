# global
from numbers import Number
from typing import Union, Optional

# local
import ivy
from ivy.framework_handler import current_framework as _cur_framework


# Array API Standard #
# -------------------#


def bitwise_left_shift(x1: Union[ivy.Array, ivy.NativeArray],
                       x2: Union[ivy.Array, ivy.NativeArray],
                       out: Optional[Union[ivy.Array, ivy.NativeArray]] = None)\
                       -> ivy.Array:
    """
    Shifts the bits of each element ``x1_i`` of the input array ``x1`` to the left by appending ``x2_i`` (i.e., the respective element in the input array ``x2``) zeros to the right of ``x1_i``.
    Parameters
    ----------
    x1
        first input array. Should have an integer data type.
    x2
        second input array. Must be compatible with ``x1`` (see :ref:`broadcasting`). Should have an integer data type. Each element must be greater than or equal to ``0``.
    out
        optional output array, for writing the result to. It must have a shape that the inputs broadcast to.
    Returns
    -------
     ret
        an array containing the element-wise results. The returned array must have a data type determined by :ref:`type-promotion`.
    """
    return _cur_framework(x1, x2).bitwise_left_shift(x1, x2, out)


def add(x1: Union[ivy.Array, ivy.NativeArray],
        x2: Union[ivy.Array, ivy.NativeArray],
        out: Optional[Union[ivy.Array, ivy.NativeArray]] = None)\
        -> ivy.Array:
    """
    Calculates the sum for each element ``x1_i`` of the input array ``x1`` with the respective element ``x2_i`` of the input array ``x2``.
    
    **Special cases**
    
    For floating-point operands,
    
    - If either ``x1_i`` or ``x2_i`` is ``NaN``, the result is ``NaN``.
    - If ``x1_i`` is ``+infinity`` and ``x2_i`` is ``-infinity``, the result is ``NaN``.
    - If ``x1_i`` is ``-infinity`` and ``x2_i`` is ``+infinity``, the result is ``NaN``.
    - If ``x1_i`` is ``+infinity`` and ``x2_i`` is ``+infinity``, the result is ``+infinity``.
    - If ``x1_i`` is ``-infinity`` and ``x2_i`` is ``-infinity``, the result is ``-infinity``.
    - If ``x1_i`` is ``+infinity`` and ``x2_i`` is a finite number, the result is ``+infinity``.
    - If ``x1_i`` is ``-infinity`` and ``x2_i`` is a finite number, the result is ``-infinity``.
    - If ``x1_i`` is a finite number and ``x2_i`` is ``+infinity``, the result is ``+infinity``.
    - If ``x1_i`` is a finite number and ``x2_i`` is ``-infinity``, the result is ``-infinity``.
    - If ``x1_i`` is ``-0`` and ``x2_i`` is ``-0``, the result is ``-0``.
    - If ``x1_i`` is ``-0`` and ``x2_i`` is ``+0``, the result is ``+0``.
    - If ``x1_i`` is ``+0`` and ``x2_i`` is ``-0``, the result is ``+0``.
    - If ``x1_i`` is ``+0`` and ``x2_i`` is ``+0``, the result is ``+0``.
    - If ``x1_i`` is either ``+0`` or ``-0`` and ``x2_i`` is a nonzero finite number, the result is ``x2_i``.
    - If ``x1_i`` is a nonzero finite number and ``x2_i`` is either ``+0`` or ``-0``, the result is ``x1_i``.
    - If ``x1_i`` is a nonzero finite number and ``x2_i`` is ``-x1_i``, the result is ``+0``.
    - In the remaining cases, when neither ``infinity``, ``+0``, ``-0``, nor a ``NaN`` is involved, and the operands have the same mathematical sign or have different magnitudes, the sum must be computed and rounded to the nearest representable value according to IEEE 754-2019 and a supported round mode. If the magnitude is too large to represent, the operation overflows and the result is an `infinity` of appropriate mathematical sign.
    
    .. note::
       Floating-point addition is a commutative operation, but not always associative.
    
    Parameters
    ----------
    x1
        first input array. Should have a numeric data type.
    x2
        second input array. Must be compatible with ``x1`` (see :ref:`broadcasting`). Should have a numeric data type.
    out
        optional output array, for writing the result to. It must have a shape that the inputs broadcast to.
    
    Returns
    -------
     ret

        an array containing the element-wise sums. The returned array must have a data type determined by :ref:`type-promotion`.

    Examples
    --------
    >>> x = ivy.array([1, 2, 3])
    >>> y = ivy.array([4, 5, 6])
    >>> z = ivy.add(x, y)
    >>> print(z)
    ivy.array([5, 7, 9])
    
    """
    return _cur_framework(x1, x2).add(x1, x2, out)


def bitwise_xor(x1: Union[ivy.Array, ivy.NativeArray],
                x2: Union[ivy.Array, ivy.NativeArray],
                out: Optional[Union[ivy.Array, ivy.NativeArray]] = None)\
        -> ivy.Array:
    """
    Computes the bitwise XOR of the underlying binary representation of each element ``x1_i`` of the input array ``x1`` with the respective element ``x2_i`` of the input array ``x2``.
    Parameters
    ----------
    x1
        first input array. Should have an integer or boolean data type.
    x2
        second input array. Must be compatible with ``x1`` (see :ref:`broadcasting`). Should have an integer or boolean data type.
    out
        optional output array, for writing the result to. It must have a shape that the inputs broadcast to.
    Returns
    -------
     ret
        an array containing the element-wise results. The returned array must have a data type determined by :ref:`type-promotion`.
    """
    return _cur_framework(x1, x2).bitwise_xor(x1, x2, out)


def exp(x: Union[ivy.Array, ivy.NativeArray],
        out: Optional[Union[ivy.Array, ivy.NativeArray]] = None)\
        -> ivy.Array:
    """
    Calculates an implementation-dependent approximation to the exponential function, having domain ``[-infinity, +infinity]`` and codomain ``[+0, +infinity]``, for each element ``x_i`` of the input array ``x`` (``e`` raised to the power of ``x_i``, where ``e`` is the base of the natural logarithm).
    **Special cases**
    For floating-point operands,
    - If ``x_i`` is ``NaN``, the result is ``NaN``.
    - If ``x_i`` is ``+0``, the result is ``1``.
    - If ``x_i`` is ``-0``, the result is ``1``.
    - If ``x_i`` is ``+infinity``, the result is ``+infinity``.
    - If ``x_i`` is ``-infinity``, the result is ``+0``.
    Parameters
    ----------
    x
        input array. Should have a floating-point data type.
    out
        optional output array, for writing the result to. It must have a shape that the inputs broadcast to.
    Returns
    -------
     ret
        an array containing the evaluated exponential function result for each element in ``x``. The returned array must have a floating-point data type determined by :ref:`type-promotion`.
    """
    return _cur_framework(x).exp(x, out)


def expm1(x: Union[ivy.Array, ivy.NativeArray],
          out: Optional[Union[ivy.Array, ivy.NativeArray]] = None)\
        -> ivy.Array:
    """
    Calculates an implementation-dependent approximation to ``exp(x)-1``, having domain ``[-infinity, +infinity]`` and codomain ``[-1, +infinity]``, for each element ``x_i`` of the input array ``x``.
    .. note::
       The purpose of this function is to calculate ``exp(x)-1.0`` more accurately when `x` is close to zero. Accordingly, conforming implementations should avoid implementing this function as simply ``exp(x)-1.0``. See FDLIBM, or some other IEEE 754-2019 compliant mathematical library, for a potential reference implementation.
    **Special cases**
    For floating-point operands,
    - If ``x_i`` is ``NaN``, the result is ``NaN``.
    - If ``x_i`` is ``+0``, the result is ``+0``.
    - If ``x_i`` is ``-0``, the result is ``-0``.
    - If ``x_i`` is ``+infinity``, the result is ``+infinity``.
    - If ``x_i`` is ``-infinity``, the result is ``-1``.
    Parameters
    ----------
    x
        input array. Should have a numeric data type.
    out
        optional output array, for writing the result to. It must have a shape that the inputs broadcast to.
    Returns
    -------
     ret
        an array containing the evaluated result for each element in ``x``. The returned array must have a floating-point data type determined by :ref:`type-promotion`.
    """
    return _cur_framework(x).expm1(x, out)


def bitwise_invert(x: Union[ivy.Array, ivy.NativeArray],
                   out: Optional[Union[ivy.Array, ivy.NativeArray]] = None) \
        -> ivy.Array:
    """
    Inverts (flips) each bit for each element ``x_i`` of the input array ``x``.

    Parameters
    ----------
    x
        input array. Should have an integer or boolean data type.
    out
        optional output array, for writing the result to. It must have a shape that the inputs broadcast to.

    Returns
    -------
     ret
        an array containing the element-wise results. The returned array must have the same data type as x.

    Examples
    --------
    >>> x = ivy.array([1, 6, 9])
    >>> y = ivy.bitwise_invert(x)
    >>> print(y)
    ivy.array([-2, -7, -10])
    
    """
    return _cur_framework(x).bitwise_invert(x, out)


def bitwise_and(x1: Union[ivy.Array, ivy.NativeArray],
                x2: Union[ivy.Array, ivy.NativeArray],
                out: Optional[Union[ivy.Array, ivy.NativeArray]] = None)\
        -> ivy.Array:
    """
    Computes the bitwise AND of the underlying binary representation of each element ``x1_i`` of the input array ``x1`` with the respective element ``x2_i`` of the input array ``x2``.

    Parameters
    ----------
    x1
        first input array. Should have an integer or boolean data type.
    x2
        second input array. Must be compatible with ``x1`` (see :ref:`broadcasting`). Should have an integer or boolean data type.
    out
        optional output array, for writing the result to. It must have a shape that the inputs broadcast to.

    Returns
    -------
     ret
        an array containing the element-wise results. The returned array must have a data type determined by :ref:`type-promotion`.
    """
    return _cur_framework(x1, x2).bitwise_and(x1, x2, out)


def ceil(x: Union[ivy.Array, ivy.NativeArray],
         out: Optional[Union[ivy.Array, ivy.NativeArray]] = None)\
        -> ivy.Array:
    """
    Rounds each element ``x_i`` of the input array ``x`` to the smallest (i.e., closest to ``-infinity``) integer-valued number that is not less than ``x_i``.

    **Special cases**

    - If ``x_i`` is already integer-valued, the result is ``x_i``.

    For floating-point operands,

    - If ``x_i`` is ``+infinity``, the result is ``+infinity``.
    - If ``x_i`` is ``-infinity``, the result is ``-infinity``.
    - If ``x_i`` is ``+0``, the result is ``+0``.
    - If ``x_i`` is ``-0``, the result is ``-0``.
    - If ``x_i`` is ``NaN``, the result is ``NaN``.

    Parameters
    ----------
    x
        input array. Should have a numeric data type.
    out
        optional output array, for writing the result to. It must have a shape that the inputs broadcast to.

    Returns
    -------
     ret
        an array containing the rounded result for each element in ``x``. The returned array must have the same data type as ``x``.

    Examples:
    ---------
    >>> x = ivy.array([0.1, 0, -0.1])
    >>> y = ivy.ceil(x)
    >>> print(y)
    ivy.array([1.0, 0.0, -0.0])
    """
    return _cur_framework(x).ceil(x, out)


def floor(x: Union[ivy.Array, ivy.NativeArray],
          out: Optional[Union[ivy.Array, ivy.NativeArray]] = None)\
        -> ivy.Array:
    """
    Rounds each element ``x_i`` of the input array ``x`` to the greatest (i.e., closest to ``+infinity``) integer-valued number that is not greater than ``x_i``.

    **Special cases**

    - If ``x_i`` is already integer-valued, the result is ``x_i``.

    For floating-point operands,

    - If ``x_i`` is ``+infinity``, the result is ``+infinity``.
    - If ``x_i`` is ``-infinity``, the result is ``-infinity``.
    - If ``x_i`` is ``+0``, the result is ``+0``.
    - If ``x_i`` is ``-0``, the result is ``-0``.
    - If ``x_i`` is ``NaN``, the result is ``NaN``.

    Parameters
    ----------
    x
        input array. Should have a numeric data type.
    out
        optional output array, for writing the result to. It must have a shape that the inputs broadcast to.

    Returns
    -------
     ret
        an array containing the rounded result for each element in ``x``. The returned array must have the same data type as ``x``.
    """
    return _cur_framework(x).floor(x, out)


def isfinite(x: Union[ivy.Array, ivy.NativeArray],
             out: Optional[Union[ivy.Array, ivy.NativeArray]] = None)\
        -> ivy.Array:
    """
    Tests each element ``x_i`` of the input array ``x`` to determine if finite (i.e., not ``NaN`` and not equal to positive or negative infinity).

    Parameters
    ----------
    x
       input array. Should have a numeric data type.
   out
        optional output array, for writing the result to. It must have a shape that the inputs broadcast to.

    Returns
    -------
     ret
       an array containing test results. An element ``out_i`` is ``True`` if ``x_i`` is finite and ``False`` otherwise. The returned array must have a data type of ``bool``.
    """
    return _cur_framework(x).isfinite(x, out)


def asin(x: Union[ivy.Array, ivy.NativeArray],
         out: Optional[Union[ivy.Array, ivy.NativeArray]] = None)\
        -> ivy.Array:
    """
    Calculates an implementation-dependent approximation of the principal value of the inverse sine, having domain ``[-1, +1]`` and codomain ``[-π/2, +π/2]`` for each element ``x_i`` of the input array ``x``. Each element-wise result is expressed in radians.

    **Special cases**

    For floating-point operands,

    - If ``x_i`` is ``NaN``, the result is ``NaN``.
    - If ``x_i`` is greater than ``1``, the result is ``NaN``.
    - If ``x_i`` is less than ``-1``, the result is ``NaN``.
    - If ``x_i`` is ``+0``, the result is ``+0``.
    - If ``x_i`` is ``-0``, the result is ``-0``.

    Parameters
    ----------
    x
        input array. Should have a floating-point data type.
    out
        optional output array, for writing the result to. It must have a shape that the inputs broadcast to.

    Returns
    -------
     ret
        an array containing the inverse sine of each element in ``x``. The returned array must have a floating-point data type determined by :ref:`type-promotion`.
    """
    return _cur_framework(x).asin(x, out)


def isinf(x: Union[ivy.Array, ivy.NativeArray],
          out: Optional[Union[ivy.Array, ivy.NativeArray]] = None)\
        -> ivy.Array:
    """
    Tests each element x_i of the input array x to determine if equal to positive or negative infinity.
    Parameters
    ----------
    x
        input array. Should have a numeric data type.
    out
        optional output array, for writing the result to. It must have a shape that the inputs broadcast to.

    Returns
    -------
     ret
        an array containing test results. An element out_i is True if x_i is either positive or negative infinity and False otherwise. The returned array must have a data type of bool.
    """
    return _cur_framework(x).isinf(x, out)


def greater(x1: Union[ivy.Array, ivy.NativeArray],
            x2: Union[ivy.Array, ivy.NativeArray],
            out: Optional[Union[ivy.Array, ivy.NativeArray]] = None) \
        -> ivy.Array:
    """Computes the truth value of x1_i < x2_i for each element x1_i of the input array x1 with the respective
    element x2_i of the input array x2.

<<<<<<< HEAD
    Parameters
    ----------
    x1
        Input array.
    x2
        Input array.
    f
        Machine learning framework. Inferred from inputs if None.
    Returns
    -------
     ret
        an array containing the element-wise results. The returned array must have a data type of bool.

        Examples:
    ---------

    >>> x = ivy.greater(ivy.array([1,2,3]),ivy.array([2,2,2]))
    >>> print(x)
    [False, False,  True]
=======
    :param x1: Input array.
    :param x2: Input array.
    :param f: Machine learning framework. Inferred from inputs if None.
    :return: an array containing the element-wise results. The returned array must have a data type of bool.
    
    Examples:
    >>> x = ivy.greater(ivy.array([1, 2, 3]), ivy.array([2, 2, 2]))
    >>> print(x)
    ivy.array([False, False,  True])
>>>>>>> 2e2013c1
    """
    return _cur_framework(x1, x2).greater(x1, x2, out)


def greater_equal(x1: Union[ivy.Array, ivy.NativeArray],
                  x2: Union[ivy.Array, ivy.NativeArray],
                  out: Optional[Union[ivy.Array, ivy.NativeArray]] = None) \
        -> ivy.Array:
    """Computes the truth value of x1_i >= x2_i for each element x1_i of the input array x1 with the respective
    element x2_i of the input array x2.

    Parameters
    ----------
    x1
        first input array. May have any data type.
    x2
        second input array. Must be compatible with x1 (with Broadcasting). May have any data type.

    Returns
    -------
     ret
        an array containing the element-wise results. The returned array must have a data type of bool.

    """
    return _cur_framework(x1, x2).greater_equal(x1, x2, out)


def less_equal(x1: Union[ivy.Array, ivy.NativeArray],
               x2: Union[ivy.Array, ivy.NativeArray],
               out: Optional[Union[ivy.Array, ivy.NativeArray]] = None) -> ivy.Array:
    """Computes the truth value of x1_i <= x2_i for each element x1_i of the input array x1 with the respective
    element x2_i of the input array x2.

    Parameters
    ----------
    x1
        first input array. May have any data type.
    x2
        second input array. Must be compatible with x1 (with Broadcasting). May have any data type.

    Returns
    -------
     ret
        an array containing the element-wise results. The returned array must have a data type of bool.

    """
    return _cur_framework(x1, x2).less_equal(x1, x2, out)


def multiply(x1: Union[ivy.Array, ivy.NativeArray],
             x2: Union[ivy.Array, ivy.NativeArray],
             out: Optional[Union[ivy.Array, ivy.NativeArray]] = None)\
        -> ivy.Array:
    """
    Calculates the product for each element ``x1_i`` of the input array ``x1`` with the respective element ``x2_i`` of the input array ``x2``.

    **Special cases**

    For floating-point operands,

    - If either ``x1_i`` or ``x2_i`` is ``NaN``, the result is ``NaN``.
    - If ``x1_i`` is either ``+infinity`` or ``-infinity`` and ``x2_i`` is either ``+0`` or ``-0``, the result is ``NaN``.
    - If ``x1_i`` is either ``+0`` or ``-0`` and ``x2_i`` is either ``+infinity`` or ``-infinity``, the result is ``NaN``.
    - If ``x1_i`` and ``x2_i`` have the same mathematical sign, the result has a positive mathematical sign, unless the result is ``NaN``. If the result is ``NaN``, the “sign” of ``NaN`` is implementation-defined.
    - If ``x1_i`` and ``x2_i`` have different mathematical signs, the result has a negative mathematical sign, unless the result is ``NaN``. If the result is ``NaN``, the “sign” of ``NaN`` is implementation-defined.
    - If ``x1_i`` is either ``+infinity`` or ``-infinity`` and ``x2_i`` is either ``+infinity`` or ``-infinity``, the result is a signed infinity with the mathematical sign determined by the rule already stated above.
    - If ``x1_i`` is either ``+infinity`` or ``-infinity`` and ``x2_i`` is a nonzero finite number, the result is a signed infinity with the mathematical sign determined by the rule already stated above.
    - If ``x1_i`` is a nonzero finite number and ``x2_i`` is either ``+infinity`` or ``-infinity``, the result is a signed infinity with the mathematical sign determined by the rule already stated above.

    In the remaining cases, where neither ``infinity`` nor ``NaN`` is involved, the product must be computed and rounded to the nearest representable value according to IEEE 754-2019 and a supported rounding mode. If the magnitude is too large to represent, the result is an ``infinity`` of appropriate mathematical sign. If the magnitude is too small to represent, the result is a zero of appropriate mathematical sign.

    .. note::
        Floating-point multiplication is not always associative due to finite precision.

    Parameters
    ----------
    x1
        first input array. Should have a numeric data type.
    x2
        second input array. Must be compatible with ``x1`` (see  ref:`Broadcasting`). Should have a numeric data type.
    out
        optional output array, for writing the result to. It must have a shape that the inputs broadcast to.

    Returns
    -------
     ret
        an array containing the element-wise products. The returned array must have a data type determined by :ref:`Type Promotion Rules`.
    """
    return _cur_framework(x1, x2).multiply(x1, x2, out)


def asinh(x: Union[ivy.Array, ivy.NativeArray],
          out: Optional[Union[ivy.Array, ivy.NativeArray]] = None)\
        -> ivy.Array:
    """
    Calculates an implementation-dependent approximation to the inverse hyperbolic sine, having domain ``[-infinity, +infinity]`` and codomain ``[-infinity, +infinity]``, for each element ``x_i`` in the input array ``x``.

    **Special cases**

    For floating-point operands,

    - If ``x_i`` is ``NaN``, the result is ``NaN``.
    - If ``x_i`` is ``+0``, the result is ``+0``.
    - If ``x_i`` is ``-0``, the result is ``-0``.
    - If ``x_i`` is ``+infinity``, the result is ``+infinity``.
    - If ``x_i`` is ``-infinity``, the result is ``-infinity``.

    Parameters
    ----------
    x
        input array whose elements each represent the area of a hyperbolic sector. Should have a floating-point data type.
    out
        optional output array, for writing the result to. It must have a shape that the inputs broadcast to.

    Returns
    -------
     ret
        an array containing the inverse hyperbolic sine of each element in ``x``. The returned array must have a floating-point data type determined by :ref:`type-promotion`.
    """
    return _cur_framework(x).asinh(x, out)


def sign(x: Union[ivy.Array, ivy.NativeArray],
         out: Optional[Union[ivy.Array, ivy.NativeArray]] = None)\
        -> ivy.Array:
    """
    Returns an indication of the sign of a number for each element ``x_i`` of the input array ``x``.
    **Special cases**
    - If ``x_i`` is less than ``0``, the result is ``-1``.
    - If ``x_i`` is either ``-0`` or ``+0``, the result is ``0``.
    - If ``x_i`` is greater than ``0``, the result is ``+1``.
    Parameters
    ----------
    x
        input array. Should have a numeric data type.
    out
        optional output array, for writing the result to. It must have a shape that the inputs broadcast to.

    Returns
    -------
      return
        an array containing the evaluated result for each element in ``x``. The returned array must have the same data type as ``x``.
    """
    return _cur_framework(x).sign(x, out)


def sqrt(x: Union[ivy.Array, ivy.NativeArray],
         out: Optional[Union[ivy.Array, ivy.NativeArray]] = None)\
        -> ivy.Array:
    """
    Calculates the square root, having domain ``[0, +infinity]`` and codomain ``[0, +infinity]``, for each element ``x_i`` of the input array ``x``. After rounding, each result must be indistinguishable from the infinitely precise result (as required by IEEE 754).
    **Special cases**

    For floating-point operands,

    - If ``x_i`` is ``NaN``, the result is ``NaN``.
    - If ``x_i`` is less than ``0``, the result is ``NaN``.
    - If ``x_i`` is ``+0``, the result is ``+0``.
    - If ``x_i`` is ``-0``, the result is ``-0``.
    - If ``x_i`` is ``+infinity``, the result is ``+infinity``.

    Parameters
    ----------
    x
        input array. Should have a floating-point data type.
    out
        optional output array, for writing the result to. It must have a shape that the inputs broadcast to.

    Returns
    -------
      return
        an array containing the square root of each element in ``x``. The returned array must have a floating-point data type determined by :ref:`type-promotion`.
    """
    return _cur_framework(x).sqrt(x, out)


def cosh(x: Union[ivy.Array, ivy.NativeArray],
         out: Optional[Union[ivy.Array, ivy.NativeArray]] = None)\
        -> ivy.Array:
    """
    Calculates an implementation-dependent approximation to the hyperbolic cosine, having domain ``[-infinity, +infinity]`` and codomain ``[-infinity, +infinity]``, for each element ``x_i`` in the input array ``x``.

    **Special cases**

    For floating-point operands,

    - If ``x_i`` is ``NaN``, the result is ``NaN``.
    - If ``x_i`` is ``+0``, the result is ``1``.
    - If ``x_i`` is ``-0``, the result is ``1``.
    - If ``x_i`` is ``+infinity``, the result is ``+infinity``.
    - If ``x_i`` is ``-infinity``, the result is ``+infinity``.

    Parameters
    ----------
    x
        input array whose elements each represent a hyperbolic angle. Should have a floating-point data type.
    out
        optional output array, for writing the result to. It must have a shape that the inputs broadcast to.

    Returns
    -------
      return
        an array containing the hyperbolic cosine of each element in ``x``. The returned array must have a floating-point data type determined by :ref:`type-promotion`.
    """

    return _cur_framework(x).cosh(x, out)


def log(x: Union[ivy.Array, ivy.NativeArray],
        out: Optional[Union[ivy.Array, ivy.NativeArray]] = None)\
        -> ivy.Array:
    """
    Calculates an implementation-dependent approximation to the natural (base ``e``) logarithm, having domain ``[0, +infinity]`` and codomain ``[-infinity, +infinity]``, for each element ``x_i`` of the input array ``x``.
    **Special cases**
    For floating-point operands,
    - If ``x_i`` is ``NaN``, the result is ``NaN``.
    - If ``x_i`` is less than ``0``, the result is ``NaN``.
    - If ``x_i`` is either ``+0`` or ``-0``, the result is ``-infinity``.
    - If ``x_i`` is ``1``, the result is ``+0``.
    - If ``x_i`` is ``+infinity``, the result is ``+infinity``.
    Parameters
    ----------
    x
        input array. Should have a floating-point data type.
    out
        optional output array, for writing the result to. It must have a shape that the inputs broadcast to.

    Returns
    -------
      return
        an array containing the evaluated natural logarithm for each element in ``x``. The returned array must have a floating-point data type determined by :ref:`type-promotion`.
    """
    return _cur_framework(x).log(x, out)


def log2(x: Union[ivy.Array, ivy.NativeArray],
         out: Optional[Union[ivy.Array, ivy.NativeArray]] = None)\
        -> ivy.Array:
    """
    Calculates an implementation-dependent approximation to the base ``2`` logarithm, having domain ``[0, +infinity]`` and codomain ``[-infinity, +infinity]``, for each element ``x_i`` of the input array ``x``.

    **Special cases**

    For floating-point operands,

    - If ``x_i`` is ``NaN``, the result is ``NaN``.
    - If ``x_i`` is less than ``0``, the result is ``NaN``.
    - If ``x_i`` is either ``+0`` or ``-0``, the result is ``-infinity``.
    - If ``x_i`` is ``1``, the result is ``+0``.
    - If ``x_i`` is ``+infinity``, the result is ``+infinity``.

    Parameters
    ----------
    x
        input array. Should have a floating-point data type.
    out
        optional output array, for writing the result to. It must have a shape that the inputs broadcast to.

    Returns
    -------
      return
        an array containing the evaluated base ``2`` logarithm for each element in ``x``. The returned array must have a floating-point data type determined by :ref:`type-promotion`.
    """
    return _cur_framework(x).log2(x, out)


def log10(x: Union[ivy.Array, ivy.NativeArray],
          out: Optional[Union[ivy.Array, ivy.NativeArray]] = None)\
        -> ivy.Array:
    """
    Calculates an implementation-dependent approximation to the base ``10`` logarithm, having domain ``[0, +infinity]`` and codomain ``[-infinity, +infinity]``, for each element ``x_i`` of the input array ``x``.

    **Special cases**

    For floating-point operands,

    - If ``x_i`` is ``NaN``, the result is ``NaN``.
    - If ``x_i`` is less than ``0``, the result is ``NaN``.
    - If ``x_i`` is either ``+0`` or ``-0``, the result is ``-infinity``.
    - If ``x_i`` is ``1``, the result is ``+0``.
    - If ``x_i`` is ``+infinity``, the result is ``+infinity``.

    Parameters
    ----------
    x
        input array. Should have a floating-point data type.
    out
        optional output array, for writing the result to. It must have a shape that the inputs broadcast to.

    Returns
    -------
      return
        an array containing the evaluated base ``10`` logarithm for each element in ``x``. The returned array must have a floating-point data type determined by :ref:`type-promotion`.
    """
    return _cur_framework(x).log10(x, out)


def log1p(x: Union[ivy.Array, ivy.NativeArray],
          out: Optional[Union[ivy.Array, ivy.NativeArray]] = None)\
        -> ivy.Array:
    """
    Calculates an implementation-dependent approximation to log(1+x), where log refers to the natural (base e)
    logarithm.

    Parameters
    ----------
    x
        input array.
    out
        optional output array, for writing the result to. It must have a shape that the inputs broadcast to.

    Returns
    -------
      return
        a new array containing the evaluated result for each element in x.
    """
    return _cur_framework(x).log1p(x, out)


def isnan(x: Union[ivy.Array, ivy.NativeArray],
          out: Optional[Union[ivy.Array, ivy.NativeArray]] = None)\
        -> ivy.Array:
    """
    Tests each element ``x_i`` of the input array ``x`` to determine whether the element is ``NaN``.

    Parameters
    ----------
    x
        input array. Should have a numeric data type.
    out
        optional output array, for writing the result to. It must have a shape that the inputs broadcast to.

    Returns
    -------
      return
        an array containing test results. An element ``out_i`` is ``True`` if ``x_i`` is ``NaN`` and ``False`` otherwise. The returned array should have a data type of ``bool``.
    """
    return _cur_framework(x).isnan(x, out)


def less(x1: Union[ivy.Array, ivy.NativeArray],
         x2: Union[ivy.Array, ivy.NativeArray],
         out: Optional[Union[ivy.Array, ivy.NativeArray]] = None)\
        -> ivy.Array:
    """
    Computes the truth value of ``x1_i < x2_i`` for each element ``x1_i`` of the input array ``x1`` with the respective element ``x2_i`` of the input array ``x2``.

    Parameters
    ----------
    x1
        first input array. Should have a numeric data type.
    x2
        second input array. Must be compatible with ``x1`` (see  ref:`broadcasting`). Should have a numeric data type.
    out
        optional output array, for writing the result to. It must have a shape that the inputs broadcast to.

    Returns
    -------
      return
        an array containing the element-wise results. The returned array must have a data type of ``bool``.

    Examples:
    ---------
    >>> x = ivy.less(ivy.array([1,2,3]),ivy.array([2,2,2]))
<<<<<<< HEAD
    >>> print(x)
    [ True, False, False]
=======
    >>> print(x)   
    ivy.array([True, False, False])
>>>>>>> 2e2013c1
    """
    return _cur_framework(x1).less(x1, x2, out)


def cos(x: Union[ivy.Array, ivy.NativeArray],
        out: Optional[Union[ivy.Array, ivy.NativeArray]] = None)\
        -> ivy.Array:
    """
    Calculates an implementation-dependent approximation to the cosine, having domain ``(-infinity, +infinity)`` and codomain ``[-1, +1]``, for each element ``x_i`` of the input array ``x``. Each element ``x_i`` is assumed to be expressed in radians.

    **Special cases**

    For floating-point operands,

    - If ``x_i`` is ``NaN``, the result is ``NaN``.
    - If ``x_i`` is ``+0``, the result is ``1``.
    - If ``x_i`` is ``-0``, the result is ``1``.
    - If ``x_i`` is ``+infinity``, the result is ``NaN``.
    - If ``x_i`` is ``-infinity``, the result is ``NaN``.

    Parameters
    ----------
    x
        input array whose elements are each expressed in radians. Should have a floating-point data type.
    out
        optional output array, for writing the result to. It must have a shape that the inputs broadcast to.

    Returns
    -------
      return
        an array containing the cosine of each element in ``x``. The returned array must have a floating-point data type determined by :ref:`type-promotion`.
        """
    return _cur_framework(x).cos(x, out)


def acos(x: Union[ivy.Array, ivy.NativeArray],
         out: Optional[Union[ivy.Array, ivy.NativeArray]] = None)\
        -> ivy.Array:
    """
    Calculates an implementation-dependent approximation of the principal value of the inverse cosine, having domain [-1, +1] and codomain [+0, +π], for each element x_i of the input array x. Each element-wise result is expressed in radians.

    **Special cases**

    For floating-point operands,

    - If x_i is NaN, the result is NaN.
    - If x_i is greater than 1, the result is NaN.
    - If x_i is less than -1, the result is NaN.
    - If x_i is 1, the result is +0.

    Parameters
    ----------
    x
        input array. Should have a floating-point data type.
    out
        optional output array, for writing the result to. It must have a shape that the inputs broadcast to.

    Returns
    -------
      return
        an array containing the inverse cosine of each element in x. The returned array must have a floating-point data type determined by :ref:`type-promotion`.
    """
    return _cur_framework(x).acos(x, out)


def logical_not(x: Union[ivy.Array, ivy.NativeArray],
                out: Optional[Union[ivy.Array, ivy.NativeArray]] = None)\
        -> ivy.Array:
    """
    Computes the logical NOT for each element ``x_i`` of the input array ``x``.

    .. note::
       While this specification recommends that this function only accept input arrays having a boolean data type, specification-compliant array libraries may choose to accept input arrays having numeric data types. If non-boolean data types are supported, zeros must be considered the equivalent of ``False``, while non-zeros must be considered the equivalent of ``True``.

    Parameters
    ----------
    x
        input array. Should have a boolean data type.
    out
        optional output array, for writing the result to. It must have a shape that the inputs broadcast to.

    Returns
    -------
     ret
        an array containing the element-wise results. The returned array must have a data type of ``bool``.
    """
    return _cur_framework(x).logical_not(x, out)


def logical_xor(x1: Union[ivy.Array, ivy.NativeArray],
                x2: Union[ivy.Array, ivy.NativeArray],
                out: Optional[Union[ivy.Array, ivy.NativeArray]] = None) \
        -> ivy.Array:
    """
    Computes the bitwise XOR of the underlying binary representation of each element ``x1_i`` of the input array ``x1`` with the respective element ``x2_i`` of the input array ``x2``.
    Parameters
    ----------
    x1
        first input array. Should have an integer or boolean data type.
    x2
        second input array. Must be compatible with ``x1`` (see :ref:`broadcasting`). Should have an integer or boolean data type.
    out:
        optional output array, for writing the result to. It must have a shape that the inputs broadcast to.

    Returns
    -------
     ret
        an array containing the element-wise results. The returned array must have a data type determined by :ref:`type-promotion`.
    """
    return _cur_framework(x1, x2).logical_xor(x1, x2, out)


def logical_or(x1: Union[ivy.Array, ivy.NativeArray],
               x2: Union[ivy.Array, ivy.NativeArray],
               out: Optional[Union[ivy.Array, ivy.NativeArray]] = None)\
        -> ivy.Array:
    """
    Computes the logical OR for each element ``x1_i`` of the input array ``x1`` with the respective element ``x2_i`` of the input array ``x2``.

    .. note::
       While this specification recommends that this function only accept input arrays having a boolean data type, specification-compliant array libraries may choose to accept input arrays having numeric data types. If non-boolean data types are supported, zeros must be considered the equivalent of ``False``, while non-zeros must be considered the equivalent of ``True``.

    Parameters
    ----------
    x1
        first input array. Should have a boolean data type.
    x2
        second input array. Must be compatible with ``x1`` (see :ref:`broadcasting`). Should have a boolean data type.
    out
        optional output array, for writing the result to. It must have a shape that the inputs broadcast to.

    Returns
    -------
      return
        out (array) – an array containing the element-wise results. The returned array must have a data type of ``bool``.
    """
    return _cur_framework(x1, x2).logical_or(x1, x2, out)


def logical_and(x1: ivy.Array, x2: ivy.Array,
                out: Optional[Union[ivy.Array, ivy.NativeArray]] = None)\
       -> ivy.Array:
    """
    Computes the logical AND for each element x1_i of the input array x1 with the respective
    element x2_i of the input array x2.

    Parameters
    ----------
    x1
        first input array. Should have a boolean data type.
    x2
        second input array. Must be compatible with x1.
        Should have a boolean data type.
    out
        optional output array, for writing the result to. It must have a shape that the inputs broadcast to.

    Returns
    -------
      return
        out (array) – an array containing the element-wise results.
        The returned array must have a data type of bool.
    """
    return _cur_framework(x1, x2).logical_and(x1, x2, out)


def acosh(x: Union[ivy.Array, ivy.NativeArray],
          out: Optional[Union[ivy.Array, ivy.NativeArray]] = None)\
        -> ivy.Array:
    """
    Calculates an implementation-dependent approximation to the inverse hyperbolic cosine, having domain ``[+1, +infinity]`` and codomain ``[+0, +infinity]``, for each element ``x_i`` of the input array ``x``.

    **Special cases**

    For floating-point operands,

    - If ``x_i`` is ``NaN``, the result is ``NaN``.
    - If ``x_i`` is less than ``1``, the result is ``NaN``.
    - If ``x_i`` is ``1``, the result is ``+0``.
    - If ``x_i`` is ``+infinity``, the result is ``+infinity``.

    Parameters
    ----------
    x
        input array whose elements each represent the area of a hyperbolic sector. Should have a floating-point data type.
    out
        optional output array, for writing the result to. It must have a shape that the inputs broadcast to.

    Returns
    -------
      return
        an array containing the inverse hyperbolic cosine of each element in x. The returned array must have a floating-point data type determined by :ref:`type-promotion`.
    """
    return _cur_framework(x).acosh(x, out)


def sin(x: Union[ivy.Array, ivy.NativeArray],
        out: Optional[Union[ivy.Array, ivy.NativeArray]] = None)\
        -> ivy.Array:
    """
    Calculates an implementation-dependent approximation to the sine, having domain ``(-infinity, +infinity)`` and codomain ``[-1, +1]``, for each element ``x_i`` of the input array ``x``. Each element ``x_i`` is assumed to be expressed in radians.

    **Special cases**

    For floating-point operands,

    - If ``x_i`` is ``NaN``, the result is ``NaN``.
    - If ``x_i`` is ``+0``, the result is ``+0``.
    - If ``x_i`` is ``-0``, the result is ``-0``.
    - If ``x_i`` is either ``+infinity`` or ``-infinity``, the result is ``NaN``.

    Parameters
    ----------
    x
        input array whose elements are each expressed in radians. Should have a floating-point data type.
    out
        optional output array, for writing the result to. It must have a shape that the inputs broadcast to.

    Returns
    -------
      return
        an array containing the sine of each element in ``x``. The returned array must have a floating-point data type determined by :ref:`type-promotion`.
    """
    return _cur_framework(x).sin(x, out)


def negative(x: Union[ivy.Array, ivy.NativeArray],
             out: Optional[Union[ivy.Array, ivy.NativeArray]] = None) -> ivy.Array:
    """Computes the numerical negative of each element

    Parameters
    ----------
    x
        Input array

    Returns
    -------
      return
        an array containing the evaluated result for each element in x

    """
    return _cur_framework(x).negative(x, out)


def not_equal(x1: Union[ivy.Array, ivy.NativeArray],
              x2: Union[ivy.Array, ivy.NativeArray],
              out: Optional[Union[ivy.Array, ivy.NativeArray]] = None) -> ivy.Array:
    """
    Computes the truth value of ``x1_i != x2_i`` for each element ``x1_i`` of the input array ``x1`` with the respective element ``x2_i`` of the input array ``x2``.

    Parameters
    ----------
    x1
        first input array. Should have a numeric data type.
    x2
        second input array. Must be compatible with ``x1`` (see  ref:`broadcasting`). Should have a numeric data type.
    out
        optional output array, for writing the result to. It must have a shape that the inputs broadcast to.

    Returns
    -------
      return
        an array containing the element-wise results. The returned array must have a data type of ``bool``.
    """
    return _cur_framework(x1, x2).not_equal(x1, x2, out)


def floor_divide(x1: Union[ivy.Array, ivy.NativeArray],
                 x2: Union[ivy.Array, ivy.NativeArray],
                 out: Optional[Union[ivy.Array, ivy.NativeArray]] = None)\
        -> ivy.Array:
    """Rounds the result of dividing each element x1_i of the input array x1 by the respective element x2_i
    of the input array x2 to the greatest (i.e., closest to +infinity) integer-value number that is not
    greater than the division result.

    Parameters
    ----------
    x1
        first input array. Must have a numeric data type.
    x2
        second input array. Must be compatible with x1 (with Broadcasting). Must have a numeric data type.

    Returns
    -------
      return
        an array containing the element-wise results. The returned array must have a numeric data type.

    """
    return _cur_framework(x1, x2).floor_divide(x1, x2, out)


def bitwise_or(x1: Union[ivy.Array, ivy.NativeArray],
               x2: Union[ivy.Array, ivy.NativeArray],
               out: Optional[Union[ivy.Array, ivy.NativeArray]] = None) \
        -> ivy.Array:
    """
    Computes the bitwise OR of the underlying binary representation of each element ``x1_i`` of the input array ``x1`` with the respective element ``x2_i`` of the input array ``x2``.

    Parameters
    ----------
    x1
        first input array. Should have an integer or boolean data type.
    x2
        second input array. Must be compatible with ``x1`` (see :ref:`broadcasting`). Should have an integer or boolean data type.
    out
        optional output array, for writing the result to. It must have a shape that the inputs broadcast to.

    Returns
    -------
      return
        an array containing the element-wise results. The returned array must have a data type determined by :ref:`type-promotion`.
    """
    return _cur_framework(x1, x2).bitwise_or(x1, x2, out)


def sinh(x: Union[ivy.Array, ivy.NativeArray],
         out: Optional[Union[ivy.Array, ivy.NativeArray]] = None) -> ivy.Array:
    """
    Calculates an implementation-dependent approximation to the hyperbolic sine, having domain ``[-infinity, +infinity]`` and codomain ``[-infinity, +infinity]``, for each element ``x_i`` of the input array ``x``.

    **Special cases**

    For floating-point operands,

    - If ``x_i`` is ``NaN``, the result is ``NaN``.
    - If ``x_i`` is ``+0``, the result is ``+0``.
    - If ``x_i`` is ``-0``, the result is ``-0``.
    - If ``x_i`` is ``+infinity``, the result is ``+infinity``.
    - If ``x_i`` is ``-infinity``, the result is ``-infinity``.

    Parameters
    ----------
    x
        input array whose elements each represent a hyperbolic angle. Should have a floating-point data type.
    out
        optional output array, for writing the result to. It must have a shape that the inputs broadcast to.

    Returns
    -------
      return
        an array containing the hyperbolic sine of each element in ``x``. The returned array must have a floating-point data type determined by :ref:`type-promotion`.
    """
    return _cur_framework(x).sinh(x, out)


def positive(x: Union[ivy.Array, ivy.NativeArray],
             out: Optional[Union[ivy.Array, ivy.NativeArray]] = None)\
        -> ivy.Array:
    """Returns a new array with the positive value of each element in x.

    Parameters
    ----------
    x
        Input array.

    Returns
     -------
    ret
        A new array with the positive value of each element in x.

    """
    return _cur_framework(x).positive(x, out)


def square(x: Union[ivy.Array, ivy.NativeArray],
           out: Optional[Union[ivy.Array, ivy.NativeArray]] = None) -> ivy.Array:
    """each element x_i of the input array x.

    Parameters
    ----------
    x
        Input array.

    Returns
     -------
    ret
        an array containing the evaluated result for each element in x.

    """
    return _cur_framework(x).square(x, out)


def logaddexp(x1: Union[ivy.Array, ivy.NativeArray],
              x2: Union[ivy.Array, ivy.NativeArray],
              out: Optional[Union[ivy.Array, ivy.NativeArray]] = None) -> ivy.Array:

    """
    Calculates the logarithm of the sum of exponentiations ``log(exp(x1) + exp(x2))`` for each element ``x1_i`` of the input array ``x1`` with the respective element ``x2_i`` of the input array ``x2``.
    **Special cases**
    For floating-point operands,
    - If either ``x1_i`` or ``x2_i`` is ``NaN``, the result is ``NaN``.
    - If ``x1_i`` is ``+infinity`` and ``x2_i`` is not ``NaN``, the result is ``+infinity``.
    - If ``x1_i`` is not ``NaN`` and ``x2_i`` is ``+infinity``, the result is ``+infinity``.

    Parameters
    ----------
    x1
        first input array. Should have a floating-point data type.
    x2
        second input array. Must be compatible with ``x1`` (see :ref:`broadcasting`). Should have a floating-point data type.
    out
        optional output array, for writing the result to. It must have a shape that the inputs broadcast to.

    Returns
    -------
      return
        an array containing the element-wise results. The returned array must have a floating-point data type determined by :ref:`type-promotion`.
    """

    return _cur_framework(x1, x2).logaddexp(x1, x2, out)


def round(x: Union[ivy.Array, ivy.NativeArray],
          out: Optional[Union[ivy.Array, ivy.NativeArray]] = None) \
        -> ivy.Array:
    """Rounds the values of an array to the nearest integer, element-wise.

    Parameters
    ----------
    x
        Input array containing elements to round.

    Returns
     -------
    ret
        An array of the same shape and type as x, with the elements rounded to integers.

    """
    return _cur_framework(x).round(x, out)


def trunc(x: Union[ivy.Array, ivy.NativeArray],
          out: Optional[Union[ivy.Array, ivy.NativeArray]] = None) \
        -> ivy.Array:
    """Rounds each element x_i of the input array x to the integer-valued number that is closest to but no greater than
    x_i.


    **Special cases**
    - If ``x_i`` is already an integer-valued, the result is ``x_i``.

    For floating-point operands,
    - If ``x_i`` is ``+infinity``, the result is ``+infinity``.
    - If ``x_i`` is ``-infinity``, the result is ``-infinity``.
    - If ``x_i`` is ``+0``, the result is ``+0``.
    - If ``x_i`` is ``-0``, the result is ``-0``.
    - If ``x_i`` is ``NaN``, the result is ``NaN``.

    Parameters
    ----------
    x
        input array. Should have a numeric data type.

    Returns
     -------
    ret
        an array containing the values before the decimal point for each element ``x``. The returned array must have
        the same data type as x.

    """
    return _cur_framework(x).trunc(x, out)


def abs(x: Union[ivy.Array, ivy.NativeArray, ivy.Container],
        *,
        out: Optional[Union[ivy.Array, ivy.NativeArray, ivy.Container]] = None) \
        -> Union[ivy.Array, ivy.Container]:
    """
    Calculates the absolute value for each element ``x_i`` of the input array ``x`` (i.e., the element-wise result has the same magnitude as the respective element in ``x`` but has positive sign).

    .. note::
        For signed integer data types, the absolute value of the minimum representable integer is implementation-dependent.

    **Special Cases**

    For this particular case,

    - If ``x_i`` is ``NaN``, the result is ``NaN``.
    - If ``x_i`` is ``-0``, the result is ``+0``.
    - If ``x_i`` is ``-infinity``, the result is ``+infinity``.

    Parameters
    ----------
    x
        input array. Should have a numeric data type.
    out
        optional output array, for writing the result to. It must have a shape that the inputs broadcast to.

    Returns
     -------
    ret
        an array containing the absolute value of each element in ``x``. The returned array must have the same data type as ``x``.
    """
    return _cur_framework(x).abs(x, out)


def tan(x: Union[ivy.Array, ivy.NativeArray],
        out: Optional[Union[ivy.Array, ivy.NativeArray]] = None)\
        -> ivy.Array:
    """Computes tangent element-wise.
    Equivalent to f.sin(x)/f.cos(x) element-wise.

    Parameters
    ----------
    x
        Input array, in radians (2*pi radian equals 360 degrees).

    Returns
     -------
    ret
        The tangent of x element-wise.

    """
    return _cur_framework(x).tan(x, out)


def atan(x: Union[ivy.Array, ivy.NativeArray],
         out: Optional[Union[ivy.Array, ivy.NativeArray]] = None) \
        -> ivy.Array:
    """
    Calculates an implementation-dependent approximation of the principal value of the inverse tangent, having domain ``[-infinity, +infinity]`` and codomain ``[-π/2, +π/2]``, for each element ``x_i`` of the input array ``x``. Each element-wise result is expressed in radians.
    **Special cases**
    For floating-point operands,
    - If ``x_i`` is ``NaN``, the result is ``NaN``.
    - If ``x_i`` is ``+0``, the result is ``+0``.
    - If ``x_i`` is ``-0``, the result is ``-0``.
    - If ``x_i`` is ``+infinity``, the result is an implementation-dependent approximation to ``+π/2``.
    - If ``x_i`` is ``-infinity``, the result is an implementation-dependent approximation to ``-π/2``.
    Parameters
    ----------
    x
        input array. Should have a floating-point data type.
    out
        optional output array, for writing the result to. It must have a shape that the inputs broadcast to.

    Returns
     -------
    ret
        an array containing the inverse tangent of each element in ``x``. The returned array must have a floating-point data type determined by :ref:`type-promotion`.
    """
    return _cur_framework(x).atan(x, out)


def atan2(x1: Union[ivy.Array, ivy.NativeArray],
          x2: Union[ivy.Array, ivy.NativeArray],
          out: Optional[Union[ivy.Array, ivy.NativeArray]] = None) -> ivy.Array:
    """
    Calculates an implementation-dependent approximation of the inverse tangent of the quotient ``x1/x2``, having domain ``[-infinity, +infinity] x [-infinity, +infinity]`` (where the ``x`` notation denotes the set of ordered pairs of elements ``(x1_i, x2_i)``) and codomain ``[-π, +π]``, for each pair of elements ``(x1_i, x2_i)`` of the input arrays ``x1`` and ``x2``, respectively. Each element-wise result is expressed in radians.
    The mathematical signs of ``x1_i and x2_i`` determine the quadrant of each element-wise result. The quadrant (i.e., branch) is chosen such that each element-wise result is the signed angle in radians between the ray ending at the origin and passing through the point ``(1,0)`` and the ray ending at the origin and passing through the point ``(x2_i, x1_i)``.

    **Special cases**

    For floating-point operands,

    - If either ``x1_i`` or ``x2_i`` is ``NaN``, the result is ``NaN``.
    - If ``x1_i`` is greater than ``0`` and ``x2_i`` is ``+0``, the result is an approximation to ``+π/2``.
    - If ``x1_i`` is greater than ``0`` and ``x2_i`` is ``-0``, the result is an approximation to ``+π/2``.
    - If ``x1_i`` is ``+0`` and ``x2_i`` is greater than ``0``, the result is ``+0``.
    - If ``x1_i`` is ``+0`` and ``x2_i`` is ``+0``, the result is ``+0``.
    - If ``x1_i`` is ``+0`` and ``x2_i`` is ``-0``, the result is an approximation to ``+π``.
    - If ``x1_i`` is ``+0`` and ``x2_i`` is less than 0, the result is an approximation to ``+π``.
    - If ``x1_i`` is ``-0`` and ``x2_i`` is greater than ``0``, the result is ``-0``.
    - If ``x1_i`` is ``-0`` and ``x2_i`` is ``+0``, the result is ``-0``.
    - If ``x1_i`` is ``-0`` and ``x2_i`` is ``-0``, the result is an approximation to ``-π``.
    - If ``x1_i`` is ``-0`` and ``x2_i`` is less than ``0``, the result is an approximation to ``-π``.
    - If ``x1_i`` is less than ``0`` and ``x2_i`` is ``+0``, the result is an approximation to ``-π/2``.
    - If ``x1_i`` is less than ``0`` and ``x2_i`` is ``-0``, the result is an approximation to ``-π/2``.
    - If ``x1_i`` is greater than ``0``, ``x1_i`` is a finite number, and ``x2_i`` is ``+infinity``, the result is ``+0``.
    - If ``x1_i`` is greater than ``0``, ``x1_i`` is a finite number, and ``x2_i`` is ``-infinity``, the result is an approximation to ``+π``.
    - If ``x1_i`` is less than ``0``, ``x1_i`` is a finite number, and ``x2_i`` is ``+infinity``, the result is ``-0``.
    - If ``x1_i`` is less than ``0``, ``x1_i`` is a finite number, and ``x2_i`` is ``-infinity``, the result is an approximation to ``-π``.
    - If ``x1_i`` is ``+infinity`` and ``x2_i`` is finite, the result is an approximation to ``+π/2``.
    - If ``x1_i`` is ``-infinity`` and ``x2_i`` is finite, the result is an approximation to ``-π/2``.
    - If ``x1_i`` is ``+infinity`` and ``x2_i`` is ``+infinity``, the result is an approximation to ``+π/4``.
    - If ``x1_i`` is ``+infinity`` and ``x2_i`` is ``-infinity``, the result is an approximation to ``+3π/4``.
    - If ``x1_i`` is ``-infinity`` and ``x2_i`` is ``+infinity``, the result is an approximation to ``-π/4``.
    - If ``x1_i`` is ``-infinity`` and ``x2_i`` is ``-infinity``, the result is an approximation to ``-3π/4``.

    Parameters
    ----------
    x1
        input array corresponding to the y-coordinates. Should have a floating-point data type.

    x2
        input array corresponding to the x-coordinates. Must be compatible with ``x1``. Should have a floating-point data type.
    out
        optional output array, for writing the result to. It must have a shape that the inputs broadcast to.

    Returns
     -------
    ret
        an array containing the inverse tangent of the quotient ``x1/x2``. The returned array must have a floating-point data type.
    """
    return _cur_framework(x1).atan2(x1, x2, out)


def tanh(x: Union[ivy.Array, ivy.NativeArray],
         out: Optional[Union[ivy.Array, ivy.NativeArray]] = None) -> ivy.Array:
    """Returns a new array with the hyperbolic tangent of the elements of x.

    Parameters
    ----------
    x
        Input array.

    Returns
     -------
    ret
        A new array with the hyperbolic tangent of the elements of x.

    """
    return _cur_framework(x).tanh(x, out)


def atanh(x: Union[ivy.Array, ivy.NativeArray],
          out: Optional[Union[ivy.Array, ivy.NativeArray]] = None) \
        -> ivy.Array:
    """Returns a new array with the inverse hyperbolic tangent of the elements of x.

    Parameters
    ----------
    x
        input array whose elements each represent the area of a hyperbolic sector. Should have a floating-point data type.

    Returns
     -------
    ret
        an array containing the inverse hyperbolic tangent of each element in x. The returned array must have a floating-point data type determined by Type Promotion Rules.

    """
    return _cur_framework(x).atanh(x, out)


def subtract(x1: Union[ivy.Array, ivy.NativeArray],
             x2: Union[ivy.Array, ivy.NativeArray],
             out: Optional[Union[ivy.Array, ivy.NativeArray]] = None)\
        -> ivy.Array:
    """
    Calculates the difference for each element ``x1_i`` of the input array ``x1`` with the respective element ``x2_i``
    of the input array ``x2``.

    Parameters
    ----------
    x1
        first input array. Should have a numeric data type.
    x2
        second input array. Must be compatible with ``x1`` (see  ref:`broadcasting`). Should have a numeric data type.
    out
        optional output array, for writing the result to. It must have a shape that the inputs broadcast to.

    Returns
     -------
    ret
        an array containing the element-wise differences.
    """
    return _cur_framework(x1).subtract(x1, x2, out)


def divide(x1: Union[ivy.Array, ivy.NativeArray],
           x2: Union[ivy.Array, ivy.NativeArray],
           out: Optional[Union[ivy.Array, ivy.NativeArray]] = None) -> ivy.Array:
    """Calculates the division for each element x1_i of the input array x1 with the respective element x2_i of the
    input array x2.

    Parameters
    ----------
    x1
        dividend input array. Should have a numeric data type.
    x2
        divisor input array. Must be compatible with x1 (see Broadcasting). Should have a numeric data type.

    Returns
     -------
    ret
        an array containing the element-wise results. The returned array must have a floating-point data type
        determined by Type Promotion Rules.

    """
    return _cur_framework(x1, x2).divide(x1, x2, out)


def pow(x1: Union[ivy.Array, ivy.NativeArray],
        x2: Union[ivy.Array, ivy.NativeArray],
        out: Optional[Union[ivy.Array, ivy.NativeArray]] = None) -> ivy.Array:
    """
    Calculates an implementation-dependent approximation of exponentiation by raising each element ``x1_i`` (the base) of the input array ``x1`` to the power of ``x2_i`` (the exponent), where ``x2_i`` is the corresponding element of the input array ``x2``.
    .. note::
       If both ``x1`` and ``x2`` have integer data types, the result of ``pow`` when ``x2_i`` is negative (i.e., less than zero) is unspecified and thus implementation-dependent.
       If ``x1`` has an integer data type and ``x2`` has a floating-point data type, behavior is implementation-dependent (type promotion between data type "kinds" (integer versus floating-point) is unspecified).
    **Special cases**
    For floating-point operands,
    - If ``x1_i`` is not equal to ``1`` and ``x2_i`` is ``NaN``, the result is ``NaN``.
    - If ``x2_i`` is ``+0``, the result is ``1``, even if ``x1_i`` is ``NaN``.
    - If ``x2_i`` is ``-0``, the result is ``1``, even if ``x1_i`` is ``NaN``.
    - If ``x1_i`` is ``NaN`` and ``x2_i`` is not equal to ``0``, the result is ``NaN``.
    - If ``abs(x1_i)`` is greater than ``1`` and ``x2_i`` is ``+infinity``, the result is ``+infinity``.
    - If ``abs(x1_i)`` is greater than ``1`` and ``x2_i`` is ``-infinity``, the result is ``+0``.
    - If ``abs(x1_i)`` is ``1`` and ``x2_i`` is ``+infinity``, the result is ``1``.
    - If ``abs(x1_i)`` is ``1`` and ``x2_i`` is ``-infinity``, the result is ``1``.
    - If ``x1_i`` is ``1`` and ``x2_i`` is not ``NaN``, the result is ``1``.
    - If ``abs(x1_i)`` is less than ``1`` and ``x2_i`` is ``+infinity``, the result is ``+0``.
    - If ``abs(x1_i)`` is less than ``1`` and ``x2_i`` is ``-infinity``, the result is ``+infinity``.
    - If ``x1_i`` is ``+infinity`` and ``x2_i`` is greater than ``0``, the result is ``+infinity``.
    - If ``x1_i`` is ``+infinity`` and ``x2_i`` is less than ``0``, the result is ``+0``.
    - If ``x1_i`` is ``-infinity``, ``x2_i`` is greater than ``0``, and ``x2_i`` is an odd integer value, the result is ``-infinity``.
    - If ``x1_i`` is ``-infinity``, ``x2_i`` is greater than ``0``, and ``x2_i`` is not an odd integer value, the result is ``+infinity``.
    - If ``x1_i`` is ``-infinity``, ``x2_i`` is less than ``0``, and ``x2_i`` is an odd integer value, the result is ``-0``.
    - If ``x1_i`` is ``-infinity``, ``x2_i`` is less than ``0``, and ``x2_i`` is not an odd integer value, the result is ``+0``.
    - If ``x1_i`` is ``+0`` and ``x2_i`` is greater than ``0``, the result is ``+0``.
    - If ``x1_i`` is ``+0`` and ``x2_i`` is less than ``0``, the result is ``+infinity``.
    - If ``x1_i`` is ``-0``, ``x2_i`` is greater than ``0``, and ``x2_i`` is an odd integer value, the result is ``-0``.
    - If ``x1_i`` is ``-0``, ``x2_i`` is greater than ``0``, and ``x2_i`` is not an odd integer value, the result is ``+0``.
    - If ``x1_i`` is ``-0``, ``x2_i`` is less than ``0``, and ``x2_i`` is an odd integer value, the result is ``-infinity``.
    - If ``x1_i`` is ``-0``, ``x2_i`` is less than ``0``, and ``x2_i`` is not an odd integer value, the result is ``+infinity``.
    - If ``x1_i`` is less than ``0``, ``x1_i`` is a finite number, ``x2_i`` is a finite number, and ``x2_i`` is not an integer value, the result is ``NaN``.
    Parameters
    ----------
    x1
        first input array whose elements correspond to the exponentiation base. Should have a numeric data type.
    x2
        second input array whose elements correspond to the exponentiation exponent. Must be compatible with ``x1`` (see :ref:`broadcasting`). Should have a numeric data type.
    out
        optional output array, for writing the result to. It must have a shape that the inputs broadcast to.

    Returns
     -------
    ret
        an array containing the element-wise results. The returned array must have a data type determined by :ref:`type-promotion`.
    """
    return _cur_framework(x1, x2).pow(x1, x2, out)


def remainder(x1: Union[ivy.Array, ivy.NativeArray],
              x2: Union[ivy.Array, ivy.NativeArray],
              out: Optional[Union[ivy.Array, ivy.NativeArray]] = None)\
        -> ivy.Array:
    """
    Returns the remainder of division for each element ``x1_i`` of the input array ``x1``
    and the respective element ``x2_i`` of the input array ``x2``.

    .. note::
        This function is equivalent to the Python modulus operator ``x1_i % x2_i``.
        For input arrays which promote to an integer data type, the result of division by zero is unspecified and thus implementation-defined.
        In general, similar to Python’s ``%`` operator, this function is not recommended for floating-point operands as semantics do not follow IEEE 754. That this function is specified to accept floating-point operands is primarily for reasons of backward compatibility.

    **Special Cases**

    For floating-point operands,

    - If either ``x1_i`` or ``x2_i`` is ``NaN``, the result is ``NaN``.
    - If ``x1_i`` is either ``+infinity`` or ``-infinity`` and ``x2_i`` is either ``+infinity`` or ``-infinity``, the result is ``NaN``.
    - If ``x1_i`` is either ``+0`` or ``-0`` and ``x2_i`` is either ``+0`` or ``-0``, the result is ``NaN``.
    - If ``x1_i`` is ``+0`` and ``x2_i`` is greater than ``0``, the result is ``+0``.
    - If ``x1_i`` is ``-0`` and ``x2_i`` is greater than ``0``, the result is ``+0``.
    - If ``x1_i`` is ``+0`` and ``x2_i`` is less than ``0``, the result is ``-0``.
    - If ``x1_i`` is ``-0`` and ``x2_i`` is less than ``0``, the result is ``-0``.
    - If ``x1_i`` is greater than ``0`` and ``x2_i`` is ``+0``, the result is ``NaN``.
    - If ``x1_i`` is greater than ``0`` and ``x2_i`` is ``-0``, the result is ``NaN``.
    - If ``x1_i`` is less than ``0`` and ``x2_i`` is ``+0``, the result is ``NaN``.
    - If ``x1_i`` is less than ``0`` and ``x2_i`` is ``-0``, the result is ``NaN``.
    - If ``x1_i`` is ``+infinity`` and ``x2_i`` is a positive (i.e., greater than ``0``) finite number, the result is ``NaN``.
    - If ``x1_i`` is ``+infinity`` and ``x2_i`` is a negative (i.e., less than ``0``) finite number, the result is ``NaN``.
    - If ``x1_i`` is ``-infinity`` and ``x2_i`` is a positive (i.e., greater than ``0``) finite number, the result is ``NaN``.
    - If ``x1_i`` is ``-infinity`` and ``x2_i`` is a negative (i.e., less than ``0``) finite number, the result is ``NaN``.
    - If ``x1_i`` is a positive (i.e., greater than ``0``) finite number and ``x2_i`` is ``+infinity``, the result is ``x1_i``. (note: this result matches Python behavior.)
    - If ``x1_i`` is a positive (i.e., greater than ``0``) finite number and ``x2_i`` is ``-infinity``, the result is ``x2_i``. (note: this result matches Python behavior.)
    - If ``x1_i`` is a negative (i.e., less than ``0``) finite number and ``x2_i`` is ``+infinity``, the result is ``x2_i``. (note: this results matches Python behavior.)
    - If ``x1_i`` is a negative (i.e., less than ``0``) finite number and ``x2_i`` is ``-infinity``, the result is ``x1_i``. (note: this result matches Python behavior.)
    - In the remaining cases, the result must match that of the Python ``%`` operator.

    Parameters
    ----------
    x1
        dividend input array. Should have a numeric data type.
    x2
        divisor input array. Must be compatible with ``x1`` (see  ref:`Broadcasting`). Should have a numeric data type.
    out
        optional output array, for writing the result to. It must have a shape that the inputs broadcast to.

    Returns
     -------
    ret
        an array containing the element-wise results. Each element-wise result must have the same sign as the respective element ``x2_i``. The returned array must have a data type determined by :ref:`Type Promotion Rules`.
    """
    return _cur_framework(x1, x2).remainder(x1, x2, out)


def bitwise_right_shift(x1: Union[ivy.Array, ivy.NativeArray],
                        x2: Union[ivy.Array, ivy.NativeArray],
                        out: Optional[Union[ivy.Array, ivy.NativeArray]] = None)\
        -> ivy.Array:
    """
    Shifts the bits of each element ``x1_i`` of the input array ``x1`` to the right according to the respective element ``x2_i`` of the input array ``x2``.

    .. note::
       This operation must be an arithmetic shift (i.e., sign-propagating) and thus equivalent to floor division by a power of two.

    Parameters
    ----------
    x1
        first input array. Should have an integer data type.
    x2
        second input array. Must be compatible with ``x1`` (see  ref:`broadcasting`). Should have an integer data type. Each element must be greater than or equal to 0.
    out
        optional output array, for writing the result to. It must have a shape that the inputs broadcast to.

    Returns
     -------
    ret
        out (array) – an array containing the element-wise results. The returned array must have a data type determined by :ref:`Type Promotion Rules`.
    """
    return _cur_framework(x1, x2).bitwise_right_shift(x1, x2, out)


def equal(x1: Union[ivy.Array, ivy.NativeArray],
          x2: Union[ivy.Array, ivy.NativeArray],
          out: Optional[Union[ivy.Array, ivy.NativeArray]] = None)\
        -> ivy.Array:
    """Computes the truth value of x1_i == x2_i for each element x1_i of the input array x1 with the respective
    element x2_i of the input array x2.

    Parameters
    ----------
    x1
        first input array. May have any data type.
    x2
        second input array. Must be compatible with x1 (with Broadcasting). May have any data type.

    Returns
     -------
    ret
        an array containing the element-wise results. The returned array must have a data type of bool.

    """
    return _cur_framework(x1, x2).equal(x1, x2, out)


# Extra #
# ------#


def erf(x: Union[ivy.Array, ivy.NativeArray],
        out: Optional[Union[ivy.Array, ivy.NativeArray]] = None)\
        -> Union[ivy.Array, ivy.NativeArray]:
    """Computes the Gauss error function of x element-wise.

    Parameters
    ----------
    x
        Value to compute exponential for.

    Returns
     -------
    ret
        The Gauss error function of x.

    """
    return _cur_framework(x).erf(x, out)


def minimum(x: Union[ivy.Array, ivy.NativeArray],
            y: Union[ivy.Array, ivy.NativeArray],
            out: Optional[Union[ivy.Array, ivy.NativeArray]] = None)\
        -> Union[ivy.Array, ivy.NativeArray]:
    """Returns the min of x and y (i.e. x < y ? x : y) element-wise.

    Parameters
    ----------
    x
        Input array containing elements to minimum threshold.
    y
        Tensor containing minimum values, must be broadcastable to x.

    Returns
     -------
    ret
        An array with the elements of x, but clipped to not exceed the y values.

    """
    return _cur_framework(x).minimum(x, y, out)


def maximum(x: Union[ivy.Array, ivy.NativeArray, Number],
            y: Union[ivy.Array, ivy.NativeArray, Number],
            out: Optional[Union[ivy.Array, ivy.NativeArray]] = None)\
        -> Union[ivy.Array, ivy.NativeArray]:
    """Returns the max of x and y (i.e. x > y ? x : y) element-wise.

    Parameters
    ----------
    x
        Input array containing elements to maximum threshold.
    y
        Tensor containing maximum values, must be broadcastable to x.

    Returns
     -------
    ret
        An array with the elements of x, but clipped to not be lower than the y values.

    """
    return _cur_framework(x).maximum(x, y, out)<|MERGE_RESOLUTION|>--- conflicted
+++ resolved
@@ -373,7 +373,6 @@
     """Computes the truth value of x1_i < x2_i for each element x1_i of the input array x1 with the respective
     element x2_i of the input array x2.
 
-<<<<<<< HEAD
     Parameters
     ----------
     x1
@@ -387,23 +386,11 @@
      ret
         an array containing the element-wise results. The returned array must have a data type of bool.
 
-        Examples:
+    Examples:
     ---------
-
     >>> x = ivy.greater(ivy.array([1,2,3]),ivy.array([2,2,2]))
     >>> print(x)
-    [False, False,  True]
-=======
-    :param x1: Input array.
-    :param x2: Input array.
-    :param f: Machine learning framework. Inferred from inputs if None.
-    :return: an array containing the element-wise results. The returned array must have a data type of bool.
-    
-    Examples:
-    >>> x = ivy.greater(ivy.array([1, 2, 3]), ivy.array([2, 2, 2]))
-    >>> print(x)
     ivy.array([False, False,  True])
->>>>>>> 2e2013c1
     """
     return _cur_framework(x1, x2).greater(x1, x2, out)
 
@@ -768,13 +755,8 @@
     Examples:
     ---------
     >>> x = ivy.less(ivy.array([1,2,3]),ivy.array([2,2,2]))
-<<<<<<< HEAD
-    >>> print(x)
-    [ True, False, False]
-=======
     >>> print(x)   
     ivy.array([True, False, False])
->>>>>>> 2e2013c1
     """
     return _cur_framework(x1).less(x1, x2, out)
 
