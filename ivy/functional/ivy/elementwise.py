# global
from numbers import Number
from typing import Optional, Union, Literal

# local
import ivy
from ivy.func_wrapper import (
    handle_array_function,
    handle_out_argument,
    to_native_arrays_and_back,
    handle_nestable,
    handle_array_like_without_promotion,
    inputs_to_ivy_arrays,
    handle_device_shifting,
<<<<<<< HEAD
    handle_complex_input,
=======
    handle_backend_invalid,
>>>>>>> 5f8ede7c
)
from ivy.utils.exceptions import handle_exceptions


# Array API Standard #
# -------------------#


@handle_nestable
@handle_exceptions
@handle_backend_invalid
@handle_array_like_without_promotion
@handle_out_argument
@to_native_arrays_and_back
@handle_array_function
@handle_device_shifting
def abs(
    x: Union[float, ivy.Array, ivy.NativeArray],
    /,
    *,
    out: Optional[ivy.Array] = None,
) -> ivy.Array:  # noqa
    """Calculate the absolute value for each element ``x_i`` of the input array ``x``
    (i.e., the element-wise result has the same magnitude as the respective element in
    ``x`` but has positive sign).

    .. note::
        For signed integer data types, the absolute value of the minimum representable
        integer is implementation-dependent.

    **Special Cases**

    For real-valued floating-point operands,

    - If ``x_i`` is ``NaN``, the result is ``NaN``.
    - If ``x_i`` is ``-0``, the result is ``+0``.
    - If ``x_i`` is ``-infinity``, the result is ``+infinity``.

    For complex floating-point operands,
    let ``a = real(x_i)`` and ``b = imag(x_i)``. and

    - If ``a`` is either ``+infinity`` or ``-infinity`` and ``b`` is any value
      (including ``NaN``), the result is ``+infinity``.
    - If ``a`` is any value (including ``NaN``) and ``b`` is ``+infinity``,
      the result is ``+infinity``.
    - If ``a`` is either ``+0`` or ``-0``, the result is ``abs(b)``.
    - If ``b`` is ``+0`` or ``-0``, the result is ``abs(a)``.
    - If ``a`` is ``NaN`` and ``b`` is a finite number, the result is ``NaN``.
    - If ``a`` is a finite number and ``b`` is ``NaN``, the result is ``NaN``.
    - If ``a`` is ``Na``N and ``b`` is ``NaN``, the result is ``NaN``.

    Parameters
    ----------
    x
        input array. Should have a numeric data type

    out
        optional output array, for writing the result to. It must have a shape that the
        inputs broadcast to.


    Returns
    -------
    ret
        an array containing the absolute value of each element in ``x``. The returned
        array must have the same data type as ``x``.


    This function conforms to the `Array API Standard
    <https://data-apis.org/array-api/latest/>`_. This docstring is an extension of the
    `docstring <https://data-apis.org/array-api/latest/
    API_specification/generated/array_api.abs.html>`_
    in the standard.

    Both the description and the type hints above assumes an array input for simplicity,
    but this function is *nestable*, and therefore also accepts :class:`ivy.Container`
    instances in place of any of the arguments

    Examples
    --------
    With :class:`ivy.Array` input:

    >>> x = ivy.array([-1,0,-6])
    >>> y = ivy.abs(x)
    >>> print(y)
    ivy.array([1, 0, 6])

    >>> x = ivy.array([3.7, -7.7, 0, -2, -0])
    >>> y = ivy.abs(x)
    >>> print(y)
    ivy.array([ 3.7, 7.7, 0., 2., 0.])

    >>> x = ivy.array([[1.1, 2.2, 3.3], [-4.4, -5.5, -6.6]])
    >>> ivy.abs(x, out=x)
    >>> print(x)
    ivy.array([[ 1.1,  2.2,  3.3],
               [4.4, 5.5, 6.6]])

    With :class:`ivy.Container` input:

    >>> x = ivy.Container(a=ivy.array([0., 2.6, -3.5]), b=ivy.array([4.5, -5.3, -0, -2.3])) # noqa
    >>> y = ivy.abs(x)
    >>> print(y)
    {
        a: ivy.array([0., 2.6, 3.5]),
        b: ivy.array([4.5, 5.3, 0., 2.3])
    }

    """

    return ivy.current_backend(x).abs(x, out=out)


@handle_exceptions
@handle_backend_invalid
@handle_nestable
@handle_array_like_without_promotion
@handle_out_argument
@to_native_arrays_and_back
@handle_array_function
@handle_device_shifting
def acos(
    x: Union[ivy.Array, ivy.NativeArray],
    /,
    *,
    out: Optional[ivy.Array] = None,
) -> ivy.Array:
    """
    Calculate an implementation-dependent approximation of the principal value of the
    inverse cosine, having domain [-1, +1] and codomain [+0, +π], for each element x_i
    of the input array x. Each element-wise result is expressed in radians.

    **Special cases**

    For floating-point operands,

    - If ``x_i`` is ``NaN``, the result is ``NaN``.
    - If ``x_i`` is greater than ``1``, the result is ``NaN``.
    - If ``x_i`` is less than ``-1``, the result is ``NaN``.
    - If ``x_i`` is ``1``, the result is ``+0``.

    For complex floating-point operands, let a = real(x_i) and b = imag(x_i),
    and

    - If ``a`` is either ``+0`` or ``-0`` and ``b`` is ``+0``,
      the result is ``π/2 - 0j``.
    - if ``a`` is either ``+0`` or ``-0`` and ``b`` is ``NaN``,
      the result is ``π/2 + NaN j``.
    - If ``a`` is a finite number and ``b`` is ``+infinity``,
      the result is ``π/2 - infinity j``.
    - If ``a`` is a nonzero finite number and ``b`` is ``NaN``,
      the result is ``NaN + NaN j``.
    - If ``a`` is ``-infinity`` and ``b`` is a positive
      (i.e., greater than 0) finite number, the result is ``π - infinity j``.
    - If ``a`` is ``+infinity`` and ``b`` is a positive
      (i.e., greater than 0) finite number, the result is ``+0 - infinity j``.
    - If ``a`` is ``-infinity`` and ``b`` is ``+infinity``,
      the result is ``3π/4 - infinity j``.
    - If ``a`` is ``+infinity`` and ``b`` is ``+infinity``,
      the result is ``π/4 - infinity j``.
    - If ``a`` is either ``+infinity`` or ``-infinity`` and ``b`` is ``NaN``,
      the result is ``NaN ± infinity j`` (sign of
      the imaginary component is unspecified).
    - If ``a`` is ``NaN`` and ``b`` is a finite number,
      the result is ``NaN + NaN j``.
    - if ``a`` is ``NaN`` and ``b`` is ``+infinity``,
      the result is ``NaN - infinity j``.
    - If ``a`` is ``NaN`` and ``b`` is ``NaN``, the result is ``NaN + NaN j``.

    Parameters
    ----------
    x
        input array. Should have a floating-point data type.
    out
        optional output array, for writing the result to. It must have a shape that the
        inputs broadcast to.

    Returns
    -------
    ret
        an array containing the inverse cosine of each element in x. The returned array
        must have a floating-point data type determined by :ref:`type-promotion`.


    This function conforms to the `Array API Standard
    <https://data-apis.org/array-api/latest/>`_. This docstring is an extension of the
    `docstring <https://data-apis.org/array-api/latest/
    API_specification/generated/array_api.acos.html>`_
    in the standard.

    Both the description and the type hints above assumes an array input for simplicity,
    but this function is *nestable*, and therefore also accepts :class:`ivy.Container`
    instances in place of any of the arguments


    Examples
    --------
    With :class:`ivy.Array` input:

    >>> x = ivy.array([0., 1., -1.])
    >>> y = ivy.acos(x)
    >>> print(y)
    ivy.array([1.57, 0.  , 3.14])

    >>> x = ivy.array([1., 0., -1.])
    >>> y = ivy.zeros(3)
    >>> ivy.acos(x, out=y)
    >>> print(y)
    ivy.array([0.  , 1.57, 3.14])

    With :class:`ivy.Container` input:

    >>> x = ivy.Container(a=ivy.array([0., -1, 1]), b=ivy.array([1., 0., -1]))
    >>> y = ivy.acos(x)
    >>> print(y)
    {
        a: ivy.array([1.57, 3.14, 0.]),
        b: ivy.array([0., 1.57, 3.14])
    }
    """
    return ivy.current_backend(x).acos(x, out=out)


@handle_exceptions
@handle_backend_invalid
@handle_nestable
@handle_array_like_without_promotion
@handle_out_argument
@to_native_arrays_and_back
@handle_array_function
@handle_device_shifting
def acosh(
    x: Union[ivy.Array, ivy.NativeArray],
    /,
    *,
    out: Optional[ivy.Array] = None,
) -> ivy.Array:
    """Calculate an implementation-dependent approximation to the inverse hyperbolic
    cosine, having domain ``[+1, +infinity]`` and codomain ``[+0, +infinity]``, for each
    element ``x_i`` of the input array ``x``.

    **Special cases**

    For floating-point operands,

    - If ``x_i`` is ``NaN``, the result is ``NaN``.
    - If ``x_i`` is less than ``1``, the result is ``NaN``.
    - If ``x_i`` is ``1``, the result is ``+0``.
    - If ``x_i`` is ``+infinity``, the result is ``+infinity``.

    For complex floating-point operands, let a = real(x_i) and b = imag(x_i),
    and

    - If ``a`` is either ``+0`` or ``-0`` and ``b`` is ``+0``,
      the result is ``+0 + πj/2``.
    - If ``a`` is a finite number and ``b`` is ``+infinity``,
      the result is ``+infinity + πj/2``.
    - If ``a`` is a nonzero finite number and ``b`` is ``NaN``,
      the result is ``NaN + NaN j``.
    - If ``a`` is ``+0`` and ``b`` is ``NaN``, the result is ``NaN ± πj/2``
      (sign of the imaginary component is unspecified).
    - If ``a`` is ``-infinity`` and ``b`` is a positive (i.e., greater than 0) finite
      number, the result is ``+infinity + πj``.
    - If ``a`` is ``+infinity`` and ``b`` is a positive (i.e., greater than 0) finite
      number, the result is ``+infinity + 0j``.
    - If ``a`` is ``-infinity`` and ``b`` is ``+infinity``,
      the result is ``+infinity + 3πj/4``.
    - If ``a`` is ``+infinity`` and ``b`` is ``+infinity``,
      the result is ``+infinity + πj/4``.
    - If ``a`` is either ``+infinity`` or ``-infinity`` and ``b`` is ``NaN``,
      the result is ``+infinity + NaN j``.
    - If ``a`` is ``NaN`` and ``b`` is a finite number,
      the result is ``NaN + NaN j``.
    - if ``a`` is ``NaN`` and ``b`` is ``+infinity``,
      the result is ``+infinity + NaN j``.
    - If ``a`` is ``NaN`` and ``b`` is ``NaN``, the result is ``NaN + NaN j``.

    Parameters
    ----------
    x
        input array whose elements each represent the area of a hyperbolic sector.
        Should have a floating-point data type.
    out
        optional output array, for writing the result to. It must have a shape that the
        inputs broadcast to.

    Returns
    -------
    ret
        an array containing the inverse hyperbolic cosine of each element in x. The
        returned array must have a floating-point data type determined by
        :ref:`type-promotion`.


    This function conforms to the `Array API Standard
    <https://data-apis.org/array-api/latest/>`_. This docstring is an extension of the
    `docstring <https://data-apis.org/array-api/latest/
    API_specification/generated/array_api.acosh.html>`_
    in the standard.

    Both the description and the type hints above assumes an array input for simplicity,
    but this function is *nestable*, and therefore also accepts :class:`ivy.Container`
    instances in place of any of the arguments

    Examples
    --------
    With :class:`ivy.Array` input:

    >>> x = ivy.array([1, 2.5, 10])
    >>> y = ivy.acosh(x)
    >>> print(y)
    ivy.array([0.  , 1.57, 2.99])

    >>> x = ivy.array([1., 2., 6.])
    >>> y = ivy.zeros(3)
    >>> ivy.acosh(x, out=y)
    >>> print(y)
    ivy.array([0.  , 1.32, 2.48])

    With :class:`ivy.Container` input:

    >>> x = ivy.Container(a=ivy.array([1, 2, 10]), b=ivy.array([1., 10, 6]))
    >>> y = ivy.acosh(x)
    >>> print(y)
    {
        a: ivy.array([0., 1.32, 2.99]),
        b: ivy.array([0., 2.99, 2.48])
    }


    """
    return ivy.current_backend(x).acosh(x, out=out)


@handle_exceptions
@handle_backend_invalid
@handle_nestable
@handle_out_argument
@to_native_arrays_and_back
@handle_array_function
@handle_device_shifting
def add(
    x1: Union[float, ivy.Array, ivy.NativeArray],
    x2: Union[float, ivy.Array, ivy.NativeArray],
    /,
    *,
    alpha: Optional[Union[int, float]] = None,
    out: Optional[ivy.Array] = None,
) -> ivy.Array:
    """Calculate the sum for each element ``x1_i`` of the input array ``x1`` with the
    respective element ``x2_i`` of the input array ``x2``.

    **Special cases**

    For floating-point operands,

    - If either ``x1_i`` or ``x2_i`` is ``NaN``, the result is ``NaN``.
    - If ``x1_i`` is ``+infinity`` and ``x2_i`` is ``-infinity``, the result is ``NaN``.
    - If ``x1_i`` is ``-infinity`` and ``x2_i`` is ``+infinity``, the result is ``NaN``.
    - If ``x1_i`` is ``+infinity`` and ``x2_i`` is ``+infinity``, the result is
      ``+infinity``.
    - If ``x1_i`` is ``-infinity`` and ``x2_i`` is ``-infinity``, the result is
      ``-infinity``.
    - If ``x1_i`` is ``+infinity`` and ``x2_i`` is a finite number, the result is
      ``+infinity``.
    - If ``x1_i`` is ``-infinity`` and ``x2_i`` is a finite number, the result is
      ``-infinity``.
    - If ``x1_i`` is a finite number and ``x2_i`` is ``+infinity``, the result is
      ``+infinity``.
    - If ``x1_i`` is a finite number and ``x2_i`` is ``-infinity``, the result is
      ``-infinity``.
    - If ``x1_i`` is ``-0`` and ``x2_i`` is ``-0``, the result is ``-0``.
    - If ``x1_i`` is ``-0`` and ``x2_i`` is ``+0``, the result is ``+0``.
    - If ``x1_i`` is ``+0`` and ``x2_i`` is ``-0``, the result is ``+0``.
    - If ``x1_i`` is ``+0`` and ``x2_i`` is ``+0``, the result is ``+0``.
    - If ``x1_i`` is either ``+0`` or ``-0`` and ``x2_i`` is a nonzero finite number,
      the result is ``x2_i``.
    - If ``x1_i`` is a nonzero finite number and ``x2_i`` is either ``+0`` or ``-0``,
      the result is ``x1_i``.
    - If ``x1_i`` is a nonzero finite number and ``x2_i`` is ``-x1_i``, the result is
      ``+0``.
    - In the remaining cases, when neither ``infinity``, ``+0``, ``-0``, nor a ``NaN``
      is involved, and the operands have the same mathematical sign or have different
      magnitudes, the sum must be computed and rounded to the nearest representable
      value according to IEEE 754-2019 and a supported round mode. If the magnitude is
      too large to represent, the operation overflows and the result is an `infinity`
      of appropriate mathematical sign.

    .. note::
       Floating-point addition is a commutative operation, but not always associative.

    For complex floating-point operands, addition is defined according
    to the following table.
    For real components ``a`` and ``c``, and imaginary components ``b`` and ``d``,

    +-------------------+-------------------+-------------------+-------------------+
    |                   |         c         |       dj          |         c+dj      |
    +===================+===================+===================+===================+
    |     **a**         |       a + c       |      a + dj       |  (a+c) + dj       |
    +-------------------+-------------------+-------------------+-------------------+
    |     **bj**        |    c + bj         |     (b+d)j        |   c + (b+d)j      |
    +-------------------+-------------------+-------------------+-------------------+
    |     **a+bj**      | (a+c) + bj        |   a + (b+d)j      | (a+c) + (b+d)j    |
    +-------------------+-------------------+-------------------+-------------------+

    For complex floating-point operands, the real valued floating-point
    special cases must independently apply to the real and
    imaginary component operation invloving real numbers as
    described in the above table. For example, let ``a = real(x1_i)``,
    ``c = real(x2_i)``, ``d = imag(x2_i)``,
    and
    - if ``a`` is ``-0``, the real component of the result is ``-0``.
    - Similarly, if ``b`` is ``+0`` and ``d`` is ``-0``,
    the imaginary component of the result is ``+0``.

    Hence, if ``z1 = a + bj = -0 + 0j`` and ``z2 = c + dj = -0 - 0j``,
    then the result of  ``z1 + z2`` is ``-0 + 0j``.

    Parameters
    ----------
    x1
        first input array. Should have a numeric data type.
    x2
        second input array. Must be compatible with ``x1`` (see :ref:`broadcasting`).
        Should have a numeric data type.
    alpha
        optional scalar multiplier for ``x2``.
    out
        optional output array, for writing the result to. It must have a shape that the
        inputs broadcast to.

    Returns
    -------
    ret
        an array containing the element-wise sums. The returned array must have a data
        type determined by :ref:`type-promotion`.


    This function conforms to the `Array API Standard
    <https://data-apis.org/array-api/latest/>`_. This docstring is an extension of the
    `docstring <https://data-apis.org/array-api/latest/
    API_specification/generated/array_api.add.html>`_
    in the standard.

    Both the description and the type hints above assumes an array input for simplicity,
    but this function is *nestable*, and therefore also accepts :class:`ivy.Container`
    instances in place of any of the arguments

    Examples
    --------
    With :class:`ivy.Array` inputs:

    >>> x = ivy.array([1, 2, 3])
    >>> y = ivy.array([4, 5, 6])
    >>> z = ivy.add(x, y)
    >>> print(z)
    ivy.array([5, 7, 9])

    >>> x = ivy.array([1, 2, 3])
    >>> y = ivy.array([4, 5, 6])
    >>> z = ivy.add(x, y, alpha=2)
    >>> print(z)
    ivy.array([9, 12, 15])

    >>> x = ivy.array([[1.1, 2.3, -3.6]])
    >>> y = ivy.array([[4.8], [5.2], [6.1]])
    >>> z = ivy.zeros((3, 3))
    >>> ivy.add(x, y, out=z)
    >>> print(z)
    ivy.array([[5.9, 7.1, 1.2],
               [6.3, 7.5, 1.6],
               [7.2, 8.4, 2.5]])

    >>> x = ivy.array([[[1.1], [3.2], [-6.3]]])
    >>> y = ivy.array([[8.4], [2.5], [1.6]])
    >>> ivy.add(x, y, out=x)
    >>> print(x)
    ivy.array([[[9.5],
                [5.7],
                [-4.7]]])
    """
    return ivy.current_backend(x1, x2).add(x1, x2, alpha=alpha, out=out)


@handle_exceptions
@handle_backend_invalid
@handle_nestable
@handle_array_like_without_promotion
@handle_out_argument
@to_native_arrays_and_back
@handle_array_function
@handle_device_shifting
def asin(
    x: Union[ivy.Array, ivy.NativeArray],
    /,
    *,
    out: Optional[ivy.Array] = None,
) -> ivy.Array:
    """Calculate an implementation-dependent approximation of the principal value of
    the inverse sine, having domain ``[-1, +1]`` and codomain ``[-π/2, +π/2]`` for each
    element ``x_i`` of the input array ``x``. Each element-wise result is expressed in
    radians.

    **Special cases**

    For floating-point operands,

    - If ``x_i`` is ``NaN``, the result is ``NaN``.
    - If ``x_i`` is greater than ``1``, the result is ``NaN``.
    - If ``x_i`` is less than ``-1``, the result is ``NaN``.
    - If ``x_i`` is ``+0``, the result is ``+0``.
    - If ``x_i`` is ``-0``, the result is ``-0``.

    For complex floating-point operands, special cases must be handled
    as if the operation is implemented as ``-1j * asinh(x * 1j)``.

    Parameters
    ----------
    x
        input array. Should have a floating-point data type.
    out
        optional output array, for writing the result to. It must have a shape that the
        inputs broadcast to.

    Returns
    -------
    ret
        an array containing the inverse sine of each element in ``x``. The returned
        array must have a floating-point data type determined by :ref:`type-promotion`.


    This function conforms to the `Array API Standard
    <https://data-apis.org/array-api/latest/>`_. This docstring is an extension of the
    `docstring <https://data-apis.org/array-api/latest/
    API_specification/generated/array_api.asin.html>`_
    in the standard.

    Both the description and the type hints above assumes an array input for simplicity,
    but this function is *nestable*, and therefore also accepts :class:`ivy.Container`
    instances in place of any of the arguments

    Functional Examples
    -------------------

    With :class:`ivy.Array` input:

    >>> x = ivy.array([-2.4, -0, +0, 3.2, float('nan')])
    >>> y = ivy.asin(x)
    >>> print(y)
    ivy.array([nan,  0.,  0., nan, nan])

    >>> x = ivy.array([-1, -0.5, 0.6, 1])
    >>> y = ivy.zeros(4)
    >>> ivy.asin(x, out=y)
    >>> print(y)
    ivy.array([-1.57,-0.524,0.644,1.57])

    >>> x = ivy.array([[0.1, 0.2, 0.3],[-0.4, -0.5, -0.6]])
    >>> ivy.asin(x, out=x)
    >>> print(x)
    ivy.array([[0.1,0.201,0.305],[-0.412,-0.524,-0.644]])

    With :class:`ivy.Container` input:

    >>> x = ivy.Container(a=ivy.array([0., 0.1, 0.2]),
    ...                   b=ivy.array([0.3, 0.4, 0.5]))
    >>> y = ivy.asin(x)
    >>> print(y)
    {a:ivy.array([0.,0.1,0.201]),b:ivy.array([0.305,0.412,0.524])}
    """
    return ivy.current_backend(x).asin(x, out=out)


@handle_exceptions
@handle_backend_invalid
@handle_nestable
@handle_array_like_without_promotion
@handle_out_argument
@to_native_arrays_and_back
@handle_array_function
@handle_device_shifting
def asinh(
    x: Union[ivy.Array, ivy.NativeArray],
    /,
    *,
    out: Optional[ivy.Array] = None,
) -> ivy.Array:
    """Calculate an implementation-dependent approximation to the inverse hyperbolic
    sine, having domain ``[-infinity, +infinity]`` and codomain
    ``[-infinity, +infinity]``, for each element ``x_i`` in the input array ``x``.

    **Special cases**

    For floating-point operands,

    - If ``x_i`` is ``NaN``, the result is ``NaN``.
    - If ``x_i`` is ``+0``, the result is ``+0``.
    - If ``x_i`` is ``-0``, the result is ``-0``.
    - If ``x_i`` is ``+infinity``, the result is ``+infinity``.
    - If ``x_i`` is ``-infinity``, the result is ``-infinity``.

    For complex floating-point operands, let ``a = real(x_i)`` and ``b = imag(x_i)``,
    and

    - If ``a`` is ``+0`` and ``b`` is ``+0``, the result is ``+0 + 0j``.
    - If ``a`` is a positive (i.e., greater than ``0``) finite number and ``b`` is
      ``+infinity``, the result is ``+infinity + πj/2``.
    - If ``a`` is a finite number and ``b`` is ``NaN``, the result is ``NaN + NaN j``.
    - If ``a`` is ``+infinity`` and ``b`` is a positive (i.e., greater than ``0``)
      finite number, the result is ``+infinity + 0j``.
    - If ``a`` is ``+infinity`` and ``b`` is ``+infinity``, the result is
      ``+infinity + πj/4``.
    - If ``a`` is ``NaN`` and ``b`` is ``+0``, the result is ``NaN + 0j``.
    - If ``a`` is ``NaN`` and ``b`` is nonzero finite number, the result is
      ``NaN + NaNj``.
    - If ``a`` is ``NaN`` and ``b`` is ``+infinity``,
      the result is ``±infinity ± NaNj``, (sign of real component is unspecified).
    - If ``a`` is ``NaN`` and ``b`` is ``NaN``, ``NaN + NaNj``.

    Parameters
    ----------
    x
        input array whose elements each represent the area of a hyperbolic sector.
        Should have a floating-point data type.
    out
        optional output array, for writing the result to. It must have a shape that the
        inputs broadcast to.

    Returns
    -------
    ret
        an array containing the inverse hyperbolic sine of each element in ``x``. The
        returned array must have a floating-point data type determined by
        :ref:`type-promotion`.


    This function conforms to the `Array API Standard
    <https://data-apis.org/array-api/latest/>`_. This docstring is an extension of the
    `docstring <https://data-apis.org/array-api/latest/
    API_specification/generated/array_api.asinh.html>`_
    in the standard.

    Both the description and the type hints above assumes an array input for simplicity,
    but this function is *nestable*, and therefore also accepts :class:`ivy.Container`
    instances in place of any of the arguments.

    Examples
    --------
    With :class:`ivy.Array` input:

    >>> x = ivy.array([-3.5, -0, +0, 1.3, float('nan')])
    >>> y = ivy.asinh(x)
    >>> print(y)
    ivy.array([-1.97, 0., 0., 1.08, nan])

    >>> x = ivy.array([-2, -0.75, 0.9, 1])
    >>> y = ivy.zeros(4)
    >>> ivy.asinh(x, out=y)
    >>> print(y)
    ivy.array([-1.44, -0.693, 0.809, 0.881])

    >>> x = ivy.array([[0.2, 0.4, 0.6],[-0.8, -1, -2]])
    >>> ivy.asinh(x, out=x)
    >>> print(x)
    ivy.array([[ 0.199, 0.39, 0.569],
               [-0.733, -0.881, -1.44]])

    With :class:`ivy.Container` input:

    >>> x = ivy.Container(a=ivy.array([0., 1, 2]),
    ...                   b=ivy.array([4.2, -5.3, -0, -2.3]))
    >>> y = ivy.asinh(x)
    >>> print(y)
    {
        a: ivy.array([0., 0.881, 1.44]),
        b: ivy.array([2.14, -2.37, 0., -1.57])
    }

    """
    return ivy.current_backend(x).asinh(x, out=out)


@handle_exceptions
@handle_backend_invalid
@handle_nestable
@handle_array_like_without_promotion
@handle_out_argument
@to_native_arrays_and_back
@handle_array_function
@handle_device_shifting
def atan(
    x: Union[ivy.Array, ivy.NativeArray],
    /,
    *,
    out: Optional[ivy.Array] = None,
) -> ivy.Array:
    """Calculate an implementation-dependent approximation of the principal value of
    the inverse tangent, having domain ``[-infinity, +infinity]`` and codomain
    ``[-π/2, +π/2]``, for each element ``x_i`` of the input array ``x``. Each
    element-wise result is expressed in radians.

    **Special cases**

    For floating-point operands,

    - If ``x_i`` is ``NaN``, the result is ``NaN``.
    - If ``x_i`` is ``+0``, the result is ``+0``.
    - If ``x_i`` is ``-0``, the result is ``-0``.
    - If ``x_i`` is ``+infinity``, the result is an implementation-dependent
      approximation to ``+π/2``.
    - If ``x_i`` is ``-infinity``, the result is an implementation-dependent
      approximation to ``-π/2``.

    Parameters
    ----------
    x
        input array. Should have a floating-point data type.
    out
        optional output array, for writing the result to. It must have a shape that the
        inputs broadcast to.

    Returns
    -------
    ret
        an array containing the inverse tangent of each element in ``x``. The returned
        array must have a floating-point data type determined by :ref:`type-promotion`.


    This function conforms to the `Array API Standard
    <https://data-apis.org/array-api/latest/>`_. This docstring is an extension of the
    `docstring <https://data-apis.org/array-api/latest/
    API_specification/generated/array_api.atan.html>`_
    in the standard.

    Both the description and the type hints above assumes an array input for simplicity,
    but this function is *nestable*, and therefore also accepts :class:`ivy.Container`
    instances in place of any of the arguments

    Examples
    --------
    With :class:`ivy.Array` input:

    >>> x = ivy.array([0., 1., 2.])
    >>> y = ivy.atan(x)
    >>> print(y)
    ivy.array([0.   , 0.785, 1.11 ])

    >>> x = ivy.array([4., 0., -6.])
    >>> y = ivy.zeros(3)
    >>> ivy.atan(x, out=y)
    >>> print(y)
    ivy.array([ 1.33,  0.  , -1.41])

    With :class:`ivy.Container` input:

    >>> x = ivy.Container(a=ivy.array([0., -1, 1]), b=ivy.array([1., 0., -6]))
    >>> y = ivy.atan(x)
    >>> print(y)
    {
        a: ivy.array([0., -0.785, 0.785]),
        b: ivy.array([0.785, 0., -1.41])
    }

    """
    return ivy.current_backend(x).atan(x, out=out)


@handle_exceptions
@handle_backend_invalid
@handle_nestable
@handle_out_argument
@to_native_arrays_and_back
@handle_array_function
@handle_device_shifting
def atan2(
    x1: Union[ivy.Array, ivy.NativeArray],
    x2: Union[ivy.Array, ivy.NativeArray],
    /,
    *,
    out: Optional[ivy.Array] = None,
) -> ivy.Array:
    """Calculate an implementation-dependent approximation of the inverse tangent of
    the quotient ``x1/x2``, having domain ``[-infinity, +infinity] x.
    [-infinity, +infinity]`` (where the ``x`` notation denotes the set of ordered pairs
    of elements ``(x1_i, x2_i)``) and codomain ``[-π, +π]``, for each pair of elements
    ``(x1_i, x2_i)`` of the input arrays ``x1`` and ``x2``, respectively. Each
    element-wise result is expressed in radians. The mathematical signs of
    ``x1_i and x2_i`` determine the quadrant of each element-wise result. The quadrant
    (i.e., branch) is chosen such that each element-wise result is the signed angle in
    radians between the ray ending at the origin and passing through the point ``(1,0)``
    and the ray ending at the origin and passing through the point ``(x2_i, x1_i)``.

    **Special cases**

    For floating-point operands,

    - If either ``x1_i`` or ``x2_i`` is ``NaN``, the result is ``NaN``.
    - If ``x1_i`` is greater than ``0`` and ``x2_i`` is ``+0``, the result is an
      approximation to ``+π/2``.
    - If ``x1_i`` is greater than ``0`` and ``x2_i`` is ``-0``, the result is an
      approximation to ``+π/2``.
    - If ``x1_i`` is ``+0`` and ``x2_i`` is greater than ``0``, the result is ``+0``.
    - If ``x1_i`` is ``+0`` and ``x2_i`` is ``+0``, the result is ``+0``.
    - If ``x1_i`` is ``+0`` and ``x2_i`` is ``-0``, the result is an approximation to
      ``+π``.
    - If ``x1_i`` is ``+0`` and ``x2_i`` is less than 0, the result is an approximation
      to ``+π``.
    - If ``x1_i`` is ``-0`` and ``x2_i`` is greater than ``0``, the result is ``-0``.
    - If ``x1_i`` is ``-0`` and ``x2_i`` is ``+0``, the result is ``-0``.
    - If ``x1_i`` is ``-0`` and ``x2_i`` is ``-0``, the result is an approximation to
      ``-π``.
    - If ``x1_i`` is ``-0`` and ``x2_i`` is less than ``0``, the result is an
      approximation to ``-π``.
    - If ``x1_i`` is less than ``0`` and ``x2_i`` is ``+0``, the result is an
      approximation to ``-π/2``.
    - If ``x1_i`` is less than ``0`` and ``x2_i`` is ``-0``, the result is an
      approximation to ``-π/2``.
    - If ``x1_i`` is greater than ``0``, ``x1_i`` is a finite number, and ``x2_i`` is
      ``+infinity``, the result is ``+0``.
    - If ``x1_i`` is greater than ``0``, ``x1_i`` is a finite number, and ``x2_i`` is
      ``-infinity``, the result is an approximation to ``+π``.
    - If ``x1_i`` is less than ``0``, ``x1_i`` is a finite number, and ``x2_i`` is
      ``+infinity``, the result is ``-0``.
    - If ``x1_i`` is less than ``0``, ``x1_i`` is a finite number, and ``x2_i`` is
      ``-infinity``, the result is an approximation to ``-π``.
    - If ``x1_i`` is ``+infinity`` and ``x2_i`` is finite, the result is an
      approximation to ``+π/2``.
    - If ``x1_i`` is ``-infinity`` and ``x2_i`` is finite, the result is an
      approximation to ``-π/2``.
    - If ``x1_i`` is ``+infinity`` and ``x2_i`` is ``+infinity``, the result is an
      approximation to ``+π/4``.
    - If ``x1_i`` is ``+infinity`` and ``x2_i`` is ``-infinity``, the result is an
      approximation to ``+3π/4``.
    - If ``x1_i`` is ``-infinity`` and ``x2_i`` is ``+infinity``, the result is an
      approximation to ``-π/4``.
    - If ``x1_i`` is ``-infinity`` and ``x2_i`` is ``-infinity``, the result is an
      approximation to ``-3π/4``.

    Parameters
    ----------
    x1
        input array corresponding to the y-coordinates. Should have a floating-point
        data type.
    x2
        input array corresponding to the x-coordinates. Must be compatible with ``x1``.
        Should have a floating-point data type.
    out
        optional output array, for writing the result to. It must have a shape that the
        inputs broadcast to.

    Returns
    -------
    ret
        an array containing the inverse tangent of the quotient ``x1/x2``. The returned
        array must have a floating-point data type.


    This method conforms to the
    `Array API Standard <https://data-apis.org/array-api/latest/>`_.
    This docstring is an extension of the
    `docstring <https://data-apis.org/array-api/latest/
    API_specification/generated/array_api.atan2.html>`_
    in the standard.

    Both the description and the type hints above assumes an array input for simplicity,
    but this function is *nestable*, and therefore also accepts :class:`ivy.Container`
    instances in place of any of the arguments.

    Examples
    --------
    With :class:`ivy.Array` input:

    >>> x = ivy.array([1.0, -1.0, -2.0])
    >>> y = ivy.array([2.0, 0.0, 3.0])
    >>> z = ivy.atan2(x, y)
    >>> print(z)
    ivy.array([ 0.464, -1.57 , -0.588])

    >>> x = ivy.array([1.0, 2.0])
    >>> y = ivy.array([-2.0, 3.0])
    >>> z = ivy.zeros(2)
    >>> ivy.atan2(x, y, out=z)
    >>> print(z)
    ivy.array([2.68 , 0.588])

    >>> nan = float("nan")
    >>> x = ivy.array([nan, 1.0, 1.0, -1.0, -1.0])
    >>> y = ivy.array([1.0, +0, -0, +0, -0])
    >>> z = ivy.atan2(x, y)
    >>> print(z)
    ivy.array([  nan,  1.57,  1.57, -1.57, -1.57])

    >>> x = ivy.array([+0, +0, +0, +0, -0, -0, -0, -0])
    >>> y = ivy.array([1.0, +0, -0, -1.0, 1.0, +0, -0, -1.0])
    >>> z = ivy.atan2(x, y)
    >>> print(z)
    ivy.array([0.  , 0.  , 0.  , 3.14, 0.  , 0.  , 0.  , 3.14])

    >>> inf = float("infinity")
    >>> x = ivy.array([inf, -inf, inf, inf, -inf, -inf])
    >>> y = ivy.array([1.0, 1.0, inf, -inf, inf, -inf])
    >>> z = ivy.atan2(x, y)
    >>> print(z)
    ivy.array([ 1.57 , -1.57 ,  0.785,  2.36 , -0.785, -2.36 ])

    >>> x = ivy.array([2.5, -1.75, 3.2, 0, -1.0])
    >>> y = ivy.array([-3.5, 2, 0, 0, 5])
    >>> z = ivy.atan2(x, y)
    >>> print(z)
    ivy.array([ 2.52 , -0.719,  1.57 ,  0.   , -0.197])

    >>> x = ivy.array([[1.1, 2.2, 3.3], [-4.4, -5.5, -6.6]])
    >>> y = ivy.atan2(x, x)
    >>> print(y)
    ivy.array([[ 0.785,  0.785,  0.785],
        [-2.36 , -2.36 , -2.36 ]])

    With :class:`ivy.Container` input:

    >>> x = ivy.Container(a=ivy.array([0., 2.6, -3.5]),
    ...                   b=ivy.array([4.5, -5.3, -0]))
    >>> y = ivy.array([3.0, 2.0, 1.0])
    >>> z = ivy.atan2(x, y)
    {
        a: ivy.array([0., 0.915, -1.29]),
        b: ivy.array([0.983, -1.21, 0.])
    }

    >>> x = ivy.Container(a=ivy.array([0., 2.6, -3.5]),
    ...                   b=ivy.array([4.5, -5.3, -0, -2.3]))
    >>> y = ivy.Container(a=ivy.array([-2.5, 1.75, 3.5]),
    ...                   b=ivy.array([2.45, 6.35, 0, 1.5]))
    >>> z = ivy.atan2(x, y)
    >>> print(z)
    {
        a: ivy.array([3.14, 0.978, -0.785]),
        b: ivy.array([1.07, -0.696, 0., -0.993])
    }
    """
    return ivy.current_backend(x1).atan2(x1, x2, out=out)


@handle_exceptions
@handle_backend_invalid
@handle_nestable
@handle_array_like_without_promotion
@handle_out_argument
@to_native_arrays_and_back
@handle_array_function
@handle_device_shifting
def atanh(
    x: Union[ivy.Array, ivy.NativeArray],
    /,
    *,
    out: Optional[ivy.Array] = None,
) -> ivy.Array:
    """Return a new array with the inverse hyperbolic tangent of the elements of ``x``.

    Parameters
    ----------
    x
        input array whose elements each represent the area of a hyperbolic sector.
        Should have a floating-point data type.
    out
        optional output array, for writing the result to. It must have a shape that the
        inputs broadcast to.

    Returns
    -------
    ret
        an array containing the inverse hyperbolic tangent of each element in ``x``. The
        returned array must have a floating-point data type determined by Type Promotion
        Rules.


    This function conforms to the `Array API Standard
    <https://data-apis.org/array-api/latest/>`_. This docstring is an extension of the
    `docstring <https://data-apis.org/array-api/latest/
    API_specification/generated/array_api.atanh.html>`_
    in the standard.

    Both the description and the type hints above assumes an array input for simplicity,
    but this function is *nestable*, and therefore also accepts :class:`ivy.Container`
    instances in place of any of the arguments

    **Special cases**

    For real-valued floating-point operands,

    - If ``x_i`` is ``NaN``, the result is ``NaN``.
    - If ``x_i`` is less than ``-1``, the result is ``NaN``.
    - If ``x_i`` is greater than ``1``, the result is ``NaN``.
    - If ``x_i`` is ``-1``, the result is ``-infinity``.
    - If ``x_i`` is ``+1``, the result is ``+infinity``.
    - If ``x_i`` is ``+0``, the result is ``+0``.
    - If ``x_i`` is ``-0``, the result is ``-0``.

    For complex floating-point operands, let ``a = real(x_i)``, ``b = imag(x_i)``, and

    - If ``a`` is ``+0`` and ``b`` is ``+0``, the result is ``+0 + 0j``.
    - If ``a`` is ``+0`` and ``b`` is ``NaN``, the result is ``+0 + NaN j``.
    - If ``a`` is ``1`` and ``b`` is ``+0``, the result is ``+infinity + 0j``.
    - If ``a`` is a positive (i.e., greater than ``0``) finite number and ``b``
      is ``+infinity``, the result is ``+0 + πj/2``.
    - If ``a`` is a nonzero finite number and ``b`` is ``NaN``,
      the result is ``NaN + NaN j``.
    - If ``a`` is ``+infinity`` and ``b`` is a positive (i.e., greater than ``0``)
      finite number, the result is ``+0 + πj/2``.
    - If ``a`` is ``+infinity`` and ``b`` is ``+infinity``,
      the result is ``+0 + πj/2``.
    - If ``a`` is ``+infinity`` and ``b`` is ``NaN``, the result is ``+0 + NaN j``.
    - If ``a`` is ``NaN`` and ``b`` is a finite number, the result is ``NaN + NaN j``.
    - If ``a`` is ``NaN`` and ``b`` is ``+infinity``, the result is ``±0 + πj/2``
      (sign of the real component is unspecified).
    - If ``a`` is ``NaN`` and ``b`` is ``NaN``, the result is ``NaN + NaN j``.

    Examples
    --------
    With :class:`ivy.Array` input:

    >>> x = ivy.array([0, -0.5])
    >>> y = ivy.atanh(x)
    >>> print(y)
    ivy.array([ 0.   , -0.549])

    >>> x = ivy.array([0.5, -0.5, 0.])
    >>> y = ivy.zeros(3)
    >>> ivy.atanh(x, out=y)
    >>> print(y)
    ivy.array([ 0.549, -0.549,  0.   ])

    With :class:`ivy.Container` input:

    >>> x = ivy.Container(a=ivy.array([0., -0.5]), b=ivy.array([ 0., 0.5]))
    >>> y = ivy.atanh(x)
    >>> print(y)
    {
        a: ivy.array([0., -0.549]),
        b: ivy.array([0., 0.549])
    }


    """
    return ivy.current_backend(x).atanh(x, out=out)


@handle_exceptions
@handle_backend_invalid
@handle_nestable
@handle_out_argument
@to_native_arrays_and_back
@handle_array_function
@handle_device_shifting
def bitwise_and(
    x1: Union[int, bool, ivy.Array, ivy.NativeArray],
    x2: Union[int, bool, ivy.Array, ivy.NativeArray],
    /,
    *,
    out: Optional[ivy.Array] = None,
) -> ivy.Array:
    """Compute the bitwise AND of the underlying binary representation of each element
    ``x1_i`` of the input array ``x1`` with the respective element ``x2_i`` of the input
    array ``x2``.

    Parameters
    ----------
    x1
        first input array. Should have an integer or boolean data type.
    x2
        second input array. Must be compatible with ``x1`` (see :ref:`broadcasting`).
        Should have an integer or boolean data type.
    out
        optional output array, for writing the result to. It must have a shape that the
        inputs broadcast to.

    Returns
    -------
    ret
        an array containing the element-wise results. The returned array must have a
        data type determined by :ref:`type-promotion`.


    This function conforms to the `Array API Standard
    <https://data-apis.org/array-api/latest/>`_. This docstring is an extension of the
    `docstring <https://data-apis.org/array-api/latest/
    API_specification/generated/array_api.bitwise_and.html>`_
    in the standard.

    Both the description and the type hints above assumes an array input for simplicity,
    but this function is *nestable*, and therefore also accepts :class:`ivy.Container`
    instances in place of any of the arguments

    Functional Examples
    -------------------

    With :class:`ivy.Array` inputs:

    >>> x = ivy.array([2, 3, 7])
    >>> y = ivy.array([7, 1, 15])
    >>> z = ivy.bitwise_and(x, y)
    >>> print(z)
    ivy.array([2, 1, 7])

    >>> x = ivy.array([[True], [False]])
    >>> y = ivy.array([[True], [True]])
    >>> ivy.bitwise_and(x, y, out=x)
    >>> print(x)
    ivy.array([[ True],[False]])

    >>> x = ivy.array([1])
    >>> y = ivy.array([3])
    >>> ivy.bitwise_and(x, y, out=y)
    >>> print(y)
    ivy.array([1])

    With :class:`ivy.Container` input:

    >>> x = ivy.Container(a=ivy.array([1, 2, 3]), b=ivy.array([4, 5, 6]))
    >>> y = ivy.Container(a=ivy.array([7, 8, 9]), b=ivy.array([10, 11, 11]))
    >>> z = ivy.bitwise_and(x, y)
    >>> print(z)
    {
        a: ivy.array([1, 0, 1]),
        b: ivy.array([0, 1, 2])
    }

    With a mix of :class:`ivy.Array` and :class:`ivy.Container` inputs:

    >>> x = ivy.array([True, True])
    >>> y = ivy.Container(a=ivy.array([True, False]), b=ivy.array([False, True]))
    >>> z = ivy.bitwise_and(x, y)
    >>> print(z)
    {
        a: ivy.array([True, False]),
        b: ivy.array([False, True])
    }
    """
    return ivy.current_backend(x1, x2).bitwise_and(x1, x2, out=out)


@handle_exceptions
@handle_backend_invalid
@handle_nestable
@handle_array_like_without_promotion
@handle_out_argument
@to_native_arrays_and_back
@handle_array_function
@handle_device_shifting
def bitwise_invert(
    x: Union[int, bool, ivy.Array, ivy.NativeArray, ivy.Container],
    /,
    *,
    out: Optional[ivy.Array] = None,
) -> ivy.Array:
    """Inverts (flips) each bit for each element ``x_i`` of the input array ``x``.

    Parameters
    ----------
    x
        input array. Should have an integer or boolean data type.
    out
        optional output array, for writing the result to. It must have a shape that the
        inputs broadcast to.

    Returns
    -------
    ret
        an array containing the element-wise results. The returned array must have the
        same data type as x.


    This function conforms to the `Array API Standard
    <https://data-apis.org/array-api/latest/>`_. This docstring is an extension of the
    `docstring <https://data-apis.org/array-api/latest/
    API_specification/generated/array_api.bitwise_invert.html>`_
    in the standard.

    Both the description and the type hints above assumes an array input for simplicity,
    but this function is *nestable*, and therefore also accepts :class:`ivy.Container`
    instances in place of any of the arguments

    Examples
    --------
    With :class:`ivy.Array` input:

    >>> x = ivy.array([1, 6, 9])
    >>> y = ivy.bitwise_invert(x)
    >>> print(y)
    ivy.array([-2, -7, -10])

    With :class:`ivy.Container` input:

    >>> x = ivy.Container(a=[False, True, False], b=[True, True, False])
    >>> y = ivy.bitwise_invert(x)
    >>> print(y)
    {
        a: ivy.array([True, False, True]),
        b: ivy.array([False, False, True])
    }

    With :class:`int` input:

    >>> x = -8
    >>> y = ivy.bitwise_invert(x)
    >>> print(y)
    ivy.array(7)

    With :class:`bool` input:

    >>> x = False
    >>> y = ivy.bitwise_invert(x)
    >>> print(y)
    ivy.array(True)
    """
    return ivy.current_backend(x).bitwise_invert(x, out=out)


@handle_exceptions
@handle_backend_invalid
@handle_nestable
@handle_out_argument
@to_native_arrays_and_back
@handle_array_function
@handle_device_shifting
def bitwise_left_shift(
    x1: Union[int, ivy.Array, ivy.NativeArray],
    x2: Union[int, ivy.Array, ivy.NativeArray],
    /,
    *,
    out: Optional[ivy.Array] = None,
) -> ivy.Array:
    """Shifts the bits of each element ``x1_i`` of the input array ``x1`` to the left by
    appending ``x2_i`` (i.e., the respective element in the input array ``x2``) zeros to
    the right of ``x1_i``.

    Parameters
    ----------
    x1
        first input array. Should have an integer data type.
    x2
        second input array. Must be compatible with ``x1`` (see :ref:`broadcasting`).
        Should have an integer data type. Each element must be greater than or equal to
        ``0``.
    out
        optional output array, for writing the result to. It must have a shape that the
        inputs broadcast to.

    Returns
    -------
    ret
        an array containing the element-wise results. The returned array must have a
        data type determined by :ref:`type-promotion`.


    This function conforms to the `Array API Standard
    <https://data-apis.org/array-api/latest/>`_. This docstring is an extension of the
    `docstring <https://data-apis.org/array-api/latest/
    API_specification/generated/array_api.bitwise_left_shift.html>`_
    in the standard.

    Both the description and the type hints above assumes an array input for simplicity,
    but this function is *nestable*, and therefore also accepts :class:`ivy.Container`
    instances in place of any of the arguments

    """
    return ivy.current_backend(x1, x2).bitwise_left_shift(x1, x2, out=out)


@handle_exceptions
@handle_backend_invalid
@handle_nestable
@handle_out_argument
@to_native_arrays_and_back
@handle_array_function
@handle_device_shifting
def bitwise_or(
    x1: Union[int, bool, ivy.Array, ivy.NativeArray],
    x2: Union[int, bool, ivy.Array, ivy.NativeArray],
    /,
    *,
    out: Optional[ivy.Array] = None,
) -> ivy.Array:
    """Compute the bitwise OR of the underlying binary representation of each element
    ``x1_i`` of the input array ``x1`` with the respective element ``x2_i`` of the input
    array ``x2``.

    Parameters
    ----------
    x1
        first input array. Should have an integer or boolean data type.
    x2
        second input array. Must be compatible with ``x1`` (see :ref:`broadcasting`).
        Should have an integer or boolean data type.
    out
        optional output array, for writing the result to. It must have a shape that the
        inputs broadcast to.

    Returns
    -------
    ret
        an array containing the element-wise results. The returned array must have a
        data type determined by :ref:`type-promotion`.

    Examples
    --------
    With :class:`ivy.Array` inputs:

    >>> x = ivy.array([1, 2, 3])
    >>> y = ivy.array([4, 5, 6])
    >>> z = ivy.bitwise_or(x, y)
    >>> print(z)
    ivy.array([5, 7, 7])

    >>> x = ivy.array([[[1], [2], [3], [4]]])
    >>> y = ivy.array([[[4], [5], [6], [7]]])
    >>> ivy.bitwise_or(x, y, out=x)
    >>> print(x)
    ivy.array([[[5],
                [7],
                [7],
                [7]]])

    >>> x = ivy.array([[[1], [2], [3], [4]]])
    >>> y = ivy.array([4, 5, 6, 7])
    >>> z = ivy.bitwise_or(x, y)
    >>> print(z)
    ivy.array([[[5, 5, 7, 7],
                [6, 7, 6, 7],
                [7, 7, 7, 7],
                [4, 5, 6, 7]]])

    With :class:`ivy.Container` input:

    >>> x = ivy.Container(a=ivy.array([1, 2, 3]),b=ivy.array([2, 3, 4]))
    >>> y = ivy.Container(a=ivy.array([4, 5, 6]),b=ivy.array([5, 6, 7]))
    >>> z = ivy.bitwise_or(x, y)
    >>> print(z)
    {
        a: ivy.array([5, 7, 7]),
        b: ivy.array([7, 7, 7])
    }

    With a mix of :class:`ivy.Array` and :class:`ivy.Container` inputs:

    >>> x = ivy.array([1, 2, 3])
    >>> y = ivy.Container(a=ivy.array([4, 5, 6]),b=ivy.array([5, 6, 7]))
    >>> z = ivy.bitwise_or(x, y)
    >>> print(z)
    {
        a: ivy.array([5,7,7]),
        b: ivy.array([5,6,7])
    }

    """
    return ivy.current_backend(x1, x2).bitwise_or(x1, x2, out=out)


@handle_exceptions
@handle_backend_invalid
@handle_nestable
@handle_out_argument
@to_native_arrays_and_back
@handle_array_function
@handle_device_shifting
def bitwise_right_shift(
    x1: Union[int, ivy.Array, ivy.NativeArray],
    x2: Union[int, ivy.Array, ivy.NativeArray],
    /,
    *,
    out: Optional[ivy.Array] = None,
) -> ivy.Array:
    """
    Shifts the bits of each element ``x1_i`` of the input array ``x1`` to the
    right according to the respective element ``x2_i`` of the input array ``x2``.

    .. note::
       This operation must be an arithmetic shift (i.e., sign-propagating) and thus
       equivalent to floor division by a power of two.

    Parameters
    ----------
    x1
        first input array. Should have an integer data type.
    x2
        second input array. Must be compatible with ``x1`` (see :ref:`broadcasting`).
        Should have an integer data type. Each element must be greater than or equal
        to ``0``.
    out
        optional output array, for writing the result to. It must have a shape that the
        inputs broadcast to.

    Returns
    -------
    ret
        an array containing the element-wise results. The returned array must have a
        data type determined by :ref:`type-promotion`.


    This function conforms to the `Array API Standard
    <https://data-apis.org/array-api/latest/>`_. This docstring is an extension of the
    `docstring <https://data-apis.org/array-api/latest/
    API_specification/generated/array_api.bitwise_right_shift.html>`_
    in the standard.

    Both the description and the type hints above assumes an array input for simplicity,
    but this function is *nestable*, and therefore also accepts :class:`ivy.Container`
    instances in place of any of the arguments.

    Examples
    --------
    With :class:`ivy.Array` input:

    >>> a = ivy.array([2, 9, 16, 31])
    >>> b = ivy.array([0, 1, 2, 3])
    >>> y = ivy.bitwise_right_shift(a, b)
    >>> print(y)
    ivy.array([2, 4, 4, 3])

    >>> a = ivy.array([[32, 40, 55], [16, 33, 170]])
    >>> b = ivy.array([5, 2, 1])
    >>> y = ivy.zeros((2, 3))
    >>> ivy.bitwise_right_shift(a, b, out=y)
    >>> print(y)
    ivy.array([[ 1., 10., 27.],
               [ 0.,  8., 85.]])

    >>> a = ivy.array([[10, 64],[43, 87],[5, 37]])
    >>> b = ivy.array([1, 3])
    >>> ivy.bitwise_right_shift(a, b, out=a)
    >>> print(a)
    ivy.array([[ 5,  8],
               [21, 10],
               [ 2,  4]])

    With a mix of :class:`ivy.Array` and :class:`ivy.NativeArray` inputs:

    >>> a = ivy.array([[10, 64],[43, 87],[5, 37]])
    >>> b = ivy.native_array([1, 3])
    >>> y = ivy.bitwise_right_shift(a, b)
    >>> print(y)
    ivy.array([[ 5,  8],[21, 10],[ 2,  4]])

    With one :class:`ivy.Container` input:

    >>> a = ivy.Container(a = ivy.array([100, 200]),
    ...                   b = ivy.array([125, 243]))
    >>> b = ivy.array([3, 6])
    >>> y = ivy.bitwise_right_shift(a, b)
    >>> print(y)
    {
        a: ivy.array([12, 3]),
        b: ivy.array([15, 3])
    }

    With multiple :class:`ivy.Container` inputs:

    >>> a = ivy.Container(a = ivy.array([10, 25, 42]),
    ...                   b = ivy.array([64, 65]),
    ...                   c = ivy.array([200, 225, 255]))
    >>> b = ivy.Container(a = ivy.array([0, 1, 2]),
    ...                   b = ivy.array([6]),
    ...                   c = ivy.array([4, 5, 6]))
    >>> y = ivy.bitwise_right_shift(a, b)
    >>> print(y)
    {
        a: ivy.array([10, 12, 10]),
        b: ivy.array([1, 1]),
        c: ivy.array([12, 7, 3])
    }
    """
    return ivy.current_backend(x1, x2).bitwise_right_shift(x1, x2, out=out)


@handle_exceptions
@handle_backend_invalid
@handle_nestable
@handle_out_argument
@to_native_arrays_and_back
@handle_array_function
@handle_device_shifting
def bitwise_xor(
    x1: Union[int, bool, ivy.Array, ivy.NativeArray],
    x2: Union[int, bool, ivy.Array, ivy.NativeArray],
    /,
    *,
    out: Optional[ivy.Array] = None,
) -> ivy.Array:
    """Compute the bitwise XOR of the underlying binary representation of each element
    ``x1_i`` of the input array ``x1`` with the respective element ``x2_i`` of the
    input
    array ``x2``.

    **Special cases**

    This function does not take floating point operands

    Parameters
    ----------
    x1
        first input array. Should have an integer or boolean data type.
    x2
        second input array. Must be compatible with ``x1`` (see :ref:`broadcasting`).
        Should have an integer or boolean data type.
    out
        optional output array, for writing the result to. It must have a shape that the
        inputs broadcast to.

    Returns
    -------
    ret
        an array containing the element-wise results. The returned array must have a
        data type determined by :ref:`type-promotion`.


    This function conforms to the `Array API Standard
    <https://data-apis.org/array-api/latest/>`_. This docstring is an extension of the
    `docstring <https://data-apis.org/array-api/latest/
    API_specification/generated/array_api.bitwise_xor.html>`_
    in the standard.

    Both the description and the type hints above assume an array input for simplicity,
    but this function is *nestable*, and therefore also accepts :class:`ivy.Container`
    instances in place of any of the arguments.

    Functional Examples
    -------------------

    With :class:`ivy.Array` input:

    >>> a = ivy.array([1, 2, 3])
    >>> b = ivy.array([3, 2, 1])
    >>> y = ivy.bitwise_xor(a, b)
    >>> print(y)
    ivy.array([2, 0, 2])

    >>> a = ivy.array([78, 91, 23])
    >>> b = ivy.array([66, 77, 88])
    >>> ivy.bitwise_xor(a, b, out=y)
    >>> print(y)
    ivy.array([12, 22, 79])

    >>> a = ivy.array([1, 2, 3])
    >>> b = ivy.array([3, 2, 1])
    >>> ivy.bitwise_xor(a, b, out = a)
    >>> print(a)
    ivy.array([2, 0, 2])

    With a mix of :class:`ivy.Array` and :class:`ivy.NativeArray` inputs:

    >>> a = ivy.array([0, 1, 3, 67, 91])
    >>> a = ivy.native_array([4, 7, 90, 89, 98])
    >>> y = ivy.bitwise_xor(a, b)
    >>> print(y)
    ivy.array([0,0,0,0,0])

    With :class:`ivy.Container` input:

    >>> x = ivy.Container(a = ivy.array([89]))
    >>> y = ivy.Container(a = ivy.array([12]))
    >>> z = ivy.bitwise_xor(x, y)
    >>> print(z)
    {
        a:ivy.array([85])
    }

    With a mix of :class:`ivy.Array` and :class:`ivy.Container` inputs:

    >>> x = ivy.Container(a = ivy.array([-67, 21]))
    >>> b = ivy.array([78, 34])
    >>> y = ivy.array([12, 13])
    >>> z = ivy.bitwise_xor(x, y)
    >>> print(z)
    {
        a: ivy.array([-79, 24])
    }
    """
    return ivy.current_backend(x1, x2).bitwise_xor(x1, x2, out=out)


@handle_exceptions
@handle_backend_invalid
@handle_nestable
@handle_array_like_without_promotion
@handle_out_argument
@to_native_arrays_and_back
@handle_array_function
@handle_device_shifting
def ceil(
    x: Union[ivy.Array, ivy.NativeArray],
    /,
    *,
    out: Optional[ivy.Array] = None,
) -> ivy.Array:
    """Round each element ``x_i`` of the input array ``x`` to the smallest (i.e.,
    closest to ``-infinity``) integer-valued number that is not less than ``x_i``.

    **Special cases**

    - If ``x_i`` is already integer-valued, the result is ``x_i``.

    For floating-point operands,

    - If ``x_i`` is ``+infinity``, the result is ``+infinity``.
    - If ``x_i`` is ``-infinity``, the result is ``-infinity``.
    - If ``x_i`` is ``+0``, the result is ``+0``.
    - If ``x_i`` is ``-0``, the result is ``-0``.
    - If ``x_i`` is ``NaN``, the result is ``NaN``.

    Parameters
    ----------
    x
        input array. Should have a numeric data type.
    out
        optional output array, for writing the result to. It must have a shape that the
        inputs broadcast to.

    Returns
    -------
    ret
        an array containing the rounded result for each element in ``x``. The returned
        array must have the same data type as ``x``.


    This method conforms to the
    `Array API Standard <https://data-apis.org/array-api/latest/>`_.
    This docstring is an extension of the
    `docstring <https://data-apis.org/array-api/latest/
    API_specification/generated/array_api.ceil.html>`_
    in the standard.

    Both the description and the type hints above assumes an array input for simplicity,
    but this function is *nestable*, and therefore also accepts :class:`ivy.Container`
    instances in place of any of the arguments.

    Examples
    --------
    With :class:`ivy.Array` input:

    >>> x = ivy.array([0.1, 0, -0.1])
    >>> y = ivy.ceil(x)
    >>> print(y)
    ivy.array([1., 0., -0.])

    >>> x = ivy.array([2.5, -3.5, 0, -3, -0])
    >>> y = ivy.ones(5)
    >>> ivy.ceil(x, out=y)
    >>> print(y)
    ivy.array([ 3., -3.,  0., -3.,  0.])

    >>> x = ivy.array([[3.3, 4.4, 5.5], [-6.6, -7.7, -8.8]])
    >>> ivy.ceil(x, out=x)
    >>> print(x)
    ivy.array([[ 4.,  5.,  6.],
               [-6., -7., -8.]])

    With :class:`ivy.Container` input:

    >>> x = ivy.Container(a=ivy.array([2.5, 0.5, -1.4]),
    ...                   b=ivy.array([5.4, -3.2, -0, 5.2]))
    >>> y = ivy.ceil(x)
    >>> print(y)
    {
        a: ivy.array([3., 1., -1.]),
        b: ivy.array([6., -3., 0., 6.])
    }
    """
    return ivy.current_backend(x).ceil(x, out=out)


@handle_exceptions
@handle_backend_invalid
@handle_nestable
@handle_array_like_without_promotion
@handle_out_argument
@to_native_arrays_and_back
@handle_array_function
@handle_device_shifting
def cos(
    x: Union[ivy.Array, ivy.NativeArray],
    /,
    *,
    out: Optional[ivy.Array] = None,
) -> ivy.Array:
    """Calculate an implementation-dependent approximation to the cosine, having domain
    ``(-infinity, +infinity)`` and codomain ``[-1, +1]``, for each element ``x_i`` of
    the input array ``x``. Each element ``x_i`` is assumed to be expressed in radians.

    **Special cases**

    For floating-point operands,

    - If ``x_i`` is ``NaN``, the result is ``NaN``.
    - If ``x_i`` is ``+0``, the result is ``1``.
    - If ``x_i`` is ``-0``, the result is ``1``.
    - If ``x_i`` is ``+infinity``, the result is ``NaN``.
    - If ``x_i`` is ``-infinity``, the result is ``NaN``.

    For complex floating-point operands, special cases must be handled as if the
    operation is implemented as ``cosh(x*1j)``.

    Parameters
    ----------
    x
        input array whose elements are each expressed in radians. Should have a
        floating-point data type.
    out
        optional output array, for writing the result to. It must have a shape that the
        inputs broadcast to.

    Returns
    -------
    ret
        an array containing the cosine of each element in ``x``. The returned array must
        have a floating-point data type determined by :ref:`type-promotion`.


    This method conforms to the
    `Array API Standard <https://data-apis.org/array-api/latest/>`_.
    This docstring is an extension of the
    `docstring <https://data-apis.org/array-api/latest/
    API_specification/generated/array_api.cos.html>`_
    in the standard.

    Both the description and the type hints above assumes an array input for simplicity,
    but this function is *nestable*, and therefore also accepts :class:`ivy.Container`
    instances in place of any of the arguments.

    Examples
    --------
    With :class:`ivy.Array` input:

    >>> x = ivy.array([0., 1., 2.])
    >>> y = ivy.cos(x)
    >>> print(y)
    ivy.array([1., 0.54, -0.416])

    >>> x = ivy.array([4., 0., -6.])
    >>> y = ivy.zeros(3)
    >>> ivy.cos(x, out=y)
    >>> print(y)
    ivy.array([-0.654, 1., 0.96])

    With :class:`ivy.Container` input:

    >>> x = ivy.Container(a=ivy.array([0., -1, 1]), b=ivy.array([1., 0., -6]))
    >>> y = ivy.cos(x)
    >>> print(y)
    {
        a: ivy.array([1., 0.54, 0.54]),
        b: ivy.array([0.54, 1., 0.96])
    }
    """
    return ivy.current_backend(x).cos(x, out=out)


@handle_exceptions
@handle_backend_invalid
@handle_nestable
@handle_array_like_without_promotion
@handle_out_argument
@to_native_arrays_and_back
@handle_array_function
@handle_device_shifting
def cosh(
    x: Union[ivy.Array, ivy.NativeArray],
    /,
    *,
    out: Optional[ivy.Array] = None,
) -> ivy.Array:
    """Calculate an implementation-dependent approximation to the hyperbolic cosine,
    having domain ``[-infinity, +infinity]`` and codomain ``[-infinity, +infinity]``,
    for each element ``x_i`` in the input array ``x``.

    **Special cases**

    For floating-point operands,

    - If ``x_i`` is ``NaN``, the result is ``NaN``.
    - If ``x_i`` is ``+0``, the result is ``1``.
    - If ``x_i`` is ``-0``, the result is ``1``.
    - If ``x_i`` is ``+infinity``, the result is ``+infinity``.
    - If ``x_i`` is ``-infinity``, the result is ``+infinity``.

    For complex floating-point operands, let ``a = real(x_i)``, ``b = imag(x_i)``, and

    .. note::
       For complex floating-point operands, ``cosh(conj(x))``
       must equal ``conj(cosh(x))``.

    - If ``a`` is ``+0`` and ``b`` is ``+0``, the result is ``1 + 0j``.
    - If ``a`` is ``+0`` and ``b`` is ``+infinity``, the result is ``NaN + 0j``
      (sign of the imaginary component is unspecified).
    - If ``a`` is ``+0`` and ``b`` is ``NaN``, the result is ``NaN + 0j``
      (sign of the imaginary component is unspecified).
    - If ``a`` is a nonzero finite number and ``b`` is ``+infinity``,
      the result is ``NaN + NaN j``.
    - If ``a`` is a nonzero finite number and ``b`` is ``NaN``,
      the result is ``NaN + NaN j``.
    - If ``a`` is ``+infinity`` and ``b`` is ``+0``,
      the result is ``+infinity + 0j``.
    - If ``a`` is ``+infinity`` and ``b`` is a nonzero finite number,
      the result is ``+infinity * cis(b)``.
    - If ``a`` is ``+infinity`` and ``b`` is ``+infinity``,
      the result is ``+infinity + NaN j``(sign of the real component is unspecified).
    - If ``a`` is ``+infinity`` and ``b`` is ``NaN``,
      the result is ``+infinity + NaN j``.
    - If ``a`` is ``NaN`` and ``b`` is either ``+0`` or ``-0``,
      the result is ``NaN + 0j`` (sign of the imaginary component is unspecified).
    - If ``a`` is ``NaN`` and ``b`` is a nonzero finite number,
      the result is ``NaN + NaN j``.
    - If ``a`` is ``NaN`` and ``b`` is ``NaN``, the result is ``NaN + NaN j``.

    where ``cis(v)`` is ``cos(v) + sin(v)*1j``.

    Parameters
    ----------
    x
        input array whose elements each represent a hyperbolic angle. Should have a
        floating-point data type.
    out
        optional output array, for writing the result to. It must have a shape that the
        inputs broadcast to.

    Returns
    -------
    ret
        an array containing the hyperbolic cosine of each element in ``x``. The returned
        array must have a floating-point data type determined by :ref:`type-promotion`.


    This method conforms to the
    `Array API Standard <https://data-apis.org/array-api/latest/>`_.
    This docstring is an extension of the
    `docstring <https://data-apis.org/array-api/latest/
    API_specification/generated/array_api.cosh.html>`_
    in the standard.

    Both the description and the type hints above assumes an array input for simplicity,
    but this function is *nestable*, and therefore also accepts :class:`ivy.Container`
    instances in place of any of the arguments.

    Examples
    --------
    With :class:`ivy.Array` input:

    >>> x = ivy.array([1, 2, 3, 4])
    >>> y = ivy.cosh(x)
    >>> print(y)
    ivy.array([1.54,3.76,10.1,27.3])

    >>> x = ivy.array([0.2, -1.7, -5.4, 1.1])
    >>> y = ivy.zeros(4)
    >>> ivy.cosh(x, out=y)
    ivy.array([[1.67,4.57,13.6,12.3],[40.7,122.,368.,670.]])

    >>> x = ivy.array([[1.1, 2.2, 3.3, 3.2],
    ...                [-4.4, -5.5, -6.6, -7.2]])
    >>> y = ivy.cosh(x)
    >>> print(y)
    ivy.array([[1.67,4.57,13.6,12.3],[40.7,122.,368.,670.]])

    With :class:`ivy.Container` input:

    >>> x = ivy.Container(a=ivy.array([1., 2., 3.]), b=ivy.array([6., 7., 8.]))
    >>> y = ivy.cosh(x)
    >>> print(y)
    {
        a:ivy.array([1.54,3.76,10.1]),
        b:ivy.array([202.,548.,1490.])
    }
    """
    return ivy.current_backend(x).cosh(x, out=out)


@handle_exceptions
@handle_backend_invalid
@handle_nestable
@handle_out_argument
@to_native_arrays_and_back
@handle_array_function
@handle_device_shifting
def divide(
    x1: Union[float, ivy.Array, ivy.NativeArray],
    x2: Union[float, ivy.Array, ivy.NativeArray],
    /,
    *,
    out: Optional[ivy.Array] = None,
) -> ivy.Array:
    r"""
    Calculate the division for each element x1_i of the input array x1 with the
    respective element x2_i of the input array x2.

    **Special Cases**

    For real-valued floating-point operands,

    - If either ``x1_i`` or ``x2_i`` is ``NaN``, the result is ``NaN``.
    - If ``x1_i`` is either ``+infinity`` or ``-infinity`` and ``x2_i``
      is either ``+infinity`` or ``-infinity``, the result is ``NaN``.
    - If ``x1_i`` is either ``+0`` or ``-0`` and ``x2_i``
      is either ``+0`` or ``-0``, the result is ``NaN``.
    - If ``x1_i`` is ``+0`` and ``x2_i`` is greater than ``0``,
      the result is ``+0``.
    - If ``x1_i`` is ``-0`` and ``x2_i`` is greater than ``0``,
      the result is ``-0``.
    - If ``x1_i`` is ``+0`` and ``x2_i`` is less than ``0``,
      the result is ``-0``.
    - If ``x1_i`` is ``-0`` and ``x2_i`` is less than ``0``,
      the result is ``+0``.
    - If ``x1_i`` is greater than ``0`` and ``x2_i`` is ``+0``,
      the result is ``+infinity``.
    - If ``x1_i`` is greater than ``0`` and ``x2_i`` is ``-0``,
      the result is ``-infinity``.
    - If ``x1_i`` is less than ``0`` and ``x2_i`` is ``+0``,
      the result is ``-infinity``.
    - If ``x1_i`` is less than ``0`` and ``x2_i`` is ``-0``,
      the result is ``+infinity``.
    - If ``x1_i`` is ``+infinity`` and ``x2_i`` is a positive
      (i.e., greater than ``0``) finite number, the result is ``+infinity``.
    - If ``x1_i`` is ``+infinity`` and ``x2_i`` is a negative
      (i.e., less than ``0``) finite number, the result is ``-infinity``.
    - If ``x1_i`` is ``-infinity`` and ``x2_i`` is a positive
      (i.e., greater than ``0``) finite number, the result is ``-infinity``.
    - If ``x1_i`` is ``-infinity`` and ``x2_i`` is a negative
      (i.e., less than ``0``) finite number, the result is ``+infinity``.
    - If ``x1_i`` is a positive (i.e., greater than ``0``) finite number and
      ``x2_i`` is ``+infinity``, the result is ``+0``.
    - If ``x1_i`` is a positive (i.e., greater than ``0``) finite number and
      ``x2_i`` is ``-infinity``, the result is ``-0``.
    - If ``x1_i`` is a negative (i.e., less than ``0``) finite number and
      ``x2_i`` is ``+infinity``, the result is ``-0``.
    - If ``x1_i`` is a negative (i.e., less than ``0``) finite number and
      ``x2_i`` is ``-infinity``, the result is ``+0``.
    - If ``x1_i`` and ``x2_i`` have the same mathematical sign and
      are both nonzero finite numbers, the result has a positive mathematical sign.
    - If ``x1_i`` and ``x2_i`` have different mathematical signs and
      are both nonzero finite numbers, the result has a negative mathematical sign.
    - In the remaining cases, where neither ``-infinity``, ``+0``, ``-0``, nor ``NaN``
      is involved, the quotient must be computed and rounded
      to the nearest representable value according to IEEE 754-2019
      and a supported rounding mode.
      If the magnitude is too large to represent, the operation overflows and
      the result is an ``infinity`` of appropriate mathematical sign.
      If the magnitude is too small to represent, the operation
      underflows and the result is a zero of appropriate mathematical sign.

    For complex floating-point operands,
    division is defined according to the following table.
    For real components ``a`` and ``c`` and imaginary components ``b`` and ``d``,

    +------------+----------------+-----------------+--------------------------+
    |            | c              | dj              | c + dj                   |
    +============+================+=================+==========================+
    | **a**      | a / c          | -(a/d)j         | special rules            |
    +------------+----------------+-----------------+--------------------------+
    | **bj**     | (b/c)j         | b/d             | special rules            |
    +------------+----------------+-----------------+--------------------------+
    | **a + bj** | (a/c) + (b/c)j | b/d - (a/d)j    | special rules            |
    +------------+----------------+-----------------+--------------------------+

    In general, for complex floating-point operands,
    real-valued floating-point special cases
    must independently apply to the real and imaginary component operations
    involving real numbers as described in the above table.

    When ``a``, ``b``, ``c``, or ``d`` are all finite numbers
    (i.e., a value other than ``NaN``, ``+infinity``, or ``-infinity``),
    division of complex floating-point operands should be computed as
    if calculated according to the textbook formula for complex number division

    .. math::
       \frac{a + bj}{c + dj} = \frac{(ac + bd) + (bc - ad)j}{c^2 + d^2}

    When at least one of ``a``, ``b``, ``c``, or ``d`` is ``NaN``,
    ``+infinity``, or ``-infinity``,

    - If ``a``, ``b``, ``c``, and ``d`` are all ``NaN``, the result is ``NaN + NaN j``.
    - In the remaining cases, the result is implementation dependent.

    .. note::
       For complex floating-point operands, the results of special cases
       may be implementation dependent depending on how an implementation
       chooses to model complex numbers and complex infinity (e.g.,
       complex plane versus Riemann sphere).
       For those implementations following C99 and its one-infinity model,
       when at least one component is infinite, even if the other component is ``NaN``,
       the complex value is infinite, and the usual arithmetic rules do not apply to
       complex-complex division.
       In the interest of performance, other implementations may want
       to avoid the complex branching logic necessary
       to implement the one-infinity model
       and choose to implement all complex-complex division
       according to the textbook formula.
       Accordingly, special case behavior is unlikely
       to be consistent across implementations.

    This method conforms to the
    `Array API Standard <https://data-apis.org/array-api/latest/>`_.
    This docstring is an extension of the
    `docstring <https://data-apis.org/array-api/latest/
    API_specification/generated/array_api.divide.html>`_
    in the standard.

    Both the description and the type hints above assumes an array input for simplicity,
    but this function is *nestable*, and therefore also accepts :class:`ivy.Container`
    instances in place of any of the arguments.

    Parameters
    ----------
    x1
        dividend input array. Should have a numeric data type.
    x2
        divisor input array. Must be compatible with x1 (see Broadcasting). Should have
        a numeric data type.
    out
        optional output array, for writing the result to. It must have a shape that the
        inputs broadcast to.

    Returns
    -------
    ret
        an array containing the element-wise results. The returned array must have a
        floating-point data type determined by Type Promotion Rules.

    Examples
    --------
    With :class:`ivy.Array` inputs:

    >>> x1 = ivy.array([2., 7., 9.])
    >>> x2 = ivy.array([3., 4., 0.6])
    >>> y = ivy.divide(x1, x2)
    >>> print(y)
    ivy.array([0.667, 1.75, 15.])

    With mixed :class:`ivy.Array` and :class:`ivy.NativeArray` inputs:

    >>> x1 = ivy.array([5., 6., 9.])
    >>> x2 = ivy.native_array([2., 2., 2.])
    >>> y = ivy.divide(x1, x2)
    >>> print(y)
    ivy.array([2.5, 3., 4.5])

    With :class:`ivy.Container` inputs:

    >>> x1 = ivy.Container(a=ivy.array([12., 3.5, 6.3]), b=ivy.array([3., 1., 0.9]))
    >>> x2 = ivy.Container(a=ivy.array([1., 2.3, 3]), b=ivy.array([2.4, 3., 2.]))
    >>> y = ivy.divide(x1, x2)
    >>> print(y)
    {
        a: ivy.array([12., 1.52, 2.1]),
        b: ivy.array([1.25, 0.333, 0.45])
    }

    With mixed :class:`ivy.Container` and :class:`ivy.Array` inputs:

    >>> x1 = ivy.Container(a=ivy.array([12., 3.5, 6.3]), b=ivy.array([3., 1., 0.9]))
    >>> x2 = ivy.array([4.3, 3., 5.])
    >>> y = ivy.divide(x1, x2)
    {
        a: ivy.array([2.79, 1.17, 1.26]),
        b: ivy.array([0.698, 0.333, 0.18])
    }
    """
    return ivy.current_backend(x1, x2).divide(x1, x2, out=out)


@handle_exceptions
@handle_backend_invalid
@handle_nestable
@handle_out_argument
@to_native_arrays_and_back
@handle_array_function
@handle_device_shifting
def equal(
    x1: Union[float, ivy.Array, ivy.NativeArray, ivy.Container],
    x2: Union[float, ivy.Array, ivy.NativeArray, ivy.Container],
    /,
    *,
    out: Optional[ivy.Array] = None,
) -> ivy.Array:
    """
    Compute the truth value of x1_i == x2_i for each element x1_i of the input array x1
    with the respective element x2_i of the input array x2.

    Parameters
    ----------
    x1
        first input array. May have any data type.
    x2
        second input array. Must be compatible with x1 (with Broadcasting). May have any
        data type.
    out
        optional output array, for writing the result to. It must have a shape that the
        inputs broadcast to.

    Returns
    -------
    ret
        an array containing the element-wise results. The returned array must have a
        data type of bool.


    **Special cases**

    For real-valued floating-point operands,

    - If ``x1_i`` is ``NaN`` or ``x2_i`` is ``NaN``, the result is ``False``.
    - If ``x1_i`` is ``+infinity`` and ``x2_i`` is ``+infinity``,
      the result is ``True``.
    - If ``x1_i`` is ``-infinity`` and ``x2_i`` is ``-infinity``,
      the result is ``True``.
    - If ``x1_i`` is ``-0`` and ``x2_i`` is either ``+0`` or ``-0``,
      the result is ``True``.
    - If ``x1_i`` is ``+0`` and ``x2_i`` is either ``+0`` or ``-0``,
      the result is ``True``.
    - If ``x1_i`` is a finite number, ``x2_i`` is a finite number,
      and ``x1_i`` equals ``x2_i``, the result is ``True``.
    - In the remaining cases, the result is ``False``.

    For complex floating-point operands, let ``a = real(x1_i)``,
    ``b = imag(x1_i)``, ``c = real(x2_i)``, ``d = imag(x2_i)``, and

    - If ``a``, ``b``, ``c``, or ``d`` is ``NaN``, the result is ``False``.
    - In the remaining cases, the result is the logical AND of the equality
      comparison between the real values ``a`` and ``c`` (real components) and
      between the real values ``b`` and ``d`` (imaginary components),
      as described above for real-valued floating-point operands
      (i.e., ``a == c AND b == d``).

    This method conforms to the
    `Array API Standard <https://data-apis.org/array-api/latest/>`_.
    This docstring is an extension of the
    `docstring <https://data-apis.org/array-api/latest/
    API_specification/generated/array_api.equal.html>`_
    in the standard.

    Both the description and the type hints above assumes an array input for simplicity,
    but this function is *nestable*, and therefore also accepts :class:`ivy.Container`
    instances in place of any of the arguments.

    Examples
    --------
    With :class:`ivy.Array` inputs:

    >>> x1 = ivy.array([2., 7., 9.])
    >>> x2 = ivy.array([1., 7., 9.])
    >>> y = ivy.equal(x1, x2)
    >>> print(y)
    ivy.array([False, True, True])

    With mixed :class:`ivy.Array` and :class:`ivy.NativeArray` inputs:

    >>> x1 = ivy.array([5, 6, 9])
    >>> x2 = ivy.native_array([2, 6, 2])
    >>> y = ivy.equal(x1, x2)
    >>> print(y)
    ivy.array([False, True, False])

    With :class:`ivy.Container` inputs:

    >>> x1 = ivy.Container(a=ivy.array([12, 3.5, 6.3]), b=ivy.array([3., 1., 0.9]))
    >>> x2 = ivy.Container(a=ivy.array([12, 2.3, 3]), b=ivy.array([2.4, 3., 2.]))
    >>> y = ivy.equal(x1, x2)
    >>> print(y)
    {
        a: ivy.array([True, False, False]),
        b: ivy.array([False, False, False])
    }

    With mixed :class:`ivy.Container` and :class:`ivy.Array` inputs:

    >>> x1 = ivy.Container(a=ivy.array([12., 3.5, 6.3]), b=ivy.array([3., 1., 0.9]))
    >>> x2 = ivy.array([3., 1., 0.9])
    >>> y = ivy.equal(x1, x2)
    >>> print(y)
    {
        a: ivy.array([False, False, False]),
        b: ivy.array([True, True, True])
    }
    """
    return ivy.current_backend(x1, x2).equal(x1, x2, out=out)


@handle_exceptions
@handle_backend_invalid
@handle_nestable
@handle_array_like_without_promotion
@handle_out_argument
@to_native_arrays_and_back
@handle_array_function
@handle_device_shifting
def exp(
    x: Union[ivy.Array, ivy.NativeArray, Number],
    /,
    *,
    out: Optional[ivy.Array] = None,
) -> ivy.Array:
    """Calculate an implementation-dependent approximation to the exponential function,
    having domain ``[-infinity, +infinity]`` and codomain ``[+0, +infinity]``, for each
    element ``x_i`` of the input array ``x`` (``e`` raised to the power of ``x_i``,
    where ``e`` is the base of the natural logarithm).

    .. note::
        For complex floating-point operands, ``exp(conj(x))`` must
        equal ``conj(exp(x))``.

    .. note::
        The exponential function is an entire function in
        the complex plane and has no branch cuts.

    **Special cases**

    For floating-point operands,

    - If ``x_i`` is ``NaN``, the result is ``NaN``.
    - If ``x_i`` is ``+0``, the result is ``1``.
    - If ``x_i`` is ``-0``, the result is ``1``.
    - If ``x_i`` is ``+infinity``, the result is ``+infinity``.
    - If ``x_i`` is ``-infinity``, the result is ``+0``.

    For complex floating-point operands,
    let ``a = real(x_i)``, ``b = imag(x_i)``, and

    - If ``a`` is either ``+0`` or ``-0`` and ``b`` is ``+0``,
      the result is ``1 + 0j``.
    - If ``a`` is a finite number and ``b`` is ``+infinity``,
      the result is ``NaN + NaN j``.
    - If ``a`` is a finite number and ``b`` is ``NaN``,
      the result is ``NaN + NaN j``.
    - If ``a`` is ``+infinity`` and ``b`` is ``+0``,
      the result is ``infinity + 0j``.
    - If ``a`` is ``-infinity`` and ``b`` is a finite number,
      the result is ``+0 * cis(b)``.
    - If ``a`` is ``+infinity`` and ``b`` is a nonzero finite number,
      the result is ``+infinity * cis(b)``.
    - If ``a`` is ``-infinity`` and ``b`` is ``+infinity``,
      the result is ``0 + 0j`` (signs of real and imaginary components are unspecified).
    - If ``a`` is ``+infinity`` and ``b`` is ``+infinity``,
      the result is ``infinity + NaN j`` (sign of real component is unspecified).
    - If ``a`` is ``-infinity`` and ``b`` is ``NaN``,
      the result is ``0 + 0j`` (signs of real and imaginary components are unspecified).
    - If ``a`` is ``+infinity`` and ``b`` is ``NaN``,
      the result is ``infinity + NaN j`` (sign of real component is unspecified).
    - If ``a`` is ``NaN`` and ``b`` is ``+0``,
      the result is ``NaN + 0j``.
    - If ``a`` is ``NaN`` and ``b`` is not equal to ``0``,
      the result is ``NaN + NaN j``.
    - If ``a`` is ``NaN`` and ``b`` is ``NaN``,
      the result is ``NaN + NaN j``.

    where ``cis(v)`` is ``cos(v) + sin(v)*1j``.

    Parameters
    ----------
    x
        input array. Should have a floating-point data type.
    out
        optional output array, for writing the result to. It must have a shape that the
        inputs broadcast to.

    Returns
    -------
    ret
        an array containing the evaluated exponential function result for each element
        in ``x``. The returned array must have a floating-point data type determined by
        :ref:`type-promotion`.

    This method conforms to the
    `Array API Standard <https://data-apis.org/array-api/latest/>`_.
    This docstring is an extension of the
    `docstring <https://data-apis.org/array-api/latest/
    API_specification/generated/array_api.exp.html>`_
    in the standard.

    Both the description and the type hints above assumes an array input for simplicity,
    but this function is *nestable*, and therefore also accepts :class:`ivy.Container`
    instances in place of any of the arguments.

    Examples
    --------
    With :class:Number:

    >>> x = 3
    >>> y = ivy.exp(x)
    >>> print(y)
    ivy.array(20.08553692)

    With :class:`ivy.Array` input:

    >>> x = ivy.array([1., 2., 3.])
    >>> y = ivy.exp(x)
    >>> print(y)
    ivy.array([ 2.71828175,  7.38905621, 20.08553696])

    With nested inputs in :class:`ivy.Array`:

    >>> x = ivy.array([[-5.67], [ivy.nan], [0.567]])
    >>> y = ivy.exp(x)
    >>> print(y)
    ivy.array([[0.00344786],
           [       nan],
           [1.76297021]])

    With :class:`ivy.NativeArray` input:

    >>> x = ivy.native_array([0., 4., 2.])
    >>> y = ivy.exp(x)
    >>> print(y)
    ivy.array([ 1.        , 54.59814835,  7.38905621])

    With :class:`ivy.Container` input:

    >>> x = ivy.Container(a=3.1, b=ivy.array([3.2, 1.]))
    >>> y = ivy.exp(x)
    >>> print(y)
    {
        a: ivy.array(22.197948),
        b: ivy.array([24.53253174, 2.71828175])
    }
    """
    return ivy.current_backend(x).exp(x, out=out)


@handle_backend_invalid
@handle_nestable
@handle_array_like_without_promotion
@handle_out_argument
@to_native_arrays_and_back
@handle_device_shifting
def imag(
    val: Union[ivy.Array, ivy.NativeArray],
    /,
    *,
    out: Optional[ivy.Array] = None,
) -> ivy.Array:
    """
    Return the imaginary part of a complex number for each element
    ``x_i`` of the input array ``val``.

    Parameters
    ----------
    val
        input array. Should have a complex floating-point data type.
    out
        optional output array, for writing the result to.

    Returns
    -------
    ret
        Returns an array with the imaginary part of complex numbers.
        The returned arrau must have a floating-point data type determined by
        the precision of ``val`` (e.g., if ``val`` is ``complex64``,
        the returned array must be ``float32``).

    This method conforms to the
    `Array API Standard <https://data-apis.org/array-api/latest/>`_.
    This docstring is an extension of the
    `docstring <https://data-apis.org/array-api/latest/
    API_specification/generated/array_api.imag.html>`_
    in the standard.

    Both the description and the type hints above assumes an array input for simplicity,
    but this function is *nestable*, and therefore also accepts :class:`ivy.Container`
    instances in place of any of the arguments.

    Examples
    --------
    >>> b = ivy.array(np.array([1+2j, 3+4j, 5+6j]))
    >>> b
    ivy.array([1.+2.j, 3.+4.j, 5.+6.j])
    >>> ivy.imag(b)
    ivy.array([2., 4., 6.])
    """
    return ivy.current_backend(val).imag(val, out=out)


@handle_backend_invalid
@handle_nestable
@handle_array_like_without_promotion
@handle_out_argument
@to_native_arrays_and_back
@handle_device_shifting
def angle(
    z: Union[ivy.Array, ivy.NativeArray],
    /,
    *,
    deg: bool = False,
    out: Optional[ivy.Array] = None,
) -> ivy.Array:
    """
    Calculate Element-wise the angle for an array of complex numbers(x+yj).

    Parameters
    ----------
    z
        Array-like input.
    deg
        optional bool.
    out
        optional output array, for writing the result to.

    Returns
    -------
    ret
        Returns an array of angles for each complex number in the input.
        If deg is False(default), angle is calculated in radian and if
        deg is True, then angle is calculated in degrees.

    Examples
    --------
    >>> z = ivy.array([-1 + 1j, -2 + 2j, 3 - 3j])
    >>> z
    ivy.array([-1.+1.j, -2.+2.j,  3.-3.j])
    >>> ivy.angle(z)
    ivy.array([ 2.35619449,  2.35619449, -0.78539816])
    >>> ivy.angle(z,deg=True)
    ivy.array([135., 135., -45.])
    """
    return ivy.current_backend(z).angle(z, deg=deg, out=out)


@handle_backend_invalid
@handle_nestable
@handle_out_argument
@to_native_arrays_and_back
@handle_device_shifting
def gcd(
    x1: Union[ivy.Array, ivy.NativeArray, int, list, tuple],
    x2: Union[ivy.Array, ivy.NativeArray, int, list, tuple],
    /,
    *,
    out: Optional[ivy.Array] = None,
) -> ivy.Array:
    """
    Return the greatest common divisor of |x1| and |x2|.

    Parameters
    ----------
    x1
        First array-like input.
    x2
        Second array-input.
    out
        optional output array, for writing the result to.

    Returns
    -------
    ret
        Element-wise gcd of |x1| and |x2|.

    Examples
    --------
    >>> x1 = ivy.array([1, 2, 3])
    >>> x2 = ivy.array([4, 5, 6])
    >>> ivy.gcd(x1, x2)
    ivy.array([1.,    1.,   3.])
    >>> x1 = ivy.array([1, 2, 3])
    >>> ivy.gcd(x1, 10)
    ivy.array([1.,   2.,  1.])
    """
    return ivy.current_backend(x1, x2).gcd(x1, x2, out=out)


@handle_backend_invalid
@handle_nestable
@handle_array_like_without_promotion
@handle_out_argument
@to_native_arrays_and_back
@handle_device_shifting
def exp2(
    x: Union[ivy.Array, float, list, tuple],
    /,
    *,
    out: Optional[ivy.Array] = None,
) -> ivy.Array:
    """
    Calculate 2**p for all p in the input array.

    Parameters
    ----------
    x
        Array-like input.
    out
        optional output array, for writing the result to.

    Returns
    -------
    ret
        Element-wise 2 to the power x. This is a scalar if x is a scalar.

    Examples
    --------
    >>> x = ivy.array([1, 2, 3])
    >>> ivy.exp2(x)
    ivy.array([2.,    4.,   8.])
    >>> x = [5, 6, 7]
    >>> ivy.exp2(x)
    ivy.array([32.,   64.,  128.])
    """
    return ivy.current_backend(x).exp2(x, out=out)


@handle_exceptions
@handle_backend_invalid
@handle_nestable
@handle_array_like_without_promotion
@handle_out_argument
@to_native_arrays_and_back
@handle_array_function
@handle_device_shifting
def expm1(
    x: Union[ivy.Array, ivy.NativeArray],
    /,
    *,
    out: Optional[ivy.Array] = None,
) -> ivy.Array:
    """Calculate an implementation-dependent approximation to ``exp(x)-1``, having
    domain ``[-infinity, +infinity]`` and codomain ``[-1, +infinity]``, for each element
    ``x_i`` of the input array ``x``.

    .. note::
       The purpose of this function is to calculate ``exp(x)-1.0`` more accurately when
       ``x`` is close to zero. Accordingly, conforming implementations should avoid
       implementing this function as simply ``exp(x)-1.0``. See FDLIBM, or some other
       IEEE 754-2019 compliant mathematical library, for a potential reference
       implementation.

    .. note::
        For complex floating-point operands, ``expm1(conj(x))``
        must equal ``conj(expm1(x))``.

    .. note::
        The exponential function is an entire function
        in the complex plane and has no branch cuts.

    **Special cases**

    For floating-point operands,

    - If ``x_i`` is ``NaN``, the result is ``NaN``.
    - If ``x_i`` is ``+0``, the result is ``+0``.
    - If ``x_i`` is ``-0``, the result is ``-0``.
    - If ``x_i`` is ``+infinity``, the result is ``+infinity``.
    - If ``x_i`` is ``-infinity``, the result is ``-1``.

    For complex floating-point operands,
    let ``a = real(x_i)``, ``b = imag(x_i)``, and

    - If ``a`` is either ``+0`` or ``-0`` and ``b`` is ``+0``,
      the result is ``0 + 0j``.
    - If ``a`` is a finite number and ``b`` is ``+infinity``,
      the result is ``NaN + NaN j``.
    - If ``a`` is a finite number and ``b`` is ``NaN``,
      the result is ``NaN + NaN j``.
    - If ``a`` is ``+infinity`` and ``b`` is ``+0``,
      the result is ``+infinity + 0j``.
    - If ``a`` is ``-infinity`` and ``b`` is a finite number,
      the result is ``+0 * cis(b) - 1.0``.
    - If ``a`` is ``+infinity`` and ``b`` is a nonzero finite number,
      the result is ``+infinity * cis(b) - 1.0``.
    - If ``a`` is ``-infinity`` and ``b`` is ``+infinity``,
      the result is ``-1 + 0j`` (sign of imaginary component is unspecified).
    - If ``a`` is ``+infinity`` and ``b`` is ``+infinity``,
      the result is ``infinity + NaN j`` (sign of real component is unspecified).
    - If ``a`` is ``-infinity`` and ``b`` is ``NaN``,
      the result is ``-1 + 0j`` (sign of imaginary component is unspecified).
    - If ``a`` is ``+infinity`` and ``b`` is ``NaN``,
      the result is ``infinity + NaN j`` (sign of real component is unspecified).
    - If ``a`` is ``NaN`` and ``b`` is ``+0``,
      the result is ``NaN + 0j``.
    - If ``a`` is ``NaN`` and ``b`` is not equal to ``0``,
      the result is ``NaN + NaN j``.
    - If ``a`` is ``NaN`` and ``b`` is ``NaN``,
      the result is ``NaN + NaN j``.

    where ``cis(v)`` is ``cos(v) + sin(v)*1j``.

    Parameters
    ----------
    x
        input array. Should have a numeric data type.
    out
        optional output array, for writing the result to. It must have a shape that the
        inputs broadcast to.

    Returns
    -------
    ret
        an array containing the evaluated result for each element in ``x``. The returned
        array must have a floating-point data type determined by :ref:`type-promotion`.


    This function conforms to the `Array API Standard
    <https://data-apis.org/array-api/latest/>`_. This docstring is an extension of the
    `docstring <https://data-apis.org/array-api/latest/
    API_specification/generated/array_api.expm1.html>`_
    in the standard.

    Both the description and the type hints above assumes an array input for simplicity,
    but this function is *nestable*, and therefore also accepts :class:`ivy.Container`
    instances in place of any of the arguments.

    Examples
    --------
    With :class:`ivy.Array` inputs:

    >>> x = ivy.array([[0, 5, float('-0'), ivy.nan]])
    >>> ivy.expm1(x)
    ivy.array([[  0., 147.,  -0.,  nan]])

    >>> x = ivy.array([ivy.inf, 1, float('-inf')])
    >>> y = ivy.zeros(3)
    >>> ivy.expm1(x, out=y)
    ivy.array([  inf,  1.72, -1.  ])

    With :class:`ivy.Container` inputs:

    >>> x = ivy.Container(a=ivy.array([-1, 0,]),
    ...                   b=ivy.array([10, 1]))
    >>> ivy.expm1(x)
    {
        a: ivy.array([-0.632, 0.]),
        b: ivy.array([2.20e+04, 1.72e+00])
    }
    """
    return ivy.current_backend(x).expm1(x, out=out)


@handle_exceptions
@handle_backend_invalid
@handle_nestable
@handle_array_like_without_promotion
@handle_out_argument
@to_native_arrays_and_back
@handle_array_function
@handle_device_shifting
def floor(
    x: Union[ivy.Array, ivy.NativeArray],
    /,
    *,
    out: Optional[ivy.Array] = None,
) -> ivy.Array:
    """Round each element ``x_i`` of the input array ``x`` to the greatest (i.e.,
    closest to ``+infinity``) integer-valued number that is not greater than ``x_i``.

    **Special cases**

    - If ``x_i`` is already integer-valued, the result is ``x_i``.

    For floating-point operands,

    - If ``x_i`` is ``+infinity``, the result is ``+infinity``.
    - If ``x_i`` is ``-infinity``, the result is ``-infinity``.
    - If ``x_i`` is ``+0``, the result is ``+0``.
    - If ``x_i`` is ``-0``, the result is ``-0``.
    - If ``x_i`` is ``NaN``, the result is ``NaN``.

    Parameters
    ----------
    x
        input array. Should have a numeric data type.
    out
        optional output array, for writing the result to. It must have a shape that the
        inputs broadcast to.

    Returns
    -------
    ret
        an array containing the rounded result for each element in ``x``. The returned
        array must have the same data type as ``x``.


    This method conforms to the
    `Array API Standard <https://data-apis.org/array-api/latest/>`_.
    This docstring is an extension of the
    `docstring <https://data-apis.org/array-api/latest/
    API_specification/generated/array_api.floor.html>`_
    in the standard.

    Both the description and the type hints above assumes an array input for simplicity,
    but this function is *nestable*, and therefore also accepts :class:`ivy.Container`
    instances in place of any of the arguments.

    Functional Examples
    -------------------

    With :class:`ivy.Array` input:

    >>> x = ivy.array([2,3,4])
    >>> y = ivy.floor(x)
    >>> print(y)
    ivy.array([2, 3, 4])

    >>> x = ivy.array([1.5, -5.5, 0, -1, -0])
    >>> y = ivy.zeros(5)
    >>> ivy.floor(x, out=y)
    >>> print(y)
    ivy.array([ 1., -6.,  0., -1.,  0.])

    >>> x = ivy.array([[1.1, 2.2, 3.3], [-4.4, -5.5, -6.6]])
    >>> ivy.floor(x, out=x)
    >>> print(x)
    ivy.array([[ 1.,  2.,  3.],
               [-5., -6., -7.]])

    With :class:`ivy.Container` input:

    >>> x = ivy.Container(a=ivy.array([0., 1.5, -2.4]),
    ...                   b=ivy.array([3.4, -4.2, -0, -1.2]))
    >>> y = ivy.floor(x)
    >>> print(y)
    {
        a: ivy.array([0., 1., -3.]),
        b: ivy.array([3., -5., 0., -2.])
    }

    """
    return ivy.current_backend(x).floor(x, out=out)


@handle_exceptions
@handle_backend_invalid
@handle_nestable
@handle_out_argument
@to_native_arrays_and_back
@handle_array_function
@handle_device_shifting
def floor_divide(
    x1: Union[float, ivy.Array, ivy.NativeArray],
    x2: Union[float, ivy.Array, ivy.NativeArray],
    /,
    *,
    out: Optional[ivy.Array] = None,
) -> ivy.Array:
    r"""
    Round the result of dividing each element x1_i of the input array x1 by the
    respective element x2_i of the input array x2 to the greatest (i.e., closest to
    +infinity) integer-value number that is not greater than the division result.

    .. note::
        For input arrays which promote to an integer data type,
        the result of division by zero is unspecified and thus implementation-defined.

    **Special cases**

    .. note::
       Floor division was introduced in Python via
       `PEP 238 <https://www.python.org/dev/peps/pep-0238/>`_
       with the goal to disambiguate "true division"
       (i.e., computing an approximation to the mathematical operation of division)
       from "floor division" (i.e., rounding the result
       of division toward negative infinity).
       The former was computed when one of the operands was a ``float``,
       while the latter was computed when both operands were ``int``\s.
       Overloading the ``/`` operator to support both behaviors led to
       subtle numerical bugs when integers are possible, but not expected.

       To resolve this ambiguity, ``/`` was designated for true division, and ``//``
       was designated for floor division. Semantically, floor division was
       `defined
       <https://www.python.org/dev/peps/pep-0238/#semantics-of-floor-division>`_
       as equivalent to ``a // b == floor(a/b)``;
       however, special floating-point cases were left ill-defined.

       Accordingly, floor division is not implemented consistently
       across array libraries for some of the special cases documented below.
       Namely, when one of the operands is ``infinity``,
       libraries may diverge with some choosing
       to strictly follow ``floor(a/b)`` and others choosing to pair ``//`` with ``%``
       according to the relation ``b = a % b + b * (a // b)``.
       The special cases leading to divergent behavior are documented below.

       This specification prefers floor division to match ``floor(divide(x1, x2))``
       in order to avoid surprising and unexpected results; however,
       array libraries may choose to more strictly follow Python behavior.

    For floating-point operands,

    - If either ``x1_i`` or ``x2_i`` is ``NaN``, the result is ``NaN``.
    - If ``x1_i`` is either ``+infinity`` or ``-infinity`` and ``x2_i``
      is either ``+infinity`` or ``-infinity``, the result is ``NaN``.
    - If ``x1_i`` is either ``+0`` or ``-0`` and ``x2_i``
      is either ``+0`` or ``-0``, the result is ``NaN``.
    - If ``x1_i`` is ``+0`` and ``x2_i`` is greater than ``0``,
      the result is ``+0``.
    - If ``x1_i`` is ``-0`` and ``x2_i`` is greater than ``0``,
      the result is ``-0``.
    - If ``x1_i`` is ``+0`` and ``x2_i`` is less than ``0``,
      the result is ``-0``.
    - If ``x1_i`` is ``-0`` and ``x2_i`` is less than ``0``,
      the result is ``+0``.
    - If ``x1_i`` is greater than ``0`` and ``x2_i`` is ``+0``,
      the result is ``+infinity``.
    - If ``x1_i`` is greater than ``0`` and ``x2_i`` is ``-0``,
      the result is ``-infinity``.
    - If ``x1_i`` is less than ``0`` and ``x2_i`` is ``+0``,
      the result is ``-infinity``.
    - If ``x1_i`` is less than ``0`` and ``x2_i`` is ``-0``,
      the result is ``+infinity``.
    - If ``x1_i`` is ``+infinity`` and ``x2_i`` is a positive
      (i.e., greater than ``0``) finite number, the result is ``+infinity``.
      (**note**: libraries may return ``NaN`` to match Python behavior.)
    - If ``x1_i`` is ``+infinity`` and ``x2_i`` is a negative
      (i.e., less than ``0``) finite number, the result is ``-infinity``.
      (**note**: libraries may return ``NaN`` to match Python behavior.)
    - If ``x1_i`` is ``-infinity`` and ``x2_i`` is a positive
      (i.e., greater than ``0``) finite number, the result is ``-infinity``.
      (**note**: libraries may return ``NaN`` to match Python behavior.)
    - If ``x1_i`` is ``-infinity`` and ``x2_i`` is a negative
      (i.e., less than ``0``) finite number, the result is ``+infinity``.
      (**note**: libraries may return ``NaN`` to match Python behavior.)
    - If ``x1_i`` is a positive (i.e., greater than ``0``)
      finite number and ``x2_i`` is ``+infinity``, the result is ``+0``.
    - If ``x1_i`` is a positive (i.e., greater than ``0``)
      finite number and ``x2_i`` is ``-infinity``, the result is ``-0``.
      (**note**: libraries may return ``-1.0`` to match Python behavior.)
    - If ``x1_i`` is a negative (i.e., less than ``0``)
      finite number and ``x2_i`` is ``+infinity``, the result is ``-0``.
      (**note**: libraries may return ``-1.0`` to match Python behavior.)
    - If ``x1_i`` is a negative (i.e., less than ``0``)
      finite number and ``x2_i`` is ``-infinity``, the result is ``+0``.
    - If ``x1_i`` and ``x2_i`` have the same mathematical sign and
      are both nonzero finite numbers, the result has a positive mathematical sign.
    - If ``x1_i`` and ``x2_i`` have different mathematical signs and
      are both nonzero finite numbers, the result has a negative mathematical sign.
    - In the remaining cases, where neither ``-infinity``, ``+0``, ``-0``,
      nor ``NaN`` is involved, the quotient must be computed and rounded to
      the greatest (i.e., closest to `+infinity`) representable integer-value
      number that is not greater than the division result.
      If the magnitude is too large to represent, the operation overflows and
      the result is an ``infinity`` of appropriate mathematical sign.
      If the magnitude is too small to represent, the operation underflows and
      the result is a zero of appropriate mathematical sign.

    Parameters
    ----------
    x1
        first input array. Must have a numeric data type.
    x2
        second input array. Must be compatible with x1 (with Broadcasting). Must have a
        numeric data type.
    out
        optional output array, for writing the result to. It must have a shape that the
        inputs broadcast to.

    Returns
    -------
    ret
        an array containing the element-wise results. The returned array must have a
        numeric data type.


    This function conforms to the `Array API Standard
    <https://data-apis.org/array-api/latest/>`_. This docstring is an extension of the
    `docstring <https://data-apis.org/array-api/latest/
    API_specification/generated/array_api.floor_divide.html>`_
    in the standard.

    Both the description and the type hints above assumes an array input for simplicity,
    but this function is *nestable*, and therefore also accepts :class:`ivy.Container`
    instances in place of any of the arguments


    Examples
    --------
    With :class:`ivy.Array` inputs:

    >>> x1 = ivy.array([13., 7., 8.])
    >>> x2 = ivy.array([3., 2., 7.])
    >>> y = ivy.floor_divide(x1, x2)
    >>> print(y)
    ivy.array([4., 3., 1.])

    With mixed :class:`ivy.Array` and :class:`ivy.NativeArray` inputs:

    >>> x1 = ivy.array([3., 4., 5.])
    >>> x2 = ivy.native_array([5., 2., 1.])
    >>> y = ivy.floor_divide(x1, x2)
    >>> print(y)
    ivy.array([0., 2., 5.])

    With :class:`ivy.Container` inputs:

    >>> x1 = ivy.Container(a=ivy.array([4., 5., 6.]), b=ivy.array([7., 8., 9.]))
    >>> x2 = ivy.Container(a=ivy.array([5., 4., 2.5]), b=ivy.array([2.3, 3.7, 5]))
    >>> y = ivy.floor_divide(x1, x2)
    >>> print(y)
    {
        a: ivy.array([0., 1., 2.]),
        b: ivy.array([3., 2., 1.])
    }

    With mixed :class:`ivy.Container` and :class:`ivy.Array` inputs:

    >>> x1 = ivy.Container(a=ivy.array([4., 5., 6.]), b=ivy.array([7., 8., 9.]))
    >>> x2 = ivy.array([2., 2., 2.])
    >>> y = ivy.floor_divide(x1, x2)
    >>> print(y)
    {
        a: ivy.array([2., 2., 3.]),
        b: ivy.array([3., 4., 4.])
    }
    """
    return ivy.current_backend(x1, x2).floor_divide(x1, x2, out=out)


@handle_backend_invalid
@handle_nestable
@handle_out_argument
@to_native_arrays_and_back
@handle_device_shifting
def fmin(
    x1: Union[ivy.Array, ivy.NativeArray],
    x2: Union[ivy.Array, ivy.NativeArray],
    /,
    *,
    out: Optional[Union[ivy.Array, ivy.NativeArray]] = None,
) -> Union[ivy.Array, ivy.NativeArray]:
    """
    Compute the element-wise minimums of two arrays. Differs from ivy.minimum in the
    case where one of the elements is NaN. ivy.minimum returns the NaN element while
    ivy.fmin returns the non-NaN element.

    Parameters
    ----------
    x1
        First input array.
    x2
        Second input array.
    out
        optional output array, for writing the result to.

    Returns
    -------
    ret
        Array with element-wise minimums.

    Examples
    --------
    >>> x1 = ivy.array([2, 3, 4])
    >>> x2 = ivy.array([1, 5, 2])
    >>> ivy.fmin(x1, x2)
    ivy.array([1, 3, 2])

    >>> x1 = ivy.array([ivy.nan, 0, ivy.nan])
    >>> x2 = ivy.array([0, ivy.nan, ivy.nan])
    >>> ivy.fmin(x1, x2)
    ivy.array([ 0.,  0., nan])
    """
    return ivy.current_backend(x1, x2).fmin(x1, x2, out=out)


@handle_exceptions
@handle_backend_invalid
@handle_nestable
@handle_out_argument
@to_native_arrays_and_back
@handle_array_function
@handle_device_shifting
def greater(
    x1: Union[float, ivy.Array, ivy.NativeArray],
    x2: Union[float, ivy.Array, ivy.NativeArray],
    /,
    *,
    out: Optional[ivy.Array] = None,
) -> ivy.Array:
    """
    Compute the truth value of x1_i < x2_i for each element x1_i of the input array x1
    with the respective element x2_i of the input array x2.

    Parameters
    ----------
    x1
        Input array.
    x2
        Input array.
    out
        optional output array, for writing the result to. It must have a shape that the
        inputs broadcast to.

    Returns
    -------
    ret
        an array containing the element-wise results. The returned array must have a
        data type of bool.


    This function conforms to the `Array API Standard
    <https://data-apis.org/array-api/latest/>`_. This docstring is an extension of the
    `docstring <https://data-apis.org/array-api/latest/
    API_specification/generated/array_api.greater.html>`_
    in the standard.

    Both the description and the type hints above assumes an array input for simplicity,
    but this function is *nestable*, and therefore also accepts :class:`ivy.Container`
    instances in place of any of the arguments

    Examples
    --------
    With :class:`ivy.Array` input:

    >>> x = ivy.greater(ivy.array([1,2,3]),ivy.array([2,2,2]))
    >>> print(x)
    ivy.array([False, False,  True])

    >>> x = ivy.array([[[1.1], [3.2], [-6.3]]])
    >>> y = ivy.array([[8.4], [2.5], [1.6]])
    >>> ivy.greater(x, y, out=x)
    >>> print(x)
    ivy.array([[[False],[True],[False]]])

    With a mix of :class:`ivy.Array` and :class:`ivy.NativeArray` inputs:

    >>> x = ivy.array([1, 2, 3])
    >>> y = ivy.native_array([4, 5, 0])
    >>> z = ivy.greater(x, y)
    >>> print(z)
    ivy.array([False,False,True])

    With a mix of :class:`ivy.Array` and :class:`ivy.Container` inputs:

    >>> x = ivy.array([[5.1, 2.3, -3.6]])
    >>> y = ivy.Container(a=ivy.array([[4.], [5.], [6.]]),
    ...                   b=ivy.array([[5.], [6.], [7.]]))
    >>> z = ivy.greater(x, y)
    >>> print(z)
    {
        a: ivy.array([[True, False, False],
                      [True, False, False],
                      [False, False, False]]),
        b: ivy.array([[True, False, False],
                      [False, False, False],
                      [False, False, False]])
    }

    With :class:`ivy.Container` input:

    >>> x = ivy.Container(a=ivy.array([4, 5, 6]),
    ...                   b=ivy.array([2, 3, 4]))
    >>> y = ivy.Container(a=ivy.array([1, 2, 3]),
    ...                   b=ivy.array([5, 6, 7]))
    >>> z = ivy.greater(x, y)
    >>> print(z)
    {
        a: ivy.array([True, True, True]),
        b: ivy.array([False, False, False])
    }
    """
    return ivy.current_backend(x1, x2).greater(x1, x2, out=out)


@handle_exceptions
@handle_backend_invalid
@handle_nestable
@handle_out_argument
@to_native_arrays_and_back
@handle_array_function
@handle_device_shifting
def greater_equal(
    x1: Union[float, ivy.Array, ivy.NativeArray],
    x2: Union[float, ivy.Array, ivy.NativeArray],
    /,
    *,
    out: Optional[ivy.Array] = None,
) -> ivy.Array:
    """
    Compute the truth value of x1_i >= x2_i for each element x1_i of the input array x1
    with the respective element x2_i of the input array x2.

    Parameters
    ----------
    x1
        first input array. May have any data type.
    x2
        second input array. Must be compatible with x1 (with Broadcasting). May have any
        data type.
    out
        optional output array, for writing the result to. It must have a shape that the
        inputs broadcast to.

    Returns
    -------
    ret
        an array containing the element-wise results. The returned array must have a
        data type of bool.


    This function conforms to the `Array API Standard
    <https://data-apis.org/array-api/latest/>`_. This docstring is an extension of the
    `docstring <https://data-apis.org/array-api/latest/
    API_specification/generated/array_api.greater_equal.html>`_
    in the standard.

    Both the description and the type hints above assumes an array input for simplicity,
    but this function is *nestable*, and therefore also accepts :class:`ivy.Container`
    instances in place of any of the arguments

    Functional Examples
    -------------------

    With :class:`ivy.Array` input:

    >>> x = ivy.greater_equal(ivy.array([1,2,3]),ivy.array([2,2,2]))
    >>> print(x)
    ivy.array([False,True,True])

    >>> x = ivy.array([[10.1, 2.3, -3.6]])
    >>> y = ivy.array([[4.8], [5.2], [6.1]])
    >>> shape = (3,3)
    >>> fill_value = False
    >>> z = ivy.full(shape, fill_value)
    >>> ivy.greater_equal(x, y, out=z)
    >>> print(z)
    ivy.array([[True,False,False],[True,False,False],[True,False,False]])

    >>> x = ivy.array([[[1.1], [3.2], [-6.3]]])
    >>> y = ivy.array([[8.4], [2.5], [1.6]])
    >>> ivy.greater_equal(x, y, out=x)
    >>> print(x)
    ivy.array([[[False],[True],[False]]])

    With a mix of :class:`ivy.Array` and :class:`ivy.NativeArray` inputs:

    >>> x = ivy.array([1, 2, 3])
    >>> y = ivy.native_array([4, 5, 0])
    >>> z = ivy.greater_equal(x, y)
    >>> print(z)
    ivy.array([False,False,True])

    With a mix of :class:`ivy.Array` and :class:`ivy.Container` inputs:

    >>> x = ivy.array([[5.1, 2.3, -3.6]])
    >>> y = ivy.Container(a=ivy.array([[4.], [5.], [6.]]), b=ivy.array([[5.], [6.], [7.]])) # noqa
    >>> z = ivy.greater_equal(x, y)
    >>> print(z)
    {
        a:ivy.array([[True,False,False],[True,False,False],[False,False,False]]),
        b:ivy.array([[True,False,False],[False,False,False],[False,False,False]])
    }

    With :class:`ivy.Container` input:

    >>> x = ivy.Container(a=ivy.array([4, 5, 6]),b=ivy.array([2, 3, 4]))
    >>> y = ivy.Container(a=ivy.array([1, 2, 3]),b=ivy.array([5, 6, 7]))
    >>> z = ivy.greater_equal(x, y)
    >>> print(z)
    {
        a:ivy.array([True,True,True]),
        b:ivy.array([False,False,False])
    }
    """
    return ivy.current_backend(x1, x2).greater_equal(x1, x2, out=out)


@handle_exceptions
@handle_backend_invalid
@handle_nestable
@handle_out_argument
@to_native_arrays_and_back
@handle_array_function
@handle_device_shifting
def less_equal(
    x1: Union[ivy.Array, ivy.NativeArray],
    x2: Union[ivy.Array, ivy.NativeArray],
    /,
    *,
    out: Optional[ivy.Array] = None,
) -> ivy.Array:
    """
    Compute the truth value of x1_i <= x2_i for each element x1_i of the input array x1
    with the respective element x2_i of the input array x2.

    Parameters
    ----------
    x1
        first input array. May have any data type.
    x2
        second input array. Must be compatible with x1 (with Broadcasting). May have any
        data type.
    out
        optional output array, for writing the result to. It must have a shape that the
        inputs broadcast to.

    Returns
    -------
     ret
        an array containing the element-wise results. The returned array must have a
        data type of bool.


    This function conforms to the `Array API Standard
    <https://data-apis.org/array-api/latest/>`_. This docstring is an extension of the
    `docstring <https://data-apis.org/array-api/latest/
    API_specification/generated/array_api.less_equal.html>`_
    in the standard.

    Both the description and the type hints above assumes an array input for simplicity,
    but this function is *nestable*, and therefore also accepts :class:`ivy.Container`
    instances in place of any of the arguments

    Examples
    --------
    With :class:`ivy.Array` input:

    >>> x = ivy.less_equal(ivy.array([1,2,3]),ivy.array([2,2,2]))
    >>> print(x)
    ivy.array([True, True,  False])

    >>> x = ivy.array([[10.1, 2.3, -3.6]])
    >>> y = ivy.array([[4.8], [5.2], [6.1]])
    >>> shape = (3,3)
    >>> fill_value = False
    >>> z = ivy.full(shape, fill_value)
    >>> ivy.less_equal(x, y, out=z)
    >>> print(z)
    ivy.array([[False, True, True],
       [ False, True, True],
       [ False, True, True]])

    >>> x = ivy.array([[[1.1], [3.2], [-6.3]]])
    >>> y = ivy.array([[8.4], [2.5], [1.6]])
    >>> ivy.less_equal(x, y, out=x)
    >>> print(x)
    ivy.array([[[True],[False],[True]]])

    With :class:`ivy.Container` input:

    >>> x = ivy.Container(a=ivy.array([4, 5, 6]),b=ivy.array([2, 3, 4]))
    >>> y = ivy.Container(a=ivy.array([1, 2, 3]),b=ivy.array([5, 6, 7]))
    >>> z = ivy.less_equal(x, y)
    >>> print(z)
    {
        a: ivy.array([False, False, False]),
        b: ivy.array([True, True, True])
    }
    """
    return ivy.current_backend(x1, x2).less_equal(x1, x2, out=out)


@handle_exceptions
@handle_backend_invalid
@handle_nestable
@handle_out_argument
@to_native_arrays_and_back
@handle_array_function
@handle_device_shifting
def multiply(
    x1: Union[float, ivy.Array, ivy.NativeArray],
    x2: Union[float, ivy.Array, ivy.NativeArray],
    /,
    *,
    out: Optional[ivy.Array] = None,
) -> ivy.Array:
    r"""
    Calculate the product for each element x1_i of the input array x1 with the
    respective element x2_i of the input array x2.

    .. note::
       Floating-point multiplication is not always associative due to finite precision.

    **Special Cases**

    For real-valued floating-point operands,

    - If either ``x1_i`` or ``x2_i`` is ``NaN``, the result is ``NaN``.
    - If ``x1_i`` is either ``+infinity`` or ``-infinity`` and
      ``x2_i`` is either ``+0`` or ``-0``, the result is ``NaN``.
    - If ``x1_i`` is either ``+0`` or ``-0`` and
      ``x2_i`` is either ``+infinity`` or ``-infinity``, the result is ``NaN``.
    - If ``x1_i`` and ``x2_i`` have the same mathematical sign,
      the result has a positive mathematical sign, unless the result is ``NaN``.
      If the result is ``NaN``, the "sign" of ``NaN`` is implementation-defined.
    - If ``x1_i`` and ``x2_i`` have different mathematical signs,
      the result has a negative mathematical sign,
      unless the result is ``NaN``. If the result is ``NaN``,
      the "sign" of ``NaN`` is implementation-defined.
    - If ``x1_i`` is either ``+infinity`` or ``-infinity`` and
      ``x2_i`` is either ``+infinity`` or ``-infinity``,
      the result is a signed infinity with the mathematical sign determined by
      the rule already stated above.
    - If ``x1_i`` is either ``+infinity`` or ``-infinity`` and ``x2_i``
      is a nonzero finite number, the result is a signed infinity with
      the mathematical sign determined by the rule already stated above.
    - If ``x1_i`` is a nonzero finite number and ``x2_i``
      is either ``+infinity`` or ``-infinity``, the result is a signed infinity with
      the mathematical sign determined by the rule already stated above.
    - In the remaining cases, where neither ``infinity`` nor ``NaN``
      is involved, the product must be computed and rounded to the nearest
      representable value according to IEEE 754-2019 and a supported
      rounding mode. If the magnitude is too large to represent,
      the result is an `infinity` of appropriate mathematical sign.
      If the magnitude is too small to represent, the result is a zero of
      appropriate mathematical sign.

    For complex floating-point operands, multiplication is defined according to the
    following table. For real components ``a`` and ``c`` and
    imaginary components ``b`` and ``d``,

    +------------+----------------+-----------------+--------------------------+
    |            | c              | dj              | c + dj                   |
    +============+================+=================+==========================+
    | **a**      | a * c          | (a*d)j          | (a*c) + (a*d)j           |
    +------------+----------------+-----------------+--------------------------+
    | **bj**     | (b*c)j         | -(b*d)          | -(b*d) + (b*c)j          |
    +------------+----------------+-----------------+--------------------------+
    | **a + bj** | (a*c) + (b*c)j | -(b*d) + (a*d)j | special rules            |
    +------------+----------------+-----------------+--------------------------+

    In general, for complex floating-point operands, real-valued floating-point
    special cases must independently apply to the real and imaginary component
    operations involving real numbers as described in the above table.

    When ``a``, ``b``, ``c``, or ``d`` are all finite numbers
    (i.e., a value other than ``NaN``, ``+infinity``, or ``-infinity``),
    multiplication of complex floating-point operands should be computed
    as if calculated according to the textbook formula for complex number multiplication

    .. math::
       (a + bj) \cdot (c + dj) = (ac - bd) + (bc + ad)j

    When at least one of ``a``, ``b``, ``c``, or ``d`` is ``NaN``,
    ``+infinity``, or ``-infinity``,

    - If ``a``, ``b``, ``c``, and ``d`` are all ``NaN``,
      the result is ``NaN + NaN j``.
    - In the remaining cases, the result is implementation dependent.

    .. note::
       For complex floating-point operands, the results of special cases may be
       implementation dependent depending on how an implementation chooses
       to model complex numbers and complex infinity
       (e.g., complex plane versus Riemann sphere).
       For those implementations following C99 and its one-infinity model,
       when at least one component is infinite,
       even if the other component is ``NaN``,
       the complex value is infinite, and the usual arithmetic
       rules do not apply to complex-complex multiplication.
       In the interest of performance, other implementations
       may want to avoid the complex branching logic necessary
       to implement the one-infinity model and choose to implement
       all complex-complex multiplication according to the textbook formula.
       Accordingly, special case behavior is unlikely
       to be consistent across implementations.

    Parameters
    ----------
    x1
        first input array. Should have a numeric data type.

    x2
        second input array. Must be compatible with ``x1``
        (see :ref'`broadcasting`). Should have a numeric data type

    out
        optional output array, for writing the array result to.
        It must have a shape that the inputs broadcast to.


    This function conforms to the `Array API Standard
    <https://data-apis.org/array-api/latest/>`_. This docstring is an extension of the
    `docstring <https://data-apis.org/array-api/latest/
    API_specification/generated/array_api.multiply.html>`_
    in the standard.

    Both the description and the type hints above assumes an array input for simplicity,
    but this function is *nestable*, and therefore also accepts :class:`ivy.Container`
    instances in place of any of the arguments.

    Returns
    -------
    ret
        an array containing the element-wise products. The returned array must have a
        data type determined by :ref:`Type Promotion Rules`.

    Examples
    --------
    With :code:`ivy.Array` inputs:

    >>> x1 = ivy.array([3., 5., 7.])
    >>> x2 = ivy.array([4., 6., 8.])
    >>> y = ivy.multiply(x1, x2)
    >>> print(y)
    ivy.array([12., 30., 56.])

    With :code:`ivy.NativeArray` inputs:

    >>> x1 = ivy.native_array([1., 3., 9.])
    >>> x2 = ivy.native_array([4., 7.2, 1.])
    >>> y = ivy.multiply(x1, x2)
    >>> print(y)
    ivy.array([ 4. , 21.6,  9. ])

    With mixed :code:`ivy.Array` and :code:`ivy.NativeArray` inputs:

    >>> x1 = ivy.array([8., 6., 7.])
    >>> x2 = ivy.native_array([1., 2., 3.])
    >>> y = ivy.multiply(x1, x2)
    >>> print(y)
    ivy.array([ 8., 12., 21.])

    With :code:`ivy.Container` inputs:

    >>> x1 = ivy.Container(a=ivy.array([12.,4.,6.]), b=ivy.array([3.,1.,5.]))
    >>> x2 = ivy.Container(a=ivy.array([1.,3.,4.]), b=ivy.array([3.,3.,2.]))
    >>> y = ivy.multiply(x1, x2)
    >>> print(y)
    {
        a: ivy.array([12.,12.,24.]),
        b: ivy.array([9.,3.,10.])
    }

    With mixed :code:`ivy.Container` and :code:`ivy.Array` inputs:

    >>> x1 = ivy.Container(a=ivy.array([3., 4., 5.]), b=ivy.array([2., 2., 1.]))
    >>> x2 = ivy.array([1.,2.,3.])
    >>> y = ivy.multiply(x1, x2)
    >>> print(y)
    {
        a: ivy.array([3.,8.,15.]),
        b: ivy.array([2.,4.,3.])
    }
    """
    return ivy.current_backend(x1, x2).multiply(x1, x2, out=out)


@handle_exceptions
@handle_backend_invalid
@handle_nestable
@handle_array_like_without_promotion
@handle_out_argument
@to_native_arrays_and_back
@handle_array_function
@handle_device_shifting
def isfinite(
    x: Union[ivy.Array, ivy.NativeArray],
    /,
    *,
    out: Optional[ivy.Array] = None,
) -> ivy.Array:
    """Test each element ``x_i`` of the input array ``x`` to determine if finite (i.e.,
    not ``NaN`` and not equal to positive or negative infinity).

    Parameters
    ----------
    x
        input array. Should have a numeric data type.
    out
        optional output array, for writing the result to. It must have a shape that the
        inputs broadcast to.

    Returns
    -------
    ret
        an array containing test results. An element ``out_i`` is ``True`` if ``x_i`` is
        finite and ``False`` otherwise. The returned array must have a data type of
        ``bool``.


    **Special Cases**

    For real-valued floating-point operands,

    - If ``x_i`` is either ``+infinity`` or ``-infinity``, the result is ``False``.
    - if ``x_i`` is ``NaN``, the result is ``False``.
    - if ``x_i`` is a finite number, the result is ``True``.

    For complex floating-point operands, let ``a = real(x_i)``, ``b = imag(x_i)``,
    and

    - If ``a`` is ``NaN`` or ``b`` is ``NaN``, the result is ``False``.
    _ If ``a`` is either ``+infinity`` or ``-infinity`` and ``b`` is any value,
      the result is ``False``.
    - If ``a`` is any value and ``b`` is either ``+infinity`` or ``-infinity``,
      the result is ``False``.
    - If ``a`` is a finite number and ``b`` is a finite number, the result is ``True``.

    This method conforms to the
    `Array API Standard<https://data-apis.org/array-api/latest/>`_.
    This docstring is an extension of the `docstring
    <https://data-apis.org/array-api/latest/
    API_specification/generated/array_api.isfinite.html>`
    _ in the standard.

    Both the description and the type hints above assumes an array input for simplicity,
    but this function is *nestable*, and therefore also accepts :class:`ivy.Container`
    instances in place of any of the arguments.

    Functional Examples
    -------------------

    With :class:`ivy.Array` input:

    >>> x = ivy.array([0, ivy.nan, -ivy.inf, float('inf')])
    >>> y = ivy.isfinite(x)
    >>> print(y)
    ivy.array([ True, False, False, False])

    >>> x = ivy.array([0, ivy.nan, -ivy.inf])
    >>> y = ivy.zeros(3)
    >>> ivy.isfinite(x, out=y)
    >>> print(y)
    ivy.array([ True, False, False])

    >>> x = ivy.array([[9, float('-0')], [ivy.nan, ivy.inf]])
    >>> ivy.isfinite(x, out=x)
    >>> print(x)
    ivy.array([[ True,  True],
        [False, False]])

    With :class:`ivy.Container` input:

    >>> x = ivy.Container(a=ivy.array([0., 999999999999]),
    ...                   b=ivy.array([float('-0'), ivy.nan]))
    >>> y = ivy.isfinite(x)
    >>> print(y)
    {
        a: ivy.array([True, True]),
        b: ivy.array([True, False])
    }
    """
    return ivy.current_backend(x).isfinite(x, out=out)


@handle_exceptions
@handle_backend_invalid
@handle_nestable
@handle_array_like_without_promotion
@handle_out_argument
@to_native_arrays_and_back
@handle_array_function
@handle_device_shifting
def isinf(
    x: Union[ivy.Array, ivy.NativeArray],
    /,
    *,
    detect_positive: bool = True,
    detect_negative: bool = True,
    out: Optional[ivy.Array] = None,
) -> ivy.Array:
    """
    Test each element x_i of the input array x to determine if equal to positive or
    negative infinity.

    Parameters
    ----------
    x
        input array. Should have a numeric data type.
    detect_positive
        if ``True``, positive infinity is detected.
    detect_negative
        if ``True``, negative infinity is detected.
    out
        optional output array, for writing the result to. It must have a shape that the
        inputs broadcast to.

    Returns
    -------
    ret
        an array containing test results. An element out_i is True if x_i is either
        positive or negative infinity and False otherwise. The returned array must have
        a data type of bool.


    **Special Cases**

    For real-valued floating-point operands,

    - If x_i is either +infinity or -infinity, the result is ``True``.
    - In the remaining cases, the result is ``False``.

    For complex floating-point operands, let ``a = real(x_i)``, ``b = imag(x_i)``,
    and

    - If ``a`` is either ``+infinity`` or ``-infinity`` and ``b`` is any value
      (including ``NaN``), the result is ``True``.
    - If ``a`` is either a finite number or ``NaN`` and ``b`` is either ``+infinity``
      or ``-infinity``, the result is ``True``.
    - In the remaining cases, the result is ``False``.

    This function conforms to the `Array API Standard
    <https://data-apis.org/array-api/latest/>`_. This docstring is an extension of the
    `docstring <https://data-apis.org/array-api/latest/
    API_specification/generated/array_api.isinf.html>`_
    in the standard.

    Both the description and the type hints above assumes an array input for simplicity,
    but this function is *nestable*, and therefore also accepts :class:`ivy.Container`
    instances in place of any of the arguments.

    Examples
    --------
    With :class:`ivy.Array` inputs:

    >>> x = ivy.array([1, 2, 3])
    >>> z = ivy.isinf(x)
    >>> print(z)
    ivy.array([False, False, False])

    >>> x = ivy.array([[1.1, 2.3, -3.6]])
    >>> z = ivy.isinf(x)
    >>> print(z)
    ivy.array([[False, False, False]])

    >>> x = ivy.array([[[1.1], [float('inf')], [-6.3]]])
    >>> z = ivy.isinf(x)
    >>> print(z)
    ivy.array([[[False],
            [True],
            [False]]])

    >>> x = ivy.array([[-float('inf'), float('inf'), 0.0]])
    >>> z = ivy.isinf(x)
    >>> print(z)
    ivy.array([[ True,  True, False]])

    >>> x = ivy.zeros((3, 3))
    >>> z = ivy.isinf(x)
    >>> print(z)
    ivy.array([[False, False, False],
       [False, False, False],
       [False, False, False]])

    With :class:`ivy.Container` input:

    >>> x = ivy.Container(a=ivy.array([-1, -float('inf'), 1.23]),
    ...                   b=ivy.array([float('inf'), 3.3, -4.2]))
    >>> z = ivy.isinf(x)
    >>> print(z)
    {
        a: ivy.array([False, True, False]),
        b: ivy.array([True, False, False])
    }

    With :class:`ivy.Container` input:

    >>> x = ivy.Container(a=ivy.array([-1, -float('inf'), 1.23]),
    ...                   b=ivy.array([float('inf'), 3.3, -4.2]))
    >>> x.isinf()
    {
        a: ivy.array([False, True, False]),
        b: ivy.array([True, False, False])
    }
    """
    return ivy.current_backend(x).isinf(
        x, detect_positive=detect_positive, detect_negative=detect_negative, out=out
    )


@handle_exceptions
@handle_backend_invalid
@handle_nestable
@handle_array_like_without_promotion
@handle_out_argument
@to_native_arrays_and_back
@handle_array_function
@handle_device_shifting
def isnan(
    x: Union[ivy.Array, ivy.NativeArray],
    /,
    *,
    out: Optional[ivy.Array] = None,
) -> ivy.Array:
    """Test each element ``x_i`` of the input array ``x`` to determine whether the
    element is ``NaN``.

    Parameters
    ----------
    x
        input array. Should have a numeric data type.
    out
        optional output array, for writing the result to. It must have a shape that the
        inputs broadcast to.

    Returns
    -------
    ret
        an array containing test results. An element ``out_i`` is ``True`` if ``x_i`` is
        ``NaN`` and ``False`` otherwise. The returned array should have a data type of
        ``bool``.


    **Special Cases**

    For real-valued floating-point operands,

    - If ``x_i`` is ``NaN``, the result is ``True``.
    - In the remaining cases, the result is ``False``.

    For complex floating-point operands, let ``a = real(x_i)``, ``b = imag(x_i)``,
    and

    - If ``a`` or ``b`` is ``NaN``, the result is ``True``.
    - In the remaining cases, the result is ``False``.

    This function conforms to the `Array API Standard
    <https://data-apis.org/array-api/latest/>`_. This docstring is an extension of the
    `docstring <https://data-apis.org/array-api/latest/
    API_specification/generated/array_api.isnan.html>`_
    in the standard.

    Both the description and the type hints above assumes an array input for simplicity,
    but this function is *nestable*, and therefore also accepts :class:`ivy.Container`
    instances in place of any of the arguments

    Examples
    --------
    With :class:`ivy.Array` inputs:

    >>> x = ivy.array([1, 2, 3])
    >>> z = ivy.isnan(x)
    >>> print(z)
    ivy.array([False, False, False])

    >>> x = ivy.array([[1.1, 2.3, -3.6]])
    >>> z = ivy.isnan(x)
    >>> print(z)
    ivy.array([[False, False, False]])

    >>> x = ivy.array([[[1.1], [float('inf')], [-6.3]]])
    >>> z = ivy.isnan(x)
    >>> print(z)
    ivy.array([[[False],
                [False],
                [False]]])

    >>> x = ivy.array([[-float('nan'), float('nan'), 0.0]])
    >>> z = ivy.isnan(x)
    >>> print(z)
    ivy.array([[ True,  True, False]])

    >>> x = ivy.array([[-float('nan'), float('inf'), float('nan'), 0.0]])
    >>> z = ivy.isnan(x)
    >>> print(z)
    ivy.array([[ True, False,  True, False]])

    >>> x = ivy.zeros((3, 3))
    >>> z = ivy.isnan(x)
    >>> print(z)
    ivy.array([[False, False, False],
       [False, False, False],
       [False, False, False]])


    With :class:`ivy.Container` input:

    >>> x = ivy.Container(a=ivy.array([-1, -float('nan'), 1.23]),
    ...                   b=ivy.array([float('nan'), 3.3, -4.2]))
    >>> z = ivy.isnan(x)
    >>> print(z)
    {
        a: ivy.array([False, True, False]),
        b: ivy.array([True, False, False])
    }
    """
    return ivy.current_backend(x).isnan(x, out=out)


@handle_exceptions
@handle_backend_invalid
@handle_nestable
@handle_out_argument
@to_native_arrays_and_back
@handle_array_function
@handle_device_shifting
def less(
    x1: Union[float, ivy.Array, ivy.NativeArray],
    x2: Union[float, ivy.Array, ivy.NativeArray],
    /,
    *,
    out: Optional[ivy.Array] = None,
) -> ivy.Array:
    """Compute the truth value of ``x1_i < x2_i`` for each element ``x1_i`` of the
    input array ``x1`` with the respective element ``x2_i`` of the input array ``x2``.

    Parameters
    ----------
    x1
        first input array. Should have a numeric data type.
    x2
        second input array. Must be compatible with ``x1`` (see  ref:`broadcasting`).
        Should have a numeric data type.
    out
        optional output array, for writing the result to. It must have a shape that the
        inputs broadcast to.

    Returns
    -------
    ret
        an array containing the element-wise results. The returned array must have a
        data type of ``bool``.

    Examples
    --------
    With :class:`ivy.Array` input:

    >>> x = ivy.less(ivy.array([1,2,3]),ivy.array([2,2,2]))
    >>> print(x)
    ivy.array([ True, False, False])


    >>> x = ivy.array([[[1.1], [3.2], [-6.3]]])
    >>> y = ivy.array([[8.4], [2.5], [1.6]])
    >>> ivy.less(x, y, out=x)
    >>> print(x)
    ivy.array([[[True],[False],[True]]])

    With a mix of :class:`ivy.Array` and :class:`ivy.NativeArray` inputs:

    >>> x = ivy.array([1, 2, 3])
    >>> y = ivy.native_array([4, 5, 0])
    >>> z = ivy.less(x, y)
    >>> print(z)
    ivy.array([ True,  True, False])

    With a mix of :class:`ivy.Array` and :class:`ivy.Container` inputs:

    >>> x = ivy.array([[5.1, 2.3, -3.6]])
    >>> y = ivy.Container(a=ivy.array([[4.], [5.], [6.]]),
    ...                   b=ivy.array([[5.], [6.], [7.]]))
    >>> z = ivy.less(x, y)
    >>> print(z)
    {
        a: ivy.array([[False, True, True],
                      [False, True, True],
                      [True, True, True]]),
        b: ivy.array([[False, True, True],
                      [True, True, True],
                      [True, True, True]])
    }

    With :class:`ivy.Container` input:

    >>> x = ivy.Container(a=ivy.array([4, 5, 6]),b=ivy.array([2, 3, 4]))
    >>> y = ivy.Container(a=ivy.array([1, 2, 3]),b=ivy.array([5, 6, 7]))
    >>> z = ivy.less(x, y)
    >>> print(z)
    {
        a: ivy.array([False, False, False]),
        b: ivy.array([True, True, True])
    }

    """
    return ivy.current_backend(x1).less(x1, x2, out=out)


@handle_exceptions
@handle_backend_invalid
@handle_nestable
@handle_array_like_without_promotion
@handle_out_argument
@to_native_arrays_and_back
@handle_array_function
@handle_device_shifting
def log(
    x: Union[ivy.Array, ivy.NativeArray],
    /,
    *,
    out: Optional[ivy.Array] = None,
) -> ivy.Array:
    """Calculate an implementation-dependent approximation to the natural (base ``e``)
    logarithm, having domain ``[0, +infinity]`` and codomain ``[-infinity, +infinity]``,
    for each element ``x_i`` of the input array ``x``.

    **Special cases**

    For floating-point operands,

    - If ``x_i`` is ``NaN``, the result is ``NaN``.
    - If ``x_i`` is less than ``0``, the result is ``NaN``.
    - If ``x_i`` is either ``+0`` or ``-0``, the result is ``-infinity``.
    - If ``x_i`` is ``1``, the result is ``+0``.
    - If ``x_i`` is ``+infinity``, the result is ``+infinity``.

    For complex floating-point operands, let ``a = real(x_i)``, ``b = imag(x_i)``, and

    - If ``a`` is ``-0`` and ``b`` is ``+0``, the result is ``-infinity + πj``.
    - If ``a`` is ``+0`` and ``b`` is ``+0``, the result is ``-infinity + 0j``.
    - If ``a`` is a finite number and ``b`` is ``+infinity``,
      the result is ``+infinity + πj/2``.
    - If ``a`` is a finite number and ``b`` is ``NaN``, the result is ``NaN + NaN j``.
    - If ``a`` is ``-infinity`` and ``b`` is a positive
      (i.e., greater than ``0``) finite number, the result is ``+infinity + πj``.
    - If ``a`` is ``+infinity`` and ``b`` is a positive
      (i.e., greater than ``0``) finite number, the result is ``+infinity + 0j``.
    - If ``a`` is ``-infinity`` and ``b`` is ``+infinity``,
      the result is ``+infinity + 3πj/4``.
    - If ``a`` is ``+infinity`` and ``b`` is ``+infinity``,
      the result is ``+infinity + πj/4``.
    - If ``a`` is either ``+infinity`` or ``-infinity`` and
      ``b`` is ``NaN``, the result is ``+infinity + NaN j``.
    - If ``a`` is ``NaN`` and ``b`` is a finite number,
      the result is ``NaN + NaN j``.
    - If ``a`` is ``NaN`` and ``b`` is ``+infinity``,
      the result is ``+infinity + NaN j``.
    - If ``a`` is ``NaN`` and ``b`` is ``NaN``, the result is ``NaN + NaN j``.



    Parameters
    ----------
    x
        input array. Should have a floating-point data type.
    out
        optional output array, for writing the result to. It must have a shape that the
        inputs broadcast to.

    Returns
    -------
    ret
        an array containing the evaluated natural logarithm for each element in ``x``.
        The returned array must have a floating-point data type determined by
        :ref:`type-promotion`.

    Examples
    --------
    With :class:`ivy.Array` input:

    >>> x = ivy.array([4.0, 1, -0.0, -5.0])
    >>> y = ivy.log(x)
    >>> print(y)
    ivy.array([1.39, 0., -inf, nan])

    >>> x = ivy.array([[float('nan'), 1, 5.0, float('+inf')],
    ...                [+0, -1.0, -5, float('-inf')]])
    >>> y = ivy.log(x)
    >>> print(y)
    ivy.array([[nan, 0., 1.61, inf],
               [-inf, nan, nan, nan]])

    With :class:`ivy.Container` input:

    >>> x = ivy.Container(a=ivy.array([0.0, float('nan')]),
    ...                   b=ivy.array([-0., -3.9, float('+inf')]),
    ...                   c=ivy.array([7.9, 1.1, 1.]))
    >>> y = ivy.log(x)
    >>> print(y)
    {
        a: ivy.array([-inf, nan]),
        b: ivy.array([-inf, nan, inf]),
        c: ivy.array([2.07, 0.0953, 0.])
    }
    """
    return ivy.current_backend(x).log(x, out=out)


@handle_exceptions
@handle_backend_invalid
@handle_nestable
@handle_array_like_without_promotion
@handle_out_argument
@to_native_arrays_and_back
@handle_array_function
@handle_device_shifting
def log10(
    x: Union[ivy.Array, ivy.NativeArray],
    /,
    *,
    out: Optional[ivy.Array] = None,
) -> ivy.Array:
    r"""Calculate an implementation-dependent approximation to the base ``10``
    logarithm, having domain ``[0, +infinity]`` and codomain ``[-infinity, +infinity]``,
    for each element ``x_i`` of the input array ``x``.

    **Special cases**

    For floating-point operands,

    - If ``x_i`` is ``NaN``, the result is ``NaN``.
    - If ``x_i`` is less than ``0``, the result is ``NaN``.
    - If ``x_i`` is either ``+0`` or ``-0``, the result is ``-infinity``.
    - If ``x_i`` is ``1``, the result is ``+0``.
    - If ``x_i`` is ``+infinity``, the result is ``+infinity``.

    For complex floating-point operands, special cases must be handled as if the
    operation is implemented using the standard change of base formula

    .. math::
        \log_{10} x = \frac{\log_{e} x}{\log_{e} 10}

    where :math:`\log_{e}` is the natural logarithm.

    Parameters
    ----------
    x
        input array. Should have a floating-point data type.
    out
        optional output array, for writing the result to. It must have a shape that the
        inputs broadcast to.

    Returns
    -------
    ret
        an array containing the evaluated base ``10`` logarithm for each element in
        ``x``. The returned array must have a floating-point data type determined by
        :ref:`type-promotion`.


    This function conforms to the `Array API Standard
    <https://data-apis.org/array-api/latest/>`_. This docstring is an extension of the
    `docstring <https://data-apis.org/array-api/latest/
    API_specification/generated/array_api.log10.html>`_
    in the standard.

    Both the description and the type hints above assumes an array input for simplicity,
    but this function is *nestable*, and therefore also accepts :class:`ivy.Container`
    instances in place of any of the arguments.

    Examples
    --------
    With :class:`ivy.Array` input:

    >>> x = ivy.array([4.0, 1, -0.0, -5.0])
    >>> y = ivy.log10(x)
    >>> print(y)
    ivy.array([0.602, 0., -inf, nan])

    >>> x = ivy.array([[float('nan'), 1, 5.0, float('+inf')],
    ...                [+0, -1.0, -5, float('-inf')]])
    >>> y = ivy.log10(x)
    >>> print(y)
    ivy.array([[nan, 0., 0.699, inf],
               [-inf, nan, nan, nan]])

    With :class:`ivy.Container` input:

    >>> x = ivy.Container(a=ivy.array([0.0, float('nan')]),
    ...                   b=ivy.array([-0., -3.9, float('+inf')]),
    ...                   c=ivy.array([7.9, 1.1, 1.]))
    >>> y = ivy.log10(x)
    >>> print(y)
    {
        a: ivy.array([-inf, nan]),
        b: ivy.array([-inf, nan, inf]),
        c: ivy.array([0.898, 0.0414, 0.])
    }
    """
    return ivy.current_backend(x).log10(x, out=out)


@handle_exceptions
@handle_backend_invalid
@handle_nestable
@handle_array_like_without_promotion
@handle_out_argument
@to_native_arrays_and_back
@handle_array_function
@handle_device_shifting
def log1p(
    x: Union[ivy.Array, ivy.NativeArray],
    /,
    *,
    out: Optional[ivy.Array] = None,
) -> ivy.Array:
    """
    Calculate an implementation-dependent approximation to log(1+x), where log refers to
    the natural (base e) logarithm.

    .. note::
       The purpose of this function is to calculate ``log(1+x)`` more accurately
       when `x` is close to zero. Accordingly, conforming implementations should avoid
       implementing this function as simply ``log(1+x)``.
       See FDLIBM, or some other IEEE 754-2019 compliant mathematical library,
       for a potential reference implementation.

    **Special cases**

    For floating-point operands,

    - If ``x_i`` is ``NaN``, the result is ``NaN``.
    - If ``x_i`` is less than ``-1``, the result is ``NaN``.
    - If ``x_i`` is ``-1``, the result is ``-infinity``.
    - If ``x_i`` is ``-0``, the result is ``-0``.
    - If ``x_i`` is ``+0``, the result is ``+0``.
    - If ``x_i`` is ``+infinity``, the result is ``+infinity``.

    For complex floating-point operands, let ``a = real(x_i)``, ``b = imag(x_i)``, and

    - If ``a`` is ``-1`` and ``b`` is ``+0``, the result is ``-infinity + 0j``.
    - If ``a`` is a finite number and ``b`` is ``+infinity``,
      the result is ``+infinity + πj/2``.
    - If ``a`` is a finite number and ``b`` is ``NaN``,
      the result is ``NaN + NaN j``.
    - If ``a`` is ``-infinity`` and ``b`` is a positive
      (i.e., greater than ``0``) finite number, the result is ``+infinity + πj``.
    - If ``a`` is ``+infinity`` and ``b`` is a positive
      (i.e., greater than ``0``) finite number, the result is ``+infinity + 0j``.
    - If ``a`` is ``-infinity`` and ``b`` is ``+infinity``,
      the result is ``+infinity + 3πj/4``.
    - If ``a`` is ``+infinity`` and ``b`` is ``+infinity``,
      the result is ``+infinity + πj/4``.
    - If ``a`` is either ``+infinity`` or ``-infinity`` and
      ``b`` is ``NaN``, the result is ``+infinity + NaN j``.
    - If ``a`` is ``NaN`` and ``b`` is a finite number,
      the result is ``NaN + NaN j``.
    - If ``a`` is ``NaN`` and ``b`` is ``+infinity``,
      the result is ``+infinity + NaN j``.
    - If ``a`` is ``NaN`` and ``b`` is ``NaN``, the result is ``NaN + NaN j``.


    Parameters
    ----------
    x
        input array.
    out
        optional output array, for writing the result to. It must have a shape that the
        inputs broadcast to.

    Returns
    -------
    ret
        an array containing the evaluated Natural logarithm of 1 + x for each element in
        ``x``. The returned array must have a floating-point data type determined by
        :ref:`type-promotion`.


    This function conforms to the `Array API Standard
    <https://data-apis.org/array-api/latest/>`_. This docstring is an extension of the
    `docstring <https://data-apis.org/array-api/latest/
    API_specification/generated/array_api.log1p.html>`_
    in the standard.

    Both the description and the type hints above assumes an array input for simplicity,
    but this function is *nestable*, and therefore also accepts :class:`ivy.Container`
    instances in place of any of the arguments.

    Examples
    --------
    With :class:`ivy.Array` input:

    >>> x = ivy.array([1 , 2 ,3 ])
    >>> y = ivy.log1p(x)
    >>> print(y)
    ivy.array([0.693, 1.1  , 1.39 ])

    >>> x = ivy.array([0 , 1 ])
    >>> y = ivy.zeros(2)
    >>> ivy.log1p(x , out = y)
    >>> print(y)
    ivy.array([0.   , 0.693])

    >>> x = ivy.array([[1.1, 2.2, 3.3],[4.4, 5.5, 6.6]])
    >>> ivy.log1p(x, out = x)
    >>> print(x)
    ivy.array([[0.742, 1.16 , 1.46 ],[1.69 , 1.87 , 2.03 ]])

    With :class:`ivy.Container` input:

    >>> x = ivy.Container(a=ivy.array([0., 1., 2.]), b=ivy.array([3., 4., 5.1]))
    >>> y = ivy.log1p(x)
    >>> print(y)
    {
        a: ivy.array([0., 0.693, 1.1]),
        b: ivy.array([1.39, 1.61, 1.81])
    }
    """
    return ivy.current_backend(x).log1p(x, out=out)


@handle_exceptions
@handle_backend_invalid
@handle_nestable
@handle_array_like_without_promotion
@handle_out_argument
@to_native_arrays_and_back
@handle_array_function
@handle_device_shifting
def log2(
    x: Union[ivy.Array, ivy.NativeArray],
    /,
    *,
    out: Optional[ivy.Array] = None,
) -> ivy.Array:
    r"""Calculate an implementation-dependent approximation to the base ``2`` logarithm,
    having domain ``[0, +infinity]`` and codomain ``[-infinity, +infinity]``, for each
    element ``x_i`` of the input array ``x``.

    **Special cases**

    For floating-point operands,

    - If ``x_i`` is ``NaN``, the result is ``NaN``.
    - If ``x_i`` is less than ``0``, the result is ``NaN``.
    - If ``x_i`` is either ``+0`` or ``-0``, the result is ``-infinity``.
    - If ``x_i`` is ``1``, the result is ``+0``.
    - If ``x_i`` is ``+infinity``, the result is ``+infinity``.

    For complex floating-point operands, special cases must be hanled as if
    the operation is implemented using the standard change of base formula

    .. math::
        \log_{2} x = \frac{\log_{e} x}{\log_{e} 2}

    where :math:`\log_{e}` is the natural logarithm.

    Parameters
    ----------
    x
        input array. Should have a floating-point data type.
    out
        optional output array, for writing the result to. It must have a shape that the
        inputs broadcast to.

    Returns
    -------
    ret
        an array containing the evaluated base ``2`` logarithm for each element in
        ``x``. The returned array must have a floating-point data type determined by
        :ref:`type-promotion`.


    This method conforms to the
    `Array API Standard <https://data-apis.org/array-api/latest/>`_.
    This docstring is an extension of the
    `docstring <https://data-apis.org/array-api/latest/
    API_specification/generated/array_api.log2.html>`_
    in the standard.

    Both the description and the type hints above assumes an array input for simplicity,
    but this function is *nestable*, and therefore also accepts :class:`ivy.Container`
    instances in place of any of the arguments.

    """
    return ivy.current_backend(x).log2(x, out=out)


@handle_exceptions
@handle_backend_invalid
@handle_nestable
@handle_out_argument
@to_native_arrays_and_back
@handle_array_function
@handle_device_shifting
def logaddexp(
    x1: Union[ivy.Array, ivy.NativeArray],
    x2: Union[ivy.Array, ivy.NativeArray],
    /,
    *,
    out: Optional[ivy.Array] = None,
) -> ivy.Array:
    """Calculate the logarithm of the sum of exponentiations ``log(exp(x1) + exp(x2))``
    for each element ``x1_i`` of the input array ``x1`` with the respective element
    ``x2_i`` of the input array ``x2``.

    **Special cases**

    For floating-point operands,

    - If either ``x1_i`` or ``x2_i`` is ``NaN``, the result is ``NaN``.
    - If ``x1_i`` is ``+infinity`` and ``x2_i`` is not ``NaN``, the result is
      ``+infinity``.
    - If ``x1_i`` is not ``NaN`` and ``x2_i`` is ``+infinity``, the result is
      ``+infinity``.

    Parameters
    ----------
    x1
        first input array. Should have a floating-point data type.
    x2
        second input array. Must be compatible with ``x1`` (see :ref:`broadcasting`).
        Should have a floating-point data type.
    out
        optional output array, for writing the result to. It must have a shape that the
        inputs broadcast to.

    Returns
    -------
    ret
        an array containing the element-wise results. The returned array must have a
        floating-point data type determined by :ref:`type-promotion`.


    This function conforms to the `Array API Standard
    <https://data-apis.org/array-api/latest/>`_. This docstring is an extension of the
    `docstring <https://data-apis.org/array-api/latest/
    API_specification/generated/array_api.logaddexp.html>`_
    in the standard.

    Both the description and the type hints above assumes an array input for simplicity,
    but this function is *nestable*, and therefore also accepts :class:`ivy.Container`
    instances in place of any of the arguments.

    Examples
    --------
    With :class:`ivy.Array` input:

    >>> x = ivy.array([2., 5., 15.])
    >>> y = ivy.array([3., 2., 4.])
    >>> z = ivy.logaddexp(x, y)
    >>> print(z)
    ivy.array([ 3.31,  5.05, 15.  ])

    >>> x = ivy.array([[[1.1], [3.2], [-6.3]]])
    >>> y = ivy.array([[8.4], [2.5], [1.6]])
    >>> ivy.logaddexp(x, y, out=x)
    >>> print(x)
    ivy.array([[[8.4], [3.6], [1.6]]])

    With one :class:`ivy.Container` input:

    >>> x = ivy.array([[5.1, 2.3, -3.6]])
    >>> y = ivy.Container(a=ivy.array([[4.], [5.], [6.]]),
    ...                   b=ivy.array([[5.], [6.], [7.]]))
    >>> z = ivy.logaddexp(x, y)
    >>> print(z)
    {
    a: ivy.array([[5.39, 4.17, 4.],
                  [5.74, 5.07, 5.],
                  [6.34, 6.02, 6.]]),
    b: ivy.array([[5.74, 5.07, 5.],
                  [6.34, 6.02, 6.],
                  [7.14, 7.01, 7.]])
    }

    With multiple :class:`ivy.Container` inputs:

    >>> x = ivy.Container(a=ivy.array([4., 5., 6.]),b=ivy.array([2., 3., 4.]))
    >>> y = ivy.Container(a=ivy.array([1., 2., 3.]),b=ivy.array([5., 6., 7.]))
    >>> z = ivy.logaddexp(y,x)
    >>> print(z)
    {
        a: ivy.array([4.05, 5.05, 6.05]),
        b: ivy.array([5.05, 6.05, 7.05])
    }

    """
    return ivy.current_backend(x1, x2).logaddexp(x1, x2, out=out)


@handle_backend_invalid
@handle_nestable
@handle_out_argument
@to_native_arrays_and_back
@handle_device_shifting
def logaddexp2(
    x1: Union[ivy.Array, ivy.NativeArray, float, list, tuple],
    x2: Union[ivy.Array, ivy.NativeArray, float, list, tuple],
    /,
    *,
    out: Optional[ivy.Array] = None,
) -> ivy.Array:
    """
    Calculate log2(2**x1 + 2**x2).

    Parameters
    ----------
    x1
        First array-like input.
    x2
        Second array-input.
    out
        optional output array, for writing the result to.

    Returns
    -------
    ret
        Element-wise logaddexp2 of x1 and x2.

    Examples
    --------
    >>> x1 = ivy.array([1, 2, 3])
    >>> x2 = ivy.array([4, 5, 6])
    >>> ivy.logaddexp2(x1, x2)
    ivy.array([4.169925, 5.169925, 6.169925])
    """
    return ivy.current_backend(x1, x2).logaddexp2(x1, x2, out=out)


# ToDo: compare the examples against special case for zeros.


@handle_exceptions
@handle_backend_invalid
@handle_nestable
@handle_out_argument
@to_native_arrays_and_back
@handle_array_function
@handle_device_shifting
def logical_and(
    x1: Union[ivy.Array, ivy.NativeArray],
    x2: Union[ivy.Array, ivy.NativeArray],
    /,
    *,
    out: Optional[ivy.Array] = None,
) -> ivy.Array:
    """
    Compute the logical AND for each element x1_i of the input array x1 with the
    respective element x2_i of the input array x2.

    Parameters
    ----------
    x1
        first input array. Should have a boolean data type.
    x2
        second input array. Must be compatible with x1.
        Should have a boolean data type.
    out
        optional output array, for writing the result to. It must have a shape that the
        inputs broadcast to.

    Returns
    -------
    ret
        an array containing the element-wise results. The returned array must have a
        data type of bool.


    This function conforms to the `Array API Standard
    <https://data-apis.org/array-api/latest/>`_. This docstring is an extension of the
    `docstring <https://data-apis.org/array-api/latest/
    API_specification/generated/array_api.logical_and.html>`_
    in the standard.

    Both the description and the type hints above assumes an array input for simplicity,
    but this function is *nestable*, and therefore also accepts :class:`ivy.Container`
    instances in place of any of the arguments

    Examples
    --------
    With :class:`ivy.Array` input:

    >>> x = ivy.array([True, True, False])
    >>> y = ivy.array([True, False, True])
    >>> print(ivy.logical_and(x, y))
    ivy.array([True,False,False])

    >>> ivy.logical_and(x, y, out=y)
    >>> print(y)
    ivy.array([True,False,False])

    With :class:`ivy.Container` input:

    >>> x = ivy.Container(a=ivy.array([False, True, True]),
    ...                   b=ivy.array([True, False, False]))
    >>> y = ivy.Container(a=ivy.array([True, True, False]),
    ...                   b=ivy.array([False, False, True]))
    >>> print(ivy.logical_and(y, x))
    {
        a: ivy.array([False, True, False]),
        b: ivy.array([False, False, False])
    }

    >>> ivy.logical_and(y, x, out=y)
    >>> print(y)
    {
        a: ivy.array([False, True, False]),
        b: ivy.array([False, False, False])
    }


    >>> x = ivy.Container(a=ivy.array([False, True, True]),
    ...                   b=ivy.array([True, False, False]))
    >>> y = ivy.array([True, False, True])
    >>> print(ivy.logical_and(y, x))
    {
        a: ivy.array([False, False, True]),
        b: ivy.array([True, False, False])
    }

    >>> x = ivy.Container(a=ivy.array([False, True, True]),
    ...                   b=ivy.array([True, False, False]))
    >>> y = ivy.array([True, False, True])
    >>> ivy.logical_and(y, x, out=x)
    >>> print(x)
    {
        a: ivy.array([False, False, True]),
        b: ivy.array([True, False, False])
    }
    """
    return ivy.current_backend(x1, x2).logical_and(x1, x2, out=out)


@handle_exceptions
@handle_backend_invalid
@handle_nestable
@handle_array_like_without_promotion
@handle_out_argument
@to_native_arrays_and_back
@handle_array_function
@handle_device_shifting
def logical_not(
    x: Union[ivy.Array, ivy.NativeArray],
    /,
    *,
    out: Optional[ivy.Array] = None,
) -> ivy.Array:
    """Compute the logical NOT for each element ``x_i`` of the input array ``x``.

    .. note::
       While this specification recommends that this function only accept input arrays
       having a boolean data type, specification-compliant array libraries may choose to
       accept input arrays having numeric data types. If non-boolean data types are
       supported, zeros must be considered the equivalent of ``False``, while non-zeros
       must be considered the equivalent of ``True``.

       **Special cases**

       For this particular case,

       - If ``x_i`` is ``NaN``, the result is ``False``.
       - If ``x_i`` is ``-0``, the result is ``True``.
       - If ``x_i`` is ``-infinity``, the result is ``False``.
       - If ``x_i`` is ``+infinity``, the result is ``False``.

    Parameters
    ----------
    x
        input array. Should have a boolean data type.
    out
        optional output array, for writing the result to. It must have a shape that the
        inputs broadcast to.

    Returns
    -------
    ret
        an array containing the element-wise results. The returned array must have a
        data type of ``bool``.


    This function conforms to the `Array API Standard
    <https://data-apis.org/array-api/latest/>`_. This docstring is an extension of the
    `docstring <https://data-apis.org/array-api/latest/
    API_specification/generated/array_api.logical_not.html>`_
    in the standard.

    Both the description and the type hints above assumes an array input for simplicity,
    but this function is *nestable*, and therefore also accepts :class:`ivy.Container`
    instances in place of any of the arguments

    Examples
    --------
    With :class:`ivy.Array` input:

    >>> x=ivy.array([1,0,1,1,0])
    >>> y=ivy.logical_not(x)
    >>> print(y)
    ivy.array([False, True, False, False,  True])

    >>> x=ivy.array([2,0,3,5])
    >>> y=ivy.logical_not(x)
    >>> print(y)
    ivy.array([False, True, False, False])

    >>> x=ivy.native_array([1,0,6,5])
    >>> y=ivy.logical_not(x)
    >>> print(y)
    ivy.array([False, True, False, False])

    With :class:`ivy.Container` input:

    >>> x=ivy.Container(a=ivy.array([1,0,1,1]), b=ivy.array([1,0,8,9]))
    >>> y=ivy.logical_not(x)
    >>> print(y)
    {
        a: ivy.array([False, True, False, False]),
        b: ivy.array([False, True, False, False])
    }

    >>> x=ivy.Container(a=ivy.array([1,0,1,0]), b=ivy.native_array([5,2,0,3]))
    >>> y=ivy.logical_not(x)
    >>> print(y)
    {
        a: ivy.array([False, True, False, True]),
        b: ivy.array([False, False, True, False])
    }
    """
    return ivy.current_backend(x).logical_not(x, out=out)


@handle_exceptions
@handle_backend_invalid
@handle_nestable
@handle_out_argument
@to_native_arrays_and_back
@handle_array_function
@handle_device_shifting
def logical_or(
    x1: Union[ivy.Array, ivy.NativeArray],
    x2: Union[ivy.Array, ivy.NativeArray],
    /,
    *,
    out: Optional[ivy.Array] = None,
) -> ivy.Array:
    """Compute the logical OR for each element ``x1_i`` of the input array ``x1`` with
    the respective element ``x2_i`` of the input array ``x2``.

    .. note::
       While this specification recommends that this function only accept input arrays
       having a boolean data type, specification-compliant array libraries may choose to
       accept input arrays having numeric data types. If non-boolean data types are
       supported, zeros must be considered the equivalent of ``False``, while non-zeros
       must be considered the equivalent of ``True``.

    Parameters
    ----------
    x1
        first input array. Should have a boolean data type.
    x2
        second input array. Must be compatible with ``x1`` (see :ref:`broadcasting`).
        Should have a boolean data type.
    out
        optional output array, for writing the result to. It must have a shape that the
        inputs broadcast to.

    Returns
    -------
    ret
        an array containing the element-wise results. The returned array must have a
        data type of ``bool``.


    This function conforms to the `Array API Standard
    <https://data-apis.org/array-api/latest/>`_. This docstring is an extension of the
    `docstring <https://data-apis.org/array-api/latest/
    API_specification/generated/array_api.logical_or.html>`_
    in the standard.

    Both the description and the type hints above assumes an array input for simplicity,
    but this function is *nestable*, and therefore also accepts :class:`ivy.Container`
    instances in place of any of the arguments.

    Examples
    --------
    With :class:`ivy.Array` input:

    >>> x = ivy.array([True, False, True])
    >>> y = ivy.array([True, True, False])
    >>> print(ivy.logical_or(x, y))
    ivy.array([ True,  True,  True])

    >>> x = ivy.array([[False, False, True], [True, False, True]])
    >>> y = ivy.array([[False, True, False], [True, True, False]])
    >>> z = ivy.zeros_like(x)
    >>> ivy.logical_or(x, y, out=z)
    >>> print(z)
    ivy.array([[False,  True,  True],
       [ True,  True,  True]])

    >>> x = ivy.array([False, 3, 0])
    >>> y = ivy.array([2, True, False])
    >>> ivy.logical_or(x, y, out=x)
    >>> print(x)
    ivy.array([ True,  True, False])

    With :class:`ivy.Container` input:

    >>> x = ivy.Container(a=ivy.array([False, False, True]),
    ...                   b=ivy.array([True, False, True]))
    >>> y = ivy.Container(a=ivy.array([False, True, False]),
    ...                   b=ivy.array([True, True, False]))
    >>> z = ivy.logical_or(x, y)
    >>> print(z)
    {
        a: ivy.array([False, True, True]),
        b: ivy.array([True, True, True])
    }
    """
    return ivy.current_backend(x1, x2).logical_or(x1, x2, out=out)


@handle_exceptions
@handle_backend_invalid
@handle_nestable
@handle_out_argument
@to_native_arrays_and_back
@handle_array_function
@handle_device_shifting
def logical_xor(
    x1: Union[ivy.Array, ivy.NativeArray],
    x2: Union[ivy.Array, ivy.NativeArray],
    /,
    *,
    out: Optional[ivy.Array] = None,
) -> ivy.Array:
    """Compute the bitwise XOR of the underlying binary representation of each element
    ``x1_i`` of the input array ``x1`` with the respective element ``x2_i`` of the input
    array ``x2``.

    Parameters
    ----------
    x1
        first input array. Should have an integer or boolean data type.
    x2
        second input array. Must be compatible with ``x1`` (see :ref:`broadcasting`).
        Should have an integer or boolean data type.
    out
        optional output array, for writing the result to. It must have a shape that the
        inputs broadcast to.


    This function conforms to the `Array API Standard
    <https://data-apis.org/array-api/latest/>`_. This docstring is an extension of the
    `docstring <https://data-apis.org/array-api/latest/
    API_specification/generated/array_api.logical_xor.html>`_
    in the standard.

    Both the description and the type hints above assumes an array input for simplicity,
    but this function is *nestable*, and therefore also accepts :class:`ivy.Container`
    instances in place of any of the arguments

    Returns
    -------
    ret
        an array containing the element-wise results. The returned array must have a
        data type determined by :ref:`type-promotion`.

    Examples
    --------
    With :class:`ivy.Array` inputs:

    >>> x = ivy.array([1,0,1,1,0])
    >>> y = ivy.array([1,0,1,1,0])
    >>> z = ivy.logical_xor(x,y)
    >>> print(z)
    ivy.array([False, False, False, False, False])

    >>> x = ivy.array([[[1], [2], [3], [4]]])
    >>> y = ivy.array([[[4], [5], [6], [7]]])
    >>> z = ivy.logical_xor(x,y)
    >>> print(z)
    ivy.array([[[False],
            [False],
            [False],
            [False]]])

    >>> x = ivy.array([[[1], [2], [3], [4]]])
    >>> y = ivy.array([4, 5, 6, 7])
    >>> z = ivy.logical_xor(x,y)
    >>> print(z)
    ivy.array([[[False, False, False, False],
            [False, False, False, False],
            [False, False, False, False],
            [False, False, False, False]]])

    With :class:`ivy.Container` inputs:

    >>> x = ivy.Container(a=ivy.array([1,0,0,1,0]), b=ivy.array([1,0,1,0,0]))
    >>> y = ivy.Container(a=ivy.array([0,0,1,1,0]), b=ivy.array([1,0,1,1,0]))
    >>> z = ivy.logical_xor(x,y)
    >>> print(z)
    {
    a: ivy.array([True, False, True, False, False]),
    b: ivy.array([False, False, False, True, False])
    }

    With a mix of :class:`ivy.Array` and :class:`ivy.Container` inputs:

    >>> x = ivy.Container(a=ivy.array([1,0,0,1,0]), b=ivy.array([1,0,1,0,0]))
    >>> y = ivy.array([0,0,1,1,0])
    >>> z = ivy.logical_xor(x,y)
    >>> print(z)
    {
    a: ivy.array([True, False, True, False, False]),
    b: ivy.array([True, False, False, True, False])
    }
    """
    return ivy.current_backend(x1, x2).logical_xor(x1, x2, out=out)


@handle_backend_invalid
@handle_nestable
@handle_array_like_without_promotion
@handle_out_argument
@to_native_arrays_and_back
@handle_device_shifting
def nan_to_num(
    x: Union[ivy.Array, ivy.NativeArray],
    /,
    *,
    copy: bool = True,
    nan: Union[float, int] = 0.0,
    posinf: Optional[Union[float, int]] = None,
    neginf: Optional[Union[float, int]] = None,
    out: Optional[ivy.Array] = None,
) -> ivy.Array:
    """
    Replace NaN with zero and infinity with large finite numbers (default behaviour) or
    with the numbers defined by the user using the nan, posinf and/or neginf keywords.

    Parameters
    ----------
    x
        Array input.
    copy
        Whether to create a copy of x (True) or to replace values in-place (False).
        The in-place operation only occurs if casting to an array does not require
        a copy. Default is True.
    nan
        Value to be used to fill NaN values. If no value is passed then NaN values
        will be replaced with 0.0.
    posinf
        Value to be used to fill positive infinity values. If no value is passed
        then positive infinity values will be replaced with a very large number.
    neginf
        Value to be used to fill negative infinity values.
        If no value is passed then negative infinity values
        will be replaced with a very small (or negative) number.
    out
        optional output array, for writing the result to.

    Returns
    -------
    ret
        Array with the non-finite values replaced.
        If copy is False, this may be x itself.

    Examples
    --------
    >>> x = ivy.array([1, 2, 3, nan])
    >>> ivy.nan_to_num(x)
    ivy.array([1.,    1.,   3.,   0.0])
    >>> x = ivy.array([1, 2, 3, inf])
    >>> ivy.nan_to_num(x, posinf=5e+100)
    ivy.array([1.,   2.,   3.,   5e+100])
    """
    return ivy.current_backend(x).nan_to_num(
        x, copy=copy, nan=nan, posinf=posinf, neginf=neginf, out=out
    )


@handle_exceptions
@handle_backend_invalid
@handle_nestable
@handle_array_like_without_promotion
@handle_out_argument
@to_native_arrays_and_back
@handle_array_function
@handle_device_shifting
def negative(
    x: Union[float, ivy.Array, ivy.NativeArray],
    /,
    *,
    out: Optional[ivy.Array] = None,
) -> ivy.Array:
    """Return a new array with the negative value of each element in ``x``.

    .. note::
       For signed integer data types, the numerical negative of
       the minimum representable integer is implementation-dependent.

    .. note::
       If ``x`` has a complex floating-point data type,
       both the real and imaginary components for each ``x_i``
       must be negated (a result which follows from the rules of
       complex number multiplication).

    Parameters
    ----------
    x
        Input array.
    out
        optional output array, for writing the result to. It must have a shape that the
        inputs broadcast to.

    Returns
    -------
    ret
        A new array with the negative value of each element in ``x``.


    This function conforms to the `Array API Standard
    <https://data-apis.org/array-api/latest/>`_. This docstring is an extension of the
    `docstring <https://data-apis.org/array-api/latest/
    API_specification/generated/array_api.negative.html>`_
    in the standard.

    Both the description and the type hints above assumes an array input for simplicity,
    but this function is *nestable*, and therefore also accepts :class:`ivy.Container`
    instances in place of any of the arguments.

    Examples
    --------
    With :class:`ivy.Array` input:

    >>> x = ivy.array([0,1,1,2])
    >>> y = ivy.negative(x)
    >>> print(y)
    ivy.array([ 0, -1, -1, -2])

    >>> x = ivy.array([0,-1,-0.5,2,3])
    >>> y = ivy.zeros(5)
    >>> ivy.negative(x, out=y)
    >>> print(y)
    ivy.array([-0. ,  1. ,  0.5, -2. , -3. ])

    >>> x = ivy.array([[1.1, 2.2, 3.3],
    ...                [-4.4, -5.5, -6.6]])
    >>> ivy.negative(x,out=x)
    >>> print(x)
    ivy.array([[-1.1, -2.2, -3.3],
       [4.4, 5.5, 6.6]])

    With :class:`ivy.Container` input:

    >>> x = ivy.Container(a=ivy.array([0., 1., 2.]),
    ...                   b=ivy.array([3., 4., -5.]))
    >>> y = ivy.negative(x)
    >>> print(y)
    {
        a: ivy.array([-0., -1., -2.]),
        b: ivy.array([-3., -4., 5.])
    }

    """
    return ivy.current_backend(x).negative(x, out=out)


@handle_exceptions
@handle_backend_invalid
@handle_nestable
@handle_out_argument
@to_native_arrays_and_back
@handle_array_function
@handle_device_shifting
def not_equal(
    x1: Union[float, ivy.Array, ivy.NativeArray, ivy.Container],
    x2: Union[float, ivy.Array, ivy.NativeArray, ivy.Container],
    /,
    *,
    out: Optional[ivy.Array] = None,
) -> ivy.Array:
    """Compute the truth value of ``x1_i != x2_i`` for each element ``x1_i`` of the
    input array ``x1`` with the respective element ``x2_i`` of the input array ``x2``.

    **Special Cases**

    For real-valued floating-point operands,

    - If ``x1_i`` is ``NaN`` or ``x2_i`` is ``NaN``, the result is ``True``.
    - If ``x1_i`` is ``+infinity`` and ``x2_i`` is ``-infinity``,
      the result is ``True``.
    - If ``x1_i`` is ``-infinity`` and ``x2_i`` is ``+infinity``,
      the result is ``True``.
    - If ``x1_i`` is a finite number, ``x2_i`` is a finite number,
      and ``x1_i`` does not equal ``x2_i``, the result is ``True``.
    - In the remaining cases, the result is ``False``.

    For omplex floating-point operands, let ``a = real(x1_i)``, ``b = imag(x1_i)``,
    ``c = real(x2_i)``, ``d = imag(x2_i)``, and

    - If ``a``, ``b``, ``c``, or ``d`` is ``NaN``, the result is ``True``.
    - In the remaining cases, the result is the logical OR of
      the equality comparison between the real values ``a`` and ``c``
      (real components) and between the real values ``b`` and ``d``
      (imaginary components), as described above for real-valued floating-point operands
      (i.e., ``a != c OR b != d``).

    Parameters
    ----------
    x1
        first input array. Should have a numeric data type.
    x2
        second input array. Must be compatible with ``x1`` (see  ref:`broadcasting`).
        Should have a numeric data type.
    out
        optional output array, for writing the result to. It must have a shape that the
        inputs broadcast to.

    Returns
    -------
    ret
        an array containing the element-wise results. The returned array must have a
        data type of ``bool``.


    This function conforms to the `Array API Standard
    <https://data-apis.org/array-api/latest/>`_. This docstring is an extension of the
    `docstring <https://data-apis.org/array-api/latest/
    API_specification/generated/array_api.not_equal.html>`_
    in the standard.

    Both the description and the type hints above assumes an array input for simplicity,
    but this function is *nestable*, and therefore also accepts :class:`ivy.Container`
    instances in place of any of the arguments.

    Functional Examples
    ------------------

    With :class:`ivy.Array` inputs:

    >>> x1 = ivy.array([1, 0, 1, 1])
    >>> x2 = ivy.array([1, 0, 0, -1])
    >>> y = ivy.not_equal(x1, x2)
    >>> print(y)
    ivy.array([False, False, True, True])

    >>> x1 = ivy.array([1, 0, 1, 0])
    >>> x2 = ivy.array([0, 1, 0, 1])
    >>> y = ivy.not_equal(x1, x2)
    >>> print(y)
    ivy.array([True, True, True, True])

    >>> x1 = ivy.array([1, -1, 1, -1])
    >>> x2 = ivy.array([0, -1, 1, 0])
    >>> y = ivy.zeros(4)
    >>> ivy.not_equal(x1, x2, out=y)
    >>> print(y)
    ivy.array([True, False, False, True])

    >>> x1 = ivy.array([1, -1, 1, -1])
    >>> x2 = ivy.array([0, -1, 1, 0])
    >>> y = ivy.not_equal(x1, x2, out=x1)
    >>> print(y)
    ivy.array([True, False, False, True])

    With a mix of :class:`ivy.Array` and :class:`ivy.NativeArray` inputs:

    >>> x1 = ivy.native_array([1, 2])
    >>> x2 = ivy.array([1, 2])
    >>> y = ivy.not_equal(x1, x2)
    >>> print(y)
    ivy.array([False, False])

    >>> x1 = ivy.native_array([1, -1])
    >>> x2 = ivy.array([0, 1])
    >>> y = ivy.not_equal(x1, x2)
    >>> print(y)
    ivy.array([True, True])

    >>> x1 = ivy.native_array([1, -1, 1, -1])
    >>> x2 = ivy.native_array([0, -1, 1, 0])
    >>> y = ivy.zeros(4)
    >>> ivy.not_equal(x1, x2, out=y)
    >>> print(y)
    ivy.array([True, False, False, True])

    >>> x1 = ivy.native_array([1, 2, 3, 4])
    >>> x2 = ivy.native_array([0, 2, 3, 4])
    >>> y = ivy.zeros(4)
    >>> ivy.not_equal(x1, x2, out=y)
    >>> print(y)
    ivy.array([True, False, False, False])

    With :class:`ivy.Container` input:

    >>> x1 = ivy.Container(a=ivy.array([1, 0, 3]),
    ...                    b=ivy.array([1, 2, 3]),
    ...                    c=ivy.native_array([1, 2, 4]))
    >>> x2 = ivy.Container(a=ivy.array([1, 2, 3]),
    ...                    b=ivy.array([1, 2, 3]),
    ...                    c=ivy.native_array([1, 2, 4]))
    >>> y = ivy.not_equal(x1, x2)
    >>> print(y)
    {
        a: ivy.array([False, True, False]),
        b: ivy.array([False, False, False]),
        c: ivy.array([False, False, False])
    }

    >>> x1 = ivy.Container(a=ivy.native_array([0, 1, 0]),
    ...                    b=ivy.array([1, 2, 3]),
    ...                    c=ivy.native_array([1.0, 2.0, 4.0]))
    >>> x2 = ivy.Container(a=ivy.array([1, 2, 3]),
    ...                    b=ivy.native_array([1.1, 2.1, 3.1]),
    ...                    c=ivy.native_array([1, 2, 4]))
    >>> y = ivy.not_equal(x1, x2)
    >>> print(y)
    {
        a: ivy.array([True, True, True]),
        b: ivy.array([True, True, True]),
        c: ivy.array([False, False, False])
    }

    With a mix of :class:`ivy.Array` and :class:`ivy.Container` inputs:

    >>> x1 = ivy.Container(a=ivy.array([1, 2, 3]),
    ...                    b=ivy.array([1, 3, 5]))
    >>> x2 = ivy.Container(a=ivy.array([1, 2, 3]),
    ...                    b=ivy.array([1, 4, 5]))
    >>> y = ivy.not_equal(x1, x2)
    >>> print(y)
    {
        a: ivy.array([False, False, False]),
        b: ivy.array([False, True, False])
    }

    >>> x1 = ivy.Container(a=ivy.array([1.0, 2.0, 3.0]),
    ...                    b=ivy.array([1, 4, 5]))
    >>> x2 = ivy.Container(a=ivy.array([1, 2, 3.0]),
    ...                    b=ivy.array([1.0, 4.0, 5.0]))
    >>> y = ivy.not_equal(x1, x2)
    >>> print(y)
    {
        a: ivy.array([False, False, False]),
        b: ivy.array([False, False, False])
    }
    """
    return ivy.current_backend(x1, x2).not_equal(x1, x2, out=out)


@handle_exceptions
@handle_backend_invalid
@handle_nestable
@handle_array_like_without_promotion
@handle_out_argument
@to_native_arrays_and_back
@handle_array_function
@handle_device_shifting
def positive(
    x: Union[float, ivy.Array, ivy.NativeArray],
    /,
    *,
    out: Optional[ivy.Array] = None,
) -> ivy.Array:
    """Return a new array with the positive value of each element in ``x``.

    Parameters
    ----------
    x
        Input array.
    out
        optional output array, for writing the result to. It must have a shape that the
        inputs broadcast to.

    Returns
    -------
    ret
        A new array with the positive value of each element in ``x``.


    This function conforms to the `Array API Standard
    <https://data-apis.org/array-api/latest/>`_. This docstring is an extension of the
    `docstring <https://data-apis.org/array-api/latest/
    API_specification/generated/array_api.positive.html>`_
    in the standard.

    Both the description and the type hints above assumes an array input for simplicity,
    but this function is *nestable*, and therefore also accepts :class:`ivy.Container`
    instances in place of any of the arguments

    Functional Examples
    -------------------

    With :class:`ivy.Array` input:

    >>> x = ivy.array([2, 3 ,5, 7])
    >>> y = ivy.positive(x)
    >>> print(y)
    ivy.array([2, 3, 5, 7])

    >>> x = ivy.array([0, -1, -0.5, 2, 3])
    >>> y = ivy.zeros(5)
    >>> ivy.positive(x, out=y)
    >>> print(y)
    ivy.array([0., -1., -0.5,  2.,  3.])

    >>> x = ivy.array([[1.1, 2.2, 3.3],
    ...                [-4.4, -5.5, -6.6]])
    >>> ivy.positive(x,out=x)
    >>> print(x)
    ivy.array([[ 1.1,  2.2,  3.3],
       [-4.4, -5.5, -6.6]])

    With :class:`ivy.Container` input:

    >>> x = ivy.Container(a=ivy.array([0., 1., 2.]),
    ...                   b=ivy.array([3., 4., -5.]))
    >>> y = ivy.positive(x)
    >>> print(y)
    {
    a: ivy.array([0., 1., 2.]),
    b: ivy.array([3., 4., -5.])
    }

    """
    return ivy.current_backend(x).positive(x, out=out)


@handle_exceptions
@handle_backend_invalid
@handle_nestable
@handle_out_argument
@to_native_arrays_and_back
@handle_array_function
@handle_device_shifting
def pow(
    x1: Union[float, ivy.Array, ivy.NativeArray],
    x2: Union[float, ivy.Array, ivy.NativeArray],
    /,
    *,
    out: Optional[ivy.Array] = None,
) -> ivy.Array:
    """Calculate an implementation-dependent approximation of exponentiation by raising
    each element ``x1_i`` (the base) of the input array ``x1`` to the power of ``x2_i``
    (the exponent), where ``x2_i`` is the corresponding element of the input array
    ``x2``.

    .. note::
       If both ``x1`` and ``x2`` have integer data types, the result of ``pow`` when
       ``x2_i`` is negative (i.e., less than zero) is unspecified and thus
       implementation-dependent. If ``x1`` has an integer data type and ``x2`` has a
       floating-point data type, behavior is implementation-dependent (type promotion
       between data type "kinds" (integer versus floating-point) is unspecified).

    **Special cases**

    For floating-point operands,

    - If ``x1_i`` is not equal to ``1`` and ``x2_i`` is ``NaN``, the result is ``NaN``.
    - If ``x2_i`` is ``+0``, the result is ``1``, even if ``x1_i`` is ``NaN``.
    - If ``x2_i`` is ``-0``, the result is ``1``, even if ``x1_i`` is ``NaN``.
    - If ``x1_i`` is ``NaN`` and ``x2_i`` is not equal to ``0``, the result is ``NaN``.
    - If ``abs(x1_i)`` is greater than ``1`` and ``x2_i`` is ``+infinity``, the result
      is ``+infinity``.
    - If ``abs(x1_i)`` is greater than ``1`` and ``x2_i`` is ``-infinity``, the result
      is ``+0``.
    - If ``abs(x1_i)`` is ``1`` and ``x2_i`` is ``+infinity``, the result is ``1``.
    - If ``abs(x1_i)`` is ``1`` and ``x2_i`` is ``-infinity``, the result is ``1``.
    - If ``x1_i`` is ``1`` and ``x2_i`` is not ``NaN``, the result is ``1``.
    - If ``abs(x1_i)`` is less than ``1`` and ``x2_i`` is ``+infinity``, the result is
      ``+0``.
    - If ``abs(x1_i)`` is less than ``1`` and ``x2_i`` is ``-infinity``, the result is
      ``+infinity``.
    - If ``x1_i`` is ``+infinity`` and ``x2_i`` is greater than ``0``, the result is
      ``+infinity``.
    - If ``x1_i`` is ``+infinity`` and ``x2_i`` is less than ``0``, the result is
      ``+0``.
    - If ``x1_i`` is ``-infinity``, ``x2_i`` is greater than ``0``, and ``x2_i`` is an
      odd integer value, the result is ``-infinity``.
    - If ``x1_i`` is ``-infinity``, ``x2_i`` is greater than ``0``, and ``x2_i`` is not
      an odd integer value, the result is ``+infinity``.
    - If ``x1_i`` is ``-infinity``, ``x2_i`` is less than ``0``, and ``x2_i`` is an odd
      integer value, the result is ``-0``.
    - If ``x1_i`` is ``-infinity``, ``x2_i`` is less than ``0``, and ``x2_i`` is not an
      odd integer value, the result is ``+0``.
    - If ``x1_i`` is ``+0`` and ``x2_i`` is greater than ``0``, the result is ``+0``.
    - If ``x1_i`` is ``+0`` and ``x2_i`` is less than ``0``, the result is
      ``+infinity``.
    - If ``x1_i`` is ``-0``, ``x2_i`` is greater than ``0``, and ``x2_i`` is an odd
      integer value, the result is ``-0``.
    - If ``x1_i`` is ``-0``, ``x2_i`` is greater than ``0``, and ``x2_i`` is not an odd
      integer value, the result is ``+0``.
    - If ``x1_i`` is ``-0``, ``x2_i`` is less than ``0``, and ``x2_i`` is an odd integer
      value, the result is ``-infinity``.
    - If ``x1_i`` is ``-0``, ``x2_i`` is less than ``0``, and ``x2_i`` is not an odd
      integer value, the result is ``+infinity``.
    - If ``x1_i`` is less than ``0``, ``x1_i`` is a finite number, ``x2_i`` is a finite
      number, and ``x2_i`` is not an integer value, the result is ``NaN``.

    For complex floating-point operands, special cases should be handled
    as if the operation is implemented as ``exp(x2*log(x1))``.

    .. note::
       Conforming implementations are allowed to treat special cases involving
       complex floating-point operands more carefully than as described
       in this specification.

    Parameters
    ----------
    x1
        first input array whose elements correspond to the exponentiation base. Should
        have a numeric data type.
    x2
        second input array whose elements correspond to the exponentiation exponent.
        Must be compatible with ``x1`` (see :ref:`broadcasting`). Should have a numeric
        data type.
    out
        optional output array, for writing the result to. It must have a shape that the
        inputs broadcast to.

    Returns
    -------
    ret
        an array containing the element-wise results. The returned array must have a
        data type determined by :ref:`type-promotion`.


    This function conforms to the `Array API Standard
    <https://data-apis.org/array-api/latest/>`_. This docstring is an extension of the
    `docstring <https://data-apis.org/array-api/latest/
    API_specification/generated/array_api.pow.html>`_
    in the standard.

    Both the description and the type hints above assumes an array input for simplicity,
    but this function is *nestable*, and therefore also accepts :class:`ivy.Container`
    instances in place of any of the arguments

    Examples
    --------
    With :class:`ivy.Array` input:

    >>> x = ivy.array([1, 2, 3])
    >>> y = ivy.pow(x, 3)
    >>> print(y)
    ivy.array([1, 8, 27])

    >>> x = ivy.array([1.5, -0.8, 0.3])
    >>> y = ivy.zeros(3)
    >>> ivy.pow(x, 2, out=y)
    >>> print(y)
    ivy.array([2.25, 0.64, 0.09])

    >>> x = ivy.array([[1.2, 2, 3.1], [1, 2.5, 9]])
    >>> ivy.pow(x, 2.3, out=x)
    >>> print(x)
    ivy.array([[  1.52095687,   4.92457771,  13.49372482],
           [  1.        ,   8.22738838, 156.5877228 ]])

    With :class:`ivy.Container` input:

    >>> x = ivy.Container(a=ivy.array([0, 1]), b=ivy.array([2, 3]))
    >>> y = ivy.pow(x, 3)
    >>> print(y)
    {
        a:ivy.array([0,1]),
        b:ivy.array([8,27])
    }
    """
    return ivy.current_backend(x1, x2).pow(x1, x2, out=out)


pow.unsupported_gradients = {"torch": ["float16"]}


@handle_exceptions
@handle_backend_invalid
@handle_nestable
@handle_array_like_without_promotion
@handle_out_argument
@to_native_arrays_and_back
@handle_device_shifting
def real(
    x: Union[ivy.Array, ivy.NativeArray],
    /,
    *,
    out: Optional[ivy.Array] = None,
) -> ivy.Array:
    """Test each element ``x_i`` of the input array ``x`` to
    take only real part from it.
    Returns a float array, where it only contains .
    If element has complex type with zero complex part, the return value
    will be that element, else it only returns real part.

    Parameters
    ----------
    x
        input array.
    out
        optional output array, for writing the result to. It must have a shape that the
        inputs broadcast to.

    Returns
    -------
    ret
        an array containing test results. An element ``out_i`` is
        ``real number`` if ``x_i`` contain real number part only
        and if it is ``real number with complex part also`` then it
        returns the real number part.
        The returned array must have a floating-point data type with the
        same floating-point precision as ``x`` (e.g., if ``x`` is ``complex64``,
        the returned array must have the floating-point precision of ``float32``).

    The descriptions above assume an array input for simplicity, but
    the method also accepts :class:`ivy.Container` instances
    in place of: class:`ivy.Array` or :class:`ivy.NativeArray`
    instances, as shown in the type hints and also the examples below.

    Examples
    --------
    With :class:`ivy.Array` inputs:

    >>> x = ivy.array([[[1.1], [2], [-6.3]]])
    >>> z = ivy.real(x)
    >>> print(z)
    ivy.array([[[1.1], [2.], [-6.3]]])

    >>> x = ivy.array([4.2-0j, 3j, 7+5j])
    >>> z = ivy.real(x)
    >>> print(z)
    ivy.array([4.2, 0., 7.])

    With :class:`ivy.Container` input:

    >>> x = ivy.Container(a=ivy.array([-6.7-7j, 0.314+0.355j, 1.23]),\
                          b=ivy.array([5j, 5.32-6.55j, 3.001]))
    >>> z = ivy.real(x)
    >>> print(z)
    {
        a: ivy.array([-6.7, 0.314, 1.23]),
        b: ivy.array([0., 5.32, 3.001])
    }
    """
    return ivy.current_backend(x).real(x, out=out)


@handle_exceptions
@handle_backend_invalid
@handle_nestable
@handle_out_argument
@to_native_arrays_and_back
@handle_array_function
@handle_device_shifting
def remainder(
    x1: Union[float, ivy.Array, ivy.NativeArray],
    x2: Union[float, ivy.Array, ivy.NativeArray],
    /,
    *,
    modulus: bool = True,
    out: Optional[ivy.Array] = None,
) -> ivy.Array:
    """Return the remainder of division for each element ``x1_i`` of the input array
    ``x1`` and the respective element ``x2_i`` of the input array ``x2``.

    .. note::
        This function is equivalent to the Python modulus operator ``x1_i % x2_i``. For
        input arrays which promote to an integer data type, the result of division by
        zero is unspecified and thus implementation-defined. In general, similar to
        Python’s ``%`` operator, this function is not recommended for floating-point
        operands as semantics do not follow IEEE 754. That this function is specified
        to accept floating-point operands is primarily for reasons of backward
        compatibility.

    **Special Cases**

    For floating-point operands,

    - If either ``x1_i`` or ``x2_i`` is ``NaN``, the result is ``NaN``.
    - If ``x1_i`` is either ``+infinity`` or ``-infinity`` and ``x2_i`` is either
      ``+infinity`` or ``-infinity``, the result is ``NaN``.
    - If ``x1_i`` is either ``+0`` or ``-0`` and ``x2_i`` is either ``+0`` or ``-0``,
      the result is ``NaN``.
    - If ``x1_i`` is ``+0`` and ``x2_i`` is greater than ``0``, the result is ``+0``.
    - If ``x1_i`` is ``-0`` and ``x2_i`` is greater than ``0``, the result is ``+0``.
    - If ``x1_i`` is ``+0`` and ``x2_i`` is less than ``0``, the result is ``-0``.
    - If ``x1_i`` is ``-0`` and ``x2_i`` is less than ``0``, the result is ``-0``.
    - If ``x1_i`` is greater than ``0`` and ``x2_i`` is ``+0``, the result is ``NaN``.
    - If ``x1_i`` is greater than ``0`` and ``x2_i`` is ``-0``, the result is ``NaN``.
    - If ``x1_i`` is less than ``0`` and ``x2_i`` is ``+0``, the result is ``NaN``.
    - If ``x1_i`` is less than ``0`` and ``x2_i`` is ``-0``, the result is ``NaN``.
    - If ``x1_i`` is ``+infinity`` and ``x2_i`` is a positive (i.e., greater than ``0``)
      finite number, the result is ``NaN``.
    - If ``x1_i`` is ``+infinity`` and ``x2_i`` is a negative (i.e., less than ``0``)
      finite number, the result is ``NaN``.
    - If ``x1_i`` is ``-infinity`` and ``x2_i`` is a positive (i.e., greater than ``0``)
      finite number, the result is ``NaN``.
    - If ``x1_i`` is ``-infinity`` and ``x2_i`` is a negative (i.e., less than ``0``)
      finite number, the result is ``NaN``.
    - If ``x1_i`` is a positive (i.e., greater than ``0``) finite number and ``x2_i`` is
      ``+infinity``, the result is ``x1_i``. (note: this result matches Python
      behavior.)
    - If ``x1_i`` is a positive (i.e., greater than ``0``) finite number and ``x2_i`` is
      ``-infinity``, the result is ``x2_i``. (note: this result matches Python
      behavior.)
    - If ``x1_i`` is a negative (i.e., less than ``0``) finite number and ``x2_i`` is
      ``+infinity``, the result is ``x2_i``. (note: this results matches Python
      behavior.)
    - If ``x1_i`` is a negative (i.e., less than ``0``) finite number and ``x2_i`` is
      ``-infinity``, the result is ``x1_i``. (note: this result matches Python
      behavior.)
    - In the remaining cases, the result must match that of the Python ``%`` operator.

    Parameters
    ----------
    x1
        dividend input array. Should have a numeric data type.
    x2
        divisor input array. Must be compatible with ``x1`` (see  ref:`Broadcasting`).
        Should have a numeric data type.
    modulus
        whether to compute the modulus instead of the remainder. Default is ``True``.
    out
        optional output array, for writing the result to. It must have a shape that the
        inputs broadcast to.

    Returns
    -------
    ret
        an array containing the element-wise results. Each element-wise result must have
        the same sign as the respective element ``x2_i``. The returned array must have a
        data type determined by :ref:`Type Promotion Rules`.


    This function conforms to the `Array API Standard
    <https://data-apis.org/array-api/latest/>`_. This docstring is an extension of the
    `docstring <https://data-apis.org/array-api/latest/
    API_specification/generated/array_api.remainder.html>`_
    in the standard.

    Both the description and the type hints above assumes an array input for simplicity,
    but this function is *nestable*, and therefore also accepts :class:`ivy.Container`
    instances in place of any of the arguments

    Examples
    --------
    With :class:`ivy.Array` inputs:

    >>> x1 = ivy.array([2., 5., 15.])
    >>> x2 = ivy.array([3., 2., 4.])
    >>> y = ivy.remainder(x1, x2)
    >>> print(y)
    ivy.array([2., 1., 3.])

    With mixed :class:`ivy.Array` and :class:`ivy.NativeArray` inputs:

    >>> x1 = ivy.array([23., 1., 6.])
    >>> x2 = ivy.native_array([11., 2., 4.])
    >>> y = ivy.remainder(x1, x2)
    >>> print(y)
    ivy.array([1., 1., 2.])

    With :class:`ivy.Container` inputs:

    >>> x1 = ivy.Container(a=ivy.array([2., 3., 5.]), b=ivy.array([2., 2., 4.]))
    >>> x2 = ivy.Container(a=ivy.array([1., 3., 4.]), b=ivy.array([1., 3., 3.]))
    >>> y = ivy.remainder(x1, x2)
    >>> print(y)
    {
        a: ivy.array([0., 0., 1.]),
        b: ivy.array([0., 2., 1.])
    }
    """
    return ivy.current_backend(x1, x2).remainder(x1, x2, modulus=modulus, out=out)


@handle_exceptions
@handle_backend_invalid
@handle_nestable
@handle_array_like_without_promotion
@handle_out_argument
@to_native_arrays_and_back
@handle_array_function
@handle_device_shifting
def round(
    x: Union[ivy.Array, ivy.NativeArray],
    /,
    *,
    decimals: Optional[int] = 0,
    out: Optional[ivy.Array] = None,
) -> ivy.Array:
    """Round each element ``x_i`` of the input array ``x`` to the nearest
    integer-valued number.

    .. note::
       For complex floating-point operands, real and imaginary components
       must be independently rounded to the nearest integer-valued number.

       Rounded real and imaginary components must be equal
       to their equivalent rounded real-valued floating-point
       counterparts (i.e., for complex-valued ``x``, ``real(round(x))``
       must equal ``round(real(x)))`` and ``imag(round(x))`` must equal
       ``round(imag(x))``).

    **Special cases**

    - If ``x_i`` is already an integer-valued, the result is ``x_i``.

    For floating-point operands,

    - If ``x_i`` is ``+infinity``, the result is ``+infinity``.
    - If ``x_i`` is ``-infinity``, the result is ``-infinity``.
    - If ``x_i`` is ``+0``, the result is ``+0``.
    - If ``x_i`` is ``-0``, the result is ``-0``.
    - If ``x_i`` is ``NaN``, the result is ``NaN``.
    - If two integers are equally close to ``x_i``, the result is
      the even integer closest to ``x_i``.

    .. note::
       For complex floating-point operands, the following special
       cases apply to real and imaginary components independently
       (e.g., if ``real(x_i)`` is ``NaN``, the rounded
       real component is ``NaN``).

    - If ``x_i`` is already integer-valued, the result is ``x_i``.

    Parameters
    ----------
    x
        input array containing elements to round.
    decimals
        number of decimal places to round to. Default is ``0``.
    out
        optional output array, for writing the result to. It must have a shape that the
        inputs broadcast to.

    Returns
    -------
    ret
        An array of the same shape and type as x, with the elements rounded to integers.


    Note: PyTorch supports an additional argument :code:`decimals` for the
    `round function <https://pytorch.org/docs/stable/generated/torch.round.html>`_.
    It has been deliberately omitted here due to the imprecise
    nature of the argument in :code:`torch.round`.

    This function conforms to the `Array API Standard
    <https://data-apis.org/array-api/latest/>`_. This docstring is an extension of the
    `docstring <https://data-apis.org/array-api/latest/
    API_specification/generated/array_api.round.html>`_
    in the standard.

    Both the description and the type hints above assumes an array input for simplicity,
    but this function is *nestable*, and therefore also accepts :class:`ivy.Container`
    instances in place of any of the arguments.

    Examples
    --------
    With :class:`ivy.Array` input:

    >>> x = ivy.array([1.2, 2.4, 3.6])
    >>> y = ivy.round(x)
    >>> print(y)
    ivy.array([1.,2.,4.])

    >>> x = ivy.array([-0, 5, 4.5])
    >>> y = ivy.round(x)
    >>> print(y)
    ivy.array([0.,5.,4.])

    >>> x = ivy.array([1.5654, 2.034, 15.1, -5.0])
    >>> y = ivy.zeros(4)
    >>> ivy.round(x, out=y)
    >>> print(y)
    ivy.array([2.,2.,15.,-5.])

    >>> x = ivy.array([[0, 5.433, -343.3, 1.5],
    ...                [-5.5, 44.2, 11.5, 12.01]])
    >>> ivy.round(x, out=x)
    >>> print(x)
    ivy.array([[0.,5.,-343.,2.],[-6.,44.,12.,12.]])

    With :class:`ivy.Container` input:

    >>> x = ivy.Container(a=ivy.array([4.20, 8.6, 6.90, 0.0]),
    ...                   b=ivy.array([-300.9, -527.3, 4.5]))
    >>> y = ivy.round(x)
    >>> print(y)
    {
        a:ivy.array([4.,9.,7.,0.]),
        b:ivy.array([-301.,-527.,4.])
    }
    """
    return ivy.current_backend(x).round(x, decimals=decimals, out=out)


@handle_exceptions
@handle_backend_invalid
@handle_nestable
@handle_array_like_without_promotion
@handle_out_argument
@to_native_arrays_and_back
@handle_array_function
@handle_device_shifting
def sign(
    x: Union[ivy.Array, ivy.NativeArray],
    /,
    *,
    np_variant: Optional[bool] = True,
    out: Optional[ivy.Array] = None,
) -> ivy.Array:
    r"""Return an indication of the sign of a number for each element ``x_i`` of the
    input array ``x``.

    The sign function (also known as the **signum function**)
    of a number :math:`x_{i}` is defined as

    .. math::
        \operatorname{sign}(x_i) = \begin{cases}
       0 & \textrm{if } x_i = 0 \\
       \frac{x}{|x|} & \textrm{otherwise}
       \end{cases}

    where :math:`|x_i|` is the absolute value of :math:`x_i`.

    **Special cases**

    - If ``x_i`` is less than ``0``, the result is ``-1``.
    - If ``x_i`` is either ``-0`` or ``+0``, the result is ``0``.
    - If ``x_i`` is greater than ``0``, the result is ``+1``.
    - For complex numbers ``sign(x.real) + 0j if x.real != 0 else sign(x.imag) + 0j``

    For complex floating-point operands, let ``a = real(x_i)``,
    ``b = imag(x_i)``, and

    - If ``a`` is either ``-0`` or ``+0`` and ``b`` is
      either ``-0`` or ``+0``, the result is ``0 + 0j``.
    - If ``a`` is ``NaN`` or ``b`` is ``NaN``,
      the result is ``NaN + NaN j``.
    - In the remaining cases, special cases must be handled
      according to the rules of complex number division.

    Parameters
    ----------
    x
        input array. Should have a numeric data type.
    np_variant
        Handles complex numbers like numpy does If ``True``,
        ``sign(x.real) + 0j if x.real != 0 else sign(x.imag) + 0j``.
        otherwise, For complex numbers, ``y = sign(x) = x / |x| if x != 0,
        otherwise y = 0.``

    out
        optional output array, for writing the result to. It must have a shape that the
        inputs broadcast to.

    Returns
    -------
    ret
        an array containing the evaluated result for each element in ``x``. The returned
        array must have the same data type as ``x``.


    This function conforms to the `Array API Standard
    <https://data-apis.org/array-api/latest/>`_. This docstring is an extension of the
    `docstring <https://data-apis.org/array-api/latest/
    API_specification/generated/array_api.sign.html>`_
    in the standard.

    Both the description and the type hints above assumes an array input for simplicity,
    but this function is *nestable*, and therefore also accepts :class:`ivy.Container`
    instances in place of any of the arguments.

    Examples
    --------
    With :class:`ivy.Array` input:

    >>> x = ivy.array([8.3, -0, 6.8, 0.07])
    >>> y = ivy.sign(x)
    >>> print(y)
    ivy.array([1., 0., 1., 1.])

    >>> x = ivy.array([[5.78, -4., -6.9, 0],
    ...                [-.4, 0.5, 8, -0.01]])
    >>> y = ivy.sign(x)
    >>> print(y)
    ivy.array([[ 1., -1., -1.,  0.],
               [-1.,  1.,  1., -1.]])

    With :class:`ivy.Container` input:

    >>> x = ivy.Container(a=ivy.array([0., -0.]),
    ...                   b=ivy.array([1.46, 5.9, -0.0]),
    ...                   c=ivy.array([-8.23, -4.9, -2.6, 7.4]))
    >>> y = ivy.sign(x)
    >>> print(y)
    {
        a: ivy.array([0., 0.]),
        b: ivy.array([1., 1., 0.]),
        c: ivy.array([-1., -1., -1., 1.])
    }
    """
    return ivy.current_backend(x).sign(x, np_variant=np_variant, out=out)


@handle_exceptions
@handle_backend_invalid
@handle_nestable
@handle_array_like_without_promotion
@handle_out_argument
@to_native_arrays_and_back
@handle_array_function
@handle_device_shifting
def sin(
    x: Union[ivy.Array, ivy.NativeArray],
    /,
    *,
    out: Optional[ivy.Array] = None,
) -> ivy.Array:
    r"""Calculate an implementation-dependent approximation to the sine, having domain
    ``(-infinity, +infinity)`` and codomain ``[-1, +1]``, for each element ``x_i`` of
    the input array ``x``. Each element ``x_i`` is assumed to be expressed in radians.

    .. note::
       The sine is an entire function on the complex plane and has no branch cuts.

    **Special cases**

    For floating-point operands,

    - If ``x_i`` is ``NaN``, the result is ``NaN``.
    - If ``x_i`` is ``+0``, the result is ``+0``.
    - If ``x_i`` is ``-0``, the result is ``-0``.
    - If ``x_i`` is either ``+infinity`` or ``-infinity``, the result is ``NaN``.

    For complex floating-point operands, special cases
    must be handled as if the operation is implemented as ``-1j * sinh(x*1j)``.

    Parameters
    ----------
    x
        input array whose elements are each expressed in radians. Should have a
        floating-point data type.
    out
        optional output array, for writing the result to. It must have a shape that the
        inputs broadcast to.

    Returns
    -------
    ret
        an array containing the sine of each element in ``x``. The returned array must
        have a floating-point data type determined by :ref:`type-promotion`.


    This function conforms to the `Array API Standard
    <https://data-apis.org/array-api/latest/>`_. This docstring is an extension of the
    `docstring <https://data-apis.org/array-api/latest/
    API_specification/generated/array_api.sin.html>`_
    in the standard.

    Both the description and the type hints above assumes an array input for simplicity,
    but this function is *nestable*, and therefore also accepts :class:`ivy.Container`
    instances in place of any of the arguments

    Examples
    --------
    With :class:`ivy.Array` input:

    >>> x = ivy.array([0., 1., 2.])
    >>> y = ivy.sin(x)
    >>> print(y)
    ivy.array([0., 0.841, 0.909])

    >>> x = ivy.array([0., 1.2, -2.3, 3.6])
    >>> y = ivy.zeros(4)
    >>> ivy.sin(x, out=y)
    >>> print(y)
    ivy.array([0., 0.932, -0.746, -0.443])

    >>> x = ivy.array([[1., 2., 3.], [-4., -5., -6.]])
    >>> ivy.sin(x, out=x)
    >>> print(x)
    ivy.array([[0.841, 0.909, 0.141],
               [0.757, 0.959, 0.279]])

    With :class:`ivy.Container` input:

    >>> x = ivy.Container(a=ivy.array([0., 1., 2., 3.]),
    ...                   b=ivy.array([-4., -5., -6., -7.]))
    >>> y = ivy.sin(x)
    >>> print(y)
    {
        a: ivy.array([0., 0.841, 0.909, 0.141]),
        b: ivy.array([0.757, 0.959, 0.279, -0.657])
    }
    """
    return ivy.current_backend(x).sin(x, out=out)


@handle_exceptions
@handle_backend_invalid
@handle_nestable
@handle_array_like_without_promotion
@handle_out_argument
@to_native_arrays_and_back
@handle_array_function
@handle_device_shifting
def sinh(
    x: Union[ivy.Array, ivy.NativeArray],
    /,
    *,
    out: Optional[ivy.Array] = None,
) -> ivy.Array:
    r"""Calculate an implementation-dependent approximation to the hyperbolic sine,
    having domain ``[-infinity, +infinity]`` and codomain ``[-infinity, +infinity]``,
    for each element ``x_i`` of the input array ``x``.

    .. math::
       \operatorname{sinh}(x) = \frac{e^x - e^{-x}}{2}

    .. note::
       The hyperbolic sine is an entire function in the
       complex plane and has no branch cuts.
       The function is periodic, with period
       :math:`2\pi j`, with respect to the imaginary component.

    **Special cases**

    For floating-point operands,

    - If ``x_i`` is ``NaN``, the result is ``NaN``.
    - If ``x_i`` is ``+0``, the result is ``+0``.
    - If ``x_i`` is ``-0``, the result is ``-0``.
    - If ``x_i`` is ``+infinity``, the result is ``+infinity``.
    - If ``x_i`` is ``-infinity``, the result is ``-infinity``.

    For complex floating-point operands, let ``a = real(x_i)``,
    ``b = imag(x_i)``, and

    .. note::
       For complex floating-point operands, ``sinh(conj(x))``
       must equal ``conj(sinh(x))``.

    - If ``a`` is ``+0`` and ``b`` is ``+0``, the result is ``+0 + 0j``.
    - If ``a`` is ``+0`` and ``b`` is ``+infinity``,
      the result is ``0 + NaN j`` (sign of the real component is unspecified).
    - If ``a`` is ``+0`` and ``b`` is ``NaN``,
      the result is ``0 + NaN j`` (sign of the real component is unspecified).
    - If ``a`` is a positive (i.e., greater than ``0``)
      finite number and ``b`` is ``+infinity``, the result is ``NaN + NaN j``.
    - If ``a`` is a positive (i.e., greater than ``0``)
      finite number and ``b`` is ``NaN``, the result is ``NaN + NaN j``.
    - If ``a`` is ``+infinity`` and ``b`` is ``+0``,
      the result is ``+infinity + 0j``.
    - If ``a`` is ``+infinity`` and ``b`` is a positive finite number,
      the result is ``+infinity * cis(b)``.
    - If ``a`` is ``+infinity`` and ``b`` is ``+infinity``,
      the result is ``infinity + NaN j`` (sign of the real component is unspecified).
    - If ``a`` is ``+infinity`` and ``b`` is ``NaN``,
      the result is ``infinity + NaN j``
      (sign of the real component is unspecified).
    - If ``a`` is ``NaN`` and ``b`` is ``+0``, the result is ``NaN + 0j``.
    - If ``a`` is ``NaN`` and ``b`` is a nonzero finite number,
      the result is ``NaN + NaN j``.
    - If ``a`` is ``NaN`` and ``b`` is ``NaN``,
      the result is ``NaN + NaN j``.

    where ``cis(v)`` is ``cos(v) + sin(v)*1j``.

    Parameters
    ----------
    x
        input array whose elements each represent a hyperbolic angle. Should have a
        floating-point data type.
    out
        optional output array, for writing the result to. It must have a shape that the
        inputs broadcast to.

    Returns
    -------
    ret
        an array containing the hyperbolic sine of each element in ``x``. The returned
        array must have a floating-point data type determined by :ref:`type-promotion`.


    This function conforms to the `Array API Standard
    <https://data-apis.org/array-api/latest/>`_. This docstring is an extension of the
    `docstring <https://data-apis.org/array-api/latest/
    API_specification/generated/array_api.sinh.html>`_
    in the standard.

    Both the description and the type hints above assumes an array input for simplicity,
    but this function is *nestable*, and therefore also accepts :class:`ivy.Container`
    instances in place of any of the arguments

    Examples
    --------
    With :class:`ivy.Array` input:

    >>> x = ivy.array([1, 2, 3])
    >>> y = ivy.sinh(x)
    >>> print(y)
        ivy.array([1.18, 3.63, 10.])

    >>> x = ivy.array([0.23, 3., -1.2])
    >>> ivy.sinh(x, out=x)
    >>> print(x)
        ivy.array([0.232, 10., -1.51])

    With :class:`ivy.Container` input:

    >>> x = ivy.Container(a=ivy.array([0.23, -0.25, 1]), b=ivy.array([3, -4, 1.26]))
    >>> y = ivy.sinh(x)
    >>> print(y)
    {
        a: ivy.array([0.232, -0.253, 1.18]),
        b: ivy.array([10., -27.3, 1.62])
    }
    """
    return ivy.current_backend(x).sinh(x, out=out)


@handle_exceptions
@handle_backend_invalid
@handle_nestable
@handle_array_like_without_promotion
@handle_out_argument
@to_native_arrays_and_back
@handle_array_function
@handle_device_shifting
def sqrt(
    x: Union[ivy.Array, ivy.NativeArray],
    /,
    *,
    out: Optional[ivy.Array] = None,
) -> ivy.Array:
    r"""Calculate the square root, having domain ``[0, +infinity]`` and codomain
    ``[0, +infinity]``, for each element ``x_i`` of the input array ``x``. After
    rounding, each result must be indistinguishable from the infinitely precise result
    (as required by IEEE 754).

    .. note::
       After rounding, each result must be indistinguishable
       from the infinitely precise result (as required by IEEE 754).

    .. note::
       For complex floating-point operands, ``sqrt(conj(x))``
       must equal ``conj(sqrt(x))``.

    .. note::
       By convention, the branch cut of the square root is
       the negative real axis :math:`(-\infty, 0)`.

       The square root is a continuous function from above
       the branch cut, taking into account the sign of the imaginary component.

       Accordingly, for complex arguments, the function returns
       the square root in the range of the right half-plane,
       including the imaginary axis (i.e., the plane defined by
       :math:`[0, +\infty)` along the real axis and :math:`(-\infty, +\infty)`
       along the imaginary axis).

    **Special cases**

    For floating-point operands,

    - If ``x_i`` is ``NaN``, the result is ``NaN``.
    - If ``x_i`` is less than ``0``, the result is ``NaN``.
    - If ``x_i`` is ``+0``, the result is ``+0``.
    - If ``x_i`` is ``-0``, the result is ``-0``.
    - If ``x_i`` is ``+infinity``, the result is ``+infinity``.

    For complex floating-point operands, let ``a = real(x_i)``,
    ``b = imag(x_i)``, and

    - If ``a`` is either ``+0`` or ``-0`` and ``b`` is ``+0``,
      the result is ``+0 + 0j``.
    - If ``a`` is any value (including ``NaN``) and ``b`` is
      ``+infinity``, the result is ``+infinity + infinity j``.
    - If ``a`` is a finite number and ``b`` is ``NaN``,
      the result is ``NaN + NaN j``.
    - If ``a`` ``-infinity`` and ``b`` is a positive
      (i.e., greater than ``0``) finite number, the result is ``NaN + NaN j``.
    - If ``a`` is ``+infinity`` and ``b`` is a positive
      (i.e., greater than ``0``) finite number, the result is ``+0 + infinity j``.
    - If ``a`` is ``-infinity`` and ``b`` is ``NaN``,
      the result is ``NaN + infinity j``
      (sign of the imaginary component is unspecified).
    - If ``a`` is ``+infinity`` and ``b`` is ``NaN``,
      the result is ``+infinity + NaN j``.
    - If ``a`` is ``NaN`` and ``b`` is any value,
      the result is ``NaN + NaN j``.
    - If ``a`` is ``NaN`` and ``b`` is ``NaN``,
      the result is ``NaN + NaN j``.


    Parameters
    ----------
    x
        input array. Should have a floating-point data type.
    out
        optional output array, for writing the result to. It must have a shape that the
        inputs broadcast to.

    Returns
    -------
    ret
        an array containing the square root of each element in ``x``. The returned array
        must have a floating-point data type determined by :ref:`type-promotion`.


    This function conforms to the `Array API Standard
    <https://data-apis.org/array-api/latest/>`_. This docstring is an extension of the
    `docstring <https://data-apis.org/array-api/latest/
    API_specification/generated/array_api.sqrt.html>`_
    in the standard.

    Both the description and the type hints above assumes an array input for simplicity,
    but this function is *nestable*, and therefore also accepts :class:`ivy.Container`
    instances in place of any of the arguments

    Examples
    --------
    With :class:`ivy.Array` input:

    >>> x = ivy.array([0, 4., 8.])
    >>> y = ivy.sqrt(x)
    >>> print(y)
    ivy.array([0., 2., 2.83])

    >>> x = ivy.array([1, 2., 4.])
    >>> y = ivy.zeros(3)
    >>> ivy.sqrt(x, out=y)
    ivy.array([1., 1.41, 2.])

    >>> X = ivy.array([40., 24., 100.])
    >>> ivy.sqrt(x, out=x)
    >>> ivy.array([6.32455532, 4.89897949, 10.])

    With :class:`ivy.Container` input:

    >>> x = ivy.Container(a=ivy.array([44., 56., 169.]), b=ivy.array([[49.,1.], [0,20.]])) # noqa
    >>> y = ivy.sqrt(x)
    >>> print(y)
    {
        a: ivy.array([6.63, 7.48, 13.]),
        b: ivy.array([[7., 1.],
                      [0., 4.47]])
    }
    """
    return ivy.current_backend(x).sqrt(x, out=out)


@handle_exceptions
@handle_backend_invalid
@handle_nestable
@handle_array_like_without_promotion
@handle_out_argument
@to_native_arrays_and_back
@handle_array_function
@handle_device_shifting
def square(
    x: Union[ivy.Array, ivy.NativeArray],
    /,
    *,
    out: Optional[ivy.Array] = None,
) -> ivy.Array:
    """Each element ``x_i`` of the input array ``x``.

    Parameters
    ----------
    x
        Input array. Should have a numeric data type.
    out
        optional output array, for writing the result to. It must have a shape that the
        inputs broadcast to.

    Returns
    -------
    ret
        an array containing the evaluated result for each element in ``x``.


    This method conforms to the `Array API Standard
    <https://data-apis.org/array-api/latest/>`_. This docstring is an extension of the
    `docstring <https://data-apis.org/array-api/latest/
    API_specification/generated/array_api.square.html>`_
    in the standard.

    Both the description and the type hints above assumes an array input for simplicity,
    but this function is *nestable*, and therefore also accepts :class:`ivy.Container`
    instances in place of any of the arguments.

    Examples
    --------
    With :class:`ivy.Array` input:

    >>> x = ivy.array([1, 2, 3])
    >>> y = ivy.square(x)
    >>> print(y)
    ivy.array([1, 4, 9])

    >>> x = ivy.array([1.5, -0.8, 0.3])
    >>> y = ivy.zeros(3)
    >>> ivy.square(x, out=y)
    >>> print(y)
    ivy.array([2.25, 0.64, 0.09])

    >>> x = ivy.array([[1.2, 2, 3.1], [-1, -2.5, -9]])
    >>> ivy.square(x, out=x)
    >>> print(x)
    ivy.array([[1.44,4.,9.61],[1.,6.25,81.]])

    With :class:`ivy.Container` input:

    >>> x = ivy.Container(a=ivy.array([0, 1]), b=ivy.array([2, 3]))
    >>> y = ivy.square(x)
    >>> print(y)
    {
        a:ivy.array([0,1]),
        b:ivy.array([4,9])
    }
    """
    return ivy.current_backend(x).square(x, out=out)


@handle_exceptions
@handle_backend_invalid
@handle_nestable
@handle_out_argument
@to_native_arrays_and_back
@handle_array_function
@handle_device_shifting
def subtract(
    x1: Union[float, ivy.Array, ivy.NativeArray],
    x2: Union[float, ivy.Array, ivy.NativeArray],
    /,
    *,
    alpha: Optional[Union[int, float]] = None,
    out: Optional[ivy.Array] = None,
) -> ivy.Array:
    """Calculate the difference for each element ``x1_i`` of the input array ``x1``
    with the respective element ``x2_i`` of the input array ``x2``.

    Parameters
    ----------
    x1
        first input array. Should have a numeric data type.
    x2
        second input array. Must be compatible with ``x1`` (see  ref:`broadcasting`).
        Should have a numeric data type.
    alpha
        optional scalar multiplier for ``x2``.
    out
        optional output array, for writing the result to. It must have a shape that the
        inputs broadcast to.

    Returns
    -------
    ret
        an array containing the element-wise differences.


    This method conforms to the `Array API Standard
    <https://data-apis.org/array-api/latest/>`_. This docstring is an extension of the
    `docstring <https://data-apis.org/array-api/latest/
    API_specification/generated/array_api.subtract.html>`_
    in the standard.

    Both the description and the type hints above assumes an array input for simplicity,
    but this function is *nestable*, and therefore also accepts :class:`ivy.Container`
    instances in place of any of the arguments.

    Examples
    --------
    >>> x = ivy.array([3, 6, 3])
    >>> y = ivy.array([2, 1, 6])
    >>> z = ivy.subtract(x, y)
    >>> print(z)
    ivy.array([ 1,  5, -3])

    >>> x = ivy.array([3, 6, 3])
    >>> y = ivy.array([2, 1, 6])
    >>> z = ivy.subtract(x, y, alpha=2)
    >>> print(z)
    ivy.array([-1,  4, -9])

    """
    return ivy.current_backend(x1).subtract(x1, x2, alpha=alpha, out=out)


@handle_exceptions
@handle_backend_invalid
@handle_nestable
@handle_array_like_without_promotion
@handle_out_argument
@to_native_arrays_and_back
@handle_array_function
@handle_device_shifting
def tan(
    x: Union[ivy.Array, ivy.NativeArray],
    /,
    *,
    out: Optional[ivy.Array] = None,
) -> ivy.Array:
    r"""Calculate an implementation-dependent approximation to the tangent, having
    domain ``(-infinity, +infinity)`` and codomain ``(-infinity, +infinity)``, for each
    element ``x_i`` of the input array ``x``. Each element ``x_i`` is assumed to be
    expressed in radians.
    .. note::
        Tangent is an analytical function on the complex plane
        and has no branch cuts. The function is periodic,
        with period :math:`\pi j`, with respect to the real
        component and has first order poles along the real
        line at coordinates :math:`(\pi (\frac{1}{2} + n), 0)`.
        However, IEEE 754 binary floating-point representation
        cannot represent the value :math:`\pi / 2` exactly, and,
        thus, no argument value is possible for
        which a pole error occurs.

        where :math:`{tanh}` is the hyperbolic tangent.

    **Special cases**

    For floating-point operands,

    - If ``x_i`` is ``NaN``, the result is ``NaN``.
    - If ``x_i`` is ``+0``, the result is ``+0``.
    - If ``x_i`` is ``-0``, the result is ``-0``.
    - If ``x_i`` is either ``+infinity`` or ``-infinity``, the result is ``NaN``.

    For complex floating-point operands, special cases must
    be handled as if the operation is implemented as ``-1j * tanh(x*1j)``.

    Parameters
    ----------
    x
        input array whose elements are expressed in radians. Should have a
        floating-point data type.
    out
        optional output, for writing the result to. It must have a shape that the inputs
        broadcast to.

    Returns
    -------
    ret
        an array containing the tangent of each element in ``x``. The return must have a
        floating-point data type determined by :ref:`type-promotion`.


    This function conforms to the `Array API Standard
    <https://data-apis.org/array-api/latest/>`_. This docstring is an extension of the
    `docstring <https://data-apis.org/array-api/latest/
    API_specification/generated/array_api.tan.html>`_
    in the standard.

    Both the description and the type hints above assumes an array input for simplicity,
    but this function is *nestable*, and therefore also accepts :class:`ivy.Container`
    instances in place of any of the arguments.

    Examples
    --------
    With :class:`ivy.Array` input:

    >>> x = ivy.array([0., 1., 2.])
    >>> y = ivy.tan(x)
    >>> print(y)
    ivy.array([0., 1.56, -2.19])

    >>> x = ivy.array([0.5, -0.7, 2.4])
    >>> y = ivy.zeros(3)
    >>> ivy.tan(x, out=y)
    >>> print(y)
    ivy.array([0.546, -0.842, -0.916])

    >>> x = ivy.array([[1.1, 2.2, 3.3],
    ...                [-4.4, -5.5, -6.6]])
    >>> ivy.tan(x, out=x)
    >>> print(x)
    ivy.array([[1.96, -1.37, 0.16],
        [-3.1, 0.996, -0.328]])

    With :class:`ivy.Container` input:

    >>> x = ivy.Container(a=ivy.array([0., 1., 2.]), b=ivy.array([3., 4., 5.]))
    >>> y = ivy.tan(x)
    >>> print(y)
    {
        a: ivy.array([0., 1.56, -2.19]),
        b: ivy.array([-0.143, 1.16, -3.38])
    }
    """
    return ivy.current_backend(x).tan(x, out=out)


@handle_exceptions
@handle_backend_invalid
@handle_nestable
@handle_array_like_without_promotion
@handle_out_argument
@to_native_arrays_and_back
@handle_array_function
@handle_device_shifting
@handle_complex_input
def tanh(
    x: Union[ivy.Array, ivy.NativeArray],
    /,
    *,
    out: Optional[ivy.Array] = None,
    complex_mode: Literal["split", "magnitude", "jax"] = "jax",
) -> ivy.Array:
    """
    Calculate an implementation-dependent approximation to the hyperbolic tangent,
    having domain ``[-infinity, +infinity]`` and codomain ``[-1, +1]``, for each
    element ``x_i`` of the input array ``x``.

    **Special cases**

    For floating-point operands,

    - If ``x_i`` is ``NaN``, the result is ``NaN``.
    - If ``x_i`` is ``+0``, the result is ``+0``.
    - If ``x_i`` is ``-0``, the result is ``-0``.
    - If ``x_i`` is ``+infinity``, the result is ``+1``.
    - If ``x_i`` is ``-infinity``, the result is ``-1``.

    For complex floating-point operands, let ``a = real(x_i)``,
    ``b = imag(x_i)``, and

    .. note::
       For complex floating-point operands, ``tanh(conj(x))``
       must equal ``conj(tanh(x))``.

    - If ``a`` is ``+0`` and ``b`` is ``+0``, the result is ``+0 + 0j``.
    - If ``a`` is a nonzero finite number and ``b`` is
      ``+infinity``, the result is ``NaN + NaN j``.
    - If ``a`` is ``+0`` and ``b`` is ``+infinity``,
      the result is ``+0 + NaN j``.
    - If ``a`` is a nonzero finite number and ``b``
      is ``NaN``, the result is ``NaN + NaN j``.
    - If ``a`` is ``+0`` and ``b`` is ``NaN``,
      the result is ``+0 + NaN j``.
    - If ``a`` is ``+infinity`` and ``b`` is a positive
      (i.e., greater than ``0``) finite number, the result is ``1 + 0j``.
    - If ``a`` is ``+infinity`` and ``b`` is ``+infinity``,
      the result is ``1 + 0j`` (sign of the imaginary
      component is unspecified).
    - If ``a`` is ``+infinity`` and ``b`` is ``NaN``,
      the result is ``1 + 0j`` (sign of the imaginary
      component is unspecified).
    - If ``a`` is ``NaN`` and ``b`` is ``+0``,
      the result is ``NaN + 0j``.
    - If ``a`` is ``NaN`` and ``b`` is a nonzero number,
      the result is ``NaN + NaN j``.
    - If ``a`` is ``NaN`` and ``b`` is ``NaN``,
      the result is ``NaN + NaN j``.

    .. warning::
       For historical reasons stemming from the C standard,
       array libraries may not return the expected
       result when ``a`` is ``+0`` and ``b`` is either
       ``+infinity`` or ``NaN``. The result should be
       ``+0 + NaN j`` in both cases; however, for libraries
       compiled against older C versions, the result may be
       ``NaN + NaN j``.

       Array libraries are not required to patch these older
       C versions, and, thus, users are advised that results
       may vary across array library implementations for
       these special cases.


    Parameters
    ----------
    x
        input array whose elements each represent a hyperbolic angle. Should have a
        real-valued floating-point data
        type.
    out
        optional output, for writing the result to. It must have a shape that the inputs
        broadcast to.
    complex_mode
        optional specifier for how to handle complex data types. See
        `ivy.func_wrapper.handle_complex_input` for more detail.

    Returns
    -------
    ret
        an array containing the hyperbolic tangent of each element in ``x``.
        The returned array must have a real-valued floating-point data type
        determined by :ref:`type-promotion`.


    This function conforms to the `Array API Standard
    <https://data-apis.org/array-api/latest/>`_. This docstring is an extension of the
    `docstring <https://data-apis.org/array-api/latest/
    API_specification/generated/array_api.tanh.html>`_
    in the standard.

    Both the description and the type hints above assumes an array input for simplicity,
    but this function is *nestable*, and therefore also accepts :class:`ivy.Container`
    instances in place of any of the arguments

    Examples
    --------
    With :class:`ivy.Array` input:

    >>> x = ivy.array([0., 1., 2.])
    >>> y = ivy.tanh(x)
    >>> print(y)
    ivy.array([0., 0.762, 0.964])

    >>> x = ivy.array([0.5, -0.7, 2.4])
    >>> y = ivy.zeros(3)
    >>> ivy.tanh(x, out=y)
    >>> print(y)
    ivy.array([0.462, -0.604, 0.984])

    >>> x = ivy.array([[1.1, 2.2, 3.3],
    ...                [-4.4, -5.5, -6.6]])
    >>> ivy.tanh(x, out=x)
    >>> print(x)
    ivy.array([[0.8, 0.976, 0.997],
              [-1., -1., -1.]])

    With :class:`ivy.Container` input:

    >>> x = ivy.Container(a=ivy.array([0., 1., 2.]),
    ...                   b=ivy.array([3., 4., 5.]))
    >>> y = ivy.tanh(x)
    >>> print(y)
    {
        a: ivy.array([0., 0.762, 0.964]),
        b: ivy.array([0.995, 0.999, 1.])
    }
    """
    return ivy.current_backend(x).tanh(x, out=out)


@handle_backend_invalid
@handle_nestable
@handle_array_like_without_promotion
@handle_out_argument
@to_native_arrays_and_back
@handle_device_shifting
def trapz(
    y: ivy.Array,
    /,
    *,
    x: Optional[ivy.Array] = None,
    dx: float = 1.0,
    axis: int = -1,
    out: Optional[ivy.Array] = None,
) -> ivy.Array:
    """
    Integrate along the given axis using the composite trapezoidal rule.

    If x is provided, the integration happens in sequence along its elements
    - they are not sorted..

    Parameters
    ----------
    y
        The array that should be integrated.
    x
        The sample points corresponding to the input array values.
        If x is None, the sample points are assumed to be evenly spaced
        dx apart. The default is None.
    dx
        The spacing between sample points when x is None. The default is 1.
    axis
        The axis along which to integrate.
    out
        optional output array, for writing the result to.

    Returns
    -------
    ret
        Definite integral of n-dimensional array as approximated along
        a single axis by the trapezoidal rule. If the input array is a
        1-dimensional array, then the result is a float. If n is greater
        than 1, then the result is an n-1 dimensional array.

    Examples
    --------
    >>> y = ivy.array([1, 2, 3])
    >>> ivy.trapz([1,2,3])
    4.0
    >>> y = ivy.array([1, 2, 3])
    >>> ivy.trapz([1,2,3], x=[4, 6, 8])
    8.0
    >>> y = ivy.array([1, 2, 3])
    >>> ivy.trapz([1,2,3], dx=2)
    8.0
    """
    return ivy.current_backend(y).trapz(y, x=x, dx=dx, axis=axis, out=out)


@handle_exceptions
@handle_backend_invalid
@handle_nestable
@handle_array_like_without_promotion
@handle_out_argument
@to_native_arrays_and_back
@handle_array_function
@handle_device_shifting
def trunc(
    x: Union[ivy.Array, ivy.NativeArray],
    /,
    *,
    out: Optional[ivy.Array] = None,
) -> ivy.Array:
    """
    Round each element x_i of the input array x to the integer-valued number that is
    closest to but no greater than x_i.

    **Special cases**

    - If ``x_i`` is already an integer-valued, the result is ``x_i``.

    For floating-point operands,

    - If ``x_i`` is ``+infinity``, the result is ``+infinity``.
    - If ``x_i`` is ``-infinity``, the result is ``-infinity``.
    - If ``x_i`` is ``+0``, the result is ``+0``.
    - If ``x_i`` is ``-0``, the result is ``-0``.
    - If ``x_i`` is ``NaN``, the result is ``NaN``.

    Parameters
    ----------
    x
        input array. Should have a numeric data type.
    out
        optional output array, for writing the result to. It must have a shape that the
        inputs broadcast to.

    Returns
    -------
    ret
        an array containing the rounded result for each element in ``x``.
        The returned array must have the same data type as ``x``.


    This function conforms to the `Array API Standard
    <https://data-apis.org/array-api/latest/>`_. This docstring is an extension of the
    `docstring <https://data-apis.org/array-api/latest/
    API_specification/generated/array_api.trunc.html>`_
    in the standard.

    Both the description and the type hints above assumes an array input for simplicity,
    but this function is *nestable*, and therefore also accepts :class:`ivy.Container`
    instances in place of any of the arguments

    Examples
    --------
    With :class:`ivy.Array` input:

    >>> x = ivy.array([-1, 0.54, 3.67, -0.025])
    >>> y = ivy.trunc(x)
    >>> print(y)
    ivy.array([-1.,  0.,  3., -0.])

    >>> x = ivy.array([0.56, 7, -23.4, -0.0375])
    >>> ivy.trunc(x, out=x)
    >>> print(x)
    ivy.array([  0.,   7., -23.,  -0.])

    >>> x = ivy.array([[0.4, -8, 0.55], [0, 0.032, 2]])
    >>> y = ivy.zeros([2,3])
    >>> ivy.trunc(x, out=y)
    >>> print(y)
    ivy.array([[ 0., -8.,  0.],
           [ 0.,  0.,  2.]])

    With :class:`ivy.Container` input:

    >>> x = ivy.Container(a=ivy.array([-0.25, 4, 1.3]), b=ivy.array([12, -3.5, 1.234]))
    >>> y = ivy.trunc(x)
    >>> print(y)
    {
        a: ivy.array([-0., 4., 1.]),
        b: ivy.array([12., -3., 1.])
    }
    """
    return ivy.current_backend(x).trunc(x, out=out)


# Extra #
# ------#


@handle_exceptions
@handle_backend_invalid
@handle_nestable
@handle_array_like_without_promotion
@handle_out_argument
@to_native_arrays_and_back
@handle_array_function
@handle_device_shifting
def erf(
    x: Union[ivy.Array, ivy.NativeArray],
    /,
    *,
    out: Optional[ivy.Array] = None,
) -> ivy.Array:
    """Compute the Gauss error function of ``x`` element-wise.

    Parameters
    ----------
    x
        Value to compute exponential for.
    out
        optional output array, for writing the result to. It must have a shape that the
        inputs broadcast to.

    Returns
    -------
    ret
        The Gauss error function of x.

    Examples
    --------
    >>> x = ivy.array([0, 0.3, 0.7, 1.0])
    >>> ivy.erf(x)
    ivy.array([0., 0.328, 0.677, 0.842])
    """
    return ivy.current_backend(x).erf(x, out=out)


@handle_exceptions
@handle_backend_invalid
@handle_nestable
@handle_out_argument
@to_native_arrays_and_back
@handle_array_function
@handle_device_shifting
def maximum(
    x1: Union[ivy.Array, ivy.NativeArray, Number],
    x2: Union[ivy.Array, ivy.NativeArray, Number],
    /,
    *,
    use_where: bool = True,
    out: Optional[ivy.Array] = None,
) -> ivy.Array:
    """Return the max of x1 and x2 (i.e. x1 > x2 ? x1 : x2) element-wise.

    Parameters
    ----------
    x1
        Input array containing elements to maximum threshold.
    x2
        Tensor containing maximum values, must be broadcastable to x1.
    use_where
        Whether to use :func:`where` to calculate the maximum. If ``False``, the maximum
        is calculated using the ``(x + y + |x - y|)/2`` formula. Default is ``True``.
    out
        optional output array, for writing the result to. It must have a shape that the
        inputs broadcast to.

    Returns
    -------
    ret
        An array with the elements of x1, but clipped to not be lower than the x2
        values.

    Examples
    --------
    With :class:`ivy.Array` inputs:

    >>> x = ivy.array([7, 9, 5])
    >>> y = ivy.array([9, 3, 2])
    >>> z = ivy.maximum(x, y)
    >>> print(z)
    ivy.array([9, 9, 5])

    >>> x = ivy.array([1, 5, 9, 8, 3, 7])
    >>> y = ivy.array([[9], [3], [2]])
    >>> z = ivy.zeros((3, 6))
    >>> ivy.maximum(x, y, out=z)
    >>> print(z)
    ivy.array([[9.,9.,9.,9.,9.,9.],
               [3.,5.,9.,8.,3.,7.],
               [2.,5.,9.,8.,3.,7.]])

    >>> x = ivy.array([[7, 3]])
    >>> y = ivy.array([0, 7])
    >>> ivy.maximum(x, y, out=x)
    >>> print(x)
    ivy.array([[7, 7]])

    With one :class:`ivy.Container` input:

    >>> x = ivy.array([[1, 3], [2, 4], [3, 7]])
    >>> y = ivy.Container(a=ivy.array([1, 0,]),
    ...                   b=ivy.array([-5, 9]))
    >>> z = ivy.maximum(x, y)
    >>> print(z)
    {
        a: ivy.array([[1, 3],
                      [2, 4],
                      [3, 7]]),
        b: ivy.array([[1, 9],
                      [2, 9],
                      [3, 9]])
    }

    With multiple :class:`ivy.Container` inputs:

    >>> x = ivy.Container(a=ivy.array([1, 3, 1]),b=ivy.array([2, 8, 5]))
    >>> y = ivy.Container(a=ivy.array([1, 5, 6]),b=ivy.array([5, 9, 7]))
    >>> z = ivy.maximum(x, y)
    >>> print(z)
    {
        a: ivy.array([1, 5, 6]),
        b: ivy.array([5, 9, 7])
    }
    """
    return ivy.current_backend(x1).maximum(x1, x2, use_where=use_where, out=out)


@handle_exceptions
@handle_backend_invalid
@handle_nestable
@handle_out_argument
@to_native_arrays_and_back
@handle_array_function
@handle_device_shifting
def minimum(
    x1: Union[ivy.Array, ivy.NativeArray],
    x2: Union[ivy.Array, ivy.NativeArray],
    /,
    *,
    use_where: bool = True,
    out: Optional[ivy.Array] = None,
) -> ivy.Array:
    """Return the min of x1 and x2 (i.e. x1 < x2 ? x1 : x2) element-wise.

    Parameters
    ----------
    x1
        Input array containing elements to minimum threshold.
    x2
        Tensor containing minimum values, must be broadcastable to x1.
    use_where
        Whether to use :func:`where` to calculate the minimum. If ``False``, the minimum
        is calculated using the ``(x + y - |x - y|)/2`` formula. Default is ``True``.
    out
        optional output array, for writing the result to. It must have a shape that the
        inputs broadcast to.

    Returns
    -------
    ret
        An array with the elements of x1, but clipped to not exceed the x2 values.

    Examples
    --------
    With :class:`ivy.Array` inputs:

    >>> x = ivy.array([7, 9, 5])
    >>> y = ivy.array([9, 3, 2])
    >>> z = ivy.minimum(x, y)
    >>> print(z)
    ivy.array([7, 3, 2])

    >>> x = ivy.array([1, 5, 9, 8, 3, 7])
    >>> y = ivy.array([[9], [3], [2]])
    >>> z = ivy.zeros((3, 6))
    >>> ivy.minimum(x, y, out=z)
    >>> print(z)
    ivy.array([[1.,5.,9.,8.,3.,7.],
               [1.,3.,3.,3.,3.,3.],
               [1.,2.,2.,2.,2.,2.]])

    >>> x = ivy.array([[7, 3]])
    >>> y = ivy.array([0, 7])
    >>> ivy.minimum(x, y, out=x)
    >>> print(x)
    ivy.array([[0, 3]])

    With one :class:`ivy.Container` input:

    >>> x = ivy.array([[1, 3], [2, 4], [3, 7]])
    >>> y = ivy.Container(a=ivy.array([1, 0,]),b=ivy.array([-5, 9]))
    >>> z = ivy.minimum(x, y)
    >>> print(z)
    {
        a: ivy.array([[1, 0],
                      [1, 0],
                      [1, 0]]),
        b: ivy.array([[-5, 3],
                      [-5, 4],
                      [-5, 7]])
    }

    With multiple :class:`ivy.Container` inputs:

    >>> x = ivy.Container(a=ivy.array([1, 3, 1]),
    ...                   b=ivy.array([2, 8, 5]))
    >>> y = ivy.Container(a=ivy.array([1, 5, 6]),
    ...                   b=ivy.array([5, 9, 7]))
    >>> z = ivy.minimum(x, y)
    >>> print(z)
    {
        a: ivy.array([1, 3, 1]),
        b: ivy.array([2, 8, 5])
    }
    """
    return ivy.current_backend(x1).minimum(x1, x2, use_where=use_where, out=out)


@handle_exceptions
@handle_backend_invalid
@handle_nestable
@handle_array_like_without_promotion
@handle_out_argument
@to_native_arrays_and_back
@handle_array_function
@handle_device_shifting
def reciprocal(
    x: Union[float, ivy.Array, ivy.NativeArray],
    /,
    *,
    out: Optional[ivy.Array] = None,
) -> ivy.Array:
    """Return a new array with the reciprocal of each element in ``x``.

    Parameters
    ----------
    x
        Input array.
    out
        optional output array, for writing the result to. It must have a shape that the
        inputs broadcast to.

    Returns
    -------
    ret
        A new array with the positive value of each element in ``x``.

    Examples
    --------
    >>> x = ivy.array([1, 2, 3])
    >>> y = ivy.reciprocal(x)
    >>> print(y)
    ivy.array([1.        , 0.5       , 0.33333333])
    """
    return ivy.current_backend(x).reciprocal(x, out=out)


@handle_backend_invalid
@handle_nestable
@handle_array_like_without_promotion
@handle_out_argument
@to_native_arrays_and_back
@handle_array_function
@handle_device_shifting
def deg2rad(
    x: Union[ivy.Array, ivy.NativeArray],
    /,
    *,
    out: Optional[ivy.Array] = None,
) -> ivy.Array:
    """
    Convert the input from degrees to radians.

    Parameters
    ----------
    x
        input array whose elements are each expressed in degrees.
    out
        optional output array, for writing the result to. It must have a shape that the
        inputs broadcast to.

    Returns
    -------
    ret
        an array with each element in ``x`` converted from degrees to radians.

    Examples
    --------
    With :class:`ivy.Array` input:

    >>> x=ivy.array([0,90,180,270,360])
    >>> y=ivy.deg2rad(x)
    >>> print(y)
    ivy.array([0.  , 1.57, 3.14, 4.71, 6.28])

    >>> x=ivy.array([0,-1.5,-50,ivy.nan])
    >>> y=ivy.zeros(5)
    >>> ivy.deg2rad(x,out=y)
    >>> print(y)
    ivy.array([ 0.    , -0.0262, -0.873 ,     nan])

    >>> x = ivy.array([[1.1, 2.2, 3.3],[-4.4, -5.5, -6.6]])
    >>> ivy.deg2rad(x, out=x)
    >>> print(x)
    ivy.array([[ 0.0192,  0.0384,  0.0576],
        [-0.0768, -0.096 , -0.115 ]])


    >>> x=ivy.native_array([-0,20.1,ivy.nan])
    >>> y=ivy.zeros(3)
    >>> ivy.deg2rad(x,out=y)
    >>> print(y)
    ivy.array([0.   , 0.351,   nan])

    With :class:`ivy.Container` input:

    >>> x=ivy.Container(a=ivy.array([-0,20.1,-50.5,-ivy.nan]),
                        b=ivy.array([0,90,180,270,360]))
    >>> y=ivy.deg2rad(x)
    >>> print(y)
    {
        a: ivy.array([0., 0.351, -0.881, nan]),
        b: ivy.array([0., 1.57, 3.14, 4.71, 6.28])
    }

    >>> x=ivy.Container(a=ivy.array([0,90,180,270,360]),
    ...                 b=ivy.native_array([0,-1.5,-50,ivy.nan]))
    >>> y=ivy.deg2rad(x)
    >>> print(y)
    {
        a: ivy.array([0., 1.57, 3.14, 4.71, 6.28]),
        b: ivy.array([0., -0.0262, -0.873, nan])
    }
    """
    return ivy.current_backend(x).deg2rad(x, out=out)


@handle_backend_invalid
@handle_nestable
@handle_array_like_without_promotion
@handle_out_argument
@to_native_arrays_and_back
@handle_array_function
@handle_device_shifting
def rad2deg(
    x: Union[ivy.Array, ivy.NativeArray],
    /,
    *,
    out: Optional[ivy.Array] = None,
) -> ivy.Array:
    """
    Convert the input from radians to degrees.

    Parameters
    ----------
    x
        input array whose elements are each expressed in radians.
    out
        optional output array, for writing the result to. It must have a shape that the
        inputs broadcast to.

    Returns
    -------
    ret
        an array with each element in ``x`` converted from radians to degrees.

    Examples
    --------
    With :class:`ivy.Array` input:

    >>> x=ivy.array([0.,1.57,3.14,4.71,6.28])
    >>> y=ivy.rad2deg(x)
    >>> print(y)
    ivy.array([  0.,  90., 180., 270., 360.])

    >>> x=ivy.array([0.,-0.0262,-0.873,ivy.nan])
    >>> y=ivy.zeros(5)
    >>> ivy.rad2deg(x,out=y)
    >>> print(y)
    ivy.array([  0. ,  -1.5, -50. ,   nan])

    >>> x = ivy.array([[1.1, 2.2, 3.3],[-4.4, -5.5, -6.6]])
    >>> ivy.rad2deg(x, out=x)
    >>> print(x)
    ivy.array([[  63.,  126.,  189.],
        [-252., -315., -378.]])

    >>> x=ivy.native_array([-0,20.1,ivy.nan])
    >>> y=ivy.zeros(3)
    >>> ivy.rad2deg(x,out=y)
    >>> print(y)
    ivy.array([   0., 1150.,   nan])

    With :class:`ivy.Container` input:

    >>> x=ivy.Container(a=ivy.array([-0,20.1,-50.5,-ivy.nan]),
    ...                 b=ivy.array([0,1,2,3,4]))
    >>> y=ivy.rad2deg(x)
    >>> print(y)
    {
        a: ivy.array([0., 1150., -2890., nan]),
        b: ivy.array([0., 57.3, 115., 172., 229.])
    }

    >>> x=ivy.Container(a=ivy.array([0,10,180,8.5,6]),
    ...                 b=ivy.native_array([0,-1.5,0.5,ivy.nan]))
    >>> y=ivy.rad2deg(x)
    >>> print(y)
    {
        a: ivy.array([0., 573., 10300., 487., 344.]),
        b: ivy.array([0., -85.9, 28.6, nan])
    }
    """
    return ivy.current_backend(x).rad2deg(x, out=out)


@handle_nestable
@handle_exceptions
@handle_array_like_without_promotion
@inputs_to_ivy_arrays
@handle_array_function
def trunc_divide(
    x1: Union[float, ivy.Array, ivy.NativeArray],
    x2: Union[float, ivy.Array, ivy.NativeArray],
    /,
    *,
    out: Optional[ivy.Array] = None,
) -> ivy.Array:
    """
    Perform element-wise integer division of the inputs rounding the results towards
    zero.

    Parameters
    ----------
    x1
        dividend input array. Should have a numeric data type.
    x2
        divisor input array. Must be compatible with x1 (see Broadcasting). Should have
        a numeric data type.
    out
        optional output array, for writing the result to. It must have a shape that the
        inputs broadcast to.

    Returns
    -------
    ret
        an array containing the element-wise results. The returned array must have a
        floating-point data type determined by Type Promotion Rules.

    Examples
    --------
    With :class:`ivy.Array` inputs:

    >>> x1 = ivy.array([2., 7., 9.])
    >>> x2 = ivy.array([3., -4., 0.6])
    >>> y = ivy.trunc_divide(x1, x2)
    >>> print(y)
    ivy.array([ 0., -1., 14.])
    """
    return ivy.trunc(ivy.divide(x1, x2), out=out)


trunc_divide.mixed_backend_wrappers = {
    "to_add": (
        "handle_backend_invalid",
        "handle_out_argument",
        "inputs_to_native_arrays",
        "outputs_to_ivy_arrays",
        "handle_device_shifting",
        "handle_backend_invalid",
    ),
    "to_skip": ("inputs_to_ivy_arrays",),
}


@handle_exceptions
@handle_backend_invalid
@handle_nestable
@handle_array_like_without_promotion
@handle_out_argument
@to_native_arrays_and_back
@handle_array_function
@handle_device_shifting
def isreal(
    x: Union[ivy.Array, ivy.NativeArray],
    /,
    *,
    out: Optional[ivy.Array] = None,
) -> ivy.Array:
    """Test each element ``x_i`` of the input array ``x`` to determine whether the
    element is real number.
    Returns a bool array, where True if input element is real.
    If element has complex type with zero complex part, the return value
    for that element is True.

    Parameters
    ----------
    x
        input array.
    out
        optional output array, for writing the result to. It must have a shape that the
        inputs broadcast to.

    Returns
    -------
    ret
        an array containing test results. An element ``out_i`` is ``True`` if ``x_i`` is
        real number and ``False`` otherwise. The returned array should have a data type
        of ``bool``.

    The descriptions above assume an array input for simplicity, but
    the method also accepts :class:`ivy.Container` instances in place of
    :class:`ivy.Array` or :class:`ivy.NativeArray` instances, as shown in the type hints
    and also the examples below.

    Examples
    --------
    With :class:`ivy.Array` inputs:

    >>> x = ivy.array([[[1.1], [float('inf')], [-6.3]]])
    >>> z = ivy.isreal(x)
    >>> print(z)
    ivy.array([[[True], [True], [True]]])

    >>> x = ivy.array([1-0j, 3j, 7+5j])
    >>> z = ivy.isreal(x)
    >>> print(z)
    ivy.array([ True, False, False])

    With :class:`ivy.Container` input:

    >>> x = ivy.Container(a=ivy.array([-6.7-7j, -np.inf, 1.23]),\
                          b=ivy.array([5j, 5-6j, 3]))
    >>> z = ivy.isreal(x)
    >>> print(z)
    {
        a: ivy.array([False, True, True]),
        b: ivy.array([False, False, True])
    }
    """
    return ivy.current_backend(x).isreal(x, out=out)


@handle_backend_invalid
@handle_nestable
@handle_out_argument
@to_native_arrays_and_back
@handle_device_shifting
def fmod(
    x1: Union[ivy.Array, ivy.NativeArray],
    x2: Union[ivy.Array, ivy.NativeArray],
    /,
    *,
    out: Optional[Union[ivy.Array, ivy.NativeArray]] = None,
) -> Union[ivy.Array, ivy.NativeArray]:
    """
    Compute the element-wise remainder of divisions of two arrays.

    Parameters
    ----------
    x1
        First input array.
    x2
        Second input array
    out
        optional output array, for writing the result to.

    Returns
    -------
    ret
        Array with element-wise remainder of divisions.

    Examples
    --------
    >>> x1 = ivy.array([2, 3, 4])
    >>> x2 = ivy.array([1, 5, 2])
    >>> ivy.fmod(x1, x2)
    ivy.array([ 0,  3,  0])

    >>> x1 = ivy.array([ivy.nan, 0, ivy.nan])
    >>> x2 = ivy.array([0, ivy.nan, ivy.nan])
    >>> ivy.fmod(x1, x2)
    ivy.array([ nan,  nan,  nan])
    """
    return ivy.current_backend(x1, x2).fmod(x1, x2, out=out)


@handle_backend_invalid
@handle_nestable
@handle_out_argument
@to_native_arrays_and_back
@handle_device_shifting
def lcm(
    x1: Union[ivy.Array, ivy.NativeArray],
    x2: Union[ivy.Array, ivy.NativeArray],
    /,
    *,
    out: Optional[ivy.Array] = None,
) -> ivy.Array:
    """
    Compute the element-wise least common multiple (LCM) of x1 and x2.

    Parameters
    ----------
    x1
        first input array, must be integers
    x2
        second input array, must be integers
    out
        optional output array, for writing the result to.

    Returns
    -------
    ret
        an array that includes the element-wise least common multiples of x1 and x2

    Examples
    --------
    With :class:`ivy.Array` input:

    >>> x1=ivy.array([2, 3, 4])
    >>> x2=ivy.array([5, 7, 15])
    >>> x1.lcm(x1, x2)
    ivy.array([10, 21, 60])
    """
    return ivy.current_backend(x1, x2).lcm(x1, x2, out=out)<|MERGE_RESOLUTION|>--- conflicted
+++ resolved
@@ -12,11 +12,8 @@
     handle_array_like_without_promotion,
     inputs_to_ivy_arrays,
     handle_device_shifting,
-<<<<<<< HEAD
     handle_complex_input,
-=======
     handle_backend_invalid,
->>>>>>> 5f8ede7c
 )
 from ivy.utils.exceptions import handle_exceptions
 
