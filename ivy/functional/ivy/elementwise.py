--- conflicted
+++ resolved
@@ -34,6 +34,7 @@
 
 # Array API Standard #
 # -------------------#
+
 
 with apply_decorators(
     [
@@ -1628,7 +1629,6 @@
                 [True],
                 [False]]])
 
-<<<<<<< HEAD
         >>> x = ivy.array([[-float('inf'), float('inf'), 0.0]])
         >>> z = ivy.isinf(x)
         >>> print(z)
@@ -6909,7264 +6909,3 @@
             "handle_backend_invalid",
         ),
         "to_skip": ("inputs_to_ivy_arrays",),
-    }
-=======
-@handle_exceptions
-@handle_backend_invalid
-@handle_nestable
-@handle_array_like_without_promotion
-@handle_out_argument
-@to_native_arrays_and_back
-@handle_array_function
-@handle_device_shifting
-def abs(
-    x: Union[float, ivy.Array, ivy.NativeArray],
-    /,
-    *,
-    out: Optional[ivy.Array] = None,
-) -> ivy.Array:  # noqa
-    """Calculate the absolute value for each element ``x_i`` of the input array ``x``
-    (i.e., the element-wise result has the same magnitude as the respective element in
-    ``x`` but has positive sign).
-
-    .. note::
-        For signed integer data types, the absolute value of the minimum representable
-        integer is implementation-dependent.
-
-    **Special Cases**
-
-    For real-valued floating-point operands,
-
-    - If ``x_i`` is ``NaN``, the result is ``NaN``.
-    - If ``x_i`` is ``-0``, the result is ``+0``.
-    - If ``x_i`` is ``-infinity``, the result is ``+infinity``.
-
-    For complex floating-point operands,
-    let ``a = real(x_i)`` and ``b = imag(x_i)``. and
-
-    - If ``a`` is either ``+infinity`` or ``-infinity`` and ``b`` is any value
-      (including ``NaN``), the result is ``+infinity``.
-    - If ``a`` is any value (including ``NaN``) and ``b`` is ``+infinity``,
-      the result is ``+infinity``.
-    - If ``a`` is either ``+0`` or ``-0``, the result is ``abs(b)``.
-    - If ``b`` is ``+0`` or ``-0``, the result is ``abs(a)``.
-    - If ``a`` is ``NaN`` and ``b`` is a finite number, the result is ``NaN``.
-    - If ``a`` is a finite number and ``b`` is ``NaN``, the result is ``NaN``.
-    - If ``a`` is ``Na``N and ``b`` is ``NaN``, the result is ``NaN``.
-
-    Parameters
-    ----------
-    x
-        input array. Should have a numeric data type
-
-    out
-        optional output array, for writing the result to. It must have a shape that the
-        inputs broadcast to.
-
-
-    Returns
-    -------
-    ret
-        an array containing the absolute value of each element in ``x``. The returned
-        array must have the same data type as ``x``.
-
-
-    This function conforms to the `Array API Standard
-    <https://data-apis.org/array-api/latest/>`_. This docstring is an extension of the
-    `docstring <https://data-apis.org/array-api/latest/
-    API_specification/generated/array_api.abs.html>`_
-    in the standard.
-
-    Both the description and the type hints above assumes an array input for simplicity,
-    but this function is *nestable*, and therefore also accepts :class:`ivy.Container`
-    instances in place of any of the arguments
-
-    Examples
-    --------
-    With :class:`ivy.Array` input:
-
-    >>> x = ivy.array([-1,0,-6])
-    >>> y = ivy.abs(x)
-    >>> print(y)
-    ivy.array([1, 0, 6])
-
-    >>> x = ivy.array([3.7, -7.7, 0, -2, -0])
-    >>> y = ivy.abs(x)
-    >>> print(y)
-    ivy.array([ 3.7, 7.7, 0., 2., 0.])
-
-    >>> x = ivy.array([[1.1, 2.2, 3.3], [-4.4, -5.5, -6.6]])
-    >>> ivy.abs(x, out=x)
-    >>> print(x)
-    ivy.array([[ 1.1,  2.2,  3.3],
-               [4.4, 5.5, 6.6]])
-
-    With :class:`ivy.Container` input:
-
-    >>> x = ivy.Container(a=ivy.array([0., 2.6, -3.5]), b=ivy.array([4.5, -5.3, -0, -2.3])) # noqa
-    >>> y = ivy.abs(x)
-    >>> print(y)
-    {
-        a: ivy.array([0., 2.6, 3.5]),
-        b: ivy.array([4.5, 5.3, 0., 2.3])
-    }
-
-    """
-
-    return ivy.current_backend(x).abs(x, out=out)
-
-
-@handle_exceptions
-@handle_backend_invalid
-@handle_nestable
-@handle_array_like_without_promotion
-@handle_out_argument
-@to_native_arrays_and_back
-@handle_array_function
-@handle_device_shifting
-def acos(
-    x: Union[ivy.Array, ivy.NativeArray],
-    /,
-    *,
-    out: Optional[ivy.Array] = None,
-) -> ivy.Array:
-    """
-    Calculate an implementation-dependent approximation of the principal value of the
-    inverse cosine, having domain [-1, +1] and codomain [+0, +π], for each element x_i
-    of the input array x. Each element-wise result is expressed in radians.
-
-    **Special cases**
-
-    For floating-point operands,
-
-    - If ``x_i`` is ``NaN``, the result is ``NaN``.
-    - If ``x_i`` is greater than ``1``, the result is ``NaN``.
-    - If ``x_i`` is less than ``-1``, the result is ``NaN``.
-    - If ``x_i`` is ``1``, the result is ``+0``.
-
-    For complex floating-point operands, let a = real(x_i) and b = imag(x_i),
-    and
-
-    - If ``a`` is either ``+0`` or ``-0`` and ``b`` is ``+0``,
-      the result is ``π/2 - 0j``.
-    - if ``a`` is either ``+0`` or ``-0`` and ``b`` is ``NaN``,
-      the result is ``π/2 + NaN j``.
-    - If ``a`` is a finite number and ``b`` is ``+infinity``,
-      the result is ``π/2 - infinity j``.
-    - If ``a`` is a nonzero finite number and ``b`` is ``NaN``,
-      the result is ``NaN + NaN j``.
-    - If ``a`` is ``-infinity`` and ``b`` is a positive
-      (i.e., greater than 0) finite number, the result is ``π - infinity j``.
-    - If ``a`` is ``+infinity`` and ``b`` is a positive
-      (i.e., greater than 0) finite number, the result is ``+0 - infinity j``.
-    - If ``a`` is ``-infinity`` and ``b`` is ``+infinity``,
-      the result is ``3π/4 - infinity j``.
-    - If ``a`` is ``+infinity`` and ``b`` is ``+infinity``,
-      the result is ``π/4 - infinity j``.
-    - If ``a`` is either ``+infinity`` or ``-infinity`` and ``b`` is ``NaN``,
-      the result is ``NaN ± infinity j`` (sign of
-      the imaginary component is unspecified).
-    - If ``a`` is ``NaN`` and ``b`` is a finite number,
-      the result is ``NaN + NaN j``.
-    - if ``a`` is ``NaN`` and ``b`` is ``+infinity``,
-      the result is ``NaN - infinity j``.
-    - If ``a`` is ``NaN`` and ``b`` is ``NaN``, the result is ``NaN + NaN j``.
-
-    Parameters
-    ----------
-    x
-        input array. Should have a floating-point data type.
-    out
-        optional output array, for writing the result to. It must have a shape that the
-        inputs broadcast to.
-
-    Returns
-    -------
-    ret
-        an array containing the inverse cosine of each element in x. The returned array
-        must have a floating-point data type determined by :ref:`type-promotion`.
-
-
-    This function conforms to the `Array API Standard
-    <https://data-apis.org/array-api/latest/>`_. This docstring is an extension of the
-    `docstring <https://data-apis.org/array-api/latest/
-    API_specification/generated/array_api.acos.html>`_
-    in the standard.
-
-    Both the description and the type hints above assumes an array input for simplicity,
-    but this function is *nestable*, and therefore also accepts :class:`ivy.Container`
-    instances in place of any of the arguments
-
-
-    Examples
-    --------
-    With :class:`ivy.Array` input:
-
-    >>> x = ivy.array([0., 1., -1.])
-    >>> y = ivy.acos(x)
-    >>> print(y)
-    ivy.array([1.57, 0.  , 3.14])
-
-    >>> x = ivy.array([1., 0., -1.])
-    >>> y = ivy.zeros(3)
-    >>> ivy.acos(x, out=y)
-    >>> print(y)
-    ivy.array([0.  , 1.57, 3.14])
-
-    With :class:`ivy.Container` input:
-
-    >>> x = ivy.Container(a=ivy.array([0., -1, 1]), b=ivy.array([1., 0., -1]))
-    >>> y = ivy.acos(x)
-    >>> print(y)
-    {
-        a: ivy.array([1.57, 3.14, 0.]),
-        b: ivy.array([0., 1.57, 3.14])
-    }
-    """
-    return ivy.current_backend(x).acos(x, out=out)
-
-
-@handle_exceptions
-@handle_backend_invalid
-@handle_nestable
-@handle_array_like_without_promotion
-@handle_out_argument
-@to_native_arrays_and_back
-@handle_array_function
-@handle_device_shifting
-def acosh(
-    x: Union[ivy.Array, ivy.NativeArray],
-    /,
-    *,
-    out: Optional[ivy.Array] = None,
-) -> ivy.Array:
-    """Calculate an implementation-dependent approximation to the inverse hyperbolic
-    cosine, having domain ``[+1, +infinity]`` and codomain ``[+0, +infinity]``, for each
-    element ``x_i`` of the input array ``x``.
-
-    **Special cases**
-
-    For floating-point operands,
-
-    - If ``x_i`` is ``NaN``, the result is ``NaN``.
-    - If ``x_i`` is less than ``1``, the result is ``NaN``.
-    - If ``x_i`` is ``1``, the result is ``+0``.
-    - If ``x_i`` is ``+infinity``, the result is ``+infinity``.
-
-    For complex floating-point operands, let a = real(x_i) and b = imag(x_i),
-    and
-
-    - If ``a`` is either ``+0`` or ``-0`` and ``b`` is ``+0``,
-      the result is ``+0 + πj/2``.
-    - If ``a`` is a finite number and ``b`` is ``+infinity``,
-      the result is ``+infinity + πj/2``.
-    - If ``a`` is a nonzero finite number and ``b`` is ``NaN``,
-      the result is ``NaN + NaN j``.
-    - If ``a`` is ``+0`` and ``b`` is ``NaN``, the result is ``NaN ± πj/2``
-      (sign of the imaginary component is unspecified).
-    - If ``a`` is ``-infinity`` and ``b`` is a positive (i.e., greater than 0) finite
-      number, the result is ``+infinity + πj``.
-    - If ``a`` is ``+infinity`` and ``b`` is a positive (i.e., greater than 0) finite
-      number, the result is ``+infinity + 0j``.
-    - If ``a`` is ``-infinity`` and ``b`` is ``+infinity``,
-      the result is ``+infinity + 3πj/4``.
-    - If ``a`` is ``+infinity`` and ``b`` is ``+infinity``,
-      the result is ``+infinity + πj/4``.
-    - If ``a`` is either ``+infinity`` or ``-infinity`` and ``b`` is ``NaN``,
-      the result is ``+infinity + NaN j``.
-    - If ``a`` is ``NaN`` and ``b`` is a finite number,
-      the result is ``NaN + NaN j``.
-    - if ``a`` is ``NaN`` and ``b`` is ``+infinity``,
-      the result is ``+infinity + NaN j``.
-    - If ``a`` is ``NaN`` and ``b`` is ``NaN``, the result is ``NaN + NaN j``.
-
-    Parameters
-    ----------
-    x
-        input array whose elements each represent the area of a hyperbolic sector.
-        Should have a floating-point data type.
-    out
-        optional output array, for writing the result to. It must have a shape that the
-        inputs broadcast to.
-
-    Returns
-    -------
-    ret
-        an array containing the inverse hyperbolic cosine of each element in x. The
-        returned array must have a floating-point data type determined by
-        :ref:`type-promotion`.
-
-
-    This function conforms to the `Array API Standard
-    <https://data-apis.org/array-api/latest/>`_. This docstring is an extension of the
-    `docstring <https://data-apis.org/array-api/latest/
-    API_specification/generated/array_api.acosh.html>`_
-    in the standard.
-
-    Both the description and the type hints above assumes an array input for simplicity,
-    but this function is *nestable*, and therefore also accepts :class:`ivy.Container`
-    instances in place of any of the arguments
-
-    Examples
-    --------
-    With :class:`ivy.Array` input:
-
-    >>> x = ivy.array([1, 2.5, 10])
-    >>> y = ivy.acosh(x)
-    >>> print(y)
-    ivy.array([0.  , 1.57, 2.99])
-
-    >>> x = ivy.array([1., 2., 6.])
-    >>> y = ivy.zeros(3)
-    >>> ivy.acosh(x, out=y)
-    >>> print(y)
-    ivy.array([0.  , 1.32, 2.48])
-
-    With :class:`ivy.Container` input:
-
-    >>> x = ivy.Container(a=ivy.array([1, 2, 10]), b=ivy.array([1., 10, 6]))
-    >>> y = ivy.acosh(x)
-    >>> print(y)
-    {
-        a: ivy.array([0., 1.32, 2.99]),
-        b: ivy.array([0., 2.99, 2.48])
-    }
-
-
-    """
-    return ivy.current_backend(x).acosh(x, out=out)
-
-
-@handle_exceptions
-@handle_backend_invalid
-@handle_nestable
-@handle_out_argument
-@to_native_arrays_and_back
-@handle_array_function
-@handle_device_shifting
-def add(
-    x1: Union[float, ivy.Array, ivy.NativeArray],
-    x2: Union[float, ivy.Array, ivy.NativeArray],
-    /,
-    *,
-    alpha: Optional[Union[int, float]] = None,
-    out: Optional[ivy.Array] = None,
-) -> ivy.Array:
-    """Calculate the sum for each element ``x1_i`` of the input array ``x1`` with the
-    respective element ``x2_i`` of the input array ``x2``.
-
-    **Special cases**
-
-    For floating-point operands,
-
-    - If either ``x1_i`` or ``x2_i`` is ``NaN``, the result is ``NaN``.
-    - If ``x1_i`` is ``+infinity`` and ``x2_i`` is ``-infinity``, the result is ``NaN``.
-    - If ``x1_i`` is ``-infinity`` and ``x2_i`` is ``+infinity``, the result is ``NaN``.
-    - If ``x1_i`` is ``+infinity`` and ``x2_i`` is ``+infinity``, the result is
-      ``+infinity``.
-    - If ``x1_i`` is ``-infinity`` and ``x2_i`` is ``-infinity``, the result is
-      ``-infinity``.
-    - If ``x1_i`` is ``+infinity`` and ``x2_i`` is a finite number, the result is
-      ``+infinity``.
-    - If ``x1_i`` is ``-infinity`` and ``x2_i`` is a finite number, the result is
-      ``-infinity``.
-    - If ``x1_i`` is a finite number and ``x2_i`` is ``+infinity``, the result is
-      ``+infinity``.
-    - If ``x1_i`` is a finite number and ``x2_i`` is ``-infinity``, the result is
-      ``-infinity``.
-    - If ``x1_i`` is ``-0`` and ``x2_i`` is ``-0``, the result is ``-0``.
-    - If ``x1_i`` is ``-0`` and ``x2_i`` is ``+0``, the result is ``+0``.
-    - If ``x1_i`` is ``+0`` and ``x2_i`` is ``-0``, the result is ``+0``.
-    - If ``x1_i`` is ``+0`` and ``x2_i`` is ``+0``, the result is ``+0``.
-    - If ``x1_i`` is either ``+0`` or ``-0`` and ``x2_i`` is a nonzero finite number,
-      the result is ``x2_i``.
-    - If ``x1_i`` is a nonzero finite number and ``x2_i`` is either ``+0`` or ``-0``,
-      the result is ``x1_i``.
-    - If ``x1_i`` is a nonzero finite number and ``x2_i`` is ``-x1_i``, the result is
-      ``+0``.
-    - In the remaining cases, when neither ``infinity``, ``+0``, ``-0``, nor a ``NaN``
-      is involved, and the operands have the same mathematical sign or have different
-      magnitudes, the sum must be computed and rounded to the nearest representable
-      value according to IEEE 754-2019 and a supported round mode. If the magnitude is
-      too large to represent, the operation overflows and the result is an `infinity`
-      of appropriate mathematical sign.
-
-    .. note::
-       Floating-point addition is a commutative operation, but not always associative.
-
-    For complex floating-point operands, addition is defined according
-    to the following table.
-    For real components ``a`` and ``c``, and imaginary components ``b`` and ``d``,
-
-    +-------------------+-------------------+-------------------+-------------------+
-    |                   |         c         |       dj          |         c+dj      |
-    +===================+===================+===================+===================+
-    |     **a**         |       a + c       |      a + dj       |  (a+c) + dj       |
-    +-------------------+-------------------+-------------------+-------------------+
-    |     **bj**        |    c + bj         |     (b+d)j        |   c + (b+d)j      |
-    +-------------------+-------------------+-------------------+-------------------+
-    |     **a+bj**      | (a+c) + bj        |   a + (b+d)j      | (a+c) + (b+d)j    |
-    +-------------------+-------------------+-------------------+-------------------+
-
-    For complex floating-point operands, the real valued floating-point
-    special cases must independently apply to the real and
-    imaginary component operation invloving real numbers as
-    described in the above table. For example, let ``a = real(x1_i)``,
-    ``c = real(x2_i)``, ``d = imag(x2_i)``,
-    and
-    - if ``a`` is ``-0``, the real component of the result is ``-0``.
-    - Similarly, if ``b`` is ``+0`` and ``d`` is ``-0``,
-    the imaginary component of the result is ``+0``.
-
-    Hence, if ``z1 = a + bj = -0 + 0j`` and ``z2 = c + dj = -0 - 0j``,
-    then the result of  ``z1 + z2`` is ``-0 + 0j``.
-
-    Parameters
-    ----------
-    x1
-        first input array. Should have a numeric data type.
-    x2
-        second input array. Must be compatible with ``x1`` (see :ref:`broadcasting`).
-        Should have a numeric data type.
-    alpha
-        optional scalar multiplier for ``x2``.
-    out
-        optional output array, for writing the result to. It must have a shape that the
-        inputs broadcast to.
-
-    Returns
-    -------
-    ret
-        an array containing the element-wise sums. The returned array must have a data
-        type determined by :ref:`type-promotion`.
-
-
-    This function conforms to the `Array API Standard
-    <https://data-apis.org/array-api/latest/>`_. This docstring is an extension of the
-    `docstring <https://data-apis.org/array-api/latest/
-    API_specification/generated/array_api.add.html>`_
-    in the standard.
-
-    Both the description and the type hints above assumes an array input for simplicity,
-    but this function is *nestable*, and therefore also accepts :class:`ivy.Container`
-    instances in place of any of the arguments
-
-    Examples
-    --------
-    With :class:`ivy.Array` inputs:
-
-    >>> x = ivy.array([1, 2, 3])
-    >>> y = ivy.array([4, 5, 6])
-    >>> z = ivy.add(x, y)
-    >>> print(z)
-    ivy.array([5, 7, 9])
-
-    >>> x = ivy.array([1, 2, 3])
-    >>> y = ivy.array([4, 5, 6])
-    >>> z = ivy.add(x, y, alpha=2)
-    >>> print(z)
-    ivy.array([9, 12, 15])
-
-    >>> x = ivy.array([[1.1, 2.3, -3.6]])
-    >>> y = ivy.array([[4.8], [5.2], [6.1]])
-    >>> z = ivy.zeros((3, 3))
-    >>> ivy.add(x, y, out=z)
-    >>> print(z)
-    ivy.array([[5.9, 7.1, 1.2],
-               [6.3, 7.5, 1.6],
-               [7.2, 8.4, 2.5]])
-
-    >>> x = ivy.array([[[1.1], [3.2], [-6.3]]])
-    >>> y = ivy.array([[8.4], [2.5], [1.6]])
-    >>> ivy.add(x, y, out=x)
-    >>> print(x)
-    ivy.array([[[9.5],
-                [5.7],
-                [-4.7]]])
-    """
-    return ivy.current_backend(x1, x2).add(x1, x2, alpha=alpha, out=out)
-
-
-@handle_exceptions
-@handle_backend_invalid
-@handle_nestable
-@handle_array_like_without_promotion
-@handle_out_argument
-@to_native_arrays_and_back
-@handle_array_function
-@handle_device_shifting
-def asin(
-    x: Union[ivy.Array, ivy.NativeArray],
-    /,
-    *,
-    out: Optional[ivy.Array] = None,
-) -> ivy.Array:
-    """Calculate an implementation-dependent approximation of the principal value of
-    the inverse sine, having domain ``[-1, +1]`` and codomain ``[-π/2, +π/2]`` for each
-    element ``x_i`` of the input array ``x``. Each element-wise result is expressed in
-    radians.
-
-    **Special cases**
-
-    For floating-point operands,
-
-    - If ``x_i`` is ``NaN``, the result is ``NaN``.
-    - If ``x_i`` is greater than ``1``, the result is ``NaN``.
-    - If ``x_i`` is less than ``-1``, the result is ``NaN``.
-    - If ``x_i`` is ``+0``, the result is ``+0``.
-    - If ``x_i`` is ``-0``, the result is ``-0``.
-
-    For complex floating-point operands, special cases must be handled
-    as if the operation is implemented as ``-1j * asinh(x * 1j)``.
-
-    Parameters
-    ----------
-    x
-        input array. Should have a floating-point data type.
-    out
-        optional output array, for writing the result to. It must have a shape that the
-        inputs broadcast to.
-
-    Returns
-    -------
-    ret
-        an array containing the inverse sine of each element in ``x``. The returned
-        array must have a floating-point data type determined by :ref:`type-promotion`.
-
-
-    This function conforms to the `Array API Standard
-    <https://data-apis.org/array-api/latest/>`_. This docstring is an extension of the
-    `docstring <https://data-apis.org/array-api/latest/
-    API_specification/generated/array_api.asin.html>`_
-    in the standard.
-
-    Both the description and the type hints above assumes an array input for simplicity,
-    but this function is *nestable*, and therefore also accepts :class:`ivy.Container`
-    instances in place of any of the arguments
-
-    Functional Examples
-    -------------------
-
-    With :class:`ivy.Array` input:
-
-    >>> x = ivy.array([-2.4, -0, +0, 3.2, float('nan')])
-    >>> y = ivy.asin(x)
-    >>> print(y)
-    ivy.array([nan,  0.,  0., nan, nan])
-
-    >>> x = ivy.array([-1, -0.5, 0.6, 1])
-    >>> y = ivy.zeros(4)
-    >>> ivy.asin(x, out=y)
-    >>> print(y)
-    ivy.array([-1.57,-0.524,0.644,1.57])
-
-    >>> x = ivy.array([[0.1, 0.2, 0.3],[-0.4, -0.5, -0.6]])
-    >>> ivy.asin(x, out=x)
-    >>> print(x)
-    ivy.array([[0.1,0.201,0.305],[-0.412,-0.524,-0.644]])
-
-    With :class:`ivy.Container` input:
-
-    >>> x = ivy.Container(a=ivy.array([0., 0.1, 0.2]),
-    ...                   b=ivy.array([0.3, 0.4, 0.5]))
-    >>> y = ivy.asin(x)
-    >>> print(y)
-    {a:ivy.array([0.,0.1,0.201]),b:ivy.array([0.305,0.412,0.524])}
-    """
-    return ivy.current_backend(x).asin(x, out=out)
-
-
-@handle_exceptions
-@handle_backend_invalid
-@handle_nestable
-@handle_array_like_without_promotion
-@handle_out_argument
-@to_native_arrays_and_back
-@handle_array_function
-@handle_device_shifting
-def asinh(
-    x: Union[ivy.Array, ivy.NativeArray],
-    /,
-    *,
-    out: Optional[ivy.Array] = None,
-) -> ivy.Array:
-    """Calculate an implementation-dependent approximation to the inverse hyperbolic
-    sine, having domain ``[-infinity, +infinity]`` and codomain
-    ``[-infinity, +infinity]``, for each element ``x_i`` in the input array ``x``.
-
-    **Special cases**
-
-    For floating-point operands,
-
-    - If ``x_i`` is ``NaN``, the result is ``NaN``.
-    - If ``x_i`` is ``+0``, the result is ``+0``.
-    - If ``x_i`` is ``-0``, the result is ``-0``.
-    - If ``x_i`` is ``+infinity``, the result is ``+infinity``.
-    - If ``x_i`` is ``-infinity``, the result is ``-infinity``.
-
-    For complex floating-point operands, let ``a = real(x_i)`` and ``b = imag(x_i)``,
-    and
-
-    - If ``a`` is ``+0`` and ``b`` is ``+0``, the result is ``+0 + 0j``.
-    - If ``a`` is a positive (i.e., greater than ``0``) finite number and ``b`` is
-      ``+infinity``, the result is ``+infinity + πj/2``.
-    - If ``a`` is a finite number and ``b`` is ``NaN``, the result is ``NaN + NaN j``.
-    - If ``a`` is ``+infinity`` and ``b`` is a positive (i.e., greater than ``0``)
-      finite number, the result is ``+infinity + 0j``.
-    - If ``a`` is ``+infinity`` and ``b`` is ``+infinity``, the result is
-      ``+infinity + πj/4``.
-    - If ``a`` is ``NaN`` and ``b`` is ``+0``, the result is ``NaN + 0j``.
-    - If ``a`` is ``NaN`` and ``b`` is nonzero finite number, the result is
-      ``NaN + NaNj``.
-    - If ``a`` is ``NaN`` and ``b`` is ``+infinity``,
-      the result is ``±infinity ± NaNj``, (sign of real component is unspecified).
-    - If ``a`` is ``NaN`` and ``b`` is ``NaN``, ``NaN + NaNj``.
-
-    Parameters
-    ----------
-    x
-        input array whose elements each represent the area of a hyperbolic sector.
-        Should have a floating-point data type.
-    out
-        optional output array, for writing the result to. It must have a shape that the
-        inputs broadcast to.
-
-    Returns
-    -------
-    ret
-        an array containing the inverse hyperbolic sine of each element in ``x``. The
-        returned array must have a floating-point data type determined by
-        :ref:`type-promotion`.
-
-
-    This function conforms to the `Array API Standard
-    <https://data-apis.org/array-api/latest/>`_. This docstring is an extension of the
-    `docstring <https://data-apis.org/array-api/latest/
-    API_specification/generated/array_api.asinh.html>`_
-    in the standard.
-
-    Both the description and the type hints above assumes an array input for simplicity,
-    but this function is *nestable*, and therefore also accepts :class:`ivy.Container`
-    instances in place of any of the arguments.
-
-    Examples
-    --------
-    With :class:`ivy.Array` input:
-
-    >>> x = ivy.array([-3.5, -0, +0, 1.3, float('nan')])
-    >>> y = ivy.asinh(x)
-    >>> print(y)
-    ivy.array([-1.97, 0., 0., 1.08, nan])
-
-    >>> x = ivy.array([-2, -0.75, 0.9, 1])
-    >>> y = ivy.zeros(4)
-    >>> ivy.asinh(x, out=y)
-    >>> print(y)
-    ivy.array([-1.44, -0.693, 0.809, 0.881])
-
-    >>> x = ivy.array([[0.2, 0.4, 0.6],[-0.8, -1, -2]])
-    >>> ivy.asinh(x, out=x)
-    >>> print(x)
-    ivy.array([[ 0.199, 0.39, 0.569],
-               [-0.733, -0.881, -1.44]])
-
-    With :class:`ivy.Container` input:
-
-    >>> x = ivy.Container(a=ivy.array([0., 1, 2]),
-    ...                   b=ivy.array([4.2, -5.3, -0, -2.3]))
-    >>> y = ivy.asinh(x)
-    >>> print(y)
-    {
-        a: ivy.array([0., 0.881, 1.44]),
-        b: ivy.array([2.14, -2.37, 0., -1.57])
-    }
-
-    """
-    return ivy.current_backend(x).asinh(x, out=out)
-
-
-@handle_exceptions
-@handle_backend_invalid
-@handle_nestable
-@handle_array_like_without_promotion
-@handle_out_argument
-@to_native_arrays_and_back
-@handle_array_function
-@handle_device_shifting
-def atan(
-    x: Union[ivy.Array, ivy.NativeArray],
-    /,
-    *,
-    out: Optional[ivy.Array] = None,
-) -> ivy.Array:
-    """Calculate an implementation-dependent approximation of the principal value of
-    the inverse tangent, having domain ``[-infinity, +infinity]`` and codomain
-    ``[-π/2, +π/2]``, for each element ``x_i`` of the input array ``x``. Each
-    element-wise result is expressed in radians.
-
-    **Special cases**
-
-    For floating-point operands,
-
-    - If ``x_i`` is ``NaN``, the result is ``NaN``.
-    - If ``x_i`` is ``+0``, the result is ``+0``.
-    - If ``x_i`` is ``-0``, the result is ``-0``.
-    - If ``x_i`` is ``+infinity``, the result is an implementation-dependent
-      approximation to ``+π/2``.
-    - If ``x_i`` is ``-infinity``, the result is an implementation-dependent
-      approximation to ``-π/2``.
-
-    Parameters
-    ----------
-    x
-        input array. Should have a floating-point data type.
-    out
-        optional output array, for writing the result to. It must have a shape that the
-        inputs broadcast to.
-
-    Returns
-    -------
-    ret
-        an array containing the inverse tangent of each element in ``x``. The returned
-        array must have a floating-point data type determined by :ref:`type-promotion`.
-
-
-    This function conforms to the `Array API Standard
-    <https://data-apis.org/array-api/latest/>`_. This docstring is an extension of the
-    `docstring <https://data-apis.org/array-api/latest/
-    API_specification/generated/array_api.atan.html>`_
-    in the standard.
-
-    Both the description and the type hints above assumes an array input for simplicity,
-    but this function is *nestable*, and therefore also accepts :class:`ivy.Container`
-    instances in place of any of the arguments
-
-    Examples
-    --------
-    With :class:`ivy.Array` input:
-
-    >>> x = ivy.array([0., 1., 2.])
-    >>> y = ivy.atan(x)
-    >>> print(y)
-    ivy.array([0.   , 0.785, 1.11 ])
-
-    >>> x = ivy.array([4., 0., -6.])
-    >>> y = ivy.zeros(3)
-    >>> ivy.atan(x, out=y)
-    >>> print(y)
-    ivy.array([ 1.33,  0.  , -1.41])
-
-    With :class:`ivy.Container` input:
-
-    >>> x = ivy.Container(a=ivy.array([0., -1, 1]), b=ivy.array([1., 0., -6]))
-    >>> y = ivy.atan(x)
-    >>> print(y)
-    {
-        a: ivy.array([0., -0.785, 0.785]),
-        b: ivy.array([0.785, 0., -1.41])
-    }
-
-    """
-    return ivy.current_backend(x).atan(x, out=out)
-
-
-@handle_exceptions
-@handle_backend_invalid
-@handle_nestable
-@handle_out_argument
-@to_native_arrays_and_back
-@handle_array_function
-@handle_device_shifting
-def atan2(
-    x1: Union[ivy.Array, ivy.NativeArray],
-    x2: Union[ivy.Array, ivy.NativeArray],
-    /,
-    *,
-    out: Optional[ivy.Array] = None,
-) -> ivy.Array:
-    """Calculate an implementation-dependent approximation of the inverse tangent of
-    the quotient ``x1/x2``, having domain ``[-infinity, +infinity] x.
-    [-infinity, +infinity]`` (where the ``x`` notation denotes the set of ordered pairs
-    of elements ``(x1_i, x2_i)``) and codomain ``[-π, +π]``, for each pair of elements
-    ``(x1_i, x2_i)`` of the input arrays ``x1`` and ``x2``, respectively. Each
-    element-wise result is expressed in radians. The mathematical signs of
-    ``x1_i and x2_i`` determine the quadrant of each element-wise result. The quadrant
-    (i.e., branch) is chosen such that each element-wise result is the signed angle in
-    radians between the ray ending at the origin and passing through the point ``(1,0)``
-    and the ray ending at the origin and passing through the point ``(x2_i, x1_i)``.
-
-    **Special cases**
-
-    For floating-point operands,
-
-    - If either ``x1_i`` or ``x2_i`` is ``NaN``, the result is ``NaN``.
-    - If ``x1_i`` is greater than ``0`` and ``x2_i`` is ``+0``, the result is an
-      approximation to ``+π/2``.
-    - If ``x1_i`` is greater than ``0`` and ``x2_i`` is ``-0``, the result is an
-      approximation to ``+π/2``.
-    - If ``x1_i`` is ``+0`` and ``x2_i`` is greater than ``0``, the result is ``+0``.
-    - If ``x1_i`` is ``+0`` and ``x2_i`` is ``+0``, the result is ``+0``.
-    - If ``x1_i`` is ``+0`` and ``x2_i`` is ``-0``, the result is an approximation to
-      ``+π``.
-    - If ``x1_i`` is ``+0`` and ``x2_i`` is less than 0, the result is an approximation
-      to ``+π``.
-    - If ``x1_i`` is ``-0`` and ``x2_i`` is greater than ``0``, the result is ``-0``.
-    - If ``x1_i`` is ``-0`` and ``x2_i`` is ``+0``, the result is ``-0``.
-    - If ``x1_i`` is ``-0`` and ``x2_i`` is ``-0``, the result is an approximation to
-      ``-π``.
-    - If ``x1_i`` is ``-0`` and ``x2_i`` is less than ``0``, the result is an
-      approximation to ``-π``.
-    - If ``x1_i`` is less than ``0`` and ``x2_i`` is ``+0``, the result is an
-      approximation to ``-π/2``.
-    - If ``x1_i`` is less than ``0`` and ``x2_i`` is ``-0``, the result is an
-      approximation to ``-π/2``.
-    - If ``x1_i`` is greater than ``0``, ``x1_i`` is a finite number, and ``x2_i`` is
-      ``+infinity``, the result is ``+0``.
-    - If ``x1_i`` is greater than ``0``, ``x1_i`` is a finite number, and ``x2_i`` is
-      ``-infinity``, the result is an approximation to ``+π``.
-    - If ``x1_i`` is less than ``0``, ``x1_i`` is a finite number, and ``x2_i`` is
-      ``+infinity``, the result is ``-0``.
-    - If ``x1_i`` is less than ``0``, ``x1_i`` is a finite number, and ``x2_i`` is
-      ``-infinity``, the result is an approximation to ``-π``.
-    - If ``x1_i`` is ``+infinity`` and ``x2_i`` is finite, the result is an
-      approximation to ``+π/2``.
-    - If ``x1_i`` is ``-infinity`` and ``x2_i`` is finite, the result is an
-      approximation to ``-π/2``.
-    - If ``x1_i`` is ``+infinity`` and ``x2_i`` is ``+infinity``, the result is an
-      approximation to ``+π/4``.
-    - If ``x1_i`` is ``+infinity`` and ``x2_i`` is ``-infinity``, the result is an
-      approximation to ``+3π/4``.
-    - If ``x1_i`` is ``-infinity`` and ``x2_i`` is ``+infinity``, the result is an
-      approximation to ``-π/4``.
-    - If ``x1_i`` is ``-infinity`` and ``x2_i`` is ``-infinity``, the result is an
-      approximation to ``-3π/4``.
-
-    Parameters
-    ----------
-    x1
-        input array corresponding to the y-coordinates. Should have a floating-point
-        data type.
-    x2
-        input array corresponding to the x-coordinates. Must be compatible with ``x1``.
-        Should have a floating-point data type.
-    out
-        optional output array, for writing the result to. It must have a shape that the
-        inputs broadcast to.
-
-    Returns
-    -------
-    ret
-        an array containing the inverse tangent of the quotient ``x1/x2``. The returned
-        array must have a floating-point data type.
-
-
-    This method conforms to the
-    `Array API Standard <https://data-apis.org/array-api/latest/>`_.
-    This docstring is an extension of the
-    `docstring <https://data-apis.org/array-api/latest/
-    API_specification/generated/array_api.atan2.html>`_
-    in the standard.
-
-    Both the description and the type hints above assumes an array input for simplicity,
-    but this function is *nestable*, and therefore also accepts :class:`ivy.Container`
-    instances in place of any of the arguments.
-
-    Examples
-    --------
-    With :class:`ivy.Array` input:
-
-    >>> x = ivy.array([1.0, -1.0, -2.0])
-    >>> y = ivy.array([2.0, 0.0, 3.0])
-    >>> z = ivy.atan2(x, y)
-    >>> print(z)
-    ivy.array([ 0.464, -1.57 , -0.588])
-
-    >>> x = ivy.array([1.0, 2.0])
-    >>> y = ivy.array([-2.0, 3.0])
-    >>> z = ivy.zeros(2)
-    >>> ivy.atan2(x, y, out=z)
-    >>> print(z)
-    ivy.array([2.68 , 0.588])
-
-    >>> nan = float("nan")
-    >>> x = ivy.array([nan, 1.0, 1.0, -1.0, -1.0])
-    >>> y = ivy.array([1.0, +0, -0, +0, -0])
-    >>> z = ivy.atan2(x, y)
-    >>> print(z)
-    ivy.array([  nan,  1.57,  1.57, -1.57, -1.57])
-
-    >>> x = ivy.array([+0, +0, +0, +0, -0, -0, -0, -0])
-    >>> y = ivy.array([1.0, +0, -0, -1.0, 1.0, +0, -0, -1.0])
-    >>> z = ivy.atan2(x, y)
-    >>> print(z)
-    ivy.array([0.  , 0.  , 0.  , 3.14, 0.  , 0.  , 0.  , 3.14])
-
-    >>> inf = float("infinity")
-    >>> x = ivy.array([inf, -inf, inf, inf, -inf, -inf])
-    >>> y = ivy.array([1.0, 1.0, inf, -inf, inf, -inf])
-    >>> z = ivy.atan2(x, y)
-    >>> print(z)
-    ivy.array([ 1.57 , -1.57 ,  0.785,  2.36 , -0.785, -2.36 ])
-
-    >>> x = ivy.array([2.5, -1.75, 3.2, 0, -1.0])
-    >>> y = ivy.array([-3.5, 2, 0, 0, 5])
-    >>> z = ivy.atan2(x, y)
-    >>> print(z)
-    ivy.array([ 2.52 , -0.719,  1.57 ,  0.   , -0.197])
-
-    >>> x = ivy.array([[1.1, 2.2, 3.3], [-4.4, -5.5, -6.6]])
-    >>> y = ivy.atan2(x, x)
-    >>> print(y)
-    ivy.array([[ 0.785,  0.785,  0.785],
-        [-2.36 , -2.36 , -2.36 ]])
-
-    With :class:`ivy.Container` input:
-
-    >>> x = ivy.Container(a=ivy.array([0., 2.6, -3.5]),
-    ...                   b=ivy.array([4.5, -5.3, -0]))
-    >>> y = ivy.array([3.0, 2.0, 1.0])
-    >>> z = ivy.atan2(x, y)
-    {
-        a: ivy.array([0., 0.915, -1.29]),
-        b: ivy.array([0.983, -1.21, 0.])
-    }
-
-    >>> x = ivy.Container(a=ivy.array([0., 2.6, -3.5]),
-    ...                   b=ivy.array([4.5, -5.3, -0, -2.3]))
-    >>> y = ivy.Container(a=ivy.array([-2.5, 1.75, 3.5]),
-    ...                   b=ivy.array([2.45, 6.35, 0, 1.5]))
-    >>> z = ivy.atan2(x, y)
-    >>> print(z)
-    {
-        a: ivy.array([3.14, 0.978, -0.785]),
-        b: ivy.array([1.07, -0.696, 0., -0.993])
-    }
-    """
-    return ivy.current_backend(x1).atan2(x1, x2, out=out)
-
-
-@handle_exceptions
-@handle_backend_invalid
-@handle_nestable
-@handle_array_like_without_promotion
-@handle_out_argument
-@to_native_arrays_and_back
-@handle_array_function
-@handle_device_shifting
-def atanh(
-    x: Union[ivy.Array, ivy.NativeArray],
-    /,
-    *,
-    out: Optional[ivy.Array] = None,
-) -> ivy.Array:
-    """Return a new array with the inverse hyperbolic tangent of the elements of ``x``.
-
-    Parameters
-    ----------
-    x
-        input array whose elements each represent the area of a hyperbolic sector.
-        Should have a floating-point data type.
-    out
-        optional output array, for writing the result to. It must have a shape that the
-        inputs broadcast to.
-
-    Returns
-    -------
-    ret
-        an array containing the inverse hyperbolic tangent of each element in ``x``. The
-        returned array must have a floating-point data type determined by Type Promotion
-        Rules.
-
-
-    This function conforms to the `Array API Standard
-    <https://data-apis.org/array-api/latest/>`_. This docstring is an extension of the
-    `docstring <https://data-apis.org/array-api/latest/
-    API_specification/generated/array_api.atanh.html>`_
-    in the standard.
-
-    Both the description and the type hints above assumes an array input for simplicity,
-    but this function is *nestable*, and therefore also accepts :class:`ivy.Container`
-    instances in place of any of the arguments
-
-    **Special cases**
-
-    For real-valued floating-point operands,
-
-    - If ``x_i`` is ``NaN``, the result is ``NaN``.
-    - If ``x_i`` is less than ``-1``, the result is ``NaN``.
-    - If ``x_i`` is greater than ``1``, the result is ``NaN``.
-    - If ``x_i`` is ``-1``, the result is ``-infinity``.
-    - If ``x_i`` is ``+1``, the result is ``+infinity``.
-    - If ``x_i`` is ``+0``, the result is ``+0``.
-    - If ``x_i`` is ``-0``, the result is ``-0``.
-
-    For complex floating-point operands, let ``a = real(x_i)``, ``b = imag(x_i)``, and
-
-    - If ``a`` is ``+0`` and ``b`` is ``+0``, the result is ``+0 + 0j``.
-    - If ``a`` is ``+0`` and ``b`` is ``NaN``, the result is ``+0 + NaN j``.
-    - If ``a`` is ``1`` and ``b`` is ``+0``, the result is ``+infinity + 0j``.
-    - If ``a`` is a positive (i.e., greater than ``0``) finite number and ``b``
-      is ``+infinity``, the result is ``+0 + πj/2``.
-    - If ``a`` is a nonzero finite number and ``b`` is ``NaN``,
-      the result is ``NaN + NaN j``.
-    - If ``a`` is ``+infinity`` and ``b`` is a positive (i.e., greater than ``0``)
-      finite number, the result is ``+0 + πj/2``.
-    - If ``a`` is ``+infinity`` and ``b`` is ``+infinity``,
-      the result is ``+0 + πj/2``.
-    - If ``a`` is ``+infinity`` and ``b`` is ``NaN``, the result is ``+0 + NaN j``.
-    - If ``a`` is ``NaN`` and ``b`` is a finite number, the result is ``NaN + NaN j``.
-    - If ``a`` is ``NaN`` and ``b`` is ``+infinity``, the result is ``±0 + πj/2``
-      (sign of the real component is unspecified).
-    - If ``a`` is ``NaN`` and ``b`` is ``NaN``, the result is ``NaN + NaN j``.
-
-    Examples
-    --------
-    With :class:`ivy.Array` input:
-
-    >>> x = ivy.array([0, -0.5])
-    >>> y = ivy.atanh(x)
-    >>> print(y)
-    ivy.array([ 0.   , -0.549])
-
-    >>> x = ivy.array([0.5, -0.5, 0.])
-    >>> y = ivy.zeros(3)
-    >>> ivy.atanh(x, out=y)
-    >>> print(y)
-    ivy.array([ 0.549, -0.549,  0.   ])
-
-    With :class:`ivy.Container` input:
-
-    >>> x = ivy.Container(a=ivy.array([0., -0.5]), b=ivy.array([ 0., 0.5]))
-    >>> y = ivy.atanh(x)
-    >>> print(y)
-    {
-        a: ivy.array([0., -0.549]),
-        b: ivy.array([0., 0.549])
-    }
-
-
-    """
-    return ivy.current_backend(x).atanh(x, out=out)
-
-
-@handle_exceptions
-@handle_backend_invalid
-@handle_nestable
-@handle_out_argument
-@to_native_arrays_and_back
-@handle_array_function
-@handle_device_shifting
-def bitwise_and(
-    x1: Union[int, bool, ivy.Array, ivy.NativeArray],
-    x2: Union[int, bool, ivy.Array, ivy.NativeArray],
-    /,
-    *,
-    out: Optional[ivy.Array] = None,
-) -> ivy.Array:
-    """Compute the bitwise AND of the underlying binary representation of each element
-    ``x1_i`` of the input array ``x1`` with the respective element ``x2_i`` of the input
-    array ``x2``.
-
-    Parameters
-    ----------
-    x1
-        first input array. Should have an integer or boolean data type.
-    x2
-        second input array. Must be compatible with ``x1`` (see :ref:`broadcasting`).
-        Should have an integer or boolean data type.
-    out
-        optional output array, for writing the result to. It must have a shape that the
-        inputs broadcast to.
-
-    Returns
-    -------
-    ret
-        an array containing the element-wise results. The returned array must have a
-        data type determined by :ref:`type-promotion`.
-
-
-    This function conforms to the `Array API Standard
-    <https://data-apis.org/array-api/latest/>`_. This docstring is an extension of the
-    `docstring <https://data-apis.org/array-api/latest/
-    API_specification/generated/array_api.bitwise_and.html>`_
-    in the standard.
-
-    Both the description and the type hints above assumes an array input for simplicity,
-    but this function is *nestable*, and therefore also accepts :class:`ivy.Container`
-    instances in place of any of the arguments
-
-    Functional Examples
-    -------------------
-
-    With :class:`ivy.Array` inputs:
-
-    >>> x = ivy.array([2, 3, 7])
-    >>> y = ivy.array([7, 1, 15])
-    >>> z = ivy.bitwise_and(x, y)
-    >>> print(z)
-    ivy.array([2, 1, 7])
-
-    >>> x = ivy.array([[True], [False]])
-    >>> y = ivy.array([[True], [True]])
-    >>> ivy.bitwise_and(x, y, out=x)
-    >>> print(x)
-    ivy.array([[ True],[False]])
-
-    >>> x = ivy.array([1])
-    >>> y = ivy.array([3])
-    >>> ivy.bitwise_and(x, y, out=y)
-    >>> print(y)
-    ivy.array([1])
-
-    With :class:`ivy.Container` input:
-
-    >>> x = ivy.Container(a=ivy.array([1, 2, 3]), b=ivy.array([4, 5, 6]))
-    >>> y = ivy.Container(a=ivy.array([7, 8, 9]), b=ivy.array([10, 11, 11]))
-    >>> z = ivy.bitwise_and(x, y)
-    >>> print(z)
-    {
-        a: ivy.array([1, 0, 1]),
-        b: ivy.array([0, 1, 2])
-    }
-
-    With a mix of :class:`ivy.Array` and :class:`ivy.Container` inputs:
-
-    >>> x = ivy.array([True, True])
-    >>> y = ivy.Container(a=ivy.array([True, False]), b=ivy.array([False, True]))
-    >>> z = ivy.bitwise_and(x, y)
-    >>> print(z)
-    {
-        a: ivy.array([True, False]),
-        b: ivy.array([False, True])
-    }
-    """
-    return ivy.current_backend(x1, x2).bitwise_and(x1, x2, out=out)
-
-
-@handle_exceptions
-@handle_backend_invalid
-@handle_nestable
-@handle_array_like_without_promotion
-@handle_out_argument
-@to_native_arrays_and_back
-@handle_array_function
-@handle_device_shifting
-def bitwise_invert(
-    x: Union[int, bool, ivy.Array, ivy.NativeArray, ivy.Container],
-    /,
-    *,
-    out: Optional[ivy.Array] = None,
-) -> ivy.Array:
-    """Inverts (flips) each bit for each element ``x_i`` of the input array ``x``.
-
-    Parameters
-    ----------
-    x
-        input array. Should have an integer or boolean data type.
-    out
-        optional output array, for writing the result to. It must have a shape that the
-        inputs broadcast to.
-
-    Returns
-    -------
-    ret
-        an array containing the element-wise results. The returned array must have the
-        same data type as x.
-
-
-    This function conforms to the `Array API Standard
-    <https://data-apis.org/array-api/latest/>`_. This docstring is an extension of the
-    `docstring <https://data-apis.org/array-api/latest/
-    API_specification/generated/array_api.bitwise_invert.html>`_
-    in the standard.
-
-    Both the description and the type hints above assumes an array input for simplicity,
-    but this function is *nestable*, and therefore also accepts :class:`ivy.Container`
-    instances in place of any of the arguments
-
-    Examples
-    --------
-    With :class:`ivy.Array` input:
-
-    >>> x = ivy.array([1, 6, 9])
-    >>> y = ivy.bitwise_invert(x)
-    >>> print(y)
-    ivy.array([-2, -7, -10])
-
-    With :class:`ivy.Container` input:
-
-    >>> x = ivy.Container(a=[False, True, False], b=[True, True, False])
-    >>> y = ivy.bitwise_invert(x)
-    >>> print(y)
-    {
-        a: ivy.array([True, False, True]),
-        b: ivy.array([False, False, True])
-    }
-
-    With :class:`int` input:
-
-    >>> x = -8
-    >>> y = ivy.bitwise_invert(x)
-    >>> print(y)
-    ivy.array(7)
-
-    With :class:`bool` input:
-
-    >>> x = False
-    >>> y = ivy.bitwise_invert(x)
-    >>> print(y)
-    ivy.array(True)
-    """
-    return ivy.current_backend(x).bitwise_invert(x, out=out)
-
-
-@handle_exceptions
-@handle_backend_invalid
-@handle_nestable
-@handle_out_argument
-@to_native_arrays_and_back
-@handle_array_function
-@handle_device_shifting
-def bitwise_left_shift(
-    x1: Union[int, ivy.Array, ivy.NativeArray],
-    x2: Union[int, ivy.Array, ivy.NativeArray],
-    /,
-    *,
-    out: Optional[ivy.Array] = None,
-) -> ivy.Array:
-    """Shifts the bits of each element ``x1_i`` of the input array ``x1`` to the left by
-    appending ``x2_i`` (i.e., the respective element in the input array ``x2``) zeros to
-    the right of ``x1_i``.
-
-    Parameters
-    ----------
-    x1
-        first input array. Should have an integer data type.
-    x2
-        second input array. Must be compatible with ``x1`` (see :ref:`broadcasting`).
-        Should have an integer data type. Each element must be greater than or equal to
-        ``0``.
-    out
-        optional output array, for writing the result to. It must have a shape that the
-        inputs broadcast to.
-
-    Returns
-    -------
-    ret
-        an array containing the element-wise results. The returned array must have a
-        data type determined by :ref:`type-promotion`.
-
-
-    This function conforms to the `Array API Standard
-    <https://data-apis.org/array-api/latest/>`_. This docstring is an extension of the
-    `docstring <https://data-apis.org/array-api/latest/
-    API_specification/generated/array_api.bitwise_left_shift.html>`_
-    in the standard.
-
-    Both the description and the type hints above assumes an array input for simplicity,
-    but this function is *nestable*, and therefore also accepts :class:`ivy.Container`
-    instances in place of any of the arguments
-
-    """
-    return ivy.current_backend(x1, x2).bitwise_left_shift(x1, x2, out=out)
-
-
-@handle_exceptions
-@handle_backend_invalid
-@handle_nestable
-@handle_out_argument
-@to_native_arrays_and_back
-@handle_array_function
-@handle_device_shifting
-def bitwise_or(
-    x1: Union[int, bool, ivy.Array, ivy.NativeArray],
-    x2: Union[int, bool, ivy.Array, ivy.NativeArray],
-    /,
-    *,
-    out: Optional[ivy.Array] = None,
-) -> ivy.Array:
-    """Compute the bitwise OR of the underlying binary representation of each element
-    ``x1_i`` of the input array ``x1`` with the respective element ``x2_i`` of the input
-    array ``x2``.
-
-    Parameters
-    ----------
-    x1
-        first input array. Should have an integer or boolean data type.
-    x2
-        second input array. Must be compatible with ``x1`` (see :ref:`broadcasting`).
-        Should have an integer or boolean data type.
-    out
-        optional output array, for writing the result to. It must have a shape that the
-        inputs broadcast to.
-
-    Returns
-    -------
-    ret
-        an array containing the element-wise results. The returned array must have a
-        data type determined by :ref:`type-promotion`.
-
-    Examples
-    --------
-    With :class:`ivy.Array` inputs:
-
-    >>> x = ivy.array([1, 2, 3])
-    >>> y = ivy.array([4, 5, 6])
-    >>> z = ivy.bitwise_or(x, y)
-    >>> print(z)
-    ivy.array([5, 7, 7])
-
-    >>> x = ivy.array([[[1], [2], [3], [4]]])
-    >>> y = ivy.array([[[4], [5], [6], [7]]])
-    >>> ivy.bitwise_or(x, y, out=x)
-    >>> print(x)
-    ivy.array([[[5],
-                [7],
-                [7],
-                [7]]])
-
-    >>> x = ivy.array([[[1], [2], [3], [4]]])
-    >>> y = ivy.array([4, 5, 6, 7])
-    >>> z = ivy.bitwise_or(x, y)
-    >>> print(z)
-    ivy.array([[[5, 5, 7, 7],
-                [6, 7, 6, 7],
-                [7, 7, 7, 7],
-                [4, 5, 6, 7]]])
-
-    With :class:`ivy.Container` input:
-
-    >>> x = ivy.Container(a=ivy.array([1, 2, 3]),b=ivy.array([2, 3, 4]))
-    >>> y = ivy.Container(a=ivy.array([4, 5, 6]),b=ivy.array([5, 6, 7]))
-    >>> z = ivy.bitwise_or(x, y)
-    >>> print(z)
-    {
-        a: ivy.array([5, 7, 7]),
-        b: ivy.array([7, 7, 7])
-    }
-
-    With a mix of :class:`ivy.Array` and :class:`ivy.Container` inputs:
-
-    >>> x = ivy.array([1, 2, 3])
-    >>> y = ivy.Container(a=ivy.array([4, 5, 6]),b=ivy.array([5, 6, 7]))
-    >>> z = ivy.bitwise_or(x, y)
-    >>> print(z)
-    {
-        a: ivy.array([5,7,7]),
-        b: ivy.array([5,6,7])
-    }
-
-    """
-    return ivy.current_backend(x1, x2).bitwise_or(x1, x2, out=out)
-
-
-@handle_exceptions
-@handle_backend_invalid
-@handle_nestable
-@handle_out_argument
-@to_native_arrays_and_back
-@handle_array_function
-@handle_device_shifting
-def bitwise_right_shift(
-    x1: Union[int, ivy.Array, ivy.NativeArray],
-    x2: Union[int, ivy.Array, ivy.NativeArray],
-    /,
-    *,
-    out: Optional[ivy.Array] = None,
-) -> ivy.Array:
-    """
-    Shifts the bits of each element ``x1_i`` of the input array ``x1`` to the
-    right according to the respective element ``x2_i`` of the input array ``x2``.
-
-    .. note::
-       This operation must be an arithmetic shift (i.e., sign-propagating) and thus
-       equivalent to floor division by a power of two.
-
-    Parameters
-    ----------
-    x1
-        first input array. Should have an integer data type.
-    x2
-        second input array. Must be compatible with ``x1`` (see :ref:`broadcasting`).
-        Should have an integer data type. Each element must be greater than or equal
-        to ``0``.
-    out
-        optional output array, for writing the result to. It must have a shape that the
-        inputs broadcast to.
-
-    Returns
-    -------
-    ret
-        an array containing the element-wise results. The returned array must have a
-        data type determined by :ref:`type-promotion`.
-
-
-    This function conforms to the `Array API Standard
-    <https://data-apis.org/array-api/latest/>`_. This docstring is an extension of the
-    `docstring <https://data-apis.org/array-api/latest/
-    API_specification/generated/array_api.bitwise_right_shift.html>`_
-    in the standard.
-
-    Both the description and the type hints above assumes an array input for simplicity,
-    but this function is *nestable*, and therefore also accepts :class:`ivy.Container`
-    instances in place of any of the arguments.
-
-    Examples
-    --------
-    With :class:`ivy.Array` input:
-
-    >>> a = ivy.array([2, 9, 16, 31])
-    >>> b = ivy.array([0, 1, 2, 3])
-    >>> y = ivy.bitwise_right_shift(a, b)
-    >>> print(y)
-    ivy.array([2, 4, 4, 3])
-
-    >>> a = ivy.array([[32, 40, 55], [16, 33, 170]])
-    >>> b = ivy.array([5, 2, 1])
-    >>> y = ivy.zeros((2, 3))
-    >>> ivy.bitwise_right_shift(a, b, out=y)
-    >>> print(y)
-    ivy.array([[ 1., 10., 27.],
-               [ 0.,  8., 85.]])
-
-    >>> a = ivy.array([[10, 64],[43, 87],[5, 37]])
-    >>> b = ivy.array([1, 3])
-    >>> ivy.bitwise_right_shift(a, b, out=a)
-    >>> print(a)
-    ivy.array([[ 5,  8],
-               [21, 10],
-               [ 2,  4]])
-
-    With a mix of :class:`ivy.Array` and :class:`ivy.NativeArray` inputs:
-
-    >>> a = ivy.array([[10, 64],[43, 87],[5, 37]])
-    >>> b = ivy.native_array([1, 3])
-    >>> y = ivy.bitwise_right_shift(a, b)
-    >>> print(y)
-    ivy.array([[ 5,  8],[21, 10],[ 2,  4]])
-
-    With one :class:`ivy.Container` input:
-
-    >>> a = ivy.Container(a = ivy.array([100, 200]),
-    ...                   b = ivy.array([125, 243]))
-    >>> b = ivy.array([3, 6])
-    >>> y = ivy.bitwise_right_shift(a, b)
-    >>> print(y)
-    {
-        a: ivy.array([12, 3]),
-        b: ivy.array([15, 3])
-    }
-
-    With multiple :class:`ivy.Container` inputs:
-
-    >>> a = ivy.Container(a = ivy.array([10, 25, 42]),
-    ...                   b = ivy.array([64, 65]),
-    ...                   c = ivy.array([200, 225, 255]))
-    >>> b = ivy.Container(a = ivy.array([0, 1, 2]),
-    ...                   b = ivy.array([6]),
-    ...                   c = ivy.array([4, 5, 6]))
-    >>> y = ivy.bitwise_right_shift(a, b)
-    >>> print(y)
-    {
-        a: ivy.array([10, 12, 10]),
-        b: ivy.array([1, 1]),
-        c: ivy.array([12, 7, 3])
-    }
-    """
-    return ivy.current_backend(x1, x2).bitwise_right_shift(x1, x2, out=out)
-
-
-@handle_exceptions
-@handle_backend_invalid
-@handle_nestable
-@handle_out_argument
-@to_native_arrays_and_back
-@handle_array_function
-@handle_device_shifting
-def bitwise_xor(
-    x1: Union[int, bool, ivy.Array, ivy.NativeArray],
-    x2: Union[int, bool, ivy.Array, ivy.NativeArray],
-    /,
-    *,
-    out: Optional[ivy.Array] = None,
-) -> ivy.Array:
-    """Compute the bitwise XOR of the underlying binary representation of each element
-    ``x1_i`` of the input array ``x1`` with the respective element ``x2_i`` of the
-    input
-    array ``x2``.
-
-    **Special cases**
-
-    This function does not take floating point operands
-
-    Parameters
-    ----------
-    x1
-        first input array. Should have an integer or boolean data type.
-    x2
-        second input array. Must be compatible with ``x1`` (see :ref:`broadcasting`).
-        Should have an integer or boolean data type.
-    out
-        optional output array, for writing the result to. It must have a shape that the
-        inputs broadcast to.
-
-    Returns
-    -------
-    ret
-        an array containing the element-wise results. The returned array must have a
-        data type determined by :ref:`type-promotion`.
-
-
-    This function conforms to the `Array API Standard
-    <https://data-apis.org/array-api/latest/>`_. This docstring is an extension of the
-    `docstring <https://data-apis.org/array-api/latest/
-    API_specification/generated/array_api.bitwise_xor.html>`_
-    in the standard.
-
-    Both the description and the type hints above assume an array input for simplicity,
-    but this function is *nestable*, and therefore also accepts :class:`ivy.Container`
-    instances in place of any of the arguments.
-
-    Functional Examples
-    -------------------
-
-    With :class:`ivy.Array` input:
-
-    >>> a = ivy.array([1, 2, 3])
-    >>> b = ivy.array([3, 2, 1])
-    >>> y = ivy.bitwise_xor(a, b)
-    >>> print(y)
-    ivy.array([2, 0, 2])
-
-    >>> a = ivy.array([78, 91, 23])
-    >>> b = ivy.array([66, 77, 88])
-    >>> ivy.bitwise_xor(a, b, out=y)
-    >>> print(y)
-    ivy.array([12, 22, 79])
-
-    >>> a = ivy.array([1, 2, 3])
-    >>> b = ivy.array([3, 2, 1])
-    >>> y = ivy.zeros(3)
-    >>> ivy.bitwise_xor(a, b, out = a)
-    >>> print(a)
-    ivy.array([2, 0, 2])
-
-    With a mix of :class:`ivy.Array` and :class:`ivy.NativeArray` inputs:
-
-    >>> a = ivy.array([0, 1, 3, 67, 91])
-    >>> b = ivy.native_array([4, 7, 90, 89, 98])
-    >>> y = ivy.bitwise_xor(a, b)
-    >>> print(y)
-    ivy.array([ 4,  6, 89, 26, 57])
-
-    With :class:`ivy.Container` input:
-
-    >>> x = ivy.Container(a = ivy.array([89]))
-    >>> y = ivy.Container(a = ivy.array([12]))
-    >>> z = ivy.bitwise_xor(x, y)
-    >>> print(z)
-    {
-        a:ivy.array([85])
-    }
-
-    With a mix of :class:`ivy.Array` and :class:`ivy.Container` inputs:
-
-    >>> x = ivy.Container(a = ivy.array([-67, 21]))
-    >>> b = ivy.array([78, 34])
-    >>> y = ivy.array([12, 13])
-    >>> z = ivy.bitwise_xor(x, y)
-    >>> print(z)
-    {
-        a: ivy.array([-79, 24])
-    }
-    """
-    return ivy.current_backend(x1, x2).bitwise_xor(x1, x2, out=out)
-
-
-@handle_exceptions
-@handle_backend_invalid
-@handle_nestable
-@handle_array_like_without_promotion
-@handle_out_argument
-@to_native_arrays_and_back
-@handle_array_function
-@handle_device_shifting
-def ceil(
-    x: Union[ivy.Array, ivy.NativeArray],
-    /,
-    *,
-    out: Optional[ivy.Array] = None,
-) -> ivy.Array:
-    """Round each element ``x_i`` of the input array ``x`` to the smallest (i.e.,
-    closest to ``-infinity``) integer-valued number that is not less than ``x_i``.
-
-    **Special cases**
-
-    - If ``x_i`` is already integer-valued, the result is ``x_i``.
-
-    For floating-point operands,
-
-    - If ``x_i`` is ``+infinity``, the result is ``+infinity``.
-    - If ``x_i`` is ``-infinity``, the result is ``-infinity``.
-    - If ``x_i`` is ``+0``, the result is ``+0``.
-    - If ``x_i`` is ``-0``, the result is ``-0``.
-    - If ``x_i`` is ``NaN``, the result is ``NaN``.
-
-    Parameters
-    ----------
-    x
-        input array. Should have a numeric data type.
-    out
-        optional output array, for writing the result to. It must have a shape that the
-        inputs broadcast to.
-
-    Returns
-    -------
-    ret
-        an array containing the rounded result for each element in ``x``. The returned
-        array must have the same data type as ``x``.
-
-
-    This method conforms to the
-    `Array API Standard <https://data-apis.org/array-api/latest/>`_.
-    This docstring is an extension of the
-    `docstring <https://data-apis.org/array-api/latest/
-    API_specification/generated/array_api.ceil.html>`_
-    in the standard.
-
-    Both the description and the type hints above assumes an array input for simplicity,
-    but this function is *nestable*, and therefore also accepts :class:`ivy.Container`
-    instances in place of any of the arguments.
-
-    Examples
-    --------
-    With :class:`ivy.Array` input:
-
-    >>> x = ivy.array([0.1, 0, -0.1])
-    >>> y = ivy.ceil(x)
-    >>> print(y)
-    ivy.array([1., 0., -0.])
-
-    >>> x = ivy.array([2.5, -3.5, 0, -3, -0])
-    >>> y = ivy.ones(5)
-    >>> ivy.ceil(x, out=y)
-    >>> print(y)
-    ivy.array([ 3., -3.,  0., -3.,  0.])
-
-    >>> x = ivy.array([[3.3, 4.4, 5.5], [-6.6, -7.7, -8.8]])
-    >>> ivy.ceil(x, out=x)
-    >>> print(x)
-    ivy.array([[ 4.,  5.,  6.],
-               [-6., -7., -8.]])
-
-    With :class:`ivy.Container` input:
-
-    >>> x = ivy.Container(a=ivy.array([2.5, 0.5, -1.4]),
-    ...                   b=ivy.array([5.4, -3.2, -0, 5.2]))
-    >>> y = ivy.ceil(x)
-    >>> print(y)
-    {
-        a: ivy.array([3., 1., -1.]),
-        b: ivy.array([6., -3., 0., 6.])
-    }
-    """
-    return ivy.current_backend(x).ceil(x, out=out)
-
-
-@handle_exceptions
-@handle_backend_invalid
-@handle_nestable
-@handle_array_like_without_promotion
-@handle_out_argument
-@to_native_arrays_and_back
-@handle_array_function
-@handle_device_shifting
-def cos(
-    x: Union[ivy.Array, ivy.NativeArray],
-    /,
-    *,
-    out: Optional[ivy.Array] = None,
-) -> ivy.Array:
-    """Calculate an implementation-dependent approximation to the cosine, having domain
-    ``(-infinity, +infinity)`` and codomain ``[-1, +1]``, for each element ``x_i`` of
-    the input array ``x``. Each element ``x_i`` is assumed to be expressed in radians.
-
-    **Special cases**
-
-    For floating-point operands,
-
-    - If ``x_i`` is ``NaN``, the result is ``NaN``.
-    - If ``x_i`` is ``+0``, the result is ``1``.
-    - If ``x_i`` is ``-0``, the result is ``1``.
-    - If ``x_i`` is ``+infinity``, the result is ``NaN``.
-    - If ``x_i`` is ``-infinity``, the result is ``NaN``.
-
-    For complex floating-point operands, special cases must be handled as if the
-    operation is implemented as ``cosh(x*1j)``.
-
-    Parameters
-    ----------
-    x
-        input array whose elements are each expressed in radians. Should have a
-        floating-point data type.
-    out
-        optional output array, for writing the result to. It must have a shape that the
-        inputs broadcast to.
-
-    Returns
-    -------
-    ret
-        an array containing the cosine of each element in ``x``. The returned array must
-        have a floating-point data type determined by :ref:`type-promotion`.
-
-
-    This method conforms to the
-    `Array API Standard <https://data-apis.org/array-api/latest/>`_.
-    This docstring is an extension of the
-    `docstring <https://data-apis.org/array-api/latest/
-    API_specification/generated/array_api.cos.html>`_
-    in the standard.
-
-    Both the description and the type hints above assumes an array input for simplicity,
-    but this function is *nestable*, and therefore also accepts :class:`ivy.Container`
-    instances in place of any of the arguments.
-
-    Examples
-    --------
-    With :class:`ivy.Array` input:
-
-    >>> x = ivy.array([0., 1., 2.])
-    >>> y = ivy.cos(x)
-    >>> print(y)
-    ivy.array([1., 0.54, -0.416])
-
-    >>> x = ivy.array([4., 0., -6.])
-    >>> y = ivy.zeros(3)
-    >>> ivy.cos(x, out=y)
-    >>> print(y)
-    ivy.array([-0.654, 1., 0.96])
-
-    With :class:`ivy.Container` input:
-
-    >>> x = ivy.Container(a=ivy.array([0., -1, 1]), b=ivy.array([1., 0., -6]))
-    >>> y = ivy.cos(x)
-    >>> print(y)
-    {
-        a: ivy.array([1., 0.54, 0.54]),
-        b: ivy.array([0.54, 1., 0.96])
-    }
-    """
-    return ivy.current_backend(x).cos(x, out=out)
-
-
-@handle_exceptions
-@handle_backend_invalid
-@handle_nestable
-@handle_array_like_without_promotion
-@handle_out_argument
-@to_native_arrays_and_back
-@handle_array_function
-@handle_device_shifting
-def cosh(
-    x: Union[ivy.Array, ivy.NativeArray],
-    /,
-    *,
-    out: Optional[ivy.Array] = None,
-) -> ivy.Array:
-    """Calculate an implementation-dependent approximation to the hyperbolic cosine,
-    having domain ``[-infinity, +infinity]`` and codomain ``[-infinity, +infinity]``,
-    for each element ``x_i`` in the input array ``x``.
-
-    **Special cases**
-
-    For floating-point operands,
-
-    - If ``x_i`` is ``NaN``, the result is ``NaN``.
-    - If ``x_i`` is ``+0``, the result is ``1``.
-    - If ``x_i`` is ``-0``, the result is ``1``.
-    - If ``x_i`` is ``+infinity``, the result is ``+infinity``.
-    - If ``x_i`` is ``-infinity``, the result is ``+infinity``.
-
-    For complex floating-point operands, let ``a = real(x_i)``, ``b = imag(x_i)``, and
-
-    .. note::
-       For complex floating-point operands, ``cosh(conj(x))``
-       must equal ``conj(cosh(x))``.
-
-    - If ``a`` is ``+0`` and ``b`` is ``+0``, the result is ``1 + 0j``.
-    - If ``a`` is ``+0`` and ``b`` is ``+infinity``, the result is ``NaN + 0j``
-      (sign of the imaginary component is unspecified).
-    - If ``a`` is ``+0`` and ``b`` is ``NaN``, the result is ``NaN + 0j``
-      (sign of the imaginary component is unspecified).
-    - If ``a`` is a nonzero finite number and ``b`` is ``+infinity``,
-      the result is ``NaN + NaN j``.
-    - If ``a`` is a nonzero finite number and ``b`` is ``NaN``,
-      the result is ``NaN + NaN j``.
-    - If ``a`` is ``+infinity`` and ``b`` is ``+0``,
-      the result is ``+infinity + 0j``.
-    - If ``a`` is ``+infinity`` and ``b`` is a nonzero finite number,
-      the result is ``+infinity * cis(b)``.
-    - If ``a`` is ``+infinity`` and ``b`` is ``+infinity``,
-      the result is ``+infinity + NaN j``(sign of the real component is unspecified).
-    - If ``a`` is ``+infinity`` and ``b`` is ``NaN``,
-      the result is ``+infinity + NaN j``.
-    - If ``a`` is ``NaN`` and ``b`` is either ``+0`` or ``-0``,
-      the result is ``NaN + 0j`` (sign of the imaginary component is unspecified).
-    - If ``a`` is ``NaN`` and ``b`` is a nonzero finite number,
-      the result is ``NaN + NaN j``.
-    - If ``a`` is ``NaN`` and ``b`` is ``NaN``, the result is ``NaN + NaN j``.
-
-    where ``cis(v)`` is ``cos(v) + sin(v)*1j``.
-
-    Parameters
-    ----------
-    x
-        input array whose elements each represent a hyperbolic angle. Should have a
-        floating-point data type.
-    out
-        optional output array, for writing the result to. It must have a shape that the
-        inputs broadcast to.
-
-    Returns
-    -------
-    ret
-        an array containing the hyperbolic cosine of each element in ``x``. The returned
-        array must have a floating-point data type determined by :ref:`type-promotion`.
-
-
-    This method conforms to the
-    `Array API Standard <https://data-apis.org/array-api/latest/>`_.
-    This docstring is an extension of the
-    `docstring <https://data-apis.org/array-api/latest/
-    API_specification/generated/array_api.cosh.html>`_
-    in the standard.
-
-    Both the description and the type hints above assumes an array input for simplicity,
-    but this function is *nestable*, and therefore also accepts :class:`ivy.Container`
-    instances in place of any of the arguments.
-
-    Examples
-    --------
-    With :class:`ivy.Array` input:
-
-    >>> x = ivy.array([1, 2, 3, 4])
-    >>> y = ivy.cosh(x)
-    >>> print(y)
-    ivy.array([1.54,3.76,10.1,27.3])
-
-    >>> x = ivy.array([0.2, -1.7, -5.4, 1.1])
-    >>> y = ivy.zeros(4)
-    >>> ivy.cosh(x, out=y)
-    ivy.array([[1.67,4.57,13.6,12.3],[40.7,122.,368.,670.]])
-
-    >>> x = ivy.array([[1.1, 2.2, 3.3, 3.2],
-    ...                [-4.4, -5.5, -6.6, -7.2]])
-    >>> y = ivy.cosh(x)
-    >>> print(y)
-    ivy.array([[1.67,4.57,13.6,12.3],[40.7,122.,368.,670.]])
-
-    With :class:`ivy.Container` input:
-
-    >>> x = ivy.Container(a=ivy.array([1., 2., 3.]), b=ivy.array([6., 7., 8.]))
-    >>> y = ivy.cosh(x)
-    >>> print(y)
-    {
-        a:ivy.array([1.54,3.76,10.1]),
-        b:ivy.array([202.,548.,1490.])
-    }
-    """
-    return ivy.current_backend(x).cosh(x, out=out)
-
-
-@handle_exceptions
-@handle_backend_invalid
-@handle_nestable
-@handle_out_argument
-@to_native_arrays_and_back
-@handle_array_function
-@handle_device_shifting
-def divide(
-    x1: Union[float, ivy.Array, ivy.NativeArray],
-    x2: Union[float, ivy.Array, ivy.NativeArray],
-    /,
-    *,
-    out: Optional[ivy.Array] = None,
-) -> ivy.Array:
-    r"""
-    Calculate the division for each element x1_i of the input array x1 with the
-    respective element x2_i of the input array x2.
-
-    **Special Cases**
-
-    For real-valued floating-point operands,
-
-    - If either ``x1_i`` or ``x2_i`` is ``NaN``, the result is ``NaN``.
-    - If ``x1_i`` is either ``+infinity`` or ``-infinity`` and ``x2_i``
-      is either ``+infinity`` or ``-infinity``, the result is ``NaN``.
-    - If ``x1_i`` is either ``+0`` or ``-0`` and ``x2_i``
-      is either ``+0`` or ``-0``, the result is ``NaN``.
-    - If ``x1_i`` is ``+0`` and ``x2_i`` is greater than ``0``,
-      the result is ``+0``.
-    - If ``x1_i`` is ``-0`` and ``x2_i`` is greater than ``0``,
-      the result is ``-0``.
-    - If ``x1_i`` is ``+0`` and ``x2_i`` is less than ``0``,
-      the result is ``-0``.
-    - If ``x1_i`` is ``-0`` and ``x2_i`` is less than ``0``,
-      the result is ``+0``.
-    - If ``x1_i`` is greater than ``0`` and ``x2_i`` is ``+0``,
-      the result is ``+infinity``.
-    - If ``x1_i`` is greater than ``0`` and ``x2_i`` is ``-0``,
-      the result is ``-infinity``.
-    - If ``x1_i`` is less than ``0`` and ``x2_i`` is ``+0``,
-      the result is ``-infinity``.
-    - If ``x1_i`` is less than ``0`` and ``x2_i`` is ``-0``,
-      the result is ``+infinity``.
-    - If ``x1_i`` is ``+infinity`` and ``x2_i`` is a positive
-      (i.e., greater than ``0``) finite number, the result is ``+infinity``.
-    - If ``x1_i`` is ``+infinity`` and ``x2_i`` is a negative
-      (i.e., less than ``0``) finite number, the result is ``-infinity``.
-    - If ``x1_i`` is ``-infinity`` and ``x2_i`` is a positive
-      (i.e., greater than ``0``) finite number, the result is ``-infinity``.
-    - If ``x1_i`` is ``-infinity`` and ``x2_i`` is a negative
-      (i.e., less than ``0``) finite number, the result is ``+infinity``.
-    - If ``x1_i`` is a positive (i.e., greater than ``0``) finite number and
-      ``x2_i`` is ``+infinity``, the result is ``+0``.
-    - If ``x1_i`` is a positive (i.e., greater than ``0``) finite number and
-      ``x2_i`` is ``-infinity``, the result is ``-0``.
-    - If ``x1_i`` is a negative (i.e., less than ``0``) finite number and
-      ``x2_i`` is ``+infinity``, the result is ``-0``.
-    - If ``x1_i`` is a negative (i.e., less than ``0``) finite number and
-      ``x2_i`` is ``-infinity``, the result is ``+0``.
-    - If ``x1_i`` and ``x2_i`` have the same mathematical sign and
-      are both nonzero finite numbers, the result has a positive mathematical sign.
-    - If ``x1_i`` and ``x2_i`` have different mathematical signs and
-      are both nonzero finite numbers, the result has a negative mathematical sign.
-    - In the remaining cases, where neither ``-infinity``, ``+0``, ``-0``, nor ``NaN``
-      is involved, the quotient must be computed and rounded
-      to the nearest representable value according to IEEE 754-2019
-      and a supported rounding mode.
-      If the magnitude is too large to represent, the operation overflows and
-      the result is an ``infinity`` of appropriate mathematical sign.
-      If the magnitude is too small to represent, the operation
-      underflows and the result is a zero of appropriate mathematical sign.
-
-    For complex floating-point operands,
-    division is defined according to the following table.
-    For real components ``a`` and ``c`` and imaginary components ``b`` and ``d``,
-
-    +------------+----------------+-----------------+--------------------------+
-    |            | c              | dj              | c + dj                   |
-    +============+================+=================+==========================+
-    | **a**      | a / c          | -(a/d)j         | special rules            |
-    +------------+----------------+-----------------+--------------------------+
-    | **bj**     | (b/c)j         | b/d             | special rules            |
-    +------------+----------------+-----------------+--------------------------+
-    | **a + bj** | (a/c) + (b/c)j | b/d - (a/d)j    | special rules            |
-    +------------+----------------+-----------------+--------------------------+
-
-    In general, for complex floating-point operands,
-    real-valued floating-point special cases
-    must independently apply to the real and imaginary component operations
-    involving real numbers as described in the above table.
-
-    When ``a``, ``b``, ``c``, or ``d`` are all finite numbers
-    (i.e., a value other than ``NaN``, ``+infinity``, or ``-infinity``),
-    division of complex floating-point operands should be computed as
-    if calculated according to the textbook formula for complex number division
-
-    .. math::
-       \frac{a + bj}{c + dj} = \frac{(ac + bd) + (bc - ad)j}{c^2 + d^2}
-
-    When at least one of ``a``, ``b``, ``c``, or ``d`` is ``NaN``,
-    ``+infinity``, or ``-infinity``,
-
-    - If ``a``, ``b``, ``c``, and ``d`` are all ``NaN``, the result is ``NaN + NaN j``.
-    - In the remaining cases, the result is implementation dependent.
-
-    .. note::
-       For complex floating-point operands, the results of special cases
-       may be implementation dependent depending on how an implementation
-       chooses to model complex numbers and complex infinity (e.g.,
-       complex plane versus Riemann sphere).
-       For those implementations following C99 and its one-infinity model,
-       when at least one component is infinite, even if the other component is ``NaN``,
-       the complex value is infinite, and the usual arithmetic rules do not apply to
-       complex-complex division.
-       In the interest of performance, other implementations may want
-       to avoid the complex branching logic necessary
-       to implement the one-infinity model
-       and choose to implement all complex-complex division
-       according to the textbook formula.
-       Accordingly, special case behavior is unlikely
-       to be consistent across implementations.
-
-    This method conforms to the
-    `Array API Standard <https://data-apis.org/array-api/latest/>`_.
-    This docstring is an extension of the
-    `docstring <https://data-apis.org/array-api/latest/
-    API_specification/generated/array_api.divide.html>`_
-    in the standard.
-
-    Both the description and the type hints above assumes an array input for simplicity,
-    but this function is *nestable*, and therefore also accepts :class:`ivy.Container`
-    instances in place of any of the arguments.
-
-    Parameters
-    ----------
-    x1
-        dividend input array. Should have a numeric data type.
-    x2
-        divisor input array. Must be compatible with x1 (see Broadcasting). Should have
-        a numeric data type.
-    out
-        optional output array, for writing the result to. It must have a shape that the
-        inputs broadcast to.
-
-    Returns
-    -------
-    ret
-        an array containing the element-wise results. The returned array must have a
-        floating-point data type determined by Type Promotion Rules.
-
-    Examples
-    --------
-    With :class:`ivy.Array` inputs:
-
-    >>> x1 = ivy.array([2., 7., 9.])
-    >>> x2 = ivy.array([3., 4., 0.6])
-    >>> y = ivy.divide(x1, x2)
-    >>> print(y)
-    ivy.array([0.667, 1.75, 15.])
-
-    With mixed :class:`ivy.Array` and :class:`ivy.NativeArray` inputs:
-
-    >>> x1 = ivy.array([5., 6., 9.])
-    >>> x2 = ivy.native_array([2., 2., 2.])
-    >>> y = ivy.divide(x1, x2)
-    >>> print(y)
-    ivy.array([2.5, 3., 4.5])
-
-    With :class:`ivy.Container` inputs:
-
-    >>> x1 = ivy.Container(a=ivy.array([12., 3.5, 6.3]), b=ivy.array([3., 1., 0.9]))
-    >>> x2 = ivy.Container(a=ivy.array([1., 2.3, 3]), b=ivy.array([2.4, 3., 2.]))
-    >>> y = ivy.divide(x1, x2)
-    >>> print(y)
-    {
-        a: ivy.array([12., 1.52, 2.1]),
-        b: ivy.array([1.25, 0.333, 0.45])
-    }
-
-    With mixed :class:`ivy.Container` and :class:`ivy.Array` inputs:
-
-    >>> x1 = ivy.Container(a=ivy.array([12., 3.5, 6.3]), b=ivy.array([3., 1., 0.9]))
-    >>> x2 = ivy.array([4.3, 3., 5.])
-    >>> y = ivy.divide(x1, x2)
-    {
-        a: ivy.array([2.79, 1.17, 1.26]),
-        b: ivy.array([0.698, 0.333, 0.18])
-    }
-    """
-    return ivy.current_backend(x1, x2).divide(x1, x2, out=out)
-
-
-@handle_exceptions
-@handle_backend_invalid
-@handle_nestable
-@handle_out_argument
-@to_native_arrays_and_back
-@handle_array_function
-@handle_device_shifting
-def equal(
-    x1: Union[float, ivy.Array, ivy.NativeArray, ivy.Container],
-    x2: Union[float, ivy.Array, ivy.NativeArray, ivy.Container],
-    /,
-    *,
-    out: Optional[ivy.Array] = None,
-) -> ivy.Array:
-    """
-    Compute the truth value of x1_i == x2_i for each element x1_i of the input array x1
-    with the respective element x2_i of the input array x2.
-
-    Parameters
-    ----------
-    x1
-        first input array. May have any data type.
-    x2
-        second input array. Must be compatible with x1 (with Broadcasting). May have any
-        data type.
-    out
-        optional output array, for writing the result to. It must have a shape that the
-        inputs broadcast to.
-
-    Returns
-    -------
-    ret
-        an array containing the element-wise results. The returned array must have a
-        data type of bool.
-
-
-    **Special cases**
-
-    For real-valued floating-point operands,
-
-    - If ``x1_i`` is ``NaN`` or ``x2_i`` is ``NaN``, the result is ``False``.
-    - If ``x1_i`` is ``+infinity`` and ``x2_i`` is ``+infinity``,
-      the result is ``True``.
-    - If ``x1_i`` is ``-infinity`` and ``x2_i`` is ``-infinity``,
-      the result is ``True``.
-    - If ``x1_i`` is ``-0`` and ``x2_i`` is either ``+0`` or ``-0``,
-      the result is ``True``.
-    - If ``x1_i`` is ``+0`` and ``x2_i`` is either ``+0`` or ``-0``,
-      the result is ``True``.
-    - If ``x1_i`` is a finite number, ``x2_i`` is a finite number,
-      and ``x1_i`` equals ``x2_i``, the result is ``True``.
-    - In the remaining cases, the result is ``False``.
-
-    For complex floating-point operands, let ``a = real(x1_i)``,
-    ``b = imag(x1_i)``, ``c = real(x2_i)``, ``d = imag(x2_i)``, and
-
-    - If ``a``, ``b``, ``c``, or ``d`` is ``NaN``, the result is ``False``.
-    - In the remaining cases, the result is the logical AND of the equality
-      comparison between the real values ``a`` and ``c`` (real components) and
-      between the real values ``b`` and ``d`` (imaginary components),
-      as described above for real-valued floating-point operands
-      (i.e., ``a == c AND b == d``).
-
-    This method conforms to the
-    `Array API Standard <https://data-apis.org/array-api/latest/>`_.
-    This docstring is an extension of the
-    `docstring <https://data-apis.org/array-api/latest/
-    API_specification/generated/array_api.equal.html>`_
-    in the standard.
-
-    Both the description and the type hints above assumes an array input for simplicity,
-    but this function is *nestable*, and therefore also accepts :class:`ivy.Container`
-    instances in place of any of the arguments.
-
-    Examples
-    --------
-    With :class:`ivy.Array` inputs:
-
-    >>> x1 = ivy.array([2., 7., 9.])
-    >>> x2 = ivy.array([1., 7., 9.])
-    >>> y = ivy.equal(x1, x2)
-    >>> print(y)
-    ivy.array([False, True, True])
-
-    With mixed :class:`ivy.Array` and :class:`ivy.NativeArray` inputs:
-
-    >>> x1 = ivy.array([5, 6, 9])
-    >>> x2 = ivy.native_array([2, 6, 2])
-    >>> y = ivy.equal(x1, x2)
-    >>> print(y)
-    ivy.array([False, True, False])
-
-    With :class:`ivy.Container` inputs:
-
-    >>> x1 = ivy.Container(a=ivy.array([12, 3.5, 6.3]), b=ivy.array([3., 1., 0.9]))
-    >>> x2 = ivy.Container(a=ivy.array([12, 2.3, 3]), b=ivy.array([2.4, 3., 2.]))
-    >>> y = ivy.equal(x1, x2)
-    >>> print(y)
-    {
-        a: ivy.array([True, False, False]),
-        b: ivy.array([False, False, False])
-    }
-
-    With mixed :class:`ivy.Container` and :class:`ivy.Array` inputs:
-
-    >>> x1 = ivy.Container(a=ivy.array([12., 3.5, 6.3]), b=ivy.array([3., 1., 0.9]))
-    >>> x2 = ivy.array([3., 1., 0.9])
-    >>> y = ivy.equal(x1, x2)
-    >>> print(y)
-    {
-        a: ivy.array([False, False, False]),
-        b: ivy.array([True, True, True])
-    }
-    """
-    return ivy.current_backend(x1, x2).equal(x1, x2, out=out)
-
-
-@handle_exceptions
-@handle_backend_invalid
-@handle_nestable
-@handle_array_like_without_promotion
-@handle_out_argument
-@to_native_arrays_and_back
-@handle_array_function
-@handle_device_shifting
-def exp(
-    x: Union[ivy.Array, ivy.NativeArray, Number],
-    /,
-    *,
-    out: Optional[ivy.Array] = None,
-) -> ivy.Array:
-    """Calculate an implementation-dependent approximation to the exponential function,
-    having domain ``[-infinity, +infinity]`` and codomain ``[+0, +infinity]``, for each
-    element ``x_i`` of the input array ``x`` (``e`` raised to the power of ``x_i``,
-    where ``e`` is the base of the natural logarithm).
-
-    .. note::
-        For complex floating-point operands, ``exp(conj(x))`` must
-        equal ``conj(exp(x))``.
-
-    .. note::
-        The exponential function is an entire function in
-        the complex plane and has no branch cuts.
-
-    **Special cases**
-
-    For floating-point operands,
-
-    - If ``x_i`` is ``NaN``, the result is ``NaN``.
-    - If ``x_i`` is ``+0``, the result is ``1``.
-    - If ``x_i`` is ``-0``, the result is ``1``.
-    - If ``x_i`` is ``+infinity``, the result is ``+infinity``.
-    - If ``x_i`` is ``-infinity``, the result is ``+0``.
-
-    For complex floating-point operands,
-    let ``a = real(x_i)``, ``b = imag(x_i)``, and
-
-    - If ``a`` is either ``+0`` or ``-0`` and ``b`` is ``+0``,
-      the result is ``1 + 0j``.
-    - If ``a`` is a finite number and ``b`` is ``+infinity``,
-      the result is ``NaN + NaN j``.
-    - If ``a`` is a finite number and ``b`` is ``NaN``,
-      the result is ``NaN + NaN j``.
-    - If ``a`` is ``+infinity`` and ``b`` is ``+0``,
-      the result is ``infinity + 0j``.
-    - If ``a`` is ``-infinity`` and ``b`` is a finite number,
-      the result is ``+0 * cis(b)``.
-    - If ``a`` is ``+infinity`` and ``b`` is a nonzero finite number,
-      the result is ``+infinity * cis(b)``.
-    - If ``a`` is ``-infinity`` and ``b`` is ``+infinity``,
-      the result is ``0 + 0j`` (signs of real and imaginary components are unspecified).
-    - If ``a`` is ``+infinity`` and ``b`` is ``+infinity``,
-      the result is ``infinity + NaN j`` (sign of real component is unspecified).
-    - If ``a`` is ``-infinity`` and ``b`` is ``NaN``,
-      the result is ``0 + 0j`` (signs of real and imaginary components are unspecified).
-    - If ``a`` is ``+infinity`` and ``b`` is ``NaN``,
-      the result is ``infinity + NaN j`` (sign of real component is unspecified).
-    - If ``a`` is ``NaN`` and ``b`` is ``+0``,
-      the result is ``NaN + 0j``.
-    - If ``a`` is ``NaN`` and ``b`` is not equal to ``0``,
-      the result is ``NaN + NaN j``.
-    - If ``a`` is ``NaN`` and ``b`` is ``NaN``,
-      the result is ``NaN + NaN j``.
-
-    where ``cis(v)`` is ``cos(v) + sin(v)*1j``.
-
-    Parameters
-    ----------
-    x
-        input array. Should have a floating-point data type.
-    out
-        optional output array, for writing the result to. It must have a shape that the
-        inputs broadcast to.
-
-    Returns
-    -------
-    ret
-        an array containing the evaluated exponential function result for each element
-        in ``x``. The returned array must have a floating-point data type determined by
-        :ref:`type-promotion`.
-
-    This method conforms to the
-    `Array API Standard <https://data-apis.org/array-api/latest/>`_.
-    This docstring is an extension of the
-    `docstring <https://data-apis.org/array-api/latest/
-    API_specification/generated/array_api.exp.html>`_
-    in the standard.
-
-    Both the description and the type hints above assumes an array input for simplicity,
-    but this function is *nestable*, and therefore also accepts :class:`ivy.Container`
-    instances in place of any of the arguments.
-
-    Examples
-    --------
-    With :class:Number:
-
-    >>> x = 3
-    >>> y = ivy.exp(x)
-    >>> print(y)
-    ivy.array(20.08553692)
-
-    With :class:`ivy.Array` input:
-
-    >>> x = ivy.array([1., 2., 3.])
-    >>> y = ivy.exp(x)
-    >>> print(y)
-    ivy.array([ 2.71828175,  7.38905621, 20.08553696])
-
-    With nested inputs in :class:`ivy.Array`:
-
-    >>> x = ivy.array([[-5.67], [ivy.nan], [0.567]])
-    >>> y = ivy.exp(x)
-    >>> print(y)
-    ivy.array([[0.00344786],
-           [       nan],
-           [1.76297021]])
-
-    With :class:`ivy.NativeArray` input:
-
-    >>> x = ivy.native_array([0., 4., 2.])
-    >>> y = ivy.exp(x)
-    >>> print(y)
-    ivy.array([ 1.        , 54.59814835,  7.38905621])
-
-    With :class:`ivy.Container` input:
-
-    >>> x = ivy.Container(a=3.1, b=ivy.array([3.2, 1.]))
-    >>> y = ivy.exp(x)
-    >>> print(y)
-    {
-        a: ivy.array(22.197948),
-        b: ivy.array([24.53253174, 2.71828175])
-    }
-    """
-    return ivy.current_backend(x).exp(x, out=out)
-
-
-@handle_backend_invalid
-@handle_nestable
-@handle_array_like_without_promotion
-@handle_out_argument
-@to_native_arrays_and_back
-@handle_device_shifting
-def imag(
-    val: Union[ivy.Array, ivy.NativeArray],
-    /,
-    *,
-    out: Optional[ivy.Array] = None,
-) -> ivy.Array:
-    """
-    Return the imaginary part of a complex number for each element
-    ``x_i`` of the input array ``val``.
-
-    Parameters
-    ----------
-    val
-        input array. Should have a complex floating-point data type.
-    out
-        optional output array, for writing the result to.
-
-    Returns
-    -------
-    ret
-        Returns an array with the imaginary part of complex numbers.
-        The returned arrau must have a floating-point data type determined by
-        the precision of ``val`` (e.g., if ``val`` is ``complex64``,
-        the returned array must be ``float32``).
-
-    This method conforms to the
-    `Array API Standard <https://data-apis.org/array-api/latest/>`_.
-    This docstring is an extension of the
-    `docstring <https://data-apis.org/array-api/latest/
-    API_specification/generated/array_api.imag.html>`_
-    in the standard.
-
-    Both the description and the type hints above assumes an array input for simplicity,
-    but this function is *nestable*, and therefore also accepts :class:`ivy.Container`
-    instances in place of any of the arguments.
-
-    Examples
-    --------
-    >>> b = ivy.array(np.array([1+2j, 3+4j, 5+6j]))
-    >>> b
-    ivy.array([1.+2.j, 3.+4.j, 5.+6.j])
-    >>> ivy.imag(b)
-    ivy.array([2., 4., 6.])
-    """
-    return ivy.current_backend(val).imag(val, out=out)
-
-
-@handle_backend_invalid
-@handle_nestable
-@handle_array_like_without_promotion
-@handle_out_argument
-@to_native_arrays_and_back
-@handle_device_shifting
-def angle(
-    z: Union[ivy.Array, ivy.NativeArray],
-    /,
-    *,
-    deg: bool = False,
-    out: Optional[ivy.Array] = None,
-) -> ivy.Array:
-    """
-    Calculate Element-wise the angle for an array of complex numbers(x+yj).
-
-    Parameters
-    ----------
-    z
-        Array-like input.
-    deg
-        optional bool.
-    out
-        optional output array, for writing the result to.
-
-    Returns
-    -------
-    ret
-        Returns an array of angles for each complex number in the input.
-        If deg is False(default), angle is calculated in radian and if
-        deg is True, then angle is calculated in degrees.
-
-    Examples
-    --------
-    >>> z = ivy.array([-1 + 1j, -2 + 2j, 3 - 3j])
-    >>> z
-    ivy.array([-1.+1.j, -2.+2.j,  3.-3.j])
-    >>> ivy.angle(z)
-    ivy.array([ 2.35619449,  2.35619449, -0.78539816])
-    >>> ivy.angle(z,deg=True)
-    ivy.array([135., 135., -45.])
-    """
-    return ivy.current_backend(z).angle(z, deg=deg, out=out)
-
-
-@handle_backend_invalid
-@handle_nestable
-@handle_out_argument
-@to_native_arrays_and_back
-@handle_device_shifting
-def gcd(
-    x1: Union[ivy.Array, ivy.NativeArray, int, list, tuple],
-    x2: Union[ivy.Array, ivy.NativeArray, int, list, tuple],
-    /,
-    *,
-    out: Optional[ivy.Array] = None,
-) -> ivy.Array:
-    """
-    Return the greatest common divisor of |x1| and |x2|.
-
-    Parameters
-    ----------
-    x1
-        First array-like input.
-    x2
-        Second array-input.
-    out
-        optional output array, for writing the result to.
-
-    Returns
-    -------
-    ret
-        Element-wise gcd of |x1| and |x2|.
-
-    Examples
-    --------
-    >>> x1 = ivy.array([1, 2, 3])
-    >>> x2 = ivy.array([4, 5, 6])
-    >>> ivy.gcd(x1, x2)
-    ivy.array([1.,    1.,   3.])
-    >>> x1 = ivy.array([1, 2, 3])
-    >>> ivy.gcd(x1, 10)
-    ivy.array([1.,   2.,  1.])
-    """
-    return ivy.current_backend(x1, x2).gcd(x1, x2, out=out)
-
-
-@handle_backend_invalid
-@handle_nestable
-@handle_array_like_without_promotion
-@handle_out_argument
-@to_native_arrays_and_back
-@handle_device_shifting
-def exp2(
-    x: Union[ivy.Array, float, list, tuple],
-    /,
-    *,
-    out: Optional[ivy.Array] = None,
-) -> ivy.Array:
-    """
-    Calculate 2**p for all p in the input array.
-
-    Parameters
-    ----------
-    x
-        Array-like input.
-    out
-        optional output array, for writing the result to.
-
-    Returns
-    -------
-    ret
-        Element-wise 2 to the power x. This is a scalar if x is a scalar.
-
-    Examples
-    --------
-    >>> x = ivy.array([1, 2, 3])
-    >>> ivy.exp2(x)
-    ivy.array([2.,    4.,   8.])
-    >>> x = [5, 6, 7]
-    >>> ivy.exp2(x)
-    ivy.array([32.,   64.,  128.])
-    """
-    return ivy.current_backend(x).exp2(x, out=out)
-
-
-@handle_exceptions
-@handle_backend_invalid
-@handle_nestable
-@handle_array_like_without_promotion
-@handle_out_argument
-@to_native_arrays_and_back
-@handle_array_function
-@handle_device_shifting
-def expm1(
-    x: Union[ivy.Array, ivy.NativeArray],
-    /,
-    *,
-    out: Optional[ivy.Array] = None,
-) -> ivy.Array:
-    """Calculate an implementation-dependent approximation to ``exp(x)-1``, having
-    domain ``[-infinity, +infinity]`` and codomain ``[-1, +infinity]``, for each element
-    ``x_i`` of the input array ``x``.
-
-    .. note::
-       The purpose of this function is to calculate ``exp(x)-1.0`` more accurately when
-       ``x`` is close to zero. Accordingly, conforming implementations should avoid
-       implementing this function as simply ``exp(x)-1.0``. See FDLIBM, or some other
-       IEEE 754-2019 compliant mathematical library, for a potential reference
-       implementation.
-
-    .. note::
-        For complex floating-point operands, ``expm1(conj(x))``
-        must equal ``conj(expm1(x))``.
-
-    .. note::
-        The exponential function is an entire function
-        in the complex plane and has no branch cuts.
-
-    **Special cases**
-
-    For floating-point operands,
-
-    - If ``x_i`` is ``NaN``, the result is ``NaN``.
-    - If ``x_i`` is ``+0``, the result is ``+0``.
-    - If ``x_i`` is ``-0``, the result is ``-0``.
-    - If ``x_i`` is ``+infinity``, the result is ``+infinity``.
-    - If ``x_i`` is ``-infinity``, the result is ``-1``.
-
-    For complex floating-point operands,
-    let ``a = real(x_i)``, ``b = imag(x_i)``, and
-
-    - If ``a`` is either ``+0`` or ``-0`` and ``b`` is ``+0``,
-      the result is ``0 + 0j``.
-    - If ``a`` is a finite number and ``b`` is ``+infinity``,
-      the result is ``NaN + NaN j``.
-    - If ``a`` is a finite number and ``b`` is ``NaN``,
-      the result is ``NaN + NaN j``.
-    - If ``a`` is ``+infinity`` and ``b`` is ``+0``,
-      the result is ``+infinity + 0j``.
-    - If ``a`` is ``-infinity`` and ``b`` is a finite number,
-      the result is ``+0 * cis(b) - 1.0``.
-    - If ``a`` is ``+infinity`` and ``b`` is a nonzero finite number,
-      the result is ``+infinity * cis(b) - 1.0``.
-    - If ``a`` is ``-infinity`` and ``b`` is ``+infinity``,
-      the result is ``-1 + 0j`` (sign of imaginary component is unspecified).
-    - If ``a`` is ``+infinity`` and ``b`` is ``+infinity``,
-      the result is ``infinity + NaN j`` (sign of real component is unspecified).
-    - If ``a`` is ``-infinity`` and ``b`` is ``NaN``,
-      the result is ``-1 + 0j`` (sign of imaginary component is unspecified).
-    - If ``a`` is ``+infinity`` and ``b`` is ``NaN``,
-      the result is ``infinity + NaN j`` (sign of real component is unspecified).
-    - If ``a`` is ``NaN`` and ``b`` is ``+0``,
-      the result is ``NaN + 0j``.
-    - If ``a`` is ``NaN`` and ``b`` is not equal to ``0``,
-      the result is ``NaN + NaN j``.
-    - If ``a`` is ``NaN`` and ``b`` is ``NaN``,
-      the result is ``NaN + NaN j``.
-
-    where ``cis(v)`` is ``cos(v) + sin(v)*1j``.
-
-    Parameters
-    ----------
-    x
-        input array. Should have a numeric data type.
-    out
-        optional output array, for writing the result to. It must have a shape that the
-        inputs broadcast to.
-
-    Returns
-    -------
-    ret
-        an array containing the evaluated result for each element in ``x``. The returned
-        array must have a floating-point data type determined by :ref:`type-promotion`.
-
-
-    This function conforms to the `Array API Standard
-    <https://data-apis.org/array-api/latest/>`_. This docstring is an extension of the
-    `docstring <https://data-apis.org/array-api/latest/
-    API_specification/generated/array_api.expm1.html>`_
-    in the standard.
-
-    Both the description and the type hints above assumes an array input for simplicity,
-    but this function is *nestable*, and therefore also accepts :class:`ivy.Container`
-    instances in place of any of the arguments.
-
-    Examples
-    --------
-    With :class:`ivy.Array` inputs:
-
-    >>> x = ivy.array([[0, 5, float('-0'), ivy.nan]])
-    >>> ivy.expm1(x)
-    ivy.array([[  0., 147.,  -0.,  nan]])
-
-    >>> x = ivy.array([ivy.inf, 1, float('-inf')])
-    >>> y = ivy.zeros(3)
-    >>> ivy.expm1(x, out=y)
-    ivy.array([  inf,  1.72, -1.  ])
-
-    With :class:`ivy.Container` inputs:
-
-    >>> x = ivy.Container(a=ivy.array([-1, 0,]),
-    ...                   b=ivy.array([10, 1]))
-    >>> ivy.expm1(x)
-    {
-        a: ivy.array([-0.632, 0.]),
-        b: ivy.array([2.20e+04, 1.72e+00])
-    }
-    """
-    return ivy.current_backend(x).expm1(x, out=out)
-
-
-@handle_exceptions
-@handle_backend_invalid
-@handle_nestable
-@handle_array_like_without_promotion
-@handle_out_argument
-@to_native_arrays_and_back
-@handle_array_function
-@handle_device_shifting
-def floor(
-    x: Union[ivy.Array, ivy.NativeArray],
-    /,
-    *,
-    out: Optional[ivy.Array] = None,
-) -> ivy.Array:
-    """Round each element ``x_i`` of the input array ``x`` to the greatest (i.e.,
-    closest to ``+infinity``) integer-valued number that is not greater than ``x_i``.
-
-    **Special cases**
-
-    - If ``x_i`` is already integer-valued, the result is ``x_i``.
-
-    For floating-point operands,
-
-    - If ``x_i`` is ``+infinity``, the result is ``+infinity``.
-    - If ``x_i`` is ``-infinity``, the result is ``-infinity``.
-    - If ``x_i`` is ``+0``, the result is ``+0``.
-    - If ``x_i`` is ``-0``, the result is ``-0``.
-    - If ``x_i`` is ``NaN``, the result is ``NaN``.
-
-    Parameters
-    ----------
-    x
-        input array. Should have a numeric data type.
-    out
-        optional output array, for writing the result to. It must have a shape that the
-        inputs broadcast to.
-
-    Returns
-    -------
-    ret
-        an array containing the rounded result for each element in ``x``. The returned
-        array must have the same data type as ``x``.
-
-
-    This method conforms to the
-    `Array API Standard <https://data-apis.org/array-api/latest/>`_.
-    This docstring is an extension of the
-    `docstring <https://data-apis.org/array-api/latest/
-    API_specification/generated/array_api.floor.html>`_
-    in the standard.
-
-    Both the description and the type hints above assumes an array input for simplicity,
-    but this function is *nestable*, and therefore also accepts :class:`ivy.Container`
-    instances in place of any of the arguments.
-
-    Functional Examples
-    -------------------
-
-    With :class:`ivy.Array` input:
-
-    >>> x = ivy.array([2,3,4])
-    >>> y = ivy.floor(x)
-    >>> print(y)
-    ivy.array([2, 3, 4])
-
-    >>> x = ivy.array([1.5, -5.5, 0, -1, -0])
-    >>> y = ivy.zeros(5)
-    >>> ivy.floor(x, out=y)
-    >>> print(y)
-    ivy.array([ 1., -6.,  0., -1.,  0.])
-
-    >>> x = ivy.array([[1.1, 2.2, 3.3], [-4.4, -5.5, -6.6]])
-    >>> ivy.floor(x, out=x)
-    >>> print(x)
-    ivy.array([[ 1.,  2.,  3.],
-               [-5., -6., -7.]])
-
-    With :class:`ivy.Container` input:
-
-    >>> x = ivy.Container(a=ivy.array([0., 1.5, -2.4]),
-    ...                   b=ivy.array([3.4, -4.2, -0, -1.2]))
-    >>> y = ivy.floor(x)
-    >>> print(y)
-    {
-        a: ivy.array([0., 1., -3.]),
-        b: ivy.array([3., -5., 0., -2.])
-    }
-
-    """
-    return ivy.current_backend(x).floor(x, out=out)
-
-
-@handle_exceptions
-@handle_backend_invalid
-@handle_nestable
-@handle_out_argument
-@to_native_arrays_and_back
-@handle_array_function
-@handle_device_shifting
-def floor_divide(
-    x1: Union[float, ivy.Array, ivy.NativeArray],
-    x2: Union[float, ivy.Array, ivy.NativeArray],
-    /,
-    *,
-    out: Optional[ivy.Array] = None,
-) -> ivy.Array:
-    r"""
-    Round the result of dividing each element x1_i of the input array x1 by the
-    respective element x2_i of the input array x2 to the greatest (i.e., closest to
-    +infinity) integer-value number that is not greater than the division result.
-
-    .. note::
-        For input arrays which promote to an integer data type,
-        the result of division by zero is unspecified and thus implementation-defined.
-
-    **Special cases**
-
-    .. note::
-       Floor division was introduced in Python via
-       `PEP 238 <https://www.python.org/dev/peps/pep-0238/>`_
-       with the goal to disambiguate "true division"
-       (i.e., computing an approximation to the mathematical operation of division)
-       from "floor division" (i.e., rounding the result
-       of division toward negative infinity).
-       The former was computed when one of the operands was a ``float``,
-       while the latter was computed when both operands were ``int``\s.
-       Overloading the ``/`` operator to support both behaviors led to
-       subtle numerical bugs when integers are possible, but not expected.
-
-       To resolve this ambiguity, ``/`` was designated for true division, and ``//``
-       was designated for floor division. Semantically, floor division was
-       `defined
-       <https://www.python.org/dev/peps/pep-0238/#semantics-of-floor-division>`_
-       as equivalent to ``a // b == floor(a/b)``;
-       however, special floating-point cases were left ill-defined.
-
-       Accordingly, floor division is not implemented consistently
-       across array libraries for some of the special cases documented below.
-       Namely, when one of the operands is ``infinity``,
-       libraries may diverge with some choosing
-       to strictly follow ``floor(a/b)`` and others choosing to pair ``//`` with ``%``
-       according to the relation ``b = a % b + b * (a // b)``.
-       The special cases leading to divergent behavior are documented below.
-
-       This specification prefers floor division to match ``floor(divide(x1, x2))``
-       in order to avoid surprising and unexpected results; however,
-       array libraries may choose to more strictly follow Python behavior.
-
-    For floating-point operands,
-
-    - If either ``x1_i`` or ``x2_i`` is ``NaN``, the result is ``NaN``.
-    - If ``x1_i`` is either ``+infinity`` or ``-infinity`` and ``x2_i``
-      is either ``+infinity`` or ``-infinity``, the result is ``NaN``.
-    - If ``x1_i`` is either ``+0`` or ``-0`` and ``x2_i``
-      is either ``+0`` or ``-0``, the result is ``NaN``.
-    - If ``x1_i`` is ``+0`` and ``x2_i`` is greater than ``0``,
-      the result is ``+0``.
-    - If ``x1_i`` is ``-0`` and ``x2_i`` is greater than ``0``,
-      the result is ``-0``.
-    - If ``x1_i`` is ``+0`` and ``x2_i`` is less than ``0``,
-      the result is ``-0``.
-    - If ``x1_i`` is ``-0`` and ``x2_i`` is less than ``0``,
-      the result is ``+0``.
-    - If ``x1_i`` is greater than ``0`` and ``x2_i`` is ``+0``,
-      the result is ``+infinity``.
-    - If ``x1_i`` is greater than ``0`` and ``x2_i`` is ``-0``,
-      the result is ``-infinity``.
-    - If ``x1_i`` is less than ``0`` and ``x2_i`` is ``+0``,
-      the result is ``-infinity``.
-    - If ``x1_i`` is less than ``0`` and ``x2_i`` is ``-0``,
-      the result is ``+infinity``.
-    - If ``x1_i`` is ``+infinity`` and ``x2_i`` is a positive
-      (i.e., greater than ``0``) finite number, the result is ``+infinity``.
-      (**note**: libraries may return ``NaN`` to match Python behavior.)
-    - If ``x1_i`` is ``+infinity`` and ``x2_i`` is a negative
-      (i.e., less than ``0``) finite number, the result is ``-infinity``.
-      (**note**: libraries may return ``NaN`` to match Python behavior.)
-    - If ``x1_i`` is ``-infinity`` and ``x2_i`` is a positive
-      (i.e., greater than ``0``) finite number, the result is ``-infinity``.
-      (**note**: libraries may return ``NaN`` to match Python behavior.)
-    - If ``x1_i`` is ``-infinity`` and ``x2_i`` is a negative
-      (i.e., less than ``0``) finite number, the result is ``+infinity``.
-      (**note**: libraries may return ``NaN`` to match Python behavior.)
-    - If ``x1_i`` is a positive (i.e., greater than ``0``)
-      finite number and ``x2_i`` is ``+infinity``, the result is ``+0``.
-    - If ``x1_i`` is a positive (i.e., greater than ``0``)
-      finite number and ``x2_i`` is ``-infinity``, the result is ``-0``.
-      (**note**: libraries may return ``-1.0`` to match Python behavior.)
-    - If ``x1_i`` is a negative (i.e., less than ``0``)
-      finite number and ``x2_i`` is ``+infinity``, the result is ``-0``.
-      (**note**: libraries may return ``-1.0`` to match Python behavior.)
-    - If ``x1_i`` is a negative (i.e., less than ``0``)
-      finite number and ``x2_i`` is ``-infinity``, the result is ``+0``.
-    - If ``x1_i`` and ``x2_i`` have the same mathematical sign and
-      are both nonzero finite numbers, the result has a positive mathematical sign.
-    - If ``x1_i`` and ``x2_i`` have different mathematical signs and
-      are both nonzero finite numbers, the result has a negative mathematical sign.
-    - In the remaining cases, where neither ``-infinity``, ``+0``, ``-0``,
-      nor ``NaN`` is involved, the quotient must be computed and rounded to
-      the greatest (i.e., closest to `+infinity`) representable integer-value
-      number that is not greater than the division result.
-      If the magnitude is too large to represent, the operation overflows and
-      the result is an ``infinity`` of appropriate mathematical sign.
-      If the magnitude is too small to represent, the operation underflows and
-      the result is a zero of appropriate mathematical sign.
-
-    Parameters
-    ----------
-    x1
-        first input array. Must have a numeric data type.
-    x2
-        second input array. Must be compatible with x1 (with Broadcasting). Must have a
-        numeric data type.
-    out
-        optional output array, for writing the result to. It must have a shape that the
-        inputs broadcast to.
-
-    Returns
-    -------
-    ret
-        an array containing the element-wise results. The returned array must have a
-        numeric data type.
-
-
-    This function conforms to the `Array API Standard
-    <https://data-apis.org/array-api/latest/>`_. This docstring is an extension of the
-    `docstring <https://data-apis.org/array-api/latest/
-    API_specification/generated/array_api.floor_divide.html>`_
-    in the standard.
-
-    Both the description and the type hints above assumes an array input for simplicity,
-    but this function is *nestable*, and therefore also accepts :class:`ivy.Container`
-    instances in place of any of the arguments
-
-
-    Examples
-    --------
-    With :class:`ivy.Array` inputs:
-
-    >>> x1 = ivy.array([13., 7., 8.])
-    >>> x2 = ivy.array([3., 2., 7.])
-    >>> y = ivy.floor_divide(x1, x2)
-    >>> print(y)
-    ivy.array([4., 3., 1.])
-
-    With mixed :class:`ivy.Array` and :class:`ivy.NativeArray` inputs:
-
-    >>> x1 = ivy.array([3., 4., 5.])
-    >>> x2 = ivy.native_array([5., 2., 1.])
-    >>> y = ivy.floor_divide(x1, x2)
-    >>> print(y)
-    ivy.array([0., 2., 5.])
-
-    With :class:`ivy.Container` inputs:
-
-    >>> x1 = ivy.Container(a=ivy.array([4., 5., 6.]), b=ivy.array([7., 8., 9.]))
-    >>> x2 = ivy.Container(a=ivy.array([5., 4., 2.5]), b=ivy.array([2.3, 3.7, 5]))
-    >>> y = ivy.floor_divide(x1, x2)
-    >>> print(y)
-    {
-        a: ivy.array([0., 1., 2.]),
-        b: ivy.array([3., 2., 1.])
-    }
-
-    With mixed :class:`ivy.Container` and :class:`ivy.Array` inputs:
-
-    >>> x1 = ivy.Container(a=ivy.array([4., 5., 6.]), b=ivy.array([7., 8., 9.]))
-    >>> x2 = ivy.array([2., 2., 2.])
-    >>> y = ivy.floor_divide(x1, x2)
-    >>> print(y)
-    {
-        a: ivy.array([2., 2., 3.]),
-        b: ivy.array([3., 4., 4.])
-    }
-    """
-    return ivy.current_backend(x1, x2).floor_divide(x1, x2, out=out)
-
-
-@handle_backend_invalid
-@handle_nestable
-@handle_out_argument
-@to_native_arrays_and_back
-@handle_device_shifting
-def fmin(
-    x1: Union[ivy.Array, ivy.NativeArray],
-    x2: Union[ivy.Array, ivy.NativeArray],
-    /,
-    *,
-    out: Optional[Union[ivy.Array, ivy.NativeArray]] = None,
-) -> Union[ivy.Array, ivy.NativeArray]:
-    """
-    Compute the element-wise minimums of two arrays. Differs from ivy.minimum in the
-    case where one of the elements is NaN. ivy.minimum returns the NaN element while
-    ivy.fmin returns the non-NaN element.
-
-    Parameters
-    ----------
-    x1
-        First input array.
-    x2
-        Second input array.
-    out
-        optional output array, for writing the result to.
-
-    Returns
-    -------
-    ret
-        Array with element-wise minimums.
-
-    Examples
-    --------
-    >>> x1 = ivy.array([2, 3, 4])
-    >>> x2 = ivy.array([1, 5, 2])
-    >>> ivy.fmin(x1, x2)
-    ivy.array([1, 3, 2])
-
-    >>> x1 = ivy.array([ivy.nan, 0, ivy.nan])
-    >>> x2 = ivy.array([0, ivy.nan, ivy.nan])
-    >>> ivy.fmin(x1, x2)
-    ivy.array([ 0.,  0., nan])
-    """
-    return ivy.current_backend(x1, x2).fmin(x1, x2, out=out)
-
-
-@handle_exceptions
-@handle_backend_invalid
-@handle_nestable
-@handle_out_argument
-@to_native_arrays_and_back
-@handle_array_function
-@handle_device_shifting
-def greater(
-    x1: Union[float, ivy.Array, ivy.NativeArray],
-    x2: Union[float, ivy.Array, ivy.NativeArray],
-    /,
-    *,
-    out: Optional[ivy.Array] = None,
-) -> ivy.Array:
-    """
-    Compute the truth value of x1_i < x2_i for each element x1_i of the input array x1
-    with the respective element x2_i of the input array x2.
-
-    Parameters
-    ----------
-    x1
-        Input array.
-    x2
-        Input array.
-    out
-        optional output array, for writing the result to. It must have a shape that the
-        inputs broadcast to.
-
-    Returns
-    -------
-    ret
-        an array containing the element-wise results. The returned array must have a
-        data type of bool.
-
-
-    This function conforms to the `Array API Standard
-    <https://data-apis.org/array-api/latest/>`_. This docstring is an extension of the
-    `docstring <https://data-apis.org/array-api/latest/
-    API_specification/generated/array_api.greater.html>`_
-    in the standard.
-
-    Both the description and the type hints above assumes an array input for simplicity,
-    but this function is *nestable*, and therefore also accepts :class:`ivy.Container`
-    instances in place of any of the arguments
-
-    Examples
-    --------
-    With :class:`ivy.Array` input:
-
-    >>> x = ivy.greater(ivy.array([1,2,3]),ivy.array([2,2,2]))
-    >>> print(x)
-    ivy.array([False, False,  True])
-
-    >>> x = ivy.array([[[1.1], [3.2], [-6.3]]])
-    >>> y = ivy.array([[8.4], [2.5], [1.6]])
-    >>> ivy.greater(x, y, out=x)
-    >>> print(x)
-    ivy.array([[[0.],
-            [1.],
-            [0.]]])
-
-    With a mix of :class:`ivy.Array` and :class:`ivy.NativeArray` inputs:
-
-    >>> x = ivy.array([1, 2, 3])
-    >>> y = ivy.native_array([4, 5, 0])
-    >>> z = ivy.greater(x, y)
-    >>> print(z)
-    ivy.array([False, False,  True])
-
-    With a mix of :class:`ivy.Array` and :class:`ivy.Container` inputs:
-
-    >>> x = ivy.array([[5.1, 2.3, -3.6]])
-    >>> y = ivy.Container(a=ivy.array([[4.], [5.], [6.]]),
-    ...                   b=ivy.array([[5.], [6.], [7.]]))
-    >>> z = ivy.greater(x, y)
-    >>> print(z)
-    {
-        a: ivy.array([[True, False, False],
-                      [True, False, False],
-                      [False, False, False]]),
-        b: ivy.array([[True, False, False],
-                      [False, False, False],
-                      [False, False, False]])
-    }
-
-    With :class:`ivy.Container` input:
-
-    >>> x = ivy.Container(a=ivy.array([4, 5, 6]),
-    ...                   b=ivy.array([2, 3, 4]))
-    >>> y = ivy.Container(a=ivy.array([1, 2, 3]),
-    ...                   b=ivy.array([5, 6, 7]))
-    >>> z = ivy.greater(x, y)
-    >>> print(z)
-    {
-        a: ivy.array([True, True, True]),
-        b: ivy.array([False, False, False])
-    }
-    """
-    return ivy.current_backend(x1, x2).greater(x1, x2, out=out)
-
-
-@handle_exceptions
-@handle_backend_invalid
-@handle_nestable
-@handle_out_argument
-@to_native_arrays_and_back
-@handle_array_function
-@handle_device_shifting
-def greater_equal(
-    x1: Union[float, ivy.Array, ivy.NativeArray],
-    x2: Union[float, ivy.Array, ivy.NativeArray],
-    /,
-    *,
-    out: Optional[ivy.Array] = None,
-) -> ivy.Array:
-    """
-    Compute the truth value of x1_i >= x2_i for each element x1_i of the input array x1
-    with the respective element x2_i of the input array x2.
-
-    Parameters
-    ----------
-    x1
-        first input array. May have any data type.
-    x2
-        second input array. Must be compatible with x1 (with Broadcasting). May have any
-        data type.
-    out
-        optional output array, for writing the result to. It must have a shape that the
-        inputs broadcast to.
-
-    Returns
-    -------
-    ret
-        an array containing the element-wise results. The returned array must have a
-        data type of bool.
-
-
-    This function conforms to the `Array API Standard
-    <https://data-apis.org/array-api/latest/>`_. This docstring is an extension of the
-    `docstring <https://data-apis.org/array-api/latest/
-    API_specification/generated/array_api.greater_equal.html>`_
-    in the standard.
-
-    Both the description and the type hints above assumes an array input for simplicity,
-    but this function is *nestable*, and therefore also accepts :class:`ivy.Container`
-    instances in place of any of the arguments
-
-    Functional Examples
-    -------------------
-
-    With :class:`ivy.Array` input:
-
-    >>> x = ivy.greater_equal(ivy.array([1,2,3]),ivy.array([2,2,2]))
-    >>> print(x)
-    ivy.array([False, True, True])
-
-    >>> x = ivy.array([[10.1, 2.3, -3.6]])
-    >>> y = ivy.array([[4.8], [5.2], [6.1]])
-    >>> shape = (3,3)
-    >>> fill_value = False
-    >>> z = ivy.full(shape, fill_value)
-    >>> ivy.greater_equal(x, y, out=z)
-    >>> print(z)
-    ivy.array([[ True, False, False],
-           [ True, False, False],
-           [ True, False, False]])
-
-    >>> x = ivy.array([[[1.1], [3.2], [-6.3]]])
-    >>> y = ivy.array([[8.4], [2.5], [1.6]])
-    >>> ivy.greater_equal(x, y, out=x)
-    >>> print(x)
-    ivy.array([[[0.],
-            [1.],
-            [0.]]])
-
-    With a mix of :class:`ivy.Array` and :class:`ivy.NativeArray` inputs:
-
-    >>> x = ivy.array([1, 2, 3])
-    >>> y = ivy.native_array([4, 5, 0])
-    >>> z = ivy.greater_equal(x, y)
-    >>> print(z)
-    ivy.array([False, False,  True])
-
-    With a mix of :class:`ivy.Array` and :class:`ivy.Container` inputs:
-
-    >>> x = ivy.array([[5.1, 2.3, -3.6]])
-    >>> y = ivy.Container(a=ivy.array([[4.], [5.], [6.]]), b=ivy.array([[5.], [6.], [7.]]))
-    >>> z = ivy.greater_equal(x, y)
-    >>> print(z)
-    {
-        a: ivy.array([[True, False, False],
-                      [True, False, False],
-                      [False, False, False]]),
-        b: ivy.array([[True, False, False],
-                      [False, False, False],
-                      [False, False, False]])
-    }
-
-    With :class:`ivy.Container` input:
-
-    >>> x = ivy.Container(a=ivy.array([4, 5, 6]),b=ivy.array([2, 3, 4]))
-    >>> y = ivy.Container(a=ivy.array([1, 2, 3]),b=ivy.array([5, 6, 7]))
-    >>> z = ivy.greater_equal(x, y)
-    >>> print(z)
-    {
-        a:ivy.array([True,True,True]),
-        b:ivy.array([False,False,False])
-    }
-    """
-    return ivy.current_backend(x1, x2).greater_equal(x1, x2, out=out)
-
-
-@handle_exceptions
-@handle_backend_invalid
-@handle_nestable
-@handle_out_argument
-@to_native_arrays_and_back
-@handle_array_function
-@handle_device_shifting
-def less_equal(
-    x1: Union[ivy.Array, ivy.NativeArray],
-    x2: Union[ivy.Array, ivy.NativeArray],
-    /,
-    *,
-    out: Optional[ivy.Array] = None,
-) -> ivy.Array:
-    """
-    Compute the truth value of x1_i <= x2_i for each element x1_i of the input array x1
-    with the respective element x2_i of the input array x2.
-
-    Parameters
-    ----------
-    x1
-        first input array. May have any data type.
-    x2
-        second input array. Must be compatible with x1 (with Broadcasting). May have any
-        data type.
-    out
-        optional output array, for writing the result to. It must have a shape that the
-        inputs broadcast to.
-
-    Returns
-    -------
-     ret
-        an array containing the element-wise results. The returned array must have a
-        data type of bool.
-
-
-    This function conforms to the `Array API Standard
-    <https://data-apis.org/array-api/latest/>`_. This docstring is an extension of the
-    `docstring <https://data-apis.org/array-api/latest/
-    API_specification/generated/array_api.less_equal.html>`_
-    in the standard.
-
-    Both the description and the type hints above assumes an array input for simplicity,
-    but this function is *nestable*, and therefore also accepts :class:`ivy.Container`
-    instances in place of any of the arguments
-
-    Examples
-    --------
-    With :class:`ivy.Array` input:
-
-    >>> x = ivy.less_equal(ivy.array([1,2,3]),ivy.array([2,2,2]))
-    >>> print(x)
-    ivy.array([True, True,  False])
-
-    >>> x = ivy.array([[10.1, 2.3, -3.6]])
-    >>> y = ivy.array([[4.8], [5.2], [6.1]])
-    >>> shape = (3,3)
-    >>> fill_value = False
-    >>> z = ivy.full(shape, fill_value)
-    >>> ivy.less_equal(x, y, out=z)
-    >>> print(z)
-    ivy.array([[False,  True,  True],
-           [False,  True,  True],
-           [False,  True,  True]])
-
-    >>> x = ivy.array([[[1.1], [3.2], [-6.3]]])
-    >>> y = ivy.array([[8.4], [2.5], [1.6]])
-    >>> ivy.less_equal(x, y, out=x)
-    >>> print(x)
-    ivy.array([[[1.],
-            [0.],
-            [1.]]])
-
-    With :class:`ivy.Container` input:
-
-    >>> x = ivy.Container(a=ivy.array([4, 5, 6]),b=ivy.array([2, 3, 4]))
-    >>> y = ivy.Container(a=ivy.array([1, 2, 3]),b=ivy.array([5, 6, 7]))
-    >>> z = ivy.less_equal(x, y)
-    >>> print(z)
-    {
-        a: ivy.array([False, False, False]),
-        b: ivy.array([True, True, True])
-    }
-    """
-    return ivy.current_backend(x1, x2).less_equal(x1, x2, out=out)
-
-
-@handle_exceptions
-@handle_backend_invalid
-@handle_nestable
-@handle_out_argument
-@to_native_arrays_and_back
-@handle_array_function
-@handle_device_shifting
-def multiply(
-    x1: Union[float, ivy.Array, ivy.NativeArray],
-    x2: Union[float, ivy.Array, ivy.NativeArray],
-    /,
-    *,
-    out: Optional[ivy.Array] = None,
-) -> ivy.Array:
-    r"""
-    Calculate the product for each element x1_i of the input array x1 with the
-    respective element x2_i of the input array x2.
-
-    .. note::
-       Floating-point multiplication is not always associative due to finite precision.
-
-    **Special Cases**
-
-    For real-valued floating-point operands,
-
-    - If either ``x1_i`` or ``x2_i`` is ``NaN``, the result is ``NaN``.
-    - If ``x1_i`` is either ``+infinity`` or ``-infinity`` and
-      ``x2_i`` is either ``+0`` or ``-0``, the result is ``NaN``.
-    - If ``x1_i`` is either ``+0`` or ``-0`` and
-      ``x2_i`` is either ``+infinity`` or ``-infinity``, the result is ``NaN``.
-    - If ``x1_i`` and ``x2_i`` have the same mathematical sign,
-      the result has a positive mathematical sign, unless the result is ``NaN``.
-      If the result is ``NaN``, the "sign" of ``NaN`` is implementation-defined.
-    - If ``x1_i`` and ``x2_i`` have different mathematical signs,
-      the result has a negative mathematical sign,
-      unless the result is ``NaN``. If the result is ``NaN``,
-      the "sign" of ``NaN`` is implementation-defined.
-    - If ``x1_i`` is either ``+infinity`` or ``-infinity`` and
-      ``x2_i`` is either ``+infinity`` or ``-infinity``,
-      the result is a signed infinity with the mathematical sign determined by
-      the rule already stated above.
-    - If ``x1_i`` is either ``+infinity`` or ``-infinity`` and ``x2_i``
-      is a nonzero finite number, the result is a signed infinity with
-      the mathematical sign determined by the rule already stated above.
-    - If ``x1_i`` is a nonzero finite number and ``x2_i``
-      is either ``+infinity`` or ``-infinity``, the result is a signed infinity with
-      the mathematical sign determined by the rule already stated above.
-    - In the remaining cases, where neither ``infinity`` nor ``NaN``
-      is involved, the product must be computed and rounded to the nearest
-      representable value according to IEEE 754-2019 and a supported
-      rounding mode. If the magnitude is too large to represent,
-      the result is an `infinity` of appropriate mathematical sign.
-      If the magnitude is too small to represent, the result is a zero of
-      appropriate mathematical sign.
-
-    For complex floating-point operands, multiplication is defined according to the
-    following table. For real components ``a`` and ``c`` and
-    imaginary components ``b`` and ``d``,
-
-    +------------+----------------+-----------------+--------------------------+
-    |            | c              | dj              | c + dj                   |
-    +============+================+=================+==========================+
-    | **a**      | a * c          | (a*d)j          | (a*c) + (a*d)j           |
-    +------------+----------------+-----------------+--------------------------+
-    | **bj**     | (b*c)j         | -(b*d)          | -(b*d) + (b*c)j          |
-    +------------+----------------+-----------------+--------------------------+
-    | **a + bj** | (a*c) + (b*c)j | -(b*d) + (a*d)j | special rules            |
-    +------------+----------------+-----------------+--------------------------+
-
-    In general, for complex floating-point operands, real-valued floating-point
-    special cases must independently apply to the real and imaginary component
-    operations involving real numbers as described in the above table.
-
-    When ``a``, ``b``, ``c``, or ``d`` are all finite numbers
-    (i.e., a value other than ``NaN``, ``+infinity``, or ``-infinity``),
-    multiplication of complex floating-point operands should be computed
-    as if calculated according to the textbook formula for complex number multiplication
-
-    .. math::
-       (a + bj) \cdot (c + dj) = (ac - bd) + (bc + ad)j
-
-    When at least one of ``a``, ``b``, ``c``, or ``d`` is ``NaN``,
-    ``+infinity``, or ``-infinity``,
-
-    - If ``a``, ``b``, ``c``, and ``d`` are all ``NaN``,
-      the result is ``NaN + NaN j``.
-    - In the remaining cases, the result is implementation dependent.
-
-    .. note::
-       For complex floating-point operands, the results of special cases may be
-       implementation dependent depending on how an implementation chooses
-       to model complex numbers and complex infinity
-       (e.g., complex plane versus Riemann sphere).
-       For those implementations following C99 and its one-infinity model,
-       when at least one component is infinite,
-       even if the other component is ``NaN``,
-       the complex value is infinite, and the usual arithmetic
-       rules do not apply to complex-complex multiplication.
-       In the interest of performance, other implementations
-       may want to avoid the complex branching logic necessary
-       to implement the one-infinity model and choose to implement
-       all complex-complex multiplication according to the textbook formula.
-       Accordingly, special case behavior is unlikely
-       to be consistent across implementations.
-
-    Parameters
-    ----------
-    x1
-        first input array. Should have a numeric data type.
-
-    x2
-        second input array. Must be compatible with ``x1``
-        (see :ref'`broadcasting`). Should have a numeric data type
-
-    out
-        optional output array, for writing the array result to.
-        It must have a shape that the inputs broadcast to.
-
-
-    This function conforms to the `Array API Standard
-    <https://data-apis.org/array-api/latest/>`_. This docstring is an extension of the
-    `docstring <https://data-apis.org/array-api/latest/
-    API_specification/generated/array_api.multiply.html>`_
-    in the standard.
-
-    Both the description and the type hints above assumes an array input for simplicity,
-    but this function is *nestable*, and therefore also accepts :class:`ivy.Container`
-    instances in place of any of the arguments.
-
-    Returns
-    -------
-    ret
-        an array containing the element-wise products. The returned array must have a
-        data type determined by :ref:`Type Promotion Rules`.
-
-    Examples
-    --------
-    With :code:`ivy.Array` inputs:
-
-    >>> x1 = ivy.array([3., 5., 7.])
-    >>> x2 = ivy.array([4., 6., 8.])
-    >>> y = ivy.multiply(x1, x2)
-    >>> print(y)
-    ivy.array([12., 30., 56.])
-
-    With :code:`ivy.NativeArray` inputs:
-
-    >>> x1 = ivy.native_array([1., 3., 9.])
-    >>> x2 = ivy.native_array([4., 7.2, 1.])
-    >>> y = ivy.multiply(x1, x2)
-    >>> print(y)
-    ivy.array([ 4. , 21.6,  9. ])
-
-    With mixed :code:`ivy.Array` and :code:`ivy.NativeArray` inputs:
-
-    >>> x1 = ivy.array([8., 6., 7.])
-    >>> x2 = ivy.native_array([1., 2., 3.])
-    >>> y = ivy.multiply(x1, x2)
-    >>> print(y)
-    ivy.array([ 8., 12., 21.])
-
-    With :code:`ivy.Container` inputs:
-
-    >>> x1 = ivy.Container(a=ivy.array([12.,4.,6.]), b=ivy.array([3.,1.,5.]))
-    >>> x2 = ivy.Container(a=ivy.array([1.,3.,4.]), b=ivy.array([3.,3.,2.]))
-    >>> y = ivy.multiply(x1, x2)
-    >>> print(y)
-    {
-        a: ivy.array([12.,12.,24.]),
-        b: ivy.array([9.,3.,10.])
-    }
-
-    With mixed :code:`ivy.Container` and :code:`ivy.Array` inputs:
-
-    >>> x1 = ivy.Container(a=ivy.array([3., 4., 5.]), b=ivy.array([2., 2., 1.]))
-    >>> x2 = ivy.array([1.,2.,3.])
-    >>> y = ivy.multiply(x1, x2)
-    >>> print(y)
-    {
-        a: ivy.array([3.,8.,15.]),
-        b: ivy.array([2.,4.,3.])
-    }
-    """
-    return ivy.current_backend(x1, x2).multiply(x1, x2, out=out)
-
-
-@handle_exceptions
-@handle_backend_invalid
-@handle_nestable
-@handle_array_like_without_promotion
-@handle_out_argument
-@to_native_arrays_and_back
-@handle_array_function
-@handle_device_shifting
-def isfinite(
-    x: Union[ivy.Array, ivy.NativeArray],
-    /,
-    *,
-    out: Optional[ivy.Array] = None,
-) -> ivy.Array:
-    """Test each element ``x_i`` of the input array ``x`` to determine if finite (i.e.,
-    not ``NaN`` and not equal to positive or negative infinity).
-
-    Parameters
-    ----------
-    x
-        input array. Should have a numeric data type.
-    out
-        optional output array, for writing the result to. It must have a shape that the
-        inputs broadcast to.
-
-    Returns
-    -------
-    ret
-        an array containing test results. An element ``out_i`` is ``True`` if ``x_i`` is
-        finite and ``False`` otherwise. The returned array must have a data type of
-        ``bool``.
-
-
-    **Special Cases**
-
-    For real-valued floating-point operands,
-
-    - If ``x_i`` is either ``+infinity`` or ``-infinity``, the result is ``False``.
-    - if ``x_i`` is ``NaN``, the result is ``False``.
-    - if ``x_i`` is a finite number, the result is ``True``.
-
-    For complex floating-point operands, let ``a = real(x_i)``, ``b = imag(x_i)``,
-    and
-
-    - If ``a`` is ``NaN`` or ``b`` is ``NaN``, the result is ``False``.
-    _ If ``a`` is either ``+infinity`` or ``-infinity`` and ``b`` is any value,
-      the result is ``False``.
-    - If ``a`` is any value and ``b`` is either ``+infinity`` or ``-infinity``,
-      the result is ``False``.
-    - If ``a`` is a finite number and ``b`` is a finite number, the result is ``True``.
-
-    This method conforms to the
-    `Array API Standard<https://data-apis.org/array-api/latest/>`_.
-    This docstring is an extension of the `docstring
-    <https://data-apis.org/array-api/latest/
-    API_specification/generated/array_api.isfinite.html>`
-    _ in the standard.
-
-    Both the description and the type hints above assumes an array input for simplicity,
-    but this function is *nestable*, and therefore also accepts :class:`ivy.Container`
-    instances in place of any of the arguments.
-
-    Functional Examples
-    -------------------
-
-    With :class:`ivy.Array` input:
-
-    >>> x = ivy.array([0, ivy.nan, -ivy.inf, float('inf')])
-    >>> y = ivy.isfinite(x)
-    >>> print(y)
-    ivy.array([ True, False, False, False])
-
-    >>> x = ivy.array([0, ivy.nan, -ivy.inf])
-    >>> y = ivy.zeros(3)
-    >>> ivy.isfinite(x, out=y)
-    >>> print(y)
-    ivy.array([1., 0., 0.])
-
-    >>> x = ivy.array([[9, float('-0')], [ivy.nan, ivy.inf]])
-    >>> ivy.isfinite(x, out=x)
-    >>> print(x)
-    ivy.array([[1., 1.],
-           [0., 0.]])
-
-    With :class:`ivy.Container` input:
-
-    >>> x = ivy.Container(a=ivy.array([0., 999999999999]),
-    ...                   b=ivy.array([float('-0'), ivy.nan]))
-    >>> y = ivy.isfinite(x)
-    >>> print(y)
-    {
-        a: ivy.array([True, True]),
-        b: ivy.array([True, False])
-    }
-    """
-    return ivy.current_backend(x).isfinite(x, out=out)
-
-
-@handle_exceptions
-@handle_backend_invalid
-@handle_nestable
-@handle_array_like_without_promotion
-@handle_out_argument
-@to_native_arrays_and_back
-@handle_array_function
-@handle_device_shifting
-def isinf(
-    x: Union[ivy.Array, ivy.NativeArray],
-    /,
-    *,
-    detect_positive: bool = True,
-    detect_negative: bool = True,
-    out: Optional[ivy.Array] = None,
-) -> ivy.Array:
-    """
-    Test each element x_i of the input array x to determine if equal to positive or
-    negative infinity.
-
-    Parameters
-    ----------
-    x
-        input array. Should have a numeric data type.
-    detect_positive
-        if ``True``, positive infinity is detected.
-    detect_negative
-        if ``True``, negative infinity is detected.
-    out
-        optional output array, for writing the result to. It must have a shape that the
-        inputs broadcast to.
-
-    Returns
-    -------
-    ret
-        an array containing test results. An element out_i is True if x_i is either
-        positive or negative infinity and False otherwise. The returned array must have
-        a data type of bool.
-
-
-    **Special Cases**
-
-    For real-valued floating-point operands,
-
-    - If x_i is either +infinity or -infinity, the result is ``True``.
-    - In the remaining cases, the result is ``False``.
-
-    For complex floating-point operands, let ``a = real(x_i)``, ``b = imag(x_i)``,
-    and
-
-    - If ``a`` is either ``+infinity`` or ``-infinity`` and ``b`` is any value
-      (including ``NaN``), the result is ``True``.
-    - If ``a`` is either a finite number or ``NaN`` and ``b`` is either ``+infinity``
-      or ``-infinity``, the result is ``True``.
-    - In the remaining cases, the result is ``False``.
-
-    This function conforms to the `Array API Standard
-    <https://data-apis.org/array-api/latest/>`_. This docstring is an extension of the
-    `docstring <https://data-apis.org/array-api/latest/
-    API_specification/generated/array_api.isinf.html>`_
-    in the standard.
-
-    Both the description and the type hints above assumes an array input for simplicity,
-    but this function is *nestable*, and therefore also accepts :class:`ivy.Container`
-    instances in place of any of the arguments.
-
-    Examples
-    --------
-    With :class:`ivy.Array` inputs:
-
-    >>> x = ivy.array([1, 2, 3])
-    >>> z = ivy.isinf(x)
-    >>> print(z)
-    ivy.array([False, False, False])
-
-    >>> x = ivy.array([[1.1, 2.3, -3.6]])
-    >>> z = ivy.isinf(x)
-    >>> print(z)
-    ivy.array([[False, False, False]])
-
-    >>> x = ivy.array([[[1.1], [float('inf')], [-6.3]]])
-    >>> z = ivy.isinf(x)
-    >>> print(z)
-    ivy.array([[[False],
-            [True],
-            [False]]])
-
-    >>> x = ivy.array([[-float('inf'), float('inf'), 0.0]])
-    >>> z = ivy.isinf(x)
-    >>> print(z)
-    ivy.array([[ True,  True, False]])
-
-    >>> x = ivy.zeros((3, 3))
-    >>> z = ivy.isinf(x)
-    >>> print(z)
-    ivy.array([[False, False, False],
-       [False, False, False],
-       [False, False, False]])
-
-    With :class:`ivy.Container` input:
-
-    >>> x = ivy.Container(a=ivy.array([-1, -float('inf'), 1.23]),
-    ...                   b=ivy.array([float('inf'), 3.3, -4.2]))
-    >>> z = ivy.isinf(x)
-    >>> print(z)
-    {
-        a: ivy.array([False, True, False]),
-        b: ivy.array([True, False, False])
-    }
-
-    With :class:`ivy.Container` input:
-
-    >>> x = ivy.Container(a=ivy.array([-1, -float('inf'), 1.23]),
-    ...                   b=ivy.array([float('inf'), 3.3, -4.2]))
-    >>> x.isinf()
-    {
-        a: ivy.array([False, True, False]),
-        b: ivy.array([True, False, False])
-    }
-    """
-    return ivy.current_backend(x).isinf(
-        x, detect_positive=detect_positive, detect_negative=detect_negative, out=out
-    )
-
-
-@handle_exceptions
-@handle_backend_invalid
-@handle_nestable
-@handle_array_like_without_promotion
-@handle_out_argument
-@to_native_arrays_and_back
-@handle_array_function
-@handle_device_shifting
-def isnan(
-    x: Union[ivy.Array, ivy.NativeArray],
-    /,
-    *,
-    out: Optional[ivy.Array] = None,
-) -> ivy.Array:
-    """Test each element ``x_i`` of the input array ``x`` to determine whether the
-    element is ``NaN``.
-
-    Parameters
-    ----------
-    x
-        input array. Should have a numeric data type.
-    out
-        optional output array, for writing the result to. It must have a shape that the
-        inputs broadcast to.
-
-    Returns
-    -------
-    ret
-        an array containing test results. An element ``out_i`` is ``True`` if ``x_i`` is
-        ``NaN`` and ``False`` otherwise. The returned array should have a data type of
-        ``bool``.
-
-
-    **Special Cases**
-
-    For real-valued floating-point operands,
-
-    - If ``x_i`` is ``NaN``, the result is ``True``.
-    - In the remaining cases, the result is ``False``.
-
-    For complex floating-point operands, let ``a = real(x_i)``, ``b = imag(x_i)``,
-    and
-
-    - If ``a`` or ``b`` is ``NaN``, the result is ``True``.
-    - In the remaining cases, the result is ``False``.
-
-    This function conforms to the `Array API Standard
-    <https://data-apis.org/array-api/latest/>`_. This docstring is an extension of the
-    `docstring <https://data-apis.org/array-api/latest/
-    API_specification/generated/array_api.isnan.html>`_
-    in the standard.
-
-    Both the description and the type hints above assumes an array input for simplicity,
-    but this function is *nestable*, and therefore also accepts :class:`ivy.Container`
-    instances in place of any of the arguments
-
-    Examples
-    --------
-    With :class:`ivy.Array` inputs:
-
-    >>> x = ivy.array([1, 2, 3])
-    >>> z = ivy.isnan(x)
-    >>> print(z)
-    ivy.array([False, False, False])
-
-    >>> x = ivy.array([[1.1, 2.3, -3.6]])
-    >>> z = ivy.isnan(x)
-    >>> print(z)
-    ivy.array([[False, False, False]])
-
-    >>> x = ivy.array([[[1.1], [float('inf')], [-6.3]]])
-    >>> z = ivy.isnan(x)
-    >>> print(z)
-    ivy.array([[[False],
-                [False],
-                [False]]])
-
-    >>> x = ivy.array([[-float('nan'), float('nan'), 0.0]])
-    >>> z = ivy.isnan(x)
-    >>> print(z)
-    ivy.array([[ True,  True, False]])
-
-    >>> x = ivy.array([[-float('nan'), float('inf'), float('nan'), 0.0]])
-    >>> z = ivy.isnan(x)
-    >>> print(z)
-    ivy.array([[ True, False,  True, False]])
-
-    >>> x = ivy.zeros((3, 3))
-    >>> z = ivy.isnan(x)
-    >>> print(z)
-    ivy.array([[False, False, False],
-       [False, False, False],
-       [False, False, False]])
-
-
-    With :class:`ivy.Container` input:
-
-    >>> x = ivy.Container(a=ivy.array([-1, -float('nan'), 1.23]),
-    ...                   b=ivy.array([float('nan'), 3.3, -4.2]))
-    >>> z = ivy.isnan(x)
-    >>> print(z)
-    {
-        a: ivy.array([False, True, False]),
-        b: ivy.array([True, False, False])
-    }
-    """
-    return ivy.current_backend(x).isnan(x, out=out)
-
-
-@handle_exceptions
-@handle_backend_invalid
-@handle_nestable
-@handle_out_argument
-@to_native_arrays_and_back
-@handle_array_function
-@handle_device_shifting
-def less(
-    x1: Union[float, ivy.Array, ivy.NativeArray],
-    x2: Union[float, ivy.Array, ivy.NativeArray],
-    /,
-    *,
-    out: Optional[ivy.Array] = None,
-) -> ivy.Array:
-    """Compute the truth value of ``x1_i < x2_i`` for each element ``x1_i`` of the
-    input array ``x1`` with the respective element ``x2_i`` of the input array ``x2``.
-
-    Parameters
-    ----------
-    x1
-        first input array. Should have a numeric data type.
-    x2
-        second input array. Must be compatible with ``x1`` (see  ref:`broadcasting`).
-        Should have a numeric data type.
-    out
-        optional output array, for writing the result to. It must have a shape that the
-        inputs broadcast to.
-
-    Returns
-    -------
-    ret
-        an array containing the element-wise results. The returned array must have a
-        data type of ``bool``.
-
-    Examples
-    --------
-    With :class:`ivy.Array` input:
-
-    >>> x = ivy.less(ivy.array([1,2,3]),ivy.array([2,2,2]))
-    >>> print(x)
-    ivy.array([ True, False, False])
-
-
-    >>> x = ivy.array([[[1.1], [3.2], [-6.3]]])
-    >>> y = ivy.array([[8.4], [2.5], [1.6]])
-    >>> ivy.less(x, y, out=x)
-    >>> print(x)
-    ivy.array([[[1.],
-            [0.],
-            [1.]]])
-
-    With a mix of :class:`ivy.Array` and :class:`ivy.NativeArray` inputs:
-
-    >>> x = ivy.array([1, 2, 3])
-    >>> y = ivy.native_array([4, 5, 0])
-    >>> z = ivy.less(x, y)
-    >>> print(z)
-    ivy.array([ True,  True, False])
-
-    With a mix of :class:`ivy.Array` and :class:`ivy.Container` inputs:
-
-    >>> x = ivy.array([[5.1, 2.3, -3.6]])
-    >>> y = ivy.Container(a=ivy.array([[4.], [5.], [6.]]),
-    ...                   b=ivy.array([[5.], [6.], [7.]]))
-    >>> z = ivy.less(x, y)
-    >>> print(z)
-    {
-        a: ivy.array([[False, True, True],
-                      [False, True, True],
-                      [True, True, True]]),
-        b: ivy.array([[False, True, True],
-                      [True, True, True],
-                      [True, True, True]])
-    }
-
-    With :class:`ivy.Container` input:
-
-    >>> x = ivy.Container(a=ivy.array([4, 5, 6]),b=ivy.array([2, 3, 4]))
-    >>> y = ivy.Container(a=ivy.array([1, 2, 3]),b=ivy.array([5, 6, 7]))
-    >>> z = ivy.less(x, y)
-    >>> print(z)
-    {
-        a: ivy.array([False, False, False]),
-        b: ivy.array([True, True, True])
-    }
-
-    """
-    return ivy.current_backend(x1).less(x1, x2, out=out)
-
-
-@handle_exceptions
-@handle_backend_invalid
-@handle_nestable
-@handle_array_like_without_promotion
-@handle_out_argument
-@to_native_arrays_and_back
-@handle_array_function
-@handle_device_shifting
-def log(
-    x: Union[ivy.Array, ivy.NativeArray],
-    /,
-    *,
-    out: Optional[ivy.Array] = None,
-) -> ivy.Array:
-    """Calculate an implementation-dependent approximation to the natural (base ``e``)
-    logarithm, having domain ``[0, +infinity]`` and codomain ``[-infinity, +infinity]``,
-    for each element ``x_i`` of the input array ``x``.
-
-    **Special cases**
-
-    For floating-point operands,
-
-    - If ``x_i`` is ``NaN``, the result is ``NaN``.
-    - If ``x_i`` is less than ``0``, the result is ``NaN``.
-    - If ``x_i`` is either ``+0`` or ``-0``, the result is ``-infinity``.
-    - If ``x_i`` is ``1``, the result is ``+0``.
-    - If ``x_i`` is ``+infinity``, the result is ``+infinity``.
-
-    For complex floating-point operands, let ``a = real(x_i)``, ``b = imag(x_i)``, and
-
-    - If ``a`` is ``-0`` and ``b`` is ``+0``, the result is ``-infinity + πj``.
-    - If ``a`` is ``+0`` and ``b`` is ``+0``, the result is ``-infinity + 0j``.
-    - If ``a`` is a finite number and ``b`` is ``+infinity``,
-      the result is ``+infinity + πj/2``.
-    - If ``a`` is a finite number and ``b`` is ``NaN``, the result is ``NaN + NaN j``.
-    - If ``a`` is ``-infinity`` and ``b`` is a positive
-      (i.e., greater than ``0``) finite number, the result is ``+infinity + πj``.
-    - If ``a`` is ``+infinity`` and ``b`` is a positive
-      (i.e., greater than ``0``) finite number, the result is ``+infinity + 0j``.
-    - If ``a`` is ``-infinity`` and ``b`` is ``+infinity``,
-      the result is ``+infinity + 3πj/4``.
-    - If ``a`` is ``+infinity`` and ``b`` is ``+infinity``,
-      the result is ``+infinity + πj/4``.
-    - If ``a`` is either ``+infinity`` or ``-infinity`` and
-      ``b`` is ``NaN``, the result is ``+infinity + NaN j``.
-    - If ``a`` is ``NaN`` and ``b`` is a finite number,
-      the result is ``NaN + NaN j``.
-    - If ``a`` is ``NaN`` and ``b`` is ``+infinity``,
-      the result is ``+infinity + NaN j``.
-    - If ``a`` is ``NaN`` and ``b`` is ``NaN``, the result is ``NaN + NaN j``.
-
-
-
-    Parameters
-    ----------
-    x
-        input array. Should have a floating-point data type.
-    out
-        optional output array, for writing the result to. It must have a shape that the
-        inputs broadcast to.
-
-    Returns
-    -------
-    ret
-        an array containing the evaluated natural logarithm for each element in ``x``.
-        The returned array must have a floating-point data type determined by
-        :ref:`type-promotion`.
-
-    Examples
-    --------
-    With :class:`ivy.Array` input:
-
-    >>> x = ivy.array([4.0, 1, -0.0, -5.0])
-    >>> y = ivy.log(x)
-    >>> print(y)
-    ivy.array([1.39, 0., -inf, nan])
-
-    >>> x = ivy.array([[float('nan'), 1, 5.0, float('+inf')],
-    ...                [+0, -1.0, -5, float('-inf')]])
-    >>> y = ivy.log(x)
-    >>> print(y)
-    ivy.array([[nan, 0., 1.61, inf],
-               [-inf, nan, nan, nan]])
-
-    With :class:`ivy.Container` input:
-
-    >>> x = ivy.Container(a=ivy.array([0.0, float('nan')]),
-    ...                   b=ivy.array([-0., -3.9, float('+inf')]),
-    ...                   c=ivy.array([7.9, 1.1, 1.]))
-    >>> y = ivy.log(x)
-    >>> print(y)
-    {
-        a: ivy.array([-inf, nan]),
-        b: ivy.array([-inf, nan, inf]),
-        c: ivy.array([2.07, 0.0953, 0.])
-    }
-    """
-    return ivy.current_backend(x).log(x, out=out)
-
-
-@handle_exceptions
-@handle_backend_invalid
-@handle_nestable
-@handle_array_like_without_promotion
-@handle_out_argument
-@to_native_arrays_and_back
-@handle_array_function
-@handle_device_shifting
-def log10(
-    x: Union[ivy.Array, ivy.NativeArray],
-    /,
-    *,
-    out: Optional[ivy.Array] = None,
-) -> ivy.Array:
-    r"""Calculate an implementation-dependent approximation to the base ``10``
-    logarithm, having domain ``[0, +infinity]`` and codomain ``[-infinity, +infinity]``,
-    for each element ``x_i`` of the input array ``x``.
-
-    **Special cases**
-
-    For floating-point operands,
-
-    - If ``x_i`` is ``NaN``, the result is ``NaN``.
-    - If ``x_i`` is less than ``0``, the result is ``NaN``.
-    - If ``x_i`` is either ``+0`` or ``-0``, the result is ``-infinity``.
-    - If ``x_i`` is ``1``, the result is ``+0``.
-    - If ``x_i`` is ``+infinity``, the result is ``+infinity``.
-
-    For complex floating-point operands, special cases must be handled as if the
-    operation is implemented using the standard change of base formula
-
-    .. math::
-        \log_{10} x = \frac{\log_{e} x}{\log_{e} 10}
-
-    where :math:`\log_{e}` is the natural logarithm.
-
-    Parameters
-    ----------
-    x
-        input array. Should have a floating-point data type.
-    out
-        optional output array, for writing the result to. It must have a shape that the
-        inputs broadcast to.
-
-    Returns
-    -------
-    ret
-        an array containing the evaluated base ``10`` logarithm for each element in
-        ``x``. The returned array must have a floating-point data type determined by
-        :ref:`type-promotion`.
-
-
-    This function conforms to the `Array API Standard
-    <https://data-apis.org/array-api/latest/>`_. This docstring is an extension of the
-    `docstring <https://data-apis.org/array-api/latest/
-    API_specification/generated/array_api.log10.html>`_
-    in the standard.
-
-    Both the description and the type hints above assumes an array input for simplicity,
-    but this function is *nestable*, and therefore also accepts :class:`ivy.Container`
-    instances in place of any of the arguments.
-
-    Examples
-    --------
-    With :class:`ivy.Array` input:
-
-    >>> x = ivy.array([4.0, 1, -0.0, -5.0])
-    >>> y = ivy.log10(x)
-    >>> print(y)
-    ivy.array([0.602, 0., -inf, nan])
-
-    >>> x = ivy.array([[float('nan'), 1, 5.0, float('+inf')],
-    ...                [+0, -1.0, -5, float('-inf')]])
-    >>> y = ivy.log10(x)
-    >>> print(y)
-    ivy.array([[nan, 0., 0.699, inf],
-               [-inf, nan, nan, nan]])
-
-    With :class:`ivy.Container` input:
-
-    >>> x = ivy.Container(a=ivy.array([0.0, float('nan')]),
-    ...                   b=ivy.array([-0., -3.9, float('+inf')]),
-    ...                   c=ivy.array([7.9, 1.1, 1.]))
-    >>> y = ivy.log10(x)
-    >>> print(y)
-    {
-        a: ivy.array([-inf, nan]),
-        b: ivy.array([-inf, nan, inf]),
-        c: ivy.array([0.898, 0.0414, 0.])
-    }
-    """
-    return ivy.current_backend(x).log10(x, out=out)
-
-
-@handle_exceptions
-@handle_backend_invalid
-@handle_nestable
-@handle_array_like_without_promotion
-@handle_out_argument
-@to_native_arrays_and_back
-@handle_array_function
-@handle_device_shifting
-def log1p(
-    x: Union[ivy.Array, ivy.NativeArray],
-    /,
-    *,
-    out: Optional[ivy.Array] = None,
-) -> ivy.Array:
-    """
-    Calculate an implementation-dependent approximation to log(1+x), where log refers to
-    the natural (base e) logarithm.
-
-    .. note::
-       The purpose of this function is to calculate ``log(1+x)`` more accurately
-       when `x` is close to zero. Accordingly, conforming implementations should avoid
-       implementing this function as simply ``log(1+x)``.
-       See FDLIBM, or some other IEEE 754-2019 compliant mathematical library,
-       for a potential reference implementation.
-
-    **Special cases**
-
-    For floating-point operands,
-
-    - If ``x_i`` is ``NaN``, the result is ``NaN``.
-    - If ``x_i`` is less than ``-1``, the result is ``NaN``.
-    - If ``x_i`` is ``-1``, the result is ``-infinity``.
-    - If ``x_i`` is ``-0``, the result is ``-0``.
-    - If ``x_i`` is ``+0``, the result is ``+0``.
-    - If ``x_i`` is ``+infinity``, the result is ``+infinity``.
-
-    For complex floating-point operands, let ``a = real(x_i)``, ``b = imag(x_i)``, and
-
-    - If ``a`` is ``-1`` and ``b`` is ``+0``, the result is ``-infinity + 0j``.
-    - If ``a`` is a finite number and ``b`` is ``+infinity``,
-      the result is ``+infinity + πj/2``.
-    - If ``a`` is a finite number and ``b`` is ``NaN``,
-      the result is ``NaN + NaN j``.
-    - If ``a`` is ``-infinity`` and ``b`` is a positive
-      (i.e., greater than ``0``) finite number, the result is ``+infinity + πj``.
-    - If ``a`` is ``+infinity`` and ``b`` is a positive
-      (i.e., greater than ``0``) finite number, the result is ``+infinity + 0j``.
-    - If ``a`` is ``-infinity`` and ``b`` is ``+infinity``,
-      the result is ``+infinity + 3πj/4``.
-    - If ``a`` is ``+infinity`` and ``b`` is ``+infinity``,
-      the result is ``+infinity + πj/4``.
-    - If ``a`` is either ``+infinity`` or ``-infinity`` and
-      ``b`` is ``NaN``, the result is ``+infinity + NaN j``.
-    - If ``a`` is ``NaN`` and ``b`` is a finite number,
-      the result is ``NaN + NaN j``.
-    - If ``a`` is ``NaN`` and ``b`` is ``+infinity``,
-      the result is ``+infinity + NaN j``.
-    - If ``a`` is ``NaN`` and ``b`` is ``NaN``, the result is ``NaN + NaN j``.
-
-
-    Parameters
-    ----------
-    x
-        input array.
-    out
-        optional output array, for writing the result to. It must have a shape that the
-        inputs broadcast to.
-
-    Returns
-    -------
-    ret
-        an array containing the evaluated Natural logarithm of 1 + x for each element in
-        ``x``. The returned array must have a floating-point data type determined by
-        :ref:`type-promotion`.
-
-
-    This function conforms to the `Array API Standard
-    <https://data-apis.org/array-api/latest/>`_. This docstring is an extension of the
-    `docstring <https://data-apis.org/array-api/latest/
-    API_specification/generated/array_api.log1p.html>`_
-    in the standard.
-
-    Both the description and the type hints above assumes an array input for simplicity,
-    but this function is *nestable*, and therefore also accepts :class:`ivy.Container`
-    instances in place of any of the arguments.
-
-    Examples
-    --------
-    With :class:`ivy.Array` input:
-
-    >>> x = ivy.array([1., 2., 3.])
-    >>> y = x.log1p()
-    >>> print(y)
-    ivy.array([0.693, 1.1  , 1.39 ])
-
-    >>> x = ivy.array([0. , 1.])
-    >>> y = ivy.zeros(2)
-    >>> ivy.log1p(x , out = y)
-    >>> print(y)
-    ivy.array([0.   , 0.693])
-
-    >>> x = ivy.array([[1.1, 2.2, 3.3],[4.4, 5.5, 6.6]])
-    >>> ivy.log1p(x, out = x)
-    >>> print(x)
-    ivy.array([[0.742, 1.16 , 1.46 ],[1.69 , 1.87 , 2.03 ]])
-
-    With :class:`ivy.Container` input:
-
-    >>> x = ivy.Container(a=ivy.array([0., 1., 2.]), b=ivy.array([3., 4., 5.1]))
-    >>> y = ivy.log1p(x)
-    >>> print(y)
-    {
-        a: ivy.array([0., 0.693, 1.1]),
-        b: ivy.array([1.39, 1.61, 1.81])
-    }
-    """
-    return ivy.current_backend(x).log1p(x, out=out)
-
-
-@handle_exceptions
-@handle_backend_invalid
-@handle_nestable
-@handle_array_like_without_promotion
-@handle_out_argument
-@to_native_arrays_and_back
-@handle_array_function
-@handle_device_shifting
-def log2(
-    x: Union[ivy.Array, ivy.NativeArray],
-    /,
-    *,
-    out: Optional[ivy.Array] = None,
-) -> ivy.Array:
-    r"""Calculate an implementation-dependent approximation to the base ``2`` logarithm,
-    having domain ``[0, +infinity]`` and codomain ``[-infinity, +infinity]``, for each
-    element ``x_i`` of the input array ``x``.
-
-    **Special cases**
-
-    For floating-point operands,
-
-    - If ``x_i`` is ``NaN``, the result is ``NaN``.
-    - If ``x_i`` is less than ``0``, the result is ``NaN``.
-    - If ``x_i`` is either ``+0`` or ``-0``, the result is ``-infinity``.
-    - If ``x_i`` is ``1``, the result is ``+0``.
-    - If ``x_i`` is ``+infinity``, the result is ``+infinity``.
-
-    For complex floating-point operands, special cases must be hanled as if
-    the operation is implemented using the standard change of base formula
-
-    .. math::
-        \log_{2} x = \frac{\log_{e} x}{\log_{e} 2}
-
-    where :math:`\log_{e}` is the natural logarithm.
-
-    Parameters
-    ----------
-    x
-        input array. Should have a floating-point data type.
-    out
-        optional output array, for writing the result to. It must have a shape that the
-        inputs broadcast to.
-
-    Returns
-    -------
-    ret
-        an array containing the evaluated base ``2`` logarithm for each element in
-        ``x``. The returned array must have a floating-point data type determined by
-        :ref:`type-promotion`.
-
-
-    This method conforms to the
-    `Array API Standard <https://data-apis.org/array-api/latest/>`_.
-    This docstring is an extension of the
-    `docstring <https://data-apis.org/array-api/latest/
-    API_specification/generated/array_api.log2.html>`_
-    in the standard.
-
-    Both the description and the type hints above assumes an array input for simplicity,
-    but this function is *nestable*, and therefore also accepts :class:`ivy.Container`
-    instances in place of any of the arguments.
-
-    """
-    return ivy.current_backend(x).log2(x, out=out)
-
-
-@handle_exceptions
-@handle_backend_invalid
-@handle_nestable
-@handle_out_argument
-@to_native_arrays_and_back
-@handle_array_function
-@handle_device_shifting
-def logaddexp(
-    x1: Union[ivy.Array, ivy.NativeArray],
-    x2: Union[ivy.Array, ivy.NativeArray],
-    /,
-    *,
-    out: Optional[ivy.Array] = None,
-) -> ivy.Array:
-    """Calculate the logarithm of the sum of exponentiations ``log(exp(x1) + exp(x2))``
-    for each element ``x1_i`` of the input array ``x1`` with the respective element
-    ``x2_i`` of the input array ``x2``.
-
-    **Special cases**
-
-    For floating-point operands,
-
-    - If either ``x1_i`` or ``x2_i`` is ``NaN``, the result is ``NaN``.
-    - If ``x1_i`` is ``+infinity`` and ``x2_i`` is not ``NaN``, the result is
-      ``+infinity``.
-    - If ``x1_i`` is not ``NaN`` and ``x2_i`` is ``+infinity``, the result is
-      ``+infinity``.
-
-    Parameters
-    ----------
-    x1
-        first input array. Should have a floating-point data type.
-    x2
-        second input array. Must be compatible with ``x1`` (see :ref:`broadcasting`).
-        Should have a floating-point data type.
-    out
-        optional output array, for writing the result to. It must have a shape that the
-        inputs broadcast to.
-
-    Returns
-    -------
-    ret
-        an array containing the element-wise results. The returned array must have a
-        floating-point data type determined by :ref:`type-promotion`.
-
-
-    This function conforms to the `Array API Standard
-    <https://data-apis.org/array-api/latest/>`_. This docstring is an extension of the
-    `docstring <https://data-apis.org/array-api/latest/
-    API_specification/generated/array_api.logaddexp.html>`_
-    in the standard.
-
-    Both the description and the type hints above assumes an array input for simplicity,
-    but this function is *nestable*, and therefore also accepts :class:`ivy.Container`
-    instances in place of any of the arguments.
-
-    Examples
-    --------
-    With :class:`ivy.Array` input:
-
-    >>> x = ivy.array([2., 5., 15.])
-    >>> y = ivy.array([3., 2., 4.])
-    >>> z = ivy.logaddexp(x, y)
-    >>> print(z)
-    ivy.array([ 3.31,  5.05, 15.  ])
-
-    >>> x = ivy.array([[[1.1], [3.2], [-6.3]]])
-    >>> y = ivy.array([[8.4], [2.5], [1.6]])
-    >>> ivy.logaddexp(x, y, out=x)
-    >>> print(x)
-    ivy.array([[[8.4], [3.6], [1.6]]])
-
-    With one :class:`ivy.Container` input:
-
-    >>> x = ivy.array([[5.1, 2.3, -3.6]])
-    >>> y = ivy.Container(a=ivy.array([[4.], [5.], [6.]]),
-    ...                   b=ivy.array([[5.], [6.], [7.]]))
-    >>> z = ivy.logaddexp(x, y)
-    >>> print(z)
-    {
-    a: ivy.array([[5.39, 4.17, 4.],
-                  [5.74, 5.07, 5.],
-                  [6.34, 6.02, 6.]]),
-    b: ivy.array([[5.74, 5.07, 5.],
-                  [6.34, 6.02, 6.],
-                  [7.14, 7.01, 7.]])
-    }
-
-    With multiple :class:`ivy.Container` inputs:
-
-    >>> x = ivy.Container(a=ivy.array([4., 5., 6.]),b=ivy.array([2., 3., 4.]))
-    >>> y = ivy.Container(a=ivy.array([1., 2., 3.]),b=ivy.array([5., 6., 7.]))
-    >>> z = ivy.logaddexp(y,x)
-    >>> print(z)
-    {
-        a: ivy.array([4.05, 5.05, 6.05]),
-        b: ivy.array([5.05, 6.05, 7.05])
-    }
-
-    """
-    return ivy.current_backend(x1, x2).logaddexp(x1, x2, out=out)
-
-
-@handle_backend_invalid
-@handle_nestable
-@handle_out_argument
-@to_native_arrays_and_back
-@handle_device_shifting
-def logaddexp2(
-    x1: Union[ivy.Array, ivy.NativeArray, float, list, tuple],
-    x2: Union[ivy.Array, ivy.NativeArray, float, list, tuple],
-    /,
-    *,
-    out: Optional[ivy.Array] = None,
-) -> ivy.Array:
-    """
-    Calculate log2(2**x1 + 2**x2).
-
-    Parameters
-    ----------
-    x1
-        First array-like input.
-    x2
-        Second array-input.
-    out
-        optional output array, for writing the result to.
-
-    Returns
-    -------
-    ret
-        Element-wise logaddexp2 of x1 and x2.
-
-    Examples
-    --------
-    >>> x1 = ivy.array([1, 2, 3])
-    >>> x2 = ivy.array([4, 5, 6])
-    >>> ivy.logaddexp2(x1, x2)
-    ivy.array([4.169925, 5.169925, 6.169925])
-    """
-    return ivy.current_backend(x1, x2).logaddexp2(x1, x2, out=out)
-
-
-# ToDo: compare the examples against special case for zeros.
-
-
-@handle_exceptions
-@handle_backend_invalid
-@handle_nestable
-@handle_out_argument
-@to_native_arrays_and_back
-@handle_array_function
-@handle_device_shifting
-def logical_and(
-    x1: Union[ivy.Array, ivy.NativeArray],
-    x2: Union[ivy.Array, ivy.NativeArray],
-    /,
-    *,
-    out: Optional[ivy.Array] = None,
-) -> ivy.Array:
-    """
-    Compute the logical AND for each element x1_i of the input array x1 with the
-    respective element x2_i of the input array x2.
-
-    Parameters
-    ----------
-    x1
-        first input array. Should have a boolean data type.
-    x2
-        second input array. Must be compatible with x1.
-        Should have a boolean data type.
-    out
-        optional output array, for writing the result to. It must have a shape that the
-        inputs broadcast to.
-
-    Returns
-    -------
-    ret
-        an array containing the element-wise results. The returned array must have a
-        data type of bool.
-
-
-    This function conforms to the `Array API Standard
-    <https://data-apis.org/array-api/latest/>`_. This docstring is an extension of the
-    `docstring <https://data-apis.org/array-api/latest/
-    API_specification/generated/array_api.logical_and.html>`_
-    in the standard.
-
-    Both the description and the type hints above assumes an array input for simplicity,
-    but this function is *nestable*, and therefore also accepts :class:`ivy.Container`
-    instances in place of any of the arguments
-
-    Examples
-    --------
-    With :class:`ivy.Array` input:
-
-    >>> x = ivy.array([True, True, False])
-    >>> y = ivy.array([True, False, True])
-    >>> print(ivy.logical_and(x, y))
-    ivy.array([True,False,False])
-
-    >>> ivy.logical_and(x, y, out=y)
-    >>> print(y)
-    ivy.array([True,False,False])
-
-    With :class:`ivy.Container` input:
-
-    >>> x = ivy.Container(a=ivy.array([False, True, True]),
-    ...                   b=ivy.array([True, False, False]))
-    >>> y = ivy.Container(a=ivy.array([True, True, False]),
-    ...                   b=ivy.array([False, False, True]))
-    >>> print(ivy.logical_and(y, x))
-    {
-        a: ivy.array([False, True, False]),
-        b: ivy.array([False, False, False])
-    }
-
-    >>> ivy.logical_and(y, x, out=y)
-    >>> print(y)
-    {
-        a: ivy.array([False, True, False]),
-        b: ivy.array([False, False, False])
-    }
-
-
-    >>> x = ivy.Container(a=ivy.array([False, True, True]),
-    ...                   b=ivy.array([True, False, False]))
-    >>> y = ivy.array([True, False, True])
-    >>> print(ivy.logical_and(y, x))
-    {
-        a: ivy.array([False, False, True]),
-        b: ivy.array([True, False, False])
-    }
-
-    >>> x = ivy.Container(a=ivy.array([False, True, True]),
-    ...                   b=ivy.array([True, False, False]))
-    >>> y = ivy.array([True, False, True])
-    >>> ivy.logical_and(y, x, out=x)
-    >>> print(x)
-    {
-        a: ivy.array([False, False, True]),
-        b: ivy.array([True, False, False])
-    }
-    """
-    return ivy.current_backend(x1, x2).logical_and(x1, x2, out=out)
-
-
-@handle_exceptions
-@handle_backend_invalid
-@handle_nestable
-@handle_array_like_without_promotion
-@handle_out_argument
-@to_native_arrays_and_back
-@handle_array_function
-@handle_device_shifting
-def logical_not(
-    x: Union[ivy.Array, ivy.NativeArray],
-    /,
-    *,
-    out: Optional[ivy.Array] = None,
-) -> ivy.Array:
-    """Compute the logical NOT for each element ``x_i`` of the input array ``x``.
-
-    .. note::
-       While this specification recommends that this function only accept input arrays
-       having a boolean data type, specification-compliant array libraries may choose to
-       accept input arrays having numeric data types. If non-boolean data types are
-       supported, zeros must be considered the equivalent of ``False``, while non-zeros
-       must be considered the equivalent of ``True``.
-
-       **Special cases**
-
-       For this particular case,
-
-       - If ``x_i`` is ``NaN``, the result is ``False``.
-       - If ``x_i`` is ``-0``, the result is ``True``.
-       - If ``x_i`` is ``-infinity``, the result is ``False``.
-       - If ``x_i`` is ``+infinity``, the result is ``False``.
-
-    Parameters
-    ----------
-    x
-        input array. Should have a boolean data type.
-    out
-        optional output array, for writing the result to. It must have a shape that the
-        inputs broadcast to.
-
-    Returns
-    -------
-    ret
-        an array containing the element-wise results. The returned array must have a
-        data type of ``bool``.
-
-
-    This function conforms to the `Array API Standard
-    <https://data-apis.org/array-api/latest/>`_. This docstring is an extension of the
-    `docstring <https://data-apis.org/array-api/latest/
-    API_specification/generated/array_api.logical_not.html>`_
-    in the standard.
-
-    Both the description and the type hints above assumes an array input for simplicity,
-    but this function is *nestable*, and therefore also accepts :class:`ivy.Container`
-    instances in place of any of the arguments
-
-    Examples
-    --------
-    With :class:`ivy.Array` input:
-
-    >>> x=ivy.array([1,0,1,1,0])
-    >>> y=ivy.logical_not(x)
-    >>> print(y)
-    ivy.array([False, True, False, False,  True])
-
-    >>> x=ivy.array([2,0,3,5])
-    >>> y=ivy.logical_not(x)
-    >>> print(y)
-    ivy.array([False, True, False, False])
-
-    >>> x=ivy.native_array([1,0,6,5])
-    >>> y=ivy.logical_not(x)
-    >>> print(y)
-    ivy.array([False, True, False, False])
-
-    With :class:`ivy.Container` input:
-
-    >>> x=ivy.Container(a=ivy.array([1,0,1,1]), b=ivy.array([1,0,8,9]))
-    >>> y=ivy.logical_not(x)
-    >>> print(y)
-    {
-        a: ivy.array([False, True, False, False]),
-        b: ivy.array([False, True, False, False])
-    }
-
-    >>> x=ivy.Container(a=ivy.array([1,0,1,0]), b=ivy.native_array([5,2,0,3]))
-    >>> y=ivy.logical_not(x)
-    >>> print(y)
-    {
-        a: ivy.array([False, True, False, True]),
-        b: ivy.array([False, False, True, False])
-    }
-    """
-    return ivy.current_backend(x).logical_not(x, out=out)
-
-
-@handle_exceptions
-@handle_backend_invalid
-@handle_nestable
-@handle_out_argument
-@to_native_arrays_and_back
-@handle_array_function
-@handle_device_shifting
-def logical_or(
-    x1: Union[ivy.Array, ivy.NativeArray],
-    x2: Union[ivy.Array, ivy.NativeArray],
-    /,
-    *,
-    out: Optional[ivy.Array] = None,
-) -> ivy.Array:
-    """Compute the logical OR for each element ``x1_i`` of the input array ``x1`` with
-    the respective element ``x2_i`` of the input array ``x2``.
-
-    .. note::
-       While this specification recommends that this function only accept input arrays
-       having a boolean data type, specification-compliant array libraries may choose to
-       accept input arrays having numeric data types. If non-boolean data types are
-       supported, zeros must be considered the equivalent of ``False``, while non-zeros
-       must be considered the equivalent of ``True``.
-
-    Parameters
-    ----------
-    x1
-        first input array. Should have a boolean data type.
-    x2
-        second input array. Must be compatible with ``x1`` (see :ref:`broadcasting`).
-        Should have a boolean data type.
-    out
-        optional output array, for writing the result to. It must have a shape that the
-        inputs broadcast to.
-
-    Returns
-    -------
-    ret
-        an array containing the element-wise results. The returned array must have a
-        data type of ``bool``.
-
-
-    This function conforms to the `Array API Standard
-    <https://data-apis.org/array-api/latest/>`_. This docstring is an extension of the
-    `docstring <https://data-apis.org/array-api/latest/
-    API_specification/generated/array_api.logical_or.html>`_
-    in the standard.
-
-    Both the description and the type hints above assumes an array input for simplicity,
-    but this function is *nestable*, and therefore also accepts :class:`ivy.Container`
-    instances in place of any of the arguments.
-
-    Examples
-    --------
-    With :class:`ivy.Array` input:
-
-    >>> x = ivy.array([True, False, True])
-    >>> y = ivy.array([True, True, False])
-    >>> print(ivy.logical_or(x, y))
-    ivy.array([ True,  True,  True])
-
-    >>> x = ivy.array([[False, False, True], [True, False, True]])
-    >>> y = ivy.array([[False, True, False], [True, True, False]])
-    >>> z = ivy.zeros_like(x)
-    >>> ivy.logical_or(x, y, out=z)
-    >>> print(z)
-    ivy.array([[False,  True,  True],
-           [ True,  True,  True]])
-
-    >>> x = ivy.array([False, 3, 0])
-    >>> y = ivy.array([2, True, False])
-    >>> ivy.logical_or(x, y, out=x)
-    >>> print(x)
-    ivy.array([1, 1, 0])
-
-    With :class:`ivy.Container` input:
-
-    >>> x = ivy.Container(a=ivy.array([False, False, True]),
-    ...                   b=ivy.array([True, False, True]))
-    >>> y = ivy.Container(a=ivy.array([False, True, False]),
-    ...                   b=ivy.array([True, True, False]))
-    >>> z = ivy.logical_or(x, y)
-    >>> print(z)
-    {
-        a: ivy.array([False, True, True]),
-        b: ivy.array([True, True, True])
-    }
-    """
-    return ivy.current_backend(x1, x2).logical_or(x1, x2, out=out)
-
-
-@handle_exceptions
-@handle_backend_invalid
-@handle_nestable
-@handle_out_argument
-@to_native_arrays_and_back
-@handle_array_function
-@handle_device_shifting
-def logical_xor(
-    x1: Union[ivy.Array, ivy.NativeArray],
-    x2: Union[ivy.Array, ivy.NativeArray],
-    /,
-    *,
-    out: Optional[ivy.Array] = None,
-) -> ivy.Array:
-    """Compute the bitwise XOR of the underlying binary representation of each element
-    ``x1_i`` of the input array ``x1`` with the respective element ``x2_i`` of the input
-    array ``x2``.
-
-    Parameters
-    ----------
-    x1
-        first input array. Should have an integer or boolean data type.
-    x2
-        second input array. Must be compatible with ``x1`` (see :ref:`broadcasting`).
-        Should have an integer or boolean data type.
-    out
-        optional output array, for writing the result to. It must have a shape that the
-        inputs broadcast to.
-
-
-    This function conforms to the `Array API Standard
-    <https://data-apis.org/array-api/latest/>`_. This docstring is an extension of the
-    `docstring <https://data-apis.org/array-api/latest/
-    API_specification/generated/array_api.logical_xor.html>`_
-    in the standard.
-
-    Both the description and the type hints above assumes an array input for simplicity,
-    but this function is *nestable*, and therefore also accepts :class:`ivy.Container`
-    instances in place of any of the arguments
-
-    Returns
-    -------
-    ret
-        an array containing the element-wise results. The returned array must have a
-        data type determined by :ref:`type-promotion`.
-
-    Examples
-    --------
-    With :class:`ivy.Array` inputs:
-
-    >>> x = ivy.array([1,0,1,1,0])
-    >>> y = ivy.array([1,0,1,1,0])
-    >>> z = ivy.logical_xor(x,y)
-    >>> print(z)
-    ivy.array([False, False, False, False, False])
-
-    >>> x = ivy.array([[[1], [2], [3], [4]]])
-    >>> y = ivy.array([[[4], [5], [6], [7]]])
-    >>> z = ivy.logical_xor(x,y)
-    >>> print(z)
-    ivy.array([[[False],
-            [False],
-            [False],
-            [False]]])
-
-    >>> x = ivy.array([[[1], [2], [3], [4]]])
-    >>> y = ivy.array([4, 5, 6, 7])
-    >>> z = ivy.logical_xor(x,y)
-    >>> print(z)
-    ivy.array([[[False, False, False, False],
-            [False, False, False, False],
-            [False, False, False, False],
-            [False, False, False, False]]])
-
-    With :class:`ivy.Container` inputs:
-
-    >>> x = ivy.Container(a=ivy.array([1,0,0,1,0]), b=ivy.array([1,0,1,0,0]))
-    >>> y = ivy.Container(a=ivy.array([0,0,1,1,0]), b=ivy.array([1,0,1,1,0]))
-    >>> z = ivy.logical_xor(x,y)
-    >>> print(z)
-    {
-    a: ivy.array([True, False, True, False, False]),
-    b: ivy.array([False, False, False, True, False])
-    }
-
-    With a mix of :class:`ivy.Array` and :class:`ivy.Container` inputs:
-
-    >>> x = ivy.Container(a=ivy.array([1,0,0,1,0]), b=ivy.array([1,0,1,0,0]))
-    >>> y = ivy.array([0,0,1,1,0])
-    >>> z = ivy.logical_xor(x,y)
-    >>> print(z)
-    {
-    a: ivy.array([True, False, True, False, False]),
-    b: ivy.array([True, False, False, True, False])
-    }
-    """
-    return ivy.current_backend(x1, x2).logical_xor(x1, x2, out=out)
-
-
-@handle_backend_invalid
-@handle_nestable
-@handle_array_like_without_promotion
-@handle_out_argument
-@to_native_arrays_and_back
-@handle_device_shifting
-def nan_to_num(
-    x: Union[ivy.Array, ivy.NativeArray],
-    /,
-    *,
-    copy: bool = True,
-    nan: Union[float, int] = 0.0,
-    posinf: Optional[Union[float, int]] = None,
-    neginf: Optional[Union[float, int]] = None,
-    out: Optional[ivy.Array] = None,
-) -> ivy.Array:
-    """
-    Replace NaN with zero and infinity with large finite numbers (default behaviour) or
-    with the numbers defined by the user using the nan, posinf and/or neginf keywords.
-
-    Parameters
-    ----------
-    x
-        Array input.
-    copy
-        Whether to create a copy of x (True) or to replace values in-place (False).
-        The in-place operation only occurs if casting to an array does not require
-        a copy. Default is True.
-    nan
-        Value to be used to fill NaN values. If no value is passed then NaN values
-        will be replaced with 0.0.
-    posinf
-        Value to be used to fill positive infinity values. If no value is passed
-        then positive infinity values will be replaced with a very large number.
-    neginf
-        Value to be used to fill negative infinity values.
-        If no value is passed then negative infinity values
-        will be replaced with a very small (or negative) number.
-    out
-        optional output array, for writing the result to.
-
-    Returns
-    -------
-    ret
-        Array with the non-finite values replaced.
-        If copy is False, this may be x itself.
-
-    Examples
-    --------
-    >>> x = ivy.array([1, 2, 3, nan])
-    >>> ivy.nan_to_num(x)
-    ivy.array([1.,    1.,   3.,   0.0])
-    >>> x = ivy.array([1, 2, 3, inf])
-    >>> ivy.nan_to_num(x, posinf=5e+100)
-    ivy.array([1.,   2.,   3.,   5e+100])
-    """
-    return ivy.current_backend(x).nan_to_num(
-        x, copy=copy, nan=nan, posinf=posinf, neginf=neginf, out=out
-    )
-
-
-@handle_exceptions
-@handle_backend_invalid
-@handle_nestable
-@handle_array_like_without_promotion
-@handle_out_argument
-@to_native_arrays_and_back
-@handle_array_function
-@handle_device_shifting
-def negative(
-    x: Union[float, ivy.Array, ivy.NativeArray],
-    /,
-    *,
-    out: Optional[ivy.Array] = None,
-) -> ivy.Array:
-    """Return a new array with the negative value of each element in ``x``.
-
-    .. note::
-       For signed integer data types, the numerical negative of
-       the minimum representable integer is implementation-dependent.
-
-    .. note::
-       If ``x`` has a complex floating-point data type,
-       both the real and imaginary components for each ``x_i``
-       must be negated (a result which follows from the rules of
-       complex number multiplication).
-
-    Parameters
-    ----------
-    x
-        Input array.
-    out
-        optional output array, for writing the result to. It must have a shape that the
-        inputs broadcast to.
-
-    Returns
-    -------
-    ret
-        A new array with the negative value of each element in ``x``.
-
-
-    This function conforms to the `Array API Standard
-    <https://data-apis.org/array-api/latest/>`_. This docstring is an extension of the
-    `docstring <https://data-apis.org/array-api/latest/
-    API_specification/generated/array_api.negative.html>`_
-    in the standard.
-
-    Both the description and the type hints above assumes an array input for simplicity,
-    but this function is *nestable*, and therefore also accepts :class:`ivy.Container`
-    instances in place of any of the arguments.
-
-    Examples
-    --------
-    With :class:`ivy.Array` input:
-
-    >>> x = ivy.array([0,1,1,2])
-    >>> y = ivy.negative(x)
-    >>> print(y)
-    ivy.array([ 0, -1, -1, -2])
-
-    >>> x = ivy.array([0,-1,-0.5,2,3])
-    >>> y = ivy.zeros(5)
-    >>> ivy.negative(x, out=y)
-    >>> print(y)
-    ivy.array([-0. ,  1. ,  0.5, -2. , -3. ])
-
-    >>> x = ivy.array([[1.1, 2.2, 3.3],
-    ...                [-4.4, -5.5, -6.6]])
-    >>> ivy.negative(x,out=x)
-    >>> print(x)
-    ivy.array([[-1.1, -2.2, -3.3],
-       [4.4, 5.5, 6.6]])
-
-    With :class:`ivy.Container` input:
-
-    >>> x = ivy.Container(a=ivy.array([0., 1., 2.]),
-    ...                   b=ivy.array([3., 4., -5.]))
-    >>> y = ivy.negative(x)
-    >>> print(y)
-    {
-        a: ivy.array([-0., -1., -2.]),
-        b: ivy.array([-3., -4., 5.])
-    }
-
-    """
-    return ivy.current_backend(x).negative(x, out=out)
-
-
-@handle_exceptions
-@handle_backend_invalid
-@handle_nestable
-@handle_out_argument
-@to_native_arrays_and_back
-@handle_array_function
-@handle_device_shifting
-def not_equal(
-    x1: Union[float, ivy.Array, ivy.NativeArray, ivy.Container],
-    x2: Union[float, ivy.Array, ivy.NativeArray, ivy.Container],
-    /,
-    *,
-    out: Optional[ivy.Array] = None,
-) -> ivy.Array:
-    """Compute the truth value of ``x1_i != x2_i`` for each element ``x1_i`` of the
-    input array ``x1`` with the respective element ``x2_i`` of the input array ``x2``.
-
-    **Special Cases**
-
-    For real-valued floating-point operands,
-
-    - If ``x1_i`` is ``NaN`` or ``x2_i`` is ``NaN``, the result is ``True``.
-    - If ``x1_i`` is ``+infinity`` and ``x2_i`` is ``-infinity``,
-      the result is ``True``.
-    - If ``x1_i`` is ``-infinity`` and ``x2_i`` is ``+infinity``,
-      the result is ``True``.
-    - If ``x1_i`` is a finite number, ``x2_i`` is a finite number,
-      and ``x1_i`` does not equal ``x2_i``, the result is ``True``.
-    - In the remaining cases, the result is ``False``.
-
-    For omplex floating-point operands, let ``a = real(x1_i)``, ``b = imag(x1_i)``,
-    ``c = real(x2_i)``, ``d = imag(x2_i)``, and
-
-    - If ``a``, ``b``, ``c``, or ``d`` is ``NaN``, the result is ``True``.
-    - In the remaining cases, the result is the logical OR of
-      the equality comparison between the real values ``a`` and ``c``
-      (real components) and between the real values ``b`` and ``d``
-      (imaginary components), as described above for real-valued floating-point operands
-      (i.e., ``a != c OR b != d``).
-
-    Parameters
-    ----------
-    x1
-        first input array. Should have a numeric data type.
-    x2
-        second input array. Must be compatible with ``x1`` (see  ref:`broadcasting`).
-        Should have a numeric data type.
-    out
-        optional output array, for writing the result to. It must have a shape that the
-        inputs broadcast to.
-
-    Returns
-    -------
-    ret
-        an array containing the element-wise results. The returned array must have a
-        data type of ``bool``.
-
-
-    This function conforms to the `Array API Standard
-    <https://data-apis.org/array-api/latest/>`_. This docstring is an extension of the
-    `docstring <https://data-apis.org/array-api/latest/
-    API_specification/generated/array_api.not_equal.html>`_
-    in the standard.
-
-    Both the description and the type hints above assumes an array input for simplicity,
-    but this function is *nestable*, and therefore also accepts :class:`ivy.Container`
-    instances in place of any of the arguments.
-
-    Functional Examples
-    ------------------
-
-    With :class:`ivy.Array` inputs:
-
-    >>> x1 = ivy.array([1, 0, 1, 1])
-    >>> x2 = ivy.array([1, 0, 0, -1])
-    >>> y = ivy.not_equal(x1, x2)
-    >>> print(y)
-    ivy.array([False, False, True, True])
-
-    >>> x1 = ivy.array([1, 0, 1, 0])
-    >>> x2 = ivy.array([0, 1, 0, 1])
-    >>> y = ivy.not_equal(x1, x2)
-    >>> print(y)
-    ivy.array([True, True, True, True])
-
-    >>> x1 = ivy.array([1, -1, 1, -1])
-    >>> x2 = ivy.array([0, -1, 1, 0])
-    >>> y = ivy.zeros(4)
-    >>> ivy.not_equal(x1, x2, out=y)
-    >>> print(y)
-    ivy.array([1., 0., 0., 1.])
-
-    >>> x1 = ivy.array([1, -1, 1, -1])
-    >>> x2 = ivy.array([0, -1, 1, 0])
-    >>> y = ivy.not_equal(x1, x2, out=x1)
-    >>> print(y)
-    ivy.array([1, 0, 0, 1])
-
-    With a mix of :class:`ivy.Array` and :class:`ivy.NativeArray` inputs:
-
-    >>> x1 = ivy.native_array([1, 2])
-    >>> x2 = ivy.array([1, 2])
-    >>> y = ivy.not_equal(x1, x2)
-    >>> print(y)
-    ivy.array([False, False])
-
-    >>> x1 = ivy.native_array([1, -1])
-    >>> x2 = ivy.array([0, 1])
-    >>> y = ivy.not_equal(x1, x2)
-    >>> print(y)
-    ivy.array([True, True])
-
-    >>> x1 = ivy.native_array([1, -1, 1, -1])
-    >>> x2 = ivy.native_array([0, -1, 1, 0])
-    >>> y = ivy.zeros(4)
-    >>> ivy.not_equal(x1, x2, out=y)
-    >>> print(y)
-    ivy.array([1., 0., 0., 1.])
-
-    >>> x1 = ivy.native_array([1, 2, 3, 4])
-    >>> x2 = ivy.native_array([0, 2, 3, 4])
-    >>> y = ivy.zeros(4)
-    >>> ivy.not_equal(x1, x2, out=y)
-    >>> print(y)
-    ivy.array([1., 0., 0., 0.])
-
-    With :class:`ivy.Container` input:
-
-    >>> x1 = ivy.Container(a=ivy.array([1, 0, 3]),
-    ...                    b=ivy.array([1, 2, 3]),
-    ...                    c=ivy.native_array([1, 2, 4]))
-    >>> x2 = ivy.Container(a=ivy.array([1, 2, 3]),
-    ...                    b=ivy.array([1, 2, 3]),
-    ...                    c=ivy.native_array([1, 2, 4]))
-    >>> y = ivy.not_equal(x1, x2)
-    >>> print(y)
-    {
-        a: ivy.array([False, True, False]),
-        b: ivy.array([False, False, False]),
-        c: ivy.array([False, False, False])
-    }
-
-    >>> x1 = ivy.Container(a=ivy.native_array([0, 1, 0]),
-    ...                    b=ivy.array([1, 2, 3]),
-    ...                    c=ivy.native_array([1.0, 2.0, 4.0]))
-    >>> x2 = ivy.Container(a=ivy.array([1, 2, 3]),
-    ...                    b=ivy.native_array([1.1, 2.1, 3.1]),
-    ...                    c=ivy.native_array([1, 2, 4]))
-    >>> y = ivy.not_equal(x1, x2)
-    >>> print(y)
-    {
-        a: ivy.array([True, True, True]),
-        b: ivy.array([True, True, True]),
-        c: ivy.array([False, False, False])
-    }
-
-    With a mix of :class:`ivy.Array` and :class:`ivy.Container` inputs:
-
-    >>> x1 = ivy.Container(a=ivy.array([1, 2, 3]),
-    ...                    b=ivy.array([1, 3, 5]))
-    >>> x2 = ivy.Container(a=ivy.array([1, 2, 3]),
-    ...                    b=ivy.array([1, 4, 5]))
-    >>> y = ivy.not_equal(x1, x2)
-    >>> print(y)
-    {
-        a: ivy.array([False, False, False]),
-        b: ivy.array([False, True, False])
-    }
-
-    >>> x1 = ivy.Container(a=ivy.array([1.0, 2.0, 3.0]),
-    ...                    b=ivy.array([1, 4, 5]))
-    >>> x2 = ivy.Container(a=ivy.array([1, 2, 3.0]),
-    ...                    b=ivy.array([1.0, 4.0, 5.0]))
-    >>> y = ivy.not_equal(x1, x2)
-    >>> print(y)
-    {
-        a: ivy.array([False, False, False]),
-        b: ivy.array([False, False, False])
-    }
-    """
-    return ivy.current_backend(x1, x2).not_equal(x1, x2, out=out)
-
-
-@handle_exceptions
-@handle_backend_invalid
-@handle_nestable
-@handle_array_like_without_promotion
-@handle_out_argument
-@to_native_arrays_and_back
-@handle_array_function
-@handle_device_shifting
-def positive(
-    x: Union[float, ivy.Array, ivy.NativeArray],
-    /,
-    *,
-    out: Optional[ivy.Array] = None,
-) -> ivy.Array:
-    """Return a new array with the positive value of each element in ``x``.
-
-    Parameters
-    ----------
-    x
-        Input array.
-    out
-        optional output array, for writing the result to. It must have a shape that the
-        inputs broadcast to.
-
-    Returns
-    -------
-    ret
-        A new array with the positive value of each element in ``x``.
-
-
-    This function conforms to the `Array API Standard
-    <https://data-apis.org/array-api/latest/>`_. This docstring is an extension of the
-    `docstring <https://data-apis.org/array-api/latest/
-    API_specification/generated/array_api.positive.html>`_
-    in the standard.
-
-    Both the description and the type hints above assumes an array input for simplicity,
-    but this function is *nestable*, and therefore also accepts :class:`ivy.Container`
-    instances in place of any of the arguments
-
-    Functional Examples
-    -------------------
-
-    With :class:`ivy.Array` input:
-
-    >>> x = ivy.array([2, 3 ,5, 7])
-    >>> y = ivy.positive(x)
-    >>> print(y)
-    ivy.array([2, 3, 5, 7])
-
-    >>> x = ivy.array([0, -1, -0.5, 2, 3])
-    >>> y = ivy.zeros(5)
-    >>> ivy.positive(x, out=y)
-    >>> print(y)
-    ivy.array([0., -1., -0.5,  2.,  3.])
-
-    >>> x = ivy.array([[1.1, 2.2, 3.3],
-    ...                [-4.4, -5.5, -6.6]])
-    >>> ivy.positive(x,out=x)
-    >>> print(x)
-    ivy.array([[ 1.1,  2.2,  3.3],
-       [-4.4, -5.5, -6.6]])
-
-    With :class:`ivy.Container` input:
-
-    >>> x = ivy.Container(a=ivy.array([0., 1., 2.]),
-    ...                   b=ivy.array([3., 4., -5.]))
-    >>> y = ivy.positive(x)
-    >>> print(y)
-    {
-    a: ivy.array([0., 1., 2.]),
-    b: ivy.array([3., 4., -5.])
-    }
-
-    """
-    return ivy.current_backend(x).positive(x, out=out)
-
-
-@handle_exceptions
-@handle_backend_invalid
-@handle_nestable
-@handle_out_argument
-@to_native_arrays_and_back
-@handle_array_function
-@handle_device_shifting
-def pow(
-    x1: Union[float, ivy.Array, ivy.NativeArray],
-    x2: Union[float, ivy.Array, ivy.NativeArray],
-    /,
-    *,
-    out: Optional[ivy.Array] = None,
-) -> ivy.Array:
-    """Calculate an implementation-dependent approximation of exponentiation by raising
-    each element ``x1_i`` (the base) of the input array ``x1`` to the power of ``x2_i``
-    (the exponent), where ``x2_i`` is the corresponding element of the input array
-    ``x2``.
-
-    .. note::
-       If both ``x1`` and ``x2`` have integer data types, the result of ``pow`` when
-       ``x2_i`` is negative (i.e., less than zero) is unspecified and thus
-       implementation-dependent. If ``x1`` has an integer data type and ``x2`` has a
-       floating-point data type, behavior is implementation-dependent (type promotion
-       between data type "kinds" (integer versus floating-point) is unspecified).
-
-    **Special cases**
-
-    For floating-point operands,
-
-    - If ``x1_i`` is not equal to ``1`` and ``x2_i`` is ``NaN``, the result is ``NaN``.
-    - If ``x2_i`` is ``+0``, the result is ``1``, even if ``x1_i`` is ``NaN``.
-    - If ``x2_i`` is ``-0``, the result is ``1``, even if ``x1_i`` is ``NaN``.
-    - If ``x1_i`` is ``NaN`` and ``x2_i`` is not equal to ``0``, the result is ``NaN``.
-    - If ``abs(x1_i)`` is greater than ``1`` and ``x2_i`` is ``+infinity``, the result
-      is ``+infinity``.
-    - If ``abs(x1_i)`` is greater than ``1`` and ``x2_i`` is ``-infinity``, the result
-      is ``+0``.
-    - If ``abs(x1_i)`` is ``1`` and ``x2_i`` is ``+infinity``, the result is ``1``.
-    - If ``abs(x1_i)`` is ``1`` and ``x2_i`` is ``-infinity``, the result is ``1``.
-    - If ``x1_i`` is ``1`` and ``x2_i`` is not ``NaN``, the result is ``1``.
-    - If ``abs(x1_i)`` is less than ``1`` and ``x2_i`` is ``+infinity``, the result is
-      ``+0``.
-    - If ``abs(x1_i)`` is less than ``1`` and ``x2_i`` is ``-infinity``, the result is
-      ``+infinity``.
-    - If ``x1_i`` is ``+infinity`` and ``x2_i`` is greater than ``0``, the result is
-      ``+infinity``.
-    - If ``x1_i`` is ``+infinity`` and ``x2_i`` is less than ``0``, the result is
-      ``+0``.
-    - If ``x1_i`` is ``-infinity``, ``x2_i`` is greater than ``0``, and ``x2_i`` is an
-      odd integer value, the result is ``-infinity``.
-    - If ``x1_i`` is ``-infinity``, ``x2_i`` is greater than ``0``, and ``x2_i`` is not
-      an odd integer value, the result is ``+infinity``.
-    - If ``x1_i`` is ``-infinity``, ``x2_i`` is less than ``0``, and ``x2_i`` is an odd
-      integer value, the result is ``-0``.
-    - If ``x1_i`` is ``-infinity``, ``x2_i`` is less than ``0``, and ``x2_i`` is not an
-      odd integer value, the result is ``+0``.
-    - If ``x1_i`` is ``+0`` and ``x2_i`` is greater than ``0``, the result is ``+0``.
-    - If ``x1_i`` is ``+0`` and ``x2_i`` is less than ``0``, the result is
-      ``+infinity``.
-    - If ``x1_i`` is ``-0``, ``x2_i`` is greater than ``0``, and ``x2_i`` is an odd
-      integer value, the result is ``-0``.
-    - If ``x1_i`` is ``-0``, ``x2_i`` is greater than ``0``, and ``x2_i`` is not an odd
-      integer value, the result is ``+0``.
-    - If ``x1_i`` is ``-0``, ``x2_i`` is less than ``0``, and ``x2_i`` is an odd integer
-      value, the result is ``-infinity``.
-    - If ``x1_i`` is ``-0``, ``x2_i`` is less than ``0``, and ``x2_i`` is not an odd
-      integer value, the result is ``+infinity``.
-    - If ``x1_i`` is less than ``0``, ``x1_i`` is a finite number, ``x2_i`` is a finite
-      number, and ``x2_i`` is not an integer value, the result is ``NaN``.
-
-    For complex floating-point operands, special cases should be handled
-    as if the operation is implemented as ``exp(x2*log(x1))``.
-
-    .. note::
-       Conforming implementations are allowed to treat special cases involving
-       complex floating-point operands more carefully than as described
-       in this specification.
-
-    Parameters
-    ----------
-    x1
-        first input array whose elements correspond to the exponentiation base. Should
-        have a numeric data type.
-    x2
-        second input array whose elements correspond to the exponentiation exponent.
-        Must be compatible with ``x1`` (see :ref:`broadcasting`). Should have a numeric
-        data type.
-    out
-        optional output array, for writing the result to. It must have a shape that the
-        inputs broadcast to.
-
-    Returns
-    -------
-    ret
-        an array containing the element-wise results. The returned array must have a
-        data type determined by :ref:`type-promotion`.
-
-
-    This function conforms to the `Array API Standard
-    <https://data-apis.org/array-api/latest/>`_. This docstring is an extension of the
-    `docstring <https://data-apis.org/array-api/latest/
-    API_specification/generated/array_api.pow.html>`_
-    in the standard.
-
-    Both the description and the type hints above assumes an array input for simplicity,
-    but this function is *nestable*, and therefore also accepts :class:`ivy.Container`
-    instances in place of any of the arguments
-
-    Examples
-    --------
-    With :class:`ivy.Array` input:
-
-    >>> x = ivy.array([1, 2, 3])
-    >>> y = ivy.pow(x, 3)
-    >>> print(y)
-    ivy.array([1, 8, 27])
-
-    >>> x = ivy.array([1.5, -0.8, 0.3])
-    >>> y = ivy.zeros(3)
-    >>> ivy.pow(x, 2, out=y)
-    >>> print(y)
-    ivy.array([2.25, 0.64, 0.09])
-
-    >>> x = ivy.array([[1.2, 2, 3.1], [1, 2.5, 9]])
-    >>> ivy.pow(x, 2.3, out=x)
-    >>> print(x)
-    ivy.array([[  1.52095687,   4.92457771,  13.49372482],
-           [  1.        ,   8.22738838, 156.5877228 ]])
-
-    With :class:`ivy.Container` input:
-
-    >>> x = ivy.Container(a=ivy.array([0, 1]), b=ivy.array([2, 3]))
-    >>> y = ivy.pow(x, 3)
-    >>> print(y)
-    {
-        a:ivy.array([0,1]),
-        b:ivy.array([8,27])
-    }
-    """
-    return ivy.current_backend(x1, x2).pow(x1, x2, out=out)
-
-
-pow.unsupported_gradients = {"torch": ["float16"]}
-
-
-@handle_exceptions
-@handle_backend_invalid
-@handle_nestable
-@handle_array_like_without_promotion
-@handle_out_argument
-@to_native_arrays_and_back
-@handle_device_shifting
-def real(
-    x: Union[ivy.Array, ivy.NativeArray],
-    /,
-    *,
-    out: Optional[ivy.Array] = None,
-) -> ivy.Array:
-    """Test each element ``x_i`` of the input array ``x`` to
-    take only real part from it.
-    Returns a float array, where it only contains .
-    If element has complex type with zero complex part, the return value
-    will be that element, else it only returns real part.
-
-    Parameters
-    ----------
-    x
-        input array.
-    out
-        optional output array, for writing the result to. It must have a shape that the
-        inputs broadcast to.
-
-    Returns
-    -------
-    ret
-        an array containing test results. An element ``out_i`` is
-        ``real number`` if ``x_i`` contain real number part only
-        and if it is ``real number with complex part also`` then it
-        returns the real number part.
-        The returned array must have a floating-point data type with the
-        same floating-point precision as ``x`` (e.g., if ``x`` is ``complex64``,
-        the returned array must have the floating-point precision of ``float32``).
-
-    The descriptions above assume an array input for simplicity, but
-    the method also accepts :class:`ivy.Container` instances
-    in place of: class:`ivy.Array` or :class:`ivy.NativeArray`
-    instances, as shown in the type hints and also the examples below.
-
-    Examples
-    --------
-    With :class:`ivy.Array` inputs:
-
-    >>> x = ivy.array([[[1.1], [2], [-6.3]]])
-    >>> z = ivy.real(x)
-    >>> print(z)
-    ivy.array([[[1.1], [2.], [-6.3]]])
-
-    >>> x = ivy.array([4.2-0j, 3j, 7+5j])
-    >>> z = ivy.real(x)
-    >>> print(z)
-    ivy.array([4.2, 0., 7.])
-
-    With :class:`ivy.Container` input:
-
-    >>> x = ivy.Container(a=ivy.array([-6.7-7j, 0.314+0.355j, 1.23]),\
-                          b=ivy.array([5j, 5.32-6.55j, 3.001]))
-    >>> z = ivy.real(x)
-    >>> print(z)
-    {
-        a: ivy.array([-6.7, 0.314, 1.23]),
-        b: ivy.array([0., 5.32, 3.001])
-    }
-    """
-    return ivy.current_backend(x).real(x, out=out)
-
-
-@handle_exceptions
-@handle_backend_invalid
-@handle_nestable
-@handle_out_argument
-@to_native_arrays_and_back
-@handle_array_function
-@handle_device_shifting
-def remainder(
-    x1: Union[float, ivy.Array, ivy.NativeArray],
-    x2: Union[float, ivy.Array, ivy.NativeArray],
-    /,
-    *,
-    modulus: bool = True,
-    out: Optional[ivy.Array] = None,
-) -> ivy.Array:
-    """Return the remainder of division for each element ``x1_i`` of the input array
-    ``x1`` and the respective element ``x2_i`` of the input array ``x2``.
-
-    .. note::
-        This function is equivalent to the Python modulus operator ``x1_i % x2_i``. For
-        input arrays which promote to an integer data type, the result of division by
-        zero is unspecified and thus implementation-defined. In general, similar to
-        Python’s ``%`` operator, this function is not recommended for floating-point
-        operands as semantics do not follow IEEE 754. That this function is specified
-        to accept floating-point operands is primarily for reasons of backward
-        compatibility.
-
-    **Special Cases**
-
-    For floating-point operands,
-
-    - If either ``x1_i`` or ``x2_i`` is ``NaN``, the result is ``NaN``.
-    - If ``x1_i`` is either ``+infinity`` or ``-infinity`` and ``x2_i`` is either
-      ``+infinity`` or ``-infinity``, the result is ``NaN``.
-    - If ``x1_i`` is either ``+0`` or ``-0`` and ``x2_i`` is either ``+0`` or ``-0``,
-      the result is ``NaN``.
-    - If ``x1_i`` is ``+0`` and ``x2_i`` is greater than ``0``, the result is ``+0``.
-    - If ``x1_i`` is ``-0`` and ``x2_i`` is greater than ``0``, the result is ``+0``.
-    - If ``x1_i`` is ``+0`` and ``x2_i`` is less than ``0``, the result is ``-0``.
-    - If ``x1_i`` is ``-0`` and ``x2_i`` is less than ``0``, the result is ``-0``.
-    - If ``x1_i`` is greater than ``0`` and ``x2_i`` is ``+0``, the result is ``NaN``.
-    - If ``x1_i`` is greater than ``0`` and ``x2_i`` is ``-0``, the result is ``NaN``.
-    - If ``x1_i`` is less than ``0`` and ``x2_i`` is ``+0``, the result is ``NaN``.
-    - If ``x1_i`` is less than ``0`` and ``x2_i`` is ``-0``, the result is ``NaN``.
-    - If ``x1_i`` is ``+infinity`` and ``x2_i`` is a positive (i.e., greater than ``0``)
-      finite number, the result is ``NaN``.
-    - If ``x1_i`` is ``+infinity`` and ``x2_i`` is a negative (i.e., less than ``0``)
-      finite number, the result is ``NaN``.
-    - If ``x1_i`` is ``-infinity`` and ``x2_i`` is a positive (i.e., greater than ``0``)
-      finite number, the result is ``NaN``.
-    - If ``x1_i`` is ``-infinity`` and ``x2_i`` is a negative (i.e., less than ``0``)
-      finite number, the result is ``NaN``.
-    - If ``x1_i`` is a positive (i.e., greater than ``0``) finite number and ``x2_i`` is
-      ``+infinity``, the result is ``x1_i``. (note: this result matches Python
-      behavior.)
-    - If ``x1_i`` is a positive (i.e., greater than ``0``) finite number and ``x2_i`` is
-      ``-infinity``, the result is ``x2_i``. (note: this result matches Python
-      behavior.)
-    - If ``x1_i`` is a negative (i.e., less than ``0``) finite number and ``x2_i`` is
-      ``+infinity``, the result is ``x2_i``. (note: this results matches Python
-      behavior.)
-    - If ``x1_i`` is a negative (i.e., less than ``0``) finite number and ``x2_i`` is
-      ``-infinity``, the result is ``x1_i``. (note: this result matches Python
-      behavior.)
-    - In the remaining cases, the result must match that of the Python ``%`` operator.
-
-    Parameters
-    ----------
-    x1
-        dividend input array. Should have a numeric data type.
-    x2
-        divisor input array. Must be compatible with ``x1`` (see  ref:`Broadcasting`).
-        Should have a numeric data type.
-    modulus
-        whether to compute the modulus instead of the remainder. Default is ``True``.
-    out
-        optional output array, for writing the result to. It must have a shape that the
-        inputs broadcast to.
-
-    Returns
-    -------
-    ret
-        an array containing the element-wise results. Each element-wise result must have
-        the same sign as the respective element ``x2_i``. The returned array must have a
-        data type determined by :ref:`Type Promotion Rules`.
-
-
-    This function conforms to the `Array API Standard
-    <https://data-apis.org/array-api/latest/>`_. This docstring is an extension of the
-    `docstring <https://data-apis.org/array-api/latest/
-    API_specification/generated/array_api.remainder.html>`_
-    in the standard.
-
-    Both the description and the type hints above assumes an array input for simplicity,
-    but this function is *nestable*, and therefore also accepts :class:`ivy.Container`
-    instances in place of any of the arguments
-
-    Examples
-    --------
-    With :class:`ivy.Array` inputs:
-
-    >>> x1 = ivy.array([2., 5., 15.])
-    >>> x2 = ivy.array([3., 2., 4.])
-    >>> y = ivy.remainder(x1, x2)
-    >>> print(y)
-    ivy.array([2., 1., 3.])
-
-    With mixed :class:`ivy.Array` and :class:`ivy.NativeArray` inputs:
-
-    >>> x1 = ivy.array([23., 1., 6.])
-    >>> x2 = ivy.native_array([11., 2., 4.])
-    >>> y = ivy.remainder(x1, x2)
-    >>> print(y)
-    ivy.array([1., 1., 2.])
-
-    With :class:`ivy.Container` inputs:
-
-    >>> x1 = ivy.Container(a=ivy.array([2., 3., 5.]), b=ivy.array([2., 2., 4.]))
-    >>> x2 = ivy.Container(a=ivy.array([1., 3., 4.]), b=ivy.array([1., 3., 3.]))
-    >>> y = ivy.remainder(x1, x2)
-    >>> print(y)
-    {
-        a: ivy.array([0., 0., 1.]),
-        b: ivy.array([0., 2., 1.])
-    }
-    """
-    return ivy.current_backend(x1, x2).remainder(x1, x2, modulus=modulus, out=out)
-
-
-@handle_exceptions
-@handle_backend_invalid
-@handle_nestable
-@handle_array_like_without_promotion
-@handle_out_argument
-@to_native_arrays_and_back
-@handle_array_function
-@handle_device_shifting
-def round(
-    x: Union[ivy.Array, ivy.NativeArray],
-    /,
-    *,
-    decimals: Optional[int] = 0,
-    out: Optional[ivy.Array] = None,
-) -> ivy.Array:
-    """Round each element ``x_i`` of the input array ``x`` to the nearest
-    integer-valued number.
-
-    .. note::
-       For complex floating-point operands, real and imaginary components
-       must be independently rounded to the nearest integer-valued number.
-
-       Rounded real and imaginary components must be equal
-       to their equivalent rounded real-valued floating-point
-       counterparts (i.e., for complex-valued ``x``, ``real(round(x))``
-       must equal ``round(real(x)))`` and ``imag(round(x))`` must equal
-       ``round(imag(x))``).
-
-    **Special cases**
-
-    - If ``x_i`` is already an integer-valued, the result is ``x_i``.
-
-    For floating-point operands,
-
-    - If ``x_i`` is ``+infinity``, the result is ``+infinity``.
-    - If ``x_i`` is ``-infinity``, the result is ``-infinity``.
-    - If ``x_i`` is ``+0``, the result is ``+0``.
-    - If ``x_i`` is ``-0``, the result is ``-0``.
-    - If ``x_i`` is ``NaN``, the result is ``NaN``.
-    - If two integers are equally close to ``x_i``, the result is
-      the even integer closest to ``x_i``.
-
-    .. note::
-       For complex floating-point operands, the following special
-       cases apply to real and imaginary components independently
-       (e.g., if ``real(x_i)`` is ``NaN``, the rounded
-       real component is ``NaN``).
-
-    - If ``x_i`` is already integer-valued, the result is ``x_i``.
-
-    Parameters
-    ----------
-    x
-        input array containing elements to round.
-    decimals
-        number of decimal places to round to. Default is ``0``.
-    out
-        optional output array, for writing the result to. It must have a shape that the
-        inputs broadcast to.
-
-    Returns
-    -------
-    ret
-        An array of the same shape and type as x, with the elements rounded to integers.
-
-
-    Note: PyTorch supports an additional argument :code:`decimals` for the
-    `round function <https://pytorch.org/docs/stable/generated/torch.round.html>`_.
-    It has been deliberately omitted here due to the imprecise
-    nature of the argument in :code:`torch.round`.
-
-    This function conforms to the `Array API Standard
-    <https://data-apis.org/array-api/latest/>`_. This docstring is an extension of the
-    `docstring <https://data-apis.org/array-api/latest/
-    API_specification/generated/array_api.round.html>`_
-    in the standard.
-
-    Both the description and the type hints above assumes an array input for simplicity,
-    but this function is *nestable*, and therefore also accepts :class:`ivy.Container`
-    instances in place of any of the arguments.
-
-    Examples
-    --------
-    With :class:`ivy.Array` input:
-
-    >>> x = ivy.array([1.2, 2.4, 3.6])
-    >>> y = ivy.round(x)
-    >>> print(y)
-    ivy.array([1.,2.,4.])
-
-    >>> x = ivy.array([-0, 5, 4.5])
-    >>> y = ivy.round(x)
-    >>> print(y)
-    ivy.array([0.,5.,4.])
-
-    >>> x = ivy.array([1.5654, 2.034, 15.1, -5.0])
-    >>> y = ivy.zeros(4)
-    >>> ivy.round(x, out=y)
-    >>> print(y)
-    ivy.array([2.,2.,15.,-5.])
-
-    >>> x = ivy.array([[0, 5.433, -343.3, 1.5],
-    ...                [-5.5, 44.2, 11.5, 12.01]])
-    >>> ivy.round(x, out=x)
-    >>> print(x)
-    ivy.array([[0.,5.,-343.,2.],[-6.,44.,12.,12.]])
-
-    With :class:`ivy.Container` input:
-
-    >>> x = ivy.Container(a=ivy.array([4.20, 8.6, 6.90, 0.0]),
-    ...                   b=ivy.array([-300.9, -527.3, 4.5]))
-    >>> y = ivy.round(x)
-    >>> print(y)
-    {
-        a:ivy.array([4.,9.,7.,0.]),
-        b:ivy.array([-301.,-527.,4.])
-    }
-    """
-    return ivy.current_backend(x).round(x, decimals=decimals, out=out)
-
-
-@handle_exceptions
-@handle_backend_invalid
-@handle_nestable
-@handle_array_like_without_promotion
-@handle_out_argument
-@to_native_arrays_and_back
-@handle_array_function
-@handle_device_shifting
-def sign(
-    x: Union[ivy.Array, ivy.NativeArray],
-    /,
-    *,
-    np_variant: Optional[bool] = True,
-    out: Optional[ivy.Array] = None,
-) -> ivy.Array:
-    r"""Return an indication of the sign of a number for each element ``x_i`` of the
-    input array ``x``.
-
-    The sign function (also known as the **signum function**)
-    of a number :math:`x_{i}` is defined as
-
-    .. math::
-        \operatorname{sign}(x_i) = \begin{cases}
-       0 & \textrm{if } x_i = 0 \\
-       \frac{x}{|x|} & \textrm{otherwise}
-       \end{cases}
-
-    where :math:`|x_i|` is the absolute value of :math:`x_i`.
-
-    **Special cases**
-
-    - If ``x_i`` is less than ``0``, the result is ``-1``.
-    - If ``x_i`` is either ``-0`` or ``+0``, the result is ``0``.
-    - If ``x_i`` is greater than ``0``, the result is ``+1``.
-    - For complex numbers ``sign(x.real) + 0j if x.real != 0 else sign(x.imag) + 0j``
-
-    For complex floating-point operands, let ``a = real(x_i)``,
-    ``b = imag(x_i)``, and
-
-    - If ``a`` is either ``-0`` or ``+0`` and ``b`` is
-      either ``-0`` or ``+0``, the result is ``0 + 0j``.
-    - If ``a`` is ``NaN`` or ``b`` is ``NaN``,
-      the result is ``NaN + NaN j``.
-    - In the remaining cases, special cases must be handled
-      according to the rules of complex number division.
-
-    Parameters
-    ----------
-    x
-        input array. Should have a numeric data type.
-    np_variant
-        Handles complex numbers like numpy does If ``True``,
-        ``sign(x.real) + 0j if x.real != 0 else sign(x.imag) + 0j``.
-        otherwise, For complex numbers, ``y = sign(x) = x / |x| if x != 0,
-        otherwise y = 0.``
-
-    out
-        optional output array, for writing the result to. It must have a shape that the
-        inputs broadcast to.
-
-    Returns
-    -------
-    ret
-        an array containing the evaluated result for each element in ``x``. The returned
-        array must have the same data type as ``x``.
-
-
-    This function conforms to the `Array API Standard
-    <https://data-apis.org/array-api/latest/>`_. This docstring is an extension of the
-    `docstring <https://data-apis.org/array-api/latest/
-    API_specification/generated/array_api.sign.html>`_
-    in the standard.
-
-    Both the description and the type hints above assumes an array input for simplicity,
-    but this function is *nestable*, and therefore also accepts :class:`ivy.Container`
-    instances in place of any of the arguments.
-
-    Examples
-    --------
-    With :class:`ivy.Array` input:
-
-    >>> x = ivy.array([8.3, -0, 6.8, 0.07])
-    >>> y = ivy.sign(x)
-    >>> print(y)
-    ivy.array([1., 0., 1., 1.])
-
-    >>> x = ivy.array([[5.78, -4., -6.9, 0],
-    ...                [-.4, 0.5, 8, -0.01]])
-    >>> y = ivy.sign(x)
-    >>> print(y)
-    ivy.array([[ 1., -1., -1.,  0.],
-               [-1.,  1.,  1., -1.]])
-
-    With :class:`ivy.Container` input:
-
-    >>> x = ivy.Container(a=ivy.array([0., -0.]),
-    ...                   b=ivy.array([1.46, 5.9, -0.0]),
-    ...                   c=ivy.array([-8.23, -4.9, -2.6, 7.4]))
-    >>> y = ivy.sign(x)
-    >>> print(y)
-    {
-        a: ivy.array([0., 0.]),
-        b: ivy.array([1., 1., 0.]),
-        c: ivy.array([-1., -1., -1., 1.])
-    }
-    """
-    return ivy.current_backend(x).sign(x, np_variant=np_variant, out=out)
-
-
-@handle_exceptions
-@handle_backend_invalid
-@handle_nestable
-@handle_array_like_without_promotion
-@handle_out_argument
-@to_native_arrays_and_back
-@handle_array_function
-@handle_device_shifting
-def sin(
-    x: Union[ivy.Array, ivy.NativeArray],
-    /,
-    *,
-    out: Optional[ivy.Array] = None,
-) -> ivy.Array:
-    r"""Calculate an implementation-dependent approximation to the sine, having domain
-    ``(-infinity, +infinity)`` and codomain ``[-1, +1]``, for each element ``x_i`` of
-    the input array ``x``. Each element ``x_i`` is assumed to be expressed in radians.
-
-    .. note::
-       The sine is an entire function on the complex plane and has no branch cuts.
-
-    **Special cases**
-
-    For floating-point operands,
-
-    - If ``x_i`` is ``NaN``, the result is ``NaN``.
-    - If ``x_i`` is ``+0``, the result is ``+0``.
-    - If ``x_i`` is ``-0``, the result is ``-0``.
-    - If ``x_i`` is either ``+infinity`` or ``-infinity``, the result is ``NaN``.
-
-    For complex floating-point operands, special cases
-    must be handled as if the operation is implemented as ``-1j * sinh(x*1j)``.
-
-    Parameters
-    ----------
-    x
-        input array whose elements are each expressed in radians. Should have a
-        floating-point data type.
-    out
-        optional output array, for writing the result to. It must have a shape that the
-        inputs broadcast to.
-
-    Returns
-    -------
-    ret
-        an array containing the sine of each element in ``x``. The returned array must
-        have a floating-point data type determined by :ref:`type-promotion`.
-
-
-    This function conforms to the `Array API Standard
-    <https://data-apis.org/array-api/latest/>`_. This docstring is an extension of the
-    `docstring <https://data-apis.org/array-api/latest/
-    API_specification/generated/array_api.sin.html>`_
-    in the standard.
-
-    Both the description and the type hints above assumes an array input for simplicity,
-    but this function is *nestable*, and therefore also accepts :class:`ivy.Container`
-    instances in place of any of the arguments
-
-    Examples
-    --------
-    With :class:`ivy.Array` input:
-
-    >>> x = ivy.array([0., 1., 2.])
-    >>> y = ivy.sin(x)
-    >>> print(y)
-    ivy.array([0., 0.841, 0.909])
-
-    >>> x = ivy.array([0., 1.2, -2.3, 3.6])
-    >>> y = ivy.zeros(4)
-    >>> ivy.sin(x, out=y)
-    >>> print(y)
-    ivy.array([0., 0.932, -0.746, -0.443])
-
-    >>> x = ivy.array([[1., 2., 3.], [-4., -5., -6.]])
-    >>> ivy.sin(x, out=x)
-    >>> print(x)
-    ivy.array([[0.841, 0.909, 0.141],
-               [0.757, 0.959, 0.279]])
-
-    With :class:`ivy.Container` input:
-
-    >>> x = ivy.Container(a=ivy.array([0., 1., 2., 3.]),
-    ...                   b=ivy.array([-4., -5., -6., -7.]))
-    >>> y = ivy.sin(x)
-    >>> print(y)
-    {
-        a: ivy.array([0., 0.841, 0.909, 0.141]),
-        b: ivy.array([0.757, 0.959, 0.279, -0.657])
-    }
-    """
-    return ivy.current_backend(x).sin(x, out=out)
-
-
-@handle_exceptions
-@handle_backend_invalid
-@handle_nestable
-@handle_array_like_without_promotion
-@handle_out_argument
-@to_native_arrays_and_back
-@handle_array_function
-@handle_device_shifting
-def sinh(
-    x: Union[ivy.Array, ivy.NativeArray],
-    /,
-    *,
-    out: Optional[ivy.Array] = None,
-) -> ivy.Array:
-    r"""Calculate an implementation-dependent approximation to the hyperbolic sine,
-    having domain ``[-infinity, +infinity]`` and codomain ``[-infinity, +infinity]``,
-    for each element ``x_i`` of the input array ``x``.
-
-    .. math::
-       \operatorname{sinh}(x) = \frac{e^x - e^{-x}}{2}
-
-    .. note::
-       The hyperbolic sine is an entire function in the
-       complex plane and has no branch cuts.
-       The function is periodic, with period
-       :math:`2\pi j`, with respect to the imaginary component.
-
-    **Special cases**
-
-    For floating-point operands,
-
-    - If ``x_i`` is ``NaN``, the result is ``NaN``.
-    - If ``x_i`` is ``+0``, the result is ``+0``.
-    - If ``x_i`` is ``-0``, the result is ``-0``.
-    - If ``x_i`` is ``+infinity``, the result is ``+infinity``.
-    - If ``x_i`` is ``-infinity``, the result is ``-infinity``.
-
-    For complex floating-point operands, let ``a = real(x_i)``,
-    ``b = imag(x_i)``, and
-
-    .. note::
-       For complex floating-point operands, ``sinh(conj(x))``
-       must equal ``conj(sinh(x))``.
-
-    - If ``a`` is ``+0`` and ``b`` is ``+0``, the result is ``+0 + 0j``.
-    - If ``a`` is ``+0`` and ``b`` is ``+infinity``,
-      the result is ``0 + NaN j`` (sign of the real component is unspecified).
-    - If ``a`` is ``+0`` and ``b`` is ``NaN``,
-      the result is ``0 + NaN j`` (sign of the real component is unspecified).
-    - If ``a`` is a positive (i.e., greater than ``0``)
-      finite number and ``b`` is ``+infinity``, the result is ``NaN + NaN j``.
-    - If ``a`` is a positive (i.e., greater than ``0``)
-      finite number and ``b`` is ``NaN``, the result is ``NaN + NaN j``.
-    - If ``a`` is ``+infinity`` and ``b`` is ``+0``,
-      the result is ``+infinity + 0j``.
-    - If ``a`` is ``+infinity`` and ``b`` is a positive finite number,
-      the result is ``+infinity * cis(b)``.
-    - If ``a`` is ``+infinity`` and ``b`` is ``+infinity``,
-      the result is ``infinity + NaN j`` (sign of the real component is unspecified).
-    - If ``a`` is ``+infinity`` and ``b`` is ``NaN``,
-      the result is ``infinity + NaN j``
-      (sign of the real component is unspecified).
-    - If ``a`` is ``NaN`` and ``b`` is ``+0``, the result is ``NaN + 0j``.
-    - If ``a`` is ``NaN`` and ``b`` is a nonzero finite number,
-      the result is ``NaN + NaN j``.
-    - If ``a`` is ``NaN`` and ``b`` is ``NaN``,
-      the result is ``NaN + NaN j``.
-
-    where ``cis(v)`` is ``cos(v) + sin(v)*1j``.
-
-    Parameters
-    ----------
-    x
-        input array whose elements each represent a hyperbolic angle. Should have a
-        floating-point data type.
-    out
-        optional output array, for writing the result to. It must have a shape that the
-        inputs broadcast to.
-
-    Returns
-    -------
-    ret
-        an array containing the hyperbolic sine of each element in ``x``. The returned
-        array must have a floating-point data type determined by :ref:`type-promotion`.
-
-
-    This function conforms to the `Array API Standard
-    <https://data-apis.org/array-api/latest/>`_. This docstring is an extension of the
-    `docstring <https://data-apis.org/array-api/latest/
-    API_specification/generated/array_api.sinh.html>`_
-    in the standard.
-
-    Both the description and the type hints above assumes an array input for simplicity,
-    but this function is *nestable*, and therefore also accepts :class:`ivy.Container`
-    instances in place of any of the arguments
-
-    Examples
-    --------
-    With :class:`ivy.Array` input:
-
-    >>> x = ivy.array([1, 2, 3])
-    >>> y = ivy.sinh(x)
-    >>> print(y)
-        ivy.array([1.18, 3.63, 10.])
-
-    >>> x = ivy.array([0.23, 3., -1.2])
-    >>> ivy.sinh(x, out=x)
-    >>> print(x)
-        ivy.array([0.232, 10., -1.51])
-
-    With :class:`ivy.Container` input:
-
-    >>> x = ivy.Container(a=ivy.array([0.23, -0.25, 1]), b=ivy.array([3, -4, 1.26]))
-    >>> y = ivy.sinh(x)
-    >>> print(y)
-    {
-        a: ivy.array([0.232, -0.253, 1.18]),
-        b: ivy.array([10., -27.3, 1.62])
-    }
-    """
-    return ivy.current_backend(x).sinh(x, out=out)
-
-
-@handle_exceptions
-@handle_backend_invalid
-@handle_nestable
-@handle_array_like_without_promotion
-@handle_out_argument
-@to_native_arrays_and_back
-@handle_array_function
-@handle_device_shifting
-def sqrt(
-    x: Union[ivy.Array, ivy.NativeArray],
-    /,
-    *,
-    out: Optional[ivy.Array] = None,
-) -> ivy.Array:
-    r"""Calculate the square root, having domain ``[0, +infinity]`` and codomain
-    ``[0, +infinity]``, for each element ``x_i`` of the input array ``x``. After
-    rounding, each result must be indistinguishable from the infinitely precise result
-    (as required by IEEE 754).
-
-    .. note::
-       After rounding, each result must be indistinguishable
-       from the infinitely precise result (as required by IEEE 754).
-
-    .. note::
-       For complex floating-point operands, ``sqrt(conj(x))``
-       must equal ``conj(sqrt(x))``.
-
-    .. note::
-       By convention, the branch cut of the square root is
-       the negative real axis :math:`(-\infty, 0)`.
-
-       The square root is a continuous function from above
-       the branch cut, taking into account the sign of the imaginary component.
-
-       Accordingly, for complex arguments, the function returns
-       the square root in the range of the right half-plane,
-       including the imaginary axis (i.e., the plane defined by
-       :math:`[0, +\infty)` along the real axis and :math:`(-\infty, +\infty)`
-       along the imaginary axis).
-
-    **Special cases**
-
-    For floating-point operands,
-
-    - If ``x_i`` is ``NaN``, the result is ``NaN``.
-    - If ``x_i`` is less than ``0``, the result is ``NaN``.
-    - If ``x_i`` is ``+0``, the result is ``+0``.
-    - If ``x_i`` is ``-0``, the result is ``-0``.
-    - If ``x_i`` is ``+infinity``, the result is ``+infinity``.
-
-    For complex floating-point operands, let ``a = real(x_i)``,
-    ``b = imag(x_i)``, and
-
-    - If ``a`` is either ``+0`` or ``-0`` and ``b`` is ``+0``,
-      the result is ``+0 + 0j``.
-    - If ``a`` is any value (including ``NaN``) and ``b`` is
-      ``+infinity``, the result is ``+infinity + infinity j``.
-    - If ``a`` is a finite number and ``b`` is ``NaN``,
-      the result is ``NaN + NaN j``.
-    - If ``a`` ``-infinity`` and ``b`` is a positive
-      (i.e., greater than ``0``) finite number, the result is ``NaN + NaN j``.
-    - If ``a`` is ``+infinity`` and ``b`` is a positive
-      (i.e., greater than ``0``) finite number, the result is ``+0 + infinity j``.
-    - If ``a`` is ``-infinity`` and ``b`` is ``NaN``,
-      the result is ``NaN + infinity j``
-      (sign of the imaginary component is unspecified).
-    - If ``a`` is ``+infinity`` and ``b`` is ``NaN``,
-      the result is ``+infinity + NaN j``.
-    - If ``a`` is ``NaN`` and ``b`` is any value,
-      the result is ``NaN + NaN j``.
-    - If ``a`` is ``NaN`` and ``b`` is ``NaN``,
-      the result is ``NaN + NaN j``.
-
-
-    Parameters
-    ----------
-    x
-        input array. Should have a floating-point data type.
-    out
-        optional output array, for writing the result to. It must have a shape that the
-        inputs broadcast to.
-
-    Returns
-    -------
-    ret
-        an array containing the square root of each element in ``x``. The returned array
-        must have a floating-point data type determined by :ref:`type-promotion`.
-
-
-    This function conforms to the `Array API Standard
-    <https://data-apis.org/array-api/latest/>`_. This docstring is an extension of the
-    `docstring <https://data-apis.org/array-api/latest/
-    API_specification/generated/array_api.sqrt.html>`_
-    in the standard.
-
-    Both the description and the type hints above assumes an array input for simplicity,
-    but this function is *nestable*, and therefore also accepts :class:`ivy.Container`
-    instances in place of any of the arguments
-
-    Examples
-    --------
-    With :class:`ivy.Array` input:
-
-    >>> x = ivy.array([0, 4., 8.])
-    >>> y = ivy.sqrt(x)
-    >>> print(y)
-    ivy.array([0., 2., 2.83])
-
-    >>> x = ivy.array([1, 2., 4.])
-    >>> y = ivy.zeros(3)
-    >>> ivy.sqrt(x, out=y)
-    ivy.array([1., 1.41, 2.])
-
-    >>> X = ivy.array([40., 24., 100.])
-    >>> ivy.sqrt(x, out=x)
-    >>> ivy.array([6.32455532, 4.89897949, 10.])
-
-    With :class:`ivy.Container` input:
-
-    >>> x = ivy.Container(a=ivy.array([44., 56., 169.]), b=ivy.array([[49.,1.], [0,20.]])) # noqa
-    >>> y = ivy.sqrt(x)
-    >>> print(y)
-    {
-        a: ivy.array([6.63, 7.48, 13.]),
-        b: ivy.array([[7., 1.],
-                      [0., 4.47]])
-    }
-    """
-    return ivy.current_backend(x).sqrt(x, out=out)
-
-
-@handle_exceptions
-@handle_backend_invalid
-@handle_nestable
-@handle_array_like_without_promotion
-@handle_out_argument
-@to_native_arrays_and_back
-@handle_array_function
-@handle_device_shifting
-def square(
-    x: Union[ivy.Array, ivy.NativeArray],
-    /,
-    *,
-    out: Optional[ivy.Array] = None,
-) -> ivy.Array:
-    """Each element ``x_i`` of the input array ``x``.
-
-    Parameters
-    ----------
-    x
-        Input array. Should have a numeric data type.
-    out
-        optional output array, for writing the result to. It must have a shape that the
-        inputs broadcast to.
-
-    Returns
-    -------
-    ret
-        an array containing the evaluated result for each element in ``x``.
-
-
-    This method conforms to the `Array API Standard
-    <https://data-apis.org/array-api/latest/>`_. This docstring is an extension of the
-    `docstring <https://data-apis.org/array-api/latest/
-    API_specification/generated/array_api.square.html>`_
-    in the standard.
-
-    Both the description and the type hints above assumes an array input for simplicity,
-    but this function is *nestable*, and therefore also accepts :class:`ivy.Container`
-    instances in place of any of the arguments.
-
-    Examples
-    --------
-    With :class:`ivy.Array` input:
-
-    >>> x = ivy.array([1, 2, 3])
-    >>> y = ivy.square(x)
-    >>> print(y)
-    ivy.array([1, 4, 9])
-
-    >>> x = ivy.array([1.5, -0.8, 0.3])
-    >>> y = ivy.zeros(3)
-    >>> ivy.square(x, out=y)
-    >>> print(y)
-    ivy.array([2.25, 0.64, 0.09])
-
-    >>> x = ivy.array([[1.2, 2, 3.1], [-1, -2.5, -9]])
-    >>> ivy.square(x, out=x)
-    >>> print(x)
-    ivy.array([[1.44,4.,9.61],[1.,6.25,81.]])
-
-    With :class:`ivy.Container` input:
-
-    >>> x = ivy.Container(a=ivy.array([0, 1]), b=ivy.array([2, 3]))
-    >>> y = ivy.square(x)
-    >>> print(y)
-    {
-        a:ivy.array([0,1]),
-        b:ivy.array([4,9])
-    }
-    """
-    return ivy.current_backend(x).square(x, out=out)
-
-
-@handle_exceptions
-@handle_backend_invalid
-@handle_nestable
-@handle_out_argument
-@to_native_arrays_and_back
-@handle_array_function
-@handle_device_shifting
-def subtract(
-    x1: Union[float, ivy.Array, ivy.NativeArray],
-    x2: Union[float, ivy.Array, ivy.NativeArray],
-    /,
-    *,
-    alpha: Optional[Union[int, float]] = None,
-    out: Optional[ivy.Array] = None,
-) -> ivy.Array:
-    """Calculate the difference for each element ``x1_i`` of the input array ``x1``
-    with the respective element ``x2_i`` of the input array ``x2``.
-
-    Parameters
-    ----------
-    x1
-        first input array. Should have a numeric data type.
-    x2
-        second input array. Must be compatible with ``x1`` (see  ref:`broadcasting`).
-        Should have a numeric data type.
-    alpha
-        optional scalar multiplier for ``x2``.
-    out
-        optional output array, for writing the result to. It must have a shape that the
-        inputs broadcast to.
-
-    Returns
-    -------
-    ret
-        an array containing the element-wise differences.
-
-
-    This method conforms to the `Array API Standard
-    <https://data-apis.org/array-api/latest/>`_. This docstring is an extension of the
-    `docstring <https://data-apis.org/array-api/latest/
-    API_specification/generated/array_api.subtract.html>`_
-    in the standard.
-
-    Both the description and the type hints above assumes an array input for simplicity,
-    but this function is *nestable*, and therefore also accepts :class:`ivy.Container`
-    instances in place of any of the arguments.
-
-    Examples
-    --------
-    >>> x = ivy.array([3, 6, 3])
-    >>> y = ivy.array([2, 1, 6])
-    >>> z = ivy.subtract(x, y)
-    >>> print(z)
-    ivy.array([ 1,  5, -3])
-
-    >>> x = ivy.array([3, 6, 3])
-    >>> y = ivy.array([2, 1, 6])
-    >>> z = ivy.subtract(x, y, alpha=2)
-    >>> print(z)
-    ivy.array([-1,  4, -9])
-
-    """
-    return ivy.current_backend(x1).subtract(x1, x2, alpha=alpha, out=out)
-
-
-@handle_exceptions
-@handle_backend_invalid
-@handle_nestable
-@handle_array_like_without_promotion
-@handle_out_argument
-@to_native_arrays_and_back
-@handle_array_function
-@handle_device_shifting
-def tan(
-    x: Union[ivy.Array, ivy.NativeArray],
-    /,
-    *,
-    out: Optional[ivy.Array] = None,
-) -> ivy.Array:
-    r"""Calculate an implementation-dependent approximation to the tangent, having
-    domain ``(-infinity, +infinity)`` and codomain ``(-infinity, +infinity)``, for each
-    element ``x_i`` of the input array ``x``. Each element ``x_i`` is assumed to be
-    expressed in radians.
-    .. note::
-        Tangent is an analytical function on the complex plane
-        and has no branch cuts. The function is periodic,
-        with period :math:`\pi j`, with respect to the real
-        component and has first order poles along the real
-        line at coordinates :math:`(\pi (\frac{1}{2} + n), 0)`.
-        However, IEEE 754 binary floating-point representation
-        cannot represent the value :math:`\pi / 2` exactly, and,
-        thus, no argument value is possible for
-        which a pole error occurs.
-
-        where :math:`{tanh}` is the hyperbolic tangent.
-
-    **Special cases**
-
-    For floating-point operands,
-
-    - If ``x_i`` is ``NaN``, the result is ``NaN``.
-    - If ``x_i`` is ``+0``, the result is ``+0``.
-    - If ``x_i`` is ``-0``, the result is ``-0``.
-    - If ``x_i`` is either ``+infinity`` or ``-infinity``, the result is ``NaN``.
-
-    For complex floating-point operands, special cases must
-    be handled as if the operation is implemented as ``-1j * tanh(x*1j)``.
-
-    Parameters
-    ----------
-    x
-        input array whose elements are expressed in radians. Should have a
-        floating-point data type.
-    out
-        optional output, for writing the result to. It must have a shape that the inputs
-        broadcast to.
-
-    Returns
-    -------
-    ret
-        an array containing the tangent of each element in ``x``. The return must have a
-        floating-point data type determined by :ref:`type-promotion`.
-
-
-    This function conforms to the `Array API Standard
-    <https://data-apis.org/array-api/latest/>`_. This docstring is an extension of the
-    `docstring <https://data-apis.org/array-api/latest/
-    API_specification/generated/array_api.tan.html>`_
-    in the standard.
-
-    Both the description and the type hints above assumes an array input for simplicity,
-    but this function is *nestable*, and therefore also accepts :class:`ivy.Container`
-    instances in place of any of the arguments.
-
-    Examples
-    --------
-    With :class:`ivy.Array` input:
-
-    >>> x = ivy.array([0., 1., 2.])
-    >>> y = ivy.tan(x)
-    >>> print(y)
-    ivy.array([0., 1.56, -2.19])
-
-    >>> x = ivy.array([0.5, -0.7, 2.4])
-    >>> y = ivy.zeros(3)
-    >>> ivy.tan(x, out=y)
-    >>> print(y)
-    ivy.array([0.546, -0.842, -0.916])
-
-    >>> x = ivy.array([[1.1, 2.2, 3.3],
-    ...                [-4.4, -5.5, -6.6]])
-    >>> ivy.tan(x, out=x)
-    >>> print(x)
-    ivy.array([[1.96, -1.37, 0.16],
-        [-3.1, 0.996, -0.328]])
-
-    With :class:`ivy.Container` input:
-
-    >>> x = ivy.Container(a=ivy.array([0., 1., 2.]), b=ivy.array([3., 4., 5.]))
-    >>> y = ivy.tan(x)
-    >>> print(y)
-    {
-        a: ivy.array([0., 1.56, -2.19]),
-        b: ivy.array([-0.143, 1.16, -3.38])
-    }
-    """
-    return ivy.current_backend(x).tan(x, out=out)
-
-
-@handle_exceptions
-@handle_backend_invalid
-@handle_nestable
-@handle_array_like_without_promotion
-@handle_out_argument
-@to_native_arrays_and_back
-@handle_array_function
-@handle_device_shifting
-def tanh(
-    x: Union[ivy.Array, ivy.NativeArray],
-    /,
-    *,
-    out: Optional[ivy.Array] = None,
-) -> ivy.Array:
-    """
-    Calculate an implementation-dependent approximation to the hyperbolic tangent,
-    having domain ``[-infinity, +infinity]`` and codomain ``[-1, +1]``, for each
-    element ``x_i`` of the input array ``x``.
-
-    **Special cases**
-
-    For floating-point operands,
-
-    - If ``x_i`` is ``NaN``, the result is ``NaN``.
-    - If ``x_i`` is ``+0``, the result is ``+0``.
-    - If ``x_i`` is ``-0``, the result is ``-0``.
-    - If ``x_i`` is ``+infinity``, the result is ``+1``.
-    - If ``x_i`` is ``-infinity``, the result is ``-1``.
-
-    For complex floating-point operands, let ``a = real(x_i)``,
-    ``b = imag(x_i)``, and
-
-    .. note::
-       For complex floating-point operands, ``tanh(conj(x))``
-       must equal ``conj(tanh(x))``.
-
-    - If ``a`` is ``+0`` and ``b`` is ``+0``, the result is ``+0 + 0j``.
-    - If ``a`` is a nonzero finite number and ``b`` is
-      ``+infinity``, the result is ``NaN + NaN j``.
-    - If ``a`` is ``+0`` and ``b`` is ``+infinity``,
-      the result is ``+0 + NaN j``.
-    - If ``a`` is a nonzero finite number and ``b``
-      is ``NaN``, the result is ``NaN + NaN j``.
-    - If ``a`` is ``+0`` and ``b`` is ``NaN``,
-      the result is ``+0 + NaN j``.
-    - If ``a`` is ``+infinity`` and ``b`` is a positive
-      (i.e., greater than ``0``) finite number, the result is ``1 + 0j``.
-    - If ``a`` is ``+infinity`` and ``b`` is ``+infinity``,
-      the result is ``1 + 0j`` (sign of the imaginary
-      component is unspecified).
-    - If ``a`` is ``+infinity`` and ``b`` is ``NaN``,
-      the result is ``1 + 0j`` (sign of the imaginary
-      component is unspecified).
-    - If ``a`` is ``NaN`` and ``b`` is ``+0``,
-      the result is ``NaN + 0j``.
-    - If ``a`` is ``NaN`` and ``b`` is a nonzero number,
-      the result is ``NaN + NaN j``.
-    - If ``a`` is ``NaN`` and ``b`` is ``NaN``,
-      the result is ``NaN + NaN j``.
-
-    .. warning::
-       For historical reasons stemming from the C standard,
-       array libraries may not return the expected
-       result when ``a`` is ``+0`` and ``b`` is either
-       ``+infinity`` or ``NaN``. The result should be
-       ``+0 + NaN j`` in both cases; however, for libraries
-       compiled against older C versions, the result may be
-       ``NaN + NaN j``.
-
-       Array libraries are not required to patch these older
-       C versions, and, thus, users are advised that results
-       may vary across array library implementations for
-       these special cases.
-
-
-    Parameters
-    ----------
-    x
-        input array whose elements each represent a hyperbolic angle. Should have a
-        real-valued floating-point data
-        type.
-    out
-        optional output, for writing the result to. It must have a shape that the inputs
-        broadcast to.
-
-    Returns
-    -------
-    ret
-        an array containing the hyperbolic tangent of each element in ``x``.
-        The returned array must have a real-valued floating-point data type
-        determined by :ref:`type-promotion`.
-
-
-    This function conforms to the `Array API Standard
-    <https://data-apis.org/array-api/latest/>`_. This docstring is an extension of the
-    `docstring <https://data-apis.org/array-api/latest/
-    API_specification/generated/array_api.tanh.html>`_
-    in the standard.
-
-    Both the description and the type hints above assumes an array input for simplicity,
-    but this function is *nestable*, and therefore also accepts :class:`ivy.Container`
-    instances in place of any of the arguments
-
-    Examples
-    --------
-    With :class:`ivy.Array` input:
-
-    >>> x = ivy.array([0., 1., 2.])
-    >>> y = ivy.tanh(x)
-    >>> print(y)
-    ivy.array([0., 0.762, 0.964])
-
-    >>> x = ivy.array([0.5, -0.7, 2.4])
-    >>> y = ivy.zeros(3)
-    >>> ivy.tanh(x, out=y)
-    >>> print(y)
-    ivy.array([0.462, -0.604, 0.984])
-
-    >>> x = ivy.array([[1.1, 2.2, 3.3],
-    ...                [-4.4, -5.5, -6.6]])
-    >>> ivy.tanh(x, out=x)
-    >>> print(x)
-    ivy.array([[0.8, 0.976, 0.997],
-              [-1., -1., -1.]])
-
-    With :class:`ivy.Container` input:
-
-    >>> x = ivy.Container(a=ivy.array([0., 1., 2.]),
-    ...                   b=ivy.array([3., 4., 5.]))
-    >>> y = ivy.tanh(x)
-    >>> print(y)
-    {
-        a: ivy.array([0., 0.762, 0.964]),
-        b: ivy.array([0.995, 0.999, 1.])
-    }
-    """
-    return ivy.current_backend(x).tanh(x, out=out)
-
-
-@handle_backend_invalid
-@handle_nestable
-@handle_array_like_without_promotion
-@handle_out_argument
-@to_native_arrays_and_back
-@handle_device_shifting
-def trapz(
-    y: ivy.Array,
-    /,
-    *,
-    x: Optional[ivy.Array] = None,
-    dx: float = 1.0,
-    axis: int = -1,
-    out: Optional[ivy.Array] = None,
-) -> ivy.Array:
-    """
-    Integrate along the given axis using the composite trapezoidal rule.
-
-    If x is provided, the integration happens in sequence along its elements
-    - they are not sorted..
-
-    Parameters
-    ----------
-    y
-        The array that should be integrated.
-    x
-        The sample points corresponding to the input array values.
-        If x is None, the sample points are assumed to be evenly spaced
-        dx apart. The default is None.
-    dx
-        The spacing between sample points when x is None. The default is 1.
-    axis
-        The axis along which to integrate.
-    out
-        optional output array, for writing the result to.
-
-    Returns
-    -------
-    ret
-        Definite integral of n-dimensional array as approximated along
-        a single axis by the trapezoidal rule. If the input array is a
-        1-dimensional array, then the result is a float. If n is greater
-        than 1, then the result is an n-1 dimensional array.
-
-    Examples
-    --------
-    >>> y = ivy.array([1, 2, 3])
-    >>> ivy.trapz([1,2,3])
-    4.0
-    >>> y = ivy.array([1, 2, 3])
-    >>> ivy.trapz([1,2,3], x=[4, 6, 8])
-    8.0
-    >>> y = ivy.array([1, 2, 3])
-    >>> ivy.trapz([1,2,3], dx=2)
-    8.0
-    """
-    return ivy.current_backend(y).trapz(y, x=x, dx=dx, axis=axis, out=out)
-
-
-@handle_exceptions
-@handle_backend_invalid
-@handle_nestable
-@handle_array_like_without_promotion
-@handle_out_argument
-@to_native_arrays_and_back
-@handle_array_function
-@handle_device_shifting
-def trunc(
-    x: Union[ivy.Array, ivy.NativeArray],
-    /,
-    *,
-    out: Optional[ivy.Array] = None,
-) -> ivy.Array:
-    """
-    Round each element x_i of the input array x to the integer-valued number that is
-    closest to but no greater than x_i.
-
-    **Special cases**
-
-    - If ``x_i`` is already an integer-valued, the result is ``x_i``.
-
-    For floating-point operands,
-
-    - If ``x_i`` is ``+infinity``, the result is ``+infinity``.
-    - If ``x_i`` is ``-infinity``, the result is ``-infinity``.
-    - If ``x_i`` is ``+0``, the result is ``+0``.
-    - If ``x_i`` is ``-0``, the result is ``-0``.
-    - If ``x_i`` is ``NaN``, the result is ``NaN``.
-
-    Parameters
-    ----------
-    x
-        input array. Should have a numeric data type.
-    out
-        optional output array, for writing the result to. It must have a shape that the
-        inputs broadcast to.
-
-    Returns
-    -------
-    ret
-        an array containing the rounded result for each element in ``x``.
-        The returned array must have the same data type as ``x``.
-
-
-    This function conforms to the `Array API Standard
-    <https://data-apis.org/array-api/latest/>`_. This docstring is an extension of the
-    `docstring <https://data-apis.org/array-api/latest/
-    API_specification/generated/array_api.trunc.html>`_
-    in the standard.
-
-    Both the description and the type hints above assumes an array input for simplicity,
-    but this function is *nestable*, and therefore also accepts :class:`ivy.Container`
-    instances in place of any of the arguments
-
-    Examples
-    --------
-    With :class:`ivy.Array` input:
-
-    >>> x = ivy.array([-1, 0.54, 3.67, -0.025])
-    >>> y = ivy.trunc(x)
-    >>> print(y)
-    ivy.array([-1.,  0.,  3., -0.])
-
-    >>> x = ivy.array([0.56, 7, -23.4, -0.0375])
-    >>> ivy.trunc(x, out=x)
-    >>> print(x)
-    ivy.array([  0.,   7., -23.,  -0.])
-
-    >>> x = ivy.array([[0.4, -8, 0.55], [0, 0.032, 2]])
-    >>> y = ivy.zeros([2,3])
-    >>> ivy.trunc(x, out=y)
-    >>> print(y)
-    ivy.array([[ 0., -8.,  0.],
-           [ 0.,  0.,  2.]])
-
-    With :class:`ivy.Container` input:
-
-    >>> x = ivy.Container(a=ivy.array([-0.25, 4, 1.3]), b=ivy.array([12, -3.5, 1.234]))
-    >>> y = ivy.trunc(x)
-    >>> print(y)
-    {
-        a: ivy.array([-0., 4., 1.]),
-        b: ivy.array([12., -3., 1.])
-    }
-    """
-    return ivy.current_backend(x).trunc(x, out=out)
-
-
-# Extra #
-# ------#
-
-
-@handle_exceptions
-@handle_backend_invalid
-@handle_nestable
-@handle_array_like_without_promotion
-@handle_out_argument
-@to_native_arrays_and_back
-@handle_array_function
-@handle_device_shifting
-def erf(
-    x: Union[ivy.Array, ivy.NativeArray],
-    /,
-    *,
-    out: Optional[ivy.Array] = None,
-) -> ivy.Array:
-    """Compute the Gauss error function of ``x`` element-wise.
-
-    Parameters
-    ----------
-    x
-        Value to compute exponential for.
-    out
-        optional output array, for writing the result to. It must have a shape that the
-        inputs broadcast to.
-
-    Returns
-    -------
-    ret
-        The Gauss error function of x.
-
-    Examples
-    --------
-    >>> x = ivy.array([0, 0.3, 0.7, 1.0])
-    >>> ivy.erf(x)
-    ivy.array([0., 0.328, 0.677, 0.842])
-    """
-    return ivy.current_backend(x).erf(x, out=out)
-
-
-@handle_exceptions
-@handle_backend_invalid
-@handle_nestable
-@handle_out_argument
-@to_native_arrays_and_back
-@handle_array_function
-@handle_device_shifting
-def maximum(
-    x1: Union[ivy.Array, ivy.NativeArray, Number],
-    x2: Union[ivy.Array, ivy.NativeArray, Number],
-    /,
-    *,
-    use_where: bool = True,
-    out: Optional[ivy.Array] = None,
-) -> ivy.Array:
-    """Return the max of x1 and x2 (i.e. x1 > x2 ? x1 : x2) element-wise.
-
-    Parameters
-    ----------
-    x1
-        Input array containing elements to maximum threshold.
-    x2
-        Tensor containing maximum values, must be broadcastable to x1.
-    use_where
-        Whether to use :func:`where` to calculate the maximum. If ``False``, the maximum
-        is calculated using the ``(x + y + |x - y|)/2`` formula. Default is ``True``.
-    out
-        optional output array, for writing the result to. It must have a shape that the
-        inputs broadcast to.
-
-    Returns
-    -------
-    ret
-        An array with the elements of x1, but clipped to not be lower than the x2
-        values.
-
-    Examples
-    --------
-    With :class:`ivy.Array` inputs:
-
-    >>> x = ivy.array([7, 9, 5])
-    >>> y = ivy.array([9, 3, 2])
-    >>> z = ivy.maximum(x, y)
-    >>> print(z)
-    ivy.array([9, 9, 5])
-
-    >>> x = ivy.array([1, 5, 9, 8, 3, 7])
-    >>> y = ivy.array([[9], [3], [2]])
-    >>> z = ivy.zeros((3, 6))
-    >>> ivy.maximum(x, y, out=z)
-    >>> print(z)
-    ivy.array([[9., 9., 9., 9., 9., 9.],
-           [3., 5., 9., 8., 3., 7.],
-           [2., 5., 9., 8., 3., 7.]])
-
-    >>> x = ivy.array([[7, 3]])
-    >>> y = ivy.array([0, 7])
-    >>> ivy.maximum(x, y, out=x)
-    >>> print(x)
-    ivy.array([[7, 7]])
-
-    With one :class:`ivy.Container` input:
-
-    >>> x = ivy.array([[1, 3], [2, 4], [3, 7]])
-    >>> y = ivy.Container(a=ivy.array([1, 0,]),
-    ...                   b=ivy.array([-5, 9]))
-    >>> z = ivy.maximum(x, y)
-    >>> print(z)
-    {
-        a: ivy.array([[1, 3],
-                      [2, 4],
-                      [3, 7]]),
-        b: ivy.array([[1, 9],
-                      [2, 9],
-                      [3, 9]])
-    }
-
-    With multiple :class:`ivy.Container` inputs:
-
-    >>> x = ivy.Container(a=ivy.array([1, 3, 1]),b=ivy.array([2, 8, 5]))
-    >>> y = ivy.Container(a=ivy.array([1, 5, 6]),b=ivy.array([5, 9, 7]))
-    >>> z = ivy.maximum(x, y)
-    >>> print(z)
-    {
-        a: ivy.array([1, 5, 6]),
-        b: ivy.array([5, 9, 7])
-    }
-    """
-    return ivy.current_backend(x1).maximum(x1, x2, use_where=use_where, out=out)
-
-
-@handle_exceptions
-@handle_backend_invalid
-@handle_nestable
-@handle_out_argument
-@to_native_arrays_and_back
-@handle_array_function
-@handle_device_shifting
-def minimum(
-    x1: Union[ivy.Array, ivy.NativeArray],
-    x2: Union[ivy.Array, ivy.NativeArray],
-    /,
-    *,
-    use_where: bool = True,
-    out: Optional[ivy.Array] = None,
-) -> ivy.Array:
-    """Return the min of x1 and x2 (i.e. x1 < x2 ? x1 : x2) element-wise.
-
-    Parameters
-    ----------
-    x1
-        Input array containing elements to minimum threshold.
-    x2
-        Tensor containing minimum values, must be broadcastable to x1.
-    use_where
-        Whether to use :func:`where` to calculate the minimum. If ``False``, the minimum
-        is calculated using the ``(x + y - |x - y|)/2`` formula. Default is ``True``.
-    out
-        optional output array, for writing the result to. It must have a shape that the
-        inputs broadcast to.
-
-    Returns
-    -------
-    ret
-        An array with the elements of x1, but clipped to not exceed the x2 values.
-
-    Examples
-    --------
-    With :class:`ivy.Array` inputs:
-
-    >>> x = ivy.array([7, 9, 5])
-    >>> y = ivy.array([9, 3, 2])
-    >>> z = ivy.minimum(x, y)
-    >>> print(z)
-    ivy.array([7, 3, 2])
-
-    >>> x = ivy.array([1, 5, 9, 8, 3, 7])
-    >>> y = ivy.array([[9], [3], [2]])
-    >>> z = ivy.zeros((3, 6))
-    >>> ivy.minimum(x, y, out=z)
-    >>> print(z)
-    ivy.array([[1.,5.,9.,8.,3.,7.],
-               [1.,3.,3.,3.,3.,3.],
-               [1.,2.,2.,2.,2.,2.]])
-
-    >>> x = ivy.array([[7, 3]])
-    >>> y = ivy.array([0, 7])
-    >>> ivy.minimum(x, y, out=x)
-    >>> print(x)
-    ivy.array([[0, 3]])
-
-    With one :class:`ivy.Container` input:
-
-    >>> x = ivy.array([[1, 3], [2, 4], [3, 7]])
-    >>> y = ivy.Container(a=ivy.array([1, 0,]),b=ivy.array([-5, 9]))
-    >>> z = ivy.minimum(x, y)
-    >>> print(z)
-    {
-        a: ivy.array([[1, 0],
-                      [1, 0],
-                      [1, 0]]),
-        b: ivy.array([[-5, 3],
-                      [-5, 4],
-                      [-5, 7]])
-    }
-
-    With multiple :class:`ivy.Container` inputs:
-
-    >>> x = ivy.Container(a=ivy.array([1, 3, 1]),
-    ...                   b=ivy.array([2, 8, 5]))
-    >>> y = ivy.Container(a=ivy.array([1, 5, 6]),
-    ...                   b=ivy.array([5, 9, 7]))
-    >>> z = ivy.minimum(x, y)
-    >>> print(z)
-    {
-        a: ivy.array([1, 3, 1]),
-        b: ivy.array([2, 8, 5])
-    }
-    """
-    return ivy.current_backend(x1).minimum(x1, x2, use_where=use_where, out=out)
-
-
-@handle_exceptions
-@handle_backend_invalid
-@handle_nestable
-@handle_array_like_without_promotion
-@handle_out_argument
-@to_native_arrays_and_back
-@handle_array_function
-@handle_device_shifting
-def reciprocal(
-    x: Union[float, ivy.Array, ivy.NativeArray],
-    /,
-    *,
-    out: Optional[ivy.Array] = None,
-) -> ivy.Array:
-    """Return a new array with the reciprocal of each element in ``x``.
-
-    Parameters
-    ----------
-    x
-        Input array.
-    out
-        optional output array, for writing the result to. It must have a shape that the
-        inputs broadcast to.
-
-    Returns
-    -------
-    ret
-        A new array with the positive value of each element in ``x``.
-
-    Examples
-    --------
-    >>> x = ivy.array([1, 2, 3])
-    >>> y = ivy.reciprocal(x)
-    >>> print(y)
-    ivy.array([1.        , 0.5       , 0.33333333])
-    """
-    return ivy.current_backend(x).reciprocal(x, out=out)
-
-
-@handle_backend_invalid
-@handle_nestable
-@handle_array_like_without_promotion
-@handle_out_argument
-@to_native_arrays_and_back
-@handle_array_function
-@handle_device_shifting
-def deg2rad(
-    x: Union[ivy.Array, ivy.NativeArray],
-    /,
-    *,
-    out: Optional[ivy.Array] = None,
-) -> ivy.Array:
-    """
-    Convert the input from degrees to radians.
-
-    Parameters
-    ----------
-    x
-        input array whose elements are each expressed in degrees.
-    out
-        optional output array, for writing the result to. It must have a shape that the
-        inputs broadcast to.
-
-    Returns
-    -------
-    ret
-        an array with each element in ``x`` converted from degrees to radians.
-
-    Examples
-    --------
-    With :class:`ivy.Array` input:
-
-    >>> x=ivy.array([0,90,180,270,360])
-    >>> y=ivy.deg2rad(x)
-    >>> print(y)
-    ivy.array([0., 1.57079633, 3.14159265, 4.71238898, 6.28318531])
-
-    >>> x=ivy.array([0,-1.5,-50,ivy.nan])
-    >>> y=ivy.zeros(4)
-    >>> ivy.deg2rad(x,out=y)
-    >>> print(y)
-    ivy.array([ 0., -0.02617994, -0.87266463, nan])
-
-    >>> x = ivy.array([[1.1, 2.2, 3.3],[-4.4, -5.5, -6.6]])
-    >>> ivy.deg2rad(x, out=x)
-    >>> print(x)
-    ivy.array([[ 0.01919862,  0.03839725,  0.05759586],
-           [-0.07679449, -0.09599311, -0.11519173]])
-
-    >>> x=ivy.native_array([-0,20.1,ivy.nan])
-    >>> y=ivy.zeros(3)
-    >>> ivy.deg2rad(x,out=y)
-    >>> print(y)
-    ivy.array([0., 0.35081118, nan])
-
-    With :class:`ivy.Container` input:
-
-    >>> x=ivy.Container(a=ivy.array([-0,20.1,-50.5,-ivy.nan]),
-    ...                 b=ivy.array([0,90,180,270,360]))
-    >>> y=ivy.deg2rad(x)
-    >>> print(y)
-    {
-        a: ivy.array([0., 0.35081118, -0.88139129, nan]),
-        b: ivy.array([0., 1.57079633, 3.14159265, 4.71238898, 6.28318531])
-    }
-
-    >>> x=ivy.Container(a=ivy.array([0,90,180,270,360]),
-    ...                 b=ivy.native_array([0,-1.5,-50,ivy.nan]))
-    >>> y=ivy.deg2rad(x)
-    >>> print(y)
-    {
-        a: ivy.array([0., 1.57079633, 3.14159265, 4.71238898, 6.28318531]),
-        b: ivy.array([0., -0.02617994, -0.87266463, nan])
-    }
-    """
-    return ivy.current_backend(x).deg2rad(x, out=out)
-
-
-@handle_backend_invalid
-@handle_nestable
-@handle_array_like_without_promotion
-@handle_out_argument
-@to_native_arrays_and_back
-@handle_array_function
-@handle_device_shifting
-def rad2deg(
-    x: Union[ivy.Array, ivy.NativeArray],
-    /,
-    *,
-    out: Optional[ivy.Array] = None,
-) -> ivy.Array:
-    """
-    Convert the input from radians to degrees.
-
-    Parameters
-    ----------
-    x
-        input array whose elements are each expressed in radians.
-    out
-        optional output array, for writing the result to. It must have a shape that the
-        inputs broadcast to.
-
-    Returns
-    -------
-    ret
-        an array with each element in ``x`` converted from radians to degrees.
-
-    Examples
-    --------
-    With :class:`ivy.Array` input:
-
-    >>> x=ivy.array([0.,1.57,3.14,4.71,6.28])
-    >>> y=ivy.rad2deg(x)
-    >>> print(y)
-    ivy.array([  0.,  90., 180., 270., 360.])
-
-    >>> x=ivy.array([0.,-0.0262,-0.873,ivy.nan])
-    >>> y=ivy.zeros(4)
-    >>> ivy.rad2deg(x,out=y)
-    >>> print(y)
-    ivy.array([  0. ,  -1.5, -50. ,   nan])
-
-    >>> x = ivy.array([[1.1, 2.2, 3.3],[-4.4, -5.5, -6.6]])
-    >>> ivy.rad2deg(x, out=x)
-    >>> print(x)
-    ivy.array([[  63.,  126.,  189.],
-        [-252., -315., -378.]])
-
-    >>> x=ivy.native_array([-0,20.1,ivy.nan])
-    >>> y=ivy.zeros(3)
-    >>> ivy.rad2deg(x,out=y)
-    >>> print(y)
-    ivy.array([   0., 1150.,   nan])
-
-    With :class:`ivy.Container` input:
-
-    >>> x=ivy.Container(a=ivy.array([-0., 20.1, -50.5, -ivy.nan]),
-    ...                 b=ivy.array([0., 1., 2., 3., 4.]))
-    >>> y=ivy.rad2deg(x)
-    >>> print(y)
-    {
-        a: ivy.array([0., 1150., -2890., nan]),
-        b: ivy.array([0., 57.3, 115., 172., 229.])
-    }
-
-    >>> x=ivy.Container(a=ivy.array([0,10,180,8.5,6]),
-    ...                 b=ivy.native_array([0,-1.5,0.5,ivy.nan]))
-    >>> y=ivy.rad2deg(x)
-    >>> print(y)
-    {
-        a: ivy.array([0., 573., 10300., 487., 344.]),
-        b: ivy.array([0., -85.9, 28.6, nan])
-    }
-    """
-    return ivy.current_backend(x).rad2deg(x, out=out)
-
-
-@handle_exceptions
-@handle_nestable
-@handle_array_like_without_promotion
-@inputs_to_ivy_arrays
-@handle_array_function
-def trunc_divide(
-    x1: Union[float, ivy.Array, ivy.NativeArray],
-    x2: Union[float, ivy.Array, ivy.NativeArray],
-    /,
-    *,
-    out: Optional[ivy.Array] = None,
-) -> ivy.Array:
-    """
-    Perform element-wise integer division of the inputs rounding the results towards
-    zero.
-
-    Parameters
-    ----------
-    x1
-        dividend input array. Should have a numeric data type.
-    x2
-        divisor input array. Must be compatible with x1 (see Broadcasting). Should have
-        a numeric data type.
-    out
-        optional output array, for writing the result to. It must have a shape that the
-        inputs broadcast to.
-
-    Returns
-    -------
-    ret
-        an array containing the element-wise results. The returned array must have a
-        floating-point data type determined by Type Promotion Rules.
-
-    Examples
-    --------
-    With :class:`ivy.Array` inputs:
-
-    >>> x1 = ivy.array([2., 7., 9.])
-    >>> x2 = ivy.array([3., -4., 0.6])
-    >>> y = ivy.trunc_divide(x1, x2)
-    >>> print(y)
-    ivy.array([ 0., -1., 14.])
-    """
-    return ivy.trunc(ivy.divide(x1, x2), out=out)
-
-
-trunc_divide.mixed_backend_wrappers = {
-    "to_add": (
-        "handle_backend_invalid",
-        "handle_out_argument",
-        "inputs_to_native_arrays",
-        "outputs_to_ivy_arrays",
-        "handle_device_shifting",
-        "handle_backend_invalid",
-    ),
-    "to_skip": ("inputs_to_ivy_arrays",),
-}
-
-
-@handle_exceptions
-@handle_backend_invalid
-@handle_nestable
-@handle_array_like_without_promotion
-@handle_out_argument
-@to_native_arrays_and_back
-@handle_array_function
-@handle_device_shifting
-def isreal(
-    x: Union[ivy.Array, ivy.NativeArray],
-    /,
-    *,
-    out: Optional[ivy.Array] = None,
-) -> ivy.Array:
-    """Test each element ``x_i`` of the input array ``x`` to determine whether the
-    element is real number.
-    Returns a bool array, where True if input element is real.
-    If element has complex type with zero complex part, the return value
-    for that element is True.
-
-    Parameters
-    ----------
-    x
-        input array.
-    out
-        optional output array, for writing the result to. It must have a shape that the
-        inputs broadcast to.
-
-    Returns
-    -------
-    ret
-        an array containing test results. An element ``out_i`` is ``True`` if ``x_i`` is
-        real number and ``False`` otherwise. The returned array should have a data type
-        of ``bool``.
-
-    The descriptions above assume an array input for simplicity, but
-    the method also accepts :class:`ivy.Container` instances in place of
-    :class:`ivy.Array` or :class:`ivy.NativeArray` instances, as shown in the type hints
-    and also the examples below.
-
-    Examples
-    --------
-    With :class:`ivy.Array` inputs:
-
-    >>> x = ivy.array([[[1.1], [float('inf')], [-6.3]]])
-    >>> z = ivy.isreal(x)
-    >>> print(z)
-    ivy.array([[[True], [True], [True]]])
-
-    >>> x = ivy.array([1-0j, 3j, 7+5j])
-    >>> z = ivy.isreal(x)
-    >>> print(z)
-    ivy.array([ True, False, False])
-
-    With :class:`ivy.Container` input:
-
-    >>> x = ivy.Container(a=ivy.array([-6.7-7j, -np.inf, 1.23]),\
-                          b=ivy.array([5j, 5-6j, 3]))
-    >>> z = ivy.isreal(x)
-    >>> print(z)
-    {
-        a: ivy.array([False, True, True]),
-        b: ivy.array([False, False, True])
-    }
-    """
-    return ivy.current_backend(x).isreal(x, out=out)
-
-
-@handle_backend_invalid
-@handle_nestable
-@handle_out_argument
-@to_native_arrays_and_back
-@handle_device_shifting
-def fmod(
-    x1: Union[ivy.Array, ivy.NativeArray],
-    x2: Union[ivy.Array, ivy.NativeArray],
-    /,
-    *,
-    out: Optional[Union[ivy.Array, ivy.NativeArray]] = None,
-) -> Union[ivy.Array, ivy.NativeArray]:
-    """
-    Compute the element-wise remainder of divisions of two arrays.
-
-    Parameters
-    ----------
-    x1
-        First input array.
-    x2
-        Second input array
-    out
-        optional output array, for writing the result to.
-
-    Returns
-    -------
-    ret
-        Array with element-wise remainder of divisions.
-
-    Examples
-    --------
-    >>> x1 = ivy.array([2, 3, 4])
-    >>> x2 = ivy.array([1, 5, 2])
-    >>> ivy.fmod(x1, x2)
-    ivy.array([ 0,  3,  0])
-
-    >>> x1 = ivy.array([ivy.nan, 0, ivy.nan])
-    >>> x2 = ivy.array([0, ivy.nan, ivy.nan])
-    >>> ivy.fmod(x1, x2)
-    ivy.array([ nan,  nan,  nan])
-    """
-    return ivy.current_backend(x1, x2).fmod(x1, x2, out=out)
-
-
-@handle_backend_invalid
-@handle_nestable
-@handle_out_argument
-@to_native_arrays_and_back
-@handle_device_shifting
-def lcm(
-    x1: Union[ivy.Array, ivy.NativeArray],
-    x2: Union[ivy.Array, ivy.NativeArray],
-    /,
-    *,
-    out: Optional[ivy.Array] = None,
-) -> ivy.Array:
-    """
-    Compute the element-wise least common multiple (LCM) of x1 and x2.
-
-    Parameters
-    ----------
-    x1
-        first input array, must be integers
-    x2
-        second input array, must be integers
-    out
-        optional output array, for writing the result to.
-
-    Returns
-    -------
-    ret
-        an array that includes the element-wise least common multiples of x1 and x2
-
-    Examples
-    --------
-    With :class:`ivy.Array` input:
-
-    >>> x1=ivy.array([2, 3, 4])
-    >>> x2=ivy.array([5, 7, 15])
-    >>> x1.lcm(x1, x2)
-    ivy.array([10, 21, 60])
-    """
-    return ivy.current_backend(x1, x2).lcm(x1, x2, out=out)
->>>>>>> 89a45475
