# global
from numbers import Number
from typing import Union, Optional

# local
import ivy
from ivy.framework_handler import current_framework as _cur_framework


# Array API Standard #
# -------------------#


def bitwise_left_shift(x1: Union[ivy.Array, ivy.NativeArray],
                       x2: Union[ivy.Array, ivy.NativeArray],
                       out: Optional[Union[ivy.Array, ivy.NativeArray]] = None)\
                       -> ivy.Array:
    """
    Shifts the bits of each element ``x1_i`` of the input array ``x1`` to the left by appending ``x2_i`` (i.e., the respective element in the input array ``x2``) zeros to the right of ``x1_i``.
    Parameters
    ----------
    x1
        first input array. Should have an integer data type.
    x2
        second input array. Must be compatible with ``x1`` (see :ref:`broadcasting`). Should have an integer data type. Each element must be greater than or equal to ``0``.
    out
        optional output array, for writing the result to. It must have a shape that the inputs broadcast to.
    Returns
    -------
     ret
        an array containing the element-wise results. The returned array must have a data type determined by :ref:`type-promotion`.
    """
    return _cur_framework(x1, x2).bitwise_left_shift(x1, x2, out)


def add(x1: Union[ivy.Array, ivy.NativeArray],
        x2: Union[ivy.Array, ivy.NativeArray],
        out: Optional[Union[ivy.Array, ivy.NativeArray]] = None)\
        -> ivy.Array:
    """
    Calculates the sum for each element ``x1_i`` of the input array ``x1`` with the respective element ``x2_i`` of the input array ``x2``.
    
    **Special cases**
    
    For floating-point operands,
    
    - If either ``x1_i`` or ``x2_i`` is ``NaN``, the result is ``NaN``.
    - If ``x1_i`` is ``+infinity`` and ``x2_i`` is ``-infinity``, the result is ``NaN``.
    - If ``x1_i`` is ``-infinity`` and ``x2_i`` is ``+infinity``, the result is ``NaN``.
    - If ``x1_i`` is ``+infinity`` and ``x2_i`` is ``+infinity``, the result is ``+infinity``.
    - If ``x1_i`` is ``-infinity`` and ``x2_i`` is ``-infinity``, the result is ``-infinity``.
    - If ``x1_i`` is ``+infinity`` and ``x2_i`` is a finite number, the result is ``+infinity``.
    - If ``x1_i`` is ``-infinity`` and ``x2_i`` is a finite number, the result is ``-infinity``.
    - If ``x1_i`` is a finite number and ``x2_i`` is ``+infinity``, the result is ``+infinity``.
    - If ``x1_i`` is a finite number and ``x2_i`` is ``-infinity``, the result is ``-infinity``.
    - If ``x1_i`` is ``-0`` and ``x2_i`` is ``-0``, the result is ``-0``.
    - If ``x1_i`` is ``-0`` and ``x2_i`` is ``+0``, the result is ``+0``.
    - If ``x1_i`` is ``+0`` and ``x2_i`` is ``-0``, the result is ``+0``.
    - If ``x1_i`` is ``+0`` and ``x2_i`` is ``+0``, the result is ``+0``.
    - If ``x1_i`` is either ``+0`` or ``-0`` and ``x2_i`` is a nonzero finite number, the result is ``x2_i``.
    - If ``x1_i`` is a nonzero finite number and ``x2_i`` is either ``+0`` or ``-0``, the result is ``x1_i``.
    - If ``x1_i`` is a nonzero finite number and ``x2_i`` is ``-x1_i``, the result is ``+0``.
    - In the remaining cases, when neither ``infinity``, ``+0``, ``-0``, nor a ``NaN`` is involved, and the operands have the same mathematical sign or have different magnitudes, the sum must be computed and rounded to the nearest representable value according to IEEE 754-2019 and a supported round mode. If the magnitude is too large to represent, the operation overflows and the result is an `infinity` of appropriate mathematical sign.
    
    .. note::
       Floating-point addition is a commutative operation, but not always associative.
    
    Parameters
    ----------
    x1
        first input array. Should have a numeric data type.
    x2
        second input array. Must be compatible with ``x1`` (see :ref:`broadcasting`). Should have a numeric data type.
    out
        optional output array, for writing the result to. It must have a shape that the inputs broadcast to.
    
    Returns
    -------
<<<<<<< HEAD
     ret
=======
    ret
>>>>>>> 4b32613c
        an array containing the element-wise sums. The returned array must have a data type determined by :ref:`type-promotion`.

    Examples
    --------
    >>> x = ivy.array([1, 2, 3])
    >>> y = ivy.array([4, 5, 6])
    >>> z = ivy.add(x, y)
    >>> print(z)
    ivy.array([5, 7, 9])
    
    """
    return _cur_framework(x1, x2).add(x1, x2, out)


def bitwise_xor(x1: Union[ivy.Array, ivy.NativeArray],
                x2: Union[ivy.Array, ivy.NativeArray],
                out: Optional[Union[ivy.Array, ivy.NativeArray]] = None)\
        -> ivy.Array:
    """
    Computes the bitwise XOR of the underlying binary representation of each element ``x1_i`` of the input array ``x1`` with the respective element ``x2_i`` of the input array ``x2``.
    Parameters
    ----------
    x1
        first input array. Should have an integer or boolean data type.
    x2
        second input array. Must be compatible with ``x1`` (see :ref:`broadcasting`). Should have an integer or boolean data type.
    out
        optional output array, for writing the result to. It must have a shape that the inputs broadcast to.
    Returns
    -------
     ret
        an array containing the element-wise results. The returned array must have a data type determined by :ref:`type-promotion`.
    """
    return _cur_framework(x1, x2).bitwise_xor(x1, x2, out)


def exp(x: Union[ivy.Array, ivy.NativeArray],
        out: Optional[Union[ivy.Array, ivy.NativeArray]] = None)\
        -> ivy.Array:
    """
    Calculates an implementation-dependent approximation to the exponential function, having domain ``[-infinity, +infinity]`` and codomain ``[+0, +infinity]``, for each element ``x_i`` of the input array ``x`` (``e`` raised to the power of ``x_i``, where ``e`` is the base of the natural logarithm).
    **Special cases**
    For floating-point operands,
    - If ``x_i`` is ``NaN``, the result is ``NaN``.
    - If ``x_i`` is ``+0``, the result is ``1``.
    - If ``x_i`` is ``-0``, the result is ``1``.
    - If ``x_i`` is ``+infinity``, the result is ``+infinity``.
    - If ``x_i`` is ``-infinity``, the result is ``+0``.
    Parameters
    ----------
    x
        input array. Should have a floating-point data type.
    out
        optional output array, for writing the result to. It must have a shape that the inputs broadcast to.
    Returns
    -------
     ret
        an array containing the evaluated exponential function result for each element in ``x``. The returned array must have a floating-point data type determined by :ref:`type-promotion`.
    """
    return _cur_framework(x).exp(x, out)


def expm1(x: Union[ivy.Array, ivy.NativeArray],
          out: Optional[Union[ivy.Array, ivy.NativeArray]] = None)\
        -> ivy.Array:
    """
    Calculates an implementation-dependent approximation to ``exp(x)-1``, having domain ``[-infinity, +infinity]`` and codomain ``[-1, +infinity]``, for each element ``x_i`` of the input array ``x``.
    .. note::
       The purpose of this function is to calculate ``exp(x)-1.0`` more accurately when `x` is close to zero. Accordingly, conforming implementations should avoid implementing this function as simply ``exp(x)-1.0``. See FDLIBM, or some other IEEE 754-2019 compliant mathematical library, for a potential reference implementation.
    **Special cases**
    For floating-point operands,
    - If ``x_i`` is ``NaN``, the result is ``NaN``.
    - If ``x_i`` is ``+0``, the result is ``+0``.
    - If ``x_i`` is ``-0``, the result is ``-0``.
    - If ``x_i`` is ``+infinity``, the result is ``+infinity``.
    - If ``x_i`` is ``-infinity``, the result is ``-1``.
    Parameters
    ----------
    x
        input array. Should have a numeric data type.
    out
        optional output array, for writing the result to. It must have a shape that the inputs broadcast to.
    Returns
    -------
     ret
        an array containing the evaluated result for each element in ``x``. The returned array must have a floating-point data type determined by :ref:`type-promotion`.
    """
    return _cur_framework(x).expm1(x, out)


def bitwise_invert(x: Union[ivy.Array, ivy.NativeArray],
                   out: Optional[Union[ivy.Array, ivy.NativeArray]] = None) \
        -> ivy.Array:
    """
    Inverts (flips) each bit for each element ``x_i`` of the input array ``x``.

    Parameters
    ----------
    x
        input array. Should have an integer or boolean data type.
    out
        optional output array, for writing the result to. It must have a shape that the inputs broadcast to.

    Returns
    -------
     ret
        an array containing the element-wise results. The returned array must have the same data type as x.

    Examples
    --------
    >>> x = ivy.array([1, 6, 9])
    >>> y = ivy.bitwise_invert(x)
    >>> print(y)
    [-2, -7, -10]
    
    """
    return _cur_framework(x).bitwise_invert(x, out)


def bitwise_and(x1: Union[ivy.Array, ivy.NativeArray],
                x2: Union[ivy.Array, ivy.NativeArray],
                out: Optional[Union[ivy.Array, ivy.NativeArray]] = None)\
        -> ivy.Array:
    """
    Computes the bitwise AND of the underlying binary representation of each element ``x1_i`` of the input array ``x1`` with the respective element ``x2_i`` of the input array ``x2``.

    Parameters
    ----------
    x1
        first input array. Should have an integer or boolean data type.
    x2
        second input array. Must be compatible with ``x1`` (see :ref:`broadcasting`). Should have an integer or boolean data type.
    out
        optional output array, for writing the result to. It must have a shape that the inputs broadcast to.

    Returns
    -------
     ret
        an array containing the element-wise results. The returned array must have a data type determined by :ref:`type-promotion`.
    """
    return _cur_framework(x1, x2).bitwise_and(x1, x2, out)


def ceil(x: Union[ivy.Array, ivy.NativeArray],
         out: Optional[Union[ivy.Array, ivy.NativeArray]] = None)\
        -> ivy.Array:
    """
    Rounds each element ``x_i`` of the input array ``x`` to the smallest (i.e., closest to ``-infinity``) integer-valued number that is not less than ``x_i``.

    **Special cases**

    - If ``x_i`` is already integer-valued, the result is ``x_i``.

    For floating-point operands,

    - If ``x_i`` is ``+infinity``, the result is ``+infinity``.
    - If ``x_i`` is ``-infinity``, the result is ``-infinity``.
    - If ``x_i`` is ``+0``, the result is ``+0``.
    - If ``x_i`` is ``-0``, the result is ``-0``.
    - If ``x_i`` is ``NaN``, the result is ``NaN``.

    Parameters
    ----------
    x
        input array. Should have a numeric data type.
    out
        optional output array, for writing the result to. It must have a shape that the inputs broadcast to.

    Returns
    -------
     ret
        an array containing the rounded result for each element in ``x``. The returned array must have the same data type as ``x``.

    Examples:
    ---------
    >>> x = ivy.array([0.1, 0, -0.1])
    >>> y = ivy.ceil(x)
    >>> print(y)
    [1.0, 0.0, -0.0]
    """
    return _cur_framework(x).ceil(x, out)


def floor(x: Union[ivy.Array, ivy.NativeArray],
          out: Optional[Union[ivy.Array, ivy.NativeArray]] = None)\
        -> ivy.Array:
    """
    Rounds each element ``x_i`` of the input array ``x`` to the greatest (i.e., closest to ``+infinity``) integer-valued number that is not greater than ``x_i``.

    **Special cases**

    - If ``x_i`` is already integer-valued, the result is ``x_i``.

    For floating-point operands,

    - If ``x_i`` is ``+infinity``, the result is ``+infinity``.
    - If ``x_i`` is ``-infinity``, the result is ``-infinity``.
    - If ``x_i`` is ``+0``, the result is ``+0``.
    - If ``x_i`` is ``-0``, the result is ``-0``.
    - If ``x_i`` is ``NaN``, the result is ``NaN``.

    Parameters
    ----------
    x
        input array. Should have a numeric data type.
    out
        optional output array, for writing the result to. It must have a shape that the inputs broadcast to.

    Returns
    -------
     ret
        an array containing the rounded result for each element in ``x``. The returned array must have the same data type as ``x``.
    """
    return _cur_framework(x).floor(x, out)


def isfinite(x: Union[ivy.Array, ivy.NativeArray],
             out: Optional[Union[ivy.Array, ivy.NativeArray]] = None)\
        -> ivy.Array:
    """
    Tests each element ``x_i`` of the input array ``x`` to determine if finite (i.e., not ``NaN`` and not equal to positive or negative infinity).

    Parameters
    ----------
    x
       input array. Should have a numeric data type.
   out
        optional output array, for writing the result to. It must have a shape that the inputs broadcast to.

    Returns
    -------
     ret
       an array containing test results. An element ``out_i`` is ``True`` if ``x_i`` is finite and ``False`` otherwise. The returned array must have a data type of ``bool``.
    """
    return _cur_framework(x).isfinite(x, out)


def asin(x: Union[ivy.Array, ivy.NativeArray],
         out: Optional[Union[ivy.Array, ivy.NativeArray]] = None)\
        -> ivy.Array:
    """
    Calculates an implementation-dependent approximation of the principal value of the inverse sine, having domain ``[-1, +1]`` and codomain ``[-π/2, +π/2]`` for each element ``x_i`` of the input array ``x``. Each element-wise result is expressed in radians.

    **Special cases**

    For floating-point operands,

    - If ``x_i`` is ``NaN``, the result is ``NaN``.
    - If ``x_i`` is greater than ``1``, the result is ``NaN``.
    - If ``x_i`` is less than ``-1``, the result is ``NaN``.
    - If ``x_i`` is ``+0``, the result is ``+0``.
    - If ``x_i`` is ``-0``, the result is ``-0``.

    Parameters
    ----------
    x
        input array. Should have a floating-point data type.
    out
        optional output array, for writing the result to. It must have a shape that the inputs broadcast to.

    Returns
    -------
     ret
        an array containing the inverse sine of each element in ``x``. The returned array must have a floating-point data type determined by :ref:`type-promotion`.
    """
    return _cur_framework(x).asin(x, out)


def isinf(x: Union[ivy.Array, ivy.NativeArray],
          out: Optional[Union[ivy.Array, ivy.NativeArray]] = None)\
        -> ivy.Array:
    """
    Tests each element x_i of the input array x to determine if equal to positive or negative infinity.
    Parameters
    ----------
    x
        input array. Should have a numeric data type.
    out
        optional output array, for writing the result to. It must have a shape that the inputs broadcast to.

    Returns
    -------
     ret
        an array containing test results. An element out_i is True if x_i is either positive or negative infinity and False otherwise. The returned array must have a data type of bool.
    """
    return _cur_framework(x).isinf(x, out)


def greater(x1: Union[ivy.Array, ivy.NativeArray],
            x2: Union[ivy.Array, ivy.NativeArray],
            out: Optional[Union[ivy.Array, ivy.NativeArray]] = None) \
        -> ivy.Array:
    """Computes the truth value of x1_i < x2_i for each element x1_i of the input array x1 with the respective
    element x2_i of the input array x2.

    Parameters
    ----------
    x1
        Input array.
    x2
        Input array.
    f
        Machine learning framework. Inferred from inputs if None.
    Returns
    -------
     ret
        an array containing the element-wise results. The returned array must have a data type of bool.

        Examples:
    ---------

    >>> x = ivy.greater(ivy.array([1,2,3]),ivy.array([2,2,2]))
    >>> print(x)
    [False, False,  True]
    """
    return _cur_framework(x1, x2).greater(x1, x2, out)


def greater_equal(x1: Union[ivy.Array, ivy.NativeArray],
                  x2: Union[ivy.Array, ivy.NativeArray],
                  out: Optional[Union[ivy.Array, ivy.NativeArray]] = None) \
        -> ivy.Array:
    """Computes the truth value of x1_i >= x2_i for each element x1_i of the input array x1 with the respective
    element x2_i of the input array x2.

    Parameters
    ----------
    x1
        first input array. May have any data type.
    x2
        second input array. Must be compatible with x1 (with Broadcasting). May have any data type.

    Returns
    -------
     ret
        an array containing the element-wise results. The returned array must have a data type of bool.

    """
    return _cur_framework(x1, x2).greater_equal(x1, x2, out)


def less_equal(x1: Union[ivy.Array, ivy.NativeArray],
               x2: Union[ivy.Array, ivy.NativeArray],
               out: Optional[Union[ivy.Array, ivy.NativeArray]] = None) -> ivy.Array:
    """Computes the truth value of x1_i <= x2_i for each element x1_i of the input array x1 with the respective
    element x2_i of the input array x2.

    Parameters
    ----------
    x1
        first input array. May have any data type.
    x2
        second input array. Must be compatible with x1 (with Broadcasting). May have any data type.

    Returns
    -------
     ret
        an array containing the element-wise results. The returned array must have a data type of bool.

    """
    return _cur_framework(x1, x2).less_equal(x1, x2, out)


def multiply(x1: Union[ivy.Array, ivy.NativeArray],
             x2: Union[ivy.Array, ivy.NativeArray],
             out: Optional[Union[ivy.Array, ivy.NativeArray]] = None)\
        -> ivy.Array:
    """
    Calculates the product for each element ``x1_i`` of the input array ``x1`` with the respective element ``x2_i`` of the input array ``x2``.

    **Special cases**

    For floating-point operands,

    - If either ``x1_i`` or ``x2_i`` is ``NaN``, the result is ``NaN``.
    - If ``x1_i`` is either ``+infinity`` or ``-infinity`` and ``x2_i`` is either ``+0`` or ``-0``, the result is ``NaN``.
    - If ``x1_i`` is either ``+0`` or ``-0`` and ``x2_i`` is either ``+infinity`` or ``-infinity``, the result is ``NaN``.
    - If ``x1_i`` and ``x2_i`` have the same mathematical sign, the result has a positive mathematical sign, unless the result is ``NaN``. If the result is ``NaN``, the “sign” of ``NaN`` is implementation-defined.
    - If ``x1_i`` and ``x2_i`` have different mathematical signs, the result has a negative mathematical sign, unless the result is ``NaN``. If the result is ``NaN``, the “sign” of ``NaN`` is implementation-defined.
    - If ``x1_i`` is either ``+infinity`` or ``-infinity`` and ``x2_i`` is either ``+infinity`` or ``-infinity``, the result is a signed infinity with the mathematical sign determined by the rule already stated above.
    - If ``x1_i`` is either ``+infinity`` or ``-infinity`` and ``x2_i`` is a nonzero finite number, the result is a signed infinity with the mathematical sign determined by the rule already stated above.
    - If ``x1_i`` is a nonzero finite number and ``x2_i`` is either ``+infinity`` or ``-infinity``, the result is a signed infinity with the mathematical sign determined by the rule already stated above.

    In the remaining cases, where neither ``infinity`` nor ``NaN`` is involved, the product must be computed and rounded to the nearest representable value according to IEEE 754-2019 and a supported rounding mode. If the magnitude is too large to represent, the result is an ``infinity`` of appropriate mathematical sign. If the magnitude is too small to represent, the result is a zero of appropriate mathematical sign.

    .. note::
        Floating-point multiplication is not always associative due to finite precision.

    Parameters
    ----------
    x1
        first input array. Should have a numeric data type.
    x2
        second input array. Must be compatible with ``x1`` (see  ref:`Broadcasting`). Should have a numeric data type.
    out
        optional output array, for writing the result to. It must have a shape that the inputs broadcast to.

    Returns
    -------
     ret
        an array containing the element-wise products. The returned array must have a data type determined by :ref:`Type Promotion Rules`.
    """
    return _cur_framework(x1, x2).multiply(x1, x2, out)


def asinh(x: Union[ivy.Array, ivy.NativeArray],
          out: Optional[Union[ivy.Array, ivy.NativeArray]] = None)\
        -> ivy.Array:
    """
    Calculates an implementation-dependent approximation to the inverse hyperbolic sine, having domain ``[-infinity, +infinity]`` and codomain ``[-infinity, +infinity]``, for each element ``x_i`` in the input array ``x``.

    **Special cases**

    For floating-point operands,

    - If ``x_i`` is ``NaN``, the result is ``NaN``.
    - If ``x_i`` is ``+0``, the result is ``+0``.
    - If ``x_i`` is ``-0``, the result is ``-0``.
    - If ``x_i`` is ``+infinity``, the result is ``+infinity``.
    - If ``x_i`` is ``-infinity``, the result is ``-infinity``.

    Parameters
    ----------
    x
        input array whose elements each represent the area of a hyperbolic sector. Should have a floating-point data type.
    out
        optional output array, for writing the result to. It must have a shape that the inputs broadcast to.

    Returns
    -------
     ret
        an array containing the inverse hyperbolic sine of each element in ``x``. The returned array must have a floating-point data type determined by :ref:`type-promotion`.
    """
    return _cur_framework(x).asinh(x, out)


def sign(x: Union[ivy.Array, ivy.NativeArray],
         out: Optional[Union[ivy.Array, ivy.NativeArray]] = None)\
        -> ivy.Array:
    """
    Returns an indication of the sign of a number for each element ``x_i`` of the input array ``x``.
    **Special cases**
    - If ``x_i`` is less than ``0``, the result is ``-1``.
    - If ``x_i`` is either ``-0`` or ``+0``, the result is ``0``.
    - If ``x_i`` is greater than ``0``, the result is ``+1``.
    Parameters
    ----------
    x
        input array. Should have a numeric data type.
    out
        optional output array, for writing the result to. It must have a shape that the inputs broadcast to.

    Returns
    -------
      return
        an array containing the evaluated result for each element in ``x``. The returned array must have the same data type as ``x``.
    """
    return _cur_framework(x).sign(x, out)


def sqrt(x: Union[ivy.Array, ivy.NativeArray],
         out: Optional[Union[ivy.Array, ivy.NativeArray]] = None)\
        -> ivy.Array:
    """
    Calculates the square root, having domain ``[0, +infinity]`` and codomain ``[0, +infinity]``, for each element ``x_i`` of the input array ``x``. After rounding, each result must be indistinguishable from the infinitely precise result (as required by IEEE 754).
    **Special cases**

    For floating-point operands,

    - If ``x_i`` is ``NaN``, the result is ``NaN``.
    - If ``x_i`` is less than ``0``, the result is ``NaN``.
    - If ``x_i`` is ``+0``, the result is ``+0``.
    - If ``x_i`` is ``-0``, the result is ``-0``.
    - If ``x_i`` is ``+infinity``, the result is ``+infinity``.

    Parameters
    ----------
    x
        input array. Should have a floating-point data type.
    out
        optional output array, for writing the result to. It must have a shape that the inputs broadcast to.

    Returns
    -------
      return
        an array containing the square root of each element in ``x``. The returned array must have a floating-point data type determined by :ref:`type-promotion`.
    """
    return _cur_framework(x).sqrt(x, out)


def cosh(x: Union[ivy.Array, ivy.NativeArray],
         out: Optional[Union[ivy.Array, ivy.NativeArray]] = None)\
        -> ivy.Array:
    """
    Calculates an implementation-dependent approximation to the hyperbolic cosine, having domain ``[-infinity, +infinity]`` and codomain ``[-infinity, +infinity]``, for each element ``x_i`` in the input array ``x``.

    **Special cases**

    For floating-point operands,

    - If ``x_i`` is ``NaN``, the result is ``NaN``.
    - If ``x_i`` is ``+0``, the result is ``1``.
    - If ``x_i`` is ``-0``, the result is ``1``.
    - If ``x_i`` is ``+infinity``, the result is ``+infinity``.
    - If ``x_i`` is ``-infinity``, the result is ``+infinity``.

    Parameters
    ----------
    x
        input array whose elements each represent a hyperbolic angle. Should have a floating-point data type.
    out
        optional output array, for writing the result to. It must have a shape that the inputs broadcast to.

    Returns
    -------
      return
        an array containing the hyperbolic cosine of each element in ``x``. The returned array must have a floating-point data type determined by :ref:`type-promotion`.
    """

    return _cur_framework(x).cosh(x, out)


def log(x: Union[ivy.Array, ivy.NativeArray],
        out: Optional[Union[ivy.Array, ivy.NativeArray]] = None)\
        -> ivy.Array:
    """
    Calculates an implementation-dependent approximation to the natural (base ``e``) logarithm, having domain ``[0, +infinity]`` and codomain ``[-infinity, +infinity]``, for each element ``x_i`` of the input array ``x``.
    **Special cases**
    For floating-point operands,
    - If ``x_i`` is ``NaN``, the result is ``NaN``.
    - If ``x_i`` is less than ``0``, the result is ``NaN``.
    - If ``x_i`` is either ``+0`` or ``-0``, the result is ``-infinity``.
    - If ``x_i`` is ``1``, the result is ``+0``.
    - If ``x_i`` is ``+infinity``, the result is ``+infinity``.
    Parameters
    ----------
    x
        input array. Should have a floating-point data type.
    out
        optional output array, for writing the result to. It must have a shape that the inputs broadcast to.

    Returns
    -------
      return
        an array containing the evaluated natural logarithm for each element in ``x``. The returned array must have a floating-point data type determined by :ref:`type-promotion`.
    """
    return _cur_framework(x).log(x, out)


def log2(x: Union[ivy.Array, ivy.NativeArray],
         out: Optional[Union[ivy.Array, ivy.NativeArray]] = None)\
        -> ivy.Array:
    """
    Calculates an implementation-dependent approximation to the base ``2`` logarithm, having domain ``[0, +infinity]`` and codomain ``[-infinity, +infinity]``, for each element ``x_i`` of the input array ``x``.

    **Special cases**

    For floating-point operands,

    - If ``x_i`` is ``NaN``, the result is ``NaN``.
    - If ``x_i`` is less than ``0``, the result is ``NaN``.
    - If ``x_i`` is either ``+0`` or ``-0``, the result is ``-infinity``.
    - If ``x_i`` is ``1``, the result is ``+0``.
    - If ``x_i`` is ``+infinity``, the result is ``+infinity``.

    Parameters
    ----------
    x
        input array. Should have a floating-point data type.
    out
        optional output array, for writing the result to. It must have a shape that the inputs broadcast to.

    Returns
    -------
      return
        an array containing the evaluated base ``2`` logarithm for each element in ``x``. The returned array must have a floating-point data type determined by :ref:`type-promotion`.
    """
    return _cur_framework(x).log2(x, out)


def log10(x: Union[ivy.Array, ivy.NativeArray],
          out: Optional[Union[ivy.Array, ivy.NativeArray]] = None)\
        -> ivy.Array:
    """
    Calculates an implementation-dependent approximation to the base ``10`` logarithm, having domain ``[0, +infinity]`` and codomain ``[-infinity, +infinity]``, for each element ``x_i`` of the input array ``x``.

    **Special cases**

    For floating-point operands,

    - If ``x_i`` is ``NaN``, the result is ``NaN``.
    - If ``x_i`` is less than ``0``, the result is ``NaN``.
    - If ``x_i`` is either ``+0`` or ``-0``, the result is ``-infinity``.
    - If ``x_i`` is ``1``, the result is ``+0``.
    - If ``x_i`` is ``+infinity``, the result is ``+infinity``.

    Parameters
    ----------
    x
        input array. Should have a floating-point data type.
    out
        optional output array, for writing the result to. It must have a shape that the inputs broadcast to.

    Returns
    -------
      return
        an array containing the evaluated base ``10`` logarithm for each element in ``x``. The returned array must have a floating-point data type determined by :ref:`type-promotion`.
    """
    return _cur_framework(x).log10(x, out)


def log1p(x: Union[ivy.Array, ivy.NativeArray],
          out: Optional[Union[ivy.Array, ivy.NativeArray]] = None)\
        -> ivy.Array:
    """
    Calculates an implementation-dependent approximation to log(1+x), where log refers to the natural (base e)
    logarithm.

    Parameters
    ----------
    x
        input array.
    out
        optional output array, for writing the result to. It must have a shape that the inputs broadcast to.

    Returns
    -------
      return
        a new array containing the evaluated result for each element in x.
    """
    return _cur_framework(x).log1p(x, out)


def isnan(x: Union[ivy.Array, ivy.NativeArray],
          out: Optional[Union[ivy.Array, ivy.NativeArray]] = None)\
        -> ivy.Array:
    """
    Tests each element ``x_i`` of the input array ``x`` to determine whether the element is ``NaN``.

    Parameters
    ----------
    x
        input array. Should have a numeric data type.
    out
        optional output array, for writing the result to. It must have a shape that the inputs broadcast to.

    Returns
    -------
      return
        an array containing test results. An element ``out_i`` is ``True`` if ``x_i`` is ``NaN`` and ``False`` otherwise. The returned array should have a data type of ``bool``.
    """
    return _cur_framework(x).isnan(x, out)


def less(x1: Union[ivy.Array, ivy.NativeArray],
         x2: Union[ivy.Array, ivy.NativeArray],
         out: Optional[Union[ivy.Array, ivy.NativeArray]] = None)\
        -> ivy.Array:
    """
    Computes the truth value of ``x1_i < x2_i`` for each element ``x1_i`` of the input array ``x1`` with the respective element ``x2_i`` of the input array ``x2``.

    Parameters
    ----------
    x1
        first input array. Should have a numeric data type.
    x2
        second input array. Must be compatible with ``x1`` (see  ref:`broadcasting`). Should have a numeric data type.
    out
        optional output array, for writing the result to. It must have a shape that the inputs broadcast to.

    Returns
    -------
      return
        an array containing the element-wise results. The returned array must have a data type of ``bool``.

    Examples:
    ---------
    >>> x = ivy.less(ivy.array([1,2,3]),ivy.array([2,2,2]))
    >>> print(x)
    [ True, False, False]
    """
    return _cur_framework(x1).less(x1, x2, out)


def cos(x: Union[ivy.Array, ivy.NativeArray],
        out: Optional[Union[ivy.Array, ivy.NativeArray]] = None)\
        -> ivy.Array:
    """
    Calculates an implementation-dependent approximation to the cosine, having domain ``(-infinity, +infinity)`` and codomain ``[-1, +1]``, for each element ``x_i`` of the input array ``x``. Each element ``x_i`` is assumed to be expressed in radians.

    **Special cases**

    For floating-point operands,

    - If ``x_i`` is ``NaN``, the result is ``NaN``.
    - If ``x_i`` is ``+0``, the result is ``1``.
    - If ``x_i`` is ``-0``, the result is ``1``.
    - If ``x_i`` is ``+infinity``, the result is ``NaN``.
    - If ``x_i`` is ``-infinity``, the result is ``NaN``.

    Parameters
    ----------
    x
        input array whose elements are each expressed in radians. Should have a floating-point data type.
    out
        optional output array, for writing the result to. It must have a shape that the inputs broadcast to.

    Returns
    -------
      return
        an array containing the cosine of each element in ``x``. The returned array must have a floating-point data type determined by :ref:`type-promotion`.
        """
    return _cur_framework(x).cos(x, out)


def acos(x: Union[ivy.Array, ivy.NativeArray],
         out: Optional[Union[ivy.Array, ivy.NativeArray]] = None)\
        -> ivy.Array:
    """
    Calculates an implementation-dependent approximation of the principal value of the inverse cosine, having domain [-1, +1] and codomain [+0, +π], for each element x_i of the input array x. Each element-wise result is expressed in radians.

    **Special cases**

    For floating-point operands,

    - If x_i is NaN, the result is NaN.
    - If x_i is greater than 1, the result is NaN.
    - If x_i is less than -1, the result is NaN.
    - If x_i is 1, the result is +0.

    Parameters
    ----------
    x
        input array. Should have a floating-point data type.
    out
        optional output array, for writing the result to. It must have a shape that the inputs broadcast to.

    Returns
    -------
      return
        an array containing the inverse cosine of each element in x. The returned array must have a floating-point data type determined by :ref:`type-promotion`.
    """
    return _cur_framework(x).acos(x, out)


def logical_not(x: Union[ivy.Array, ivy.NativeArray],
                out: Optional[Union[ivy.Array, ivy.NativeArray]] = None)\
        -> ivy.Array:
    """
    Computes the logical NOT for each element ``x_i`` of the input array ``x``.

    .. note::
       While this specification recommends that this function only accept input arrays having a boolean data type, specification-compliant array libraries may choose to accept input arrays having numeric data types. If non-boolean data types are supported, zeros must be considered the equivalent of ``False``, while non-zeros must be considered the equivalent of ``True``.

    Parameters
    ----------
    x
        input array. Should have a boolean data type.
    out
        optional output array, for writing the result to. It must have a shape that the inputs broadcast to.

    Returns
    -------
     ret
        an array containing the element-wise results. The returned array must have a data type of ``bool``.
    """
    return _cur_framework(x).logical_not(x, out)


def logical_xor(x1: Union[ivy.Array, ivy.NativeArray],
                x2: Union[ivy.Array, ivy.NativeArray],
                out: Optional[Union[ivy.Array, ivy.NativeArray]] = None) \
        -> ivy.Array:
    """
    Computes the bitwise XOR of the underlying binary representation of each element ``x1_i`` of the input array ``x1`` with the respective element ``x2_i`` of the input array ``x2``.
    Parameters
    ----------
    x1
        first input array. Should have an integer or boolean data type.
    x2
        second input array. Must be compatible with ``x1`` (see :ref:`broadcasting`). Should have an integer or boolean data type.
    out:
        optional output array, for writing the result to. It must have a shape that the inputs broadcast to.

    Returns
    -------
     ret
        an array containing the element-wise results. The returned array must have a data type determined by :ref:`type-promotion`.
    """
    return _cur_framework(x1, x2).logical_xor(x1, x2, out)


def logical_or(x1: Union[ivy.Array, ivy.NativeArray],
               x2: Union[ivy.Array, ivy.NativeArray],
               out: Optional[Union[ivy.Array, ivy.NativeArray]] = None)\
        -> ivy.Array:
    """
    Computes the logical OR for each element ``x1_i`` of the input array ``x1`` with the respective element ``x2_i`` of the input array ``x2``.

    .. note::
       While this specification recommends that this function only accept input arrays having a boolean data type, specification-compliant array libraries may choose to accept input arrays having numeric data types. If non-boolean data types are supported, zeros must be considered the equivalent of ``False``, while non-zeros must be considered the equivalent of ``True``.

    Parameters
    ----------
    x1
        first input array. Should have a boolean data type.
    x2
        second input array. Must be compatible with ``x1`` (see :ref:`broadcasting`). Should have a boolean data type.
    out
        optional output array, for writing the result to. It must have a shape that the inputs broadcast to.

    Returns
    -------
      return
        out (array) – an array containing the element-wise results. The returned array must have a data type of ``bool``.
    """
    return _cur_framework(x1, x2).logical_or(x1, x2, out)


def logical_and(x1: ivy.Array, x2: ivy.Array,
                out: Optional[Union[ivy.Array, ivy.NativeArray]] = None)\
       -> ivy.Array:
    """
    Computes the logical AND for each element x1_i of the input array x1 with the respective
    element x2_i of the input array x2.

    Parameters
    ----------
    x1
        first input array. Should have a boolean data type.
    x2
        second input array. Must be compatible with x1.
        Should have a boolean data type.
    out
        optional output array, for writing the result to. It must have a shape that the inputs broadcast to.

    Returns
    -------
      return
        out (array) – an array containing the element-wise results.
        The returned array must have a data type of bool.
    """
    return _cur_framework(x1, x2).logical_and(x1, x2, out)


def acosh(x: Union[ivy.Array, ivy.NativeArray],
          out: Optional[Union[ivy.Array, ivy.NativeArray]] = None)\
        -> ivy.Array:
    """
    Calculates an implementation-dependent approximation to the inverse hyperbolic cosine, having domain ``[+1, +infinity]`` and codomain ``[+0, +infinity]``, for each element ``x_i`` of the input array ``x``.

    **Special cases**

    For floating-point operands,

    - If ``x_i`` is ``NaN``, the result is ``NaN``.
    - If ``x_i`` is less than ``1``, the result is ``NaN``.
    - If ``x_i`` is ``1``, the result is ``+0``.
    - If ``x_i`` is ``+infinity``, the result is ``+infinity``.

    Parameters
    ----------
    x
        input array whose elements each represent the area of a hyperbolic sector. Should have a floating-point data type.
    out
        optional output array, for writing the result to. It must have a shape that the inputs broadcast to.

    Returns
    -------
      return
        an array containing the inverse hyperbolic cosine of each element in x. The returned array must have a floating-point data type determined by :ref:`type-promotion`.
    """
    return _cur_framework(x).acosh(x, out)


def sin(x: Union[ivy.Array, ivy.NativeArray],
        out: Optional[Union[ivy.Array, ivy.NativeArray]] = None)\
        -> ivy.Array:
    """
    Calculates an implementation-dependent approximation to the sine, having domain ``(-infinity, +infinity)`` and codomain ``[-1, +1]``, for each element ``x_i`` of the input array ``x``. Each element ``x_i`` is assumed to be expressed in radians.

    **Special cases**

    For floating-point operands,

    - If ``x_i`` is ``NaN``, the result is ``NaN``.
    - If ``x_i`` is ``+0``, the result is ``+0``.
    - If ``x_i`` is ``-0``, the result is ``-0``.
    - If ``x_i`` is either ``+infinity`` or ``-infinity``, the result is ``NaN``.

    Parameters
    ----------
    x
        input array whose elements are each expressed in radians. Should have a floating-point data type.
    out
        optional output array, for writing the result to. It must have a shape that the inputs broadcast to.

    Returns
    -------
      return
        an array containing the sine of each element in ``x``. The returned array must have a floating-point data type determined by :ref:`type-promotion`.
    """
    return _cur_framework(x).sin(x, out)


def negative(x: Union[ivy.Array, ivy.NativeArray],
             out: Optional[Union[ivy.Array, ivy.NativeArray]] = None) -> ivy.Array:
    """Computes the numerical negative of each element

    Parameters
    ----------
    x
        Input array

    Returns
    -------
      return
        an array containing the evaluated result for each element in x

    """
    return _cur_framework(x).negative(x, out)


def not_equal(x1: Union[ivy.Array, ivy.NativeArray],
              x2: Union[ivy.Array, ivy.NativeArray],
              out: Optional[Union[ivy.Array, ivy.NativeArray]] = None) -> ivy.Array:
    """
    Computes the truth value of ``x1_i != x2_i`` for each element ``x1_i`` of the input array ``x1`` with the respective element ``x2_i`` of the input array ``x2``.

    Parameters
    ----------
    x1
        first input array. Should have a numeric data type.
    x2
        second input array. Must be compatible with ``x1`` (see  ref:`broadcasting`). Should have a numeric data type.
    out
        optional output array, for writing the result to. It must have a shape that the inputs broadcast to.

    Returns
    -------
      return
        an array containing the element-wise results. The returned array must have a data type of ``bool``.
    """
    return _cur_framework(x1, x2).not_equal(x1, x2, out)


def floor_divide(x1: Union[ivy.Array, ivy.NativeArray],
                 x2: Union[ivy.Array, ivy.NativeArray],
                 out: Optional[Union[ivy.Array, ivy.NativeArray]] = None)\
        -> ivy.Array:
    """Rounds the result of dividing each element x1_i of the input array x1 by the respective element x2_i
    of the input array x2 to the greatest (i.e., closest to +infinity) integer-value number that is not
    greater than the division result.

    Parameters
    ----------
    x1
        first input array. Must have a numeric data type.
    x2
        second input array. Must be compatible with x1 (with Broadcasting). Must have a numeric data type.

    Returns
    -------
      return
        an array containing the element-wise results. The returned array must have a numeric data type.

    """
    return _cur_framework(x1, x2).floor_divide(x1, x2, out)


def bitwise_or(x1: Union[ivy.Array, ivy.NativeArray],
               x2: Union[ivy.Array, ivy.NativeArray],
               out: Optional[Union[ivy.Array, ivy.NativeArray]] = None) \
        -> ivy.Array:
    """
    Computes the bitwise OR of the underlying binary representation of each element ``x1_i`` of the input array ``x1`` with the respective element ``x2_i`` of the input array ``x2``.

    Parameters
    ----------
    x1
        first input array. Should have an integer or boolean data type.
    x2
        second input array. Must be compatible with ``x1`` (see :ref:`broadcasting`). Should have an integer or boolean data type.
    out
        optional output array, for writing the result to. It must have a shape that the inputs broadcast to.

    Returns
    -------
      return
        an array containing the element-wise results. The returned array must have a data type determined by :ref:`type-promotion`.
    """
    return _cur_framework(x1, x2).bitwise_or(x1, x2, out)


def sinh(x: Union[ivy.Array, ivy.NativeArray],
         out: Optional[Union[ivy.Array, ivy.NativeArray]] = None) -> ivy.Array:
    """
    Calculates an implementation-dependent approximation to the hyperbolic sine, having domain ``[-infinity, +infinity]`` and codomain ``[-infinity, +infinity]``, for each element ``x_i`` of the input array ``x``.

    **Special cases**

    For floating-point operands,

    - If ``x_i`` is ``NaN``, the result is ``NaN``.
    - If ``x_i`` is ``+0``, the result is ``+0``.
    - If ``x_i`` is ``-0``, the result is ``-0``.
    - If ``x_i`` is ``+infinity``, the result is ``+infinity``.
    - If ``x_i`` is ``-infinity``, the result is ``-infinity``.

    Parameters
    ----------
    x
        input array whose elements each represent a hyperbolic angle. Should have a floating-point data type.
    out
        optional output array, for writing the result to. It must have a shape that the inputs broadcast to.

    Returns
    -------
      return
        an array containing the hyperbolic sine of each element in ``x``. The returned array must have a floating-point data type determined by :ref:`type-promotion`.
    """
    return _cur_framework(x).sinh(x, out)


def positive(x: Union[ivy.Array, ivy.NativeArray],
             out: Optional[Union[ivy.Array, ivy.NativeArray]] = None)\
        -> ivy.Array:
    """Returns a new array with the positive value of each element in x.

    Parameters
    ----------
    x
        Input array.

    Returns
     -------
    ret
        A new array with the positive value of each element in x.

    """
    return _cur_framework(x).positive(x, out)


def square(x: Union[ivy.Array, ivy.NativeArray],
           out: Optional[Union[ivy.Array, ivy.NativeArray]] = None) -> ivy.Array:
    """each element x_i of the input array x.

    Parameters
    ----------
    x
        Input array.

    Returns
     -------
    ret
        an array containing the evaluated result for each element in x.

    """
    return _cur_framework(x).square(x, out)


def logaddexp(x1: Union[ivy.Array, ivy.NativeArray],
              x2: Union[ivy.Array, ivy.NativeArray],
              out: Optional[Union[ivy.Array, ivy.NativeArray]] = None) -> ivy.Array:

    """
    Calculates the logarithm of the sum of exponentiations ``log(exp(x1) + exp(x2))`` for each element ``x1_i`` of the input array ``x1`` with the respective element ``x2_i`` of the input array ``x2``.
    **Special cases**
    For floating-point operands,
    - If either ``x1_i`` or ``x2_i`` is ``NaN``, the result is ``NaN``.
    - If ``x1_i`` is ``+infinity`` and ``x2_i`` is not ``NaN``, the result is ``+infinity``.
    - If ``x1_i`` is not ``NaN`` and ``x2_i`` is ``+infinity``, the result is ``+infinity``.

    Parameters
    ----------
    x1
        first input array. Should have a floating-point data type.
    x2
        second input array. Must be compatible with ``x1`` (see :ref:`broadcasting`). Should have a floating-point data type.
    out
        optional output array, for writing the result to. It must have a shape that the inputs broadcast to.

    Returns
    -------
      return
        an array containing the element-wise results. The returned array must have a floating-point data type determined by :ref:`type-promotion`.
    """

    return _cur_framework(x1, x2).logaddexp(x1, x2, out)


def round(x: Union[ivy.Array, ivy.NativeArray],
          out: Optional[Union[ivy.Array, ivy.NativeArray]] = None) \
        -> ivy.Array:
    """Rounds the values of an array to the nearest integer, element-wise.

    Parameters
    ----------
    x
        Input array containing elements to round.

    Returns
     -------
    ret
        An array of the same shape and type as x, with the elements rounded to integers.

    """
    return _cur_framework(x).round(x, out)


def trunc(x: Union[ivy.Array, ivy.NativeArray],
          out: Optional[Union[ivy.Array, ivy.NativeArray]] = None) \
        -> ivy.Array:
    """Rounds each element x_i of the input array x to the integer-valued number that is closest to but no greater than
    x_i.


    **Special cases**
    - If ``x_i`` is already an integer-valued, the result is ``x_i``.

    For floating-point operands,
    - If ``x_i`` is ``+infinity``, the result is ``+infinity``.
    - If ``x_i`` is ``-infinity``, the result is ``-infinity``.
    - If ``x_i`` is ``+0``, the result is ``+0``.
    - If ``x_i`` is ``-0``, the result is ``-0``.
    - If ``x_i`` is ``NaN``, the result is ``NaN``.

    Parameters
    ----------
    x
        input array. Should have a numeric data type.

    Returns
     -------
    ret
        an array containing the values before the decimal point for each element ``x``. The returned array must have
        the same data type as x.

    """
    return _cur_framework(x).trunc(x, out)


def abs(x: Union[ivy.Array, ivy.NativeArray, ivy.Container],
        *,
        out: Optional[Union[ivy.Array, ivy.NativeArray, ivy.Container]] = None) \
        -> Union[ivy.Array, ivy.Container]:
    """
    Calculates the absolute value for each element ``x_i`` of the input array ``x`` (i.e., the element-wise result has the same magnitude as the respective element in ``x`` but has positive sign).

    .. note::
        For signed integer data types, the absolute value of the minimum representable integer is implementation-dependent.

    **Special Cases**

    For this particular case,

    - If ``x_i`` is ``NaN``, the result is ``NaN``.
    - If ``x_i`` is ``-0``, the result is ``+0``.
    - If ``x_i`` is ``-infinity``, the result is ``+infinity``.

    Parameters
    ----------
    x
        input array. Should have a numeric data type.
    out
        optional output array, for writing the result to. It must have a shape that the inputs broadcast to.

    Returns
     -------
    ret
        an array containing the absolute value of each element in ``x``. The returned array must have the same data type as ``x``.
    """
    return _cur_framework(x).abs(x, out)


def tan(x: Union[ivy.Array, ivy.NativeArray],
        out: Optional[Union[ivy.Array, ivy.NativeArray]] = None)\
        -> ivy.Array:
    """Computes tangent element-wise.
    Equivalent to f.sin(x)/f.cos(x) element-wise.

    Parameters
    ----------
    x
        Input array, in radians (2*pi radian equals 360 degrees).

    Returns
     -------
    ret
        The tangent of x element-wise.

    """
    return _cur_framework(x).tan(x, out)


def atan(x: Union[ivy.Array, ivy.NativeArray],
         out: Optional[Union[ivy.Array, ivy.NativeArray]] = None) \
        -> ivy.Array:
    """
    Calculates an implementation-dependent approximation of the principal value of the inverse tangent, having domain ``[-infinity, +infinity]`` and codomain ``[-π/2, +π/2]``, for each element ``x_i`` of the input array ``x``. Each element-wise result is expressed in radians.
    **Special cases**
    For floating-point operands,
    - If ``x_i`` is ``NaN``, the result is ``NaN``.
    - If ``x_i`` is ``+0``, the result is ``+0``.
    - If ``x_i`` is ``-0``, the result is ``-0``.
    - If ``x_i`` is ``+infinity``, the result is an implementation-dependent approximation to ``+π/2``.
    - If ``x_i`` is ``-infinity``, the result is an implementation-dependent approximation to ``-π/2``.
    Parameters
    ----------
    x
        input array. Should have a floating-point data type.
    out
        optional output array, for writing the result to. It must have a shape that the inputs broadcast to.

    Returns
     -------
    ret
        an array containing the inverse tangent of each element in ``x``. The returned array must have a floating-point data type determined by :ref:`type-promotion`.
    """
    return _cur_framework(x).atan(x, out)


def atan2(x1: Union[ivy.Array, ivy.NativeArray],
          x2: Union[ivy.Array, ivy.NativeArray],
          out: Optional[Union[ivy.Array, ivy.NativeArray]] = None) -> ivy.Array:
    """
    Calculates an implementation-dependent approximation of the inverse tangent of the quotient ``x1/x2``, having domain ``[-infinity, +infinity] x [-infinity, +infinity]`` (where the ``x`` notation denotes the set of ordered pairs of elements ``(x1_i, x2_i)``) and codomain ``[-π, +π]``, for each pair of elements ``(x1_i, x2_i)`` of the input arrays ``x1`` and ``x2``, respectively. Each element-wise result is expressed in radians.
    The mathematical signs of ``x1_i and x2_i`` determine the quadrant of each element-wise result. The quadrant (i.e., branch) is chosen such that each element-wise result is the signed angle in radians between the ray ending at the origin and passing through the point ``(1,0)`` and the ray ending at the origin and passing through the point ``(x2_i, x1_i)``.

    **Special cases**

    For floating-point operands,

    - If either ``x1_i`` or ``x2_i`` is ``NaN``, the result is ``NaN``.
    - If ``x1_i`` is greater than ``0`` and ``x2_i`` is ``+0``, the result is an approximation to ``+π/2``.
    - If ``x1_i`` is greater than ``0`` and ``x2_i`` is ``-0``, the result is an approximation to ``+π/2``.
    - If ``x1_i`` is ``+0`` and ``x2_i`` is greater than ``0``, the result is ``+0``.
    - If ``x1_i`` is ``+0`` and ``x2_i`` is ``+0``, the result is ``+0``.
    - If ``x1_i`` is ``+0`` and ``x2_i`` is ``-0``, the result is an approximation to ``+π``.
    - If ``x1_i`` is ``+0`` and ``x2_i`` is less than 0, the result is an approximation to ``+π``.
    - If ``x1_i`` is ``-0`` and ``x2_i`` is greater than ``0``, the result is ``-0``.
    - If ``x1_i`` is ``-0`` and ``x2_i`` is ``+0``, the result is ``-0``.
    - If ``x1_i`` is ``-0`` and ``x2_i`` is ``-0``, the result is an approximation to ``-π``.
    - If ``x1_i`` is ``-0`` and ``x2_i`` is less than ``0``, the result is an approximation to ``-π``.
    - If ``x1_i`` is less than ``0`` and ``x2_i`` is ``+0``, the result is an approximation to ``-π/2``.
    - If ``x1_i`` is less than ``0`` and ``x2_i`` is ``-0``, the result is an approximation to ``-π/2``.
    - If ``x1_i`` is greater than ``0``, ``x1_i`` is a finite number, and ``x2_i`` is ``+infinity``, the result is ``+0``.
    - If ``x1_i`` is greater than ``0``, ``x1_i`` is a finite number, and ``x2_i`` is ``-infinity``, the result is an approximation to ``+π``.
    - If ``x1_i`` is less than ``0``, ``x1_i`` is a finite number, and ``x2_i`` is ``+infinity``, the result is ``-0``.
    - If ``x1_i`` is less than ``0``, ``x1_i`` is a finite number, and ``x2_i`` is ``-infinity``, the result is an approximation to ``-π``.
    - If ``x1_i`` is ``+infinity`` and ``x2_i`` is finite, the result is an approximation to ``+π/2``.
    - If ``x1_i`` is ``-infinity`` and ``x2_i`` is finite, the result is an approximation to ``-π/2``.
    - If ``x1_i`` is ``+infinity`` and ``x2_i`` is ``+infinity``, the result is an approximation to ``+π/4``.
    - If ``x1_i`` is ``+infinity`` and ``x2_i`` is ``-infinity``, the result is an approximation to ``+3π/4``.
    - If ``x1_i`` is ``-infinity`` and ``x2_i`` is ``+infinity``, the result is an approximation to ``-π/4``.
    - If ``x1_i`` is ``-infinity`` and ``x2_i`` is ``-infinity``, the result is an approximation to ``-3π/4``.

    Parameters
    ----------
    x1
        input array corresponding to the y-coordinates. Should have a floating-point data type.

    x2
        input array corresponding to the x-coordinates. Must be compatible with ``x1``. Should have a floating-point data type.
    out
        optional output array, for writing the result to. It must have a shape that the inputs broadcast to.

    Returns
     -------
    ret
        an array containing the inverse tangent of the quotient ``x1/x2``. The returned array must have a floating-point data type.
    """
    return _cur_framework(x1).atan2(x1, x2, out)


def tanh(x: Union[ivy.Array, ivy.NativeArray],
         out: Optional[Union[ivy.Array, ivy.NativeArray]] = None) -> ivy.Array:
    """Returns a new array with the hyperbolic tangent of the elements of x.

    Parameters
    ----------
    x
        Input array.

    Returns
     -------
    ret
        A new array with the hyperbolic tangent of the elements of x.

    """
    return _cur_framework(x).tanh(x, out)


def atanh(x: Union[ivy.Array, ivy.NativeArray],
          out: Optional[Union[ivy.Array, ivy.NativeArray]] = None) \
        -> ivy.Array:
    """Returns a new array with the inverse hyperbolic tangent of the elements of x.

    Parameters
    ----------
    x
        input array whose elements each represent the area of a hyperbolic sector. Should have a floating-point data type.

    Returns
     -------
    ret
        an array containing the inverse hyperbolic tangent of each element in x. The returned array must have a floating-point data type determined by Type Promotion Rules.

    """
    return _cur_framework(x).atanh(x, out)


def subtract(x1: Union[ivy.Array, ivy.NativeArray],
             x2: Union[ivy.Array, ivy.NativeArray],
             out: Optional[Union[ivy.Array, ivy.NativeArray]] = None)\
        -> ivy.Array:
    """
    Calculates the difference for each element ``x1_i`` of the input array ``x1`` with the respective element ``x2_i``
    of the input array ``x2``.

    Parameters
    ----------
    x1
        first input array. Should have a numeric data type.
    x2
        second input array. Must be compatible with ``x1`` (see  ref:`broadcasting`). Should have a numeric data type.
    out
        optional output array, for writing the result to. It must have a shape that the inputs broadcast to.

    Returns
     -------
    ret
        an array containing the element-wise differences.
    """
    return _cur_framework(x1).subtract(x1, x2, out)


def divide(x1: Union[ivy.Array, ivy.NativeArray],
           x2: Union[ivy.Array, ivy.NativeArray],
           out: Optional[Union[ivy.Array, ivy.NativeArray]] = None) -> ivy.Array:
    """Calculates the division for each element x1_i of the input array x1 with the respective element x2_i of the
    input array x2.

    Parameters
    ----------
    x1
        dividend input array. Should have a numeric data type.
    x2
        divisor input array. Must be compatible with x1 (see Broadcasting). Should have a numeric data type.

    Returns
     -------
    ret
        an array containing the element-wise results. The returned array must have a floating-point data type
        determined by Type Promotion Rules.

    """
    return _cur_framework(x1, x2).divide(x1, x2, out)


def pow(x1: Union[ivy.Array, ivy.NativeArray],
        x2: Union[ivy.Array, ivy.NativeArray],
        out: Optional[Union[ivy.Array, ivy.NativeArray]] = None) -> ivy.Array:
    """
    Calculates an implementation-dependent approximation of exponentiation by raising each element ``x1_i`` (the base) of the input array ``x1`` to the power of ``x2_i`` (the exponent), where ``x2_i`` is the corresponding element of the input array ``x2``.
    .. note::
       If both ``x1`` and ``x2`` have integer data types, the result of ``pow`` when ``x2_i`` is negative (i.e., less than zero) is unspecified and thus implementation-dependent.
       If ``x1`` has an integer data type and ``x2`` has a floating-point data type, behavior is implementation-dependent (type promotion between data type "kinds" (integer versus floating-point) is unspecified).
    **Special cases**
    For floating-point operands,
    - If ``x1_i`` is not equal to ``1`` and ``x2_i`` is ``NaN``, the result is ``NaN``.
    - If ``x2_i`` is ``+0``, the result is ``1``, even if ``x1_i`` is ``NaN``.
    - If ``x2_i`` is ``-0``, the result is ``1``, even if ``x1_i`` is ``NaN``.
    - If ``x1_i`` is ``NaN`` and ``x2_i`` is not equal to ``0``, the result is ``NaN``.
    - If ``abs(x1_i)`` is greater than ``1`` and ``x2_i`` is ``+infinity``, the result is ``+infinity``.
    - If ``abs(x1_i)`` is greater than ``1`` and ``x2_i`` is ``-infinity``, the result is ``+0``.
    - If ``abs(x1_i)`` is ``1`` and ``x2_i`` is ``+infinity``, the result is ``1``.
    - If ``abs(x1_i)`` is ``1`` and ``x2_i`` is ``-infinity``, the result is ``1``.
    - If ``x1_i`` is ``1`` and ``x2_i`` is not ``NaN``, the result is ``1``.
    - If ``abs(x1_i)`` is less than ``1`` and ``x2_i`` is ``+infinity``, the result is ``+0``.
    - If ``abs(x1_i)`` is less than ``1`` and ``x2_i`` is ``-infinity``, the result is ``+infinity``.
    - If ``x1_i`` is ``+infinity`` and ``x2_i`` is greater than ``0``, the result is ``+infinity``.
    - If ``x1_i`` is ``+infinity`` and ``x2_i`` is less than ``0``, the result is ``+0``.
    - If ``x1_i`` is ``-infinity``, ``x2_i`` is greater than ``0``, and ``x2_i`` is an odd integer value, the result is ``-infinity``.
    - If ``x1_i`` is ``-infinity``, ``x2_i`` is greater than ``0``, and ``x2_i`` is not an odd integer value, the result is ``+infinity``.
    - If ``x1_i`` is ``-infinity``, ``x2_i`` is less than ``0``, and ``x2_i`` is an odd integer value, the result is ``-0``.
    - If ``x1_i`` is ``-infinity``, ``x2_i`` is less than ``0``, and ``x2_i`` is not an odd integer value, the result is ``+0``.
    - If ``x1_i`` is ``+0`` and ``x2_i`` is greater than ``0``, the result is ``+0``.
    - If ``x1_i`` is ``+0`` and ``x2_i`` is less than ``0``, the result is ``+infinity``.
    - If ``x1_i`` is ``-0``, ``x2_i`` is greater than ``0``, and ``x2_i`` is an odd integer value, the result is ``-0``.
    - If ``x1_i`` is ``-0``, ``x2_i`` is greater than ``0``, and ``x2_i`` is not an odd integer value, the result is ``+0``.
    - If ``x1_i`` is ``-0``, ``x2_i`` is less than ``0``, and ``x2_i`` is an odd integer value, the result is ``-infinity``.
    - If ``x1_i`` is ``-0``, ``x2_i`` is less than ``0``, and ``x2_i`` is not an odd integer value, the result is ``+infinity``.
    - If ``x1_i`` is less than ``0``, ``x1_i`` is a finite number, ``x2_i`` is a finite number, and ``x2_i`` is not an integer value, the result is ``NaN``.
    Parameters
    ----------
    x1
        first input array whose elements correspond to the exponentiation base. Should have a numeric data type.
    x2
        second input array whose elements correspond to the exponentiation exponent. Must be compatible with ``x1`` (see :ref:`broadcasting`). Should have a numeric data type.
    out
        optional output array, for writing the result to. It must have a shape that the inputs broadcast to.

    Returns
     -------
    ret
        an array containing the element-wise results. The returned array must have a data type determined by :ref:`type-promotion`.
    """
    return _cur_framework(x1, x2).pow(x1, x2, out)


def remainder(x1: Union[ivy.Array, ivy.NativeArray],
              x2: Union[ivy.Array, ivy.NativeArray],
              out: Optional[Union[ivy.Array, ivy.NativeArray]] = None)\
        -> ivy.Array:
    """
    Returns the remainder of division for each element ``x1_i`` of the input array ``x1``
    and the respective element ``x2_i`` of the input array ``x2``.

    .. note::
        This function is equivalent to the Python modulus operator ``x1_i % x2_i``.
        For input arrays which promote to an integer data type, the result of division by zero is unspecified and thus implementation-defined.
        In general, similar to Python’s ``%`` operator, this function is not recommended for floating-point operands as semantics do not follow IEEE 754. That this function is specified to accept floating-point operands is primarily for reasons of backward compatibility.

    **Special Cases**

    For floating-point operands,

    - If either ``x1_i`` or ``x2_i`` is ``NaN``, the result is ``NaN``.
    - If ``x1_i`` is either ``+infinity`` or ``-infinity`` and ``x2_i`` is either ``+infinity`` or ``-infinity``, the result is ``NaN``.
    - If ``x1_i`` is either ``+0`` or ``-0`` and ``x2_i`` is either ``+0`` or ``-0``, the result is ``NaN``.
    - If ``x1_i`` is ``+0`` and ``x2_i`` is greater than ``0``, the result is ``+0``.
    - If ``x1_i`` is ``-0`` and ``x2_i`` is greater than ``0``, the result is ``+0``.
    - If ``x1_i`` is ``+0`` and ``x2_i`` is less than ``0``, the result is ``-0``.
    - If ``x1_i`` is ``-0`` and ``x2_i`` is less than ``0``, the result is ``-0``.
    - If ``x1_i`` is greater than ``0`` and ``x2_i`` is ``+0``, the result is ``NaN``.
    - If ``x1_i`` is greater than ``0`` and ``x2_i`` is ``-0``, the result is ``NaN``.
    - If ``x1_i`` is less than ``0`` and ``x2_i`` is ``+0``, the result is ``NaN``.
    - If ``x1_i`` is less than ``0`` and ``x2_i`` is ``-0``, the result is ``NaN``.
    - If ``x1_i`` is ``+infinity`` and ``x2_i`` is a positive (i.e., greater than ``0``) finite number, the result is ``NaN``.
    - If ``x1_i`` is ``+infinity`` and ``x2_i`` is a negative (i.e., less than ``0``) finite number, the result is ``NaN``.
    - If ``x1_i`` is ``-infinity`` and ``x2_i`` is a positive (i.e., greater than ``0``) finite number, the result is ``NaN``.
    - If ``x1_i`` is ``-infinity`` and ``x2_i`` is a negative (i.e., less than ``0``) finite number, the result is ``NaN``.
    - If ``x1_i`` is a positive (i.e., greater than ``0``) finite number and ``x2_i`` is ``+infinity``, the result is ``x1_i``. (note: this result matches Python behavior.)
    - If ``x1_i`` is a positive (i.e., greater than ``0``) finite number and ``x2_i`` is ``-infinity``, the result is ``x2_i``. (note: this result matches Python behavior.)
    - If ``x1_i`` is a negative (i.e., less than ``0``) finite number and ``x2_i`` is ``+infinity``, the result is ``x2_i``. (note: this results matches Python behavior.)
    - If ``x1_i`` is a negative (i.e., less than ``0``) finite number and ``x2_i`` is ``-infinity``, the result is ``x1_i``. (note: this result matches Python behavior.)
    - In the remaining cases, the result must match that of the Python ``%`` operator.

    Parameters
    ----------
    x1
        dividend input array. Should have a numeric data type.
    x2
        divisor input array. Must be compatible with ``x1`` (see  ref:`Broadcasting`). Should have a numeric data type.
    out
        optional output array, for writing the result to. It must have a shape that the inputs broadcast to.

    Returns
     -------
    ret
        an array containing the element-wise results. Each element-wise result must have the same sign as the respective element ``x2_i``. The returned array must have a data type determined by :ref:`Type Promotion Rules`.
    """
    return _cur_framework(x1, x2).remainder(x1, x2, out)


def bitwise_right_shift(x1: Union[ivy.Array, ivy.NativeArray],
                        x2: Union[ivy.Array, ivy.NativeArray],
                        out: Optional[Union[ivy.Array, ivy.NativeArray]] = None)\
        -> ivy.Array:
    """
    Shifts the bits of each element ``x1_i`` of the input array ``x1`` to the right according to the respective element ``x2_i`` of the input array ``x2``.

    .. note::
       This operation must be an arithmetic shift (i.e., sign-propagating) and thus equivalent to floor division by a power of two.

    Parameters
    ----------
    x1
        first input array. Should have an integer data type.
    x2
        second input array. Must be compatible with ``x1`` (see  ref:`broadcasting`). Should have an integer data type. Each element must be greater than or equal to 0.
    out
        optional output array, for writing the result to. It must have a shape that the inputs broadcast to.

    Returns
     -------
    ret
        out (array) – an array containing the element-wise results. The returned array must have a data type determined by :ref:`Type Promotion Rules`.
    """
    return _cur_framework(x1, x2).bitwise_right_shift(x1, x2, out)


def equal(x1: Union[ivy.Array, ivy.NativeArray],
          x2: Union[ivy.Array, ivy.NativeArray],
          out: Optional[Union[ivy.Array, ivy.NativeArray]] = None)\
        -> ivy.Array:
    """Computes the truth value of x1_i == x2_i for each element x1_i of the input array x1 with the respective
    element x2_i of the input array x2.

    Parameters
    ----------
    x1
        first input array. May have any data type.
    x2
        second input array. Must be compatible with x1 (with Broadcasting). May have any data type.

    Returns
     -------
    ret
        an array containing the element-wise results. The returned array must have a data type of bool.

    """
    return _cur_framework(x1, x2).equal(x1, x2, out)


# Extra #
# ------#


def erf(x: Union[ivy.Array, ivy.NativeArray],
        out: Optional[Union[ivy.Array, ivy.NativeArray]] = None)\
        -> Union[ivy.Array, ivy.NativeArray]:
    """Computes the Gauss error function of x element-wise.

    Parameters
    ----------
    x
        Value to compute exponential for.

    Returns
     -------
    ret
        The Gauss error function of x.

    """
    return _cur_framework(x).erf(x, out)


def minimum(x: Union[ivy.Array, ivy.NativeArray],
            y: Union[ivy.Array, ivy.NativeArray],
            out: Optional[Union[ivy.Array, ivy.NativeArray]] = None)\
        -> Union[ivy.Array, ivy.NativeArray]:
    """Returns the min of x and y (i.e. x < y ? x : y) element-wise.

    Parameters
    ----------
    x
        Input array containing elements to minimum threshold.
    y
        Tensor containing minimum values, must be broadcastable to x.

    Returns
     -------
    ret
        An array with the elements of x, but clipped to not exceed the y values.

    """
    return _cur_framework(x).minimum(x, y, out)


def maximum(x: Union[ivy.Array, ivy.NativeArray, Number],
            y: Union[ivy.Array, ivy.NativeArray, Number],
            out: Optional[Union[ivy.Array, ivy.NativeArray]] = None)\
        -> Union[ivy.Array, ivy.NativeArray]:
    """Returns the max of x and y (i.e. x > y ? x : y) element-wise.

    Parameters
    ----------
    x
        Input array containing elements to maximum threshold.
    y
        Tensor containing maximum values, must be broadcastable to x.

    Returns
     -------
    ret
        An array with the elements of x, but clipped to not be lower than the y values.

    """
    return _cur_framework(x).maximum(x, y, out)<|MERGE_RESOLUTION|>--- conflicted
+++ resolved
@@ -76,11 +76,8 @@
     
     Returns
     -------
-<<<<<<< HEAD
-     ret
-=======
-    ret
->>>>>>> 4b32613c
+     ret
+
         an array containing the element-wise sums. The returned array must have a data type determined by :ref:`type-promotion`.
 
     Examples
