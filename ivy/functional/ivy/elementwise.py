--- conflicted
+++ resolved
@@ -5208,24 +5208,6 @@
     ret
         an array containing the element-wise differences.
 
-<<<<<<< HEAD
-    Examples
-    --------
-    With :code:`ivy.Array` inputs:
-    >>> x = ivy.array([3, 6, 3])
-    >>> y = ivy.array([2, 1, 6])
-    >>> z = ivy.subtract(x, y)
-    >>> print(z)
-    ivy.array([ 1,  5, -3])
-
-    >>> x = ivy.array([3, 6, 3])
-    >>> y = ivy.array([2, 1, 6])
-    >>> z = ivy.subtract(x, y, alpha=2)
-    >>> print(z)
-    ivy.array([-1,  4, -9])
-
-=======
-
     This method conforms to the `Array API Standard
     <https://data-apis.org/array-api/latest/>`_. This docstring is an extension of the
     `docstring <https://data-apis.org/array-api/latest/API_specification/generated/signatures.elementwise_functions.subtract.html>`_ # noqa
@@ -5237,72 +5219,20 @@
 
     Examples
     --------
-    With :code:`ivy.Array` inputs:
-    >>> x = ivy.array([1, 2, 3])
-    >>> y = ivy.array([4, 5, 6])
+    >>> x = ivy.array([3, 6, 3])
+    >>> y = ivy.array([2, 1, 6])
     >>> z = ivy.subtract(x, y)
     >>> print(z)
-    ivy.array([-3, -3, -3])
->>>>>>> fdacc277
-
-    >>> x = ivy.array([[1.1, 2.3, -3.6]])
-    >>> y = ivy.array([[4.8], [5.2], [6.1]])
-    >>> z = ivy.zeros((3, 3))
-<<<<<<< HEAD
-    >>> ivy.add(x, y, out=z)
-    >>> print(z)
-    ivy.array([[5.9, 7.1, 1.2],
-               [6.3, 7.5, 1.6],
-               [7.2, 8.4, 2.5]])
+    ivy.array([ 1,  5, -3])
+
+    >>> x = ivy.array([3, 6, 3])
+    >>> y = ivy.array([2, 1, 6])
+    >>> z = ivy.subtract(x, y, alpha=2)
+    >>> print(z)
+    ivy.array([-1,  4, -9])
 
     """
     return ivy.current_backend(x1).subtract(x1, x2, alpha=alpha, out=out)
-=======
-    >>> ivy.subtract(x, y, out=z)
-    >>> print(z)
-    ivy.array([[-3.7, -2.5, -8.4],
-               [-4.1, -2.9, -8.8],
-               [-5. , -3.8, -9.7]])
-
-    >>> x = ivy.array([[[1.1], [3.2], [-6.3]]])
-    >>> y = ivy.array([[8.4], [2.5], [1.6]])
-    >>> ivy.subtract(x, y, out=x)
-    >>> print(x)
-    ivy.array([[[-7.3],
-                [ 0.7],
-                [-7.9]]])
-
-    With :code:`ivy.Container` input:
-
-    >>> x = ivy.Container(a=ivy.array([1, 2, 3]), \
-                          b=ivy.array([4, 3, 2]))
-    >>> y = ivy.Container(a=ivy.array([4, 5, 6]),\
-                          b=ivy.array([6, 5, 4]))
-    >>> z = ivy.subtract(x, y)
-    >>> print(z)
-    {
-        a: ivy.array([-3, -3, -3]),
-        b: ivy.array([-2, -2, -2])
-    }
-
-    With a mix of :code:`ivy.Array` and :code:`ivy.Container` inputs:
-
-    >>> x = ivy.array([[1.1, 2.3, -3.6]])
-    >>> y = ivy.Container(a=ivy.array([[4.], [5.], [6.]]),\
-                          b=ivy.array([[5.], [6.], [7.]]))
-    >>> z = ivy.subtract(x, y)
-    >>> print(z)
-    {
-        a: ivy.array([[-2.9, -1.7, -7.6], 
-                      [-3.9, -2.7, -8.6], 
-                      [-4.9, -3.7, -9.6]]),
-        b: ivy.array([[-3.9, -2.7, -8.6], 
-                      [-4.9, -3.7, -9.6], 
-                      [-5.9, -4.7, -10.6]])
-    }
-    """
-    return ivy.current_backend(x1, x2).subtract(x1, x2, out=out)
->>>>>>> fdacc277
 
 
 @to_native_arrays_and_back
