--- conflicted
+++ resolved
@@ -2186,16 +2186,6 @@
     Returns
     -------
     ret
-<<<<<<< HEAD
-        an array containing the element-wise results. The returned array must have a
-        data type determined by :ref:`Type Promotion Rules`.
-    Exemples :
-    >>> lhs = ivy.array([-1, -2, -3, -2], dtype=ivy.int64)
-    >>> rhs = ivy.array([4, 3, 2, 1], dtype=ivy.int64)
-    >>> print(bitwise_right_shift(lhs, rhs))
-    ivy.array([-1, -1, -1, -1])
-    
-=======
         out (array), an array containing the element-wise results. 
         The returned array must have a data type determined by Type Promotion Rules.
         
@@ -2206,7 +2196,6 @@
     >>> y = ivy.bitwise_right_shift(lhs, rhs)
     >>> print(y)
     ivy.array([2, 0, 0, 0])
->>>>>>> a9be47d7
     """
     return _cur_framework(x1, x2).bitwise_right_shift(x1, x2, out)
 
