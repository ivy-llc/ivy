--- conflicted
+++ resolved
@@ -534,8 +534,6 @@
     """
     return _cur_framework(x).negative(x)
 
-<<<<<<< HEAD
-
 
 def not_equal(x1: Union[ivy.Array, ivy.NativeArray], x2: Union[ivy.Array, ivy.NativeArray]) -> ivy.Array:
     """
@@ -556,9 +554,6 @@
     return _cur_framework(x1, x2).not_equal(x1, x2)
 
 
-=======
-  
->>>>>>> 224f1dc1
 def tanh(x: Union[ivy.Array, ivy.NativeArray]) -> ivy.Array:
     """
     Calculates an implementation-dependent approximation to the hyperbolic tangent,
