--- conflicted
+++ resolved
@@ -2186,13 +2186,8 @@
     Returns
     -------
     ret
-<<<<<<< HEAD
-       out (array), an array containing the element-wise results.
-       The returned array must have a data type determined by Type Promotion Rules.
-=======
         out (array), an array containing the element-wise results.
         The returned array must have a data type determined by Type Promotion Rules.
->>>>>>> 053bbcf4
 
     Examples
     --------
