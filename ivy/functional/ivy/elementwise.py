# global
from numbers import Number
from typing import Optional, Union

# local
import ivy
<<<<<<< HEAD
from ivy.backend_handler import current_backend
from ivy.func_wrapper import handle_out_argument, to_native_arrays_and_back
=======
from ivy.backend_handler import current_backend as _cur_backend
from ivy.func_wrapper import (
    handle_out_argument,
    to_native_arrays_and_back,
    handle_nestable,
)
>>>>>>> 24713f72

# Array API Standard #
# -------------------#


@handle_nestable
@to_native_arrays_and_back
@handle_out_argument
def bitwise_left_shift(
    x1: Union[ivy.Array, ivy.NativeArray],
    x2: Union[ivy.Array, ivy.NativeArray],
    *,
    out: Optional[Union[ivy.Array, ivy.NativeArray]] = None,
) -> ivy.Array:
    """Shifts the bits of each element ``x1_i`` of the input array ``x1`` to the left by
    appending ``x2_i`` (i.e., the respective element in the input array ``x2``) zeros to
    the right of ``x1_i``.

    Parameters
    ----------
    x1
        first input array. Should have an integer data type.
    x2
        second input array. Must be compatible with ``x1`` (see :ref:`broadcasting`).
        Should have an integer data type. Each element must be greater than or equal to
        ``0``.
    out
        optional output array, for writing the result to. It must have a shape that the
        inputs broadcast to.

    Returns
    -------
    ret
        an array containing the element-wise results. The returned array must have a
        data type determined by :ref:`type-promotion`.

    """
    return current_backend(x1, x2).bitwise_left_shift(x1, x2, out=out)


@handle_nestable
@to_native_arrays_and_back
@handle_out_argument
def add(
    x1: Union[ivy.Array, ivy.NativeArray],
    x2: Union[ivy.Array, ivy.NativeArray],
    *,
    out: Optional[ivy.Array] = None,
) -> ivy.Array:
    """Calculates the sum for each element ``x1_i`` of the input array ``x1`` with the
    respective element ``x2_i`` of the input array ``x2``.

    **Special cases**

    For floating-point operands,

    - If either ``x1_i`` or ``x2_i`` is ``NaN``, the result is ``NaN``.
    - If ``x1_i`` is ``+infinity`` and ``x2_i`` is ``-infinity``, the result is ``NaN``.
    - If ``x1_i`` is ``-infinity`` and ``x2_i`` is ``+infinity``, the result is ``NaN``.
    - If ``x1_i`` is ``+infinity`` and ``x2_i`` is ``+infinity``, the result is
      ``+infinity``.
    - If ``x1_i`` is ``-infinity`` and ``x2_i`` is ``-infinity``, the result is
      ``-infinity``.
    - If ``x1_i`` is ``+infinity`` and ``x2_i`` is a finite number, the result is
      ``+infinity``.
    - If ``x1_i`` is ``-infinity`` and ``x2_i`` is a finite number, the result is
      ``-infinity``.
    - If ``x1_i`` is a finite number and ``x2_i`` is ``+infinity``, the result is
      ``+infinity``.
    - If ``x1_i`` is a finite number and ``x2_i`` is ``-infinity``, the result is
      ``-infinity``.
    - If ``x1_i`` is ``-0`` and ``x2_i`` is ``-0``, the result is ``-0``.
    - If ``x1_i`` is ``-0`` and ``x2_i`` is ``+0``, the result is ``+0``.
    - If ``x1_i`` is ``+0`` and ``x2_i`` is ``-0``, the result is ``+0``.
    - If ``x1_i`` is ``+0`` and ``x2_i`` is ``+0``, the result is ``+0``.
    - If ``x1_i`` is either ``+0`` or ``-0`` and ``x2_i`` is a nonzero finite number,
      the result is ``x2_i``.
    - If ``x1_i`` is a nonzero finite number and ``x2_i`` is either ``+0`` or ``-0``,
      the result is ``x1_i``.
    - If ``x1_i`` is a nonzero finite number and ``x2_i`` is ``-x1_i``, the result is
      ``+0``.
    - In the remaining cases, when neither ``infinity``, ``+0``, ``-0``, nor a ``NaN``
      is involved, and the operands have the same mathematical sign or have different
      magnitudes, the sum must be computed and rounded to the nearest representable
      value according to IEEE 754-2019 and a supported round mode. If the magnitude is
      too large to represent, the operation overflows and the result is an `infinity`
      of appropriate mathematical sign.

    .. note::
       Floating-point addition is a commutative operation, but not always associative.

    Parameters
    ----------
    x1
        first input array. Should have a numeric data type.
    x2
        second input array. Must be compatible with ``x1`` (see :ref:`broadcasting`).
        Should have a numeric data type.
    out
        optional output array, for writing the result to. It must have a shape that the
        inputs broadcast to.

    Returns
    -------
     ret
        an array containing the element-wise sums. The returned array must have a data
        type determined by :ref:`type-promotion`.


    This method conforms to the `Array API Standard
    <https://data-apis.org/array-api/latest/>`_. This docstring is an extension of the
    `docstring <https://data-apis.org/array-api/latest/API_specification/generated/signatures.elementwise_functions.add.html>`_ # noqa
    in the standard. The descriptions above assume an array input for simplicity, but
    the method also accepts :code:`ivy.Container` instances in place of
    :code:`ivy.Array` or :code:`ivy.NativeArray` instances, as shown in the type hints
    and also the examples below.

    Functional Examples
    -------------------

    With :code:`ivy.Array` input:

    >>> x = ivy.array([1, 2, 3])
    >>> y = ivy.array([4, 5, 6])
    >>> z = ivy.add(x, y)
    >>> print(z)
    ivy.array([5, 7, 9])

    >>> x = ivy.array([[1.1, 2.3, -3.6]])
    >>> y = ivy.array([[4.8], [5.2], [6.1]])
    >>> z = ivy.zeros((3, 3))
    >>> ivy.add(x, y, out=z)
    >>> print(z)
    ivy.array([[5.9, 7.1, 1.2],
               [6.3, 7.5, 1.6],
               [7.2, 8.4, 2.5]])

    >>> x = ivy.array([[[1.1], [3.2], [-6.3]]])
    >>> y = ivy.array([[8.4], [2.5], [1.6]])
    >>> ivy.add(x, y, out=x)
    >>> print(x)
    ivy.array([[[9.5],
                [5.7],
                [-4.7]]])

    With :code:`ivy.NativeArray` input:

    >>> x = ivy.native_array([1, 2, 3])
    >>> y = ivy.native_array([4, 5, 6])
    >>> z = ivy.add(x, y)
    >>> print(z)
    ivy.array([5, 7, 9])

    With a mix of :code:`ivy.Array` and :code:`ivy.NativeArray` inputs:

    >>> x = ivy.array([1, 2, 3])
    >>> y = ivy.native_array([4, 5, 6])
    >>> z = ivy.add(x, y)
    >>> print(z)
    ivy.array([5, 7, 9])

    With :code:`ivy.Container` input:
    
    >>> x = ivy.Container(a=ivy.array([1, 2, 3]), \
                        b=ivy.array([2, 3, 4]))
    >>> y = ivy.Container(a=ivy.array([4, 5, 6]),\
                        b=ivy.array([5, 6, 7]))
    >>> z = ivy.add(x, y)
    >>> print(z)
    {
        a: ivy.array([5, 7, 9]),
        b: ivy.array([7, 9, 11])
    }

    With a mix of :code:`ivy.Array` and :code:`ivy.Container` inputs:

    >>> x = ivy.array([[1.1, 2.3, -3.6]])
    >>> y = ivy.Container(a=ivy.array([[4.], [5.], [6.]]),\
                        b=ivy.array([[5.], [6.], [7.]]))
    >>> z = ivy.add(x, y)
    >>> print(z)
    {
        a: ivy.array([[5.1, 6.3, 0.4],
                      [6.1, 7.3, 1.4],
                      [7.1, 8.3, 2.4]]),
        b: ivy.array([[6.1, 7.3, 1.4],
                      [7.1, 8.3, 2.4],
                      [8.1, 9.3, 3.4]])
    }

    Instance Method Examples
    ------------------------

    Using :code:`ivy.Array` instance method:

    >>> x = ivy.array([1, 2, 3])
    >>> y = ivy.array([4, 5, 6])
    >>> z = x.add(y)
    >>> print(z)
    ivy.array([5, 7, 9])

    Using :code:`ivy.Container` instance method:

    >>> x = ivy.Container(a=ivy.array([1, 2, 3]),\
                         b=ivy.array([2, 3, 4]))
    >>> y = ivy.Container(a=ivy.array([4, 5, 6]),\
                         b=ivy.array([5, 6, 7]))

    >>> z = x.add(y)
    >>> print(z)
    {
        a: ivy.array([5, 7, 9]),
        b: ivy.array([7, 9, 11])
    }

    Operator Examples
    -----------------

    With :code:`ivy.Array` instances:

    >>> x = ivy.array([1, 2, 3])
    >>> y = ivy.array([4, 5, 6])
    >>> z = x + y
    >>> print(z)
    ivy.array([5, 7, 9])

    With :code:`ivy.Container` instances:

    >>> x = ivy.Container(a=ivy.array([1, 2, 3]),\
                         b=ivy.array([2, 3, 4]))
    >>> y = ivy.Container(a=ivy.array([4, 5, 6]), \
                            b=ivy.array([5, 6, 7]))
    >>> z = x + y
    >>> print(z)
    {
        a: ivy.array([5, 7, 9]),
        b: ivy.array([7, 9, 11])
    }

    With mix of :code:`ivy.Array` and :code:`ivy.Container` instances:

    >>> x = ivy.array([[1.1, 2.3, -3.6]])
    >>> y = ivy.Container(a=ivy.array([[4.], [5.], [6.]]),\
                        b=ivy.array([[5.], [6.], [7.]]))
    >>> z = x + y
    >>> print(z)
    {
        a: ivy.array([[5.1, 6.3, 0.4],
                      [6.1, 7.3, 1.4],
                      [7.1, 8.3, 2.4]]),
        b: ivy.array([[6.1, 7.3, 1.4],
                      [7.1, 8.3, 2.4],
                      [8.1, 9.3, 3.4]])
    }

    """
    return current_backend(x1, x2).add(x1, x2, out=out)


@to_native_arrays_and_back
@handle_out_argument
def bitwise_xor(
    x1: Union[ivy.Array, ivy.NativeArray],
    x2: Union[ivy.Array, ivy.NativeArray],
    *,
    out: Optional[Union[ivy.Array, ivy.NativeArray]] = None,
) -> ivy.Array:
    """Computes the bitwise XOR of the underlying binary representation of each element
    ``x1_i`` of the input array ``x1`` with the respective element ``x2_i`` of the input   
    array ``x2``.   

    **Special cases**   

    This function does not take floating point operands

    Parameters
    ----------
    x1
        first input array. Should have an integer or boolean data type.
    x2
        second input array. Must be compatible with ``x1`` (see :ref:`broadcasting`).
        Should have an integer or boolean data type.
    out
        optional output array, for writing the result to. It must have a shape that the
        inputs broadcast to.

    Returns
    -------
    ret
        an array containing the element-wise results. The returned array must have a
        data type determined by :ref:`type-promotion`.

    This method conforms to the `Array API Standard
    <https://data-apis.org/array-api/latest/>`_. This docstring is an extension of the
    `docstring <https://data-apis.org/array-api/latest/API_specification/generated/signatures.elementwise_functions.bitwise_xor.html>`_ # noqa
    in the standard. The descriptions above assume an array input for simplicity, but
    the method also accepts :code:`ivy.Container` instances in place of
    :code:`ivy.Array` or :code:`ivy.NativeArray` instances, as shown in the type hints
    and also the examples below.

    Functional Examples
    -------------------

    With :code:`ivy.Array` input:

    >>> a = ivy.array([1, 2, 3])
    >>> b = ivy.array([3, 2, 1])
    >>> y = ivy.bitwise_xor(a, b)
    >>> print(y)
    ivy.array([2, 0, 2])

    >>> a = ivy.array([78, 91, 23])
    >>> b = ivy.array([66, 77, 88])
    >>> ivy.bitwise_xor(a, b, out=y)
    >>> print(y)
    ivy.array([12, 22, 79])
 
    >>> a = ivy.array([1, 2, 3])
    >>> b = ivy.array([3, 2, 1])
    >>> ivy.bitwise_xor(a, b, out = a)
    >>> print(a)
    ivy.array([2, 0, 2])

    With :code: `ivy.NativeArray` input:

    >>> a = ivy.native_array([0, 1, 3, 67, 91])
    >>> b = ivy.native_array([4, 7, 90, 89, 98])
    >>> y = ivy.bitwise_xor(a, b)
    >>> print(y)
    ivy.array([[ 4, 6, 89, 26, 57]])
   
    With a mix of :code: `ivy.Array` and :code:`ivy.NativeArray` inputs:  

    >>> a = ivy.array([0, 1, 3, 67, 91])
    >>> a = ivy.native_array([4, 7, 90, 89, 98])
    >>> y = ivy.bitwise_xor(a, b)
    >>> print(y)
    ivy.array([[4, 6, 89, 26, 57]])

    With :code: `ivy.Container` input:  

    >>> x = ivy.Container(a = ivy.array([89]), \
    b = ivy.array([90]))
    >>> y = ivy.container(a = ivy.array([12])), \
    b = ivy.array([78]))
    >>> z = ivy.bitwise_xor(x, y)
    >>> print(z)
    {
    a:ivy.array([20])
    b:ivy.array([85])
    }

    With a mix of :code:`ivy.Array` and :code:`ivy.Container` inputs:
    
    >>> x = ivy.Container(a = ivy.array([-67, 21]), \
    b = ivy.array([78, 34]))
    >>> y = ivy.array([12, 13]])
    >>> z = ivy.bitwise_xor(x, y)
    >>> print(z)
    {
    a: ivy.array([-79, 24])
    b: ivy.array([6, 74])
    }

    Instance Method Examples
    ------------------------

    Using :code: `ivy.Array` instance method:

    >>> a = ivy.array([[89, 51, 32], [14, 18, 19]])
    >>> b = ivy.array([[[19, 26, 27], [22, 23, 20]]])
    >>> y = a.bitwise_xor(b)
    >>> print(y)
    ivy.array([[74, 41, 59], 
    [24, 5, 7]])
    
    Using :code:`ivy.Container` instance method:

    >>>x = ivy.Container(a = ivy.array([89]), \
    b = ivy.array([90]))
    >>> y = ivy.container(a = ivy.array([12])), \
    b = ivy.array([78]))
    >>>z = x.bitwise_xor(y)
    >>>print(z)
    {
    a:ivy.array([20])
    b:ivy.array([85])
    } 
    
    Operator Examples
    -----------------

    With :code:`ivy.Array` instances:  

    >>> a = ivy.array([1, 2, 3])
    >>> b = ivy.array([3, 2, 1])
    >>> y = a ^ b
    >>> print(y)
    ivy.array([2, 0, 2])

    With :code:`ivy.Container` instances:   

    >>> x = ivy.Container(a = ivy.array([89]), \
    b = ivy.array([90]))
    >>> y = ivy.container(a = ivy.array([12])), \
    b = ivy.array([78]))
    >>> z = x ^ y
    >>> print(z)
    {
    a:ivy.array([20])
    b:ivy.array([85])
    }   
    
    With mix of :code:`ivy.Array` and :code:`ivy.Container` instances:

    >>> x = ivy.Container(a = ivy.array([-67, 21]), \
    b = ivy.array([78, 34]))
    >>> y = ivy.array([12, 13]])
    >>> z = x ^ y
    >>> print(z)
    {
    a: ivy.array([-79, 24])
    b: ivy.array([6, 74])
    }   
    """
    return current_backend(x1, x2).bitwise_xor(x1, x2, out=out)


@to_native_arrays_and_back
@handle_out_argument
def exp(
    x: Union[ivy.Array, ivy.NativeArray],
    *,
    out: Optional[Union[ivy.Array, ivy.NativeArray]] = None,
) -> ivy.Array:
    """Calculates an implementation-dependent approximation to the exponential function,
    having domain ``[-infinity, +infinity]`` and codomain ``[+0, +infinity]``, for each
    element ``x_i`` of the input array ``x`` (``e`` raised to the power of ``x_i``,
    where ``e`` is the base of the natural logarithm).

    **Special cases**

    For floating-point operands,

    - If ``x_i`` is ``NaN``, the result is ``NaN``.
    - If ``x_i`` is ``+0``, the result is ``1``.
    - If ``x_i`` is ``-0``, the result is ``1``.
    - If ``x_i`` is ``+infinity``, the result is ``+infinity``.
    - If ``x_i`` is ``-infinity``, the result is ``+0``.

    Parameters
    ----------
    x
        input array. Should have a floating-point data type.
    out
        optional output array, for writing the result to. It must have a shape that the
        inputs broadcast to.

    Returns
    -------
    ret
        an array containing the evaluated exponential function result for each element
        in ``x``. The returned array must have a floating-point data type determined by
        :ref:`type-promotion`.

    Examples
    --------
    >>> x = ivy.array([1., 2., 3.])
    >>> y = ivy.exp(x)
    >>> print(y)
    ivy.array([2.7182817, 7.389056, 20.085537])

    """
    return current_backend(x).exp(x, out=out)


@to_native_arrays_and_back
@handle_out_argument
def expm1(
    x: Union[ivy.Array, ivy.NativeArray],
    *,
    out: Optional[Union[ivy.Array, ivy.NativeArray]] = None,
) -> ivy.Array:
    """Calculates an implementation-dependent approximation to ``exp(x)-1``, having
    domain ``[-infinity, +infinity]`` and codomain ``[-1, +infinity]``, for each element
    ``x_i`` of the input array ``x``.

    .. note::
       The purpose of this function is to calculate ``exp(x)-1.0`` more accurately when
       ``x`` is close to zero. Accordingly, conforming implementations should avoid
       implementing this function as simply ``exp(x)-1.0``. See FDLIBM, or some other
       IEEE 754-2019 compliant mathematical library, for a potential reference
       implementation.

    **Special cases**

    For floating-point operands,

    - If ``x_i`` is ``NaN``, the result is ``NaN``.
    - If ``x_i`` is ``+0``, the result is ``+0``.
    - If ``x_i`` is ``-0``, the result is ``-0``.
    - If ``x_i`` is ``+infinity``, the result is ``+infinity``.
    - If ``x_i`` is ``-infinity``, the result is ``-1``.

    Parameters
    ----------
    x
        input array. Should have a numeric data type.
    out
        optional output array, for writing the result to. It must have a shape that the
        inputs broadcast to.

    Returns
    -------
    ret
        an array containing the evaluated result for each element in ``x``. The returned
        array must have a floating-point data type determined by :ref:`type-promotion`.

    """
    return current_backend(x).expm1(x, out=out)


@to_native_arrays_and_back
@handle_out_argument
def bitwise_invert(
    x: Union[ivy.Array, ivy.NativeArray],
    *,
    out: Optional[Union[ivy.Array, ivy.NativeArray]] = None,
) -> ivy.Array:
    """Inverts (flips) each bit for each element ``x_i`` of the input array ``x``.

    Parameters
    ----------
    x
        input array. Should have an integer or boolean data type.
    out
        optional output array, for writing the result to. It must have a shape that the
        inputs broadcast to.

    Returns
    -------
    ret
        an array containing the element-wise results. The returned array must have the
        same data type as x.

    Examples
    --------
    >>> x = ivy.array([1, 6, 9])
    >>> y = ivy.bitwise_invert(x)
    >>> print(y)
    ivy.array([-2, -7, -10])

    """
    return current_backend(x).bitwise_invert(x, out=out)


@to_native_arrays_and_back
@handle_out_argument
def bitwise_and(
    x1: Union[ivy.Array, ivy.NativeArray],
    x2: Union[ivy.Array, ivy.NativeArray],
    *,
    out: Optional[Union[ivy.Array, ivy.NativeArray]] = None,
) -> ivy.Array:
    """Computes the bitwise AND of the underlying binary representation of each element
    ``x1_i`` of the input array ``x1`` with the respective element ``x2_i`` of the input
    array ``x2``.

    Parameters
    ----------
    x1
        first input array. Should have an integer or boolean data type.
    x2
        second input array. Must be compatible with ``x1`` (see :ref:`broadcasting`).
        Should have an integer or boolean data type.
    out
        optional output array, for writing the result to. It must have a shape that the
        inputs broadcast to.

    Returns
    -------
    ret
        an array containing the element-wise results. The returned array must have a
        data type determined by :ref:`type-promotion`.

    """
    return current_backend(x1, x2).bitwise_and(x1, x2, out=out)


@to_native_arrays_and_back
@handle_out_argument
def ceil(
    x: Union[ivy.Array, ivy.NativeArray],
    *,
    out: Optional[Union[ivy.Array, ivy.NativeArray]] = None,
) -> ivy.Array:
    """Rounds each element ``x_i`` of the input array ``x`` to the smallest (i.e.,
    closest to ``-infinity``) integer-valued number that is not less than ``x_i``.

    **Special cases**

    - If ``x_i`` is already integer-valued, the result is ``x_i``.

    For floating-point operands,

    - If ``x_i`` is ``+infinity``, the result is ``+infinity``.
    - If ``x_i`` is ``-infinity``, the result is ``-infinity``.
    - If ``x_i`` is ``+0``, the result is ``+0``.
    - If ``x_i`` is ``-0``, the result is ``-0``.
    - If ``x_i`` is ``NaN``, the result is ``NaN``.

    Parameters
    ----------
    x
        input array. Should have a numeric data type.
    out
        optional output array, for writing the result to. It must have a shape that the
        inputs broadcast to.

    Returns
    -------
    ret
        an array containing the rounded result for each element in ``x``. The returned
        array must have the same data type as ``x``.

    Examples
    --------
    >>> x = ivy.array([0.1, 0, -0.1])
    >>> y = ivy.ceil(x)
    >>> print(y)
    ivy.array([1., 0., -0.])
    """
    return current_backend(x).ceil(x, out=out)


@to_native_arrays_and_back
@handle_out_argument
def floor(
    x: Union[ivy.Array, ivy.NativeArray],
    *,
    out: Optional[Union[ivy.Array, ivy.NativeArray]] = None,
) -> ivy.Array:
    """Rounds each element ``x_i`` of the input array ``x`` to the greatest (i.e.,
    closest to ``+infinity``) integer-valued number that is not greater than ``x_i``.

    **Special cases**

    - If ``x_i`` is already integer-valued, the result is ``x_i``.

    For floating-point operands,

    - If ``x_i`` is ``+infinity``, the result is ``+infinity``.
    - If ``x_i`` is ``-infinity``, the result is ``-infinity``.
    - If ``x_i`` is ``0``, the result is ``0``.
    - If ``x_i`` is ``NaN``, the result is ``NaN``.

    Parameters
    ----------
    x
        input array. Should have a numeric data type.
    out
        optional output array, for writing the result to. It must have a shape that the
        inputs broadcast to.

    Returns
    -------
    ret
        an array containing the rounded result for each element in ``x``. The returned
        array must have the same data type as ``x``.

    This method conforms to the
    `Array API Standard<https://data-apis.org/array-api/latest/>`_.
    This docstring is an extension of the
    `docstring <https://data-apis.org/array-api/latest/API_specification/
    generated/signatures.elementwise_functions.floor.html>`_ in the standard.

    Both the description and the type hints above assumes an array input for simplicity,
    but this function is *nestable*, and therefore also accepts :code:`ivy.Container`
    instances in place of any of the arguments.

    Functional Examples
    -------------------

    With :code:`ivy.Array` input:

    >>> x = ivy.array([2,3,4])
    >>> y = ivy.floor(x)
    >>> print(y)
    ivy.array([2, 3, 4])

    >>> x = ivy.array([1.5, -5.5, 0, -1, -0])
    >>> y = ivy.zeros(5)
    >>> ivy.floor(x, out=y)
    >>> print(y)
    ivy.array([ 1., -6.,  0., -1.,  0.])

    >>> x = ivy.array([[1.1, 2.2, 3.3], [-4.4, -5.5, -6.6]])
    >>> ivy.floor(x, out=x)
    >>> print(x)
    ivy.array([[ 1.,  2.,  3.],
               [-5., -6., -7.]])


    With :code:`ivy.NativeArray` input:

    >>> x = ivy.native_array([0, -0, -1.5, -1, 1, 2.5])
    >>> y = ivy.floor(x)
    >>> print(y)
    ivy.array([ 0.,  0., -2., -1.,  1.,  2.])

    With :code:`ivy.Container` input:

    >>> x = ivy.Container(a=ivy.array([0., 1.5, -2.4]),\
                          b=ivy.array([3.4, -4.2, -0, -1.2]))
    >>> y = ivy.floor(x)
    >>> print(y)
    {
        a: ivy.array([0., 1., -3.]),
        b: ivy.array([3., -5., 0., -2.])
    }

    Instance Method Examples
    ------------------------

    Using :code:`ivy.Array` instance method:

    >>> x = ivy.array([1.5, -5.5, 0.5, -0])
    >>> y = x.floor()
    >>> print(y)
    ivy.array([ 1., -6.,  0.,  0.])

    Using :code:`ivy.Container` instance method:

    >>> x = ivy.Container(a=ivy.array([0.5, 1.5, -2.4]), b=ivy.array([3.4, -4.2, 1.2]))
    >>> y = x.floor()
    >>> print(y)
    {
        a: ivy.array([0., 1., -3.]),
        b: ivy.array([3., -5., 1.])
    }
    """
    return current_backend(x).floor(x, out=out)


@to_native_arrays_and_back
@handle_out_argument
def isfinite(
    x: Union[ivy.Array, ivy.NativeArray],
    *,
    out: Optional[Union[ivy.Array, ivy.NativeArray]] = None,
) -> ivy.Array:
    """Tests each element ``x_i`` of the input array ``x`` to determine if finite (i.e.,
    not ``NaN`` and not equal to positive or negative infinity).

    Parameters
    ----------
    x
        input array. Should have a numeric data type.
    out
        optional output array, for writing the result to. It must have a shape that the
        inputs broadcast to.

    Returns
    -------
    ret
        an array containing test results. An element ``out_i`` is ``True`` if ``x_i`` is
        finite and ``False`` otherwise. The returned array must have a data type of
        ``bool``.

    """
    return current_backend(x).isfinite(x, out=out)


@to_native_arrays_and_back
@handle_out_argument
def asin(
    x: Union[ivy.Array, ivy.NativeArray],
    *,
    out: Optional[Union[ivy.Array, ivy.NativeArray]] = None,
) -> ivy.Array:
    """Calculates an implementation-dependent approximation of the principal value of
    the inverse sine, having domain ``[-1, +1]`` and codomain ``[-π/2, +π/2]`` for each
    element ``x_i`` of the input array ``x``. Each element-wise result is expressed in
    radians.

    **Special cases**

    For floating-point operands,

    - If ``x_i`` is ``NaN``, the result is ``NaN``.
    - If ``x_i`` is greater than ``1``, the result is ``NaN``.
    - If ``x_i`` is less than ``-1``, the result is ``NaN``.
    - If ``x_i`` is ``+0``, the result is ``+0``.
    - If ``x_i`` is ``-0``, the result is ``-0``.

    Parameters
    ----------
    x
        input array. Should have a floating-point data type.
    out
        optional output array, for writing the result to. It must have a shape that the
        inputs broadcast to.

    Returns
    -------
    ret
        an array containing the inverse sine of each element in ``x``. The returned
        array must have a floating-point data type determined by :ref:`type-promotion`.

    """
    return current_backend(x).asin(x, out=out)


@to_native_arrays_and_back
@handle_out_argument
def isinf(
    x: Union[ivy.Array, ivy.NativeArray],
    *,
    out: Optional[Union[ivy.Array, ivy.NativeArray]] = None,
) -> ivy.Array:
    """Tests each element x_i of the input array x to determine if equal to positive or
    negative infinity.

    Parameters
    ----------
    x
        input array. Should have a numeric data type.
    out
        optional output array, for writing the result to. It must have a shape that the
        inputs broadcast to.

    Returns
    -------
    ret
        an array containing test results. An element out_i is True if x_i is either
        positive or negative infinity and False otherwise. The returned array must have
        a data type of bool.

    """
    return current_backend(x).isinf(x, out=out)


@to_native_arrays_and_back
@handle_out_argument
def greater(
    x1: Union[ivy.Array, ivy.NativeArray],
    x2: Union[ivy.Array, ivy.NativeArray],
    *,
    out: Optional[Union[ivy.Array, ivy.NativeArray]] = None,
) -> ivy.Array:
    """Computes the truth value of x1_i < x2_i for each element x1_i of the input array
    x1 with the respective element x2_i of the input array x2.

    Parameters
    ----------
    x1
        Input array.
    x2
        Input array.
    f
        Machine learning framework. Inferred from inputs if None.

    Returns
    -------
    ret
        an array containing the element-wise results. The returned array must have a
        data type of bool.

    Examples
    --------
    >>> x = ivy.greater(ivy.array([1,2,3]),ivy.array([2,2,2]))
    >>> print(x)
    ivy.array([False, False,  True])

    """
    return current_backend(x1, x2).greater(x1, x2, out=out)


@to_native_arrays_and_back
@handle_out_argument
def greater_equal(
    x1: Union[ivy.Array, ivy.NativeArray],
    x2: Union[ivy.Array, ivy.NativeArray],
    *,
    out: Optional[Union[ivy.Array, ivy.NativeArray]] = None,
) -> ivy.Array:
    """Computes the truth value of x1_i >= x2_i for each element x1_i of the input array
    x1 with the respective element x2_i of the input array x2.

    Parameters
    ----------
    x1
        first input array. May have any data type.
    x2
        second input array. Must be compatible with x1 (with Broadcasting). May have any
        data type.

    Returns
    -------
    ret
        an array containing the element-wise results. The returned array must have a
        data type of bool.

    Functional Examples
    -------------------

    With :code:`ivy.Array` input:

    >>> x = ivy.greater_equal(ivy.array([1,2,3]),ivy.array([2,2,2]))
    >>> print(x)
    ivy.array([False, True,  True])

    >>> x = ivy.array([[10.1, 2.3, -3.6]])
    >>> y = ivy.array([[4.8], [5.2], [6.1]])
    >>> shape = (3,3)
    >>> fill_value = False
    >>> z = ivy.full(shape, fill_value)
    >>> ivy.greater_equal(x, y, out=z)
    >>> print(z)
    ivy.array([[ True, False, False],
       [ True, False, False],
       [ True, False, False]])

    >>> x = ivy.array([[[1.1], [3.2], [-6.3]]])
    >>> y = ivy.array([[8.4], [2.5], [1.6]])
    >>> ivy.greater_equal(x, y, out=x)
    >>> print(x)
    ivy.array([[[0.],[1.],[0.]]])

    With :code:`ivy.NativeArray` input:

    >>> x = ivy.native_array([1, 2])
    >>> y = ivy.native_array([4, 5])
    >>> z = ivy.greater_equal(x, y)
    >>> print(z)
    ivy.array([False, False])

    With a mix of :code:`ivy.Array` and :code:`ivy.NativeArray` inputs:

    >>> x = ivy.array([1, 2, 3])
    >>> y = ivy.native_array([4, 5, 0])
    >>> z = ivy.greater_equal(x, y)
    >>> print(z)
    ivy.array([False, False,  True])

    With a mix of :code:`ivy.Array` and :code:`ivy.Container` inputs:

    >>> x = ivy.array([[5.1, 2.3, -3.6]])
    >>> y = ivy.Container(a=ivy.array([[4.], [5.], [6.]]),\
                           b=ivy.array([[5.], [6.], [7.]]))
    >>> z = ivy.greater_equal(x, y)
    >>> print(z)
    {
        a: ivy.array([[True, False, False],
                      [True, False, False],
                      [False, False, False]]),
        b: ivy.array([[True, False, False],
                      [False, False, False],
                      [False, False, False]])
    }

    With :code:`ivy.Container` input:

    >>> x = ivy.Container(a=ivy.array([4, 5, 6]),\
                  b=ivy.array([2, 3, 4]))
    >>> y = ivy.Container(a=ivy.array([1, 2, 3]),\
                      b=ivy.array([5, 6, 7]))
    >>> z = ivy.greater_equal(x, y)
    >>> print(z)
    {
        a: ivy.array([True, True, True]),
        b: ivy.array([False, False, False])
    }

    Instance Method Examples
    ------------------------

    Using :code:`ivy.Array` instance method:

    >>> x = ivy.array([1, 2, 3])
    >>> y = ivy.array([4, 5, 6])
    >>> z = z = x.greater_equal(y)
    >>> print(z)
    ivy.array([ True, False, False])

    Using :code:`ivy.Container` instance method:

    >>> x = ivy.Container(a=ivy.array([4, 5, 6]),\
                  b=ivy.array([2, 3, 4]))
    >>> y = ivy.Container(a=ivy.array([1, 2, 3]),\
                      b=ivy.array([5, 6, 7]))
    >>> z = x.greater_equal(y)
    >>> print(z)
    {
        a: ivy.array([True, True, True]),
        b: ivy.array([False, False, False])
    }

    Operator Examples
    -----------------

    With :code:`ivy.Array` instances:

    >>> x = ivy.array([6, 2, 3])
    >>> y = ivy.array([4, 5, 6])
    >>> z = x >= y
    >>> print(z)
    ivy.array([ True, False, False])

    With :code:`ivy.Container` instances:

    >>> x = ivy.Container(a=ivy.array([4, 5, 6]),\
                  b=ivy.array([2, 3, 4]))
    >>> y = ivy.Container(a=ivy.array([1, 2, 3]),\
                      b=ivy.array([5, 6, 7]))
    >>> z = x >= y
    >>> print(z)
    {
        a: ivy.array([True, True, True]),
        b: ivy.array([False, False, False])
    }

    With mix of :code:`ivy.Array` and :code:`ivy.Container` instances:

    >>> x = ivy.array([[5.1, 2.3, -3.6]])
    >>> y = ivy.Container(a=ivy.array([[4.], [5.], [6.]]),\
                          b=ivy.array([[5.], [6.], [7.]]))
    >>> z = x >= y
    >>> print(z)
    {
        a: ivy.array([[True, False, False],
                      [True, False, False],
                      [False, False, False]]),
        b: ivy.array([[True, False, False],
                      [False, False, False],
                      [False, False, False]])
    }

    """
    return current_backend(x1, x2).greater_equal(x1, x2, out=out)


@to_native_arrays_and_back
@handle_out_argument
def less_equal(
    x1: Union[ivy.Array, ivy.NativeArray],
    x2: Union[ivy.Array, ivy.NativeArray],
    *,
    out: Optional[Union[ivy.Array, ivy.NativeArray]] = None,
) -> ivy.Array:
    """Computes the truth value of x1_i <= x2_i for each element x1_i of the input array
    x1 with the respective element x2_i of the input array x2.

    Parameters
    ----------
    x1
        first input array. May have any data type.
    x2
        second input array. Must be compatible with x1 (with Broadcasting). May have any
        data type.

    Returns
    -------
     ret
        an array containing the element-wise results. The returned array must have a
        data type of bool.

    """
    return current_backend(x1, x2).less_equal(x1, x2, out=out)


@to_native_arrays_and_back
@handle_out_argument
def multiply(
    x1: Union[ivy.Array, ivy.NativeArray],
    x2: Union[ivy.Array, ivy.NativeArray],
    *,
    out: Optional[Union[ivy.Array, ivy.NativeArray]] = None,
) -> ivy.Array:
    """Calculates the product for each element ``x1_i`` of the input array ``x1`` with
    the respective element ``x2_i`` of the input array ``x2``.

    **Special cases**

    For floating-point operands,

    - If either ``x1_i`` or ``x2_i`` is ``NaN``, the result is ``NaN``.
    - If ``x1_i`` is either ``+infinity`` or ``-infinity`` and ``x2_i`` is either ``+0``
      or ``-0``, the result is ``NaN``.
    - If ``x1_i`` is either ``+0`` or ``-0`` and ``x2_i`` is either ``+infinity`` or
      ``-infinity``, the result is ``NaN``.
    - If ``x1_i`` and ``x2_i`` have the same mathematical sign, the result has a
      positive mathematical sign, unless the result is ``NaN``. If the result is
      ``NaN``, the “sign” of ``NaN`` is implementation-defined.
    - If ``x1_i`` and ``x2_i`` have different mathematical signs, the result has a
      negative mathematical sign, unless the result is ``NaN``. If the result is
      ``NaN``, the “sign” of ``NaN`` is implementation-defined.
    - If ``x1_i`` is either ``+infinity`` or ``-infinity`` and ``x2_i`` is either
      ``+infinity`` or ``-infinity``, the result is a signed infinity with the
      mathematical sign determined by the rule already stated above.
    - If ``x1_i`` is either ``+infinity`` or ``-infinity`` and ``x2_i`` is a nonzero
      finite number, the result is a signed infinity with the mathematical sign
      determined by the rule already stated above.
    - If ``x1_i`` is a nonzero finite number and ``x2_i`` is either ``+infinity`` or
      ``-infinity``, the result is a signed infinity with the mathematical sign
      determined by the rule already stated above.

    In the remaining cases, where neither ``infinity`` nor ``NaN`` is involved, the
    product must be computed and rounded to the nearest representable value according to
    IEEE 754-2019 and a supported rounding mode. If the magnitude is too large to
    represent, the result is an ``infinity`` of appropriate mathematical sign. If the
    magnitude is too small to represent, the result is a zero of appropriate
    mathematical sign.

    .. note::
        Floating-point multiplication is not always associative due to finite precision.

    Parameters
    ----------
    x1
        first input array. Should have a numeric data type.
    x2
        second input array. Must be compatible with ``x1`` (see  ref:`Broadcasting`).
        Should have a numeric data type.
    out
        optional output array, for writing the result to. It must have a shape that the
        inputs broadcast to.

    Returns
    -------
    ret
        an array containing the element-wise products. The returned array must have a
        data type determined by :ref:`Type Promotion Rules`.

    """
    return current_backend(x1, x2).multiply(x1, x2, out=out)


@to_native_arrays_and_back
@handle_out_argument
def asinh(
    x: Union[ivy.Array, ivy.NativeArray],
    *,
    out: Optional[Union[ivy.Array, ivy.NativeArray]] = None,
) -> ivy.Array:
    """Calculates an implementation-dependent approximation to the inverse hyperbolic
    sine, having domain ``[-infinity, +infinity]`` and codomain
    ``[-infinity, +infinity]``, for each element ``x_i`` in the input array ``x``.

    **Special cases**

    For floating-point operands,

    - If ``x_i`` is ``NaN``, the result is ``NaN``.
    - If ``x_i`` is ``+0``, the result is ``+0``.
    - If ``x_i`` is ``-0``, the result is ``-0``.
    - If ``x_i`` is ``+infinity``, the result is ``+infinity``.
    - If ``x_i`` is ``-infinity``, the result is ``-infinity``.

    Parameters
    ----------
    x
        input array whose elements each represent the area of a hyperbolic sector.
        Should have a floating-point data type.
    out
        optional output array, for writing the result to. It must have a shape that the
        inputs broadcast to.

    Returns
    -------
    ret
        an array containing the inverse hyperbolic sine of each element in ``x``. The
        returned array must have a floating-point data type determined by
        :ref:`type-promotion`.

    """
    return current_backend(x).asinh(x, out=out)


@to_native_arrays_and_back
@handle_out_argument
def sign(
    x: Union[ivy.Array, ivy.NativeArray],
    *,
    out: Optional[Union[ivy.Array, ivy.NativeArray]] = None,
) -> ivy.Array:
    """Returns an indication of the sign of a number for each element ``x_i`` of the
    input array ``x``.

    **Special cases**

    - If ``x_i`` is less than ``0``, the result is ``-1``.
    - If ``x_i`` is either ``-0`` or ``+0``, the result is ``0``.
    - If ``x_i`` is greater than ``0``, the result is ``+1``.

    Parameters
    ----------
    x
        input array. Should have a numeric data type.
    out
        optional output array, for writing the result to. It must have a shape that the
        inputs broadcast to.

    Returns
    -------
    ret
        an array containing the evaluated result for each element in ``x``. The returned
        array must have the same data type as ``x``.

    """
    return current_backend(x).sign(x, out=out)


@to_native_arrays_and_back
@handle_out_argument
def sqrt(
    x: Union[ivy.Array, ivy.NativeArray],
    *,
    out: Optional[Union[ivy.Array, ivy.NativeArray]] = None,
) -> ivy.Array:
    """Calculates the square root, having domain ``[0, +infinity]`` and codomain
    ``[0, +infinity]``, for each element ``x_i`` of the input array ``x``. After
    rounding, each result must be indistinguishable from the infinitely precise result
    (as required by IEEE 754).

    **Special cases**

    For floating-point operands,

    - If ``x_i`` is ``NaN``, the result is ``NaN``.
    - If ``x_i`` is less than ``0``, the result is ``NaN``.
    - If ``x_i`` is ``+0``, the result is ``+0``.
    - If ``x_i`` is ``-0``, the result is ``-0``.
    - If ``x_i`` is ``+infinity``, the result is ``+infinity``.

    Parameters
    ----------
    x
        input array. Should have a floating-point data type.
    out
        optional output array, for writing the result to. It must have a shape that the
        inputs broadcast to.

    Returns
    -------
    ret
        an array containing the square root of each element in ``x``. The returned array
        must have a floating-point data type determined by :ref:`type-promotion`.

    """
    return current_backend(x).sqrt(x, out=out)


@to_native_arrays_and_back
@handle_out_argument
def cosh(
    x: Union[ivy.Array, ivy.NativeArray],
    *,
    out: Optional[Union[ivy.Array, ivy.NativeArray]] = None,
) -> ivy.Array:
    """Calculates an implementation-dependent approximation to the hyperbolic cosine,
    having domain ``[-infinity, +infinity]`` and codomain ``[-infinity, +infinity]``,
    for each element ``x_i`` in the input array ``x``.

    **Special cases**

    For floating-point operands,

    - If ``x_i`` is ``NaN``, the result is ``NaN``.
    - If ``x_i`` is ``+0``, the result is ``1``.
    - If ``x_i`` is ``-0``, the result is ``1``.
    - If ``x_i`` is ``+infinity``, the result is ``+infinity``.
    - If ``x_i`` is ``-infinity``, the result is ``+infinity``.

    Parameters
    ----------
    x
        input array whose elements each represent a hyperbolic angle. Should have a
        floating-point data type.
    out
        optional output array, for writing the result to. It must have a shape that the
        inputs broadcast to.

    Returns
    -------
    ret
        an array containing the hyperbolic cosine of each element in ``x``. The returned
        array must have a floating-point data type determined by :ref:`type-promotion`.

    This method conforms to the `Array API Standard
    <https://data-apis.org/array-api/latest/>`_. This docstring is an extension of the
    `docstring <https://data-apis.org/array-api/latest/API_specification/generated/signatures.elementwise_functions.cosh.html>`_ # noqa
    in the standard. The descriptions above assume an array input for simplicity, but
    the method also accepts :code:`ivy.Container` instances in place of
    :code:`ivy.Array` or :code:`ivy.NativeArray` instances, as shown in the type hints
    and also the examples below.

    Functional Examples
    -------------------

    With :code:`ivy.Array` input:

    >>> x = ivy.array([1, 2, 3, 4])
    >>> y = ivy.cosh(x)
    >>> print(y)
    ivy.array([ 1.5430806,  3.7621958, 10.067662 , 27.308231 ], dtype=float32)

    >>> x = ivy.array([0.2, -1.7, -5.4, 1.1])
    >>> y = ivy.zeros(4)
    >>> ivy.cosh(x, out=y)
    ivy.array([  1.0200667,   2.8283155, 110.705475 ,   1.6685185], dtype=float32)

    >>> x = ivy.array([[1.1, 2.2, 3.3, 3.2], \
                       [-4.4, -5.5, -6.6, -7.2]])
    >>> y = ivy.cosh(x)
    >>> print(y)
    ivy.array([[  1.6685185,   4.567909 ,  13.57476  ,  12.286647 ],
               [ 40.731575 , 122.34801  , 367.54822  , 669.71564  ]],
              dtype=float32)

    With :code:`ivy.Container` input:

    >>> x = ivy.Container(a=ivy.array([1., 2., 3.]), b=ivy.array([6., 7., 8.]))
    >>> y = ivy.cosh(x)
    >>> print(y)
    {
        a: ivy.array([1.5430806, 3.7621958, 10.067662], dtype=float32),
        b: ivy.array([201.71564, 548.317, 1490.4791], dtype=float32)
    }

    Instance Method Examples
    ------------------------

    Using :code:`ivy.Array` instance method:

    >>> x = ivy.array([1., 2., 3.])
    >>> y = x.cosh()
    >>> print(y)
    ivy.array([ 1.5430806,  3.7621958, 10.067662 ], dtype=float32)

    >>> x = ivy.Container(a=ivy.array([1., 2., 3.]), b=ivy.array([6., 7., 8.]))
    >>> y = x.cosh()
    >>> print(y)
    {
        a: ivy.array([1.5430806, 3.7621958, 10.067662], dtype=float32),
        b: ivy.array([201.71564, 548.317, 1490.4791], dtype=float32)
    }
    """
    return current_backend(x).cosh(x, out=out)


@to_native_arrays_and_back
@handle_out_argument
def log(
    x: Union[ivy.Array, ivy.NativeArray],
    *,
    out: Optional[Union[ivy.Array, ivy.NativeArray]] = None,
) -> ivy.Array:
    """Calculates an implementation-dependent approximation to the natural (base ``e``)
    logarithm, having domain ``[0, +infinity]`` and codomain ``[-infinity, +infinity]``,
    for each element ``x_i`` of the input array ``x``.

    **Special cases**

    For floating-point operands,

    - If ``x_i`` is ``NaN``, the result is ``NaN``.
    - If ``x_i`` is less than ``0``, the result is ``NaN``.
    - If ``x_i`` is either ``+0`` or ``-0``, the result is ``-infinity``.
    - If ``x_i`` is ``1``, the result is ``+0``.
    - If ``x_i`` is ``+infinity``, the result is ``+infinity``.

    Parameters
    ----------
    x
        input array. Should have a floating-point data type.
    out
        optional output array, for writing the result to. It must have a shape that the
        inputs broadcast to.

    Returns
    -------
    ret
        an array containing the evaluated natural logarithm for each element in ``x``.
        The returned array must have a floating-point data type determined by
        :ref:`type-promotion`.

    """
    return current_backend(x).log(x, out=out)


@to_native_arrays_and_back
@handle_out_argument
def log2(
    x: Union[ivy.Array, ivy.NativeArray],
    *,
    out: Optional[Union[ivy.Array, ivy.NativeArray]] = None,
) -> ivy.Array:
    """Calculates an implementation-dependent approximation to the base ``2`` logarithm,
    having domain ``[0, +infinity]`` and codomain ``[-infinity, +infinity]``, for each
    element ``x_i`` of the input array ``x``.

    **Special cases**

    For floating-point operands,

    - If ``x_i`` is ``NaN``, the result is ``NaN``.
    - If ``x_i`` is less than ``0``, the result is ``NaN``.
    - If ``x_i`` is either ``+0`` or ``-0``, the result is ``-infinity``.
    - If ``x_i`` is ``1``, the result is ``+0``.
    - If ``x_i`` is ``+infinity``, the result is ``+infinity``.

    Parameters
    ----------
    x
        input array. Should have a floating-point data type.
    out
        optional output array, for writing the result to. It must have a shape that the
        inputs broadcast to.

    Returns
    -------
    ret
        an array containing the evaluated base ``2`` logarithm for each element in
        ``x``. The returned array must have a floating-point data type determined by
        :ref:`type-promotion`.

    """
    return current_backend(x).log2(x, out=out)


@to_native_arrays_and_back
@handle_out_argument
def log10(
    x: Union[ivy.Array, ivy.NativeArray],
    *,
    out: Optional[Union[ivy.Array, ivy.NativeArray]] = None,
) -> ivy.Array:
    """Calculates an implementation-dependent approximation to the base ``10``
    logarithm, having domain ``[0, +infinity]`` and codomain ``[-infinity, +infinity]``,
    for each element ``x_i`` of the input array ``x``.

    **Special cases**

    For floating-point operands,

    - If ``x_i`` is ``NaN``, the result is ``NaN``.
    - If ``x_i`` is less than ``0``, the result is ``NaN``.
    - If ``x_i`` is either ``+0`` or ``-0``, the result is ``-infinity``.
    - If ``x_i`` is ``1``, the result is ``+0``.
    - If ``x_i`` is ``+infinity``, the result is ``+infinity``.

    Parameters
    ----------
    x
        input array. Should have a floating-point data type.
    out
        optional output array, for writing the result to. It must have a shape that the
        inputs broadcast to.

    Returns
    -------
    ret
        an array containing the evaluated base ``10`` logarithm for each element in
        ``x``. The returned array must have a floating-point data type determined by
        :ref:`type-promotion`.

    """
    return current_backend(x).log10(x, out=out)


@to_native_arrays_and_back
@handle_out_argument
def log1p(
    x: Union[ivy.Array, ivy.NativeArray],
    *,
    out: Optional[Union[ivy.Array, ivy.NativeArray]] = None,
) -> ivy.Array:
    """Calculates an implementation-dependent approximation to log(1+x), where log
    refers to the natural (base e) logarithm.

    Parameters
    ----------
    x
        input array.
    out
        optional output array, for writing the result to. It must have a shape that the
        inputs broadcast to.

    Returns
    -------
    ret
        a new array containing the evaluated result for each element in x.

    """
    return current_backend(x).log1p(x, out=out)


@to_native_arrays_and_back
@handle_out_argument
def isnan(
    x: Union[ivy.Array, ivy.NativeArray],
    *,
    out: Optional[Union[ivy.Array, ivy.NativeArray]] = None,
) -> ivy.Array:
    """Tests each element ``x_i`` of the input array ``x`` to determine whether the
    element is ``NaN``.

    Parameters
    ----------
    x
        input array. Should have a numeric data type.
    out
        optional output array, for writing the result to. It must have a shape that the
        inputs broadcast to.

    Returns
    -------
    ret
        an array containing test results. An element ``out_i`` is ``True`` if ``x_i`` is
        ``NaN`` and ``False`` otherwise. The returned array should have a data type of
        ``bool``.

    """
    return current_backend(x).isnan(x, out=out)


@to_native_arrays_and_back
@handle_out_argument
def less(
    x1: Union[ivy.Array, ivy.NativeArray],
    x2: Union[ivy.Array, ivy.NativeArray],
    *,
    out: Optional[Union[ivy.Array, ivy.NativeArray]] = None,
) -> ivy.Array:
    """Computes the truth value of ``x1_i < x2_i`` for each element ``x1_i`` of the
    input array ``x1`` with the respective element ``x2_i`` of the input array ``x2``.

    Parameters
    ----------
    x1
        first input array. Should have a numeric data type.
    x2
        second input array. Must be compatible with ``x1`` (see  ref:`broadcasting`).
        Should have a numeric data type.
    out
        optional output array, for writing the result to. It must have a shape that the
        inputs broadcast to.

    Returns
    -------
    ret
        an array containing the element-wise results. The returned array must have a
        data type of ``bool``.

    Examples
    --------
    >>> x = ivy.less(ivy.array([1,2,3]),ivy.array([2,2,2]))
    >>> print(x)
    ivy.array([True, False, False])

    """
    return current_backend(x1).less(x1, x2, out=out)


@to_native_arrays_and_back
@handle_out_argument
def cos(
    x: Union[ivy.Array, ivy.NativeArray],
    *,
    out: Optional[Union[ivy.Array, ivy.NativeArray]] = None,
) -> ivy.Array:
    """Calculates an implementation-dependent approximation to the cosine, having domain
    ``(-infinity, +infinity)`` and codomain ``[-1, +1]``, for each element ``x_i`` of
    the input array ``x``. Each element ``x_i`` is assumed to be expressed in radians.

    **Special cases**

    For floating-point operands,

    - If ``x_i`` is ``NaN``, the result is ``NaN``.
    - If ``x_i`` is ``+0``, the result is ``1``.
    - If ``x_i`` is ``-0``, the result is ``1``.
    - If ``x_i`` is ``+infinity``, the result is ``NaN``.
    - If ``x_i`` is ``-infinity``, the result is ``NaN``.

    Parameters
    ----------
    x
        input array whose elements are each expressed in radians. Should have a
        floating-point data type.
    out
        optional output array, for writing the result to. It must have a shape that the
        inputs broadcast to.

    Returns
    -------
    ret
        an array containing the cosine of each element in ``x``. The returned array must
        have a floating-point data type determined by :ref:`type-promotion`.

    Examples
    --------
    >>> x = ivy.array([0., 1., 2.])
    >>> y = ivy.cos(x)
    >>> print(y)
    ivy.array([1., 0.54, -0.416])

    """
    return current_backend(x).cos(x, out=out)


@to_native_arrays_and_back
@handle_out_argument
def acos(
    x: Union[ivy.Array, ivy.NativeArray],
    *,
    out: Optional[Union[ivy.Array, ivy.NativeArray]] = None,
) -> ivy.Array:
    """Calculates an implementation-dependent approximation of the principal value of
    the inverse cosine, having domain [-1, +1] and codomain [+0, +π], for each element
    x_i of the input array x. Each element-wise result is expressed in radians.

    **Special cases**

    For floating-point operands,

    - If x_i is NaN, the result is NaN.
    - If x_i is greater than 1, the result is NaN.
    - If x_i is less than -1, the result is NaN.
    - If x_i is 1, the result is +0.

    Parameters
    ----------
    x
        input array. Should have a floating-point data type.
    out
        optional output array, for writing the result to. It must have a shape that the
        inputs broadcast to.

    Returns
    -------
    ret
        an array containing the inverse cosine of each element in x. The returned array
        must have a floating-point data type determined by :ref:`type-promotion`.

    """
    return current_backend(x).acos(x, out=out)


@to_native_arrays_and_back
@handle_out_argument
def logical_not(
    x: Union[ivy.Array, ivy.NativeArray],
    *,
    out: Optional[Union[ivy.Array, ivy.NativeArray]] = None,
) -> ivy.Array:
    """Computes the logical NOT for each element ``x_i`` of the input array ``x``.

    .. note::
       While this specification recommends that this function only accept input arrays
       having a boolean data type, specification-compliant array libraries may choose to
       accept input arrays having numeric data types. If non-boolean data types are
       supported, zeros must be considered the equivalent of ``False``, while non-zeros
       must be considered the equivalent of ``True``.

    Parameters
    ----------
    x
        input array. Should have a boolean data type.
    out
        optional output array, for writing the result to. It must have a shape that the
        inputs broadcast to.

    Returns
    -------
    ret
        an array containing the element-wise results. The returned array must have a
        data type of ``bool``.

    """
    return current_backend(x).logical_not(x, out=out)


@to_native_arrays_and_back
@handle_out_argument
def logical_xor(
    x1: Union[ivy.Array, ivy.NativeArray],
    x2: Union[ivy.Array, ivy.NativeArray],
    *,
    out: Optional[Union[ivy.Array, ivy.NativeArray]] = None,
) -> ivy.Array:
    """Computes the bitwise XOR of the underlying binary representation of each element
    ``x1_i`` of the input array ``x1`` with the respective element ``x2_i`` of the input
    array ``x2``.

    Parameters
    ----------
    x1
        first input array. Should have an integer or boolean data type.
    x2
        second input array. Must be compatible with ``x1`` (see :ref:`broadcasting`).
        Should have an integer or boolean data type.
    out
        optional output array, for writing the result to. It must have a shape that the
        inputs broadcast to.

    Returns
    -------
    ret
        an array containing the element-wise results. The returned array must have a
        data type determined by :ref:`type-promotion`.

    """
    return current_backend(x1, x2).logical_xor(x1, x2, out=out)


@to_native_arrays_and_back
@handle_out_argument
def logical_or(
    x1: Union[ivy.Array, ivy.NativeArray],
    x2: Union[ivy.Array, ivy.NativeArray],
    *,
    out: Optional[Union[ivy.Array, ivy.NativeArray]] = None,
) -> ivy.Array:
    """Computes the logical OR for each element ``x1_i`` of the input array ``x1`` with
    the respective element ``x2_i`` of the input array ``x2``.

    .. note::
       While this specification recommends that this function only accept input arrays
       having a boolean data type, specification-compliant array libraries may choose to
       accept input arrays having numeric data types. If non-boolean data types are
       supported, zeros must be considered the equivalent of ``False``, while non-zeros
       must be considered the equivalent of ``True``.

    Parameters
    ----------
    x1
        first input array. Should have a boolean data type.
    x2
        second input array. Must be compatible with ``x1`` (see :ref:`broadcasting`).
        Should have a boolean data type.
    out
        optional output array, for writing the result to. It must have a shape that the
        inputs broadcast to.

    Returns
    -------
    ret
        an array containing the element-wise results. The returned array must have a
        data type of ``bool``.

    """
    return current_backend(x1, x2).logical_or(x1, x2, out=out)


@to_native_arrays_and_back
@handle_out_argument
def logical_and(
    x1: ivy.Array,
    x2: ivy.Array,
    *,
    out: Optional[Union[ivy.Array, ivy.NativeArray]] = None,
) -> ivy.Array:
    """Computes the logical AND for each element x1_i of the input array x1 with the
    respective element x2_i of the input array x2.

    Parameters
    ----------
    x1
        first input array. Should have a boolean data type.
    x2
        second input array. Must be compatible with x1.
        Should have a boolean data type.
    out
        optional output array, for writing the result to. It must have a shape that the
        inputs broadcast to.

    Returns
    -------
    ret
        an array containing the element-wise results. The returned array must have a
        data type of bool.

    """
    return current_backend(x1, x2).logical_and(x1, x2, out=out)


@to_native_arrays_and_back
@handle_out_argument
def acosh(
    x: Union[ivy.Array, ivy.NativeArray],
    *,
    out: Optional[Union[ivy.Array, ivy.NativeArray]] = None,
) -> ivy.Array:
    """Calculates an implementation-dependent approximation to the inverse hyperbolic
    cosine, having domain ``[+1, +infinity]`` and codomain ``[+0, +infinity]``, for each
    element ``x_i`` of the input array ``x``.

    **Special cases**

    For floating-point operands,

    - If ``x_i`` is ``NaN``, the result is ``NaN``.
    - If ``x_i`` is less than ``1``, the result is ``NaN``.
    - If ``x_i`` is ``1``, the result is ``+0``.
    - If ``x_i`` is ``+infinity``, the result is ``+infinity``.

    Parameters
    ----------
    x
        input array whose elements each represent the area of a hyperbolic sector.
        Should have a floating-point data type.
    out
        optional output array, for writing the result to. It must have a shape that the
        inputs broadcast to.

    Returns
    -------
    ret
        an array containing the inverse hyperbolic cosine of each element in x. The
        returned array must have a floating-point data type determined by
        :ref:`type-promotion`.

    """
    return current_backend(x).acosh(x, out=out)


@to_native_arrays_and_back
@handle_out_argument
def sin(
    x: Union[ivy.Array, ivy.NativeArray],
    *,
    out: Optional[Union[ivy.Array, ivy.NativeArray]] = None,
) -> ivy.Array:
    """Calculates an implementation-dependent approximation to the sine, having domain
    ``(-infinity, +infinity)`` and codomain ``[-1, +1]``, for each element ``x_i`` of
    the input array ``x``. Each element ``x_i`` is assumed to be expressed in radians.

    **Special cases**

    For floating-point operands,

    - If ``x_i`` is ``NaN``, the result is ``NaN``.
    - If ``x_i`` is ``+0``, the result is ``+0``.
    - If ``x_i`` is ``-0``, the result is ``-0``.
    - If ``x_i`` is either ``+infinity`` or ``-infinity``, the result is ``NaN``.

    Parameters
    ----------
    x
        input array whose elements are each expressed in radians. Should have a
        floating-point data type.
    out
        optional output array, for writing the result to. It must have a shape that the
        inputs broadcast to.

    Returns
    -------
    ret
        an array containing the sine of each element in ``x``. The returned array must
        have a floating-point data type determined by :ref:`type-promotion`.

    """
    return current_backend(x).sin(x, out=out)


@to_native_arrays_and_back
@handle_out_argument
def negative(
    x: Union[ivy.Array, ivy.NativeArray],
    *,
    out: Optional[ivy.Array] = None,
) -> ivy.Array:
    """Computes the numerical negative of each element x_i (i.e., y_i = -x_i) of the
    input array x.

    Parameters
    ----------
    x
        Input array
    out
        optional output array, for writing the result to. It must have a shape that the
        inputs broadcast to.

    Returns
    -------
    ret
        an array containing the evaluated result for each element in x

    Functional Examples
    -------------------

    With :code:`ivy.Array` input:

    >>> x = ivy.array([0,1,1,2])
    >>> y = ivy.negative(x)
    >>> print(y)
    ivy.array([ 0, -1, -1, -2])

    >>> x = ivy.array([0,-1,-0.5,2,3])
    >>> y = ivy.zeros(5)
    >>> ivy.negative(x,out=y)
    >>> print(y)
    ivy.array([-0. ,  1. ,  0.5, -2. , -3. ], dtype=float32)

    >>> x = ivy.array([[1.1,2.2,3.3], \
                       [-4.4,-5.5,-6.6]])
    >>> ivy.negative(x,out=x)
    >>> print(x)
    ivy.array([[-1.1, -2.2, -3.3],
               [ 4.4,  5.5,  6.6]], dtype=float32)

    With :code:`ivy.NativeArray` input:

    >>> x = ivy.native_array([-1.1,-1,0,1,1.1])
    >>> y = ivy.negative(x)
    >>> print(y)
    ivy.array([ 1.1,  1. , -0. , -1. , -1.1], dtype=float32)

    With :code:`ivy.Container` input:

    >>> x = ivy.Container(a=ivy.array([0.,1.,2.]),\
                         b=ivy.array([3.,4.,-5.]))
    >>> y = ivy.negative(x)
    >>> print(y)
    {
        a: ivy.array([-0., -1., -2.], dtype=float32),
        b: ivy.array([-3., -4., 5.], dtype=float32)
    }

    Instance Method Examples
    -------------------

    Using :code:`ivy.Array` instance method:

    >>> x = ivy.array([-1.1,-1,0,-0,1,1.1])
    >>> y = x.negative()
    >>> print(y)
    ivy.array([ 1.1,  1. , -0. , -0. , -1. , -1.1], dtype=float32)

    Using :code:`ivy.Container` instance method:

    >>> x = ivy.Container(a=ivy.array([1,2,3]),\
                         b=ivy.array([-4.4,5,-6.6]))
    >>> y = x.negative()
    >>> print(y)
    {
        a: ivy.array([-1, -2, -3]),
        b: ivy.array([4.4, -5., 6.6], dtype=float32)
    }

    Operator Examples
    -----------------

    Using :code:`ivy.Array` instance method:

    >>> x = ivy.array([1,2,3])
    >>> y = -x
    >>> print(y)
    ivy.array([-1, -2, -3])

    Using :code:`ivy.Container` instance method:

    >>> x = ivy.Container(a=ivy.array([1,2,3]),\
                         b=ivy.array([-4.4,5,-6.6]))
    >>> y = -x
    >>> print(y)
    {
        a: ivy.array([-1, -2, -3]),
        b: ivy.array([4.4, -5., 6.6], dtype=float32)
    }

    """
    return current_backend(x).negative(x, out=out)


@to_native_arrays_and_back
@handle_out_argument
def not_equal(
    x1: Union[ivy.Array, ivy.NativeArray],
    x2: Union[ivy.Array, ivy.NativeArray],
    *,
    out: Optional[Union[ivy.Array, ivy.NativeArray]] = None,
) -> ivy.Array:
    """Computes the truth value of ``x1_i != x2_i`` for each element ``x1_i`` of the
    input array ``x1`` with the respective element ``x2_i`` of the input array ``x2``.

    Parameters
    ----------
    x1
        first input array. Should have a numeric data type.
    x2
        second input array. Must be compatible with ``x1`` (see  ref:`broadcasting`).
        Should have a numeric data type.
    out
        optional output array, for writing the result to. It must have a shape that the
        inputs broadcast to.

    Returns
    -------
    ret
        an array containing the element-wise results. The returned array must have a
        data type of ``bool``.

    """
    return current_backend(x1, x2).not_equal(x1, x2, out=out)


@to_native_arrays_and_back
@handle_out_argument
def floor_divide(
    x1: Union[ivy.Array, ivy.NativeArray],
    x2: Union[ivy.Array, ivy.NativeArray],
    *,
    out: Optional[Union[ivy.Array, ivy.NativeArray]] = None,
) -> ivy.Array:
    """Rounds the result of dividing each element x1_i of the input array x1 by the
    respective element x2_i of the input array x2 to the greatest (i.e., closest to
    +infinity) integer-value number that is not greater than the division result.

    Parameters
    ----------
    x1
        first input array. Must have a numeric data type.
    x2
        second input array. Must be compatible with x1 (with Broadcasting). Must have a
        numeric data type.

    Returns
    -------
    ret
        an array containing the element-wise results. The returned array must have a
        numeric data type.

    """
    return current_backend(x1, x2).floor_divide(x1, x2, out=out)


@to_native_arrays_and_back
@handle_out_argument
def bitwise_or(
    x1: Union[ivy.Array, ivy.NativeArray],
    x2: Union[ivy.Array, ivy.NativeArray],
    *,
    out: Optional[Union[ivy.Array, ivy.NativeArray]] = None,
) -> ivy.Array:
    """Computes the bitwise OR of the underlying binary representation of each element
    ``x1_i`` of the input array ``x1`` with the respective element ``x2_i`` of the input
    array ``x2``.

    Parameters
    ----------
    x1
        first input array. Should have an integer or boolean data type.
    x2
        second input array. Must be compatible with ``x1`` (see :ref:`broadcasting`).
        Should have an integer or boolean data type.
    out
        optional output array, for writing the result to. It must have a shape that the
        inputs broadcast to.

    Returns
    -------
    ret
        an array containing the element-wise results. The returned array must have a
        data type determined by :ref:`type-promotion`.

    """
    return current_backend(x1, x2).bitwise_or(x1, x2, out=out)


@to_native_arrays_and_back
@handle_out_argument
def sinh(
    x: Union[ivy.Array, ivy.NativeArray],
    *,
    out: Optional[Union[ivy.Array, ivy.NativeArray]] = None,
) -> ivy.Array:
    """Calculates an implementation-dependent approximation to the hyperbolic sine,
    having domain ``[-infinity, +infinity]`` and codomain ``[-infinity, +infinity]``,
    for each element ``x_i`` of the input array ``x``.

    **Special cases**

    For floating-point operands,

    - If ``x_i`` is ``NaN``, the result is ``NaN``.
    - If ``x_i`` is ``+0``, the result is ``+0``.
    - If ``x_i`` is ``-0``, the result is ``-0``.
    - If ``x_i`` is ``+infinity``, the result is ``+infinity``.
    - If ``x_i`` is ``-infinity``, the result is ``-infinity``.

    Parameters
    ----------
    x
        input array whose elements each represent a hyperbolic angle. Should have a
        floating-point data type.
    out
        optional output array, for writing the result to. It must have a shape that the
        inputs broadcast to.

    Returns
    -------
    ret
        an array containing the hyperbolic sine of each element in ``x``. The returned
        array must have a floating-point data type determined by :ref:`type-promotion`.

    """
    return current_backend(x).sinh(x, out=out)


@to_native_arrays_and_back
@handle_out_argument
def positive(
    x: Union[ivy.Array, ivy.NativeArray],
    *,
    out: Optional[Union[ivy.Array, ivy.NativeArray]] = None,
) -> ivy.Array:
    """Returns a new array with the positive value of each element in ``x``.

    Parameters
    ----------
    x
        Input array.

    Returns
    -------
    ret
        A new array with the positive value of each element in ``x``.

    """
    return current_backend(x).positive(x, out=out)


@to_native_arrays_and_back
@handle_out_argument
def square(
    x: Union[ivy.Array, ivy.NativeArray],
    *,
    out: Optional[Union[ivy.Array, ivy.NativeArray]] = None,
) -> ivy.Array:
    """Each element ``x_i`` of the input array ``x``.

    Parameters
    ----------
    x
        Input array.

    Returns
    -------
    ret
        an array containing the evaluated result for each element in ``x``.

    """
    return current_backend(x).square(x, out=out)


@to_native_arrays_and_back
@handle_out_argument
def logaddexp(
    x1: Union[ivy.Array, ivy.NativeArray],
    x2: Union[ivy.Array, ivy.NativeArray],
    *,
    out: Optional[Union[ivy.Array, ivy.NativeArray]] = None,
) -> ivy.Array:
    """Calculates the logarithm of the sum of exponentiations ``log(exp(x1) + exp(x2))``
    for each element ``x1_i`` of the input array ``x1`` with the respective element
    ``x2_i`` of the input array ``x2``.

    **Special cases**

    For floating-point operands,

    - If either ``x1_i`` or ``x2_i`` is ``NaN``, the result is ``NaN``.
    - If ``x1_i`` is ``+infinity`` and ``x2_i`` is not ``NaN``, the result is
      ``+infinity``.
    - If ``x1_i`` is not ``NaN`` and ``x2_i`` is ``+infinity``, the result is
      ``+infinity``.

    Parameters
    ----------
    x1
        first input array. Should have a floating-point data type.
    x2
        second input array. Must be compatible with ``x1`` (see :ref:`broadcasting`).
        Should have a floating-point data type.
    out
        optional output array, for writing the result to. It must have a shape that the
        inputs broadcast to.

    Returns
    -------
    ret
        an array containing the element-wise results. The returned array must have a
        floating-point data type determined by :ref:`type-promotion`.

    """
    return current_backend(x1, x2).logaddexp(x1, x2, out=out)


@to_native_arrays_and_back
@handle_out_argument
def round(
    x: Union[ivy.Array, ivy.NativeArray],
    *,
    out: Optional[Union[ivy.Array, ivy.NativeArray]] = None,
) -> ivy.Array:
    """Rounds the values of an array to the nearest integer, element-wise.

    Parameters
    ----------
    x
        Input array containing elements to round.

    Returns
    -------
    ret
        An array of the same shape and type as x, with the elements rounded to integers.

    """
    return current_backend(x).round(x, out=out)


@to_native_arrays_and_back
@handle_out_argument
def trunc(
    x: Union[ivy.Array, ivy.NativeArray],
    *,
    out: Optional[Union[ivy.Array, ivy.NativeArray]] = None,
) -> ivy.Array:
    """Rounds each element x_i of the input array x to the integer-valued number that is
    closest to but no greater than x_i.

    **Special cases**

    - If ``x_i`` is already an integer-valued, the result is ``x_i``.

    For floating-point operands,

    - If ``x_i`` is ``+infinity``, the result is ``+infinity``.
    - If ``x_i`` is ``-infinity``, the result is ``-infinity``.
    - If ``x_i`` is ``+0``, the result is ``+0``.
    - If ``x_i`` is ``-0``, the result is ``-0``.
    - If ``x_i`` is ``NaN``, the result is ``NaN``.

    Parameters
    ----------
    x
        input array. Should have a numeric data type.

    Returns
    -------
    ret
        an array containing the values before the decimal point for each element ``x``.
        The returned array must have the same data type as ``x``.

    """
    return current_backend(x).trunc(x, out=out)


@to_native_arrays_and_back
@handle_out_argument
def abs(
    x: Union[ivy.Array, ivy.NativeArray],
    *,
    out: Optional[Union[ivy.Array, ivy.NativeArray]] = None,
) -> ivy.Array:
    """Calculates the absolute value for each element ``x_i`` of the input array ``x``
    (i.e., the element-wise result has the same magnitude as the respective element in
    ``x`` but has positive sign).

    .. note::
        For signed integer data types, the absolute value of the minimum representable
        integer is implementation-dependent.

    **Special Cases**

    For this particular case,

    - If ``x_i`` is ``NaN``, the result is ``NaN``.
    - If ``x_i`` is ``-0``, the result is ``+0``.
    - If ``x_i`` is ``-infinity``, the result is ``+infinity``.

    Parameters
    ----------
    x
        input array. Should have a numeric data type.
    out
        optional output array, for writing the result to. It must have a shape that the
        inputs broadcast to.

    Returns
    -------
    ret
        an array containing the absolute value of each element in ``x``. The returned
        array must have the same data type as ``x``.

    """
    return current_backend(x).abs(x, out=out)


@to_native_arrays_and_back
@handle_out_argument
def tan(
    x: Union[ivy.Array, ivy.NativeArray],
    *,
    out: Optional[ivy.Array] = None,
) -> ivy.Array:
    """Calculates an implementation-dependent approximation to the tangent, having
    domain ``(-infinity, +infinity)`` and codomain ``(-infinity, +infinity)``, for each
    element ``x_i`` of the input array ``x``. Each element ``x_i`` is assumed to be
    expressed in radians.

    **Special cases**

    For floating-point operands,

    - If ``x_i`` is ``NaN``, the result is ``NaN``.
    - If ``x_i`` is ``+0``, the result is ``+0``.
    - If ``x_i`` is ``-0``, the result is ``-0``.
    - If ``x_i`` is either ``+infinity`` or ``-infinity``, the result is ``NaN``.

    Parameters
    ----------
    x
        input array whose elements are expressed in radians. Should have a
        floating-point data type.
    out
        optional output, for writing the result to. It must have a shape that the inputs
        broadcast to.

    Returns
    -------
    ret
        an array containing the tangent of each element in ``x``. The return must have a
        floating-point data type determined by :ref:`type-promotion`.


    This method conforms to the `Array API Standard
    <https://data-apis.org/array-api/latest/>`_. This docstring is an extension of the
    `docstring <https://data-apis.org/array-api/latest/API_specification/generated/signatures.elementwise_functions.tan.html>`_ # noqa
    in the standard. The descriptions above assume an array input for simplicity, but
    the method also accepts :code:`ivy.Container` instances in place of
    :code:`ivy.Array` or :code:`ivy.NativeArray` instances, as shown in the type hints
    and also the examples below.

    Functional Examples
    -------------------

    With :code:`ivy.Array` input:

    >>> x = ivy.array([0., 1., 2.])
    >>> y = ivy.tan(x)
    >>> print(y)
    ivy.array([0., 1.56, -2.19])

    >>> x = ivy.array([0.5, -0.7, 2.4])
    >>> y = ivy.zeros(3)
    >>> ivy.tan(x, out=y)
    >>> print(y)
    ivy.array([0.546, -0.842, -0.916])

    >>> x = ivy.array([[1.1, 2.2, 3.3],\
                        [-4.4, -5.5, -6.6]])
    >>> ivy.tan(x, out=x)
    >>> print(x)
    ivy.array([[1.96, -1.37, 0.16], 
        [-3.1, 0.996, -0.328]])

    With :code:`ivy.NativeArray` input:

    >>> x = ivy.native_array([0., 1., 2.])
    >>> y = ivy.tan(x)
    >>> print(y)
    ivy.array([0., 1.56, -2.19])

    With :code:`ivy.Container` input:

    >>> x = ivy.Container(a=ivy.array([0., 1., 2.]), b=ivy.array([3., 4., 5.]))
    >>> y = ivy.tan(x)
    >>> print(y)
    {
        a: ivy.array([0., 1.56, -2.19]),
        b: ivy.array([-0.143, 1.16, -3.38])
    }

    Instance Method Examples
    ------------------------

    Using :code:`ivy.Array` instance method:

    >>> x = ivy.array([0., 1., 2.])
    >>> y = x.tan()
    >>> print(y)
    ivy.array([0., 1.56, -2.19])

    Using :code:`ivy.Container` instance method:

    >>> x = ivy.Container(a=ivy.array([0., 1., 2.]), b=ivy.array([3., 4., 5.]))
    >>> y = x.tan()
    >>> print(y)
    {
        a:ivy.array([0., 1.56, -2.19]),
        b:ivy.array([-0.143, 1.16, -3.38])}

    """
    return ivy.current_backend(x).tan(x, out=out)


@to_native_arrays_and_back
@handle_out_argument
def atan(
    x: Union[ivy.Array, ivy.NativeArray],
    *,
    out: Optional[Union[ivy.Array, ivy.NativeArray]] = None,
) -> ivy.Array:
    """Calculates an implementation-dependent approximation of the principal value of
    the inverse tangent, having domain ``[-infinity, +infinity]`` and codomain
    ``[-π/2, +π/2]``, for each element ``x_i`` of the input array ``x``. Each
    element-wise result is expressed in radians.

    **Special cases**

    For floating-point operands,

    - If ``x_i`` is ``NaN``, the result is ``NaN``.
    - If ``x_i`` is ``+0``, the result is ``+0``.
    - If ``x_i`` is ``-0``, the result is ``-0``.
    - If ``x_i`` is ``+infinity``, the result is an implementation-dependent
      approximation to ``+π/2``.
    - If ``x_i`` is ``-infinity``, the result is an implementation-dependent
      approximation to ``-π/2``.

    Parameters
    ----------
    x
        input array. Should have a floating-point data type.
    out
        optional output array, for writing the result to. It must have a shape that the
        inputs broadcast to.

    Returns
    -------
    ret
        an array containing the inverse tangent of each element in ``x``. The returned
        array must have a floating-point data type determined by :ref:`type-promotion`.

    """
    return current_backend(x).atan(x, out=out)


@to_native_arrays_and_back
@handle_out_argument
def atan2(
    x1: Union[ivy.Array, ivy.NativeArray],
    x2: Union[ivy.Array, ivy.NativeArray],
    *,
    out: Optional[Union[ivy.Array, ivy.NativeArray]] = None,
) -> ivy.Array:
    """Calculates an implementation-dependent approximation of the inverse tangent of
    the quotient ``x1/x2``, having domain ``[-infinity, +infinity] x.
    [-infinity, +infinity]`` (where the ``x`` notation denotes the set of ordered pairs
    of elements ``(x1_i, x2_i)``) and codomain ``[-π, +π]``, for each pair of elements
    ``(x1_i, x2_i)`` of the input arrays ``x1`` and ``x2``, respectively. Each
    element-wise result is expressed in radians. The mathematical signs of
    ``x1_i and x2_i`` determine the quadrant of each element-wise result. The quadrant
    (i.e., branch) is chosen such that each element-wise result is the signed angle in
    radians between the ray ending at the origin and passing through the point ``(1,0)``
    and the ray ending at the origin and passing through the point ``(x2_i, x1_i)``.

    **Special cases**

    For floating-point operands,

    - If either ``x1_i`` or ``x2_i`` is ``NaN``, the result is ``NaN``.
    - If ``x1_i`` is greater than ``0`` and ``x2_i`` is ``+0``, the result is an
      approximation to ``+π/2``.
    - If ``x1_i`` is greater than ``0`` and ``x2_i`` is ``-0``, the result is an
      approximation to ``+π/2``.
    - If ``x1_i`` is ``+0`` and ``x2_i`` is greater than ``0``, the result is ``+0``.
    - If ``x1_i`` is ``+0`` and ``x2_i`` is ``+0``, the result is ``+0``.
    - If ``x1_i`` is ``+0`` and ``x2_i`` is ``-0``, the result is an approximation to
      ``+π``.
    - If ``x1_i`` is ``+0`` and ``x2_i`` is less than 0, the result is an approximation
      to ``+π``.
    - If ``x1_i`` is ``-0`` and ``x2_i`` is greater than ``0``, the result is ``-0``.
    - If ``x1_i`` is ``-0`` and ``x2_i`` is ``+0``, the result is ``-0``.
    - If ``x1_i`` is ``-0`` and ``x2_i`` is ``-0``, the result is an approximation to
      ``-π``.
    - If ``x1_i`` is ``-0`` and ``x2_i`` is less than ``0``, the result is an
      approximation to ``-π``.
    - If ``x1_i`` is less than ``0`` and ``x2_i`` is ``+0``, the result is an
      approximation to ``-π/2``.
    - If ``x1_i`` is less than ``0`` and ``x2_i`` is ``-0``, the result is an
      approximation to ``-π/2``.
    - If ``x1_i`` is greater than ``0``, ``x1_i`` is a finite number, and ``x2_i`` is
      ``+infinity``, the result is ``+0``.
    - If ``x1_i`` is greater than ``0``, ``x1_i`` is a finite number, and ``x2_i`` is
      ``-infinity``, the result is an approximation to ``+π``.
    - If ``x1_i`` is less than ``0``, ``x1_i`` is a finite number, and ``x2_i`` is
      ``+infinity``, the result is ``-0``.
    - If ``x1_i`` is less than ``0``, ``x1_i`` is a finite number, and ``x2_i`` is
      ``-infinity``, the result is an approximation to ``-π``.
    - If ``x1_i`` is ``+infinity`` and ``x2_i`` is finite, the result is an
      approximation to ``+π/2``.
    - If ``x1_i`` is ``-infinity`` and ``x2_i`` is finite, the result is an
      approximation to ``-π/2``.
    - If ``x1_i`` is ``+infinity`` and ``x2_i`` is ``+infinity``, the result is an
      approximation to ``+π/4``.
    - If ``x1_i`` is ``+infinity`` and ``x2_i`` is ``-infinity``, the result is an
      approximation to ``+3π/4``.
    - If ``x1_i`` is ``-infinity`` and ``x2_i`` is ``+infinity``, the result is an
      approximation to ``-π/4``.
    - If ``x1_i`` is ``-infinity`` and ``x2_i`` is ``-infinity``, the result is an
      approximation to ``-3π/4``.

    Parameters
    ----------
    x1
        input array corresponding to the y-coordinates. Should have a floating-point
        data type.
    x2
        input array corresponding to the x-coordinates. Must be compatible with ``x1``.
        Should have a floating-point data type.
    out
        optional output array, for writing the result to. It must have a shape that the
        inputs broadcast to.

    Returns
    -------
    ret
        an array containing the inverse tangent of the quotient ``x1/x2``. The returned
        array must have a floating-point data type.

    """
    return current_backend(x1).atan2(x1, x2, out=out)


@to_native_arrays_and_back
@handle_out_argument
def tanh(
    x: Union[ivy.Array, ivy.NativeArray],
    *,
    out: Optional[Union[ivy.Array, ivy.NativeArray]] = None,
) -> ivy.Array:
    """Returns a new array with the hyperbolic tangent of the elements of x.

    Parameters
    ----------
    x
        Input array.

    Returns
    -------
    ret
        A new array with the hyperbolic tangent of the elements of x.

    """
    return current_backend(x).tanh(x, out=out)


@to_native_arrays_and_back
@handle_out_argument
def atanh(
    x: Union[ivy.Array, ivy.NativeArray],
    *,
    out: Optional[Union[ivy.Array, ivy.NativeArray]] = None,
) -> ivy.Array:
    """Returns a new array with the inverse hyperbolic tangent of the elements of ``x``.

    Parameters
    ----------
    x
        input array whose elements each represent the area of a hyperbolic sector.
        Should have a floating-point data type.

    Returns
    -------
    ret
        an array containing the inverse hyperbolic tangent of each element in ``x``. The
        returned array must have a floating-point data type determined by Type Promotion
        Rules.

    Examples
    --------
    >>> x = ivy.atanh(ivy.array([0, -0.5]))
    >>> print(x)
    ivy.array([0., -0.549])

    """
    return current_backend(x).atanh(x, out=out)


@to_native_arrays_and_back
@handle_out_argument
def subtract(
    x1: Union[ivy.Array, ivy.NativeArray],
    x2: Union[ivy.Array, ivy.NativeArray],
    *,
    out: Optional[Union[ivy.Array, ivy.NativeArray]] = None,
) -> ivy.Array:
    """Calculates the difference for each element ``x1_i`` of the input array ``x1``
    with the respective element ``x2_i`` of the input array ``x2``.

    Parameters
    ----------
    x1
        first input array. Should have a numeric data type.
    x2
        second input array. Must be compatible with ``x1`` (see  ref:`broadcasting`).
        Should have a numeric data type.
    out
        optional output array, for writing the result to. It must have a shape that the
        inputs broadcast to.

    Returns
    -------
    ret
        an array containing the element-wise differences.

    """
    return current_backend(x1).subtract(x1, x2, out=out)


@to_native_arrays_and_back
@handle_out_argument
def divide(
    x1: Union[ivy.Array, ivy.NativeArray],
    x2: Union[ivy.Array, ivy.NativeArray],
    *,
    out: Optional[Union[ivy.Array, ivy.NativeArray]] = None,
) -> ivy.Array:
    """Calculates the division for each element x1_i of the input array x1 with the
    respective element x2_i of the input array x2.

    Parameters
    ----------
    x1
        dividend input array. Should have a numeric data type.
    x2
        divisor input array. Must be compatible with x1 (see Broadcasting). Should have
        a numeric data type.

    Returns
    -------
    ret
        an array containing the element-wise results. The returned array must have a
        floating-point data type determined by Type Promotion Rules.

    """
    return current_backend(x1, x2).divide(x1, x2, out=out)


@to_native_arrays_and_back
@handle_out_argument
def pow(
    x1: Union[ivy.Array, ivy.NativeArray],
    x2: Union[ivy.Array, ivy.NativeArray],
    *,
    out: Optional[Union[ivy.Array, ivy.NativeArray]] = None,
) -> ivy.Array:
    """Calculates an implementation-dependent approximation of exponentiation by raising
    each element ``x1_i`` (the base) of the input array ``x1`` to the power of ``x2_i``
    (the exponent), where ``x2_i`` is the corresponding element of the input array
    ``x2``.

    .. note::
       If both ``x1`` and ``x2`` have integer data types, the result of ``pow`` when
       ``x2_i`` is negative (i.e., less than zero) is unspecified and thus
       implementation-dependent. If ``x1`` has an integer data type and ``x2`` has a
       floating-point data type, behavior is implementation-dependent (type promotion
       between data type "kinds" (integer versus floating-point) is unspecified).

    **Special cases**

    For floating-point operands,

    - If ``x1_i`` is not equal to ``1`` and ``x2_i`` is ``NaN``, the result is ``NaN``.
    - If ``x2_i`` is ``+0``, the result is ``1``, even if ``x1_i`` is ``NaN``.
    - If ``x2_i`` is ``-0``, the result is ``1``, even if ``x1_i`` is ``NaN``.
    - If ``x1_i`` is ``NaN`` and ``x2_i`` is not equal to ``0``, the result is ``NaN``.
    - If ``abs(x1_i)`` is greater than ``1`` and ``x2_i`` is ``+infinity``, the result
      is ``+infinity``.
    - If ``abs(x1_i)`` is greater than ``1`` and ``x2_i`` is ``-infinity``, the result
      is ``+0``.
    - If ``abs(x1_i)`` is ``1`` and ``x2_i`` is ``+infinity``, the result is ``1``.
    - If ``abs(x1_i)`` is ``1`` and ``x2_i`` is ``-infinity``, the result is ``1``.
    - If ``x1_i`` is ``1`` and ``x2_i`` is not ``NaN``, the result is ``1``.
    - If ``abs(x1_i)`` is less than ``1`` and ``x2_i`` is ``+infinity``, the result is
      ``+0``.
    - If ``abs(x1_i)`` is less than ``1`` and ``x2_i`` is ``-infinity``, the result is
      ``+infinity``.
    - If ``x1_i`` is ``+infinity`` and ``x2_i`` is greater than ``0``, the result is
      ``+infinity``.
    - If ``x1_i`` is ``+infinity`` and ``x2_i`` is less than ``0``, the result is
      ``+0``.
    - If ``x1_i`` is ``-infinity``, ``x2_i`` is greater than ``0``, and ``x2_i`` is an
      odd integer value, the result is ``-infinity``.
    - If ``x1_i`` is ``-infinity``, ``x2_i`` is greater than ``0``, and ``x2_i`` is not
      an odd integer value, the result is ``+infinity``.
    - If ``x1_i`` is ``-infinity``, ``x2_i`` is less than ``0``, and ``x2_i`` is an odd
      integer value, the result is ``-0``.
    - If ``x1_i`` is ``-infinity``, ``x2_i`` is less than ``0``, and ``x2_i`` is not an
      odd integer value, the result is ``+0``.
    - If ``x1_i`` is ``+0`` and ``x2_i`` is greater than ``0``, the result is ``+0``.
    - If ``x1_i`` is ``+0`` and ``x2_i`` is less than ``0``, the result is
      ``+infinity``.
    - If ``x1_i`` is ``-0``, ``x2_i`` is greater than ``0``, and ``x2_i`` is an odd
      integer value, the result is ``-0``.
    - If ``x1_i`` is ``-0``, ``x2_i`` is greater than ``0``, and ``x2_i`` is not an odd
      integer value, the result is ``+0``.
    - If ``x1_i`` is ``-0``, ``x2_i`` is less than ``0``, and ``x2_i`` is an odd integer
      value, the result is ``-infinity``.
    - If ``x1_i`` is ``-0``, ``x2_i`` is less than ``0``, and ``x2_i`` is not an odd
      integer value, the result is ``+infinity``.
    - If ``x1_i`` is less than ``0``, ``x1_i`` is a finite number, ``x2_i`` is a finite
      number, and ``x2_i`` is not an integer value, the result is ``NaN``.

    Parameters
    ----------
    x1
        first input array whose elements correspond to the exponentiation base. Should
        have a numeric data type.
    x2
        second input array whose elements correspond to the exponentiation exponent.
        Must be compatible with ``x1`` (see :ref:`broadcasting`). Should have a numeric
        data type.
    out
        optional output array, for writing the result to. It must have a shape that the
        inputs broadcast to.

    Returns
    -------
    ret
        an array containing the element-wise results. The returned array must have a
        data type determined by :ref:`type-promotion`.

    """
    return current_backend(x1, x2).pow(x1, x2, out=out)


@to_native_arrays_and_back
@handle_out_argument
def remainder(
    x1: Union[ivy.Array, ivy.NativeArray],
    x2: Union[ivy.Array, ivy.NativeArray],
    *,
    out: Optional[Union[ivy.Array, ivy.NativeArray]] = None,
) -> ivy.Array:
    """Returns the remainder of division for each element ``x1_i`` of the input array
    ``x1`` and the respective element ``x2_i`` of the input array ``x2``.

    .. note::
        This function is equivalent to the Python modulus operator ``x1_i % x2_i``. For
        input arrays which promote to an integer data type, the result of division by
        zero is unspecified and thus implementation-defined. In general, similar to
        Python’s ``%`` operator, this function is not recommended for floating-point
        operands as semantics do not follow IEEE 754. That this function is specified
        to accept floating-point operands is primarily for reasons of backward
        compatibility.

    **Special Cases**

    For floating-point operands,

    - If either ``x1_i`` or ``x2_i`` is ``NaN``, the result is ``NaN``.
    - If ``x1_i`` is either ``+infinity`` or ``-infinity`` and ``x2_i`` is either
      ``+infinity`` or ``-infinity``, the result is ``NaN``.
    - If ``x1_i`` is either ``+0`` or ``-0`` and ``x2_i`` is either ``+0`` or ``-0``,
      the result is ``NaN``.
    - If ``x1_i`` is ``+0`` and ``x2_i`` is greater than ``0``, the result is ``+0``.
    - If ``x1_i`` is ``-0`` and ``x2_i`` is greater than ``0``, the result is ``+0``.
    - If ``x1_i`` is ``+0`` and ``x2_i`` is less than ``0``, the result is ``-0``.
    - If ``x1_i`` is ``-0`` and ``x2_i`` is less than ``0``, the result is ``-0``.
    - If ``x1_i`` is greater than ``0`` and ``x2_i`` is ``+0``, the result is ``NaN``.
    - If ``x1_i`` is greater than ``0`` and ``x2_i`` is ``-0``, the result is ``NaN``.
    - If ``x1_i`` is less than ``0`` and ``x2_i`` is ``+0``, the result is ``NaN``.
    - If ``x1_i`` is less than ``0`` and ``x2_i`` is ``-0``, the result is ``NaN``.
    - If ``x1_i`` is ``+infinity`` and ``x2_i`` is a positive (i.e., greater than ``0``)
      finite number, the result is ``NaN``.
    - If ``x1_i`` is ``+infinity`` and ``x2_i`` is a negative (i.e., less than ``0``)
      finite number, the result is ``NaN``.
    - If ``x1_i`` is ``-infinity`` and ``x2_i`` is a positive (i.e., greater than ``0``)
      finite number, the result is ``NaN``.
    - If ``x1_i`` is ``-infinity`` and ``x2_i`` is a negative (i.e., less than ``0``)
      finite number, the result is ``NaN``.
    - If ``x1_i`` is a positive (i.e., greater than ``0``) finite number and ``x2_i`` is
      ``+infinity``, the result is ``x1_i``. (note: this result matches Python
      behavior.)
    - If ``x1_i`` is a positive (i.e., greater than ``0``) finite number and ``x2_i`` is
      ``-infinity``, the result is ``x2_i``. (note: this result matches Python
      behavior.)
    - If ``x1_i`` is a negative (i.e., less than ``0``) finite number and ``x2_i`` is
      ``+infinity``, the result is ``x2_i``. (note: this results matches Python
      behavior.)
    - If ``x1_i`` is a negative (i.e., less than ``0``) finite number and ``x2_i`` is
      ``-infinity``, the result is ``x1_i``. (note: this result matches Python
      behavior.)
    - In the remaining cases, the result must match that of the Python ``%`` operator.

    Parameters
    ----------
    x1
        dividend input array. Should have a numeric data type.
    x2
        divisor input array. Must be compatible with ``x1`` (see  ref:`Broadcasting`).
        Should have a numeric data type.
    out
        optional output array, for writing the result to. It must have a shape that the
        inputs broadcast to.

    Returns
    -------
    ret
        an array containing the element-wise results. Each element-wise result must have
        the same sign as the respective element ``x2_i``. The returned array must have a
        data type determined by :ref:`Type Promotion Rules`.

    """
    return current_backend(x1, x2).remainder(x1, x2, out=out)


@to_native_arrays_and_back
@handle_out_argument
def bitwise_right_shift(
    x1: Union[ivy.Array, ivy.NativeArray],
    x2: Union[ivy.Array, ivy.NativeArray],
    *,
    out: Optional[Union[ivy.Array, ivy.NativeArray]] = None,
) -> ivy.Array:
    """Shifts the bits of each element ``x1_i`` of the input array ``x1`` to the right
    according to the respective element ``x2_i`` of the input array ``x2``.

    .. note::
       This operation must be an arithmetic shift (i.e., sign-propagating) and thus
       equivalent to floor division by a power of two.

    Parameters
    ----------
    x1
        first input array. Should have an integer data type.
    x2
        second input array. Must be compatible with ``x1`` (see  ref:`broadcasting`).
        Should have an integer data type. Each element must be greater than or equal to
        0.
    out
        optional output array, for writing the result to. It must have a shape that the
        inputs broadcast to.

    Returns
    -------
    ret
        out (array), an array containing the element-wise results.
        The returned array must have a data type determined by Type Promotion Rules.

    Examples
    --------
    >>> lhs = ivy.array([5, 2, 3, 1], dtype=ivy.int64)
    >>> rhs = ivy.array([1, 3, 2, 1], dtype=ivy.int64)
    >>> y = ivy.bitwise_right_shift(lhs, rhs)
    >>> print(y)
    ivy.array([2, 0, 0, 0])
    """
    return current_backend(x1, x2).bitwise_right_shift(x1, x2, out=out)


@to_native_arrays_and_back
@handle_out_argument
def equal(
    x1: Union[ivy.Array, ivy.NativeArray],
    x2: Union[ivy.Array, ivy.NativeArray],
    *,
    out: Optional[Union[ivy.Array, ivy.NativeArray]] = None,
) -> ivy.Array:
    """Computes the truth value of x1_i == x2_i for each element x1_i of the input array
    x1 with the respective element x2_i of the input array x2.

    Parameters
    ----------
    x1
        first input array. May have any data type.
    x2
        second input array. Must be compatible with x1 (with Broadcasting). May have any
        data type.

    Returns
    -------
    ret
        an array containing the element-wise results. The returned array must have a
        data type of bool.

    """
    return current_backend(x1, x2).equal(x1, x2, out=out)


# Extra #
# ------#


@to_native_arrays_and_back
@handle_out_argument
def erf(
    x: Union[ivy.Array, ivy.NativeArray],
    *,
    out: Optional[Union[ivy.Array, ivy.NativeArray]] = None,
) -> Union[ivy.Array, ivy.NativeArray]:
    """Computes the Gauss error function of ``x`` element-wise.

    Parameters
    ----------
    x
        Value to compute exponential for.

    Returns
    -------
    ret
        The Gauss error function of x.

    """
    return current_backend(x).erf(x, out=out)


@to_native_arrays_and_back
@handle_out_argument
def minimum(
    x1: Union[ivy.Array, ivy.NativeArray],
    x2: Union[ivy.Array, ivy.NativeArray],
    *,
    out: Optional[Union[ivy.Array, ivy.NativeArray]] = None,
) -> Union[ivy.Array, ivy.NativeArray]:
    """Returns the min of x1 and x2 (i.e. x1 < x2 ? x1 : x2) element-wise.

    Parameters
    ----------
    x1
        Input array containing elements to minimum threshold.
    x2
        Tensor containing minimum values, must be broadcastable to x1.

    Returns
    -------
    ret
        An array with the elements of x1, but clipped to not exceed the x2 values.


    This method conforms to the `Array API Standard
    <https://data-apis.org/array-api/latest/>`_. This docstring is an extension of the
    `docstring <https://data-apis.org/array-api/latest/API_specification/generated/signatures.elementwise_functions.add.html>`_ # noqa
    in the standard. The descriptions above assume an array input for simplicity, but
    the method also accepts :code:`ivy.Container` instances in place of
    :code:`ivy.Array` or :code:`ivy.NativeArray` instances, as shown in the type hints
    and also the examples below.

    Functional Examples
    -------------------

    With :code:`ivy.Array` inputs:
    >>> x = ivy.array([1, 5, 9])
    >>> y = ivy.array([2, 6, 8])
    >>> z = ivy.minimum(x, y)
    >>> print(z)
    ivy.array([1, 5, 8])

    With :code:`ivy.NativeArray` inputs:

    >>> x = ivy.native_array([2, 6, 8, 5])
    >>> y = ivy.native_array([1, 5, 9, 6])
    >>> ivy.minimum(x, y)
    >>> print(y)
    ivy.native_array([1, 5, 8, 5])

    With :code:`Number` inputs:

    >>> z = ivy.zeros(1)
    >>> ivy.minimum(1, 5, out=z)
    >>> print(z)
    ivy.array([1])

    With a mix of :code:`ivy.Array` and :code:`ivy.NativeArray` inputs:

    >>> x = ivy.array([2, 3])
    >>> y = ivy.native_array([0, 4])
    >>> z = ivy.minimum(x, y)
    >>> print(z)
    ivy.array([0, 3])

    With a mix of :code:`ivy.Array` and :code:`Number` inputs:

    >>> x = ivy.array([2, 3, 9])
    >>> z = ivy.minimum(x, 5)
    >>> print(z)
    ivy.array([2, 3, 5])

    With a mix of :code:`ivy.NativeArray` and :code:`Number` inputs:

    >>> x = ivy.native_array([2, 3, 9, 7, 3])
    >>> z = ivy.minimum(x, 5)
    >>> print(z)
    ivy.native_array([2, 3, 5, 5, 3])

    Instance Method Examples
    ------------------------

    With :code:`ivy.Array` instance method using :code:`ivy.Array` input:

    >>> x = ivy.array([4, 7, 3])
    >>> y = ivy.array([3, 3, 2])
    >>> z = x.minimum(y)
    >>> print(z)
    ivy.array([3, 3, 2])

    With :code:`ivy.Array` instance method using :code:`ivy.NativeArray` input:

    >>> x = ivy.array([4, 7])
    >>> y = ivy.native_array([6, 0])
    >>> x.minimum(y)
    >>> print(y)
    ivy.native_array([4, 0])

    With :code:`ivy.Array` instance method using :code:`Number` input:

    >>> x = ivy.array([1, 4, 8])
    >>> z = ivy.zeros(3)
    >>> x.minimum(3)
    >>> print(z)
    ivy.array([1, 4, 5])

    """
    return current_backend(x1).minimum(x1, x2, out=out)


@to_native_arrays_and_back
@handle_out_argument
def maximum(
    x1: Union[ivy.Array, ivy.NativeArray, Number],
    x2: Union[ivy.Array, ivy.NativeArray, Number],
    *,
    out: Optional[Union[ivy.Array, ivy.NativeArray]] = None,
) -> Union[ivy.Array, ivy.NativeArray]:
    """Returns the max of x1 and x2 (i.e. x1 > x2 ? x1 : x2) element-wise.

    Parameters
    ----------
    x1
        Input array containing elements to maximum threshold.
    x2
        Tensor containing maximum values, must be broadcastable to x1.

    Returns
    -------
    ret
        An array with the elements of x1, but clipped to not be lower than the x2 values.


    This method conforms to the `Array API Standard
    <https://data-apis.org/array-api/latest/>`_. This docstring is an extension of the
    `docstring <https://data-apis.org/array-api/latest/API_specification/generated/signatures.elementwise_functions.tan.html>`_ # noqa
    in the standard. The descriptions above assume an array input for simplicity, but
    the method also accepts :code:`ivy.Container` instances in place of
    :code:`ivy.Array` or :code:`ivy.NativeArray` instances, as shown in the type hints
    and also the examples below.

    Functional Examples
    -------------------

    With :code:`ivy.Array` inputs:

    >>> x = ivy.array([7, 9, 5])
    >>> y = ivy.array([9, 3, 2])
    >>> z = ivy.maximum(x, y)
    >>> print(z)
    ivy.array([9, 9, 5])

    With :code:`ivy.NativeArray` inputs:

    >>> x = ivy.native_array([1, 5, 9, 8, 3])
    >>> y = ivy.native_array([9, 3, 2, 0, 7])
    >>> ivy.maximum(x, y)
    >>> print(y)
    ivy.native_array([9, 5, 9, 8, 7])

    With :code:`Number` inputs:

    >>> z = ivy.zeros(1)
    >>> ivy.maximum(1, 5, out=z)
    >>> print(z)
    ivy.array([5])

    With a mix of :code:`ivy.Array` and :code:`ivy.NativeArray` inputs:

    >>> x = ivy.array([7, 3])
    >>> y = ivy.native_array([0, 7])
    >>> z = ivy.maximum(x, y)
    >>> print(z)
    ivy.array([7, 3])

    With a mix of :code:`ivy.Array` and :code:`Number` inputs:

    >>> x = ivy.array([1, 7, 3])
    >>> z = ivy.maximum(x, 5)
    >>> print(z)
    ivy.array([5, 7, 5])

    With a mix of :code:`ivy.NativeArray` and :code:`Number` inputs:

    >>> x = ivy.native_array([1, 3])
    >>> z = ivy.maximum(x, 5)
    >>> print(z)
    ivy.native_array([5, 5])

    Instance Method Examples
    ------------------------

    With :code:`ivy.Array` instance method using :code:`ivy.Array` input:

    >>> x = ivy.array([4, 8, 3])
    >>> y = ivy.array([9, 3, 2])
    >>> x.maximum(y, out=y)
    >>> print(y)
    ivy.array([9, 8, 3])

    With :code:`ivy.Array` instance method using :code:`ivy.NativeArray` input:

    >>> x = ivy.array([4, 1, 8, 3])
    >>> y = ivy.native_array([9, 3, 2, 6])
    >>> z = x.maximum(y)
    >>> print(z)
    ivy.array([9, 3, 8, 6])

    With :code:`ivy.Array` instance method using :code:`Number` input:

    >>> x = ivy.array([1, 7, 8])
    >>> z = ivy.zeros(3)
    >>> x.maximum(3, out=z)
    >>> print(z)
    ivy.array([3, 7, 8])

    """
    return current_backend(x1).maximum(x1, x2, out=out)<|MERGE_RESOLUTION|>--- conflicted
+++ resolved
@@ -4,17 +4,12 @@
 
 # local
 import ivy
-<<<<<<< HEAD
 from ivy.backend_handler import current_backend
-from ivy.func_wrapper import handle_out_argument, to_native_arrays_and_back
-=======
-from ivy.backend_handler import current_backend as _cur_backend
 from ivy.func_wrapper import (
     handle_out_argument,
     to_native_arrays_and_back,
     handle_nestable,
 )
->>>>>>> 24713f72
 
 # Array API Standard #
 # -------------------#
