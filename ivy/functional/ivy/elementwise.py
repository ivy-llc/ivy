--- conflicted
+++ resolved
@@ -587,8 +587,7 @@
     return _cur_framework(x).negative(x)
 
 
-<<<<<<< HEAD
-=======
+
 def not_equal(x1: Union[ivy.Array, ivy.NativeArray], x2: Union[ivy.Array, ivy.NativeArray]) -> ivy.Array:
     """
     Computes the truth value of ``x1_i != x2_i`` for each element ``x1_i`` of the input array ``x1`` with the respective element ``x2_i`` of the input array ``x2``.
@@ -608,7 +607,6 @@
     return _cur_framework(x1, x2).not_equal(x1, x2)
 
 
->>>>>>> 8a9e7cb2
 def tanh(x: Union[ivy.Array, ivy.NativeArray]) -> ivy.Array:
     """
     Calculates an implementation-dependent approximation to the hyperbolic tangent,
