--- conflicted
+++ resolved
@@ -142,9 +142,8 @@
         optional output array, for writing the result to. It must have a shape that the inputs broadcast to.
     Returns
     -------
-     ret
+    ret
         an array containing the evaluated exponential function result for each element in ``x``. The returned array must have a floating-point data type determined by :ref:`type-promotion`.
-<<<<<<< HEAD
     
     Examples
     --------
@@ -152,8 +151,6 @@
     >>> y = ivy.exp(x)
     >>> print(y)
     ivy.array([2.71828183, 7.3890561 , 20.08553692])
-=======
->>>>>>> 7c820c0c
 
     """
     return _cur_framework(x).exp(x, out)
