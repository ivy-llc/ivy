--- conflicted
+++ resolved
@@ -2425,7 +2425,7 @@
     >>> print(y)
     ivy.array([12., 30., 56.])
 
-<<<<<<< HEAD
+
     With :code:`ivy.NativeArray` inputs:
 
     >>> x1 = ivy.native_array([1., 3., 9.])
@@ -2435,9 +2435,9 @@
     ivy.array([ 4. , 21.6,  9. ])
 
     With mixed :code:`ivy.Array` and :code:`ivy.NativeArray` inputs:
-=======
-    With mixed :class:`ivy.Array` and :class:`ivy.NativeArray` inputs:
->>>>>>> 558bed73
+
+
+
 
     >>> x1 = ivy.array([8., 6., 7.])
     >>> x2 = ivy.native_array([1., 2., 3.])
