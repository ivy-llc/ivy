--- conflicted
+++ resolved
@@ -556,11 +556,7 @@
     """
     return _cur_framework(x).negative(x)
 
-<<<<<<< HEAD
-
-=======
-  
->>>>>>> fd9c3efe
+
 def tanh(x: Union[ivy.Array, ivy.NativeArray]) -> ivy.Array:
     """
     Calculates an implementation-dependent approximation to the hyperbolic tangent,
