"""Includes Mindspore Frontend functions listed in the TODO list
https://github.com/unifyai/ivy/issues/14951."""

# local
import ivy
from ivy.func_wrapper import with_supported_dtypes
from ivy.functional.frontends.paddle.func_wrapper import to_ivy_arrays_and_back


<<<<<<< HEAD
@with_supported_dtypes({"2.0.0 and below": ("float16", "float32")}, "mindspore")
@to_ivy_arrays_and_back
def selu(input_x):
    return ivy.selu(input_x)
=======
@with_supported_dtypes({"2.0 and below": ("float16", "float32")}, "mindspore")
@to_ivy_arrays_and_back
def softsign(x):
    return ivy.divide(x, ivy.add(1, ivy.abs(x)))
>>>>>>> 545de99c
<|MERGE_RESOLUTION|>--- conflicted
+++ resolved
@@ -7,14 +7,13 @@
 from ivy.functional.frontends.paddle.func_wrapper import to_ivy_arrays_and_back
 
 
-<<<<<<< HEAD
 @with_supported_dtypes({"2.0.0 and below": ("float16", "float32")}, "mindspore")
 @to_ivy_arrays_and_back
 def selu(input_x):
     return ivy.selu(input_x)
-=======
+
+  
 @with_supported_dtypes({"2.0 and below": ("float16", "float32")}, "mindspore")
 @to_ivy_arrays_and_back
 def softsign(x):
-    return ivy.divide(x, ivy.add(1, ivy.abs(x)))
->>>>>>> 545de99c
+    return ivy.divide(x, ivy.add(1, ivy.abs(x)))