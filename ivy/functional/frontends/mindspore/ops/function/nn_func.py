--- conflicted
+++ resolved
@@ -55,12 +55,12 @@
     return ivy.divide(x, ivy.add(1, ivy.abs(x)))
 
 
-<<<<<<< HEAD
+
 @with_supported_dtypes({"2.0.0 and below": ("float16", "float32")}, "mindspore")
 @to_ivy_arrays_and_back
 def log_softmax(input, axis=-1):
     return ivy.log_softmax(input)
-=======
+
 @with_supported_dtypes({"2.0 and below": ("float16", "float32")}, "mindspore")
 @to_ivy_arrays_and_back
 def kl_div(logits, labels, reduction="mean"):
@@ -96,7 +96,6 @@
             "Invalid reduction mode. Supported values are 'none', 'mean', 'batchmean',"
             " or 'sum'."
         )
->>>>>>> 6aad1631
 
 
 @with_supported_dtypes(
