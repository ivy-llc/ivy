--- conflicted
+++ resolved
@@ -54,12 +54,14 @@
 def softsign(x):
     return ivy.divide(x, ivy.add(1, ivy.abs(x)))
 
-<<<<<<< HEAD
+
 @with_supported_dtypes({"2.0 and below": ("float16", "float32")}, "mindspore")
 @to_ivy_arrays_and_back
 def lrn(input_x, depth_radius=5, bias=1.0, alpha=1.0, beta=0.5):
-    return ivy.lrn(input_x, depth_radius=depth_radius, bias=bias, alpha=alpha, beta=beta)
-=======
+    return ivy.lrn(
+        input_x, depth_radius=depth_radius, bias=bias, alpha=alpha, beta=beta
+    )
+
 
 @with_supported_dtypes(
     {
@@ -184,5 +186,4 @@
         pad_mode=pad_mode,
         count_include_pad=count_include_pad,
         divisor_override=divisor_override,
-    )
->>>>>>> e75c5322
+    )