"""Includes Mindspore Frontend functions listed in the TODO list
https://github.com/unifyai/ivy/issues/14951."""

# local
import ivy
from ivy.func_wrapper import with_supported_dtypes
from ivy.functional.frontends.paddle.func_wrapper import to_ivy_arrays_and_back


def _broadcast_pooling_helper(x, pool_dims: str = "2d", name: str = "padding"):
    dims = {"1d": 1, "2d": 2, "3d": 3}

    if isinstance(x, int):
        return tuple([x for _ in range(dims[pool_dims])])

    if len(x) == 1:
        return tuple([x[0] for _ in range(dims[pool_dims])])
    elif len(x) == dims[pool_dims]:
        return tuple(x)
    elif len(x) != dims[pool_dims]:
        raise ValueError(
            f"`{name}` must either be a single int, "
            f"or a tuple of {dims[pool_dims]} ints. "
        )


@with_supported_dtypes(
    {
        "2.0.0 and below": (
            "int8",
            "int16",
            "int32",
            "int64",
            "float16",
            "float32",
            "float64",
        )
    },
    "mindspore",
)
@to_ivy_arrays_and_back
def dropout2d(input, p=0.5, training=True):
    return ivy.dropout2d(input, p, training=training, data_format="NCHW")


@with_supported_dtypes({"2.0.0 and below": ("float16", "float32")}, "mindspore")
@to_ivy_arrays_and_back
def selu(input_x):
    return ivy.selu(input_x)


@with_supported_dtypes({"2.0 and below": ("float16", "float32")}, "mindspore")
@to_ivy_arrays_and_back
def softsign(x):
    return ivy.divide(x, ivy.add(1, ivy.abs(x)))


<<<<<<< HEAD
=======
@with_supported_dtypes({"2.0.0 and below": ("float16", "float32")}, "mindspore")
@to_ivy_arrays_and_back
def log_softmax(input, axis=-1):
    return ivy.log_softmax(input)


@with_supported_dtypes({"2.0 and below": ("float16", "float32")}, "mindspore")
@to_ivy_arrays_and_back
def kl_div(logits, labels, reduction="mean"):
    """
    Computes the Kullback-Leibler (KL) Divergence between the logits and the labels.

    Parameters:
        logits (numpy array): The input logits array.
        labels (numpy array): The label array which has the same shape as logits.
        reduction (str): Specifies the reduction to be applied to the output.
                         Its value must be one of 'none', 'mean', 'batchmean',
                         or 'sum'. Default: 'mean'.

    Returns:
        float or numpy array: If reduction is 'none', then output is
        a numpy array and has the same shape as logits.
                              Otherwise, it is a scalar (float).
    """
    assert ivy.shape(logits) == ivy.shape(
        labels
    ), "logits and labels must have the same shape."
    L = labels * (ivy.log(labels) - logits)
    if reduction == "none":
        return L
    elif reduction == "mean":
        return ivy.mean(L)
    elif reduction == "batchmean":
        return ivy.mean(L, axis=0)
    elif reduction == "sum":
        return ivy.sum(L)
    else:
        raise ValueError(
            "Invalid reduction mode. Supported values are 'none', 'mean', 'batchmean',"
            " or 'sum'."
        )


>>>>>>> b100903d
@with_supported_dtypes(
    {
        "2.0.0 and below": (
            "int8",
            "int16",
            "int32",
            "int64",
            "float16",
            "float32",
            "float64",
        )
    },
    "mindspore",
)
@to_ivy_arrays_and_back
def dropout3d(input, p=0.5, training=True):
    return ivy.dropout3d(input, p, training=training, data_format="NCDHW")


@with_supported_dtypes(
    {
        "2.0.0 and below": (
            "int8",
            "int16",
            "int32",
            "int64",
            "float16",
            "float32",
            "float64",
        )
    },
    "mindspore",
)
@to_ivy_arrays_and_back
def interpolate(
    input,
    size=None,
    scale_factor=None,
    mode="nearest",
    align_corners=False,
    recompute_scale_factor=False,
):
    return ivy.interpolate(
        input,
        size=size,
        scale_factor=scale_factor,
        mode=mode,
        align_corners=align_corners,
        recompute_scale_factor=recompute_scale_factor,
    )


@with_supported_dtypes(
    {
        "2.0 and below": (
            "int8",
            "int16",
            "int32",
            "int64",
            "float16",
            "float32",
            "float64",
        )
    },
    "mindspore",
)
@to_ivy_arrays_and_back
def pad(input, pad_width, mode="constant", constant_values=0):
    return ivy.pad(input, pad_width, mode=mode, constant_values=constant_values)


@with_supported_dtypes(
    {"2.0.0 and below": ("float16", "float32", "float64")}, "mindspore"
)
@to_ivy_arrays_and_back
def adaptive_avg_pool2d(input, output_size):
    return ivy.adaptive_avg_pool2d(input, output_size)


@to_ivy_arrays_and_back
def avg_pool2d(
    input,
    kernel_size,
    stride=None,
    padding=0,
    pad_mode=False,
    count_include_pad=True,
    divisor_override=None,
):
    # Figure out input dims N
    input_rank = input.ndim

    if input_rank == 4:
        # NCHW
        data_format = "NCHW"

    kernel_size = _broadcast_pooling_helper(kernel_size, "2d", name="kernel_size")
    stride = _broadcast_pooling_helper(stride, "2d", name="stride")
    padding = _broadcast_pooling_helper(padding, "2d", name="padding")
    kernel_pads = list(zip(kernel_size, padding))

    # Padding should be less than or equal to half of kernel size
    if not all([pad <= kernel / 2 for kernel, pad in kernel_pads]):
        raise ValueError(
            "pad should be smaller than or equal to half of kernel size, "
            f"but got padding={padding}, kernel_size={kernel_size}. "
        )

    # Figure out padding string
    if all([pad == ivy.ceil((kernel - 1) / 2) for kernel, pad in kernel_pads]):
        padding_str = "SAME"
    else:
        padding_str = "VALID"

    return ivy.avg_pool2d(
        input,
        kernel_size,
        stride,
        padding_str,
        data_format=data_format,
        pad_mode=pad_mode,
        count_include_pad=count_include_pad,
        divisor_override=divisor_override,
    )


@to_ivy_arrays_and_back
<<<<<<< HEAD
@with_supported_dtypes({"2.0.1 and below": ("float16", "float32")}, "mindspore")
def gumbel_softmax(logits, tau=1, hard=False, dim=-1):
    gumbels = -ivy.empty_like(logits).exponential().log()
    gumbels = (logits + gumbels) / tau
    y_soft = ivy.softmax(x=gumbels, axis=dim)

    if hard:
        indices = y_soft.max(axis=dim, keepdims=True)[1]
        y_hard = ivy.zeros_like(logits)
        updates = ivy.ones_like(indices)
        y_hard = ivy.scatter_nd(indices, updates, reduction="replace", out=y_hard)

        ret = y_hard - y_soft.stop_gradient(preserve_type=True) + y_soft
    else:
        ret = y_soft

    return ret
=======
def flatten(input, order="C", *, start_dim=1, end_dim=-1):
    return ivy.flatten(input, order=order, start_dim=start_dim, end_dim=end_dim)


@with_supported_dtypes(
    {"2.0.0 and below": ("float16", "float32", "float64")},
    "mindspore",
)
@to_ivy_arrays_and_back
def fast_gelu(input_x):
    return (input_x / (1 + ivy.exp(-1.702 * ivy.abs(input_x)))) * ivy.exp(
        0.851 * (input_x - ivy.abs(input_x))
    )
>>>>>>> b100903d
<|MERGE_RESOLUTION|>--- conflicted
+++ resolved
@@ -55,8 +55,6 @@
     return ivy.divide(x, ivy.add(1, ivy.abs(x)))
 
 
-<<<<<<< HEAD
-=======
 @with_supported_dtypes({"2.0.0 and below": ("float16", "float32")}, "mindspore")
 @to_ivy_arrays_and_back
 def log_softmax(input, axis=-1):
@@ -100,7 +98,6 @@
         )
 
 
->>>>>>> b100903d
 @with_supported_dtypes(
     {
         "2.0.0 and below": (
@@ -228,7 +225,6 @@
 
 
 @to_ivy_arrays_and_back
-<<<<<<< HEAD
 @with_supported_dtypes({"2.0.1 and below": ("float16", "float32")}, "mindspore")
 def gumbel_softmax(logits, tau=1, hard=False, dim=-1):
     gumbels = -ivy.empty_like(logits).exponential().log()
@@ -245,19 +241,4 @@
     else:
         ret = y_soft
 
-    return ret
-=======
-def flatten(input, order="C", *, start_dim=1, end_dim=-1):
-    return ivy.flatten(input, order=order, start_dim=start_dim, end_dim=end_dim)
-
-
-@with_supported_dtypes(
-    {"2.0.0 and below": ("float16", "float32", "float64")},
-    "mindspore",
-)
-@to_ivy_arrays_and_back
-def fast_gelu(input_x):
-    return (input_x / (1 + ivy.exp(-1.702 * ivy.abs(input_x)))) * ivy.exp(
-        0.851 * (input_x - ivy.abs(input_x))
-    )
->>>>>>> b100903d
+    return ret