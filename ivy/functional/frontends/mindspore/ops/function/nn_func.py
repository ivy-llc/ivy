--- conflicted
+++ resolved
@@ -37,7 +37,6 @@
 def softsign(x):
     return ivy.divide(x, ivy.add(1, ivy.abs(x)))
 
-<<<<<<< HEAD
 
 @with_supported_dtypes(
     {
@@ -56,7 +55,8 @@
 @to_ivy_arrays_and_back
 def hardswish(x):
     return ivy.hardswish(x)
-=======
+
+  
 @with_supported_dtypes({"2.0 and below": ("int8", "int16", "int32", "int64", "float16", "float32", "float64")}, "mindspore")
 @to_ivy_arrays_and_back
 def pad(input, pad_width, mode='constant', constant_values=0):
@@ -66,5 +66,4 @@
 @with_supported_dtypes({"2.0.0 and below": ("float16", "float32", "float64")}, "mindspore")
 @to_ivy_arrays_and_back
 def adaptive_avg_pool2d(input, output_size):
-    return ivy.adaptive_avg_pool2d(input, output_size)
->>>>>>> 14e74535
+    return ivy.adaptive_avg_pool2d(input, output_size)