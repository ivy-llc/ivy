--- conflicted
+++ resolved
@@ -1,10 +1,7 @@
 """Includes Mindspore Frontend functions listed in the TODO list
 https://github.com/unifyai/ivy/issues/14951."""
 
-<<<<<<< HEAD
-import ivy
-@with_supported_dtypes({"2.0 and below": ("float16", "float32")}, "mindspore")
-@to_ivy_arrays_and_back
+
 def sigmoid(x):
     return ivy.sigmoid(x)
 
@@ -34,15 +31,4 @@
 
 
 
-=======
-# local
-import ivy
-from ivy.func_wrapper import with_supported_dtypes
-from ivy.functional.frontends.paddle.func_wrapper import to_ivy_arrays_and_back
 
-
-@with_supported_dtypes({"2.0 and below": ("float16", "float32")}, "mindspore")
-@to_ivy_arrays_and_back
-def softsign(x):
-    return ivy.divide(x, ivy.add(1, ivy.abs(x)))
->>>>>>> c571c538
