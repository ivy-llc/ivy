--- conflicted
+++ resolved
@@ -55,8 +55,6 @@
     return ivy.divide(x, ivy.add(1, ivy.abs(x)))
 
 
-<<<<<<< HEAD
-=======
 @with_supported_dtypes({"2.0.0 and below": ("float16", "float32")}, "mindspore")
 @to_ivy_arrays_and_back
 def log_softmax(input, axis=-1):
@@ -248,8 +246,18 @@
         )
 
 
->>>>>>> 74c13af0
-@with_supported_dtypes(
+@with_supported_dtypes(
+    {
+        "2.0.0 and below": (
+            "int8",
+            "int16",
+            "int32",
+            "int64",
+            "float16",
+            "float32",
+            "float64",
+        )
+    },
     {
         "2.0.0 and below": (
             "int8",
@@ -376,14 +384,13 @@
 
 
 @to_ivy_arrays_and_back
-<<<<<<< HEAD
 def bias_add(input_x, bias):
-    if not isinstance(input_x, np.ndarray) or not isinstance(bias, np.ndarray):
-        raise TypeError("Both input_x and bias must be NumPy arrays")
-    
+    if not isinstance(input_x, ivy.array) or not isinstance(bias, ivy.array):
+        raise TypeError("Both input_x and bias must be  arrays")
+
     if input_x.ndim < 2 or input_x.ndim > 5:
         raise TypeError("Dimension of input_x must be in the range [2, 5]")
-    
+
     if bias.shape != (input_x.shape[-1],):
         raise ValueError("Shape of bias must match the channel dimension of input_x")
 
@@ -391,7 +398,8 @@
     output = input_x + broadcasted_bias
     return output
 
-=======
+
+@to_ivy_arrays_and_back
 def flatten(input, order="C", *, start_dim=1, end_dim=-1):
     return ivy.flatten(input, order=order, start_dim=start_dim, end_dim=end_dim)
 
@@ -432,5 +440,4 @@
     else:
         ret = y_soft
 
-    return ret
->>>>>>> 74c13af0
+    return ret