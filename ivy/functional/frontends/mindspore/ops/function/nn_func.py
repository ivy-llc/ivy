# local
import ivy
from ivy.func_wrapper import with_supported_dtypes
from ivy.functional.frontends.paddle.func_wrapper import to_ivy_arrays_and_back


# --- Helpers --- #
# --------------- #


def _broadcast_pooling_helper(x, pool_dims: str = "2d", name: str = "padding"):
    dims = {"1d": 1, "2d": 2, "3d": 3}

    if isinstance(x, int):
        return tuple([x for _ in range(dims[pool_dims])])

    if len(x) == 1:
        return tuple([x[0] for _ in range(dims[pool_dims])])
    elif len(x) == dims[pool_dims]:
        return tuple(x)
    elif len(x) != dims[pool_dims]:
        raise ValueError(
            f"`{name}` must either be a single int, "
            f"or a tuple of {dims[pool_dims]} ints. "
        )


<<<<<<< HEAD
@with_supported_dtypes(
    {
        "2.0.0 and below": (
            "int8",
            "int16",
            "int32",
            "int64",
            "float16",
            "float32",
            "float64",
        )
    },
    "mindspore",
)
@to_ivy_arrays_and_back
def dropout(input, p=0.5, training=True, seed=None):
    return ivy.dropout(input, p, training=training, seed=seed)


@with_supported_dtypes(
    {
        "2.0.0 and below": (
            "int8",
            "int16",
            "int32",
            "int64",
            "float16",
            "float32",
            "float64",
        )
    },
    "mindspore",
)
@to_ivy_arrays_and_back
def dropout2d(input, p=0.5, training=True):
    return ivy.dropout2d(input, p, training=training, data_format="NCHW")


@with_supported_dtypes({"2.0.0 and below": ("float16", "float32")}, "mindspore")
@to_ivy_arrays_and_back
def selu(input_x):
    return ivy.selu(input_x)


@with_supported_dtypes({"2.0 and below": ("float16", "float32")}, "mindspore")
@to_ivy_arrays_and_back
def softsign(x):
    return ivy.divide(x, ivy.add(1, ivy.abs(x)))
=======
def _conv(input, weight, bias=None, stride=1, padding=0, dilation=1, groups=1):
    dims = len(input.shape) - 2
    _valid_shapes(input, weight, bias, stride, padding, groups)
>>>>>>> c5d124bf

    if isinstance(padding, str):
        padding = padding.upper()
    else:
        if isinstance(padding, int):
            padding = [*[(padding, padding) for _ in range(dims)]]
        else:
            padding = [*[(p, p) for p in padding]]

    ret = ivy.conv(
        input,
        weight,
        stride,
        padding,
        dims=dims,
        data_format="channel_first",
        filter_format="channel_first",
        dilations=dilation,
        feature_group_count=groups,
    )
    if bias is not None:
        return ivy.add(ret, ivy.expand_dims(bias, axis=(0, *range(2, dims + 2))))
    return ret


def _valid_shapes(input, weight, bias, stride, padding, groups, transpose=False):
    in_channels = input.shape[1]
    out_channels = weight.shape[0] if not transpose else weight.shape[1] * groups

    ivy.utils.assertions.check_equal(
        in_channels % groups,
        0,
        message="in_channels must be divisible by groups",
        as_array=False,
    )
    ivy.utils.assertions.check_equal(
        out_channels % groups,
        0,
        message="out_channels must be divisible by groups",
        as_array=False,
    )

    if bias is not None:
        ivy.utils.assertions.check_equal(
            bias.shape[0],
            out_channels,
            message="bias must be same shape as out_channels",
            as_array=False,
        )

    if padding == "same":
        if isinstance(stride, int):
            ivy.utils.assertions.check_equal(
                stride,
                1,
                message="padding cannot be 'same' for stride > 1",
                as_array=False,
            )
        else:
            for i in stride:
                ivy.utils.assertions.check_equal(
                    i,
                    1,
                    message="padding cannot be 'same' for stride > 1",
                    as_array=False,
                )

    if not transpose:
        in_channels_by_groups = weight.shape[1]
        ivy.utils.assertions.check_equal(
            in_channels,
            in_channels_by_groups * groups,
            message="in_channels must be consistent between input and weight",
            as_array=False,
        )
    else:
        ivy.utils.assertions.check_equal(
            in_channels,
            weight.shape[0],
            message="in_channels must be consistent between input and weight",
            as_array=False,
        )


# --- Main --- #
# ------------ #


@with_supported_dtypes(
    {"2.0.0 and below": ("float16", "float32", "float64")}, "mindspore"
)
@to_ivy_arrays_and_back
def adaptive_avg_pool2d(input, output_size):
    return ivy.adaptive_avg_pool2d(input, output_size)


@to_ivy_arrays_and_back
def avg_pool2d(
    input,
    kernel_size,
    stride=None,
    padding=0,
    pad_mode=False,
    count_include_pad=True,
    divisor_override=None,
):
    # Figure out input dims N
    input_rank = input.ndim

    if input_rank == 4:
        # NCHW
        data_format = "NCHW"

    kernel_size = _broadcast_pooling_helper(kernel_size, "2d", name="kernel_size")
    stride = _broadcast_pooling_helper(stride, "2d", name="stride")
    padding = _broadcast_pooling_helper(padding, "2d", name="padding")
    kernel_pads = list(zip(kernel_size, padding))

    # Padding should be less than or equal to half of kernel size
    if not all([pad <= kernel / 2 for kernel, pad in kernel_pads]):
        raise ValueError(
            "pad should be smaller than or equal to half of kernel size, "
            f"but got padding={padding}, kernel_size={kernel_size}. "
        )

    # Figure out padding string
    if all([pad == ivy.ceil((kernel - 1) / 2) for kernel, pad in kernel_pads]):
        padding_str = "SAME"
    else:
        padding_str = "VALID"

    return ivy.avg_pool2d(
        input,
        kernel_size,
        stride,
        padding_str,
        data_format=data_format,
        pad_mode=pad_mode,
        count_include_pad=count_include_pad,
        divisor_override=divisor_override,
    )


@with_supported_dtypes({"2.0 and below": ("float16", "float32")}, "mindspore")
@to_ivy_arrays_and_back
def conv1d(
    input,
    weight,
    bias=None,
    stride=1,
    pad_mode="valid",
    padding=0,
    dilation=1,
    groups=1,
):
    if pad_mode == "valid" or pad_mode == "same":
        padding = pad_mode
    elif pad_mode == "pad":
        padding = padding
    else:
        raise NotImplementedError(f"pad_mode {pad_mode} not implemented")
    return _conv(input, weight, bias, stride, padding, dilation, groups)


@with_supported_dtypes({"2.0 and below": ("float16", "float32")}, "mindspore")
@to_ivy_arrays_and_back
def conv2d(
    input,
    weight,
    bias=None,
    stride=1,
    pad_mode="valid",
    padding=0,
    dilation=1,
    groups=1,
):
    if pad_mode == "valid" or pad_mode == "same":
        padding = pad_mode
    elif pad_mode == "pad":
        padding = padding
    else:
        raise NotImplementedError(f"pad_mode {pad_mode} not implemented")
    return _conv(input, weight, bias, stride, padding, dilation, groups)


@with_supported_dtypes({"2.0 and below": ("float16", "float32")}, "mindspore")
@to_ivy_arrays_and_back
def conv3d(
    input,
    weight,
    bias=None,
    stride=1,
    pad_mode="valid",
    padding=0,
    dilation=1,
    groups=1,
):
    if pad_mode == "valid" or pad_mode == "same":
        padding = pad_mode
    elif pad_mode == "pad":
        padding = padding
    else:
        raise NotImplementedError(f"pad_mode {pad_mode} not implemented")
    return _conv(input, weight, bias, stride, padding, dilation, groups)


@with_supported_dtypes(
    {
        "2.0.0 and below": (
            "int8",
            "int16",
            "int32",
            "int64",
            "float16",
            "float32",
            "float64",
        )
    },
    "mindspore",
)
@to_ivy_arrays_and_back
def dropout2d(input, p=0.5, training=True):
    return ivy.dropout2d(input, p, training=training, data_format="NCHW")


@with_supported_dtypes(
    {
        "2.0.0 and below": (
            "int8",
            "int16",
            "int32",
            "int64",
            "float16",
            "float32",
            "float64",
        )
    },
    "mindspore",
)
@to_ivy_arrays_and_back
def dropout3d(input, p=0.5, training=True):
    return ivy.dropout3d(input, p, training=training, data_format="NCDHW")


@with_supported_dtypes(
    {"2.0.0 and below": ("float16", "float32", "float64")},
    "mindspore",
)
@to_ivy_arrays_and_back
def fast_gelu(input_x):
    return (input_x / (1 + ivy.exp(-1.702 * ivy.abs(input_x)))) * ivy.exp(
        0.851 * (input_x - ivy.abs(input_x))
    )


@to_ivy_arrays_and_back
def flatten(input, order="C", *, start_dim=1, end_dim=-1):
    return ivy.flatten(input, order=order, start_dim=start_dim, end_dim=end_dim)


@with_supported_dtypes({"2.0.0 and below": ("float16", "float32")}, "mindspore")
@to_ivy_arrays_and_back
def gumbel_softmax(logits, tau=1, hard=False, dim=-1):
    gumbels = -ivy.empty_like(logits).exponential().log()
    gumbels = (logits + gumbels) / tau
    y_soft = ivy.softmax(gumbels, axis=dim)

    if hard:
        indices = y_soft.max(axis=dim, keepdims=True)[1]
        y_hard = ivy.zeros_like(logits)
        updates = ivy.ones_like(indices)
        y_hard = ivy.scatter_nd(indices, updates, reduction="replace", out=y_hard)

        ret = y_hard - y_soft.stop_gradient(preserve_type=True) + y_soft
    else:
        ret = y_soft

    return ret


@with_supported_dtypes(
    {
        "2.0 and below": (
            "int8",
            "int16",
            "int32",
            "int64",
            "float16",
            "float32",
            "float64",
        )
    },
    "mindspore",
)
@to_ivy_arrays_and_back
def hardswish(x):
    return ivy.hardswish(x)


@with_supported_dtypes(
    {
        "2.0.0 and below": (
            "int8",
            "int16",
            "int32",
            "int64",
            "float16",
            "float32",
            "float64",
        )
    },
    "mindspore",
)
@to_ivy_arrays_and_back
def interpolate(
    input,
    size=None,
    scale_factor=None,
    mode="nearest",
    align_corners=False,
    recompute_scale_factor=False,
):
    return ivy.interpolate(
        input,
        size=size,
        scale_factor=scale_factor,
        mode=mode,
        align_corners=align_corners,
        recompute_scale_factor=recompute_scale_factor,
    )


def kl_div(logits, labels, reduction="mean"):
    """
    Computes the Kullback-Leibler (KL) Divergence between the logits and the labels.

    Parameters
    ----------
        logits (numpy array): The input logits array.
        labels (numpy array): The label array which has the same shape as logits.
        reduction (str): Specifies the reduction to be applied to the output.
                         Its value must be one of 'none', 'mean', 'batchmean',
                         or 'sum'. Default: 'mean'.

    Returns
    -------
        float or numpy array: If reduction is 'none', then output is
        a numpy array and has the same shape as logits.
                              Otherwise, it is a scalar (float).
    """
    assert ivy.shape(logits) == ivy.shape(
        labels
    ), "logits and labels must have the same shape."
    L = labels * (ivy.log(labels) - logits)
    if reduction == "none":
        return L
    elif reduction == "mean":
        return ivy.mean(L)
    elif reduction == "batchmean":
        return ivy.mean(L, axis=0)
    elif reduction == "sum":
        return ivy.sum(L)
    else:
        raise ValueError(
            "Invalid reduction mode. Supported values are 'none', 'mean', 'batchmean',"
            " or 'sum'."
        )


@with_supported_dtypes({"2.0.0 and below": ("float16", "float32")}, "mindspore")
@to_ivy_arrays_and_back
def log_softmax(input, axis=-1):
    return ivy.log_softmax(input)


@with_supported_dtypes(
    {
        "2.0.0 and below": (
            "int8",
            "int16",
            "int32",
            "int64",
            "uint8",
            "uint16",
            "uint32",
            "uint64",
            "float16",
            "float32",
            "float64",
        )
    },
    "mindspore",
)
@to_ivy_arrays_and_back
def max_pool3d(
    input,
    kernel_size,
    stride=None,
    padding=0,
    dilation=1,
    ceil_mode=False,
    return_indices=False,
):
    # ToDo: Add return_indices once superset in implemented

    if not stride:
        stride = kernel_size

    data_format = "NCDHW"

    return ivy.max_pool3d(
        input,
        kernel_size,
        stride,
        padding,
        data_format=data_format,
        dilation=dilation,
        ceil_mode=ceil_mode,
    )


@with_supported_dtypes(
    {
        "2.0 and below": (
            "int8",
            "int16",
            "int32",
            "int64",
            "float16",
            "float32",
            "float64",
        )
    },
    "mindspore",
)
@to_ivy_arrays_and_back
def pad(input, pad_width, mode="constant", constant_values=0):
    return ivy.pad(input, pad_width, mode=mode, constant_values=constant_values)


@with_supported_dtypes({"2.0.0 and below": ("float16", "float32")}, "mindspore")
@to_ivy_arrays_and_back
def selu(input_x):
    return ivy.selu(input_x)


@with_supported_dtypes({"2.0.0 and below": ("float32", "float64")}, "mindspore")
@to_ivy_arrays_and_back
def softshrink(x, lambd=0.5):
    low = ivy.where(ivy.less(input, -lambd), ivy.add(input, lambd), 0)
    up = ivy.where(ivy.greater(input, lambd), ivy.subtract(input, lambd), 0)
    return ivy.add(low, up)


@with_supported_dtypes({"2.0 and below": ("float16", "float32")}, "mindspore")
@to_ivy_arrays_and_back
def softsign(x):
    return ivy.divide(x, ivy.add(1, ivy.abs(x)))<|MERGE_RESOLUTION|>--- conflicted
+++ resolved
@@ -25,60 +25,9 @@
         )
 
 
-<<<<<<< HEAD
-@with_supported_dtypes(
-    {
-        "2.0.0 and below": (
-            "int8",
-            "int16",
-            "int32",
-            "int64",
-            "float16",
-            "float32",
-            "float64",
-        )
-    },
-    "mindspore",
-)
-@to_ivy_arrays_and_back
-def dropout(input, p=0.5, training=True, seed=None):
-    return ivy.dropout(input, p, training=training, seed=seed)
-
-
-@with_supported_dtypes(
-    {
-        "2.0.0 and below": (
-            "int8",
-            "int16",
-            "int32",
-            "int64",
-            "float16",
-            "float32",
-            "float64",
-        )
-    },
-    "mindspore",
-)
-@to_ivy_arrays_and_back
-def dropout2d(input, p=0.5, training=True):
-    return ivy.dropout2d(input, p, training=training, data_format="NCHW")
-
-
-@with_supported_dtypes({"2.0.0 and below": ("float16", "float32")}, "mindspore")
-@to_ivy_arrays_and_back
-def selu(input_x):
-    return ivy.selu(input_x)
-
-
-@with_supported_dtypes({"2.0 and below": ("float16", "float32")}, "mindspore")
-@to_ivy_arrays_and_back
-def softsign(x):
-    return ivy.divide(x, ivy.add(1, ivy.abs(x)))
-=======
 def _conv(input, weight, bias=None, stride=1, padding=0, dilation=1, groups=1):
     dims = len(input.shape) - 2
     _valid_shapes(input, weight, bias, stride, padding, groups)
->>>>>>> c5d124bf
 
     if isinstance(padding, str):
         padding = padding.upper()
@@ -283,6 +232,25 @@
     else:
         raise NotImplementedError(f"pad_mode {pad_mode} not implemented")
     return _conv(input, weight, bias, stride, padding, dilation, groups)
+
+
+@with_supported_dtypes(
+    {
+        "2.0.0 and below": (
+            "int8",
+            "int16",
+            "int32",
+            "int64",
+            "float16",
+            "float32",
+            "float64",
+        )
+    },
+    "mindspore",
+)
+@to_ivy_arrays_and_back
+def dropout(input, p=0.5, training=True, seed=None):
+    return ivy.dropout(input, p, training=training, seed=seed)
 
 
 @with_supported_dtypes(
