--- conflicted
+++ resolved
@@ -54,7 +54,6 @@
 def softsign(x):
     return ivy.divide(x, ivy.add(1, ivy.abs(x)))
 
-<<<<<<< HEAD
 
 def _valid_shapes(input, weight, bias, stride, padding, groups, transpose=False):
     in_channels = input.shape[1]
@@ -204,7 +203,8 @@
     else:
         raise NotImplementedError(f"pad_mode {pad_mode} not implemented")
     return _conv(input, weight, bias, stride, padding, dilation, groups)
-=======
+
+  
 @with_supported_dtypes(
     {"2.0.0 and below": ("int8", "int16", "int32", "int64", "float16", "float32", "float64")},
     "mindspore",
@@ -319,5 +319,4 @@
         pad_mode=pad_mode,
         count_include_pad=count_include_pad,
         divisor_override=divisor_override,
-    )
->>>>>>> 2f4feaba
+    )