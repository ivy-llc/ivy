"""Includes Mindspore Frontend functions listed in the TODO list
https://github.com/unifyai/ivy/issues/14951."""

# local
import ivy
from ivy.func_wrapper import with_supported_dtypes
from ivy.functional.frontends.paddle.func_wrapper import to_ivy_arrays_and_back


def _broadcast_pooling_helper(x, pool_dims: str = "2d", name: str = "padding"):
    dims = {"1d": 1, "2d": 2, "3d": 3}

    if isinstance(x, int):
        return tuple([x for _ in range(dims[pool_dims])])

    if len(x) == 1:
        return tuple([x[0] for _ in range(dims[pool_dims])])
    elif len(x) == dims[pool_dims]:
        return tuple(x)
    elif len(x) != dims[pool_dims]:
        raise ValueError(
            f"`{name}` must either be a single int, "
            f"or a tuple of {dims[pool_dims]} ints. "
        )


@with_supported_dtypes(
    {
        "2.0.0 and below": (
            "int8",
            "int16",
            "int32",
            "int64",
            "float16",
            "float32",
            "float64",
        )
    },
    "mindspore",
)
@to_ivy_arrays_and_back
def dropout2d(input, p=0.5, training=True):
    return ivy.dropout2d(input, p, training=training, data_format="NCHW")


@with_supported_dtypes({"2.0.0 and below": ("float16", "float32")}, "mindspore")
@to_ivy_arrays_and_back
def selu(input_x):
    return ivy.selu(input_x)


@with_supported_dtypes({"2.0 and below": ("float16", "float32")}, "mindspore")
@to_ivy_arrays_and_back
def softsign(x):
    return ivy.divide(x, ivy.add(1, ivy.abs(x)))


<<<<<<< HEAD
=======
@with_supported_dtypes({"2.0.0 and below": ("float16", "float32")}, "mindspore")
@to_ivy_arrays_and_back
def log_softmax(input, axis=-1):
    return ivy.log_softmax(input)


@with_supported_dtypes({"2.0 and below": ("float16", "float32")}, "mindspore")
@to_ivy_arrays_and_back
def kl_div(logits, labels, reduction="mean"):
    """
    Computes the Kullback-Leibler (KL) Divergence between the logits and the labels.

    Parameters:
        logits (numpy array): The input logits array.
        labels (numpy array): The label array which has the same shape as logits.
        reduction (str): Specifies the reduction to be applied to the output.
                         Its value must be one of 'none', 'mean', 'batchmean',
                         or 'sum'. Default: 'mean'.

    Returns:
        float or numpy array: If reduction is 'none', then output is
        a numpy array and has the same shape as logits.
                              Otherwise, it is a scalar (float).
    """
    assert ivy.shape(logits) == ivy.shape(
        labels
    ), "logits and labels must have the same shape."
    L = labels * (ivy.log(labels) - logits)
    if reduction == "none":
        return L
    elif reduction == "mean":
        return ivy.mean(L)
    elif reduction == "batchmean":
        return ivy.mean(L, axis=0)
    elif reduction == "sum":
        return ivy.sum(L)
    else:
        raise ValueError(
            "Invalid reduction mode. Supported values are 'none', 'mean', 'batchmean',"
            " or 'sum'."
        )


>>>>>>> 291d9277
@with_supported_dtypes(
    {
        "2.0.0 and below": (
            "int8",
            "int16",
            "int32",
            "int64",
            "float16",
            "float32",
            "float64",
        )
    },
    "mindspore",
)
@to_ivy_arrays_and_back
def dropout3d(input, p=0.5, training=True):
    return ivy.dropout3d(input, p, training=training, data_format="NCDHW")


@with_supported_dtypes(
    {
        "2.0.0 and below": (
            "int8",
            "int16",
            "int32",
            "int64",
            "float16",
            "float32",
            "float64",
        )
    },
    "mindspore",
)
@to_ivy_arrays_and_back
def interpolate(
    input,
    size=None,
    scale_factor=None,
    mode="nearest",
    align_corners=False,
    recompute_scale_factor=False,
):
    return ivy.interpolate(
        input,
        size=size,
        scale_factor=scale_factor,
        mode=mode,
        align_corners=align_corners,
        recompute_scale_factor=recompute_scale_factor,
    )


@with_supported_dtypes(
    {
        "2.0 and below": (
            "int8",
            "int16",
            "int32",
            "int64",
            "float16",
            "float32",
            "float64",
        )
    },
    "mindspore",
)
@to_ivy_arrays_and_back
def pad(input, pad_width, mode="constant", constant_values=0):
    return ivy.pad(input, pad_width, mode=mode, constant_values=constant_values)


@with_supported_dtypes(
    {"2.0.0 and below": ("float16", "float32", "float64")}, "mindspore"
)
@to_ivy_arrays_and_back
def adaptive_avg_pool2d(input, output_size):
    return ivy.adaptive_avg_pool2d(input, output_size)


@to_ivy_arrays_and_back
def avg_pool2d(
    input,
    kernel_size,
    stride=None,
    padding=0,
    pad_mode=False,
    count_include_pad=True,
    divisor_override=None,
):
    # Figure out input dims N
    input_rank = input.ndim

    if input_rank == 4:
        # NCHW
        data_format = "NCHW"

    kernel_size = _broadcast_pooling_helper(kernel_size, "2d", name="kernel_size")
    stride = _broadcast_pooling_helper(stride, "2d", name="stride")
    padding = _broadcast_pooling_helper(padding, "2d", name="padding")
    kernel_pads = list(zip(kernel_size, padding))

    # Padding should be less than or equal to half of kernel size
    if not all([pad <= kernel / 2 for kernel, pad in kernel_pads]):
        raise ValueError(
            "pad should be smaller than or equal to half of kernel size, "
            f"but got padding={padding}, kernel_size={kernel_size}. "
        )

    # Figure out padding string
    if all([pad == ivy.ceil((kernel - 1) / 2) for kernel, pad in kernel_pads]):
        padding_str = "SAME"
    else:
        padding_str = "VALID"

    return ivy.avg_pool2d(
        input,
        kernel_size,
        stride,
        padding_str,
        data_format=data_format,
        pad_mode=pad_mode,
        count_include_pad=count_include_pad,
        divisor_override=divisor_override,
    )


<<<<<<< HEAD
@with_supported_dtypes(
    {"2.0.0 and below": ("float16", "float32")},
    "mindspore",
)
@to_ivy_arrays_and_back
def smooth_l1_loss(logits, labels, beta=1.0):
    if not isinstance(beta, (float, int)):
        raise TypeError("Beta should be a float.")
    if beta <= 0:
        raise ValueError("Beta should be greater than 0.")

    dtype = logits.dtype
    if dtype not in (ivy.float16, ivy.float32):
        raise TypeError("Dtype of logits should be float16 or float32.")
    if labels.dtype != dtype:
        raise TypeError("Dtype of labels should be the same as logits.")
    if logits.shape != labels.shape:
        raise ValueError("Shape of logits must be the same as labels.")

    diff = ivy.subtract(logits, labels)
    absolute_diff = ivy.abs(diff)
    loss = ivy.where(
        absolute_diff < beta,
        0.5 * ivy.square(absolute_diff) / beta,
        absolute_diff - 0.5 * beta,
    )
    return loss
=======
@to_ivy_arrays_and_back
def flatten(input, order="C", *, start_dim=1, end_dim=-1):
    return ivy.flatten(input, order=order, start_dim=start_dim, end_dim=end_dim)


@with_supported_dtypes(
    {"2.0.0 and below": ("float16", "float32", "float64")},
    "mindspore",
)
@to_ivy_arrays_and_back
def fast_gelu(input_x):
    return (input_x / (1 + ivy.exp(-1.702 * ivy.abs(input_x)))) * ivy.exp(
        0.851 * (input_x - ivy.abs(input_x))
    )
>>>>>>> 291d9277
<|MERGE_RESOLUTION|>--- conflicted
+++ resolved
@@ -55,8 +55,6 @@
     return ivy.divide(x, ivy.add(1, ivy.abs(x)))
 
 
-<<<<<<< HEAD
-=======
 @with_supported_dtypes({"2.0.0 and below": ("float16", "float32")}, "mindspore")
 @to_ivy_arrays_and_back
 def log_softmax(input, axis=-1):
@@ -100,7 +98,6 @@
         )
 
 
->>>>>>> 291d9277
 @with_supported_dtypes(
     {
         "2.0.0 and below": (
@@ -227,7 +224,22 @@
     )
 
 
-<<<<<<< HEAD
+@to_ivy_arrays_and_back
+def flatten(input, order="C", *, start_dim=1, end_dim=-1):
+    return ivy.flatten(input, order=order, start_dim=start_dim, end_dim=end_dim)
+
+
+@with_supported_dtypes(
+    {"2.0.0 and below": ("float16", "float32", "float64")},
+    "mindspore",
+)
+@to_ivy_arrays_and_back
+def fast_gelu(input_x):
+    return (input_x / (1 + ivy.exp(-1.702 * ivy.abs(input_x)))) * ivy.exp(
+        0.851 * (input_x - ivy.abs(input_x))
+    )
+
+
 @with_supported_dtypes(
     {"2.0.0 and below": ("float16", "float32")},
     "mindspore",
@@ -254,20 +266,4 @@
         0.5 * ivy.square(absolute_diff) / beta,
         absolute_diff - 0.5 * beta,
     )
-    return loss
-=======
-@to_ivy_arrays_and_back
-def flatten(input, order="C", *, start_dim=1, end_dim=-1):
-    return ivy.flatten(input, order=order, start_dim=start_dim, end_dim=end_dim)
-
-
-@with_supported_dtypes(
-    {"2.0.0 and below": ("float16", "float32", "float64")},
-    "mindspore",
-)
-@to_ivy_arrays_and_back
-def fast_gelu(input_x):
-    return (input_x / (1 + ivy.exp(-1.702 * ivy.abs(input_x)))) * ivy.exp(
-        0.851 * (input_x - ivy.abs(input_x))
-    )
->>>>>>> 291d9277
+    return loss