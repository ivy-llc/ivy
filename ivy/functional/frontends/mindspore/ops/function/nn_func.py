--- conflicted
+++ resolved
@@ -218,11 +218,11 @@
     )
 
 
-<<<<<<< HEAD
 @to_ivy_arrays_and_back
 def flatten(input, order="C", *, start_dim=1, end_dim=-1):
     return ivy.flatten(input, order=order, start_dim=start_dim, end_dim=end_dim)
-=======
+
+
 @with_supported_dtypes(
     {"2.0.0 and below": ("float16", "float32", "float64")},
     "mindspore",
@@ -231,5 +231,4 @@
 def fast_gelu(input_x):
     return (input_x / (1 + ivy.exp(-1.702 * ivy.abs(input_x)))) * ivy.exp(
         0.851 * (input_x - ivy.abs(input_x))
-    )
->>>>>>> 6dcbb833
+    )