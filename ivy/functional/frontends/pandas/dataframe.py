from .generic import NDFrame
import ivy
from .series import Series
from ivy.functional.frontends.pandas.index import Index


class DataFrame(NDFrame):
    def __init__(
        self,
        data=None,
        index=None,
        columns=None,
        dtype=None,
        copy=False,
        name=None,
        *args,
        **kwargs,
    ):
        super().__init__(
            data,
            index=index,
            dtype=dtype,
            copy=copy,
            name=None,
            columns=None,
            *args,
            **kwargs,
        )
        if isinstance(self.orig_data, dict):
            # if data is a dict the underlying array needs to be extended to match the
            # index as a 2d array
            self.columns = list(self.orig_data.keys()) if columns is None else columns
            array_data = list(self.orig_data.values())
            self.array = ivy.array([array_data for _ in range(len(self.index))])
        elif isinstance(self.orig_data, Series):
            self.array = self.array.expand_dims()
            self.columns = [0]
        elif columns is None:
            self.columns = ivy.arange(self.array.shape[1]).tolist()
        else:
            self.columns = columns

        assert self.array.ndim == 2, "DataFrame Data must be 2-dimensional"

    def __getitem__(self, col):
        # turn labels (strings) into numbered indexing so that self.array columns can
        # be accessed.
        if isinstance(col, (tuple, list)):
            numbered_col = [self.columns.index(i) for i in col]
            return DataFrame(
                self.array[:, numbered_col],
                index=self.index,
                dtype=self.dtype,
                columns=col,
            )
        col = self.columns.index(col)
        return Series(
            self.array[:, col],
            index=self.index,
            dtype=self.dtype,
        )

    def __getattr__(self, item):
        if item in self.columns:
            item_index = self.columns.index(item)
            return Series(
                self.array[:, item_index],
                index=self.index,
                dtype=self.dtype,
            )
        else:
            return super().__getattr__(item)

    def __repr__(self):
        return (
            f"frontends.pandas.DataFrame ({self.array.to_list()}, "
            f"index={self.index}), columns={self.columns})"
        )

    def sum(self, axis=None, skipna=True, level=None, numeric_only=None, min_count=0):
        _array = self.array
        if axis is None or axis == "index":
<<<<<<< HEAD
            axis = 0  # due to https://github.com/pandas-dev/pandas/issues/54547. TODO: remove this when fixed  # noqa: E501
=======
            axis = 0  # due to https://github.com/pandas-dev/pandas/issues/54547. TODO: remove this when fixed # noqa: E501
>>>>>>> 52639d51
        elif axis == "columns":
            axis = 1
        if min_count > 0:
            if ivy.has_nans(_array):
                number_values = _array.size - ivy.sum(ivy.isnan(_array))
            else:
                number_values = _array.size
            if min_count > number_values:
                return ivy.nan
        if skipna:
            ret = ivy.nansum(_array, axis=axis)
        else:
            ret = _array.sum(axis=axis)
        return Series(ret, index=self.columns if axis in (0, "index") else self.index)

    def mean(self, axis=0, skipna=True, numeric_only=None, **kwargs):
        _array = ivy.astype(self.array, ivy.default_float_dtype())
        axis = 0 if axis == "index" else 1 if axis == "columns" else axis
        if skipna:
            ret = ivy.nanmean(_array, axis=axis)
        else:
            ret = _array.mean(axis=axis)
        if axis is None:
            return ret  # scalar case
        return Series(
            ret, index=Index(self.columns) if axis in (0, "index") else self.index
        )

    def get(self, key, default=None):
        if key in self.columns:
            return self[key]
        return default

    def keys(self):
        return self.columns<|MERGE_RESOLUTION|>--- conflicted
+++ resolved
@@ -80,11 +80,7 @@
     def sum(self, axis=None, skipna=True, level=None, numeric_only=None, min_count=0):
         _array = self.array
         if axis is None or axis == "index":
-<<<<<<< HEAD
-            axis = 0  # due to https://github.com/pandas-dev/pandas/issues/54547. TODO: remove this when fixed  # noqa: E501
-=======
             axis = 0  # due to https://github.com/pandas-dev/pandas/issues/54547. TODO: remove this when fixed # noqa: E501
->>>>>>> 52639d51
         elif axis == "columns":
             axis = 1
         if min_count > 0:
