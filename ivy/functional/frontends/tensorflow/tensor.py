# global

# local
import ivy
import ivy.functional.frontends.tensorflow as tf_frontend
from ivy.functional.frontends.tensorflow.func_wrapper import to_ivy_dtype
from ivy.functional.frontends.numpy.creation_routines.from_existing_data import array


class EagerTensor:
    def __init__(self, array):
        self._ivy_array = (
            ivy.array(array) if not isinstance(array, ivy.Array) else array
        )

    def __repr__(self):
        return (
            repr(self._ivy_array).replace(
                "ivy.array", "ivy.frontends.tensorflow.EagerTensor"
            )[:-1]
            + ", shape="
            + str(self._ivy_array.shape)
            + ", dtype="
            + str(self._ivy_array.dtype)
            + ")"
        )

    # Properties #
    # ---------- #

    @property
    def ivy_array(self):
        return self._ivy_array

    @property
    def device(self):
        return self._ivy_array.device

    @property
    def dtype(self):
        return tf_frontend.DType(
            tf_frontend.tensorflow_type_to_enum[self._ivy_array.dtype]
        )

    @property
    def shape(self):
        return self._ivy_array.shape

    # Instance Methods #
    # ---------------- #

    def get_shape(self):
        return tf_frontend.raw_ops.Shape(input=self._ivy_array)

    def set_shape(self, shape):
        if shape is None:
            return

        x_shape = self._ivy_array.shape
        if len(x_shape) != len(shape):
            raise ValueError(
                f"Tensor's shape {x_shape} is not compatible with supplied shape "
                f"{shape}."
            )
        for i, v in enumerate(x_shape):
            if v != shape[i] and (shape[i] is not None):
                raise ValueError(
                    f"Tensor's shape {x_shape} is not compatible with supplied shape "
                    f"{shape}."
                )

    def numpy(self):
        return array(self._ivy_array)

    def __add__(self, y, name="add"):
        return self.__radd__(y)

    def __div__(self, x, name="div"):
        return tf_frontend.math.divide(self._ivy_array, x, name=name)

    def __and__(self, y, name="and"):
        return self.__rand__(y)

    def __array__(self, dtype=None, name="array"):
        dtype = to_ivy_dtype(dtype)
        return self.ivy_array.__array__(dtype)

    def __bool__(self, name="bool"):
        if isinstance(self._ivy_array, int):
            return self._ivy_array != 0

        temp = ivy.squeeze(ivy.asarray(self._ivy_array), axis=None)
        shape = ivy.shape(temp)
        if shape:
            raise ValueError(
                "The truth value of an array with more than one element is ambiguous. "
                "Use a.any() or a.all()"
            )

        return temp != 0

    def __eq__(self, other):
        return tf_frontend.raw_ops.Equal(
            x=self._ivy_array, y=other, incompatible_shape_error=False
        )

    def __floordiv__(self, y, name="floordiv"):
        return tf_frontend.raw_ops.FloorDiv(x=self._ivy_array, y=y, name=name)

    def __ge__(self, y, name="ge"):
        return tf_frontend.raw_ops.GreaterEqual(x=self._ivy_array, y=y, name=name)

    def __getitem__(self, slice_spec, var=None, name="getitem"):
        ret = ivy.get_item(self._ivy_array, slice_spec)
        return EagerTensor(ret)

    def __gt__(self, y, name="gt"):
        return tf_frontend.raw_ops.Greater(x=self._ivy_array, y=y, name=name)

    def __invert__(self, name="invert"):
        return tf_frontend.raw_ops.Invert(x=self._ivy_array, name=name)

    def __le__(self, y, name="le"):
        return tf_frontend.raw_ops.LessEqual(x=self._ivy_array, y=y, name=name)

    def __lt__(self, y, name="lt"):
        return tf_frontend.raw_ops.Less(x=self._ivy_array, y=y, name=name)

    def __matmul__(self, y, name="matmul"):
        return self.__rmatmul__(y)

    def __mul__(self, x, name="mul"):
        return tf_frontend.math.multiply(self._ivy_array, x, name=name)

    def __mod__(self, x, name="mod"):
        return ivy.remainder(self._ivy_array, x, name=name)

    def __ne__(self, other):
        return tf_frontend.raw_ops.NotEqual(
            x=self._ivy_array, y=other, incompatible_shape_error=False
        )

    def __neg__(self, name="neg"):
        return tf_frontend.raw_ops.Neg(x=self._ivy_array, name=name)

    __nonzero__ = __bool__

    def __or__(self, y, name="or"):
        return self.__ror__(y)

    def __pow__(self, y, name="pow"):
        return tf_frontend.math.pow(x=self._ivy_array, y=y, name=name)

    def __radd__(self, x, name="radd"):
        return tf_frontend.math.add(self._ivy_array, x, name=name)

    def __rand__(self, x, name="rand"):
        return tf_frontend.math.logical_and(self._ivy_array, x, name=name)

    def __rfloordiv__(self, x, name="rfloordiv"):
        _, x = tf_frontend.check_tensorflow_casting(
            self._ivy_array, x.ivy_array if hasattr(x, "ivy_array") else x
        )
        return tf_frontend.raw_ops.FloorDiv(x=x, y=self._ivy_array, name=name)

    def __rmatmul__(self, x, name="rmatmul"):
        _, x = tf_frontend.check_tensorflow_casting(
            self._ivy_array, x.ivy_array if hasattr(x, "ivy_array") else x
        )
        return tf_frontend.raw_ops.MatMul(a=x, b=self._ivy_array, name=name)

    def __rmul__(self, x, name="rmul"):
        return tf_frontend.raw_ops.Mul(x=self._ivy_array, y=x, name=name)

    def __ror__(self, x, name="ror"):
        return tf_frontend.raw_ops.LogicalOr(x=self._ivy_array, y=x, name=name)

    def __rpow__(self, x, name="rpow"):
        _, x = tf_frontend.check_tensorflow_casting(
            self._ivy_array, x.ivy_array if hasattr(x, "ivy_array") else x
        )
        return tf_frontend.raw_ops.Pow(x=x, y=self._ivy_array, name=name)

    def __rsub__(self, x, name="rsub"):
        _, x = tf_frontend.check_tensorflow_casting(
            self._ivy_array, x.ivy_array if hasattr(x, "ivy_array") else x
        )
        return tf_frontend.math.subtract(x, self._ivy_array, name=name)

    def __rtruediv__(self, x, name="rtruediv"):
        _, x = tf_frontend.check_tensorflow_casting(
            self._ivy_array, x.ivy_array if hasattr(x, "ivy_array") else x
        )
        return tf_frontend.math.truediv(x, self._ivy_array, name=name)

    def __rxor__(self, x, name="rxor"):
        return tf_frontend.math.logical_xor(self._ivy_array, x, name=name)

    def __sub__(self, y, name="sub"):
        return tf_frontend.math.subtract(self._ivy_array, y, name=name)

    def __truediv__(self, y, name="truediv"):
        dtype = ivy.dtype(self._ivy_array)
        if str(dtype) in ["uint8", "int8", "uint16", "int16"]:
            return tf_frontend.math.truediv(
                tf_frontend.cast(self, ivy.float32),
                tf_frontend.cast(y, ivy.float32),
<<<<<<< HEAD
                name=name
=======
                name=name,
>>>>>>> c98b3c2b
            )
        if str(dtype) in ["uint32", "int32", "uint64", "int64"]:
            return tf_frontend.math.truediv(
                tf_frontend.cast(self, ivy.float64),
                tf_frontend.cast(y, ivy.float64),
<<<<<<< HEAD
                name=name
=======
                name=name,
>>>>>>> c98b3c2b
            )
        return tf_frontend.math.truediv(self._ivy_array, y, name=name)

    def __len__(self):
        return len(self._ivy_array)

    def __xor__(self, y, name="xor"):
        return self.__rxor__(y)

    def __setitem__(self, key, value):
        raise ivy.utils.exceptions.IvyException(
            "ivy.functional.frontends.tensorflow.EagerTensor object "
            "doesn't support assignment"
        )


# Dummy Tensor class to help with compilation, don't add methods here
class Tensor(EagerTensor):
    pass<|MERGE_RESOLUTION|>--- conflicted
+++ resolved
@@ -205,21 +205,13 @@
             return tf_frontend.math.truediv(
                 tf_frontend.cast(self, ivy.float32),
                 tf_frontend.cast(y, ivy.float32),
-<<<<<<< HEAD
-                name=name
-=======
                 name=name,
->>>>>>> c98b3c2b
             )
         if str(dtype) in ["uint32", "int32", "uint64", "int64"]:
             return tf_frontend.math.truediv(
                 tf_frontend.cast(self, ivy.float64),
                 tf_frontend.cast(y, ivy.float64),
-<<<<<<< HEAD
-                name=name
-=======
                 name=name,
->>>>>>> c98b3c2b
             )
         return tf_frontend.math.truediv(self._ivy_array, y, name=name)
 
