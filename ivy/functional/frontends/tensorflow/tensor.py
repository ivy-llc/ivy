# global

# local
import ivy
import ivy.functional.frontends.tensorflow as tf_frontend


class Tensor:
    def __init__(self, data):
        if ivy.is_native_array(data):
            data = ivy.Array(data)
        self.data = data

    # Instance Methods #
    # -------------------#

    def get_shape(self):
        return tf_frontend.Shape(input=self.data)

    def __add__(self, y, name="add"):
        # return tf_frontend.add(self.data, y.data, name=name)
        return y.__radd__(self.data)

<<<<<<< HEAD
    def __div__(self, x, name="div"):
        return tf_frontend.divide(x, self.data, name=name)
=======
    def __and__(self, y, name="and"):
        return y.__rand__(self.data)
>>>>>>> 1eccaa8d

    def __eq__(self, other):
        return tf_frontend.Equal(x=self.data, y=other, incompatible_shape_error=False)

    def __floordiv__(self, y, name="floordiv"):
        return y.__rfloordiv__(self.data)

    def __ge__(self, y, name="ge"):
        return tf_frontend.GreaterEqual(x=self.data, y=y.data, name=name)

    def __gt__(self, y, name="gt"):
        return tf_frontend.Greater(x=self.data, y=y.data, name=name)

    def __le__(self, y, name="le"):
        return tf_frontend.LessEqual(x=self.data, y=y.data, name=name)

    def __lt__(self, y, name="lt"):
        return tf_frontend.Less(x=self.data, y=y.data, name=name)

    def __mul__(self, x, name="mul"):
        return tf_frontend.multiply(x, self.data, name=name)

    def __ne__(self, other):
        return tf_frontend.NotEqual(
            x=self.data, y=other.data, incompatible_shape_error=False
        )

    def __or__(self, y, name="or"):
        return y.__ror__(self.data)

    def __radd__(self, x, name="radd"):
        return tf_frontend.add(x, self.data, name=name)

    def __rand__(self, x, name="rand"):
        return tf_frontend.logical_and(x, self.data, name=name)

    def __rfloordiv__(self, x, name="rfloordiv"):
        return tf_frontend.FloorDiv(x=x, y=self.data, name=name)

    def __ror__(self, x, name="ror"):
        return tf_frontend.LogicalOr(x=x, y=self.data, name=name)

    def __rsub__(self, x, name="rsub"):
        return tf_frontend.subtract(x, self.data, name=name)

    def __rtruediv__(self, x, name="rtruediv"):
        return tf_frontend.divide(x, self.data, name=name)

    def __sub__(self, y, name="sub"):
        return y.__rsub__(self.data)

    def __truediv__(self, y, name="truediv"):
        return y.__rtruediv__(self.data)<|MERGE_RESOLUTION|>--- conflicted
+++ resolved
@@ -21,13 +21,11 @@
         # return tf_frontend.add(self.data, y.data, name=name)
         return y.__radd__(self.data)
 
-<<<<<<< HEAD
     def __div__(self, x, name="div"):
         return tf_frontend.divide(x, self.data, name=name)
-=======
+        
     def __and__(self, y, name="and"):
         return y.__rand__(self.data)
->>>>>>> 1eccaa8d
 
     def __eq__(self, other):
         return tf_frontend.Equal(x=self.data, y=other, incompatible_shape_error=False)
