--- conflicted
+++ resolved
@@ -26,10 +26,6 @@
     def get_shape(self):
         return tf_frontend.raw_ops.Shape(input=self.data)
 
-<<<<<<< HEAD
-    def __abs__(self, name="abs"):
-        return ivy.abs(x=self.data, name=name)
-=======
     def set_shape(self, shape):
         if shape is None:
             return
@@ -46,7 +42,9 @@
                     f"Tensor's shape {x_shape} is not compatible with supplied shape "
                     f"{shape}."
                 )
->>>>>>> 95ae8295
+    
+    def __abs__(self, name="abs"):
+        return ivy.abs(x=self.data, name=name)
 
     def __add__(self, y, name="add"):
         return y.__radd__(self.data)
@@ -135,13 +133,11 @@
     def __rmatmul__(self, x, name="rmatmul"):
         return tf_frontend.raw_ops.MatMul(a=x, b=self.data, name=name)
 
-<<<<<<< HEAD
     def __rmod__(self, name="rmod"):
         return ivy.abs(x=self.data, name=name)
-=======
+
     def __rmul__(self, x, name="rmul"):
         return tf_frontend.raw_ops.Mul(x=x, y=self.data, name=name)
->>>>>>> 95ae8295
 
     def __ror__(self, x, name="ror"):
         return tf_frontend.raw_ops.LogicalOr(x=x, y=self.data, name=name)
