--- conflicted
+++ resolved
@@ -460,13 +460,6 @@
 def avg_pool1d(input, ksize, strides, padding, data_format="NWC", name=None):
     return ivy.avg_pool1d(input, ksize, strides, padding, data_format=data_format)
 
-
-<<<<<<< HEAD
-# log_poisson_loss
-@to_ivy_arrays_and_back
-def log_poisson_loss(targets, log_input, compute_full_loss=False, name=None):
-    return ivy.log_poisson_loss(targets, log_input, compute_full_loss, name)
-=======
 # pool
 @to_ivy_arrays_and_back
 def pool(
@@ -488,4 +481,9 @@
         data_format=data_format,
         dilations=dilations,
     )
->>>>>>> ce18a84c
+  
+
+# log_poisson_loss
+@to_ivy_arrays_and_back
+def log_poisson_loss(targets, log_input, compute_full_loss=False, name=None):
+    return ivy.log_poisson_loss(targets, log_input, compute_full_loss, name)