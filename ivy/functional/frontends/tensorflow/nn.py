--- conflicted
+++ resolved
@@ -490,11 +490,11 @@
 
 
 @to_ivy_arrays_and_back
-<<<<<<< HEAD
-def avg_pool1d(input, ksize, strides, padding, data_format="NWC", name=None):
-    return ivy.avg_pool1d(input, ksize, strides, padding, data_format=data_format)
-=======
 def crelu(features, axis=-1, name=None):
     c = ivy.concat([features, -features], axis=axis)
     return ivy.relu(c)
->>>>>>> f164cfb5
+
+
+@to_ivy_arrays_and_back
+def avg_pool1d(input, ksize, strides, padding, data_format="NWC", name=None):
+    return ivy.avg_pool1d(input, ksize, strides, padding, data_format=data_format)