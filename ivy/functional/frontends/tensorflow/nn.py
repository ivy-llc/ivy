# global
import ivy
from ivy.functional.frontends.tensorflow.func_wrapper import to_ivy_arrays_and_back
from ivy.func_wrapper import with_supported_dtypes, with_unsupported_dtypes
from ivy.functional.frontends.tensorflow import math


def _reduce_strides_dilations(dim, stride, dilations):
    if not isinstance(stride, int):
        if len(stride) > dim:
            stride = stride[1:-1]
        if len(stride) == 1 and dim != 1:
            stride = stride[0]
    if not isinstance(dilations, int):
        if len(dilations) > dim:
            dilations = dilations[1:-1]
        if len(dilations) == 1 and dim != 1:
            dilations = dilations[0]
    return stride, dilations


@to_ivy_arrays_and_back
def atrous_conv2d(value, filters, rate, padding):
    return ivy.conv2d(value, filters, 1, padding, dilations=[rate] * 2)


@to_ivy_arrays_and_back
def atrous_conv2d_transpose(value, filters, output_shape, rate, padding):
    filters = filters.swapaxes(-2, -1)
    return ivy.conv2d_transpose(
        value, filters, 1, padding, output_shape=output_shape, dilations=[rate] * 2
    )


@to_ivy_arrays_and_back
def conv1d(
    input, filters, stride, padding, data_format="NWC", dilations=None, name=None
):
    dilations = 1 if dilations is None else dilations
    stride, dilations = _reduce_strides_dilations(1, stride, dilations)
    return ivy.conv1d(
        input, filters, stride, padding, data_format=data_format, dilations=dilations
    )


@to_ivy_arrays_and_back
def conv1d_transpose(
    input,
    filters,
    output_shape,
    strides,
    padding="SAME",
    data_format="NWC",
    dilations=None,
    name=None,
):
    dilations = 1 if dilations is None else dilations
    strides, dilations = _reduce_strides_dilations(1, strides, dilations)
    filters = filters.swapaxes(-2, -1)
    return ivy.conv1d_transpose(
        input,
        filters,
        strides,
        padding,
        output_shape=output_shape,
        data_format=data_format,
        dilations=dilations,
    )


@to_ivy_arrays_and_back
def gelu(features, approximate=False, name=None):
    return ivy.gelu(features, approximate=approximate)


@to_ivy_arrays_and_back
def conv2d(
    input, filters, strides, padding, data_format="NHWC", dilations=None, name=None
):
    dilations = 1 if dilations is None else dilations
    strides, dilations = _reduce_strides_dilations(2, strides, dilations)
    return ivy.conv2d(
        input, filters, strides, padding, data_format=data_format, dilations=dilations
    )


@to_ivy_arrays_and_back
def conv2d_transpose(
    input,
    filters,
    output_shape,
    strides,
    padding="SAME",
    data_format="NHWC",
    dilations=None,
    name=None,
):
    dilations = 1 if dilations is None else dilations
    strides, dilations = _reduce_strides_dilations(2, strides, dilations)
    filters = filters.swapaxes(-2, -1)
    return ivy.conv2d_transpose(
        input,
        filters,
        strides,
        padding,
        output_shape=output_shape,
        data_format=data_format,
        dilations=dilations,
    )


@to_ivy_arrays_and_back
def conv3d(
    input, filters, strides, padding, data_format="NDHWC", dilations=None, name=None
):
    dilations = 1 if dilations is None else dilations
    strides, dilations = _reduce_strides_dilations(3, strides, dilations)
    return ivy.conv3d(
        input, filters, strides, padding, data_format=data_format, dilations=dilations
    )


@with_unsupported_dtypes({"2.9.0 and below": ("bfloat16",)}, "tensorflow")
@to_ivy_arrays_and_back
def conv3d_transpose(
    input,
    filters,
    output_shape,
    strides,
    padding="SAME",
    data_format="NDHWC",
    dilations=None,
    name=None,
):
    dilations = 1 if dilations is None else dilations
    strides, dilations = _reduce_strides_dilations(3, strides, dilations)
    filters = filters.swapaxes(-2, -1)
    return ivy.conv3d_transpose(
        input,
        filters,
        strides,
        padding,
        output_shape=output_shape,
        data_format=data_format,
        dilations=dilations,
    )


@with_unsupported_dtypes({"2.9.1 and below": ("bfloat16",)}, "tensorflow")
@to_ivy_arrays_and_back
def depthwise_conv2d(
    input,
    filter,
    strides,
    padding="SAME",
    data_format="NHWC",
    dilations=None,
    name=None,
):
    dilations = 1 if dilations is None else dilations
    strides, dilations = _reduce_strides_dilations(2, strides, dilations)
    fc = filter.shape[-2]
    filter = filter.reshape(
        [*filter.shape[0:2], 1, filter.shape[-2] * filter.shape[-1]]
    )
    return ivy.conv_general_dilated(
        input,
        filter,
        strides,
        padding,
        data_format="channel_last" if data_format[-1] == "C" else "channel_first",
        dilations=dilations,
        feature_group_count=fc,
    )


@with_unsupported_dtypes({"2.9.1 and below": ("bfloat16",)}, "tensorflow")
@to_ivy_arrays_and_back
def separable_conv2d(
    input,
    depthwise_filter,
    pointwise_filter,
    strides,
    padding,
    data_format=None,
    dilations=None,
    name=None,
):
    dilations = 1 if dilations is None else dilations
    strides, dilations = _reduce_strides_dilations(2, strides, dilations)
    ret = depthwise_conv2d(
        input,
        depthwise_filter,
        strides=strides,
        padding=padding,
        dilations=dilations,
        data_format=data_format,
    )
    return conv2d(ret, pointwise_filter, 1, "SAME", data_format=data_format)


@to_ivy_arrays_and_back
def batch_normalization(x, mean, variance, offset, scale, variance_epsilon, name=None):
    ndims = len(x.shape)
    x = ivy.permute_dims(x, axes=(0, *range(2, ndims), 1))
    ret = ivy.batch_norm(
        x,
        mean,
        variance,
        offset=offset,
        scale=scale,
        eps=variance_epsilon,
    )
    return ivy.permute_dims(ret, axes=(0, ndims - 1, *range(1, ndims - 1)))


@to_ivy_arrays_and_back
def dropout(x, rate, noise_shape=None, seed=None, name=None):
    return ivy.dropout(x, rate, noise_shape=noise_shape, seed=seed)


@with_unsupported_dtypes(
    {
        "2.9.1": (
            "int8",
            "int16",
            "int32",
            "int64",
            "bool",
            "bfloat16",
        )
    },
    "tensorflow",
)
@to_ivy_arrays_and_back
def silu(features, beta: float = 1.0):
    beta = ivy.astype(ivy.array(beta), ivy.dtype(features))
    return ivy.multiply(features, ivy.sigmoid(ivy.multiply(beta, features)))


@with_unsupported_dtypes(
    {
        "2.9.1": (
            "int8",
            "int16",
            "int32",
            "int64",
            "bool",
        )
    },
    "tensorflow",
)
@to_ivy_arrays_and_back
def sigmoid_cross_entropy_with_logits(labels=None, logits=None, name=None):
    ivy.utils.assertions.check_shape(labels, logits)
    zeros = ivy.zeros_like(logits)
    max_logits = ivy.where(logits >= zeros, logits, zeros)
    neg_abs_logits = ivy.negative(ivy.abs(logits))
    neg_multiple = ivy.negative(ivy.multiply(logits, labels))
    ret_val = ivy.add(max_logits, neg_multiple)
    return ivy.add(ret_val, ivy.log1p(ivy.exp(neg_abs_logits)))


@with_unsupported_dtypes(
    {
        "2.9.1": (
            "int8",
            "int16",
            "int32",
            "int64",
            "bool",
        )
    },
    "tensorflow",
)
@to_ivy_arrays_and_back
def weighted_cross_entropy_with_logits(
    labels=None, logits=None, pos_weight=1.0, name=None
):
    ivy.utils.assertions.check_shape(labels, logits)
    ones = ivy.ones_like(labels)
    zeros = ivy.zeros_like(logits)
    log_weight = ivy.add(ones, ivy.multiply(pos_weight - 1, labels))
    ones_minus_labels = ivy.subtract(ones, labels)
    first_term = ivy.multiply(ones_minus_labels, logits)

    max_neg_logits = ivy.where(
        ivy.negative(logits) >= zeros, ivy.negative(logits), zeros
    )
    neg_abs_logits = ivy.negative(ivy.abs(logits))
    log_neg_abs_logits = ivy.log1p(ivy.exp(neg_abs_logits))
    second_term = ivy.multiply(log_weight, ivy.add(log_neg_abs_logits, max_neg_logits))
    return ivy.add(first_term, second_term)


@with_supported_dtypes(
    {"2.9.0 and below": ("float32", "float16", "bfloat16")}, "tensorflow"
)
@to_ivy_arrays_and_back
def local_response_normalization(
    input, /, *, depth_radius=5, bias=1.0, alpha=1.0, beta=0.5, name=None
):
    input_shape = ivy.shape(input)
    ivy.utils.assertions.check_equal(
        ivy.get_num_dims(input),
        4,
        message="4D input, but got input with sizes " + str(input_shape),
    )
    input_perm = ivy.astype(ivy.permute_dims(input, axes=[0, 3, 1, 2]), input.dtype)
    bias = ivy.astype(ivy.array(bias), input.dtype)
    alpha = ivy.astype(ivy.array(alpha), input.dtype)
    beta = ivy.astype(ivy.array(beta), input.dtype)
    sqr_sum = ivy.astype(ivy.zeros_like(input_perm), input.dtype)
    for p in range(input_shape[0]):
        sqr_sum[p] = [
            sum(
                ivy.pow(
                    input_perm[p][max(c - depth_radius, 0) : c + depth_radius + 1], 2.0
                )
            )
            for c in range(input_shape[3])
        ]
    div = ivy.multiply(input_perm, ivy.pow(math.add(sqr_sum * alpha, bias), -beta))
    return ivy.permute_dims(div, [0, 2, 3, 1])


@to_ivy_arrays_and_back
def max_pool1d(input, ksize, strides, padding, data_format="NWC", name=None):
    return ivy.max_pool1d(input, ksize, strides, padding, data_format=data_format)


@to_ivy_arrays_and_back
def max_pool2d(input, ksize, strides, padding, data_format="NHWC", name=None):
    return ivy.max_pool2d(input, ksize, strides, padding, data_format=data_format)


@to_ivy_arrays_and_back
def moments(x, axes, shift=None, keepdims=False, name=None):
    return ivy.mean(x, axis=ivy.to_list(axes), keepdims=keepdims), ivy.var(
        x, axis=ivy.to_list(axes), keepdims=keepdims
    )


@to_ivy_arrays_and_back
def bias_add(value, bias, data_format=None, name=None):
    if data_format is None:
        data_format = "N...C"

    chanel_index = data_format.find("C")
    if chanel_index != 1:
        return ivy.add(value, bias)
    else:
        value = ivy.swapaxes(value, 1, -1)
        res = ivy.add(value, bias)
        return ivy.swapaxes(res, 1, -1)


def _convolution_broadcast_helper(
    arg, num_spatial_dims, channel_index, name="dilations"
):
    # Helper to broadcast dilations and strides to correct dims
    if arg is None:
        return [1] * num_spatial_dims
    else:
        if isinstance(arg, int):
            arg = [arg]
        else:
            arg = list(arg)
        len_arg = len(arg)

        if len_arg == num_spatial_dims + 2:
            return arg

        # Broadcast to rcorrect dimensions
        if len_arg == 1:
            arg = arg * num_spatial_dims
        elif len_arg != num_spatial_dims:
            raise ValueError(
                f"{name} should be of length 1, "
                f"{num_spatial_dims} or {num_spatial_dims + 2}. "
                f"Received: {name}={arg} of length {len_arg}."
            )

    # Add dimensions for batch and channel
    if channel_index == 1:
        return [1, 1] + arg
    else:
        return [1] + arg + [1]


@to_ivy_arrays_and_back
def convolution(
    input,
    filters,
    strides=None,
    padding="VALID",
    data_format=None,
    dilations=None,
    name=None,
):
    # Tensorflow backend doesn't support NCW, NCHW or NCDHW on CPU
    DATA_FORMATS = ["NWC", "NHWC", "NDHWC"]
    ALLOWED_NUM_SPATIAL_DIMS = [1, 2, 3]
    PADDINGS = ["VALID", "SAME"]

    # Perform necessary assertions first

    # Figure out input dims N
    input_rank = input.ndim
    filters_rank = filters.ndim

    if filters_rank:
        num_spatial_dims = int(filters_rank - 2)
    elif input_rank:
        num_spatial_dims = int(input_rank - 2)

    # Incompatible N-D convolution
    if num_spatial_dims not in ALLOWED_NUM_SPATIAL_DIMS:
        raise ValueError(
            "`num_spatial_dims` must be 1, 2, or 3. "
            f"Received: num_spatial_dims={num_spatial_dims}."
        )

    # Incompatible padding
    if padding not in PADDINGS:
        raise ValueError(
            f"Value for attr `padding` is not in the list of allowed values: {PADDINGS}"
        )

    # The number of dimensions corresponding to num_batches
    if input_rank:
        num_batch_dims = int(input_rank - num_spatial_dims - 1)
    elif filters_rank:
        num_batch_dims = 1

    # Figure out the channel_index
    if data_format is None or data_format in DATA_FORMATS:
        channel_index = num_batch_dims + num_spatial_dims
    else:
        channel_index = num_batch_dims

    input_shape = ivy.array(ivy.shape(input))
    filters_shape = ivy.array(ivy.shape(filters))
    input_depth = input_shape[channel_index]
    filters_depth = filters_shape[-2]

    # Inconsistent input and filter depths
    if input_depth != filters_depth:
        raise ValueError(
            f"`input` and `filter` must have the same depth: "
            f"{input_depth} vs {filters_depth}."
        )

    if data_format.startswith("NC"):
        data_format = "channel_first"
    else:
        data_format = "channel_last"

    output = ivy.conv_general_dilated(
        input,
        filters,
        strides,
        padding,
        dims=num_spatial_dims,
        data_format=data_format,
        dilations=dilations,
    )

    return output


@to_ivy_arrays_and_back
def embedding_lookup(params, ids, max_norm=None, name=None):
    return ivy.embedding(params, ids, max_norm=max_norm)


@to_ivy_arrays_and_back
def relu(features, name=None):
    return ivy.relu(features)


@to_ivy_arrays_and_back
def relu6(features, name=None):
    return ivy.relu6(features)


@to_ivy_arrays_and_back
def softmax(logits, axis=None, name=None):
    return ivy.softmax(logits, axis=axis)


@with_unsupported_dtypes({"2.9.0 and below": "float16"}, "tensorflow")
@to_ivy_arrays_and_back
def leaky_relu(features, alpha, name=None):
    return ivy.leaky_relu(features, alpha=alpha)


@to_ivy_arrays_and_back
def crelu(features, axis=-1, name=None):
    c = ivy.concat([features, -features], axis=axis)
    return ivy.relu(c)

<<<<<<< HEAD
@with_unsupported_dtypes({"2.9.1 and below": ("bfloat16", "complex")}, "tensorflow")
@to_ivy_arrays_and_back
def conv_transpose(
    value,
    filters,
    output_shape,
    strides,
    padding="VALID",
    data_format="channels_last",
):
    return ivy.conv_general_transpose(
        value,
        filters,
        strides,
        padding,
        output_shape=output_shape,
        data_format=data_format,
    )
=======

@to_ivy_arrays_and_back
def avg_pool(input, ksize, strides, padding, data_format="NWC", name=None):
    if len(ivy.shape(input)) == 3:
        return ivy.avg_pool1d(input, ksize, strides, padding, data_format=data_format)
    elif len(ivy.shape(input)) == 4:
        return ivy.avg_pool2d(input, ksize, strides, padding, data_format=data_format)
    return ivy.avg_pool3d(input, ksize, strides, padding, data_format=data_format)
>>>>>>> 946d3e3f
<|MERGE_RESOLUTION|>--- conflicted
+++ resolved
@@ -500,7 +500,7 @@
     c = ivy.concat([features, -features], axis=axis)
     return ivy.relu(c)
 
-<<<<<<< HEAD
+
 @with_unsupported_dtypes({"2.9.1 and below": ("bfloat16", "complex")}, "tensorflow")
 @to_ivy_arrays_and_back
 def conv_transpose(
@@ -519,7 +519,7 @@
         output_shape=output_shape,
         data_format=data_format,
     )
-=======
+
 
 @to_ivy_arrays_and_back
 def avg_pool(input, ksize, strides, padding, data_format="NWC", name=None):
@@ -527,5 +527,4 @@
         return ivy.avg_pool1d(input, ksize, strides, padding, data_format=data_format)
     elif len(ivy.shape(input)) == 4:
         return ivy.avg_pool2d(input, ksize, strides, padding, data_format=data_format)
-    return ivy.avg_pool3d(input, ksize, strides, padding, data_format=data_format)
->>>>>>> 946d3e3f
+    return ivy.avg_pool3d(input, ksize, strides, padding, data_format=data_format)