--- conflicted
+++ resolved
@@ -184,23 +184,6 @@
     padding,
     data_format=None,
     dilations=None,
-<<<<<<< HEAD
-    name=None,
-):
-    dilations = 1 if dilations is None else dilations
-    strides, dilations = _reduce_strides_dilations(2, strides, dilations)
-    ret = depthwise_conv2d(
-        input,
-        depthwise_filter,
-        strides=strides,
-        padding=padding,
-        dilations=dilations,
-        data_format=data_format,
-    )
-    return conv2d(ret, pointwise_filter, 1, "SAME", data_format=data_format)
-
-
-=======
     name=None
 ):
     dilations = 1 if dilations is None else dilations
@@ -210,7 +193,6 @@
     return conv2d(ret, pointwise_filter, 1, 'SAME', data_format=data_format)
 
 
->>>>>>> 2707161c
 @to_ivy_arrays_and_back
 def batch_normalization(x, mean, variance, offset, scale, variance_epsilon, name=None):
     ndims = len(x.shape)
@@ -223,11 +205,7 @@
         scale=scale,
         eps=variance_epsilon,
     )
-<<<<<<< HEAD
-    return ivy.permute_dims(ret, axes=(0, ndims - 1, *range(1, ndims - 1)))
-=======
     return ivy.permute_dims(ret, axes=(0, ndims-1, *range(1, ndims-1)))
->>>>>>> 2707161c
 
 
 @to_ivy_arrays_and_back
@@ -497,4 +475,9 @@
 
 @to_ivy_arrays_and_back
 def softmax(logits, axis=None, name=None):
-    return ivy.softmax(logits, axis=axis)+    return ivy.softmax(logits, axis=axis)
+
+
+@to_ivy_arrays_and_back
+def relu6(features, name=None):
+    return ivy.clip(features, 0, 6)