# global
import ivy
from ivy.functional.frontends.tensorflow.func_wrapper import to_ivy_arrays_and_back
from ivy.func_wrapper import with_supported_dtypes
from ivy.functional.frontends.tensorflow import math


@to_ivy_arrays_and_back
def atrous_conv2d(value, filters, rate, padding):
    return ivy.conv2d(value, filters, 1, padding, dilations=rate)


@to_ivy_arrays_and_back
def atrous_conv2d_transpose(value, filters, output_shape, rate, padding):
    return ivy.conv2d_transpose(
        value, filters, rate, padding, output_shape=output_shape, dilations=rate
    )


@to_ivy_arrays_and_back
def conv1d(
    input, filters, stride, padding, data_format="NWC", dilations=None, name=None
):
    return ivy.conv1d(
        input, filters, stride, padding, data_format=data_format, dilations=dilations
    )


@to_ivy_arrays_and_back
def conv1d_transpose(
    input,
    filters,
    output_shape,
    strides,
    padding="SAME",
    data_format="NWC",
    dilations=None,
    name=None,
):
    return ivy.conv1d_transpose(
        input,
        filters,
        strides,
        padding,
        output_shape=output_shape,
        data_format=data_format,
        dilations=dilations,
    )


@to_ivy_arrays_and_back
def gelu(features, approximate=False, name=None):
    return ivy.gelu(features, approximate=approximate)


@to_ivy_arrays_and_back
def conv2d(
    input, filters, strides, padding, data_format="NHWC", dilations=None, name=None
):
    return ivy.conv2d(
        input, filters, strides, padding, data_format=data_format, dilations=dilations
    )


@to_ivy_arrays_and_back
def conv2d_transpose(
    input,
    filters,
    output_shape,
    strides,
    padding="SAME",
    data_format="NHWC",
    dilations=None,
    name=None,
):
    return ivy.conv2d_transpose(
        input,
        filters,
        strides,
        padding,
        output_shape=output_shape,
        data_format=data_format,
        dilations=dilations,
    )


@to_ivy_arrays_and_back
def conv3d(
    input, filters, strides, padding, data_format="NDHWC", dilations=None, name=None
):
    return ivy.conv3d(
        input, filters, strides, padding, data_format=data_format, dilations=dilations
    )


@to_ivy_arrays_and_back
def conv3d_transpose(
    input,
    filters,
    output_shape,
    strides,
    padding="SAME",
    data_format="NDHWC",
    dilations=None,
    name=None,
):
    return ivy.conv3d_transpose(
        input,
        filters,
        strides,
        padding,
        output_shape=output_shape,
        data_format=data_format,
        dilations=dilations,
    )


@to_ivy_arrays_and_back
def batch_normalization(x, mean, variance, offset, scale, variance_epsilon, name=None):
    inv = 1.0 / ivy.sqrt(variance + variance_epsilon)
    if scale is not None:
        inv *= scale

    return x * ivy.astype(inv, x.dtype, copy=False) + ivy.astype(
        offset - mean * inv if offset is not None else -mean * inv, x.dtype
    )


@to_ivy_arrays_and_back
def dropout(x, prob, scale, dtype, name=None):
    return ivy.dropout(x, prob, scale, dtype)


@to_ivy_arrays_and_back
def silu(features, beta: float = 1.0):
    beta = ivy.astype(ivy.array(beta), ivy.dtype(features))
    return ivy.multiply(features, ivy.sigmoid(ivy.multiply(beta, features)))


silu.unsupported_dtypes = (
    "int8",
    "int16",
    "int32",
    "int64",
    "bool",
    "bfloat16",
)


@to_ivy_arrays_and_back
def sigmoid_cross_entropy_with_logits(labels=None, logits=None, name=None):
    ivy.assertions.check_shape(labels, logits)
    zeros = ivy.zeros_like(logits)
    max_logits = ivy.where(logits >= zeros, logits, zeros)
    neg_abs_logits = ivy.negative(ivy.abs(logits))
    neg_multiple = ivy.negative(ivy.multiply(logits, labels))
    ret_val = ivy.add(max_logits, neg_multiple)
    return ivy.add(ret_val, ivy.log1p(ivy.exp(neg_abs_logits)))


sigmoid_cross_entropy_with_logits.unsupported_dtypes = (
    "int8",
    "int16",
    "int32",
    "int64",
    "bool",
)


@to_ivy_arrays_and_back
def weighted_cross_entropy_with_logits(
    labels=None, logits=None, pos_weight=1.0, name=None
):
    ivy.assertions.check_shape(labels, logits)
    ones = ivy.ones_like(labels)
    zeros = ivy.zeros_like(logits)
    log_weight = ivy.add(ones, ivy.multiply(pos_weight - 1, labels))
    ones_minus_labels = ivy.subtract(ones, labels)
    first_term = ivy.multiply(ones_minus_labels, logits)

    max_neg_logits = ivy.where(
        ivy.negative(logits) >= zeros, ivy.negative(logits), zeros
    )
    neg_abs_logits = ivy.negative(ivy.abs(logits))
    log_neg_abs_logits = ivy.log1p(ivy.exp(neg_abs_logits))
    second_term = ivy.multiply(log_weight, ivy.add(log_neg_abs_logits, max_neg_logits))
    return ivy.add(first_term, second_term)


weighted_cross_entropy_with_logits.unsupported_dtypes = (
    "int8",
    "int16",
    "int32",
    "int64",
    "bool",
)


@with_supported_dtypes(
    {"2.9.0 and below": ("float32", "float16", "bfloat16")}, "tensorflow"
)
@to_ivy_arrays_and_back
def local_response_normalization(
    input, /, *, depth_radius=5, bias=1.0, alpha=1.0, beta=0.5, name=None
):
    input_shape = ivy.shape(input)
    ivy.assertions.check_equal(
        ivy.get_num_dims(input),
        4,
        message="4D input, but got input with sizes " + str(input_shape),
    )
    input_perm = ivy.astype(ivy.permute_dims(input, axes=[0, 3, 1, 2]), input.dtype)
    bias = ivy.astype(ivy.array(bias), input.dtype)
    alpha = ivy.astype(ivy.array(alpha), input.dtype)
    beta = ivy.astype(ivy.array(beta), input.dtype)
    sqr_sum = ivy.astype(ivy.zeros_like(input_perm), input.dtype)
    for p in range(input_shape[0]):
        sqr_sum[p] = [
            sum(
                ivy.pow(
                    input_perm[p][max(c - depth_radius, 0) : c + depth_radius + 1], 2.0
                )
            )
            for c in range(input_shape[3])
        ]
    div = ivy.multiply(input_perm, ivy.pow(math.add(sqr_sum * alpha, bias), -beta))
    return ivy.permute_dims(div, [0, 2, 3, 1])


@to_ivy_arrays_and_back
<<<<<<< HEAD
def conv_transpose(
    input,
    filters,
    output_shape,
    strides,
    padding="SAME",
    data_format=None,
    dilations=None,
    name=None,
):
    return ivy.conv_transpose(
        input,
        filters,
        strides,
        padding,
        output_shape=output_shape,
        data_format=data_format,
        dilations=dilations,
    )
=======
def max_pool1d(input, ksize, strides, padding, data_format="NWC", name=None):
    return ivy.max_pool1d(input, ksize, strides, padding, data_format=data_format)
>>>>>>> 34a47f8f
<|MERGE_RESOLUTION|>--- conflicted
+++ resolved
@@ -228,7 +228,6 @@
 
 
 @to_ivy_arrays_and_back
-<<<<<<< HEAD
 def conv_transpose(
     input,
     filters,
@@ -248,7 +247,6 @@
         data_format=data_format,
         dilations=dilations,
     )
-=======
+
 def max_pool1d(input, ksize, strides, padding, data_format="NWC", name=None):
-    return ivy.max_pool1d(input, ksize, strides, padding, data_format=data_format)
->>>>>>> 34a47f8f
+    return ivy.max_pool1d(input, ksize, strides, padding, data_format=data_format)