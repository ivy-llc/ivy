# global
import ivy
from ivy.functional.frontends.tensorflow.func_wrapper import to_ivy_arrays_and_back
from ivy.func_wrapper import with_unsupported_dtypes


def _reduce_strides_dilations(dim, stride, dilations):
    if not isinstance(stride, int):
        if len(stride) > dim:
            stride = stride[1:-1]
        if len(stride) == 1 and dim != 1:
            stride = stride[0]
    if not isinstance(dilations, int):
        if len(dilations) > dim:
            dilations = dilations[1:-1]
        if len(dilations) == 1 and dim != 1:
            dilations = dilations[0]
    return stride, dilations


@to_ivy_arrays_and_back
def atrous_conv2d(value, filters, rate, padding):
    return ivy.conv2d(value, filters, 1, padding, dilations=[rate] * 2)


@to_ivy_arrays_and_back
def atrous_conv2d_transpose(value, filters, output_shape, rate, padding):
    filters = filters.swapaxes(-2, -1)
    return ivy.conv2d_transpose(
        value, filters, 1, padding, output_shape=output_shape, dilations=[rate] * 2
    )


@to_ivy_arrays_and_back
def conv1d(
    input, filters, stride, padding, data_format="NWC", dilations=None, name=None
):
    dilations = 1 if dilations is None else dilations
    stride, dilations = _reduce_strides_dilations(1, stride, dilations)
    return ivy.conv1d(
        input, filters, stride, padding, data_format=data_format, dilations=dilations
    )


@to_ivy_arrays_and_back
def conv1d_transpose(
    input,
    filters,
    output_shape,
    strides,
    padding="SAME",
    data_format="NWC",
    dilations=None,
    name=None,
):
    dilations = 1 if dilations is None else dilations
    strides, dilations = _reduce_strides_dilations(1, strides, dilations)
    filters = filters.swapaxes(-2, -1)
    return ivy.conv1d_transpose(
        input,
        filters,
        strides,
        padding,
        output_shape=output_shape,
        data_format=data_format,
        dilations=dilations,
    )


@to_ivy_arrays_and_back
def gelu(features, approximate=False, name=None):
    return ivy.gelu(features, approximate=approximate)


@to_ivy_arrays_and_back
def conv2d(
    input, filters, strides, padding, data_format="NHWC", dilations=None, name=None
):
    dilations = 1 if dilations is None else dilations
    strides, dilations = _reduce_strides_dilations(2, strides, dilations)
    return ivy.conv2d(
        input, filters, strides, padding, data_format=data_format, dilations=dilations
    )


@to_ivy_arrays_and_back
def conv2d_transpose(
    input,
    filters,
    output_shape,
    strides,
    padding="SAME",
    data_format="NHWC",
    dilations=None,
    name=None,
):
    dilations = 1 if dilations is None else dilations
    strides, dilations = _reduce_strides_dilations(2, strides, dilations)
    filters = filters.swapaxes(-2, -1)
    return ivy.conv2d_transpose(
        input,
        filters,
        strides,
        padding,
        output_shape=output_shape,
        data_format=data_format,
        dilations=dilations,
    )


@to_ivy_arrays_and_back
def conv3d(
    input, filters, strides, padding, data_format="NDHWC", dilations=None, name=None
):
    dilations = 1 if dilations is None else dilations
    strides, dilations = _reduce_strides_dilations(3, strides, dilations)
    return ivy.conv3d(
        input, filters, strides, padding, data_format=data_format, dilations=dilations
    )


@with_unsupported_dtypes({"2.12.0 and below": ("bfloat16",)}, "tensorflow")
@to_ivy_arrays_and_back
def conv3d_transpose(
    input,
    filters,
    output_shape,
    strides,
    padding="SAME",
    data_format="NDHWC",
    dilations=None,
    name=None,
):
    dilations = 1 if dilations is None else dilations
    strides, dilations = _reduce_strides_dilations(3, strides, dilations)
    filters = filters.swapaxes(-2, -1)
    return ivy.conv3d_transpose(
        input,
        filters,
        strides,
        padding,
        output_shape=output_shape,
        data_format=data_format,
        dilations=dilations,
    )


@with_unsupported_dtypes({"2.12.0 and below": ("bfloat16",)}, "tensorflow")
@to_ivy_arrays_and_back
def depthwise_conv2d(
    input,
    filter,
    strides,
    padding="SAME",
    data_format="NHWC",
    dilations=None,
    name=None,
):
    dilations = 1 if dilations is None else dilations
    strides, dilations = _reduce_strides_dilations(2, strides, dilations)
    fc = filter.shape[-2]
    filter = filter.reshape(
        [*filter.shape[0:2], 1, filter.shape[-2] * filter.shape[-1]]
    )
    return ivy.conv_general_dilated(
        input,
        filter,
        strides,
        padding,
        data_format="channel_last" if data_format[-1] == "C" else "channel_first",
        dilations=dilations,
        feature_group_count=fc,
    )


@with_unsupported_dtypes({"2.12.0 and below": ("bfloat16",)}, "tensorflow")
@to_ivy_arrays_and_back
def separable_conv2d(
    input,
    depthwise_filter,
    pointwise_filter,
    strides,
    padding,
    data_format=None,
    dilations=None,
    name=None,
):
    dilations = 1 if dilations is None else dilations
    strides, dilations = _reduce_strides_dilations(2, strides, dilations)
    ret = depthwise_conv2d(
        input,
        depthwise_filter,
        strides=strides,
        padding=padding,
        dilations=dilations,
        data_format=data_format,
    )
    return conv2d(ret, pointwise_filter, 1, "SAME", data_format=data_format)


@to_ivy_arrays_and_back
def batch_normalization(x, mean, variance, offset, scale, variance_epsilon, name=None):
    xnormalized, _, _ = ivy.batch_norm(
        x,
        mean,
        variance,
        offset=offset,
        scale=scale,
        eps=variance_epsilon,
    )
    return xnormalized


@to_ivy_arrays_and_back
def dropout(x, rate, noise_shape=None, seed=None, name=None):
    return ivy.dropout(x, rate, noise_shape=noise_shape, seed=seed)


@to_ivy_arrays_and_back
def silu(features, beta: float = 1.0):
    beta = ivy.astype(ivy.array(beta), ivy.dtype(features))
    return ivy.multiply(features, ivy.sigmoid(ivy.multiply(beta, features)))


@with_unsupported_dtypes(
    {
        "2.12.0": (
            "int8",
            "int16",
            "int32",
            "int64",
            "bool",
        )
    },
    "tensorflow",
)
@to_ivy_arrays_and_back
def sigmoid_cross_entropy_with_logits(labels=None, logits=None, name=None):
    ivy.utils.assertions.check_shape(labels, logits)
    zeros = ivy.zeros_like(logits)
    max_logits = ivy.where(logits >= zeros, logits, zeros)
    neg_abs_logits = ivy.negative(ivy.abs(logits))
    neg_multiple = ivy.negative(ivy.multiply(logits, labels))
    ret_val = ivy.add(max_logits, neg_multiple)
    return ivy.add(ret_val, ivy.log1p(ivy.exp(neg_abs_logits)))


@with_unsupported_dtypes(
    {
        "2.12.0": (
            "int8",
            "int16",
            "int32",
            "int64",
            "bool",
        )
    },
    "tensorflow",
)
@to_ivy_arrays_and_back
def weighted_cross_entropy_with_logits(
    labels=None, logits=None, pos_weight=1.0, name=None
):
    ivy.utils.assertions.check_shape(labels, logits)
    ones = ivy.ones_like(labels)
    zeros = ivy.zeros_like(logits)
    log_weight = ivy.add(ones, ivy.multiply(pos_weight - 1, labels))
    ones_minus_labels = ivy.subtract(ones, labels)
    first_term = ivy.multiply(ones_minus_labels, logits)

    max_neg_logits = ivy.where(
        ivy.negative(logits) >= zeros, ivy.negative(logits), zeros
    )
    neg_abs_logits = ivy.negative(ivy.abs(logits))
    log_neg_abs_logits = ivy.log1p(ivy.exp(neg_abs_logits))
    second_term = ivy.multiply(log_weight, ivy.add(log_neg_abs_logits, max_neg_logits))
    return ivy.add(first_term, second_term)


@with_unsupported_dtypes({"2.12.0 and below": ("bfloat16",)}, "tensorflow")
@to_ivy_arrays_and_back
def local_response_normalization(
    input, depth_radius=5, bias=1.0, alpha=1.0, beta=0.5, name=None
):
    input_shape = ivy.shape(input)
    depth = input_shape[-1]
    ivy.utils.assertions.check_equal(
        ivy.get_num_dims(input),
        4,
        message="4D input, but got input with sizes " + str(input_shape),
        as_array=False,
    )
    sqr_sum = ivy.empty(input_shape[:-1] + (0,), dtype=ivy.dtype(input))
    for d in range(depth):
        start = max(0, d - depth_radius)
        end = min(d + depth_radius + 1, depth)
        inter_channel_sum = ivy.sum(
            input[:, :, :, start:end] ** 2, axis=3, keepdims=True
        )
        sqr_sum = ivy.concat([sqr_sum, inter_channel_sum], axis=-1)
    return ivy.divide(input, ivy.pow(ivy.add(sqr_sum * alpha, bias), beta))


@to_ivy_arrays_and_back
def max_pool1d(input, ksize, strides, padding, data_format="NWC", name=None):
    return ivy.max_pool1d(input, ksize, strides, padding, data_format=data_format)


@to_ivy_arrays_and_back
def max_pool2d(input, ksize, strides, padding, data_format="NHWC", name=None):
    return ivy.max_pool2d(input, ksize, strides, padding, data_format=data_format)


@to_ivy_arrays_and_back
def moments(x, axes, shift=None, keepdims=False, name=None):
    return ivy.mean(x, axis=ivy.to_list(axes), keepdims=keepdims), ivy.var(
        x, axis=ivy.to_list(axes), keepdims=keepdims
    )


@to_ivy_arrays_and_back
def bias_add(value, bias, data_format=None, name=None):
    if data_format is None:
        data_format = "N...C"

    chanel_index = data_format.find("C")
    if chanel_index != 1:
        return ivy.add(value, bias)
    else:
        value = ivy.swapaxes(value, 1, -1)
        res = ivy.add(value, bias)
        return ivy.swapaxes(res, 1, -1)


def _convolution_broadcast_helper(
    arg, num_spatial_dims, channel_index, name="dilations"
):
    # Helper to broadcast dilations and strides to correct dims
    if arg is None:
        return [1] * num_spatial_dims
    else:
        if isinstance(arg, int):
            arg = [arg]
        else:
            arg = list(arg)
        len_arg = len(arg)

        if len_arg == num_spatial_dims + 2:
            return arg

        # Broadcast to rcorrect dimensions
        if len_arg == 1:
            arg = arg * num_spatial_dims
        elif len_arg != num_spatial_dims:
            raise ValueError(
                f"{name} should be of length 1, "
                f"{num_spatial_dims} or {num_spatial_dims + 2}. "
                f"Received: {name}={arg} of length {len_arg}."
            )

    # Add dimensions for batch and channel
    if channel_index == 1:
        return [1, 1] + arg
    else:
        return [1] + arg + [1]


@to_ivy_arrays_and_back
def convolution(
    input,
    filters,
    strides=None,
    padding="VALID",
    data_format=None,
    dilations=None,
    name=None,
):
    num_spatial_dims = input.ndim - 2
    if data_format is None or not data_format.startswith("NC"):
        data_format = "channel_last"
    else:
        data_format = "channel_first"

    channel_index = -1 if data_format == "channel_last" else 1
    input_depth = ivy.shape(input)[channel_index]
    filters_depth = ivy.shape(filters)[-2]

    feature_group_count = 1
    if input_depth != filters_depth:
        if input_depth % filters_depth != 0:
            raise ValueError(
                "input depth must be evenly divisible by filter depth: "
                f"{input_depth} vs {filters_depth}"
            )
        feature_group_count = input_depth // filters_depth
    return ivy.conv_general_dilated(
        input,
        filters,
        strides,
        padding,
        dims=num_spatial_dims,
        data_format=data_format,
        dilations=dilations,
        feature_group_count=feature_group_count,
    )


@with_unsupported_dtypes({"2.11.1 and below": ("complex",)}, "tensorflow")
@to_ivy_arrays_and_back
def embedding_lookup(params, ids, max_norm=None, name=None):
    return ivy.embedding(params, ids, max_norm=max_norm)


@with_unsupported_dtypes({"2.12.0 and below": ("complex",)}, "tensorflow")
@to_ivy_arrays_and_back
def relu(features, name=None):
    return ivy.relu(features)


@to_ivy_arrays_and_back
def relu6(features, name=None):
    return ivy.relu6(features)


@with_unsupported_dtypes({"2.12.0 and below": ("float16",)}, "tensorflow")
@to_ivy_arrays_and_back
def softmax(logits, axis=None, name=None):
    return ivy.softmax(logits, axis=axis)


@with_unsupported_dtypes({"2.12.0 and below": "float16"}, "tensorflow")
@to_ivy_arrays_and_back
def leaky_relu(features, alpha=0.2, name=None):
    return ivy.leaky_relu(features, alpha=alpha)


@to_ivy_arrays_and_back
def crelu(features, axis=-1, name=None):
    c = ivy.concat([features, -features], axis=axis)
    return ivy.relu(c)


@to_ivy_arrays_and_back
def avg_pool(input, ksize, strides, padding, data_format="NWC", name=None):
    if len(ivy.shape(input)) == 3:
        return ivy.avg_pool1d(input, ksize, strides, padding, data_format=data_format)
    elif len(ivy.shape(input)) == 4:
        return ivy.avg_pool2d(input, ksize, strides, padding, data_format=data_format)
    return ivy.avg_pool3d(input, ksize, strides, padding, data_format=data_format)


# avg_pool3d
@to_ivy_arrays_and_back
def avg_pool3d(input, ksize, strides, padding, data_format="NDHWC", name=None):
    return ivy.avg_pool3d(input, ksize, strides, padding, data_format=data_format)


# avg_pool1d
@to_ivy_arrays_and_back
def avg_pool1d(input, ksize, strides, padding, data_format="NWC", name=None):
    return ivy.avg_pool1d(input, ksize, strides, padding, data_format=data_format)


# pool
@to_ivy_arrays_and_back
def pool(
    input,
    window_shape,
    pooling_type,
    strides=None,
    padding="VALID",
    data_format=None,
    dilations=None,
    name=None,
):
    return ivy.pool(
        input,
        window_shape,
        pooling_type,
        strides=strides,
        padding=padding,
        data_format=data_format,
        dilations=dilations,
    )


<<<<<<< HEAD
# sufficient_statistics
@to_ivy_arrays_and_back
def sufficient_statistics(x, axes, shift=None, keepdims=False, name=None):
    count = 1
    shape = ivy.shape(x)
    axes = list(set(axes))
    for a in axes:
        if ivy.to_scalar(a) < 0:
            index = x.ndim + ivy.to_scalar(a)
        else:
            index = ivy.to_scalar(a)
        count *= shape[index]
    count = ivy.array(count, dtype=ivy.dtype(x))
    if shift is None:
        sum_of_elements = ivy.sum(x, axis=axes, keepdims=keepdims)
        sum_of_squares = ivy.sum(ivy.square(x), axis=axes, keepdims=keepdims)
    else:
        sum_of_elements = ivy.sum(
            (ivy.subtract(x, shift)), axis=axes, keepdims=keepdims
        )
        sum_of_squares = ivy.sum(
            (ivy.square(ivy.subtract(x, shift))), axis=axes, keepdims=keepdims
        )
        if shift.ndim == 0:
            ivy.reshape(shift, ())

    if count.ndim == 0:
        ivy.reshape(count, ())
    if sum_of_elements.ndim == 0:
        ivy.reshape(sum_of_elements, ())
    if sum_of_squares.ndim == 0:
        ivy.reshape(sum_of_squares, ())
    return count, sum_of_elements, sum_of_squares, shift
=======
# log_poisson_loss
@to_ivy_arrays_and_back
def log_poisson_loss(targets, log_input, compute_full_loss=False, name=None):
    return ivy.log_poisson_loss(targets, log_input, compute_full_loss, name)
>>>>>>> cf397d7d
<|MERGE_RESOLUTION|>--- conflicted
+++ resolved
@@ -484,7 +484,7 @@
     )
 
 
-<<<<<<< HEAD
+
 # sufficient_statistics
 @to_ivy_arrays_and_back
 def sufficient_statistics(x, axes, shift=None, keepdims=False, name=None):
@@ -518,9 +518,8 @@
     if sum_of_squares.ndim == 0:
         ivy.reshape(sum_of_squares, ())
     return count, sum_of_elements, sum_of_squares, shift
-=======
+
 # log_poisson_loss
 @to_ivy_arrays_and_back
 def log_poisson_loss(targets, log_input, compute_full_loss=False, name=None):
-    return ivy.log_poisson_loss(targets, log_input, compute_full_loss, name)
->>>>>>> cf397d7d
+    return ivy.log_poisson_loss(targets, log_input, compute_full_loss, name)