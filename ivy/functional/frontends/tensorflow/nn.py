# global
import ivy
from ivy.functional.frontends.tensorflow.func_wrapper import to_ivy_arrays_and_back
from ivy.func_wrapper import with_supported_dtypes, with_unsupported_dtypes
from ivy.functional.frontends.tensorflow import math


def _reduce_strides_dilations(dim, stride, dilations):
    if not isinstance(stride, int):
        if len(stride) > dim:
            stride = stride[1:-1]
        if len(stride) == 1 and dim != 1:
            stride = stride[0]
    if not isinstance(dilations, int):
        if len(dilations) > dim:
            dilations = dilations[1:-1]
        if len(dilations) == 1 and dim != 1:
            dilations = dilations[0]
    return stride, dilations


@to_ivy_arrays_and_back
def atrous_conv2d(value, filters, rate, padding):
    return ivy.conv2d(value, filters, 1, padding, dilations=[rate] * 2)


@to_ivy_arrays_and_back
def atrous_conv2d_transpose(value, filters, output_shape, rate, padding):
    filters = filters.swapaxes(-2, -1)
    return ivy.conv2d_transpose(
        value, filters, 1, padding, output_shape=output_shape, dilations=[rate] * 2
    )


@to_ivy_arrays_and_back
def conv1d(
    input, filters, stride, padding, data_format="NWC", dilations=None, name=None
):
    dilations = 1 if dilations is None else dilations
    stride, dilations = _reduce_strides_dilations(1, stride, dilations)
    return ivy.conv1d(
        input, filters, stride, padding, data_format=data_format, dilations=dilations
    )


@to_ivy_arrays_and_back
def conv1d_transpose(
    input,
    filters,
    output_shape,
    strides,
    padding="SAME",
    data_format="NWC",
    dilations=None,
    name=None,
):
    dilations = 1 if dilations is None else dilations
    strides, dilations = _reduce_strides_dilations(1, strides, dilations)
    filters = filters.swapaxes(-2, -1)
    return ivy.conv1d_transpose(
        input,
        filters,
        strides,
        padding,
        output_shape=output_shape,
        data_format=data_format,
        dilations=dilations,
    )


@to_ivy_arrays_and_back
def gelu(features, approximate=False, name=None):
    return ivy.gelu(features, approximate=approximate)


@to_ivy_arrays_and_back
def conv2d(
    input, filters, strides, padding, data_format="NHWC", dilations=None, name=None
):
    dilations = 1 if dilations is None else dilations
    strides, dilations = _reduce_strides_dilations(2, strides, dilations)
    return ivy.conv2d(
        input, filters, strides, padding, data_format=data_format, dilations=dilations
    )


@to_ivy_arrays_and_back
def conv2d_transpose(
    input,
    filters,
    output_shape,
    strides,
    padding="SAME",
    data_format="NHWC",
    dilations=None,
    name=None,
):
    dilations = 1 if dilations is None else dilations
    strides, dilations = _reduce_strides_dilations(2, strides, dilations)
    filters = filters.swapaxes(-2, -1)
    return ivy.conv2d_transpose(
        input,
        filters,
        strides,
        padding,
        output_shape=output_shape,
        data_format=data_format,
        dilations=dilations,
    )


@to_ivy_arrays_and_back
def conv3d(
    input, filters, strides, padding, data_format="NDHWC", dilations=None, name=None
):
    dilations = 1 if dilations is None else dilations
    strides, dilations = _reduce_strides_dilations(3, strides, dilations)
    return ivy.conv3d(
        input, filters, strides, padding, data_format=data_format, dilations=dilations
    )


@with_unsupported_dtypes({"2.9.0 and below": ("bfloat16",)}, "tensorflow")
@to_ivy_arrays_and_back
def conv3d_transpose(
    input,
    filters,
    output_shape,
    strides,
    padding="SAME",
    data_format="NDHWC",
    dilations=None,
    name=None,
):
    dilations = 1 if dilations is None else dilations
    strides, dilations = _reduce_strides_dilations(3, strides, dilations)
    filters = filters.swapaxes(-2, -1)
    return ivy.conv3d_transpose(
        input,
        filters,
        strides,
        padding,
        output_shape=output_shape,
        data_format=data_format,
        dilations=dilations,
    )


@with_unsupported_dtypes({"2.9.1 and below": ("bfloat16",)}, "tensorflow")
@to_ivy_arrays_and_back
def depthwise_conv2d(
    input,
    filter,
    strides,
    padding="SAME",
    data_format="NHWC",
    dilations=None,
    name=None,
):
    dilations = 1 if dilations is None else dilations
    strides, dilations = _reduce_strides_dilations(2, strides, dilations)
    fc = filter.shape[-2]
    filter = filter.reshape(
        [*filter.shape[0:2], 1, filter.shape[-2] * filter.shape[-1]]
    )
    return ivy.conv_general_dilated(
        input,
        filter,
        strides,
        padding,
        data_format="channel_last" if data_format[-1] == "C" else "channel_first",
        dilations=dilations,
        feature_group_count=fc,
    )


@with_unsupported_dtypes({"2.9.1 and below": ("bfloat16",)}, "tensorflow")
@to_ivy_arrays_and_back
def separable_conv2d(
    input,
    depthwise_filter,
    pointwise_filter,
    strides,
    padding,
    data_format=None,
    dilations=None,
    name=None,
):
    dilations = 1 if dilations is None else dilations
    strides, dilations = _reduce_strides_dilations(2, strides, dilations)
    ret = depthwise_conv2d(
        input,
        depthwise_filter,
        strides=strides,
        padding=padding,
        dilations=dilations,
        data_format=data_format,
    )
    return conv2d(ret, pointwise_filter, 1, "SAME", data_format=data_format)


@to_ivy_arrays_and_back
def batch_normalization(x, mean, variance, offset, scale, variance_epsilon, name=None):
    ndims = len(x.shape)
    x = ivy.permute_dims(x, axes=(0, *range(2, ndims), 1))
    ret = ivy.batch_norm(
        x,
        mean,
        variance,
        offset=offset,
        scale=scale,
        eps=variance_epsilon,
    )
    return ivy.permute_dims(ret, axes=(0, ndims - 1, *range(1, ndims - 1)))


@to_ivy_arrays_and_back
def dropout(x, rate, noise_shape=None, seed=None, name=None):
    return ivy.dropout(x, rate, noise_shape=noise_shape, seed=seed)


@with_unsupported_dtypes(
    {
        "2.9.1": (
            "int8",
            "int16",
            "int32",
            "int64",
            "bool",
            "bfloat16",
        )
    },
    "tensorflow",
)
@to_ivy_arrays_and_back
def silu(features, beta: float = 1.0):
    beta = ivy.astype(ivy.array(beta), ivy.dtype(features))
    return ivy.multiply(features, ivy.sigmoid(ivy.multiply(beta, features)))


@with_unsupported_dtypes(
    {
        "2.9.1": (
            "int8",
            "int16",
            "int32",
            "int64",
            "bool",
        )
    },
    "tensorflow",
)
@to_ivy_arrays_and_back
def sigmoid_cross_entropy_with_logits(labels=None, logits=None, name=None):
    ivy.utils.assertions.check_shape(labels, logits)
    zeros = ivy.zeros_like(logits)
    max_logits = ivy.where(logits >= zeros, logits, zeros)
    neg_abs_logits = ivy.negative(ivy.abs(logits))
    neg_multiple = ivy.negative(ivy.multiply(logits, labels))
    ret_val = ivy.add(max_logits, neg_multiple)
    return ivy.add(ret_val, ivy.log1p(ivy.exp(neg_abs_logits)))


@with_unsupported_dtypes(
    {
        "2.9.1": (
            "int8",
            "int16",
            "int32",
            "int64",
            "bool",
        )
    },
    "tensorflow",
)
@to_ivy_arrays_and_back
def weighted_cross_entropy_with_logits(
    labels=None, logits=None, pos_weight=1.0, name=None
):
    ivy.utils.assertions.check_shape(labels, logits)
    ones = ivy.ones_like(labels)
    zeros = ivy.zeros_like(logits)
    log_weight = ivy.add(ones, ivy.multiply(pos_weight - 1, labels))
    ones_minus_labels = ivy.subtract(ones, labels)
    first_term = ivy.multiply(ones_minus_labels, logits)

    max_neg_logits = ivy.where(
        ivy.negative(logits) >= zeros, ivy.negative(logits), zeros
    )
    neg_abs_logits = ivy.negative(ivy.abs(logits))
    log_neg_abs_logits = ivy.log1p(ivy.exp(neg_abs_logits))
    second_term = ivy.multiply(log_weight, ivy.add(log_neg_abs_logits, max_neg_logits))
    return ivy.add(first_term, second_term)


@with_supported_dtypes(
    {"2.9.0 and below": ("float32", "float16", "bfloat16")}, "tensorflow"
)
@to_ivy_arrays_and_back
def local_response_normalization(
    input, /, *, depth_radius=5, bias=1.0, alpha=1.0, beta=0.5, name=None
):
    input_shape = ivy.shape(input)
    ivy.utils.assertions.check_equal(
        ivy.get_num_dims(input),
        4,
        message="4D input, but got input with sizes " + str(input_shape),
    )
    input_perm = ivy.astype(ivy.permute_dims(input, axes=[0, 3, 1, 2]), input.dtype)
    bias = ivy.astype(ivy.array(bias), input.dtype)
    alpha = ivy.astype(ivy.array(alpha), input.dtype)
    beta = ivy.astype(ivy.array(beta), input.dtype)
    sqr_sum = ivy.astype(ivy.zeros_like(input_perm), input.dtype)
    for p in range(input_shape[0]):
        sqr_sum[p] = [
            sum(
                ivy.pow(
                    input_perm[p][max(c - depth_radius, 0) : c + depth_radius + 1], 2.0
                )
            )
            for c in range(input_shape[3])
        ]
    div = ivy.multiply(input_perm, ivy.pow(math.add(sqr_sum * alpha, bias), -beta))
    return ivy.permute_dims(div, [0, 2, 3, 1])


@to_ivy_arrays_and_back
def max_pool1d(input, ksize, strides, padding, data_format="NWC", name=None):
    return ivy.max_pool1d(input, ksize, strides, padding, data_format=data_format)


@to_ivy_arrays_and_back
def max_pool2d(input, ksize, strides, padding, data_format="NHWC", name=None):
    return ivy.max_pool2d(input, ksize, strides, padding, data_format=data_format)


@to_ivy_arrays_and_back
def moments(x, axes, shift=None, keepdims=False, name=None):
    return ivy.mean(x, axis=ivy.to_list(axes), keepdims=keepdims), ivy.var(
        x, axis=ivy.to_list(axes), keepdims=keepdims
    )


@to_ivy_arrays_and_back
def bias_add(value, bias, data_format=None, name=None):
    if data_format is None:
        data_format = "N...C"

    chanel_index = data_format.find("C")
    if chanel_index != 1:
        return ivy.add(value, bias)
    else:
        value = ivy.swapaxes(value, 1, -1)
        res = ivy.add(value, bias)
        return ivy.swapaxes(res, 1, -1)


def _convolution_broadcast_helper(
    arg, num_spatial_dims, channel_index, name="dilations"
):
    # Helper to broadcast dilations and strides to correct dims
    if arg is None:
        return [1] * num_spatial_dims
    else:
        if isinstance(arg, int):
            arg = [arg]
        else:
            arg = list(arg)
        len_arg = len(arg)

        if len_arg == num_spatial_dims + 2:
            return arg

        # Broadcast to rcorrect dimensions
        if len_arg == 1:
            arg = arg * num_spatial_dims
        elif len_arg != num_spatial_dims:
            raise ValueError(
                f"{name} should be of length 1, "
                f"{num_spatial_dims} or {num_spatial_dims + 2}. "
                f"Received: {name}={arg} of length {len_arg}."
            )

    # Add dimensions for batch and channel
    if channel_index == 1:
        return [1, 1] + arg
    else:
        return [1] + arg + [1]


@to_ivy_arrays_and_back
def convolution(
    input,
    filters,
    strides=None,
    padding="VALID",
    data_format=None,
    dilations=None,
    name=None,
):
    # Tensorflow backend doesn't support NCW, NCHW or NCDHW on CPU
    DATA_FORMATS = ["NWC", "NHWC", "NDHWC"]
    ALLOWED_NUM_SPATIAL_DIMS = [1, 2, 3]
    PADDINGS = ["VALID", "SAME"]

    # Perform necessary assertions first

    # Figure out input dims N
    input_rank = input.ndim
    filters_rank = filters.ndim

    if filters_rank:
        num_spatial_dims = int(filters_rank - 2)
    elif input_rank:
        num_spatial_dims = int(input_rank - 2)

    # Incompatible N-D convolution
    if num_spatial_dims not in ALLOWED_NUM_SPATIAL_DIMS:
        raise ValueError(
            "`num_spatial_dims` must be 1, 2, or 3. "
            f"Received: num_spatial_dims={num_spatial_dims}."
        )

    # Incompatible padding
    if padding not in PADDINGS:
        raise ValueError(
            f"Value for attr `padding` is not in the list of allowed values: {PADDINGS}"
        )

    # The number of dimensions corresponding to num_batches
    if input_rank:
        num_batch_dims = int(input_rank - num_spatial_dims - 1)
    elif filters_rank:
        num_batch_dims = 1

    # Figure out the channel_index
    if data_format is None or data_format in DATA_FORMATS:
        channel_index = num_batch_dims + num_spatial_dims
    else:
        channel_index = num_batch_dims

    input_shape = ivy.array(ivy.shape(input))
    filters_shape = ivy.array(ivy.shape(filters))
    input_depth = input_shape[channel_index]
    filters_depth = filters_shape[-2]

    # Inconsistent input and filter depths
    if input_depth != filters_depth:
        raise ValueError(
            f"`input` and `filter` must have the same depth: "
            f"{input_depth} vs {filters_depth}."
        )

    if data_format.startswith("NC"):
        data_format = "channel_first"
    else:
        data_format = "channel_last"

    output = ivy.conv_general_dilated(
        input,
        filters,
        strides,
        padding,
        dims=num_spatial_dims,
        data_format=data_format,
        dilations=dilations,
    )

    return output


@to_ivy_arrays_and_back
def embedding_lookup(params, ids, max_norm=None, name=None):
    return ivy.embedding(params, ids, max_norm=max_norm)


@to_ivy_arrays_and_back
def relu(features, name=None):
    return ivy.relu(features)


@to_ivy_arrays_and_back
def relu6(features, name=None):
    return ivy.relu6(features)


@to_ivy_arrays_and_back
def softmax(logits, axis=None, name=None):
    return ivy.softmax(logits, axis=axis)


<<<<<<< HEAD
def leaky_relu(features, alpha, name=None):
    return ivy.leaky_relu(features, alpha)
=======
@to_ivy_arrays_and_back
def crelu(features, axis=-1, name=None):
    c = ivy.concat([features, -features], axis=axis)
    return ivy.relu(c)
>>>>>>> d470cde7
<|MERGE_RESOLUTION|>--- conflicted
+++ resolved
@@ -489,12 +489,10 @@
     return ivy.softmax(logits, axis=axis)
 
 
-<<<<<<< HEAD
 def leaky_relu(features, alpha, name=None):
     return ivy.leaky_relu(features, alpha)
-=======
+
 @to_ivy_arrays_and_back
 def crelu(features, axis=-1, name=None):
     c = ivy.concat([features, -features], axis=axis)
     return ivy.relu(c)
->>>>>>> d470cde7
