# global
import ivy
from ivy.functional.frontends.tensorflow.func_wrapper import to_ivy_arrays_and_back
from ivy.func_wrapper import with_unsupported_dtypes
from ivy.functional.frontends.tensorflow import check_tensorflow_casting

def _reduce_strides_dilations(dim, stride, dilations):
    if not isinstance(stride, int):
        if len(stride) > dim:
            stride = stride[1:-1]
        if len(stride) == 1 and dim != 1:
            stride = stride[0]
    if not isinstance(dilations, int):
        if len(dilations) > dim:
            dilations = dilations[1:-1]
        if len(dilations) == 1 and dim != 1:
            dilations = dilations[0]
    return stride, dilations


@to_ivy_arrays_and_back
def atrous_conv2d(value, filters, rate, padding):
    return ivy.conv2d(value, filters, 1, padding, dilations=[rate] * 2)


@to_ivy_arrays_and_back
def atrous_conv2d_transpose(value, filters, output_shape, rate, padding):
    filters = filters.swapaxes(-2, -1)
    return ivy.conv2d_transpose(
        value, filters, 1, padding, output_shape=output_shape, dilations=[rate] * 2
    )


@to_ivy_arrays_and_back
def conv1d(
    input, filters, stride, padding, data_format="NWC", dilations=None, name=None
):
    dilations = 1 if dilations is None else dilations
    stride, dilations = _reduce_strides_dilations(1, stride, dilations)
    return ivy.conv1d(
        input, filters, stride, padding, data_format=data_format, dilations=dilations
    )


@to_ivy_arrays_and_back
def conv1d_transpose(
    input,
    filters,
    output_shape,
    strides,
    padding="SAME",
    data_format="NWC",
    dilations=None,
    name=None,
):
    dilations = 1 if dilations is None else dilations
    strides, dilations = _reduce_strides_dilations(1, strides, dilations)
    filters = filters.swapaxes(-2, -1)
    return ivy.conv1d_transpose(
        input,
        filters,
        strides,
        padding,
        output_shape=output_shape,
        data_format=data_format,
        dilations=dilations,
    )


@to_ivy_arrays_and_back
def gelu(features, approximate=False, name=None):
    return ivy.gelu(features, approximate=approximate)


@to_ivy_arrays_and_back
def conv2d(
    input, filters, strides, padding, data_format="NHWC", dilations=None, name=None
):
    dilations = 1 if dilations is None else dilations
    strides, dilations = _reduce_strides_dilations(2, strides, dilations)
    return ivy.conv2d(
        input, filters, strides, padding, data_format=data_format, dilations=dilations
    )


@to_ivy_arrays_and_back
def conv2d_transpose(
    input,
    filters,
    output_shape,
    strides,
    padding="SAME",
    data_format="NHWC",
    dilations=None,
    name=None,
):
    dilations = 1 if dilations is None else dilations
    strides, dilations = _reduce_strides_dilations(2, strides, dilations)
    filters = filters.swapaxes(-2, -1)
    return ivy.conv2d_transpose(
        input,
        filters,
        strides,
        padding,
        output_shape=output_shape,
        data_format=data_format,
        dilations=dilations,
    )


@to_ivy_arrays_and_back
def conv3d(
    input, filters, strides, padding, data_format="NDHWC", dilations=None, name=None
):
    dilations = 1 if dilations is None else dilations
    strides, dilations = _reduce_strides_dilations(3, strides, dilations)
    return ivy.conv3d(
        input, filters, strides, padding, data_format=data_format, dilations=dilations
    )


@with_unsupported_dtypes({"2.12.0 and below": ("bfloat16",)}, "tensorflow")
@to_ivy_arrays_and_back
def conv3d_transpose(
    input,
    filters,
    output_shape,
    strides,
    padding="SAME",
    data_format="NDHWC",
    dilations=None,
    name=None,
):
    dilations = 1 if dilations is None else dilations
    strides, dilations = _reduce_strides_dilations(3, strides, dilations)
    filters = filters.swapaxes(-2, -1)
    return ivy.conv3d_transpose(
        input,
        filters,
        strides,
        padding,
        output_shape=output_shape,
        data_format=data_format,
        dilations=dilations,
    )


@with_unsupported_dtypes({"2.12.0 and below": ("bfloat16",)}, "tensorflow")
@to_ivy_arrays_and_back
def depthwise_conv2d(
    input,
    filter,
    strides,
    padding="SAME",
    data_format="NHWC",
    dilations=None,
    name=None,
):
    dilations = 1 if dilations is None else dilations
    strides, dilations = _reduce_strides_dilations(2, strides, dilations)
    fc = filter.shape[-2]
    filter = filter.reshape(
        [*filter.shape[0:2], 1, filter.shape[-2] * filter.shape[-1]]
    )
    return ivy.conv_general_dilated(
        input,
        filter,
        strides,
        padding,
        data_format="channel_last" if data_format[-1] == "C" else "channel_first",
        dilations=dilations,
        feature_group_count=fc,
    )


@with_unsupported_dtypes({"2.12.0 and below": ("bfloat16",)}, "tensorflow")
@to_ivy_arrays_and_back
def separable_conv2d(
    input,
    depthwise_filter,
    pointwise_filter,
    strides,
    padding,
    data_format=None,
    dilations=None,
    name=None,
):
    dilations = 1 if dilations is None else dilations
    strides, dilations = _reduce_strides_dilations(2, strides, dilations)
    ret = depthwise_conv2d(
        input,
        depthwise_filter,
        strides=strides,
        padding=padding,
        dilations=dilations,
        data_format=data_format,
    )
    return conv2d(ret, pointwise_filter, 1, "SAME", data_format=data_format)


@to_ivy_arrays_and_back
def batch_normalization(x, mean, variance, offset, scale, variance_epsilon, name=None):
    xnormalized, _, _ = ivy.batch_norm(
        x,
        mean,
        variance,
        offset=offset,
        scale=scale,
        eps=variance_epsilon,
    )
    return xnormalized


@to_ivy_arrays_and_back
def dropout(x, rate, noise_shape=None, seed=None, name=None):
    return ivy.dropout(x, rate, noise_shape=noise_shape, seed=seed)


@to_ivy_arrays_and_back
def silu(features, beta: float = 1.0):
    beta = ivy.astype(ivy.array(beta), ivy.dtype(features))
    return ivy.multiply(features, ivy.sigmoid(ivy.multiply(beta, features)))


@with_unsupported_dtypes(
    {
        "2.12.0": (
            "int8",
            "int16",
            "int32",
            "int64",
            "bool",
        )
    },
    "tensorflow",
)
@to_ivy_arrays_and_back
def sigmoid_cross_entropy_with_logits(labels=None, logits=None, name=None):
    ivy.utils.assertions.check_shape(labels, logits)
    zeros = ivy.zeros_like(logits)
    max_logits = ivy.where(logits >= zeros, logits, zeros)
    neg_abs_logits = ivy.negative(ivy.abs(logits))
    neg_multiple = ivy.negative(ivy.multiply(logits, labels))
    ret_val = ivy.add(max_logits, neg_multiple)
    return ivy.add(ret_val, ivy.log1p(ivy.exp(neg_abs_logits)))


@with_unsupported_dtypes(
    {
        "2.12.0": (
            "int8",
            "int16",
            "int32",
            "int64",
            "bool",
        )
    },
    "tensorflow",
)
@to_ivy_arrays_and_back
def weighted_cross_entropy_with_logits(
    labels=None, logits=None, pos_weight=1.0, name=None
):
    ivy.utils.assertions.check_shape(labels, logits)
    ones = ivy.ones_like(labels)
    zeros = ivy.zeros_like(logits)
    log_weight = ivy.add(ones, ivy.multiply(pos_weight - 1, labels))
    ones_minus_labels = ivy.subtract(ones, labels)
    first_term = ivy.multiply(ones_minus_labels, logits)

    max_neg_logits = ivy.where(
        ivy.negative(logits) >= zeros, ivy.negative(logits), zeros
    )
    neg_abs_logits = ivy.negative(ivy.abs(logits))
    log_neg_abs_logits = ivy.log1p(ivy.exp(neg_abs_logits))
    second_term = ivy.multiply(log_weight, ivy.add(log_neg_abs_logits, max_neg_logits))
    return ivy.add(first_term, second_term)


@with_unsupported_dtypes({"2.12.0 and below": ("bfloat16",)}, "tensorflow")
@to_ivy_arrays_and_back
def local_response_normalization(
    input, depth_radius=5, bias=1.0, alpha=1.0, beta=0.5, name=None
):
    input_shape = ivy.shape(input)
    depth = input_shape[-1]
    ivy.utils.assertions.check_equal(
        ivy.get_num_dims(input),
        4,
        message="4D input, but got input with sizes " + str(input_shape),
        as_array=False,
    )
    sqr_sum = ivy.empty(input_shape[:-1] + (0,), dtype=ivy.dtype(input))
    for d in range(depth):
        start = max(0, d - depth_radius)
        end = min(d + depth_radius + 1, depth)
        inter_channel_sum = ivy.sum(
            input[:, :, :, start:end] ** 2, axis=3, keepdims=True
        )
        sqr_sum = ivy.concat([sqr_sum, inter_channel_sum], axis=-1)
    return ivy.divide(input, ivy.pow(ivy.add(sqr_sum * alpha, bias), beta))


@to_ivy_arrays_and_back
def max_pool1d(input, ksize, strides, padding, data_format="NWC", name=None):
    return ivy.max_pool1d(input, ksize, strides, padding, data_format=data_format)


@to_ivy_arrays_and_back
def max_pool2d(input, ksize, strides, padding, data_format="NHWC", name=None):
    return ivy.max_pool2d(input, ksize, strides, padding, data_format=data_format)


@to_ivy_arrays_and_back
def moments(x, axes, shift=None, keepdims=False, name=None):
    return ivy.mean(x, axis=ivy.to_list(axes), keepdims=keepdims), ivy.var(
        x, axis=ivy.to_list(axes), keepdims=keepdims
    )


@to_ivy_arrays_and_back
def bias_add(value, bias, data_format=None, name=None):
    if data_format is None:
        data_format = "N...C"

    chanel_index = data_format.find("C")
    if chanel_index != 1:
        return ivy.add(value, bias)
    else:
        value = ivy.swapaxes(value, 1, -1)
        res = ivy.add(value, bias)
        return ivy.swapaxes(res, 1, -1)


def _convolution_broadcast_helper(
    arg, num_spatial_dims, channel_index, name="dilations"
):
    # Helper to broadcast dilations and strides to correct dims
    if arg is None:
        return [1] * num_spatial_dims
    else:
        if isinstance(arg, int):
            arg = [arg]
        else:
            arg = list(arg)
        len_arg = len(arg)

        if len_arg == num_spatial_dims + 2:
            return arg

        # Broadcast to rcorrect dimensions
        if len_arg == 1:
            arg = arg * num_spatial_dims
        elif len_arg != num_spatial_dims:
            raise ValueError(
                f"{name} should be of length 1, "
                f"{num_spatial_dims} or {num_spatial_dims + 2}. "
                f"Received: {name}={arg} of length {len_arg}."
            )

    # Add dimensions for batch and channel
    if channel_index == 1:
        return [1, 1] + arg
    else:
        return [1] + arg + [1]


@to_ivy_arrays_and_back
def convolution(
    input,
    filters,
    strides=None,
    padding="VALID",
    data_format=None,
    dilations=None,
    name=None,
):
    num_spatial_dims = input.ndim - 2
    if data_format is None or not data_format.startswith("NC"):
        data_format = "channel_last"
    else:
        data_format = "channel_first"

    channel_index = -1 if data_format == "channel_last" else 1
    input_depth = ivy.shape(input)[channel_index]
    filters_depth = ivy.shape(filters)[-2]

    feature_group_count = 1
    if input_depth != filters_depth:
        if input_depth % filters_depth != 0:
            raise ValueError(
                "input depth must be evenly divisible by filter depth: "
                f"{input_depth} vs {filters_depth}"
            )
        feature_group_count = input_depth // filters_depth
    return ivy.conv_general_dilated(
        input,
        filters,
        strides,
        padding,
        dims=num_spatial_dims,
        data_format=data_format,
        dilations=dilations,
        feature_group_count=feature_group_count,
    )


@with_unsupported_dtypes({"2.11.1 and below": ("complex",)}, "tensorflow")
@to_ivy_arrays_and_back
def embedding_lookup(params, ids, max_norm=None, name=None):
    return ivy.embedding(params, ids, max_norm=max_norm)


@with_unsupported_dtypes({"2.12.0 and below": ("complex",)}, "tensorflow")
@to_ivy_arrays_and_back
def relu(features, name=None):
    return ivy.relu(features)


@to_ivy_arrays_and_back
def relu6(features, name=None):
    return ivy.relu6(features)


@with_unsupported_dtypes({"2.12.0 and below": ("float16",)}, "tensorflow")
@to_ivy_arrays_and_back
def softmax(logits, axis=None, name=None):
    return ivy.softmax(logits, axis=axis)


@with_unsupported_dtypes({"2.12.0 and below": "float16"}, "tensorflow")
@to_ivy_arrays_and_back
def leaky_relu(features, alpha=0.2, name=None):
    return ivy.leaky_relu(features, alpha=alpha)


@to_ivy_arrays_and_back
def crelu(features, axis=-1, name=None):
    c = ivy.concat([features, -features], axis=axis)
    return ivy.relu(c)


@to_ivy_arrays_and_back
def avg_pool(input, ksize, strides, padding, data_format="NWC", name=None):
    if len(ivy.shape(input)) == 3:
        return ivy.avg_pool1d(input, ksize, strides, padding, data_format=data_format)
    elif len(ivy.shape(input)) == 4:
        return ivy.avg_pool2d(input, ksize, strides, padding, data_format=data_format)
    return ivy.avg_pool3d(input, ksize, strides, padding, data_format=data_format)


# avg_pool3d
@to_ivy_arrays_and_back
def avg_pool3d(input, ksize, strides, padding, data_format="NDHWC", name=None):
    return ivy.avg_pool3d(input, ksize, strides, padding, data_format=data_format)


# avg_pool1d
@to_ivy_arrays_and_back
def avg_pool1d(input, ksize, strides, padding, data_format="NWC", name=None):
    return ivy.avg_pool1d(input, ksize, strides, padding, data_format=data_format)


<<<<<<< HEAD
#weighted_moments
@to_ivy_arrays_and_back
def weighted_moments(x, axes, frequency_weights, keepdims=False, name=None):
    fw_x_prod=frequency_weights * x
    fw_x_prod=ivy.array(fw_x_prod)
    weighted_input_sum = ivy.sum(fw_x_prod, axis=axes, keepdims=True).astype(fw_x_prod.dtype)

    broadcasted_weights = frequency_weights + ivy.zeros_like(x)
    broadcasted_weights=ivy.array(broadcasted_weights)
    sum_of_weights = ivy.sum(broadcasted_weights, axis=axes, keepdims=True).astype(broadcasted_weights.dtype)

    divisor = ivy.reciprocal(sum_of_weights)

    weighted_input_sum, divisor = check_tensorflow_casting(weighted_input_sum, divisor)
    weighted_mean = ivy.multiply(weighted_input_sum, divisor)

    x, weighted_mean = check_tensorflow_casting(x, weighted_mean)
    squared_difference = ivy.square(ivy.subtract(x, weighted_mean))
    if isinstance(squared_difference, complex):
        squared_difference = squared_difference.real - squared_difference.imag*1j

    fw_sq_diff_prod=frequency_weights * squared_difference
    fw_sq_diff_prod=ivy.array(fw_sq_diff_prod)
    weighted_distsq = ivy.sum(fw_sq_diff_prod, axis=axes, keepdims=True).astype(fw_sq_diff_prod.dtype)

    weighted_distsq, divisor=check_tensorflow_casting(weighted_distsq, divisor)
    weighted_variance = ivy.multiply(weighted_distsq, divisor)

    if not keepdims:
        weighted_mean = ivy.squeeze(weighted_mean, axis=axes)
        weighted_variance = ivy.squeeze(weighted_variance, axis=axes)
    return weighted_mean, weighted_variance
=======
# pool
@to_ivy_arrays_and_back
def pool(
    input,
    window_shape,
    pooling_type,
    strides=None,
    padding="VALID",
    data_format=None,
    dilations=None,
    name=None,
):
    return ivy.pool(
        input,
        window_shape,
        pooling_type,
        strides=strides,
        padding=padding,
        data_format=data_format,
        dilations=dilations,
    )


# log_poisson_loss
@to_ivy_arrays_and_back
def log_poisson_loss(targets, log_input, compute_full_loss=False, name=None):
    return ivy.log_poisson_loss(targets, log_input, compute_full_loss, name)
>>>>>>> 83f75390
<|MERGE_RESOLUTION|>--- conflicted
+++ resolved
@@ -461,40 +461,6 @@
     return ivy.avg_pool1d(input, ksize, strides, padding, data_format=data_format)
 
 
-<<<<<<< HEAD
-#weighted_moments
-@to_ivy_arrays_and_back
-def weighted_moments(x, axes, frequency_weights, keepdims=False, name=None):
-    fw_x_prod=frequency_weights * x
-    fw_x_prod=ivy.array(fw_x_prod)
-    weighted_input_sum = ivy.sum(fw_x_prod, axis=axes, keepdims=True).astype(fw_x_prod.dtype)
-
-    broadcasted_weights = frequency_weights + ivy.zeros_like(x)
-    broadcasted_weights=ivy.array(broadcasted_weights)
-    sum_of_weights = ivy.sum(broadcasted_weights, axis=axes, keepdims=True).astype(broadcasted_weights.dtype)
-
-    divisor = ivy.reciprocal(sum_of_weights)
-
-    weighted_input_sum, divisor = check_tensorflow_casting(weighted_input_sum, divisor)
-    weighted_mean = ivy.multiply(weighted_input_sum, divisor)
-
-    x, weighted_mean = check_tensorflow_casting(x, weighted_mean)
-    squared_difference = ivy.square(ivy.subtract(x, weighted_mean))
-    if isinstance(squared_difference, complex):
-        squared_difference = squared_difference.real - squared_difference.imag*1j
-
-    fw_sq_diff_prod=frequency_weights * squared_difference
-    fw_sq_diff_prod=ivy.array(fw_sq_diff_prod)
-    weighted_distsq = ivy.sum(fw_sq_diff_prod, axis=axes, keepdims=True).astype(fw_sq_diff_prod.dtype)
-
-    weighted_distsq, divisor=check_tensorflow_casting(weighted_distsq, divisor)
-    weighted_variance = ivy.multiply(weighted_distsq, divisor)
-
-    if not keepdims:
-        weighted_mean = ivy.squeeze(weighted_mean, axis=axes)
-        weighted_variance = ivy.squeeze(weighted_variance, axis=axes)
-    return weighted_mean, weighted_variance
-=======
 # pool
 @to_ivy_arrays_and_back
 def pool(
@@ -521,5 +487,38 @@
 # log_poisson_loss
 @to_ivy_arrays_and_back
 def log_poisson_loss(targets, log_input, compute_full_loss=False, name=None):
-    return ivy.log_poisson_loss(targets, log_input, compute_full_loss, name)
->>>>>>> 83f75390
+    return ivy.log_poisson_loss(targets, log_input, compute_full_loss, name)  
+ 
+
+#weighted_moments
+@to_ivy_arrays_and_back
+def weighted_moments(x, axes, frequency_weights, keepdims=False, name=None):
+    fw_x_prod=frequency_weights * x
+    fw_x_prod=ivy.array(fw_x_prod)
+    weighted_input_sum = ivy.sum(fw_x_prod, axis=axes, keepdims=True).astype(fw_x_prod.dtype)
+
+    broadcasted_weights = frequency_weights + ivy.zeros_like(x)
+    broadcasted_weights=ivy.array(broadcasted_weights)
+    sum_of_weights = ivy.sum(broadcasted_weights, axis=axes, keepdims=True).astype(broadcasted_weights.dtype)
+
+    divisor = ivy.reciprocal(sum_of_weights)
+
+    weighted_input_sum, divisor = check_tensorflow_casting(weighted_input_sum, divisor)
+    weighted_mean = ivy.multiply(weighted_input_sum, divisor)
+
+    x, weighted_mean = check_tensorflow_casting(x, weighted_mean)
+    squared_difference = ivy.square(ivy.subtract(x, weighted_mean))
+    if isinstance(squared_difference, complex):
+        squared_difference = squared_difference.real - squared_difference.imag*1j
+
+    fw_sq_diff_prod=frequency_weights * squared_difference
+    fw_sq_diff_prod=ivy.array(fw_sq_diff_prod)
+    weighted_distsq = ivy.sum(fw_sq_diff_prod, axis=axes, keepdims=True).astype(fw_sq_diff_prod.dtype)
+
+    weighted_distsq, divisor=check_tensorflow_casting(weighted_distsq, divisor)
+    weighted_variance = ivy.multiply(weighted_distsq, divisor)
+
+    if not keepdims:
+        weighted_mean = ivy.squeeze(weighted_mean, axis=axes)
+        weighted_variance = ivy.squeeze(weighted_variance, axis=axes)
+    return weighted_mean, weighted_variance