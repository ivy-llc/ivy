# flake8: noqa
<<<<<<< HEAD
tan-for-frontends
from . import mathematical_functions
from .mathematical_functions import *
# flake8: noqa
=======
from . import tensor
from .tensor import Tensor
>>>>>>> fc791a62
from . import activations
from .activations import *
from . import layers
from .layers import *
from . import linalg
from .linalg import *
from . import math
from .math import *
from . import metrics
from .metrics import *
from . import nest
from .nest import *
from . import nn
from .nn import *
from . import quantization
from .quantization import *
from . import random
from .random import *
from . import raw_ops
from .raw_ops import *
from . import regularizers
from .regularizers import *
from . import sets
from .sets import *
from . import signal
from .signal import *
from . import sparse
from .sparse import *
 master<|MERGE_RESOLUTION|>--- conflicted
+++ resolved
@@ -1,13 +1,12 @@
 # flake8: noqa
-<<<<<<< HEAD
+ tan-for-frontends
 tan-for-frontends
 from . import mathematical_functions
 from .mathematical_functions import *
 # flake8: noqa
-=======
 from . import tensor
 from .tensor import Tensor
->>>>>>> fc791a62
+master
 from . import activations
 from .activations import *
 from . import layers
