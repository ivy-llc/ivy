--- conflicted
+++ resolved
@@ -193,7 +193,6 @@
 
 
 @to_ivy_arrays_and_back
-<<<<<<< HEAD
 def boolean_mask(tensor, mask, axis=None, name=None):
     if axis == None or axis == 0:
         return ivy.get_item(tensor, mask)
@@ -210,7 +209,6 @@
             mask = ivy.repeat(mask, tensor_shape[i], axis=0)
         return ivy.get_item(tensor, mask)
     
-=======
 def pad(tensor, paddings, mode="CONSTANT", constant_values=0, name=None):
     paddings = paddings.to_list() if ivy.is_array(paddings) else paddings
     return ivy.pad(tensor, paddings, mode=mode.lower(), constant_values=constant_values)
@@ -291,5 +289,4 @@
             depth: int, on_value=None,
             off_value=None, axis=None,
             dtype=None, device=None, out=None):
-    return ivy.one_hot(indices, depth)
->>>>>>> 89f61db6
+    return ivy.one_hot(indices, depth)