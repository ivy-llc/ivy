--- conflicted
+++ resolved
@@ -143,15 +143,15 @@
 
 
 @to_ivy_arrays_and_back
-<<<<<<< HEAD
 def is_tensor(x, name=None):
     return ivy.is_native_array(x)
-=======
+
+
+@to_ivy_arrays_and_back
 def gather(params, indices, axis=None, batch_dims=0, name=None):
     return ivy.gather(params, indices, axis=axis, batch_dims=batch_dims)
 
 
 @to_ivy_arrays_and_back
 def gather_nd(params, indices, batch_dims=0, name=None):
-    return ivy.gather_nd(params, indices, batch_dims=batch_dims)
->>>>>>> ac5af685
+    return ivy.gather_nd(params, indices, batch_dims=batch_dims)