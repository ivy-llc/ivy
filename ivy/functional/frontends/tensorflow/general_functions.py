# global
from builtins import slice as py_slice, range as py_range

# local
import ivy
from ivy.func_wrapper import with_unsupported_dtypes, with_supported_dtypes
from ivy.functional.frontends.tensorflow.func_wrapper import (
    to_ivy_arrays_and_back,
    handle_tf_dtype,
    to_ivy_dtype,
)
from ivy.functional.frontends.tensorflow.tensor import EagerTensor
import ivy.functional.frontends.tensorflow as tf_frontend
from ivy.functional.frontends.tensorflow import check_tensorflow_casting


@to_ivy_arrays_and_back
def argsort(values, axis=-1, direction="ASCENDING", stable=False, name=None):
    if direction == "DESCENDING":
        descending = True
    else:
        descending = False
    return ivy.argsort(values, axis=axis, descending=descending, stable=stable).astype(
        "int32"
    )


@to_ivy_arrays_and_back
def clip_by_value(t, clip_value_min, clip_value_max):
    ivy.utils.assertions.check_all_or_any_fn(
        clip_value_min,
        clip_value_max,
        fn=ivy.exists,
        type="all",
        message="clip_value_min and clip_value_max must exist",
    )
    t = ivy.array(t)
    return ivy.clip(t, clip_value_min, clip_value_max)


@with_supported_dtypes({"2.12.0 and below": ("float32",)}, "tensorflow")
@to_ivy_arrays_and_back
def clip_by_global_norm(t_list, clip_norm, use_norm=None):
    if use_norm is not None:
        global_norm = use_norm
    else:
        global_norm = ivy.sqrt(ivy.sum([ivy.vector_norm(t) ** 2 for t in t_list]))

    max_clip_ratio = ivy.maximum(clip_norm, global_norm)
    return [
        ivy.multiply(t, ivy.divide(clip_norm, max_clip_ratio)) for t in t_list
    ], global_norm


@to_ivy_arrays_and_back
def clip_by_norm(t, clip_norm, axes=None):
    t = ivy.array(t)
    l2sum = ivy.sum(t * t, axis=axes, keepdims=True)
    pred = l2sum > 0

    l2sum_safe = ivy.where(pred, l2sum, ivy.ones_like(l2sum))
    l2norm = ivy.where(pred, ivy.sqrt(l2sum_safe), l2sum)
    intermediate = t * clip_norm
    assert t.shape == intermediate.shape, "Dimensions %s and %s are not compatible" % (
        t.shape,
        intermediate.shape,
    )
    t_clip = intermediate / ivy.maximum(l2norm, clip_norm)
    return t_clip


@with_unsupported_dtypes({"2.9.0 and below": ("float16", "bfloat16")}, "tensorflow")
@handle_tf_dtype
@to_ivy_arrays_and_back
def eye(num_rows, num_columns=None, batch_shape=None, dtype=ivy.float32, name=None):
    return ivy.eye(num_rows, num_columns, batch_shape=batch_shape, dtype=dtype)


@to_ivy_arrays_and_back
def fill(dims, value, name=None):
    return ivy.full(dims, value)


@with_unsupported_dtypes({"2.9.0 and below": ("float16", "bfloat16")}, "tensorflow")
@handle_tf_dtype
@to_ivy_arrays_and_back
def ones(shape, dtype=ivy.float32, name=None):
    return ivy.ones(shape, dtype=dtype)


@handle_tf_dtype
@to_ivy_arrays_and_back
def zeros_like(input, dtype=None, name=None):
    return ivy.zeros_like(input, dtype=dtype)


@handle_tf_dtype
def constant(value, dtype=None, shape=None, name=None):
    if shape is not None:
        value = ivy.reshape(value, shape=shape)
    if dtype is not None:
        return EagerTensor(ivy.astype(value, dtype))
    return EagerTensor(value)


@handle_tf_dtype
def convert_to_tensor(value, dtype=None, dtype_hint=None, name=None):
    if dtype:
        return tf_frontend.cast(value, dtype)
    elif dtype_hint:
        return tf_frontend.cast(value, dtype_hint)
    if hasattr(value, "ivy_array"):
        return EagerTensor(value.ivy_array)
    return EagerTensor(value)


@to_ivy_arrays_and_back
def einsum(equation, *inputs, **kwargs):
    return ivy.einsum(equation, *inputs)


@to_ivy_arrays_and_back
def reshape(tensor, shape, name=None):
    shape = shape.to_list() if ivy.is_array(shape) else shape
    return ivy.reshape(tensor, shape=shape)


@to_ivy_arrays_and_back
def rank(input, **kwargs):
    return ivy.astype(ivy.array(input.ndim), ivy.int32)


@handle_tf_dtype
@to_ivy_arrays_and_back
def ones_like(input, dtype=None, name=None):
    return ivy.ones_like(input, dtype=dtype)


@handle_tf_dtype
@to_ivy_arrays_and_back
def zeros(shape, dtype=ivy.float32, name=None):
    return ivy.zeros(shape=shape, dtype=dtype)


@to_ivy_arrays_and_back
def expand_dims(input, axis, name=None):
    return ivy.expand_dims(input, axis=axis)


@to_ivy_arrays_and_back
def squeeze(input, axis=None, name=None):
    return ivy.squeeze(input, axis=axis)


@to_ivy_arrays_and_back
def concat(values, axis, name=None):
    return ivy.concat(values, axis=axis)


@to_ivy_arrays_and_back
def cond(pred, true_fn=None, false_fn=None, name=None):
    if true_fn is None:
        raise TypeError("cond(): 'true_fn' argument required")
    if false_fn is None:
        raise TypeError("cond(): 'false_fn' argument required")

    if not callable(true_fn):
        raise TypeError("'true_fn' must be callable.")
    if not callable(false_fn):
        raise TypeError("'false_fn' must be callable.")

    if pred:
        return true_fn()

    if not pred:
        return false_fn()


@to_ivy_arrays_and_back
def shape(input, out_type=ivy.int32, name=None):
    out_type = to_ivy_dtype(out_type)
    if out_type in ["int32", "int64"]:
        return ivy.array(ivy.shape(input), dtype=out_type)
    else:
        return ivy.array(ivy.shape(input), dtype="int64")


@to_ivy_arrays_and_back
def shape_n(input, out_type=ivy.int32, name=None):
    out_type = to_ivy_dtype(out_type)
    if out_type in ["int32", "int64"]:
        return [ivy.array(ivy.shape(i), dtype=out_type) for i in input]
    else:
        return [ivy.array(ivy.shape(i), dtype="int64") for i in input]


@to_ivy_arrays_and_back
def size(input, out_type=ivy.int32, name=None):
    out_type = to_ivy_dtype(out_type)
    shape = ivy.shape(input, as_array=True)
    return ivy.astype(ivy.prod(shape), out_type, copy=False)


@to_ivy_arrays_and_back
def ensure_shape(x, shape, name=None):
    x = EagerTensor(x)
    x.set_shape(shape)

    return x


@with_unsupported_dtypes({"2.12.0 and below": ("float16", "bfloat16")}, "tensorflow")
@handle_tf_dtype
@to_ivy_arrays_and_back
def range(start, limit=None, delta=1, dtype=None, name=None):
    return ivy.arange(start, limit, delta, dtype=dtype)


@to_ivy_arrays_and_back
def sort(values, axis=-1, direction="ASCENDING", name=None):
    descending = True
    if direction == "ASCENDING":
        descending = False
    else:
        ivy.utils.assertions.check_equal(
            direction,
            "DESCENDING",
            message="Argument `direction` should be one of 'ASCENDING' or 'DESCENDING'",
        )
    return ivy.sort(values, axis=axis, descending=descending)


@to_ivy_arrays_and_back
def searchsorted(sorted_sequence, values, side="left", out_type="int32"):
    out_type = to_ivy_dtype(out_type)
    if out_type not in ["int32", "int64"]:
        out_type = "int64"
    return ivy.searchsorted(sorted_sequence, values, side=side, ret_dtype=out_type)


@to_ivy_arrays_and_back
def identity(input, name=None):
    return ivy.copy_array(input)


@to_ivy_arrays_and_back
def identity_n(input, name=None):
    return [ivy.copy_array(x) for x in input]


def stack(values, axis=0, name="stack"):
    return ivy.stack(values, axis=axis)


@to_ivy_arrays_and_back
def is_tensor(x, name=None):
    return ivy.is_array(x)


@to_ivy_arrays_and_back
def gather(params, indices, validate_indices=None, axis=None, batch_dims=0, name=None):
    if axis is None:
        axis = batch_dims
    else:
        axis = axis % len(params.shape)
    if axis < batch_dims:
        axis = batch_dims
    return ivy.gather(params, indices, axis=axis, batch_dims=batch_dims)


@to_ivy_arrays_and_back
def gather_nd(params, indices, batch_dims=0, name=None):
    return ivy.gather_nd(params, indices, batch_dims=batch_dims)


@to_ivy_arrays_and_back
def boolean_mask(tensor, mask, axis=None, name=None):
    if axis is None or axis == 0:
        return ivy.get_item(tensor, mask)
    else:
        n = ivy.get_num_dims(tensor)
        k = ivy.get_num_dims(mask)
        if axis < 0:
            axis = n + axis
        ivy.utils.assertions.check_less(
            k + axis,
            n,
            allow_equal=True,
            message="Value of axis must be such that axis + dim(mask) <= dim(tensor)",
        )
        tensor_shape = ivy.shape(tensor)
        for i in range(axis - 1, -1, -1):
            mask = ivy.expand_dims(mask, axis=0)
            mask = ivy.repeat(mask, tensor_shape[i], axis=0)
        return ivy.get_item(tensor, mask)


@to_ivy_arrays_and_back
def pad(tensor, paddings, mode="CONSTANT", constant_values=0, name=None):
    paddings = paddings.to_list() if ivy.is_array(paddings) else paddings
    return ivy.pad(tensor, paddings, mode=mode.lower(), constant_values=constant_values)


@to_ivy_arrays_and_back
def transpose(a, perm=None, conjugate=False, name="transpose"):
    # handle conjugate when ivy supports complex numbers
    if perm is not None:
        return ivy.permute_dims(a, axes=perm)
    n = a.ndim
    perm = ivy.arange(n - 1, -1, -1)
    return ivy.permute_dims(a, axes=perm)


def _num_to_bit_list(value, num_dims):
    return list(map(int, "{:0{size}b}".format(value, size=num_dims)))[::-1]


# ToDo: find a way around for negative indexing, which torch does not support
@to_ivy_arrays_and_back
def strided_slice(
    input_,
    begin,
    end,
    strides=None,
    begin_mask=0,
    end_mask=0,
    ellipsis_mask=0,
    new_axis_mask=0,
    shrink_axis_mask=0,
    var=None,
    name=None,
):
    input_shape = list(input_.shape)
    input_rank = len(input_shape)
    begin_mask, end_mask, ellipsis_mask, new_axis_mask, shrink_axis_mask = list(
        map(
            _num_to_bit_list,
            [begin_mask, end_mask, ellipsis_mask, new_axis_mask, shrink_axis_mask],
            [input_rank] * 5,
        )
    )
    begin, end, strides = map(
        lambda x: ivy.array(x) if isinstance(x, int) else x, [begin, end, strides]
    )
    num_defined = len(begin)
    strides = ivy.repeat(ivy.array(1), num_defined) if strides is None else strides
    ivy.assertions.check_true(
        num_defined == len(end) == len(strides),
        message="`begin`, `end`, and `strides` are expected to have the same length",
    )
    begin, end, strides = map(
        lambda x: [ivy.to_scalar(i) for i in x] if ivy.is_ivy_array(x) else x,
        [begin, end, strides],
    )
    for i, v in enumerate(shrink_axis_mask):
        if v == 1:
            begin_mask[i] = 0
    ellipsis_indices = [i for i, v in enumerate(ellipsis_mask) if v]
    if len(ellipsis_indices) > 1:
        raise ValueError("Multiple ellipses are not allowed.")
    elif len(ellipsis_indices) == 1:
        ellipsis_index = ellipsis_indices[0]
        num_missing = input_rank - len(begin)
        if num_missing == 0:
            begin_mask[ellipsis_index] = 1
            end_mask[ellipsis_index] = 1
            shrink_axis_mask[ellipsis_index] = 0
            new_axis_mask[ellipsis_index] = 0
        else:
            for i in py_range(ellipsis_index, ellipsis_index + num_missing + 1, 1):
                if i < input_rank:
                    shrink_axis_mask[i] = 0
                    new_axis_mask[i] = 0
                else:
                    break
            if ellipsis_index >= len(begin):
                begin = begin + [None] * num_missing
                end = end + [None] * num_missing
                strides = strides + [1] * num_missing
            else:
                begin = (
                    begin[:ellipsis_index]
                    + [None] * (num_missing + 1)
                    + begin[ellipsis_index + 1 :]
                )
                end = (
                    end[:ellipsis_index]
                    + [None] * (num_missing + 1)
                    + end[ellipsis_index + 1 :]
                )
                strides = (
                    strides[:ellipsis_index]
                    + [1] * (num_missing + 1)
                    + strides[ellipsis_index + 1 :]
                )
    full_slice = ()
    for i, _ in enumerate(begin):
        if new_axis_mask[i]:
            full_slice += (ivy.newaxis,)
        else:
            b = begin[i] if not begin_mask[i] else None
            e = end[i] if not end_mask[i] else None
            s = strides[i]
            if b is None and e is None:
                s = 1 if ellipsis_mask[i] else s
            elif shrink_axis_mask[i]:
                if b is not None:
                    e = b + 1 if s > 0 else b - 1
                else:
                    e = 1 if s > 0 else input_shape[i] - 2
            full_slice += (py_slice(b, e, s),)
    if all(i is None for i in full_slice):
        full_slice += (...,)
    ret = input_[full_slice]
    shrink_indices = [
        i
        for i, v in enumerate(shrink_axis_mask)
        if v and i < len(ret.shape) and ret.shape[i] == 1
    ]
    ret = ivy.squeeze(ret, axis=shrink_indices)
    return ret


@to_ivy_arrays_and_back
def slice(input_, begin, size, name=None):
    return strided_slice(input_, begin, begin + size)


@to_ivy_arrays_and_back
def linspace(start, stop, num, name=None, axis=0):
    return ivy.linspace(start, stop, num, axis=axis)


@with_unsupported_dtypes({"2.12.0 and below": ("unsigned", "integer")}, "tensorflow")
@to_ivy_arrays_and_back
def realdiv(x, y, name=None):
    x, y = check_tensorflow_casting(x, y)
    return ivy.divide(x, y)


@with_unsupported_dtypes({"2.12.0 and below": ("uint16",)}, "tensorflow")
@to_ivy_arrays_and_back
def tile(input, multiples, name=None):
    return ivy.tile(input, multiples)


@to_ivy_arrays_and_back
def one_hot(
    indices: ivy.Array,
    depth: int,
    on_value=None,
    off_value=None,
    axis=None,
    dtype=None,
    device=None,
    out=None,
):
    return ivy.one_hot(indices, depth)


@to_ivy_arrays_and_back
def where(condition: ivy.Array, x=None, y=None, name=None):
    if x is None and y is None:
        return ivy.argwhere(condition)
    else:
        return ivy.where(condition, x, y)


@to_ivy_arrays_and_back
def roll(input, shift, axis, name=None):
    return ivy.roll(input, shift, axis=axis)


@with_unsupported_dtypes(
    {"2.12.0 and below": ("uint8", "uint16", "uint32", "uint64", "int16")}, "tensorflow"
)
@to_ivy_arrays_and_back
def split(value, num_or_size_splits, axis=0, num=None, name=None):
    return ivy.split(
        value, num_or_size_splits=num_or_size_splits, axis=axis, with_remainder=True
    )


@to_ivy_arrays_and_back
def repeat(
    input,
    repeats,
    axis=None,
    name=None,
):
    return ivy.repeat(input, repeats, axis=axis)


@with_unsupported_dtypes({"2.12.0 and below": ("float16", "bfloat16")}, "tensorflow")
@to_ivy_arrays_and_back
def unstack(value: ivy.Array, axis=0, num=None, name=None):
    return ivy.unstack(value, axis=axis)


@to_ivy_arrays_and_back
def reverse(tensor, axis, name=None):
    return ivy.flip(tensor, axis=axis)


@to_ivy_arrays_and_back
def scan(
    fn,
    elems,
    initializer=None,
    parallel_iterations=10,
    back_prop=True,
    swap_memory=False,
    infer_shape=True,
    reverse=False,
    name=None,
):
    elems = ivy.asarray(elems)
    return ivy.associative_scan(elems, fn, reverse=reverse)


@to_ivy_arrays_and_back
def norm(tensor, ord="euclidean", axis=None, keepdims=None, name=None):
    return tf_frontend.linalg.norm(
        tensor, ord=ord, axis=axis, keepdims=keepdims, name=name
    )


norm.supported_dtypes = (
    "float32",
    "float64",
)


@to_ivy_arrays_and_back
def unique(x, out_idx=ivy.int32, name=None):
    ret = ivy.unique_all(x, by_value=False)
    y = ret[0]
    idx = ivy.astype(ret[2], out_idx)
    return y, idx


@to_ivy_arrays_and_back
def while_loop(
    cond,
    body,
    loop_vars,
    shape_invariants=None,
    parallel_iterations=10,
    back_prop=True,
    swap_memory=False,
    maximum_iterations=None,
    name=None,
):
    return ivy.while_loop(test_fn=cond, body_fn=body, vars=loop_vars)


<<<<<<< HEAD
@with_unsupported_dtypes({"2.12.0 and below": ("int8", "int16")}, "tensorflow")
@to_ivy_arrays_and_back
def truncatemod(x, y):
    x = ivy.broadcast_to(x, ivy.shape(y))
    y = ivy.broadcast_to(y, ivy.shape(x))
    return ivy.trunc(x / y) * y + (x % y)
=======
@with_unsupported_dtypes({"2.12.0 and below": ("float16", "bfloat16")}, "tensorflow")
@to_ivy_arrays_and_back
def truncatediv(x, y, name=None):
    return x.trunc_divide(y)
>>>>>>> f2753e99
<|MERGE_RESOLUTION|>--- conflicted
+++ resolved
@@ -554,16 +554,15 @@
     return ivy.while_loop(test_fn=cond, body_fn=body, vars=loop_vars)
 
 
-<<<<<<< HEAD
+@with_unsupported_dtypes({"2.12.0 and below": ("float16", "bfloat16")}, "tensorflow")
+@to_ivy_arrays_and_back
+def truncatediv(x, y, name=None):
+    return x.trunc_divide(y)
+
+
 @with_unsupported_dtypes({"2.12.0 and below": ("int8", "int16")}, "tensorflow")
 @to_ivy_arrays_and_back
 def truncatemod(x, y):
     x = ivy.broadcast_to(x, ivy.shape(y))
     y = ivy.broadcast_to(y, ivy.shape(x))
-    return ivy.trunc(x / y) * y + (x % y)
-=======
-@with_unsupported_dtypes({"2.12.0 and below": ("float16", "bfloat16")}, "tensorflow")
-@to_ivy_arrays_and_back
-def truncatediv(x, y, name=None):
-    return x.trunc_divide(y)
->>>>>>> f2753e99
+    return ivy.trunc(x / y) * y + (x % y)