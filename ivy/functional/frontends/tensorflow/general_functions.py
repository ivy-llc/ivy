--- conflicted
+++ resolved
@@ -514,11 +514,6 @@
 
 
 @to_ivy_arrays_and_back
-<<<<<<< HEAD
-def meshgrid(*args, **kwargs):
-    indexing = kwargs["indexing"] if "indexing" in kwargs else "xy"
-    return ivy.meshgrid(args, indexing=indexing)
-=======
 def while_loop(
     cond,
     body,
@@ -531,4 +526,9 @@
     name=None,
 ):
     return ivy.while_loop(test_fn=cond, body_fn=body, vars=loop_vars)
->>>>>>> 261c0454
+
+
+@to_ivy_arrays_and_back
+def meshgrid(*args, **kwargs):
+    indexing = kwargs["indexing"] if "indexing" in kwargs else "xy"
+    return ivy.meshgrid(args, indexing=indexing)