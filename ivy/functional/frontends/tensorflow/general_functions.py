--- conflicted
+++ resolved
@@ -35,8 +35,6 @@
 @to_ivy_arrays_and_back
 def ones(shape, dtype=ivy.float32, name=None):
     return ivy.ones(shape, dtype=dtype)
-<<<<<<< HEAD
-=======
 
 
 def constant(
@@ -74,5 +72,4 @@
 
 @to_ivy_arrays_and_back
 def ones_like(input, dtype=None, name=None):
-    return ivy.ones_like(input, dtype=dtype)
->>>>>>> d18f6674
+    return ivy.ones_like(input, dtype=dtype)