# local
import ivy

from ivy.func_wrapper import with_unsupported_dtypes
from ivy.functional.frontends.tensorflow.func_wrapper import to_ivy_arrays_and_back


@to_ivy_arrays_and_back
def clip_by_value(t, clip_value_min, clip_value_max):
    ivy.assertions.check_all_or_any_fn(
        clip_value_min,
        clip_value_max,
        fn=ivy.exists,
        type="all",
        message="clip_value_min and clip_value_max must exist",
    )
    t = ivy.array(t)
    return ivy.clip(t, clip_value_min, clip_value_max)


@with_unsupported_dtypes({"2.9.0 and below": ("float16", "bfloat16")}, "tensorflow")
@to_ivy_arrays_and_back
def eye(num_rows, num_columns=None, batch_shape=None, dtype=ivy.float32, name=None):
    return ivy.eye(num_rows, num_columns, batch_shape=batch_shape, dtype=dtype)


<<<<<<< HEAD
@to_ivy_arrays_and_back
def squeeze(input, axis=None, name=None):
    return ivy.squeeze(input, axis)
=======
@with_unsupported_dtypes({"2.9.0 and below": ("float16", "bfloat16")}, "tensorflow")
@to_ivy_arrays_and_back
def ones(shape, dtype=ivy.float32, name=None):
    return ivy.ones(shape, dtype=dtype)
>>>>>>> d600cba8
<|MERGE_RESOLUTION|>--- conflicted
+++ resolved
@@ -24,13 +24,13 @@
     return ivy.eye(num_rows, num_columns, batch_shape=batch_shape, dtype=dtype)
 
 
-<<<<<<< HEAD
+@with_unsupported_dtypes({"2.9.0 and below": ("float16", "bfloat16")}, "tensorflow")
 @to_ivy_arrays_and_back
 def squeeze(input, axis=None, name=None):
     return ivy.squeeze(input, axis)
-=======
+
+
 @with_unsupported_dtypes({"2.9.0 and below": ("float16", "bfloat16")}, "tensorflow")
 @to_ivy_arrays_and_back
 def ones(shape, dtype=ivy.float32, name=None):
-    return ivy.ones(shape, dtype=dtype)
->>>>>>> d600cba8
+    return ivy.ones(shape, dtype=dtype)