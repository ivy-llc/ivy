# global
from builtins import slice as py_slice, range as py_range

# local
import ivy
from ivy.func_wrapper import with_unsupported_dtypes, with_supported_dtypes
from ivy.functional.frontends.tensorflow.func_wrapper import (
    to_ivy_arrays_and_back,
    handle_tf_dtype,
    to_ivy_dtype,
)
from ivy.functional.frontends.tensorflow.tensor import EagerTensor
import ivy.functional.frontends.tensorflow as tf_frontend
from ivy.functional.frontends.tensorflow import check_tensorflow_casting
import functools


# --- Helpers --- #
# --------------- #


def _num_to_bit_list(value, num_dims):
    return list(map(int, "{:0{size}b}".format(value, size=num_dims)))[::-1]


# --- Main --- #
# ------------ #


@to_ivy_arrays_and_back
def argsort(values, axis=-1, direction="ASCENDING", stable=False, name=None):
    if direction == "DESCENDING":
        descending = True
    else:
        descending = False
    return ivy.argsort(values, axis=axis, descending=descending, stable=stable).astype(
        "int32"
    )


@to_ivy_arrays_and_back
def boolean_mask(tensor, mask, axis=None, name=None):
    if axis is None or axis == 0:
        return ivy.get_item(tensor, mask)
    else:
        n = ivy.get_num_dims(tensor)
        k = ivy.get_num_dims(mask)
        if axis < 0:
            axis = n + axis
        ivy.utils.assertions.check_less(
            k + axis,
            n,
            allow_equal=True,
            message="Value of axis must be such that axis + dim(mask) <= dim(tensor)",
            as_array=False,
        )
        tensor_shape = ivy.shape(tensor)
        range_array = ivy.arange(axis - 1, -1, -1)
        for i in ivy.to_list(range_array):
            mask = ivy.expand_dims(mask, axis=0)
            mask = ivy.repeat(mask, tensor_shape[i], axis=0)
        return ivy.get_item(tensor, mask)


@with_supported_dtypes({"2.14.0 and below": ("float32",)}, "tensorflow")
@to_ivy_arrays_and_back
def clip_by_global_norm(t_list, clip_norm, use_norm=None):
    if use_norm is not None:
        global_norm = use_norm
    else:
        global_norm = ivy.sqrt(ivy.sum([ivy.vector_norm(t) ** 2 for t in t_list]))

    max_clip_ratio = ivy.maximum(clip_norm, global_norm)
    return [
        ivy.multiply(t, ivy.divide(clip_norm, max_clip_ratio)) for t in t_list
    ], global_norm


@with_supported_dtypes({"2.14.0 and below": ("float", "complex")}, "tensorflow")
@to_ivy_arrays_and_back
def clip_by_norm(t, clip_norm, axes=None):
    t, clip_norm = check_tensorflow_casting(t, clip_norm)
    l2sum = ivy.sum(t * t, axis=axes, keepdims=True)
    pred = l2sum > 0

    l2sum_safe = ivy.where(pred, l2sum, ivy.ones_like(l2sum))
    l2norm = ivy.where(pred, ivy.sqrt(l2sum_safe), l2sum)
    intermediate = t * clip_norm
    assert t.shape == intermediate.shape, "Dimensions %s and %s are not compatible" % (
        t.shape,
        intermediate.shape,
    )
    t_clip = intermediate / ivy.maximum(l2norm, clip_norm)
    return t_clip


@to_ivy_arrays_and_back
@with_unsupported_dtypes({"2.14.0 and below": ("float16",)}, "tensorflow")
def clip_by_value(t, clip_value_min, clip_value_max):
    ivy.utils.assertions.check_all_or_any_fn(
        clip_value_min,
        clip_value_max,
        fn=ivy.exists,
        type="all",
        message="clip_value_min and clip_value_max must exist",
    )
    t = ivy.array(t)
    return ivy.clip(t, clip_value_min, clip_value_max)


@to_ivy_arrays_and_back
def concat(values, axis, name=None):
    return ivy.concat(values, axis=axis)


@to_ivy_arrays_and_back
def cond(pred, true_fn=None, false_fn=None, name=None):
    if true_fn is None:
        raise TypeError("cond(): 'true_fn' argument required")
    if false_fn is None:
        raise TypeError("cond(): 'false_fn' argument required")

    if not callable(true_fn):
        raise TypeError("'true_fn' must be callable.")
    if not callable(false_fn):
        raise TypeError("'false_fn' must be callable.")

    if pred:
        return true_fn()

    if not pred:
        return false_fn()


@handle_tf_dtype
def constant(value, dtype=None, shape=None, name=None):
    if shape is not None:
        value = ivy.reshape(value, shape=shape)
    if dtype is not None:
        return EagerTensor(ivy.astype(value, dtype))
    return EagerTensor(value)


@handle_tf_dtype
def convert_to_tensor(value, dtype=None, dtype_hint=None, name=None):
    if dtype:
        return tf_frontend.cast(value, dtype)
    elif dtype_hint:
        return tf_frontend.cast(value, dtype_hint)
    if hasattr(value, "ivy_array"):
        return EagerTensor(value.ivy_array)
    return EagerTensor(value)


@to_ivy_arrays_and_back
def einsum(equation, *inputs, **kwargs):
    return ivy.einsum(equation, *inputs)


@to_ivy_arrays_and_back
def ensure_shape(x, shape, name=None):
    x = EagerTensor(x)
    x.set_shape(shape)

    return x


@to_ivy_arrays_and_back
def expand_dims(input, axis, name=None):
    return ivy.expand_dims(input, axis=axis)


@with_unsupported_dtypes({"2.14.0 and below": ("float16", "bfloat16")}, "tensorflow")
@handle_tf_dtype
@to_ivy_arrays_and_back
def eye(num_rows, num_columns=None, batch_shape=None, dtype=ivy.float32, name=None):
    return ivy.eye(num_rows, num_columns, batch_shape=batch_shape, dtype=dtype)


@to_ivy_arrays_and_back
def fill(dims, value, name=None):
    return ivy.full(dims, value)


@to_ivy_arrays_and_back
def foldl(
    fn,
    elems,
    initializer=None,
    parallel_iterations=10,
    swap_memory=False,
    name=None,
):
    ivy.utils.assertions.check_isinstance(
        elems, (list, ivy.Array), "elems must be an iterable object"
    )
    ivy.utils.assertions.check_true(
        callable(fn), f"{fn.__name__} must be a callable function"
    )
    if len(ivy.shape(elems)) == 0 or ivy.get_num_dims(elems) == 0:
        raise ivy.utils.exceptions.IvyValueError(
            "elems must be a non-empty iterable object with at least one dimension"
        )
    if initializer is not None:
        result = functools.reduce(fn, elems, initializer)
    elif initializer is None and ivy.shape(elems)[0] > 0:
        result = functools.reduce(fn, elems[1:], elems[0])
    else:
        result = elems
    if all(ivy.get_num_dims(e) == 0 for e in elems):
        result = ivy.to_scalar(result)

    return result


@with_unsupported_dtypes({"2.5.2 and below": ("float16", "bfloat16")}, "paddle")
@to_ivy_arrays_and_back
def foldr(
    fn,
    elems,
    initializer=None,
    parallel_iterations=10,
    back_prop=True,
    swap_memory=False,
    name=None,
):
    ivy.utils.assertions.check_isinstance(
        elems, (list, ivy.Array), "elems must be an iterable object"
    )
    ivy.utils.assertions.check_true(
        callable(fn), f"{fn.__name__} must be a callable function"
    )
    if len(ivy.shape(elems)) == 0 or ivy.get_num_dims(elems) == 0:
        raise ivy.utils.exceptions.IvyValueError(
            "elems must be a non-empty iterable object with at least one dimension"
        )

    elems = ivy.flip(elems)

    if initializer is not None:
        result = functools.reduce(fn, elems, initializer)
    elif initializer is None and ivy.shape(elems)[0] > 0:
        result = functools.reduce(fn, elems[1:], elems[0])
    else:
        result = elems
    if all(ivy.get_num_dims(e) == 0 for e in elems):
        result = ivy.to_scalar(result)
    result = ivy.flip(result)
    return result


@to_ivy_arrays_and_back
def gather(params, indices, validate_indices=None, axis=None, batch_dims=0, name=None):
    if axis is None:
        axis = batch_dims
    else:
        axis = axis % len(params.shape)
    if axis < batch_dims:
        axis = batch_dims
    return ivy.gather(params, indices, axis=axis, batch_dims=batch_dims)


@to_ivy_arrays_and_back
def gather_nd(params, indices, batch_dims=0, name=None):
    return ivy.gather_nd(params, indices, batch_dims=batch_dims)


@to_ivy_arrays_and_back
def identity(input, name=None):
    return ivy.copy_array(input)


@to_ivy_arrays_and_back
def identity_n(input, name=None):
    return [ivy.copy_array(x) for x in input]


@to_ivy_arrays_and_back
def is_tensor(x, name=None):
    return ivy.is_array(x)


@to_ivy_arrays_and_back
def linspace(start, stop, num, name=None, axis=0):
    return ivy.linspace(start, stop, num, axis=axis)


@to_ivy_arrays_and_back
def meshgrid(*args, **kwargs):
    sparse = False
    indexing = "xy"
    if "indexing" in kwargs:
        indexing = kwargs["indexing"]

    return ivy.meshgrid(*args, sparse=sparse, indexing=indexing)


@to_ivy_arrays_and_back
def no_op(name=None):
    return


@with_supported_dtypes({"2.14.0 and below": ("float32", "float64")}, "tensorflow")
@to_ivy_arrays_and_back
def norm(tensor, ord="euclidean", axis=None, keepdims=None, name=None):
    return tf_frontend.linalg.norm(
        tensor, ord=ord, axis=axis, keepdims=keepdims, name=name
    )


@to_ivy_arrays_and_back
def one_hot(
    indices: ivy.Array,
    depth: int,
    on_value=None,
    off_value=None,
    axis=None,
    dtype=None,
    device=None,
    out=None,
):
    return ivy.one_hot(indices, depth)


@with_unsupported_dtypes({"2.14.0 and below": ("float16", "bfloat16")}, "tensorflow")
@handle_tf_dtype
@to_ivy_arrays_and_back
def ones(shape, dtype=ivy.float32, name=None):
    return ivy.ones(shape, dtype=dtype)


@handle_tf_dtype
@to_ivy_arrays_and_back
def ones_like(input, dtype=None, name=None):
    return ivy.ones_like(input, dtype=dtype)


@to_ivy_arrays_and_back
def pad(tensor, paddings, mode="CONSTANT", constant_values=0, name=None):
    paddings = paddings.to_list() if ivy.is_array(paddings) else paddings
    return ivy.pad(tensor, paddings, mode=mode.lower(), constant_values=constant_values)


@with_unsupported_dtypes({"2.14.0 and below": ("float16", "bfloat16")}, "tensorflow")
@handle_tf_dtype
@to_ivy_arrays_and_back
def range(start, limit=None, delta=1, dtype=None, name=None):
    return ivy.arange(start, limit, delta, dtype=dtype)


@to_ivy_arrays_and_back
def rank(input, **kwargs):
    return ivy.astype(ivy.array(input.ndim), ivy.int32)


@with_unsupported_dtypes({"2.14.0 and below": ("unsigned", "integer")}, "tensorflow")
@to_ivy_arrays_and_back
def realdiv(x, y, name=None):
    x, y = check_tensorflow_casting(x, y)
    return ivy.divide(x, y)


@to_ivy_arrays_and_back
def repeat(
    input,
    repeats,
    axis=None,
    name=None,
):
    return ivy.repeat(input, repeats, axis=axis)


@to_ivy_arrays_and_back
def reshape(tensor, shape, name=None):
    shape = shape.to_list() if ivy.is_array(shape) else shape
    return ivy.reshape(tensor, shape=shape)


@to_ivy_arrays_and_back
def reverse(tensor, axis, name=None):
    return ivy.flip(tensor, axis=axis)


@to_ivy_arrays_and_back
def roll(input, shift, axis, name=None):
    return ivy.roll(input, shift, axis=axis)


@to_ivy_arrays_and_back
def scan(
    fn,
    elems,
    initializer=None,
    parallel_iterations=10,
    back_prop=True,
    swap_memory=False,
    infer_shape=True,
    reverse=False,
    name=None,
):
    elems = ivy.asarray(elems)
    return ivy.associative_scan(elems, fn, reverse=reverse)


@to_ivy_arrays_and_back
def searchsorted(sorted_sequence, values, side="left", out_type="int32"):
    out_type = to_ivy_dtype(out_type)
    if out_type not in ["int32", "int64"]:
        out_type = "int64"
    return ivy.searchsorted(sorted_sequence, values, side=side, ret_dtype=out_type)


@to_ivy_arrays_and_back
def shape(input, out_type=ivy.int32, name=None):
    out_type = to_ivy_dtype(out_type)
    if out_type in ["int32", "int64"]:
        return ivy.array(ivy.shape(input), dtype=out_type)
    else:
        return ivy.array(ivy.shape(input), dtype="int64")


@to_ivy_arrays_and_back
def shape_n(input, out_type=ivy.int32, name=None):
    out_type = to_ivy_dtype(out_type)
    if out_type in ["int32", "int64"]:
        return [ivy.array(ivy.shape(i), dtype=out_type) for i in input]
    else:
        return [ivy.array(ivy.shape(i), dtype="int64") for i in input]


@to_ivy_arrays_and_back
def size(input, out_type=ivy.int32, name=None):
    out_type = to_ivy_dtype(out_type)
    shape = ivy.shape(input, as_array=True)
    return ivy.astype(ivy.prod(shape), out_type, copy=False)


@to_ivy_arrays_and_back
def slice(input_, begin, size, name=None):
    return strided_slice(input_, begin, begin + size)


@to_ivy_arrays_and_back
def sort(values, axis=-1, direction="ASCENDING", name=None):
    descending = True
    if direction == "ASCENDING":
        descending = False
    else:
        ivy.utils.assertions.check_equal(
            direction,
            "DESCENDING",
            message="Argument `direction` should be one of 'ASCENDING' or 'DESCENDING'",
            as_array=False,
        )
    return ivy.sort(values, axis=axis, descending=descending)


@with_unsupported_dtypes(
    {"2.14.0 and below": ("uint8", "uint16", "uint32", "uint64", "int16")}, "tensorflow"
)
@to_ivy_arrays_and_back
def split(value, num_or_size_splits, axis=0, num=None, name=None):
    return ivy.split(
        value, num_or_size_splits=num_or_size_splits, axis=axis, with_remainder=True
    )


@to_ivy_arrays_and_back
def squeeze(input, axis=None, name=None):
    return ivy.squeeze(input, axis=axis)


@to_ivy_arrays_and_back
def stack(values, axis=0, name="stack"):
    return ivy.stack(values, axis=axis)


@to_ivy_arrays_and_back
def stop_gradient(input, name=None):
    return ivy.stop_gradient(input)


# ToDo: find a way around for negative indexing, which torch does not support
@to_ivy_arrays_and_back
def strided_slice(
    input_,
    begin,
    end,
    strides=None,
    begin_mask=0,
    end_mask=0,
    ellipsis_mask=0,
    new_axis_mask=0,
    shrink_axis_mask=0,
    var=None,
    name=None,
):
    input_shape = list(input_.shape)
    input_rank = len(input_shape)
    begin_mask, end_mask, ellipsis_mask, new_axis_mask, shrink_axis_mask = list(
        map(
            _num_to_bit_list,
            [begin_mask, end_mask, ellipsis_mask, new_axis_mask, shrink_axis_mask],
            [input_rank] * 5,
        )
    )
    begin, end, strides = map(
        lambda x: ivy.array(x) if isinstance(x, int) else x, [begin, end, strides]
    )
    num_defined = len(begin)
    strides = ivy.repeat(ivy.array(1), num_defined) if strides is None else strides
    ivy.assertions.check_true(
        num_defined == len(end) == len(strides),
        message="`begin`, `end`, and `strides` are expected to have the same length",
    )
    begin, end, strides = map(
        lambda x: [ivy.to_scalar(i) for i in x] if ivy.is_ivy_array(x) else x,
        [begin, end, strides],
    )
    for i, v in enumerate(shrink_axis_mask):
        if v == 1:
            begin_mask[i] = 0
    ellipsis_indices = [i for i, v in enumerate(ellipsis_mask) if v]
    if len(ellipsis_indices) > 1:
        raise ValueError("Multiple ellipses are not allowed.")
    elif len(ellipsis_indices) == 1:
        ellipsis_index = ellipsis_indices[0]
        num_missing = input_rank - len(begin)
        if num_missing == 0:
            begin_mask[ellipsis_index] = 1
            end_mask[ellipsis_index] = 1
            shrink_axis_mask[ellipsis_index] = 0
            new_axis_mask[ellipsis_index] = 0
        else:
            for i in py_range(ellipsis_index, ellipsis_index + num_missing + 1, 1):
                if i < input_rank:
                    shrink_axis_mask[i] = 0
                    new_axis_mask[i] = 0
                else:
                    break
            if ellipsis_index >= len(begin):
                begin = begin + [None] * num_missing
                end = end + [None] * num_missing
                strides = strides + [1] * num_missing
            else:
                begin = (
                    begin[:ellipsis_index]
                    + [None] * (num_missing + 1)
                    + begin[ellipsis_index + 1 :]
                )
                end = (
                    end[:ellipsis_index]
                    + [None] * (num_missing + 1)
                    + end[ellipsis_index + 1 :]
                )
                strides = (
                    strides[:ellipsis_index]
                    + [1] * (num_missing + 1)
                    + strides[ellipsis_index + 1 :]
                )
    full_slice = ()
    for i, _ in enumerate(begin):
        if new_axis_mask[i]:
            full_slice += (ivy.newaxis,)
        else:
            b = None if begin_mask[i] else begin[i]
            e = None if end_mask[i] else end[i]
            s = strides[i]
            if b is None and e is None:
                s = 1 if ellipsis_mask[i] else s
            elif shrink_axis_mask[i]:
                if b is not None:
                    e = b + 1 if s > 0 else b - 1
                else:
                    e = 1 if s > 0 else input_shape[i] - 2
            full_slice += (py_slice(b, e, s),)
    if all(i is None for i in full_slice):
        full_slice += (...,)
    ret = input_[full_slice]
    shrink_indices = [
        i
        for i, v in enumerate(shrink_axis_mask)
        if v and i < len(ret.shape) and ret.shape[i] == 1
    ]
    ret = ivy.squeeze(ret, axis=shrink_indices)
    return ret


<<<<<<< HEAD
@to_ivy_arrays_and_back
def tensor_scatter_nd_add(tensor, indices, updates, name=None):
    zero_tensor = ivy.zeros_like(tensor)
    scatter_tensor = ivy.scatter_nd(indices, updates, zero_tensor.shape)
    return ivy.add(tensor, scatter_tensor)


@with_unsupported_dtypes({"2.13.0 and below": ("uint16",)}, "tensorflow")
=======
@with_unsupported_dtypes({"2.14.0 and below": ("uint16",)}, "tensorflow")
>>>>>>> 814389e9
@to_ivy_arrays_and_back
def tile(input, multiples, name=None):
    return ivy.tile(input, multiples)


@to_ivy_arrays_and_back
def transpose(a, perm=None, conjugate=False, name="transpose"):
    # handle conjugate when ivy supports complex numbers
    if perm is not None:
        return ivy.permute_dims(a, axes=perm)
    n = a.ndim
    perm = ivy.arange(n - 1, -1, -1)
    return ivy.permute_dims(a, axes=perm)


@with_unsupported_dtypes({"2.14.0 and below": ("float16", "bfloat16")}, "tensorflow")
@to_ivy_arrays_and_back
def truncatediv(x, y, name=None):
    return x.trunc_divide(y)


@with_unsupported_dtypes(
    {"2.14.0 and below": ("int16", "int8", "uint8", " uint16")}, "tensorflow"
)
@to_ivy_arrays_and_back
def truncatemod(x, y):
    x = ivy.broadcast_to(x, ivy.shape(y))
    y = ivy.broadcast_to(y, ivy.shape(x))
    return ivy.trunc(x / y) * y + (x % y)


@to_ivy_arrays_and_back
def unique(x, out_idx=ivy.int32, name=None):
    ret = ivy.unique_all(x, by_value=False)
    y = ret[0]
    idx = ivy.astype(ret[2], out_idx)
    return y, idx


@to_ivy_arrays_and_back
def unique_with_counts(x, out_idx="int32", name=None):
    x = x.to_list() if ivy.is_array(x) else x

    ivy.utils.assertions.check_equal(
        ivy.array(x).ndim,
        1,
        message="unique_with_counts expects a 1D vector.",
    )
    ivy.utils.assertions.check_elem_in_list(
        out_idx,
        ["int32", "int64"],
        message=(
            f"Value for attr 'out_idx' of {out_idx} is not in the list of allowed"
            " values: [int32, int64]"
        ),
    )

    values = []
    indices = []
    counts = []

    for element in x:
        if element not in values:
            values.append(element)
            indices.append(len(values) - 1)
            counts.append(1)
        else:
            index = values.index(element)
            counts[index] += 1
            indices.append(index)

    return (
        ivy.array(values),
        ivy.array(indices, dtype=out_idx),
        ivy.array(counts, dtype=out_idx),
    )


@to_ivy_arrays_and_back
def unravel_index(indices, dims, out=None, name=None):
    return ivy.unravel_index(indices, dims, out=out)


@with_unsupported_dtypes({"2.14.0 and below": ("float16", "bfloat16")}, "tensorflow")
@to_ivy_arrays_and_back
def unstack(value: ivy.Array, axis=0, num=None, name=None):
    return ivy.unstack(value, axis=axis)


@to_ivy_arrays_and_back
def where(condition: ivy.Array, x=None, y=None, name=None):
    if x is None and y is None:
        return ivy.argwhere(condition)
    else:
        return ivy.where(condition, x, y)


@to_ivy_arrays_and_back
def while_loop(
    cond,
    body,
    loop_vars,
    shape_invariants=None,
    parallel_iterations=10,
    back_prop=True,
    swap_memory=False,
    maximum_iterations=None,
    name=None,
):
    return ivy.while_loop(test_fn=cond, body_fn=body, vars=loop_vars)


@handle_tf_dtype
@to_ivy_arrays_and_back
def zeros(shape, dtype=ivy.float32, name=None):
    return ivy.zeros(shape=shape, dtype=dtype)


@with_unsupported_dtypes({"2.14.0 and below": ("float16", "bfloat16")}, "tensorflow")
@to_ivy_arrays_and_back
def zeros_initializer(shape, dtype=None, name=None):
    # todo internal: fix behaviour
    if dtype is None:
        dtype = ivy.default_dtype()
    return ivy.zeros(shape, dtype=dtype)


@handle_tf_dtype
@to_ivy_arrays_and_back
def zeros_like(input, dtype=None, name=None):
    return ivy.zeros_like(input, dtype=dtype)<|MERGE_RESOLUTION|>--- conflicted
+++ resolved
@@ -586,7 +586,7 @@
     return ret
 
 
-<<<<<<< HEAD
+
 @to_ivy_arrays_and_back
 def tensor_scatter_nd_add(tensor, indices, updates, name=None):
     zero_tensor = ivy.zeros_like(tensor)
@@ -594,10 +594,7 @@
     return ivy.add(tensor, scatter_tensor)
 
 
-@with_unsupported_dtypes({"2.13.0 and below": ("uint16",)}, "tensorflow")
-=======
 @with_unsupported_dtypes({"2.14.0 and below": ("uint16",)}, "tensorflow")
->>>>>>> 814389e9
 @to_ivy_arrays_and_back
 def tile(input, multiples, name=None):
     return ivy.tile(input, multiples)
