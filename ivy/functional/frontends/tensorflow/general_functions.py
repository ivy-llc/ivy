--- conflicted
+++ resolved
@@ -341,11 +341,10 @@
         return ivy.where(condition, x, y)
 
 
-<<<<<<< HEAD
+
 @to_ivy_arrays_and_back
 def reverse(tensor, axis, name=None):
     return ivy.flip(tensor, axis=axis)
-=======
+
 def roll(input, shift, axis, name=None):
     return ivy.roll(input, shift, axis=axis)
->>>>>>> 33909256
