# local
import ivy

from ivy.func_wrapper import with_unsupported_dtypes
from ivy.functional.frontends.tensorflow.func_wrapper import to_ivy_arrays_and_back


@to_ivy_arrays_and_back
def clip_by_value(t, clip_value_min, clip_value_max):
    ivy.assertions.check_all_or_any_fn(
        clip_value_min,
        clip_value_max,
        fn=ivy.exists,
        type="all",
        message="clip_value_min and clip_value_max must exist",
    )
    t = ivy.array(t)
    return ivy.clip(t, clip_value_min, clip_value_max)


@with_unsupported_dtypes({"2.9.0 and below": ("float16", "bfloat16")}, "tensorflow")
@to_ivy_arrays_and_back
def eye(num_rows, num_columns=None, batch_shape=None, dtype=ivy.float32, name=None):
    return ivy.eye(num_rows, num_columns, batch_shape=batch_shape, dtype=dtype)


<<<<<<< HEAD
def full(shape, fill_value, *, dtype=None):
    return ivy.full(shape, fill_value, dtype=dtype)
=======
@with_unsupported_dtypes({"2.9.0 and below": ("float16", "bfloat16")}, "tensorflow")
@to_ivy_arrays_and_back
def ones(shape, dtype=ivy.float32, name=None):
    return ivy.ones(shape, dtype=dtype)
>>>>>>> 9fad37d7
<|MERGE_RESOLUTION|>--- conflicted
+++ resolved
@@ -24,12 +24,11 @@
     return ivy.eye(num_rows, num_columns, batch_shape=batch_shape, dtype=dtype)
 
 
-<<<<<<< HEAD
 def full(shape, fill_value, *, dtype=None):
     return ivy.full(shape, fill_value, dtype=dtype)
-=======
+
+
 @with_unsupported_dtypes({"2.9.0 and below": ("float16", "bfloat16")}, "tensorflow")
 @to_ivy_arrays_and_back
 def ones(shape, dtype=ivy.float32, name=None):
     return ivy.ones(shape, dtype=dtype)
->>>>>>> 9fad37d7
