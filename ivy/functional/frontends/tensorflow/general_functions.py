# global
from typing import Any

# local
import ivy
from ivy.func_wrapper import with_unsupported_dtypes
from ivy.functional.frontends.tensorflow.func_wrapper import to_ivy_arrays_and_back
from ivy.functional.frontends.tensorflow.tensor import EagerTensor


@to_ivy_arrays_and_back
def argsort(values, axis=-1, direction="ASCENDING", stable=False, name=None):
    if direction == "DESCENDING":
        descending = True
    else:
        descending = False
    return ivy.argsort(values, axis=axis, descending=descending, stable=stable).astype(
        "int32"
    )


@to_ivy_arrays_and_back
def clip_by_value(t, clip_value_min, clip_value_max):
    ivy.assertions.check_all_or_any_fn(
        clip_value_min,
        clip_value_max,
        fn=ivy.exists,
        type="all",
        message="clip_value_min and clip_value_max must exist",
    )
    t = ivy.array(t)
    return ivy.clip(t, clip_value_min, clip_value_max)


@with_unsupported_dtypes({"2.9.0 and below": ("float16", "bfloat16")}, "tensorflow")
@to_ivy_arrays_and_back
def eye(num_rows, num_columns=None, batch_shape=None, dtype=ivy.float32, name=None):
    return ivy.eye(num_rows, num_columns, batch_shape=batch_shape, dtype=dtype)


@with_unsupported_dtypes({"2.9.0 and below": ("float16", "bfloat16")}, "tensorflow")
@to_ivy_arrays_and_back
def ones(shape, dtype=ivy.float32, name=None):
    return ivy.ones(shape, dtype=dtype)


@to_ivy_arrays_and_back
def zeros_like(input, dtype=None, name=None):
    return ivy.zeros_like(input, dtype=dtype)


def constant(
    value: Any,
    dtype: Any = None,
    shape: Any = None,
) -> EagerTensor:
    if shape:
        value = ivy.reshape(ivy.array(value, dtype=dtype), shape=shape)
        return EagerTensor(value)
    return EagerTensor(ivy.array(value, dtype=dtype))


def convert_to_tensor(
    value: Any,
    dtype: Any = None,
    dtype_hint: Any = None,
) -> Any:
    if dtype:
        return EagerTensor(ivy.array(value, dtype=dtype))
    elif dtype_hint:
        return EagerTensor(ivy.array(value, dtype=dtype_hint))
    return EagerTensor(ivy.array(value))


@to_ivy_arrays_and_back
def einsum(equation, *inputs, **kwargs):
    return ivy.einsum(equation, *inputs)


@to_ivy_arrays_and_back
def rank(input, **kwargs):
    return ivy.astype(ivy.array(input.ndim), ivy.int32)


@to_ivy_arrays_and_back
def ones_like(input, dtype=None, name=None):
    return ivy.ones_like(input, dtype=dtype)


@to_ivy_arrays_and_back
def zeros(shape, dtype=ivy.float32, name=None):
    return ivy.zeros(shape=shape, dtype=dtype)


@to_ivy_arrays_and_back
def expand_dims(input, axis, name=None):
    return ivy.expand_dims(input, axis=axis)


@to_ivy_arrays_and_back
def concat(values, axis, name=None):
    return ivy.concat(values, axis=axis)


@to_ivy_arrays_and_back
def shape(input, out_type=ivy.int32, name=None):
    if out_type in ["int32", "int64"]:
        return ivy.array(ivy.shape(input), dtype=out_type)
    else:
        return ivy.array(ivy.shape(input), dtype="int64")


<<<<<<< HEAD
@with_unsupported_dtypes({"2.10.0 and below": ("float16", "bfloat16")}, "tensorflow")
@to_ivy_arrays_and_back
def range(
    start,
    limit=None,
    delta=1,
    /,
    *,
    dtype=None,
    name=None
):
    return ivy.arange(start, limit, delta, dtype=dtype)
=======
@to_ivy_arrays_and_back
def sort(values, axis=-1, direction="ASCENDING", name=None):
    descending = True
    if direction == "ASCENDING":
        descending = False
    else:
        ivy.assertions.check_equal(
            direction,
            "DESCENDING",
            message="Argument `direction` should be one of 'ASCENDING' or 'DESCENDING'",
        )
    return ivy.sort(values, axis=axis, descending=descending)
>>>>>>> 26ae2267
<|MERGE_RESOLUTION|>--- conflicted
+++ resolved
@@ -110,7 +110,6 @@
         return ivy.array(ivy.shape(input), dtype="int64")
 
 
-<<<<<<< HEAD
 @with_unsupported_dtypes({"2.10.0 and below": ("float16", "bfloat16")}, "tensorflow")
 @to_ivy_arrays_and_back
 def range(
@@ -123,7 +122,8 @@
     name=None
 ):
     return ivy.arange(start, limit, delta, dtype=dtype)
-=======
+
+
 @to_ivy_arrays_and_back
 def sort(values, axis=-1, direction="ASCENDING", name=None):
     descending = True
@@ -135,5 +135,4 @@
             "DESCENDING",
             message="Argument `direction` should be one of 'ASCENDING' or 'DESCENDING'",
         )
-    return ivy.sort(values, axis=axis, descending=descending)
->>>>>>> 26ae2267
+    return ivy.sort(values, axis=axis, descending=descending)