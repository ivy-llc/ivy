--- conflicted
+++ resolved
@@ -1,10 +1,6 @@
 # global
 from builtins import slice as py_slice
-<<<<<<< HEAD
-=======
 import sys
-from builtins import slice as py_slice, range as py_range
->>>>>>> 1fc89737
 
 # local
 import ivy
