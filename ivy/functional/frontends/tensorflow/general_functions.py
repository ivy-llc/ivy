--- conflicted
+++ resolved
@@ -657,7 +657,7 @@
 def unravel_index(indices, dims, out=None, name=None):
     return ivy.unravel_index(indices, dims, out=out)
 
-<<<<<<< HEAD
+
 @with_supported_dtypes({"2.13.0 and below": ("int8","int16","int32","int64")}, "tensorflow")
 @to_ivy_arrays_and_back
 def sequence_mask(lengths, maxlen=None, dtype=ivy.bool, name=None):
@@ -682,7 +682,7 @@
         return result
     else:
         return cast(result, dtype)
-=======
+      
 
 @with_unsupported_dtypes({"2.13.0 and below": ("float16", "bfloat16")}, "tensorflow")
 @to_ivy_arrays_and_back
@@ -690,5 +690,4 @@
     # todo internal: fix behaviour
     if dtype is None:
         dtype = ivy.default_dtype()
-    return ivy.zeros(shape, dtype=dtype)
->>>>>>> 8b2fb816
+    return ivy.zeros(shape, dtype=dtype)