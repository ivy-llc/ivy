--- conflicted
+++ resolved
@@ -663,13 +663,6 @@
     return ivy.zeros(shape, dtype=dtype)
 
 
-<<<<<<< HEAD
 @to_ivy_arrays_and_back
 def stop_gradient(input, name=None):
-    return ivy.stop_gradient(input)
-=======
-@handle_tf_dtype
-@to_ivy_arrays_and_back
-def zeros_like(input, dtype=None, name=None):
-    return ivy.zeros_like(input, dtype=dtype)
->>>>>>> b11a9d12
+    return ivy.stop_gradient(input)