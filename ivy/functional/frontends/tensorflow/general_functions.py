# global
from builtins import slice as py_slice, range as py_range

# local
import ivy
from ivy.func_wrapper import with_unsupported_dtypes, with_supported_dtypes
from ivy.functional.frontends.tensorflow.func_wrapper import (
    to_ivy_arrays_and_back,
    handle_tf_dtype,
    to_ivy_dtype,
)
from ivy.functional.frontends.tensorflow.tensor import EagerTensor
import ivy.functional.frontends.tensorflow as tf_frontend
from ivy.functional.frontends.tensorflow import check_tensorflow_casting
import functools


# --- Helpers --- #
# --------------- #


def _num_to_bit_list(value, num_dims):
    return list(map(int, f"{value:0{num_dims}b}"))[::-1]


# --- Main --- #
# ------------ #


@to_ivy_arrays_and_back
def argsort(values, axis=-1, direction="ASCENDING", stable=False, name=None):
    if direction == "DESCENDING":
        descending = True
    else:
        descending = False
    return ivy.argsort(values, axis=axis, descending=descending, stable=stable).astype(
        "int32"
    )


@to_ivy_arrays_and_back
def boolean_mask(tensor, mask, axis=None, name=None):
    if axis is None or axis == 0:
        return ivy.get_item(tensor, mask)
    else:
        n = ivy.get_num_dims(tensor)
        k = ivy.get_num_dims(mask)
        if axis < 0:
            axis = n + axis
        ivy.utils.assertions.check_less(
            k + axis,
            n,
            allow_equal=True,
            message="Value of axis must be such that axis + dim(mask) <= dim(tensor)",
            as_array=False,
        )
        tensor_shape = ivy.shape(tensor)
        range_array = ivy.arange(axis - 1, -1, -1)
        for i in ivy.to_list(range_array):
            mask = ivy.expand_dims(mask, axis=0)
            mask = ivy.repeat(mask, tensor_shape[i], axis=0)
        return ivy.get_item(tensor, mask)


@with_supported_dtypes({"2.15.0 and below": ("float32",)}, "tensorflow")
@to_ivy_arrays_and_back
def clip_by_global_norm(t_list, clip_norm, use_norm=None):
    if use_norm is not None:
        global_norm = use_norm
    else:
        global_norm = ivy.sqrt(ivy.sum([ivy.vector_norm(t) ** 2 for t in t_list]))

    max_clip_ratio = ivy.maximum(clip_norm, global_norm)
    return [
        ivy.multiply(t, ivy.divide(clip_norm, max_clip_ratio)) for t in t_list
    ], global_norm


@with_supported_dtypes({"2.15.0 and below": ("float", "complex")}, "tensorflow")
@to_ivy_arrays_and_back
def clip_by_norm(t, clip_norm, axes=None):
    t, clip_norm = check_tensorflow_casting(t, clip_norm)
    l2sum = ivy.sum(t * t, axis=axes, keepdims=True)
    pred = l2sum > 0

    l2sum_safe = ivy.where(pred, l2sum, ivy.ones_like(l2sum))
    l2norm = ivy.where(pred, ivy.sqrt(l2sum_safe), l2sum)
    intermediate = t * clip_norm
    assert (
        t.shape == intermediate.shape
    ), f"Dimensions {t.shape} and {intermediate.shape} are not compatible"
    t_clip = intermediate / ivy.maximum(l2norm, clip_norm)
    return t_clip


@to_ivy_arrays_and_back
@with_unsupported_dtypes(
    {"2.15.0 and below": ("complex64", "complex128")}, "tensorflow"
)
def clip_by_value(t, clip_value_min, clip_value_max):
    ivy.utils.assertions.check_all_or_any_fn(
        clip_value_min,
        clip_value_max,
        fn=ivy.exists,
        type="all",
        message="clip_value_min and clip_value_max must exist",
    )
    t = ivy.array(t)
    return ivy.clip(t, clip_value_min, clip_value_max)


@to_ivy_arrays_and_back
def concat(values, axis, name=None):
    return ivy.concat(values, axis=axis)


@to_ivy_arrays_and_back
def cond(pred, true_fn=None, false_fn=None, name=None):
    if true_fn is None:
        raise TypeError("cond(): 'true_fn' argument required")
    if false_fn is None:
        raise TypeError("cond(): 'false_fn' argument required")

    if not callable(true_fn):
        raise TypeError("'true_fn' must be callable.")
    if not callable(false_fn):
        raise TypeError("'false_fn' must be callable.")

    if pred:
        return true_fn()

    if not pred:
        return false_fn()


@handle_tf_dtype
def constant(value, dtype=None, shape=None, name=None):
    if shape is not None:
        value = ivy.reshape(value, shape=shape)
    if dtype is not None:
        return EagerTensor(ivy.astype(value, dtype))
    return EagerTensor(value)


@handle_tf_dtype
def convert_to_tensor(value, dtype=None, dtype_hint=None, name=None):
    if dtype:
        return tf_frontend.cast(value, dtype)
    elif dtype_hint:
        return tf_frontend.cast(value, dtype_hint)
    if hasattr(value, "ivy_array"):
        return EagerTensor(value.ivy_array)
    return EagerTensor(value)


@to_ivy_arrays_and_back
def einsum(equation, *inputs, **kwargs):
    return ivy.einsum(equation, *inputs)


@to_ivy_arrays_and_back
def ensure_shape(x, shape, name=None):
    x = EagerTensor(x)
    x.set_shape(shape)

    return x


@to_ivy_arrays_and_back
def expand_dims(input, axis, name=None):
    return ivy.expand_dims(input, axis=axis)


@with_unsupported_dtypes({"2.15.0 and below": ("float16", "bfloat16")}, "tensorflow")
@handle_tf_dtype
@to_ivy_arrays_and_back
def eye(num_rows, num_columns=None, batch_shape=None, dtype=ivy.float32, name=None):
    return ivy.eye(num_rows, num_columns, batch_shape=batch_shape, dtype=dtype)


@to_ivy_arrays_and_back
def fill(dims, value, name=None):
    return ivy.full(dims, value)


@to_ivy_arrays_and_back
def foldl(
    fn,
    elems,
    initializer=None,
    parallel_iterations=10,
    swap_memory=False,
    name=None,
):
    ivy.utils.assertions.check_isinstance(
        elems, (list, ivy.Array), "elems must be an iterable object"
    )
    ivy.utils.assertions.check_true(
        callable(fn), f"{fn.__name__} must be a callable function"
    )
    if len(ivy.shape(elems)) == 0 or ivy.get_num_dims(elems) == 0:
        raise ivy.utils.exceptions.IvyValueError(
            "elems must be a non-empty iterable object with at least one dimension"
        )
    if initializer is not None:
        result = functools.reduce(fn, elems, initializer)
    elif initializer is None and ivy.shape(elems)[0] > 0:
        result = functools.reduce(fn, elems[1:], elems[0])
    else:
        result = elems
    if all(ivy.get_num_dims(e) == 0 for e in elems):
        result = ivy.to_scalar(result)

    return result


@with_unsupported_dtypes({"2.6.0 and below": ("float16", "bfloat16")}, "paddle")
@to_ivy_arrays_and_back
def foldr(
    fn,
    elems,
    initializer=None,
    parallel_iterations=10,
    back_prop=True,
    swap_memory=False,
    name=None,
):
    ivy.utils.assertions.check_isinstance(
        elems, (list, ivy.Array), "elems must be an iterable object"
    )
    ivy.utils.assertions.check_true(
        callable(fn), f"{fn.__name__} must be a callable function"
    )
    if len(ivy.shape(elems)) == 0 or ivy.get_num_dims(elems) == 0:
        raise ivy.utils.exceptions.IvyValueError(
            "elems must be a non-empty iterable object with at least one dimension"
        )

    elems = ivy.flip(elems)

    if initializer is not None:
        result = functools.reduce(fn, elems, initializer)
    elif initializer is None and ivy.shape(elems)[0] > 0:
        result = functools.reduce(fn, elems[1:], elems[0])
    else:
        result = elems
    if all(ivy.get_num_dims(e) == 0 for e in elems):
        result = ivy.to_scalar(result)
    result = ivy.flip(result)
    return result


@to_ivy_arrays_and_back
def gather(params, indices, validate_indices=None, axis=None, batch_dims=0, name=None):
    if axis is None:
        axis = batch_dims
    else:
        axis = axis % len(params.shape)
    axis = max(axis, batch_dims)
    return ivy.gather(params, indices, axis=axis, batch_dims=batch_dims)


@to_ivy_arrays_and_back
def gather_nd(params, indices, batch_dims=0, name=None):
    return ivy.gather_nd(params, indices, batch_dims=batch_dims)


@to_ivy_arrays_and_back
def identity(input, name=None):
    return ivy.copy_array(input)


@to_ivy_arrays_and_back
def identity_n(input, name=None):
    return [ivy.copy_array(x) for x in input]


@to_ivy_arrays_and_back
def is_tensor(x, name=None):
    return ivy.is_array(x)


@to_ivy_arrays_and_back
def linspace(start, stop, num, name=None, axis=0):
    return ivy.linspace(start, stop, num, axis=axis)


@to_ivy_arrays_and_back
def meshgrid(*args, **kwargs):
    sparse = False
    indexing = "xy"
    if "indexing" in kwargs:
        indexing = kwargs["indexing"]

    return ivy.meshgrid(*args, sparse=sparse, indexing=indexing)


@to_ivy_arrays_and_back
def no_op(name=None):
    return


@with_supported_dtypes({"2.15.0 and below": ("float32", "float64")}, "tensorflow")
@to_ivy_arrays_and_back
def norm(tensor, ord="euclidean", axis=None, keepdims=None, name=None):
    return tf_frontend.linalg.norm(
        tensor, ord=ord, axis=axis, keepdims=keepdims, name=name
    )


@with_supported_dtypes(
    {"2.15.0 and below": ("uint8", "int8", "int32", "int64")}, "tensorflow"
)
@to_ivy_arrays_and_back
def one_hot(
    indices: ivy.Array,
    depth: int,
    on_value=None,
    off_value=None,
    axis=None,
    dtype=None,
    device=None,
    out=None,
):
    return ivy.one_hot(indices, depth)


@with_unsupported_dtypes({"2.15.0 and below": ("float16", "bfloat16")}, "tensorflow")
@handle_tf_dtype
@to_ivy_arrays_and_back
def ones(shape, dtype=ivy.float32, name=None):
    return ivy.ones(shape, dtype=dtype)


@handle_tf_dtype
@to_ivy_arrays_and_back
def ones_like(input, dtype=None, name=None):
    return ivy.ones_like(input, dtype=dtype)


@to_ivy_arrays_and_back
def pad(tensor, paddings, mode="CONSTANT", constant_values=0, name=None):
    paddings = paddings.to_list() if ivy.is_array(paddings) else paddings
    return ivy.pad(tensor, paddings, mode=mode.lower(), constant_values=constant_values)


<<<<<<< HEAD
@with_unsupported_dtypes(
    {"2.14.0 and below": ("int8", "int16", "unsigned")}, "tensorflow"
)
@to_ivy_arrays_and_back
def random_uniform_initializer(
    shape, minval=0, maxval=1, dtype=ivy.float32, seed=None, name=None
):
    return ivy.random_uniform(
        shape=shape, low=minval, high=maxval, dtype=dtype, seed=seed
    )


@with_unsupported_dtypes({"2.14.0 and below": ("float16", "bfloat16")}, "tensorflow")
=======
@with_unsupported_dtypes({"2.15.0 and below": ("float16", "bfloat16")}, "tensorflow")
>>>>>>> 59027b0f
@handle_tf_dtype
@to_ivy_arrays_and_back
def range(start, limit=None, delta=1, dtype=None, name=None):
    return ivy.arange(start, limit, delta, dtype=dtype)


@to_ivy_arrays_and_back
def rank(input, **kwargs):
    return ivy.astype(ivy.array(input.ndim), ivy.int32)


@with_unsupported_dtypes({"2.15.0 and below": ("unsigned", "integer")}, "tensorflow")
@to_ivy_arrays_and_back
def realdiv(x, y, name=None):
    x, y = check_tensorflow_casting(x, y)
    return ivy.divide(x, y)


@to_ivy_arrays_and_back
def repeat(
    input,
    repeats,
    axis=None,
    name=None,
):
    return ivy.repeat(input, repeats, axis=axis)


@to_ivy_arrays_and_back
def reshape(tensor, shape, name=None):
    shape = shape.to_list() if ivy.is_array(shape) else shape
    return ivy.reshape(tensor, shape=shape)


@to_ivy_arrays_and_back
def reverse(tensor, axis, name=None):
    return ivy.flip(tensor, axis=axis)


@to_ivy_arrays_and_back
def roll(input, shift, axis, name=None):
    return ivy.roll(input, shift, axis=axis)


@to_ivy_arrays_and_back
def scan(
    fn,
    elems,
    initializer=None,
    parallel_iterations=10,
    back_prop=True,
    swap_memory=False,
    infer_shape=True,
    reverse=False,
    name=None,
):
    elems = ivy.asarray(elems)
    return ivy.associative_scan(elems, fn, reverse=reverse)


@with_supported_dtypes(
    {"2.17.0 and below": ("int32", "int64")}, "tensorflow"
)
@to_ivy_arrays_and_back
def scatter_nd(indices, updates, shape, name=None):
    return ivy.astype(ivy.scatter_nd(indices, updates, shape=shape), updates.dtype)


@to_ivy_arrays_and_back
def searchsorted(sorted_sequence, values, side="left", out_type="int32"):
    out_type = to_ivy_dtype(out_type)
    if out_type not in ["int32", "int64"]:
        out_type = "int64"
    return ivy.searchsorted(sorted_sequence, values, side=side, ret_dtype=out_type)


@with_supported_dtypes(
    {"2.15.0 and below": ("int8", "int16", "int32", "int64")}, "tensorflow"
)
@to_ivy_arrays_and_back
def sequence_mask(lengths, maxlen=None, dtype=ivy.bool, name=None):
    if maxlen is None:
        maxlen = ivy.maximum(
            ivy.max(lengths), ivy.max(ivy.arange(ivy.get_num_dims(lengths)))
        )
        maxlen = ivy.maximum(0, maxlen)
    else:
        maxlen = ivy.array(maxlen)
    if ivy.get_num_dims(maxlen) is not None and ivy.get_num_dims(maxlen) != 0:
        raise ValueError(
            "Argument `maxlen` must be scalar for sequence_mask, "
            f"received `maxlen` = {maxlen} "
            f"with shape '{maxlen.get_shape()}' instead"
        )

    row_vector = ivy.arange(0, int(maxlen), 1)
    matrix = ivy.expand_dims(lengths, axis=-1)
    result = row_vector < matrix
    if dtype is None:
        return result
    else:
        return ivy.astype(result, dtype)


@to_ivy_arrays_and_back
def shape(input, out_type=ivy.int32, name=None):
    out_type = to_ivy_dtype(out_type)
    if out_type in ["int32", "int64"]:
        return ivy.array(ivy.shape(input), dtype=out_type)
    else:
        return ivy.array(ivy.shape(input), dtype="int64")


@to_ivy_arrays_and_back
def shape_n(input, out_type=ivy.int32, name=None):
    out_type = to_ivy_dtype(out_type)
    if out_type in ["int32", "int64"]:
        return [ivy.array(ivy.shape(i), dtype=out_type) for i in input]
    else:
        return [ivy.array(ivy.shape(i), dtype="int64") for i in input]


@to_ivy_arrays_and_back
def size(input, out_type=ivy.int32, name=None):
    out_type = to_ivy_dtype(out_type)
    shape = ivy.shape(input, as_array=True)
    return ivy.astype(ivy.prod(shape), out_type, copy=False)


@to_ivy_arrays_and_back
def slice(input_, begin, size, name=None):
    return strided_slice(input_, begin, begin + size)


@to_ivy_arrays_and_back
def sort(values, axis=-1, direction="ASCENDING", name=None):
    descending = True
    if direction == "ASCENDING":
        descending = False
    else:
        ivy.utils.assertions.check_equal(
            direction,
            "DESCENDING",
            message="Argument `direction` should be one of 'ASCENDING' or 'DESCENDING'",
            as_array=False,
        )
    return ivy.sort(values, axis=axis, descending=descending)


@with_unsupported_dtypes(
    {"2.15.0 and below": ("uint8", "uint16", "uint32", "uint64", "int16")}, "tensorflow"
)
@to_ivy_arrays_and_back
def split(value, num_or_size_splits, axis=0, num=None, name=None):
    return ivy.split(
        value, num_or_size_splits=num_or_size_splits, axis=axis, with_remainder=True
    )


@to_ivy_arrays_and_back
def squeeze(input, axis=None, name=None):
    return ivy.squeeze(input, axis=axis)


@to_ivy_arrays_and_back
def stack(values, axis=0, name="stack"):
    return ivy.stack(values, axis=axis)


@to_ivy_arrays_and_back
def stop_gradient(input, name=None):
    return ivy.stop_gradient(input)


# ToDo: find a way around for negative indexing, which torch does not support
@to_ivy_arrays_and_back
def strided_slice(
    input_,
    begin,
    end,
    strides=None,
    begin_mask=0,
    end_mask=0,
    ellipsis_mask=0,
    new_axis_mask=0,
    shrink_axis_mask=0,
    var=None,
    name=None,
):
    input_shape = list(input_.shape)
    input_rank = len(input_shape)
    begin_mask, end_mask, ellipsis_mask, new_axis_mask, shrink_axis_mask = list(
        map(
            _num_to_bit_list,
            [begin_mask, end_mask, ellipsis_mask, new_axis_mask, shrink_axis_mask],
            [input_rank] * 5,
        )
    )
    begin, end, strides = map(
        lambda x: ivy.array(x) if isinstance(x, int) else x, [begin, end, strides]
    )
    num_defined = len(begin)
    strides = ivy.repeat(ivy.array(1), num_defined) if strides is None else strides
    ivy.assertions.check_true(
        num_defined == len(end) == len(strides),
        message="`begin`, `end`, and `strides` are expected to have the same length",
    )
    begin, end, strides = map(
        lambda x: [ivy.to_scalar(i) for i in x] if ivy.is_ivy_array(x) else x,
        [begin, end, strides],
    )
    for i, v in enumerate(shrink_axis_mask):
        if v == 1:
            begin_mask[i] = 0
    ellipsis_indices = [i for i, v in enumerate(ellipsis_mask) if v]
    if len(ellipsis_indices) > 1:
        raise ValueError("Multiple ellipses are not allowed.")
    elif len(ellipsis_indices) == 1:
        ellipsis_index = ellipsis_indices[0]
        num_missing = input_rank - len(begin)
        if num_missing == 0:
            begin_mask[ellipsis_index] = 1
            end_mask[ellipsis_index] = 1
            shrink_axis_mask[ellipsis_index] = 0
            new_axis_mask[ellipsis_index] = 0
        else:
            for i in py_range(ellipsis_index, ellipsis_index + num_missing + 1, 1):
                if i < input_rank:
                    shrink_axis_mask[i] = 0
                    new_axis_mask[i] = 0
                else:
                    break
            if ellipsis_index >= len(begin):
                begin = begin + [None] * num_missing
                end = end + [None] * num_missing
                strides = strides + [1] * num_missing
            else:
                begin = (
                    begin[:ellipsis_index]
                    + [None] * (num_missing + 1)
                    + begin[ellipsis_index + 1 :]
                )
                end = (
                    end[:ellipsis_index]
                    + [None] * (num_missing + 1)
                    + end[ellipsis_index + 1 :]
                )
                strides = (
                    strides[:ellipsis_index]
                    + [1] * (num_missing + 1)
                    + strides[ellipsis_index + 1 :]
                )
    full_slice = ()
    for i, _ in enumerate(begin):
        if new_axis_mask[i]:
            full_slice += (ivy.newaxis,)
        else:
            b = None if begin_mask[i] else begin[i]
            e = None if end_mask[i] else end[i]
            s = strides[i]
            if b is None and e is None:
                s = 1 if ellipsis_mask[i] else s
            elif shrink_axis_mask[i]:
                if b is not None:
                    e = b + 1 if s > 0 else b - 1
                else:
                    e = 1 if s > 0 else input_shape[i] - 2
            full_slice += (py_slice(b, e, s),)
    if all(i is None for i in full_slice):
        full_slice += (...,)
    ret = input_[full_slice]
    shrink_indices = [
        i
        for i, v in enumerate(shrink_axis_mask)
        if v and i < len(ret.shape) and ret.shape[i] == 1
    ]
    ret = ivy.squeeze(ret, axis=shrink_indices)
    return ret


@to_ivy_arrays_and_back
def tensor_scatter_nd_add(tensor, indices, updates, name=None):
    zero_tensor = ivy.zeros_like(tensor)
    scatter_tensor = ivy.scatter_nd(indices, updates, zero_tensor.shape)
    return ivy.add(tensor, scatter_tensor)


@with_unsupported_dtypes({"2.15.0 and below": ("uint16",)}, "tensorflow")
@to_ivy_arrays_and_back
def tile(input, multiples, name=None):
    return ivy.tile(input, multiples)


@to_ivy_arrays_and_back
def transpose(a, perm=None, conjugate=False, name="transpose"):
    # handle conjugate when ivy supports complex numbers
    if perm is not None:
        return ivy.permute_dims(a, axes=perm)
    n = a.ndim
    perm = ivy.arange(n - 1, -1, -1)
    return ivy.permute_dims(a, axes=perm)


@with_unsupported_dtypes({"2.15.0 and below": ("float16", "bfloat16")}, "tensorflow")
@to_ivy_arrays_and_back
def truncatediv(x, y, name=None):
    return x.trunc_divide(y)


@with_unsupported_dtypes(
    {"2.15.0 and below": ("int16", "int8", "uint8", " uint16")}, "tensorflow"
)
@to_ivy_arrays_and_back
def truncatemod(x, y):
    x = ivy.broadcast_to(x, ivy.shape(y))
    y = ivy.broadcast_to(y, ivy.shape(x))
    return ivy.trunc(x / y) * y + (x % y)


@to_ivy_arrays_and_back
def unique(x, out_idx=ivy.int32, name=None):
    ret = ivy.unique_all(x, by_value=False)
    y = ret[0]
    idx = ivy.astype(ret[2], out_idx)
    return y, idx


@to_ivy_arrays_and_back
def unique_with_counts(x, out_idx="int32", name=None):
    x = x.to_list() if ivy.is_array(x) else x

    ivy.utils.assertions.check_equal(
        ivy.array(x).ndim,
        1,
        message="unique_with_counts expects a 1D vector.",
    )
    ivy.utils.assertions.check_elem_in_list(
        out_idx,
        ["int32", "int64"],
        message=(
            f"Value for attr 'out_idx' of {out_idx} is not in the list of allowed"
            " values: [int32, int64]"
        ),
    )

    values = []
    indices = []
    counts = []

    for element in x:
        if element not in values:
            values.append(element)
            indices.append(len(values) - 1)
            counts.append(1)
        else:
            index = values.index(element)
            counts[index] += 1
            indices.append(index)

    return (
        ivy.array(values),
        ivy.array(indices, dtype=out_idx),
        ivy.array(counts, dtype=out_idx),
    )


@to_ivy_arrays_and_back
def unravel_index(indices, dims, out=None, name=None):
    return ivy.unravel_index(indices, dims, out=out)


@with_unsupported_dtypes({"2.15.0 and below": ("float16", "bfloat16")}, "tensorflow")
@to_ivy_arrays_and_back
def unstack(value: ivy.Array, axis=0, num=None, name=None):
    return ivy.unstack(value, axis=axis)


@to_ivy_arrays_and_back
def where(condition: ivy.Array, x=None, y=None, name=None):
    if x is None and y is None:
        return ivy.argwhere(condition)
    else:
        return ivy.where(condition, x, y)


@to_ivy_arrays_and_back
def while_loop(
    cond,
    body,
    loop_vars,
    shape_invariants=None,
    parallel_iterations=10,
    back_prop=True,
    swap_memory=False,
    maximum_iterations=None,
    name=None,
):
    return ivy.while_loop(test_fn=cond, body_fn=body, vars=loop_vars)


@handle_tf_dtype
@to_ivy_arrays_and_back
def zeros(shape, dtype=ivy.float32, name=None):
    return ivy.zeros(shape=shape, dtype=dtype)


@with_unsupported_dtypes({"2.15.0 and below": ("float16", "bfloat16")}, "tensorflow")
@to_ivy_arrays_and_back
def zeros_initializer(shape, dtype=None, name=None):
    # todo internal: fix behaviour
    if dtype is None:
        dtype = ivy.default_dtype()
    return ivy.zeros(shape, dtype=dtype)


@handle_tf_dtype
@to_ivy_arrays_and_back
def zeros_like(input, dtype=None, name=None):
    return ivy.zeros_like(input, dtype=dtype)<|MERGE_RESOLUTION|>--- conflicted
+++ resolved
@@ -344,7 +344,6 @@
     return ivy.pad(tensor, paddings, mode=mode.lower(), constant_values=constant_values)
 
 
-<<<<<<< HEAD
 @with_unsupported_dtypes(
     {"2.14.0 and below": ("int8", "int16", "unsigned")}, "tensorflow"
 )
@@ -357,10 +356,7 @@
     )
 
 
-@with_unsupported_dtypes({"2.14.0 and below": ("float16", "bfloat16")}, "tensorflow")
-=======
 @with_unsupported_dtypes({"2.15.0 and below": ("float16", "bfloat16")}, "tensorflow")
->>>>>>> 59027b0f
 @handle_tf_dtype
 @to_ivy_arrays_and_back
 def range(start, limit=None, delta=1, dtype=None, name=None):
