--- conflicted
+++ resolved
@@ -1,10 +1,7 @@
 # global
-<<<<<<< HEAD
 from builtins import slice as py_slice
 import sys
-=======
 from builtins import slice as py_slice, range as py_range
->>>>>>> 3521d997
 
 # local
 import ivy
