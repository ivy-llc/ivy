--- conflicted
+++ resolved
@@ -359,14 +359,10 @@
     axis=None,
     name=None,
 ):
-<<<<<<< HEAD
     return ivy.repeat(input, repeats, axis=axis)
 
 
 @with_unsupported_dtypes({"1.11.0 and below": ("float16", "bfloat16")}, "tensorflow")
 @to_ivy_arrays_and_back
 def unstack(value: ivy.array, axis=0, num=None, name=None):
-    return ivy.unstack(value, axis=axis)
-=======
-    return ivy.repeat(input, repeats, axis=axis)
->>>>>>> 4cf3d5ba
+    return ivy.unstack(value, axis=axis)