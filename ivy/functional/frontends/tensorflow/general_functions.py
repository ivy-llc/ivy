# local
import ivy
from ivy.func_wrapper import with_unsupported_dtypes
from ivy.functional.frontends.tensorflow.func_wrapper import (
    to_ivy_arrays_and_back,
    handle_tf_dtype,
    to_ivy_dtype,
)
from ivy.functional.frontends.tensorflow.tensor import EagerTensor
import ivy.functional.frontends.tensorflow as tf_frontend


@to_ivy_arrays_and_back
def argsort(values, axis=-1, direction="ASCENDING", stable=False, name=None):
    if direction == "DESCENDING":
        descending = True
    else:
        descending = False
    return ivy.argsort(values, axis=axis, descending=descending, stable=stable).astype(
        "int32"
    )


@to_ivy_arrays_and_back
def clip_by_value(t, clip_value_min, clip_value_max):
    ivy.assertions.check_all_or_any_fn(
        clip_value_min,
        clip_value_max,
        fn=ivy.exists,
        type="all",
        message="clip_value_min and clip_value_max must exist",
    )
    t = ivy.array(t)
    return ivy.clip(t, clip_value_min, clip_value_max)


@with_unsupported_dtypes({"2.9.0 and below": ("float16", "bfloat16")}, "tensorflow")
@handle_tf_dtype
@to_ivy_arrays_and_back
def eye(num_rows, num_columns=None, batch_shape=None, dtype=ivy.float32, name=None):
    return ivy.eye(num_rows, num_columns, batch_shape=batch_shape, dtype=dtype)


@to_ivy_arrays_and_back
def fill(dims, value, name=None):
    return ivy.full(dims, value)


@with_unsupported_dtypes({"2.9.0 and below": ("float16", "bfloat16")}, "tensorflow")
@handle_tf_dtype
@to_ivy_arrays_and_back
def ones(shape, dtype=ivy.float32, name=None):
    return ivy.ones(shape, dtype=dtype)


@handle_tf_dtype
@to_ivy_arrays_and_back
def zeros_like(input, dtype=None, name=None):
    return ivy.zeros_like(input, dtype=dtype)


@handle_tf_dtype
def constant(value, dtype=None, shape=None, name=None):
    if shape is not None:
        value = ivy.reshape(value, shape=shape)
    if dtype is not None:
        return EagerTensor(ivy.astype(value, dtype))
    return EagerTensor(value)


@handle_tf_dtype
def convert_to_tensor(value, dtype=None, dtype_hint=None, name=None):
    if dtype:
        return tf_frontend.cast(value, dtype)
    elif dtype_hint:
        return tf_frontend.cast(value, dtype_hint)
    if hasattr(value, "ivy_array"):
        return EagerTensor(value.ivy_array)
    return EagerTensor(value)


@to_ivy_arrays_and_back
def einsum(equation, *inputs, **kwargs):
    return ivy.einsum(equation, *inputs)


@to_ivy_arrays_and_back
def reshape(tensor, shape, name=None):
    return ivy.reshape(tensor, shape=shape)


@to_ivy_arrays_and_back
def rank(input, **kwargs):
    return ivy.astype(ivy.array(input.ndim), ivy.int32)


@handle_tf_dtype
@to_ivy_arrays_and_back
def ones_like(input, dtype=None, name=None):
    return ivy.ones_like(input, dtype=dtype)


@handle_tf_dtype
@to_ivy_arrays_and_back
def zeros(shape, dtype=ivy.float32, name=None):
    return ivy.zeros(shape=shape, dtype=dtype)


@to_ivy_arrays_and_back
def expand_dims(input, axis, name=None):
    return ivy.expand_dims(input, axis=axis)


@to_ivy_arrays_and_back
def squeeze(input, axis=None, name=None):
    return ivy.squeeze(input, axis=axis)


@to_ivy_arrays_and_back
def concat(values, axis, name=None):
    return ivy.concat(values, axis=axis)


@to_ivy_arrays_and_back
def matmul(
    a,
    b,
    transpose_a=False,
    transpose_b=False,
    adjoint_a=False,
    adjoint_b=False,
    a_is_sparse=False,
    b_is_sparse=False,
    output_type=None,
    name=None,
):
    return ivy.matmul(a, b)


@to_ivy_arrays_and_back
def shape(input, out_type=ivy.int32, name=None):
    out_type = to_ivy_dtype(out_type)
    if out_type in ["int32", "int64"]:
        return ivy.array(ivy.shape(input), dtype=out_type)
    else:
        return ivy.array(ivy.shape(input), dtype="int64")


@to_ivy_arrays_and_back
def shape_n(input, out_type=ivy.int32, name=None):
    out_type = to_ivy_dtype(out_type)
    if out_type in ["int32", "int64"]:
        return [ivy.array(ivy.shape(i), dtype=out_type) for i in input]
    else:
        return [ivy.array(ivy.shape(i), dtype="int64") for i in input]


@with_unsupported_dtypes({"2.10.0 and below": ("float16", "bfloat16")}, "tensorflow")
@handle_tf_dtype
@to_ivy_arrays_and_back
def range(start, limit=None, delta=1, /, *, dtype=None, name=None):
    return ivy.arange(start, limit, delta, dtype=dtype)


@to_ivy_arrays_and_back
def sort(values, axis=-1, direction="ASCENDING", name=None):
    descending = True
    if direction == "ASCENDING":
        descending = False
    else:
        ivy.assertions.check_equal(
            direction,
            "DESCENDING",
            message="Argument `direction` should be one of 'ASCENDING' or 'DESCENDING'",
        )
    return ivy.sort(values, axis=axis, descending=descending)


@to_ivy_arrays_and_back
def searchsorted(sorted_sequence, values, side="left", out_type="int32"):
    out_type = to_ivy_dtype(out_type)
    if out_type not in ["int32", "int64"]:
        out_type = "int64"
    return ivy.searchsorted(sorted_sequence, values, side=side, ret_dtype=out_type)


@to_ivy_arrays_and_back
def identity(input, name=None):
    return ivy.copy_array(input)


def stack(values, axis=0, name="stack"):
    return ivy.stack(values, axis=axis)


@to_ivy_arrays_and_back
def is_tensor(x, name=None):
    return ivy.is_array(x)


@to_ivy_arrays_and_back
def gather(params, indices, axis=None, batch_dims=0, name=None):
    return ivy.gather(params, indices, axis=axis, batch_dims=batch_dims)


@to_ivy_arrays_and_back
def gather_nd(params, indices, batch_dims=0, name=None):
    return ivy.gather_nd(params, indices, batch_dims=batch_dims)


@to_ivy_arrays_and_back
def pad(tensor, paddings, mode="CONSTANT", constant_values=0, name=None):
    paddings = paddings.to_list() if ivy.is_array(paddings) else paddings
    return ivy.pad(tensor, paddings, mode=mode.lower(), constant_values=constant_values)


@to_ivy_arrays_and_back
def transpose(a, perm=None, conjugate=False, name="transpose"):
    # handle conjugate when ivy supports complex numbers
    if perm is not None:
        return ivy.permute_dims(a, axes=perm)
    n = a.ndim
    perm = ivy.arange(n - 1, -1, -1)
    return ivy.permute_dims(a, axes=perm)


@to_ivy_arrays_and_back
def strided_slice(
    input_,
    begin,
    end,
    strides=None,
    begin_mask=0,
    end_mask=0,
    ellipsis_mask=0,
    new_axis_mask=0,
    shrink_axis_mask=0,
    var=None,
    name=None,
):
    def num_to_bit_list(number):
        return list(map(int, "{:0{size}b}".format(number, size=len(input_.shape))))

    begin_mask, end_mask, ellipsis_mask, new_axis_mask, shrink_axis_mask = list(
        map(
            num_to_bit_list,
            [begin_mask, end_mask, ellipsis_mask, new_axis_mask, shrink_axis_mask],
        )
    )

    full_slice = ()
    need_ellipsis = False
    if len(input_.shape) - len(begin.shape) > 0:
        need_ellipsis = True
    for i, _ in enumerate(begin.shape):
        if need_ellipsis and ellipsis_mask[i]:
            full_slice += (...,)
            need_ellipsis = False
        else:
            if new_axis_mask[i]:
                full_slice += (ivy.newaxis,)
            else:
                if not begin_mask[i] or shrink_axis_mask[i]:
                    begin_i = int(begin[i])
                else:
                    begin_i = None
                if shrink_axis_mask[i]:
                    end_i = begin_i + 1
                elif end_mask[i]:
                    end_i = None
                else:
                    end_i = int(end[i])
                full_slice += (slice(begin_i, end_i, int(strides[i])),)
    return input_[full_slice]


@to_ivy_arrays_and_back
def linspace(start, stop, num, name=None, axis=0):
    return ivy.linspace(start, stop, num, axis=axis)


@to_ivy_arrays_and_back
def realdiv(x, y, name=None):
    return ivy.divide(x, y)


<<<<<<< HEAD
@to_ivy_arrays_and_back
def make_ndarray(tensor):
    return ivy.asarray(tensor)
=======
@with_unsupported_dtypes({"2.9.0 and below": ("uint16",)}, "tensorflow")
@to_ivy_arrays_and_back
def tile(input, multiples, name=None):
    return ivy.tile(input, multiples)


@to_ivy_arrays_and_back
def one_hot(
    indices: ivy.array,
    depth: int,
    on_value=None,
    off_value=None,
    axis=None,
    dtype=None,
    device=None,
    out=None,
):
    return ivy.one_hot(indices, depth)
>>>>>>> 54abe6e4
<|MERGE_RESOLUTION|>--- conflicted
+++ resolved
@@ -284,11 +284,10 @@
     return ivy.divide(x, y)
 
 
-<<<<<<< HEAD
 @to_ivy_arrays_and_back
 def make_ndarray(tensor):
     return ivy.asarray(tensor)
-=======
+    
 @with_unsupported_dtypes({"2.9.0 and below": ("uint16",)}, "tensorflow")
 @to_ivy_arrays_and_back
 def tile(input, multiples, name=None):
@@ -306,5 +305,4 @@
     device=None,
     out=None,
 ):
-    return ivy.one_hot(indices, depth)
->>>>>>> 54abe6e4
+    return ivy.one_hot(indices, depth)