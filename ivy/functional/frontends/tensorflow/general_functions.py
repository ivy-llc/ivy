# local
import ivy
from ivy.func_wrapper import with_unsupported_dtypes
from ivy.functional.frontends.tensorflow.func_wrapper import (
    to_ivy_arrays_and_back,
    handle_tf_dtype,
    to_ivy_dtype,
)
from ivy.functional.frontends.tensorflow.tensor import EagerTensor
import ivy.functional.frontends.tensorflow as tf_frontend


@to_ivy_arrays_and_back
def argsort(values, axis=-1, direction="ASCENDING", stable=False, name=None):
    if direction == "DESCENDING":
        descending = True
    else:
        descending = False
    return ivy.argsort(values, axis=axis, descending=descending, stable=stable).astype(
        "int32"
    )


@to_ivy_arrays_and_back
def clip_by_value(t, clip_value_min, clip_value_max):
    ivy.utils.assertions.check_all_or_any_fn(
        clip_value_min,
        clip_value_max,
        fn=ivy.exists,
        type="all",
        message="clip_value_min and clip_value_max must exist",
    )
    t = ivy.array(t)
    return ivy.clip(t, clip_value_min, clip_value_max)


@to_ivy_arrays_and_back
def clip_by_norm(t, clip_norm, axes=None):
    t = ivy.array(t)
    l2sum = ivy.sum(t * t, axis=axes, keepdims=True)
    pred = l2sum > 0

    l2sum_safe = ivy.where(pred, l2sum, ivy.ones_like(l2sum))
    l2norm = ivy.where(pred, ivy.sqrt(l2sum_safe), l2sum)
    intermediate = t * clip_norm
    assert t.shape == intermediate.shape, "Dimensions %s and %s are not compatible" % (
        t.shape,
        intermediate.shape,
    )
    t_clip = intermediate / ivy.maximum(l2norm, clip_norm)
    return t_clip


@with_unsupported_dtypes({"2.9.0 and below": ("float16", "bfloat16")}, "tensorflow")
@handle_tf_dtype
@to_ivy_arrays_and_back
def eye(num_rows, num_columns=None, batch_shape=None, dtype=ivy.float32, name=None):
    return ivy.eye(num_rows, num_columns, batch_shape=batch_shape, dtype=dtype)


@to_ivy_arrays_and_back
def fill(dims, value, name=None):
    return ivy.full(dims, value)


@with_unsupported_dtypes({"2.9.0 and below": ("float16", "bfloat16")}, "tensorflow")
@handle_tf_dtype
@to_ivy_arrays_and_back
def ones(shape, dtype=ivy.float32, name=None):
    return ivy.ones(shape, dtype=dtype)


@handle_tf_dtype
@to_ivy_arrays_and_back
def zeros_like(input, dtype=None, name=None):
    return ivy.zeros_like(input, dtype=dtype)


@handle_tf_dtype
def constant(value, dtype=None, shape=None, name=None):
    if shape is not None:
        value = ivy.reshape(value, shape=shape)
    if dtype is not None:
        return EagerTensor(ivy.astype(value, dtype))
    return EagerTensor(value)


@handle_tf_dtype
def convert_to_tensor(value, dtype=None, dtype_hint=None, name=None):
    if dtype:
        return tf_frontend.cast(value, dtype)
    elif dtype_hint:
        return tf_frontend.cast(value, dtype_hint)
    if hasattr(value, "ivy_array"):
        return EagerTensor(value.ivy_array)
    return EagerTensor(value)


@to_ivy_arrays_and_back
def einsum(equation, *inputs, **kwargs):
    return ivy.einsum(equation, *inputs)


@to_ivy_arrays_and_back
def reshape(tensor, shape, name=None):
    shape = shape.to_list() if ivy.is_array(shape) else shape
    return ivy.reshape(tensor, shape=shape)


@to_ivy_arrays_and_back
def rank(input, **kwargs):
    return ivy.astype(ivy.array(input.ndim), ivy.int32)


@handle_tf_dtype
@to_ivy_arrays_and_back
def ones_like(input, dtype=None, name=None):
    return ivy.ones_like(input, dtype=dtype)


@handle_tf_dtype
@to_ivy_arrays_and_back
def zeros(shape, dtype=ivy.float32, name=None):
    return ivy.zeros(shape=shape, dtype=dtype)


@to_ivy_arrays_and_back
def expand_dims(input, axis, name=None):
    return ivy.expand_dims(input, axis=axis)


@to_ivy_arrays_and_back
def squeeze(input, axis=None, name=None):
    return ivy.squeeze(input, axis=axis)


@to_ivy_arrays_and_back
def concat(values, axis, name=None):
    return ivy.concat(values, axis=axis)


@to_ivy_arrays_and_back
def shape(input, out_type=ivy.int32, name=None):
    out_type = to_ivy_dtype(out_type)
    if out_type in ["int32", "int64"]:
        return ivy.array(ivy.shape(input), dtype=out_type)
    else:
        return ivy.array(ivy.shape(input), dtype="int64")


@to_ivy_arrays_and_back
def shape_n(input, out_type=ivy.int32, name=None):
    out_type = to_ivy_dtype(out_type)
    if out_type in ["int32", "int64"]:
        return [ivy.array(ivy.shape(i), dtype=out_type) for i in input]
    else:
        return [ivy.array(ivy.shape(i), dtype="int64") for i in input]


@with_unsupported_dtypes({"2.10.0 and below": ("float16", "bfloat16")}, "tensorflow")
@handle_tf_dtype
@to_ivy_arrays_and_back
def range(start, limit=None, delta=1, /, *, dtype=None, name=None):
    return ivy.arange(start, limit, delta, dtype=dtype)


@to_ivy_arrays_and_back
def sort(values, axis=-1, direction="ASCENDING", name=None):
    descending = True
    if direction == "ASCENDING":
        descending = False
    else:
        ivy.utils.assertions.check_equal(
            direction,
            "DESCENDING",
            message="Argument `direction` should be one of 'ASCENDING' or 'DESCENDING'",
        )
    return ivy.sort(values, axis=axis, descending=descending)


@to_ivy_arrays_and_back
def searchsorted(sorted_sequence, values, side="left", out_type="int32"):
    out_type = to_ivy_dtype(out_type)
    if out_type not in ["int32", "int64"]:
        out_type = "int64"
    return ivy.searchsorted(sorted_sequence, values, side=side, ret_dtype=out_type)


@to_ivy_arrays_and_back
def identity(input, name=None):
    return ivy.copy_array(input)


def stack(values, axis=0, name="stack"):
    return ivy.stack(values, axis=axis)


@to_ivy_arrays_and_back
def is_tensor(x, name=None):
    return ivy.is_array(x)


@to_ivy_arrays_and_back
def gather(params, indices, axis=None, batch_dims=0, name=None):
    return ivy.gather(params, indices, axis=axis, batch_dims=batch_dims)


@to_ivy_arrays_and_back
def gather_nd(params, indices, batch_dims=0, name=None):
    return ivy.gather_nd(params, indices, batch_dims=batch_dims)


@to_ivy_arrays_and_back
def boolean_mask(tensor, mask, axis=None, name=None):
    if axis is None or axis == 0:
        return ivy.get_item(tensor, mask)
    else:
        n = ivy.get_num_dims(tensor)
        k = ivy.get_num_dims(mask)
        if axis < 0:
            axis = n + axis
        ivy.utils.assertions.check_less(
            k + axis,
            n,
            allow_equal=True,
            message="Value of axis must be \
                                           such that axis + dim(mask) <= dim(tensor)",
        )
        tensor_shape = ivy.shape(tensor)
        for i in range(axis - 1, -1, -1):
            mask = ivy.expand_dims(mask, axis=0)
            mask = ivy.repeat(mask, tensor_shape[i], axis=0)
        return ivy.get_item(tensor, mask)


@to_ivy_arrays_and_back
def pad(tensor, paddings, mode="CONSTANT", constant_values=0, name=None):
    paddings = paddings.to_list() if ivy.is_array(paddings) else paddings
    return ivy.pad(tensor, paddings, mode=mode.lower(), constant_values=constant_values)


@to_ivy_arrays_and_back
def transpose(a, perm=None, conjugate=False, name="transpose"):
    # handle conjugate when ivy supports complex numbers
    if perm is not None:
        return ivy.permute_dims(a, axes=perm)
    n = a.ndim
    perm = ivy.arange(n - 1, -1, -1)
    return ivy.permute_dims(a, axes=perm)


@to_ivy_arrays_and_back
def strided_slice(
    input_,
    begin,
    end,
    strides=None,
    begin_mask=0,
    end_mask=0,
    ellipsis_mask=0,
    new_axis_mask=0,
    shrink_axis_mask=0,
    var=None,
    name=None,
):
    def num_to_bit_list(number):
        return list(map(int, "{:0{size}b}".format(number, size=len(input_.shape))))

    begin_mask, end_mask, ellipsis_mask, new_axis_mask, shrink_axis_mask = list(
        map(
            num_to_bit_list,
            [begin_mask, end_mask, ellipsis_mask, new_axis_mask, shrink_axis_mask],
        )
    )

    full_slice = ()
    need_ellipsis = False
    if len(input_.shape) - len(begin.shape) > 0:
        need_ellipsis = True
    for i, _ in enumerate(begin.shape):
        if need_ellipsis and ellipsis_mask[i]:
            full_slice += (...,)
            need_ellipsis = False
        else:
            if new_axis_mask[i]:
                full_slice += (ivy.newaxis,)
            else:
                if not begin_mask[i] or shrink_axis_mask[i]:
                    begin_i = int(begin[i])
                else:
                    begin_i = None
                if shrink_axis_mask[i]:
                    end_i = begin_i + 1
                elif end_mask[i]:
                    end_i = None
                else:
                    end_i = int(end[i])
                full_slice += (slice(begin_i, end_i, int(strides[i])),)
    return input_[full_slice]


@to_ivy_arrays_and_back
def slice(input_, begin, size, name=None):
    return strided_slice(input_, begin, begin + size, [1] * len(size))


@to_ivy_arrays_and_back
def linspace(start, stop, num, name=None, axis=0):
    return ivy.linspace(start, stop, num, axis=axis)


@to_ivy_arrays_and_back
def realdiv(x, y, name=None):
    return ivy.divide(x, y)


@with_unsupported_dtypes({"2.9.0 and below": ("uint16",)}, "tensorflow")
@to_ivy_arrays_and_back
def tile(input, multiples, name=None):
    return ivy.tile(input, multiples)


@to_ivy_arrays_and_back
def one_hot(
    indices: ivy.array,
    depth: int,
    on_value=None,
    off_value=None,
    axis=None,
    dtype=None,
    device=None,
    out=None,
):
    return ivy.one_hot(indices, depth)


@to_ivy_arrays_and_back
def where(condition: ivy.array, x=None, y=None, name=None):
    if x is None and y is None:
        return ivy.argwhere(condition)
    else:
        return ivy.where(condition, x, y)


def roll(input, shift, axis, name=None):
    return ivy.roll(input, shift, axis=axis)


@to_ivy_arrays_and_back
def split(
    value, num_or_size_splits, axis=0, num=None, name=None
):
    return ivy.split(
        value,
        num_or_size_splits=num_or_size_splits,
        axis=axis,
        with_remainder=False
<<<<<<< HEAD
    )


def repeat(
        input,
        repeats,
        axis=None,
        name=None,
):
    return ivy.repeat(input, repeats, axis=axis)
=======
    )
>>>>>>> 2707161c
<|MERGE_RESOLUTION|>--- conflicted
+++ resolved
@@ -355,17 +355,4 @@
         num_or_size_splits=num_or_size_splits,
         axis=axis,
         with_remainder=False
-<<<<<<< HEAD
-    )
-
-
-def repeat(
-        input,
-        repeats,
-        axis=None,
-        name=None,
-):
-    return ivy.repeat(input, repeats, axis=axis)
-=======
-    )
->>>>>>> 2707161c
+    )