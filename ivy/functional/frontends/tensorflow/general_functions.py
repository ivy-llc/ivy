# local
import ivy
from ivy.func_wrapper import with_unsupported_dtypes
from ivy.functional.frontends.tensorflow.func_wrapper import (
    to_ivy_arrays_and_back,
    handle_tf_dtype,
    to_ivy_dtype,
)
from ivy.functional.frontends.tensorflow.tensor import EagerTensor
import ivy.functional.frontends.tensorflow as tf_frontend


@to_ivy_arrays_and_back
def argsort(values, axis=-1, direction="ASCENDING", stable=False, name=None):
    if direction == "DESCENDING":
        descending = True
    else:
        descending = False
    return ivy.argsort(values, axis=axis, descending=descending, stable=stable).astype(
        "int32"
    )


@to_ivy_arrays_and_back
def clip_by_value(t, clip_value_min, clip_value_max):
    ivy.assertions.check_all_or_any_fn(
        clip_value_min,
        clip_value_max,
        fn=ivy.exists,
        type="all",
        message="clip_value_min and clip_value_max must exist",
    )
    t = ivy.array(t)
    return ivy.clip(t, clip_value_min, clip_value_max)


@with_unsupported_dtypes({"2.9.0 and below": ("float16", "bfloat16")}, "tensorflow")
@handle_tf_dtype
@to_ivy_arrays_and_back
def eye(num_rows, num_columns=None, batch_shape=None, dtype=ivy.float32, name=None):
    return ivy.eye(num_rows, num_columns, batch_shape=batch_shape, dtype=dtype)


@to_ivy_arrays_and_back
def fill(dims, value, name=None):
    return ivy.full(dims, value)


@with_unsupported_dtypes({"2.9.0 and below": ("float16", "bfloat16")}, "tensorflow")
@handle_tf_dtype
@to_ivy_arrays_and_back
def ones(shape, dtype=ivy.float32, name=None):
    return ivy.ones(shape, dtype=dtype)


@handle_tf_dtype
@to_ivy_arrays_and_back
def zeros_like(input, dtype=None, name=None):
    return ivy.zeros_like(input, dtype=dtype)


@handle_tf_dtype
def constant(value, dtype=None, shape=None, name=None):
    if shape is not None:
        value = ivy.reshape(value, shape=shape)
    if dtype is not None:
        return EagerTensor(ivy.astype(value, dtype))
    return EagerTensor(value)


@handle_tf_dtype
def convert_to_tensor(value, dtype=None, dtype_hint=None, name=None):
    if dtype:
        return tf_frontend.cast(value, dtype)
    elif dtype_hint:
        return tf_frontend.cast(value, dtype_hint)
    if hasattr(value, "ivy_array"):
        return EagerTensor(value.ivy_array)
    return EagerTensor(value)


@to_ivy_arrays_and_back
def einsum(equation, *inputs, **kwargs):
    return ivy.einsum(equation, *inputs)


@to_ivy_arrays_and_back
def reshape(tensor, shape, name=None):
    return ivy.reshape(tensor, shape=shape)


@to_ivy_arrays_and_back
def rank(input, **kwargs):
    return ivy.astype(ivy.array(input.ndim), ivy.int32)


@handle_tf_dtype
@to_ivy_arrays_and_back
def ones_like(input, dtype=None, name=None):
    return ivy.ones_like(input, dtype=dtype)


@handle_tf_dtype
@to_ivy_arrays_and_back
def zeros(shape, dtype=ivy.float32, name=None):
    return ivy.zeros(shape=shape, dtype=dtype)


@to_ivy_arrays_and_back
def expand_dims(input, axis, name=None):
    return ivy.expand_dims(input, axis=axis)


@to_ivy_arrays_and_back
def squeeze(input, axis=None, name=None):
    return ivy.squeeze(input, axis=axis)


@to_ivy_arrays_and_back
def concat(values, axis, name=None):
    return ivy.concat(values, axis=axis)


@to_ivy_arrays_and_back
def shape(input, out_type=ivy.int32, name=None):
    out_type = to_ivy_dtype(out_type)
    if out_type in ["int32", "int64"]:
        return ivy.array(ivy.shape(input), dtype=out_type)
    else:
        return ivy.array(ivy.shape(input), dtype="int64")


@to_ivy_arrays_and_back
def shape_n(input, out_type=ivy.int32, name=None):
    out_type = to_ivy_dtype(out_type)
    if out_type in ["int32", "int64"]:
        return [ivy.array(ivy.shape(i), dtype=out_type) for i in input]
    else:
        return [ivy.array(ivy.shape(i), dtype="int64") for i in input]


@with_unsupported_dtypes({"2.10.0 and below": ("float16", "bfloat16")}, "tensorflow")
@handle_tf_dtype
@to_ivy_arrays_and_back
def range(start, limit=None, delta=1, /, *, dtype=None, name=None):
    return ivy.arange(start, limit, delta, dtype=dtype)


@to_ivy_arrays_and_back
def sort(values, axis=-1, direction="ASCENDING", name=None):
    descending = True
    if direction == "ASCENDING":
        descending = False
    else:
        ivy.assertions.check_equal(
            direction,
            "DESCENDING",
            message="Argument `direction` should be one of 'ASCENDING' or 'DESCENDING'",
        )
    return ivy.sort(values, axis=axis, descending=descending)


@to_ivy_arrays_and_back
def searchsorted(sorted_sequence, values, side="left", out_type="int32"):
    out_type = to_ivy_dtype(out_type)
    if out_type not in ["int32", "int64"]:
        out_type = "int64"
    return ivy.searchsorted(sorted_sequence, values, side=side, ret_dtype=out_type)


@to_ivy_arrays_and_back
def identity(input, name=None):
    return ivy.copy_array(input)


def stack(values, axis=0, name="stack"):
    return ivy.stack(values, axis=axis)


@to_ivy_arrays_and_back
def is_tensor(x, name=None):
    return ivy.is_array(x)


@to_ivy_arrays_and_back
def gather(params, indices, axis=None, batch_dims=0, name=None):
    return ivy.gather(params, indices, axis=axis, batch_dims=batch_dims)


@to_ivy_arrays_and_back
def gather_nd(params, indices, batch_dims=0, name=None):
    return ivy.gather_nd(params, indices, batch_dims=batch_dims)


@to_ivy_arrays_and_back
def pad(tensor, paddings, mode="CONSTANT", constant_values=0, name=None):
    paddings = paddings.to_list() if ivy.is_array(paddings) else paddings
    return ivy.pad(tensor, paddings, mode=mode.lower(), constant_values=constant_values)


@to_ivy_arrays_and_back
def transpose(a, perm=None, conjugate=False, name="transpose"):
    # handle conjugate when ivy supports complex numbers
    if perm is not None:
        return ivy.permute_dims(a, axes=perm)
    n = a.ndim
    perm = ivy.arange(n - 1, -1, -1)
    return ivy.permute_dims(a, axes=perm)


@to_ivy_arrays_and_back
def strided_slice(
    input_,
    begin,
    end,
    strides=None,
    begin_mask=0,
    end_mask=0,
    ellipsis_mask=0,
    new_axis_mask=0,
    shrink_axis_mask=0,
    var=None,
    name=None,
):
    def num_to_bit_list(number):
        return list(map(int, "{:0{size}b}".format(number, size=len(input_.shape))))

    begin_mask, end_mask, ellipsis_mask, new_axis_mask, shrink_axis_mask = list(
        map(
            num_to_bit_list,
            [begin_mask, end_mask, ellipsis_mask, new_axis_mask, shrink_axis_mask],
        )
    )

    full_slice = ()
    need_ellipsis = False
    if len(input_.shape) - len(begin.shape) > 0:
        need_ellipsis = True
    for i, _ in enumerate(begin.shape):
        if need_ellipsis and ellipsis_mask[i]:
            full_slice += (...,)
            need_ellipsis = False
        else:
            if new_axis_mask[i]:
                full_slice += (ivy.newaxis,)
            else:
                if not begin_mask[i] or shrink_axis_mask[i]:
                    begin_i = int(begin[i])
                else:
                    begin_i = None
                if shrink_axis_mask[i]:
                    end_i = begin_i + 1
                elif end_mask[i]:
                    end_i = None
                else:
                    end_i = int(end[i])
                full_slice += (slice(begin_i, end_i, int(strides[i])),)
    return input_[full_slice]


@to_ivy_arrays_and_back
def linspace(start, stop, num, name=None, axis=0):
    return ivy.linspace(start, stop, num, axis=axis)


@to_ivy_arrays_and_back
def realdiv(x, y, name=None):
    return ivy.divide(x, y)


@to_ivy_arrays_and_back
<<<<<<< HEAD
def tile(input, multiples, name=None):
    return ivy.tile(input, multiples)


@to_ivy_arrays_and_back
def one_hot(indices: ivy.array,
            depth: int, on_value=None,
            off_value=None, axis=None,
            dtype=None, device=None, out=None):
=======
def one_hot(
    indices: ivy.array,
    depth: int,
    on_value=None,
    off_value=None,
    axis=None,
    dtype=None,
    device=None,
    out=None,
):
>>>>>>> 5a1a15db
    return ivy.one_hot(indices, depth)<|MERGE_RESOLUTION|>--- conflicted
+++ resolved
@@ -269,17 +269,11 @@
 
 
 @to_ivy_arrays_and_back
-<<<<<<< HEAD
 def tile(input, multiples, name=None):
     return ivy.tile(input, multiples)
 
 
 @to_ivy_arrays_and_back
-def one_hot(indices: ivy.array,
-            depth: int, on_value=None,
-            off_value=None, axis=None,
-            dtype=None, device=None, out=None):
-=======
 def one_hot(
     indices: ivy.array,
     depth: int,
@@ -290,5 +284,4 @@
     device=None,
     out=None,
 ):
->>>>>>> 5a1a15db
     return ivy.one_hot(indices, depth)