--- conflicted
+++ resolved
@@ -187,8 +187,6 @@
 
 
 log_sigmoid.unsupported_dtypes = {"torch": ("float16", "bfloat16")}
-<<<<<<< HEAD
-=======
 
 
 def cumprod(x, axis=0, exclusive=False, reverse=False, name=None):
@@ -196,4 +194,3 @@
     if reverse:
         return ivy.flip(ret, axis)
     return ret
->>>>>>> 3de361f0
