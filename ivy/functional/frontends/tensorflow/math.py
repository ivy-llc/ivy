# global
import ivy


def add(x, y, name=None):
    return ivy.add(x, y)


def tan(x, name=None):
    return ivy.tan(x)


tan.unsupported_dtypes = {"torch": ("float16",)}


def multiply(x, y, name=None):
    return ivy.multiply(x, y)


def subtract(x, y, name=None):
    return ivy.subtract(x, y)


def logical_xor(x, y, name="LogicalXor"):
    return ivy.logical_xor(x, y)


logical_xor.supported_dtypes = {"torch": ("bool",)}


def divide(x, y, name=None):
    return ivy.divide(x, y)


def negative(x, name=None):
    return ivy.negative(x)


negative.unsupported_dtypes = {
    "tensorflow": ("uint8", "uint16", "uint32", "uint64"),
}


def reciprocal_no_nan(input_tensor, name="reciprocal_no_nan"):
    return ivy.where(
        input_tensor == 0,
        ivy.array(0.0, dtype=input_tensor.dtype),
        ivy.ones_like(input_tensor, dtype=input_tensor.dtype) / input_tensor,
    )


def reduce_all(input_tensor, axis=None, keepdims=False, name="reduce_all"):
    return ivy.all(input_tensor, axis=axis, keepdims=keepdims)


def reduce_any(input_tensor, axis=None, keepdims=False, name="reduce_any"):
    return ivy.any(input_tensor, axis=axis, keepdims=keepdims)


def reduce_euclidean_norm(
    input_tensor, axis=None, keepdims=False, name="reduce_euclidean_norm"
):
    return ivy.vector_norm(
        input_tensor, axis=axis, keepdims=keepdims, ord=2
    )  # ord = '2' is the euclidean norm


reduce_euclidean_norm.unsupported_dtypes = {
    "tensorflow": ("uint8", "uint16", "uint32", "uint64"),
}


def reduce_logsumexp(input_tensor, axis=None, keepdims=False, name="reduce_logsumexp"):
    return ivy.exp(input_tensor).sum(axis=axis, keepdims=keepdims).log()


reduce_logsumexp.unsupported_dtypes = {
    "tensorflow": (
        "uint8",
        "uint16",
        "uint32",
        "uint64",
    ),
    "torch": ("float16",),
}


def logical_and(x, y, name="LogicalAnd"):
    return ivy.logical_and(x, y)


logical_and.supported_dtypes = ("bool",)


def argmax(input, axis, output_type, name=None):
    return ivy.argmax(input, axis=axis)


def reduce_sum(input_tensor,axis=None, keepdims=False,name="reduce_sum"):
    return ivy.sum(input_tensor,axis=axis,keepdims=keepdims)


def reduce_max(input_tensor, axis=None, keepdims=False, name="reduce_max"):
    return ivy.max(input_tensor, axis=axis, keepdims=keepdims)


reduce_max.unsupported_dtypes = {
    "tensorflow": ("uint8", "uint16", "uint32", "uint64"),
}


def reduce_min(input_tensor, axis=None, keepdims=False, name="reduce_min"):
    return ivy.min(input_tensor, axis=axis, keepdims=keepdims)


reduce_min.unsupported_dtypes = {
    "tensorflow": ("uint8", "uint16", "uint32", "uint64"),
}


def reduce_prod(input_tensor, axis=None, keepdims=False, name="reduce_prod"):
    return ivy.prod(input_tensor, axis=axis, keepdims=keepdims)


reduce_prod.unsupported_dtypes = {
    "tensorflow": ("uint8", "uint16", "uint32", "uint64"),
}


def reduce_std(input_tensor, axis=None, keepdims=False, name="reduce_std"):
    return ivy.std(input_tensor, axis=axis, keepdims=keepdims)


reduce_std.unsupported_dtypes = {
    "tensorflow": (
        "uint8",
        "uint16",
        "uint32",
        "uint64",
    ),
}


def asinh(x, name="asinh"):
    return ivy.asinh(x)


asinh.unsupported_dtypes = {"torch": ("float16",)}


def reduce_sum(input_tensor, axis=None, keepdims=False, name="reduce_sum"):
    return ivy.sum(input_tensor, axis=axis, keepdims=keepdims)


reduce_sum.unsupported_dtypes = {
    "tensorflow": ("uint8", "uint16", "uint32", "uint64"),
}


def reduce_variance(input_tensor, axis=None, keepdims=False, name="reduce_variance"):
    return ivy.var(input_tensor, axis=axis, keepdims=keepdims)


reduce_variance.unsupported_dtypes = {
    "tensorflow": ("uint8", "uint16", "uint32", "uint64"),
}


def scalar_mul(scalar, x, name="scalar_mul"):
    return ivy.multiply(x, ivy.array([scalar]))


scalar_mul.unsupported_dtypes = {
    "tensorflow": (
        "uint8",
        "uint16",
        "uint32",
        "uint64",
        "float16",
        "float32",
        "float64",
    ),
    "torch": ("float16", "bfloat16"),
    "numpy": ("float16", "bfloat16", "float32", "float64"),
}



def log_sigmoid(x, name=None):
    return -ivy.softplus(-x)


log_sigmoid.unsupported_dtypes = {"torch": ("float16", "bfloat16")}


def cumprod(x, axis=0, exclusive=False, reverse=False, name=None):
    ret = ivy.cumprod(x, axis, exclusive)
    if reverse:
        return ivy.flip(ret, axis)
    return ret
<<<<<<< HEAD
=======


def divide_no_nan(x, y, name="divide_no_nan"):
    return ivy.where(
        y == 0,
        ivy.array(0.0, dtype=ivy.promote_types(x.dtype, y.dtype)),
        x / y,
    )


def erfcinv(x, name="erfcinv"):
    return 1 / (1 - ivy.erf(x))


def is_non_decreasing(x, name="is_non_decreasing"):
    if ivy.array(x).size < 2:
        return ivy.array(True)
    if ivy.array(x).size == 2:
        return ivy.array(x[0] <= x[1])
    return ivy.all(ivy.less_equal(x, ivy.roll(x, -1)))


def is_strictly_increasing(x, name="is_strictly_increasing"):
    if ivy.array(x).size < 2:
        return ivy.array(True)
    if ivy.array(x).size == 2:
        return ivy.array(x[0] < x[1])
    return ivy.all(ivy.less(x, ivy.roll(x, -1)))


# TODO: Ibeta for Future Release
>>>>>>> 9cdbc2b9
<|MERGE_RESOLUTION|>--- conflicted
+++ resolved
@@ -198,8 +198,6 @@
     if reverse:
         return ivy.flip(ret, axis)
     return ret
-<<<<<<< HEAD
-=======
 
 
 def divide_no_nan(x, y, name="divide_no_nan"):
@@ -231,4 +229,3 @@
 
 
 # TODO: Ibeta for Future Release
->>>>>>> 9cdbc2b9
