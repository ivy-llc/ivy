# global
import ivy
from ivy import with_supported_dtypes, with_unsupported_dtypes
from ivy.functional.frontends.tensorflow import check_tensorflow_casting
from ivy.functional.frontends.tensorflow.func_wrapper import (
    to_ivy_arrays_and_back,
    handle_tf_dtype,
    to_ivy_dtype,
)


@with_supported_dtypes(
    {"2.13.0 and below": ("float16", "float32", "float64", "complex64", "complex128")},
    "tensorflow",
)
@to_ivy_arrays_and_back
def imag(input, name=None):
    return ivy.imag(input)


@to_ivy_arrays_and_back
def accumulate_n(inputs, shape=None, tensor_dtype=None, name=None):
    return ivy.sum(inputs, axis=0)


@to_ivy_arrays_and_back
def add(x, y, name=None):
    x, y = check_tensorflow_casting(x, y)
    return ivy.add(x, y)


@to_ivy_arrays_and_back
def exp(x, name=None):
    return ivy.exp(x)


@to_ivy_arrays_and_back
def expm1(x, name=None):
    return ivy.expm1(x)


@to_ivy_arrays_and_back
def sqrt(x, name=None):
    return ivy.sqrt(x)


@to_ivy_arrays_and_back
def negative(x, name=None):
    return ivy.negative(x)


@to_ivy_arrays_and_back
def argmax(input, axis, output_type=None, name=None):
    output_type = to_ivy_dtype(output_type)
    if output_type in ["uint16", "int16", "int32", "int64"]:
        return ivy.astype(ivy.argmax(input, axis=axis), output_type)
    else:
        return ivy.astype(ivy.argmax(input, axis=axis), "int64")


@to_ivy_arrays_and_back
def asinh(x, name="asinh"):
    return ivy.asinh(x)


@handle_tf_dtype
@to_ivy_arrays_and_back
def confusion_matrix(
    labels, predictions, num_classes=None, weights=None, dtype=ivy.int32, name=None
):
    labels = ivy.astype(
        ivy.squeeze(ivy.array(labels), axis=None), ivy.int64, copy=False
    )
    predictions = ivy.astype(
        ivy.squeeze(ivy.array(predictions), axis=None), ivy.int64, copy=False
    )
    # failsafe for (1,) array will be squeeze to 0-dim
    labels = ivy.expand_dims(labels, axis=-1) if labels.ndim == 0 else labels
    predictions = (
        ivy.expand_dims(predictions, axis=-1) if predictions.ndim == 0 else predictions
    )

    # Sanity check (potential optimization)
    ivy.utils.assertions.check_greater(
        labels, 0, allow_equal=True, message="labels contains negative values"
    )
    ivy.utils.assertions.check_greater(
        predictions, 0, allow_equal=True, message="predictions contains negative values"
    )

    if num_classes is None:
        num_classes = max(ivy.max(labels), ivy.max(predictions)) + 1
    else:
        num_classes_int64 = ivy.astype(ivy.array(num_classes), ivy.int64, copy=False)
        ivy.utils.assertions.check_less(
            labels, num_classes_int64, message="labels out of bound"
        )
        ivy.utils.assertions.check_less(
            predictions, num_classes_int64, message="predictions out of bound"
        )

    if weights is not None:
        weights = ivy.array(weights)
        ivy.utils.assertions.check_equal(
            ivy.shape(predictions),
            ivy.shape(weights),
            message="weights shape do not match predictions",
            as_array=False,
        )
        weights = ivy.astype(weights, dtype, copy=False)

    shape = ivy.stack([num_classes, num_classes])
    indices = ivy.stack([labels, predictions], axis=1)
    values = ivy.ones_like(predictions, dtype=dtype) if weights is None else weights
    return ivy.scatter_nd(indices, values, shape=shape)


@handle_tf_dtype
@to_ivy_arrays_and_back
def count_nonzero(input, axis=None, keepdims=None, dtype=ivy.int64, name=None):
    x = ivy.array(input)
    if keepdims is None:
        keepdims = False
    zero = ivy.zeros(ivy.shape(x), dtype=x.dtype)
    return ivy.astype(
        ivy.sum(
            ivy.astype(ivy.not_equal(x, zero), ivy.int64),
            axis=axis,
            keepdims=keepdims,
        ),
        dtype,
        copy=False,
    )


def cumprod(x, axis, exclusive=False, reverse=False, name=None):
    return ivy.astype(
        ivy.cumprod(x, axis=axis, exclusive=exclusive, reverse=reverse), x.dtype
    )


def cumsum(x, axis, exclusive=False, reverse=False, name=None):
    return ivy.astype(
        ivy.cumsum(x, axis=axis, exclusive=exclusive, reverse=reverse), x.dtype
    )


@to_ivy_arrays_and_back
def divide(x, y, name=None):
    x, y = check_tensorflow_casting(x, y)
    return ivy.divide(x, y)


@to_ivy_arrays_and_back
def divide_no_nan(x, y, name="divide_no_nan"):
    x, y = check_tensorflow_casting(x, y)
    return ivy.where(
        y == 0,
        ivy.array(0.0, dtype=ivy.promote_types(x.dtype, y.dtype)),
        x / y,
    )


@to_ivy_arrays_and_back
def maximum(x, y, name=None):
    return ivy.maximum(x, y)


@to_ivy_arrays_and_back
def erfcinv(x, name="erfcinv"):
    return 1 / (1 - ivy.erf(x))


@to_ivy_arrays_and_back
def is_inf(x, name=None):
    return ivy.isinf(x)


@to_ivy_arrays_and_back
def is_non_decreasing(x, name="is_non_decreasing"):
    if ivy.array(x).size < 2:
        return ivy.array(True)
    if ivy.array(x).size == 2:
        return ivy.array([x[0] <= x[1]])
    return ivy.all(ivy.less_equal(x, ivy.roll(x, -1)))


@to_ivy_arrays_and_back
def is_strictly_increasing(x, name="is_strictly_increasing"):
    if ivy.array(x).size < 2:
        return ivy.array(True)
    if ivy.array(x).size == 2:
        return ivy.array(x[0] < x[1])
    return ivy.all(ivy.less(x, ivy.roll(x, -1)))


@to_ivy_arrays_and_back
def log_sigmoid(x, name=None):
    return -ivy.softplus(-x)


@to_ivy_arrays_and_back
def logical_not(x, name="logical_not"):
    return ivy.logical_not(x)


@to_ivy_arrays_and_back
def log1p(x, name=None):
    return ivy.log1p(x)


@to_ivy_arrays_and_back
def logical_and(x, y, name="LogicalAnd"):
    return ivy.logical_and(x, y)


@to_ivy_arrays_and_back
def logical_xor(x, y, name="LogicalXor"):
    return ivy.logical_xor(x, y)


@to_ivy_arrays_and_back
def logical_or(x, y, name="logical_or"):
    return ivy.logical_or(x, y)


@to_ivy_arrays_and_back
def multiply(x, y, name=None):
    x, y = check_tensorflow_casting(x, y)
    return ivy.multiply(x, y)


@to_ivy_arrays_and_back
def multiply_no_nan(x, y, name="multiply_no_nan"):
    x, y = check_tensorflow_casting(x, y)
    return ivy.where(
        y == 0,
        ivy.array(0.0, dtype=ivy.promote_types(x.dtype, y.dtype)),
        x * y,
    )


@to_ivy_arrays_and_back
def polyval(coeffs, x, name=None):
    ivy.utils.assertions.check_isinstance(coeffs, list)
    x = ivy.array(x)
    if len(coeffs) < 1:
        return ivy.zeros_like(x, dtype=x.dtype)
    coeffs = [ivy.array(_) for _ in coeffs]
    p = coeffs[0]
    for c in coeffs[1:]:
        p = c + p * x
    return p


@to_ivy_arrays_and_back
def pow(x, y, name="pow"):
    x, y = check_tensorflow_casting(x, y)
    return ivy.pow(x, y)


@to_ivy_arrays_and_back
def reciprocal(x, name="reciprocal"):
    return ivy.reciprocal(x)


@to_ivy_arrays_and_back
def reciprocal_no_nan(x, name="reciprocal_no_nan"):
    return ivy.where(
        x == 0,
        ivy.array(0.0, dtype=x.dtype),
        ivy.ones_like(x, dtype=x.dtype) / x,
    )


@to_ivy_arrays_and_back
def reduce_all(input_tensor, axis=None, keepdims=False, name="reduce_all"):
    return ivy.all(input_tensor, axis=axis, keepdims=keepdims)


@to_ivy_arrays_and_back
def reduce_any(input_tensor, axis=None, keepdims=False, name="reduce_any"):
    return ivy.any(input_tensor, axis=axis, keepdims=keepdims)


@to_ivy_arrays_and_back
def reduce_euclidean_norm(
    input_tensor, axis=None, keepdims=False, name="reduce_euclidean_norm"
):
    return ivy.vector_norm(
        input_tensor, axis=axis, keepdims=keepdims, ord=2
    )  # ord = '2' is the euclidean norm


@to_ivy_arrays_and_back
def reduce_logsumexp(input_tensor, axis=None, keepdims=False, name="reduce_logsumexp"):
    # stable logsumexp trick
    max_input_tensor = ivy.max(input_tensor, axis=axis, keepdims=False)
    return (
        ivy.log(
            ivy.sum(
                ivy.exp(input_tensor - max_input_tensor),
                axis=axis,
                keepdims=keepdims,
            )
        )
        + max_input_tensor
    ).astype(input_tensor.dtype)


@to_ivy_arrays_and_back
def reduce_max(input_tensor, axis=None, keepdims=False, name="reduce_max"):
    return ivy.max(input_tensor, axis=axis, keepdims=keepdims)


@to_ivy_arrays_and_back
def reduce_mean(input_tensor, axis=None, keepdims=False, name="reduce_mean"):
    if ivy.exists(axis):
        axis = ivy.to_list(axis)
    return ivy.mean(input_tensor, axis=axis, keepdims=keepdims)


@to_ivy_arrays_and_back
def reduce_min(input_tensor, axis=None, keepdims=False, name="reduce_min"):
    return ivy.min(input_tensor, axis=axis, keepdims=keepdims)


@to_ivy_arrays_and_back
def reduce_prod(input_tensor, axis=None, keepdims=False, name="reduce_prod"):
    return ivy.prod(input_tensor, axis=axis, keepdims=keepdims).astype(
        input_tensor.dtype
    )


@to_ivy_arrays_and_back
def reduce_std(input_tensor, axis=None, keepdims=False, name="reduce_std"):
    return ivy.std(input_tensor, axis=axis, keepdims=keepdims)


@to_ivy_arrays_and_back
def reduce_sum(input_tensor, axis=None, keepdims=False, name="reduce_sum"):
    input_tensor = ivy.array(input_tensor)
    return ivy.sum(input_tensor, axis=axis, keepdims=keepdims).astype(
        input_tensor.dtype
    )


@to_ivy_arrays_and_back
def reduce_variance(input_tensor, axis=None, keepdims=False, name="reduce_variance"):
    return ivy.var(input_tensor, axis=axis, keepdims=keepdims)


@to_ivy_arrays_and_back
def scalar_mul(scalar, x, name="scalar_mul"):
    scalar, x = check_tensorflow_casting(scalar, x)
    return ivy.multiply(x, scalar).astype(x.dtype)


@to_ivy_arrays_and_back
def subtract(x, y, name=None):
    x, y = check_tensorflow_casting(x, y)
    return ivy.subtract(x, y)


@with_supported_dtypes(
    {
        "2.13.0 and below": (
            "bfloat16",
            "float16",
            "float32",
            "float64",
            "int32",
            "int64",
            "complex64",
            "complex128",
        )
    },
    "tensorflow",
)
@to_ivy_arrays_and_back
def squared_difference(x, y, name=None):
    x, y = check_tensorflow_casting(x, y)
    res = ivy.square(ivy.subtract(x, y))
    if isinstance(res, complex):
        res = res.real - res.imag * 1j  # Changing the sign of the imaginary part
        return res
    return res


@with_supported_dtypes(
    {
        "2.13.0 and below": (
            "bfloat16",
            "float16",
            "float32",
            "float64",
            "complex64",
            "complex128",
        )
    },
    "tensorflow",
)
@to_ivy_arrays_and_back
def sin(x, name=None):
    return ivy.sin(x)


@to_ivy_arrays_and_back
def tan(x, name=None):
    return ivy.tan(x)


@to_ivy_arrays_and_back
def unsorted_segment_mean(
    data, segment_ids, num_segments, name="unsorted_segment_mean"
):
    ivy.utils.assertions.check_equal(
        list(segment_ids.shape), [list(data.shape)[0]], as_array=False
    )
    x = ivy.zeros(tuple([num_segments] + (list(data.shape))[1:]))
    count = ivy.zeros((num_segments,))
    for i in range((segment_ids).shape[0]):
        x[segment_ids[i]] = x[segment_ids[i]] + data[i]
        count[segment_ids[i]] += 1
    for j in range(num_segments):
        x[j] = ivy.divide(x[j], count[j])
    return x


@to_ivy_arrays_and_back
def unsorted_segment_sqrt_n(
    data, segment_ids, num_segments, name="unsorted_segement_sqrt_n"
):
    ivy.utils.assertions.check_equal(
        list(segment_ids.shape), [list(data.shape)[0]], as_array=False
    )
    x = ivy.zeros(tuple([num_segments] + (list(data.shape))[1:]))
    count = ivy.zeros((num_segments,))
    for i in range((segment_ids).shape[0]):
        x[segment_ids[i]] = x[segment_ids[i]] + data[i]
        count[segment_ids[i]] += 1
    for j in range(num_segments):
        x[j] = ivy.divide(x[j], ivy.sqrt(count[j]))
    return x


@to_ivy_arrays_and_back
def zero_fraction(value, name="zero_fraction"):
    zero = ivy.zeros(tuple(list(value.shape)), dtype=ivy.float32)
    x = ivy.array(value, dtype=ivy.float32)
    count_zero = ivy.sum(ivy.equal(x, zero))
    count_nonzero = ivy.sum(ivy.not_equal(x, zero))
    return ivy.divide(count_zero, ivy.add(count_zero, count_nonzero))


@to_ivy_arrays_and_back
def argmin(input, axis=None, output_type="int64", name=None):
    output_type = to_ivy_dtype(output_type)
    if output_type in ["int32", "int64"]:
        return ivy.astype(ivy.argmin(input, axis=axis), output_type)
    else:
        return ivy.astype(ivy.argmin(input, axis=axis), "int64")


@to_ivy_arrays_and_back
def truediv(x, y, name="truediv"):
    x, y = check_tensorflow_casting(x, y)
    x_dtype = ivy.dtype(x)
    if x_dtype in ["int8", "uint8", "int16", "uint16"]:
        return ivy.divide(ivy.astype(x, ivy.float32), ivy.astype(y, ivy.float32))
    elif x_dtype in ["int32", "uint32", "int64", "uint64"]:
        return ivy.divide(ivy.astype(x, ivy.float64), ivy.astype(y, ivy.float64))
    return ivy.divide(x, y)


@to_ivy_arrays_and_back
def equal(x, y, name=None):
    x, y = check_tensorflow_casting(x, y)
    return ivy.equal(x, y)


@to_ivy_arrays_and_back
def not_equal(x, y, name=None):
    x, y = check_tensorflow_casting(x, y)
    return ivy.not_equal(x, y)


@to_ivy_arrays_and_back
def floor(x, name=None):
    return ivy.floor(x)


@to_ivy_arrays_and_back
def floordiv(x, y, name=None):
    return ivy.floor_divide(x, y)


@to_ivy_arrays_and_back
def ceil(x, name=None):
    return ivy.ceil(x)


@to_ivy_arrays_and_back
def round(x, name=None):
    return ivy.round(x)


@to_ivy_arrays_and_back
def minimum(x, y, name=None):
    return ivy.minimum(x, y)


@to_ivy_arrays_and_back
def sigmoid(x, name=None):
    return ivy.sigmoid(x)


@with_supported_dtypes(
    {"2.13.0 and below": ("float16", "float32", "float64", "complex64", "complex128")},
    "tensorflow",
)
@to_ivy_arrays_and_back
def tanh(x, name=None):
    return ivy.tanh(x)


@to_ivy_arrays_and_back
def rsqrt(x, name=None):
    return ivy.reciprocal(ivy.sqrt(x))


@to_ivy_arrays_and_back
def nextafter(x1, x2, name=None):
    return ivy.nextafter(x1, x2)


@with_unsupported_dtypes(
    {
        "1.2.0": ("float16", "complex64", "complex128"),
        "1.8.0 and below": ("float16",),
        "2.13.0 and below": ("int8", "int16", "uint8", "uint16", "uint32", "uint64"),
    },
    "tensorflow",
)
@to_ivy_arrays_and_back
def abs(x, name=None):
    dtype = ivy.dtype(x)
    if dtype in ["complex64", "complex128"]:
        return ivy.sqrt(ivy.square(ivy.real(x)) + ivy.square(ivy.imag(x)))
    return ivy.abs(x)


@to_ivy_arrays_and_back
def log_softmax(logits, axis=None):
    return ivy.log_softmax(logits, axis=axis)


@to_ivy_arrays_and_back
def asin(x, name=None):
    return ivy.asin(x)


@to_ivy_arrays_and_back
def acos(x, name="acos"):
    return ivy.acos(x)


@to_ivy_arrays_and_back
def acosh(x, name="acosh"):
    return ivy.acosh(x)


@to_ivy_arrays_and_back
def square(x, name=None):
    return ivy.square(x)


@to_ivy_arrays_and_back
def is_nan(x, name=None):
    return ivy.isnan(x)


@with_supported_dtypes(
    {
        "2.11.0 and below": ("bfloat16", "half", "float32", "float64"),
    },
    "tensorflow",
)
@to_ivy_arrays_and_back
def is_finite(x, name=None):
    return ivy.isfinite(x)


@to_ivy_arrays_and_back
def atan(x, name=None):
    return ivy.atan(x)


@to_ivy_arrays_and_back
def atan2(y, x, name=None):
    return ivy.atan2(y, x)


@to_ivy_arrays_and_back
def log(x, name=None):
    return ivy.log(x)


@to_ivy_arrays_and_back
def add_n(inputs, name=None):
    inputs = ivy.array(inputs)
    return ivy.sum(inputs, dtype=inputs.dtype, axis=0)


@to_ivy_arrays_and_back
def floormod(x, y, name=None):
    return ivy.remainder(x, y)


@to_ivy_arrays_and_back
def less_equal(x, y, name="LessEqual"):
    x, y = check_tensorflow_casting(x, y)
    return ivy.less_equal(x, y)


@to_ivy_arrays_and_back
def greater(x, y, name=None):
    x, y = check_tensorflow_casting(x, y)
    return ivy.greater(x, y)


@to_ivy_arrays_and_back
def less(x, y, name="None"):
    x, y = check_tensorflow_casting(x, y)
    return ivy.less(x, y)


@to_ivy_arrays_and_back
def cos(x, name=None):
    return ivy.cos(x)


@to_ivy_arrays_and_back
def sinh(x, name=None):
    return ivy.sinh(x)


@to_ivy_arrays_and_back
def softmax(logits, axis=None, name=None):
    return ivy.softmax(logits, axis=axis)


@to_ivy_arrays_and_back
def softplus(features, name=None):
    return ivy.softplus(features)


@to_ivy_arrays_and_back
def xlogy(x, y, name=None):
    return ivy.xlogy(x, y)


@to_ivy_arrays_and_back
def cosh(x, name=None):
    return ivy.cosh(x)


@to_ivy_arrays_and_back
def angle(input, name=None):
    return ivy.angle(input)


@to_ivy_arrays_and_back
@with_supported_dtypes(
    {
        "2.11.0 and below": ("float32", "float64"),
    },
    "tensorflow",
)
def zeta(x, q, name=None):
    return ivy.zeta(x, q)


@to_ivy_arrays_and_back
def greater_equal(x, y, name=None):
    x, y = check_tensorflow_casting(x, y)
    return ivy.greater_equal(x, y)


@to_ivy_arrays_and_back
def in_top_k(target, pred, k, name=None):
    top_k = ivy.top_k(target, k)
    return ivy.array([val in top_k.values for val in target])


@to_ivy_arrays_and_back
def conj(x, name=None):
    return ivy.conj(x)


@to_ivy_arrays_and_back
def top_k(input, k=1, sorted=True, name=None):
    return ivy.top_k(input, k, sorted=sorted)


@to_ivy_arrays_and_back
def real(input, name=None):
    return ivy.real(input)


@to_ivy_arrays_and_back
def atanh(x, name="atanh"):
    return ivy.atanh(x)


<<<<<<< HEAD
@to_ivy_arrays_and_back
def igamma(a, x, name=None):
    return ivy.igamma(a, x=x)
=======
@with_supported_dtypes(
    {"2.13.0 and below": ("int32",)},
    "tensorflow",
)
@to_ivy_arrays_and_back
def bincount(
    arr,
    weights=None,
    minlength=None,
    maxlength=None,
    dtype=ivy.int32,
    name=None,
    axis=None,
    binary_output=False,
):
    return ivy.bincount(arr, weights=weights, minlength=minlength)
>>>>>>> a71bbad1
<|MERGE_RESOLUTION|>--- conflicted
+++ resolved
@@ -713,11 +713,6 @@
     return ivy.atanh(x)
 
 
-<<<<<<< HEAD
-@to_ivy_arrays_and_back
-def igamma(a, x, name=None):
-    return ivy.igamma(a, x=x)
-=======
 @with_supported_dtypes(
     {"2.13.0 and below": ("int32",)},
     "tensorflow",
@@ -734,4 +729,8 @@
     binary_output=False,
 ):
     return ivy.bincount(arr, weights=weights, minlength=minlength)
->>>>>>> a71bbad1
+
+
+@to_ivy_arrays_and_back
+def igamma(a, x, name=None):
+    return ivy.igamma(a, x=x)