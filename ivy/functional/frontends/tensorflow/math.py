--- conflicted
+++ resolved
@@ -554,6 +554,7 @@
     },
     "tensorflow",
 )
+@to_ivy_arrays_and_back
 def is_finite(x, name=None):
     return ivy.isfinite(x)
 
@@ -631,14 +632,6 @@
     return ivy.cosh(x)
 
 
-<<<<<<< HEAD
-@with_unsupported_dtypes({"2.10.0 and below": ("float16", "bfloat16")}, "tensorflow")
-@to_ivy_arrays_and_back
-def xdivy(x, y, name="xdivy"):
-    if (x == 0).all():
-        return 0.0
-    return ivy.divide(x, y)
-=======
 @to_ivy_arrays_and_back
 @with_supported_dtypes(
     {
@@ -648,4 +641,11 @@
 )
 def zeta(x, q, name=None):
     return ivy.zeta(x, q)
->>>>>>> e7d765cd
+
+
+@with_unsupported_dtypes({"2.10.0 and below": ("float16", "bfloat16")}, "tensorflow")
+@to_ivy_arrays_and_back
+def xdivy(x, y, name="xdivy"):
+    if (x == 0).all():
+        return 0.0
+    return ivy.divide(x, y)