--- conflicted
+++ resolved
@@ -83,10 +83,17 @@
 
 
 reduce_logsumexp.unsupported_dtypes = {
-    "tensorflow": ("uint8", "uint16", "uint32", "uint64", "float16", 
-                   "float32", "float64"),
-    "torch": ("float16", "bfloat16"),
-    "numpy": ("float16", "bfloat16", "float32", "float64")
+    "tensorflow": (
+        "uint8",
+        "uint16",
+        "uint32",
+        "uint64",
+        "float16",
+        "float32",
+        "float64",
+    ),
+    "torch": ("float16", "bfloat16"),
+    "numpy": ("float16", "bfloat16", "float32", "float64"),
 }
 
 
@@ -126,16 +133,69 @@
 
 
 reduce_std.unsupported_dtypes = {
-    "tensorflow": ("uint8", "uint16", "uint32", "uint64", "float16", 
-                   "float32", "float64"),
-    "torch": ("float16", "bfloat16"),
-    "numpy": ("float16", "bfloat16", "float32", "float64")
+    "tensorflow": (
+        "uint8",
+        "uint16",
+        "uint32",
+        "uint64",
+        "float16",
+        "float32",
+        "float64",
+    ),
+    "torch": ("float16", "bfloat16"),
+    "numpy": ("float16", "bfloat16", "float32", "float64"),
 }
 
 
 def asinh(x, name="asinh"):
     return ivy.asinh(x)
-<<<<<<< HEAD
+
+
+def reduce_sum(input_tensor, axis=None, keepdims=False, name="reduce_sum"):
+    return ivy.sum(input_tensor, axis=axis, keepdims=keepdims)
+
+
+reduce_sum.unsupported_dtypes = {
+    "tensorflow": ("uint8", "uint16", "uint32", "uint64"),
+}
+
+
+def reduce_variance(input_tensor, axis=None, keepdims=False, name="reduce_variance"):
+    return ivy.var(input_tensor, axis=axis, keepdims=keepdims)
+
+
+reduce_variance.unsupported_dtypes = {
+    "tensorflow": (
+        "uint8",
+        "uint16",
+        "uint32",
+        "uint64",
+        "float16",
+        "float32",
+        "float64",
+    ),
+    "torch": ("float16", "bfloat16"),
+    "numpy": ("float16", "bfloat16", "float32", "float64"),
+}
+
+
+def scalar_mul(scalar, x, name="scalar_mul"):
+    return ivy.multiply(x, ivy.array([scalar]))
+
+
+scalar_mul.unsupported_dtypes = {
+    "tensorflow": (
+        "uint8",
+        "uint16",
+        "uint32",
+        "uint64",
+        "float16",
+        "float32",
+        "float64",
+    ),
+    "torch": ("float16", "bfloat16"),
+    "numpy": ("float16", "bfloat16", "float32", "float64"),
+}
 
 
 def divide_no_nan(x, y, name="divide_no_nan"):
@@ -166,39 +226,4 @@
     return ivy.all(ivy.less(x, ivy.roll(x, -1)))
 
 
-# TODO: Ibeta for Future Release
-=======
-    
-
-def reduce_sum(input_tensor, axis=None, keepdims=False, name="reduce_sum"):
-    return ivy.sum(input_tensor, axis=axis, keepdims=keepdims)
-
-
-reduce_sum.unsupported_dtypes = {
-    "tensorflow": ("uint8", "uint16", "uint32", "uint64"),
-}
-
-
-def reduce_variance(input_tensor, axis=None, keepdims=False, name="reduce_variance"):
-    return ivy.var(input_tensor, axis=axis, keepdims=keepdims)
-
-
-reduce_variance.unsupported_dtypes = {
-    "tensorflow": ("uint8", "uint16", "uint32", "uint64", "float16", 
-                   "float32", "float64"),
-    "torch": ("float16", "bfloat16"),
-    "numpy": ("float16", "bfloat16", "float32", "float64")
-}
-
-
-def scalar_mul(scalar, x, name="scalar_mul"):
-    return ivy.multiply(x, ivy.array([scalar]))
-
-
-scalar_mul.unsupported_dtypes = {
-    "tensorflow": ("uint8", "uint16", "uint32", "uint64", "float16", 
-                   "float32", "float64"),
-    "torch": ("float16", "bfloat16"),
-    "numpy": ("float16", "bfloat16", "float32", "float64")
-}
->>>>>>> af919e9d
+# TODO: Ibeta for Future Release