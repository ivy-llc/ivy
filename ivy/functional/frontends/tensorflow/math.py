--- conflicted
+++ resolved
@@ -241,7 +241,6 @@
 
 
 @with_supported_dtypes(
-<<<<<<< HEAD
     {"2.13.0 and below": ("float16", "float32", "float64")}, "tensorflow"
 )
 @to_ivy_arrays_and_back
@@ -275,10 +274,7 @@
 
 
 @with_supported_dtypes(
-    {"2.13.0 and below": ("int32",)},
-=======
     {"2.14.0 and below": ("int32",)},
->>>>>>> 3c8274c4
     "tensorflow",
 )
 @to_ivy_arrays_and_back
