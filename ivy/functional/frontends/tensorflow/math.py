# global
import ivy
from ivy.functional.frontends.tensorflow import promote_types_of_tensorflow_inputs
from ivy.functional.frontends.tensorflow.func_wrapper import to_ivy_arrays_and_back


@to_ivy_arrays_and_back
def add(x, y, name=None):
    x, y = promote_types_of_tensorflow_inputs(x, y)
    return ivy.add(x, y)


@to_ivy_arrays_and_back
def argmax(input, axis, output_type=None, name=None):
    if output_type in ["uint16", "int16", "int32", "int64"]:
        return ivy.astype(ivy.argmax(input, axis=axis), output_type)
    else:
        return ivy.astype(ivy.argmax(input, axis=axis), "int64")


@to_ivy_arrays_and_back
def asinh(x, name="asinh"):
    return ivy.asinh(x)


@to_ivy_arrays_and_back
def confusion_matrix(
    labels, predictions, num_classes=None, weights=None, dtype=ivy.int32, name=None
):
    labels = ivy.astype(
        ivy.squeeze(ivy.array(labels), axis=None), ivy.int64, copy=False
    )
    predictions = ivy.astype(
        ivy.squeeze(ivy.array(predictions), axis=None), ivy.int64, copy=False
    )
    # failsafe for (1,) array will be squeeze to 0-dim
    labels = ivy.expand_dims(labels, axis=-1) if labels.ndim == 0 else labels
    predictions = (
        ivy.expand_dims(predictions, axis=-1) if predictions.ndim == 0 else predictions
    )

    # Sanity check (potential optimization)
    ivy.assertions.check_greater(
        labels, 0, allow_equal=True, message="labels contains negative values"
    )
    ivy.assertions.check_greater(
        predictions, 0, allow_equal=True, message="predictions contains negative values"
    )

    if num_classes is None:
        num_classes = max(ivy.max(labels), ivy.max(predictions)) + 1
    else:
        num_classes_int64 = ivy.astype(ivy.array(num_classes), ivy.int64, copy=False)
        ivy.assertions.check_less(
            labels, num_classes_int64, message="labels out of bound"
        )
        ivy.assertions.check_less(
            predictions, num_classes_int64, message="predictions out of bound"
        )

    if weights is not None:
        weights = ivy.array(weights)
        ivy.assertions.check_equal(
            ivy.shape(predictions),
            ivy.shape(weights),
            message="weights shape do not match predictions",
        )
        weights = ivy.astype(weights, dtype, copy=False)

    shape = ivy.stack([num_classes, num_classes])
    indices = ivy.stack([labels, predictions], axis=1)
    values = ivy.ones_like(predictions, dtype=dtype) if weights is None else weights
    return ivy.scatter_nd(indices, values, shape=shape)


@to_ivy_arrays_and_back
def count_nonzero(input, axis=None, keepdims=None, dtype=ivy.int64, name=None):
    x = ivy.array(input)
    if keepdims is None:
        keepdims = False
    zero = ivy.zeros(ivy.shape(x), dtype=x.dtype)
    return ivy.astype(
        ivy.sum(
            ivy.astype(ivy.not_equal(x, zero), ivy.int64),
            axis=axis,
            keepdims=keepdims,
        ),
        dtype,
        copy=False,
    )


def cumprod(*, x, axis, exclusive=False, reverse=False, name=None):
    return ivy.astype(
        ivy.cumprod(x, axis=axis, exclusive=exclusive, reverse=reverse), x.dtype
    )


def cumsum(*, x, axis, exclusive=False, reverse=False, name=None):
    return ivy.astype(
        ivy.cumsum(x, axis=axis, exclusive=exclusive, reverse=reverse), x.dtype
    )


@to_ivy_arrays_and_back
def divide(x, y, name=None):
    x, y = promote_types_of_tensorflow_inputs(x, y)
    return ivy.divide(x, y)


@to_ivy_arrays_and_back
def divide_no_nan(x, y, name="divide_no_nan"):
    x, y = promote_types_of_tensorflow_inputs(x, y)
    return ivy.where(
        y == 0,
        ivy.array(0.0, dtype=ivy.promote_types(x.dtype, y.dtype)),
        x / y,
    )


@to_ivy_arrays_and_back
def maximum(a, b, name=None):
    a, b = promote_types_of_tensorflow_inputs(a, b)
    # Cast inputs to ivy array
    a = ivy.array(a)
    b = ivy.array(b)
    return ivy.maximum(a, b)


@to_ivy_arrays_and_back
def erfcinv(x, name="erfcinv"):
    return 1 / (1 - ivy.erf(x))


@to_ivy_arrays_and_back
def is_non_decreasing(x, name="is_non_decreasing"):
    if ivy.array(x).size < 2:
        return ivy.array(True)
    if ivy.array(x).size == 2:
        return ivy.array(x[0] <= x[1])
    return ivy.all(ivy.less_equal(x, ivy.roll(x, -1)))


@to_ivy_arrays_and_back
def is_strictly_increasing(x, name="is_strictly_increasing"):
    if ivy.array(x).size < 2:
        return ivy.array(True)
    if ivy.array(x).size == 2:
        return ivy.array(x[0] < x[1])
    return ivy.all(ivy.less(x, ivy.roll(x, -1)))


@to_ivy_arrays_and_back
def log_sigmoid(x, name=None):
    return -ivy.softplus(-x)


@to_ivy_arrays_and_back
def logical_and(x, y, name="LogicalAnd"):
    return ivy.logical_and(x, y)


@to_ivy_arrays_and_back
def logical_xor(x, y, name="LogicalXor"):
    return ivy.logical_xor(x, y)


@to_ivy_arrays_and_back
def multiply(x, y, name=None):
    x, y = promote_types_of_tensorflow_inputs(x, y)
    return ivy.multiply(x, y)


@to_ivy_arrays_and_back
def multiply_no_nan(x, y, name="multiply_no_nan"):
    x, y = promote_types_of_tensorflow_inputs(x, y)
    return ivy.where(
        y == 0,
        ivy.array(0.0, dtype=ivy.promote_types(x.dtype, y.dtype)),
        x * y,
    )


@to_ivy_arrays_and_back
def negative(x, name=None):
    return ivy.negative(x)


@to_ivy_arrays_and_back
def polyval(coeffs, x, name=None):
    ivy.assertions.check_isinstance(coeffs, list)
    x = ivy.array(x)
    if len(coeffs) < 1:
        return ivy.zeros_like(x, dtype=x.dtype)
    coeffs = [ivy.array(_) for _ in coeffs]
    p = coeffs[0]
    for c in coeffs[1:]:
        p = c + p * x
    return p


<<<<<<< HEAD
def pow(x, y, name="pow"):
    x, y = promote_types_of_tensorflow_inputs(x, y)
    return ivy.pow(x, y)


=======
@to_ivy_arrays_and_back
>>>>>>> e9bba6c2
def reciprocal_no_nan(x, name="reciprocal_no_nan"):
    return ivy.where(
        x == 0,
        ivy.array(0.0, dtype=x.dtype),
        ivy.ones_like(x, dtype=x.dtype) / x,
    )


@to_ivy_arrays_and_back
def reduce_all(input_tensor, axis=None, keepdims=False, name="reduce_all"):
    return ivy.all(input_tensor, axis=axis, keepdims=keepdims)


@to_ivy_arrays_and_back
def reduce_any(input_tensor, axis=None, keepdims=False, name="reduce_any"):
    return ivy.any(input_tensor, axis=axis, keepdims=keepdims)


@to_ivy_arrays_and_back
def reduce_euclidean_norm(
    input_tensor, axis=None, keepdims=False, name="reduce_euclidean_norm"
):
    return ivy.vector_norm(
        input_tensor, axis=axis, keepdims=keepdims, ord=2
    )  # ord = '2' is the euclidean norm


@to_ivy_arrays_and_back
def reduce_logsumexp(input_tensor, axis=None, keepdims=False, name="reduce_logsumexp"):
    # stable logsumexp trick
    max_input_tensor = ivy.max(input_tensor, axis=axis, keepdims=True)
    return (
        ivy.log(
            ivy.sum(
                ivy.exp(input_tensor - max_input_tensor),
                axis=axis,
                keepdims=keepdims,
            )
        )
        + max_input_tensor
    ).astype(input_tensor.dtype)


@to_ivy_arrays_and_back
def reduce_max(input_tensor, axis=None, keepdims=False, name="reduce_max"):
    return ivy.max(input_tensor, axis=axis, keepdims=keepdims)


@to_ivy_arrays_and_back
def reduce_mean(input_tensor, axis=None, keepdims=False, name="reduce_mean"):
    return ivy.mean(input_tensor, axis=axis, keepdims=keepdims)


@to_ivy_arrays_and_back
def reduce_min(input_tensor, axis=None, keepdims=False, name="reduce_min"):
    return ivy.min(input_tensor, axis=axis, keepdims=keepdims)


@to_ivy_arrays_and_back
def reduce_prod(input_tensor, axis=None, keepdims=False, name="reduce_prod"):
    return ivy.prod(input_tensor, axis=axis, keepdims=keepdims).astype(
        input_tensor.dtype
    )


@to_ivy_arrays_and_back
def reduce_std(input_tensor, axis=None, keepdims=False, name="reduce_std"):
    return ivy.std(input_tensor, axis=axis, keepdims=keepdims)


@to_ivy_arrays_and_back
def reduce_sum(input_tensor, axis=None, keepdims=False, name="reduce_sum"):
    return ivy.sum(input_tensor, axis=axis, keepdims=keepdims).astype(
        input_tensor.dtype
    )


@to_ivy_arrays_and_back
def reduce_variance(input_tensor, axis=None, keepdims=False, name="reduce_variance"):
    return ivy.var(input_tensor, axis=axis, keepdims=keepdims)


@to_ivy_arrays_and_back
def scalar_mul(scalar, x, name="scalar_mul"):
    scalar, x = promote_types_of_tensorflow_inputs(scalar, x)
    return ivy.multiply(x, ivy.array([scalar])).astype(x.dtype)


@to_ivy_arrays_and_back
def subtract(x, y, name=None):
    x, y = promote_types_of_tensorflow_inputs(x, y)
    return ivy.subtract(x, y)


@to_ivy_arrays_and_back
def tan(x, name=None):
    return ivy.tan(x)


@to_ivy_arrays_and_back
def unsorted_segment_mean(
    data, segment_ids, num_segments, name="unsorted_segment_mean"
):
    ivy.assertions.check_equal(list(segment_ids.shape), [list(data.shape)[0]])
    x = ivy.zeros(tuple([num_segments] + (list(data.shape))[1:]))
    count = ivy.zeros((num_segments,))
    for i in range((segment_ids).shape[0]):
        x[segment_ids[i]] = x[segment_ids[i]] + data[i]
        count[segment_ids[i]] += 1
    for j in range(num_segments):
        x[j] = ivy.divide(x[j], count[j])
    return x


@to_ivy_arrays_and_back
def unsorted_segment_sqrt_n(
    data, segment_ids, num_segments, name="unsorted_segement_sqrt_n"
):
    ivy.assertions.check_equal(list(segment_ids.shape), [list(data.shape)[0]])
    x = ivy.zeros(tuple([num_segments] + (list(data.shape))[1:]))
    count = ivy.zeros((num_segments,))
    for i in range((segment_ids).shape[0]):
        x[segment_ids[i]] = x[segment_ids[i]] + data[i]
        count[segment_ids[i]] += 1
    for j in range(num_segments):
        x[j] = ivy.divide(x[j], ivy.sqrt(count[j]))
    return x


@to_ivy_arrays_and_back
def zero_fraction(value, name="zero_fraction"):
    zero = ivy.zeros(tuple(list(value.shape)), dtype=ivy.float32)
    x = ivy.array(value, dtype=ivy.float32)
    count_zero = ivy.sum(ivy.equal(x, zero))
    count_nonzero = ivy.sum(ivy.not_equal(x, zero))
    return ivy.divide(count_zero, ivy.add(count_zero, count_nonzero))


@to_ivy_arrays_and_back
def truediv(x, y, name="truediv"):
    x, y = promote_types_of_tensorflow_inputs(x, y)
    x_dtype = ivy.dtype(x)
    if x_dtype in [ivy.int8, ivy.uint8, ivy.int16, ivy.uint16]:
        return ivy.divide(ivy.astype(x, ivy.float32), ivy.astype(y, ivy.float32))
    elif x_dtype in [ivy.int32, ivy.uint32, ivy.int64, ivy.uint64]:
        return ivy.divide(ivy.astype(x, ivy.float64), ivy.astype(y, ivy.float64))
    return ivy.divide(x, y)


# TODO: Ibeta for Future Release<|MERGE_RESOLUTION|>--- conflicted
+++ resolved
@@ -199,15 +199,13 @@
     return p
 
 
-<<<<<<< HEAD
+@to_ivy_arrays_and_back
 def pow(x, y, name="pow"):
     x, y = promote_types_of_tensorflow_inputs(x, y)
     return ivy.pow(x, y)
 
 
-=======
-@to_ivy_arrays_and_back
->>>>>>> e9bba6c2
+@to_ivy_arrays_and_back
 def reciprocal_no_nan(x, name="reciprocal_no_nan"):
     return ivy.where(
         x == 0,
