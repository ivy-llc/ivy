--- conflicted
+++ resolved
@@ -424,16 +424,13 @@
 def nextafter(x1, x2, name=None):
     return ivy.nextafter(x1, x2)
 
-<<<<<<< HEAD
 @to_ivy_arrays_and_back
 def nextafter(x1, x2, name=None):
     return ivy.nextafter(x1, x2)
 
 def abs(x, name=None):
     return ivy.abs(x)
-=======
 
 @to_ivy_arrays_and_back
 def log_softmax(logits, axis=None):
-    return ivy.log_softmax(logits, axis=axis)
->>>>>>> 3ecbd8c0
+    return ivy.log_softmax(logits, axis=axis)