# global
import ivy
from ivy import (
    with_supported_dtypes,
    with_unsupported_dtypes,
    with_supported_device_and_dtypes,
)
from ivy.functional.frontends.tensorflow import check_tensorflow_casting
from ivy.functional.frontends.tensorflow.func_wrapper import (
    to_ivy_arrays_and_back,
    handle_tf_dtype,
    to_ivy_dtype,
)


@with_supported_dtypes(
    {"2.13.0 and below": ("float16", "float32", "float64", "complex64", "complex128")},
    "tensorflow",
)
@to_ivy_arrays_and_back
def imag(input, name=None):
    return ivy.imag(input)


@to_ivy_arrays_and_back
def accumulate_n(inputs, shape=None, tensor_dtype=None, name=None):
    return ivy.sum(inputs, axis=0)


@to_ivy_arrays_and_back
def add(x, y, name=None):
    x, y = check_tensorflow_casting(x, y)
    return ivy.add(x, y)


@to_ivy_arrays_and_back
def exp(x, name=None):
    return ivy.exp(x)


@to_ivy_arrays_and_back
def expm1(x, name=None):
    return ivy.expm1(x)


@to_ivy_arrays_and_back
def sqrt(x, name=None):
    return ivy.sqrt(x)


@to_ivy_arrays_and_back
def negative(x, name=None):
    return ivy.negative(x)


@to_ivy_arrays_and_back
def argmax(input, axis, output_type=None, name=None):
    output_type = to_ivy_dtype(output_type)
    if output_type in ["uint16", "int16", "int32", "int64"]:
        return ivy.astype(ivy.argmax(input, axis=axis), output_type)
    else:
        return ivy.astype(ivy.argmax(input, axis=axis), "int64")


@to_ivy_arrays_and_back
def asinh(x, name="asinh"):
    return ivy.asinh(x)


@handle_tf_dtype
@to_ivy_arrays_and_back
def confusion_matrix(
    labels, predictions, num_classes=None, weights=None, dtype=ivy.int32, name=None
):
    labels = ivy.astype(
        ivy.squeeze(ivy.array(labels), axis=None), ivy.int64, copy=False
    )
    predictions = ivy.astype(
        ivy.squeeze(ivy.array(predictions), axis=None), ivy.int64, copy=False
    )
    # failsafe for (1,) array will be squeeze to 0-dim
    labels = ivy.expand_dims(labels, axis=-1) if labels.ndim == 0 else labels
    predictions = (
        ivy.expand_dims(predictions, axis=-1) if predictions.ndim == 0 else predictions
    )

    # Sanity check (potential optimization)
    ivy.utils.assertions.check_greater(
        labels, 0, allow_equal=True, message="labels contains negative values"
    )
    ivy.utils.assertions.check_greater(
        predictions, 0, allow_equal=True, message="predictions contains negative values"
    )

    if num_classes is None:
        num_classes = max(ivy.max(labels), ivy.max(predictions)) + 1
    else:
        num_classes_int64 = ivy.astype(ivy.array(num_classes), ivy.int64, copy=False)
        ivy.utils.assertions.check_less(
            labels, num_classes_int64, message="labels out of bound"
        )
        ivy.utils.assertions.check_less(
            predictions, num_classes_int64, message="predictions out of bound"
        )

    if weights is not None:
        weights = ivy.array(weights)
        ivy.utils.assertions.check_equal(
            ivy.shape(predictions),
            ivy.shape(weights),
            message="weights shape do not match predictions",
            as_array=False,
        )
        weights = ivy.astype(weights, dtype, copy=False)

    shape = ivy.stack([num_classes, num_classes])
    indices = ivy.stack([labels, predictions], axis=1)
    values = ivy.ones_like(predictions, dtype=dtype) if weights is None else weights
    return ivy.scatter_nd(indices, values, shape=shape)


@handle_tf_dtype
@to_ivy_arrays_and_back
def count_nonzero(input, axis=None, keepdims=None, dtype=ivy.int64, name=None):
    x = ivy.array(input)
    if keepdims is None:
        keepdims = False
    zero = ivy.zeros(ivy.shape(x), dtype=x.dtype)
    return ivy.astype(
        ivy.sum(
            ivy.astype(ivy.not_equal(x, zero), ivy.int64),
            axis=axis,
            keepdims=keepdims,
        ),
        dtype,
        copy=False,
    )


@to_ivy_arrays_and_back
def cumprod(x, axis, exclusive=False, reverse=False, name=None):
    return ivy.astype(
        ivy.cumprod(x, axis=axis, exclusive=exclusive, reverse=reverse), x.dtype
    )


@to_ivy_arrays_and_back
def cumsum(x, axis, exclusive=False, reverse=False, name=None):
    return ivy.astype(
        ivy.cumsum(x, axis=axis, exclusive=exclusive, reverse=reverse), x.dtype
    )


@to_ivy_arrays_and_back
def divide(x, y, name=None):
    x, y = check_tensorflow_casting(x, y)
    return ivy.divide(x, y)


@to_ivy_arrays_and_back
def divide_no_nan(x, y, name="divide_no_nan"):
    x, y = check_tensorflow_casting(x, y)
    return ivy.where(
        y == 0,
        ivy.array(0.0, dtype=ivy.promote_types(x.dtype, y.dtype)),
        x / y,
    )


@to_ivy_arrays_and_back
def maximum(x, y, name=None):
    return ivy.maximum(x, y)


@to_ivy_arrays_and_back
def erfcinv(x, name="erfcinv"):
    return 1 / (1 - ivy.erf(x))


@to_ivy_arrays_and_back
def is_inf(x, name=None):
    return ivy.isinf(x)


@to_ivy_arrays_and_back
def is_non_decreasing(x, name="is_non_decreasing"):
    if ivy.array(x).size < 2:
        return ivy.array(True)
    if ivy.array(x).size == 2:
        return ivy.array([x[0] <= x[1]])
    return ivy.all(ivy.less_equal(x, ivy.roll(x, -1)))


@to_ivy_arrays_and_back
def is_strictly_increasing(x, name="is_strictly_increasing"):
    if ivy.array(x).size < 2:
        return ivy.array(True)
    if ivy.array(x).size == 2:
        return ivy.array(x[0] < x[1])
    return ivy.all(ivy.less(x, ivy.roll(x, -1)))


@to_ivy_arrays_and_back
def log_sigmoid(x, name=None):
    return -ivy.softplus(-x)


@to_ivy_arrays_and_back
def logical_not(x, name="logical_not"):
    return ivy.logical_not(x)


@to_ivy_arrays_and_back
def log1p(x, name=None):
    return ivy.log1p(x)


@to_ivy_arrays_and_back
def logical_and(x, y, name="LogicalAnd"):
    return ivy.logical_and(x, y)


@to_ivy_arrays_and_back
def logical_xor(x, y, name="LogicalXor"):
    return ivy.logical_xor(x, y)


@to_ivy_arrays_and_back
def logical_or(x, y, name="logical_or"):
    return ivy.logical_or(x, y)


@to_ivy_arrays_and_back
def multiply(x, y, name=None):
    x, y = check_tensorflow_casting(x, y)
    return ivy.multiply(x, y)


@to_ivy_arrays_and_back
def multiply_no_nan(x, y, name="multiply_no_nan"):
    x, y = check_tensorflow_casting(x, y)
    return ivy.where(
        y == 0,
        ivy.array(0.0, dtype=ivy.promote_types(x.dtype, y.dtype)),
        x * y,
    )


@to_ivy_arrays_and_back
def polyval(coeffs, x, name=None):
    ivy.utils.assertions.check_isinstance(coeffs, list)
    x = ivy.array(x)
    if len(coeffs) < 1:
        return ivy.zeros_like(x, dtype=x.dtype)
    coeffs = [ivy.array(_) for _ in coeffs]
    p = coeffs[0]
    for c in coeffs[1:]:
        p = c + p * x
    return p


@to_ivy_arrays_and_back
def pow(x, y, name="pow"):
    x, y = check_tensorflow_casting(x, y)
    return ivy.pow(x, y)


@to_ivy_arrays_and_back
def reciprocal(x, name="reciprocal"):
    return ivy.reciprocal(x)


@to_ivy_arrays_and_back
def reciprocal_no_nan(x, name="reciprocal_no_nan"):
    return ivy.where(
        x == 0,
        ivy.array(0.0, dtype=x.dtype),
        ivy.ones_like(x, dtype=x.dtype) / x,
    )


@to_ivy_arrays_and_back
def reduce_all(input_tensor, axis=None, keepdims=False, name="reduce_all"):
    return ivy.all(input_tensor, axis=axis, keepdims=keepdims)


@to_ivy_arrays_and_back
def reduce_any(input_tensor, axis=None, keepdims=False, name="reduce_any"):
    return ivy.any(input_tensor, axis=axis, keepdims=keepdims)


@to_ivy_arrays_and_back
def reduce_euclidean_norm(
    input_tensor, axis=None, keepdims=False, name="reduce_euclidean_norm"
):
    return ivy.vector_norm(
        input_tensor, axis=axis, keepdims=keepdims, ord=2
    )  # ord = '2' is the euclidean norm


@to_ivy_arrays_and_back
def reduce_logsumexp(input_tensor, axis=None, keepdims=False, name="reduce_logsumexp"):
    # stable logsumexp trick
    max_input_tensor = ivy.max(input_tensor, axis=axis, keepdims=False)
    return (
        ivy.log(
            ivy.sum(
                ivy.exp(input_tensor - max_input_tensor),
                axis=axis,
                keepdims=keepdims,
            )
        )
        + max_input_tensor
    ).astype(input_tensor.dtype)


@to_ivy_arrays_and_back
def reduce_max(input_tensor, axis=None, keepdims=False, name="reduce_max"):
    return ivy.max(input_tensor, axis=axis, keepdims=keepdims)


@to_ivy_arrays_and_back
def reduce_mean(input_tensor, axis=None, keepdims=False, name="reduce_mean"):
    if ivy.exists(axis):
        axis = ivy.to_list(axis)
    return ivy.mean(input_tensor, axis=axis, keepdims=keepdims)


@to_ivy_arrays_and_back
def reduce_min(input_tensor, axis=None, keepdims=False, name="reduce_min"):
    return ivy.min(input_tensor, axis=axis, keepdims=keepdims)


@to_ivy_arrays_and_back
def reduce_prod(input_tensor, axis=None, keepdims=False, name="reduce_prod"):
    return ivy.prod(input_tensor, axis=axis, keepdims=keepdims).astype(
        input_tensor.dtype
    )


@to_ivy_arrays_and_back
def reduce_std(input_tensor, axis=None, keepdims=False, name="reduce_std"):
    return ivy.std(input_tensor, axis=axis, keepdims=keepdims)


@to_ivy_arrays_and_back
def reduce_sum(input_tensor, axis=None, keepdims=False, name="reduce_sum"):
    input_tensor = ivy.array(input_tensor)
    return ivy.sum(input_tensor, axis=axis, keepdims=keepdims).astype(
        input_tensor.dtype
    )


@to_ivy_arrays_and_back
def reduce_variance(input_tensor, axis=None, keepdims=False, name="reduce_variance"):
    return ivy.var(input_tensor, axis=axis, keepdims=keepdims)


@to_ivy_arrays_and_back
def scalar_mul(scalar, x, name="scalar_mul"):
    scalar, x = check_tensorflow_casting(scalar, x)
    return ivy.multiply(x, scalar).astype(x.dtype)


@to_ivy_arrays_and_back
def subtract(x, y, name=None):
    x, y = check_tensorflow_casting(x, y)
    return ivy.subtract(x, y)


@with_supported_dtypes(
    {
        "2.13.0 and below": (
            "bfloat16",
            "float16",
            "float32",
            "float64",
            "int32",
            "int64",
            "complex64",
            "complex128",
        )
    },
    "tensorflow",
)
@to_ivy_arrays_and_back
def squared_difference(x, y, name=None):
    x, y = check_tensorflow_casting(x, y)
    res = ivy.square(ivy.subtract(x, y))
    if isinstance(res, complex):
        res = res.real - res.imag * 1j  # Changing the sign of the imaginary part
        return res
    return res


@with_supported_dtypes(
    {
        "2.13.0 and below": (
            "bfloat16",
            "float16",
            "float32",
            "float64",
            "complex64",
            "complex128",
        )
    },
    "tensorflow",
)
@to_ivy_arrays_and_back
def sin(x, name=None):
    return ivy.sin(x)


@to_ivy_arrays_and_back
def tan(x, name=None):
    return ivy.tan(x)


@to_ivy_arrays_and_back
def unsorted_segment_mean(
    data, segment_ids, num_segments, name="unsorted_segment_mean"
):
    ivy.utils.assertions.check_equal(
        list(segment_ids.shape), [list(data.shape)[0]], as_array=False
    )
    x = ivy.zeros(tuple([num_segments] + (list(data.shape))[1:]))
    count = ivy.zeros((num_segments,))
    for i in range((segment_ids).shape[0]):
        x[segment_ids[i]] = x[segment_ids[i]] + data[i]
        count[segment_ids[i]] += 1
    for j in range(num_segments):
        x[j] = ivy.divide(x[j], count[j])
    return x


@to_ivy_arrays_and_back
def unsorted_segment_sum(data, segment_ids, num_segments, name="unsorted_segment_sum"):
    data = ivy.array(data)
    segment_ids = ivy.array(segment_ids)
    ivy.utils.assertions.check_equal(
        list(segment_ids.shape), [list(data.shape)[0]], as_array=False
    )
    sum_array = ivy.zeros(
        tuple([num_segments.item()] + (list(data.shape))[1:]), dtype=ivy.int32
    )
    for i in range((segment_ids).shape[0]):
        sum_array[segment_ids[i]] = sum_array[segment_ids[i]] + data[i]
    return sum_array


@to_ivy_arrays_and_back
def unsorted_segment_sqrt_n(
    data, segment_ids, num_segments, name="unsorted_segement_sqrt_n"
):
    ivy.utils.assertions.check_equal(
        list(segment_ids.shape), [list(data.shape)[0]], as_array=False
    )
    x = ivy.zeros(tuple([num_segments] + (list(data.shape))[1:]))
    count = ivy.zeros((num_segments,))
    for i in range((segment_ids).shape[0]):
        x[segment_ids[i]] = x[segment_ids[i]] + data[i]
        count[segment_ids[i]] += 1
    for j in range(num_segments):
        x[j] = ivy.divide(x[j], ivy.sqrt(count[j]))
    return x


@to_ivy_arrays_and_back
def zero_fraction(value, name="zero_fraction"):
    zero = ivy.zeros(tuple(list(value.shape)), dtype=ivy.float32)
    x = ivy.array(value, dtype=ivy.float32)
    count_zero = ivy.sum(ivy.equal(x, zero))
    count_nonzero = ivy.sum(ivy.not_equal(x, zero))
    return ivy.divide(count_zero, ivy.add(count_zero, count_nonzero))


@to_ivy_arrays_and_back
def argmin(input, axis=None, output_type="int64", name=None):
    output_type = to_ivy_dtype(output_type)
    if output_type in ["int32", "int64"]:
        return ivy.astype(ivy.argmin(input, axis=axis), output_type)
    else:
        return ivy.astype(ivy.argmin(input, axis=axis), "int64")


@to_ivy_arrays_and_back
def truediv(x, y, name="truediv"):
    x, y = check_tensorflow_casting(x, y)
    x_dtype = ivy.dtype(x)
    if x_dtype in ["int8", "uint8", "int16", "uint16"]:
        return ivy.divide(ivy.astype(x, ivy.float32), ivy.astype(y, ivy.float32))
    elif x_dtype in ["int32", "uint32", "int64", "uint64"]:
        return ivy.divide(ivy.astype(x, ivy.float64), ivy.astype(y, ivy.float64))
    return ivy.divide(x, y)


@to_ivy_arrays_and_back
def equal(x, y, name=None):
    x, y = check_tensorflow_casting(x, y)
    return ivy.equal(x, y)


@to_ivy_arrays_and_back
def not_equal(x, y, name=None):
    x, y = check_tensorflow_casting(x, y)
    return ivy.not_equal(x, y)


@to_ivy_arrays_and_back
def floor(x, name=None):
    return ivy.floor(x)


@to_ivy_arrays_and_back
def floordiv(x, y, name=None):
    return ivy.floor_divide(x, y)


@to_ivy_arrays_and_back
def ceil(x, name=None):
    return ivy.ceil(x)


@to_ivy_arrays_and_back
def round(x, name=None):
    return ivy.round(x)


@to_ivy_arrays_and_back
def minimum(x, y, name=None):
    return ivy.minimum(x, y)


@to_ivy_arrays_and_back
def sigmoid(x, name=None):
    return ivy.sigmoid(x)


@with_supported_dtypes(
    {"2.13.0 and below": ("float16", "float32", "float64", "complex64", "complex128")},
    "tensorflow",
)
@to_ivy_arrays_and_back
def tanh(x, name=None):
    return ivy.tanh(x)


@to_ivy_arrays_and_back
def rsqrt(x, name=None):
    return ivy.reciprocal(ivy.sqrt(x))


@to_ivy_arrays_and_back
def nextafter(x1, x2, name=None):
    return ivy.nextafter(x1, x2)


@with_unsupported_dtypes(
    {
        "1.2.0": ("float16", "complex64", "complex128"),
        "1.8.0 and below": ("float16",),
        "2.13.0 and below": ("int8", "int16", "uint8", "uint16", "uint32", "uint64"),
    },
    "tensorflow",
)
@to_ivy_arrays_and_back
def abs(x, name=None):
    dtype = ivy.dtype(x)
    if dtype in ["complex64", "complex128"]:
        return ivy.sqrt(ivy.square(ivy.real(x)) + ivy.square(ivy.imag(x)))
    return ivy.abs(x)


@to_ivy_arrays_and_back
def log_softmax(logits, axis=None):
    return ivy.log_softmax(logits, axis=axis)


@to_ivy_arrays_and_back
def asin(x, name=None):
    return ivy.asin(x)


@to_ivy_arrays_and_back
def acos(x, name="acos"):
    return ivy.acos(x)


@to_ivy_arrays_and_back
def acosh(x, name="acosh"):
    return ivy.acosh(x)


@to_ivy_arrays_and_back
def square(x, name=None):
    return ivy.square(x)


@to_ivy_arrays_and_back
def is_nan(x, name=None):
    return ivy.isnan(x)


@with_supported_dtypes(
    {
        "2.11.0 and below": ("bfloat16", "half", "float32", "float64"),
    },
    "tensorflow",
)
@to_ivy_arrays_and_back
def is_finite(x, name=None):
    return ivy.isfinite(x)


@to_ivy_arrays_and_back
def atan(x, name=None):
    return ivy.atan(x)


@to_ivy_arrays_and_back
def atan2(y, x, name=None):
    return ivy.atan2(y, x)


@to_ivy_arrays_and_back
def log(x, name=None):
    return ivy.log(x)


@to_ivy_arrays_and_back
def add_n(inputs, name=None):
    inputs = ivy.array(inputs)
    return ivy.sum(inputs, dtype=inputs.dtype, axis=0)


@to_ivy_arrays_and_back
def floormod(x, y, name=None):
    return ivy.remainder(x, y)


@to_ivy_arrays_and_back
def less_equal(x, y, name="LessEqual"):
    x, y = check_tensorflow_casting(x, y)
    return ivy.less_equal(x, y)


@to_ivy_arrays_and_back
def greater(x, y, name=None):
    x, y = check_tensorflow_casting(x, y)
    return ivy.greater(x, y)


@to_ivy_arrays_and_back
def less(x, y, name="None"):
    x, y = check_tensorflow_casting(x, y)
    return ivy.less(x, y)


@to_ivy_arrays_and_back
def cos(x, name=None):
    return ivy.cos(x)


@to_ivy_arrays_and_back
def sinh(x, name=None):
    return ivy.sinh(x)


@to_ivy_arrays_and_back
def softmax(logits, axis=None, name=None):
    return ivy.softmax(logits, axis=axis)


@to_ivy_arrays_and_back
def softplus(features, name=None):
    return ivy.softplus(features)


@to_ivy_arrays_and_back
def xlogy(x, y, name=None):
    return ivy.xlogy(x, y)


@to_ivy_arrays_and_back
def cosh(x, name=None):
    return ivy.cosh(x)


@to_ivy_arrays_and_back
def angle(input, name=None):
    return ivy.angle(input)


@to_ivy_arrays_and_back
@with_supported_dtypes(
    {
        "2.11.0 and below": ("float32", "float64"),
    },
    "tensorflow",
)
def zeta(x, q, name=None):
    return ivy.zeta(x, q)


@to_ivy_arrays_and_back
def greater_equal(x, y, name=None):
    x, y = check_tensorflow_casting(x, y)
    return ivy.greater_equal(x, y)


@to_ivy_arrays_and_back
def in_top_k(target, pred, k, name=None):
    top_k = ivy.top_k(target, k)
    return ivy.array([val in top_k.values for val in target])


@to_ivy_arrays_and_back
def conj(x, name=None):
    return ivy.conj(x)


@to_ivy_arrays_and_back
def top_k(input, k=1, sorted=True, name=None):
    return ivy.top_k(input, k, sorted=sorted)


@to_ivy_arrays_and_back
def real(input, name=None):
    return ivy.real(input)


@to_ivy_arrays_and_back
def atanh(x, name="atanh"):
    return ivy.atanh(x)


@with_supported_dtypes(
    {"2.13.0 and below": ("float32", "float64", "complex64", "complex128")},
    "tensorflow",
)
@to_ivy_arrays_and_back
def xdivy(x, y, name=None):
    x, y = check_tensorflow_casting(x, y)
    if (x == 0).all():
        return 0.0
    return ivy.divide(x, y)


@with_supported_dtypes(
    {"2.13.0 and below": ("int32",)},
    "tensorflow",
)
@to_ivy_arrays_and_back
def bincount(
    arr,
    weights=None,
    minlength=None,
    maxlength=None,
    dtype=ivy.int32,
    name=None,
    axis=None,
    binary_output=False,
):
    return ivy.bincount(arr, weights=weights, minlength=minlength)


@to_ivy_arrays_and_back
@with_supported_dtypes({"2.13.0 and below": ("float32", "float64")}, "tensorflow")
def xlog1py(x, y, name=None):
    x, y = check_tensorflow_casting(x, y)
    return x * ivy.log1p(y)


@with_supported_device_and_dtypes(
    {
        "2.13.0 and below": {
            "cpu": ("float32", "float64"),
            "gpu": ("bfloat16", "float16", "float32", "float64"),
        }
    },
    "tensorflow",
)
@to_ivy_arrays_and_back
def igamma(a, x, name=None):
    return ivy.igamma(a, x=x)


@with_supported_device_and_dtypes(
    {
        "2.13.0 and below": {
<<<<<<< HEAD
            "cpu": ("half", "float32", "float64"),
            "gpu": ("bfloat16", "half", "float32", "float64"),
=======
            "cpu": ("float32", "float64"),
            "gpu": ("bfloat16", "float16", "float32", "float64"),
>>>>>>> 0e49e279
        }
    },
    "tensorflow",
)
@to_ivy_arrays_and_back
<<<<<<< HEAD
def erf(x, name=None):
    return ivy.erf(x)
=======
def rint(x, name=None):
    return ivy.round(x)


@to_ivy_arrays_and_back
@with_supported_dtypes({"2.13.0 and below": ("float32", "float64")}, "tensorflow")
def l2_normalize(x, axis=None, epsilon=1e-12, name=None):
    square_sum = ivy.sum(ivy.square(x), axis=axis, keepdims=True)
    x_inv_norm = ivy.reciprocal(ivy.sqrt(ivy.maximum(square_sum, epsilon)))
    return ivy.multiply(x, x_inv_norm)


@with_supported_dtypes(
    {"2.13.0 and below": ("bfloat32", "float32", "float64")}, "tensorflow"
)
@to_ivy_arrays_and_back
def softsign(features, name=None):
    return ivy.divide(features, ivy.abs(features) + 1)
>>>>>>> 0e49e279
<|MERGE_RESOLUTION|>--- conflicted
+++ resolved
@@ -788,22 +788,13 @@
 @with_supported_device_and_dtypes(
     {
         "2.13.0 and below": {
-<<<<<<< HEAD
-            "cpu": ("half", "float32", "float64"),
-            "gpu": ("bfloat16", "half", "float32", "float64"),
-=======
             "cpu": ("float32", "float64"),
             "gpu": ("bfloat16", "float16", "float32", "float64"),
->>>>>>> 0e49e279
         }
     },
     "tensorflow",
 )
 @to_ivy_arrays_and_back
-<<<<<<< HEAD
-def erf(x, name=None):
-    return ivy.erf(x)
-=======
 def rint(x, name=None):
     return ivy.round(x)
 
@@ -822,4 +813,17 @@
 @to_ivy_arrays_and_back
 def softsign(features, name=None):
     return ivy.divide(features, ivy.abs(features) + 1)
->>>>>>> 0e49e279
+
+
+@with_supported_device_and_dtypes(
+    {
+        "2.13.0 and below": {
+            "cpu": ("half", "float32", "float64"),
+            "gpu": ("bfloat16", "half", "float32", "float64"),
+        }
+    },
+    "tensorflow",
+)
+@to_ivy_arrays_and_back
+def erf(x, name=None):
+    return ivy.erf(x)