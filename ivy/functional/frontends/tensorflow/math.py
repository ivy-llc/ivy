--- conflicted
+++ resolved
@@ -52,13 +52,7 @@
 
 
 def reciprocal_no_nan(input_tensor, name="reciprocal_no_nan"):
-<<<<<<< HEAD
-    return ivy.where(
-        input_tensor == 0, ivy.array(0.0, dtype=input_tensor.dtype), 1 / input_tensor
-    )
-=======
     return ivy.where(input_tensor == 0, 0.0, 1 / input_tensor)
->>>>>>> 0ab89322
 
 
 def reduce_all(input_tensor, axis=None, keepdims=False, name="reduce_all"):
@@ -91,29 +85,6 @@
 }
 
 
-<<<<<<< HEAD
-# TODO: divide_no_nan
-def divide_no_nan(x, y, name="divide_no_nan"):
-    return ivy.where(
-        y == 0,
-        ivy.array(0.0, dtype=ivy.promote_types(x.dtype, y.dtype)),
-        x / y,
-    )
-
-
-# TODO: erfcinv
-def erfcinv(x, name="erfcinv"):
-    return 1 / (1 - ivy.erf(x))
-
-
-# TODO: is_non_decreasing
-
-
-# TODO: is_strictly_increasing
-
-
-# TODO: Ibeta
-=======
 def argmax(input, axis, output_type, name=None):
     return ivy.argmax(input, axis=axis)
 
@@ -166,4 +137,26 @@
 
 def asinh(x, name="asinh"):
     return ivy.asinh(x)
->>>>>>> 0ab89322
+
+
+# TODO: divide_no_nan
+def divide_no_nan(x, y, name="divide_no_nan"):
+    return ivy.where(
+        y == 0,
+        ivy.array(0.0, dtype=ivy.promote_types(x.dtype, y.dtype)),
+        x / y,
+    )
+
+
+# TODO: erfcinv
+def erfcinv(x, name="erfcinv"):
+    return 1 / (1 - ivy.erf(x))
+
+
+# TODO: is_non_decreasing
+
+
+# TODO: is_strictly_increasing
+
+
+# TODO: Ibeta