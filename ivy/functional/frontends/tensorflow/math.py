# global
import ivy
from ivy import with_supported_dtypes, with_unsupported_dtypes
from ivy.functional.frontends.tensorflow import check_tensorflow_casting
from ivy.functional.frontends.tensorflow.func_wrapper import (
    to_ivy_arrays_and_back,
    handle_tf_dtype,
    to_ivy_dtype,
)


@to_ivy_arrays_and_back
def accumulate_n(inputs, input_type=None, shape=None, dtype=None, name=None):
    return ivy.astype(ivy.sum(ivy.array(inputs)), ivy.int64)


@to_ivy_arrays_and_back
def add(x, y, name=None):
    x, y = check_tensorflow_casting(x, y)
    return ivy.add(x, y)


@to_ivy_arrays_and_back
def exp(x, name=None):
    return ivy.exp(x)


@to_ivy_arrays_and_back
def sqrt(x, name=None):
    return ivy.sqrt(x)


@to_ivy_arrays_and_back
def negative(x, name=None):
    return ivy.negative(x)


@to_ivy_arrays_and_back
def argmax(input, axis, output_type=None, name=None):
    output_type = to_ivy_dtype(output_type)
    if output_type in ["uint16", "int16", "int32", "int64"]:
        return ivy.astype(ivy.argmax(input, axis=axis), output_type)
    else:
        return ivy.astype(ivy.argmax(input, axis=axis), "int64")


@to_ivy_arrays_and_back
def asinh(x, name="asinh"):
    return ivy.asinh(x)


@handle_tf_dtype
@to_ivy_arrays_and_back
def confusion_matrix(
    labels, predictions, num_classes=None, weights=None, dtype=ivy.int32, name=None
):
    labels = ivy.astype(
        ivy.squeeze(ivy.array(labels), axis=None), ivy.int64, copy=False
    )
    predictions = ivy.astype(
        ivy.squeeze(ivy.array(predictions), axis=None), ivy.int64, copy=False
    )
    # failsafe for (1,) array will be squeeze to 0-dim
    labels = ivy.expand_dims(labels, axis=-1) if labels.ndim == 0 else labels
    predictions = (
        ivy.expand_dims(predictions, axis=-1) if predictions.ndim == 0 else predictions
    )

    # Sanity check (potential optimization)
    ivy.utils.assertions.check_greater(
        labels, 0, allow_equal=True, message="labels contains negative values"
    )
    ivy.utils.assertions.check_greater(
        predictions, 0, allow_equal=True, message="predictions contains negative values"
    )

    if num_classes is None:
        num_classes = max(ivy.max(labels), ivy.max(predictions)) + 1
    else:
        num_classes_int64 = ivy.astype(ivy.array(num_classes), ivy.int64, copy=False)
        ivy.utils.assertions.check_less(
            labels, num_classes_int64, message="labels out of bound"
        )
        ivy.utils.assertions.check_less(
            predictions, num_classes_int64, message="predictions out of bound"
        )

    if weights is not None:
        weights = ivy.array(weights)
        ivy.utils.assertions.check_equal(
            ivy.shape(predictions),
            ivy.shape(weights),
            message="weights shape do not match predictions",
        )
        weights = ivy.astype(weights, dtype, copy=False)

    shape = ivy.stack([num_classes, num_classes])
    indices = ivy.stack([labels, predictions], axis=1)
    values = ivy.ones_like(predictions, dtype=dtype) if weights is None else weights
    return ivy.scatter_nd(indices, values, shape=shape)


@handle_tf_dtype
@to_ivy_arrays_and_back
def count_nonzero(input, axis=None, keepdims=None, dtype=ivy.int64, name=None):
    x = ivy.array(input)
    if keepdims is None:
        keepdims = False
    zero = ivy.zeros(ivy.shape(x), dtype=x.dtype)
    return ivy.astype(
        ivy.sum(
            ivy.astype(ivy.not_equal(x, zero), ivy.int64),
            axis=axis,
            keepdims=keepdims,
        ),
        dtype,
        copy=False,
    )


def cumprod(x, axis, exclusive=False, reverse=False, name=None):
    return ivy.astype(
        ivy.cumprod(x, axis=axis, exclusive=exclusive, reverse=reverse), x.dtype
    )


def cumsum(x, axis, exclusive=False, reverse=False, name=None):
    return ivy.astype(
        ivy.cumsum(x, axis=axis, exclusive=exclusive, reverse=reverse), x.dtype
    )


@to_ivy_arrays_and_back
def divide(x, y, name=None):
    x, y = check_tensorflow_casting(x, y)
    return ivy.divide(x, y)


@to_ivy_arrays_and_back
def divide_no_nan(x, y, name="divide_no_nan"):
    x, y = check_tensorflow_casting(x, y)
    return ivy.where(
        y == 0,
        ivy.array(0.0, dtype=ivy.promote_types(x.dtype, y.dtype)),
        x / y,
    )


@to_ivy_arrays_and_back
def maximum(x, y, name=None):
    return ivy.maximum(x, y)


@to_ivy_arrays_and_back
def erfcinv(x, name="erfcinv"):
    return 1 / (1 - ivy.erf(x))


@to_ivy_arrays_and_back
def is_non_decreasing(x, name="is_non_decreasing"):
    if ivy.array(x).size < 2:
        return ivy.array(True)
    if ivy.array(x).size == 2:
        return ivy.array([x[0] <= x[1]])
    return ivy.all(ivy.less_equal(x, ivy.roll(x, -1)))


@to_ivy_arrays_and_back
def is_strictly_increasing(x, name="is_strictly_increasing"):
    if ivy.array(x).size < 2:
        return ivy.array(True)
    if ivy.array(x).size == 2:
        return ivy.array(x[0] < x[1])
    return ivy.all(ivy.less(x, ivy.roll(x, -1)))


@to_ivy_arrays_and_back
def log_sigmoid(x, name=None):
    return -ivy.softplus(-x)


@to_ivy_arrays_and_back
def logical_and(x, y, name="LogicalAnd"):
    return ivy.logical_and(x, y)


@to_ivy_arrays_and_back
def logical_xor(x, y, name="LogicalXor"):
    return ivy.logical_xor(x, y)


@to_ivy_arrays_and_back
def multiply(x, y, name=None):
    x, y = check_tensorflow_casting(x, y)
    return ivy.multiply(x, y)


@to_ivy_arrays_and_back
def multiply_no_nan(x, y, name="multiply_no_nan"):
    x, y = check_tensorflow_casting(x, y)
    return ivy.where(
        y == 0,
        ivy.array(0.0, dtype=ivy.promote_types(x.dtype, y.dtype)),
        x * y,
    )


@to_ivy_arrays_and_back
def polyval(coeffs, x, name=None):
    ivy.utils.assertions.check_isinstance(coeffs, list)
    x = ivy.array(x)
    if len(coeffs) < 1:
        return ivy.zeros_like(x, dtype=x.dtype)
    coeffs = [ivy.array(_) for _ in coeffs]
    p = coeffs[0]
    for c in coeffs[1:]:
        p = c + p * x
    return p


@to_ivy_arrays_and_back
def pow(x, y, name="pow"):
    x, y = check_tensorflow_casting(x, y)
    return ivy.pow(x, y)


@to_ivy_arrays_and_back
def reciprocal_no_nan(x, name="reciprocal_no_nan"):
    return ivy.where(
        x == 0,
        ivy.array(0.0, dtype=x.dtype),
        ivy.ones_like(x, dtype=x.dtype) / x,
    )


@to_ivy_arrays_and_back
def reduce_all(input_tensor, axis=None, keepdims=False, name="reduce_all"):
    return ivy.all(input_tensor, axis=axis, keepdims=keepdims)


@to_ivy_arrays_and_back
def reduce_any(input_tensor, axis=None, keepdims=False, name="reduce_any"):
    return ivy.any(input_tensor, axis=axis, keepdims=keepdims)


@to_ivy_arrays_and_back
def reduce_euclidean_norm(
    input_tensor, axis=None, keepdims=False, name="reduce_euclidean_norm"
):
    return ivy.vector_norm(
        input_tensor, axis=axis, keepdims=keepdims, ord=2
    )  # ord = '2' is the euclidean norm


@to_ivy_arrays_and_back
def reduce_logsumexp(input_tensor, axis=None, keepdims=False, name="reduce_logsumexp"):
    # stable logsumexp trick
    max_input_tensor = ivy.max(input_tensor, axis=axis, keepdims=True)
    return (
        ivy.log(
            ivy.sum(
                ivy.exp(input_tensor - max_input_tensor),
                axis=axis,
                keepdims=keepdims,
            )
        )
        + max_input_tensor
    ).astype(input_tensor.dtype)


@to_ivy_arrays_and_back
def reduce_max(input_tensor, axis=None, keepdims=False, name="reduce_max"):
    return ivy.max(input_tensor, axis=axis, keepdims=keepdims)


@to_ivy_arrays_and_back
def reduce_mean(input_tensor, axis=None, keepdims=False, name="reduce_mean"):
    return ivy.mean(input_tensor, axis=axis, keepdims=keepdims)


@to_ivy_arrays_and_back
def reduce_min(input_tensor, axis=None, keepdims=False, name="reduce_min"):
    return ivy.min(input_tensor, axis=axis, keepdims=keepdims)


@to_ivy_arrays_and_back
def reduce_prod(input_tensor, axis=None, keepdims=False, name="reduce_prod"):
    return ivy.prod(input_tensor, axis=axis, keepdims=keepdims).astype(
        input_tensor.dtype
    )


@to_ivy_arrays_and_back
def reduce_std(input_tensor, axis=None, keepdims=False, name="reduce_std"):
    return ivy.std(input_tensor, axis=axis, keepdims=keepdims)


@to_ivy_arrays_and_back
def reduce_sum(input_tensor, axis=None, keepdims=False, name="reduce_sum"):
    return ivy.sum(input_tensor, axis=axis, keepdims=keepdims).astype(
        input_tensor.dtype
    )


@to_ivy_arrays_and_back
def reduce_variance(input_tensor, axis=None, keepdims=False, name="reduce_variance"):
    return ivy.var(input_tensor, axis=axis, keepdims=keepdims)


@to_ivy_arrays_and_back
def scalar_mul(scalar, x, name="scalar_mul"):
    scalar, x = check_tensorflow_casting(scalar, x)
    return ivy.multiply(x, scalar).astype(x.dtype)


@to_ivy_arrays_and_back
def subtract(x, y, name=None):
    x, y = check_tensorflow_casting(x, y)
    return ivy.subtract(x, y)


@to_ivy_arrays_and_back
def squared_difference(x, y, name=None):
    x, y = check_tensorflow_casting(x, y)
    return ivy.square(ivy.subtract(x, y))


@to_ivy_arrays_and_back
def tan(x, name=None):
    return ivy.tan(x)


@to_ivy_arrays_and_back
def unsorted_segment_mean(
    data, segment_ids, num_segments, name="unsorted_segment_mean"
):
    ivy.utils.assertions.check_equal(list(segment_ids.shape), [list(data.shape)[0]])
    x = ivy.zeros(tuple([num_segments] + (list(data.shape))[1:]))
    count = ivy.zeros((num_segments,))
    for i in range((segment_ids).shape[0]):
        x[segment_ids[i]] = x[segment_ids[i]] + data[i]
        count[segment_ids[i]] += 1
    for j in range(num_segments):
        x[j] = ivy.divide(x[j], count[j])
    return x


@to_ivy_arrays_and_back
def unsorted_segment_sqrt_n(
    data, segment_ids, num_segments, name="unsorted_segement_sqrt_n"
):
    ivy.utils.assertions.check_equal(list(segment_ids.shape), [list(data.shape)[0]])
    x = ivy.zeros(tuple([num_segments] + (list(data.shape))[1:]))
    count = ivy.zeros((num_segments,))
    for i in range((segment_ids).shape[0]):
        x[segment_ids[i]] = x[segment_ids[i]] + data[i]
        count[segment_ids[i]] += 1
    for j in range(num_segments):
        x[j] = ivy.divide(x[j], ivy.sqrt(count[j]))
    return x


@to_ivy_arrays_and_back
def zero_fraction(value, name="zero_fraction"):
    zero = ivy.zeros(tuple(list(value.shape)), dtype=ivy.float32)
    x = ivy.array(value, dtype=ivy.float32)
    count_zero = ivy.sum(ivy.equal(x, zero))
    count_nonzero = ivy.sum(ivy.not_equal(x, zero))
    return ivy.divide(count_zero, ivy.add(count_zero, count_nonzero))


@to_ivy_arrays_and_back
def argmin(input, axis=None, output_type="int64", name=None):
    output_type = to_ivy_dtype(output_type)
    if output_type in ["int32", "int64"]:
        return ivy.astype(ivy.argmin(input, axis=axis), output_type)
    else:
        return ivy.astype(ivy.argmin(input, axis=axis), "int64")


@to_ivy_arrays_and_back
def truediv(x, y, name="truediv"):
    x, y = check_tensorflow_casting(x, y)
    x_dtype = ivy.dtype(x)

    if ivy.current_backend_str() == "torch":
        if x_dtype in [ivy.int8, ivy.int16]:
            return ivy.divide(ivy.astype(x, ivy.float32), ivy.astype(y, ivy.float32))
        elif x_dtype in [ivy.int32, ivy.int64]:
            return ivy.divide(ivy.astype(x, ivy.float64), ivy.astype(y, ivy.float64))
    else:
        if x_dtype in [ivy.int8, ivy.uint8, ivy.int16, ivy.uint16]:
            return ivy.divide(ivy.astype(x, ivy.float32), ivy.astype(y, ivy.float32))
        elif x_dtype in [ivy.int32, ivy.uint32, ivy.int64, ivy.uint64]:
            return ivy.divide(ivy.astype(x, ivy.float64), ivy.astype(y, ivy.float64))
    return ivy.divide(x, y)


@to_ivy_arrays_and_back
def equal(x, y, name=None):
    x, y = check_tensorflow_casting(x, y)
    return ivy.equal(x, y)


@to_ivy_arrays_and_back
def floor(x, name=None):
    return ivy.floor(x)


@to_ivy_arrays_and_back
def ceil(x, name=None):
    return ivy.ceil(x)


@to_ivy_arrays_and_back
def minimum(x, y, name=None):
    return ivy.minimum(x, y)


@to_ivy_arrays_and_back
def sigmoid(x, name=None):
    return ivy.sigmoid(x)


@with_supported_dtypes(
    {"2.9.0 and below": ("float16", "float32", "float64", "complex64", "complex128")},
    "tensorflow",
)
@to_ivy_arrays_and_back
def tanh(x, name=None):
    return ivy.tanh(x)


@to_ivy_arrays_and_back
def rsqrt(x, name=None):
    return ivy.reciprocal(ivy.sqrt(x))


@to_ivy_arrays_and_back
def nextafter(x1, x2, name=None):
    return ivy.nextafter(x1, x2)


@with_unsupported_dtypes(
    {
        "1.2.0": ("float16", "complex64", "complex128"),
        "1.8.0 and below": ("float16"),
        "2.9.0 and below": ("int8", "int16", "uint8", "uint16", "uint32", "uint64"),
    },
    "tensorflow",
)
def abs(x, name=None):
    return ivy.abs(x)


@to_ivy_arrays_and_back
def log_softmax(logits, axis=None):
    return ivy.log_softmax(logits, axis=axis)


@to_ivy_arrays_and_back
def asin(x, name=None):
    return ivy.asin(x)


@to_ivy_arrays_and_back
def acos(x, name="acos"):
    return ivy.acos(x)


@to_ivy_arrays_and_back
def square(x, name=None):
    return ivy.square(x)


@to_ivy_arrays_and_back
def is_nan(x, name=None):
    return ivy.isnan(x)


@with_supported_dtypes(
    {
        "2.11.0 and below": ("bfloat16", "half", "float32", "float64"),
    },
    "tensorflow",
)
def is_finite(x, name=None):
    return ivy.isfinite(x)


@to_ivy_arrays_and_back
def atan(x, name=None):
    return ivy.atan(x)


@to_ivy_arrays_and_back
def log(x, name=None):
    return ivy.log(x)


@to_ivy_arrays_and_back
def add_n(inputs, name=None):
    return ivy.sum(inputs, dtype=inputs.dtype, axis=0)


@to_ivy_arrays_and_back
def floormod(x, y, name=None):
    return ivy.remainder(x, y)


@to_ivy_arrays_and_back
<<<<<<< HEAD
def cos(x, name=None):
    return ivy.cos(x)
=======
def greater(x, y, name=None):
    x, y = check_tensorflow_casting(x, y)
    return ivy.greater(x, y)
>>>>>>> 4914396a
<|MERGE_RESOLUTION|>--- conflicted
+++ resolved
@@ -509,11 +509,9 @@
 
 
 @to_ivy_arrays_and_back
-<<<<<<< HEAD
 def cos(x, name=None):
     return ivy.cos(x)
-=======
+
 def greater(x, y, name=None):
     x, y = check_tensorflow_casting(x, y)
     return ivy.greater(x, y)
->>>>>>> 4914396a
