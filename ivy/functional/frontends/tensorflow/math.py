# global
import ivy
from ivy import (
    with_supported_dtypes,
    with_unsupported_dtypes,
    with_supported_device_and_dtypes,
)
from ivy.functional.frontends.tensorflow import check_tensorflow_casting
from ivy.functional.frontends.tensorflow.func_wrapper import (
    to_ivy_arrays_and_back,
    handle_tf_dtype,
    to_ivy_dtype,
)


@with_supported_dtypes(
    {"2.13.0 and below": ("float16", "float32", "float64", "complex64", "complex128")},
    "tensorflow",
)
@to_ivy_arrays_and_back
def imag(input, name=None):
    return ivy.imag(input)


@to_ivy_arrays_and_back
def accumulate_n(inputs, shape=None, tensor_dtype=None, name=None):
    return ivy.sum(inputs, axis=0)


@to_ivy_arrays_and_back
def add(x, y, name=None):
    x, y = check_tensorflow_casting(x, y)
    return ivy.add(x, y)


@to_ivy_arrays_and_back
def exp(x, name=None):
    return ivy.exp(x)


@to_ivy_arrays_and_back
def expm1(x, name=None):
    return ivy.expm1(x)


@to_ivy_arrays_and_back
def sqrt(x, name=None):
    return ivy.sqrt(x)


@to_ivy_arrays_and_back
def negative(x, name=None):
    return ivy.negative(x)


@to_ivy_arrays_and_back
def argmax(input, axis, output_type=None, name=None):
    output_type = to_ivy_dtype(output_type)
    if output_type in ["uint16", "int16", "int32", "int64"]:
        return ivy.astype(ivy.argmax(input, axis=axis), output_type)
    else:
        return ivy.astype(ivy.argmax(input, axis=axis), "int64")


@to_ivy_arrays_and_back
def asinh(x, name="asinh"):
    return ivy.asinh(x)


@handle_tf_dtype
@to_ivy_arrays_and_back
def confusion_matrix(
    labels, predictions, num_classes=None, weights=None, dtype=ivy.int32, name=None
):
    labels = ivy.astype(
        ivy.squeeze(ivy.array(labels), axis=None), ivy.int64, copy=False
    )
    predictions = ivy.astype(
        ivy.squeeze(ivy.array(predictions), axis=None), ivy.int64, copy=False
    )
    # failsafe for (1,) array will be squeeze to 0-dim
    labels = ivy.expand_dims(labels, axis=-1) if labels.ndim == 0 else labels
    predictions = (
        ivy.expand_dims(predictions, axis=-1) if predictions.ndim == 0 else predictions
    )

    # Sanity check (potential optimization)
    ivy.utils.assertions.check_greater(
        labels, 0, allow_equal=True, message="labels contains negative values"
    )
    ivy.utils.assertions.check_greater(
        predictions, 0, allow_equal=True, message="predictions contains negative values"
    )

    if num_classes is None:
        num_classes = max(ivy.max(labels), ivy.max(predictions)) + 1
    else:
        num_classes_int64 = ivy.astype(ivy.array(num_classes), ivy.int64, copy=False)
        ivy.utils.assertions.check_less(
            labels, num_classes_int64, message="labels out of bound"
        )
        ivy.utils.assertions.check_less(
            predictions, num_classes_int64, message="predictions out of bound"
        )

    if weights is not None:
        weights = ivy.array(weights)
        ivy.utils.assertions.check_equal(
            ivy.shape(predictions),
            ivy.shape(weights),
            message="weights shape do not match predictions",
            as_array=False,
        )
        weights = ivy.astype(weights, dtype, copy=False)

    shape = ivy.stack([num_classes, num_classes])
    indices = ivy.stack([labels, predictions], axis=1)
    values = ivy.ones_like(predictions, dtype=dtype) if weights is None else weights
    return ivy.scatter_nd(indices, values, shape=shape)


@handle_tf_dtype
@to_ivy_arrays_and_back
def count_nonzero(input, axis=None, keepdims=None, dtype=ivy.int64, name=None):
    x = ivy.array(input)
    if keepdims is None:
        keepdims = False
    zero = ivy.zeros(ivy.shape(x), dtype=x.dtype)
    return ivy.astype(
        ivy.sum(
            ivy.astype(ivy.not_equal(x, zero), ivy.int64),
            axis=axis,
            keepdims=keepdims,
        ),
        dtype,
        copy=False,
    )


def cumprod(x, axis, exclusive=False, reverse=False, name=None):
    return ivy.astype(
        ivy.cumprod(x, axis=axis, exclusive=exclusive, reverse=reverse), x.dtype
    )


def cumsum(x, axis, exclusive=False, reverse=False, name=None):
    return ivy.astype(
        ivy.cumsum(x, axis=axis, exclusive=exclusive, reverse=reverse), x.dtype
    )


@to_ivy_arrays_and_back
def divide(x, y, name=None):
    x, y = check_tensorflow_casting(x, y)
    return ivy.divide(x, y)


@to_ivy_arrays_and_back
def divide_no_nan(x, y, name="divide_no_nan"):
    x, y = check_tensorflow_casting(x, y)
    return ivy.where(
        y == 0,
        ivy.array(0.0, dtype=ivy.promote_types(x.dtype, y.dtype)),
        x / y,
    )


@to_ivy_arrays_and_back
def maximum(x, y, name=None):
    return ivy.maximum(x, y)


@to_ivy_arrays_and_back
def erfcinv(x, name="erfcinv"):
    return 1 / (1 - ivy.erf(x))


@to_ivy_arrays_and_back
def is_inf(x, name=None):
    return ivy.isinf(x)


@to_ivy_arrays_and_back
def is_non_decreasing(x, name="is_non_decreasing"):
    if ivy.array(x).size < 2:
        return ivy.array(True)
    if ivy.array(x).size == 2:
        return ivy.array([x[0] <= x[1]])
    return ivy.all(ivy.less_equal(x, ivy.roll(x, -1)))


@to_ivy_arrays_and_back
def is_strictly_increasing(x, name="is_strictly_increasing"):
    if ivy.array(x).size < 2:
        return ivy.array(True)
    if ivy.array(x).size == 2:
        return ivy.array(x[0] < x[1])
    return ivy.all(ivy.less(x, ivy.roll(x, -1)))


@to_ivy_arrays_and_back
def log_sigmoid(x, name=None):
    return -ivy.softplus(-x)


@to_ivy_arrays_and_back
def logical_not(x, name="logical_not"):
    return ivy.logical_not(x)


@to_ivy_arrays_and_back
def log1p(x, name=None):
    return ivy.log1p(x)


@to_ivy_arrays_and_back
def logical_and(x, y, name="LogicalAnd"):
    return ivy.logical_and(x, y)


@to_ivy_arrays_and_back
def logical_xor(x, y, name="LogicalXor"):
    return ivy.logical_xor(x, y)


@to_ivy_arrays_and_back
def logical_or(x, y, name="logical_or"):
    return ivy.logical_or(x, y)


@to_ivy_arrays_and_back
def multiply(x, y, name=None):
    x, y = check_tensorflow_casting(x, y)
    return ivy.multiply(x, y)


@to_ivy_arrays_and_back
def multiply_no_nan(x, y, name="multiply_no_nan"):
    x, y = check_tensorflow_casting(x, y)
    return ivy.where(
        y == 0,
        ivy.array(0.0, dtype=ivy.promote_types(x.dtype, y.dtype)),
        x * y,
    )


@to_ivy_arrays_and_back
def polyval(coeffs, x, name=None):
    ivy.utils.assertions.check_isinstance(coeffs, list)
    x = ivy.array(x)
    if len(coeffs) < 1:
        return ivy.zeros_like(x, dtype=x.dtype)
    coeffs = [ivy.array(_) for _ in coeffs]
    p = coeffs[0]
    for c in coeffs[1:]:
        p = c + p * x
    return p


@to_ivy_arrays_and_back
def pow(x, y, name="pow"):
    x, y = check_tensorflow_casting(x, y)
    return ivy.pow(x, y)


@to_ivy_arrays_and_back
def reciprocal(x, name="reciprocal"):
    return ivy.reciprocal(x)


@to_ivy_arrays_and_back
def reciprocal_no_nan(x, name="reciprocal_no_nan"):
    return ivy.where(
        x == 0,
        ivy.array(0.0, dtype=x.dtype),
        ivy.ones_like(x, dtype=x.dtype) / x,
    )


@to_ivy_arrays_and_back
def reduce_all(input_tensor, axis=None, keepdims=False, name="reduce_all"):
    return ivy.all(input_tensor, axis=axis, keepdims=keepdims)


@to_ivy_arrays_and_back
def reduce_any(input_tensor, axis=None, keepdims=False, name="reduce_any"):
    return ivy.any(input_tensor, axis=axis, keepdims=keepdims)


@to_ivy_arrays_and_back
def reduce_euclidean_norm(
    input_tensor, axis=None, keepdims=False, name="reduce_euclidean_norm"
):
    return ivy.vector_norm(
        input_tensor, axis=axis, keepdims=keepdims, ord=2
    )  # ord = '2' is the euclidean norm


@to_ivy_arrays_and_back
def reduce_logsumexp(input_tensor, axis=None, keepdims=False, name="reduce_logsumexp"):
    # stable logsumexp trick
    max_input_tensor = ivy.max(input_tensor, axis=axis, keepdims=False)
    return (
        ivy.log(
            ivy.sum(
                ivy.exp(input_tensor - max_input_tensor),
                axis=axis,
                keepdims=keepdims,
            )
        )
        + max_input_tensor
    ).astype(input_tensor.dtype)


@to_ivy_arrays_and_back
def reduce_max(input_tensor, axis=None, keepdims=False, name="reduce_max"):
    return ivy.max(input_tensor, axis=axis, keepdims=keepdims)


@to_ivy_arrays_and_back
def reduce_mean(input_tensor, axis=None, keepdims=False, name="reduce_mean"):
    if ivy.exists(axis):
        axis = ivy.to_list(axis)
    return ivy.mean(input_tensor, axis=axis, keepdims=keepdims)


@to_ivy_arrays_and_back
def reduce_min(input_tensor, axis=None, keepdims=False, name="reduce_min"):
    return ivy.min(input_tensor, axis=axis, keepdims=keepdims)


@to_ivy_arrays_and_back
def reduce_prod(input_tensor, axis=None, keepdims=False, name="reduce_prod"):
    return ivy.prod(input_tensor, axis=axis, keepdims=keepdims).astype(
        input_tensor.dtype
    )


@to_ivy_arrays_and_back
def reduce_std(input_tensor, axis=None, keepdims=False, name="reduce_std"):
    return ivy.std(input_tensor, axis=axis, keepdims=keepdims)


@to_ivy_arrays_and_back
def reduce_sum(input_tensor, axis=None, keepdims=False, name="reduce_sum"):
    input_tensor = ivy.array(input_tensor)
    return ivy.sum(input_tensor, axis=axis, keepdims=keepdims).astype(
        input_tensor.dtype
    )


@to_ivy_arrays_and_back
def reduce_variance(input_tensor, axis=None, keepdims=False, name="reduce_variance"):
    return ivy.var(input_tensor, axis=axis, keepdims=keepdims)


@to_ivy_arrays_and_back
def scalar_mul(scalar, x, name="scalar_mul"):
    scalar, x = check_tensorflow_casting(scalar, x)
    return ivy.multiply(x, scalar).astype(x.dtype)


@to_ivy_arrays_and_back
def subtract(x, y, name=None):
    x, y = check_tensorflow_casting(x, y)
    return ivy.subtract(x, y)


@with_supported_dtypes(
    {
        "2.13.0 and below": (
            "bfloat16",
            "float16",
            "float32",
            "float64",
            "int32",
            "int64",
            "complex64",
            "complex128",
        )
    },
    "tensorflow",
)
@to_ivy_arrays_and_back
def squared_difference(x, y, name=None):
    x, y = check_tensorflow_casting(x, y)
    res = ivy.square(ivy.subtract(x, y))
    if isinstance(res, complex):
        res = res.real - res.imag * 1j  # Changing the sign of the imaginary part
        return res
    return res


@with_supported_dtypes(
    {
        "2.13.0 and below": (
            "bfloat16",
            "float16",
            "float32",
            "float64",
            "complex64",
            "complex128",
        )
    },
    "tensorflow",
)
@to_ivy_arrays_and_back
def sin(x, name=None):
    return ivy.sin(x)


@to_ivy_arrays_and_back
def tan(x, name=None):
    return ivy.tan(x)


@to_ivy_arrays_and_back
def unsorted_segment_mean(
    data, segment_ids, num_segments, name="unsorted_segment_mean"
):
    ivy.utils.assertions.check_equal(
        list(segment_ids.shape), [list(data.shape)[0]], as_array=False
    )
    x = ivy.zeros(tuple([num_segments] + (list(data.shape))[1:]))
    count = ivy.zeros((num_segments,))
    for i in range((segment_ids).shape[0]):
        x[segment_ids[i]] = x[segment_ids[i]] + data[i]
        count[segment_ids[i]] += 1
    for j in range(num_segments):
        x[j] = ivy.divide(x[j], count[j])
    return x


@to_ivy_arrays_and_back
def unsorted_segment_sqrt_n(
    data, segment_ids, num_segments, name="unsorted_segement_sqrt_n"
):
    ivy.utils.assertions.check_equal(
        list(segment_ids.shape), [list(data.shape)[0]], as_array=False
    )
    x = ivy.zeros(tuple([num_segments] + (list(data.shape))[1:]))
    count = ivy.zeros((num_segments,))
    for i in range((segment_ids).shape[0]):
        x[segment_ids[i]] = x[segment_ids[i]] + data[i]
        count[segment_ids[i]] += 1
    for j in range(num_segments):
        x[j] = ivy.divide(x[j], ivy.sqrt(count[j]))
    return x


@to_ivy_arrays_and_back
def zero_fraction(value, name="zero_fraction"):
    zero = ivy.zeros(tuple(list(value.shape)), dtype=ivy.float32)
    x = ivy.array(value, dtype=ivy.float32)
    count_zero = ivy.sum(ivy.equal(x, zero))
    count_nonzero = ivy.sum(ivy.not_equal(x, zero))
    return ivy.divide(count_zero, ivy.add(count_zero, count_nonzero))


@to_ivy_arrays_and_back
def argmin(input, axis=None, output_type="int64", name=None):
    output_type = to_ivy_dtype(output_type)
    if output_type in ["int32", "int64"]:
        return ivy.astype(ivy.argmin(input, axis=axis), output_type)
    else:
        return ivy.astype(ivy.argmin(input, axis=axis), "int64")


@to_ivy_arrays_and_back
def truediv(x, y, name="truediv"):
    x, y = check_tensorflow_casting(x, y)
    x_dtype = ivy.dtype(x)
    if x_dtype in ["int8", "uint8", "int16", "uint16"]:
        return ivy.divide(ivy.astype(x, ivy.float32), ivy.astype(y, ivy.float32))
    elif x_dtype in ["int32", "uint32", "int64", "uint64"]:
        return ivy.divide(ivy.astype(x, ivy.float64), ivy.astype(y, ivy.float64))
    return ivy.divide(x, y)


@to_ivy_arrays_and_back
def equal(x, y, name=None):
    x, y = check_tensorflow_casting(x, y)
    return ivy.equal(x, y)


@to_ivy_arrays_and_back
def not_equal(x, y, name=None):
    x, y = check_tensorflow_casting(x, y)
    return ivy.not_equal(x, y)


@to_ivy_arrays_and_back
def floor(x, name=None):
    return ivy.floor(x)


@to_ivy_arrays_and_back
def floordiv(x, y, name=None):
    return ivy.floor_divide(x, y)


@to_ivy_arrays_and_back
def ceil(x, name=None):
    return ivy.ceil(x)


@to_ivy_arrays_and_back
def round(x, name=None):
    return ivy.round(x)


@to_ivy_arrays_and_back
def minimum(x, y, name=None):
    return ivy.minimum(x, y)


@to_ivy_arrays_and_back
def sigmoid(x, name=None):
    return ivy.sigmoid(x)


@with_supported_dtypes(
    {"2.13.0 and below": ("float16", "float32", "float64", "complex64", "complex128")},
    "tensorflow",
)
@to_ivy_arrays_and_back
def tanh(x, name=None):
    return ivy.tanh(x)


@to_ivy_arrays_and_back
def rsqrt(x, name=None):
    return ivy.reciprocal(ivy.sqrt(x))


@to_ivy_arrays_and_back
def nextafter(x1, x2, name=None):
    return ivy.nextafter(x1, x2)


@with_unsupported_dtypes(
    {
        "1.2.0": ("float16", "complex64", "complex128"),
        "1.8.0 and below": ("float16",),
        "2.13.0 and below": ("int8", "int16", "uint8", "uint16", "uint32", "uint64"),
    },
    "tensorflow",
)
@to_ivy_arrays_and_back
def abs(x, name=None):
    dtype = ivy.dtype(x)
    if dtype in ["complex64", "complex128"]:
        return ivy.sqrt(ivy.square(ivy.real(x)) + ivy.square(ivy.imag(x)))
    return ivy.abs(x)


@to_ivy_arrays_and_back
def log_softmax(logits, axis=None):
    return ivy.log_softmax(logits, axis=axis)


@to_ivy_arrays_and_back
def asin(x, name=None):
    return ivy.asin(x)


@to_ivy_arrays_and_back
def acos(x, name="acos"):
    return ivy.acos(x)


@to_ivy_arrays_and_back
def acosh(x, name="acosh"):
    return ivy.acosh(x)


@to_ivy_arrays_and_back
def square(x, name=None):
    return ivy.square(x)


@to_ivy_arrays_and_back
def is_nan(x, name=None):
    return ivy.isnan(x)


@with_supported_dtypes(
    {
        "2.11.0 and below": ("bfloat16", "half", "float32", "float64"),
    },
    "tensorflow",
)
@to_ivy_arrays_and_back
def is_finite(x, name=None):
    return ivy.isfinite(x)


@to_ivy_arrays_and_back
def atan(x, name=None):
    return ivy.atan(x)


@to_ivy_arrays_and_back
def atan2(y, x, name=None):
    return ivy.atan2(y, x)


@to_ivy_arrays_and_back
def log(x, name=None):
    return ivy.log(x)


@to_ivy_arrays_and_back
def add_n(inputs, name=None):
    inputs = ivy.array(inputs)
    return ivy.sum(inputs, dtype=inputs.dtype, axis=0)


@to_ivy_arrays_and_back
def floormod(x, y, name=None):
    return ivy.remainder(x, y)


@to_ivy_arrays_and_back
def less_equal(x, y, name="LessEqual"):
    x, y = check_tensorflow_casting(x, y)
    return ivy.less_equal(x, y)


@to_ivy_arrays_and_back
def greater(x, y, name=None):
    x, y = check_tensorflow_casting(x, y)
    return ivy.greater(x, y)


@to_ivy_arrays_and_back
def less(x, y, name="None"):
    x, y = check_tensorflow_casting(x, y)
    return ivy.less(x, y)


@to_ivy_arrays_and_back
def cos(x, name=None):
    return ivy.cos(x)


@to_ivy_arrays_and_back
def sinh(x, name=None):
    return ivy.sinh(x)


@to_ivy_arrays_and_back
def softmax(logits, axis=None, name=None):
    return ivy.softmax(logits, axis=axis)


@to_ivy_arrays_and_back
def softplus(features, name=None):
    return ivy.softplus(features)


@to_ivy_arrays_and_back
def xlogy(x, y, name=None):
    return ivy.xlogy(x, y)


@to_ivy_arrays_and_back
def cosh(x, name=None):
    return ivy.cosh(x)


@to_ivy_arrays_and_back
def angle(input, name=None):
    return ivy.angle(input)


@to_ivy_arrays_and_back
@with_supported_dtypes(
    {
        "2.11.0 and below": ("float32", "float64"),
    },
    "tensorflow",
)
def zeta(x, q, name=None):
    return ivy.zeta(x, q)


@to_ivy_arrays_and_back
def greater_equal(x, y, name=None):
    x, y = check_tensorflow_casting(x, y)
    return ivy.greater_equal(x, y)


@to_ivy_arrays_and_back
def in_top_k(target, pred, k, name=None):
    top_k = ivy.top_k(target, k)
    return ivy.array([val in top_k.values for val in target])


@to_ivy_arrays_and_back
def conj(x, name=None):
    return ivy.conj(x)


@to_ivy_arrays_and_back
def top_k(input, k=1, sorted=True, name=None):
    return ivy.top_k(input, k, sorted=sorted)


@to_ivy_arrays_and_back
def real(input, name=None):
    return ivy.real(input)


@to_ivy_arrays_and_back
def atanh(x, name="atanh"):
    return ivy.atanh(x)


@with_supported_dtypes(
    {"2.13.0 and below": ("int32",)},
    "tensorflow",
)
@to_ivy_arrays_and_back
def bincount(
    arr,
    weights=None,
    minlength=None,
    maxlength=None,
    dtype=ivy.int32,
    name=None,
    axis=None,
    binary_output=False,
):
    return ivy.bincount(arr, weights=weights, minlength=minlength)


<<<<<<< HEAD
@to_ivy_arrays_and_back
@with_supported_dtypes({"2.13.0 and below": ("float32", "float64")}, "tensorflow")
def xlog1py(x, y, name=None):
    x, y = check_tensorflow_casting(x, y)
    return ivy.multiply(x, ivy.log1p(y))
=======
@with_supported_device_and_dtypes(
    {
        "2.13.0 and below": {
            "cpu": ("float32", "float64"),
            "gpu": ("bfloat16", "float16", "float32", "float64"),
        }
    },
    "tensorflow",
)
@to_ivy_arrays_and_back
def igamma(a, x, name=None):
    return ivy.igamma(a, x=x)
>>>>>>> 77f56ffd
<|MERGE_RESOLUTION|>--- conflicted
+++ resolved
@@ -735,13 +735,13 @@
     return ivy.bincount(arr, weights=weights, minlength=minlength)
 
 
-<<<<<<< HEAD
 @to_ivy_arrays_and_back
 @with_supported_dtypes({"2.13.0 and below": ("float32", "float64")}, "tensorflow")
 def xlog1py(x, y, name=None):
     x, y = check_tensorflow_casting(x, y)
     return ivy.multiply(x, ivy.log1p(y))
-=======
+
+
 @with_supported_device_and_dtypes(
     {
         "2.13.0 and below": {
@@ -753,5 +753,4 @@
 )
 @to_ivy_arrays_and_back
 def igamma(a, x, name=None):
-    return ivy.igamma(a, x=x)
->>>>>>> 77f56ffd
+    return ivy.igamma(a, x=x)