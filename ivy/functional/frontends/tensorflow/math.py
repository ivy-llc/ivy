# global
import ivy


def add(x, y, name=None):
    return ivy.add(x, y)


def tan(x, name=None):
    return ivy.tan(x)


tan.unsupported_dtypes = {"torch": ("float16",)}


def multiply(x, y, name=None):
    return ivy.multiply(x, y)


def subtract(x, y, name=None):
    return ivy.subtract(x, y)


def logical_xor(x, y, name="LogicalXor"):
    return ivy.logical_xor(x, y)


logical_xor.supported_dtypes = {"torch": ("bool", "bool")}


def divide(x, y, name=None):
    return ivy.divide(x, y)


def negative(x, name=None):
    return ivy.negative(x)


negative.unsupported_dtypes = {
    "tensorflow": ("uint8", "uint16", "uint32", "uint64"),
}


def log_sigmoid(x, name=None):
    return -ivy.softplus(-x)


log_sigmoid.unsupported_dtypes = {
    "torch": ("float16", "bfloat16"),
    "numpy": ("float16", "bfloat16", "float32", "float64"),
}


def reciprocal_no_nan(input_tensor, name="reciprocal_no_nan"):
    return ivy.where(input_tensor == 0, 0.0, 1 / input_tensor)


def reduce_all(input_tensor, axis=None, keepdims=False, name="reduce_all"):
    return ivy.all(input_tensor, axis=axis, keepdims=keepdims)


def reduce_any(input_tensor, axis=None, keepdims=False, name="reduce_any"):
    return ivy.any(input_tensor, axis=axis, keepdims=keepdims)


def reduce_euclidean_norm(
    input_tensor, axis=None, keepdims=False, name="reduce_euclidean_norm"
):
    return ivy.vector_norm(
        input_tensor, axis=axis, keepdims=keepdims, ord=2
    )  # ord = '2' is the euclidean norm


reduce_euclidean_norm.unsupported_dtypes = {
    "tensorflow": ("uint8", "uint16", "uint32", "uint64"),
}


def reduce_logsumexp(input_tensor, axis=None, keepdims=False, name="reduce_logsumexp"):
    return ivy.exp(input_tensor).sum(axis=axis, keepdims=keepdims).log()


reduce_logsumexp.unsupported_dtypes = {
    "tensorflow": ("uint8", "uint16", "uint32", "uint64", "float16", 
                   "float32", "float64"),
    "torch": ("float16", "bfloat16"),
    "numpy": ("float16", "bfloat16", "float32", "float64")
}


def argmax(input, axis, output_type, name=None):
    return ivy.argmax(input, axis=axis)


<<<<<<< HEAD
def reduce_sum(input_tensor,axis=None, keepdims=False,name="reduce_sum"):
    return ivy.sum(input_tensor,axis=axis,keepdims=keepdims)

=======
def reduce_max(input_tensor, axis=None, keepdims=False, name="reduce_max"):
    return ivy.max(input_tensor, axis=axis, keepdims=keepdims)


reduce_max.unsupported_dtypes = {
    "tensorflow": ("uint8", "uint16", "uint32", "uint64"),
}


def reduce_min(input_tensor, axis=None, keepdims=False, name="reduce_min"):
    return ivy.min(input_tensor, axis=axis, keepdims=keepdims)


reduce_min.unsupported_dtypes = {
    "tensorflow": ("uint8", "uint16", "uint32", "uint64"),
}


def reduce_prod(input_tensor, axis=None, keepdims=False, name="reduce_prod"):
    return ivy.prod(input_tensor, axis=axis, keepdims=keepdims)


reduce_prod.unsupported_dtypes = {
    "tensorflow": ("uint8", "uint16", "uint32", "uint64"),
}


def reduce_std(input_tensor, axis=None, keepdims=False, name="reduce_std"):
    return ivy.std(input_tensor, axis=axis, keepdims=keepdims)


reduce_std.unsupported_dtypes = {
    "tensorflow": ("uint8", "uint16", "uint32", "uint64", "float16", 
                   "float32", "float64"),
    "torch": ("float16", "bfloat16"),
    "numpy": ("float16", "bfloat16", "float32", "float64")
}


def asinh(x, name="asinh"):
    return ivy.asinh(x)
    

def reduce_sum(input_tensor, axis=None, keepdims=False, name="reduce_sum"):
    return ivy.sum(input_tensor, axis=axis, keepdims=keepdims)


reduce_sum.unsupported_dtypes = {
    "tensorflow": ("uint8", "uint16", "uint32", "uint64"),
}


def reduce_variance(input_tensor, axis=None, keepdims=False, name="reduce_variance"):
    return ivy.var(input_tensor, axis=axis, keepdims=keepdims)


reduce_variance.unsupported_dtypes = {
    "tensorflow": ("uint8", "uint16", "uint32", "uint64", "float16", 
                   "float32", "float64"),
    "torch": ("float16", "bfloat16"),
    "numpy": ("float16", "bfloat16", "float32", "float64")
}


def scalar_mul(scalar, x, name="scalar_mul"):
    return ivy.multiply(x, ivy.array([scalar]))


scalar_mul.unsupported_dtypes = {
    "tensorflow": ("uint8", "uint16", "uint32", "uint64", "float16", 
                   "float32", "float64"),
    "torch": ("float16", "bfloat16"),
    "numpy": ("float16", "bfloat16", "float32", "float64")
}
>>>>>>> 97aec979
<|MERGE_RESOLUTION|>--- conflicted
+++ resolved
@@ -92,11 +92,10 @@
     return ivy.argmax(input, axis=axis)
 
 
-<<<<<<< HEAD
 def reduce_sum(input_tensor,axis=None, keepdims=False,name="reduce_sum"):
     return ivy.sum(input_tensor,axis=axis,keepdims=keepdims)
 
-=======
+
 def reduce_max(input_tensor, axis=None, keepdims=False, name="reduce_max"):
     return ivy.max(input_tensor, axis=axis, keepdims=keepdims)
 
@@ -171,4 +170,3 @@
     "torch": ("float16", "bfloat16"),
     "numpy": ("float16", "bfloat16", "float32", "float64")
 }
->>>>>>> 97aec979
