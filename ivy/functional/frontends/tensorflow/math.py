# global
import ivy
from ivy import with_supported_dtypes, with_unsupported_dtypes
from ivy.functional.frontends.tensorflow import check_tensorflow_casting
from ivy.functional.frontends.tensorflow.func_wrapper import (
    to_ivy_arrays_and_back,
    handle_tf_dtype,
    to_ivy_dtype,
)


@to_ivy_arrays_and_back
def accumulate_n(inputs, input_type=None, shape=None, dtype=None, name=None):
    return ivy.astype(ivy.sum(ivy.array(inputs)), ivy.int64)


@to_ivy_arrays_and_back
def add(x, y, name=None):
    x, y = check_tensorflow_casting(x, y)
    return ivy.add(x, y)


@to_ivy_arrays_and_back
def exp(x, name=None):
    return ivy.exp(x)


@to_ivy_arrays_and_back
def sqrt(x, name=None):
    return ivy.sqrt(x)


@to_ivy_arrays_and_back
def negative(x, name=None):
    return ivy.negative(x)


@to_ivy_arrays_and_back
def argmax(input, axis, output_type=None, name=None):
    output_type = to_ivy_dtype(output_type)
    if output_type in ["uint16", "int16", "int32", "int64"]:
        return ivy.astype(ivy.argmax(input, axis=axis), output_type)
    else:
        return ivy.astype(ivy.argmax(input, axis=axis), "int64")


@to_ivy_arrays_and_back
def asinh(x, name="asinh"):
    return ivy.asinh(x)


@handle_tf_dtype
@to_ivy_arrays_and_back
def confusion_matrix(
    labels, predictions, num_classes=None, weights=None, dtype=ivy.int32, name=None
):
    labels = ivy.astype(
        ivy.squeeze(ivy.array(labels), axis=None), ivy.int64, copy=False
    )
    predictions = ivy.astype(
        ivy.squeeze(ivy.array(predictions), axis=None), ivy.int64, copy=False
    )
    # failsafe for (1,) array will be squeeze to 0-dim
    labels = ivy.expand_dims(labels, axis=-1) if labels.ndim == 0 else labels
    predictions = (
        ivy.expand_dims(predictions, axis=-1) if predictions.ndim == 0 else predictions
    )

    # Sanity check (potential optimization)
    ivy.utils.assertions.check_greater(
        labels, 0, allow_equal=True, message="labels contains negative values"
    )
    ivy.utils.assertions.check_greater(
        predictions, 0, allow_equal=True, message="predictions contains negative values"
    )

    if num_classes is None:
        num_classes = max(ivy.max(labels), ivy.max(predictions)) + 1
    else:
        num_classes_int64 = ivy.astype(ivy.array(num_classes), ivy.int64, copy=False)
        ivy.utils.assertions.check_less(
            labels, num_classes_int64, message="labels out of bound"
        )
        ivy.utils.assertions.check_less(
            predictions, num_classes_int64, message="predictions out of bound"
        )

    if weights is not None:
        weights = ivy.array(weights)
        ivy.utils.assertions.check_equal(
            ivy.shape(predictions),
            ivy.shape(weights),
            message="weights shape do not match predictions",
        )
        weights = ivy.astype(weights, dtype, copy=False)

    shape = ivy.stack([num_classes, num_classes])
    indices = ivy.stack([labels, predictions], axis=1)
    values = ivy.ones_like(predictions, dtype=dtype) if weights is None else weights
    return ivy.scatter_nd(indices, values, shape=shape)


@handle_tf_dtype
@to_ivy_arrays_and_back
def count_nonzero(input, axis=None, keepdims=None, dtype=ivy.int64, name=None):
    x = ivy.array(input)
    if keepdims is None:
        keepdims = False
    zero = ivy.zeros(ivy.shape(x), dtype=x.dtype)
    return ivy.astype(
        ivy.sum(
            ivy.astype(ivy.not_equal(x, zero), ivy.int64),
            axis=axis,
            keepdims=keepdims,
        ),
        dtype,
        copy=False,
    )


def cumprod(x, axis, exclusive=False, reverse=False, name=None):
    return ivy.astype(
        ivy.cumprod(x, axis=axis, exclusive=exclusive, reverse=reverse), x.dtype
    )


def cumsum(x, axis, exclusive=False, reverse=False, name=None):
    return ivy.astype(
        ivy.cumsum(x, axis=axis, exclusive=exclusive, reverse=reverse), x.dtype
    )


@to_ivy_arrays_and_back
def divide(x, y, name=None):
    x, y = check_tensorflow_casting(x, y)
    return ivy.divide(x, y)


@to_ivy_arrays_and_back
def divide_no_nan(x, y, name="divide_no_nan"):
    x, y = check_tensorflow_casting(x, y)
    return ivy.where(
        y == 0,
        ivy.array(0.0, dtype=ivy.promote_types(x.dtype, y.dtype)),
        x / y,
    )


@to_ivy_arrays_and_back
def maximum(x, y, name=None):
    return ivy.maximum(x, y)


@to_ivy_arrays_and_back
def erfcinv(x, name="erfcinv"):
    return 1 / (1 - ivy.erf(x))


@to_ivy_arrays_and_back
def is_non_decreasing(x, name="is_non_decreasing"):
    if ivy.array(x).size < 2:
        return ivy.array(True)
    if ivy.array(x).size == 2:
        return ivy.array([x[0] <= x[1]])
    return ivy.all(ivy.less_equal(x, ivy.roll(x, -1)))


@to_ivy_arrays_and_back
def is_strictly_increasing(x, name="is_strictly_increasing"):
    if ivy.array(x).size < 2:
        return ivy.array(True)
    if ivy.array(x).size == 2:
        return ivy.array(x[0] < x[1])
    return ivy.all(ivy.less(x, ivy.roll(x, -1)))


@to_ivy_arrays_and_back
def log_sigmoid(x, name=None):
    return -ivy.softplus(-x)


@to_ivy_arrays_and_back
def logical_and(x, y, name="LogicalAnd"):
    return ivy.logical_and(x, y)


@to_ivy_arrays_and_back
def logical_xor(x, y, name="LogicalXor"):
    return ivy.logical_xor(x, y)


@to_ivy_arrays_and_back
def multiply(x, y, name=None):
    x, y = check_tensorflow_casting(x, y)
    return ivy.multiply(x, y)


@to_ivy_arrays_and_back
def multiply_no_nan(x, y, name="multiply_no_nan"):
    x, y = check_tensorflow_casting(x, y)
    return ivy.where(
        y == 0,
        ivy.array(0.0, dtype=ivy.promote_types(x.dtype, y.dtype)),
        x * y,
    )


@to_ivy_arrays_and_back
def polyval(coeffs, x, name=None):
    ivy.utils.assertions.check_isinstance(coeffs, list)
    x = ivy.array(x)
    if len(coeffs) < 1:
        return ivy.zeros_like(x, dtype=x.dtype)
    coeffs = [ivy.array(_) for _ in coeffs]
    p = coeffs[0]
    for c in coeffs[1:]:
        p = c + p * x
    return p


@to_ivy_arrays_and_back
def pow(x, y, name="pow"):
    x, y = check_tensorflow_casting(x, y)
    return ivy.pow(x, y)


@to_ivy_arrays_and_back
def reciprocal_no_nan(x, name="reciprocal_no_nan"):
    return ivy.where(
        x == 0,
        ivy.array(0.0, dtype=x.dtype),
        ivy.ones_like(x, dtype=x.dtype) / x,
    )


@to_ivy_arrays_and_back
def reduce_all(input_tensor, axis=None, keepdims=False, name="reduce_all"):
    return ivy.all(input_tensor, axis=axis, keepdims=keepdims)


@to_ivy_arrays_and_back
def reduce_any(input_tensor, axis=None, keepdims=False, name="reduce_any"):
    return ivy.any(input_tensor, axis=axis, keepdims=keepdims)


@to_ivy_arrays_and_back
def reduce_euclidean_norm(
    input_tensor, axis=None, keepdims=False, name="reduce_euclidean_norm"
):
    return ivy.vector_norm(
        input_tensor, axis=axis, keepdims=keepdims, ord=2
    )  # ord = '2' is the euclidean norm


@to_ivy_arrays_and_back
def reduce_logsumexp(input_tensor, axis=None, keepdims=False, name="reduce_logsumexp"):
    # stable logsumexp trick
    max_input_tensor = ivy.max(input_tensor, axis=axis, keepdims=True)
    return (
        ivy.log(
            ivy.sum(
                ivy.exp(input_tensor - max_input_tensor),
                axis=axis,
                keepdims=keepdims,
            )
        )
        + max_input_tensor
    ).astype(input_tensor.dtype)


@to_ivy_arrays_and_back
def reduce_max(input_tensor, axis=None, keepdims=False, name="reduce_max"):
    return ivy.max(input_tensor, axis=axis, keepdims=keepdims)


@to_ivy_arrays_and_back
def reduce_mean(input_tensor, axis=None, keepdims=False, name="reduce_mean"):
    return ivy.mean(input_tensor, axis=axis, keepdims=keepdims)


@to_ivy_arrays_and_back
def reduce_min(input_tensor, axis=None, keepdims=False, name="reduce_min"):
    return ivy.min(input_tensor, axis=axis, keepdims=keepdims)


@to_ivy_arrays_and_back
def reduce_prod(input_tensor, axis=None, keepdims=False, name="reduce_prod"):
    return ivy.prod(input_tensor, axis=axis, keepdims=keepdims).astype(
        input_tensor.dtype
    )


@to_ivy_arrays_and_back
def reduce_std(input_tensor, axis=None, keepdims=False, name="reduce_std"):
    return ivy.std(input_tensor, axis=axis, keepdims=keepdims)


@to_ivy_arrays_and_back
def reduce_sum(input_tensor, axis=None, keepdims=False, name="reduce_sum"):
    return ivy.sum(input_tensor, axis=axis, keepdims=keepdims).astype(
        input_tensor.dtype
    )


@to_ivy_arrays_and_back
def reduce_variance(input_tensor, axis=None, keepdims=False, name="reduce_variance"):
    return ivy.var(input_tensor, axis=axis, keepdims=keepdims)


@to_ivy_arrays_and_back
def scalar_mul(scalar, x, name="scalar_mul"):
    scalar, x = check_tensorflow_casting(scalar, x)
    return ivy.multiply(x, scalar).astype(x.dtype)


@to_ivy_arrays_and_back
def subtract(x, y, name=None):
    x, y = check_tensorflow_casting(x, y)
    return ivy.subtract(x, y)


@to_ivy_arrays_and_back
def squared_difference(x, y, name=None):
    x, y = check_tensorflow_casting(x, y)
    return ivy.square(ivy.subtract(x, y))


@to_ivy_arrays_and_back
def tan(x, name=None):
    return ivy.tan(x)


@to_ivy_arrays_and_back
def unsorted_segment_mean(
    data, segment_ids, num_segments, name="unsorted_segment_mean"
):
    ivy.utils.assertions.check_equal(list(segment_ids.shape), [list(data.shape)[0]])
    x = ivy.zeros(tuple([num_segments] + (list(data.shape))[1:]))
    count = ivy.zeros((num_segments,))
    for i in range((segment_ids).shape[0]):
        x[segment_ids[i]] = x[segment_ids[i]] + data[i]
        count[segment_ids[i]] += 1
    for j in range(num_segments):
        x[j] = ivy.divide(x[j], count[j])
    return x


@to_ivy_arrays_and_back
def unsorted_segment_sqrt_n(
    data, segment_ids, num_segments, name="unsorted_segement_sqrt_n"
):
    ivy.utils.assertions.check_equal(list(segment_ids.shape), [list(data.shape)[0]])
    x = ivy.zeros(tuple([num_segments] + (list(data.shape))[1:]))
    count = ivy.zeros((num_segments,))
    for i in range((segment_ids).shape[0]):
        x[segment_ids[i]] = x[segment_ids[i]] + data[i]
        count[segment_ids[i]] += 1
    for j in range(num_segments):
        x[j] = ivy.divide(x[j], ivy.sqrt(count[j]))
    return x


@to_ivy_arrays_and_back
def zero_fraction(value, name="zero_fraction"):
    zero = ivy.zeros(tuple(list(value.shape)), dtype=ivy.float32)
    x = ivy.array(value, dtype=ivy.float32)
    count_zero = ivy.sum(ivy.equal(x, zero))
    count_nonzero = ivy.sum(ivy.not_equal(x, zero))
    return ivy.divide(count_zero, ivy.add(count_zero, count_nonzero))


@to_ivy_arrays_and_back
def argmin(input, axis=None, output_type="int64", name=None):
    output_type = to_ivy_dtype(output_type)
    if output_type in ["int32", "int64"]:
        return ivy.astype(ivy.argmin(input, axis=axis), output_type)
    else:
        return ivy.astype(ivy.argmin(input, axis=axis), "int64")


@to_ivy_arrays_and_back
def truediv(x, y, name="truediv"):
    x, y = check_tensorflow_casting(x, y)
    x_dtype = ivy.dtype(x)

    if ivy.current_backend_str() == "torch":
        if x_dtype in [ivy.int8, ivy.int16]:
            return ivy.divide(ivy.astype(x, ivy.float32), ivy.astype(y, ivy.float32))
        elif x_dtype in [ivy.int32, ivy.int64]:
            return ivy.divide(ivy.astype(x, ivy.float64), ivy.astype(y, ivy.float64))
    else:
        if x_dtype in [ivy.int8, ivy.uint8, ivy.int16, ivy.uint16]:
            return ivy.divide(ivy.astype(x, ivy.float32), ivy.astype(y, ivy.float32))
        elif x_dtype in [ivy.int32, ivy.uint32, ivy.int64, ivy.uint64]:
            return ivy.divide(ivy.astype(x, ivy.float64), ivy.astype(y, ivy.float64))
    return ivy.divide(x, y)


@to_ivy_arrays_and_back
def equal(x, y, name=None):
    x, y = check_tensorflow_casting(x, y)
    return ivy.equal(x, y)


@to_ivy_arrays_and_back
def floor(x, name=None):
    return ivy.floor(x)


@to_ivy_arrays_and_back
def ceil(x, name=None):
    return ivy.ceil(x)


@to_ivy_arrays_and_back
def minimum(x, y, name=None):
    return ivy.minimum(x, y)


@to_ivy_arrays_and_back
def sigmoid(x, name=None):
    return ivy.sigmoid(x)


@with_supported_dtypes(
    {"2.9.0 and below": ("float16", "float32", "float64", "complex64", "complex128")},
    "tensorflow",
)
@to_ivy_arrays_and_back
def tanh(x, name=None):
    return ivy.tanh(x)


@to_ivy_arrays_and_back
def rsqrt(x, name=None):
    return ivy.reciprocal(ivy.sqrt(x))


@to_ivy_arrays_and_back
def nextafter(x1, x2, name=None):
    return ivy.nextafter(x1, x2)


@with_unsupported_dtypes(
    {
        "1.2.0": ("float16", "complex64", "complex128"),
        "1.8.0 and below": ("float16"),
        "2.9.0 and below": ("int8", "int16", "uint8", "uint16", "uint32", "uint64"),
    },
    "tensorflow",
)
def abs(x, name=None):
    return ivy.abs(x)


@to_ivy_arrays_and_back
def log_softmax(logits, axis=None):
    return ivy.log_softmax(logits, axis=axis)


@to_ivy_arrays_and_back
def asin(x, name=None):
    return ivy.asin(x)


@to_ivy_arrays_and_back
def acos(x, name="acos"):
    return ivy.acos(x)


@to_ivy_arrays_and_back
def square(x, name=None):
    return ivy.square(x)


@to_ivy_arrays_and_back
def is_nan(x, name=None):
<<<<<<< HEAD
    return ivy.isnan(x)
=======
    return ivy.isnan(x)


@with_supported_dtypes(
    {
        "2.11.0 and below": ("bfloat16", "half", "float32", "float64"),
    },
    "tensorflow",
)
def is_finite(x, name=None):
    return ivy.isfinite(x)


@to_ivy_arrays_and_back
def atan(x, name=None):
    return ivy.atan(x)


@to_ivy_arrays_and_back
def log(x, name=None):
    return ivy.log(x)
>>>>>>> c98b3c2b
<|MERGE_RESOLUTION|>--- conflicted
+++ resolved
@@ -475,9 +475,6 @@
 
 @to_ivy_arrays_and_back
 def is_nan(x, name=None):
-<<<<<<< HEAD
-    return ivy.isnan(x)
-=======
     return ivy.isnan(x)
 
 
@@ -499,4 +496,3 @@
 @to_ivy_arrays_and_back
 def log(x, name=None):
     return ivy.log(x)
->>>>>>> c98b3c2b
