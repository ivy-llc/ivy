# global
import ivy
from ivy import with_supported_dtypes, with_unsupported_dtypes
from ivy.functional.frontends.tensorflow import check_tensorflow_casting
from ivy.functional.frontends.tensorflow.func_wrapper import (
    to_ivy_arrays_and_back,
    handle_tf_dtype,
    to_ivy_dtype,
)


@to_ivy_arrays_and_back
def accumulate_n(inputs, input_type=None, shape=None, dtype=None, name=None):
    return ivy.astype(ivy.sum(ivy.array(inputs)), ivy.int64)


@to_ivy_arrays_and_back
def add(x, y, name=None):
    x, y = check_tensorflow_casting(x, y)
    return ivy.add(x, y)


@to_ivy_arrays_and_back
def exp(x, name=None):
    return ivy.exp(x)


@to_ivy_arrays_and_back
def sqrt(x, name=None):
    return ivy.sqrt(x)


@to_ivy_arrays_and_back
def negative(x, name=None):
    return ivy.negative(x)


@to_ivy_arrays_and_back
def argmax(input, axis, output_type=None, name=None):
    output_type = to_ivy_dtype(output_type)
    if output_type in ["uint16", "int16", "int32", "int64"]:
        return ivy.astype(ivy.argmax(input, axis=axis), output_type)
    else:
        return ivy.astype(ivy.argmax(input, axis=axis), "int64")


@to_ivy_arrays_and_back
def asinh(x, name="asinh"):
    return ivy.asinh(x)


@handle_tf_dtype
@to_ivy_arrays_and_back
def confusion_matrix(
    labels, predictions, num_classes=None, weights=None, dtype=ivy.int32, name=None
):
    labels = ivy.astype(
        ivy.squeeze(ivy.array(labels), axis=None), ivy.int64, copy=False
    )
    predictions = ivy.astype(
        ivy.squeeze(ivy.array(predictions), axis=None), ivy.int64, copy=False
    )
    # failsafe for (1,) array will be squeeze to 0-dim
    labels = ivy.expand_dims(labels, axis=-1) if labels.ndim == 0 else labels
    predictions = (
        ivy.expand_dims(predictions, axis=-1) if predictions.ndim == 0 else predictions
    )

    # Sanity check (potential optimization)
    ivy.utils.assertions.check_greater(
        labels, 0, allow_equal=True, message="labels contains negative values"
    )
    ivy.utils.assertions.check_greater(
        predictions, 0, allow_equal=True, message="predictions contains negative values"
    )

    if num_classes is None:
        num_classes = max(ivy.max(labels), ivy.max(predictions)) + 1
    else:
        num_classes_int64 = ivy.astype(ivy.array(num_classes), ivy.int64, copy=False)
        ivy.utils.assertions.check_less(
            labels, num_classes_int64, message="labels out of bound"
        )
        ivy.utils.assertions.check_less(
            predictions, num_classes_int64, message="predictions out of bound"
        )

    if weights is not None:
        weights = ivy.array(weights)
        ivy.utils.assertions.check_equal(
            ivy.shape(predictions),
            ivy.shape(weights),
            message="weights shape do not match predictions",
        )
        weights = ivy.astype(weights, dtype, copy=False)

    shape = ivy.stack([num_classes, num_classes])
    indices = ivy.stack([labels, predictions], axis=1)
    values = ivy.ones_like(predictions, dtype=dtype) if weights is None else weights
    return ivy.scatter_nd(indices, values, shape=shape)


@handle_tf_dtype
@to_ivy_arrays_and_back
def count_nonzero(input, axis=None, keepdims=None, dtype=ivy.int64, name=None):
    x = ivy.array(input)
    if keepdims is None:
        keepdims = False
    zero = ivy.zeros(ivy.shape(x), dtype=x.dtype)
    return ivy.astype(
        ivy.sum(
            ivy.astype(ivy.not_equal(x, zero), ivy.int64),
            axis=axis,
            keepdims=keepdims,
        ),
        dtype,
        copy=False,
    )


def cumprod(x, axis, exclusive=False, reverse=False, name=None):
    return ivy.astype(
        ivy.cumprod(x, axis=axis, exclusive=exclusive, reverse=reverse), x.dtype
    )


def cumsum(x, axis, exclusive=False, reverse=False, name=None):
    return ivy.astype(
        ivy.cumsum(x, axis=axis, exclusive=exclusive, reverse=reverse), x.dtype
    )


@to_ivy_arrays_and_back
def divide(x, y, name=None):
    x, y = check_tensorflow_casting(x, y)
    return ivy.divide(x, y)


@to_ivy_arrays_and_back
def divide_no_nan(x, y, name="divide_no_nan"):
    x, y = check_tensorflow_casting(x, y)
    return ivy.where(
        y == 0,
        ivy.array(0.0, dtype=ivy.promote_types(x.dtype, y.dtype)),
        x / y,
    )


@to_ivy_arrays_and_back
def maximum(x, y, name=None):
    return ivy.maximum(x, y)


@to_ivy_arrays_and_back
def erfcinv(x, name="erfcinv"):
    return 1 / (1 - ivy.erf(x))


@to_ivy_arrays_and_back
def is_inf(x, name=None):
    return ivy.isinf(x)


@to_ivy_arrays_and_back
def is_non_decreasing(x, name="is_non_decreasing"):
    if ivy.array(x).size < 2:
        return ivy.array(True)
    if ivy.array(x).size == 2:
        return ivy.array([x[0] <= x[1]])
    return ivy.all(ivy.less_equal(x, ivy.roll(x, -1)))


@to_ivy_arrays_and_back
def is_strictly_increasing(x, name="is_strictly_increasing"):
    if ivy.array(x).size < 2:
        return ivy.array(True)
    if ivy.array(x).size == 2:
        return ivy.array(x[0] < x[1])
    return ivy.all(ivy.less(x, ivy.roll(x, -1)))


@to_ivy_arrays_and_back
def log_sigmoid(x, name=None):
    return -ivy.softplus(-x)


@to_ivy_arrays_and_back
<<<<<<< HEAD
def logical_not(x, name="logical_not"):
    return ivy.logical_not(x)
=======
def log1p(x, name=None):
    return ivy.log1p(x)
>>>>>>> f9e25cf2


@to_ivy_arrays_and_back
def logical_and(x, y, name="LogicalAnd"):
    return ivy.logical_and(x, y)


@to_ivy_arrays_and_back
def logical_xor(x, y, name="LogicalXor"):
    return ivy.logical_xor(x, y)


@to_ivy_arrays_and_back
def logical_or(x, y, name="logical_or"):
    return ivy.logical_or(x, y)


@to_ivy_arrays_and_back
def multiply(x, y, name=None):
    x, y = check_tensorflow_casting(x, y)
    return ivy.multiply(x, y)


@to_ivy_arrays_and_back
def multiply_no_nan(x, y, name="multiply_no_nan"):
    x, y = check_tensorflow_casting(x, y)
    return ivy.where(
        y == 0,
        ivy.array(0.0, dtype=ivy.promote_types(x.dtype, y.dtype)),
        x * y,
    )


@to_ivy_arrays_and_back
def polyval(coeffs, x, name=None):
    ivy.utils.assertions.check_isinstance(coeffs, list)
    x = ivy.array(x)
    if len(coeffs) < 1:
        return ivy.zeros_like(x, dtype=x.dtype)
    coeffs = [ivy.array(_) for _ in coeffs]
    p = coeffs[0]
    for c in coeffs[1:]:
        p = c + p * x
    return p


@to_ivy_arrays_and_back
def pow(x, y, name="pow"):
    x, y = check_tensorflow_casting(x, y)
    return ivy.pow(x, y)


@to_ivy_arrays_and_back
def reciprocal(x, name="reciprocal"):
    return ivy.reciprocal(x)


@to_ivy_arrays_and_back
def reciprocal_no_nan(x, name="reciprocal_no_nan"):
    return ivy.where(
        x == 0,
        ivy.array(0.0, dtype=x.dtype),
        ivy.ones_like(x, dtype=x.dtype) / x,
    )


@to_ivy_arrays_and_back
def reduce_all(input_tensor, axis=None, keepdims=False, name="reduce_all"):
    return ivy.all(input_tensor, axis=axis, keepdims=keepdims)


@to_ivy_arrays_and_back
def reduce_any(input_tensor, axis=None, keepdims=False, name="reduce_any"):
    return ivy.any(input_tensor, axis=axis, keepdims=keepdims)


@to_ivy_arrays_and_back
def reduce_euclidean_norm(
    input_tensor, axis=None, keepdims=False, name="reduce_euclidean_norm"
):
    return ivy.vector_norm(
        input_tensor, axis=axis, keepdims=keepdims, ord=2
    )  # ord = '2' is the euclidean norm


@to_ivy_arrays_and_back
def reduce_logsumexp(input_tensor, axis=None, keepdims=False, name="reduce_logsumexp"):
    # stable logsumexp trick
    max_input_tensor = ivy.max(input_tensor, axis=axis, keepdims=True)
    return (
        ivy.log(
            ivy.sum(
                ivy.exp(input_tensor - max_input_tensor),
                axis=axis,
                keepdims=keepdims,
            )
        )
        + max_input_tensor
    ).astype(input_tensor.dtype)


@to_ivy_arrays_and_back
def reduce_max(input_tensor, axis=None, keepdims=False, name="reduce_max"):
    return ivy.max(input_tensor, axis=axis, keepdims=keepdims)


@to_ivy_arrays_and_back
def reduce_mean(input_tensor, axis=None, keepdims=False, name="reduce_mean"):
    if ivy.exists(axis):
        axis = ivy.to_list(axis)
    return ivy.mean(input_tensor, axis=axis, keepdims=keepdims)


@to_ivy_arrays_and_back
def reduce_min(input_tensor, axis=None, keepdims=False, name="reduce_min"):
    return ivy.min(input_tensor, axis=axis, keepdims=keepdims)


@to_ivy_arrays_and_back
def reduce_prod(input_tensor, axis=None, keepdims=False, name="reduce_prod"):
    return ivy.prod(input_tensor, axis=axis, keepdims=keepdims).astype(
        input_tensor.dtype
    )


@to_ivy_arrays_and_back
def reduce_std(input_tensor, axis=None, keepdims=False, name="reduce_std"):
    return ivy.std(input_tensor, axis=axis, keepdims=keepdims)


@to_ivy_arrays_and_back
def reduce_sum(input_tensor, axis=None, keepdims=False, name="reduce_sum"):
    return ivy.sum(input_tensor, axis=axis, keepdims=keepdims).astype(
        input_tensor.dtype
    )


@to_ivy_arrays_and_back
def reduce_variance(input_tensor, axis=None, keepdims=False, name="reduce_variance"):
    return ivy.var(input_tensor, axis=axis, keepdims=keepdims)


@to_ivy_arrays_and_back
def scalar_mul(scalar, x, name="scalar_mul"):
    scalar, x = check_tensorflow_casting(scalar, x)
    return ivy.multiply(x, scalar).astype(x.dtype)


@to_ivy_arrays_and_back
def subtract(x, y, name=None):
    x, y = check_tensorflow_casting(x, y)
    return ivy.subtract(x, y)


@to_ivy_arrays_and_back
def squared_difference(x, y, name=None):
    x, y = check_tensorflow_casting(x, y)
    return ivy.square(ivy.subtract(x, y))


@with_supported_dtypes(
    {
        "2.9.0 and below": (
            "bfloat16",
            "float16",
            "float32",
            "float64",
            "complex64",
            "complex128",
        )
    },
    "tensorflow",
)
@to_ivy_arrays_and_back
def sin(x, name=None):
    return ivy.sin(x)


@to_ivy_arrays_and_back
def tan(x, name=None):
    return ivy.tan(x)


@to_ivy_arrays_and_back
def unsorted_segment_mean(
    data, segment_ids, num_segments, name="unsorted_segment_mean"
):
    ivy.utils.assertions.check_equal(list(segment_ids.shape), [list(data.shape)[0]])
    x = ivy.zeros(tuple([num_segments] + (list(data.shape))[1:]))
    count = ivy.zeros((num_segments,))
    for i in range((segment_ids).shape[0]):
        x[segment_ids[i]] = x[segment_ids[i]] + data[i]
        count[segment_ids[i]] += 1
    for j in range(num_segments):
        x[j] = ivy.divide(x[j], count[j])
    return x


@to_ivy_arrays_and_back
def unsorted_segment_sqrt_n(
    data, segment_ids, num_segments, name="unsorted_segement_sqrt_n"
):
    ivy.utils.assertions.check_equal(list(segment_ids.shape), [list(data.shape)[0]])
    x = ivy.zeros(tuple([num_segments] + (list(data.shape))[1:]))
    count = ivy.zeros((num_segments,))
    for i in range((segment_ids).shape[0]):
        x[segment_ids[i]] = x[segment_ids[i]] + data[i]
        count[segment_ids[i]] += 1
    for j in range(num_segments):
        x[j] = ivy.divide(x[j], ivy.sqrt(count[j]))
    return x


@to_ivy_arrays_and_back
def zero_fraction(value, name="zero_fraction"):
    zero = ivy.zeros(tuple(list(value.shape)), dtype=ivy.float32)
    x = ivy.array(value, dtype=ivy.float32)
    count_zero = ivy.sum(ivy.equal(x, zero))
    count_nonzero = ivy.sum(ivy.not_equal(x, zero))
    return ivy.divide(count_zero, ivy.add(count_zero, count_nonzero))


@to_ivy_arrays_and_back
def argmin(input, axis=None, output_type="int64", name=None):
    output_type = to_ivy_dtype(output_type)
    if output_type in ["int32", "int64"]:
        return ivy.astype(ivy.argmin(input, axis=axis), output_type)
    else:
        return ivy.astype(ivy.argmin(input, axis=axis), "int64")


@to_ivy_arrays_and_back
def truediv(x, y, name="truediv"):
    x, y = check_tensorflow_casting(x, y)
    x_dtype = ivy.dtype(x)

    if ivy.current_backend_str() == "torch":
        if x_dtype in [ivy.int8, ivy.int16]:
            return ivy.divide(ivy.astype(x, ivy.float32), ivy.astype(y, ivy.float32))
        elif x_dtype in [ivy.int32, ivy.int64]:
            return ivy.divide(ivy.astype(x, ivy.float64), ivy.astype(y, ivy.float64))
    else:
        if x_dtype in [ivy.int8, ivy.uint8, ivy.int16, ivy.uint16]:
            return ivy.divide(ivy.astype(x, ivy.float32), ivy.astype(y, ivy.float32))
        elif x_dtype in [ivy.int32, ivy.uint32, ivy.int64, ivy.uint64]:
            return ivy.divide(ivy.astype(x, ivy.float64), ivy.astype(y, ivy.float64))
    return ivy.divide(x, y)


@to_ivy_arrays_and_back
def equal(x, y, name=None):
    x, y = check_tensorflow_casting(x, y)
    return ivy.equal(x, y)


@to_ivy_arrays_and_back
def not_equal(x, y, name=None):
    x, y = check_tensorflow_casting(x, y)
    return ivy.not_equal(x, y)


@to_ivy_arrays_and_back
def floor(x, name=None):
    return ivy.floor(x)


@to_ivy_arrays_and_back
def ceil(x, name=None):
    return ivy.ceil(x)


@to_ivy_arrays_and_back
def round(x, name=None):
    return ivy.round(x)


@to_ivy_arrays_and_back
def minimum(x, y, name=None):
    return ivy.minimum(x, y)


@to_ivy_arrays_and_back
def sigmoid(x, name=None):
    return ivy.sigmoid(x)


@with_supported_dtypes(
    {"2.9.0 and below": ("float16", "float32", "float64", "complex64", "complex128")},
    "tensorflow",
)
@to_ivy_arrays_and_back
def tanh(x, name=None):
    return ivy.tanh(x)


@to_ivy_arrays_and_back
def rsqrt(x, name=None):
    return ivy.reciprocal(ivy.sqrt(x))


@to_ivy_arrays_and_back
def nextafter(x1, x2, name=None):
    return ivy.nextafter(x1, x2)


@with_unsupported_dtypes(
    {
        "1.2.0": ("float16", "complex64", "complex128"),
        "1.8.0 and below": ("float16"),
        "2.9.0 and below": ("int8", "int16", "uint8", "uint16", "uint32", "uint64"),
    },
    "tensorflow",
)
def abs(x, name=None):
    return ivy.abs(x)


@to_ivy_arrays_and_back
def log_softmax(logits, axis=None):
    return ivy.log_softmax(logits, axis=axis)


@to_ivy_arrays_and_back
def asin(x, name=None):
    return ivy.asin(x)


@to_ivy_arrays_and_back
def acos(x, name="acos"):
    return ivy.acos(x)


@to_ivy_arrays_and_back
def acosh(x, name="acosh"):
    return ivy.acosh(x)


@to_ivy_arrays_and_back
def square(x, name=None):
    return ivy.square(x)


@to_ivy_arrays_and_back
def is_nan(x, name=None):
    return ivy.isnan(x)


@with_supported_dtypes(
    {
        "2.11.0 and below": ("bfloat16", "half", "float32", "float64"),
    },
    "tensorflow",
)
@to_ivy_arrays_and_back
def is_finite(x, name=None):
    return ivy.isfinite(x)


@to_ivy_arrays_and_back
def atan(x, name=None):
    return ivy.atan(x)


@to_ivy_arrays_and_back
def atan2(y, x, name=None):
    return ivy.atan2(y, x)


@to_ivy_arrays_and_back
def log(x, name=None):
    return ivy.log(x)


@to_ivy_arrays_and_back
def add_n(inputs, name=None):
    return ivy.sum(inputs, dtype=inputs.dtype, axis=0)


@to_ivy_arrays_and_back
def floormod(x, y, name=None):
    return ivy.remainder(x, y)


@to_ivy_arrays_and_back
def less_equal(x, y, name="LessEqual"):
    x, y = check_tensorflow_casting(x, y)
    return ivy.less_equal(x, y)


@to_ivy_arrays_and_back
def greater(x, y, name=None):
    x, y = check_tensorflow_casting(x, y)
    return ivy.greater(x, y)


@to_ivy_arrays_and_back
def less(x, y, name="None"):
    x, y = check_tensorflow_casting(x, y)
    return ivy.less(x, y)


@to_ivy_arrays_and_back
def cos(x, name=None):
    return ivy.cos(x)


@to_ivy_arrays_and_back
def sinh(x, name=None):
    return ivy.sinh(x)


@to_ivy_arrays_and_back
def softmax(logits, axis=-1):
    return ivy.softmax(logits, axis=axis)


@to_ivy_arrays_and_back
def softplus(features, name=None):
    return ivy.softplus(features)


@to_ivy_arrays_and_back
def xlogy(x, y, name=None):
    return ivy.xlogy(x, y)


@to_ivy_arrays_and_back
def cosh(x, name=None):
    return ivy.cosh(x)


@to_ivy_arrays_and_back
@with_supported_dtypes(
    {
        "2.11.0 and below": ("float32", "float64"),
    },
    "tensorflow",
)
def zeta(x, q, name=None):
    return ivy.zeta(x, q)<|MERGE_RESOLUTION|>--- conflicted
+++ resolved
@@ -185,13 +185,13 @@
 
 
 @to_ivy_arrays_and_back
-<<<<<<< HEAD
 def logical_not(x, name="logical_not"):
     return ivy.logical_not(x)
-=======
+  
+  
+@to_ivy_arrays_and_back
 def log1p(x, name=None):
     return ivy.log1p(x)
->>>>>>> f9e25cf2
 
 
 @to_ivy_arrays_and_back
