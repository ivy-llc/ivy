--- conflicted
+++ resolved
@@ -717,11 +717,6 @@
     return ivy.atanh(x)
 
 
-<<<<<<< HEAD
-@to_ivy_arrays_and_back
-def erf(x, name=None):
-    return ivy.erf(x)
-=======
 @with_supported_dtypes(
     {"2.13.0 and below": ("int32",)},
     "tensorflow",
@@ -751,5 +746,4 @@
 )
 @to_ivy_arrays_and_back
 def igamma(a, x, name=None):
-    return ivy.igamma(a, x=x)
->>>>>>> d5ae8cf7
+    return ivy.igamma(a, x=x)