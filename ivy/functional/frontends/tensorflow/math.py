# global
import ivy


def add(x, y, name=None):
    return ivy.add(x, y)


def tan(x, name=None):
    return ivy.tan(x)


tan.unsupported_dtypes = {"torch": ("float16",)}


def multiply(x, y, name=None):
    return ivy.multiply(x, y)


def subtract(x, y, name=None):
    return ivy.subtract(x, y)


def logical_xor(x, y, name="LogicalXor"):
    return ivy.logical_xor(x, y)


logical_xor.supported_dtypes = {"torch": ("bool", "bool")}


def divide(x, y, name=None):
    return ivy.divide(x, y)


def negative(x, name=None):
    return ivy.negative(x)


negative.unsupported_dtypes = {
    "tensorflow": ("uint8", "uint16", "uint32", "uint64"),
}


def log_sigmoid(x, name=None):
    return -ivy.softplus(-x)


log_sigmoid.unsupported_dtypes = {
    "torch": ("float16", "bfloat16"),
    "numpy": ("float16", "bfloat16", "float32", "float64"),
}


def reciprocal_no_nan(input_tensor, name="reciprocal_no_nan"):
    return ivy.where(input_tensor == 0, 0.0, 1 / input_tensor)


def reduce_all(input_tensor, axis=None, keepdims=False, name="reduce_all"):
    return ivy.all(input_tensor, axis=axis, keepdims=keepdims)


def reduce_any(input_tensor, axis=None, keepdims=False, name="reduce_any"):
    return ivy.any(input_tensor, axis=axis, keepdims=keepdims)


def reduce_euclidean_norm(
    input_tensor, axis=None, keepdims=False, name="reduce_euclidean_norm"
):
    return ivy.vector_norm(
        input_tensor, axis=axis, keepdims=keepdims, ord=2
    )  # ord = '2' is the euclidean norm


reduce_euclidean_norm.unsupported_dtypes = {
    "tensorflow": ("uint8", "uint16", "uint32", "uint64"),
}


def reduce_logsumexp(input_tensor, axis=None, keepdims=False, name="reduce_logsumexp"):
    return ivy.exp(input_tensor).sum(axis=axis, keepdims=keepdims).log()


reduce_logsumexp.unsupported_dtypes = {
    "tensorflow": ("uint8", "uint16", "uint32", "uint64"),
}


<<<<<<< HEAD
def logical_and(x, y, name='LogicalAnd'):
    return ivy.logical_and(x, y)


logical_and.supported_dtypes = {"torch": ("bool", "bool")}
=======
def argmax(input, axis, output_type, name=None):
    return ivy.argmax(input, axis=axis)
>>>>>>> d1ff2ecd
<|MERGE_RESOLUTION|>--- conflicted
+++ resolved
@@ -85,13 +85,11 @@
 }
 
 
-<<<<<<< HEAD
+
 def logical_and(x, y, name='LogicalAnd'):
     return ivy.logical_and(x, y)
 
+logical_and.supported_dtypes = {"torch": ("bool", "bool")}
 
-logical_and.supported_dtypes = {"torch": ("bool", "bool")}
-=======
 def argmax(input, axis, output_type, name=None):
     return ivy.argmax(input, axis=axis)
->>>>>>> d1ff2ecd
