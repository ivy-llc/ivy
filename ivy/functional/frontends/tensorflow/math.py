# global
import ivy
from ivy import with_supported_dtypes, with_unsupported_dtypes
from ivy.functional.frontends.tensorflow import check_tensorflow_casting
from ivy.functional.frontends.tensorflow.func_wrapper import (
    to_ivy_arrays_and_back,
    handle_tf_dtype,
    to_ivy_dtype,
)


@to_ivy_arrays_and_back
def accumulate_n(inputs, input_type=None, shape=None, dtype=None, name=None):
    return ivy.astype(ivy.sum(ivy.array(inputs)), ivy.int64)


@to_ivy_arrays_and_back
def add(x, y, name=None):
    x, y = check_tensorflow_casting(x, y)
    return ivy.add(x, y)


@to_ivy_arrays_and_back
def exp(x, name=None):
    return ivy.exp(x)


@to_ivy_arrays_and_back
def sqrt(x, name=None):
    return ivy.sqrt(x)


@to_ivy_arrays_and_back
def negative(x, name=None):
    return ivy.negative(x)


@to_ivy_arrays_and_back
def argmax(input, axis, output_type=None, name=None):
    output_type = to_ivy_dtype(output_type)
    if output_type in ["uint16", "int16", "int32", "int64"]:
        return ivy.astype(ivy.argmax(input, axis=axis), output_type)
    else:
        return ivy.astype(ivy.argmax(input, axis=axis), "int64")


@to_ivy_arrays_and_back
def asinh(x, name="asinh"):
    return ivy.asinh(x)


@handle_tf_dtype
@to_ivy_arrays_and_back
def confusion_matrix(
    labels, predictions, num_classes=None, weights=None, dtype=ivy.int32, name=None
):
    labels = ivy.astype(
        ivy.squeeze(ivy.array(labels), axis=None), ivy.int64, copy=False
    )
    predictions = ivy.astype(
        ivy.squeeze(ivy.array(predictions), axis=None), ivy.int64, copy=False
    )
    # failsafe for (1,) array will be squeeze to 0-dim
    labels = ivy.expand_dims(labels, axis=-1) if labels.ndim == 0 else labels
    predictions = (
        ivy.expand_dims(predictions, axis=-1) if predictions.ndim == 0 else predictions
    )

    # Sanity check (potential optimization)
    ivy.utils.assertions.check_greater(
        labels, 0, allow_equal=True, message="labels contains negative values"
    )
    ivy.utils.assertions.check_greater(
        predictions, 0, allow_equal=True, message="predictions contains negative values"
    )

    if num_classes is None:
        num_classes = max(ivy.max(labels), ivy.max(predictions)) + 1
    else:
        num_classes_int64 = ivy.astype(ivy.array(num_classes), ivy.int64, copy=False)
        ivy.utils.assertions.check_less(
            labels, num_classes_int64, message="labels out of bound"
        )
        ivy.utils.assertions.check_less(
            predictions, num_classes_int64, message="predictions out of bound"
        )

    if weights is not None:
        weights = ivy.array(weights)
        ivy.utils.assertions.check_equal(
            ivy.shape(predictions),
            ivy.shape(weights),
            message="weights shape do not match predictions",
        )
        weights = ivy.astype(weights, dtype, copy=False)

    shape = ivy.stack([num_classes, num_classes])
    indices = ivy.stack([labels, predictions], axis=1)
    values = ivy.ones_like(predictions, dtype=dtype) if weights is None else weights
    return ivy.scatter_nd(indices, values, shape=shape)


@handle_tf_dtype
@to_ivy_arrays_and_back
def count_nonzero(input, axis=None, keepdims=None, dtype=ivy.int64, name=None):
    x = ivy.array(input)
    if keepdims is None:
        keepdims = False
    zero = ivy.zeros(ivy.shape(x), dtype=x.dtype)
    return ivy.astype(
        ivy.sum(
            ivy.astype(ivy.not_equal(x, zero), ivy.int64),
            axis=axis,
            keepdims=keepdims,
        ),
        dtype,
        copy=False,
    )


def cumprod(x, axis, exclusive=False, reverse=False, name=None):
    return ivy.astype(
        ivy.cumprod(x, axis=axis, exclusive=exclusive, reverse=reverse), x.dtype
    )


def cumsum(x, axis, exclusive=False, reverse=False, name=None):
    return ivy.astype(
        ivy.cumsum(x, axis=axis, exclusive=exclusive, reverse=reverse), x.dtype
    )


@to_ivy_arrays_and_back
def divide(x, y, name=None):
    x, y = check_tensorflow_casting(x, y)
    return ivy.divide(x, y)


@to_ivy_arrays_and_back
def divide_no_nan(x, y, name="divide_no_nan"):
    x, y = check_tensorflow_casting(x, y)
    return ivy.where(
        y == 0,
        ivy.array(0.0, dtype=ivy.promote_types(x.dtype, y.dtype)),
        x / y,
    )


@to_ivy_arrays_and_back
def maximum(x, y, name=None):
    return ivy.maximum(x, y)


@to_ivy_arrays_and_back
def erfcinv(x, name="erfcinv"):
    return 1 / (1 - ivy.erf(x))


@to_ivy_arrays_and_back
def is_non_decreasing(x, name="is_non_decreasing"):
    if ivy.array(x).size < 2:
        return ivy.array(True)
    if ivy.array(x).size == 2:
        return ivy.array([x[0] <= x[1]])
    return ivy.all(ivy.less_equal(x, ivy.roll(x, -1)))


@to_ivy_arrays_and_back
def is_strictly_increasing(x, name="is_strictly_increasing"):
    if ivy.array(x).size < 2:
        return ivy.array(True)
    if ivy.array(x).size == 2:
        return ivy.array(x[0] < x[1])
    return ivy.all(ivy.less(x, ivy.roll(x, -1)))


@to_ivy_arrays_and_back
def log_sigmoid(x, name=None):
    return -ivy.softplus(-x)


@to_ivy_arrays_and_back
def logical_and(x, y, name="LogicalAnd"):
    return ivy.logical_and(x, y)


@to_ivy_arrays_and_back
def logical_xor(x, y, name="LogicalXor"):
    return ivy.logical_xor(x, y)


@to_ivy_arrays_and_back
def multiply(x, y, name=None):
    x, y = check_tensorflow_casting(x, y)
    return ivy.multiply(x, y)


@to_ivy_arrays_and_back
def multiply_no_nan(x, y, name="multiply_no_nan"):
    x, y = check_tensorflow_casting(x, y)
    return ivy.where(
        y == 0,
        ivy.array(0.0, dtype=ivy.promote_types(x.dtype, y.dtype)),
        x * y,
    )


@to_ivy_arrays_and_back
def polyval(coeffs, x, name=None):
    ivy.utils.assertions.check_isinstance(coeffs, list)
    x = ivy.array(x)
    if len(coeffs) < 1:
        return ivy.zeros_like(x, dtype=x.dtype)
    coeffs = [ivy.array(_) for _ in coeffs]
    p = coeffs[0]
    for c in coeffs[1:]:
        p = c + p * x
    return p


@to_ivy_arrays_and_back
def pow(x, y, name="pow"):
    x, y = check_tensorflow_casting(x, y)
    return ivy.pow(x, y)


@to_ivy_arrays_and_back
def reciprocal_no_nan(x, name="reciprocal_no_nan"):
    return ivy.where(
        x == 0,
        ivy.array(0.0, dtype=x.dtype),
        ivy.ones_like(x, dtype=x.dtype) / x,
    )


@to_ivy_arrays_and_back
def reduce_all(input_tensor, axis=None, keepdims=False, name="reduce_all"):
    return ivy.all(input_tensor, axis=axis, keepdims=keepdims)


@to_ivy_arrays_and_back
def reduce_any(input_tensor, axis=None, keepdims=False, name="reduce_any"):
    return ivy.any(input_tensor, axis=axis, keepdims=keepdims)


@to_ivy_arrays_and_back
def reduce_euclidean_norm(
    input_tensor, axis=None, keepdims=False, name="reduce_euclidean_norm"
):
    return ivy.vector_norm(
        input_tensor, axis=axis, keepdims=keepdims, ord=2
    )  # ord = '2' is the euclidean norm


@to_ivy_arrays_and_back
def reduce_logsumexp(input_tensor, axis=None, keepdims=False, name="reduce_logsumexp"):
    # stable logsumexp trick
    max_input_tensor = ivy.max(input_tensor, axis=axis, keepdims=True)
    return (
        ivy.log(
            ivy.sum(
                ivy.exp(input_tensor - max_input_tensor),
                axis=axis,
                keepdims=keepdims,
            )
        )
        + max_input_tensor
    ).astype(input_tensor.dtype)


@to_ivy_arrays_and_back
def reduce_max(input_tensor, axis=None, keepdims=False, name="reduce_max"):
    return ivy.max(input_tensor, axis=axis, keepdims=keepdims)


@to_ivy_arrays_and_back
def reduce_mean(input_tensor, axis=None, keepdims=False, name="reduce_mean"):
    return ivy.mean(input_tensor, axis=axis, keepdims=keepdims)


@to_ivy_arrays_and_back
def reduce_min(input_tensor, axis=None, keepdims=False, name="reduce_min"):
    return ivy.min(input_tensor, axis=axis, keepdims=keepdims)


@to_ivy_arrays_and_back
def reduce_prod(input_tensor, axis=None, keepdims=False, name="reduce_prod"):
    return ivy.prod(input_tensor, axis=axis, keepdims=keepdims).astype(
        input_tensor.dtype
    )


@to_ivy_arrays_and_back
def reduce_std(input_tensor, axis=None, keepdims=False, name="reduce_std"):
    return ivy.std(input_tensor, axis=axis, keepdims=keepdims)


@to_ivy_arrays_and_back
def reduce_sum(input_tensor, axis=None, keepdims=False, name="reduce_sum"):
    return ivy.sum(input_tensor, axis=axis, keepdims=keepdims).astype(
        input_tensor.dtype
    )


@to_ivy_arrays_and_back
def reduce_variance(input_tensor, axis=None, keepdims=False, name="reduce_variance"):
    return ivy.var(input_tensor, axis=axis, keepdims=keepdims)


@to_ivy_arrays_and_back
def scalar_mul(scalar, x, name="scalar_mul"):
    scalar, x = check_tensorflow_casting(scalar, x)
    return ivy.multiply(x, scalar).astype(x.dtype)


@to_ivy_arrays_and_back
def subtract(x, y, name=None):
    x, y = check_tensorflow_casting(x, y)
    return ivy.subtract(x, y)


@to_ivy_arrays_and_back
def squared_difference(x, y, name=None):
    x, y = check_tensorflow_casting(x, y)
    return ivy.square(ivy.subtract(x, y))


@to_ivy_arrays_and_back
def tan(x, name=None):
    return ivy.tan(x)


@to_ivy_arrays_and_back
def unsorted_segment_mean(
    data, segment_ids, num_segments, name="unsorted_segment_mean"
):
    ivy.utils.assertions.check_equal(list(segment_ids.shape), [list(data.shape)[0]])
    x = ivy.zeros(tuple([num_segments] + (list(data.shape))[1:]))
    count = ivy.zeros((num_segments,))
    for i in range((segment_ids).shape[0]):
        x[segment_ids[i]] = x[segment_ids[i]] + data[i]
        count[segment_ids[i]] += 1
    for j in range(num_segments):
        x[j] = ivy.divide(x[j], count[j])
    return x


@to_ivy_arrays_and_back
def unsorted_segment_sqrt_n(
    data, segment_ids, num_segments, name="unsorted_segement_sqrt_n"
):
    ivy.utils.assertions.check_equal(list(segment_ids.shape), [list(data.shape)[0]])
    x = ivy.zeros(tuple([num_segments] + (list(data.shape))[1:]))
    count = ivy.zeros((num_segments,))
    for i in range((segment_ids).shape[0]):
        x[segment_ids[i]] = x[segment_ids[i]] + data[i]
        count[segment_ids[i]] += 1
    for j in range(num_segments):
        x[j] = ivy.divide(x[j], ivy.sqrt(count[j]))
    return x


@to_ivy_arrays_and_back
def zero_fraction(value, name="zero_fraction"):
    zero = ivy.zeros(tuple(list(value.shape)), dtype=ivy.float32)
    x = ivy.array(value, dtype=ivy.float32)
    count_zero = ivy.sum(ivy.equal(x, zero))
    count_nonzero = ivy.sum(ivy.not_equal(x, zero))
    return ivy.divide(count_zero, ivy.add(count_zero, count_nonzero))


@to_ivy_arrays_and_back
def argmin(input, axis=None, output_type="int64", name=None):
    output_type = to_ivy_dtype(output_type)
    if output_type in ["int32", "int64"]:
        return ivy.astype(ivy.argmin(input, axis=axis), output_type)
    else:
        return ivy.astype(ivy.argmin(input, axis=axis), "int64")


@to_ivy_arrays_and_back
def truediv(x, y, name="truediv"):
    x, y = check_tensorflow_casting(x, y)
    x_dtype = ivy.dtype(x)

    if ivy.current_backend_str() == "torch":
        if x_dtype in [ivy.int8, ivy.int16]:
            return ivy.divide(ivy.astype(x, ivy.float32), ivy.astype(y, ivy.float32))
        elif x_dtype in [ivy.int32, ivy.int64]:
            return ivy.divide(ivy.astype(x, ivy.float64), ivy.astype(y, ivy.float64))
    else:
        if x_dtype in [ivy.int8, ivy.uint8, ivy.int16, ivy.uint16]:
            return ivy.divide(ivy.astype(x, ivy.float32), ivy.astype(y, ivy.float32))
        elif x_dtype in [ivy.int32, ivy.uint32, ivy.int64, ivy.uint64]:
            return ivy.divide(ivy.astype(x, ivy.float64), ivy.astype(y, ivy.float64))
    return ivy.divide(x, y)


@to_ivy_arrays_and_back
def equal(x, y, name=None):
    x, y = check_tensorflow_casting(x, y)
    return ivy.equal(x, y)


@to_ivy_arrays_and_back
def floor(x, name=None):
    return ivy.floor(x)


@to_ivy_arrays_and_back
def ceil(x, name=None):
    return ivy.ceil(x)


@to_ivy_arrays_and_back
def minimum(x, y, name=None):
    return ivy.minimum(x, y)


@to_ivy_arrays_and_back
def sigmoid(x, name=None):
    return ivy.sigmoid(x)


@with_supported_dtypes(
    {"2.9.0 and below": ("float16", "float32", "float64", "complex64", "complex128")},
    "tensorflow",
)
@to_ivy_arrays_and_back
def tanh(x, name=None):
    return ivy.tanh(x)


@to_ivy_arrays_and_back
def rsqrt(x, name=None):
    return ivy.reciprocal(ivy.sqrt(x))


@to_ivy_arrays_and_back
def nextafter(x1, x2, name=None):
    return ivy.nextafter(x1, x2)


@with_unsupported_dtypes(
    {
        "1.2.0": ("float16", "complex64", "complex128"),
        "1.8.0 and below": ("float16"),
        "2.9.0 and below": ("int8", "int16", "uint8", "uint16", "uint32", "uint64"),
    },
    "tensorflow",
)
def abs(x, name=None):
    return ivy.abs(x)


@to_ivy_arrays_and_back
def log_softmax(logits, axis=None):
    return ivy.log_softmax(logits, axis=axis)


@to_ivy_arrays_and_back
def asin(x, name=None):
    return ivy.asin(x)


@to_ivy_arrays_and_back
def acos(x, name="acos"):
    return ivy.acos(x)


@to_ivy_arrays_and_back
def square(x, name=None):
    return ivy.square(x)


@to_ivy_arrays_and_back
def is_nan(x, name=None):
    return ivy.isnan(x)


@with_supported_dtypes(
    {
        "2.11.0 and below": ("bfloat16", "half", "float32", "float64"),
    },
    "tensorflow",
)
def is_finite(x, name=None):
    return ivy.isfinite(x)


@to_ivy_arrays_and_back
def atan(x, name=None):
    return ivy.atan(x)


@to_ivy_arrays_and_back
def log(x, name=None):
    return ivy.log(x)


@to_ivy_arrays_and_back
def add_n(inputs, name=None):
    return ivy.sum(inputs, dtype=inputs.dtype, axis=0)


@to_ivy_arrays_and_back
def floormod(x, y, name=None):
    return ivy.remainder(x, y)


@to_ivy_arrays_and_back
def greater(x, y, name=None):
    x, y = check_tensorflow_casting(x, y)
    return ivy.greater(x, y)


@to_ivy_arrays_and_back
<<<<<<< HEAD
def sinh(x, name=None):
    return ivy.sinh(x)
=======
def cos(x, name=None):
    return ivy.cos(x)
>>>>>>> 67f2b3a0
<|MERGE_RESOLUTION|>--- conflicted
+++ resolved
@@ -515,10 +515,5 @@
 
 
 @to_ivy_arrays_and_back
-<<<<<<< HEAD
-def sinh(x, name=None):
-    return ivy.sinh(x)
-=======
 def cos(x, name=None):
-    return ivy.cos(x)
->>>>>>> 67f2b3a0
+    return ivy.cos(x)