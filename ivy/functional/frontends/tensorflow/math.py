# global
import ivy
from ivy import with_supported_dtypes, with_unsupported_dtypes
from ivy.functional.frontends.tensorflow import check_tensorflow_casting
from ivy.functional.frontends.tensorflow.func_wrapper import (
    to_ivy_arrays_and_back,
    handle_tf_dtype,
    to_ivy_dtype,
)


@to_ivy_arrays_and_back
def accumulate_n(inputs, input_type=None, shape=None, dtype=None, name=None):
    return ivy.astype(ivy.sum(ivy.array(inputs)), ivy.int64)


@to_ivy_arrays_and_back
def add(x, y, name=None):
    x, y = check_tensorflow_casting(x, y)
    return ivy.add(x, y)


@to_ivy_arrays_and_back
def exp(x, name=None):
    return ivy.exp(x)


@to_ivy_arrays_and_back
def sqrt(x, name=None):
    return ivy.sqrt(x)


@to_ivy_arrays_and_back
def negative(x, name=None):
    return ivy.negative(x)


@to_ivy_arrays_and_back
def argmax(input, axis, output_type=None, name=None):
    output_type = to_ivy_dtype(output_type)
    if output_type in ["uint16", "int16", "int32", "int64"]:
        return ivy.astype(ivy.argmax(input, axis=axis), output_type)
    else:
        return ivy.astype(ivy.argmax(input, axis=axis), "int64")


@to_ivy_arrays_and_back
def asinh(x, name="asinh"):
    return ivy.asinh(x)


@handle_tf_dtype
@to_ivy_arrays_and_back
def confusion_matrix(
    labels, predictions, num_classes=None, weights=None, dtype=ivy.int32, name=None
):
    labels = ivy.astype(
        ivy.squeeze(ivy.array(labels), axis=None), ivy.int64, copy=False
    )
    predictions = ivy.astype(
        ivy.squeeze(ivy.array(predictions), axis=None), ivy.int64, copy=False
    )
    # failsafe for (1,) array will be squeeze to 0-dim
    labels = ivy.expand_dims(labels, axis=-1) if labels.ndim == 0 else labels
    predictions = (
        ivy.expand_dims(predictions, axis=-1) if predictions.ndim == 0 else predictions
    )

    # Sanity check (potential optimization)
    ivy.utils.assertions.check_greater(
        labels, 0, allow_equal=True, message="labels contains negative values"
    )
    ivy.utils.assertions.check_greater(
        predictions, 0, allow_equal=True, message="predictions contains negative values"
    )

    if num_classes is None:
        num_classes = max(ivy.max(labels), ivy.max(predictions)) + 1
    else:
        num_classes_int64 = ivy.astype(ivy.array(num_classes), ivy.int64, copy=False)
        ivy.utils.assertions.check_less(
            labels, num_classes_int64, message="labels out of bound"
        )
        ivy.utils.assertions.check_less(
            predictions, num_classes_int64, message="predictions out of bound"
        )

    if weights is not None:
        weights = ivy.array(weights)
        ivy.utils.assertions.check_equal(
            ivy.shape(predictions),
            ivy.shape(weights),
            message="weights shape do not match predictions",
        )
        weights = ivy.astype(weights, dtype, copy=False)

    shape = ivy.stack([num_classes, num_classes])
    indices = ivy.stack([labels, predictions], axis=1)
    values = ivy.ones_like(predictions, dtype=dtype) if weights is None else weights
    return ivy.scatter_nd(indices, values, shape=shape)


@handle_tf_dtype
@to_ivy_arrays_and_back
def count_nonzero(input, axis=None, keepdims=None, dtype=ivy.int64, name=None):
    x = ivy.array(input)
    if keepdims is None:
        keepdims = False
    zero = ivy.zeros(ivy.shape(x), dtype=x.dtype)
    return ivy.astype(
        ivy.sum(
            ivy.astype(ivy.not_equal(x, zero), ivy.int64),
            axis=axis,
            keepdims=keepdims,
        ),
        dtype,
        copy=False,
    )


def cumprod(x, axis, exclusive=False, reverse=False, name=None):
    return ivy.astype(
        ivy.cumprod(x, axis=axis, exclusive=exclusive, reverse=reverse), x.dtype
    )


def cumsum(x, axis, exclusive=False, reverse=False, name=None):
    return ivy.astype(
        ivy.cumsum(x, axis=axis, exclusive=exclusive, reverse=reverse), x.dtype
    )


@to_ivy_arrays_and_back
def divide(x, y, name=None):
    x, y = check_tensorflow_casting(x, y)
    return ivy.divide(x, y)


@to_ivy_arrays_and_back
def divide_no_nan(x, y, name="divide_no_nan"):
    x, y = check_tensorflow_casting(x, y)
    return ivy.where(
        y == 0,
        ivy.array(0.0, dtype=ivy.promote_types(x.dtype, y.dtype)),
        x / y,
    )


@to_ivy_arrays_and_back
def maximum(x, y, name=None):
    return ivy.maximum(x, y)


@to_ivy_arrays_and_back
def erfcinv(x, name="erfcinv"):
    return 1 / (1 - ivy.erf(x))


@to_ivy_arrays_and_back
def is_non_decreasing(x, name="is_non_decreasing"):
    if ivy.array(x).size < 2:
        return ivy.array(True)
    if ivy.array(x).size == 2:
        return ivy.array([x[0] <= x[1]])
    return ivy.all(ivy.less_equal(x, ivy.roll(x, -1)))


@to_ivy_arrays_and_back
def is_strictly_increasing(x, name="is_strictly_increasing"):
    if ivy.array(x).size < 2:
        return ivy.array(True)
    if ivy.array(x).size == 2:
        return ivy.array(x[0] < x[1])
    return ivy.all(ivy.less(x, ivy.roll(x, -1)))


@to_ivy_arrays_and_back
def log_sigmoid(x, name=None):
    return -ivy.softplus(-x)


@to_ivy_arrays_and_back
def logical_and(x, y, name="LogicalAnd"):
    return ivy.logical_and(x, y)


@to_ivy_arrays_and_back
def logical_xor(x, y, name="LogicalXor"):
    return ivy.logical_xor(x, y)


@to_ivy_arrays_and_back
def multiply(x, y, name=None):
    x, y = check_tensorflow_casting(x, y)
    return ivy.multiply(x, y)


@to_ivy_arrays_and_back
def multiply_no_nan(x, y, name="multiply_no_nan"):
    x, y = check_tensorflow_casting(x, y)
    return ivy.where(
        y == 0,
        ivy.array(0.0, dtype=ivy.promote_types(x.dtype, y.dtype)),
        x * y,
    )


@to_ivy_arrays_and_back
def polyval(coeffs, x, name=None):
    ivy.utils.assertions.check_isinstance(coeffs, list)
    x = ivy.array(x)
    if len(coeffs) < 1:
        return ivy.zeros_like(x, dtype=x.dtype)
    coeffs = [ivy.array(_) for _ in coeffs]
    p = coeffs[0]
    for c in coeffs[1:]:
        p = c + p * x
    return p


@to_ivy_arrays_and_back
def pow(x, y, name="pow"):
    x, y = check_tensorflow_casting(x, y)
    return ivy.pow(x, y)


@to_ivy_arrays_and_back
def reciprocal_no_nan(x, name="reciprocal_no_nan"):
    return ivy.where(
        x == 0,
        ivy.array(0.0, dtype=x.dtype),
        ivy.ones_like(x, dtype=x.dtype) / x,
    )


@to_ivy_arrays_and_back
def reduce_all(input_tensor, axis=None, keepdims=False, name="reduce_all"):
    return ivy.all(input_tensor, axis=axis, keepdims=keepdims)


@to_ivy_arrays_and_back
def reduce_any(input_tensor, axis=None, keepdims=False, name="reduce_any"):
    return ivy.any(input_tensor, axis=axis, keepdims=keepdims)


@to_ivy_arrays_and_back
def reduce_euclidean_norm(
    input_tensor, axis=None, keepdims=False, name="reduce_euclidean_norm"
):
    return ivy.vector_norm(
        input_tensor, axis=axis, keepdims=keepdims, ord=2
    )  # ord = '2' is the euclidean norm


@to_ivy_arrays_and_back
def reduce_logsumexp(input_tensor, axis=None, keepdims=False, name="reduce_logsumexp"):
    # stable logsumexp trick
    max_input_tensor = ivy.max(input_tensor, axis=axis, keepdims=True)
    return (
        ivy.log(
            ivy.sum(
                ivy.exp(input_tensor - max_input_tensor),
                axis=axis,
                keepdims=keepdims,
            )
        )
        + max_input_tensor
    ).astype(input_tensor.dtype)


@to_ivy_arrays_and_back
def reduce_max(input_tensor, axis=None, keepdims=False, name="reduce_max"):
    return ivy.max(input_tensor, axis=axis, keepdims=keepdims)


@to_ivy_arrays_and_back
def reduce_mean(input_tensor, axis=None, keepdims=False, name="reduce_mean"):
    return ivy.mean(input_tensor, axis=axis, keepdims=keepdims)


@to_ivy_arrays_and_back
def reduce_min(input_tensor, axis=None, keepdims=False, name="reduce_min"):
    return ivy.min(input_tensor, axis=axis, keepdims=keepdims)


@to_ivy_arrays_and_back
def reduce_prod(input_tensor, axis=None, keepdims=False, name="reduce_prod"):
    return ivy.prod(input_tensor, axis=axis, keepdims=keepdims).astype(
        input_tensor.dtype
    )


@to_ivy_arrays_and_back
def reduce_std(input_tensor, axis=None, keepdims=False, name="reduce_std"):
    return ivy.std(input_tensor, axis=axis, keepdims=keepdims)


@to_ivy_arrays_and_back
def reduce_sum(input_tensor, axis=None, keepdims=False, name="reduce_sum"):
    return ivy.sum(input_tensor, axis=axis, keepdims=keepdims).astype(
        input_tensor.dtype
    )


@to_ivy_arrays_and_back
def reduce_variance(input_tensor, axis=None, keepdims=False, name="reduce_variance"):
    return ivy.var(input_tensor, axis=axis, keepdims=keepdims)


@to_ivy_arrays_and_back
def scalar_mul(scalar, x, name="scalar_mul"):
    scalar, x = check_tensorflow_casting(scalar, x)
    return ivy.multiply(x, scalar).astype(x.dtype)


@to_ivy_arrays_and_back
def subtract(x, y, name=None):
    x, y = check_tensorflow_casting(x, y)
    return ivy.subtract(x, y)


@to_ivy_arrays_and_back
def squared_difference(x, y, name=None):
    x, y = check_tensorflow_casting(x, y)
    return ivy.square(ivy.subtract(x, y))


@to_ivy_arrays_and_back
def tan(x, name=None):
    return ivy.tan(x)


@to_ivy_arrays_and_back
def unsorted_segment_mean(
    data, segment_ids, num_segments, name="unsorted_segment_mean"
):
    ivy.utils.assertions.check_equal(list(segment_ids.shape), [list(data.shape)[0]])
    x = ivy.zeros(tuple([num_segments] + (list(data.shape))[1:]))
    count = ivy.zeros((num_segments,))
    for i in range((segment_ids).shape[0]):
        x[segment_ids[i]] = x[segment_ids[i]] + data[i]
        count[segment_ids[i]] += 1
    for j in range(num_segments):
        x[j] = ivy.divide(x[j], count[j])
    return x


@to_ivy_arrays_and_back
def unsorted_segment_sqrt_n(
    data, segment_ids, num_segments, name="unsorted_segement_sqrt_n"
):
    ivy.utils.assertions.check_equal(list(segment_ids.shape), [list(data.shape)[0]])
    x = ivy.zeros(tuple([num_segments] + (list(data.shape))[1:]))
    count = ivy.zeros((num_segments,))
    for i in range((segment_ids).shape[0]):
        x[segment_ids[i]] = x[segment_ids[i]] + data[i]
        count[segment_ids[i]] += 1
    for j in range(num_segments):
        x[j] = ivy.divide(x[j], ivy.sqrt(count[j]))
    return x


@to_ivy_arrays_and_back
def zero_fraction(value, name="zero_fraction"):
    zero = ivy.zeros(tuple(list(value.shape)), dtype=ivy.float32)
    x = ivy.array(value, dtype=ivy.float32)
    count_zero = ivy.sum(ivy.equal(x, zero))
    count_nonzero = ivy.sum(ivy.not_equal(x, zero))
    return ivy.divide(count_zero, ivy.add(count_zero, count_nonzero))


@to_ivy_arrays_and_back
def argmin(input, axis=None, output_type="int64", name=None):
    output_type = to_ivy_dtype(output_type)
    if output_type in ["int32", "int64"]:
        return ivy.astype(ivy.argmin(input, axis=axis), output_type)
    else:
        return ivy.astype(ivy.argmin(input, axis=axis), "int64")


@to_ivy_arrays_and_back
def truediv(x, y, name="truediv"):
    x, y = check_tensorflow_casting(x, y)
    x_dtype = ivy.dtype(x)

    if ivy.current_backend_str() == "torch":
        if x_dtype in [ivy.int8, ivy.int16]:
            return ivy.divide(ivy.astype(x, ivy.float32), ivy.astype(y, ivy.float32))
        elif x_dtype in [ivy.int32, ivy.int64]:
            return ivy.divide(ivy.astype(x, ivy.float64), ivy.astype(y, ivy.float64))
    else:
        if x_dtype in [ivy.int8, ivy.uint8, ivy.int16, ivy.uint16]:
            return ivy.divide(ivy.astype(x, ivy.float32), ivy.astype(y, ivy.float32))
        elif x_dtype in [ivy.int32, ivy.uint32, ivy.int64, ivy.uint64]:
            return ivy.divide(ivy.astype(x, ivy.float64), ivy.astype(y, ivy.float64))
    return ivy.divide(x, y)


@to_ivy_arrays_and_back
def equal(x, y, name=None):
    x, y = check_tensorflow_casting(x, y)
    return ivy.equal(x, y)


@to_ivy_arrays_and_back
def floor(x, name=None):
    return ivy.floor(x)


@to_ivy_arrays_and_back
def ceil(x, name=None):
    return ivy.ceil(x)


@to_ivy_arrays_and_back
def minimum(x, y, name=None):
    return ivy.minimum(x, y)


@to_ivy_arrays_and_back
def sigmoid(x, name=None):
    return ivy.sigmoid(x)


@with_supported_dtypes(
    {"2.9.0 and below": ("float16", "float32", "float64", "complex64", "complex128")},
    "tensorflow",
)
@to_ivy_arrays_and_back
def tanh(x, name=None):
    return ivy.tanh(x)


@to_ivy_arrays_and_back
def rsqrt(x, name=None):
    return ivy.reciprocal(ivy.sqrt(x))


@to_ivy_arrays_and_back
def nextafter(x1, x2, name=None):
    return ivy.nextafter(x1, x2)


@with_unsupported_dtypes(
    {
        "1.2.0": ("float16", "complex64", "complex128"),
        "1.8.0 and below": ("float16"),
        "2.9.0 and below": ("int8", "int16", "uint8", "uint16", "uint32", "uint64"),
    },
    "tensorflow",
)
def abs(x, name=None):
    return ivy.abs(x)


@to_ivy_arrays_and_back
def log_softmax(logits, axis=None):
    return ivy.log_softmax(logits, axis=axis)


@to_ivy_arrays_and_back
def asin(x, name=None):
    return ivy.asin(x)


@to_ivy_arrays_and_back
def acos(x, name="acos"):
<<<<<<< HEAD
    return ivy.acos(x)


@to_ivy_arrays_and_back
def square(x, name=None):
    return ivy.square(x)


@to_ivy_arrays_and_back
def is_nan(x, name=None):
    return ivy.isnan(x)


@with_supported_dtypes(
    {
        "2.11.0 and below": ("bfloat16", "half", "float32", "float64"),
    },
    "tensorflow",
)
def is_finite(x, name=None):
    return ivy.isfinite(x)

@to_ivy_arrays_and_back
def atan(x, name=None):
    return ivy.atan(x)
=======
    return ivy.acos(x)
>>>>>>> 2707161c
<|MERGE_RESOLUTION|>--- conflicted
+++ resolved
@@ -206,6 +206,11 @@
 
 
 @to_ivy_arrays_and_back
+def negative(x, name=None):
+    return ivy.negative(x)
+
+
+@to_ivy_arrays_and_back
 def polyval(coeffs, x, name=None):
     ivy.utils.assertions.check_isinstance(coeffs, list)
     x = ivy.array(x)
@@ -465,32 +470,4 @@
 
 @to_ivy_arrays_and_back
 def acos(x, name="acos"):
-<<<<<<< HEAD
-    return ivy.acos(x)
-
-
-@to_ivy_arrays_and_back
-def square(x, name=None):
-    return ivy.square(x)
-
-
-@to_ivy_arrays_and_back
-def is_nan(x, name=None):
-    return ivy.isnan(x)
-
-
-@with_supported_dtypes(
-    {
-        "2.11.0 and below": ("bfloat16", "half", "float32", "float64"),
-    },
-    "tensorflow",
-)
-def is_finite(x, name=None):
-    return ivy.isfinite(x)
-
-@to_ivy_arrays_and_back
-def atan(x, name=None):
-    return ivy.atan(x)
-=======
-    return ivy.acos(x)
->>>>>>> 2707161c
+    return ivy.acos(x)