--- conflicted
+++ resolved
@@ -97,8 +97,6 @@
         x / y,
     )
 
-
-<<<<<<< HEAD
 def maximum(a, b):
     # Cast inputs to ivy array
     a = ivy.array(a)
@@ -113,9 +111,6 @@
         x * y,
     )
 
-
-=======
->>>>>>> b05de004
 def erfcinv(x, name="erfcinv"):
     return 1 / (1 - ivy.erf(x))
 
