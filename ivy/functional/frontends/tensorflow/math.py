--- conflicted
+++ resolved
@@ -174,8 +174,7 @@
     "torch": ("float16", "bfloat16"),
     "numpy": ("float16", "bfloat16", "float32", "float64")
 }
-<<<<<<< HEAD
-=======
+
 
 
 def log_sigmoid(x, name=None):
@@ -184,4 +183,3 @@
 
 
 log_sigmoid.unsupported_dtypes = {"torch": ("float16", "bfloat16")}
->>>>>>> 9120e9e2
