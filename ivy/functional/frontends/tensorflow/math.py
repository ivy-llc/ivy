# global
import ivy


def add(x, y, name=None):
    return ivy.add(x, y)


def tan(x, name=None):
    return ivy.tan(x)


tan.unsupported_dtypes = {"torch": ("float16",)}


def multiply(x, y, name=None):
    return ivy.multiply(x, y)


def subtract(x, y, name=None):
    return ivy.subtract(x, y)


def logical_xor(x, y, name="LogicalXor"):
    return ivy.logical_xor(x, y)


logical_xor.supported_dtypes = {"torch": ("bool",)}


def divide(x, y, name=None):
    return ivy.divide(x, y)


def negative(x, name=None):
    return ivy.negative(x)


negative.unsupported_dtypes = {
    "tensorflow": ("uint8", "uint16", "uint32", "uint64"),
}


def reciprocal_no_nan(input_tensor, name="reciprocal_no_nan"):
    return ivy.where(
        input_tensor == 0,
        ivy.array(0.0, dtype=input_tensor.dtype),
        ivy.ones_like(input_tensor, dtype=input_tensor.dtype) / input_tensor,
    )


def reduce_all(input_tensor, axis=None, keepdims=False, name="reduce_all"):
    return ivy.all(input_tensor, axis=axis, keepdims=keepdims)


def reduce_any(input_tensor, axis=None, keepdims=False, name="reduce_any"):
    return ivy.any(input_tensor, axis=axis, keepdims=keepdims)


def reduce_euclidean_norm(
    input_tensor, axis=None, keepdims=False, name="reduce_euclidean_norm"
):
    return ivy.vector_norm(
        input_tensor, axis=axis, keepdims=keepdims, ord=2
    )  # ord = '2' is the euclidean norm


reduce_euclidean_norm.unsupported_dtypes = {
    "tensorflow": ("uint8", "uint16", "uint32", "uint64"),
}


def reduce_logsumexp(input_tensor, axis=None, keepdims=False, name="reduce_logsumexp"):
    return ivy.exp(input_tensor).sum(axis=axis, keepdims=keepdims).log()


reduce_logsumexp.unsupported_dtypes = {
    "tensorflow": (
        "uint8",
        "uint16",
        "uint32",
        "uint64",
<<<<<<< HEAD
    ),
    "torch": ("float16",),
=======
        "float16",
        "float32",
        "float64",
    ),
    "torch": ("float16", "bfloat16"),
    "numpy": ("float16", "bfloat16", "float32", "float64"),
>>>>>>> 3042c63d
}


def logical_and(x, y, name="LogicalAnd"):
    return ivy.logical_and(x, y)


logical_and.supported_dtypes = ("bool",)


def argmax(input, axis, output_type, name=None):
    return ivy.argmax(input, axis=axis)


def reduce_max(input_tensor, axis=None, keepdims=False, name="reduce_max"):
    return ivy.max(input_tensor, axis=axis, keepdims=keepdims)


reduce_max.unsupported_dtypes = {
    "tensorflow": ("uint8", "uint16", "uint32", "uint64"),
}


def reduce_min(input_tensor, axis=None, keepdims=False, name="reduce_min"):
    return ivy.min(input_tensor, axis=axis, keepdims=keepdims)


reduce_min.unsupported_dtypes = {
    "tensorflow": ("uint8", "uint16", "uint32", "uint64"),
}


def reduce_prod(input_tensor, axis=None, keepdims=False, name="reduce_prod"):
    return ivy.prod(input_tensor, axis=axis, keepdims=keepdims)


reduce_prod.unsupported_dtypes = {
    "tensorflow": ("uint8", "uint16", "uint32", "uint64"),
}


def reduce_std(input_tensor, axis=None, keepdims=False, name="reduce_std"):
    return ivy.std(input_tensor, axis=axis, keepdims=keepdims)


reduce_std.unsupported_dtypes = {
    "tensorflow": (
        "uint8",
        "uint16",
        "uint32",
        "uint64",
<<<<<<< HEAD
    ),
=======
        "float16",
        "float32",
        "float64",
    ),
    "torch": ("float16", "bfloat16"),
    "numpy": ("float16", "bfloat16", "float32", "float64"),
>>>>>>> 3042c63d
}


def asinh(x, name="asinh"):
    return ivy.asinh(x)

<<<<<<< HEAD

asinh.unsupported_dtypes = {"torch": ("float16",)}

=======
>>>>>>> 3042c63d

def reduce_sum(input_tensor, axis=None, keepdims=False, name="reduce_sum"):
    return ivy.sum(input_tensor, axis=axis, keepdims=keepdims)


reduce_sum.unsupported_dtypes = {
    "tensorflow": ("uint8", "uint16", "uint32", "uint64"),
}


def reduce_variance(input_tensor, axis=None, keepdims=False, name="reduce_variance"):
    return ivy.var(input_tensor, axis=axis, keepdims=keepdims)


reduce_variance.unsupported_dtypes = {
<<<<<<< HEAD
    "tensorflow": ("uint8", "uint16", "uint32", "uint64"),
=======
    "tensorflow": (
        "uint8",
        "uint16",
        "uint32",
        "uint64",
        "float16",
        "float32",
        "float64",
    ),
    "torch": ("float16", "bfloat16"),
    "numpy": ("float16", "bfloat16", "float32", "float64"),
>>>>>>> 3042c63d
}


def scalar_mul(scalar, x, name="scalar_mul"):
    return ivy.multiply(x, ivy.array([scalar]))


scalar_mul.unsupported_dtypes = {
    "tensorflow": (
        "uint8",
        "uint16",
        "uint32",
        "uint64",
        "float16",
        "float32",
        "float64",
    ),
    "torch": ("float16", "bfloat16"),
    "numpy": ("float16", "bfloat16", "float32", "float64"),
}


<<<<<<< HEAD
def log_sigmoid(x, name=None):
    return -ivy.softplus(-x)


log_sigmoid.unsupported_dtypes = {"torch": ("float16", "bfloat16")}


def cumprod(x, axis=0, exclusive=False, reverse=False, name=None):
    ret = ivy.cumprod(x, axis, exclusive)
    if reverse:
        return ivy.flip(ret, axis)
    return ret
=======
def divide_no_nan(x, y, name="divide_no_nan"):
    return ivy.where(
        y == 0,
        ivy.array(0.0, dtype=ivy.promote_types(x.dtype, y.dtype)),
        x / y,
    )


def erfcinv(x, name="erfcinv"):
    return 1 / (1 - ivy.erf(x))


def is_non_decreasing(x, name="is_non_decreasing"):
    if ivy.array(x).size < 2:
        return ivy.array(True)
    if ivy.array(x).size == 2:
        return ivy.array(x[0] <= x[1])
    return ivy.all(ivy.less_equal(x, ivy.roll(x, -1)))


def is_strictly_increasing(x, name="is_strictly_increasing"):
    if ivy.array(x).size < 2:
        return ivy.array(True)
    if ivy.array(x).size == 2:
        return ivy.array(x[0] < x[1])
    return ivy.all(ivy.less(x, ivy.roll(x, -1)))


# TODO: Ibeta for Future Release
>>>>>>> 3042c63d
<|MERGE_RESOLUTION|>--- conflicted
+++ resolved
@@ -80,17 +80,8 @@
         "uint16",
         "uint32",
         "uint64",
-<<<<<<< HEAD
     ),
     "torch": ("float16",),
-=======
-        "float16",
-        "float32",
-        "float64",
-    ),
-    "torch": ("float16", "bfloat16"),
-    "numpy": ("float16", "bfloat16", "float32", "float64"),
->>>>>>> 3042c63d
 }
 
 
@@ -142,28 +133,16 @@
         "uint16",
         "uint32",
         "uint64",
-<<<<<<< HEAD
     ),
-=======
-        "float16",
-        "float32",
-        "float64",
-    ),
-    "torch": ("float16", "bfloat16"),
-    "numpy": ("float16", "bfloat16", "float32", "float64"),
->>>>>>> 3042c63d
 }
 
 
 def asinh(x, name="asinh"):
     return ivy.asinh(x)
 
-<<<<<<< HEAD
 
 asinh.unsupported_dtypes = {"torch": ("float16",)}
 
-=======
->>>>>>> 3042c63d
 
 def reduce_sum(input_tensor, axis=None, keepdims=False, name="reduce_sum"):
     return ivy.sum(input_tensor, axis=axis, keepdims=keepdims)
@@ -179,21 +158,7 @@
 
 
 reduce_variance.unsupported_dtypes = {
-<<<<<<< HEAD
     "tensorflow": ("uint8", "uint16", "uint32", "uint64"),
-=======
-    "tensorflow": (
-        "uint8",
-        "uint16",
-        "uint32",
-        "uint64",
-        "float16",
-        "float32",
-        "float64",
-    ),
-    "torch": ("float16", "bfloat16"),
-    "numpy": ("float16", "bfloat16", "float32", "float64"),
->>>>>>> 3042c63d
 }
 
 
@@ -216,7 +181,6 @@
 }
 
 
-<<<<<<< HEAD
 def log_sigmoid(x, name=None):
     return -ivy.softplus(-x)
 
@@ -228,35 +192,4 @@
     ret = ivy.cumprod(x, axis, exclusive)
     if reverse:
         return ivy.flip(ret, axis)
-    return ret
-=======
-def divide_no_nan(x, y, name="divide_no_nan"):
-    return ivy.where(
-        y == 0,
-        ivy.array(0.0, dtype=ivy.promote_types(x.dtype, y.dtype)),
-        x / y,
-    )
-
-
-def erfcinv(x, name="erfcinv"):
-    return 1 / (1 - ivy.erf(x))
-
-
-def is_non_decreasing(x, name="is_non_decreasing"):
-    if ivy.array(x).size < 2:
-        return ivy.array(True)
-    if ivy.array(x).size == 2:
-        return ivy.array(x[0] <= x[1])
-    return ivy.all(ivy.less_equal(x, ivy.roll(x, -1)))
-
-
-def is_strictly_increasing(x, name="is_strictly_increasing"):
-    if ivy.array(x).size < 2:
-        return ivy.array(True)
-    if ivy.array(x).size == 2:
-        return ivy.array(x[0] < x[1])
-    return ivy.all(ivy.less(x, ivy.roll(x, -1)))
-
-
-# TODO: Ibeta for Future Release
->>>>>>> 3042c63d
+    return ret