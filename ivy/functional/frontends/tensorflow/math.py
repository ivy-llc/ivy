# global
import ivy


def add(x, y, name=None):
    return ivy.add(x, y)


def tan(x, name=None):
    return ivy.tan(x)


tan.unsupported_dtypes = {"torch": ("float16",)}


def multiply(x, y, name=None):
    return ivy.multiply(x, y)


def subtract(x, y, name=None):
    return ivy.subtract(x, y)


def logical_xor(x, y, name="LogicalXor"):
    return ivy.logical_xor(x, y)


logical_xor.supported_dtypes = {"torch": ("bool", "bool")}


def divide(x, y, name=None):
    return ivy.divide(x, y)


def negative(x, name=None):
    return ivy.negative(x)


negative.unsupported_dtypes = {
    "tensorflow": ("uint8", "uint16", "uint32", "uint64"),
}


<<<<<<< HEAD
def reciprocal_no_nan(input_tensor, name="reciprocal_no_nan"):
    return ivy.where(input_tensor == 0, ivy.array(0.0), 1 / input_tensor)


def reduce_all(input_tensor, axis=None, keepdims=False, name="reduce_all"):
    return ivy.all(input_tensor, axis=axis, keepdims=keepdims)


def reduce_any(input_tensor, axis=None, keepdims=False, name="reduce_any"):
    return ivy.any(input_tensor, axis=axis, keepdims=keepdims)


def reduce_euclidean_norm(
    input_tensor, axis=None, keepdims=False, name="reduce_euclidean_norm"
):
    return ivy.vector_norm(
        input_tensor, axis=axis, keepdims=keepdims, ord=2
    )  # ord = '2' is the euclidean norm


def reduce_logsumexp(input_tensor, axis=None, keepdims=False, name="reduce_logsumexp"):
    return ivy.exp(input_tensor).sum(axis=axis, keepdims=keepdims).log()


reduce_logsumexp.unsupported_dtypes = {
    "tensorflow": ("uint8", "uint16", "uint32", "uint64"),
=======
def log_sigmoid(x, name=None):
    return -ivy.softplus(-x)


log_sigmoid.unsupported_dtypes = {
    "torch": ("float16", "bfloat16"),
    "numpy": ("float16", "bfloat16", "float32", "float64"),
>>>>>>> 4dd22149
}<|MERGE_RESOLUTION|>--- conflicted
+++ resolved
@@ -41,7 +41,16 @@
 }
 
 
-<<<<<<< HEAD
+def log_sigmoid(x, name=None):
+    return -ivy.softplus(-x)
+
+
+log_sigmoid.unsupported_dtypes = {
+    "torch": ("float16", "bfloat16"),
+    "numpy": ("float16", "bfloat16", "float32", "float64"),
+}
+
+
 def reciprocal_no_nan(input_tensor, name="reciprocal_no_nan"):
     return ivy.where(input_tensor == 0, ivy.array(0.0), 1 / input_tensor)
 
@@ -68,13 +77,4 @@
 
 reduce_logsumexp.unsupported_dtypes = {
     "tensorflow": ("uint8", "uint16", "uint32", "uint64"),
-=======
-def log_sigmoid(x, name=None):
-    return -ivy.softplus(-x)
-
-
-log_sigmoid.unsupported_dtypes = {
-    "torch": ("float16", "bfloat16"),
-    "numpy": ("float16", "bfloat16", "float32", "float64"),
->>>>>>> 4dd22149
 }