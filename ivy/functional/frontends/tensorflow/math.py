# global
import ivy
from ivy import (
    with_supported_dtypes,
    with_unsupported_dtypes,
    with_supported_device_and_dtypes,
)
from ivy.functional.frontends.tensorflow import check_tensorflow_casting
from ivy.functional.frontends.tensorflow.func_wrapper import (
    to_ivy_arrays_and_back,
    handle_tf_dtype,
    to_ivy_dtype,
)


@with_supported_dtypes(
    {"2.13.0 and below": ("float16", "float32", "float64", "complex64", "complex128")},
    "tensorflow",
)
@to_ivy_arrays_and_back
def imag(input, name=None):
    return ivy.imag(input)


@to_ivy_arrays_and_back
def accumulate_n(inputs, shape=None, tensor_dtype=None, name=None):
    return ivy.sum(inputs, axis=0)


@to_ivy_arrays_and_back
def add(x, y, name=None):
    x, y = check_tensorflow_casting(x, y)
    return ivy.add(x, y)


@to_ivy_arrays_and_back
def exp(x, name=None):
    return ivy.exp(x)


@to_ivy_arrays_and_back
def expm1(x, name=None):
    return ivy.expm1(x)


@to_ivy_arrays_and_back
def sqrt(x, name=None):
    return ivy.sqrt(x)


@to_ivy_arrays_and_back
def negative(x, name=None):
    return ivy.negative(x)


@to_ivy_arrays_and_back
def argmax(input, axis, output_type=None, name=None):
    output_type = to_ivy_dtype(output_type)
    if output_type in ["uint16", "int16", "int32", "int64"]:
        return ivy.astype(ivy.argmax(input, axis=axis), output_type)
    else:
        return ivy.astype(ivy.argmax(input, axis=axis), "int64")


@to_ivy_arrays_and_back
def asinh(x, name="asinh"):
    return ivy.asinh(x)


@handle_tf_dtype
@to_ivy_arrays_and_back
def confusion_matrix(
    labels, predictions, num_classes=None, weights=None, dtype=ivy.int32, name=None
):
    labels = ivy.astype(
        ivy.squeeze(ivy.array(labels), axis=None), ivy.int64, copy=False
    )
    predictions = ivy.astype(
        ivy.squeeze(ivy.array(predictions), axis=None), ivy.int64, copy=False
    )
    # failsafe for (1,) array will be squeeze to 0-dim
    labels = ivy.expand_dims(labels, axis=-1) if labels.ndim == 0 else labels
    predictions = (
        ivy.expand_dims(predictions, axis=-1) if predictions.ndim == 0 else predictions
    )

    # Sanity check (potential optimization)
    ivy.utils.assertions.check_greater(
        labels, 0, allow_equal=True, message="labels contains negative values"
    )
    ivy.utils.assertions.check_greater(
        predictions, 0, allow_equal=True, message="predictions contains negative values"
    )

    if num_classes is None:
        num_classes = max(ivy.max(labels), ivy.max(predictions)) + 1
    else:
        num_classes_int64 = ivy.astype(ivy.array(num_classes), ivy.int64, copy=False)
        ivy.utils.assertions.check_less(
            labels, num_classes_int64, message="labels out of bound"
        )
        ivy.utils.assertions.check_less(
            predictions, num_classes_int64, message="predictions out of bound"
        )

    if weights is not None:
        weights = ivy.array(weights)
        ivy.utils.assertions.check_equal(
            ivy.shape(predictions),
            ivy.shape(weights),
            message="weights shape do not match predictions",
            as_array=False,
        )
        weights = ivy.astype(weights, dtype, copy=False)

    shape = ivy.stack([num_classes, num_classes])
    indices = ivy.stack([labels, predictions], axis=1)
    values = ivy.ones_like(predictions, dtype=dtype) if weights is None else weights
    return ivy.scatter_nd(indices, values, shape=shape)


@handle_tf_dtype
@to_ivy_arrays_and_back
def count_nonzero(input, axis=None, keepdims=None, dtype=ivy.int64, name=None):
    x = ivy.array(input)
    if keepdims is None:
        keepdims = False
    zero = ivy.zeros(ivy.shape(x), dtype=x.dtype)
    return ivy.astype(
        ivy.sum(
            ivy.astype(ivy.not_equal(x, zero), ivy.int64),
            axis=axis,
            keepdims=keepdims,
        ),
        dtype,
        copy=False,
    )


def cumprod(x, axis, exclusive=False, reverse=False, name=None):
    return ivy.astype(
        ivy.cumprod(x, axis=axis, exclusive=exclusive, reverse=reverse), x.dtype
    )


def cumsum(x, axis, exclusive=False, reverse=False, name=None):
    return ivy.astype(
        ivy.cumsum(x, axis=axis, exclusive=exclusive, reverse=reverse), x.dtype
    )


@to_ivy_arrays_and_back
def divide(x, y, name=None):
    x, y = check_tensorflow_casting(x, y)
    return ivy.divide(x, y)


@to_ivy_arrays_and_back
def divide_no_nan(x, y, name="divide_no_nan"):
    x, y = check_tensorflow_casting(x, y)
    return ivy.where(
        y == 0,
        ivy.array(0.0, dtype=ivy.promote_types(x.dtype, y.dtype)),
        x / y,
    )


@to_ivy_arrays_and_back
def maximum(x, y, name=None):
    return ivy.maximum(x, y)


@to_ivy_arrays_and_back
def erfcinv(x, name="erfcinv"):
    return 1 / (1 - ivy.erf(x))


@to_ivy_arrays_and_back
def is_inf(x, name=None):
    return ivy.isinf(x)


@to_ivy_arrays_and_back
def is_non_decreasing(x, name="is_non_decreasing"):
    if ivy.array(x).size < 2:
        return ivy.array(True)
    if ivy.array(x).size == 2:
        return ivy.array([x[0] <= x[1]])
    return ivy.all(ivy.less_equal(x, ivy.roll(x, -1)))


@to_ivy_arrays_and_back
def is_strictly_increasing(x, name="is_strictly_increasing"):
    if ivy.array(x).size < 2:
        return ivy.array(True)
    if ivy.array(x).size == 2:
        return ivy.array(x[0] < x[1])
    return ivy.all(ivy.less(x, ivy.roll(x, -1)))


@to_ivy_arrays_and_back
def log_sigmoid(x, name=None):
    return -ivy.softplus(-x)


@to_ivy_arrays_and_back
def logical_not(x, name="logical_not"):
    return ivy.logical_not(x)


@to_ivy_arrays_and_back
def log1p(x, name=None):
    return ivy.log1p(x)


@to_ivy_arrays_and_back
def logical_and(x, y, name="LogicalAnd"):
    return ivy.logical_and(x, y)


@to_ivy_arrays_and_back
def logical_xor(x, y, name="LogicalXor"):
    return ivy.logical_xor(x, y)


@to_ivy_arrays_and_back
def logical_or(x, y, name="logical_or"):
    return ivy.logical_or(x, y)


@to_ivy_arrays_and_back
def multiply(x, y, name=None):
    x, y = check_tensorflow_casting(x, y)
    return ivy.multiply(x, y)


@to_ivy_arrays_and_back
def multiply_no_nan(x, y, name="multiply_no_nan"):
    x, y = check_tensorflow_casting(x, y)
    return ivy.where(
        y == 0,
        ivy.array(0.0, dtype=ivy.promote_types(x.dtype, y.dtype)),
        x * y,
    )


@to_ivy_arrays_and_back
def polyval(coeffs, x, name=None):
    ivy.utils.assertions.check_isinstance(coeffs, list)
    x = ivy.array(x)
    if len(coeffs) < 1:
        return ivy.zeros_like(x, dtype=x.dtype)
    coeffs = [ivy.array(_) for _ in coeffs]
    p = coeffs[0]
    for c in coeffs[1:]:
        p = c + p * x
    return p


@to_ivy_arrays_and_back
def pow(x, y, name="pow"):
    x, y = check_tensorflow_casting(x, y)
    return ivy.pow(x, y)


@to_ivy_arrays_and_back
def reciprocal(x, name="reciprocal"):
    return ivy.reciprocal(x)


@to_ivy_arrays_and_back
def reciprocal_no_nan(x, name="reciprocal_no_nan"):
    return ivy.where(
        x == 0,
        ivy.array(0.0, dtype=x.dtype),
        ivy.ones_like(x, dtype=x.dtype) / x,
    )


@to_ivy_arrays_and_back
def reduce_all(input_tensor, axis=None, keepdims=False, name="reduce_all"):
    return ivy.all(input_tensor, axis=axis, keepdims=keepdims)


@to_ivy_arrays_and_back
def reduce_any(input_tensor, axis=None, keepdims=False, name="reduce_any"):
    return ivy.any(input_tensor, axis=axis, keepdims=keepdims)


@to_ivy_arrays_and_back
def reduce_euclidean_norm(
    input_tensor, axis=None, keepdims=False, name="reduce_euclidean_norm"
):
    return ivy.vector_norm(
        input_tensor, axis=axis, keepdims=keepdims, ord=2
    )  # ord = '2' is the euclidean norm


@to_ivy_arrays_and_back
def reduce_logsumexp(input_tensor, axis=None, keepdims=False, name="reduce_logsumexp"):
    # stable logsumexp trick
    max_input_tensor = ivy.max(input_tensor, axis=axis, keepdims=False)
    return (
        ivy.log(
            ivy.sum(
                ivy.exp(input_tensor - max_input_tensor),
                axis=axis,
                keepdims=keepdims,
            )
        )
        + max_input_tensor
    ).astype(input_tensor.dtype)


@to_ivy_arrays_and_back
def reduce_max(input_tensor, axis=None, keepdims=False, name="reduce_max"):
    return ivy.max(input_tensor, axis=axis, keepdims=keepdims)


@to_ivy_arrays_and_back
def reduce_mean(input_tensor, axis=None, keepdims=False, name="reduce_mean"):
    if ivy.exists(axis):
        axis = ivy.to_list(axis)
    return ivy.mean(input_tensor, axis=axis, keepdims=keepdims)


@to_ivy_arrays_and_back
def reduce_min(input_tensor, axis=None, keepdims=False, name="reduce_min"):
    return ivy.min(input_tensor, axis=axis, keepdims=keepdims)


@to_ivy_arrays_and_back
def reduce_prod(input_tensor, axis=None, keepdims=False, name="reduce_prod"):
    return ivy.prod(input_tensor, axis=axis, keepdims=keepdims).astype(
        input_tensor.dtype
    )


@to_ivy_arrays_and_back
def reduce_std(input_tensor, axis=None, keepdims=False, name="reduce_std"):
    return ivy.std(input_tensor, axis=axis, keepdims=keepdims)


@to_ivy_arrays_and_back
def reduce_sum(input_tensor, axis=None, keepdims=False, name="reduce_sum"):
    input_tensor = ivy.array(input_tensor)
    return ivy.sum(input_tensor, axis=axis, keepdims=keepdims).astype(
        input_tensor.dtype
    )


@to_ivy_arrays_and_back
def reduce_variance(input_tensor, axis=None, keepdims=False, name="reduce_variance"):
    return ivy.var(input_tensor, axis=axis, keepdims=keepdims)


@to_ivy_arrays_and_back
def scalar_mul(scalar, x, name="scalar_mul"):
    scalar, x = check_tensorflow_casting(scalar, x)
    return ivy.multiply(x, scalar).astype(x.dtype)


@to_ivy_arrays_and_back
def subtract(x, y, name=None):
    x, y = check_tensorflow_casting(x, y)
    return ivy.subtract(x, y)


@with_supported_dtypes(
    {
        "2.13.0 and below": (
            "bfloat16",
            "float16",
            "float32",
            "float64",
            "int32",
            "int64",
            "complex64",
            "complex128",
        )
    },
    "tensorflow",
)
@to_ivy_arrays_and_back
def squared_difference(x, y, name=None):
    x, y = check_tensorflow_casting(x, y)
    res = ivy.square(ivy.subtract(x, y))
    if isinstance(res, complex):
        res = res.real - res.imag * 1j  # Changing the sign of the imaginary part
        return res
    return res


@with_supported_dtypes(
    {
        "2.13.0 and below": (
            "bfloat16",
            "float16",
            "float32",
            "float64",
            "complex64",
            "complex128",
        )
    },
    "tensorflow",
)
@to_ivy_arrays_and_back
def sin(x, name=None):
    return ivy.sin(x)


@to_ivy_arrays_and_back
def tan(x, name=None):
    return ivy.tan(x)


@to_ivy_arrays_and_back
def unsorted_segment_mean(
    data, segment_ids, num_segments, name="unsorted_segment_mean"
):
    ivy.utils.assertions.check_equal(
        list(segment_ids.shape), [list(data.shape)[0]], as_array=False
    )
    x = ivy.zeros(tuple([num_segments] + (list(data.shape))[1:]))
    count = ivy.zeros((num_segments,))
    for i in range((segment_ids).shape[0]):
        x[segment_ids[i]] = x[segment_ids[i]] + data[i]
        count[segment_ids[i]] += 1
    for j in range(num_segments):
        x[j] = ivy.divide(x[j], count[j])
    return x


@to_ivy_arrays_and_back
def unsorted_segment_sum(data, segment_ids, num_segments, name="unsorted_segment_sum"):
    data = ivy.array(data)
    segment_ids = ivy.array(segment_ids)
    ivy.utils.assertions.check_equal(
        list(segment_ids.shape), [list(data.shape)[0]], as_array=False
    )
    sum_array = ivy.zeros(
        tuple([num_segments.item()] + (list(data.shape))[1:]), dtype=ivy.int32
    )
    for i in range((segment_ids).shape[0]):
        sum_array[segment_ids[i]] = sum_array[segment_ids[i]] + data[i]
    return sum_array


@to_ivy_arrays_and_back
def unsorted_segment_sqrt_n(
    data, segment_ids, num_segments, name="unsorted_segement_sqrt_n"
):
    ivy.utils.assertions.check_equal(
        list(segment_ids.shape), [list(data.shape)[0]], as_array=False
    )
    x = ivy.zeros(tuple([num_segments] + (list(data.shape))[1:]))
    count = ivy.zeros((num_segments,))
    for i in range((segment_ids).shape[0]):
        x[segment_ids[i]] = x[segment_ids[i]] + data[i]
        count[segment_ids[i]] += 1
    for j in range(num_segments):
        x[j] = ivy.divide(x[j], ivy.sqrt(count[j]))
    return x


@to_ivy_arrays_and_back
def zero_fraction(value, name="zero_fraction"):
    zero = ivy.zeros(tuple(list(value.shape)), dtype=ivy.float32)
    x = ivy.array(value, dtype=ivy.float32)
    count_zero = ivy.sum(ivy.equal(x, zero))
    count_nonzero = ivy.sum(ivy.not_equal(x, zero))
    return ivy.divide(count_zero, ivy.add(count_zero, count_nonzero))


@to_ivy_arrays_and_back
def argmin(input, axis=None, output_type="int64", name=None):
    output_type = to_ivy_dtype(output_type)
    if output_type in ["int32", "int64"]:
        return ivy.astype(ivy.argmin(input, axis=axis), output_type)
    else:
        return ivy.astype(ivy.argmin(input, axis=axis), "int64")


@to_ivy_arrays_and_back
def truediv(x, y, name="truediv"):
    x, y = check_tensorflow_casting(x, y)
    x_dtype = ivy.dtype(x)
    if x_dtype in ["int8", "uint8", "int16", "uint16"]:
        return ivy.divide(ivy.astype(x, ivy.float32), ivy.astype(y, ivy.float32))
    elif x_dtype in ["int32", "uint32", "int64", "uint64"]:
        return ivy.divide(ivy.astype(x, ivy.float64), ivy.astype(y, ivy.float64))
    return ivy.divide(x, y)


@to_ivy_arrays_and_back
def equal(x, y, name=None):
    x, y = check_tensorflow_casting(x, y)
    return ivy.equal(x, y)


@to_ivy_arrays_and_back
def not_equal(x, y, name=None):
    x, y = check_tensorflow_casting(x, y)
    return ivy.not_equal(x, y)


@to_ivy_arrays_and_back
def floor(x, name=None):
    return ivy.floor(x)


@to_ivy_arrays_and_back
def floordiv(x, y, name=None):
    return ivy.floor_divide(x, y)


@to_ivy_arrays_and_back
def ceil(x, name=None):
    return ivy.ceil(x)


@to_ivy_arrays_and_back
def round(x, name=None):
    return ivy.round(x)


@to_ivy_arrays_and_back
def minimum(x, y, name=None):
    return ivy.minimum(x, y)


@to_ivy_arrays_and_back
def sigmoid(x, name=None):
    return ivy.sigmoid(x)


@with_supported_dtypes(
    {"2.13.0 and below": ("float16", "float32", "float64", "complex64", "complex128")},
    "tensorflow",
)
@to_ivy_arrays_and_back
def tanh(x, name=None):
    return ivy.tanh(x)


@to_ivy_arrays_and_back
def rsqrt(x, name=None):
    return ivy.reciprocal(ivy.sqrt(x))


@to_ivy_arrays_and_back
def nextafter(x1, x2, name=None):
    return ivy.nextafter(x1, x2)


@with_unsupported_dtypes(
    {
        "1.2.0": ("float16", "complex64", "complex128"),
        "1.8.0 and below": ("float16",),
        "2.13.0 and below": ("int8", "int16", "uint8", "uint16", "uint32", "uint64"),
    },
    "tensorflow",
)
@to_ivy_arrays_and_back
def abs(x, name=None):
    dtype = ivy.dtype(x)
    if dtype in ["complex64", "complex128"]:
        return ivy.sqrt(ivy.square(ivy.real(x)) + ivy.square(ivy.imag(x)))
    return ivy.abs(x)


@to_ivy_arrays_and_back
def log_softmax(logits, axis=None):
    return ivy.log_softmax(logits, axis=axis)


@to_ivy_arrays_and_back
def asin(x, name=None):
    return ivy.asin(x)


@to_ivy_arrays_and_back
def acos(x, name="acos"):
    return ivy.acos(x)


@to_ivy_arrays_and_back
def acosh(x, name="acosh"):
    return ivy.acosh(x)


@to_ivy_arrays_and_back
def square(x, name=None):
    return ivy.square(x)


@to_ivy_arrays_and_back
def is_nan(x, name=None):
    return ivy.isnan(x)


@with_supported_dtypes(
    {
        "2.11.0 and below": ("bfloat16", "half", "float32", "float64"),
    },
    "tensorflow",
)
@to_ivy_arrays_and_back
def is_finite(x, name=None):
    return ivy.isfinite(x)


@to_ivy_arrays_and_back
def atan(x, name=None):
    return ivy.atan(x)


@to_ivy_arrays_and_back
def atan2(y, x, name=None):
    return ivy.atan2(y, x)


@to_ivy_arrays_and_back
def log(x, name=None):
    return ivy.log(x)


@to_ivy_arrays_and_back
def add_n(inputs, name=None):
    inputs = ivy.array(inputs)
    return ivy.sum(inputs, dtype=inputs.dtype, axis=0)


@to_ivy_arrays_and_back
def floormod(x, y, name=None):
    return ivy.remainder(x, y)


@to_ivy_arrays_and_back
def less_equal(x, y, name="LessEqual"):
    x, y = check_tensorflow_casting(x, y)
    return ivy.less_equal(x, y)


@to_ivy_arrays_and_back
def greater(x, y, name=None):
    x, y = check_tensorflow_casting(x, y)
    return ivy.greater(x, y)


@to_ivy_arrays_and_back
def less(x, y, name="None"):
    x, y = check_tensorflow_casting(x, y)
    return ivy.less(x, y)


@to_ivy_arrays_and_back
def cos(x, name=None):
    return ivy.cos(x)


@to_ivy_arrays_and_back
def sinh(x, name=None):
    return ivy.sinh(x)


@to_ivy_arrays_and_back
def softmax(logits, axis=None, name=None):
    return ivy.softmax(logits, axis=axis)


@to_ivy_arrays_and_back
def softplus(features, name=None):
    return ivy.softplus(features)


@to_ivy_arrays_and_back
def xlogy(x, y, name=None):
    return ivy.xlogy(x, y)


@to_ivy_arrays_and_back
def cosh(x, name=None):
    return ivy.cosh(x)


@to_ivy_arrays_and_back
def angle(input, name=None):
    return ivy.angle(input)


@to_ivy_arrays_and_back
@with_supported_dtypes(
    {
        "2.11.0 and below": ("float32", "float64"),
    },
    "tensorflow",
)
def zeta(x, q, name=None):
    return ivy.zeta(x, q)


@to_ivy_arrays_and_back
def greater_equal(x, y, name=None):
    x, y = check_tensorflow_casting(x, y)
    return ivy.greater_equal(x, y)


@to_ivy_arrays_and_back
def in_top_k(target, pred, k, name=None):
    top_k = ivy.top_k(target, k)
    return ivy.array([val in top_k.values for val in target])


@to_ivy_arrays_and_back
def conj(x, name=None):
    return ivy.conj(x)


@to_ivy_arrays_and_back
def top_k(input, k=1, sorted=True, name=None):
    return ivy.top_k(input, k, sorted=sorted)


@to_ivy_arrays_and_back
def real(input, name=None):
    return ivy.real(input)


@to_ivy_arrays_and_back
def atanh(x, name="atanh"):
    return ivy.atanh(x)


<<<<<<< HEAD
@to_ivy_arrays_and_back
@with_supported_dtypes(
    {
        "2.13.0 and below": "int64",
    },
    "tensorflow",
)
def invert_permutation(x, name=None):
    return ivy.invert_permutation(x)
=======
@with_supported_dtypes(
    {"2.13.0 and below": ("int32",)},
    "tensorflow",
)
@to_ivy_arrays_and_back
def bincount(
    arr,
    weights=None,
    minlength=None,
    maxlength=None,
    dtype=ivy.int32,
    name=None,
    axis=None,
    binary_output=False,
):
    return ivy.bincount(arr, weights=weights, minlength=minlength)


@with_supported_device_and_dtypes(
    {
        "2.13.0 and below": {
            "cpu": ("float32", "float64"),
            "gpu": ("bfloat16", "float16", "float32", "float64"),
        }
    },
    "tensorflow",
)
@to_ivy_arrays_and_back
def igamma(a, x, name=None):
    return ivy.igamma(a, x=x)
>>>>>>> 97285e0a
<|MERGE_RESOLUTION|>--- conflicted
+++ resolved
@@ -732,7 +732,6 @@
     return ivy.atanh(x)
 
 
-<<<<<<< HEAD
 @to_ivy_arrays_and_back
 @with_supported_dtypes(
     {
@@ -742,7 +741,8 @@
 )
 def invert_permutation(x, name=None):
     return ivy.invert_permutation(x)
-=======
+
+
 @with_supported_dtypes(
     {"2.13.0 and below": ("int32",)},
     "tensorflow",
@@ -772,5 +772,4 @@
 )
 @to_ivy_arrays_and_back
 def igamma(a, x, name=None):
-    return ivy.igamma(a, x=x)
->>>>>>> 97285e0a
+    return ivy.igamma(a, x=x)