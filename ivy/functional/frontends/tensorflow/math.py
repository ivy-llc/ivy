# global
import ivy
from ivy import with_supported_dtypes, with_unsupported_dtypes
from ivy.functional.frontends.tensorflow import check_tensorflow_casting
from ivy.functional.frontends.tensorflow.func_wrapper import (
    to_ivy_arrays_and_back,
    handle_tf_dtype,
    to_ivy_dtype,
)


@to_ivy_arrays_and_back
def accumulate_n(inputs, input_type=None, shape=None, dtype=None, name=None):
    return ivy.astype(ivy.sum(ivy.array(inputs)), ivy.int64)


@to_ivy_arrays_and_back
def add(x, y, name=None):
    x, y = check_tensorflow_casting(x, y)
    return ivy.add(x, y)


@to_ivy_arrays_and_back
def exp(x, name=None):
    return ivy.exp(x)


@to_ivy_arrays_and_back
def sqrt(x, name=None):
    return ivy.sqrt(x)


@to_ivy_arrays_and_back
def negative(x, name=None):
    return ivy.negative(x)


@to_ivy_arrays_and_back
def argmax(input, axis, output_type=None, name=None):
    output_type = to_ivy_dtype(output_type)
    if output_type in ["uint16", "int16", "int32", "int64"]:
        return ivy.astype(ivy.argmax(input, axis=axis), output_type)
    else:
        return ivy.astype(ivy.argmax(input, axis=axis), "int64")


@to_ivy_arrays_and_back
def asinh(x, name="asinh"):
    return ivy.asinh(x)


@handle_tf_dtype
@to_ivy_arrays_and_back
def confusion_matrix(
    labels, predictions, num_classes=None, weights=None, dtype=ivy.int32, name=None
):
    labels = ivy.astype(
        ivy.squeeze(ivy.array(labels), axis=None), ivy.int64, copy=False
    )
    predictions = ivy.astype(
        ivy.squeeze(ivy.array(predictions), axis=None), ivy.int64, copy=False
    )
    # failsafe for (1,) array will be squeeze to 0-dim
    labels = ivy.expand_dims(labels, axis=-1) if labels.ndim == 0 else labels
    predictions = (
        ivy.expand_dims(predictions, axis=-1) if predictions.ndim == 0 else predictions
    )

    # Sanity check (potential optimization)
    ivy.utils.assertions.check_greater(
        labels, 0, allow_equal=True, message="labels contains negative values"
    )
    ivy.utils.assertions.check_greater(
        predictions, 0, allow_equal=True, message="predictions contains negative values"
    )

    if num_classes is None:
        num_classes = max(ivy.max(labels), ivy.max(predictions)) + 1
    else:
        num_classes_int64 = ivy.astype(ivy.array(num_classes), ivy.int64, copy=False)
        ivy.utils.assertions.check_less(
            labels, num_classes_int64, message="labels out of bound"
        )
        ivy.utils.assertions.check_less(
            predictions, num_classes_int64, message="predictions out of bound"
        )

    if weights is not None:
        weights = ivy.array(weights)
        ivy.utils.assertions.check_equal(
            ivy.shape(predictions),
            ivy.shape(weights),
            message="weights shape do not match predictions",
        )
        weights = ivy.astype(weights, dtype, copy=False)

    shape = ivy.stack([num_classes, num_classes])
    indices = ivy.stack([labels, predictions], axis=1)
    values = ivy.ones_like(predictions, dtype=dtype) if weights is None else weights
    return ivy.scatter_nd(indices, values, shape=shape)


@handle_tf_dtype
@to_ivy_arrays_and_back
def count_nonzero(input, axis=None, keepdims=None, dtype=ivy.int64, name=None):
    x = ivy.array(input)
    if keepdims is None:
        keepdims = False
    zero = ivy.zeros(ivy.shape(x), dtype=x.dtype)
    return ivy.astype(
        ivy.sum(
            ivy.astype(ivy.not_equal(x, zero), ivy.int64),
            axis=axis,
            keepdims=keepdims,
        ),
        dtype,
        copy=False,
    )


def cumprod(x, axis, exclusive=False, reverse=False, name=None):
    return ivy.astype(
        ivy.cumprod(x, axis=axis, exclusive=exclusive, reverse=reverse), x.dtype
    )


def cumsum(x, axis, exclusive=False, reverse=False, name=None):
    return ivy.astype(
        ivy.cumsum(x, axis=axis, exclusive=exclusive, reverse=reverse), x.dtype
    )


@to_ivy_arrays_and_back
def divide(x, y, name=None):
    x, y = check_tensorflow_casting(x, y)
    return ivy.divide(x, y)


@to_ivy_arrays_and_back
def divide_no_nan(x, y, name="divide_no_nan"):
    x, y = check_tensorflow_casting(x, y)
    return ivy.where(
        y == 0,
        ivy.array(0.0, dtype=ivy.promote_types(x.dtype, y.dtype)),
        x / y,
    )


@to_ivy_arrays_and_back
def maximum(x, y, name=None):
    return ivy.maximum(x, y)


@to_ivy_arrays_and_back
def erfcinv(x, name="erfcinv"):
    return 1 / (1 - ivy.erf(x))


@to_ivy_arrays_and_back
def is_non_decreasing(x, name="is_non_decreasing"):
    if ivy.array(x).size < 2:
        return ivy.array(True)
    if ivy.array(x).size == 2:
        return ivy.array([x[0] <= x[1]])
    return ivy.all(ivy.less_equal(x, ivy.roll(x, -1)))


@to_ivy_arrays_and_back
def is_strictly_increasing(x, name="is_strictly_increasing"):
    if ivy.array(x).size < 2:
        return ivy.array(True)
    if ivy.array(x).size == 2:
        return ivy.array(x[0] < x[1])
    return ivy.all(ivy.less(x, ivy.roll(x, -1)))


@to_ivy_arrays_and_back
def log_sigmoid(x, name=None):
    return -ivy.softplus(-x)


@to_ivy_arrays_and_back
def logical_and(x, y, name="LogicalAnd"):
    return ivy.logical_and(x, y)


@to_ivy_arrays_and_back
def logical_xor(x, y, name="LogicalXor"):
    return ivy.logical_xor(x, y)


@to_ivy_arrays_and_back
def logical_or(x, y, name="logical_or"):
    return ivy.logical_or(x, y)


@to_ivy_arrays_and_back
def multiply(x, y, name=None):
    x, y = check_tensorflow_casting(x, y)
    return ivy.multiply(x, y)


@to_ivy_arrays_and_back
def multiply_no_nan(x, y, name="multiply_no_nan"):
    x, y = check_tensorflow_casting(x, y)
    return ivy.where(
        y == 0,
        ivy.array(0.0, dtype=ivy.promote_types(x.dtype, y.dtype)),
        x * y,
    )


@to_ivy_arrays_and_back
def polyval(coeffs, x, name=None):
    ivy.utils.assertions.check_isinstance(coeffs, list)
    x = ivy.array(x)
    if len(coeffs) < 1:
        return ivy.zeros_like(x, dtype=x.dtype)
    coeffs = [ivy.array(_) for _ in coeffs]
    p = coeffs[0]
    for c in coeffs[1:]:
        p = c + p * x
    return p


@to_ivy_arrays_and_back
def pow(x, y, name="pow"):
    x, y = check_tensorflow_casting(x, y)
    return ivy.pow(x, y)


@to_ivy_arrays_and_back
def reciprocal_no_nan(x, name="reciprocal_no_nan"):
    return ivy.where(
        x == 0,
        ivy.array(0.0, dtype=x.dtype),
        ivy.ones_like(x, dtype=x.dtype) / x,
    )


@to_ivy_arrays_and_back
def reduce_all(input_tensor, axis=None, keepdims=False, name="reduce_all"):
    return ivy.all(input_tensor, axis=axis, keepdims=keepdims)


@to_ivy_arrays_and_back
def reduce_any(input_tensor, axis=None, keepdims=False, name="reduce_any"):
    return ivy.any(input_tensor, axis=axis, keepdims=keepdims)


@to_ivy_arrays_and_back
def reduce_euclidean_norm(
    input_tensor, axis=None, keepdims=False, name="reduce_euclidean_norm"
):
    return ivy.vector_norm(
        input_tensor, axis=axis, keepdims=keepdims, ord=2
    )  # ord = '2' is the euclidean norm


@to_ivy_arrays_and_back
def reduce_logsumexp(input_tensor, axis=None, keepdims=False, name="reduce_logsumexp"):
    # stable logsumexp trick
    max_input_tensor = ivy.max(input_tensor, axis=axis, keepdims=True)
    return (
        ivy.log(
            ivy.sum(
                ivy.exp(input_tensor - max_input_tensor),
                axis=axis,
                keepdims=keepdims,
            )
        )
        + max_input_tensor
    ).astype(input_tensor.dtype)


@to_ivy_arrays_and_back
def reduce_max(input_tensor, axis=None, keepdims=False, name="reduce_max"):
    return ivy.max(input_tensor, axis=axis, keepdims=keepdims)


@to_ivy_arrays_and_back
def reduce_mean(input_tensor, axis=None, keepdims=False, name="reduce_mean"):
    if ivy.exists(axis):
        axis = ivy.to_list(axis)
    return ivy.mean(input_tensor, axis=axis, keepdims=keepdims)


@to_ivy_arrays_and_back
def reduce_min(input_tensor, axis=None, keepdims=False, name="reduce_min"):
    return ivy.min(input_tensor, axis=axis, keepdims=keepdims)


@to_ivy_arrays_and_back
def reduce_prod(input_tensor, axis=None, keepdims=False, name="reduce_prod"):
    return ivy.prod(input_tensor, axis=axis, keepdims=keepdims).astype(
        input_tensor.dtype
    )


@to_ivy_arrays_and_back
def reduce_std(input_tensor, axis=None, keepdims=False, name="reduce_std"):
    return ivy.std(input_tensor, axis=axis, keepdims=keepdims)


@to_ivy_arrays_and_back
def reduce_sum(input_tensor, axis=None, keepdims=False, name="reduce_sum"):
    return ivy.sum(input_tensor, axis=axis, keepdims=keepdims).astype(
        input_tensor.dtype
    )


@to_ivy_arrays_and_back
def reduce_variance(input_tensor, axis=None, keepdims=False, name="reduce_variance"):
    return ivy.var(input_tensor, axis=axis, keepdims=keepdims)


@to_ivy_arrays_and_back
def scalar_mul(scalar, x, name="scalar_mul"):
    scalar, x = check_tensorflow_casting(scalar, x)
    return ivy.multiply(x, scalar).astype(x.dtype)


@to_ivy_arrays_and_back
def subtract(x, y, name=None):
    x, y = check_tensorflow_casting(x, y)
    return ivy.subtract(x, y)


@to_ivy_arrays_and_back
def squared_difference(x, y, name=None):
    x, y = check_tensorflow_casting(x, y)
    return ivy.square(ivy.subtract(x, y))


@to_ivy_arrays_and_back
def tan(x, name=None):
    return ivy.tan(x)


@to_ivy_arrays_and_back
def unsorted_segment_mean(
    data, segment_ids, num_segments, name="unsorted_segment_mean"
):
    ivy.utils.assertions.check_equal(list(segment_ids.shape), [list(data.shape)[0]])
    x = ivy.zeros(tuple([num_segments] + (list(data.shape))[1:]))
    count = ivy.zeros((num_segments,))
    for i in range((segment_ids).shape[0]):
        x[segment_ids[i]] = x[segment_ids[i]] + data[i]
        count[segment_ids[i]] += 1
    for j in range(num_segments):
        x[j] = ivy.divide(x[j], count[j])
    return x


@to_ivy_arrays_and_back
def unsorted_segment_sqrt_n(
    data, segment_ids, num_segments, name="unsorted_segement_sqrt_n"
):
    ivy.utils.assertions.check_equal(list(segment_ids.shape), [list(data.shape)[0]])
    x = ivy.zeros(tuple([num_segments] + (list(data.shape))[1:]))
    count = ivy.zeros((num_segments,))
    for i in range((segment_ids).shape[0]):
        x[segment_ids[i]] = x[segment_ids[i]] + data[i]
        count[segment_ids[i]] += 1
    for j in range(num_segments):
        x[j] = ivy.divide(x[j], ivy.sqrt(count[j]))
    return x


@to_ivy_arrays_and_back
def zero_fraction(value, name="zero_fraction"):
    zero = ivy.zeros(tuple(list(value.shape)), dtype=ivy.float32)
    x = ivy.array(value, dtype=ivy.float32)
    count_zero = ivy.sum(ivy.equal(x, zero))
    count_nonzero = ivy.sum(ivy.not_equal(x, zero))
    return ivy.divide(count_zero, ivy.add(count_zero, count_nonzero))


@to_ivy_arrays_and_back
def argmin(input, axis=None, output_type="int64", name=None):
    output_type = to_ivy_dtype(output_type)
    if output_type in ["int32", "int64"]:
        return ivy.astype(ivy.argmin(input, axis=axis), output_type)
    else:
        return ivy.astype(ivy.argmin(input, axis=axis), "int64")


@to_ivy_arrays_and_back
def truediv(x, y, name="truediv"):
    x, y = check_tensorflow_casting(x, y)
    x_dtype = ivy.dtype(x)

    if ivy.current_backend_str() == "torch":
        if x_dtype in [ivy.int8, ivy.int16]:
            return ivy.divide(ivy.astype(x, ivy.float32), ivy.astype(y, ivy.float32))
        elif x_dtype in [ivy.int32, ivy.int64]:
            return ivy.divide(ivy.astype(x, ivy.float64), ivy.astype(y, ivy.float64))
    else:
        if x_dtype in [ivy.int8, ivy.uint8, ivy.int16, ivy.uint16]:
            return ivy.divide(ivy.astype(x, ivy.float32), ivy.astype(y, ivy.float32))
        elif x_dtype in [ivy.int32, ivy.uint32, ivy.int64, ivy.uint64]:
            return ivy.divide(ivy.astype(x, ivy.float64), ivy.astype(y, ivy.float64))
    return ivy.divide(x, y)


@to_ivy_arrays_and_back
def equal(x, y, name=None):
    x, y = check_tensorflow_casting(x, y)
    return ivy.equal(x, y)


@to_ivy_arrays_and_back
def not_equal(x, y, name=None):
    x, y = check_tensorflow_casting(x, y)
    return ivy.not_equal(x, y)


@to_ivy_arrays_and_back
def floor(x, name=None):
    return ivy.floor(x)


@to_ivy_arrays_and_back
def ceil(x, name=None):
    return ivy.ceil(x)


@to_ivy_arrays_and_back
def minimum(x, y, name=None):
    return ivy.minimum(x, y)


@to_ivy_arrays_and_back
def sigmoid(x, name=None):
    return ivy.sigmoid(x)


@with_supported_dtypes(
    {"2.9.0 and below": ("float16", "float32", "float64", "complex64", "complex128")},
    "tensorflow",
)
@to_ivy_arrays_and_back
def tanh(x, name=None):
    return ivy.tanh(x)


@to_ivy_arrays_and_back
def rsqrt(x, name=None):
    return ivy.reciprocal(ivy.sqrt(x))


@to_ivy_arrays_and_back
def nextafter(x1, x2, name=None):
    return ivy.nextafter(x1, x2)


@with_unsupported_dtypes(
    {
        "1.2.0": ("float16", "complex64", "complex128"),
        "1.8.0 and below": ("float16"),
        "2.9.0 and below": ("int8", "int16", "uint8", "uint16", "uint32", "uint64"),
    },
    "tensorflow",
)
def abs(x, name=None):
    return ivy.abs(x)


@to_ivy_arrays_and_back
def log_softmax(logits, axis=None):
    return ivy.log_softmax(logits, axis=axis)


@to_ivy_arrays_and_back
def asin(x, name=None):
    return ivy.asin(x)


@to_ivy_arrays_and_back
def acos(x, name="acos"):
    return ivy.acos(x)


@to_ivy_arrays_and_back
def acosh(x, name="acosh"):
    return ivy.acosh(x)


@to_ivy_arrays_and_back
def square(x, name=None):
    return ivy.square(x)


@to_ivy_arrays_and_back
def is_nan(x, name=None):
    return ivy.isnan(x)


@with_supported_dtypes(
    {
        "2.11.0 and below": ("bfloat16", "half", "float32", "float64"),
    },
    "tensorflow",
)
def is_finite(x, name=None):
    return ivy.isfinite(x)


@to_ivy_arrays_and_back
def atan(x, name=None):
    return ivy.atan(x)


@to_ivy_arrays_and_back
def log(x, name=None):
    return ivy.log(x)


@to_ivy_arrays_and_back
def add_n(inputs, name=None):
    return ivy.sum(inputs, dtype=inputs.dtype, axis=0)


@to_ivy_arrays_and_back
def floormod(x, y, name=None):
    return ivy.remainder(x, y)


@to_ivy_arrays_and_back
def greater(x, y, name=None):
    x, y = check_tensorflow_casting(x, y)
    return ivy.greater(x, y)


@to_ivy_arrays_and_back
def cos(x, name=None):
    return ivy.cos(x)


@to_ivy_arrays_and_back
def sinh(x, name=None):
    return ivy.sinh(x)

<<<<<<< HEAD

@with_supported_dtypes(
    {
        "2.12.0 and below": (
            "half",
            "float16",
            "float32",
            "float64",
            "double",
            "complex64",
            "complex128",
        )
    },
    "tensorflow",
)
@to_ivy_arrays_and_back
def xlogy(x, y, name=None):
    return ivy.xlogy(x, y)
=======
@to_ivy_arrays_and_back
def softmax(logits, axis=-1):
    return ivy.softmax(logits, axis=axis)
>>>>>>> b7c87d73
<|MERGE_RESOLUTION|>--- conflicted
+++ resolved
@@ -541,7 +541,6 @@
 def sinh(x, name=None):
     return ivy.sinh(x)
 
-<<<<<<< HEAD
 
 @with_supported_dtypes(
     {
@@ -560,8 +559,8 @@
 @to_ivy_arrays_and_back
 def xlogy(x, y, name=None):
     return ivy.xlogy(x, y)
-=======
+
+
 @to_ivy_arrays_and_back
 def softmax(logits, axis=-1):
     return ivy.softmax(logits, axis=axis)
->>>>>>> b7c87d73
