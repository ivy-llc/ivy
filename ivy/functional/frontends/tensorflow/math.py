# global
import ivy
from ivy import with_supported_dtypes, with_unsupported_dtypes
from ivy.functional.frontends.tensorflow import check_tensorflow_casting
from ivy.functional.frontends.tensorflow.func_wrapper import (
    to_ivy_arrays_and_back,
    handle_tf_dtype,
    to_ivy_dtype,
)


@to_ivy_arrays_and_back
def accumulate_n(inputs, input_type=None, shape=None, dtype=None, name=None):
    return ivy.astype(ivy.sum(ivy.array(inputs)), ivy.int64)


@to_ivy_arrays_and_back
def add(x, y, name=None):
    x, y = check_tensorflow_casting(x, y)
    return ivy.add(x, y)


@to_ivy_arrays_and_back
def exp(x, name=None):
    return ivy.exp(x)


@to_ivy_arrays_and_back
def sqrt(x, name=None):
    return ivy.sqrt(x)


@to_ivy_arrays_and_back
def negative(x, name=None):
    return ivy.negative(x)


@to_ivy_arrays_and_back
def argmax(input, axis, output_type=None, name=None):
    output_type = to_ivy_dtype(output_type)
    if output_type in ["uint16", "int16", "int32", "int64"]:
        return ivy.astype(ivy.argmax(input, axis=axis), output_type)
    else:
        return ivy.astype(ivy.argmax(input, axis=axis), "int64")


@to_ivy_arrays_and_back
def asinh(x, name="asinh"):
    return ivy.asinh(x)


@handle_tf_dtype
@to_ivy_arrays_and_back
def confusion_matrix(
    labels, predictions, num_classes=None, weights=None, dtype=ivy.int32, name=None
):
    labels = ivy.astype(
        ivy.squeeze(ivy.array(labels), axis=None), ivy.int64, copy=False
    )
    predictions = ivy.astype(
        ivy.squeeze(ivy.array(predictions), axis=None), ivy.int64, copy=False
    )
    # failsafe for (1,) array will be squeeze to 0-dim
    labels = ivy.expand_dims(labels, axis=-1) if labels.ndim == 0 else labels
    predictions = (
        ivy.expand_dims(predictions, axis=-1) if predictions.ndim == 0 else predictions
    )

    # Sanity check (potential optimization)
    ivy.utils.assertions.check_greater(
        labels, 0, allow_equal=True, message="labels contains negative values"
    )
    ivy.utils.assertions.check_greater(
        predictions, 0, allow_equal=True, message="predictions contains negative values"
    )

    if num_classes is None:
        num_classes = max(ivy.max(labels), ivy.max(predictions)) + 1
    else:
        num_classes_int64 = ivy.astype(ivy.array(num_classes), ivy.int64, copy=False)
        ivy.utils.assertions.check_less(
            labels, num_classes_int64, message="labels out of bound"
        )
        ivy.utils.assertions.check_less(
            predictions, num_classes_int64, message="predictions out of bound"
        )

    if weights is not None:
        weights = ivy.array(weights)
        ivy.utils.assertions.check_equal(
            ivy.shape(predictions),
            ivy.shape(weights),
            message="weights shape do not match predictions",
        )
        weights = ivy.astype(weights, dtype, copy=False)

    shape = ivy.stack([num_classes, num_classes])
    indices = ivy.stack([labels, predictions], axis=1)
    values = ivy.ones_like(predictions, dtype=dtype) if weights is None else weights
    return ivy.scatter_nd(indices, values, shape=shape)


@handle_tf_dtype
@to_ivy_arrays_and_back
def count_nonzero(input, axis=None, keepdims=None, dtype=ivy.int64, name=None):
    x = ivy.array(input)
    if keepdims is None:
        keepdims = False
    zero = ivy.zeros(ivy.shape(x), dtype=x.dtype)
    return ivy.astype(
        ivy.sum(
            ivy.astype(ivy.not_equal(x, zero), ivy.int64),
            axis=axis,
            keepdims=keepdims,
        ),
        dtype,
        copy=False,
    )


def cumprod(x, axis, exclusive=False, reverse=False, name=None):
    return ivy.astype(
        ivy.cumprod(x, axis=axis, exclusive=exclusive, reverse=reverse), x.dtype
    )


def cumsum(x, axis, exclusive=False, reverse=False, name=None):
    return ivy.astype(
        ivy.cumsum(x, axis=axis, exclusive=exclusive, reverse=reverse), x.dtype
    )


@to_ivy_arrays_and_back
def divide(x, y, name=None):
    x, y = check_tensorflow_casting(x, y)
    return ivy.divide(x, y)


@to_ivy_arrays_and_back
def divide_no_nan(x, y, name="divide_no_nan"):
    x, y = check_tensorflow_casting(x, y)
    return ivy.where(
        y == 0,
        ivy.array(0.0, dtype=ivy.promote_types(x.dtype, y.dtype)),
        x / y,
    )


@to_ivy_arrays_and_back
def maximum(x, y, name=None):
    return ivy.maximum(x, y)


@to_ivy_arrays_and_back
def erfcinv(x, name="erfcinv"):
    return 1 / (1 - ivy.erf(x))


@to_ivy_arrays_and_back
def is_non_decreasing(x, name="is_non_decreasing"):
    if ivy.array(x).size < 2:
        return ivy.array(True)
    if ivy.array(x).size == 2:
        return ivy.array([x[0] <= x[1]])
    return ivy.all(ivy.less_equal(x, ivy.roll(x, -1)))


@to_ivy_arrays_and_back
def is_strictly_increasing(x, name="is_strictly_increasing"):
    if ivy.array(x).size < 2:
        return ivy.array(True)
    if ivy.array(x).size == 2:
        return ivy.array(x[0] < x[1])
    return ivy.all(ivy.less(x, ivy.roll(x, -1)))


@to_ivy_arrays_and_back
def log_sigmoid(x, name=None):
    return -ivy.softplus(-x)


@to_ivy_arrays_and_back
def logical_and(x, y, name="LogicalAnd"):
    return ivy.logical_and(x, y)


@to_ivy_arrays_and_back
def logical_xor(x, y, name="LogicalXor"):
    return ivy.logical_xor(x, y)


@to_ivy_arrays_and_back
def multiply(x, y, name=None):
    x, y = check_tensorflow_casting(x, y)
    return ivy.multiply(x, y)


@to_ivy_arrays_and_back
def multiply_no_nan(x, y, name="multiply_no_nan"):
    x, y = check_tensorflow_casting(x, y)
    return ivy.where(
        y == 0,
        ivy.array(0.0, dtype=ivy.promote_types(x.dtype, y.dtype)),
        x * y,
    )


@to_ivy_arrays_and_back
def polyval(coeffs, x, name=None):
    ivy.utils.assertions.check_isinstance(coeffs, list)
    x = ivy.array(x)
    if len(coeffs) < 1:
        return ivy.zeros_like(x, dtype=x.dtype)
    coeffs = [ivy.array(_) for _ in coeffs]
    p = coeffs[0]
    for c in coeffs[1:]:
        p = c + p * x
    return p


@to_ivy_arrays_and_back
def pow(x, y, name="pow"):
    x, y = check_tensorflow_casting(x, y)
    return ivy.pow(x, y)


@to_ivy_arrays_and_back
def reciprocal_no_nan(x, name="reciprocal_no_nan"):
    return ivy.where(
        x == 0,
        ivy.array(0.0, dtype=x.dtype),
        ivy.ones_like(x, dtype=x.dtype) / x,
    )


@to_ivy_arrays_and_back
def reduce_all(input_tensor, axis=None, keepdims=False, name="reduce_all"):
    return ivy.all(input_tensor, axis=axis, keepdims=keepdims)


@to_ivy_arrays_and_back
def reduce_any(input_tensor, axis=None, keepdims=False, name="reduce_any"):
    return ivy.any(input_tensor, axis=axis, keepdims=keepdims)


@to_ivy_arrays_and_back
def reduce_euclidean_norm(
    input_tensor, axis=None, keepdims=False, name="reduce_euclidean_norm"
):
    return ivy.vector_norm(
        input_tensor, axis=axis, keepdims=keepdims, ord=2
    )  # ord = '2' is the euclidean norm


@to_ivy_arrays_and_back
def reduce_logsumexp(input_tensor, axis=None, keepdims=False, name="reduce_logsumexp"):
    # stable logsumexp trick
    max_input_tensor = ivy.max(input_tensor, axis=axis, keepdims=True)
    return (
        ivy.log(
            ivy.sum(
                ivy.exp(input_tensor - max_input_tensor),
                axis=axis,
                keepdims=keepdims,
            )
        )
        + max_input_tensor
    ).astype(input_tensor.dtype)


@to_ivy_arrays_and_back
def reduce_max(input_tensor, axis=None, keepdims=False, name="reduce_max"):
    return ivy.max(input_tensor, axis=axis, keepdims=keepdims)


@to_ivy_arrays_and_back
def reduce_mean(input_tensor, axis=None, keepdims=False, name="reduce_mean"):
    return ivy.mean(input_tensor, axis=axis, keepdims=keepdims)


@to_ivy_arrays_and_back
def reduce_min(input_tensor, axis=None, keepdims=False, name="reduce_min"):
    return ivy.min(input_tensor, axis=axis, keepdims=keepdims)


@to_ivy_arrays_and_back
def reduce_prod(input_tensor, axis=None, keepdims=False, name="reduce_prod"):
    return ivy.prod(input_tensor, axis=axis, keepdims=keepdims).astype(
        input_tensor.dtype
    )


@to_ivy_arrays_and_back
def reduce_std(input_tensor, axis=None, keepdims=False, name="reduce_std"):
    return ivy.std(input_tensor, axis=axis, keepdims=keepdims)


@to_ivy_arrays_and_back
def reduce_sum(input_tensor, axis=None, keepdims=False, name="reduce_sum"):
    return ivy.sum(input_tensor, axis=axis, keepdims=keepdims).astype(
        input_tensor.dtype
    )


@to_ivy_arrays_and_back
def reduce_variance(input_tensor, axis=None, keepdims=False, name="reduce_variance"):
    return ivy.var(input_tensor, axis=axis, keepdims=keepdims)


@to_ivy_arrays_and_back
def scalar_mul(scalar, x, name="scalar_mul"):
    scalar, x = check_tensorflow_casting(scalar, x)
    return ivy.multiply(x, scalar).astype(x.dtype)


@to_ivy_arrays_and_back
def subtract(x, y, name=None):
    x, y = check_tensorflow_casting(x, y)
    return ivy.subtract(x, y)


@to_ivy_arrays_and_back
def squared_difference(x, y, name=None):
    x, y = check_tensorflow_casting(x, y)
    return ivy.square(ivy.subtract(x, y))


@to_ivy_arrays_and_back
def tan(x, name=None):
    return ivy.tan(x)


@to_ivy_arrays_and_back
def unsorted_segment_mean(
    data, segment_ids, num_segments, name="unsorted_segment_mean"
):
    ivy.utils.assertions.check_equal(list(segment_ids.shape), [list(data.shape)[0]])
    x = ivy.zeros(tuple([num_segments] + (list(data.shape))[1:]))
    count = ivy.zeros((num_segments,))
    for i in range((segment_ids).shape[0]):
        x[segment_ids[i]] = x[segment_ids[i]] + data[i]
        count[segment_ids[i]] += 1
    for j in range(num_segments):
        x[j] = ivy.divide(x[j], count[j])
    return x


@to_ivy_arrays_and_back
def unsorted_segment_sqrt_n(
    data, segment_ids, num_segments, name="unsorted_segement_sqrt_n"
):
    ivy.utils.assertions.check_equal(list(segment_ids.shape), [list(data.shape)[0]])
    x = ivy.zeros(tuple([num_segments] + (list(data.shape))[1:]))
    count = ivy.zeros((num_segments,))
    for i in range((segment_ids).shape[0]):
        x[segment_ids[i]] = x[segment_ids[i]] + data[i]
        count[segment_ids[i]] += 1
    for j in range(num_segments):
        x[j] = ivy.divide(x[j], ivy.sqrt(count[j]))
    return x


@to_ivy_arrays_and_back
def zero_fraction(value, name="zero_fraction"):
    zero = ivy.zeros(tuple(list(value.shape)), dtype=ivy.float32)
    x = ivy.array(value, dtype=ivy.float32)
    count_zero = ivy.sum(ivy.equal(x, zero))
    count_nonzero = ivy.sum(ivy.not_equal(x, zero))
    return ivy.divide(count_zero, ivy.add(count_zero, count_nonzero))


@to_ivy_arrays_and_back
def argmin(input, axis=None, output_type="int64", name=None):
    output_type = to_ivy_dtype(output_type)
    if output_type in ["int32", "int64"]:
        return ivy.astype(ivy.argmin(input, axis=axis), output_type)
    else:
        return ivy.astype(ivy.argmin(input, axis=axis), "int64")


@to_ivy_arrays_and_back
def truediv(x, y, name="truediv"):
    x, y = check_tensorflow_casting(x, y)
    x_dtype = ivy.dtype(x)

    if ivy.current_backend_str() == "torch":
        if x_dtype in [ivy.int8, ivy.int16]:
            return ivy.divide(ivy.astype(x, ivy.float32), ivy.astype(y, ivy.float32))
        elif x_dtype in [ivy.int32, ivy.int64]:
            return ivy.divide(ivy.astype(x, ivy.float64), ivy.astype(y, ivy.float64))
    else:
        if x_dtype in [ivy.int8, ivy.uint8, ivy.int16, ivy.uint16]:
            return ivy.divide(ivy.astype(x, ivy.float32), ivy.astype(y, ivy.float32))
        elif x_dtype in [ivy.int32, ivy.uint32, ivy.int64, ivy.uint64]:
            return ivy.divide(ivy.astype(x, ivy.float64), ivy.astype(y, ivy.float64))
    return ivy.divide(x, y)


@to_ivy_arrays_and_back
def equal(x, y, name=None):
    x, y = check_tensorflow_casting(x, y)
    return ivy.equal(x, y)


@to_ivy_arrays_and_back
def floor(x, name=None):
    return ivy.floor(x)


@to_ivy_arrays_and_back
def ceil(x, name=None):
    return ivy.ceil(x)


@to_ivy_arrays_and_back
def minimum(x, y, name=None):
    return ivy.minimum(x, y)


@to_ivy_arrays_and_back
def sigmoid(x, name=None):
    return ivy.sigmoid(x)


@with_supported_dtypes(
    {"2.9.0 and below": ("float16", "float32", "float64", "complex64", "complex128")},
    "tensorflow",
)
@to_ivy_arrays_and_back
def tanh(x, name=None):
    return ivy.tanh(x)


@to_ivy_arrays_and_back
def rsqrt(x, name=None):
    return ivy.reciprocal(ivy.sqrt(x))


@to_ivy_arrays_and_back
def nextafter(x1, x2, name=None):
    return ivy.nextafter(x1, x2)


@with_unsupported_dtypes(
    {
        "1.2.0": ("float16", "complex64", "complex128"),
        "1.8.0 and below": ("float16"),
        "2.9.0 and below": ("int8", "int16", "uint8", "uint16", "uint32", "uint64"),
    },
    "tensorflow",
)
def abs(x, name=None):
    return ivy.abs(x)


@to_ivy_arrays_and_back
def log_softmax(logits, axis=None):
    return ivy.log_softmax(logits, axis=axis)


@to_ivy_arrays_and_back
def asin(x, name=None):
    return ivy.asin(x)


@to_ivy_arrays_and_back
def acos(x, name="acos"):
    return ivy.acos(x)


@to_ivy_arrays_and_back
def square(x, name=None):
    return ivy.square(x)


@to_ivy_arrays_and_back
def is_nan(x, name=None):
    return ivy.isnan(x)


@with_supported_dtypes(
    {
        "2.11.0 and below": ("bfloat16", "half", "float32", "float64"),
    },
    "tensorflow",
)
def is_finite(x, name=None):
<<<<<<< HEAD
    return ivy.isfinite(x)
=======
    return ivy.isfinite(x)


@to_ivy_arrays_and_back
def atan(x, name=None):
    return ivy.atan(x)


@to_ivy_arrays_and_back
def log(x, name=None):
    return ivy.log(x)
>>>>>>> a1b0a113
<|MERGE_RESOLUTION|>--- conflicted
+++ resolved
@@ -485,9 +485,6 @@
     "tensorflow",
 )
 def is_finite(x, name=None):
-<<<<<<< HEAD
-    return ivy.isfinite(x)
-=======
     return ivy.isfinite(x)
 
 
@@ -499,4 +496,3 @@
 @to_ivy_arrays_and_back
 def log(x, name=None):
     return ivy.log(x)
->>>>>>> a1b0a113
