--- conflicted
+++ resolved
@@ -1,12 +1,10 @@
-<<<<<<< HEAD
 # global
 import ivy
 
 
 def matrix_rank(a, tol=None, valiate_args=False, name=None):
     return ivy.matrix_rank(a, tol)
-=======
-import ivy
+
 
 
 def det(input, name=None):
@@ -14,4 +12,3 @@
 
 
 det.unsupported_dtypes = ("float16", "bfloat16")
->>>>>>> 6a609559
