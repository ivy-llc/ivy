# local
import ivy
from ivy.functional.frontends.tensorflow import check_tensorflow_casting
from ivy.func_wrapper import with_unsupported_dtypes, with_supported_dtypes
from ivy.functional.frontends.tensorflow.func_wrapper import (
    to_ivy_arrays_and_back,
    handle_tf_dtype,
)

import ivy.functional.frontends.tensorflow as tf_frontend


@to_ivy_arrays_and_back
def adjoint(matrix, name=None):
    return ivy.adjoint(matrix)


@to_ivy_arrays_and_back
def band_part(input, num_lower, num_upper, name=None):
    m, n = ivy.meshgrid(
        ivy.arange(input.shape[-2]), ivy.arange(input.shape[-1]), indexing="ij"
    )
    mask = ((num_lower < 0) | ((m - n) <= num_lower)) & (
        (num_upper < 0) | ((n - m) <= num_upper)
    )
    return ivy.where(mask, input, ivy.zeros_like(input))


@to_ivy_arrays_and_back
def cholesky(input, name=None):
    def symmetrize(input):
        # TODO : Take Hermitian transpose after complex numbers added
        return (input + ivy.swapaxes(input, -1, -2)) / 2

    input = symmetrize(input)

    return ivy.cholesky(input)


@to_ivy_arrays_and_back
@with_unsupported_dtypes({"2.15.0 and below": ("float16", "bfloat16")}, "tensorflow")
def cholesky_solve(chol, rhs, name=None):
    chol, rhs = check_tensorflow_casting(chol, rhs)
    y = ivy.solve(chol, rhs)
    return ivy.solve(ivy.matrix_transpose(chol), y)


@to_ivy_arrays_and_back
def cross(a, b, name=None):
    return ivy.cross(a, b)


@to_ivy_arrays_and_back
def det(input, name=None):
    return ivy.det(input)


@to_ivy_arrays_and_back
def diag(
    diagonal,
    /,
    k=0,
    *,
    num_rows=None,
    num_cols=None,
    padding_value=0,
    align="RIGHT_LEFT",
    name="diag",
):
    # TODO: Implement ivy.matrix_diag in ivy API
    diagonal = ivy.array(diagonal)
    shape = list(diagonal.shape)
    shape[-1] += abs(k)

    output = ivy.full(shape + [shape[-1]], padding_value)
    if k > 0:
        for i in range(shape[-1]):
            try:
                output[..., i, i + k] = diagonal[..., i]
            except IndexError:
                break

    else:
        for i in range(shape[-1]):
            try:
                output[..., i + abs(k), i] = diagonal[..., i]
            except IndexError:
                break

    size = 1
    for dim in output.shape:
        size *= dim
    if (num_cols and num_rows) and (size == (num_cols * num_rows)):
        output = ivy.reshape(output, (num_rows, num_cols))
    return ivy.astype(output, ivy.dtype(diagonal))


@to_ivy_arrays_and_back
def eig(tensor, name=None):
    return ivy.eig(tensor)


@to_ivy_arrays_and_back
def eigh(tensor, name=None):
    return ivy.eigh(tensor)


@to_ivy_arrays_and_back
@with_supported_dtypes(
    {"2.15.0 and below": ("float32", "float64", "complex64", "complex128")},
    "tensorflow",
)
def eigvals(tensor, name=None):
    return ivy.eigvals(tensor)


@to_ivy_arrays_and_back
def eigvalsh(tensor, name=None):
    return ivy.eigvalsh(tensor)


@to_ivy_arrays_and_back
def einsum(equation, *inputs, **kwargs):
    return tf_frontend.einsum(equation, *inputs, **kwargs)


def expm(input, name=None):
    return ivy.matrix_exp(input)


@handle_tf_dtype
@to_ivy_arrays_and_back
@with_unsupported_dtypes({"2.15.0 and below": ("float16", "bfloat16")}, "tensorflow")
def eye(num_rows, num_columns=None, batch_shape=None, dtype=ivy.float32, name=None):
    return ivy.eye(num_rows, num_columns, batch_shape=batch_shape, dtype=dtype)


@with_supported_dtypes({"2.15.0 and below": ("float32", "float64")}, "tensorflow")
@to_ivy_arrays_and_back
def global_norm(t_list, name=None):
    l2_norms = [ivy.sqrt(ivy.sum(ivy.square(t))) ** 2 for t in t_list if t is not None]
    return ivy.sqrt(ivy.sum(ivy.asarray(l2_norms, dtype=ivy.dtype(l2_norms[0]))))


@to_ivy_arrays_and_back
@with_supported_dtypes(
    {
        "2.15.0 and below": (
            "float32",
            "float64",
            "complex64",
            "complex128",
        )
    },
    "tensorflow",
)
def inv(input, adjoint=False, name=None):
    return ivy.inv(input, adjoint=adjoint)


@to_ivy_arrays_and_back
@with_supported_dtypes({"2.15.0 and below": ("float32", "float64")}, "tensorflow")
def l2_normalize(x, axis=None, epsilon=1e-12, name=None):
    square_sum = ivy.sum(ivy.square(x), axis=axis, keepdims=True)
    x_inv_norm = ivy.reciprocal(ivy.sqrt(ivy.maximum(square_sum, epsilon)))
    return ivy.multiply(x, x_inv_norm)


@to_ivy_arrays_and_back
@with_supported_dtypes(
    {"2.15.0 and below": ("float16", "float32", "float64", "complex64", "complex128")},
    "tensorflow",
)
def logdet(matrix, name=None):
    return ivy.det(matrix).log()


@to_ivy_arrays_and_back
def lu_matrix_inverse(lower_upper, perm, validate_args=False, name=None):
    return ivy.lu_matrix_inverse(
        ivy.lu_reconstruct(lower_upper, perm), validate_args=validate_args, name=name
    )


@to_ivy_arrays_and_back
@with_supported_dtypes(
    {
        "2.15.0 and below": (
            "float16",
            "float32",
            "float64",
            "int32",
            "complex64",
            "complex128",
        )
    },
    "tensorflow",
)
def matmul(
    a,
    b,
    transpose_a=False,
    transpose_b=False,
    adjoint_a=False,
    adjoint_b=False,
    a_is_sparse=False,
    b_is_sparse=False,
    output_type=None,
    name=None,
):
    if transpose_a and adjoint_a:
        raise ivy.utils.exceptions.IvyException(
            "Only one of `transpose_a` and `adjoint_a` can be True. "
            "Received `transpose_a`=True, `adjoint_a`=True."
        )
    if transpose_b and adjoint_b:
        raise ivy.utils.exceptions.IvyException(
            "Only one of `transpose_b` and `adjoint_b` can be True. "
            "Received `transpose_b`=True, `adjoint_b`=True."
        )
    return ivy.matmul(
        a,
        b,
        transpose_a=transpose_a,
        transpose_b=transpose_b,
        adjoint_a=adjoint_a,
        adjoint_b=adjoint_b,
    )


@to_ivy_arrays_and_back
def matrix_rank(a, tol=None, validate_args=False, name=None):
    # TODO:The tests will fail because output shapes mismatch
    # DO NOT for any reason change anything with the backend function
    # all the fixes must be here as the backend function is
    # working as expected and in compliance with Array API
    return ivy.astype(ivy.matrix_rank(a, atol=tol), ivy.int32)


@to_ivy_arrays_and_back
def matrix_transpose(a, name="matrix_transpose", conjugate=False):
    if conjugate:
        return ivy.adjoint(a)
    return ivy.matrix_transpose(a)


@with_supported_dtypes({"2.15.0 and below": ("float32", "float64")}, "tensorflow")
@to_ivy_arrays_and_back
def norm(tensor, ord="euclidean", axis=None, keepdims=None, name=None):
    keepdims = keepdims or False

    # Check if it's a matrix norm
    if (type(axis) in [tuple, list]) and (len(axis) == 2):
        return ivy.matrix_norm(tensor, ord=ord, axis=axis, keepdims=keepdims)
    # Else resort to a vector norm
    return ivy.vector_norm(tensor, ord=ord, axis=axis, keepdims=keepdims)


@to_ivy_arrays_and_back
@with_supported_dtypes({"2.15.0 and below": ("float32", "float64")}, "tensorflow")
def normalize(tensor, ord="euclidean", axis=None, name=None):
    tensor = tf_frontend.convert_to_tensor(
        tensor, dtype=ivy.dtype(tensor), dtype_hint="Any"
    )
    _norm = norm(tensor, ord=ord, axis=axis, keepdims=True)
    normalized = tf_frontend.math.divide(tensor, _norm)
    return normalized, _norm


@to_ivy_arrays_and_back
def pinv(a, rcond=None, validate_args=False, name=None):
    return ivy.pinv(a, rtol=rcond)


@to_ivy_arrays_and_back
def qr(input, /, *, full_matrices=False, name=None):
    return ivy.qr(input)


@to_ivy_arrays_and_back
@with_supported_dtypes(
    {
        "2.15.0 and below": (
            "bfloat16",
            "half",
            "float32",
            "float64",
            "int32",
            "int64",
            "float16",
            "float32",
            "float64",
            "complex64",
            "complex128",
        )
    },
    "tensorflow",
)
def set_diag(input, diagonal, /, *, k=0, align="RIGHT_LEFT", name=None):
    # TODO:
    #  1. Add support for different k values and align options
    #  2. Add support for input tensors with ranks larger than 3

    # Convert input and diagonal to Ivy array format
    input, diagonal = map(ivy.array, (input, diagonal))

    # Check if the input tensor has a rank larger than 3
    if input.ndim > 3:
        raise ivy.utils.exceptions.IvyNotImplementedException(
            "Input tensor must have rank less than or equal to 3.\nInput shape:"
            f" {input.shape}"
        )

    # Check if the first dimension of the input and diagonal match
    if input.shape[0] != diagonal.shape[0]:
        raise ivy.utils.exceptions.IvyValueError(
            "Number of diagonal vectors must match the number of matrices in the"
            f" input.\nInput shape: {input.shape}, Diagonal shape: {diagonal.shape}"
        )

    # Handle the case where input is a 2D matrix
    if input.ndim < 3:
        # Check the diagonal length matches the first dimension of the matrix
        if input.shape[0] != diagonal.shape[0]:
            raise ivy.utils.exceptions.IvyValueError(
                "Length of the diagonal vector must match the first dimension of the"
                f" matrix.\nMatrix shape: {input.shape}, Diagonal shape:"
                f" {diagonal.shape}"
            )

        input[range(input.shape[0]), range(input.shape[0])] = diagonal
    else:
        for matrix, new_diagonal in zip(input, diagonal):
            # Check the diagonal length matches the first dimension of the matrix
            if matrix.shape[0] != new_diagonal.shape[0]:
                raise ivy.utils.exceptions.IvyValueError(
                    "Length of the diagonal vector must match the first dimension of"
                    f" the matrix.\nMatrix shape: {matrix.shape}, Diagonal shape:"
                    f" {new_diagonal.shape}"
                )

            matrix[range(matrix.shape[0]), range(matrix.shape[0])] = new_diagonal

    return input


@to_ivy_arrays_and_back
def slogdet(input, name=None):
    return ivy.slogdet(input)


@to_ivy_arrays_and_back
@with_unsupported_dtypes({"2.15.0 and below": ("float16", "bfloat16")}, "tensorflow")
def solve(matrix, rhs, /, *, adjoint=False, name=None):
    matrix, rhs = check_tensorflow_casting(matrix, rhs)
    return ivy.solve(matrix, rhs, adjoint=adjoint)


@to_ivy_arrays_and_back
def svd(a, /, *, full_matrices=False, compute_uv=True, name=None):
    return ivy.svd(a, compute_uv=compute_uv, full_matrices=full_matrices)


@to_ivy_arrays_and_back
@with_supported_dtypes(
    {
        "2.15.0 and below": (
            "bfloat16",
            "half",
            "float32",
            "float64",
            "int32",
            "int64",
            "complex64",
            "complex128",
        )
    },
    "tensorflow",
)
def tensor_diag(diagonal, /, *, name=None):
    diagonal = ivy.array(diagonal)
    rank = ivy.matrix_rank(diagonal)
    if rank > 1:
        raise ValueError("wrong tensor rank, at most 1")
    return ivy.diag(diagonal)


@to_ivy_arrays_and_back
@with_supported_dtypes(
    {
        "2.15.0 and below": (
            "float32",
            "float64",
            "int32",
            "int64",
            "complex64",
            "complex128",
        )
    },
    "tensorflow",
)
def tensor_diag_part(input, name=None):
    shape = ivy.shape(input, as_array=True)
    rank = len(shape)
    if rank % 2 != 0:
        raise ValueError("Wrong tensor rank, rank must be even.")

    rank = len(shape)
    rank_half = int(rank / 2)
    half_shape = shape[:rank_half]
    prod = 1
    for i in range(rank_half):
        if shape[i] != shape[i + rank_half]:
            raise ValueError(
                f"Invalid shape {shape}: dimensions at {i} and {i+rank_half} do not"
                " match."
            )
        prod *= half_shape[i]

    reshaped = ivy.reshape(input, (prod, prod))
    diagonal = ivy.diagonal(reshaped)
    return ivy.reshape(diagonal, tuple(half_shape))


@to_ivy_arrays_and_back
@with_supported_dtypes(
    {"2.15.0 and below": ("float32", "float64", "int32")}, "tensorflow"
)
def tensordot(a, b, axes, name=None):
    a, b = check_tensorflow_casting(a, b)
    if not ivy.isscalar(axes):
        axes = ivy.to_list(axes)
    return ivy.tensordot(a, b, axes=axes)


@to_ivy_arrays_and_back
@with_unsupported_dtypes(
    {
        "2.15.0 and below": (
            "float16",
            "bfloat16",
            "int8",
            "int16",
            "int32",
            "int64",
            "uint8",
            "uint16",
            "uint32",
            "uint64",
        )
    },
    "tensorflow",
)
def tensorsolve(a, b, axes):
    return ivy.tensorsolve(a, b, axes=axes)


@to_ivy_arrays_and_back
def trace(x, name=None):
    return ivy.trace(x, axis1=-2, axis2=-1)


@to_ivy_arrays_and_back
@with_supported_dtypes(
    {
        "2.13.0 and below": (
            "float32",
            "float64",
            "complex64",
            "complex128",
        )
    },
    "tensorflow",
)
def tridiagonal_solve(
    diagonals,
    rhs,
    diagonals_format="compact",
    transpose_rhs=False,
    conjugate_rhs=False,
    name=None,
    partial_pivoting=True,
    perturb_singular=False,
):
    if transpose_rhs is True:
        rhs_copy = ivy.matrix_transpose(rhs)
    if conjugate_rhs is True:
        rhs_copy = ivy.conj(rhs)
    if not transpose_rhs and not conjugate_rhs:
        rhs_copy = ivy.array(rhs)

    if diagonals_format == "matrix":
        return ivy.solve(diagonals, rhs_copy)
    elif diagonals_format in ["sequence", "compact"]:
        diagonals = ivy.array(diagonals)
        dim = diagonals[0].shape[0]
        diagonals[[0, -1], [-1, 0]] = 0
        dummy_idx = [0, 0]
<<<<<<< HEAD
        indices = ivy.array([
            [(i, i + 1) for i in range(dim - 1)] + [dummy_idx],
            [(i, i) for i in range(dim)],
            [dummy_idx] + [(i + 1, i) for i in range(dim - 1)],
        ])
=======
        indices = ivy.array(
            [
                [(i, i + 1) for i in range(dim - 1)] + [dummy_idx],
                [(i, i) for i in range(dim)],
                [dummy_idx] + [(i + 1, i) for i in range(dim - 1)],
            ]
        )
>>>>>>> b8ffd4f5
        constructed_matrix = ivy.scatter_nd(
            indices, diagonals, shape=ivy.array([dim, dim])
        )
        return ivy.solve(constructed_matrix, rhs_copy)
    else:
<<<<<<< HEAD
        raise "Unexpected diagonals_format"
=======
        raise ValueError("Unexpected diagonals_format")
>>>>>>> b8ffd4f5
<|MERGE_RESOLUTION|>--- conflicted
+++ resolved
@@ -496,13 +496,6 @@
         dim = diagonals[0].shape[0]
         diagonals[[0, -1], [-1, 0]] = 0
         dummy_idx = [0, 0]
-<<<<<<< HEAD
-        indices = ivy.array([
-            [(i, i + 1) for i in range(dim - 1)] + [dummy_idx],
-            [(i, i) for i in range(dim)],
-            [dummy_idx] + [(i + 1, i) for i in range(dim - 1)],
-        ])
-=======
         indices = ivy.array(
             [
                 [(i, i + 1) for i in range(dim - 1)] + [dummy_idx],
@@ -510,14 +503,9 @@
                 [dummy_idx] + [(i + 1, i) for i in range(dim - 1)],
             ]
         )
->>>>>>> b8ffd4f5
         constructed_matrix = ivy.scatter_nd(
             indices, diagonals, shape=ivy.array([dim, dim])
         )
         return ivy.solve(constructed_matrix, rhs_copy)
     else:
-<<<<<<< HEAD
-        raise "Unexpected diagonals_format"
-=======
-        raise ValueError("Unexpected diagonals_format")
->>>>>>> b8ffd4f5
+        raise ValueError("Unexpected diagonals_format")