# global
import ivy


def matrix_rank(a, tol=None, valiate_args=False, name=None):
    return ivy.matrix_rank(a, tol)


def det(input, name=None):
    return ivy.det(input)


def eigvalsh(tensor, name=None):
    return ivy.eigvalsh(tensor)


def solve(x, y):
    return ivy.solve(x, y)


def slogdet(input, name=None):
    return ivy.slogdet(input)


<<<<<<< HEAD
=======
slogdet.unsupported_dtypes = ("float16", "bfloat16")


def cholesky_solve(chol, rhs, name=None):
    y = ivy.solve(chol, rhs)
    return ivy.solve(ivy.matrix_transpose(chol), y)


cholesky_solve.unsupported_dtypes = ("float16", "bfloat16")


>>>>>>> 55c53c5a
def pinv(a, rcond=None, validate_args=False, name=None):
    return ivy.pinv(a, rcond)


def tensordot(x, y, axes, name=None):
    return ivy.tensordot(x, y, axes)<|MERGE_RESOLUTION|>--- conflicted
+++ resolved
@@ -22,20 +22,11 @@
     return ivy.slogdet(input)
 
 
-<<<<<<< HEAD
-=======
-slogdet.unsupported_dtypes = ("float16", "bfloat16")
-
-
 def cholesky_solve(chol, rhs, name=None):
     y = ivy.solve(chol, rhs)
     return ivy.solve(ivy.matrix_transpose(chol), y)
 
 
-cholesky_solve.unsupported_dtypes = ("float16", "bfloat16")
-
-
->>>>>>> 55c53c5a
 def pinv(a, rcond=None, validate_args=False, name=None):
     return ivy.pinv(a, rcond)
 
