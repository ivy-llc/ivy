--- conflicted
+++ resolved
@@ -1,6 +1,7 @@
 # global
 import ivy
-
+from .. import versions
+from ivy.func_wrapper import with_unsupported_dtypes
 
 def matrix_rank(a, tol=None, valiate_args=False, name=None):
     return ivy.matrix_rank(a, tol)
@@ -8,6 +9,10 @@
 
 def det(input, name=None):
     return ivy.det(input)
+
+
+def eigh(tensor, name=None):
+    return ivy.eigh(tensor)
 
 
 def eigvalsh(tensor, name=None):
@@ -35,12 +40,6 @@
     return ivy.tensordot(a, b, axes)
 
 
+@with_unsupported_dtypes({"2.9.0 and below": ("float16","bfloat16")}, versions["tensorflow"])
 def eye(num_rows, num_columns=None, batch_shape=None, dtype=ivy.float32, name=None):
-<<<<<<< HEAD
     return ivy.eye(num_rows, num_columns, batch_shape=batch_shape, dtype=dtype)
-=======
-    return ivy.eye(num_rows, num_columns, batch_shape=batch_shape, dtype=dtype)
-
-
-eye.unsupported_dtypes = ("float16", "bfloat16")
->>>>>>> ad64e2fe
