import ivy


def det(input, name=None):
    return ivy.det(input)


det.unsupported_dtypes = ("float16", "bfloat16")


def eigvalsh(tensor, name=None):
    return ivy.eigvalsh(tensor)


eigvalsh.unsupported_dtypes = ("float16", "bfloat16")


<<<<<<< HEAD
def slogdet(input, name=None):
    return ivy.slogdet(input)


slogdet.unsupported_dtypes = {"torch": ("float16",)}
=======
def solve(x, y):
    return ivy.solve(x, y)


solve.unsupported_dtypes = ("float16", "bfloat16")
>>>>>>> c49be9d0
<|MERGE_RESOLUTION|>--- conflicted
+++ resolved
@@ -15,16 +15,16 @@
 eigvalsh.unsupported_dtypes = ("float16", "bfloat16")
 
 
-<<<<<<< HEAD
-def slogdet(input, name=None):
-    return ivy.slogdet(input)
 
-
-slogdet.unsupported_dtypes = {"torch": ("float16",)}
-=======
 def solve(x, y):
     return ivy.solve(x, y)
 
 
 solve.unsupported_dtypes = ("float16", "bfloat16")
->>>>>>> c49be9d0
+
+
+def slogdet(input, name=None):
+    return ivy.slogdet(input)
+
+
+slogdet.unsupported_dtypes = {"torch": ("float16",)}