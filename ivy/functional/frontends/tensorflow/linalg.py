# local
import ivy
from ivy.functional.frontends.tensorflow import check_tensorflow_casting
from ivy.func_wrapper import with_unsupported_dtypes, with_supported_dtypes
from ivy.functional.frontends.tensorflow.func_wrapper import (
    to_ivy_arrays_and_back,
    handle_tf_dtype,
)

import ivy.functional.frontends.tensorflow as tf_frontend


@to_ivy_arrays_and_back
def matrix_rank(a, tol=None, validate_args=False, name=None):
    # TODO:The tests will fail because output shapes mismatch
    # DO NOT for any reason change anything with the backend function
    # all the fixes must be here as the backend function is
    # working as expected and in compliance with Array API
    return ivy.astype(ivy.matrix_rank(a, atol=tol), ivy.int32)


@to_ivy_arrays_and_back
def det(input, name=None):
    return ivy.det(input)


@to_ivy_arrays_and_back
def eig(tensor, name=None):
    return ivy.eig(tensor)


@to_ivy_arrays_and_back
def eigh(tensor, name=None):
    return ivy.eigh(tensor)


@to_ivy_arrays_and_back
def eigvalsh(tensor, name=None):
    return ivy.eigvalsh(tensor)


@to_ivy_arrays_and_back
@with_supported_dtypes(
    {
        "2.13.0 and below": (
            "float16",
            "float32",
            "float64",
            "int32",
            "complex64",
            "complex128",
        )
    },
    "tensorflow",
)
def matmul(
    a,
    b,
    transpose_a=False,
    transpose_b=False,
    adjoint_a=False,
    adjoint_b=False,
    a_is_sparse=False,
    b_is_sparse=False,
    output_type=None,
    name=None,
):
    if transpose_a and adjoint_a:
        raise ivy.utils.exceptions.IvyException(
            "Only one of `transpose_a` and `adjoint_a` can be True. "
            "Received `transpose_a`=True, `adjoint_a`=True."
        )
    if transpose_b and adjoint_b:
        raise ivy.utils.exceptions.IvyException(
            "Only one of `transpose_b` and `adjoint_b` can be True. "
            "Received `transpose_b`=True, `adjoint_b`=True."
        )
    return ivy.matmul(
        a,
        b,
        transpose_a=transpose_a,
        transpose_b=transpose_b,
        adjoint_a=adjoint_a,
        adjoint_b=adjoint_b,
    )


@to_ivy_arrays_and_back
@with_unsupported_dtypes({"2.13.0 and below": ("float16", "bfloat16")}, "tensorflow")
def solve(matrix, rhs):
    matrix, rhs = check_tensorflow_casting(matrix, rhs)
    return ivy.solve(matrix, rhs)


@to_ivy_arrays_and_back
@with_supported_dtypes(
    {"2.13.0 and below": ("float16", "float32", "float64", "complex64", "complex128")},
    "tensorflow",
)
def logdet(matrix, name=None):
    return ivy.det(matrix).log()


@to_ivy_arrays_and_back
def slogdet(input, name=None):
    return ivy.slogdet(input)


@to_ivy_arrays_and_back
@with_unsupported_dtypes({"2.13.0 and below": ("float16", "bfloat16")}, "tensorflow")
def cholesky_solve(chol, rhs, name=None):
    chol, rhs = check_tensorflow_casting(chol, rhs)
    y = ivy.solve(chol, rhs)
    return ivy.solve(ivy.matrix_transpose(chol), y)


@to_ivy_arrays_and_back
def pinv(a, rcond=None, validate_args=False, name=None):
    return ivy.pinv(a, rtol=rcond)


@to_ivy_arrays_and_back
@with_supported_dtypes(
    {"2.13.0 and below": ("float32", "float64", "int32")}, "tensorflow"
)
def tensordot(a, b, axes, name=None):
    a, b = check_tensorflow_casting(a, b)
    if not ivy.isscalar(axes):
        axes = ivy.to_list(axes)
    return ivy.tensordot(a, b, axes=axes)


@to_ivy_arrays_and_back
@with_unsupported_dtypes(
    {
        "2.13.0 and below": (
            "float16",
            "bfloat16",
            "int8",
            "int16",
            "int32",
            "int64",
            "uint8",
            "uint16",
            "uint32",
            "uint64",
        )
    },
    "tensorflow",
)
def tensorsolve(a, b, axes):
    return ivy.tensorsolve(a, b, axes=axes)


@handle_tf_dtype
@to_ivy_arrays_and_back
@with_unsupported_dtypes({"2.13.0 and below": ("float16", "bfloat16")}, "tensorflow")
def eye(num_rows, num_columns=None, batch_shape=None, dtype=ivy.float32, name=None):
    return ivy.eye(num_rows, num_columns, batch_shape=batch_shape, dtype=dtype)


@to_ivy_arrays_and_back
def norm(tensor, ord="euclidean", axis=None, keepdims=None, name=None):
    keepdims = keepdims or False

    # Check if it's a matrix norm
    if (type(axis) in [tuple, list]) and (len(axis) == 2):
        return ivy.matrix_norm(tensor, ord=ord, axis=axis, keepdims=keepdims)
    # Else resort to a vector norm
    return ivy.vector_norm(tensor, ord=ord, axis=axis, keepdims=keepdims)


norm.supported_dtypes = (
    "float32",
    "float64",
)


@to_ivy_arrays_and_back
@with_supported_dtypes({"2.13.0 and below": ("float32", "float64")}, "tensorflow")
def normalize(tensor, ord="euclidean", axis=None, name=None):
    tensor = tf_frontend.convert_to_tensor(
        tensor, dtype=ivy.dtype(tensor), dtype_hint="Any"
    )
    _norm = norm(tensor, ord=ord, axis=axis, keepdims=True)
    normalized = tf_frontend.math.divide(tensor, _norm)
    return normalized, _norm


@to_ivy_arrays_and_back
@with_supported_dtypes({"2.13.0 and below": ("float32", "float64")}, "tensorflow")
def l2_normalize(x, axis=None, epsilon=1e-12, name=None):
    square_sum = ivy.sum(ivy.square(x), axis=axis, keepdims=True)
    x_inv_norm = ivy.reciprocal(ivy.sqrt(ivy.maximum(square_sum, epsilon)))
    return ivy.multiply(x, x_inv_norm)


@to_ivy_arrays_and_back
def trace(x, name=None):
    return ivy.trace(x, axis1=-2, axis2=-1)


@to_ivy_arrays_and_back
def matrix_transpose(a, name="matrix_transpose", conjugate=False):
    if conjugate:
        return ivy.adjoint(a)
    return ivy.matrix_transpose(a)


@to_ivy_arrays_and_back
def global_norm(t_list, name=None):
    l2_norms = [
        ivy.sqrt((ivy.sum(ivy.square(t)))) ** 2 for t in t_list if t is not None
    ]
    return ivy.sqrt(ivy.sum(ivy.asarray(l2_norms, dtype=ivy.dtype(l2_norms[0]))))


global_norm.supported_dtypes = (
    "float32",
    "float64",
)


@to_ivy_arrays_and_back
def cholesky(input, name=None):
    def symmetrize(input):
        # TODO : Take Hermitian transpose after complex numbers added
        return (input + ivy.swapaxes(input, -1, -2)) / 2

    input = symmetrize(input)

    return ivy.cholesky(input)


@to_ivy_arrays_and_back
def cross(a, b, name=None):
    return ivy.cross(a, b)


@to_ivy_arrays_and_back
def svd(a, /, *, full_matrices=False, compute_uv=True, name=None):
    return ivy.svd(a, compute_uv=compute_uv, full_matrices=full_matrices)


@to_ivy_arrays_and_back
def lu_matrix_inverse(lower_upper, perm, validate_args=False, name=None):
    return ivy.lu_matrix_inverse(
        ivy.lu_reconstruct(lower_upper, perm), validate_args=validate_args, name=name
    )


@to_ivy_arrays_and_back
def einsum(equation, *inputs, **kwargs):
    return tf_frontend.einsum(equation, *inputs, **kwargs)


@to_ivy_arrays_and_back
def adjoint(matrix, name=None):
    return ivy.adjoint(matrix)


@to_ivy_arrays_and_back
def diag(
    diagonal,
    /,
    k=0,
    *,
    num_rows=None,
    num_cols=None,
    padding_value=0,
    align="RIGHT_LEFT",
    name="diag",
):
    # TODO: Implement ivy.matrix_diag in ivy API
    diagonal = ivy.array(diagonal)
    shape = list(diagonal.shape)
    shape[-1] += abs(k)

    output = ivy.full(shape + [shape[-1]], padding_value)
    if k > 0:
        for i in range(shape[-1]):
            try:
                output[..., i, i + k] = diagonal[..., i]
            except IndexError:
                break

    else:
        for i in range(shape[-1]):
            try:
                output[..., i + abs(k), i] = diagonal[..., i]
            except IndexError:
                break

    size = 1
    for dim in output.shape:
        size *= dim
    if (num_cols and num_rows) and (size == (num_cols * num_rows)):
        output = ivy.reshape(output, (num_rows, num_cols))
    return ivy.astype(output, ivy.dtype(diagonal))


@to_ivy_arrays_and_back
def band_part(input, num_lower, num_upper, name=None):
    m, n = ivy.meshgrid(
        ivy.arange(input.shape[-2]), ivy.arange(input.shape[-1]), indexing="ij"
    )
    mask = ((num_lower < 0) | ((m - n) <= num_lower)) & (
        (num_upper < 0) | ((n - m) <= num_upper)
    )
    return ivy.where(mask, input, ivy.zeros_like(input))


@to_ivy_arrays_and_back
<<<<<<< HEAD
def qr(input, full_matrices=False, name=None):
    return ivy.qr(input)
=======
@with_supported_dtypes(
    {
        "2.13.0 and below": (
            "float32",
            "float64",
            "complex64",
            "complex128",
        )
    },
    "tensorflow",
)
def inv(input, adjoint=False, name=None):
    return ivy.inv(input, adjoint=adjoint)
>>>>>>> b64e2cda
<|MERGE_RESOLUTION|>--- conflicted
+++ resolved
@@ -311,10 +311,11 @@
 
 
 @to_ivy_arrays_and_back
-<<<<<<< HEAD
 def qr(input, full_matrices=False, name=None):
     return ivy.qr(input)
-=======
+
+
+@to_ivy_arrays_and_back
 @with_supported_dtypes(
     {
         "2.13.0 and below": (
@@ -327,5 +328,4 @@
     "tensorflow",
 )
 def inv(input, adjoint=False, name=None):
-    return ivy.inv(input, adjoint=adjoint)
->>>>>>> b64e2cda
+    return ivy.inv(input, adjoint=adjoint)