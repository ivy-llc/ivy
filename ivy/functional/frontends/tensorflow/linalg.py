--- conflicted
+++ resolved
@@ -1,34 +1,38 @@
 # local
 import ivy
-<<<<<<< HEAD
 
 from .. import versions
 from ivy.func_wrapper import with_unsupported_dtypes
 from ivy.functional.frontends.tensorflow.func_wrapper import to_ivy_arrays_and_back
-=======
->>>>>>> 65539d90
+
 from ivy.functional.frontends.tensorflow import promote_types_of_tensorflow_inputs
+
 
 @to_ivy_arrays_and_back
 def matrix_rank(a, tol=None, valiate_args=False, name=None):
     return ivy.matrix_rank(a, tol)
 
+
 @to_ivy_arrays_and_back
 def det(input, name=None):
     return ivy.det(input)
+
 
 @to_ivy_arrays_and_back
 def eigh(tensor, name=None):
     return ivy.eigh(tensor)
 
+
 @to_ivy_arrays_and_back
 def eigvalsh(tensor, name=None):
     return ivy.eigvalsh(tensor)
+
 
 @to_ivy_arrays_and_back
 def solve(x, y):
     x, y = promote_types_of_tensorflow_inputs(x, y)
     return ivy.solve(x, y)
+
 
 @to_ivy_arrays_and_back
 def logdet(matrix, name=None):
@@ -37,9 +41,11 @@
 
 logdet.supported_dtypes = ("float16", "float32", "float64")
 
+
 @to_ivy_arrays_and_back
 def slogdet(input, name=None):
     return ivy.slogdet(input)
+
 
 @to_ivy_arrays_and_back
 def cholesky_solve(chol, rhs, name=None):
@@ -47,16 +53,18 @@
     y = ivy.solve(chol, rhs)
     return ivy.solve(ivy.matrix_transpose(chol), y)
 
+
 @to_ivy_arrays_and_back
 def pinv(a, rcond=None, validate_args=False, name=None):
     return ivy.pinv(a, rcond)
+
 
 @to_ivy_arrays_and_back
 def tensordot(a, b, axes, name=None):
     a, b = promote_types_of_tensorflow_inputs(a, b)
     return ivy.tensordot(a, b, axes)
 
-<<<<<<< HEAD
+
 @to_ivy_arrays_and_back
 @with_unsupported_dtypes(
     {"2.9.0 and below": ("float16", "bfloat16")}, versions["tensorflow"]
@@ -64,10 +72,8 @@
 def eye(num_rows, num_columns=None, batch_shape=None, dtype=ivy.float32, name=None):
     return ivy.eye(num_rows, num_columns, batch_shape=batch_shape, dtype=dtype)
 
+
 @to_ivy_arrays_and_back
-=======
-
->>>>>>> 65539d90
 def norm(tensor, ord="euclidean", axis=None, keepdims=None, name=None):
 
     keepdims = keepdims or False
@@ -84,6 +90,7 @@
     "float64",
 )
 
+
 @to_ivy_arrays_and_back
 def normalize(tensor, ord="euclidean", axis=None, name=None):
     _norm = norm(tensor, ord=ord, axis=axis, keepdims=True)
