import ivy


def det(input, name=None):
    return ivy.det(input)


det.unsupported_dtypes = ("float16", "bfloat16")


def eigvalsh(tensor, name=None):
    return ivy.eigvalsh(tensor)


eigvalsh.unsupported_dtypes = ("float16", "bfloat16")


def solve(x, y):
    return ivy.solve(x, y)


solve.unsupported_dtypes = ("float16", "bfloat16")


<<<<<<< HEAD
def tensordot(a, b, axes, name=None):
    return ivy.tensordot(a, b, axes)
=======
def slogdet(input, name=None):
    return ivy.slogdet(input)


slogdet.unsupported_dtypes = ("float16", "bfloat16")
>>>>>>> b99287bc
<|MERGE_RESOLUTION|>--- conflicted
+++ resolved
@@ -22,13 +22,12 @@
 solve.unsupported_dtypes = ("float16", "bfloat16")
 
 
-<<<<<<< HEAD
 def tensordot(a, b, axes, name=None):
     return ivy.tensordot(a, b, axes)
-=======
+
+
 def slogdet(input, name=None):
     return ivy.slogdet(input)
 
 
-slogdet.unsupported_dtypes = ("float16", "bfloat16")
->>>>>>> b99287bc
+slogdet.unsupported_dtypes = ("float16", "bfloat16")