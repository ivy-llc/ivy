import ivy


def det(input, name=None):
    return ivy.det(input)


det.unsupported_dtypes = ("float16", "bfloat16")


def eigvalsh(tensor, name=None):
    return ivy.eigvalsh(tensor)


<<<<<<< HEAD
eigvalsh.unsupported_dtypes = ("float16", "bfloat16")
=======
eigvalsh.unsupported_dtypes = ("float16", "bfloat16")


def solve(x, y):
    return ivy.solve(x, y)


solve.unsupported_dtypes = ("float16", "bfloat16")


def slogdet(input, name=None):
    return ivy.slogdet(input)


slogdet.unsupported_dtypes = ("float16", "bfloat16")
>>>>>>> 696fc834
<|MERGE_RESOLUTION|>--- conflicted
+++ resolved
@@ -12,9 +12,6 @@
     return ivy.eigvalsh(tensor)
 
 
-<<<<<<< HEAD
-eigvalsh.unsupported_dtypes = ("float16", "bfloat16")
-=======
 eigvalsh.unsupported_dtypes = ("float16", "bfloat16")
 
 
@@ -29,5 +26,4 @@
     return ivy.slogdet(input)
 
 
-slogdet.unsupported_dtypes = ("float16", "bfloat16")
->>>>>>> 696fc834
+slogdet.unsupported_dtypes = ("float16", "bfloat16")