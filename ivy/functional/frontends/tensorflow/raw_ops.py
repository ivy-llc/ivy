# global
import ivy
import ivy.functional.frontends.tensorflow as tf_frontend
from ivy.functional.frontends.tensorflow import promote_types_of_tensorflow_inputs


def AddN(*, inputs, name="AddN"):
    inputs = ivy.array(inputs)
    return ivy.sum(inputs, axis=0, dtype=inputs.dtype)


def Acos(*, x, name="Acos"):
    return ivy.acos(x)


def Acosh(*, x, name="Acosh"):
    return ivy.acosh(x)


Add = tf_frontend.math.add


ArgMax = tf_frontend.math.argmax


def ArgMin(*, input, dimension, output_type=None, name=None):
    if output_type in ["int32", "int64"]:
        return ivy.astype(ivy.argmin(input, axis=dimension), output_type)
    return ivy.astype(ivy.argmin(input, axis=dimension), "int64")


def Asin(*, x, name="asin"):
    return ivy.asin(x)


def Atan(*, x, name="atan"):
    return ivy.atan(x)


def Atanh(*, x, name="Atanh"):
    return ivy.atanh(x)


def BitwiseAnd(*, x, y, name="BitwiseAnd"):
    x, y = promote_types_of_tensorflow_inputs(x, y)
    return ivy.bitwise_and(x, y)


def BitwiseOr(*, x, y, name="BitwiseOr"):
    x, y = promote_types_of_tensorflow_inputs(x, y)
    return ivy.bitwise_or(x, y)


def BitwiseXor(*, x, y, name="BitwiseXor"):
    x, y = promote_types_of_tensorflow_inputs(x, y)
    return ivy.bitwise_xor(x, y)


def BroadcastTo(*, input, shape, name="BroadcastTo"):
    return ivy.broadcast_to(input, shape=shape)


def Cholesky(*, input, name="Cholesky"):
    return ivy.astype(ivy.cholesky(input), input.dtype)


def Ceil(*, x, name=None):
    return ivy.ceil(x)


def Concat(*, concat_dim, values, name="Concat"):
    return ivy.concat(values, axis=concat_dim)


def Cos(*, x, name="Cos"):
    return ivy.cos(x)


def Cosh(*, x, name="cosh"):
    return ivy.cosh(x)


Div = tf_frontend.math.divide


Cumprod = tf_frontend.math.cumprod


Cumsum = tf_frontend.math.cumsum


def Equal(*, x, y, incompatible_shape_error=True, name="Equal"):
    x, y = promote_types_of_tensorflow_inputs(x, y)
    if incompatible_shape_error:
        return ivy.equal(x, y)

    try:
        return ivy.equal(x, y)
    except (ivy.exceptions.IvyError, ivy.exceptions.IvyBackendException):
        return ivy.array(False)


def Exp(*, x, name="Exp"):
    return ivy.exp(x)


def Expm1(*, x, name="Expm1"):
    return ivy.expm1(x)


def Fill(*, dims, value, name="Full"):
    return ivy.full(dims, value)


def Floor(*, x, name="Floor"):
    return ivy.floor(x)


def FloorDiv(*, x, y, name="FloorDiv"):
    x, y = promote_types_of_tensorflow_inputs(x, y)
    return ivy.floor_divide(x, y)


def Greater(*, x, y, name="Greater"):
    x, y = promote_types_of_tensorflow_inputs(x, y)
    return ivy.greater(x, y)


def GreaterEqual(*, x, y, name="GreaterEqual"):
    x, y = promote_types_of_tensorflow_inputs(x, y)
    return ivy.greater_equal(x, y)


def Identity(*, input, name="Identity"):
    return ivy.copy_array(input)


def IdentityN(*, input, name="IdentityN"):
    return [ivy.copy_array(x) for x in input]


def Inv(*, x, name="Inv"):
    return ivy.astype(ivy.reciprocal(x), x.dtype)


def Invert(*, x, name="Invert"):
    return ivy.bitwise_invert(x)


def InvGrad(*, y, dy, name="InvGrad"):
    return ivy.multiply(ivy.negative(dy), ivy.multiply(y, y))


def LeftShift(*, x, y, name="LeftShift"):
    return ivy.bitwise_left_shift(x, y)


def Less(*, x, y, name="Less"):
    x, y = promote_types_of_tensorflow_inputs(x, y)
    return ivy.less(x, y)


def LessEqual(*, x, y, name="LessEqual"):
    x, y = promote_types_of_tensorflow_inputs(x, y)
    return ivy.less_equal(x, y)


def Log(*, x, name="Log"):
    return ivy.log(x)


def LogicalOr(*, x, y, name="LogicalOr"):
    x, y = promote_types_of_tensorflow_inputs(x, y)
    return ivy.logical_or(x, y)


def LogicalNot(*, x, name="LogicalNot"):
    return ivy.logical_not(x)


def MatMul(*, a, b, transpose_a=False, transpose_b=False, name="MatMul"):
    a, b = promote_types_of_tensorflow_inputs(a, b)
    return ivy.matmul(a, b, transpose_a=transpose_a, transpose_b=transpose_b)


<<<<<<< HEAD
def MatrixInverse(*, input, adjoint=False, name="MatrixInverse"):
    return ivy.inv(input, adjoint=adjoint)


def Max(*, input, axis, keep_dims=False, name="Max"):
    return ivy.astype(ivy.max(input, axis=axis, keepdims=keep_dims), input.dtype)
=======
Maximum = tf_frontend.math.maximum
>>>>>>> aa19ef78


MatrixDeterminant = tf_frontend.linalg.det


def Max(*, input, axis, keep_dims=False, name="Max"):
    return ivy.astype(ivy.max(input, axis=axis, keepdims=keep_dims), input.dtype)


def Min(*, input, axis, keep_dims=False, name="Min"):
    return ivy.astype(ivy.min(input, axis=axis, keepdims=keep_dims), input.dtype)


def Minimum(*, x, y, name="Minimum"):
    return ivy.minimum(x, y)


Neg = tf_frontend.math.negative


Mul = tf_frontend.math.multiply


def NotEqual(*, x, y, incompatible_shape_error=True, name="NotEqual"):
    x, y = promote_types_of_tensorflow_inputs(x, y)
    if incompatible_shape_error:
        return ivy.not_equal(x, y)

    try:
        return ivy.not_equal(x, y)
    except (ivy.exceptions.IvyError, ivy.exceptions.IvyBackendException):
        return ivy.array(True)


def NthElement(*, input, n, reverse=False, name="NthElement"):
    return ivy.astype(ivy.sort(input, descending=reverse)[..., n], input.dtype)


def OnesLike(*, x, name="OnesLike"):
    return ivy.ones_like(x)


def Relu(features, name="Relu"):
    return ivy.relu(features)


def Reshape(*, tensor, shape, name="Reshape"):
    return ivy.reshape(tensor, shape)


def RightShift(*, x, y, name="RightShift"):
    return ivy.bitwise_right_shift(x, y)


def Shape(*, input, output_type=ivy.int32, name="Shape"):
    return ivy.astype(ivy.shape(input, as_array=True), output_type, copy=False)


def Sin(*, x, name="Sin"):
    return ivy.sin(x)


def Sinh(*, x, name="Sinh"):
    return ivy.sinh(x)


def Sqrt(*, x, name="Sqrt"):
    return ivy.sqrt(x)


def Square(*, x, name="Square"):
    return ivy.square(x)


Sub = tf_frontend.math.subtract


def Sum(*, input, axis, keep_dims=False, name="Sum"):
    return ivy.astype(ivy.sum(input, axis=axis, keepdims=keep_dims), input.dtype)


def Tan(*, x, name="Tan"):
    return tf_frontend.math.tan(x)


def Tanh(*, x, name="Tanh"):
    return ivy.tanh(x)


def Transpose(*, x, perm, name="Transpose"):
    ret = ivy.permute_dims(x, axes=perm)
    return ret


def ZerosLike(*, x, name="ZerosLike"):
    return ivy.zeros_like(x)


def Mean(*, input, axis, keep_dims=False, name="Mean"):
    return ivy.astype(ivy.mean(input, axis=axis, keepdims=keep_dims), input.dtype)<|MERGE_RESOLUTION|>--- conflicted
+++ resolved
@@ -183,16 +183,11 @@
     return ivy.matmul(a, b, transpose_a=transpose_a, transpose_b=transpose_b)
 
 
-<<<<<<< HEAD
 def MatrixInverse(*, input, adjoint=False, name="MatrixInverse"):
     return ivy.inv(input, adjoint=adjoint)
 
 
-def Max(*, input, axis, keep_dims=False, name="Max"):
-    return ivy.astype(ivy.max(input, axis=axis, keepdims=keep_dims), input.dtype)
-=======
 Maximum = tf_frontend.math.maximum
->>>>>>> aa19ef78
 
 
 MatrixDeterminant = tf_frontend.linalg.det
