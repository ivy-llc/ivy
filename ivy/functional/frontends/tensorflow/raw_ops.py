# global
import ivy
import ivy.functional.frontends.tensorflow as tf_frontend

from ivy.functional.frontends.tensorflow.func_wrapper import to_ivy_arrays_and_back
from ivy.functional.frontends.tensorflow import promote_types_of_tensorflow_inputs


@to_ivy_arrays_and_back
def AddN(*, inputs, name="AddN"):
    inputs = ivy.array(inputs)
    return ivy.sum(inputs, axis=0, dtype=inputs.dtype)


@to_ivy_arrays_and_back
def Acos(*, x, name="Acos"):
    return ivy.acos(x)


@to_ivy_arrays_and_back
def Acosh(*, x, name="Acosh"):
    return ivy.acosh(x)


Add = tf_frontend.math.add


ArgMax = tf_frontend.math.argmax


@to_ivy_arrays_and_back
def ArgMin(*, input, dimension, output_type=None, name=None):
    if output_type in ["int32", "int64"]:
        return ivy.astype(ivy.argmin(input, axis=dimension), output_type)
    return ivy.astype(ivy.argmin(input, axis=dimension), "int64")


@to_ivy_arrays_and_back
def Asin(*, x, name="asin"):
    return ivy.asin(x)


@to_ivy_arrays_and_back
def Atan(*, x, name="atan"):
    return ivy.atan(x)


@to_ivy_arrays_and_back
def Atanh(*, x, name="Atanh"):
    return ivy.atanh(x)


@to_ivy_arrays_and_back
def BitwiseAnd(*, x, y, name="BitwiseAnd"):
    x, y = promote_types_of_tensorflow_inputs(x, y)
    return ivy.bitwise_and(x, y)


@to_ivy_arrays_and_back
def BitwiseOr(*, x, y, name="BitwiseOr"):
    x, y = promote_types_of_tensorflow_inputs(x, y)
    return ivy.bitwise_or(x, y)


@to_ivy_arrays_and_back
def BitwiseXor(*, x, y, name="BitwiseXor"):
    x, y = promote_types_of_tensorflow_inputs(x, y)
    return ivy.bitwise_xor(x, y)


@to_ivy_arrays_and_back
def BroadcastTo(*, input, shape, name="BroadcastTo"):
    return ivy.broadcast_to(input, shape=shape)


@to_ivy_arrays_and_back
def Cholesky(*, input, name="Cholesky"):
    return ivy.astype(ivy.cholesky(input), input.dtype)


@to_ivy_arrays_and_back
def Ceil(*, x, name=None):
    return ivy.ceil(x)


def Concat(*, concat_dim, values, name="Concat"):
    return ivy.concat(values, axis=concat_dim)


@to_ivy_arrays_and_back
def Cos(*, x, name="Cos"):
    return ivy.cos(x)


@to_ivy_arrays_and_back
def Cosh(*, x, name="cosh"):
    return ivy.cosh(x)


Div = tf_frontend.math.divide


Cumprod = tf_frontend.math.cumprod


@to_ivy_arrays_and_back
def Equal(*, x, y, incompatible_shape_error=True, name="Equal"):
    x, y = promote_types_of_tensorflow_inputs(x, y)
    if incompatible_shape_error:
        return ivy.equal(x, y)

    try:
        return ivy.equal(x, y)
    except (ivy.exceptions.IvyError, ivy.exceptions.IvyBackendException):
        return ivy.array(False)


@to_ivy_arrays_and_back
def Exp(*, x, name="Exp"):
    return ivy.exp(x)


@to_ivy_arrays_and_back
def Expm1(*, x, name="Expm1"):
    return ivy.expm1(x)


@to_ivy_arrays_and_back
def Fill(*, dims, value, name="Full"):
    return ivy.full(dims, value)


@to_ivy_arrays_and_back
def Floor(*, x, name="Floor"):
    return ivy.floor(x)


@to_ivy_arrays_and_back
def FloorDiv(*, x, y, name="FloorDiv"):
    x, y = promote_types_of_tensorflow_inputs(x, y)
    return ivy.floor_divide(x, y)


@to_ivy_arrays_and_back
def Greater(*, x, y, name="Greater"):
    x, y = promote_types_of_tensorflow_inputs(x, y)
    return ivy.greater(x, y)


@to_ivy_arrays_and_back
def GreaterEqual(*, x, y, name="GreaterEqual"):
    x, y = promote_types_of_tensorflow_inputs(x, y)
    return ivy.greater_equal(x, y)


@to_ivy_arrays_and_back
def Identity(*, input, name="Identity"):
    return ivy.copy_array(input)


@to_ivy_arrays_and_back
def IdentityN(*, input, name="IdentityN"):
    return [ivy.copy_array(x) for x in input]


@to_ivy_arrays_and_back
def Inv(*, x, name="Inv"):
    return ivy.astype(ivy.reciprocal(x), x.dtype)


@to_ivy_arrays_and_back
def Invert(*, x, name="Invert"):
    return ivy.bitwise_invert(x)


@to_ivy_arrays_and_back
def InvGrad(*, y, dy, name="InvGrad"):
    return ivy.multiply(ivy.negative(dy), ivy.multiply(y, y))


@to_ivy_arrays_and_back
def LeftShift(*, x, y, name="LeftShift"):
    return ivy.bitwise_left_shift(x, y)


@to_ivy_arrays_and_back
def Less(*, x, y, name="Less"):
    x, y = promote_types_of_tensorflow_inputs(x, y)
    return ivy.less(x, y)


@to_ivy_arrays_and_back
def LessEqual(*, x, y, name="LessEqual"):
    x, y = promote_types_of_tensorflow_inputs(x, y)
    return ivy.less_equal(x, y)


@to_ivy_arrays_and_back
def Log(*, x, name="Log"):
    return ivy.log(x)


@to_ivy_arrays_and_back
def LogicalOr(*, x, y, name="LogicalOr"):
    x, y = promote_types_of_tensorflow_inputs(x, y)
    return ivy.logical_or(x, y)


@to_ivy_arrays_and_back
def LogicalNot(*, x, name="LogicalNot"):
    return ivy.logical_not(x)


@to_ivy_arrays_and_back
def MatMul(*, a, b, transpose_a=False, transpose_b=False, name="MatMul"):
    a, b = promote_types_of_tensorflow_inputs(a, b)
    return ivy.matmul(a, b, transpose_a=transpose_a, transpose_b=transpose_b)


MatrixDeterminant = tf_frontend.linalg.det


@to_ivy_arrays_and_back
def Max(*, input, axis, keep_dims=False, name="Max"):
    return ivy.astype(ivy.max(input, axis=axis, keepdims=keep_dims), input.dtype)


Maximum = tf_frontend.math.maximum


@to_ivy_arrays_and_back
def Min(*, input, axis, keep_dims=False, name="Min"):
    return ivy.astype(ivy.min(input, axis=axis, keepdims=keep_dims), input.dtype)


@to_ivy_arrays_and_back
def Minimum(*, x, y, name="Minimum"):
    return ivy.minimum(x, y)


Mul = tf_frontend.math.multiply


Neg = tf_frontend.math.negative


@to_ivy_arrays_and_back
def NotEqual(*, x, y, incompatible_shape_error=True, name="NotEqual"):
    x, y = promote_types_of_tensorflow_inputs(x, y)
    if incompatible_shape_error:
        return ivy.not_equal(x, y)

    try:
        return ivy.not_equal(x, y)
    except (ivy.exceptions.IvyError, ivy.exceptions.IvyBackendException):
        return ivy.array(True)


@to_ivy_arrays_and_back
def NthElement(*, input, n, reverse=False, name="NthElement"):
    return ivy.astype(ivy.sort(input, descending=reverse)[..., n], input.dtype)


@to_ivy_arrays_and_back
def OnesLike(*, x, name="OnesLike"):
    return ivy.ones_like(x)


@to_ivy_arrays_and_back
def Relu(features, name="Relu"):
    return ivy.relu(features)


@to_ivy_arrays_and_back
def Reshape(*, tensor, shape, name="Reshape"):
    return ivy.reshape(tensor, shape)


@to_ivy_arrays_and_back
def RightShift(*, x, y, name="RightShift"):
    return ivy.bitwise_right_shift(x, y)


@to_ivy_arrays_and_back
def Shape(*, input, output_type=ivy.int32, name="Shape"):
    return ivy.astype(ivy.shape(input, as_array=True), output_type, copy=False)


@to_ivy_arrays_and_back
def Sin(*, x, name="Sin"):
    return ivy.sin(x)


@to_ivy_arrays_and_back
def Sinh(*, x, name="Sinh"):
    return ivy.sinh(x)


@to_ivy_arrays_and_back
def Sqrt(*, x, name="Sqrt"):
    return ivy.sqrt(x)


@to_ivy_arrays_and_back
def Square(*, x, name="Square"):
    return ivy.square(x)


Sub = tf_frontend.math.subtract


@to_ivy_arrays_and_back
def Sum(*, input, axis, keep_dims=False, name="Sum"):
    return ivy.astype(ivy.sum(input, axis=axis, keepdims=keep_dims), input.dtype)


@to_ivy_arrays_and_back
def Tan(*, x, name="Tan"):
    return tf_frontend.math.tan(x)


@to_ivy_arrays_and_back
def Tanh(*, x, name="Tanh"):
    return ivy.tanh(x)


@to_ivy_arrays_and_back
def Transpose(*, x, perm, name="Transpose"):
    ret = ivy.permute_dims(x, axes=perm)
    return ret


Cumsum = tf_frontend.math.cumsum


@to_ivy_arrays_and_back
def TruncateDiv(*, x, y, name="TruncateDiv"):
    return ivy.astype(ivy.trunc_divide(x, y), x.dtype)


@to_ivy_arrays_and_back
def ZerosLike(*, x, name="ZerosLike"):
    return ivy.zeros_like(x)


@to_ivy_arrays_and_back
def Mean(*, input, axis, keep_dims=False, name="Mean"):
    return ivy.astype(ivy.mean(input, axis=axis, keepdims=keep_dims), input.dtype)


<<<<<<< HEAD
def Pow(*, x, y, name="Pow"):
    return ivy.pow(x, y)
=======
def Relu6(features, name="Relu6"):
    return ivy.clip(features, 0, 6)
>>>>>>> ae25d7b5
<|MERGE_RESOLUTION|>--- conflicted
+++ resolved
@@ -348,10 +348,9 @@
     return ivy.astype(ivy.mean(input, axis=axis, keepdims=keep_dims), input.dtype)
 
 
-<<<<<<< HEAD
 def Pow(*, x, y, name="Pow"):
     return ivy.pow(x, y)
-=======
+
+
 def Relu6(features, name="Relu6"):
-    return ivy.clip(features, 0, 6)
->>>>>>> ae25d7b5
+    return ivy.clip(features, 0, 6)