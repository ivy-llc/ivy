--- conflicted
+++ resolved
@@ -165,13 +165,8 @@
 
 Maximum = tf_frontend.maximum
 
-<<<<<<< HEAD
+
 MatrixDeterminant = tf_frontend.det
-=======
-def MatrixDeterminant(*, input, name="MatrixDeterminant"):
-    return ivy.det(input)
-
->>>>>>> 555d4ee3
 
 def Max(*, input, axis, keep_dims=False, name="Max"):
     return ivy.astype(ivy.max(input, axis=axis, keepdims=keep_dims), input.dtype)
@@ -187,12 +182,7 @@
 Neg = tf_frontend.negative
 
 
-<<<<<<< HEAD
 Mul = tf_frontend.multiply
-=======
-def Mul(*, x, y, name="Mul"):
-    return ivy.multiply(x, y)
->>>>>>> 555d4ee3
 
 
 def NotEqual(*, x, y, incompatible_shape_error=True, name="NotEqual"):
@@ -246,6 +236,7 @@
 
 Tan = tf_frontend.tan
 
+
 def Tanh(*, x, name="Tanh"):
     return ivy.tanh(x)
 
