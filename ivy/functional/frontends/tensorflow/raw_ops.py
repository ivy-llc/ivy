--- conflicted
+++ resolved
@@ -41,8 +41,6 @@
 def atanh(x, name="atanh"):
     return ivy.atanh(x)
 
-<<<<<<< HEAD
-=======
 
 def tan(x, name="tan"):
     return ivy.tan(x)
@@ -52,15 +50,17 @@
     return ivy.tanh(x)
 
 
->>>>>>> dda6b255
 def sin(x, name="sin"):
     return ivy.sin(x)
+
 
 def square(x, name="square"):
     return ivy.square(x)
 
+
 def sqrt(x, name="sqrt"):
     return ivy.sqrt(x)
+
 
 def Maximum(*, x, y, name="Maximum"):
     return ivy.maximum(x, y)
