--- conflicted
+++ resolved
@@ -11,14 +11,6 @@
 from ivy.func_wrapper import with_unsupported_dtypes
 
 
-<<<<<<< HEAD
-@to_ivy_arrays_and_back
-def AddN(*, inputs, name="AddN"):
-    return ivy.sum(inputs, dtype=inputs.dtype, axis=0)
-
-
-=======
->>>>>>> c19b5b95
 AddN = to_ivy_arrays_and_back(map_raw_ops_alias(tf_frontend.math.add_n))
 
 
