--- conflicted
+++ resolved
@@ -163,9 +163,8 @@
     return ivy.matmul(a, b, transpose_a=transpose_a, transpose_b=transpose_b)
 
 
-<<<<<<< HEAD
 Maximum = tf_frontend.maximum
-=======
+
 def MatrixDeterminant(*, input, name="MatrixDeterminant"):
     return ivy.det(input)
 
@@ -174,11 +173,6 @@
     return ivy.astype(ivy.max(input, axis=axis, keepdims=keep_dims), input.dtype)
 
 
-def Maximum(*, x, y, name="Maximum"):
-    return tf_frontend.maximum(x, y)
->>>>>>> 1dc27040
-
-
 def Min(*, input, axis, keep_dims=False, name="Min"):
     return ivy.astype(ivy.min(input, axis=axis, keepdims=keep_dims), input.dtype)
 
@@ -187,16 +181,11 @@
     return ivy.minimum(x, y)
 
 
-<<<<<<< HEAD
 Neg = tf_frontend.negative
-=======
+
+
 def Mul(*, x, y, name="Mul"):
     return ivy.multiply(x, y)
-
-
-def Neg(*, x, name="Neg"):
-    return tf_frontend.negative(x)
->>>>>>> 1dc27040
 
 
 def NotEqual(*, x, y, incompatible_shape_error=True, name="NotEqual"):
@@ -209,8 +198,6 @@
         return ivy.array(True)
 
 
-<<<<<<< HEAD
-=======
 def NthElement(*, input, n, reverse=False, name="NthElement"):
     return ivy.astype(ivy.sort(input, descending=reverse)[..., n], input.dtype)
 
@@ -219,7 +206,6 @@
     return ivy.ones_like(x)
 
 
->>>>>>> 1dc27040
 def Relu(features, name="Relu"):
     return ivy.relu(features)
 
