--- conflicted
+++ resolved
@@ -419,17 +419,11 @@
     return ivy.clip(features, 0, 6)
 
 
-<<<<<<< HEAD
 Sigmoid = to_ivy_arrays_and_back(
     map_raw_ops_alias(tf_frontend.keras.activations.sigmoid)
 )
-=======
-@to_ivy_arrays_and_back
-def Sigmoid(x, name="Sigmoid"):
-    return ivy.sigmoid(x)
 
 
 @to_ivy_arrays_and_back
 def Softplus(features, name="Softplus"):
-    return ivy.softplus(features)
->>>>>>> b998020b
+    return ivy.softplus(features)