--- conflicted
+++ resolved
@@ -265,11 +265,8 @@
 
 
 def Tan(*, x, name="Tan"):
-<<<<<<< HEAD
-    return tf_frontend.tan(x)
-=======
     return tf_frontend.math.tan(x)
->>>>>>> aa19ef78
+
 
 
 def Tanh(*, x, name="Tanh"):
