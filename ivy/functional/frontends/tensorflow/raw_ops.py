# global
import ivy
import ivy.functional.frontends.tensorflow as tf_frontend
from ivy.functional.frontends.tensorflow import check_tensorflow_casting
from ivy.functional.frontends.tensorflow.func_wrapper import (
    to_ivy_arrays_and_back,
    map_raw_ops_alias,
    to_ivy_dtype,
)

from ivy.func_wrapper import with_unsupported_dtypes, with_supported_dtypes
from ivy.utils.exceptions import IvyNotImplementedException

AddN = to_ivy_arrays_and_back(map_raw_ops_alias(tf_frontend.math.add_n))


Acos = to_ivy_arrays_and_back(map_raw_ops_alias(tf_frontend.math.acos))


Acosh = to_ivy_arrays_and_back(map_raw_ops_alias(tf_frontend.math.acosh))


Add = to_ivy_arrays_and_back(map_raw_ops_alias(tf_frontend.math.add))


ArgMax = to_ivy_arrays_and_back(
    with_unsupported_dtypes(
        {"2.13.0 and below": ("complex",)},
        "tensorflow",
    )(
        map_raw_ops_alias(
            tf_frontend.math.argmax, kwargs_to_update={"dimension": "axis"}
        )
    )
)


AddV2 = to_ivy_arrays_and_back(map_raw_ops_alias(tf_frontend.math.add))


Atan2 = to_ivy_arrays_and_back(
    with_unsupported_dtypes(
        {"2.13.0 and below": "float16"},
        "tensorflow",
    )(map_raw_ops_alias(tf_frontend.math.atan2))
)


@with_unsupported_dtypes(
    {
        "2.13.0 and below": (
            "float16",
            "bool",
            "bfloat16",
        )
    },
    "tensorflow",
)
@to_ivy_arrays_and_back
def ApproximateEqual(
    *,
    x,
    y,
    tolerance=1e-05,
    name="ApproximateEqual",
):
    x, y = check_tensorflow_casting(x, y)
    return ivy.abs(x - y) < tolerance


@to_ivy_arrays_and_back
def Angle(
    *,
    input,
    Tout=ivy.float32,
    name="Angle",
):
    Tout = ivy.as_ivy_dtype(Tout) if Tout is not None else ivy.float32
    return ivy.astype(ivy.angle(input), Tout)


ArgMin = to_ivy_arrays_and_back(
    with_unsupported_dtypes(
        {"2.13.0 and below": ("complex",)},
        "tensorflow",
    )(
        map_raw_ops_alias(
            tf_frontend.math.argmin, kwargs_to_update={"dimension": "axis"}
        )
    )
)


Asin = to_ivy_arrays_and_back(map_raw_ops_alias(tf_frontend.math.asin))


Atan = to_ivy_arrays_and_back(map_raw_ops_alias(tf_frontend.math.atan))


@to_ivy_arrays_and_back
def Atanh(*, x, name="Atanh"):
    return ivy.atanh(x)


@to_ivy_arrays_and_back
def BitwiseAnd(*, x, y, name="BitwiseAnd"):
    x, y = check_tensorflow_casting(x, y)
    return ivy.bitwise_and(x, y)


@to_ivy_arrays_and_back
def BitwiseOr(*, x, y, name="BitwiseOr"):
    x, y = check_tensorflow_casting(x, y)
    return ivy.bitwise_or(x, y)


@to_ivy_arrays_and_back
def BitwiseXor(*, x, y, name="BitwiseXor"):
    x, y = check_tensorflow_casting(x, y)
    return ivy.bitwise_xor(x, y)


@to_ivy_arrays_and_back
def BroadcastTo(*, input, shape, name="BroadcastTo"):
    return ivy.broadcast_to(input, shape=shape)


@to_ivy_arrays_and_back
def Cholesky(*, input, name="Cholesky"):
    return ivy.astype(ivy.cholesky(input), input.dtype)


@to_ivy_arrays_and_back
def Ceil(*, x, name=None):
    return ivy.ceil(x)


@to_ivy_arrays_and_back
def Concat(*, concat_dim, values, name="Concat"):
    return ivy.concat(values, axis=concat_dim)


Cos = to_ivy_arrays_and_back(map_raw_ops_alias(tf_frontend.math.cos))


Cosh = to_ivy_arrays_and_back(map_raw_ops_alias(tf_frontend.math.cosh))


@to_ivy_arrays_and_back
def Cross(*, a, b, name="Cross"):
    a, b = check_tensorflow_casting(a, b)
    return ivy.cross(a, b)


@to_ivy_arrays_and_back
def Cosh(*, x, name="Cosh"):
    return ivy.cosh(x)


Div = to_ivy_arrays_and_back(map_raw_ops_alias(tf_frontend.math.divide))


@to_ivy_arrays_and_back
def Diag(*, diagonal, name="Diag"):
    return ivy.astype(ivy.diag(diagonal), diagonal.dtype)


Cumprod = to_ivy_arrays_and_back(map_raw_ops_alias(tf_frontend.math.cumprod))


@to_ivy_arrays_and_back
def Equal(*, x, y, incompatible_shape_error=True, name="Equal"):
    x, y = check_tensorflow_casting(x, y)
    if incompatible_shape_error:
        return ivy.equal(x, y)

    try:
        return ivy.equal(x, y)
    except (ivy.utils.exceptions.IvyError, ivy.utils.exceptions.IvyBackendException):
        return ivy.array(False)


@to_ivy_arrays_and_back
def Exp(*, x, name="Exp"):
    return ivy.exp(x)


@to_ivy_arrays_and_back
def Expm1(*, x, name="Expm1"):
    return ivy.expm1(x)


@to_ivy_arrays_and_back
def Fill(*, dims, value, name="Full"):
    return ivy.full(dims, value)


@to_ivy_arrays_and_back
def Floor(*, x, name="Floor"):
    return ivy.floor(x)


@to_ivy_arrays_and_back
def FloorDiv(*, x, y, name="FloorDiv"):
    x, y = check_tensorflow_casting(x, y)
    return ivy.floor_divide(x, y)


@to_ivy_arrays_and_back
def FloorMod(*, x, y, name="FloorMod"):
    x, y = check_tensorflow_casting(x, y)
    return ivy.remainder(x, y)


@to_ivy_arrays_and_back
def FFT(*, input, name="FFT"):
    return ivy.astype(ivy.fft(input, -1), input.dtype)


@to_ivy_arrays_and_back
def Gather(*, params, indices, validate_indices=None, name="Gather"):
    return ivy.gather(params, indices, axis=0, batch_dims=0)


@to_ivy_arrays_and_back
def Greater(*, x, y, name="Greater"):
    x, y = check_tensorflow_casting(x, y)
    return ivy.greater(x, y)


@to_ivy_arrays_and_back
def GreaterEqual(*, x, y, name="GreaterEqual"):
    x, y = check_tensorflow_casting(x, y)
    return ivy.greater_equal(x, y)


Identity = to_ivy_arrays_and_back(
    map_raw_ops_alias(tf_frontend.general_functions.identity)
)


IdentityN = to_ivy_arrays_and_back(
    map_raw_ops_alias(tf_frontend.general_functions.identity_n)
)


@to_ivy_arrays_and_back
def Inv(*, x, name="Inv"):
    return ivy.astype(ivy.reciprocal(x), x.dtype)


Reciprocal = to_ivy_arrays_and_back(map_raw_ops_alias(tf_frontend.math.reciprocal))


@to_ivy_arrays_and_back
def Reverse(*, tensor, dims, name="Reverse"):
    ret = tensor
    for dim in enumerate(dims):
        if dim[1]:
            ret = ivy.flip(ret, axis=dim[0])
    return ret


@to_ivy_arrays_and_back
def Invert(*, x, name="Invert"):
    return ivy.bitwise_invert(x)


@to_ivy_arrays_and_back
def InvGrad(*, y, dy, name="InvGrad"):
    return ivy.multiply(ivy.negative(dy), ivy.multiply(y, y))


@to_ivy_arrays_and_back
def LeftShift(*, x, y, name="LeftShift"):
    return ivy.bitwise_left_shift(x, y)


@to_ivy_arrays_and_back
def Less(*, x, y, name="Less"):
    x, y = check_tensorflow_casting(x, y)
    return ivy.less(x, y)


LessEqual = to_ivy_arrays_and_back(
    with_unsupported_dtypes(
        {
            "2.13.0 and below": ("complex",),
        },
        "tensorflow",
    )(map_raw_ops_alias(tf_frontend.math.less_equal))
)


@to_ivy_arrays_and_back
def Log(*, x, name="Log"):
    return ivy.log(x)


Log1p = to_ivy_arrays_and_back(map_raw_ops_alias(tf_frontend.math.log1p))

LogSoftmax = to_ivy_arrays_and_back(
    with_supported_dtypes(
        {
            "2.13.0 and below": (
                "bfloat16",
                "float32",
                "float64",
            ),
        },
        "tensorflow",
    )(map_raw_ops_alias(tf_frontend.math.log_softmax))
)

LogicalOr = to_ivy_arrays_and_back(map_raw_ops_alias(tf_frontend.math.logical_or))


@to_ivy_arrays_and_back
def LogicalNot(*, x, name="LogicalNot"):
    return ivy.logical_not(x)


@to_ivy_arrays_and_back
def MatMul(*, a, b, transpose_a=False, transpose_b=False, name="MatMul"):
    a, b = check_tensorflow_casting(a, b)
    return ivy.matmul(a, b, transpose_a=transpose_a, transpose_b=transpose_b)


@to_ivy_arrays_and_back
def Rsqrt(*, x, name="Rsqrt"):
    return ivy.sqrt(ivy.reciprocal(x))


@to_ivy_arrays_and_back
def MatrixInverse(*, input, adjoint=False, name="MatrixInverse"):
    return ivy.inv(input, adjoint=adjoint)


MatrixDeterminant = to_ivy_arrays_and_back(map_raw_ops_alias(tf_frontend.linalg.det))


Max = to_ivy_arrays_and_back(
    with_unsupported_dtypes(
        {
            "2.13.0 and below": ("complex",),
        },
        "tensorflow",
    )(
        map_raw_ops_alias(
            tf_frontend.math.reduce_max,
            kwargs_to_update={
                "input": "input_tensor",
                "keep_dims": "keepdims",
            },
        )
    )
)


Maximum = to_ivy_arrays_and_back(
    with_unsupported_dtypes(
        {
            "2.13.0 and below": ("complex",),
        },
        "tensorflow",
    )(map_raw_ops_alias(tf_frontend.math.maximum))
)


Min = to_ivy_arrays_and_back(
    with_unsupported_dtypes(
        {
            "2.13.0 and below": ("complex",),
        },
        "tensorflow",
    )(
        map_raw_ops_alias(
            tf_frontend.math.reduce_min,
            kwargs_to_update={
                "input": "input_tensor",
                "keep_dims": "keepdims",
            },
        )
    )
)


@to_ivy_arrays_and_back
def Minimum(*, x, y, name="Minimum"):
    return ivy.minimum(x, y)


Mul = to_ivy_arrays_and_back(map_raw_ops_alias(tf_frontend.math.multiply))


Neg = to_ivy_arrays_and_back(map_raw_ops_alias(tf_frontend.math.negative))


@to_ivy_arrays_and_back
def NotEqual(*, x, y, incompatible_shape_error=True, name="NotEqual"):
    x, y = check_tensorflow_casting(x, y)
    if incompatible_shape_error:
        return ivy.not_equal(x, y)

    try:
        return ivy.not_equal(x, y)
    except (ivy.utils.exceptions.IvyError, ivy.utils.exceptions.IvyBackendException):
        return ivy.array(True)


@to_ivy_arrays_and_back
def NthElement(*, input, n, reverse=False, name="NthElement"):
    return ivy.astype(ivy.sort(input, descending=reverse)[..., n], input.dtype)


@to_ivy_arrays_and_back
def OnesLike(*, x, name="OnesLike"):
    return ivy.ones_like(x)


@to_ivy_arrays_and_back
def Pack(*, values, axis=0, name="Pack"):
    return ivy.stack(values, axis=axis)


@to_ivy_arrays_and_back
def Pad(*, input, paddings, name="Pad"):
    return ivy.constant_pad(input, paddings.to_list())


@to_ivy_arrays_and_back
def PadV2(*, input, paddings, constant_values, name="PadV2"):
    return ivy.constant_pad(input, paddings.to_list(), value=constant_values)


Relu = to_ivy_arrays_and_back(
    with_unsupported_dtypes(
        {
            "2.13.0 and below": ("complex", "float16"),
        },
        "tensorflow",
    )(map_raw_ops_alias(tf_frontend.nn.relu))
)


RealDiv = to_ivy_arrays_and_back(
    with_supported_dtypes(
        {
            "2.13.0 and below": (
                "complex",
                "bfloat16",
                "float16",
                "float64",
                "float32",
            ),
        },
        "tensorflow",
    )(map_raw_ops_alias(tf_frontend.general_functions.realdiv))
)


Reshape = to_ivy_arrays_and_back(
    map_raw_ops_alias(tf_frontend.general_functions.reshape)
)


@to_ivy_arrays_and_back
def RightShift(*, x, y, name="RightShift"):
    return ivy.bitwise_right_shift(x, y)


@to_ivy_arrays_and_back
def Round(*, x, name="Round"):
    return ivy.round(x)


@to_ivy_arrays_and_back
def Shape(*, input, output_type=ivy.int32, name="Shape"):
    output_type = to_ivy_dtype(output_type)
    return ivy.astype(ivy.shape(input, as_array=True), output_type, copy=False)


ShapeN = to_ivy_arrays_and_back(
    map_raw_ops_alias(tf_frontend.general_functions.shape_n)
)


Sin = to_ivy_arrays_and_back(map_raw_ops_alias(tf_frontend.math.sin))


@to_ivy_arrays_and_back
def Sinh(*, x, name="Sinh"):
    return ivy.sinh(x)


@with_unsupported_dtypes(
    {"2.13.0 and below": ("unsigned",)},
    "tensorflow",
)
@to_ivy_arrays_and_back
def Sign(*, x, name="Sign"):
    return ivy.sign(x, np_variant=False)


Size = to_ivy_arrays_and_back(map_raw_ops_alias(tf_frontend.general_functions.size))


Split = to_ivy_arrays_and_back(
    map_raw_ops_alias(
        tf_frontend.split, kwargs_to_update={"num_split": "num_or_size_splits"}
    )
)


@to_ivy_arrays_and_back
def SplitV(*, value, size_splits, axis, num_split, name="SplitV"):
    return ivy.split(value, num_or_size_splits=size_splits, axis=axis)


@to_ivy_arrays_and_back
def Sqrt(*, x, name="Sqrt"):
    return ivy.sqrt(x)


@to_ivy_arrays_and_back
def Square(*, x, name="Square"):
    return ivy.square(x)


Squeeze = to_ivy_arrays_and_back(
    map_raw_ops_alias(tf_frontend.general_functions.squeeze)
)


Sub = to_ivy_arrays_and_back(map_raw_ops_alias(tf_frontend.math.subtract))


@to_ivy_arrays_and_back
def Sum(*, input, axis, keep_dims=False, name="Sum"):
    return ivy.astype(ivy.sum(input, axis=axis, keepdims=keep_dims), input.dtype)


Tan = to_ivy_arrays_and_back(map_raw_ops_alias(tf_frontend.math.tan))


Tanh = to_ivy_arrays_and_back(map_raw_ops_alias(tf_frontend.math.tanh))


@to_ivy_arrays_and_back
def TanhGrad(*, y, dy, name="TanhGrad"):
    return ivy.multiply(dy, ivy.subtract(1, ivy.multiply(y, y)))


@to_ivy_arrays_and_back
def Transpose(*, x, perm, name="Transpose"):
    ret = ivy.permute_dims(x, axes=perm)
    return ret


Cumsum = to_ivy_arrays_and_back(map_raw_ops_alias(tf_frontend.math.cumsum))


@to_ivy_arrays_and_back
def TruncateDiv(*, x, y, name="TruncateDiv"):
    return ivy.astype(ivy.trunc_divide(x, y), x.dtype)


@with_unsupported_dtypes({"2.13.0 and below": ("float16", "bfloat16")}, "tensorflow")
@to_ivy_arrays_and_back
def Unpack(*, value, num, axis=0, name="Unpack"):
    return ivy.unstack(value, axis=axis)[:num]


@to_ivy_arrays_and_back
def ZerosLike(*, x, name="ZerosLike"):
    return ivy.zeros_like(x)


Mean = to_ivy_arrays_and_back(
    map_raw_ops_alias(
        tf_frontend.math.reduce_mean,
        kwargs_to_update={
            "input": "input_tensor",
            "keep_dims": "keepdims",
        },
    )
)


Pow = to_ivy_arrays_and_back(map_raw_ops_alias(tf_frontend.math.pow))


Relu6 = to_ivy_arrays_and_back(
    with_unsupported_dtypes(
        {
            "2.13.0 and below": ("complex", "float16"),
        },
        "tensorflow",
    )(
        map_raw_ops_alias(
            tf_frontend.nn.relu6,
        )
    )
)


Sigmoid = to_ivy_arrays_and_back(
    map_raw_ops_alias(tf_frontend.keras.activations.sigmoid)
)


Softmax = to_ivy_arrays_and_back(
    with_unsupported_dtypes(
        {
            "2.13.0 and below": ("float16",),
        },
        "tensorflow",
    )(map_raw_ops_alias(tf_frontend.nn.softmax))
)


@to_ivy_arrays_and_back
def Softplus(*, features, name="Softplus"):
    return ivy.softplus(features)


@to_ivy_arrays_and_back
def Xdivy(*, x, y, name="Xdivy"):
    if (x == 0).all():
        return 0.0
    return ivy.divide(x, y)


@with_unsupported_dtypes({"2.13.0 and below": ("bfloat16",)}, "tensorflow")
@to_ivy_arrays_and_back
def Xlog1py(*, x, y, name="Xlog1py"):
    if (x == 0).all():
        return 0.0
    return ivy.multiply(x, ivy.log1p(y))


Xlogy = to_ivy_arrays_and_back(map_raw_ops_alias(tf_frontend.math.xlogy))


@to_ivy_arrays_and_back
def EuclideanNorm(*, input, axis, keep_dims=False, name="EuclideanNorm"):
    return ivy.astype(
        ivy.vector_norm(input, axis=axis, keepdims=keep_dims), input.dtype
    )


ConcatV2 = to_ivy_arrays_and_back(map_raw_ops_alias(tf_frontend.concat))


def _tf_to_ivy_ivy_arguments_for_conv(
    padding, ex_pading, strides, dilations, data_format
):
    if data_format.find("C") == 1:
        strides = strides[2:]
        dilations = dilations[2:]
        data_format = "channel_first"
        pad_index = [4, 8]
    else:
        strides = strides[1:-1]
        dilations = dilations[1:-1]
        data_format = "channel_last"
        pad_index = [2, 6]
    if padding == "EXPLICIT":
        padding = [
            (ex_pading[i], ex_pading[i + 1])
            for i in range(pad_index[0], pad_index[1], 2)
        ]
    return padding, strides, dilations, data_format


@to_ivy_arrays_and_back
def Conv2D(
    *,
    input,
    filter,
    strides,
    padding,
    use_cudnn_on_gpu,
    explicit_paddings,
    data_format="NHWC",
    dilations=[1, 1, 1, 1],
    name="Conv2D",
):
    padding, strides, dilations, data_format = _tf_to_ivy_ivy_arguments_for_conv(
        padding, explicit_paddings, strides, dilations, data_format
    )
    return ivy.conv_general_dilated(
        input,
        filter,
        strides,
        padding,
        data_format=data_format,
        dilations=dilations,
        dims=2,
    )


@to_ivy_arrays_and_back
def Conv3D(
    *,
    input,
    filter,
    strides,
    padding,
    data_format="NDHWC",
    dilations=[1, 1, 1, 1, 1],
    name="Conv3D",
):
    # ivy.backends.tensorflow expects strides and dilations to be
    # a single integer value or a list of 3 values whereas the raw op
    # expects a list of 5 values
    if data_format == "NDHWC":
        strides = strides[1:-1]
        dilations = dilations[1:-1]
    elif data_format == "NCDHW":
        strides = strides[2:]
        dilations = dilations[2:]

    return tf_frontend.nn.conv3d(
        input,
        filter,
        strides,
        padding,
        data_format=data_format,
        dilations=dilations,
        name=name,
    )


@to_ivy_arrays_and_back
def Elu(features, name=None):
    zeros = ivy.zeros_like(features, dtype=ivy.dtype(features))
    ones = ivy.ones_like(features, dtype=ivy.dtype(features))
    ret_val = ivy.where(
        # if x > 0 => x; else e^x - 1
        features > zeros,
        features,
        ivy.subtract(ivy.exp(features), ones),
    )
    return ret_val


Elu.supported_dtypes = {
    "numpy": (
        "float16",
        "float32",
        "float64",
    ),
    "tensorflow": (
        "bfloat16",
        "float16",
        "float32",
        "float64",
    ),
    "torch": (
        "bfloat16",
        "float32",
        "float64",
    ),
    "jax": (
        "bfloat16",
        "float16",
        "float32",
        "float64",
    ),
}


@to_ivy_arrays_and_back
def LinSpace(*, start, stop, num, name=None):
    return ivy.linspace(start, stop, num)


Roll = to_ivy_arrays_and_back(map_raw_ops_alias(tf_frontend.roll))


@to_ivy_arrays_and_back
def CumulativeLogsumexp(
    x, axis, exclusive=False, reverse=False, name="CumulativeLogsumexp"
):
    # TODO
    raise IvyNotImplementedException


@to_ivy_arrays_and_back
def Complex(real, imag, Tout=ivy.complex64, name="Complex"):
    # TODO
    raise IvyNotImplementedException


@to_ivy_arrays_and_back
def AccumulateNV2(inputs, shape, name="AccumulateNV2"):
    # TODO
    raise IvyNotImplementedException


@to_ivy_arrays_and_back
def DebugGradientIdentity(input, name="DebugGradientIdentity"):
    # TODO
    raise IvyNotImplementedException


@to_ivy_arrays_and_back
def Real(input, Tout=ivy.float32, name="Real"):
    # TODO
    raise IvyNotImplementedException


@to_ivy_arrays_and_back
def BandedTriangularSolve(
    matrix,
    rhs,
    lower=True,
    adjoint=False,
    name="BandedTriangularSolve",
):
    # TODO
    raise IvyNotImplementedException


@to_ivy_arrays_and_back
def BatchMatMul(x, y, adj_x=False, adj_y=False, name="BatchMatMul"):
    # TODO
    raise IvyNotImplementedException


@to_ivy_arrays_and_back
def BatchMatMulV2(x, y, adj_x=False, adj_y=False, name="BatchMatMulV2"):
    # TODO
    raise IvyNotImplementedException


@to_ivy_arrays_and_back
def BatchMatMulV3(x, y, Tout=ivy.Dtype, adj_x=False, adj_y=False, name="BatchMatMulV3"):
    # TODO
    raise IvyNotImplementedException


Slice = to_ivy_arrays_and_back(map_raw_ops_alias(tf_frontend.slice))

LeakyRelu = to_ivy_arrays_and_back(
    map_raw_ops_alias(
        tf_frontend.nn.leaky_relu,
    )
)

LeakyRelu.supported_dtypes = {
    "numpy": (
        "float32",
        "float64",
    ),
    "tensorflow": (
        "bfloat16",
        "float16",
        "float32",
        "float64",
    ),
    "torch": (
        "float32",
        "float64",
    ),
    "jax": (
        "bfloat16",
        "float16",
        "float32",
        "float64",
    ),
}


@to_ivy_arrays_and_back
def Prod(*, input, axis, keep_dims=False, name="Prod"):
    return ivy.astype(ivy.prod(input, axis=axis, keepdims=keep_dims), input.dtype)


Zeta = to_ivy_arrays_and_back(
    with_supported_dtypes(
        {
            "2.13.0 and below": ("float32", "float64"),
        },
        "tensorflow",
    )(map_raw_ops_alias(tf_frontend.math.zeta))
)


@to_ivy_arrays_and_back
def Imag(
    *,
    input,
    Tout=ivy.float32,
    name="Imag",
):
    Tout = ivy.as_ivy_dtype(Tout) if Tout is not None else ivy.float32
    return ivy.astype(ivy.imag(input), Tout)


Imag.supported_dtypes = {
    "tensorflow": (
        "complex64",
        "complex128",
    ),
}


<<<<<<< HEAD
Einsum = to_ivy_arrays_and_back(map_raw_ops_alias(tf_frontend.einsum))
=======
@to_ivy_arrays_and_back
def Svd(*, input, full_matrices=False, compute_uv=True, name=None):
    return ivy.svd(input, compute_uv=compute_uv, full_matrices=full_matrices)


Svd.supported_dtypes = {
    "tensorflow": (
        "float64",
        "float128",
        "halfcomplex64",
        "complex128",
    ),
}
>>>>>>> c99f620d
<|MERGE_RESOLUTION|>--- conflicted
+++ resolved
@@ -907,9 +907,6 @@
 }
 
 
-<<<<<<< HEAD
-Einsum = to_ivy_arrays_and_back(map_raw_ops_alias(tf_frontend.einsum))
-=======
 @to_ivy_arrays_and_back
 def Svd(*, input, full_matrices=False, compute_uv=True, name=None):
     return ivy.svd(input, compute_uv=compute_uv, full_matrices=full_matrices)
@@ -923,4 +920,22 @@
         "complex128",
     ),
 }
->>>>>>> c99f620d
+
+
+Einsum = to_ivy_arrays_and_back(
+    with_supported_dtypes(
+        {
+            "2.13.0 and below": (
+                "bfloat16",
+                "complex128 ",
+                "complex64",
+                "float64",
+                "float32",
+                "float16",
+                "int64",
+                "int32"
+            ),
+        },
+        "tensorflow",
+    )(map_raw_ops_alias(tf_frontend.general_functions.einsum))
+)