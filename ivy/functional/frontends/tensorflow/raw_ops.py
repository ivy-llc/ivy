--- conflicted
+++ resolved
@@ -105,20 +105,13 @@
 def Diag(*, diagonal, name="Diag"):
     return ivy.astype(ivy.diag(diagonal), diagonal.dtype)
 
-<<<<<<< HEAD
+
 def Eig(*, input, Tout=None, compute_v=True, name="Eig"):
     if compute_v:
         return ivy.eigh(input)
 
     return ivy.eigvalsh(input)
 
-
-def Cumprod(*, x, axis, exclusive=False, reverse=False, name=None):
-    return ivy.astype(
-        ivy.cumprod(x, axis=axis, exclusive=exclusive, reverse=reverse), x.dtype
-    )
-=======
->>>>>>> a8ac30d5
 
 Cumprod = tf_frontend.math.cumprod
 
