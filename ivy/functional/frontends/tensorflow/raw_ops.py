--- conflicted
+++ resolved
@@ -271,21 +271,19 @@
         return ivy.array(True)
 
 
-<<<<<<< HEAD
+@to_ivy_arrays_and_back
+def NthElement(*, input, n, reverse=False, name="NthElement"):
+    return ivy.astype(ivy.sort(input, descending=reverse)[..., n], input.dtype)
+
+
+@to_ivy_arrays_and_back
 def OneHot(*, indices, depth, on_value, off_value, axis=-1, name="OneHot"):
     return ivy.one_hot(
         indices, depth, on_value=on_value, off_value=off_value, axis=axis
     )
 
 
-=======
-@to_ivy_arrays_and_back
-def NthElement(*, input, n, reverse=False, name="NthElement"):
-    return ivy.astype(ivy.sort(input, descending=reverse)[..., n], input.dtype)
-
-
-@to_ivy_arrays_and_back
->>>>>>> dc4eb7fd
+@to_ivy_arrays_and_back
 def OnesLike(*, x, name="OnesLike"):
     return ivy.ones_like(x)
 
