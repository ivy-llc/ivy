--- conflicted
+++ resolved
@@ -374,14 +374,6 @@
     return ivy.astype(ivy.mean(input, axis=axis, keepdims=keep_dims), input.dtype)
 
 
-<<<<<<< HEAD
-def Mean(*, input, axis, keep_dims=False, name="Mean"):
-    return ivy.astype(ivy.mean(input, axis=axis, keepdims=keep_dims), input.dtype)
-
-
-def Reciprocal(*, x, name="Reciprocal"):
-    return ivy.reciprocal(x)
-=======
 @to_ivy_arrays_and_back
 def Pow(*, x, y, name="Pow"):
     return ivy.pow(x, y)
@@ -398,5 +390,4 @@
 
 @to_ivy_arrays_and_back
 def Softplus(features, name="Softplus"):
-    return ivy.softplus(features)
->>>>>>> 67ba42e3
+    return ivy.softplus(features)