--- conflicted
+++ resolved
@@ -2,14 +2,10 @@
 import ivy
 import ivy.functional.frontends.tensorflow as tf_frontend
 
-<<<<<<< HEAD
+from ivy.functional.frontends.tensorflow.func_wrapper import to_ivy_arrays_and_back
+from ivy.functional.frontends.tensorflow import promote_types_of_tensorflow_inputs
 from .. import versions
 from ivy.func_wrapper import with_unsupported_dtypes
-
-=======
-from ivy.functional.frontends.tensorflow.func_wrapper import to_ivy_arrays_and_back
-from ivy.functional.frontends.tensorflow import promote_types_of_tensorflow_inputs
->>>>>>> df818332
 
 
 @to_ivy_arrays_and_back
@@ -340,25 +336,23 @@
     return ret
 
 
-<<<<<<< HEAD
+Cumsum = tf_frontend.math.cumsum
+
+
+@to_ivy_arrays_and_back
+def TruncateDiv(*, x, y, name="TruncateDiv"):
+    return ivy.astype(ivy.trunc_divide(x, y), x.dtype)
+
+
 @with_unsupported_dtypes(
     {"2.9.0 and below": ("float16", "bfloat16")}, versions["tensorflow"]
 )
+@to_ivy_arrays_and_back
 def Unpack(*, value, num, axis=0, name="Unpack"):
     return ivy.unstack(value, axis=axis)[:num]
 
 
-=======
-Cumsum = tf_frontend.math.cumsum
-
-
-@to_ivy_arrays_and_back
-def TruncateDiv(*, x, y, name="TruncateDiv"):
-    return ivy.astype(ivy.trunc_divide(x, y), x.dtype)
-
-
-@to_ivy_arrays_and_back
->>>>>>> df818332
+@to_ivy_arrays_and_back
 def ZerosLike(*, x, name="ZerosLike"):
     return ivy.zeros_like(x)
 
