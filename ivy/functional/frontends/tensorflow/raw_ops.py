# global
import ivy


def Acos(*, x, name="Acos"):
    return ivy.acos(x)


def Acosh(*, x, name="Acosh"):
    return ivy.acosh(x)


def concat(values, axis, name="concat"):
    return ivy.concat(values, axis=axis)


def Cos(*, x, name="Cos"):
    return ivy.cos(x)


def Cosh(*, x, name="cosh"):
    return ivy.cosh(x)


def fill(dims, value, name="full"):
    return ivy.full(dims, value)


def Asin(*, x, name="asin"):
    return ivy.asin(x)


def Atan(*, x, name="atan"):
    return ivy.atan(x)


def BitwiseAnd(*, x, y, name="BitwiseAnd"):
    return ivy.bitwise_and(x, y)


def BitwiseOr(*, x, y, name="BitwiseOr"):
    return ivy.bitwise_or(x, y)


def BitwiseXor(*, x, y, name="BitwiseXor"):
    return ivy.bitwise_xor(x, y)


def Atanh(*, x, name="Atanh"):
    return ivy.atanh(x)


def Tan(*, x, name="Tan"):
    return ivy.tan(x)


def Tanh(*, x, name="Tanh"):
    return ivy.tanh(x)


def Sin(*, x, name="Sin"):
    return ivy.sin(x)


def Square(*, x, name="Square"):
    return ivy.square(x)


def Sqrt(*, x, name="Sqrt"):
    return ivy.sqrt(x)


def Maximum(*, x, y, name="Maximum"):
    return ivy.maximum(x, y)


def Minimum(*, x, y, name="Minimum"):
    return ivy.minimum(x, y)


<<<<<<< HEAD
def sub(x, y, name="sub"):
    return ivy.subtract(x, y)
=======
def Less(*, x, y, name="Less"):
    return ivy.less(x, y)


def Floor(*, x, name="Floor"):
    return ivy.floor(x)


def FloorDiv(*, x, y, name="FloorDiv"):
    return ivy.floor_divide(x, y)
>>>>>>> 41c47262
<|MERGE_RESOLUTION|>--- conflicted
+++ resolved
@@ -78,10 +78,10 @@
     return ivy.minimum(x, y)
 
 
-<<<<<<< HEAD
 def sub(x, y, name="sub"):
     return ivy.subtract(x, y)
-=======
+
+
 def Less(*, x, y, name="Less"):
     return ivy.less(x, y)
 
@@ -92,4 +92,3 @@
 
 def FloorDiv(*, x, y, name="FloorDiv"):
     return ivy.floor_divide(x, y)
->>>>>>> 41c47262
