# global
import ivy


def acos(x, name="acos"):
    return ivy.acos(x)


def acosh(x, name="acosh"):
    return ivy.acosh(x)


def concat(values, axis, name="concat"):
    return ivy.concat(values, axis=axis)


def cos(x, name="cos"):
    return ivy.cos(x)


def cosh(x, name="cosh"):
    return ivy.cosh(x)


def fill(dims, value, name="full"):
    return ivy.full(dims, value)


<<<<<<< HEAD
def linear(x, name="linear"):
        return ivy.linear(x)


    linear.unsupported_dtypes = {"torch": ("float16", "bfloat16")}
=======
def asin(x, name="asin"):
    return ivy.asin(x)


def atan(x, name="atan"):
    return ivy.atan(x)


def atanh(x, name="atanh"):
    return ivy.atanh(x)


def sin(x, name="sin"):
    return ivy.sin(x)


def Maximum(*, x, y, name="Maximum"):
    return ivy.maximum(x, y)


def Minimum(*, x, y, name="Minimum"):
    return ivy.minimum(x, y)
>>>>>>> 1ac28859
<|MERGE_RESOLUTION|>--- conflicted
+++ resolved
@@ -26,13 +26,13 @@
     return ivy.full(dims, value)
 
 
-<<<<<<< HEAD
 def linear(x, name="linear"):
         return ivy.linear(x)
 
 
-    linear.unsupported_dtypes = {"torch": ("float16", "bfloat16")}
-=======
+linear.unsupported_dtypes = {"torch": ("float16", "bfloat16")}
+
+
 def asin(x, name="asin"):
     return ivy.asin(x)
 
@@ -54,5 +54,4 @@
 
 
 def Minimum(*, x, y, name="Minimum"):
-    return ivy.minimum(x, y)
->>>>>>> 1ac28859
+    return ivy.minimum(x, y)