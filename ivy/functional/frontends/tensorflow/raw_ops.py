--- conflicted
+++ resolved
@@ -193,12 +193,11 @@
     return ivy.zeros_like(x)
 
 
-<<<<<<< HEAD
-def Relu6(features, name="Relu6"):
-    return ivy.clip(features, 0, 6)
-=======
 def Cumsum(*, x, axis, exclusive=False, reverse=False, name=None):
     return ivy.astype(
         ivy.cumsum(x, axis=axis, exclusive=exclusive, reverse=reverse), x.dtype
     )
->>>>>>> 1543f666
+
+
+def Relu6(features, name="Relu6"):
+    return ivy.clip(features, 0, 6)