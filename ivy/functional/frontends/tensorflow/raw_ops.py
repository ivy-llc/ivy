--- conflicted
+++ resolved
@@ -83,21 +83,14 @@
 Div = tf_frontend.divide
 
 
-<<<<<<< HEAD
 def Diag(*, diagonal, name="Diag"):
     return ivy.astype(ivy.diag(diagonal), diagonal.dtype)
 
 
-def Cumprod(*, x, axis, exclusive=False, reverse=False, name=None):
-    return ivy.astype(
-        ivy.cumprod(x, axis=axis, exclusive=exclusive, reverse=reverse), x.dtype
-    )
-=======
 Cumprod = tf_frontend.cumprod
 
 
 Cumsum = tf_frontend.cumsum
->>>>>>> eb69e652
 
 
 def Equal(*, x, y, incompatible_shape_error=True, name="Equal"):
@@ -272,16 +265,11 @@
 Sub = tf_frontend.subtract
 
 
-
 def Sum(*, input, axis, keep_dims=False, name="Sum"):
     return ivy.astype(ivy.sum(input, axis=axis, keepdims=keep_dims), input.dtype)
 
 
-def Tan(*, x, name="Tan"):
-    return tf_frontend.tan(x)
-
 Tan = tf_frontend.tan
-
 
 
 def Tanh(*, x, name="Tanh"):
