# global
import ivy
import ivy.functional.frontends.tensorflow as tf_frontend

from ivy.functional.frontends.tensorflow.func_wrapper import (
    to_ivy_arrays_and_back,
    map_raw_ops_alias,
    to_ivy_dtype,
)
from ivy.functional.frontends.tensorflow import (
    promote_types_of_tensorflow_inputs,
)

from ivy.func_wrapper import with_unsupported_dtypes


@to_ivy_arrays_and_back
def AddN(*, inputs, name="AddN"):
    return ivy.sum(inputs, dtype=inputs.dtype)


@to_ivy_arrays_and_back
def Acos(*, x, name="Acos"):
    return ivy.acos(x)


@to_ivy_arrays_and_back
def Acosh(*, x, name="Acosh"):
    return ivy.acosh(x)


Add = to_ivy_arrays_and_back(map_raw_ops_alias(tf_frontend.math.add))


ArgMax = to_ivy_arrays_and_back(
    map_raw_ops_alias(
        tf_frontend.math.argmax,
        kwargs_to_update={"dimension": "axis"},
    )
)


@to_ivy_arrays_and_back
def ArgMin(*, input, dimension, output_type=None, name=None):
    output_type = to_ivy_dtype(output_type)
    if output_type in ["int32", "int64"]:
        return ivy.astype(ivy.argmin(input, axis=dimension), output_type)
    return ivy.astype(ivy.argmin(input, axis=dimension), "int64")


@to_ivy_arrays_and_back
def Asin(*, x, name="asin"):
    return ivy.asin(x)


@to_ivy_arrays_and_back
def Atan(*, x, name="atan"):
    return ivy.atan(x)


@to_ivy_arrays_and_back
def Atanh(*, x, name="Atanh"):
    return ivy.atanh(x)


@to_ivy_arrays_and_back
def BitwiseAnd(*, x, y, name="BitwiseAnd"):
    x, y = promote_types_of_tensorflow_inputs(x, y)
    return ivy.bitwise_and(x, y)


@to_ivy_arrays_and_back
def BitwiseOr(*, x, y, name="BitwiseOr"):
    x, y = promote_types_of_tensorflow_inputs(x, y)
    return ivy.bitwise_or(x, y)


@to_ivy_arrays_and_back
def BitwiseXor(*, x, y, name="BitwiseXor"):
    x, y = promote_types_of_tensorflow_inputs(x, y)
    return ivy.bitwise_xor(x, y)


@to_ivy_arrays_and_back
def BroadcastTo(*, input, shape, name="BroadcastTo"):
    return ivy.broadcast_to(input, shape=shape)


@to_ivy_arrays_and_back
def Cholesky(*, input, name="Cholesky"):
    return ivy.astype(ivy.cholesky(input), input.dtype)


@to_ivy_arrays_and_back
def Ceil(*, x, name=None):
    return ivy.ceil(x)


@to_ivy_arrays_and_back
def Concat(*, concat_dim, values, name="Concat"):
    return ivy.concat(values, axis=concat_dim)


@to_ivy_arrays_and_back
def Cos(*, x, name="Cos"):
    return ivy.cos(x)


@to_ivy_arrays_and_back
def Cosh(*, x, name="Cosh"):
    return ivy.cosh(x)


Div = to_ivy_arrays_and_back(map_raw_ops_alias(tf_frontend.math.divide))


@to_ivy_arrays_and_back
def Diag(*, diagonal, name="Diag"):
    return ivy.astype(ivy.diag(diagonal), diagonal.dtype)


Cumprod = to_ivy_arrays_and_back(map_raw_ops_alias(tf_frontend.math.cumprod))


@to_ivy_arrays_and_back
def Equal(*, x, y, incompatible_shape_error=True, name="Equal"):
    x, y = promote_types_of_tensorflow_inputs(x, y)
    if incompatible_shape_error:
        return ivy.equal(x, y)

    try:
        return ivy.equal(x, y)
    except (ivy.exceptions.IvyError, ivy.exceptions.IvyBackendException):
        return ivy.array(False)


@to_ivy_arrays_and_back
def Exp(*, x, name="Exp"):
    return ivy.exp(x)


@to_ivy_arrays_and_back
def Expm1(*, x, name="Expm1"):
    return ivy.expm1(x)


@to_ivy_arrays_and_back
def Fill(*, dims, value, name="Full"):
    return ivy.full(dims, value)


@to_ivy_arrays_and_back
def Floor(*, x, name="Floor"):
    return ivy.floor(x)


@to_ivy_arrays_and_back
def FloorDiv(*, x, y, name="FloorDiv"):
    x, y = promote_types_of_tensorflow_inputs(x, y)
    return ivy.floor_divide(x, y)


@to_ivy_arrays_and_back
def Gather(*, params, indices, validate_indices=None, name="Gather"):
    return ivy.gather(params, indices, axis=0, batch_dims=0)


@to_ivy_arrays_and_back
def Greater(*, x, y, name="Greater"):
    x, y = promote_types_of_tensorflow_inputs(x, y)
    return ivy.greater(x, y)


@to_ivy_arrays_and_back
def GreaterEqual(*, x, y, name="GreaterEqual"):
    x, y = promote_types_of_tensorflow_inputs(x, y)
    return ivy.greater_equal(x, y)


Identity = to_ivy_arrays_and_back(
    map_raw_ops_alias(tf_frontend.general_functions.identity)
)


@to_ivy_arrays_and_back
def IdentityN(*, input, name="IdentityN"):
    return [ivy.copy_array(x) for x in input]


@to_ivy_arrays_and_back
def Inv(*, x, name="Inv"):
    return ivy.astype(ivy.reciprocal(x), x.dtype)


@to_ivy_arrays_and_back
def Reciprocal(*, x, name=None):
    return ivy.reciprocal(x)


@to_ivy_arrays_and_back
def Invert(*, x, name="Invert"):
    return ivy.bitwise_invert(x)


@to_ivy_arrays_and_back
def InvGrad(*, y, dy, name="InvGrad"):
    return ivy.multiply(ivy.negative(dy), ivy.multiply(y, y))


@to_ivy_arrays_and_back
def LeftShift(*, x, y, name="LeftShift"):
    return ivy.bitwise_left_shift(x, y)


@to_ivy_arrays_and_back
def Less(*, x, y, name="Less"):
    x, y = promote_types_of_tensorflow_inputs(x, y)
    return ivy.less(x, y)


@to_ivy_arrays_and_back
def LessEqual(*, x, y, name="LessEqual"):
    x, y = promote_types_of_tensorflow_inputs(x, y)
    return ivy.less_equal(x, y)


@to_ivy_arrays_and_back
def Log(*, x, name="Log"):
    return ivy.log(x)


@to_ivy_arrays_and_back
def LogicalOr(*, x, y, name="LogicalOr"):
    x, y = promote_types_of_tensorflow_inputs(x, y)
    return ivy.logical_or(x, y)


@to_ivy_arrays_and_back
def LogicalNot(*, x, name="LogicalNot"):
    return ivy.logical_not(x)


@to_ivy_arrays_and_back
def MatMul(*, a, b, transpose_a=False, transpose_b=False, name="MatMul"):
    a, b = promote_types_of_tensorflow_inputs(a, b)
    return ivy.matmul(a, b, transpose_a=transpose_a, transpose_b=transpose_b)


@to_ivy_arrays_and_back
def MatrixInverse(*, input, adjoint=False, name="MatrixInverse"):
    return ivy.inv(input, adjoint=adjoint)


MatrixDeterminant = to_ivy_arrays_and_back(map_raw_ops_alias(tf_frontend.linalg.det))


Max = to_ivy_arrays_and_back(
    map_raw_ops_alias(
        tf_frontend.math.reduce_max,
        kwargs_to_update={
            "input": "input_tensor",
            "keep_dims": "keepdims",
        },
    )
)


Maximum = to_ivy_arrays_and_back(
    map_raw_ops_alias(
        tf_frontend.math.maximum,
        kwargs_to_update={"x": "a", "y": "b"},
    )
)


Min = to_ivy_arrays_and_back(
    map_raw_ops_alias(
        tf_frontend.math.reduce_min,
        kwargs_to_update={
            "input": "input_tensor",
            "keep_dims": "keepdims",
        },
    )
)


@to_ivy_arrays_and_back
def Minimum(*, x, y, name="Minimum"):
    return ivy.minimum(x, y)


Mul = to_ivy_arrays_and_back(map_raw_ops_alias(tf_frontend.math.multiply))


Neg = to_ivy_arrays_and_back(map_raw_ops_alias(tf_frontend.math.negative))


@to_ivy_arrays_and_back
def NotEqual(*, x, y, incompatible_shape_error=True, name="NotEqual"):
    x, y = promote_types_of_tensorflow_inputs(x, y)
    if incompatible_shape_error:
        return ivy.not_equal(x, y)

    try:
        return ivy.not_equal(x, y)
    except (ivy.exceptions.IvyError, ivy.exceptions.IvyBackendException):
        return ivy.array(True)


@to_ivy_arrays_and_back
def NthElement(*, input, n, reverse=False, name="NthElement"):
    return ivy.astype(ivy.sort(input, descending=reverse)[..., n], input.dtype)


@to_ivy_arrays_and_back
def OnesLike(*, x, name="OnesLike"):
    return ivy.ones_like(x)


@to_ivy_arrays_and_back
def Pack(*, values, axis=0, name="Pack"):
    return ivy.stack(values, axis=axis)


@to_ivy_arrays_and_back
def Pad(*, input, paddings, name="Pad"):
    return ivy.constant_pad(input, paddings.to_list())


Relu = to_ivy_arrays_and_back(
    map_raw_ops_alias(
        tf_frontend.keras.activations.relu,
        kwargs_to_update={"features": "x"},
    )
)


@to_ivy_arrays_and_back
def RealDiv(*, x, y, name="RealDiv"):
    x, y = promote_types_of_tensorflow_inputs(x, y)
    return ivy.divide(x, y)


@to_ivy_arrays_and_back
def Reshape(*, tensor, shape, name="Reshape"):
    return ivy.reshape(tensor, shape)


@to_ivy_arrays_and_back
def RightShift(*, x, y, name="RightShift"):
    return ivy.bitwise_right_shift(x, y)


@to_ivy_arrays_and_back
def Round(*, x, name="Round"):
    return ivy.round(x)


@to_ivy_arrays_and_back
def Shape(*, input, output_type=ivy.int32, name="Shape"):
    output_type = to_ivy_dtype(output_type)
    return ivy.astype(ivy.shape(input, as_array=True), output_type, copy=False)


ShapeN = to_ivy_arrays_and_back(
    map_raw_ops_alias(tf_frontend.general_functions.shape_n)
)


@to_ivy_arrays_and_back
def Sin(*, x, name="Sin"):
    return ivy.sin(x)


@to_ivy_arrays_and_back
def Sinh(*, x, name="Sinh"):
    return ivy.sinh(x)


@with_unsupported_dtypes(
    {
        "2.10.0 and below": (
            "uint8",
            "uint16",
            "uint32",
            "uint64",
        )
    },
    "tensorflow",
)
@to_ivy_arrays_and_back
def Sign(*, x, name="Sign"):
    return ivy.sign(x)


@to_ivy_arrays_and_back
def Split(*, axis, value, num_split, name="Split"):
    return ivy.split(value, num_or_size_splits=num_split, axis=axis)


@to_ivy_arrays_and_back
def SplitV(*, value, size_splits, axis, num_split, name="SplitV"):
    return ivy.split(value, num_or_size_splits=size_splits, axis=axis)


@to_ivy_arrays_and_back
def Sqrt(*, x, name="Sqrt"):
    return ivy.sqrt(x)


@to_ivy_arrays_and_back
def Square(*, x, name="Square"):
    return ivy.square(x)


@to_ivy_arrays_and_back
def Squeeze(*, input, axis, name="Squeeze"):
    return ivy.squeeze(input, axis=axis)


Sub = to_ivy_arrays_and_back(map_raw_ops_alias(tf_frontend.math.subtract))


@to_ivy_arrays_and_back
def Sum(*, input, axis, keep_dims=False, name="Sum"):
    return ivy.astype(ivy.sum(input, axis=axis, keepdims=keep_dims), input.dtype)


Tan = to_ivy_arrays_and_back(map_raw_ops_alias(tf_frontend.math.tan))


@to_ivy_arrays_and_back
def Tanh(*, x, name="Tanh"):
    return ivy.tanh(x)


@to_ivy_arrays_and_back
def Transpose(*, x, perm, name="Transpose"):
    ret = ivy.permute_dims(x, axes=perm)
    return ret


Cumsum = to_ivy_arrays_and_back(map_raw_ops_alias(tf_frontend.math.cumsum))


@to_ivy_arrays_and_back
def TruncateDiv(*, x, y, name="TruncateDiv"):
    return ivy.astype(ivy.trunc_divide(x, y), x.dtype)


@with_unsupported_dtypes({"2.9.0 and below": ("float16", "bfloat16")}, "tensorflow")
@to_ivy_arrays_and_back
def Unpack(*, value, num, axis=0, name="Unpack"):
    return ivy.unstack(value, axis=axis)[:num]


@to_ivy_arrays_and_back
def ZerosLike(*, x, name="ZerosLike"):
    return ivy.zeros_like(x)


Mean = to_ivy_arrays_and_back(
    map_raw_ops_alias(
        tf_frontend.math.reduce_mean,
        kwargs_to_update={
            "input": "input_tensor",
            "keep_dims": "keepdims",
        },
    )
)


@to_ivy_arrays_and_back
def Pow(*, x, y, name="Pow"):
    return ivy.pow(x, y)


@to_ivy_arrays_and_back
def Relu6(features, name="Relu6"):
    return ivy.clip(features, 0, 6)


Sigmoid = to_ivy_arrays_and_back(
    map_raw_ops_alias(tf_frontend.keras.activations.sigmoid)
)


@to_ivy_arrays_and_back
def Softplus(features, name="Softplus"):
    return ivy.softplus(features)


@to_ivy_arrays_and_back
def Xdivy(*, x, y, name="Xdivy"):
    if (x == 0).all():
        return 0.0
    return ivy.divide(x, y)


@with_unsupported_dtypes({"2.10.0 and below": ("bfloat16")}, "tensorflow")
@to_ivy_arrays_and_back
def Xlog1py(*, x, y, name="Xlog1py"):
    if (x == 0).all():
        return 0.0
    return ivy.multiply(x, ivy.log1p(y))


@to_ivy_arrays_and_back
@with_unsupported_dtypes({"2.10.0 and below": ("bfloat16")}, "tensorflow")
def Xlogy(*, x, y, name="Xlogy"):
    if (x == 0).all():
        return 0.0
    return ivy.multiply(x, ivy.log(y))


<<<<<<< HEAD
ConcatV2 = to_ivy_arrays_and_back(map_raw_ops_alias(tf_frontend.concat))
=======
@to_ivy_arrays_and_back
def EuclideanNorm(*, input, axis, keep_dims=False, name="EuclideanNorm"):
    return ivy.astype(
        ivy.vector_norm(input, axis=axis, keepdims=keep_dims), input.dtype
    )
>>>>>>> bcacc559
<|MERGE_RESOLUTION|>--- conflicted
+++ resolved
@@ -513,12 +513,11 @@
     return ivy.multiply(x, ivy.log(y))
 
 
-<<<<<<< HEAD
-ConcatV2 = to_ivy_arrays_and_back(map_raw_ops_alias(tf_frontend.concat))
-=======
 @to_ivy_arrays_and_back
 def EuclideanNorm(*, input, axis, keep_dims=False, name="EuclideanNorm"):
     return ivy.astype(
         ivy.vector_norm(input, axis=axis, keepdims=keep_dims), input.dtype
     )
->>>>>>> bcacc559
+
+
+ConcatV2 = to_ivy_arrays_and_back(map_raw_ops_alias(tf_frontend.concat))