--- conflicted
+++ resolved
@@ -959,9 +959,6 @@
 )
 
 
-<<<<<<< HEAD
-NextAfter = to_ivy_arrays_and_back(map_raw_ops_alias(tf_frontend.math.nextafter))
-=======
 Igamma = to_ivy_arrays_and_back(
     with_supported_dtypes(
         {
@@ -974,4 +971,6 @@
         "tensorflow",
     )(map_raw_ops_alias(tf_frontend.math.igamma))
 )
->>>>>>> 5a46a755
+
+
+NextAfter = to_ivy_arrays_and_back(map_raw_ops_alias(tf_frontend.math.nextafter))