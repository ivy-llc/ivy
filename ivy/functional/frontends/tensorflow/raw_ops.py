# global
import ivy


def acos(x, name="acos"):
    return ivy.acos(x)


def acosh(x, name="acosh"):
    return ivy.acosh(x)


def concat(values, axis, name="concat"):
    return ivy.concat(values, axis=axis)


def cos(x, name="cos"):
    return ivy.cos(x)


def cosh(x, name="cosh"):
    return ivy.cosh(x)


def fill(dims, value, name="full"):
    return ivy.full(dims, value)


def asin(x, name="asin"):
    return ivy.asin(x)


def atan(x, name="atan"):
    return ivy.atan(x)

<<<<<<< HEAD
def bitwise_and(x, y, name="bitwise_and"):
    return ivy.bitwise_and(x,y)
=======

def atanh(x, name="atanh"):
    return ivy.atanh(x)


def sin(x, name="sin"):
    return ivy.sin(x)


def Maximum(*, x, y, name="Maximum"):
    return ivy.maximum(x, y)


def Minimum(*, x, y, name="Minimum"):
    return ivy.minimum(x, y)
>>>>>>> 8728504b
<|MERGE_RESOLUTION|>--- conflicted
+++ resolved
@@ -33,10 +33,10 @@
 def atan(x, name="atan"):
     return ivy.atan(x)
 
-<<<<<<< HEAD
-def bitwise_and(x, y, name="bitwise_and"):
-    return ivy.bitwise_and(x,y)
-=======
+
+def BitwiseAnd(*, x, y, name="BitwiseAnd"):
+    return ivy.bitwise_and(x, y)
+
 
 def atanh(x, name="atanh"):
     return ivy.atanh(x)
@@ -51,5 +51,4 @@
 
 
 def Minimum(*, x, y, name="Minimum"):
-    return ivy.minimum(x, y)
->>>>>>> 8728504b
+    return ivy.minimum(x, y)