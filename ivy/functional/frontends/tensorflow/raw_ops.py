# global
import ivy
import ivy.functional.frontends.tensorflow as tf_frontend
from ivy.functional.frontends.tensorflow import check_tensorflow_casting
from ivy.functional.frontends.tensorflow.func_wrapper import (
    to_ivy_arrays_and_back,
    map_raw_ops_alias,
    to_ivy_dtype,
)

from ivy.func_wrapper import (
    with_unsupported_dtypes,
    with_supported_dtypes,
)


@to_ivy_arrays_and_back
def AddN(*, inputs, name="AddN"):
    return ivy.sum(inputs, dtype=inputs.dtype, axis=0)

AddN = to_ivy_arrays_and_back(map_raw_ops_alias(tf_frontend.math.add_n))

@to_ivy_arrays_and_back
def Acos(*, x, name="Acos"):
    return ivy.acos(x)


@to_ivy_arrays_and_back
def Acosh(*, x, name="Acosh"):
    return ivy.acosh(x)


Add = to_ivy_arrays_and_back(map_raw_ops_alias(tf_frontend.math.add))


ArgMax = to_ivy_arrays_and_back(
    map_raw_ops_alias(
        tf_frontend.math.argmax,
        kwargs_to_update={"dimension": "axis"},
    )
)


AddV2 = to_ivy_arrays_and_back(map_raw_ops_alias(tf_frontend.math.add))


<<<<<<< HEAD
@with_supported_dtypes(
    {
        "2.10.0 and below": (
            "bfloat16",
            "half",
            "float32",
            "float64",
=======
@with_unsupported_dtypes(
    {
        "2.10.0 and below": (
            "float16",
            "bool",
            "bfloat16",
>>>>>>> 197ae9b0
        )
    },
    "tensorflow",
)
@to_ivy_arrays_and_back
<<<<<<< HEAD
def Atan2(
    *,
    y,
    x,
    name="Atan2",
):
    x, y = check_tensorflow_casting(x, y)
    return ivy.atan2(y, x)
=======
def ApproximateEqual(
    *,
    x,
    y,
    tolerance=1e-05,
    name="ApproximateEqual",
):
    x, y = check_tensorflow_casting(x, y)
    ret = ivy.abs(x - y)
    return ret < tolerance
>>>>>>> 197ae9b0


@to_ivy_arrays_and_back
def Angle(
    *,
    input,
    Tout=ivy.float32,
    name="Angle",
):
    return ivy.astype(ivy.angle(input), Tout)


@to_ivy_arrays_and_back
def ArgMin(*, input, dimension, output_type=None, name=None):
    output_type = to_ivy_dtype(output_type)
    if output_type in ["int32", "int64"]:
        return ivy.astype(ivy.argmin(input, axis=dimension), output_type)
    return ivy.astype(ivy.argmin(input, axis=dimension), "int64")


@to_ivy_arrays_and_back
def Asin(*, x, name="asin"):
    return ivy.asin(x)


@to_ivy_arrays_and_back
def Atan(*, x, name="atan"):
    return ivy.atan(x)


@to_ivy_arrays_and_back
def Atanh(*, x, name="Atanh"):
    return ivy.atanh(x)


@to_ivy_arrays_and_back
def BitwiseAnd(*, x, y, name="BitwiseAnd"):
    x, y = check_tensorflow_casting(x, y)
    return ivy.bitwise_and(x, y)


@to_ivy_arrays_and_back
def BitwiseOr(*, x, y, name="BitwiseOr"):
    x, y = check_tensorflow_casting(x, y)
    return ivy.bitwise_or(x, y)


@to_ivy_arrays_and_back
def BitwiseXor(*, x, y, name="BitwiseXor"):
    x, y = check_tensorflow_casting(x, y)
    return ivy.bitwise_xor(x, y)


@to_ivy_arrays_and_back
def BroadcastTo(*, input, shape, name="BroadcastTo"):
    return ivy.broadcast_to(input, shape=shape)


@to_ivy_arrays_and_back
def Cholesky(*, input, name="Cholesky"):
    return ivy.astype(ivy.cholesky(input), input.dtype)


@to_ivy_arrays_and_back
def Ceil(*, x, name=None):
    return ivy.ceil(x)


@to_ivy_arrays_and_back
def Concat(*, concat_dim, values, name="Concat"):
    return ivy.concat(values, axis=concat_dim)


@to_ivy_arrays_and_back
def Cos(*, x, name="Cos"):
    return ivy.cos(x)


@to_ivy_arrays_and_back
def Cosh(*, x, name="Cosh"):
    return ivy.cosh(x)


Div = to_ivy_arrays_and_back(map_raw_ops_alias(tf_frontend.math.divide))


@to_ivy_arrays_and_back
def Diag(*, diagonal, name="Diag"):
    return ivy.astype(ivy.diag(diagonal), diagonal.dtype)


Cumprod = to_ivy_arrays_and_back(map_raw_ops_alias(tf_frontend.math.cumprod))


@to_ivy_arrays_and_back
def Equal(*, x, y, incompatible_shape_error=True, name="Equal"):
    x, y = check_tensorflow_casting(x, y)
    if incompatible_shape_error:
        return ivy.equal(x, y)

    try:
        return ivy.equal(x, y)
    except (ivy.utils.exceptions.IvyError, ivy.utils.exceptions.IvyBackendException):
        return ivy.array(False)


@to_ivy_arrays_and_back
def Exp(*, x, name="Exp"):
    return ivy.exp(x)


@to_ivy_arrays_and_back
def Expm1(*, x, name="Expm1"):
    return ivy.expm1(x)


@to_ivy_arrays_and_back
def Fill(*, dims, value, name="Full"):
    return ivy.full(dims, value)


@to_ivy_arrays_and_back
def Floor(*, x, name="Floor"):
    return ivy.floor(x)


@to_ivy_arrays_and_back
def FloorDiv(*, x, y, name="FloorDiv"):
    x, y = check_tensorflow_casting(x, y)
    return ivy.floor_divide(x, y)


@to_ivy_arrays_and_back
def FloorMod(*, x, y, name="FloorMod"):
    x, y = check_tensorflow_casting(x, y)
    return ivy.remainder(x, y)


@to_ivy_arrays_and_back
def Gather(*, params, indices, validate_indices=None, name="Gather"):
    return ivy.gather(params, indices, axis=0, batch_dims=0)


@to_ivy_arrays_and_back
def Greater(*, x, y, name="Greater"):
    x, y = check_tensorflow_casting(x, y)
    return ivy.greater(x, y)


@to_ivy_arrays_and_back
def GreaterEqual(*, x, y, name="GreaterEqual"):
    x, y = check_tensorflow_casting(x, y)
    return ivy.greater_equal(x, y)


Identity = to_ivy_arrays_and_back(
    map_raw_ops_alias(tf_frontend.general_functions.identity)
)


@to_ivy_arrays_and_back
def IdentityN(*, input, name="IdentityN"):
    return [ivy.copy_array(x) for x in input]


@to_ivy_arrays_and_back
def Inv(*, x, name="Inv"):
    return ivy.astype(ivy.reciprocal(x), x.dtype)


@to_ivy_arrays_and_back
def Reciprocal(*, x, name=None):
    return ivy.reciprocal(x)


@to_ivy_arrays_and_back
def Invert(*, x, name="Invert"):
    return ivy.bitwise_invert(x)


@to_ivy_arrays_and_back
def InvGrad(*, y, dy, name="InvGrad"):
    return ivy.multiply(ivy.negative(dy), ivy.multiply(y, y))


@to_ivy_arrays_and_back
def LeftShift(*, x, y, name="LeftShift"):
    return ivy.bitwise_left_shift(x, y)


@to_ivy_arrays_and_back
def Less(*, x, y, name="Less"):
    x, y = check_tensorflow_casting(x, y)
    return ivy.less(x, y)


@to_ivy_arrays_and_back
def LessEqual(*, x, y, name="LessEqual"):
    x, y = check_tensorflow_casting(x, y)
    return ivy.less_equal(x, y)


@to_ivy_arrays_and_back
def Log(*, x, name="Log"):
    return ivy.log(x)


@to_ivy_arrays_and_back
def Log1p(*, x, name="Log1p"):
    return ivy.log1p(x)


@to_ivy_arrays_and_back
def LogicalOr(*, x, y, name="LogicalOr"):
    x, y = check_tensorflow_casting(x, y)
    return ivy.logical_or(x, y)


@to_ivy_arrays_and_back
def LogicalNot(*, x, name="LogicalNot"):
    return ivy.logical_not(x)


@to_ivy_arrays_and_back
def MatMul(*, a, b, transpose_a=False, transpose_b=False, name="MatMul"):
    a, b = check_tensorflow_casting(a, b)
    return ivy.matmul(a, b, transpose_a=transpose_a, transpose_b=transpose_b)


@to_ivy_arrays_and_back
def Rsqrt(*, x, name="Rsqrt"):
    return ivy.sqrt(ivy.reciprocal(x))


@to_ivy_arrays_and_back
def MatrixInverse(*, input, adjoint=False, name="MatrixInverse"):
    return ivy.inv(input, adjoint=adjoint)


MatrixDeterminant = to_ivy_arrays_and_back(map_raw_ops_alias(tf_frontend.linalg.det))


Max = to_ivy_arrays_and_back(
    map_raw_ops_alias(
        tf_frontend.math.reduce_max,
        kwargs_to_update={
            "input": "input_tensor",
            "keep_dims": "keepdims",
        },
    )
)


Maximum = to_ivy_arrays_and_back(
    map_raw_ops_alias(
        tf_frontend.math.maximum,
        kwargs_to_update={"x": "a", "y": "b"},
    )
)


Min = to_ivy_arrays_and_back(
    map_raw_ops_alias(
        tf_frontend.math.reduce_min,
        kwargs_to_update={
            "input": "input_tensor",
            "keep_dims": "keepdims",
        },
    )
)


@to_ivy_arrays_and_back
def Minimum(*, x, y, name="Minimum"):
    return ivy.minimum(x, y)


Mul = to_ivy_arrays_and_back(map_raw_ops_alias(tf_frontend.math.multiply))


Neg = to_ivy_arrays_and_back(map_raw_ops_alias(tf_frontend.math.negative))


@to_ivy_arrays_and_back
def NotEqual(*, x, y, incompatible_shape_error=True, name="NotEqual"):
    x, y = check_tensorflow_casting(x, y)
    if incompatible_shape_error:
        return ivy.not_equal(x, y)

    try:
        return ivy.not_equal(x, y)
    except (ivy.utils.exceptions.IvyError, ivy.utils.exceptions.IvyBackendException):
        return ivy.array(True)


@to_ivy_arrays_and_back
def NthElement(*, input, n, reverse=False, name="NthElement"):
    return ivy.astype(ivy.sort(input, descending=reverse)[..., n], input.dtype)


@to_ivy_arrays_and_back
def OnesLike(*, x, name="OnesLike"):
    return ivy.ones_like(x)


@to_ivy_arrays_and_back
def Pack(*, values, axis=0, name="Pack"):
    return ivy.stack(values, axis=axis)


@to_ivy_arrays_and_back
def Pad(*, input, paddings, name="Pad"):
    return ivy.constant_pad(input, paddings.to_list())


@to_ivy_arrays_and_back
def PadV2(*, input, paddings, constant_values, name="PadV2"):
    return ivy.constant_pad(input, paddings.to_list(), value=constant_values)


Relu = to_ivy_arrays_and_back(
    map_raw_ops_alias(
        tf_frontend.keras.activations.relu,
        kwargs_to_update={"features": "x"},
    )
)


@to_ivy_arrays_and_back
def RealDiv(*, x, y, name="RealDiv"):
    x, y = check_tensorflow_casting(x, y)
    return ivy.divide(x, y)


Reshape = to_ivy_arrays_and_back(
    map_raw_ops_alias(tf_frontend.general_functions.reshape)
)


@to_ivy_arrays_and_back
def RightShift(*, x, y, name="RightShift"):
    return ivy.bitwise_right_shift(x, y)


@to_ivy_arrays_and_back
def Round(*, x, name="Round"):
    return ivy.round(x)


@to_ivy_arrays_and_back
def Shape(*, input, output_type=ivy.int32, name="Shape"):
    output_type = to_ivy_dtype(output_type)
    return ivy.astype(ivy.shape(input, as_array=True), output_type, copy=False)


ShapeN = to_ivy_arrays_and_back(
    map_raw_ops_alias(tf_frontend.general_functions.shape_n)
)


@to_ivy_arrays_and_back
def Sin(*, x, name="Sin"):
    return ivy.sin(x)


@to_ivy_arrays_and_back
def Sinh(*, x, name="Sinh"):
    return ivy.sinh(x)


@with_unsupported_dtypes(
    {
        "2.10.0 and below": (
            "uint8",
            "uint16",
            "uint32",
            "uint64",
        )
    },
    "tensorflow",
)
@to_ivy_arrays_and_back
def Sign(*, x, name="Sign"):
    return ivy.sign(x)


Split = to_ivy_arrays_and_back(map_raw_ops_alias(tf_frontend.split))


@to_ivy_arrays_and_back
def SplitV(*, value, size_splits, axis, num_split, name="SplitV"):
    return ivy.split(value, num_or_size_splits=size_splits, axis=axis)


@to_ivy_arrays_and_back
def Sqrt(*, x, name="Sqrt"):
    return ivy.sqrt(x)


@to_ivy_arrays_and_back
def Square(*, x, name="Square"):
    return ivy.square(x)


@to_ivy_arrays_and_back
def Squeeze(*, input, axis, name="Squeeze"):
    return ivy.squeeze(input, axis=axis)


Sub = to_ivy_arrays_and_back(map_raw_ops_alias(tf_frontend.math.subtract))


@to_ivy_arrays_and_back
def Sum(*, input, axis, keep_dims=False, name="Sum"):
    return ivy.astype(ivy.sum(input, axis=axis, keepdims=keep_dims), input.dtype)


Tan = to_ivy_arrays_and_back(map_raw_ops_alias(tf_frontend.math.tan))


Tanh = to_ivy_arrays_and_back(map_raw_ops_alias(tf_frontend.math.tanh))


@to_ivy_arrays_and_back
def Transpose(*, x, perm, name="Transpose"):
    ret = ivy.permute_dims(x, axes=perm)
    return ret


Cumsum = to_ivy_arrays_and_back(map_raw_ops_alias(tf_frontend.math.cumsum))


@to_ivy_arrays_and_back
def TruncateDiv(*, x, y, name="TruncateDiv"):
    return ivy.astype(ivy.trunc_divide(x, y), x.dtype)


@with_unsupported_dtypes({"2.9.0 and below": ("float16", "bfloat16")}, "tensorflow")
@to_ivy_arrays_and_back
def Unpack(*, value, num, axis=0, name="Unpack"):
    return ivy.unstack(value, axis=axis)[:num]


@to_ivy_arrays_and_back
def ZerosLike(*, x, name="ZerosLike"):
    return ivy.zeros_like(x)


Mean = to_ivy_arrays_and_back(
    map_raw_ops_alias(
        tf_frontend.math.reduce_mean,
        kwargs_to_update={
            "input": "input_tensor",
            "keep_dims": "keepdims",
        },
    )
)


@to_ivy_arrays_and_back
def Pow(*, x, y, name="Pow"):
    return ivy.pow(x, y)


Relu6 = to_ivy_arrays_and_back(
    map_raw_ops_alias(
        tf_frontend.nn.relu6,
        kwargs_to_update={"x": "features"},
    )
)


Sigmoid = to_ivy_arrays_and_back(
    map_raw_ops_alias(tf_frontend.keras.activations.sigmoid)
)


@to_ivy_arrays_and_back
def Softmax(*, logits, name="Softmax"):
    return ivy.softmax(logits, axis=1)


@to_ivy_arrays_and_back
def Softplus(*, features, name="Softplus"):
    return ivy.softplus(features)


@to_ivy_arrays_and_back
def Xdivy(*, x, y, name="Xdivy"):
    if (x == 0).all():
        return 0.0
    return ivy.divide(x, y)


@with_unsupported_dtypes({"2.10.0 and below": ("bfloat16")}, "tensorflow")
@to_ivy_arrays_and_back
def Xlog1py(*, x, y, name="Xlog1py"):
    if (x == 0).all():
        return 0.0
    return ivy.multiply(x, ivy.log1p(y))


@to_ivy_arrays_and_back
@with_unsupported_dtypes({"2.10.0 and below": ("bfloat16")}, "tensorflow")
def Xlogy(*, x, y, name="Xlogy"):
    if (x == 0).all():
        return 0.0
    return ivy.multiply(x, ivy.log(y))


@to_ivy_arrays_and_back
def EuclideanNorm(*, input, axis, keep_dims=False, name="EuclideanNorm"):
    return ivy.astype(
        ivy.vector_norm(input, axis=axis, keepdims=keep_dims), input.dtype
    )


ConcatV2 = to_ivy_arrays_and_back(map_raw_ops_alias(tf_frontend.concat))


@to_ivy_arrays_and_back
def Conv3D(
    *,
    input,
    filter,
    strides,
    padding,
    data_format="NDHWC",
    dilations=[1, 1, 1, 1, 1],
    name="Conv3D",
):
    # ivy.backends.tensorflow expects strides and dilations to be
    # a single integer value or a list of 3 values whereas the raw op
    # expects a list of 5 values
    if data_format == "NDHWC":
        strides = strides[1:-1]
        dilations = dilations[1:-1]
    elif data_format == "NCDHW":
        strides = strides[2:]
        dilations = dilations[2:]

    return tf_frontend.nn.conv3d(
        input,
        filter,
        strides,
        padding,
        data_format=data_format,
        dilations=dilations,
        name=name,
    )


@to_ivy_arrays_and_back
def Elu(features, name=None):
    zeros = ivy.zeros_like(features, dtype=ivy.dtype(features))
    ones = ivy.ones_like(features, dtype=ivy.dtype(features))
    ret_val = ivy.where(
        # if x > 0 => x; else e^x - 1
        features > zeros,
        features,
        ivy.subtract(ivy.exp(features), ones),
    )
    return ret_val


Elu.supported_dtypes = {
    "numpy": (
        "float16",
        "float32",
        "float64",
    ),
    "tensorflow": (
        "bfloat16",
        "float16",
        "float32",
        "float64",
    ),
    "torch": (
        "bfloat16",
        "float32",
        "float64",
    ),
    "jax": (
        "bfloat16",
        "float16",
        "float32",
        "float64",
    ),
}


@to_ivy_arrays_and_back
def LinSpace(*, start, stop, num, name=None):
    return ivy.linspace(start, stop, num)


Roll = to_ivy_arrays_and_back(map_raw_ops_alias(tf_frontend.roll))<|MERGE_RESOLUTION|>--- conflicted
+++ resolved
@@ -18,7 +18,6 @@
 def AddN(*, inputs, name="AddN"):
     return ivy.sum(inputs, dtype=inputs.dtype, axis=0)
 
-AddN = to_ivy_arrays_and_back(map_raw_ops_alias(tf_frontend.math.add_n))
 
 @to_ivy_arrays_and_back
 def Acos(*, x, name="Acos"):
@@ -44,7 +43,6 @@
 AddV2 = to_ivy_arrays_and_back(map_raw_ops_alias(tf_frontend.math.add))
 
 
-<<<<<<< HEAD
 @with_supported_dtypes(
     {
         "2.10.0 and below": (
@@ -52,29 +50,31 @@
             "half",
             "float32",
             "float64",
-=======
+        )
+    },
+    "tensorflow",
+)
+@to_ivy_arrays_and_back
+def Atan2(
+    *,
+    y,
+    x,
+    name="Atan2",
+):
+    x, y = check_tensorflow_casting(x, y)
+    return ivy.atan2(y, x)
+
+
 @with_unsupported_dtypes(
     {
         "2.10.0 and below": (
             "float16",
             "bool",
             "bfloat16",
->>>>>>> 197ae9b0
         )
     },
     "tensorflow",
 )
-@to_ivy_arrays_and_back
-<<<<<<< HEAD
-def Atan2(
-    *,
-    y,
-    x,
-    name="Atan2",
-):
-    x, y = check_tensorflow_casting(x, y)
-    return ivy.atan2(y, x)
-=======
 def ApproximateEqual(
     *,
     x,
@@ -85,7 +85,6 @@
     x, y = check_tensorflow_casting(x, y)
     ret = ivy.abs(x - y)
     return ret < tolerance
->>>>>>> 197ae9b0
 
 
 @to_ivy_arrays_and_back
