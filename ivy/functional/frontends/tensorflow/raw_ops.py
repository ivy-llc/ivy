--- conflicted
+++ resolved
@@ -385,12 +385,9 @@
 
 
 @to_ivy_arrays_and_back
-<<<<<<< HEAD
-=======
 def Pow(*, x, y, name="Pow"):
     return ivy.pow(x, y)
 
-
->>>>>>> 0b1fbe5a
+@to_ivy_arrays_and_back
 def Relu6(features, name="Relu6"):
     return ivy.clip(features, 0, 6)