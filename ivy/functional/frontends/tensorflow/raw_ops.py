--- conflicted
+++ resolved
@@ -281,14 +281,12 @@
     return ivy.ones_like(x)
 
 
-<<<<<<< HEAD
+@to_ivy_arrays_and_back
 def Pack(*, values, axis=0, name="Pack"):
     return ivy.stack(values, axis=axis)
 
 
-=======
-@to_ivy_arrays_and_back
->>>>>>> dc4eb7fd
+@to_ivy_arrays_and_back
 def Relu(features, name="Relu"):
     return ivy.relu(features)
 
