# global
import ivy


def Acos(*, x, name="Acos"):
    return ivy.acos(x)


def Acosh(*, x, name="Acosh"):
    return ivy.acosh(x)


def ArgMax(*, input, dimension, output_type=None, name=None):
    if output_type in ["uint16", "int16", "int32", "int64"]:
        return ivy.astype(ivy.argmax(input, axis=dimension), output_type)
    else:
        return ivy.astype(ivy.argmax(input, axis=dimension), "int64")


def ArgMin(*, input, dimension, output_type=None, name=None):
    if output_type in ["int32", "int64"]:
        return ivy.astype(ivy.argmin(input, axis=dimension), output_type)
    return ivy.astype(ivy.argmin(input, axis=dimension), "int64")
<<<<<<< HEAD


def Cos(*, x, name="Cos"):
    return ivy.cos(x)


def Cosh(*, x, name="cosh"):
    return ivy.cosh(x)


def fill(dims, value, name="full"):
    return ivy.full(dims, value)
=======
>>>>>>> 243cd7aa


def Asin(*, x, name="asin"):
    return ivy.asin(x)


def Atan(*, x, name="atan"):
    return ivy.atan(x)


def Atanh(*, x, name="Atanh"):
    return ivy.atanh(x)


def BitwiseAnd(*, x, y, name="BitwiseAnd"):
    return ivy.bitwise_and(x, y)


def BitwiseOr(*, x, y, name="BitwiseOr"):
    return ivy.bitwise_or(x, y)


def BitwiseXor(*, x, y, name="BitwiseXor"):
    return ivy.bitwise_xor(x, y)


def BroadcastTo(*, input, shape, name="BroadcastTo"):
    return ivy.broadcast_to(input, shape=shape)


def Concat(*, concat_dim, values, name="Concat"):
    return ivy.concat(values, axis=concat_dim)


def Cos(*, x, name="Cos"):
    return ivy.cos(x)


def Cosh(*, x, name="cosh"):
    return ivy.cosh(x)


def Exp(*, x, name="Exp"):
    return ivy.exp(x)


def Expm1(*, x, name="Expm1"):
    return ivy.expm1(x)


def Fill(*, dims, value, name="Full"):
    return ivy.full(dims, value)


def Floor(*, x, name="Floor"):
    return ivy.floor(x)


def FloorDiv(*, x, y, name="FloorDiv"):
    return ivy.floor_divide(x, y)


def Less(*, x, y, name="Less"):
    return ivy.less(x, y)


def LessEqual(*, x, y, name="LessEqual"):
    return ivy.less_equal(x, y)


def Log(*, x, name="Log"):
    return ivy.log(x)


def LogicalOr(*, x, y, name=None):
    return ivy.logical_or(x, y)


def LogicalNot(*, x, name=None):
    return ivy.logical_not(x)


def Maximum(*, x, y, name="Maximum"):
    return ivy.maximum(x, y)


def Minimum(*, x, y, name="Minimum"):
    return ivy.minimum(x, y)


def Reshape(tensor, shape, name="reshape"):
    return ivy.reshape(tensor, shape)


def Sin(*, x, name="Sin"):
    return ivy.sin(x)


def Sinh(*, x, name="Sinh"):
    return ivy.sinh(x)


def Sqrt(*, x, name="Sqrt"):
    return ivy.sqrt(x)


def Square(*, x, name="Square"):
    return ivy.square(x)


def Sub(*, x, y, name="Sub"):
    return ivy.subtract(x, y)


def Tan(*, x, name="Tan"):
    return ivy.tan(x)


def Tanh(*, x, name="Tanh"):
    return ivy.tanh(x)


def Transpose(*, x, perm, name="Transpose"):
    ret = ivy.permute_dims(x, axes=perm)
    return ret


def ZerosLike(*, x, name="ZerosLike"):
    return ivy.zeros_like(x)<|MERGE_RESOLUTION|>--- conflicted
+++ resolved
@@ -21,7 +21,7 @@
     if output_type in ["int32", "int64"]:
         return ivy.astype(ivy.argmin(input, axis=dimension), output_type)
     return ivy.astype(ivy.argmin(input, axis=dimension), "int64")
-<<<<<<< HEAD
+
 
 
 def Cos(*, x, name="Cos"):
@@ -34,8 +34,7 @@
 
 def fill(dims, value, name="full"):
     return ivy.full(dims, value)
-=======
->>>>>>> 243cd7aa
+
 
 
 def Asin(*, x, name="asin"):
