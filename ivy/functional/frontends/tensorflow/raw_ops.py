# global
import ivy
import ivy.functional.frontends.tensorflow as tf_frontend

from ivy.functional.frontends.tensorflow.func_wrapper import (
    to_ivy_arrays_and_back,
    map_raw_ops_alias,
    to_ivy_dtype,
)
from ivy.functional.frontends.tensorflow import (
    promote_types_of_tensorflow_inputs,
)

from ivy.func_wrapper import with_unsupported_dtypes


@to_ivy_arrays_and_back
def AddN(*, inputs, name="AddN"):
    return ivy.sum(inputs, dtype=inputs.dtype)


@to_ivy_arrays_and_back
def Acos(*, x, name="Acos"):
    return ivy.acos(x)


@to_ivy_arrays_and_back
def Acosh(*, x, name="Acosh"):
    return ivy.acosh(x)


Add = to_ivy_arrays_and_back(map_raw_ops_alias(tf_frontend.math.add))


ArgMax = to_ivy_arrays_and_back(
    map_raw_ops_alias(
        tf_frontend.math.argmax,
        kwargs_to_update={"dimension": "axis"},
    )
)


@to_ivy_arrays_and_back
def ArgMin(*, input, dimension, output_type=None, name=None):
    output_type = to_ivy_dtype(output_type)
    if output_type in ["int32", "int64"]:
        return ivy.astype(ivy.argmin(input, axis=dimension), output_type)
    return ivy.astype(ivy.argmin(input, axis=dimension), "int64")


@to_ivy_arrays_and_back
def Asin(*, x, name="asin"):
    return ivy.asin(x)


@to_ivy_arrays_and_back
def Atan(*, x, name="atan"):
    return ivy.atan(x)


@to_ivy_arrays_and_back
def Atanh(*, x, name="Atanh"):
    return ivy.atanh(x)


@to_ivy_arrays_and_back
def BitwiseAnd(*, x, y, name="BitwiseAnd"):
    x, y = promote_types_of_tensorflow_inputs(x, y)
    return ivy.bitwise_and(x, y)


@to_ivy_arrays_and_back
def BitwiseOr(*, x, y, name="BitwiseOr"):
    x, y = promote_types_of_tensorflow_inputs(x, y)
    return ivy.bitwise_or(x, y)


@to_ivy_arrays_and_back
def BitwiseXor(*, x, y, name="BitwiseXor"):
    x, y = promote_types_of_tensorflow_inputs(x, y)
    return ivy.bitwise_xor(x, y)


@to_ivy_arrays_and_back
def BroadcastTo(*, input, shape, name="BroadcastTo"):
    return ivy.broadcast_to(input, shape=shape)


@to_ivy_arrays_and_back
def Cholesky(*, input, name="Cholesky"):
    return ivy.astype(ivy.cholesky(input), input.dtype)


@to_ivy_arrays_and_back
def Ceil(*, x, name=None):
    return ivy.ceil(x)


@to_ivy_arrays_and_back
def Concat(*, concat_dim, values, name="Concat"):
    return ivy.concat(values, axis=concat_dim)


@to_ivy_arrays_and_back
def Cos(*, x, name="Cos"):
    return ivy.cos(x)


@to_ivy_arrays_and_back
def Cosh(*, x, name="Cosh"):
    return ivy.cosh(x)


Div = to_ivy_arrays_and_back(map_raw_ops_alias(tf_frontend.math.divide))


@to_ivy_arrays_and_back
def Diag(*, diagonal, name="Diag"):
    return ivy.astype(ivy.diag(diagonal), diagonal.dtype)


Cumprod = to_ivy_arrays_and_back(map_raw_ops_alias(tf_frontend.math.cumprod))


@to_ivy_arrays_and_back
def Equal(*, x, y, incompatible_shape_error=True, name="Equal"):
    x, y = promote_types_of_tensorflow_inputs(x, y)
    if incompatible_shape_error:
        return ivy.equal(x, y)

    try:
        return ivy.equal(x, y)
    except (ivy.exceptions.IvyError, ivy.exceptions.IvyBackendException):
        return ivy.array(False)


@to_ivy_arrays_and_back
def Exp(*, x, name="Exp"):
    return ivy.exp(x)


@to_ivy_arrays_and_back
def Expm1(*, x, name="Expm1"):
    return ivy.expm1(x)


@to_ivy_arrays_and_back
def Fill(*, dims, value, name="Full"):
    return ivy.full(dims, value)


@to_ivy_arrays_and_back
def Floor(*, x, name="Floor"):
    return ivy.floor(x)


@to_ivy_arrays_and_back
def FloorDiv(*, x, y, name="FloorDiv"):
    x, y = promote_types_of_tensorflow_inputs(x, y)
    return ivy.floor_divide(x, y)


@to_ivy_arrays_and_back
def Gather(*, params, indices, validate_indices=None, name="Gather"):
    return ivy.gather(params, indices, axis=0, batch_dims=0)


@to_ivy_arrays_and_back
def Greater(*, x, y, name="Greater"):
    x, y = promote_types_of_tensorflow_inputs(x, y)
    return ivy.greater(x, y)


@to_ivy_arrays_and_back
def GreaterEqual(*, x, y, name="GreaterEqual"):
    x, y = promote_types_of_tensorflow_inputs(x, y)
    return ivy.greater_equal(x, y)


Identity = to_ivy_arrays_and_back(
    map_raw_ops_alias(tf_frontend.general_functions.identity)
)


@to_ivy_arrays_and_back
def IdentityN(*, input, name="IdentityN"):
    return [ivy.copy_array(x) for x in input]


@to_ivy_arrays_and_back
def Inv(*, x, name="Inv"):
    return ivy.astype(ivy.reciprocal(x), x.dtype)


@to_ivy_arrays_and_back
def Reciprocal(*, x, name=None):
    return ivy.reciprocal(x)


@to_ivy_arrays_and_back
def Invert(*, x, name="Invert"):
    return ivy.bitwise_invert(x)


@to_ivy_arrays_and_back
def InvGrad(*, y, dy, name="InvGrad"):
    return ivy.multiply(ivy.negative(dy), ivy.multiply(y, y))


@to_ivy_arrays_and_back
def LeftShift(*, x, y, name="LeftShift"):
    return ivy.bitwise_left_shift(x, y)


@to_ivy_arrays_and_back
def Less(*, x, y, name="Less"):
    x, y = promote_types_of_tensorflow_inputs(x, y)
    return ivy.less(x, y)


@to_ivy_arrays_and_back
def LessEqual(*, x, y, name="LessEqual"):
    x, y = promote_types_of_tensorflow_inputs(x, y)
    return ivy.less_equal(x, y)


@to_ivy_arrays_and_back
def Log(*, x, name="Log"):
    return ivy.log(x)


@to_ivy_arrays_and_back
def LogicalOr(*, x, y, name="LogicalOr"):
    x, y = promote_types_of_tensorflow_inputs(x, y)
    return ivy.logical_or(x, y)


@to_ivy_arrays_and_back
def LogicalNot(*, x, name="LogicalNot"):
    return ivy.logical_not(x)


@to_ivy_arrays_and_back
def MatMul(*, a, b, transpose_a=False, transpose_b=False, name="MatMul"):
    a, b = promote_types_of_tensorflow_inputs(a, b)
    return ivy.matmul(a, b, transpose_a=transpose_a, transpose_b=transpose_b)


@to_ivy_arrays_and_back
def MatrixInverse(*, input, adjoint=False, name="MatrixInverse"):
    return ivy.inv(input, adjoint=adjoint)


MatrixDeterminant = to_ivy_arrays_and_back(map_raw_ops_alias(tf_frontend.linalg.det))


Max = to_ivy_arrays_and_back(
    map_raw_ops_alias(
        tf_frontend.math.reduce_max,
        kwargs_to_update={
            "input": "input_tensor",
            "keep_dims": "keepdims",
        },
    )
)


Maximum = to_ivy_arrays_and_back(
    map_raw_ops_alias(
        tf_frontend.math.maximum,
        kwargs_to_update={"x": "a", "y": "b"},
    )
)


Min = to_ivy_arrays_and_back(
    map_raw_ops_alias(
        tf_frontend.math.reduce_min,
        kwargs_to_update={
            "input": "input_tensor",
            "keep_dims": "keepdims",
        },
    )
)


@to_ivy_arrays_and_back
def Minimum(*, x, y, name="Minimum"):
    return ivy.minimum(x, y)


Mul = to_ivy_arrays_and_back(map_raw_ops_alias(tf_frontend.math.multiply))


Neg = to_ivy_arrays_and_back(map_raw_ops_alias(tf_frontend.math.negative))


@to_ivy_arrays_and_back
def NotEqual(*, x, y, incompatible_shape_error=True, name="NotEqual"):
    x, y = promote_types_of_tensorflow_inputs(x, y)
    if incompatible_shape_error:
        return ivy.not_equal(x, y)

    try:
        return ivy.not_equal(x, y)
    except (ivy.exceptions.IvyError, ivy.exceptions.IvyBackendException):
        return ivy.array(True)


@to_ivy_arrays_and_back
def NthElement(*, input, n, reverse=False, name="NthElement"):
    return ivy.astype(ivy.sort(input, descending=reverse)[..., n], input.dtype)


@to_ivy_arrays_and_back
def OnesLike(*, x, name="OnesLike"):
    return ivy.ones_like(x)


@to_ivy_arrays_and_back
def Pack(*, values, axis=0, name="Pack"):
    return ivy.stack(values, axis=axis)


@to_ivy_arrays_and_back
def Pad(*, input, paddings, name="Pad"):
    return ivy.constant_pad(input, paddings.to_list())


Relu = to_ivy_arrays_and_back(
    map_raw_ops_alias(
        tf_frontend.keras.activations.relu,
        kwargs_to_update={"features": "x"},
    )
)


@to_ivy_arrays_and_back
def RealDiv(*, x, y, name="RealDiv"):
    x, y = promote_types_of_tensorflow_inputs(x, y)
    return ivy.divide(x, y)


@to_ivy_arrays_and_back
def Reshape(*, tensor, shape, name="Reshape"):
    return ivy.reshape(tensor, shape)


@to_ivy_arrays_and_back
def RightShift(*, x, y, name="RightShift"):
    return ivy.bitwise_right_shift(x, y)


@to_ivy_arrays_and_back
def Round(*, x, name="Round"):
    return ivy.round(x)


@to_ivy_arrays_and_back
def Shape(*, input, output_type=ivy.int32, name="Shape"):
    output_type = to_ivy_dtype(output_type)
    return ivy.astype(ivy.shape(input, as_array=True), output_type, copy=False)


ShapeN = to_ivy_arrays_and_back(
    map_raw_ops_alias(tf_frontend.general_functions.shape_n)
)


@to_ivy_arrays_and_back
def Sin(*, x, name="Sin"):
    return ivy.sin(x)


@to_ivy_arrays_and_back
def Sinh(*, x, name="Sinh"):
    return ivy.sinh(x)


@with_unsupported_dtypes(
    {
        "2.10.0 and below": (
            "uint8",
            "uint16",
            "uint32",
            "uint64",
        )
    },
    "tensorflow",
)
@to_ivy_arrays_and_back
def Sign(*, x, name="Sign"):
    return ivy.sign(x)


@to_ivy_arrays_and_back
def Split(*, axis, value, num_split, name="Split"):
    return ivy.split(value, num_or_size_splits=num_split, axis=axis)


@to_ivy_arrays_and_back
def SplitV(*, value, size_splits, axis, num_split, name="SplitV"):
    return ivy.split(value, num_or_size_splits=size_splits, axis=axis)


@to_ivy_arrays_and_back
def Sqrt(*, x, name="Sqrt"):
    return ivy.sqrt(x)


@to_ivy_arrays_and_back
def Square(*, x, name="Square"):
    return ivy.square(x)


@to_ivy_arrays_and_back
def Squeeze(*, input, axis, name="Squeeze"):
    return ivy.squeeze(input, axis=axis)


Sub = to_ivy_arrays_and_back(map_raw_ops_alias(tf_frontend.math.subtract))


@to_ivy_arrays_and_back
def Sum(*, input, axis, keep_dims=False, name="Sum"):
    return ivy.astype(ivy.sum(input, axis=axis, keepdims=keep_dims), input.dtype)


Tan = to_ivy_arrays_and_back(map_raw_ops_alias(tf_frontend.math.tan))


@to_ivy_arrays_and_back
def Tanh(*, x, name="Tanh"):
    return ivy.tanh(x)


@to_ivy_arrays_and_back
def Transpose(*, x, perm, name="Transpose"):
    ret = ivy.permute_dims(x, axes=perm)
    return ret


Cumsum = to_ivy_arrays_and_back(map_raw_ops_alias(tf_frontend.math.cumsum))


@to_ivy_arrays_and_back
def TruncateDiv(*, x, y, name="TruncateDiv"):
    return ivy.astype(ivy.trunc_divide(x, y), x.dtype)


@with_unsupported_dtypes({"2.9.0 and below": ("float16", "bfloat16")}, "tensorflow")
@to_ivy_arrays_and_back
def Unpack(*, value, num, axis=0, name="Unpack"):
    return ivy.unstack(value, axis=axis)[:num]


@to_ivy_arrays_and_back
def ZerosLike(*, x, name="ZerosLike"):
    return ivy.zeros_like(x)


Mean = to_ivy_arrays_and_back(
    map_raw_ops_alias(
        tf_frontend.math.reduce_mean,
        kwargs_to_update={
            "input": "input_tensor",
            "keep_dims": "keepdims",
        },
    )
)


@to_ivy_arrays_and_back
def Pow(*, x, y, name="Pow"):
    return ivy.pow(x, y)


@to_ivy_arrays_and_back
def Relu6(features, name="Relu6"):
    return ivy.clip(features, 0, 6)


Sigmoid = to_ivy_arrays_and_back(
    map_raw_ops_alias(tf_frontend.keras.activations.sigmoid)
)


@to_ivy_arrays_and_back
def Softplus(features, name="Softplus"):
    return ivy.softplus(features)


@to_ivy_arrays_and_back
def Xdivy(*, x, y, name="Xdivy"):
    if (x == 0).all():
        return 0.0
    return ivy.divide(x, y)


@with_unsupported_dtypes({"2.10.0 and below": ("bfloat16")}, "tensorflow")
@to_ivy_arrays_and_back
def Xlog1py(*, x, y, name="Xlog1py"):
    if (x == 0).all():
        return 0.0
    return ivy.multiply(x, ivy.log1p(y))


@to_ivy_arrays_and_back
@with_unsupported_dtypes({"2.10.0 and below": ("bfloat16")}, "tensorflow")
def Xlogy(*, x, y, name="Xlogy"):
    if (x == 0).all():
        return 0.0
    return ivy.multiply(x, ivy.log(y))


@to_ivy_arrays_and_back
<<<<<<< HEAD
def Conv3D(
    *,
    input,
    filter,
    strides,
    padding,
    data_format="NDHWC",
    dilations=[1, 1, 1, 1, 1],
    name="Conv3D",
):
    # ivy.backends.tensorflow expects strides and dilations to be
    # a single integer value or a list of 3 values whereas the raw op
    # expects a list of 5 values
    if data_format == "NDHWC":
        strides = strides[1:-1]
        dilations = dilations[1:-1]
    elif data_format == "NCDHW":
        strides = strides[2:]
        dilations = dilations[2:]

    return tf_frontend.nn.conv3d(
        input,
        filter,
        strides,
        padding,
        data_format=data_format,
        dilations=dilations,
        name=name,
=======
def EuclideanNorm(*, input, axis, keep_dims=False, name="EuclideanNorm"):
    return ivy.astype(
        ivy.vector_norm(input, axis=axis, keepdims=keep_dims), input.dtype
>>>>>>> bcacc559
    )<|MERGE_RESOLUTION|>--- conflicted
+++ resolved
@@ -514,7 +514,13 @@
 
 
 @to_ivy_arrays_and_back
-<<<<<<< HEAD
+def EuclideanNorm(*, input, axis, keep_dims=False, name="EuclideanNorm"):
+    return ivy.astype(
+        ivy.vector_norm(input, axis=axis, keepdims=keep_dims), input.dtype
+    )
+
+
+@to_ivy_arrays_and_back
 def Conv3D(
     *,
     input,
@@ -543,9 +549,4 @@
         data_format=data_format,
         dilations=dilations,
         name=name,
-=======
-def EuclideanNorm(*, input, axis, keep_dims=False, name="EuclideanNorm"):
-    return ivy.astype(
-        ivy.vector_norm(input, axis=axis, keepdims=keep_dims), input.dtype
->>>>>>> bcacc559
     )