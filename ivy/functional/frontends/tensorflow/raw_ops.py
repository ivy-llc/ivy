--- conflicted
+++ resolved
@@ -483,16 +483,12 @@
 
 
 @to_ivy_arrays_and_back
-<<<<<<< HEAD
 def Softmax(*, logits, name="Softmax"):
     return ivy.softmax(logits, axis=1)
 
 
 @to_ivy_arrays_and_back
-def Softplus(features, name="Softplus"):
-=======
 def Softplus(*, features, name="Softplus"):
->>>>>>> 6441b77e
     return ivy.softplus(features)
 
 
