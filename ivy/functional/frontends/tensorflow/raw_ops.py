# global
import ivy
import ivy.functional.frontends.tensorflow as tf_frontend


def AddN(*, inputs, name="AddN"):
    inputs = ivy.array(inputs)
    return ivy.sum(inputs, axis=0, dtype=inputs.dtype)


def Acos(*, x, name="Acos"):
    return ivy.acos(x)


def Acosh(*, x, name="Acosh"):
    return ivy.acosh(x)


def Add(*, x, y, name="Add"):
    return ivy.add(x, y)


def ArgMax(*, input, dimension, output_type=None, name=None):
    return tf_frontend.argmax(input, dimension, output_type)


def ArgMin(*, input, dimension, output_type=None, name=None):
    if output_type in ["int32", "int64"]:
        return ivy.astype(ivy.argmin(input, axis=dimension), output_type)
    return ivy.astype(ivy.argmin(input, axis=dimension), "int64")


def Asin(*, x, name="asin"):
    return ivy.asin(x)


def Atan(*, x, name="atan"):
    return ivy.atan(x)


def Atanh(*, x, name="Atanh"):
    return ivy.atanh(x)


def BitwiseAnd(*, x, y, name="BitwiseAnd"):
    return ivy.bitwise_and(x, y)


def BitwiseOr(*, x, y, name="BitwiseOr"):
    return ivy.bitwise_or(x, y)


def BitwiseXor(*, x, y, name="BitwiseXor"):
    return ivy.bitwise_xor(x, y)


def BroadcastTo(*, input, shape, name="BroadcastTo"):
    return ivy.broadcast_to(input, shape=shape)


def Cholesky(*, input, name="Cholesky"):
    return ivy.astype(ivy.cholesky(input), input.dtype)


def Concat(*, concat_dim, values, name="Concat"):
    return ivy.concat(values, axis=concat_dim)


def Cos(*, x, name="Cos"):
    return ivy.cos(x)


def Cosh(*, x, name="cosh"):
    return ivy.cosh(x)


def Div(*, x, y, name="Div"):
    return ivy.divide(x, y)


def Cumprod(*, x, axis, exclusive=False, reverse=False, name=None):
    return ivy.astype(
        ivy.cumprod(x, axis=axis, exclusive=exclusive, reverse=reverse), x.dtype
    )


def Equal(*, x, y, incompatible_shape_error=True, name="Equal"):
    if incompatible_shape_error:
        return ivy.equal(x, y)

    try:
        return ivy.equal(x, y)
    except (ivy.exceptions.IvyError, ivy.exceptions.IvyBackendException):
        return ivy.array(False)


def Exp(*, x, name="Exp"):
    return ivy.exp(x)


def Expm1(*, x, name="Expm1"):
    return ivy.expm1(x)


def Fill(*, dims, value, name="Full"):
    return ivy.full(dims, value)


def Floor(*, x, name="Floor"):
    return ivy.floor(x)


def FloorDiv(*, x, y, name="FloorDiv"):
    return ivy.floor_divide(x, y)


def Greater(*, x, y, name="Greater"):
    return ivy.greater(x, y)


def GreaterEqual(*, x, y, name="GreaterEqual"):
    return ivy.greater_equal(x, y)


def Identity(*, input, name="Identity"):
    return ivy.copy_array(input)


def IdentityN(*, input, name="IdentityN"):
    return [ivy.copy_array(x) for x in input]


def Inv(*, x, name="Inv"):
    return ivy.astype(ivy.reciprocal(x), x.dtype)


def Invert(*, x, name="Invert"):
    return ivy.bitwise_invert(x)


def InvGrad(*, y, dy, name="InvGrad"):
    return ivy.multiply(ivy.negative(dy), ivy.multiply(y, y))


def LeftShift(*, x, y, name="LeftShift"):
    return ivy.bitwise_left_shift(x, y)


def Less(*, x, y, name="Less"):
    return ivy.less(x, y)


def LessEqual(*, x, y, name="LessEqual"):
    return ivy.less_equal(x, y)


def Log(*, x, name="Log"):
    return ivy.log(x)


def LogicalOr(*, x, y, name="LogicalOr"):
    return ivy.logical_or(x, y)


def LogicalNot(*, x, name="LogicalNot"):
    return ivy.logical_not(x)


def MatMul(*, a, b, transpose_a=False, transpose_b=False, name="MatMul"):
    return ivy.matmul(a, b, transpose_a=transpose_a, transpose_b=transpose_b)


def MatrixDeterminant(*, input, name="MatrixDeterminant"):
    return ivy.det(input)


def Max(*, input, axis, keep_dims=False, name="Max"):
    return ivy.astype(ivy.max(input, axis=axis, keepdims=keep_dims), input.dtype)


def Maximum(*, x, y, name="Maximum"):
    return tf_frontend.maximum(x, y)


def Min(*, input, axis, keep_dims=False, name="Min"):
    return ivy.astype(ivy.min(input, axis=axis, keepdims=keep_dims), input.dtype)


def Minimum(*, x, y, name="Minimum"):
    return ivy.minimum(x, y)


def Mul(*, x, y, name="Mul"):
    return ivy.multiply(x, y)


def Neg(*, x, name="Neg"):
    return tf_frontend.negative(x)


def NotEqual(*, x, y, incompatible_shape_error=True, name="NotEqual"):
    if incompatible_shape_error:
        return ivy.not_equal(x, y)

    try:
        return ivy.not_equal(x, y)
    except (ivy.exceptions.IvyError, ivy.exceptions.IvyBackendException):
        return ivy.array(True)


def NthElement(*, input, n, reverse=False, name="NthElement"):
    return ivy.astype(ivy.sort(input, descending=reverse)[..., n], input.dtype)


def OnesLike(*, x, name="OnesLike"):
    return ivy.ones_like(x)


def Relu(features, name="Relu"):
    return ivy.relu(features)


def Reshape(*, tensor, shape, name="Reshape"):
    return ivy.reshape(tensor, shape)


def Shape(*, input, output_type=ivy.int32, name="Shape"):
    return ivy.astype(ivy.shape(input, as_array=True), output_type, copy=False)


def Sin(*, x, name="Sin"):
    return ivy.sin(x)


def Sinh(*, x, name="Sinh"):
    return ivy.sinh(x)


def Sqrt(*, x, name="Sqrt"):
    return ivy.sqrt(x)


def Square(*, x, name="Square"):
    return ivy.square(x)


def Sub(*, x, y, name="Sub"):
    return tf_frontend.subtract(x, y)


def Tan(*, x, name="Tan"):
    return tf_frontend.tan(x)


def Tanh(*, x, name="Tanh"):
    return ivy.tanh(x)


def Transpose(*, x, perm, name="Transpose"):
    ret = ivy.permute_dims(x, axes=perm)
    return ret


def ZerosLike(*, x, name="ZerosLike"):
    return ivy.zeros_like(x)


def Cumsum(*, x, axis, exclusive=False, reverse=False, name=None):
    return ivy.astype(
        ivy.cumsum(x, axis=axis, exclusive=exclusive, reverse=reverse), x.dtype
    )


<<<<<<< HEAD
def Relu6(features, name="Relu6"):
    return ivy.clip(features, 0, 6)
=======
def Mean(*, input, axis, keep_dims=False, name="Mean"):
    return ivy.astype(ivy.mean(input, axis=axis, keepdims=keep_dims), input.dtype)
>>>>>>> e4145f0a
<|MERGE_RESOLUTION|>--- conflicted
+++ resolved
@@ -270,11 +270,8 @@
         ivy.cumsum(x, axis=axis, exclusive=exclusive, reverse=reverse), x.dtype
     )
 
-
-<<<<<<< HEAD
 def Relu6(features, name="Relu6"):
     return ivy.clip(features, 0, 6)
-=======
+
 def Mean(*, input, axis, keep_dims=False, name="Mean"):
-    return ivy.astype(ivy.mean(input, axis=axis, keepdims=keep_dims), input.dtype)
->>>>>>> e4145f0a
+    return ivy.astype(ivy.mean(input, axis=axis, keepdims=keep_dims), input.dtype)