# global
import ivy
import ivy.functional.frontends.tensorflow as tf_frontend


def AddN(*, inputs, name="AddN"):
    inputs = ivy.array(inputs)
    return ivy.sum(inputs, axis=0, dtype=inputs.dtype)


def Acos(*, x, name="Acos"):
    return ivy.acos(x)


def Acosh(*, x, name="Acosh"):
    return ivy.acosh(x)


def Add(*, x, y, name="Add"):
    return ivy.add(x, y)


def ArgMax(*, input, dimension, output_type=None, name=None):
    return tf_frontend.argmax(input, dimension, output_type)


def ArgMin(*, input, dimension, output_type=None, name=None):
    if output_type in ["int32", "int64"]:
        return ivy.astype(ivy.argmin(input, axis=dimension), output_type)
    return ivy.astype(ivy.argmin(input, axis=dimension), "int64")


def Asin(*, x, name="asin"):
    return ivy.asin(x)


def Atan(*, x, name="atan"):
    return ivy.atan(x)


def Atanh(*, x, name="Atanh"):
    return ivy.atanh(x)


def BitwiseAnd(*, x, y, name="BitwiseAnd"):
    return ivy.bitwise_and(x, y)


def BitwiseOr(*, x, y, name="BitwiseOr"):
    return ivy.bitwise_or(x, y)


def BitwiseXor(*, x, y, name="BitwiseXor"):
    return ivy.bitwise_xor(x, y)


def BroadcastTo(*, input, shape, name="BroadcastTo"):
    return ivy.broadcast_to(input, shape=shape)


def Concat(*, concat_dim, values, name="Concat"):
    return ivy.concat(values, axis=concat_dim)


def Cos(*, x, name="Cos"):
    return ivy.cos(x)


def Cosh(*, x, name="cosh"):
    return ivy.cosh(x)


<<<<<<< HEAD
def Cumprod(*, x, axis, exclusive=False, reverse=False, name=None):
    return ivy.astype(
        ivy.cumprod(x, axis=axis, exclusive=exclusive, reverse=reverse), x.dtype
    )
=======
def Div(*, x, y, name="Div"):
    return ivy.divide(x, y)
>>>>>>> 360a638b


def Equal(*, x, y, incompatible_shape_error=True, name="Equal"):
    if incompatible_shape_error:
        return ivy.equal(x, y)

    try:
        return ivy.equal(x, y)
    except (ivy.exceptions.IvyError, ivy.exceptions.IvyBackendException):
        return ivy.array(False)


def Exp(*, x, name="Exp"):
    return ivy.exp(x)


def Expm1(*, x, name="Expm1"):
    return ivy.expm1(x)


def Fill(*, dims, value, name="Full"):
    return ivy.full(dims, value)


def Floor(*, x, name="Floor"):
    return ivy.floor(x)


def FloorDiv(*, x, y, name="FloorDiv"):
    return ivy.floor_divide(x, y)


def Greater(*, x, y, name="Greater"):
    return ivy.greater(x, y)


def GreaterEqual(*, x, y, name="GreaterEqual"):
    return ivy.greater_equal(x, y)


def Identity(*, input, name="Identity"):
    return ivy.copy_array(input)


def IdentityN(*, input, name="IdentityN"):
    return [ivy.copy_array(x) for x in input]


def Less(*, x, y, name="Less"):
    return ivy.less(x, y)


def LessEqual(*, x, y, name="LessEqual"):
    return ivy.less_equal(x, y)


def Log(*, x, name="Log"):
    return ivy.log(x)


def LogicalOr(*, x, y, name="LogicalOr"):
    return ivy.logical_or(x, y)


def LogicalNot(*, x, name="LogicalNot"):
    return ivy.logical_not(x)


def MatMul(*, a, b, transpose_a=False, transpose_b=False, name="MatMul"):
    return ivy.matmul(a, b, transpose_a=transpose_a, transpose_b=transpose_b)


def Maximum(*, x, y, name="Maximum"):
    return tf_frontend.maximum(x, y)


def Minimum(*, x, y, name="Minimum"):
    return ivy.minimum(x, y)


def Neg(*, x, name="Neg"):
    return tf_frontend.negative(x)


def NotEqual(*, x, y, incompatible_shape_error=True, name="NotEqual"):
    if incompatible_shape_error:
        return ivy.not_equal(x, y)

    try:
        return ivy.not_equal(x, y)
    except (ivy.exceptions.IvyError, ivy.exceptions.IvyBackendException):
        return ivy.array(True)


def Relu(features, name="Relu"):
    return ivy.relu(features)


def Reshape(*, tensor, shape, name="Reshape"):
    return ivy.reshape(tensor, shape)


def Shape(*, input, output_type=ivy.int32, name="Shape"):
    return ivy.astype(ivy.shape(input, as_array=True), output_type, copy=False)


def Sin(*, x, name="Sin"):
    return ivy.sin(x)


def Sinh(*, x, name="Sinh"):
    return ivy.sinh(x)


def Sqrt(*, x, name="Sqrt"):
    return ivy.sqrt(x)


def Square(*, x, name="Square"):
    return ivy.square(x)


def Sub(*, x, y, name="Sub"):
    return tf_frontend.subtract(x, y)


def Tan(*, x, name="Tan"):
    return tf_frontend.tan(x)


def Tanh(*, x, name="Tanh"):
    return ivy.tanh(x)


def Transpose(*, x, perm, name="Transpose"):
    ret = ivy.permute_dims(x, axes=perm)
    return ret


def ZerosLike(*, x, name="ZerosLike"):
    return ivy.zeros_like(x)


def Cumsum(*, x, axis, exclusive=False, reverse=False, name=None):
    return ivy.astype(
        ivy.cumsum(x, axis=axis, exclusive=exclusive, reverse=reverse), x.dtype
    )


def Mean(*, input, axis, keep_dims=False, name="Mean"):
    return ivy.astype(ivy.mean(input, axis=axis, keepdims=keep_dims), input.dtype)<|MERGE_RESOLUTION|>--- conflicted
+++ resolved
@@ -70,15 +70,14 @@
     return ivy.cosh(x)
 
 
-<<<<<<< HEAD
+def Div(*, x, y, name="Div"):
+    return ivy.divide(x, y)
+
+
 def Cumprod(*, x, axis, exclusive=False, reverse=False, name=None):
     return ivy.astype(
         ivy.cumprod(x, axis=axis, exclusive=exclusive, reverse=reverse), x.dtype
     )
-=======
-def Div(*, x, y, name="Div"):
-    return ivy.divide(x, y)
->>>>>>> 360a638b
 
 
 def Equal(*, x, y, incompatible_shape_error=True, name="Equal"):
