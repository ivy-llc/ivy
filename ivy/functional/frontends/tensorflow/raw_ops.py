--- conflicted
+++ resolved
@@ -26,14 +26,13 @@
     return ivy.full(dims, value)
 
 
-<<<<<<< HEAD
-def sin(x):
-    return ivy.sin(x)
-=======
 def asin(x, name="asin"):
     return ivy.asin(x)
 
 
 def atan(x, name="atan"):
     return ivy.atan(x)
->>>>>>> 0bcede5e
+
+
+def sin(x):
+    return ivy.sin(x)