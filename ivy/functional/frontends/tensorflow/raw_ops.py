# global
import ivy


def Acos(*, x, name="Acos"):
    return ivy.acos(x)


def Acosh(*, x, name="Acosh"):
    return ivy.acosh(x)


def concat(values, axis, name="concat"):
    return ivy.concat(values, axis=axis)


def ArgMax(*, input, dimension, output_type=None, name=None):
    if output_type in ["uint16", "int16", "int32", "int64"]:
        return ivy.astype(ivy.argmax(input, axis=dimension), output_type)
    else:
        return ivy.astype(ivy.argmax(input, axis=dimension), "int64")


def Cos(*, x, name="Cos"):
    return ivy.cos(x)


def Cosh(*, x, name="cosh"):
    return ivy.cosh(x)


def fill(dims, value, name="full"):
    return ivy.full(dims, value)


def Asin(*, x, name="asin"):
    return ivy.asin(x)


def Atan(*, x, name="atan"):
    return ivy.atan(x)


def BitwiseAnd(*, x, y, name="BitwiseAnd"):
    return ivy.bitwise_and(x, y)


def BitwiseOr(*, x, y, name="BitwiseOr"):
    return ivy.bitwise_or(x, y)


def BitwiseXor(*, x, y, name="BitwiseXor"):
    return ivy.bitwise_xor(x, y)


def Atanh(*, x, name="Atanh"):
    return ivy.atanh(x)


def Tan(*, x, name="Tan"):
    return ivy.tan(x)


def Tanh(*, x, name="Tanh"):
    return ivy.tanh(x)


def Sin(*, x, name="Sin"):
    return ivy.sin(x)


def Square(*, x, name="Square"):
    return ivy.square(x)


def Sqrt(*, x, name="Sqrt"):
    return ivy.sqrt(x)


def Maximum(*, x, y, name="Maximum"):
    return ivy.maximum(x, y)


def Minimum(*, x, y, name="Minimum"):
    return ivy.minimum(x, y)


def Sub(*, x, y, name="Sub"):
    return ivy.subtract(x, y)


def Less(*, x, y, name="Less"):
    return ivy.less(x, y)


def LessEqual(*, x, y, name="LessEqual"):
    return ivy.less_equal(x, y)


def Floor(*, x, name="Floor"):
    return ivy.floor(x)


def FloorDiv(*, x, y, name="FloorDiv"):
    return ivy.floor_divide(x, y)


def Exp(*, x, name="Exp"):
    return ivy.exp(x)


def Expm1(*, x, name="Expm1"):
    return ivy.expm1(x)


def Log(*, x, name="Log"):
    return ivy.log(x)


<<<<<<< HEAD
def Reshape(tensor, shape, name="reshape"):
    return ivy.reshape(tensor, shape)
=======
def Sinh(*, x, name="Sinh"):
    return ivy.sinh(x)
>>>>>>> f2ec8fc0
<|MERGE_RESOLUTION|>--- conflicted
+++ resolved
@@ -117,10 +117,9 @@
     return ivy.log(x)
 
 
-<<<<<<< HEAD
 def Reshape(tensor, shape, name="reshape"):
     return ivy.reshape(tensor, shape)
-=======
+
+
 def Sinh(*, x, name="Sinh"):
-    return ivy.sinh(x)
->>>>>>> f2ec8fc0
+    return ivy.sinh(x)