# local
import ivy
import ivy.functional.frontends.tensorflow as tf_frontend
import ivy.functional.frontends.numpy as np_frontend
from ivy.functional.frontends.tensorflow.func_wrapper import (
    to_ivy_arrays_and_back,
    handle_tf_dtype,
)


class DType:
    def __init__(self, dtype_int):
        self._ivy_dtype = tf_frontend.tensorflow_enum_to_type[dtype_int]

    def __repr__(self):
        return "ivy.frontends.tensorflow." + self._ivy_dtype

    @property
    def ivy_dtype(self):
        return self._ivy_dtype

    @property
    def as_datatype_enum(self):
        return tf_frontend.tensorflow_type_to_enum[self._ivy_dtype]

    @property
    def as_numpy_dtype(self):
        return np_frontend.dtype(self._ivy_dtype)

    @property
    def base_dtype(self):
        return self

    @property
    def is_bool(self):
        return self._ivy_dtype.is_bool_dtype

    @property
    def is_complex(self):
        return "complex" in self._ivy_dtype

    @property
    def is_floating(self):
        return self._ivy_dtype.is_float_dtype

    @property
    def is_integer(self):
        return self._ivy_dtype.is_int_dtype

    @property
    def is_numpy_compatible(self):
        return self._ivy_dtype in np_frontend.numpy_type_to_str_and_num_table

    @property
    def is_unsigned(self):
        return self._ivy_dtype.is_uint_dtype

    @property
    def limits(self):
        if self._ivy_dtype is ivy.bool:
            return False, True
        if self._ivy_dtype.is_int_dtype:
            return 0, self._ivy_dtype.info.max
        if self._ivy_dtype.is_float_dtype:
            return 0, 1
        else:
            raise ivy.utils.exceptions.IvyException(
                f"{self._ivy_dtype} does not have defined limits"
            )

    @property
    def max(self):
        if self._ivy_dtype in (ivy.bool, ivy.complex128, ivy.complex64):
            raise ivy.utils.exceptions.IvyException(
                f"Cannot find maximum value of {self._ivy_dtype}"
            )
        if self._ivy_dtype is ivy.bfloat16:
            return float.fromhex("0x1.FEp127")
        return self._ivy_dtype.info.max

    @property
    def min(self):
        if self._ivy_dtype in (ivy.bool, ivy.complex128, ivy.complex64):
            raise ivy.utils.exceptions.IvyException(
                f"Cannot find maximum value of {self._ivy_dtype}"
            )
        if self._ivy_dtype is ivy.bfloat16:
            return float.fromhex("-0x1.FEp127")
        return self._ivy_dtype.info.min

    @property
    def real_dtype(self):
        if self._ivy_dtype is ivy.complex64:
            return DType(1)
        if self._ivy_dtype is ivy.complex128:
            return DType(2)
        else:
            return self

    def __eq__(self, other):
        if other is None:
            return False

<<<<<<< HEAD
        if type(other) != DType:  # pylint: disable=unidiomatic-typecheck  # noqa: E721
=======
        if not isinstance(other, DType):
>>>>>>> bdb18621
            try:
                other = as_dtype(other)
            except ivy.utils.exceptions.IvyException:
                return False

        return self._ivy_dtype == other._ivy_dtype

    def __ne__(self, other):
        return not self.__eq__(other)

    def __hash__(self):
        return hash(repr(self))


def as_dtype(type_value):
    if isinstance(type_value, DType):
        return type_value
    if ivy.is_native_dtype(type_value):
        return DType(tf_frontend.tensorflow_type_to_enum[ivy.as_ivy_dtype(type_value)])
    if type_value in tf_frontend.tensorflow_enum_to_type:
        return DType(type_value)
    if type_value in tf_frontend.tensorflow_type_to_enum:
        return DType(tf_frontend.tensorflow_type_to_enum[type_value])
    if type_value is float:
        return DType(1)
    if type_value is bool:
        return DType(10)
    if isinstance(type_value, np_frontend.dtype):
        return DType(tf_frontend.tensorflow_type_to_enum[type_value.ivy_dtype])
    if issubclass(type_value, np_frontend.generic):
        return DType(
            tf_frontend.tensorflow_type_to_enum[
                np_frontend.numpy_scalar_to_dtype[type_value]
            ]
        )
    raise ivy.utils.exceptions.IvyException(
        f"Cannot convert the argument 'type_value': {type_value!r} "
        "to a TensorFlow Dtype"
    )


@handle_tf_dtype
@to_ivy_arrays_and_back
def cast(x, dtype, name=None):
    return ivy.astype(x, dtype, copy=False)<|MERGE_RESOLUTION|>--- conflicted
+++ resolved
@@ -101,11 +101,7 @@
         if other is None:
             return False
 
-<<<<<<< HEAD
-        if type(other) != DType:  # pylint: disable=unidiomatic-typecheck  # noqa: E721
-=======
         if not isinstance(other, DType):
->>>>>>> bdb18621
             try:
                 other = as_dtype(other)
             except ivy.utils.exceptions.IvyException:
