--- conflicted
+++ resolved
@@ -1,4 +1,3 @@
-<<<<<<< HEAD
 # global
 import ivy
 
@@ -7,21 +6,3 @@
 
 def hann_window(window_length, periodic=True, dtype=ivy.int32, name=None):
     return ivy.hann_window(window_length, periodic, dtype, name)
-=======
-import ivy
-from ivy.functional.frontends.tensorflow import promote_types_of_tensorflow_inputs
-from ivy.functional.frontends.tensorflow.func_wrapper import (
-    to_ivy_arrays_and_back,
-    handle_tf_dtype,
-)
-
-
-@handle_tf_dtype
-@to_ivy_arrays_and_back
-def kaiser_window(window_length, beta=12.0, dtype=ivy.float32, name=None):
-    window_length, beta = promote_types_of_tensorflow_inputs(window_length, beta)
-    return ivy.kaiser_window(window_length, periodic=False, beta=beta, dtype=dtype)
-
-
-kaiser_window.supported_dtypes = ("float32", "float64", "float16", "bfloat16")
->>>>>>> f74013d2
