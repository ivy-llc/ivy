import ivy
from ivy.functional.frontends.tensorflow.func_wrapper import (
    to_ivy_arrays_and_back,
    handle_tf_dtype,
)
from ivy.func_wrapper import with_supported_dtypes


# dct
@to_ivy_arrays_and_back
def dct(input, type=2, n=None, axis=-1, norm=None, name=None):
    return ivy.dct(input, type=type, n=n, axis=axis, norm=norm)


# idct
@to_ivy_arrays_and_back
def idct(input, type=2, n=None, axis=-1, norm=None, name=None):
    inverse_type = {1: 1, 2: 3, 3: 2, 4: 4}[type]
    return ivy.dct(input, type=inverse_type, n=n, axis=axis, norm=norm)


@with_supported_dtypes(
    {"2.13.0 and below": ("float32", "float64", "float16", "bfloat16")},
    "tensorflow",
)
@handle_tf_dtype
@to_ivy_arrays_and_back
def kaiser_window(window_length, beta=12.0, dtype=ivy.float32, name=None):
    return ivy.kaiser_window(window_length, periodic=False, beta=beta, dtype=dtype)


@with_supported_dtypes(
    {"2.13.0 and below": ("float16", "float32", "float64", "bfloat16")},
    "tensorflow",
)
@to_ivy_arrays_and_back
<<<<<<< HEAD
def idct(input, type=2, n=None, axis=-1, norm=None, name=None):
    inverse_type = {1: 1, 2: 3, 3: 2, 4: 4}[type]
    return ivy.dct(input, type=inverse_type, n=n, axis=axis, norm=norm)


# stft
@to_ivy_arrays_and_back
def stft(signals, frame_length, frame_step, fft_length=None,
        window_fn=ivy.hann_window, pad_end=False, name=None):

    if not isinstance(frame_length, int):
        raise ivy.utils.exceptions.IvyError(
            f"Expecting <class 'int'> instead of {type(frame_length)}"
        )

    if not isinstance(frame_step, int):
        raise ivy.utils.exceptions.IvyError(
            f"Expecting <class 'int'> instead of {type(frame_step)}"
        )

    if fft_length is not None:
        if not isinstance(fft_length, int):
            raise ivy.utils.exceptions.IvyError(
                f"Expecting <class 'int'> instead of {type(fft_length)}"
            )

    input_dtype = ivy.dtype(signals)
    if input_dtype == ivy.float32:
        dtype = ivy.complex64
    elif input_dtype == ivy.float64:
        dtype = ivy.complex128

    def stft_1D(signals, frame_length, frame_step, fft_length, pad_end):

        if fft_length == None:
            fft_length = 1
            while fft_length < frame_length:
                fft_length *= 2

        num_samples = signals.shape[-1]

        if pad_end:
            num_samples = signals.shape[-1]
            num_frames = -(-num_samples // frame_step)
            pad_length = max(0, frame_length + frame_step * (num_frames - 1) - num_samples)

            signals = ivy.pad(signals, [(0, pad_length)])
        else:
            num_frames = 1 + (num_samples - frame_length) // frame_step

        stft_result = []

        if window_fn == None:
            window = 1
        else:
            window = window_fn(frame_length)

        for i in range(num_frames):

            start = i * frame_step
            end = start + frame_length
            frame = signals[..., start:end]
            windowed_frame = frame * window
            pad_length = fft_length - frame_length
            windowed_frame = ivy.pad(windowed_frame, [(0, pad_length)])
            windowed_frame = ivy.astype(windowed_frame, dtype)

            fft_frame = ivy.fft(windowed_frame, -1)
            slit = int((fft_length // 2 + 1))
            stft_result.append(fft_frame[..., 0:slit])

        stft = ivy.stack(stft_result, axis=0)
        return ivy.asarray(stft)

    def stft_helper(nested_list, frame_length, frame_step, fft_length):

        nested_list = ivy.asarray(nested_list)
        if len(ivy.shape(nested_list)) > 1:
            return [stft_helper(sublist, frame_length, frame_step, fft_length)
                    for sublist in nested_list]
        else:
            return stft_1D(nested_list, frame_length, frame_step, fft_length, pad_end)

    to_return = ivy.asarray(stft_helper(signals, frame_length, frame_step, fft_length))
    return ivy.astype(to_return, dtype)
=======
def vorbis_window(window_length, dtype=ivy.float32, name=None):
    return ivy.vorbis_window(window_length, dtype=dtype, out=None)
>>>>>>> 8a15cde7
<|MERGE_RESOLUTION|>--- conflicted
+++ resolved
@@ -14,27 +14,6 @@
 
 # idct
 @to_ivy_arrays_and_back
-def idct(input, type=2, n=None, axis=-1, norm=None, name=None):
-    inverse_type = {1: 1, 2: 3, 3: 2, 4: 4}[type]
-    return ivy.dct(input, type=inverse_type, n=n, axis=axis, norm=norm)
-
-
-@with_supported_dtypes(
-    {"2.13.0 and below": ("float32", "float64", "float16", "bfloat16")},
-    "tensorflow",
-)
-@handle_tf_dtype
-@to_ivy_arrays_and_back
-def kaiser_window(window_length, beta=12.0, dtype=ivy.float32, name=None):
-    return ivy.kaiser_window(window_length, periodic=False, beta=beta, dtype=dtype)
-
-
-@with_supported_dtypes(
-    {"2.13.0 and below": ("float16", "float32", "float64", "bfloat16")},
-    "tensorflow",
-)
-@to_ivy_arrays_and_back
-<<<<<<< HEAD
 def idct(input, type=2, n=None, axis=-1, norm=None, name=None):
     inverse_type = {1: 1, 2: 3, 3: 2, 4: 4}[type]
     return ivy.dct(input, type=inverse_type, n=n, axis=axis, norm=norm)
@@ -119,8 +98,4 @@
             return stft_1D(nested_list, frame_length, frame_step, fft_length, pad_end)
 
     to_return = ivy.asarray(stft_helper(signals, frame_length, frame_step, fft_length))
-    return ivy.astype(to_return, dtype)
-=======
-def vorbis_window(window_length, dtype=ivy.float32, name=None):
-    return ivy.vorbis_window(window_length, dtype=dtype, out=None)
->>>>>>> 8a15cde7
+    return ivy.astype(to_return, dtype)