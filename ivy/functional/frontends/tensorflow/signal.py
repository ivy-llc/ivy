--- conflicted
+++ resolved
@@ -34,10 +34,8 @@
     "tensorflow",
 )
 @to_ivy_arrays_and_back
-<<<<<<< HEAD
-def idct(input, type=2, n=None, axis=-1, norm=None, name=None):
-    inverse_type = {1: 1, 2: 3, 3: 2, 4: 4}[type]
-    return ivy.dct(input, type=inverse_type, n=n, axis=axis, norm=norm)
+def vorbis_window(window_length, dtype=ivy.float32, name=None):
+    return ivy.vorbis_window(window_length, dtype=dtype, out=None)
 
 #kaiser_bessel_derived_window
 @handle_tf_dtype
@@ -46,8 +44,4 @@
     return ivy.kaiser_bessel_derived_window(window_length, beta=beta, dtype=dtype)
 
 
-kaiser_bessel_derived_window.supported_dtypes = ("float32", "float64", "float16", "bfloat16")
-=======
-def vorbis_window(window_length, dtype=ivy.float32, name=None):
-    return ivy.vorbis_window(window_length, dtype=dtype, out=None)
->>>>>>> dfcbb157
+kaiser_bessel_derived_window.supported_dtypes = ("float32", "float64", "float16", "bfloat16")