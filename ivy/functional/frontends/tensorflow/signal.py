<<<<<<< HEAD
import ivy


def vorbis_window(window_length, dtype, name=None):
    return ivy.vorbis_window(window_length, dtype)

=======
import ivy
from ivy.functional.frontends.tensorflow import promote_types_of_tensorflow_inputs
from ivy.functional.frontends.tensorflow.func_wrapper import to_ivy_arrays_and_back


@to_ivy_arrays_and_back
def kaiser_window(window_length, beta=12.0, dtype=ivy.float32, name=None):
    window_length, beta = promote_types_of_tensorflow_inputs(window_length, beta)
    return ivy.kaiser_window(window_length, periodic=False, beta=beta, dtype=dtype)


kaiser_window.supported_dtypes = ("float32", "float64", "float16", "bfloat16")
>>>>>>> b2d6f066
<|MERGE_RESOLUTION|>--- conflicted
+++ resolved
@@ -1,21 +1,6 @@
-<<<<<<< HEAD
-import ivy
-
-
-def vorbis_window(window_length, dtype, name=None):
-    return ivy.vorbis_window(window_length, dtype)
-
-=======
-import ivy
-from ivy.functional.frontends.tensorflow import promote_types_of_tensorflow_inputs
-from ivy.functional.frontends.tensorflow.func_wrapper import to_ivy_arrays_and_back
-
-
-@to_ivy_arrays_and_back
-def kaiser_window(window_length, beta=12.0, dtype=ivy.float32, name=None):
-    window_length, beta = promote_types_of_tensorflow_inputs(window_length, beta)
-    return ivy.kaiser_window(window_length, periodic=False, beta=beta, dtype=dtype)
-
-
-kaiser_window.supported_dtypes = ("float32", "float64", "float16", "bfloat16")
->>>>>>> b2d6f066
+import ivy
+
+
+def vorbis_window(window_length, dtype, name=None):
+    return ivy.vorbis_window(window_length, dtype)
+    