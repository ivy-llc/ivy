import ivy
from ivy.functional.frontends.tensorflow.func_wrapper import to_ivy_arrays_and_back


@to_ivy_arrays_and_back
def hard_sigmoid(x):
    dtype_in = x.dtype
    point_two = ivy.full(x.shape, 0.2)
    point_five = ivy.full(x.shape, 0.5)
    x = ivy.multiply(x, point_two)
    x = ivy.add(x, point_five)
    x = ivy.clip(x, 0.0, 1.0)
    x = ivy.asarray(x, dtype=dtype_in)
    return x


@to_ivy_arrays_and_back
def linear(x):
    return ivy.array(x)


@to_ivy_arrays_and_back
def relu(x):
    return ivy.relu(x)


<<<<<<< HEAD
@to_ivy_arrays_and_back
=======
def tanh(x):
    return ivy.tanh(x)


>>>>>>> 31bd15a4
def sigmoid(x):
    return ivy.sigmoid(x)


@to_ivy_arrays_and_back
def softmax(x, axis=-1):
    return ivy.softmax(x, axis=axis)


def gelu(x, approximate=False):
    return ivy.gelu(x, approximate=approximate)


def softplus(x):
    return ivy.softplus(x)


def softsign(x):
    return ivy.divide(x, ivy.add(1, ivy.abs(x)))


def swish(x):
    return ivy.multiply(x, ivy.sigmoid(x))


def elu(x, alpha=1.0):
    zeros = ivy.zeros_like(x, dtype=ivy.dtype(x))
    ones = ivy.ones_like(x, dtype=ivy.dtype(x))
    alpha = ivy.astype(ivy.array(alpha), ivy.dtype(x))
    ret_val = ivy.where(
        x > zeros, x, ivy.multiply(alpha, ivy.subtract(ivy.exp(x), ones))
    )
    return ret_val


elu.supported_dtypes = {
    "numpy": (
        "float16",
        "float32",
        "float64",
    ),
    "tensorflow": (
        "bfloat16",
        "float16",
        "float32",
        "float64",
    ),
    "torch": (
        "bfloat16",
        "float32",
        "float64",
    ),
    "jax": (
        "bfloat16",
        "float16",
        "float32",
        "float64",
    ),
}


def selu(x):
    alpha = 1.6732632423543772848170429916717
    scale = ivy.astype(ivy.array(1.0507009873554804934193349852946), ivy.dtype(x))
    return ivy.multiply(scale, elu(x=x, alpha=alpha))


selu.supported_dtypes = {
    "numpy": (
        "float16",
        "float32",
        "float64",
    ),
    "tensorflow": (
        "float16",
        "float32",
        "float64",
    ),
    "torch": (
        "float32",
        "float64",
    ),
    "jax": (
        "float16",
        "float32",
        "float64",
    ),
}
<|MERGE_RESOLUTION|>--- conflicted
+++ resolved
@@ -1,122 +1,120 @@
-import ivy
-from ivy.functional.frontends.tensorflow.func_wrapper import to_ivy_arrays_and_back
-
-
-@to_ivy_arrays_and_back
-def hard_sigmoid(x):
-    dtype_in = x.dtype
-    point_two = ivy.full(x.shape, 0.2)
-    point_five = ivy.full(x.shape, 0.5)
-    x = ivy.multiply(x, point_two)
-    x = ivy.add(x, point_five)
-    x = ivy.clip(x, 0.0, 1.0)
-    x = ivy.asarray(x, dtype=dtype_in)
-    return x
-
-
-@to_ivy_arrays_and_back
-def linear(x):
-    return ivy.array(x)
-
-
-@to_ivy_arrays_and_back
-def relu(x):
-    return ivy.relu(x)
-
-
-<<<<<<< HEAD
-@to_ivy_arrays_and_back
-=======
-def tanh(x):
-    return ivy.tanh(x)
-
-
->>>>>>> 31bd15a4
-def sigmoid(x):
-    return ivy.sigmoid(x)
-
-
-@to_ivy_arrays_and_back
-def softmax(x, axis=-1):
-    return ivy.softmax(x, axis=axis)
-
-
-def gelu(x, approximate=False):
-    return ivy.gelu(x, approximate=approximate)
-
-
-def softplus(x):
-    return ivy.softplus(x)
-
-
-def softsign(x):
-    return ivy.divide(x, ivy.add(1, ivy.abs(x)))
-
-
-def swish(x):
-    return ivy.multiply(x, ivy.sigmoid(x))
-
-
-def elu(x, alpha=1.0):
-    zeros = ivy.zeros_like(x, dtype=ivy.dtype(x))
-    ones = ivy.ones_like(x, dtype=ivy.dtype(x))
-    alpha = ivy.astype(ivy.array(alpha), ivy.dtype(x))
-    ret_val = ivy.where(
-        x > zeros, x, ivy.multiply(alpha, ivy.subtract(ivy.exp(x), ones))
-    )
-    return ret_val
-
-
-elu.supported_dtypes = {
-    "numpy": (
-        "float16",
-        "float32",
-        "float64",
-    ),
-    "tensorflow": (
-        "bfloat16",
-        "float16",
-        "float32",
-        "float64",
-    ),
-    "torch": (
-        "bfloat16",
-        "float32",
-        "float64",
-    ),
-    "jax": (
-        "bfloat16",
-        "float16",
-        "float32",
-        "float64",
-    ),
-}
-
-
-def selu(x):
-    alpha = 1.6732632423543772848170429916717
-    scale = ivy.astype(ivy.array(1.0507009873554804934193349852946), ivy.dtype(x))
-    return ivy.multiply(scale, elu(x=x, alpha=alpha))
-
-
-selu.supported_dtypes = {
-    "numpy": (
-        "float16",
-        "float32",
-        "float64",
-    ),
-    "tensorflow": (
-        "float16",
-        "float32",
-        "float64",
-    ),
-    "torch": (
-        "float32",
-        "float64",
-    ),
-    "jax": (
-        "float16",
-        "float32",
-        "float64",
-    ),
-}
+import ivy
+from ivy.functional.frontends.tensorflow.func_wrapper import to_ivy_arrays_and_back
+
+
+@to_ivy_arrays_and_back
+def hard_sigmoid(x):
+    dtype_in = x.dtype
+    point_two = ivy.full(x.shape, 0.2)
+    point_five = ivy.full(x.shape, 0.5)
+    x = ivy.multiply(x, point_two)
+    x = ivy.add(x, point_five)
+    x = ivy.clip(x, 0.0, 1.0)
+    x = ivy.asarray(x, dtype=dtype_in)
+    return x
+
+
+@to_ivy_arrays_and_back
+def linear(x):
+    return ivy.array(x)
+
+
+@to_ivy_arrays_and_back
+def relu(x):
+    return ivy.relu(x)
+
+
+
+@to_ivy_arrays_and_back
+def tanh(x):
+    return ivy.tanh(x)
+
+@to_ivy_arrays_and_back
+def sigmoid(x):
+    return ivy.sigmoid(x)
+
+
+@to_ivy_arrays_and_back
+def softmax(x, axis=-1):
+    return ivy.softmax(x, axis=axis)
+
+
+def gelu(x, approximate=False):
+    return ivy.gelu(x, approximate=approximate)
+
+
+def softplus(x):
+    return ivy.softplus(x)
+
+
+def softsign(x):
+    return ivy.divide(x, ivy.add(1, ivy.abs(x)))
+
+
+def swish(x):
+    return ivy.multiply(x, ivy.sigmoid(x))
+
+
+def elu(x, alpha=1.0):
+    zeros = ivy.zeros_like(x, dtype=ivy.dtype(x))
+    ones = ivy.ones_like(x, dtype=ivy.dtype(x))
+    alpha = ivy.astype(ivy.array(alpha), ivy.dtype(x))
+    ret_val = ivy.where(
+        x > zeros, x, ivy.multiply(alpha, ivy.subtract(ivy.exp(x), ones))
+    )
+    return ret_val
+
+
+elu.supported_dtypes = {
+    "numpy": (
+        "float16",
+        "float32",
+        "float64",
+    ),
+    "tensorflow": (
+        "bfloat16",
+        "float16",
+        "float32",
+        "float64",
+    ),
+    "torch": (
+        "bfloat16",
+        "float32",
+        "float64",
+    ),
+    "jax": (
+        "bfloat16",
+        "float16",
+        "float32",
+        "float64",
+    ),
+}
+
+
+def selu(x):
+    alpha = 1.6732632423543772848170429916717
+    scale = ivy.astype(ivy.array(1.0507009873554804934193349852946), ivy.dtype(x))
+    return ivy.multiply(scale, elu(x=x, alpha=alpha))
+
+
+selu.supported_dtypes = {
+    "numpy": (
+        "float16",
+        "float32",
+        "float64",
+    ),
+    "tensorflow": (
+        "float16",
+        "float32",
+        "float64",
+    ),
+    "torch": (
+        "float32",
+        "float64",
+    ),
+    "jax": (
+        "float16",
+        "float32",
+        "float64",
+    ),
+}