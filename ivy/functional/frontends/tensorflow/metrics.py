<<<<<<< HEAD
# global
import ivy


def mean_squared_error(y_true, y_pred):
    return ivy.mean(ivy.square(ivy.subtract(y_true, y_pred)), axis=-1)


mean_squared_error.unsupported_dtypes = {"torch": ("float16", "bfloat16")}
=======
import ivy


def binary_matches(y_true, y_pred, threshold=0.5):
    y_pred = ivy.array(y_pred)
    threshold = ivy.astype(ivy.array(threshold), y_pred.dtype)
    y_pred = ivy.astype(ivy.greater(y_pred, threshold), y_pred.dtype)
    return ivy.astype(
        ivy.equal(y_true, y_pred), ivy.default_float_dtype(as_native=True)
    )


def binary_accuracy(y_true, y_pred, threshold=0.5):
    return ivy.mean(binary_matches(y_true, y_pred, threshold), axis=-1)


def sparse_categorical_crossentropy(y_true, y_pred, from_logits=False, axis=-1):
    if from_logits:
        y_pred = ivy.softmax(y_pred)
    return ivy.sparse_cross_entropy(y_true, y_pred, axis=axis)


sparse_categorical_crossentropy.unsupported_dtypes = {
    "numpy": ("float16", "bfloat16", "float32", "float64"),
}


def mean_absolute_error(y_true, y_pred):
    return ivy.mean(ivy.abs(y_true - y_pred))


mean_absolute_error.unsupported_dtypes = {
    "numpy": ("int8", "float64"),
    "torch": ("int8", "float64"),
}


def binary_crossentropy(
    y_true, y_pred, from_logits: bool = False, label_smoothing: float = 0.0
):
    if from_logits:
        y_pred = ivy.softmax(y_pred)
    return ivy.mean(ivy.binary_cross_entropy(y_true, y_pred, label_smoothing))


def _sparse_top_k_categorical_matches(y_true, y_pred, k=5):
    # Temporary composition
    def _in_top_k(targets, predictions, topk):
        # Sanity check
        assert targets.ndim == 1, "targets must be 1-dimensional"
        assert predictions.ndim == 2, "predictions must be 2-dimensional"
        targets_batch = targets.shape[0]
        pred_batch = predictions.shape[0]
        assert targets_batch == pred_batch, (
            f"First dimension of predictions {pred_batch} "
            f"must match length of targets {targets_batch}"
        )

        # return array of top k values from the input
        def _top_k(input, topk):
            x = ivy.array(input)
            sort = ivy.argsort(x, descending=True)
            topk = min(x.shape[-1], topk)

            # Safety check for equal values
            result = []
            for ind, li in enumerate(sort):
                temp = [x[ind, _] for _ in li[:topk]]
                result.append(temp)

            return ivy.array(result)

        top_k = _top_k(predictions, topk)

        labels = predictions.shape[1]
        # float comparison?
        return ivy.array(
            [
                (
                    0 <= res < labels
                    and ivy.min(top_k[ind] - predictions[ind, res]) < 1e-6
                )
                for ind, res in enumerate(targets)
            ]
        )

    reshape = False
    y_true = ivy.array(y_true)
    y_pred = ivy.array(y_pred)
    y_true_org_shape = y_true.shape
    y_true_rank = y_true.ndim
    y_pred_rank = y_pred.ndim

    # y_pred shape to (batch_size, num_samples), y_true shape to (num_samples,)
    if (y_true_rank is not None) and (y_pred_rank is not None):
        if y_pred_rank > 2:
            y_pred = ivy.reshape(y_pred, shape=[-1, y_pred.shape[-1]])
        if y_true_rank > 1:
            reshape = True
            y_true = ivy.reshape(y_true, shape=[-1])

    matches = ivy.astype(
        _in_top_k(targets=ivy.astype(y_true, ivy.int32), predictions=y_pred, topk=k),
        ivy.float32,
    )

    # return to original shape
    if reshape:
        return ivy.reshape(matches, shape=y_true_org_shape)

    return matches


def sparse_top_k_categorical_accuracy(y_true, y_pred, k=5):
    return _sparse_top_k_categorical_matches(y_true, y_pred, k)


def _sparse_categorical_matches(y_true, y_pred):
    reshape = False
    y_true = ivy.array(y_true)
    y_pred = ivy.array(y_pred)
    y_true_org_shape = y_true.shape
    y_true_rank = y_true.ndim
    y_pred_rank = y_pred.ndim

    # y_true shape to (num_samples,)
    if (
        (y_true_rank is not None)
        and (y_pred_rank is not None)
        and (len(y_true.shape) == len(y_pred.shape))
    ):
        y_true = ivy.squeeze(y_true, axis=-1)
        reshape = True
    y_pred = ivy.argmax(y_pred, axis=-1)

    # cast prediction type to be the same as ground truth
    y_pred = ivy.astype(y_pred, y_true.dtype, copy=False)

    matches = ivy.astype(ivy.equal(y_true, y_pred), ivy.float32)
    if reshape:
        matches = ivy.reshape(matches, shape=y_true_org_shape)

    return matches


def categorical_accuracy(y_true, y_pred):
    return _sparse_categorical_matches(ivy.argmax(y_true, axis=-1), y_pred)


def kl_divergence(y_true, y_pred):
    y_true = ivy.array(y_true)
    y_pred = ivy.array(y_pred)
    y_true = ivy.astype(y_true, y_pred.dtype)
    # clip to range but avoid div-0
    y_true = ivy.clip(y_true, 1e-7, 1)
    y_pred = ivy.clip(y_pred, 1e-7, 1)

    return ivy.sum(y_true * ivy.log(y_true / y_pred), axis=-1)
>>>>>>> 71203e41
<|MERGE_RESOLUTION|>--- conflicted
+++ resolved
@@ -1,14 +1,3 @@
-<<<<<<< HEAD
-# global
-import ivy
-
-
-def mean_squared_error(y_true, y_pred):
-    return ivy.mean(ivy.square(ivy.subtract(y_true, y_pred)), axis=-1)
-
-
-mean_squared_error.unsupported_dtypes = {"torch": ("float16", "bfloat16")}
-=======
 import ivy
 
 
@@ -166,5 +155,4 @@
     y_true = ivy.clip(y_true, 1e-7, 1)
     y_pred = ivy.clip(y_pred, 1e-7, 1)
 
-    return ivy.sum(y_true * ivy.log(y_true / y_pred), axis=-1)
->>>>>>> 71203e41
+    return ivy.sum(y_true * ivy.log(y_true / y_pred), axis=-1)