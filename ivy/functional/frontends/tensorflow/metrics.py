import ivy


<<<<<<< HEAD
def sparse_categorical_accuracy(
        y_true,
        y_pred,
        sample_weight=None
):
    y_true = ivy.array(y_true)
    y_pred = ivy.array(y_pred)

    if sample_weight is None:
        sample_weight = ivy.ones(y_true.shape)

    sample_weight = ivy.array(sample_weight)
    count = ivy.sum(sample_weight)
    total = ivy.vecdot(sample_weight, ivy.equal(y_true, ivy.argmax(y_pred, axis=1)))

    return ivy.divide(total, count)


def sparse_categorical_crossentropy(
        y_true,
        y_pred,
        from_logits=False,
        axis=-1
):
=======
def binary_matches(y_true, y_pred, threshold=0.5):
    y_pred = ivy.array(y_pred)
    threshold = ivy.astype(ivy.array(threshold), y_pred.dtype)
    y_pred = ivy.astype(ivy.greater(y_pred, threshold), y_pred.dtype)
    return ivy.astype(
        ivy.equal(y_true, y_pred), ivy.default_float_dtype(as_native=True)
    )


def binary_accuracy(y_true, y_pred, threshold=0.5):
    return ivy.mean(binary_matches(y_true, y_pred, threshold), axis=-1)


def sparse_categorical_crossentropy(y_true, y_pred, from_logits=False, axis=-1):
>>>>>>> cdf8d9ee
    if from_logits:
        y_pred = ivy.softmax(y_pred)
    return ivy.sparse_cross_entropy(y_true, y_pred, axis=axis)


sparse_categorical_crossentropy.unsupported_dtypes = {
    "numpy": ("float16", "bfloat16", "float32", "float64"),
}


def mean_absolute_error(y_true, y_pred):
    return ivy.mean(ivy.abs(y_true - y_pred))


mean_absolute_error.unsupported_dtypes = {
    "numpy": ("int8", "float64"),
    "torch": ("int8", "float64"),
}


def binary_crossentropy(
    y_true, y_pred, from_logits: bool = False, label_smoothing: float = 0.0
):
    if from_logits:
        y_pred = ivy.softmax(y_pred)
    return ivy.mean(ivy.binary_cross_entropy(y_true, y_pred, label_smoothing))


def _sparse_top_k_categorical_matches(y_true, y_pred, k=5):
    # Temporary composition
    def _in_top_k(targets, predictions, topk):
        # Sanity check
        assert targets.ndim == 1, "targets must be 1-dimensional"
        assert predictions.ndim == 2, "predictions must be 2-dimensional"
        targets_batch = targets.shape[0]
        pred_batch = predictions.shape[0]
        assert targets_batch == pred_batch, (
            f"First dimension of predictions {pred_batch} "
            f"must match length of targets {targets_batch}"
        )

        # return array of top k values from the input
        def _top_k(input, topk):
            x = ivy.array(input)
            sort = ivy.argsort(x, descending=True)
            topk = min(x.shape[-1], topk)

            # Safety check for equal values
            result = []
            for ind, li in enumerate(sort):
                temp = [x[ind, _] for _ in li[:topk]]
                result.append(temp)

            return ivy.array(result)

        top_k = _top_k(predictions, topk)

        labels = predictions.shape[1]
        # float comparison?
        return ivy.array(
            [
                (
                    0 <= res < labels
                    and ivy.min(top_k[ind] - predictions[ind, res]) < 1e-6
                )
                for ind, res in enumerate(targets)
            ]
        )

    reshape = False
    y_true = ivy.array(y_true)
    y_pred = ivy.array(y_pred)
    y_true_org_shape = y_true.shape
    y_true_rank = y_true.ndim
    y_pred_rank = y_pred.ndim

    # y_pred shape to (batch_size, num_samples), y_true shape to (num_samples,)
    if (y_true_rank is not None) and (y_pred_rank is not None):
        if y_pred_rank > 2:
            y_pred = ivy.reshape(y_pred, shape=[-1, y_pred.shape[-1]])
        if y_true_rank > 1:
            reshape = True
            y_true = ivy.reshape(y_true, shape=[-1])

    matches = ivy.astype(
        _in_top_k(targets=ivy.astype(y_true, ivy.int32), predictions=y_pred, topk=k),
        ivy.float32,
    )

    # return to original shape
    if reshape:
        return ivy.reshape(matches, shape=y_true_org_shape)

    return matches


def sparse_top_k_categorical_accuracy(y_true, y_pred, k=5):
    return _sparse_top_k_categorical_matches(y_true, y_pred, k)


def _sparse_categorical_matches(y_true, y_pred):
    reshape = False
    y_true = ivy.array(y_true)
    y_pred = ivy.array(y_pred)
    y_true_org_shape = y_true.shape
    y_true_rank = y_true.ndim
    y_pred_rank = y_pred.ndim

    # y_true shape to (num_samples,)
    if (
        (y_true_rank is not None)
        and (y_pred_rank is not None)
        and (len(y_true.shape) == len(y_pred.shape))
    ):
        y_true = ivy.squeeze(y_true, axis=-1)
        reshape = True
    y_pred = ivy.argmax(y_pred, axis=-1)

    # cast prediction type to be the same as ground truth
    y_pred = ivy.astype(y_pred, y_true.dtype, copy=False)

    matches = ivy.astype(ivy.equal(y_true, y_pred), ivy.float32)
    if reshape:
        matches = ivy.reshape(matches, shape=y_true_org_shape)

    return matches


def categorical_accuracy(y_true, y_pred):
    return _sparse_categorical_matches(ivy.argmax(y_true, axis=-1), y_pred)


def kl_divergence(y_true, y_pred):
    y_true = ivy.array(y_true)
    y_pred = ivy.array(y_pred)
    y_true = ivy.astype(y_true, y_pred.dtype)
    # clip to range but avoid div-0
    y_true = ivy.clip(y_true, 1e-7, 1)
    y_pred = ivy.clip(y_pred, 1e-7, 1)

    return ivy.sum(y_true * ivy.log(y_true / y_pred), axis=-1)


def poisson(y_true, y_pred):
    y_pred = ivy.array(y_pred)
    y_true = ivy.array(y_true)
    y_true = ivy.astype(y_true, y_pred.dtype, copy=False)

    return ivy.mean(y_pred - y_true * ivy.log(y_pred + 1e-7), axis=-1)<|MERGE_RESOLUTION|>--- conflicted
+++ resolved
@@ -1,32 +1,6 @@
 import ivy
 
 
-<<<<<<< HEAD
-def sparse_categorical_accuracy(
-        y_true,
-        y_pred,
-        sample_weight=None
-):
-    y_true = ivy.array(y_true)
-    y_pred = ivy.array(y_pred)
-
-    if sample_weight is None:
-        sample_weight = ivy.ones(y_true.shape)
-
-    sample_weight = ivy.array(sample_weight)
-    count = ivy.sum(sample_weight)
-    total = ivy.vecdot(sample_weight, ivy.equal(y_true, ivy.argmax(y_pred, axis=1)))
-
-    return ivy.divide(total, count)
-
-
-def sparse_categorical_crossentropy(
-        y_true,
-        y_pred,
-        from_logits=False,
-        axis=-1
-):
-=======
 def binary_matches(y_true, y_pred, threshold=0.5):
     y_pred = ivy.array(y_pred)
     threshold = ivy.astype(ivy.array(threshold), y_pred.dtype)
@@ -41,7 +15,6 @@
 
 
 def sparse_categorical_crossentropy(y_true, y_pred, from_logits=False, axis=-1):
->>>>>>> cdf8d9ee
     if from_logits:
         y_pred = ivy.softmax(y_pred)
     return ivy.sparse_cross_entropy(y_true, y_pred, axis=axis)
@@ -189,5 +162,24 @@
     y_pred = ivy.array(y_pred)
     y_true = ivy.array(y_true)
     y_true = ivy.astype(y_true, y_pred.dtype, copy=False)
+    
+
+def sparse_categorical_accuracy(
+        y_true,
+        y_pred,
+        sample_weight=None
+):
+    y_true = ivy.array(y_true)
+    y_pred = ivy.array(y_pred)
+
+    if sample_weight is None:
+        sample_weight = ivy.ones(y_true.shape)
+
+    sample_weight = ivy.array(sample_weight)
+    count = ivy.sum(sample_weight)
+    total = ivy.vecdot(sample_weight, ivy.equal(y_true, ivy.argmax(y_pred, axis=1)))
+
+    return ivy.divide(total, count)
+
 
     return ivy.mean(y_pred - y_true * ivy.log(y_pred + 1e-7), axis=-1)