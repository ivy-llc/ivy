<<<<<<< HEAD
import ivy


def sparse_categorical_crossentropy(
        y_true,
        y_pred,
        from_logits=False,
        axis=-1
):
    if from_logits:
        y_pred = ivy.softmax(y_pred)
    return ivy.sparse_cross_entropy(y_true, y_pred, axis=axis)


sparse_categorical_crossentropy.unsupported_dtypes = {"torch": ("float16", "bfloat16")}


def mean_absolute_error(y_true, y_pred):
    return ivy.mean(ivy.abs(y_true-y_pred))

mean_absolute_error.unsupported_dtypes = {
                                          "numpy": ("float16","bfloat16", "float32", "float64"),
                                          }

=======
import ivy


def binary_matches(y_true, y_pred, threshold=0.5):
    y_pred = ivy.array(y_pred)
    threshold = ivy.astype(ivy.array(threshold), y_pred.dtype)
    y_pred = ivy.astype(ivy.greater(y_pred, threshold), y_pred.dtype)
    return ivy.astype(
        ivy.equal(y_true, y_pred), ivy.default_float_dtype(as_native=True)
    )


def binary_accuracy(y_true, y_pred, threshold=0.5):
    return ivy.mean(binary_matches(y_true, y_pred, threshold), axis=-1)


def sparse_categorical_crossentropy(y_true, y_pred, from_logits=False, axis=-1):
    if from_logits:
        y_pred = ivy.softmax(y_pred)
    return ivy.sparse_cross_entropy(y_true, y_pred, axis=axis)


sparse_categorical_crossentropy.unsupported_dtypes = {"torch": ("float16", "bfloat16")}
>>>>>>> 22c84de9
<|MERGE_RESOLUTION|>--- conflicted
+++ resolved
@@ -1,50 +1,31 @@
-<<<<<<< HEAD
-import ivy
-
-
-def sparse_categorical_crossentropy(
-        y_true,
-        y_pred,
-        from_logits=False,
-        axis=-1
-):
-    if from_logits:
-        y_pred = ivy.softmax(y_pred)
-    return ivy.sparse_cross_entropy(y_true, y_pred, axis=axis)
-
-
-sparse_categorical_crossentropy.unsupported_dtypes = {"torch": ("float16", "bfloat16")}
-
-
-def mean_absolute_error(y_true, y_pred):
-    return ivy.mean(ivy.abs(y_true-y_pred))
-
-mean_absolute_error.unsupported_dtypes = {
-                                          "numpy": ("float16","bfloat16", "float32", "float64"),
-                                          }
-
-=======
-import ivy
-
-
-def binary_matches(y_true, y_pred, threshold=0.5):
-    y_pred = ivy.array(y_pred)
-    threshold = ivy.astype(ivy.array(threshold), y_pred.dtype)
-    y_pred = ivy.astype(ivy.greater(y_pred, threshold), y_pred.dtype)
-    return ivy.astype(
-        ivy.equal(y_true, y_pred), ivy.default_float_dtype(as_native=True)
-    )
-
-
-def binary_accuracy(y_true, y_pred, threshold=0.5):
-    return ivy.mean(binary_matches(y_true, y_pred, threshold), axis=-1)
-
-
-def sparse_categorical_crossentropy(y_true, y_pred, from_logits=False, axis=-1):
-    if from_logits:
-        y_pred = ivy.softmax(y_pred)
-    return ivy.sparse_cross_entropy(y_true, y_pred, axis=axis)
-
-
-sparse_categorical_crossentropy.unsupported_dtypes = {"torch": ("float16", "bfloat16")}
->>>>>>> 22c84de9
+
+import ivy
+
+
+def binary_matches(y_true, y_pred, threshold=0.5):
+    y_pred = ivy.array(y_pred)
+    threshold = ivy.astype(ivy.array(threshold), y_pred.dtype)
+    y_pred = ivy.astype(ivy.greater(y_pred, threshold), y_pred.dtype)
+    return ivy.astype(
+        ivy.equal(y_true, y_pred), ivy.default_float_dtype(as_native=True)
+    )
+
+
+def binary_accuracy(y_true, y_pred, threshold=0.5):
+    return ivy.mean(binary_matches(y_true, y_pred, threshold), axis=-1)
+
+
+def sparse_categorical_crossentropy(y_true, y_pred, from_logits=False, axis=-1):
+    if from_logits:
+        y_pred = ivy.softmax(y_pred)
+    return ivy.sparse_cross_entropy(y_true, y_pred, axis=axis)
+
+
+sparse_categorical_crossentropy.unsupported_dtypes = {"torch": ("float16", "bfloat16")}
+
+def mean_absolute_error(y_true, y_pred):
+    return ivy.mean(ivy.abs(y_true-y_pred))
+
+mean_absolute_error.unsupported_dtypes = {
+                                          "numpy": ("float16","bfloat16", "float32", "float64"),
+                                          }