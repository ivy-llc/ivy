import ivy


def binary_matches(y_true, y_pred, threshold=0.5):
    y_pred = ivy.array(y_pred)
    threshold = ivy.astype(ivy.array(threshold), y_pred.dtype)
    y_pred = ivy.astype(ivy.greater(y_pred, threshold), y_pred.dtype)
    return ivy.astype(
        ivy.equal(y_true, y_pred), ivy.default_float_dtype(as_native=True)
    )


def binary_accuracy(y_true, y_pred, threshold=0.5):
    return ivy.mean(binary_matches(y_true, y_pred, threshold), axis=-1)


def sparse_categorical_crossentropy(y_true, y_pred, from_logits=False, axis=-1):
    if from_logits:
        y_pred = ivy.softmax(y_pred)
    return ivy.sparse_cross_entropy(y_true, y_pred, axis=axis)


sparse_categorical_crossentropy.unsupported_dtypes = {
    "numpy": ("float16", "bfloat16", "float32", "float64"),
}


def mean_absolute_error(y_true, y_pred):
    return ivy.mean(ivy.abs(y_true - y_pred))


mean_absolute_error.unsupported_dtypes = {
    "numpy": ("int8", "float64"),
    "torch": ("int8", "float64"),
}


def binary_crossentropy(
    y_true, y_pred, from_logits: bool = False, label_smoothing: float = 0.0
):
    if from_logits:
        y_pred = ivy.softmax(y_pred)
    return ivy.mean(ivy.binary_cross_entropy(y_true, y_pred, label_smoothing))


def _sparse_top_k_categorical_matches(y_true, y_pred, k=5):
    # Temporary composition
    def _in_top_k(targets, predictions, topk):
        # Sanity check
        assert targets.ndim == 1, "targets must be 1-dimensional"
        assert predictions.ndim == 2, "predictions must be 2-dimensional"
        targets_batch = targets.shape[0]
        pred_batch = predictions.shape[0]
        assert targets_batch == pred_batch, (
            f"First dimension of predictions {pred_batch} "
            f"must match length of targets {targets_batch}"
        )

        # return array of top k values from the input
        def _top_k(input, topk):
            x = ivy.array(input)
            sort = ivy.argsort(x, descending=True)
            topk = min(x.shape[-1], topk)

            # Safety check for equal values
            result = []
            for ind, li in enumerate(sort):
                temp = [x[ind, _] for _ in li[:topk]]
                result.append(temp)

            return ivy.array(result)

        top_k = _top_k(predictions, topk)

        labels = predictions.shape[1]
        # float comparison?
        return ivy.array(
            [
                (
                    0 <= res < labels
                    and ivy.min(top_k[ind] - predictions[ind, res]) < 1e-6
                )
                for ind, res in enumerate(targets)
            ]
        )

    reshape = False
    y_true = ivy.array(y_true)
    y_pred = ivy.array(y_pred)
    y_true_org_shape = y_true.shape
    y_true_rank = y_true.ndim
    y_pred_rank = y_pred.ndim

    # y_pred shape to (batch_size, num_samples), y_true shape to (num_samples,)
    if (y_true_rank is not None) and (y_pred_rank is not None):
        if y_pred_rank > 2:
            y_pred = ivy.reshape(y_pred, shape=[-1, y_pred.shape[-1]])
        if y_true_rank > 1:
            reshape = True
            y_true = ivy.reshape(y_true, shape=[-1])

    matches = ivy.astype(
        _in_top_k(targets=ivy.astype(y_true, ivy.int32), predictions=y_pred, topk=k),
        ivy.float32,
    )

    # return to original shape
    if reshape:
        return ivy.reshape(matches, shape=y_true_org_shape)

    return matches


def sparse_top_k_categorical_accuracy(y_true, y_pred, k=5):
    return _sparse_top_k_categorical_matches(y_true, y_pred, k)


def _sparse_categorical_matches(y_true, y_pred):
    reshape = False
    y_true = ivy.array(y_true)
    y_pred = ivy.array(y_pred)
    y_true_org_shape = y_true.shape
    y_true_rank = y_true.ndim
    y_pred_rank = y_pred.ndim

    # y_true shape to (num_samples,)
    if (
        (y_true_rank is not None)
        and (y_pred_rank is not None)
        and (len(y_true.shape) == len(y_pred.shape))
    ):
        y_true = ivy.squeeze(y_true, axis=-1)
        reshape = True
    y_pred = ivy.argmax(y_pred, axis=-1)

    # cast prediction type to be the same as ground truth
    y_pred = ivy.astype(y_pred, y_true.dtype, copy=False)

    matches = ivy.astype(ivy.equal(y_true, y_pred), ivy.float32)
    if reshape:
        matches = ivy.reshape(matches, shape=y_true_org_shape)

    return matches


def categorical_accuracy(y_true, y_pred):
    return _sparse_categorical_matches(ivy.argmax(y_true, axis=-1), y_pred)


def kl_divergence(y_true, y_pred):
    y_true = ivy.array(y_true)
    y_pred = ivy.array(y_pred)
    y_true = ivy.astype(y_true, y_pred.dtype)
    # clip to range but avoid div-0
    y_true = ivy.clip(y_true, 1e-7, 1)
    y_pred = ivy.clip(y_pred, 1e-7, 1)

    return ivy.sum(y_true * ivy.log(y_true / y_pred), axis=-1)


<<<<<<< HEAD
def mean_squared_logarithmic_error(y_true, y_pred):
    y_pred = ivy.asarray(y_pred)
    y_true = ivy.astype(y_true, y_pred.dtype)
    first_log = ivy.log(ivy.maximum(y_pred, 1e-7) + 1.0)
    second_log = ivy.log(ivy.maximum(y_true, 1e-7) + 1.0)
    return ivy.mean(ivy.square(ivy.subtract(first_log, second_log)), axis=-1)
=======
def poisson(y_true, y_pred):
    y_pred = ivy.array(y_pred)
    y_true = ivy.array(y_true)
    y_true = ivy.astype(y_true, y_pred.dtype, copy=False)

    return ivy.mean(y_pred - y_true * ivy.log(y_pred + 1e-7), axis=-1)
>>>>>>> 322856fe
<|MERGE_RESOLUTION|>--- conflicted
+++ resolved
@@ -158,18 +158,17 @@
     return ivy.sum(y_true * ivy.log(y_true / y_pred), axis=-1)
 
 
-<<<<<<< HEAD
-def mean_squared_logarithmic_error(y_true, y_pred):
-    y_pred = ivy.asarray(y_pred)
-    y_true = ivy.astype(y_true, y_pred.dtype)
-    first_log = ivy.log(ivy.maximum(y_pred, 1e-7) + 1.0)
-    second_log = ivy.log(ivy.maximum(y_true, 1e-7) + 1.0)
-    return ivy.mean(ivy.square(ivy.subtract(first_log, second_log)), axis=-1)
-=======
 def poisson(y_true, y_pred):
     y_pred = ivy.array(y_pred)
     y_true = ivy.array(y_true)
     y_true = ivy.astype(y_true, y_pred.dtype, copy=False)
 
     return ivy.mean(y_pred - y_true * ivy.log(y_pred + 1e-7), axis=-1)
->>>>>>> 322856fe
+
+
+def mean_squared_logarithmic_error(y_true, y_pred):
+    y_pred = ivy.asarray(y_pred)
+    y_true = ivy.astype(y_true, y_pred.dtype)
+    first_log = ivy.log(ivy.maximum(y_pred, 1e-7) + 1.0)
+    second_log = ivy.log(ivy.maximum(y_true, 1e-7) + 1.0)
+    return ivy.mean(ivy.square(ivy.subtract(first_log, second_log)), axis=-1)