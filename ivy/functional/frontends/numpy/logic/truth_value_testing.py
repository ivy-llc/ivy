--- conflicted
+++ resolved
@@ -60,25 +60,5 @@
 
 
 @to_ivy_arrays_and_back
-<<<<<<< HEAD
-def iscomplexobj(a: np.ndarray):
-    """The return value, True if x is of a complex type or has at least one complex element.
-
-    Args:
-        a (np.ndarray): _description_
-    """
-    for ele in a:
-        # ivy.dtype considers a+0j also as complex,
-        # which is same requirement as of iscomplexobj()
-        if ivy.is_complex_dtype(ivy.dtype(ele)):
-            return True
-        else:
-            return False
-
-
-
-
-=======
 def isreal(x):
-    return ivy.isreal(x)
->>>>>>> 77148aa0
+    return ivy.isreal(x)