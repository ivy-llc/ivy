--- conflicted
+++ resolved
@@ -23,7 +23,6 @@
     return ret
 
 
-<<<<<<< HEAD
 def fmax(
     x1,
     x2,
@@ -43,7 +42,8 @@
     if ivy.is_array(where):
         ret = ivy.where(where, ret, ivy.default(out, ivy.zeros_like(ret)), out=out)
     return ret
-=======
+
+
 def amin(
     a,
     /,
@@ -71,5 +71,4 @@
 
         a = ivy.concat([a, header], axis=axis)
 
-    return ivy.min(a, axis=axis, keepdims=keepdims, out=out)
->>>>>>> 200e1473
+    return ivy.min(a, axis=axis, keepdims=keepdims, out=out)