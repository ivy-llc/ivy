# global
import ivy
from ivy.functional.frontends.numpy.func_wrapper import (
    to_ivy_arrays_and_back,
    handle_numpy_casting,
    handle_numpy_dtype,
    from_zero_dim_arrays_to_scalar,
    handle_numpy_out,
)


# --- Helpers --- #
# --------------- #


@handle_numpy_out
@to_ivy_arrays_and_back
@from_zero_dim_arrays_to_scalar
def _fmax(
    x1,
    x2,
    /,
    out=None,
    *,
    where=True,
    casting="same_kind",
    order="K",
    dtype=None,
    subok=True,
):
    ret = ivy.fmax(x1, x2, out=out)
    if ivy.is_array(where):
        ret = ivy.where(where, ret, ivy.default(out, ivy.zeros_like(ret)), out=out)
    return ret


@handle_numpy_out
@handle_numpy_dtype
@to_ivy_arrays_and_back
@handle_numpy_casting
@from_zero_dim_arrays_to_scalar
def _fmin(
    x1,
    x2,
    /,
    out=None,
    *,
    where=True,
    casting="same_kind",
    order="K",
    dtype=None,
    subok=True,
):
    ret = ivy.fmin(x1, x2, out=out)
    if ivy.is_array(where):
        ret = ivy.where(where, ret, ivy.default(out, ivy.zeros_like(ret)), out=out)
    return ret


@handle_numpy_out
@handle_numpy_dtype
@to_ivy_arrays_and_back
@handle_numpy_casting
@from_zero_dim_arrays_to_scalar
def _maximum(
    x1,
    x2,
    /,
    out=None,
    *,
    where=True,
    casting="same_kind",
    order="K",
    dtype=None,
    subok=True,
):
    ret = ivy.maximum(x1, x2, out=out)
    if ivy.is_array(where):
        ret = ivy.where(where, ret, ivy.default(out, ivy.zeros_like(ret)), out=out)
    return ret


@handle_numpy_out
@handle_numpy_dtype
@to_ivy_arrays_and_back
@handle_numpy_casting
@from_zero_dim_arrays_to_scalar
def _minimum(
    x1,
    x2,
    /,
    out=None,
    *,
    where=True,
    casting="same_kind",
    order="K",
    dtype=None,
    subok=True,
):
    ret = ivy.minimum(x1, x2, out=out)
    if ivy.is_array(where):
        ret = ivy.where(where, ret, ivy.default(out, ivy.zeros_like(ret)), out=out)
    return ret


# --- Main --- #
# ------------ #


@handle_numpy_out
@to_ivy_arrays_and_back
@from_zero_dim_arrays_to_scalar
def amax(
    a,
    /,
    *,
    axis=None,
    out=None,
    keepdims=False,
    initial=None,
    where=True,
):
    out_dtype = ivy.dtype(a)
    where_mask = None
    if initial is not None:
        if ivy.is_array(where):
            a = ivy.where(where, a, a.full_like(initial))
            where_mask = ivy.all(ivy.logical_not(where), axis=axis, keepdims=keepdims)
        s = ivy.shape(a, as_array=True)
        if axis is not None:
            if isinstance(axis, (tuple, list)) or ivy.is_array(axis):
                # introducing the initial in one dimension is enough
                ax = axis[0] % len(s)
                s[ax] = 1
            else:
                ax = axis % len(s)
                s[ax] = 1
        header = ivy.full(ivy.Shape(s.to_list()), initial, dtype=ivy.dtype(a))
        if axis:
            if isinstance(axis, (tuple, list)) or ivy.is_array(axis):
                a = ivy.concat([a, header], axis=axis[0])
            else:
                a = ivy.concat([a, header], axis=axis)
        else:
            a = ivy.concat([a, header], axis=0)
    res = ivy.max(a, axis=axis, keepdims=keepdims, out=out)
    if where_mask is not None and ivy.any(where_mask):
        res = ivy.where(ivy.logical_not(where_mask), res, initial, out=out)
    return ivy.astype(res, out_dtype, out=out, copy=False)


@handle_numpy_out
@to_ivy_arrays_and_back
@from_zero_dim_arrays_to_scalar
def amin(
    a,
    /,
    *,
    axis=None,
    out=None,
    keepdims=False,
    initial=None,
    where=True,
):
    out_dtype = ivy.dtype(a)
    where_mask = None
    if initial is not None:
        if ivy.is_array(where):
            a = ivy.where(where, a, a.full_like(initial))
            where_mask = ivy.all(ivy.logical_not(where), axis=axis, keepdims=keepdims)
        s = ivy.shape(a, as_array=True)
        if axis is not None:
            if isinstance(axis, (tuple, list)) or ivy.is_array(axis):
                # introducing the initial in one dimension is enough
                ax = axis[0] % len(s)
                s[ax] = 1
            else:
                ax = axis % len(s)
                s[ax] = 1
        header = ivy.full(ivy.Shape(s.to_list()), initial, dtype=ivy.dtype(a))
        if axis:
            if isinstance(axis, (tuple, list)) or ivy.is_array(axis):
                a = ivy.concat([a, header], axis=axis[0])
            else:
                a = ivy.concat([a, header], axis=axis)
        else:
            a = ivy.concat([a, header], axis=0)
    res = ivy.min(a, axis=axis, keepdims=keepdims, out=out)
    if where_mask is not None and ivy.any(where_mask):
        res = ivy.where(ivy.logical_not(where_mask), res, initial, out=out)
    return ivy.astype(res, out_dtype, out=out, copy=False)


@handle_numpy_out
@to_ivy_arrays_and_back
@from_zero_dim_arrays_to_scalar
<<<<<<< HEAD
=======
def max(
    a,
    /,
    *,
    axis=None,
    out=None,
    keepdims=False,
    initial=None,
    where=True,
):
    return amax(a, axis=axis, out=out, keepdims=keepdims, initial=initial, where=where)


@handle_numpy_out
@to_ivy_arrays_and_back
@from_zero_dim_arrays_to_scalar
>>>>>>> 91fb2824
def min(
    a,
    /,
    *,
    axis=None,
    out=None,
    keepdims=False,
    initial=None,
    where=True,
):
    return amin(a, axis=axis, out=out, keepdims=keepdims, initial=initial, where=where)


@handle_numpy_out
@to_ivy_arrays_and_back
@from_zero_dim_arrays_to_scalar
def nanmax(
    a,
    axis=None,
    out=None,
    keepdims=False,
    initial=None,
    where=True,
):
    out_dtype = ivy.dtype(a)
    nan_mask = ivy.isnan(a)
    a = ivy.where(ivy.logical_not(nan_mask), a, a.full_like(-ivy.inf))
    where_mask = None
    if initial is not None:
        if ivy.is_array(where):
            a = ivy.where(where, a, a.full_like(initial))
            where_mask = ivy.all(ivy.logical_not(where), axis=axis, keepdims=keepdims)
        s = ivy.shape(a, as_array=True)
        if axis is not None:
            if isinstance(axis, (tuple, list)) or ivy.is_array(axis):
                # introducing the initial in one dimension is enough
                ax = axis[0] % len(s)
                s[ax] = 1
            else:
                ax = axis % len(s)
                s[ax] = 1
        header = ivy.full(ivy.Shape(s.to_list()), initial, dtype=ivy.dtype(a))
        if axis:
            if isinstance(axis, (tuple, list)) or ivy.is_array(axis):
                a = ivy.concat([a, header], axis=axis[0])
            else:
                a = ivy.concat([a, header], axis=axis)
        else:
            a = ivy.concat([a, header], axis=0)
    res = ivy.max(a, axis=axis, keepdims=keepdims, out=out)
    if nan_mask is not None:
        nan_mask = ivy.all(nan_mask, axis=axis, keepdims=keepdims, out=out)
        if ivy.any(nan_mask):
            res = ivy.where(
                ivy.logical_not(nan_mask),
                res,
                initial if initial is not None else ivy.nan,
                out=out,
            )
    if where_mask is not None and ivy.any(where_mask):
        res = ivy.where(ivy.logical_not(where_mask), res, ivy.nan, out=out)
    return ivy.astype(res, out_dtype, out=out, copy=False)


@handle_numpy_out
@to_ivy_arrays_and_back
@from_zero_dim_arrays_to_scalar
def nanmin(
    a,
    axis=None,
    out=None,
    keepdims=False,
    initial=None,
    where=True,
):
    out_dtype = ivy.dtype(a)
    nan_mask = ivy.isnan(a)
    a = ivy.where(ivy.logical_not(nan_mask), a, a.full_like(+ivy.inf))
    where_mask = None
    if initial is not None:
        if ivy.is_array(where):
            a = ivy.where(where, a, a.full_like(initial))
            where_mask = ivy.all(ivy.logical_not(where), axis=axis, keepdims=keepdims)
        s = ivy.shape(a, as_array=True)
        if axis is not None:
            if isinstance(axis, (tuple, list)) or ivy.is_array(axis):
                # introducing the initial in one dimension is enough
                ax = axis[0] % len(s)
                s[ax] = 1
            else:
                ax = axis % len(s)
                s[ax] = 1
        header = ivy.full(ivy.Shape(s.to_list()), initial, dtype=ivy.dtype(a))
        if axis:
            if isinstance(axis, (tuple, list)) or ivy.is_array(axis):
                a = ivy.concat([a, header], axis=axis[0])
            else:
                a = ivy.concat([a, header], axis=axis)
        else:
            a = ivy.concat([a, header], axis=0)
    res = ivy.min(a, axis=axis, keepdims=keepdims, out=out)
    if nan_mask is not None:
        nan_mask = ivy.all(nan_mask, axis=axis, keepdims=keepdims, out=out)
        if ivy.any(nan_mask):
            res = ivy.where(
                ivy.logical_not(nan_mask),
                res,
                initial if initial is not None else ivy.nan,
                out=out,
            )
    if where_mask is not None and ivy.any(where_mask):
        res = ivy.where(ivy.logical_not(where_mask), res, ivy.nan, out=out)
    return ivy.astype(res, out_dtype, out=out, copy=False)<|MERGE_RESOLUTION|>--- conflicted
+++ resolved
@@ -194,8 +194,6 @@
 @handle_numpy_out
 @to_ivy_arrays_and_back
 @from_zero_dim_arrays_to_scalar
-<<<<<<< HEAD
-=======
 def max(
     a,
     /,
@@ -212,7 +210,6 @@
 @handle_numpy_out
 @to_ivy_arrays_and_back
 @from_zero_dim_arrays_to_scalar
->>>>>>> 91fb2824
 def min(
     a,
     /,
