--- conflicted
+++ resolved
@@ -21,32 +21,6 @@
 @handle_numpy_out
 @handle_numpy_dtype
 @to_ivy_arrays_and_back
-<<<<<<< HEAD
-@from_zero_dim_arrays_to_scalar
-def prod(
-    x,
-    /,
-    *,
-    axis=None,
-    dtype=None,
-    out=None,
-    keepdims=False,
-    initial=None,
-    where=True,
-):
-    if where is not True:
-        x = ivy.where(where, x, ivy.default(out, ivy.ones_like(x)), out=out)
-    if initial is not None:
-        initial = np_frontend.array(initial, dtype=dtype).tolist()
-        if axis is not None:
-            s = ivy.to_list(ivy.shape(x, as_array=True))
-            s[axis] = 1
-            header = ivy.full(ivy.Shape(tuple(s)), initial)
-            x = ivy.concat([header, x], axis=axis)
-        else:
-            x[0] *= initial
-    return ivy.prod(x, axis=axis, dtype=dtype, keepdims=keepdims, out=out)
-=======
 def cumsum(a, /, axis=None, dtype=None, out=None):
     return ivy.cumsum(a, axis=axis, dtype=dtype, out=out)
 
@@ -86,7 +60,6 @@
 def nancumsum(a, /, axis=None, dtype=None, out=None):
     a = ivy.where(ivy.isnan(a), ivy.zeros_like(a), a)
     return ivy.cumsum(a, axis=axis, dtype=dtype, out=out)
->>>>>>> 545b93cf
 
 
 @handle_numpy_out
@@ -142,9 +115,10 @@
     initial=None,
     where=True,
 ):
-    if ivy.is_array(where):
+    if where is not True:
         x = ivy.where(where, x, ivy.default(out, ivy.ones_like(x)), out=out)
     if initial is not None:
+        initial = np_frontend.array(initial, dtype=dtype).tolist()
         if axis is not None:
             s = ivy.to_list(ivy.shape(x, as_array=True))
             s[axis] = 1
