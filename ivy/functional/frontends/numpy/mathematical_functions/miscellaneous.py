--- conflicted
+++ resolved
@@ -4,11 +4,7 @@
 
 # local
 from ivy.func_wrapper import from_zero_dim_arrays_to_float
-<<<<<<< HEAD
-from ivy.functional.frontends.numpy.func_wrapper import to_ivy_arrays_and_back
-=======
-from ivy.functional.frontends.numpy.func_wrapper import handle_numpy_casting
->>>>>>> b3019039
+from ivy.functional.frontends.numpy.func_wrapper import to_ivy_arrays_and_back, handle_numpy_casting
 
 
 def convolve(a, v, mode="full"):
@@ -16,11 +12,8 @@
 
 
 @from_zero_dim_arrays_to_float
-<<<<<<< HEAD
-@to_ivy_arrays_and_back
-=======
-@handle_numpy_casting
->>>>>>> b3019039
+@handle_numpy_casting
+@to_ivy_arrays_and_back
 def clip(
     a,
     a_min,
@@ -55,11 +48,8 @@
 
 
 @from_zero_dim_arrays_to_float
-<<<<<<< HEAD
-@to_ivy_arrays_and_back
-=======
-@handle_numpy_casting
->>>>>>> b3019039
+@handle_numpy_casting
+@to_ivy_arrays_and_back
 def sqrt(
     x,
     /,
@@ -79,11 +69,8 @@
 
 
 @from_zero_dim_arrays_to_float
-<<<<<<< HEAD
-@to_ivy_arrays_and_back
-=======
-@handle_numpy_casting
->>>>>>> b3019039
+@handle_numpy_casting
+@to_ivy_arrays_and_back
 def cbrt(
     x,
     /,
@@ -104,11 +91,8 @@
 
 
 @from_zero_dim_arrays_to_float
-<<<<<<< HEAD
-@to_ivy_arrays_and_back
-=======
-@handle_numpy_casting
->>>>>>> b3019039
+@handle_numpy_casting
+@to_ivy_arrays_and_back
 def square(
     x,
     /,
@@ -127,11 +111,8 @@
 
 
 @from_zero_dim_arrays_to_float
-<<<<<<< HEAD
-@to_ivy_arrays_and_back
-=======
-@handle_numpy_casting
->>>>>>> b3019039
+@handle_numpy_casting
+@to_ivy_arrays_and_back
 def absolute(
     x,
     /,
@@ -150,11 +131,8 @@
 
 
 @from_zero_dim_arrays_to_float
-<<<<<<< HEAD
-@to_ivy_arrays_and_back
-=======
-@handle_numpy_casting
->>>>>>> b3019039
+@handle_numpy_casting
+@to_ivy_arrays_and_back
 def fabs(
     x,
     /,
@@ -173,11 +151,8 @@
 
 
 @from_zero_dim_arrays_to_float
-<<<<<<< HEAD
-@to_ivy_arrays_and_back
-=======
-@handle_numpy_casting
->>>>>>> b3019039
+@handle_numpy_casting
+@to_ivy_arrays_and_back
 def sign(
     x,
     /,
@@ -198,11 +173,8 @@
 
 
 @from_zero_dim_arrays_to_float
-<<<<<<< HEAD
-@to_ivy_arrays_and_back
-=======
-@handle_numpy_casting
->>>>>>> b3019039
+@handle_numpy_casting
+@to_ivy_arrays_and_back
 def heaviside(
     x1,
     x2,
