--- conflicted
+++ resolved
@@ -1,10 +1,6 @@
 # global
 import ivy
 
-<<<<<<< HEAD
-
-def log(
-=======
 # local
 from ivy.func_wrapper import from_zero_dim_arrays_to_float
 
@@ -78,32 +74,42 @@
 exp2.unsupported_dtypes = {"torch": ("float16",)}
 
 
-@from_zero_dim_arrays_to_float
-def log10(
->>>>>>> 559aa238
+def log(
     x,
     /,
     out=None,
     *,
     where=True,
-<<<<<<< HEAD
-    casting='same_kind',
-    order='K',
-=======
     casting="same_kind",
-    order="k",
->>>>>>> 559aa238
+    order="K",
     dtype=None,
     subok=True,
 ):
     if dtype:
         x = ivy.astype(ivy.array(x), ivy.as_ivy_dtype(dtype))
-<<<<<<< HEAD
     ret = ivy.log(x, out=out)
     if ivy.is_array(where):
         ret = ivy.where(where, ret, ivy.default(out, ivy.zeros_like(ret)), out=out)
     return ret
-=======
+
+
+log.unsupported_dtypes = {"torch": ("float16",)}
+
+
+@from_zero_dim_arrays_to_float
+def log10(
+    x,
+    /,
+    *,
+    out=None,
+    where=True,
+    casting="same_kind",
+    order="k",
+    dtype=None,
+    subok=True,
+):
+    if dtype:
+        x=ivy.astype(ivy.array(x), ivy.as_ivy_dtype(dtype))
     ret = ivy.log10(x, out=out)
     if ivy.is_array(where):
         ret = ivy.where(where, ret, ivy.default(out, ivy.zeros_like(ret)), out=out)
@@ -181,5 +187,4 @@
     return ret
 
 
-logaddexp.unsupported_dtypes = {"torch": ("float16",)}
->>>>>>> 559aa238
+logaddexp.unsupported_dtypes = {"torch": ("float16",)}