--- conflicted
+++ resolved
@@ -1,14 +1,14 @@
 # global
 import ivy
-<<<<<<< HEAD
+
 from ivy.functional.frontends.numpy.func_wrapper import handle_numpy_casting
 from ivy.functional.frontends.numpy import promote_types_of_numpy_inputs
-=======
+
 from ivy.functional.frontends.numpy.func_wrapper import (
     to_ivy_arrays_and_back,
     handle_numpy_casting,
 )
->>>>>>> f00400f8
+
 
 
 @handle_numpy_casting
