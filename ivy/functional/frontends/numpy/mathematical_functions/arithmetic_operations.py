--- conflicted
+++ resolved
@@ -187,10 +187,7 @@
     return ret
 
 
-<<<<<<< HEAD
-=======
-@handle_numpy_casting
->>>>>>> c74e0c7b
+@handle_numpy_casting
 @to_ivy_arrays_and_back
 def floor_divide(
     x1,
