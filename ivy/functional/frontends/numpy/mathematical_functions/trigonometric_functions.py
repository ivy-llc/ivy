# global
import ivy

# local
from ivy.func_wrapper import from_zero_dim_arrays_to_float


@from_zero_dim_arrays_to_float
def cos(
    x,
    /,
    out=None,
    *,
    where=True,
    casting="same_kind",
    order="k",
    dtype=None,
    subok=True,
):
    if dtype:
        x = ivy.astype(ivy.array(x), ivy.as_ivy_dtype(dtype))
    ret = ivy.cos(x, out=out)
    if ivy.is_array(where):
        ret = ivy.where(where, ret, ivy.default(out, ivy.zeros_like(ret)), out=out)
    return ret


@from_zero_dim_arrays_to_float
def sin(
    x,
    /,
    out=None,
    *,
    where=True,
    casting="same_kind",
    order="k",
    dtype=None,
    subok=True,
):
    if dtype:
        x = ivy.astype(ivy.array(x), ivy.as_ivy_dtype(dtype))
    ret = ivy.sin(x, out=out)
    if ivy.is_array(where):
        ret = ivy.where(where, ret, ivy.default(out, ivy.zeros_like(ret)), out=out)
    return ret


@from_zero_dim_arrays_to_float
def tan(
    x,
    /,
    out=None,
    *,
    where=True,
    casting="same_kind",
    order="K",
    dtype=None,
    subok=True,
):
    if dtype:
        x = ivy.astype(ivy.array(x), ivy.as_ivy_dtype(dtype))
    ret = ivy.tan(x, out=out)
    if ivy.is_array(where):
        ret = ivy.where(where, ret, ivy.default(out, ivy.zeros_like(ret)), out=out)
    return ret


@from_zero_dim_arrays_to_float
def arcsin(
    x,
    /,
    out=None,
    *,
    where=True,
    casting="same_kind",
    order="K",
    dtype=None,
    subok=True,
):
    if dtype:
        x = ivy.astype(ivy.array(x), ivy.as_ivy_dtype(dtype))
    ret = ivy.asin(x, out=out)
    if ivy.is_array(where):
        ret = ivy.where(where, ret, ivy.default(out, ivy.zeros_like(ret)), out=out)
    return ret


@from_zero_dim_arrays_to_float
def arccos(
    x,
    /,
    out=None,
    *,
    where=True,
    casting="same_kind",
    order="K",
    dtype=None,
    subok=True,
):
    if dtype:
        x = ivy.astype(ivy.array(x), ivy.as_ivy_dtype(dtype))
    ret = ivy.acos(x, out=out)
    if ivy.is_array(where):
        ret = ivy.where(where, ret, ivy.default(out, ivy.zeros_like(ret)), out=out)
    return ret


@from_zero_dim_arrays_to_float
def arctan(
    x,
    /,
    out=None,
    *,
    where=True,
    casting="same_kind",
    order="K",
    dtype=None,
    subok=True,
):
    if dtype:
        x = ivy.astype(ivy.array(x), ivy.as_ivy_dtype(dtype))
    ret = ivy.atan(x, out=out)
    if ivy.is_array(where):
        ret = ivy.where(where, ret, ivy.default(out, ivy.zeros_like(ret)), out=out)
    return ret


@from_zero_dim_arrays_to_float
def cosh(
    x,
    /,
    out=None,
    *,
    where=True,
    casting="same_kind",
    order="k",
    dtype=None,
    subok=True,
):
    if dtype:
        x = ivy.astype(ivy.array(x), ivy.as_ivy_dtype(dtype))
    ret = ivy.cosh(x, out=out)
    if ivy.is_array(where):
        ret = ivy.where(where, ret, ivy.default(out, ivy.zeros_like(ret)), out=out)
    return ret


@from_zero_dim_arrays_to_float
def deg2rad(
    x,
    /,
    out=None,
    *,
    where=True,
    casting="same_kind",
    order="K",
    dtype=None,
    subok=True,
    signature=None,
    extobj=None,
):
    if dtype:
        x = ivy.astype(ivy.array(x), ivy.as_ivy_dtype(dtype))
    ret = ivy.multiply(ivy.divide(x, 180), ivy.pi, out=out)
    if ivy.is_array(where):
        ret = ivy.where(where, ret, ivy.default(out, ivy.zeros_like(ret)), out=out)
    return ret


@from_zero_dim_arrays_to_float
def arctan2(
    x1,
    x2,
    /,
    out=None,
    *,
    where=True,
    casting="same_kind",
    order="K",
    dtype=None,
    subok=True,
):
    if dtype:
        x1 = ivy.astype(ivy.array(x1), ivy.as_ivy_dtype(dtype))
        x2 = ivy.astype(ivy.array(x2), ivy.as_ivy_dtype(dtype))
    ret = ivy.atan2(x1, x2, out=out)
    if ivy.is_array(where):
        ret = ivy.where(where, ret, ivy.default(out, ivy.zeros_like(ret)), out=out)
    return ret


<<<<<<< HEAD
arctan2.unsupported_dtypes = {"torch": ("float16",)}


@from_zero_dim_arrays_to_float
def degrees(
=======
@from_zero_dim_arrays_to_float
def radians(
>>>>>>> a77be4a3
    x,
    /,
    out=None,
    *,
    where=True,
    casting="same_kind",
    order="K",
    dtype=None,
    subok=True,
<<<<<<< HEAD
    signature=None,
    extobj=None,
):
    if dtype:
        x = ivy.astype(ivy.array(x), ivy.as_ivy_dtype(dtype))
    ret = ivy.multiply((ivy.divide(180, ivy.pi)), x, out=out)
    if ivy.is_array(where):
        ret = ivy.where(where, ret, ivy.default(out, ivy.zeros_like(ret)), out=out)
    return ret


degrees.unsupported_dtypes = {"torch": ("float16",)}
=======
):
    if dtype:
        x = ivy.astype(ivy.array(x), ivy.as_ivy_dtype(dtype))
    ret = ivy.divide(ivy.multiply(x, ivy.pi, out=out), 180)
    if ivy.is_array(where):
        ret = ivy.where(where, ret, ivy.default(out, ivy.zeros_like(ret)), out=out)
    return ret
>>>>>>> a77be4a3
<|MERGE_RESOLUTION|>--- conflicted
+++ resolved
@@ -189,26 +189,20 @@
     return ret
 
 
-<<<<<<< HEAD
 arctan2.unsupported_dtypes = {"torch": ("float16",)}
 
 
 @from_zero_dim_arrays_to_float
 def degrees(
-=======
-@from_zero_dim_arrays_to_float
-def radians(
->>>>>>> a77be4a3
-    x,
-    /,
-    out=None,
-    *,
-    where=True,
-    casting="same_kind",
-    order="K",
-    dtype=None,
-    subok=True,
-<<<<<<< HEAD
+    x,
+    /,
+    out=None,
+    *,
+    where=True,
+    casting="same_kind",
+    order="K",
+    dtype=None,
+    subok=True,
     signature=None,
     extobj=None,
 ):
@@ -220,13 +214,4 @@
     return ret
 
 
-degrees.unsupported_dtypes = {"torch": ("float16",)}
-=======
-):
-    if dtype:
-        x = ivy.astype(ivy.array(x), ivy.as_ivy_dtype(dtype))
-    ret = ivy.divide(ivy.multiply(x, ivy.pi, out=out), 180)
-    if ivy.is_array(where):
-        ret = ivy.where(where, ret, ivy.default(out, ivy.zeros_like(ret)), out=out)
-    return ret
->>>>>>> a77be4a3
+degrees.unsupported_dtypes = {"torch": ("float16",)}