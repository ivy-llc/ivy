# global
import ivy

# local
from ivy.func_wrapper import from_zero_dim_arrays_to_float


@from_zero_dim_arrays_to_float
def cos(
    x,
    /,
    out=None,
    *,
    where=True,
    casting="same_kind",
    order="k",
    dtype=None,
    subok=True,
):
    if dtype:
        x = ivy.astype(ivy.array(x), ivy.as_ivy_dtype(dtype))
    ret = ivy.cos(x, out=out)
    if ivy.is_array(where):
        ret = ivy.where(where, ret, ivy.default(out, ivy.zeros_like(ret)), out=out)
    return ret


@from_zero_dim_arrays_to_float
def sin(
    x,
    /,
    out=None,
    *,
    where=True,
    casting="same_kind",
    order="k",
    dtype=None,
    subok=True,
):
    if dtype:
        x = ivy.astype(ivy.array(x), ivy.as_ivy_dtype(dtype))
    ret = ivy.sin(x, out=out)
    if ivy.is_array(where):
        ret = ivy.where(where, ret, ivy.default(out, ivy.zeros_like(ret)), out=out)
    return ret


@from_zero_dim_arrays_to_float
def tan(
    x,
    /,
    out=None,
    *,
    where=True,
    casting="same_kind",
    order="K",
    dtype=None,
    subok=True,
):
    if dtype:
        x = ivy.astype(ivy.array(x), ivy.as_ivy_dtype(dtype))
    ret = ivy.tan(x, out=out)
    if ivy.is_array(where):
        ret = ivy.where(where, ret, ivy.default(out, ivy.zeros_like(ret)), out=out)
    return ret


@from_zero_dim_arrays_to_float
def arcsin(
    x,
    /,
    out=None,
    *,
    where=True,
    casting="same_kind",
    order="K",
    dtype=None,
    subok=True,
):
    if dtype:
        x = ivy.astype(ivy.array(x), ivy.as_ivy_dtype(dtype))
    ret = ivy.asin(x, out=out)
    if ivy.is_array(where):
        ret = ivy.where(where, ret, ivy.default(out, ivy.zeros_like(ret)), out=out)
    return ret


@from_zero_dim_arrays_to_float
def arccos(
    x,
    /,
    out=None,
    *,
    where=True,
    casting="same_kind",
    order="K",
    dtype=None,
    subok=True,
):
    if dtype:
        x = ivy.astype(ivy.array(x), ivy.as_ivy_dtype(dtype))
    ret = ivy.acos(x, out=out)
    if ivy.is_array(where):
        ret = ivy.where(where, ret, ivy.default(out, ivy.zeros_like(ret)), out=out)
    return ret


@from_zero_dim_arrays_to_float
def arctan(
    x,
    /,
    out=None,
    *,
    where=True,
    casting="same_kind",
    order="K",
    dtype=None,
    subok=True,
):
    if dtype:
        x = ivy.astype(ivy.array(x), ivy.as_ivy_dtype(dtype))
    ret = ivy.atan(x, out=out)
    if ivy.is_array(where):
        ret = ivy.where(where, ret, ivy.default(out, ivy.zeros_like(ret)), out=out)
    return ret


@from_zero_dim_arrays_to_float
def cosh(
    x,
    /,
    out=None,
    *,
    where=True,
    casting="same_kind",
    order="k",
    dtype=None,
    subok=True,
):
    if dtype:
        x = ivy.astype(ivy.array(x), ivy.as_ivy_dtype(dtype))
    ret = ivy.cosh(x, out=out)
    if ivy.is_array(where):
        ret = ivy.where(where, ret, ivy.default(out, ivy.zeros_like(ret)), out=out)
    return ret


@from_zero_dim_arrays_to_float
def deg2rad(
    x,
    /,
    out=None,
    *,
    where=True,
    casting="same_kind",
    order="K",
    dtype=None,
    subok=True,
    signature=None,
    extobj=None,
):
    if dtype:
        x = ivy.astype(ivy.array(x), ivy.as_ivy_dtype(dtype))
    ret = ivy.multiply(ivy.divide(x, 180), ivy.pi, out=out)
    if ivy.is_array(where):
        ret = ivy.where(where, ret, ivy.default(out, ivy.zeros_like(ret)), out=out)
    return ret


<<<<<<< HEAD
arctan.unsupported_dtypes = {"torch": ("float16",)}


@from_zero_dim_arrays_to_float
def arctanh(
=======
@from_zero_dim_arrays_to_float
def arctan2(
    x1,
    x2,
    /,
    out=None,
    *,
    where=True,
    casting="same_kind",
    order="K",
    dtype=None,
    subok=True,
):
    if dtype:
        x1 = ivy.astype(ivy.array(x1), ivy.as_ivy_dtype(dtype))
        x2 = ivy.astype(ivy.array(x2), ivy.as_ivy_dtype(dtype))
    ret = ivy.atan2(x1, x2, out=out)
    if ivy.is_array(where):
        ret = ivy.where(where, ret, ivy.default(out, ivy.zeros_like(ret)), out=out)
    return ret


@from_zero_dim_arrays_to_float
def radians(
>>>>>>> fc791a62
    x,
    /,
    out=None,
    *,
    where=True,
    casting="same_kind",
    order="K",
    dtype=None,
    subok=True,
):
    if dtype:
        x = ivy.astype(ivy.array(x), ivy.as_ivy_dtype(dtype))
<<<<<<< HEAD
    ret = ivy.atanh(x, out=out)
    if ivy.is_array(where):
        ret = ivy.where(where, ret, ivy.default(out, ivy.zeros_like(ret)), out=out)
    return ret


arctanh.unsupported_dtypes = {"torch": ("float16",)}
=======
    ret = ivy.divide(ivy.multiply(x, ivy.pi, out=out), 180)
    if ivy.is_array(where):
        ret = ivy.where(where, ret, ivy.default(out, ivy.zeros_like(ret)), out=out)
    return ret
>>>>>>> fc791a62
<|MERGE_RESOLUTION|>--- conflicted
+++ resolved
@@ -167,38 +167,11 @@
     return ret
 
 
-<<<<<<< HEAD
 arctan.unsupported_dtypes = {"torch": ("float16",)}
 
 
 @from_zero_dim_arrays_to_float
 def arctanh(
-=======
-@from_zero_dim_arrays_to_float
-def arctan2(
-    x1,
-    x2,
-    /,
-    out=None,
-    *,
-    where=True,
-    casting="same_kind",
-    order="K",
-    dtype=None,
-    subok=True,
-):
-    if dtype:
-        x1 = ivy.astype(ivy.array(x1), ivy.as_ivy_dtype(dtype))
-        x2 = ivy.astype(ivy.array(x2), ivy.as_ivy_dtype(dtype))
-    ret = ivy.atan2(x1, x2, out=out)
-    if ivy.is_array(where):
-        ret = ivy.where(where, ret, ivy.default(out, ivy.zeros_like(ret)), out=out)
-    return ret
-
-
-@from_zero_dim_arrays_to_float
-def radians(
->>>>>>> fc791a62
     x,
     /,
     out=None,
@@ -211,17 +184,10 @@
 ):
     if dtype:
         x = ivy.astype(ivy.array(x), ivy.as_ivy_dtype(dtype))
-<<<<<<< HEAD
     ret = ivy.atanh(x, out=out)
     if ivy.is_array(where):
         ret = ivy.where(where, ret, ivy.default(out, ivy.zeros_like(ret)), out=out)
     return ret
 
 
-arctanh.unsupported_dtypes = {"torch": ("float16",)}
-=======
-    ret = ivy.divide(ivy.multiply(x, ivy.pi, out=out), 180)
-    if ivy.is_array(where):
-        ret = ivy.where(where, ret, ivy.default(out, ivy.zeros_like(ret)), out=out)
-    return ret
->>>>>>> fc791a62
+arctanh.unsupported_dtypes = {"torch": ("float16",)}