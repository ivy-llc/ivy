# global
import ivy

# local
from ivy.func_wrapper import from_zero_dim_arrays_to_float


@from_zero_dim_arrays_to_float
def cos(
    x,
    /,
    out=None,
    *,
    where=True,
    casting="same_kind",
    order="k",
    dtype=None,
    subok=True,
):
    if dtype:
        x = ivy.astype(ivy.array(x), ivy.as_ivy_dtype(dtype))
    ret = ivy.cos(x, out=out)
    if ivy.is_array(where):
        ret = ivy.where(where, ret, ivy.default(out, ivy.zeros_like(ret)), out=out)
    return ret


@from_zero_dim_arrays_to_float
def sin(
    x,
    /,
    out=None,
    *,
    where=True,
    casting="same_kind",
    order="k",
    dtype=None,
    subok=True,
):
    if dtype:
        x = ivy.astype(ivy.array(x), ivy.as_ivy_dtype(dtype))
    ret = ivy.sin(x, out=out)
    if ivy.is_array(where):
        ret = ivy.where(where, ret, ivy.default(out, ivy.zeros_like(ret)), out=out)
    return ret


@from_zero_dim_arrays_to_float
def tan(
    x,
    /,
    out=None,
    *,
    where=True,
    casting="same_kind",
    order="K",
    dtype=None,
    subok=True,
):
    if dtype:
        x = ivy.astype(ivy.array(x), ivy.as_ivy_dtype(dtype))
    ret = ivy.tan(x, out=out)
    if ivy.is_array(where):
        ret = ivy.where(where, ret, ivy.default(out, ivy.zeros_like(ret)), out=out)
    return ret


@from_zero_dim_arrays_to_float
def arcsin(
    x,
    /,
    out=None,
    *,
    where=True,
    casting="same_kind",
    order="K",
    dtype=None,
    subok=True,
):
    if dtype:
        x = ivy.astype(ivy.array(x), ivy.as_ivy_dtype(dtype))
    ret = ivy.asin(x, out=out)
    if ivy.is_array(where):
        ret = ivy.where(where, ret, ivy.default(out, ivy.zeros_like(ret)), out=out)
    return ret


@from_zero_dim_arrays_to_float
def arccos(
    x,
    /,
    out=None,
    *,
    where=True,
    casting="same_kind",
    order="K",
    dtype=None,
    subok=True,
):
    if dtype:
        x = ivy.astype(ivy.array(x), ivy.as_ivy_dtype(dtype))
    ret = ivy.acos(x, out=out)
    if ivy.is_array(where):
        ret = ivy.where(where, ret, ivy.default(out, ivy.zeros_like(ret)), out=out)
    return ret


@from_zero_dim_arrays_to_float
def arctan(
    x,
    /,
    out=None,
    *,
    where=True,
    casting="same_kind",
    order="K",
    dtype=None,
    subok=True,
):
    if dtype:
        x = ivy.astype(ivy.array(x), ivy.as_ivy_dtype(dtype))
    ret = ivy.atan(x, out=out)
    if ivy.is_array(where):
        ret = ivy.where(where, ret, ivy.default(out, ivy.zeros_like(ret)), out=out)
    return ret


@from_zero_dim_arrays_to_float
def cosh(
    x,
    /,
    out=None,
    *,
    where=True,
    casting="same_kind",
    order="k",
    dtype=None,
    subok=True,
):
    if dtype:
        x = ivy.astype(ivy.array(x), ivy.as_ivy_dtype(dtype))
    ret = ivy.cosh(x, out=out)
    if ivy.is_array(where):
        ret = ivy.where(where, ret, ivy.default(out, ivy.zeros_like(ret)), out=out)
<<<<<<< HEAD
    return ret
=======
    return ret


cosh.unsupported_dtypes = {"torch": ("float16",)}


@from_zero_dim_arrays_to_float
def deg2rad(
    x,
    /,
    out=None,
    *,
    where=True,
    casting="same_kind",
    order="K",
    dtype=None,
    subok=True,
    signature=None,
    extobj=None,
):
    if dtype:
        x = ivy.astype(ivy.array(x), ivy.as_ivy_dtype(dtype))
    ret = ivy.multiply(ivy.divide(x, 180), ivy.pi, out=out)
    if ivy.is_array(where):
        ret = ivy.where(where, ret, ivy.default(out, ivy.zeros_like(ret)), out=out)
    return ret


@from_zero_dim_arrays_to_float
def arctan2(
    x1,
    x2,
    /,
    out=None,
    *,
    where=True,
    casting="same_kind",
    order="K",
    dtype=None,
    subok=True,
):
    if dtype:
        x1 = ivy.astype(ivy.array(x1), ivy.as_ivy_dtype(dtype))
        x2 = ivy.astype(ivy.array(x2), ivy.as_ivy_dtype(dtype))
    ret = ivy.atan2(x1, x2, out=out)
    if ivy.is_array(where):
        ret = ivy.where(where, ret, ivy.default(out, ivy.zeros_like(ret)), out=out)
    return ret


arctan2.unsupported_dtypes = {"torch": ("float16",)}
>>>>>>> 55c53c5a
<|MERGE_RESOLUTION|>--- conflicted
+++ resolved
@@ -142,13 +142,7 @@
     ret = ivy.cosh(x, out=out)
     if ivy.is_array(where):
         ret = ivy.where(where, ret, ivy.default(out, ivy.zeros_like(ret)), out=out)
-<<<<<<< HEAD
     return ret
-=======
-    return ret
-
-
-cosh.unsupported_dtypes = {"torch": ("float16",)}
 
 
 @from_zero_dim_arrays_to_float
@@ -192,8 +186,4 @@
     ret = ivy.atan2(x1, x2, out=out)
     if ivy.is_array(where):
         ret = ivy.where(where, ret, ivy.default(out, ivy.zeros_like(ret)), out=out)
-    return ret
-
-
-arctan2.unsupported_dtypes = {"torch": ("float16",)}
->>>>>>> 55c53c5a
+    return ret