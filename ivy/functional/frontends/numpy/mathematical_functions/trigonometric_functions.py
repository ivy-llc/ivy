--- conflicted
+++ resolved
@@ -43,9 +43,6 @@
     return ret
 
 
-<<<<<<< HEAD
-tan.unsupported_dtypes = {"torch": ("float16",)}
-=======
 tan.unsupported_dtypes = {"torch": ("float16",)}
 
 
@@ -115,5 +112,4 @@
     return ret
 
 
-tanh.unsupported_dtypes = {"torch": ("float16",)}
->>>>>>> a2abb3d1
+tanh.unsupported_dtypes = {"torch": ("float16",)}