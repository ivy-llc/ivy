# global
import ivy

# local
from ivy.func_wrapper import from_zero_dim_arrays_to_float


@from_zero_dim_arrays_to_float
def cos(
        x,
        /,
        out=None,
        *,
        where=True,
        casting="same_kind",
        order="k",
        dtype=None,
        subok=True,
):
    if dtype:
        x = ivy.astype(ivy.array(x), ivy.as_ivy_dtype(dtype))
    ret = ivy.cos(x, out=out)
    if ivy.is_array(where):
        ret = ivy.where(where, ret, ivy.default(out, ivy.zeros_like(ret)), out=out)
    return ret


cos.unsupported_dtypes = {"torch": ("float16",)}


@from_zero_dim_arrays_to_float
def sin(
        x,
        /,
        out=None,
        *,
        where=True,
        casting="same_kind",
        order="k",
        dtype=None,
        subok=True,
):
    if dtype:
        x = ivy.astype(ivy.array(x), ivy.as_ivy_dtype(dtype))
    ret = ivy.sin(x, out=out)
    if ivy.is_array(where):
        ret = ivy.where(where, ret, ivy.default(out, ivy.zeros_like(ret)), out=out)
    return ret


sin.unsupported_dtypes = {"torch": ("float16",)}


@from_zero_dim_arrays_to_float
def tan(
        x,
        /,
        out=None,
        *,
        where=True,
        casting="same_kind",
        order="K",
        dtype=None,
        subok=True,
):
    if dtype:
        x = ivy.astype(ivy.array(x), ivy.as_ivy_dtype(dtype))
    ret = ivy.tan(x, out=out)
    if ivy.is_array(where):
        ret = ivy.where(where, ret, ivy.default(out, ivy.zeros_like(ret)), out=out)
    return ret


tan.unsupported_dtypes = {"torch": ("float16",)}


@from_zero_dim_arrays_to_float
def arcsin(
        x,
        /,
        out=None,
        *,
        where=True,
        casting="same_kind",
        order="K",
        dtype=None,
        subok=True,
):
    if dtype:
        x = ivy.astype(ivy.array(x), ivy.as_ivy_dtype(dtype))
    ret = ivy.asin(x, out=out)
    if ivy.is_array(where):
        ret = ivy.where(where, ret, ivy.default(out, ivy.zeros_like(ret)), out=out)
    return ret


arcsin.unsupported_dtypes = {"torch": ("float16",)}


@from_zero_dim_arrays_to_float
def arccos(
        x,
        /,
        out=None,
        *,
        where=True,
        casting="same_kind",
        order="K",
        dtype=None,
        subok=True,
):
    if dtype:
        x = ivy.astype(ivy.array(x), ivy.as_ivy_dtype(dtype))
    ret = ivy.acos(x, out=out)
    if ivy.is_array(where):
        ret = ivy.where(where, ret, ivy.default(out, ivy.zeros_like(ret)), out=out)
    return ret


arcsin.unsupported_dtypes = {"torch": ("float16",)}


@from_zero_dim_arrays_to_float
def arctan(
        x,
        /,
        out=None,
        *,
        where=True,
        casting="same_kind",
        order="K",
        dtype=None,
        subok=True,
):
    if dtype:
        x = ivy.astype(ivy.array(x), ivy.as_ivy_dtype(dtype))
    ret = ivy.atan(x, out=out)
    if ivy.is_array(where):
        ret = ivy.where(where, ret, ivy.default(out, ivy.zeros_like(ret)), out=out)
    return ret


arctan.unsupported_dtypes = {"torch": ("float16",)}


@from_zero_dim_arrays_to_float
def cosh(
        x,
        /,
        out=None,
        *,
        where=True,
        casting="same_kind",
        order="k",
        dtype=None,
        subok=True,
):
    if dtype:
        x = ivy.astype(ivy.array(x), ivy.as_ivy_dtype(dtype))
    ret = ivy.cosh(x, out=out)
    if ivy.is_array(where):
        ret = ivy.where(where, ret, ivy.default(out, ivy.zeros_like(ret)), out=out)
    return ret


cosh.unsupported_dtypes = {"torch": ("float16",)}


@from_zero_dim_arrays_to_float
<<<<<<< HEAD
def degrees(
        x,
        /,
        out=None,
        *,
        where=True,
        casting='same_kind',
        order='K',
        dtype=None,
        subok=True,
):
    if dtype:
        x = ivy.astype(ivy.array(x), ivy.as_ivy_dtype(dtype))
    ret = ivy.rad2deg(x, out=out)
    if ivy.is_array(where):
        ret = ivy.where(where, ret, ivy.default(out, ivy.zeros_like(ret)), out=out)
    return ret


degrees.unsupported_dtypes = {"torch": ("float16",)}
=======
def deg2rad(
    x,
    /,
    out=None,
    *,
    where=True,
    casting="same_kind",
    order="K",
    dtype=None,
    subok=True,
    signature=None,
    extobj=None,
):
    if dtype:
        x = ivy.astype(ivy.array(x), ivy.as_ivy_dtype(dtype))
    ret = ivy.multiply(ivy.divide(x, 180), ivy.pi, out=out)
    if ivy.is_array(where):
        ret = ivy.where(where, ret, ivy.default(out, ivy.zeros_like(ret)), out=out)
    return ret
>>>>>>> d9d1165b
<|MERGE_RESOLUTION|>--- conflicted
+++ resolved
@@ -167,7 +167,6 @@
 
 
 @from_zero_dim_arrays_to_float
-<<<<<<< HEAD
 def degrees(
         x,
         /,
@@ -187,25 +186,4 @@
     return ret
 
 
-degrees.unsupported_dtypes = {"torch": ("float16",)}
-=======
-def deg2rad(
-    x,
-    /,
-    out=None,
-    *,
-    where=True,
-    casting="same_kind",
-    order="K",
-    dtype=None,
-    subok=True,
-    signature=None,
-    extobj=None,
-):
-    if dtype:
-        x = ivy.astype(ivy.array(x), ivy.as_ivy_dtype(dtype))
-    ret = ivy.multiply(ivy.divide(x, 180), ivy.pi, out=out)
-    if ivy.is_array(where):
-        ret = ivy.where(where, ret, ivy.default(out, ivy.zeros_like(ret)), out=out)
-    return ret
->>>>>>> d9d1165b
+degrees.unsupported_dtypes = {"torch": ("float16",)}