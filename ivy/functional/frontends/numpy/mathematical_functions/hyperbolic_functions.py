# global
import ivy
from ivy.func_wrapper import from_zero_dim_arrays_to_float
<<<<<<< HEAD
from ivy.functional.frontends.numpy.func_wrapper import to_ivy_arrays_and_back


@from_zero_dim_arrays_to_float
@to_ivy_arrays_and_back
=======
from ivy.functional.frontends.numpy.func_wrapper import handle_numpy_casting


@from_zero_dim_arrays_to_float
@handle_numpy_casting
>>>>>>> b3019039
def sinh(
    x,
    /,
    out=None,
    *,
    where=True,
    casting="same_kind",
    order="k",
    dtype=None,
    subok=True,
):
    ret = ivy.sinh(x, out=out)
    if ivy.is_array(where):
        ret = ivy.where(where, ret, ivy.default(out, ivy.zeros_like(ret)), out=out)
    return ret


@from_zero_dim_arrays_to_float
<<<<<<< HEAD
@to_ivy_arrays_and_back
=======
@handle_numpy_casting
>>>>>>> b3019039
def cosh(
    x,
    /,
    out=None,
    *,
    where=True,
    casting="same_kind",
    order="k",
    dtype=None,
    subok=True,
):
    ret = ivy.cosh(x, out=out)
    if ivy.is_array(where):
        ret = ivy.where(where, ret, ivy.default(out, ivy.zeros_like(ret)), out=out)
    return ret


@from_zero_dim_arrays_to_float
<<<<<<< HEAD
@to_ivy_arrays_and_back
=======
@handle_numpy_casting
>>>>>>> b3019039
def tanh(
    x,
    /,
    out=None,
    *,
    where=True,
    casting="same_kind",
    order="k",
    dtype=None,
    subok=True,
):
    ret = ivy.tanh(x, out=out)
    if ivy.is_array(where):
        ret = ivy.where(where, ret, ivy.default(out, ivy.zeros_like(ret)), out=out)
    return ret


# arcsinh
@from_zero_dim_arrays_to_float
<<<<<<< HEAD
@to_ivy_arrays_and_back
=======
@handle_numpy_casting
>>>>>>> b3019039
def arcsinh(
    x,
    /,
    out=None,
    *,
    where=True,
    casting="same_kind",
    order="k",
    dtype=None,
    subok=True,
):
    ret = ivy.asinh(x, out=out)
    if ivy.is_array(where):
        ret = ivy.where(where, ret, ivy.default(out, ivy.zeros_like(ret)), out=out)
    return ret


@from_zero_dim_arrays_to_float
<<<<<<< HEAD
@to_ivy_arrays_and_back
=======
@handle_numpy_casting
>>>>>>> b3019039
def arccosh(
    x,
    /,
    out=None,
    *,
    where=True,
    casting="same_kind",
    order="k",
    dtype=None,
    subok=True,
):
    ret = ivy.acosh(x, out=out)
    if ivy.is_array(where):
        ret = ivy.where(where, ret, ivy.default(out, ivy.zeros_like(ret)), out=out)
    return ret


@from_zero_dim_arrays_to_float
<<<<<<< HEAD
@to_ivy_arrays_and_back
=======
@handle_numpy_casting
>>>>>>> b3019039
def arctanh(
    x,
    /,
    out=None,
    *,
    where=True,
    casting="same_kind",
    order="K",
    dtype=None,
    subok=True,
):
    ret = ivy.atanh(x, out=out)
    if ivy.is_array(where):
        ret = ivy.where(where, ret, ivy.default(out, ivy.zeros_like(ret)), out=out)
    return ret<|MERGE_RESOLUTION|>--- conflicted
+++ resolved
@@ -1,19 +1,12 @@
 # global
 import ivy
 from ivy.func_wrapper import from_zero_dim_arrays_to_float
-<<<<<<< HEAD
-from ivy.functional.frontends.numpy.func_wrapper import to_ivy_arrays_and_back
-
-
-@from_zero_dim_arrays_to_float
-@to_ivy_arrays_and_back
-=======
-from ivy.functional.frontends.numpy.func_wrapper import handle_numpy_casting
+from ivy.functional.frontends.numpy.func_wrapper import to_ivy_arrays_and_back, handle_numpy_casting
 
 
 @from_zero_dim_arrays_to_float
 @handle_numpy_casting
->>>>>>> b3019039
+@to_ivy_arrays_and_back
 def sinh(
     x,
     /,
@@ -32,11 +25,8 @@
 
 
 @from_zero_dim_arrays_to_float
-<<<<<<< HEAD
+@handle_numpy_casting
 @to_ivy_arrays_and_back
-=======
-@handle_numpy_casting
->>>>>>> b3019039
 def cosh(
     x,
     /,
@@ -55,11 +45,8 @@
 
 
 @from_zero_dim_arrays_to_float
-<<<<<<< HEAD
+@handle_numpy_casting
 @to_ivy_arrays_and_back
-=======
-@handle_numpy_casting
->>>>>>> b3019039
 def tanh(
     x,
     /,
@@ -79,11 +66,8 @@
 
 # arcsinh
 @from_zero_dim_arrays_to_float
-<<<<<<< HEAD
+@handle_numpy_casting
 @to_ivy_arrays_and_back
-=======
-@handle_numpy_casting
->>>>>>> b3019039
 def arcsinh(
     x,
     /,
@@ -102,11 +86,8 @@
 
 
 @from_zero_dim_arrays_to_float
-<<<<<<< HEAD
+@handle_numpy_casting
 @to_ivy_arrays_and_back
-=======
-@handle_numpy_casting
->>>>>>> b3019039
 def arccosh(
     x,
     /,
@@ -125,11 +106,8 @@
 
 
 @from_zero_dim_arrays_to_float
-<<<<<<< HEAD
+@handle_numpy_casting
 @to_ivy_arrays_and_back
-=======
-@handle_numpy_casting
->>>>>>> b3019039
 def arctanh(
     x,
     /,
