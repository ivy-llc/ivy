--- conflicted
+++ resolved
@@ -4,13 +4,7 @@
 
 @to_ivy_arrays_and_back
 def array(object, dtype=None, *, copy=True, order="K", subok=False, ndmin=0, like=None):
-<<<<<<< HEAD
-    if dtype:
-        return ivy.array(object, copy=copy, dtype=dtype)
-    return ivy.array(object, copy=copy, dtype=ivy.dtype(object))
-=======
     return ivy.array(object, copy=copy, dtype=dtype)
->>>>>>> 38cfb256
 
 
 @to_ivy_arrays_and_back
