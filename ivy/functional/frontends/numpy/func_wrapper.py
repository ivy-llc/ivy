--- conflicted
+++ resolved
@@ -49,26 +49,6 @@
                 )
 
 
-<<<<<<< HEAD
-def _assert_scalar(args, dtype):
-    if args and dtype:
-        assert_fn = None
-        if ivy.is_int_dtype(dtype):
-            assert_fn = lambda x: not isinstance(x, float)
-        elif ivy.is_bool_dtype(dtype):
-            assert_fn = lambda x: isinstance(x, bool)
-
-        if assert_fn:
-            ivy.utils.assertions.check_all_or_any_fn(
-                *args,
-                fn=assert_fn,
-                type="all",
-                message="type of input is incompatible with dtype: {}".format(dtype),
-            )
-
-
-=======
->>>>>>> 39ac558d
 # no casting
 def _assert_no_array(args, dtype, scalar_check=False, none=False):
     if args:
