--- conflicted
+++ resolved
@@ -23,11 +23,7 @@
                     x, ivy.as_ivy_dtype(dtype), casting=casting
                 ),
                 type="all",
-<<<<<<< HEAD
-                message=f"type of input is incompatible with dtype {dtype}",
-=======
                 message=f"type of input is incompatible with dtype: {dtype}",
->>>>>>> 1336e0eb
             )
         else:
             assert_fn = None if casting == "safe" else ivy.exists
@@ -49,11 +45,7 @@
                         )
                     ),
                     type="all",
-<<<<<<< HEAD
-                    message=f"type of input is incompatible with dtype {dtype}",
-=======
                     message=f"type of input is incompatible with dtype: {dtype}",
->>>>>>> 1336e0eb
                 )
 
 
@@ -90,7 +82,7 @@
             *args,
             fn=lambda x: type(x) == type(first_arg),  # noqa: E721
             type="all",
-            message=f"type of input is incompatible with dtype {dtype}",
+            message=f"type of input is incompatible with dtype: {dtype}",
         )
         if dtype:
             if ivy.is_int_dtype(dtype):
@@ -102,7 +94,7 @@
             ivy.utils.assertions.check_equal(
                 type(args[0]),
                 check_dtype,
-                message=f"type of input is incompatible with dtype {dtype}",
+                message=f"type of input is incompatible with dtype: {dtype}",
                 as_array=False,
             )
             if ivy.as_ivy_dtype(dtype) not in ["float64", "int8", "int64", "uint8"]:
