--- conflicted
+++ resolved
@@ -16,16 +16,9 @@
         return ivy.as_ivy_dtype(dtype_in)
     if dtype_in in (int, float, bool):
         return {int: ivy.int64, float: ivy.float64, bool: ivy.bool}[dtype_in]
-<<<<<<< HEAD
     if isinstance(dtype_in, type):
         if issubclass(dtype_in, np_frontend.generic):
             return np_frontend.numpy_scalar_to_dtype[dtype_in]
-=======
-    if isinstance(dtype_in, np_frontend.dtype):
-        return dtype_in.ivy_dtype
-    if issubclass(dtype_in, np_frontend.generic):
-        return np_frontend.numpy_scalar_to_dtype[dtype_in]
->>>>>>> 4139b884
     else:
         return ivy.as_ivy_dtype(dtype_in)
 
