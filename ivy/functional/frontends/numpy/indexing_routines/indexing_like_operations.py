--- conflicted
+++ resolved
@@ -15,7 +15,6 @@
 
 
 @to_ivy_arrays_and_back
-<<<<<<< HEAD
 def fill_diagonal(a, val, wrap=False):
     if a.ndim < 2:
         raise ValueError("array must be at least 2-d")
@@ -51,7 +50,6 @@
     selectedarrs = [arr for i, arr in enumerate(splitarr) if condition[i]]
     out = ivy.concat(selectedarrs, axis=axis)
     return out
-=======
+
 def diagonal(a, offset, axis1, axis2):
-    return ivy.diagonal(a, offset=offset, axis1=axis1, axis2=axis2)
->>>>>>> d608126c
+    return ivy.diagonal(a, offset=offset, axis1=axis1, axis2=axis2)