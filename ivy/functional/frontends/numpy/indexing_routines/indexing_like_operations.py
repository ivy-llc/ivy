--- conflicted
+++ resolved
@@ -9,14 +9,11 @@
 def diagonal(a, offset, axis1, axis2):
     return ivy.diagonal(a, offset=offset, axis1=axis1, axis2=axis2)
 
-
-<<<<<<< HEAD
 @outputs_to_numpy_arrays
 def diag_indices(n, ndim=2):
     idx = ivy.arange(n, dtype=int)
     return (idx,) * ndim
-=======
+
 @to_ivy_arrays_and_back
 def diag(v, k=0):
-    return ivy.diag(v, k=k)
->>>>>>> 0e19f69f
+    return ivy.diag(v, k=k)