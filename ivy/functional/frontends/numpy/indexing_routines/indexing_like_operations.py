import ivy
from ivy.functional.frontends.numpy.func_wrapper import (
    to_ivy_arrays_and_back,
    outputs_to_numpy_arrays,
)


@to_ivy_arrays_and_back
def diagonal(a, offset, axis1, axis2):
    return ivy.diagonal(a, offset=offset, axis1=axis1, axis2=axis2)


@outputs_to_numpy_arrays
def diag_indices(n, ndim=2):
    idx = ivy.arange(n, dtype=int)
    return (idx,) * ndim


@to_ivy_arrays_and_back
def diag(v, k=0):
    return ivy.diag(v, k=k)


@to_ivy_arrays_and_back
def take_along_axis(arr, indices, axis):
    return ivy.take_along_axis(arr, indices, axis)


@to_ivy_arrays_and_back
def tril_indices(n, k=0, m=None):
    return ivy.tril_indices(n, m, k)


@to_ivy_arrays_and_back
def indices(dimensions, dtype=int, sparse=False):
    dimensions = tuple(dimensions)
    N = len(dimensions)
    shape = (1,) * N
    if sparse:
        res = tuple()
    else:
        res = ivy.empty((N,) + dimensions, dtype=dtype)
    for i, dim in enumerate(dimensions):
        idx = ivy.arange(dim, dtype=dtype).reshape(shape[:i] + (dim,) + shape[i + 1 :])
        if sparse:
            res = res + (idx,)
        else:
            res[i] = idx
    return res


<<<<<<< HEAD
@to_ivy_arrays_and_back
def fill_diagonal(a, val, wrap=False):
    if a.ndim < 2:
        raise ValueError("array must be at least 2-d")
    end = None
    if a.ndim == 2:
        # Explicit, fast formula for the common case.  For 2-d arrays, we
        # accept rectangular ones.
        step = a.shape[1] + 1
        # This is needed to don't have tall matrix have the diagonal wrap.
        if not wrap:
            end = a.shape[1] * a.shape[1]
    else:
        # For more than d=2, the strided formula is only valid for arrays with
        # all dimensions equal, so we check first.
        if not ivy.all(ivy.diff(a.shape) == 0):
            raise ValueError("All dimensions of input must be of equal length")
        step = 1 + ivy.sum(ivy.cumprod(a.shape[:-1]))

    # Write the value out into the diagonal.
    a.flat[:end:step] = val
=======
# unravel_index
@to_ivy_arrays_and_back
def unravel_index(indices, shape, order="C"):
    ret = [x.astype("int64") for x in ivy.unravel_index(indices, shape)]
    return tuple(ret)
>>>>>>> f164cfb5
<|MERGE_RESOLUTION|>--- conflicted
+++ resolved
@@ -49,7 +49,13 @@
     return res
 
 
-<<<<<<< HEAD
+# unravel_index
+@to_ivy_arrays_and_back
+def unravel_index(indices, shape, order="C"):
+    ret = [x.astype("int64") for x in ivy.unravel_index(indices, shape)]
+    return tuple(ret)
+
+
 @to_ivy_arrays_and_back
 def fill_diagonal(a, val, wrap=False):
     if a.ndim < 2:
@@ -70,11 +76,4 @@
         step = 1 + ivy.sum(ivy.cumprod(a.shape[:-1]))
 
     # Write the value out into the diagonal.
-    a.flat[:end:step] = val
-=======
-# unravel_index
-@to_ivy_arrays_and_back
-def unravel_index(indices, shape, order="C"):
-    ret = [x.astype("int64") for x in ivy.unravel_index(indices, shape)]
-    return tuple(ret)
->>>>>>> f164cfb5
+    a.flat[:end:step] = val