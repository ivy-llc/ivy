import numpy as np

import ivy
from ivy.functional.frontends.numpy.func_wrapper import (
    to_ivy_arrays_and_back,
    outputs_to_numpy_arrays,
)


@to_ivy_arrays_and_back
def diagonal(a, offset, axis1, axis2):
    return ivy.diagonal(a, offset=offset, axis1=axis1, axis2=axis2)


@outputs_to_numpy_arrays
def diag_indices(n, ndim=2):
    idx = ivy.arange(n, dtype=int)
    return (idx,) * ndim


@to_ivy_arrays_and_back
def diag(v, k=0):
    return ivy.diag(v, k=k)


@to_ivy_arrays_and_back
def take_along_axis(arr, indices, axis):
    return ivy.take_along_axis(arr, indices, axis)


@to_ivy_arrays_and_back
def tril_indices(n, k=0, m=None):
    return ivy.tril_indices(n, m, k)


<<<<<<< HEAD
# unravel_index
@to_ivy_arrays_and_back
def unravel_index(indices, shape, order='C'):
    return ivy.unravel_index(indices, shape)
=======
@to_ivy_arrays_and_back
def indices(dimensions, dtype=int, sparse=False):
    dimensions = tuple(dimensions)
    N = len(dimensions)
    shape = (1,) * N
    if sparse:
        res = tuple()
    else:
        res = ivy.empty((N,) + dimensions, dtype=dtype)
    for i, dim in enumerate(dimensions):
        idx = ivy.arange(dim, dtype=dtype).reshape(
            shape[:i] + (dim,) + shape[i + 1:]
        )
        if sparse:
            res = res + (idx,)
        else:
            res[i] = idx
    return res
>>>>>>> 1c6224e7
<|MERGE_RESOLUTION|>--- conflicted
+++ resolved
@@ -33,12 +33,11 @@
     return ivy.tril_indices(n, m, k)
 
 
-<<<<<<< HEAD
 # unravel_index
 @to_ivy_arrays_and_back
 def unravel_index(indices, shape, order='C'):
     return ivy.unravel_index(indices, shape)
-=======
+
 @to_ivy_arrays_and_back
 def indices(dimensions, dtype=int, sparse=False):
     dimensions = tuple(dimensions)
@@ -56,5 +55,4 @@
             res = res + (idx,)
         else:
             res[i] = idx
-    return res
->>>>>>> 1c6224e7
+    return res