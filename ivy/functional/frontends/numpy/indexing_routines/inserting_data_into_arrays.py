import ivy
from ivy.functional.frontends.numpy.func_wrapper import (
    to_ivy_arrays_and_back,
)
import ivy.functional.frontends.numpy as np_frontend


<<<<<<< HEAD
@to_ivy_arrays_and_back
def fill_diagonal(a, val, wrap=False):
    if a.ndim < 2:
        raise ValueError("array must be at least 2-d")
    end = None
    if a.ndim == 2:
        # Explicit, fast formula for the common case.  For 2-d arrays, we
        # accept rectangular ones.
        step = a.shape[1] + 1
        # This is needed to don't have tall matrix have the diagonal wrap.
        if not wrap:
            end = a.shape[1] * a.shape[1]
    else:
        # For more than d=2, the strided formula is only valid for arrays with
        # all dimensions equal, so we check first.
        if not ivy.all(ivy.diff(a.shape) == 0):
            raise ValueError("All dimensions of input must be of equal length")
        step = 1 + ivy.sum(ivy.cumprod(a.shape[:-1]))

    # Write the value out into the diagonal.
    shape = a.shape
    temp = ivy.flatten(a)
    temp[:end:step] = val
    a = ivy.reshape(temp, shape)


@to_ivy_arrays_and_back
def putmask(a, mask, values, /):
    if values.size == 0:
        return
    if values.size != a.size:
        values = np_frontend.resize(values, a.shape)
    a[mask] = values[mask]


=======
>>>>>>> 3e998e9a
class AxisConcatenator:
    # allow ma.mr_ to override this
    concatenate = staticmethod(np_frontend.concatenate)
    makemat = staticmethod(np_frontend.matrix)

    def __init__(self, axis=0, matrix=False, ndmin=1, trans1d=-1):
        self.axis = axis
        self.matrix = matrix
        self.trans1d = trans1d
        self.ndmin = ndmin

    def __getitem__(self, key):
        if not isinstance(key, tuple):
            key = (key,)

        # copy attributes, since they can be overridden in the first argument
        trans1d = self.trans1d
        ndmin = self.ndmin
        matrix = self.matrix
        axis = self.axis

        objs = []
        # dtypes or scalars for weak scalar handling in result_type
        result_type_objs = []

        for k, item in enumerate(key):
            scalar = False
            if isinstance(item, slice):
                step = item.step
                start = item.start
                stop = item.stop
                if start is None:
                    start = 0
                if step is None:
                    step = 1
                if ivy.is_complex_dtype(step):
                    size = int(abs(step))
                    newobj = np_frontend.linspace(start, stop, num=size).ivy_array
                else:
                    newobj = np_frontend.arange(start, stop, step).ivy_array
                if ndmin > 1:
                    newobj = np_frontend.array(
                        newobj, copy=False, ndmin=ndmin
                    ).ivy_array
                    if trans1d != -1:
                        newobj = ivy.swapaxes(newobj, -1, trans1d)
            elif isinstance(item, str):
                if k != 0:
                    raise ValueError("special directives must be the first entry.")
                if item in ("r", "c"):
                    matrix = True
                    col = item == "c"
                    continue
                if "," in item:
                    vec = item.split(",")
                    try:
                        axis, ndmin = [int(x) for x in vec[:2]]
                        if len(vec) == 3:
                            trans1d = int(vec[2])
                        continue
                    except Exception as e:
                        raise ValueError(
                            "unknown special directive {!r}".format(item)
                        ) from e
                try:
                    axis = int(item)
                    continue
                except (ValueError, TypeError) as e:
                    raise ValueError("unknown special directive") from e
            elif (ivy.isscalar(item)) or (ivy.is_ivy_array(item) and item.ndim == 0):
                scalar = True
                newobj = item
            else:
                item = ivy.array(item)
                newobj = np_frontend.array(item, copy=False, ndmin=ndmin).ivy_array
                if trans1d != -1 and item.ndim < ndmin:
                    k2 = ndmin - item.ndim
                    k1 = trans1d
                    if k1 < 0:
                        k1 += k2 + 1
                    defaxes = list(range(ndmin))
                    axes = defaxes[:k1] + defaxes[k2:] + defaxes[k1:k2]
                    newobj = np_frontend.transpose(newobj, axes=axes).ivy_array

            objs.append(newobj)
            if scalar:
                result_type_objs.append(item)
            else:
                result_type_objs.append(newobj.dtype)

        # Ensure that scalars won't up-cast unless warranted, for 0, drops
        # through to error in concatenate.
        if len(result_type_objs) != 0:
            if len(result_type_objs) > 1:
                final_dtype = ivy.result_type(*result_type_objs)
            else:
                final_dtype = ivy.result_type(result_type_objs[0], result_type_objs[0])
            # concatenate could do cast, but that can be overridden:
            objs = [
                np_frontend.array(
                    obj, copy=False, ndmin=ndmin, dtype=final_dtype
                ).ivy_array
                for obj in objs
            ]

        res = self.concatenate(tuple(objs), axis=axis)

        if matrix:
            oldndim = res.ndim
            res = self.makemat(res)
            if oldndim == 1 and col:
                res = res.T
        return res

    def __len__(self):
        return 0


class RClass(AxisConcatenator):
    def __init__(self):
        super().__init__(0)


class CClass(AxisConcatenator):
    def __init__(self):
        super().__init__(-1, ndmin=2, trans1d=0)


@to_ivy_arrays_and_back
def fill_diagonal(a, val, wrap=False):
    if a.ndim < 2:
        raise ValueError("array must be at least 2-d")
    end = None
    if a.ndim == 2:
        # Explicit, fast formula for the common case.  For 2-d arrays, we
        # accept rectangular ones.
        step = a.shape[1] + 1
        # This is needed to don't have tall matrix have the diagonal wrap.
        if not wrap:
            end = a.shape[1] * a.shape[1]
    else:
        # For more than d=2, the strided formula is only valid for arrays with
        # all dimensions equal, so we check first.
        if not ivy.all(ivy.diff(a.shape) == 0):
            raise ValueError("All dimensions of input must be of equal length")
        step = 1 + ivy.sum(ivy.cumprod(a.shape[:-1]))

    # Write the value out into the diagonal.
    shape = a.shape
    temp = ivy.flatten(a)
    temp[:end:step] = val
    a = ivy.reshape(temp, shape)


c_ = CClass()
r_ = RClass()<|MERGE_RESOLUTION|>--- conflicted
+++ resolved
@@ -3,33 +3,6 @@
     to_ivy_arrays_and_back,
 )
 import ivy.functional.frontends.numpy as np_frontend
-
-
-<<<<<<< HEAD
-@to_ivy_arrays_and_back
-def fill_diagonal(a, val, wrap=False):
-    if a.ndim < 2:
-        raise ValueError("array must be at least 2-d")
-    end = None
-    if a.ndim == 2:
-        # Explicit, fast formula for the common case.  For 2-d arrays, we
-        # accept rectangular ones.
-        step = a.shape[1] + 1
-        # This is needed to don't have tall matrix have the diagonal wrap.
-        if not wrap:
-            end = a.shape[1] * a.shape[1]
-    else:
-        # For more than d=2, the strided formula is only valid for arrays with
-        # all dimensions equal, so we check first.
-        if not ivy.all(ivy.diff(a.shape) == 0):
-            raise ValueError("All dimensions of input must be of equal length")
-        step = 1 + ivy.sum(ivy.cumprod(a.shape[:-1]))
-
-    # Write the value out into the diagonal.
-    shape = a.shape
-    temp = ivy.flatten(a)
-    temp[:end:step] = val
-    a = ivy.reshape(temp, shape)
 
 
 @to_ivy_arrays_and_back
@@ -41,8 +14,6 @@
     a[mask] = values[mask]
 
 
-=======
->>>>>>> 3e998e9a
 class AxisConcatenator:
     # allow ma.mr_ to override this
     concatenate = staticmethod(np_frontend.concatenate)
