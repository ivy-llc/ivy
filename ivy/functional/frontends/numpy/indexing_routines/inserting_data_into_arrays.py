--- conflicted
+++ resolved
@@ -31,7 +31,6 @@
     a = ivy.reshape(temp, shape)
 
 
-<<<<<<< HEAD
 @to_ivy_arrays_and_back
 def put(a, indices, values, mode="raise"):
     a_shape = ivy.shape(a)
@@ -67,7 +66,8 @@
                 a[int(min((a_length - 1), int(indices[i])))] = values[i % v_length]
 
     a.reshape(a_shape)
-=======
+
+
 class AxisConcatenator:
     # allow ma.mr_ to override this
     concatenate = staticmethod(np_frontend.concatenate)
@@ -199,5 +199,4 @@
         super().__init__(-1, ndmin=2, trans1d=0)
 
 
-c_ = CClass()
->>>>>>> 101bb471
+c_ = CClass()