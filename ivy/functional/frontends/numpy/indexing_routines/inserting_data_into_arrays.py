import ivy
from ivy.functional.frontends.numpy.func_wrapper import (
    to_ivy_arrays_and_back,
)
import ivy.functional.frontends.numpy as np_frontend


@to_ivy_arrays_and_back
def fill_diagonal(a, val, wrap=False):
    if a.ndim < 2:
        raise ValueError("array must be at least 2-d")
    end = None
    if a.ndim == 2:
        # Explicit, fast formula for the common case.  For 2-d arrays, we
        # accept rectangular ones.
        step = a.shape[1] + 1
        # This is needed to don't have tall matrix have the diagonal wrap.
        if not wrap:
            end = a.shape[1] * a.shape[1]
    else:
        # For more than d=2, the strided formula is only valid for arrays with
        # all dimensions equal, so we check first.
        if not ivy.all(ivy.diff(a.shape) == 0):
            raise ValueError("All dimensions of input must be of equal length")
        step = 1 + ivy.sum(ivy.cumprod(a.shape[:-1]))

    # Write the value out into the diagonal.
    shape = a.shape
    temp = ivy.flatten(a)
    temp[:end:step] = val
    a = ivy.reshape(temp, shape)


<<<<<<< HEAD
@to_ivy_arrays_and_back
def putmask(a, mask, values, /):
    if values.size == 0:
        return
    if values.size != a.size:
        values = np_frontend.resize(values, a.shape)
    a[mask] = values[mask]
=======
class AxisConcatenator:
    # allow ma.mr_ to override this
    concatenate = staticmethod(np_frontend.concatenate)
    makemat = staticmethod(np_frontend.matrix)

    def __init__(self, axis=0, matrix=False, ndmin=1, trans1d=-1):
        self.axis = axis
        self.matrix = matrix
        self.trans1d = trans1d
        self.ndmin = ndmin

    def __getitem__(self, key):
        if not isinstance(key, tuple):
            key = (key,)

        # copy attributes, since they can be overridden in the first argument
        trans1d = self.trans1d
        ndmin = self.ndmin
        matrix = self.matrix
        axis = self.axis

        objs = []
        # dtypes or scalars for weak scalar handling in result_type
        result_type_objs = []

        for k, item in enumerate(key):
            scalar = False
            if isinstance(item, slice):
                step = item.step
                start = item.start
                stop = item.stop
                if start is None:
                    start = 0
                if step is None:
                    step = 1
                if ivy.is_complex_dtype(step):
                    size = int(abs(step))
                    newobj = np_frontend.linspace(start, stop, num=size).ivy_array
                else:
                    newobj = np_frontend.arange(start, stop, step).ivy_array
                if ndmin > 1:
                    newobj = np_frontend.array(
                        newobj, copy=False, ndmin=ndmin
                    ).ivy_array
                    if trans1d != -1:
                        newobj = ivy.swapaxes(newobj, -1, trans1d)
            elif isinstance(item, str):
                if k != 0:
                    raise ValueError("special directives must be the first entry.")
                if item in ("r", "c"):
                    matrix = True
                    col = item == "c"
                    continue
                if "," in item:
                    vec = item.split(",")
                    try:
                        axis, ndmin = [int(x) for x in vec[:2]]
                        if len(vec) == 3:
                            trans1d = int(vec[2])
                        continue
                    except Exception as e:
                        raise ValueError(
                            "unknown special directive {!r}".format(item)
                        ) from e
                try:
                    axis = int(item)
                    continue
                except (ValueError, TypeError) as e:
                    raise ValueError("unknown special directive") from e
            elif (ivy.isscalar(item)) or (ivy.is_ivy_array(item) and item.ndim == 0):
                scalar = True
                newobj = item
            else:
                item = ivy.array(item)
                newobj = np_frontend.array(item, copy=False, ndmin=ndmin).ivy_array
                if trans1d != -1 and item.ndim < ndmin:
                    k2 = ndmin - item.ndim
                    k1 = trans1d
                    if k1 < 0:
                        k1 += k2 + 1
                    defaxes = list(range(ndmin))
                    axes = defaxes[:k1] + defaxes[k2:] + defaxes[k1:k2]
                    newobj = np_frontend.transpose(newobj, axes=axes).ivy_array

            objs.append(newobj)
            if scalar:
                result_type_objs.append(item)
            else:
                result_type_objs.append(newobj.dtype)

        # Ensure that scalars won't up-cast unless warranted, for 0, drops
        # through to error in concatenate.
        if len(result_type_objs) != 0:
            if len(result_type_objs) > 1:
                final_dtype = ivy.result_type(*result_type_objs)
            else:
                final_dtype = ivy.result_type(result_type_objs[0], result_type_objs[0])
            # concatenate could do cast, but that can be overridden:
            objs = [
                np_frontend.array(
                    obj, copy=False, ndmin=ndmin, dtype=final_dtype
                ).ivy_array
                for obj in objs
            ]

        res = self.concatenate(tuple(objs), axis=axis)

        if matrix:
            oldndim = res.ndim
            res = self.makemat(res)
            if oldndim == 1 and col:
                res = res.T
        return res

    def __len__(self):
        return 0


class RClass(AxisConcatenator):
    def __init__(self):
        super().__init__(0)


r_ = RClass()


class CClass(AxisConcatenator):
    def __init__(self):
        super().__init__(-1, ndmin=2, trans1d=0)


c_ = CClass()
>>>>>>> f0ff9b0e
<|MERGE_RESOLUTION|>--- conflicted
+++ resolved
@@ -31,7 +31,7 @@
     a = ivy.reshape(temp, shape)
 
 
-<<<<<<< HEAD
+
 @to_ivy_arrays_and_back
 def putmask(a, mask, values, /):
     if values.size == 0:
@@ -39,7 +39,7 @@
     if values.size != a.size:
         values = np_frontend.resize(values, a.shape)
     a[mask] = values[mask]
-=======
+
 class AxisConcatenator:
     # allow ma.mr_ to override this
     concatenate = staticmethod(np_frontend.concatenate)
@@ -171,5 +171,4 @@
         super().__init__(-1, ndmin=2, trans1d=0)
 
 
-c_ = CClass()
->>>>>>> f0ff9b0e
+c_ = CClass()