--- conflicted
+++ resolved
@@ -133,13 +133,9 @@
     a = ivy.asarray(a, dtype=ivy.complex128)
     a = ivy.ifftn(a, s=s, axes=axes, norm=norm)
     return a
-<<<<<<< HEAD
-=======
-
 
 @with_unsupported_dtypes({"1.24.3 and below": ("float16",)}, "numpy")
 @to_ivy_arrays_and_back
 def rfftn(a, s=None, axes=None, norm=None):
     a = ivy.asarray(a, dtype=ivy.complex128)
     return ivy.rfftn(a, s=s, axes=axes, norm=norm)
->>>>>>> 4dd0951a
