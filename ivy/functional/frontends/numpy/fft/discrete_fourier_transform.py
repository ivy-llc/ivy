import ivy
from ivy.functional.frontends.numpy.func_wrapper import to_ivy_arrays_and_back
from ivy.func_wrapper import with_unsupported_dtypes


_SWAP_DIRECTION_MAP = {
    None: "forward",
    "backward": "forward",
    "ortho": "ortho",
    "forward": "backward",
}


# --- Helpers --- #
# --------------- #


def _swap_direction(norm):
    try:
        return _SWAP_DIRECTION_MAP[norm]
    except KeyError:
        raise ValueError(
            f'Invalid norm value {norm}; should be "backward", "ortho" or "forward".'
        ) from None


# --- Main --- #
# ------------ #


@to_ivy_arrays_and_back
def fft(a, n=None, axis=-1, norm=None):
    return ivy.fft(ivy.astype(a, ivy.complex128), axis, norm=norm, n=n)


@with_unsupported_dtypes({"1.25.2 and below": ("int",)}, "numpy")
@to_ivy_arrays_and_back
def fftfreq(n, d=1.0):
    if not isinstance(
        n, (int, type(ivy.int8), type(ivy.int16), type(ivy.int32), type(ivy.int64))
    ):
        raise ValueError("n should be an integer")

    N = (n - 1) // 2 + 1
    val = 1.0 / (n * d)
    results = ivy.empty(tuple([n]), dtype=int)

    p1 = ivy.arange(0, N, dtype=int)
    results[:N] = p1
    p2 = ivy.arange(-(n // 2), 0, dtype=int)
    results[N:] = p2

    return results * val


@to_ivy_arrays_and_back
@with_unsupported_dtypes({"1.25.2 and below": ("float16",)}, "numpy")
def fftshift(x, axes=None):
    x = ivy.asarray(x)

    if axes is None:
        axes = tuple(range(x.ndim))
        shift = [(dim // 2) for dim in x.shape]
    elif isinstance(
        axes,
        (int, type(ivy.uint8), type(ivy.uint16), type(ivy.uint32), type(ivy.uint64)),
    ):
        shift = x.shape[axes] // 2
    else:
        shift = [(x.shape[ax] // 2) for ax in axes]

    roll = ivy.roll(x, shift, axis=axes)

    return roll


@to_ivy_arrays_and_back
def ifft(a, n=None, axis=-1, norm=None):
    a = ivy.array(a, dtype=ivy.complex128)
    if norm is None:
        norm = "backward"
    return ivy.ifft(a, axis, norm=norm, n=n)


@with_unsupported_dtypes({"1.24.3 and below": ("float16",)}, "numpy")
@to_ivy_arrays_and_back
def ifftn(a, s=None, axes=None, norm=None):
    a = ivy.asarray(a, dtype=ivy.complex128)
    a = ivy.ifftn(a, s=s, axes=axes, norm=norm)
    return a


@to_ivy_arrays_and_back
@with_unsupported_dtypes({"1.25.2 and below": ("float16",)}, "numpy")
def ifftshift(x, axes=None):
    x = ivy.asarray(x)

    if axes is None:
        axes = tuple(range(x.ndim))
        shift = [-(dim // 2) for dim in x.shape]
    elif isinstance(
        axes,
        (int, type(ivy.uint8), type(ivy.uint16), type(ivy.uint32), type(ivy.uint64)),
    ):
        shift = -(x.shape[axes] // 2)
    else:
        shift = [-(x.shape[ax] // 2) for ax in axes]

    roll = ivy.roll(x, shift, axis=axes)

    return roll


@with_unsupported_dtypes({"1.25.2 and below": ("float16",)}, "numpy")
@to_ivy_arrays_and_back
def ihfft(a, n=None, axis=-1, norm=None):
    if n is None:
        n = a.shape[axis]
    norm = _swap_direction(norm)
    output = ivy.conj(rfft(a, n, axis, norm=norm).ivy_array)
    return output

<<<<<<< HEAD
@with_unsupported_dtypes({"1.25.2 and below": ("int",)}, "numpy")
=======

@with_unsupported_dtypes({"1.25.2 and below": ("float16",)}, "numpy")
>>>>>>> 988faf6d
@to_ivy_arrays_and_back
def rfft(a, n=None, axis=-1, norm=None):
    if norm is None:
        norm = "backward"
    a = ivy.array(a, dtype=ivy.float64)
    return ivy.dft(a, axis=axis, inverse=False, onesided=True, dft_length=n, norm=norm)


@to_ivy_arrays_and_back
def rfftfreq(n, d=1.0):
    if not isinstance(
        n, (int, type(ivy.int8), type(ivy.int16), type(ivy.int32), type(ivy.int64))
    ):
        raise ValueError("n should be an integer")

    val = 1.0 / (n * d)
    N = n // 2 + 1
    results = ivy.arange(0, N, dtype=int)
    return results * val


@with_unsupported_dtypes({"1.24.3 and below": ("float16",)}, "numpy")
@to_ivy_arrays_and_back
def rfftn(a, s=None, axes=None, norm=None):
    a = ivy.asarray(a, dtype=ivy.complex128)
    return ivy.rfftn(a, s=s, axes=axes, norm=norm)


@with_unsupported_dtypes({"1.25.1 and below": ("float16",)}, "numpy")
@to_ivy_arrays_and_back
def ifft2(a, s=None, axis=(-2, -1), norm=None):
    a = ivy.array(a, dtype=ivy.complex128)
    if norm is None:
        norm = "backward"
    return ivy.ifft(a, axis, norm=norm, s=s)


<|MERGE_RESOLUTION|>--- conflicted
+++ resolved
@@ -120,12 +120,7 @@
     output = ivy.conj(rfft(a, n, axis, norm=norm).ivy_array)
     return output
 
-<<<<<<< HEAD
-@with_unsupported_dtypes({"1.25.2 and below": ("int",)}, "numpy")
-=======
-
 @with_unsupported_dtypes({"1.25.2 and below": ("float16",)}, "numpy")
->>>>>>> 988faf6d
 @to_ivy_arrays_and_back
 def rfft(a, n=None, axis=-1, norm=None):
     if norm is None:
