import ivy
from ivy.functional.frontends.numpy.func_wrapper import to_ivy_arrays_and_back
from ivy.func_wrapper import with_unsupported_dtypes


_SWAP_DIRECTION_MAP = {
    None: "forward",
    "backward": "forward",
    "ortho": "ortho",
    "forward": "backward",
}


def _swap_direction(norm):
    try:
        return _SWAP_DIRECTION_MAP[norm]
    except KeyError:
        raise ValueError(
            f'Invalid norm value {norm}; should be "backward", "ortho" or "forward".'
        ) from None


@to_ivy_arrays_and_back
def ifft(a, n=None, axis=-1, norm=None):
    a = ivy.array(a, dtype=ivy.complex128)
    if norm is None:
        norm = "backward"
    return ivy.ifft(a, axis, norm=norm, n=n)


@to_ivy_arrays_and_back
@with_unsupported_dtypes({"1.25.0 and below": ("float16",)}, "numpy")
def ifftshift(x, axes=None):
    x = ivy.asarray(x)

    if axes is None:
        axes = tuple(range(x.ndim))
        shift = [-(dim // 2) for dim in x.shape]
    elif isinstance(
        axes,
        (int, type(ivy.uint8), type(ivy.uint16), type(ivy.uint32), type(ivy.uint64)),
    ):
        shift = -(x.shape[axes] // 2)
    else:
        shift = [-(x.shape[ax] // 2) for ax in axes]

    roll = ivy.roll(x, shift, axis=axes)

    return roll


@to_ivy_arrays_and_back
def fft(a, n=None, axis=-1, norm=None):
    return ivy.fft(ivy.astype(a, ivy.complex128), axis, norm=norm, n=n)


@to_ivy_arrays_and_back
@with_unsupported_dtypes({"1.25.0 and below": ("float16",)}, "numpy")
def fftshift(x, axes=None):
    x = ivy.asarray(x)

    if axes is None:
        axes = tuple(range(x.ndim))
        shift = [(dim // 2) for dim in x.shape]
    elif isinstance(
        axes,
        (int, type(ivy.uint8), type(ivy.uint16), type(ivy.uint32), type(ivy.uint64)),
    ):
        shift = x.shape[axes] // 2
    else:
        shift = [(x.shape[ax] // 2) for ax in axes]

    roll = ivy.roll(x, shift, axis=axes)

    return roll


@with_unsupported_dtypes({"1.25.0 and below": ("float16",)}, "numpy")
@to_ivy_arrays_and_back
def rfft(a, n=None, axis=-1, norm=None):
    if norm is None:
        norm = "backward"
    a = ivy.array(a, dtype=ivy.float64)
    return ivy.dft(a, axis=axis, inverse=False, onesided=True, dft_length=n, norm=norm)


@with_unsupported_dtypes({"1.25.0 and below": ("float16",)}, "numpy")
@to_ivy_arrays_and_back
def ihfft(a, n=None, axis=-1, norm=None):
    if n is None:
        n = a.shape[axis]
    norm = _swap_direction(norm)
    output = ivy.conj(rfft(a, n, axis, norm=norm).ivy_array)
    return output


@with_unsupported_dtypes({"1.25.0 and below": ("int",)}, "numpy")
@to_ivy_arrays_and_back
def fftfreq(n, d=1.0):
    if not isinstance(
        n, (int, type(ivy.int8), type(ivy.int16), type(ivy.int32), type(ivy.int64))
    ):
        raise ValueError("n should be an integer")

    N = (n - 1) // 2 + 1
    val = 1.0 / (n * d)
    results = ivy.empty(tuple([n]), dtype=int)

    p1 = ivy.arange(0, N, dtype=int)
    results[:N] = p1
    p2 = ivy.arange(-(n // 2), 0, dtype=int)
    results[N:] = p2

    return results * val


@to_ivy_arrays_and_back
def rfftfreq(n, d=1.0):
    if not isinstance(
        n, (int, type(ivy.int8), type(ivy.int16), type(ivy.int32), type(ivy.int64))
    ):
        raise ValueError("n should be an integer")

    val = 1.0 / (n * d)
    N = n // 2 + 1
    results = ivy.arange(0, N, dtype=int)
    return results * val


<<<<<<< HEAD
@to_ivy_arrays_and_back
@with_unsupported_dtypes({"1.24.3 and above": ("float16",)}, "numpy")
def rfft2(a, s=None, axes=(-2, -1), norm=None):
    if len(axes) != 2:
        raise ValueError("rfft2 only supports 2 axes")

    if s is not None and any(dim < 0 for dim in s):
        raise ValueError("Shape s must be non-negative")

    if s is not None and len(s) != len(axes):
        raise ValueError("Shape s and axes must have the same length")

    if len(set(axes)) != len(axes):
        raise ValueError("Repeated axes are not allowed")

    if len(axes) > 3:
        raise ValueError("rfft2 does not support more than 3 axes")
    if s:
        cropped_shape = tuple(min(dim, size) for dim, size in zip(a.shape, s))
        pad_width = tuple((0, size - dim) for dim, size in zip(cropped_shape, s))
        a = ivy.pad(a, pad_width)

    s = s or tuple(a.shape[axis] for axis in axes)

    a = ivy.astype(a, "float64")
    norm = norm or "backward"

    for axis in axes:
        a = ivy.dft(a, axes=axis, inverse=False, onesided=True, dft_length=s, norm=norm)

=======
@with_unsupported_dtypes({"1.24.3 and below": ("float16",)}, "numpy")
@to_ivy_arrays_and_back
def ifftn(a, s=None, axes=None, norm=None):
    a = ivy.asarray(a, dtype=ivy.complex128)
    a = ivy.ifftn(a, s=s, axes=axes, norm=norm)
>>>>>>> 710c2977
    return a<|MERGE_RESOLUTION|>--- conflicted
+++ resolved
@@ -127,42 +127,9 @@
     return results * val
 
 
-<<<<<<< HEAD
-@to_ivy_arrays_and_back
-@with_unsupported_dtypes({"1.24.3 and above": ("float16",)}, "numpy")
-def rfft2(a, s=None, axes=(-2, -1), norm=None):
-    if len(axes) != 2:
-        raise ValueError("rfft2 only supports 2 axes")
-
-    if s is not None and any(dim < 0 for dim in s):
-        raise ValueError("Shape s must be non-negative")
-
-    if s is not None and len(s) != len(axes):
-        raise ValueError("Shape s and axes must have the same length")
-
-    if len(set(axes)) != len(axes):
-        raise ValueError("Repeated axes are not allowed")
-
-    if len(axes) > 3:
-        raise ValueError("rfft2 does not support more than 3 axes")
-    if s:
-        cropped_shape = tuple(min(dim, size) for dim, size in zip(a.shape, s))
-        pad_width = tuple((0, size - dim) for dim, size in zip(cropped_shape, s))
-        a = ivy.pad(a, pad_width)
-
-    s = s or tuple(a.shape[axis] for axis in axes)
-
-    a = ivy.astype(a, "float64")
-    norm = norm or "backward"
-
-    for axis in axes:
-        a = ivy.dft(a, axes=axis, inverse=False, onesided=True, dft_length=s, norm=norm)
-
-=======
 @with_unsupported_dtypes({"1.24.3 and below": ("float16",)}, "numpy")
 @to_ivy_arrays_and_back
 def ifftn(a, s=None, axes=None, norm=None):
     a = ivy.asarray(a, dtype=ivy.complex128)
     a = ivy.ifftn(a, s=s, axes=axes, norm=norm)
->>>>>>> 710c2977
     return a