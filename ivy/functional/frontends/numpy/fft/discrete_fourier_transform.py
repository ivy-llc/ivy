import ivy
from ivy.functional.frontends.numpy.func_wrapper import to_ivy_arrays_and_back
from ivy.func_wrapper import with_unsupported_dtypes


_SWAP_DIRECTION_MAP = {
    None: "forward",
    "backward": "forward",
    "ortho": "ortho",
    "forward": "backward",
}


def _swap_direction(norm):
    try:
        return _SWAP_DIRECTION_MAP[norm]
    except KeyError:
        raise ValueError(
            f'Invalid norm value {norm}; should be "backward", "ortho" or "forward".'
        ) from None


@to_ivy_arrays_and_back
def ifft(a, n=None, axis=-1, norm=None):
    a = ivy.array(a, dtype=ivy.complex128)
    if norm is None:
        norm = "backward"
    return ivy.ifft(a, axis, norm=norm, n=n)


@to_ivy_arrays_and_back
@with_unsupported_dtypes({"1.25.1 and below": ("float16",)}, "numpy")
def ifftshift(x, axes=None):
    x = ivy.asarray(x)

    if axes is None:
        axes = tuple(range(x.ndim))
        shift = [-(dim // 2) for dim in x.shape]
    elif isinstance(
        axes,
        (int, type(ivy.uint8), type(ivy.uint16), type(ivy.uint32), type(ivy.uint64)),
    ):
        shift = -(x.shape[axes] // 2)
    else:
        shift = [-(x.shape[ax] // 2) for ax in axes]

    roll = ivy.roll(x, shift, axis=axes)

    return roll


@to_ivy_arrays_and_back
def fft(a, n=None, axis=-1, norm=None):
    return ivy.fft(ivy.astype(a, ivy.complex128), axis, norm=norm, n=n)


@to_ivy_arrays_and_back
@with_unsupported_dtypes({"1.25.1 and below": ("float16",)}, "numpy")
def fftshift(x, axes=None):
    x = ivy.asarray(x)

    if axes is None:
        axes = tuple(range(x.ndim))
        shift = [(dim // 2) for dim in x.shape]
    elif isinstance(
        axes,
        (int, type(ivy.uint8), type(ivy.uint16), type(ivy.uint32), type(ivy.uint64)),
    ):
        shift = x.shape[axes] // 2
    else:
        shift = [(x.shape[ax] // 2) for ax in axes]

    roll = ivy.roll(x, shift, axis=axes)

    return roll


@with_unsupported_dtypes({"1.25.1 and below": ("float16",)}, "numpy")
@to_ivy_arrays_and_back
def rfft(a, n=None, axis=-1, norm=None):
    if norm is None:
        norm = "backward"
    a = ivy.array(a, dtype=ivy.float64)
    return ivy.dft(a, axis=axis, inverse=False, onesided=True, dft_length=n, norm=norm)


@with_unsupported_dtypes({"1.25.1 and below": ("float16",)}, "numpy")
@to_ivy_arrays_and_back
def ihfft(a, n=None, axis=-1, norm=None):
    if n is None:
        n = a.shape[axis]
    norm = _swap_direction(norm)
    output = ivy.conj(rfft(a, n, axis, norm=norm).ivy_array)
    return output


@with_unsupported_dtypes({"1.25.1 and below": ("int",)}, "numpy")
@to_ivy_arrays_and_back
def fftfreq(n, d=1.0):
    if not isinstance(
        n, (int, type(ivy.int8), type(ivy.int16), type(ivy.int32), type(ivy.int64))
    ):
        raise ValueError("n should be an integer")

    N = (n - 1) // 2 + 1
    val = 1.0 / (n * d)
    results = ivy.empty(tuple([n]), dtype=int)

    p1 = ivy.arange(0, N, dtype=int)
    results[:N] = p1
    p2 = ivy.arange(-(n // 2), 0, dtype=int)
    results[N:] = p2

    return results * val


@to_ivy_arrays_and_back
def rfftfreq(n, d=1.0):
    if not isinstance(
        n, (int, type(ivy.int8), type(ivy.int16), type(ivy.int32), type(ivy.int64))
    ):
        raise ValueError("n should be an integer")

    val = 1.0 / (n * d)
    N = n // 2 + 1
    results = ivy.arange(0, N, dtype=int)
    return results * val


@with_unsupported_dtypes({"1.24.3 and below": ("float16",)}, "numpy")
@to_ivy_arrays_and_back
def ifftn(a, s=None, axes=None, norm=None):
    a = ivy.asarray(a, dtype=ivy.complex128)
    a = ivy.ifftn(a, s=s, axes=axes, norm=norm)
<<<<<<< HEAD
    return a
=======
    return a
>>>>>>> 61f92344
<|MERGE_RESOLUTION|>--- conflicted
+++ resolved
@@ -132,8 +132,4 @@
 def ifftn(a, s=None, axes=None, norm=None):
     a = ivy.asarray(a, dtype=ivy.complex128)
     a = ivy.ifftn(a, s=s, axes=axes, norm=norm)
-<<<<<<< HEAD
     return a
-=======
-    return a
->>>>>>> 61f92344
