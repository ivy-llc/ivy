--- conflicted
+++ resolved
@@ -38,13 +38,6 @@
 
 
 @to_ivy_arrays_and_back
-<<<<<<< HEAD
-def rfft(a, n=None, axis=1, norm=None):
-    a = ivy.array(a, dtype=ivy.float64)
-    if norm is None:
-        norm = "backward"
-    return ivy.dft(a, axis=axis, inverse=False, onesided=True, dft_length=n, norm=norm)
-=======
 @with_unsupported_dtypes({"1.23.0 and below": ("float16",)}, "numpy")
 def fftshift(x, axes=None):
     x = ivy.asarray(x)
@@ -63,4 +56,10 @@
     roll = ivy.roll(x, shift, axis=axes)
 
     return roll
->>>>>>> 63f30e5a
+
+
+def rfft(a, n=None, axis=1, norm=None):
+    a = ivy.array(a, dtype=ivy.float64)
+    if norm is None:
+        norm = "backward"
+    return ivy.dft(a, axis=axis, inverse=False, onesided=True, dft_length=n, norm=norm)