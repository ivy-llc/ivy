import ivy
from ivy.functional.frontends.numpy.func_wrapper import to_ivy_arrays_and_back
from ivy.func_wrapper import with_unsupported_dtypes


_SWAP_DIRECTION_MAP = {
    None: "forward",
    "backward": "forward",
    "ortho": "ortho",
    "forward": "backward",
}


def _swap_direction(norm):
    try:
        return _SWAP_DIRECTION_MAP[norm]
    except KeyError:
        raise ValueError(
            f'Invalid norm value {norm}; should be "backward", "ortho" or "forward".'
        ) from None


@to_ivy_arrays_and_back
def ifft(a, n=None, axis=-1, norm=None):
    a = ivy.array(a, dtype=ivy.complex128)
    if norm is None:
        norm = "backward"
    return ivy.ifft(a, axis, norm=norm, n=n)


@to_ivy_arrays_and_back
@with_unsupported_dtypes({"1.24.3 and below": ("float16",)}, "numpy")
def ifftshift(x, axes=None):
    x = ivy.asarray(x)

    if axes is None:
        axes = tuple(range(x.ndim))
        shift = [-(dim // 2) for dim in x.shape]
    elif isinstance(
        axes,
        (int, type(ivy.uint8), type(ivy.uint16), type(ivy.uint32), type(ivy.uint64)),
    ):
        shift = -(x.shape[axes] // 2)
    else:
        shift = [-(x.shape[ax] // 2) for ax in axes]

    roll = ivy.roll(x, shift, axis=axes)

    return roll


@to_ivy_arrays_and_back
def fft(a, n=None, axis=-1, norm=None):
    return ivy.fft(ivy.astype(a, ivy.complex128), axis, norm=norm, n=n)


@to_ivy_arrays_and_back
@with_unsupported_dtypes({"1.24.3 and below": ("float16",)}, "numpy")
def fftshift(x, axes=None):
    x = ivy.asarray(x)

    if axes is None:
        axes = tuple(range(x.ndim))
        shift = [(dim // 2) for dim in x.shape]
    elif isinstance(
        axes,
        (int, type(ivy.uint8), type(ivy.uint16), type(ivy.uint32), type(ivy.uint64)),
    ):
        shift = x.shape[axes] // 2
    else:
        shift = [(x.shape[ax] // 2) for ax in axes]

    roll = ivy.roll(x, shift, axis=axes)

    return roll


@with_unsupported_dtypes({"1.24.3 and below": ("float16",)}, "numpy")
@to_ivy_arrays_and_back
def rfft(a, n=None, axis=-1, norm=None):
    if norm is None:
        norm = "backward"
    a = ivy.array(a, dtype=ivy.float64)
    return ivy.dft(a, axis=axis, inverse=False, onesided=True, dft_length=n, norm=norm)


@with_unsupported_dtypes({"1.24.3 and below": ("float16",)}, "numpy")
@to_ivy_arrays_and_back
def ihfft(a, n=None, axis=-1, norm=None):
    if n is None:
        n = a.shape[axis]
    norm = _swap_direction(norm)
    output = ivy.conj(rfft(a, n, axis, norm=norm).ivy_array)
    return output


@with_unsupported_dtypes({"1.24.3 and below": ("int",)}, "numpy")
@to_ivy_arrays_and_back
def fftfreq(n, d=1.0):
    if not isinstance(
        n, (int, type(ivy.int8), type(ivy.int16), type(ivy.int32), type(ivy.int64))
    ):
        raise ValueError("n should be an integer")

    N = (n - 1) // 2 + 1
    val = 1.0 / (n * d)
    results = ivy.empty(tuple([n]), dtype=int)

    p1 = ivy.arange(0, N, dtype=int)
    results[:N] = p1
    p2 = ivy.arange(-(n // 2), 0, dtype=int)
    results[N:] = p2

    return results * val


@to_ivy_arrays_and_back
<<<<<<< HEAD
def rfftfreq(n, d=1.0):
    if not isinstance(
        n, (int, type(ivy.int8), type(ivy.int16), type(ivy.int32), type(ivy.int64))
    ):
        raise ValueError("n should be an integer")

    val = 1.0 / (n * d)
    N = n // 2 + 1
    results = ivy.arange(0, N, dtype=int)
    return results * val


=======
>>>>>>> 3ef6e164
def fft2(a, s=None, axes=(-2, -1), norm=None):
    a = ivy.array(a, dtype=ivy.complex128)
    if norm is None:
        norm = "backward"
    if s is None:
        s = a.shape
    intermediate = ivy.fft(a, axes[0], norm=norm, n=s[0])
<<<<<<< HEAD
    return ivy.fft(intermediate, axes[1], norm=norm, n=s[1])
=======
    return ivy.fft(intermediate, axes[1], norm=norm, n=s[1])
>>>>>>> 3ef6e164
<|MERGE_RESOLUTION|>--- conflicted
+++ resolved
@@ -115,7 +115,6 @@
 
 
 @to_ivy_arrays_and_back
-<<<<<<< HEAD
 def rfftfreq(n, d=1.0):
     if not isinstance(
         n, (int, type(ivy.int8), type(ivy.int16), type(ivy.int32), type(ivy.int64))
@@ -128,8 +127,6 @@
     return results * val
 
 
-=======
->>>>>>> 3ef6e164
 def fft2(a, s=None, axes=(-2, -1), norm=None):
     a = ivy.array(a, dtype=ivy.complex128)
     if norm is None:
@@ -137,8 +134,4 @@
     if s is None:
         s = a.shape
     intermediate = ivy.fft(a, axes[0], norm=norm, n=s[0])
-<<<<<<< HEAD
-    return ivy.fft(intermediate, axes[1], norm=norm, n=s[1])
-=======
-    return ivy.fft(intermediate, axes[1], norm=norm, n=s[1])
->>>>>>> 3ef6e164
+    return ivy.fft(intermediate, axes[1], norm=norm, n=s[1])