import ivy
from ivy.functional.frontends.numpy.func_wrapper import to_ivy_arrays_and_back
from ivy.func_wrapper import with_unsupported_dtypes


_SWAP_DIRECTION_MAP = {
    None: "forward",
    "backward": "forward",
    "ortho": "ortho",
    "forward": "backward",
}


# --- Helpers --- #
# --------------- #


def _swap_direction(norm):
    try:
        return _SWAP_DIRECTION_MAP[norm]
    except KeyError:
        raise ValueError(
            f'Invalid norm value {norm}; should be "backward", "ortho" or "forward".'
        ) from None


# --- Main --- #
# ------------ #


@to_ivy_arrays_and_back
def fft(a, n=None, axis=-1, norm=None):
    return ivy.fft(ivy.astype(a, ivy.complex128), axis, norm=norm, n=n)


@with_unsupported_dtypes({"1.25.2 and below": ("int",)}, "numpy")
@to_ivy_arrays_and_back
def fftfreq(n, d=1.0):
    if not isinstance(
        n, (int, type(ivy.int8), type(ivy.int16), type(ivy.int32), type(ivy.int64))
    ):
        raise ValueError("n should be an integer")

    N = (n - 1) // 2 + 1
    val = 1.0 / (n * d)
    results = ivy.empty(tuple([n]), dtype=int)

    p1 = ivy.arange(0, N, dtype=int)
    results[:N] = p1
    p2 = ivy.arange(-(n // 2), 0, dtype=int)
    results[N:] = p2

    return results * val


@to_ivy_arrays_and_back
@with_unsupported_dtypes({"1.25.2 and below": ("float16",)}, "numpy")
def fftshift(x, axes=None):
    x = ivy.asarray(x)

    if axes is None:
        axes = tuple(range(x.ndim))
        shift = [(dim // 2) for dim in x.shape]
    elif isinstance(
        axes,
        (int, type(ivy.uint8), type(ivy.uint16), type(ivy.uint32), type(ivy.uint64)),
    ):
        shift = x.shape[axes] // 2
    else:
        shift = [(x.shape[ax] // 2) for ax in axes]

    roll = ivy.roll(x, shift, axis=axes)

    return roll


@to_ivy_arrays_and_back
def ifft(a, n=None, axis=-1, norm=None):
    a = ivy.array(a, dtype=ivy.complex128)
    if norm is None:
        norm = "backward"
    return ivy.ifft(a, axis, norm=norm, n=n)


@with_unsupported_dtypes({"1.24.3 and below": ("float16",)}, "numpy")
@to_ivy_arrays_and_back
def ifftn(a, s=None, axes=None, norm=None):
    a = ivy.asarray(a, dtype=ivy.complex128)
    a = ivy.ifftn(a, s=s, axes=axes, norm=norm)
    return a


@to_ivy_arrays_and_back
@with_unsupported_dtypes({"1.25.2 and below": ("float16",)}, "numpy")
def ifftshift(x, axes=None):
    x = ivy.asarray(x)

    if axes is None:
        axes = tuple(range(x.ndim))
        shift = [-(dim // 2) for dim in x.shape]
    elif isinstance(
        axes,
        (int, type(ivy.uint8), type(ivy.uint16), type(ivy.uint32), type(ivy.uint64)),
    ):
        shift = -(x.shape[axes] // 2)
    else:
        shift = [-(x.shape[ax] // 2) for ax in axes]

    roll = ivy.roll(x, shift, axis=axes)

    return roll


@with_unsupported_dtypes({"1.25.2 and below": ("float16",)}, "numpy")
@to_ivy_arrays_and_back
def ihfft(a, n=None, axis=-1, norm=None):
    if n is None:
        n = a.shape[axis]
    norm = _swap_direction(norm)
    output = ivy.conj(rfft(a, n, axis, norm=norm).ivy_array)
    return output


@with_unsupported_dtypes({"1.25.2 and below": ("float16",)}, "numpy")
@to_ivy_arrays_and_back
def rfft(a, n=None, axis=-1, norm=None):
    if norm is None:
        norm = "backward"
    a = ivy.array(a, dtype=ivy.float64)
    return ivy.dft(a, axis=axis, inverse=False, onesided=True, dft_length=n, norm=norm)


@to_ivy_arrays_and_back
def rfftfreq(n, d=1.0):
    if not isinstance(
        n, (int, type(ivy.int8), type(ivy.int16), type(ivy.int32), type(ivy.int64))
    ):
        raise ValueError("n should be an integer")

    val = 1.0 / (n * d)
    N = n // 2 + 1
    results = ivy.arange(0, N, dtype=int)
    return results * val


@with_unsupported_dtypes({"1.24.3 and below": ("float16",)}, "numpy")
@to_ivy_arrays_and_back
<<<<<<< HEAD
def ifftn(a, s=None, axes=None, norm=None):
    a = ivy.asarray(a, dtype=ivy.complex128)
    a = ivy.ifftn(a, s=s, axes=axes, norm=norm)
    return a

@with_unsupported_dtypes({"1.24.3 and below": ("float16",)}, "numpy")
@to_ivy_arrays_and_back
=======
>>>>>>> 8a15cde7
def rfftn(a, s=None, axes=None, norm=None):
    a = ivy.asarray(a, dtype=ivy.complex128)
    return ivy.rfftn(a, s=s, axes=axes, norm=norm)
<|MERGE_RESOLUTION|>--- conflicted
+++ resolved
@@ -145,16 +145,6 @@
 
 @with_unsupported_dtypes({"1.24.3 and below": ("float16",)}, "numpy")
 @to_ivy_arrays_and_back
-<<<<<<< HEAD
-def ifftn(a, s=None, axes=None, norm=None):
-    a = ivy.asarray(a, dtype=ivy.complex128)
-    a = ivy.ifftn(a, s=s, axes=axes, norm=norm)
-    return a
-
-@with_unsupported_dtypes({"1.24.3 and below": ("float16",)}, "numpy")
-@to_ivy_arrays_and_back
-=======
->>>>>>> 8a15cde7
 def rfftn(a, s=None, axes=None, norm=None):
     a = ivy.asarray(a, dtype=ivy.complex128)
     return ivy.rfftn(a, s=s, axes=axes, norm=norm)
