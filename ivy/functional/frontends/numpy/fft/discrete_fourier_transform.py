--- conflicted
+++ resolved
@@ -140,8 +140,7 @@
 def rfftn(a, s=None, axes=None, norm=None):
     a = ivy.asarray(a, dtype=ivy.complex128)
     return ivy.rfftn(a, s=s, axes=axes, norm=norm)
-<<<<<<< HEAD
-=======
+
 
 
 _SWAP_DIRECTION_MAP = {
@@ -150,4 +149,3 @@
     "ortho": "ortho",
     "forward": "backward",
 }
->>>>>>> 8854a017
