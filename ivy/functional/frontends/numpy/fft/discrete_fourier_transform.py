import ivy
from ivy.functional.frontends.numpy.func_wrapper import to_ivy_arrays_and_back
from ivy.func_wrapper import with_unsupported_dtypes


@to_ivy_arrays_and_back
def ifft(a, n=None, axis=-1, norm=None):
    a = ivy.array(a, dtype=ivy.complex128)
    if norm is None:
        norm = "backward"
    return ivy.ifft(a, axis, norm=norm, n=n)


@with_unsupported_dtypes({"1.23.0 and below": ("float16",)}, "numpy")
def ifftshift(x, axes=None):
    x = ivy.asarray(x)

    if axes is None:
        axes = tuple(range(x.ndim))
        shift = [-(dim // 2) for dim in x.shape]
    elif isinstance(
        axes,
        (int, type(ivy.uint8), type(ivy.uint16), type(ivy.uint32), type(ivy.uint64)),
    ):
        shift = -(x.shape[axes] // 2)
    else:
        shift = [-(x.shape[ax] // 2) for ax in axes]

    roll = ivy.roll(x, shift, axis=axes)

    return roll


@to_ivy_arrays_and_back
<<<<<<< HEAD
def rfft(a, n=None, axis=-1, norm="backward"):
    return ivy.rfft(a, axis=axis, norm=norm, n=n)
=======
def fft(a, n=None, axis=-1, norm=None):
    return ivy.fft(ivy.astype(a, ivy.complex128), axis, norm=norm, n=n)
>>>>>>> 9f8011b9
<|MERGE_RESOLUTION|>--- conflicted
+++ resolved
@@ -32,10 +32,5 @@
 
 
 @to_ivy_arrays_and_back
-<<<<<<< HEAD
-def rfft(a, n=None, axis=-1, norm="backward"):
-    return ivy.rfft(a, axis=axis, norm=norm, n=n)
-=======
 def fft(a, n=None, axis=-1, norm=None):
-    return ivy.fft(ivy.astype(a, ivy.complex128), axis, norm=norm, n=n)
->>>>>>> 9f8011b9
+    return ivy.fft(ivy.astype(a, ivy.complex128), axis, norm=norm, n=n)