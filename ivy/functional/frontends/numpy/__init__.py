--- conflicted
+++ resolved
@@ -671,8 +671,5 @@
 maximum = ufunc("_maximum")
 minimum = ufunc("_minimum")
 real = ufunc("_real")
-<<<<<<< HEAD
-fmax = ufunc("_fmax")
-=======
 divmod = ufunc("_divmod")
->>>>>>> d1346e5c
+fmax = ufunc("_fmax")