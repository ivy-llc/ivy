--- conflicted
+++ resolved
@@ -712,11 +712,8 @@
 conjugate = ufunc("_conj")
 lcm = ufunc("_lcm")
 gcd = ufunc("_gcd")
-<<<<<<< HEAD
 spacing = ufunc("_spacing")
-=======
 clip = ufunc("_clip")
->>>>>>> a0f8229f
 
 # setting to specific version #
 # --------------------------- #
