--- conflicted
+++ resolved
@@ -10,12 +10,7 @@
 from . import mathematical_functions
 from .mathematical_functions import *
 from . import statistics
-<<<<<<< HEAD
 from .statistics import *
-=======
-from .statistics import *
-
 from . import fft
 from . import matrix
-from . import ufunc
->>>>>>> c910a152
+from . import ufunc