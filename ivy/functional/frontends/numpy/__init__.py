--- conflicted
+++ resolved
@@ -22,11 +22,8 @@
 
 from . import ma
 from . import fft
-<<<<<<< HEAD
+from . import random
 from . import ndarray
-from . import ufunc
-=======
-from . import random
 from . import ufunc
 
 from . import linalg
@@ -42,5 +39,4 @@
     # kron,
 )
 
-# from .linalg.norms_and_other_numbers import trace
->>>>>>> 53c692b9
+# from .linalg.norms_and_other_numbers import trace