# global
import numpy as np
from typing import Optional, Sequence, Union
import ivy
from ivy.func_wrapper import with_unsupported_dtypes
from ivy.functional.frontends.numpy.func_wrapper import (
    to_ivy_arrays_and_back,
    handle_numpy_dtype,
    from_zero_dim_arrays_to_scalar,
    handle_numpy_out,
)


@handle_numpy_out
@handle_numpy_dtype
@to_ivy_arrays_and_back
@from_zero_dim_arrays_to_scalar
def var(
    a: np.ndarray,
    /,
    *,
    axis: Optional[Union[int, Sequence[int]]] = None,
    dtype: Optional[np.dtype] = None,
    correction: Union[int, float] = 0.0,
    keepdims: bool = False,
    out: Optional[np.ndarray] = None,
):

    if dtype is not None:
        a = ivy.astype(ivy.array(a), ivy.as_ivy_dtype(dtype))

    if axis is None:
        axis = tuple(range(len(a.shape)))
    axis = (axis,) if isinstance(axis, int) else tuple(axis)
    if isinstance(correction, int):
        ret = np.var(a, axis=axis, ddof=correction, keepdims=keepdims, out=out)
        return ivy.astype(ret, a.dtype, copy=False)
    if a.size == 0:
        return np.asarray(float("nan"))
    size = 1
    for a in axis:
        size *= a.shape[a]
    if size == correction:
        size += 0.0001  # to avoid division by zero in return
    return ivy.astype(
        np.multiply(
            np.var(a, axis=axis, keepdims=keepdims, out=out),
            size / np.abs(size - correction),
        ),
        a.dtype,
        copy=False,
    )


@handle_numpy_out
@handle_numpy_dtype
@to_ivy_arrays_and_back
@from_zero_dim_arrays_to_scalar
def mean(
    a,
    /,
    *,
    axis=None,
    keepdims=False,
    out=None,
    dtype=None,
    where=True,
):
    axis = tuple(axis) if isinstance(axis, list) else axis
    if dtype:
        a = ivy.astype(ivy.array(a), ivy.as_ivy_dtype(dtype))

    ret = ivy.mean(a, axis=axis, keepdims=keepdims, out=out)
    if ivy.is_array(where):
        ret = ivy.where(where, ret, ivy.default(out, ivy.zeros_like(ret)), out=out)

    return ret


@handle_numpy_out
@handle_numpy_dtype
@to_ivy_arrays_and_back
@from_zero_dim_arrays_to_scalar
def nanmean(
    a,
    /,
    *,
    axis=None,
    keepdims=False,
    out=None,
    dtype=None,
    where=True,
):
    is_nan = ivy.isnan(a)
    axis = tuple(axis) if isinstance(axis, list) else axis

    if not ivy.any(is_nan):
        if dtype:
            a = ivy.astype(ivy.array(a), ivy.as_ivy_dtype(dtype))
        ret = ivy.mean(a, axis=axis, keepdims=keepdims, out=out)

        if ivy.is_array(where):
            ret = ivy.where(where, ret, ivy.default(out, ivy.zeros_like(ret)), out=out)

    else:
        a = [i for i in a if ivy.isnan(i) is False]

        if dtype:
            a = ivy.astype(ivy.array(a), ivy.as_ivy_dtype(dtype))
        ret = ivy.mean(a, axis=axis, keepdims=keepdims, out=out)

        if ivy.is_array(where):
            ret = ivy.where(where, ret, ivy.default(out, ivy.zeros_like(ret)), out=out)

    return ret


@handle_numpy_out
@handle_numpy_dtype
@to_ivy_arrays_and_back
@from_zero_dim_arrays_to_scalar
def std(
    x,
    /,
    *,
    axis=None,
    ddof=0.0,
    keepdims=False,
    out=None,
    dtype=None,
    where=True,
):
    axis = tuple(axis) if isinstance(axis, list) else axis
    if dtype is None:
        if ivy.is_int_dtype(x.dtype):
            dtype = ivy.float64
        else:
            dtype = x.dtype
    ret = ivy.std(x, axis=axis, correction=ddof, keepdims=keepdims, out=out)
    if ivy.is_array(where):
        ret = ivy.where(where, ret, ivy.default(out, ivy.zeros_like(ret)), out=out)
    return ret.astype(dtype, copy=False)


@to_ivy_arrays_and_back
@from_zero_dim_arrays_to_scalar
def average(a, /, *, axis=None, weights=None, returned=False, keepdims=False):
    axis = tuple(axis) if isinstance(axis, list) else axis
    global avg
    avg = 0

    if keepdims is None:
        keepdims_kw = {}
    else:
        keepdims_kw = {"keepdims": keepdims}

    dtype = a.dtype
    if weights is None:
        avg = a.mean(axis, **keepdims_kw)
        weights_sum = avg.dtype.type(a.count(axis))
    else:
        if a.shape != weights.shape:
            if axis is None:
                return 0
            weights = ivy.broadcast_to(weights, (a.ndim - 1) * (1,) + weights.shape)
            weights = weights.swapaxes(-1, axis)
        weights_sum = weights.sum(axis=axis, **keepdims_kw)
        mul = ivy.multiply(a, weights)
        avg = ivy.sum(mul, axis=axis, **keepdims_kw) / weights_sum

    if returned:
        if weights_sum.shape != avg.shape:
            weights_sum = ivy.broadcast_to(weights_sum, avg.shape).copy()
        return avg.astype(dtype), weights_sum
    else:
        return avg.astype(dtype)


@handle_numpy_out
@to_ivy_arrays_and_back
@from_zero_dim_arrays_to_scalar
def nanstd(
    a, /, *, axis=None, dtype=None, out=None, ddof=0, keepdims=False, where=True
):
    a = ivy.nan_to_num(a)
    axis = tuple(axis) if isinstance(axis, list) else axis

    if dtype:
        a = ivy.astype(ivy.array(a), ivy.as_ivy_dtype(dtype))

    ret = ivy.std(a, axis=axis, correction=ddof, keepdims=keepdims, out=out)
    if ivy.is_array(where):
        ret = ivy.where(where, ret, ivy.default(out, ivy.zeros_like(ret)), out=out)

    return ret


@to_ivy_arrays_and_back
def cov(x, y=None, bias=False, dtype=None, fweights=None, aweights=None, ddof=None):
    # check if inputs are valid
    input_check = ivy.valid_dtype(dtype) and x.ndim in [0, 1]

    if input_check:
        x = ivy.array(x)
        x = x.stack([], axis=0)
        # if two input arrays are given
        if ivy.exists(y) and y.ndim > 0:
            x = x.stack(ivy.array(y), axis=0)

        # compute the weights array
        w = None
        # if weights are 1D and positive
        if ivy.exists(fweights):
            if fweights.ndim < 2 and not fweights.min(keepdims=True)[0] > 0:
                w = ivy.array(fweights)
        if ivy.exists(aweights):
            if aweights.ndim < 2 and not aweights.min(keepdims=True)[0] > 0:
                w = w.multiply(aweights) if ivy.exists(w) else ivy.array(aweights)

            # if w exists, use weighted average
            xw = x.multiply(w)
            w_sum = ivy.sum(w)
            average = ivy.stable_divide(ivy.sum(xw, axis=1), w_sum)
        else:
            # else compute arithmetic average
            average = ivy.mean(x, axis=1)

        # compute the normalization
        if ddof is None:
            ddof = 1 if bias == 0 else 0

        if w is None:
            norm = x.shape[0] - ddof
        elif ddof == 0:
            norm = w_sum
        elif aweights is None:
            norm = w_sum - ddof
        else:
            norm = w_sum - ivy.stable_divide(ddof * ivy.sum(w * aweights), w_sum)

        # compute residuals from average
        x -= average[:]
        # compute transpose matrix
        x_t = ivy.matrix_transpose(x * w) if ivy.exists(w) else ivy.matrix_transpose(x)
        # compute covariance matrix
        c = ivy.stable_divide(ivy.matmul(x, x_t), norm).astype(dtype)

        return c


@handle_numpy_out
@handle_numpy_dtype
@to_ivy_arrays_and_back
@with_unsupported_dtypes({"2.9.0 and below": ("float16", "bfloat16")}, "tensorflow")
def nanvar(a, axis=None, dtype=None, out=None, ddof=0, keepdims=False, *, where=True):
    is_nan = ivy.isnan(a)
    axis = tuple(axis) if isinstance(axis, list) else axis

    if not ivy.any(is_nan):
        if dtype:
            a = ivy.astype(ivy.array(a), ivy.as_ivy_dtype(dtype))
        else:
            dtype = "float" if ivy.is_int_dtype(a) else a.dtype

        ret = ivy.var(a, axis=axis, correction=ddof, keepdims=keepdims, out=out)

        if ivy.is_array(where):
            where = ivy.array(where, dtype=ivy.bool)
            ret = ivy.where(where, ret, ivy.default(out, ivy.zeros_like(ret)), out=out)

    else:
        a = [i for i in a if ivy.isnan(i) is False]

        if dtype:
            a = ivy.astype(ivy.array(a), ivy.as_ivy_dtype(dtype))
        else:
            dtype = "float" if ivy.is_int_dtype(a) else a.dtype

        ret = ivy.var(a, axis=axis, correction=ddof, keepdims=keepdims, out=out)

        if ivy.is_array(where):
            where = ivy.array(where, dtype=ivy.bool)
            ret = ivy.where(where, ret, ivy.default(out, ivy.zeros_like(ret)), out=out)

    all_nan = ivy.isnan(ret)
    if ivy.all(all_nan):
        ret = ivy.astype(ret, ivy.array([float("inf")]))
    return ret


<<<<<<< HEAD

@handle_numpy_out
@handle_numpy_dtype
@to_ivy_arrays_and_back
@from_zero_dim_arrays_to_scalar
def nanmedian(
    a,
    /,
    *,
    axis=None,
    keepdims=False,
    out=None,
    dtype=None,
    where=True,
):
    is_nan = ivy.isnan(a)
    axis = tuple(axis) if isinstance(axis, list) else axis

    if not ivy.any(is_nan):
        if dtype:
            a = ivy.astype(ivy.array(a), ivy.as_ivy_dtype(dtype))
        ret = ivy.median(a, axis=axis, keepdims=keepdims, out=out)

        if ivy.is_array(where):
            ret = ivy.where(where, ret, ivy.default(out, ivy.zeros_like(ret)), out=out)

    else:
        a = [i for i in a if ivy.isnan(i) is False]

        if dtype:
            a = ivy.astype(ivy.array(a), ivy.as_ivy_dtype(dtype))
        ret = ivy.median(a, axis=axis, keepdims=keepdims, out=out)

        if ivy.is_array(where):
            ret = ivy.where(where, ret, ivy.default(out, ivy.zeros_like(ret)), out=out)

    return ret


=======
def _quantile_is_valid(q):
    # avoid expensive reductions, relevant for arrays with < O(1000) elements
    if q.ndim == 1 and q.size < 10:
        for i in range(q.size):
            if not (0.0 <= q[i] <= 1.0):
                return False
    else:
        if not (ivy.all(0 <= q) and ivy.all(q <= 1)):
            return False
    return True


def cpercentile(N, percent, key=lambda x: x):
    """
    Find the percentile   of a list of values.

    @parameter N - is a list of values. Note N MUST BE already sorted.
    @parameter percent - a float value from 0.0 to 1.0.
    @parameter key - optional key function to compute value from each element of N.

    @return - the percentile  of the values
    """
    N.sort()
    k = (len(N) - 1) * percent
    f = ivy.math.floor(k)
    c = ivy.math.ceil(k)
    if f == c:
        return key(N[int(k)])
    d0 = key(N[int(f)]) * (c - k)
    d1 = key(N[int(c)]) * (k - f)
    return d0 + d1


def nanpercentile(
    a,
    /,
    *,
    q,
    axis=None,
    out=None,
    overwrite_input=False,
    method="linear",
    keepdims=False,
    interpolation=None,
):
    a = ivy.array(a)
    q = ivy.divide(q, 100.0)
    q = ivy.array(q)
    # print(q)
    if not _quantile_is_valid(q):
        raise ValueError("percentile s must be in the range [0, 100]")
    if axis is None:
        resultarray = []
        nanlessarray = []
        for x in a:

            for i in x:
                if not ivy.isnan(i):
                    nanlessarray.append(i)

        for i in q:
            resultarray.append(cpercentile(nanlessarray, i))
        return resultarray
    elif axis == 1:
        resultarray = []
        nanlessarrayofarrays = []
        for i in a:
            nanlessarray = []
            for t in i:
                if not ivy.isnan(t):
                    nanlessarray.append(t)
            nanlessarrayofarrays.append(nanlessarray)
        for i in q:
            arrayofpercentiles = []
            for ii in nanlessarrayofarrays:
                arrayofpercentiles.append(cpercentile(ii, i))
            resultarray.append(arrayofpercentiles)
        return resultarray
    elif axis == 0:
        resultarray = []

        try:
            a = ivy.swapaxes(a, 0, 1)
        except ivy.utils.exceptions.IvyError:
            ivy.logging.warning("axis is 0 but couldn't swap")

        finally:

            nanlessarrayofarrays = []
            for i in a:
                nanlessarray = []
                for t in i:
                    if not ivy.isnan(t):
                        nanlessarray.append(t)
                nanlessarrayofarrays.append(nanlessarray)
            for i in q:
                arrayofpercentiles = []
                for ii in nanlessarrayofarrays:
                    arrayofpercentiles.append(cpercentile(ii, i))
                resultarray.append(arrayofpercentiles)
        return resultarray
>>>>>>> 78b32d34
<|MERGE_RESOLUTION|>--- conflicted
+++ resolved
@@ -288,7 +288,6 @@
     return ret
 
 
-<<<<<<< HEAD
 
 @handle_numpy_out
 @handle_numpy_dtype
@@ -328,7 +327,8 @@
     return ret
 
 
-=======
+
+
 def _quantile_is_valid(q):
     # avoid expensive reductions, relevant for arrays with < O(1000) elements
     if q.ndim == 1 and q.size < 10:
@@ -429,5 +429,4 @@
                 for ii in nanlessarrayofarrays:
                     arrayofpercentiles.append(cpercentile(ii, i))
                 resultarray.append(arrayofpercentiles)
-        return resultarray
->>>>>>> 78b32d34
+        return resultarray