# global
import ivy
from ivy.func_wrapper import from_zero_dim_arrays_to_float
from ivy.functional.frontends.numpy.func_wrapper import (
    to_ivy_arrays_and_back,
    handle_numpy_dtype,
)


@handle_numpy_dtype
@to_ivy_arrays_and_back
@from_zero_dim_arrays_to_float
def mean(
    x,
    /,
    *,
    axis=None,
    keepdims=False,
    out=None,
    dtype=None,
    where=True,
):
    axis = tuple(axis) if isinstance(axis, list) else axis
    if dtype:
        x = ivy.astype(ivy.array(x), ivy.as_ivy_dtype(dtype))

    ret = ivy.mean(x, axis=axis, keepdims=keepdims, out=out)
    if ivy.is_array(where):
        ret = ivy.where(where, ret, ivy.default(out, ivy.zeros_like(ret)), out=out)

    return ret


@handle_numpy_dtype
@to_ivy_arrays_and_back
@from_zero_dim_arrays_to_float
def nanmean(
    a,
    /,
    *,
    axis=None,
    keepdims=False,
    out=None,
    dtype=None,
    where=True,
):
    is_nan = ivy.isnan(a)
    axis = tuple(axis) if isinstance(axis, list) else axis

    if not ivy.any(is_nan):
        if dtype:
            a = ivy.astype(ivy.array(a), ivy.as_ivy_dtype(dtype))
        ret = ivy.mean(a, axis=axis, keepdims=keepdims, out=out)

        if ivy.is_array(where):
            ret = ivy.where(where, ret, ivy.default(out, ivy.zeros_like(ret)), out=out)

    else:
        a = [i for i in a if ivy.isnan(i) is False]

        if dtype:
            a = ivy.astype(ivy.array(a), ivy.as_ivy_dtype(dtype))
        ret = ivy.mean(a, axis=axis, keepdims=keepdims, out=out)

        if ivy.is_array(where):
            ret = ivy.where(where, ret, ivy.default(out, ivy.zeros_like(ret)), out=out)

    return ret


@from_zero_dim_arrays_to_float
def std(
    x,
    /,
    *,
    axis=None,
    correction=0.0,
    keepdims=False,
    out=None,
    dtype=None,
    where=True,
):
    axis = tuple(axis) if isinstance(axis, list) else axis
    if dtype:
        x = ivy.astype(ivy.array(x), ivy.as_ivy_dtype(dtype))

    ret = ivy.std(x, axis=axis, correction=correction, keepdims=keepdims, out=out)
    if ivy.is_array(where):
        ret = ivy.where(where, ret, ivy.default(out, ivy.zeros_like(ret)), out=out)

    return ret


# @from_zero_dim_arrays_to_float
@to_ivy_arrays_and_back
def average(a, /, *, axis=None, weights=None, returned=False, keepdims=False):
    axis = tuple(axis) if isinstance(axis, list) else axis
    global avg
    avg = 0

    if keepdims is None:
        keepdims_kw = {}
    else:
        keepdims_kw = {"keepdims": keepdims}

    dtype = a.dtype
    if weights is None:
        avg = a.mean(axis, **keepdims_kw)
        weights_sum = avg.dtype.type(a.count(axis))
    else:
        if a.shape != weights.shape:
            if axis is None:
                return 0
            weights = ivy.broadcast_to(weights, (a.ndim - 1) * (1,) + weights.shape)
            weights = weights.swapaxes(-1, axis)
        weights_sum = weights.sum(axis=axis, **keepdims_kw)
        mul = ivy.multiply(a, weights)
        avg = ivy.sum(mul, axis=axis, **keepdims_kw) / weights_sum

    if returned:
        if weights_sum.shape != avg.shape:
            weights_sum = ivy.broadcast_to(weights_sum, avg.shape).copy()
        return avg.astype(dtype), weights_sum
    else:
        return avg.astype(dtype)
<<<<<<< HEAD
    
    
@from_zero_dim_arrays_to_float
def nanstd(
        a,
        /,
        *,
        axis=None, 
        dtype=None, 
        out=None, 
        ddof=0, 
        keepdims=False,
        where=True
):        
    a = a[~ivy.isnan(a)]
    axis = tuple(axis) if isinstance(axis, list) else axis
    
    if dtype:
        a = ivy.astype(ivy.array(a), ivy.as_ivy_dtype(dtype))

    ret = ivy.std(a, axis=axis, correction=ddof, keepdims=keepdims, out=out)
    if ivy.is_array(where):
        ret = ivy.where(where, ret, ivy.default(out, ivy.zeros_like(ret)), out=out)

    return ret
=======


@to_ivy_arrays_and_back
def cov(
    x,
    y=None,
    bias=False,
    dtype=None,
    fweights=None,
    aweights=None,
    ddof=None
):
    # check if inputs are valid
    input_check = ivy.valid_dtype(dtype) and x.ndim in [0, 1]

    if input_check:
        x = ivy.array(x)
        x = x.stack([], axis=0)
        # if two input arrays are given
        if ivy.exists(y) and y.ndim > 0:
            x = x.stack(ivy.array(y), axis=0)

        # compute the weights array
        w = None
        # if weights are 1D and positive
        if ivy.exists(fweights):
            if fweights.ndim < 2 and not fweights.min(keepdims=True)[0] > 0:
                w = ivy.array(fweights)
        if ivy.exists(aweights):
            if aweights.ndim < 2 and not aweights.min(keepdims=True)[0] > 0:
                w = w.multiply(aweights) if ivy.exists(w) else ivy.array(aweights)

            # if w exists, use weighted average
            xw = x.multiply(w)
            w_sum = ivy.sum(w)
            average = ivy.stable_divide(ivy.sum(xw, axis=1) , w_sum)
        else:
            # else compute arithmetic average
            average = ivy.mean(x, axis=1)

        # compute the normalization
        if ddof is None:
            ddof = 1 if bias == 0 else 0

        if w is None:
            norm = x.shape[0] - ddof
        elif ddof == 0:
            norm = w_sum
        elif aweights is None:
            norm = w_sum - ddof
        else:
            norm = w_sum - ivy.stable_divide(ddof * ivy.sum(w * aweights), w_sum)

        # compute residuals from average
        x -= average[:]
        # compute transpose matrix
        x_t = ivy.matrix_transpose(x * w) if ivy.exists(w) else ivy.matrix_transpose(x)
        # compute covariance matrix
        c = ivy.stable_divide(ivy.matmul(x, x_t), norm).astype(dtype)

        return c
>>>>>>> c56d5d24
<|MERGE_RESOLUTION|>--- conflicted
+++ resolved
@@ -123,7 +123,6 @@
         return avg.astype(dtype), weights_sum
     else:
         return avg.astype(dtype)
-<<<<<<< HEAD
     
     
 @from_zero_dim_arrays_to_float
@@ -149,7 +148,6 @@
         ret = ivy.where(where, ret, ivy.default(out, ivy.zeros_like(ret)), out=out)
 
     return ret
-=======
 
 
 @to_ivy_arrays_and_back
@@ -210,5 +208,4 @@
         # compute covariance matrix
         c = ivy.stable_divide(ivy.matmul(x, x_t), norm).astype(dtype)
 
-        return c
->>>>>>> c56d5d24
+        return c