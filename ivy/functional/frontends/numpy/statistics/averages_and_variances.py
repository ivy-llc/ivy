# global
import ivy
from ivy.func_wrapper import from_zero_dim_arrays_to_float
from ivy.functional.frontends.numpy.func_wrapper import to_ivy_arrays_and_back


@from_zero_dim_arrays_to_float
@to_ivy_arrays_and_back
def mean(
    x,
    /,
    *,
    axis=None,
    keepdims=False,
    out=None,
    dtype=None,
    where=True,
):
    axis = tuple(axis) if isinstance(axis, list) else axis
    if dtype:
        x = ivy.astype(ivy.array(x), ivy.as_ivy_dtype(dtype))

    ret = ivy.mean(x, axis=axis, keepdims=keepdims, out=out)
    if ivy.is_array(where):
        ret = ivy.where(where, ret, ivy.default(out, ivy.zeros_like(ret)), out=out)

    return ret


@from_zero_dim_arrays_to_float
def nanmean(
    a,
    /,
    *,
    axis=None,
    keepdims=False,
    out=None,
    dtype=None,
    where=True,
):
    is_nan = ivy.isnan(a)
    axis = tuple(axis) if isinstance(axis, list) else axis

    if not any(is_nan):
        if dtype:
            a = ivy.astype(ivy.array(a), ivy.as_ivy_dtype(dtype))
        ret = ivy.mean(a, axis=axis, keepdims=keepdims, out=out)

        if ivy.is_array(where):
            ret = ivy.where(where, ret, ivy.default(out, ivy.zeros_like(ret)), out=out)

    else:
        a = [i for i in a if ivy.isnan(i) is False]

        if dtype:
            a = ivy.astype(ivy.array(a), ivy.as_ivy_dtype(dtype))
        ret = ivy.mean(a, axis=axis, keepdims=keepdims, out=out)

        if ivy.is_array(where):
            ret = ivy.where(where, ret, ivy.default(out, ivy.zeros_like(ret)), out=out)

    return ret


@from_zero_dim_arrays_to_float
<<<<<<< HEAD
@to_ivy_arrays_and_back
def average(
        a,
        /,
        *,
        axis=None,
        weights=None,
        returned=False,
        keepdims=False
=======
def std(
    x,
    /,
    *,
    axis=None,
    correction=0.0,
    keepdims=False,
    out=None,
    dtype=None,
    where=True,
>>>>>>> 155ad435
):
    axis = tuple(axis) if isinstance(axis, list) else axis

    if keepdims is None:
        keepdims_kw = {}
    else:
        keepdims_kw = {'keepdims': keepdims}

    weights = ivy.broadcast_to(weights, (a.ndim - 1) * (1,) + weights.shape)
    weights = weights.swapaxes(-1, axis)
    weights_sum = weights.sum(axis=axis, **keepdims_kw)
    avg = ivy.multiply(a, weights).sum(axis, **keepdims_kw) / weights_sum
    if returned:
        if weights_sum.shape != avg.shape:
            weights_sum = ivy.broadcast_to(weights_sum, avg.shape).copy()
        return avg, weights_sum
    else:
        return avg<|MERGE_RESOLUTION|>--- conflicted
+++ resolved
@@ -61,19 +61,7 @@
 
     return ret
 
-
 @from_zero_dim_arrays_to_float
-<<<<<<< HEAD
-@to_ivy_arrays_and_back
-def average(
-        a,
-        /,
-        *,
-        axis=None,
-        weights=None,
-        returned=False,
-        keepdims=False
-=======
 def std(
     x,
     /,
@@ -84,7 +72,28 @@
     out=None,
     dtype=None,
     where=True,
->>>>>>> 155ad435
+):
+    axis = tuple(axis) if isinstance(axis, list) else axis
+    if dtype:
+        x = ivy.astype(ivy.array(x), ivy.as_ivy_dtype(dtype))
+
+    ret = ivy.std(x, axis=axis, correction=correction, keepdims=keepdims, out=out)
+    if ivy.is_array(where):
+        ret = ivy.where(where, ret, ivy.default(out, ivy.zeros_like(ret)), out=out)
+
+    return ret
+
+
+@from_zero_dim_arrays_to_float
+@to_ivy_arrays_and_back
+def average(
+        a,
+        /,
+        *,
+        axis=None,
+        weights=None,
+        returned=False,
+        keepdims=False
 ):
     axis = tuple(axis) if isinstance(axis, list) else axis
 
