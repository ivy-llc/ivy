# global
import ivy
<<<<<<< HEAD
import numpy
import ivy.numpy as np 
from ivy.func_wrapper import with_unsupported_dtypes
from ivy.functional.frontends.numpy.func_wrapper import (
    to_ivy_arrays_and_back,
    handle_numpy_dtype,
    from_zero_dim_arrays_to_scalar,
    handle_numpy_out,
    
)
=======
from ivy.functional.frontends.numpy.func_wrapper import (
    to_ivy_arrays_and_back,
    handle_numpy_out,
)

>>>>>>> 1dee5cc2

def _quantile_is_valid(q):
    # avoid expensive reductions, relevant for arrays with < O(1000) elements
    if q.ndim == 1 and q.size < 10:
        for i in range(q.size):
            if not (0.0 <= q[i] <= 1.0):
                return False
    else:
        if not (ivy.all(0 <= q) and ivy.all(q <= 1)):
            return False
    return True


def _cpercentile(N, percent, key=lambda x: x):
    """
    Find the percentile   of a list of values.

    @parameter N - is a list of values. Note N MUST BE already sorted.
    @parameter percent - a float value from 0.0 to 1.0.
    @parameter key - optional key function to compute value from each element of N.

    @return - the percentile  of the values
    """
    N.sort()
    k = (len(N) - 1) * percent
    f = ivy.math.floor(k)
    c = ivy.math.ceil(k)
    if f == c:
        return key(N[int(k)])
    d0 = key(N[int(f)]) * (c - k)
    d1 = key(N[int(c)]) * (k - f)
    return d0 + d1
import ivy


@ivy.to_ivy_arrays_and_back
@ivy.handle_numpy_out
def percentile(a, q, axis=None, out=None, overwrite_input=False, interpolation='linear', keepdims=False):
    a = ivy.array(a)
    q = ivy.divide(q, 100.0)
    q = ivy.array(q)

    if not _quantile_is_valid(q):
        ivy.logging.warning("percentile s must be in the range [0, 100]")
        return []

    if axis is None:
        resultarray = []
        nanlessarray = ivy.where(~ivy.isnan(a), a, ivy.array(float('nan')))
        for i in q:
            resultarray.append(_cpercentile(nanlessarray, i, interpolation))
        return resultarray
    elif axis == 1:
        resultarray = []
        nanlessarrayofarrays = ivy.stack([ivy.where(~ivy.isnan(row), row, ivy.array(float('nan'))) for row in a])
        for i in q:
            arrayofpercentiles = []
            for ii in nanlessarrayofarrays:
                arrayofpercentiles.append(_cpercentile(ii, i, interpolation))
            resultarray.append(arrayofpercentiles)
        return resultarray
    elif axis == 0:
        try:
            a = ivy.swapaxes(a, 0, 1)
        except ivy.exceptions.IvyError:
            ivy.logging.warning("axis is 0 but couldn't swap")

        finally:
            resultarray = []
            nanlessarrayofarrays = ivy.stack([ivy.where(~ivy.isnan(col), col, ivy.array(float('nan'))) for col in a])
            for i in q:
                arrayofpercentiles = []
                for ii in nanlessarrayofarrays:
                    arrayofpercentiles.append(_cpercentile(ii, i, interpolation))
                resultarray.append(arrayofpercentiles)
            return resultarray

def _quantile_is_valid(q):
    return ivy.all(ivy.logical_and(q >= 0, q <= 1))

def _cpercentile(arr, q, interpolation='linear'):
    # Assuming arr is already nan-less
    sorted_arr = ivy.sort(arr, axis=-1)
    n = ivy.shape(arr)[-1]

    # Calculate percentile index
    idx = q * (n - 1)

    # Split the index into integer and fractional parts
    idx_int = ivy.floor(idx)
    idx_frac = idx - idx_int

    if interpolation == 'lower':
        # Percentile calculated as the lower value
        percentiles = sorted_arr[ivy.minimum(idx_int, n - 1)]
    elif interpolation == 'higher':
        # Percentile calculated as the higher value
        percentiles = sorted_arr[ivy.maximum(idx_int + 1, 0)]
    elif interpolation == 'midpoint':
        # Percentile calculated as the average of two nearest values
        percentiles = 0.5 * (sorted_arr[ivy.minimum(idx_int + 1, n - 1)] + sorted_arr[ivy.minimum(idx_int, n - 1)])
    else:
        # Default interpolation is 'linear'
        lower_vals = ivy.index_update(sorted_arr, idx_int.astype(ivy.int32), 0)
        upper_vals = ivy.index_update(sorted_arr, ivy.clip(idx_int + 1, 0, n - 1).astype(ivy.int32), 0)
        percentiles = (1.0 - idx_frac) * lower_vals + idx_frac * upper_vals

    return percentiles


@to_ivy_arrays_and_back
@handle_numpy_out
def ptp(a, axis=None, out=None, keepdims=False):
    x = ivy.max(a, axis=axis, keepdims=keepdims)
    y = ivy.min(a, axis=axis, keepdims=keepdims)
    ret = ivy.subtract(x, y)
    return ret.astype(a.dtype, copy=False)


def nanpercentile(
    a,
    /,
    *,
    q,
    axis=None,
    out=None,
    overwrite_input=False,
    method="linear",
    keepdims=False,
    interpolation=None,
):
    a = ivy.array(a)
    q = ivy.divide(q, 100.0)
    q = ivy.array(q)

    if not _quantile_is_valid(q):
        # raise ValueError("percentile s must be in the range [0, 100]")
        ivy.logging.warning("percentile s must be in the range [0, 100]")
        return []

    if axis is None:
        resultarray = []
        nanlessarray = []
        for x in a:
            for i in x:
                if not ivy.isnan(i):
                    nanlessarray.append(i)

        for i in q:
            resultarray.append(_cpercentile(nanlessarray, i))
        return resultarray
    elif axis == 1:
        resultarray = []
        nanlessarrayofarrays = []
        for i in a:
            nanlessarray = []
            for t in i:
                if not ivy.isnan(t):
                    nanlessarray.append(t)
            nanlessarrayofarrays.append(nanlessarray)
        for i in q:
            arrayofpercentiles = []
            for ii in nanlessarrayofarrays:
                arrayofpercentiles.append(_cpercentile(ii, i))
            resultarray.append(arrayofpercentiles)
        return resultarray
    elif axis == 0:
        resultarray = []

        try:
            a = ivy.swapaxes(a, 0, 1)
        except ivy.utils.exceptions.IvyError:
            ivy.logging.warning("axis is 0 but couldn't swap")

        finally:
            nanlessarrayofarrays = []
            for i in a:
                nanlessarray = []
                for t in i:
                    if not ivy.isnan(t):
                        nanlessarray.append(t)
                nanlessarrayofarrays.append(nanlessarray)
            for i in q:
                arrayofpercentiles = []
                for ii in nanlessarrayofarrays:
                    arrayofpercentiles.append(_cpercentile(ii, i))
                resultarray.append(arrayofpercentiles)
        return resultarray
<|MERGE_RESOLUTION|>--- conflicted
+++ resolved
@@ -1,208 +1,206 @@
-# global
-import ivy
-<<<<<<< HEAD
-import numpy
-import ivy.numpy as np 
-from ivy.func_wrapper import with_unsupported_dtypes
-from ivy.functional.frontends.numpy.func_wrapper import (
-    to_ivy_arrays_and_back,
-    handle_numpy_dtype,
-    from_zero_dim_arrays_to_scalar,
-    handle_numpy_out,
-    
-)
-=======
-from ivy.functional.frontends.numpy.func_wrapper import (
-    to_ivy_arrays_and_back,
-    handle_numpy_out,
-)
-
->>>>>>> 1dee5cc2
-
-def _quantile_is_valid(q):
-    # avoid expensive reductions, relevant for arrays with < O(1000) elements
-    if q.ndim == 1 and q.size < 10:
-        for i in range(q.size):
-            if not (0.0 <= q[i] <= 1.0):
-                return False
-    else:
-        if not (ivy.all(0 <= q) and ivy.all(q <= 1)):
-            return False
-    return True
-
-
-def _cpercentile(N, percent, key=lambda x: x):
-    """
-    Find the percentile   of a list of values.
-
-    @parameter N - is a list of values. Note N MUST BE already sorted.
-    @parameter percent - a float value from 0.0 to 1.0.
-    @parameter key - optional key function to compute value from each element of N.
-
-    @return - the percentile  of the values
-    """
-    N.sort()
-    k = (len(N) - 1) * percent
-    f = ivy.math.floor(k)
-    c = ivy.math.ceil(k)
-    if f == c:
-        return key(N[int(k)])
-    d0 = key(N[int(f)]) * (c - k)
-    d1 = key(N[int(c)]) * (k - f)
-    return d0 + d1
-import ivy
-
-
-@ivy.to_ivy_arrays_and_back
-@ivy.handle_numpy_out
-def percentile(a, q, axis=None, out=None, overwrite_input=False, interpolation='linear', keepdims=False):
-    a = ivy.array(a)
-    q = ivy.divide(q, 100.0)
-    q = ivy.array(q)
-
-    if not _quantile_is_valid(q):
-        ivy.logging.warning("percentile s must be in the range [0, 100]")
-        return []
-
-    if axis is None:
-        resultarray = []
-        nanlessarray = ivy.where(~ivy.isnan(a), a, ivy.array(float('nan')))
-        for i in q:
-            resultarray.append(_cpercentile(nanlessarray, i, interpolation))
-        return resultarray
-    elif axis == 1:
-        resultarray = []
-        nanlessarrayofarrays = ivy.stack([ivy.where(~ivy.isnan(row), row, ivy.array(float('nan'))) for row in a])
-        for i in q:
-            arrayofpercentiles = []
-            for ii in nanlessarrayofarrays:
-                arrayofpercentiles.append(_cpercentile(ii, i, interpolation))
-            resultarray.append(arrayofpercentiles)
-        return resultarray
-    elif axis == 0:
-        try:
-            a = ivy.swapaxes(a, 0, 1)
-        except ivy.exceptions.IvyError:
-            ivy.logging.warning("axis is 0 but couldn't swap")
-
-        finally:
-            resultarray = []
-            nanlessarrayofarrays = ivy.stack([ivy.where(~ivy.isnan(col), col, ivy.array(float('nan'))) for col in a])
-            for i in q:
-                arrayofpercentiles = []
-                for ii in nanlessarrayofarrays:
-                    arrayofpercentiles.append(_cpercentile(ii, i, interpolation))
-                resultarray.append(arrayofpercentiles)
-            return resultarray
-
-def _quantile_is_valid(q):
-    return ivy.all(ivy.logical_and(q >= 0, q <= 1))
-
-def _cpercentile(arr, q, interpolation='linear'):
-    # Assuming arr is already nan-less
-    sorted_arr = ivy.sort(arr, axis=-1)
-    n = ivy.shape(arr)[-1]
-
-    # Calculate percentile index
-    idx = q * (n - 1)
-
-    # Split the index into integer and fractional parts
-    idx_int = ivy.floor(idx)
-    idx_frac = idx - idx_int
-
-    if interpolation == 'lower':
-        # Percentile calculated as the lower value
-        percentiles = sorted_arr[ivy.minimum(idx_int, n - 1)]
-    elif interpolation == 'higher':
-        # Percentile calculated as the higher value
-        percentiles = sorted_arr[ivy.maximum(idx_int + 1, 0)]
-    elif interpolation == 'midpoint':
-        # Percentile calculated as the average of two nearest values
-        percentiles = 0.5 * (sorted_arr[ivy.minimum(idx_int + 1, n - 1)] + sorted_arr[ivy.minimum(idx_int, n - 1)])
-    else:
-        # Default interpolation is 'linear'
-        lower_vals = ivy.index_update(sorted_arr, idx_int.astype(ivy.int32), 0)
-        upper_vals = ivy.index_update(sorted_arr, ivy.clip(idx_int + 1, 0, n - 1).astype(ivy.int32), 0)
-        percentiles = (1.0 - idx_frac) * lower_vals + idx_frac * upper_vals
-
-    return percentiles
-
-
-@to_ivy_arrays_and_back
-@handle_numpy_out
-def ptp(a, axis=None, out=None, keepdims=False):
-    x = ivy.max(a, axis=axis, keepdims=keepdims)
-    y = ivy.min(a, axis=axis, keepdims=keepdims)
-    ret = ivy.subtract(x, y)
-    return ret.astype(a.dtype, copy=False)
-
-
-def nanpercentile(
-    a,
-    /,
-    *,
-    q,
-    axis=None,
-    out=None,
-    overwrite_input=False,
-    method="linear",
-    keepdims=False,
-    interpolation=None,
-):
-    a = ivy.array(a)
-    q = ivy.divide(q, 100.0)
-    q = ivy.array(q)
-
-    if not _quantile_is_valid(q):
-        # raise ValueError("percentile s must be in the range [0, 100]")
-        ivy.logging.warning("percentile s must be in the range [0, 100]")
-        return []
-
-    if axis is None:
-        resultarray = []
-        nanlessarray = []
-        for x in a:
-            for i in x:
-                if not ivy.isnan(i):
-                    nanlessarray.append(i)
-
-        for i in q:
-            resultarray.append(_cpercentile(nanlessarray, i))
-        return resultarray
-    elif axis == 1:
-        resultarray = []
-        nanlessarrayofarrays = []
-        for i in a:
-            nanlessarray = []
-            for t in i:
-                if not ivy.isnan(t):
-                    nanlessarray.append(t)
-            nanlessarrayofarrays.append(nanlessarray)
-        for i in q:
-            arrayofpercentiles = []
-            for ii in nanlessarrayofarrays:
-                arrayofpercentiles.append(_cpercentile(ii, i))
-            resultarray.append(arrayofpercentiles)
-        return resultarray
-    elif axis == 0:
-        resultarray = []
-
-        try:
-            a = ivy.swapaxes(a, 0, 1)
-        except ivy.utils.exceptions.IvyError:
-            ivy.logging.warning("axis is 0 but couldn't swap")
-
-        finally:
-            nanlessarrayofarrays = []
-            for i in a:
-                nanlessarray = []
-                for t in i:
-                    if not ivy.isnan(t):
-                        nanlessarray.append(t)
-                nanlessarrayofarrays.append(nanlessarray)
-            for i in q:
-                arrayofpercentiles = []
-                for ii in nanlessarrayofarrays:
-                    arrayofpercentiles.append(_cpercentile(ii, i))
-                resultarray.append(arrayofpercentiles)
-        return resultarray
+# global
+import ivy
+import numpy
+import ivy.numpy as np 
+from ivy.func_wrapper import with_unsupported_dtypes
+from ivy.functional.frontends.numpy.func_wrapper import (
+    to_ivy_arrays_and_back,
+    handle_numpy_dtype,
+    from_zero_dim_arrays_to_scalar,
+    handle_numpy_out,
+    
+)
+
+from ivy.functional.frontends.numpy.func_wrapper import (
+    to_ivy_arrays_and_back,
+    handle_numpy_out,
+)
+
+
+def _quantile_is_valid(q):
+    # avoid expensive reductions, relevant for arrays with < O(1000) elements
+    if q.ndim == 1 and q.size < 10:
+        for i in range(q.size):
+            if not (0.0 <= q[i] <= 1.0):
+                return False
+    else:
+        if not (ivy.all(0 <= q) and ivy.all(q <= 1)):
+            return False
+    return True
+
+
+def _cpercentile(N, percent, key=lambda x: x):
+    """
+    Find the percentile   of a list of values.
+
+    @parameter N - is a list of values. Note N MUST BE already sorted.
+    @parameter percent - a float value from 0.0 to 1.0.
+    @parameter key - optional key function to compute value from each element of N.
+
+    @return - the percentile  of the values
+    """
+    N.sort()
+    k = (len(N) - 1) * percent
+    f = ivy.math.floor(k)
+    c = ivy.math.ceil(k)
+    if f == c:
+        return key(N[int(k)])
+    d0 = key(N[int(f)]) * (c - k)
+    d1 = key(N[int(c)]) * (k - f)
+    return d0 + d1
+import ivy
+
+
+@ivy.to_ivy_arrays_and_back
+@ivy.handle_numpy_out
+def percentile(a, q, axis=None, out=None, overwrite_input=False, interpolation='linear', keepdims=False):
+    a = ivy.array(a)
+    q = ivy.divide(q, 100.0)
+    q = ivy.array(q)
+
+    if not _quantile_is_valid(q):
+        ivy.logging.warning("percentile s must be in the range [0, 100]")
+        return []
+
+    if axis is None:
+        resultarray = []
+        nanlessarray = ivy.where(~ivy.isnan(a), a, ivy.array(float('nan')))
+        for i in q:
+            resultarray.append(_cpercentile(nanlessarray, i, interpolation))
+        return resultarray
+    elif axis == 1:
+        resultarray = []
+        nanlessarrayofarrays = ivy.stack([ivy.where(~ivy.isnan(row), row, ivy.array(float('nan'))) for row in a])
+        for i in q:
+            arrayofpercentiles = []
+            for ii in nanlessarrayofarrays:
+                arrayofpercentiles.append(_cpercentile(ii, i, interpolation))
+            resultarray.append(arrayofpercentiles)
+        return resultarray
+    elif axis == 0:
+        try:
+            a = ivy.swapaxes(a, 0, 1)
+        except ivy.exceptions.IvyError:
+            ivy.logging.warning("axis is 0 but couldn't swap")
+
+        finally:
+            resultarray = []
+            nanlessarrayofarrays = ivy.stack([ivy.where(~ivy.isnan(col), col, ivy.array(float('nan'))) for col in a])
+            for i in q:
+                arrayofpercentiles = []
+                for ii in nanlessarrayofarrays:
+                    arrayofpercentiles.append(_cpercentile(ii, i, interpolation))
+                resultarray.append(arrayofpercentiles)
+            return resultarray
+
+def _quantile_is_valid(q):
+    return ivy.all(ivy.logical_and(q >= 0, q <= 1))
+
+def _cpercentile(arr, q, interpolation='linear'):
+    # Assuming arr is already nan-less
+    sorted_arr = ivy.sort(arr, axis=-1)
+    n = ivy.shape(arr)[-1]
+
+    # Calculate percentile index
+    idx = q * (n - 1)
+
+    # Split the index into integer and fractional parts
+    idx_int = ivy.floor(idx)
+    idx_frac = idx - idx_int
+
+    if interpolation == 'lower':
+        # Percentile calculated as the lower value
+        percentiles = sorted_arr[ivy.minimum(idx_int, n - 1)]
+    elif interpolation == 'higher':
+        # Percentile calculated as the higher value
+        percentiles = sorted_arr[ivy.maximum(idx_int + 1, 0)]
+    elif interpolation == 'midpoint':
+        # Percentile calculated as the average of two nearest values
+        percentiles = 0.5 * (sorted_arr[ivy.minimum(idx_int + 1, n - 1)] + sorted_arr[ivy.minimum(idx_int, n - 1)])
+    else:
+        # Default interpolation is 'linear'
+        lower_vals = ivy.index_update(sorted_arr, idx_int.astype(ivy.int32), 0)
+        upper_vals = ivy.index_update(sorted_arr, ivy.clip(idx_int + 1, 0, n - 1).astype(ivy.int32), 0)
+        percentiles = (1.0 - idx_frac) * lower_vals + idx_frac * upper_vals
+
+    return percentiles
+
+
+@to_ivy_arrays_and_back
+@handle_numpy_out
+def ptp(a, axis=None, out=None, keepdims=False):
+    x = ivy.max(a, axis=axis, keepdims=keepdims)
+    y = ivy.min(a, axis=axis, keepdims=keepdims)
+    ret = ivy.subtract(x, y)
+    return ret.astype(a.dtype, copy=False)
+
+
+def nanpercentile(
+    a,
+    /,
+    *,
+    q,
+    axis=None,
+    out=None,
+    overwrite_input=False,
+    method="linear",
+    keepdims=False,
+    interpolation=None,
+):
+    a = ivy.array(a)
+    q = ivy.divide(q, 100.0)
+    q = ivy.array(q)
+
+    if not _quantile_is_valid(q):
+        # raise ValueError("percentile s must be in the range [0, 100]")
+        ivy.logging.warning("percentile s must be in the range [0, 100]")
+        return []
+
+    if axis is None:
+        resultarray = []
+        nanlessarray = []
+        for x in a:
+            for i in x:
+                if not ivy.isnan(i):
+                    nanlessarray.append(i)
+
+        for i in q:
+            resultarray.append(_cpercentile(nanlessarray, i))
+        return resultarray
+    elif axis == 1:
+        resultarray = []
+        nanlessarrayofarrays = []
+        for i in a:
+            nanlessarray = []
+            for t in i:
+                if not ivy.isnan(t):
+                    nanlessarray.append(t)
+            nanlessarrayofarrays.append(nanlessarray)
+        for i in q:
+            arrayofpercentiles = []
+            for ii in nanlessarrayofarrays:
+                arrayofpercentiles.append(_cpercentile(ii, i))
+            resultarray.append(arrayofpercentiles)
+        return resultarray
+    elif axis == 0:
+        resultarray = []
+
+        try:
+            a = ivy.swapaxes(a, 0, 1)
+        except ivy.utils.exceptions.IvyError:
+            ivy.logging.warning("axis is 0 but couldn't swap")
+
+        finally:
+            nanlessarrayofarrays = []
+            for i in a:
+                nanlessarray = []
+                for t in i:
+                    if not ivy.isnan(t):
+                        nanlessarray.append(t)
+                nanlessarrayofarrays.append(nanlessarray)
+            for i in q:
+                arrayofpercentiles = []
+                for ii in nanlessarrayofarrays:
+                    arrayofpercentiles.append(_cpercentile(ii, i))
+                resultarray.append(arrayofpercentiles)
+        return resultarray