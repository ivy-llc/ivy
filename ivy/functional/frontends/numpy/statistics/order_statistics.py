--- conflicted
+++ resolved
@@ -1,318 +1,195 @@
-<<<<<<< HEAD
-# global
-import ivy
-from ivy.functional.frontends.numpy.func_wrapper import (
-    to_ivy_arrays_and_back,
-    handle_numpy_out,
-    from_zero_dim_arrays_to_scalar,
-)
-
-
-def _quantile_is_valid(q):
-    # avoid expensive reductions, relevant for arrays with < O(1000) elements
-    if q.ndim == 1 and q.size < 10:
-        for i in range(q.size):
-            if not (0.0 <= q[i] <= 1.0):
-                return False
-    else:
-        if not (ivy.all(0 <= q) and ivy.all(q <= 1)):
-            return False
-    return True
-
-
-def _cpercentile(N, percent, key=lambda x: x):
-    """
-    Find the percentile   of a list of values.
-
-    @parameter N - is a list of values. Note N MUST BE already sorted.
-    @parameter percent - a float value from 0.0 to 1.0.
-    @parameter key - optional key function to compute value from each element of N.
-
-    @return - the percentile  of the values
-    """
-    N.sort()
-    k = (len(N) - 1) * percent
-    f = ivy.math.floor(k)
-    c = ivy.math.ceil(k)
-    if f == c:
-        return key(N[int(k)])
-    d0 = key(N[int(f)]) * (c - k)
-    d1 = key(N[int(c)]) * (k - f)
-    return d0 + d1
-
-
-@to_ivy_arrays_and_back
-@handle_numpy_out
-def ptp(a, axis=None, out=None, keepdims=False):
-    x = ivy.max(a, axis=axis, keepdims=keepdims)
-    y = ivy.min(a, axis=axis, keepdims=keepdims)
-    ret = ivy.subtract(x, y)
-    return ret.astype(a.dtype, copy=False)
-
-
-@handle_numpy_out
-@to_ivy_arrays_and_back
-@from_zero_dim_arrays_to_scalar
-def percentile(
-    a,
-    q,
-    axis=None,
-    out=None,
-    overwrite_input=False,
-    method="linear",
-    keepdims=False,
-    *,
-    interpolation=None,
-):
-    values = ivy.array(a)
-    quantile = ivy.divide(q, 100.0)
-    quantile_arr = ivy.array(quantile)
-
-    if quantile_arr.ndim == 0:
-        quantile_arr = ivy.array([quantile])
-
-    if not _quantile_is_valid(quantile_arr):
-        raise ivy.utils.exceptions.IvyException(
-            "Percentiles must be in the range [0, 100]"
-        )
-
-    output = []
-
-    if axis is None:
-        if ivy.any(ivy.isnan(values)):
-            output = [ivy.nan for _ in quantile_arr]
-
-        else:
-            reshaped_arr = ivy.sort(ivy.reshape(values, -1))
-
-            output = [_cpercentile(reshaped_arr, quantile) for quantile in quantile_arr]
-
-    elif axis == 0:
-        for quantile in quantile_arr:
-            q_row = []
-            for col_idx in range(values.shape[1]):
-                if ivy.any(ivy.isnan(values[:, col_idx])):
-                    val = ivy.nan
-                else:
-                    val = _cpercentile(ivy.sort(values[:, col_idx]), quantile)
-
-                q_row.append(val)
-
-            output.append(q_row)
-
-    elif axis == 1:
-        if values.shape[0] is None:
-            raise ivy.utils.exceptions.IvyException(
-                "axis 1 is out of bounds for array of dimension 0"
-            )
-        for quantile in quantile_arr:
-            q_row = []
-            for row_idx in range(values.shape[0]):
-                if ivy.any(ivy.isnan(values[row_idx, :])):
-                    val = ivy.nan
-                else:
-                    val = _cpercentile(ivy.sort(values[row_idx, :]), quantile)
-                q_row.append(val)
-
-            output.append(q_row)
-    return ivy.array(output)
-
-
-def nanpercentile(
-    a,
-    /,
-    *,
-    q,
-    axis=None,
-    out=None,
-    overwrite_input=False,
-    method="linear",
-    keepdims=False,
-    interpolation=None,
-):
-    a = ivy.array(a)
-    q = ivy.divide(q, 100.0)
-    q = ivy.array(q)
-
-    if not _quantile_is_valid(q):
-        # raise ValueError("percentile s must be in the range [0, 100]")
-        ivy.logging.warning("percentile s must be in the range [0, 100]")
-        return []
-
-    if axis is None:
-        resultarray = []
-        nanlessarray = []
-        for x in a:
-            for i in x:
-                if not ivy.isnan(i):
-                    nanlessarray.append(i)
-
-        for i in q:
-            resultarray.append(_cpercentile(nanlessarray, i))
-        return resultarray
-    elif axis == 1:
-        resultarray = []
-        nanlessarrayofarrays = []
-        for i in a:
-            nanlessarray = []
-            for t in i:
-                if not ivy.isnan(t):
-                    nanlessarray.append(t)
-            nanlessarrayofarrays.append(nanlessarray)
-        for i in q:
-            arrayofpercentiles = []
-            for ii in nanlessarrayofarrays:
-                arrayofpercentiles.append(_cpercentile(ii, i))
-            resultarray.append(arrayofpercentiles)
-        return resultarray
-    elif axis == 0:
-        resultarray = []
-
-        try:
-            a = ivy.swapaxes(a, 0, 1)
-        except ivy.utils.exceptions.IvyError:
-            ivy.logging.warning("axis is 0 but couldn't swap")
-
-        finally:
-            nanlessarrayofarrays = []
-            for i in a:
-                nanlessarray = []
-                for t in i:
-                    if not ivy.isnan(t):
-                        nanlessarray.append(t)
-                nanlessarrayofarrays.append(nanlessarray)
-            for i in q:
-                arrayofpercentiles = []
-                for ii in nanlessarrayofarrays:
-                    arrayofpercentiles.append(_cpercentile(ii, i))
-                resultarray.append(arrayofpercentiles)
-        return resultarray
-=======
-# global
-import ivy
-from ivy.functional.frontends.numpy.func_wrapper import (
-    to_ivy_arrays_and_back,
-    handle_numpy_out,
-)
-
-
-# --- Helpers --- #
-# --------------- #
-
-
-def _cpercentile(N, percent, key=lambda x: x):
-    """
-    Find the percentile   of a list of values.
-
-    @parameter N - is a list of values. Note N MUST BE already sorted.
-    @parameter percent - a float value from 0.0 to 1.0.
-    @parameter key - optional key function to compute value from each element of N.
-
-    @return - the percentile  of the values
-    """
-    N.sort()
-    k = (len(N) - 1) * percent
-    f = ivy.math.floor(k)
-    c = ivy.math.ceil(k)
-    if f == c:
-        return key(N[int(k)])
-    d0 = key(N[int(f)]) * (c - k)
-    d1 = key(N[int(c)]) * (k - f)
-    return d0 + d1
-
-
-def _quantile_is_valid(q):
-    # avoid expensive reductions, relevant for arrays with < O(1000) elements
-    if q.ndim == 1 and q.size < 10:
-        for i in range(q.size):
-            if not (0.0 <= q[i] <= 1.0):
-                return False
-    else:
-        if not (ivy.all(0 <= q) and ivy.all(q <= 1)):
-            return False
-    return True
-
-
-# --- Main --- #
-# ------------ #
-
-
-def nanpercentile(
-    a,
-    /,
-    *,
-    q,
-    axis=None,
-    out=None,
-    overwrite_input=False,
-    method="linear",
-    keepdims=False,
-    interpolation=None,
-):
-    a = ivy.array(a)
-    q = ivy.divide(q, 100.0)
-    q = ivy.array(q)
-
-    if not _quantile_is_valid(q):
-        # raise ValueError("percentile s must be in the range [0, 100]")
-        ivy.logging.warning("percentile s must be in the range [0, 100]")
-        return []
-
-    if axis is None:
-        resultarray = []
-        nanlessarray = []
-        for x in a:
-            for i in x:
-                if not ivy.isnan(i):
-                    nanlessarray.append(i)
-
-        for i in q:
-            resultarray.append(_cpercentile(nanlessarray, i))
-        return resultarray
-    elif axis == 1:
-        resultarray = []
-        nanlessarrayofarrays = []
-        for i in a:
-            nanlessarray = []
-            for t in i:
-                if not ivy.isnan(t):
-                    nanlessarray.append(t)
-            nanlessarrayofarrays.append(nanlessarray)
-        for i in q:
-            arrayofpercentiles = []
-            for ii in nanlessarrayofarrays:
-                arrayofpercentiles.append(_cpercentile(ii, i))
-            resultarray.append(arrayofpercentiles)
-        return resultarray
-    elif axis == 0:
-        resultarray = []
-
-        try:
-            a = ivy.swapaxes(a, 0, 1)
-        except ivy.utils.exceptions.IvyError:
-            ivy.logging.warning("axis is 0 but couldn't swap")
-
-        finally:
-            nanlessarrayofarrays = []
-            for i in a:
-                nanlessarray = []
-                for t in i:
-                    if not ivy.isnan(t):
-                        nanlessarray.append(t)
-                nanlessarrayofarrays.append(nanlessarray)
-            for i in q:
-                arrayofpercentiles = []
-                for ii in nanlessarrayofarrays:
-                    arrayofpercentiles.append(_cpercentile(ii, i))
-                resultarray.append(arrayofpercentiles)
-        return resultarray
-
-
-@to_ivy_arrays_and_back
-@handle_numpy_out
-def ptp(a, axis=None, out=None, keepdims=False):
-    x = ivy.max(a, axis=axis, keepdims=keepdims)
-    y = ivy.min(a, axis=axis, keepdims=keepdims)
-    ret = ivy.subtract(x, y)
-    return ret.astype(a.dtype, copy=False)
->>>>>>> 96b68e87
+# global
+import ivy
+from ivy.functional.frontends.numpy.func_wrapper import (
+    to_ivy_arrays_and_back,
+    handle_numpy_out,
+    from_zero_dim_arrays_to_scalar,
+)
+
+
+# --- Helpers --- #
+# --------------- #
+
+
+def _cpercentile(N, percent, key=lambda x: x):
+    """
+    Find the percentile   of a list of values.
+
+    @parameter N - is a list of values. Note N MUST BE already sorted.
+    @parameter percent - a float value from 0.0 to 1.0.
+    @parameter key - optional key function to compute value from each element of N.
+
+    @return - the percentile  of the values
+    """
+    N.sort()
+    k = (len(N) - 1) * percent
+    f = ivy.math.floor(k)
+    c = ivy.math.ceil(k)
+    if f == c:
+        return key(N[int(k)])
+    d0 = key(N[int(f)]) * (c - k)
+    d1 = key(N[int(c)]) * (k - f)
+    return d0 + d1
+
+
+def _quantile_is_valid(q):
+    # avoid expensive reductions, relevant for arrays with < O(1000) elements
+    if q.ndim == 1 and q.size < 10:
+        for i in range(q.size):
+            if not (0.0 <= q[i] <= 1.0):
+                return False
+    else:
+        if not (ivy.all(0 <= q) and ivy.all(q <= 1)):
+            return False
+    return True
+
+
+# --- Main --- #
+# ------------ #
+
+@handle_numpy_out
+@to_ivy_arrays_and_back
+@from_zero_dim_arrays_to_scalar
+def percentile(
+    a,
+    q,
+    axis=None,
+    out=None,
+    overwrite_input=False,
+    method="linear",
+    keepdims=False,
+    *,
+    interpolation=None,
+):
+    values = ivy.array(a)
+    quantile = ivy.divide(q, 100.0)
+    quantile_arr = ivy.array(quantile)
+
+    if quantile_arr.ndim == 0:
+        quantile_arr = ivy.array([quantile])
+
+    if not _quantile_is_valid(quantile_arr):
+        raise ivy.utils.exceptions.IvyException(
+            "Percentiles must be in the range [0, 100]"
+        )
+
+    output = []
+
+    if axis is None:
+        if ivy.any(ivy.isnan(values)):
+            output = [ivy.nan for _ in quantile_arr]
+
+        else:
+            reshaped_arr = ivy.sort(ivy.reshape(values, -1))
+
+            output = [_cpercentile(reshaped_arr, quantile) for quantile in quantile_arr]
+
+    elif axis == 0:
+        for quantile in quantile_arr:
+            q_row = []
+            for col_idx in range(values.shape[1]):
+                if ivy.any(ivy.isnan(values[:, col_idx])):
+                    val = ivy.nan
+                else:
+                    val = _cpercentile(ivy.sort(values[:, col_idx]), quantile)
+
+                q_row.append(val)
+
+            output.append(q_row)
+
+    elif axis == 1:
+        if values.shape[0] is None:
+            raise ivy.utils.exceptions.IvyException(
+                "axis 1 is out of bounds for array of dimension 0"
+            )
+        for quantile in quantile_arr:
+            q_row = []
+            for row_idx in range(values.shape[0]):
+                if ivy.any(ivy.isnan(values[row_idx, :])):
+                    val = ivy.nan
+                else:
+                    val = _cpercentile(ivy.sort(values[row_idx, :]), quantile)
+                q_row.append(val)
+
+            output.append(q_row)
+    return ivy.array(output)
+
+
+def nanpercentile(
+    a,
+    /,
+    *,
+    q,
+    axis=None,
+    out=None,
+    overwrite_input=False,
+    method="linear",
+    keepdims=False,
+    interpolation=None,
+):
+    a = ivy.array(a)
+    q = ivy.divide(q, 100.0)
+    q = ivy.array(q)
+
+    if not _quantile_is_valid(q):
+        # raise ValueError("percentile s must be in the range [0, 100]")
+        ivy.logging.warning("percentile s must be in the range [0, 100]")
+        return []
+
+    if axis is None:
+        resultarray = []
+        nanlessarray = []
+        for x in a:
+            for i in x:
+                if not ivy.isnan(i):
+                    nanlessarray.append(i)
+
+        for i in q:
+            resultarray.append(_cpercentile(nanlessarray, i))
+        return resultarray
+    elif axis == 1:
+        resultarray = []
+        nanlessarrayofarrays = []
+        for i in a:
+            nanlessarray = []
+            for t in i:
+                if not ivy.isnan(t):
+                    nanlessarray.append(t)
+            nanlessarrayofarrays.append(nanlessarray)
+        for i in q:
+            arrayofpercentiles = []
+            for ii in nanlessarrayofarrays:
+                arrayofpercentiles.append(_cpercentile(ii, i))
+            resultarray.append(arrayofpercentiles)
+        return resultarray
+    elif axis == 0:
+        resultarray = []
+
+        try:
+            a = ivy.swapaxes(a, 0, 1)
+        except ivy.utils.exceptions.IvyError:
+            ivy.logging.warning("axis is 0 but couldn't swap")
+
+        finally:
+            nanlessarrayofarrays = []
+            for i in a:
+                nanlessarray = []
+                for t in i:
+                    if not ivy.isnan(t):
+                        nanlessarray.append(t)
+                nanlessarrayofarrays.append(nanlessarray)
+            for i in q:
+                arrayofpercentiles = []
+                for ii in nanlessarrayofarrays:
+                    arrayofpercentiles.append(_cpercentile(ii, i))
+                resultarray.append(arrayofpercentiles)
+        return resultarray
+
+
+@to_ivy_arrays_and_back
+@handle_numpy_out
+def ptp(a, axis=None, out=None, keepdims=False):
+    x = ivy.max(a, axis=axis, keepdims=keepdims)
+    y = ivy.min(a, axis=axis, keepdims=keepdims)
+    ret = ivy.subtract(x, y)
+    return ret.astype(a.dtype, copy=False)