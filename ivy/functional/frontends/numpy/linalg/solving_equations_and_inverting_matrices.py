--- conflicted
+++ resolved
@@ -1,12 +1,6 @@
 # local
 import ivy
-<<<<<<< HEAD
 from ivy.functional.frontends.numpy.func_wrapper import to_ivy_arrays_and_back
-
-
-# solve
-@to_ivy_arrays_and_back
-=======
 from ... import versions
 from ivy.func_wrapper import with_unsupported_dtypes
 
@@ -15,7 +9,7 @@
 
 # solve
 @with_unsupported_dtypes({"1.23.0 and below": ("float16",)}, version)
->>>>>>> b3019039
+@to_ivy_arrays_and_back
 def solve(a, b):
     return ivy.solve(a, b)
 
