--- conflicted
+++ resolved
@@ -1,4 +1,4 @@
-<<<<<<< HEAD
+# local
 import ivy
 
 
@@ -8,11 +8,7 @@
     assert len(axes) > 1, "`axes` should have the same size the input array.ndim"
 
     return ivy.permute_dims(array, axes, out=None)
-=======
-# local
-import ivy
 
 
 def swapaxes(a, axis1, axis2):
-    return ivy.swapaxes(a, axis1, axis2)
->>>>>>> faec09b3
+    return ivy.swapaxes(a, axis1, axis2)