--- conflicted
+++ resolved
@@ -4,7 +4,6 @@
 
 
 @to_ivy_arrays_and_back
-<<<<<<< HEAD
 def split(ary, indices_or_sections, axis=0):
     if isinstance(indices_or_sections, (list, tuple)):
         indices_or_sections = (
@@ -15,7 +14,8 @@
     return ivy.split(
         ary, num_or_size_splits=indices_or_sections, axis=axis, with_remainder=False
     )
-=======
+
+
+@to_ivy_arrays_and_back
 def dsplit(ary, indices_or_sections):
-    return ivy.dsplit(ary, indices_or_sections)
->>>>>>> 66f38dcf
+    return ivy.dsplit(ary, indices_or_sections)