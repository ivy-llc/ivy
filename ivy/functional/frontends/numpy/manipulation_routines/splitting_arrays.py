--- conflicted
+++ resolved
@@ -4,10 +4,10 @@
 
 
 @to_ivy_arrays_and_back
-<<<<<<< HEAD
 def hsplit(ary, indices_or_sections):
     return ivy.hsplit(ary, indices_or_sections)
-=======
+
+
+@to_ivy_arrays_and_back
 def dsplit(ary, indices_or_sections):
-    return ivy.dsplit(ary, indices_or_sections)
->>>>>>> faa16508
+    return ivy.dsplit(ary, indices_or_sections)