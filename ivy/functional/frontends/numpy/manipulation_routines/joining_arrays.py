# local
import ivy
<<<<<<< HEAD
from ivy.functional.frontends.numpy.func_wrapper import to_ivy_arrays_and_back


@to_ivy_arrays_and_back
=======
from ivy.functional.frontends.numpy.func_wrapper import handle_numpy_casting


@handle_numpy_casting
>>>>>>> b3019039
def concatenate(arrays, /, axis=0, out=None, *, dtype=None, casting="same_kind"):
    if dtype:
        arrays = [ivy.astype(ivy.array(a), ivy.as_ivy_dtype(dtype)) for a in arrays]
    return ivy.concat(arrays, axis=axis, out=out)<|MERGE_RESOLUTION|>--- conflicted
+++ resolved
@@ -1,16 +1,10 @@
 # local
 import ivy
-<<<<<<< HEAD
-from ivy.functional.frontends.numpy.func_wrapper import to_ivy_arrays_and_back
-
-
-@to_ivy_arrays_and_back
-=======
-from ivy.functional.frontends.numpy.func_wrapper import handle_numpy_casting
+from ivy.functional.frontends.numpy.func_wrapper import to_ivy_arrays_and_back, handle_numpy_casting
 
 
 @handle_numpy_casting
->>>>>>> b3019039
+@to_ivy_arrays_and_back
 def concatenate(arrays, /, axis=0, out=None, *, dtype=None, casting="same_kind"):
     if dtype:
         arrays = [ivy.astype(ivy.array(a), ivy.as_ivy_dtype(dtype)) for a in arrays]
