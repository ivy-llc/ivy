# global
import ivy
from ivy.functional.frontends.numpy.func_wrapper import to_ivy_arrays_and_back


# squeeze
@to_ivy_arrays_and_back
def squeeze(
    a,
    axis=None,
):
    return ivy.squeeze(a, axis)


# expand_dims
@to_ivy_arrays_and_back
def expand_dims(
    a,
    axis,
):
    return ivy.expand_dims(a, axis=axis)


<<<<<<< HEAD
# atleast_1d
@to_ivy_arrays_and_back
def atleast_1d(
    *arys,
):
    return ivy.atleast_1d(*arys)
=======
def atleast_2d(*arys):
    return ivy.atleast_2d(*arys)


def atleast_3d(*arys):
    return ivy.atleast_3d(*arys)
>>>>>>> a9371cec
<|MERGE_RESOLUTION|>--- conflicted
+++ resolved
@@ -21,18 +21,17 @@
     return ivy.expand_dims(a, axis=axis)
 
 
-<<<<<<< HEAD
 # atleast_1d
 @to_ivy_arrays_and_back
 def atleast_1d(
     *arys,
 ):
     return ivy.atleast_1d(*arys)
-=======
+
+
 def atleast_2d(*arys):
     return ivy.atleast_2d(*arys)
 
 
 def atleast_3d(*arys):
-    return ivy.atleast_3d(*arys)
->>>>>>> a9371cec
+    return ivy.atleast_3d(*arys)