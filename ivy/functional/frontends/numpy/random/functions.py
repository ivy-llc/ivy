--- conflicted
+++ resolved
@@ -154,13 +154,14 @@
 
 @to_ivy_arrays_and_back
 @from_zero_dim_arrays_to_scalar
-<<<<<<< HEAD
 def laplace(mean=0.0, scale=1.0, size=None):
     ret = ivy.exp(
         ivy.random.laplace(mean=mean, scale=scale, size=size, dtype="float64")
     )
     return ret
-=======
+
+@to_ivy_arrays_and_back
+@from_zero_dim_arrays_to_scalar
 def weibull(a, size=None):
     if a < 0:
         return 0
@@ -181,5 +182,4 @@
     u = ivy.random_uniform(low=0.0, high=1.0, shape=size, dtype="float64")
     log_u = ivy.log(u)
     x = ivy.multiply(scale, ivy.sqrt(ivy.multiply(-2, log_u)))
-    return x
->>>>>>> 2e25d344
+    return x