# local
import ivy
from ivy.functional.frontends.numpy.func_wrapper import (
    to_ivy_arrays_and_back,
    from_zero_dim_arrays_to_scalar,
)


@to_ivy_arrays_and_back
@from_zero_dim_arrays_to_scalar
def random_sample(size=None):
    return ivy.random_uniform(low=0.0, high=1.0, shape=size, dtype="float64")


@to_ivy_arrays_and_back
@from_zero_dim_arrays_to_scalar
def dirichlet(alpha, size=None):
    return ivy.dirichlet(alpha, size=size)


@to_ivy_arrays_and_back
@from_zero_dim_arrays_to_scalar
def uniform(low=0.0, high=1.0, size=None):
    return ivy.random_uniform(low=low, high=high, shape=size, dtype="float64")


@to_ivy_arrays_and_back
@from_zero_dim_arrays_to_scalar
def geometric(p, size=None):
    if p < 0 or p > 1:
        raise ValueError("p must be in the interval [0, 1]")
    oneMinusP = ivy.subtract(1, p)
    sizeMinusOne = ivy.subtract(size, 1)

    return ivy.multiply(ivy.pow(oneMinusP, sizeMinusOne), p)


@to_ivy_arrays_and_back
@from_zero_dim_arrays_to_scalar
def normal(loc=0.0, scale=1.0, size=None):
    return ivy.random_normal(mean=loc, std=scale, shape=size, dtype="float64")


@to_ivy_arrays_and_back
@from_zero_dim_arrays_to_scalar
def poisson(lam=1.0, size=None):
    return ivy.poisson(lam=lam, shape=size)


@to_ivy_arrays_and_back
@from_zero_dim_arrays_to_scalar
def multinomial(n, pvals, size=None):
    assert not ivy.exists(size) or (len(size) > 0 and len(size) < 3)
    batch_size = 1
    if ivy.exists(size):
        if len(size) == 2:
            batch_size = size[0]
            num_samples = size[1]
        else:
            num_samples = size[0]
    else:
        num_samples = len(pvals)
    return ivy.multinomial(n, num_samples, batch_size=batch_size, probs=pvals)


@to_ivy_arrays_and_back
@from_zero_dim_arrays_to_scalar
def permutation(x, /):
    if isinstance(x, int):
        x = ivy.arange(x)
    return ivy.shuffle(x)


@to_ivy_arrays_and_back
@from_zero_dim_arrays_to_scalar
def beta(a, b, size=None):
    return ivy.beta(a, b, shape=size)


@to_ivy_arrays_and_back
@from_zero_dim_arrays_to_scalar
<<<<<<< HEAD
def shuffle(x, axis=0, /):
    if isinstance(x, int):
        x = ivy.arange(x)
    return ivy.shuffle(x, axis)
=======
def laplace(loc=0.0, scale=1.0, size=None):
    u = ivy.random_uniform(low=0.0, high=0.0, shape=size, dtype="float64")
    u = loc - scale * ivy.sign(u - 0.5) * ivy.log(1 - 2 * ivy.abs(u - 0.5))
    return u


@to_ivy_arrays_and_back
@from_zero_dim_arrays_to_scalar
def logistic(loc=0.0, scale=1.0, size=None):
    u = ivy.random_uniform(low=0.0, high=0.0, shape=size, dtype="float64")
    x = loc + scale * ivy.log(u / (1 - u))
    return x
>>>>>>> 9fc56be6


@to_ivy_arrays_and_back
@from_zero_dim_arrays_to_scalar
def standard_normal(size=None):
    return ivy.random_normal(mean=0.0, std=1.0, shape=size, dtype="float64")


@to_ivy_arrays_and_back
@from_zero_dim_arrays_to_scalar
def standard_gamma(shape, size=None):
    return ivy.gamma(shape, 1.0, shape=size, dtype="float64")


@to_ivy_arrays_and_back
@from_zero_dim_arrays_to_scalar
def binomial(n, p, size=None):
    if p < 0 or p > 1:
        raise ValueError("p must be in the interval (0, 1)")
    if n < 0:
        raise ValueError("n must be strictly positive")
    if size is None:
        size = 1
    else:
        size = size
    if isinstance(size, int):
        size = (size,)
    lambda_ = ivy.multiply(n, p)
    return ivy.poisson(lambda_, shape=size)


@to_ivy_arrays_and_back
@from_zero_dim_arrays_to_scalar
def chisquare(df, size=None):
    df = ivy.array(df)  # scalar ints and floats are also array_like
    if ivy.any(df <= 0):
        raise ValueError("df <= 0")

    # ivy.gamma() throws an error if both alpha is an array and a shape is passed
    # so this part broadcasts df into the shape of `size`` first to keep it happy.
    if size is not None:
        df = df * ivy.ones(size)

    return ivy.gamma(df / 2, 2, dtype="float64")


@to_ivy_arrays_and_back
@from_zero_dim_arrays_to_scalar
def lognormal(mean=0.0, sigma=1.0, size=None):
    ret = ivy.exp(ivy.random_normal(mean=mean, std=sigma, shape=size, dtype="float64"))
    return ret


@to_ivy_arrays_and_back
@from_zero_dim_arrays_to_scalar
def negative_binomial(n, p, size=None):
    if p <= 0 or p >= 1:
        raise ValueError("p must be in the interval (0, 1)")
    if n <= 0:
        raise ValueError("n must be strictly positive")
    # numpy implementation uses scale = (1 - p) / p
    scale = (1 - p) / p
    # poisson requires shape to be a tuple
    if isinstance(size, int):
        size = (size,)
    lambda_ = ivy.gamma(n, scale, shape=size)
    return ivy.poisson(lam=lambda_, shape=size)


@to_ivy_arrays_and_back
@from_zero_dim_arrays_to_scalar
def weibull(a, size=None):
    if a < 0:
        return 0
    u = ivy.random_uniform(low=0.0, high=1.0, shape=size, dtype="float64")
    return ivy.pow(-ivy.log(1 - u), 1 / a)


@to_ivy_arrays_and_back
@from_zero_dim_arrays_to_scalar
def standard_cauchy(size=None):
    u = ivy.random_uniform(low=0.0, high=1.0, shape=size, dtype="float64")
    return ivy.tan(ivy.pi * (u - 0.5))


@to_ivy_arrays_and_back
@from_zero_dim_arrays_to_scalar
def rayleigh(scale, size=None):
    u = ivy.random_uniform(low=0.0, high=1.0, shape=size, dtype="float64")
    log_u = ivy.log(u)
    x = ivy.multiply(scale, ivy.sqrt(ivy.multiply(-2, log_u)))
    return x


@to_ivy_arrays_and_back
@from_zero_dim_arrays_to_scalar
def gumbel(loc=0.0, scale=1.0, size=None):
    u = ivy.random_uniform(low=0.0, high=1.0, shape=size, dtype="float64")
    x = loc - scale * ivy.log(-ivy.log(u))
    return x


@to_ivy_arrays_and_back
@from_zero_dim_arrays_to_scalar
def f(dfn, dfd, size=None):
    # Generate samples from the uniform distribution
    x1 = ivy.gamma(ivy.to_scalar(ivy.divide(dfn, 2)), 2.0, shape=size, dtype="float64")
    x2 = ivy.gamma(ivy.to_scalar(ivy.divide(dfd, 2)), 2.0, shape=size, dtype="float64")
    # Calculate the F-distributed samples
    samples = ivy.divide(ivy.divide(x1, ivy.array(dfn)), ivy.divide(x2, ivy.array(dfd)))
    return samples


@to_ivy_arrays_and_back
@from_zero_dim_arrays_to_scalar
def gamma(shape, scale=1.0, size=None):
    return ivy.gamma(shape, scale, shape=size, dtype="float64")


@to_ivy_arrays_and_back
@from_zero_dim_arrays_to_scalar
def logistic(loc=0.0, scale=1.0, size=None):
    u = ivy.random_uniform(low=0.0, high=0.0, shape=size, dtype="float64")
    x = loc + scale * ivy.log(u / (1 - u))
    return x


@to_ivy_arrays_and_back
@from_zero_dim_arrays_to_scalar
def pareto(a, size=None):
    if a < 0:
        return 0
    u = ivy.random_uniform(low=0.0, high=0.0, shape=size, dtype="float64")
    return ivy.pow(1 / (1 - u), 1 / a)


@to_ivy_arrays_and_back
@from_zero_dim_arrays_to_scalar
def triangular(left, mode, right, size=None):
    if left > mode or mode > right or left == right:
        raise ivy.utils.exceptions.IvyValueError(
            "left < mode < right is not being followed"
        )
    u = ivy.random_uniform(low=0.0, high=1.0, shape=size, dtype="float64")
    condition = u <= (mode - left) / (right - left)
    values1 = left + (right - left) * (u * (mode - left) / (right - left)) ** 0.5
    values2 = (
        right - (right - mode) * ((1 - u) * (right - mode) / (right - left)) ** 0.5
    )
    return ivy.where(condition, values1, values2)


@to_ivy_arrays_and_back
@from_zero_dim_arrays_to_scalar
def zipf(a, size=None):
    if a <= 1:
        return 0
    u = ivy.random_uniform(low=0.0, high=1.0, shape=size, dtype="float64")
<<<<<<< HEAD
    return ivy.floor(ivy.pow(1 / (1 - u), 1 / a))
=======
    return ivy.pow(-ivy.log(1 - u), 1 / a)
>>>>>>> 9fc56be6
<|MERGE_RESOLUTION|>--- conflicted
+++ resolved
@@ -79,12 +79,14 @@
 
 @to_ivy_arrays_and_back
 @from_zero_dim_arrays_to_scalar
-<<<<<<< HEAD
 def shuffle(x, axis=0, /):
     if isinstance(x, int):
         x = ivy.arange(x)
     return ivy.shuffle(x, axis)
-=======
+  
+  
+@to_ivy_arrays_and_back
+@from_zero_dim_arrays_to_scalar
 def laplace(loc=0.0, scale=1.0, size=None):
     u = ivy.random_uniform(low=0.0, high=0.0, shape=size, dtype="float64")
     u = loc - scale * ivy.sign(u - 0.5) * ivy.log(1 - 2 * ivy.abs(u - 0.5))
@@ -97,7 +99,6 @@
     u = ivy.random_uniform(low=0.0, high=0.0, shape=size, dtype="float64")
     x = loc + scale * ivy.log(u / (1 - u))
     return x
->>>>>>> 9fc56be6
 
 
 @to_ivy_arrays_and_back
@@ -256,8 +257,4 @@
     if a <= 1:
         return 0
     u = ivy.random_uniform(low=0.0, high=1.0, shape=size, dtype="float64")
-<<<<<<< HEAD
     return ivy.floor(ivy.pow(1 / (1 - u), 1 / a))
-=======
-    return ivy.pow(-ivy.log(1 - u), 1 / a)
->>>>>>> 9fc56be6
