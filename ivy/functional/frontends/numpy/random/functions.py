--- conflicted
+++ resolved
@@ -93,7 +93,6 @@
 
 @to_ivy_arrays_and_back
 @from_zero_dim_arrays_to_scalar
-<<<<<<< HEAD
 def standard_gamma(alpha):
     return ivy.gamma(alpha, beta=1.0, dtype="float64")
 
@@ -113,7 +112,5 @@
     else:
         num_samples = len(p)
     return ivy.multinomial(n, num_samples, batch_size=batch_size, probs=p)
-=======
 def standard_gamma(shape, size=None):
-    return ivy.gamma(shape, 1.0, shape=size, dtype="float64")
->>>>>>> 54fd48ad
+    return ivy.gamma(shape, 1.0, shape=size, dtype="float64")