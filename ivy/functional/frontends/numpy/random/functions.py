--- conflicted
+++ resolved
@@ -153,7 +153,6 @@
 
 
 @to_ivy_arrays_and_back
-<<<<<<< HEAD
 def bytes(length):
     # ToDo : This frontend function will simply when ivy.bytes() is implemented.
     random_numbers = ivy.random_uniform(shape=[length], low=0, high=256)
@@ -164,9 +163,9 @@
     # convert numpy array to bytes
     random_bytes = numpy_array.tobytes()
     return random_bytes
-=======
+
+  
 @from_zero_dim_arrays_to_scalar
 def standard_cauchy(size=None):
     u = ivy.random_uniform(low=0.0, high=1.0, shape=size, dtype="float64")
-    return ivy.tan(ivy.pi * (u - 0.5))
->>>>>>> a21f3bd2
+    return ivy.tan(ivy.pi * (u - 0.5))