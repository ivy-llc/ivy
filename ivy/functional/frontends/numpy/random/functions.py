--- conflicted
+++ resolved
@@ -252,13 +252,7 @@
     if a < 0:
         return 0
     u = ivy.random_uniform(low=0.0, high=1.0, shape=size, dtype="float64")
-<<<<<<< HEAD
-    condition = u <= (mode - left) / (right - left)
-    values1 = left + (right - left) * (u * (mode - left) / (right - left)) ** 0.5
-    values2 = (
-        right - (right - mode) * ((1 - u) * (right - mode) / (right - left)) ** 0.5
-    )
-    return ivy.where(condition, values1, values2)
+    return ivy.pow(-ivy.log(1 - u), 1 / a)
 
 
 @to_ivy_arrays_and_back
@@ -266,7 +260,4 @@
 def laplace(loc=0.0, scale=1.0, size=None):
     u = ivy.random_uniform(low=0.0, high=0.0, shape=size, dtype="float64")
     u = loc - scale * ivy.sign(u - 0.5) * ivy.log(1 - 2 * ivy.abs(u - 0.5))
-    return u
-=======
-    return ivy.pow(-ivy.log(1 - u), 1 / a)
->>>>>>> e9a6e88e
+    return u