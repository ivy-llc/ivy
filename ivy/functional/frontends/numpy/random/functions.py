# local
import ivy
from ivy.functional.frontends.numpy.func_wrapper import (
    to_ivy_arrays_and_back,
    from_zero_dim_arrays_to_scalar,
)


@to_ivy_arrays_and_back
@from_zero_dim_arrays_to_scalar
def random_sample(size=None):
    return ivy.random_uniform(low=0.0, high=1.0, shape=size, dtype="float64")


@to_ivy_arrays_and_back
@from_zero_dim_arrays_to_scalar
def dirichlet(alpha, size=None):
    return ivy.dirichlet(alpha, size=size)


@to_ivy_arrays_and_back
@from_zero_dim_arrays_to_scalar
def uniform(low=0.0, high=1.0, size=None):
    return ivy.random_uniform(low=low, high=high, shape=size, dtype="float64")


@to_ivy_arrays_and_back
@from_zero_dim_arrays_to_scalar
def geometric(p, size=None):
    if p < 0 or p > 1:
        raise ValueError("p must be in the interval [0, 1]")
    oneMinusP = ivy.subtract(1, p)
    sizeMinusOne = ivy.subtract(size, 1)

    return ivy.multiply(ivy.pow(oneMinusP, sizeMinusOne), p)


@to_ivy_arrays_and_back
@from_zero_dim_arrays_to_scalar
def normal(loc=0.0, scale=1.0, size=None):
    return ivy.random_normal(mean=loc, std=scale, shape=size, dtype="float64")


@to_ivy_arrays_and_back
@from_zero_dim_arrays_to_scalar
def poisson(lam=1.0, size=None):
    return ivy.poisson(lam=lam, shape=size)


@to_ivy_arrays_and_back
@from_zero_dim_arrays_to_scalar
def multinomial(n, pvals, size=None):
    assert not ivy.exists(size) or (len(size) > 0 and len(size) < 3)
    batch_size = 1
    if ivy.exists(size):
        if len(size) == 2:
            batch_size = size[0]
            num_samples = size[1]
        else:
            num_samples = size[0]
    else:
        num_samples = len(pvals)
    return ivy.multinomial(n, num_samples, batch_size=batch_size, probs=pvals)


@to_ivy_arrays_and_back
@from_zero_dim_arrays_to_scalar
def permutation(x, /):
    if isinstance(x, int):
        x = ivy.arange(x)
    return ivy.shuffle(x)


@to_ivy_arrays_and_back
@from_zero_dim_arrays_to_scalar
def beta(a, b, size=None):
    return ivy.beta(a, b, shape=size)


@to_ivy_arrays_and_back
@from_zero_dim_arrays_to_scalar
def shuffle(x, /):
    if isinstance(x, int):
        x = ivy.arange(x)
    return ivy.shuffle(x)


@to_ivy_arrays_and_back
@from_zero_dim_arrays_to_scalar
<<<<<<< HEAD
def gamma(alpha, beta, /, size=None):
    return ivy.gamma(alpha, beta, shape=size)
=======
def standard_normal(size=None):
    return ivy.random_normal(mean=0.0, std=1.0, shape=size, dtype="float64")
>>>>>>> b7e1a462
<|MERGE_RESOLUTION|>--- conflicted
+++ resolved
@@ -87,10 +87,12 @@
 
 @to_ivy_arrays_and_back
 @from_zero_dim_arrays_to_scalar
-<<<<<<< HEAD
+add-gamma-numpy-frontend
 def gamma(alpha, beta, /, size=None):
     return ivy.gamma(alpha, beta, shape=size)
-=======
+
+
+@to_ivy_arrays_and_back
+@from_zero_dim_arrays_to_scalar
 def standard_normal(size=None):
-    return ivy.random_normal(mean=0.0, std=1.0, shape=size, dtype="float64")
->>>>>>> b7e1a462
+    return ivy.random_normal(mean=0.0, std=1.0, shape=size, dtype="float64")