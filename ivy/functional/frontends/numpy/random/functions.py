--- conflicted
+++ resolved
@@ -198,18 +198,11 @@
     x = loc + scale * ivy.log(u / (1 - u))
     return x
 
-<<<<<<< HEAD
-=======
-
->>>>>>> c45bcb31
+
 @to_ivy_arrays_and_back
 @from_zero_dim_arrays_to_scalar
 def pareto(a, size=None):
     if a < 0:
         return 0
-<<<<<<< HEAD
     u = ivy.random_uniform(low=0.0, high=0.0, shape=size, dtype="float64")
-=======
-    u = ivy.random_uniform(low=0.0, high=1.0, shape=size, dtype="float64")
->>>>>>> c45bcb31
     return ivy.pow(1 / (1 - u), 1 / a)