--- conflicted
+++ resolved
@@ -119,51 +119,7 @@
 
 @to_ivy_arrays_and_back
 @from_zero_dim_arrays_to_scalar
-<<<<<<< HEAD
-def permutation(x, /):
-    if isinstance(x, int):
-        x = ivy.arange(x)
-    return ivy.shuffle(x)
-
-
-@to_ivy_arrays_and_back
-@from_zero_dim_arrays_to_scalar
-def beta(a, b, size=None):
-    return ivy.beta(a, b, shape=size)
-
-
-@to_ivy_arrays_and_back
-@from_zero_dim_arrays_to_scalar
-def shuffle(x, axis=0, /):
-    if isinstance(x, int):
-        x = ivy.arange(x)
-    return ivy.shuffle(x, axis)
-
-
-@to_ivy_arrays_and_back
-@from_zero_dim_arrays_to_scalar
-def standard_normal(size=None):
-    return ivy.random_normal(mean=0.0, std=1.0, shape=size, dtype="float64")
-
-
-@to_ivy_arrays_and_back
-@from_zero_dim_arrays_to_scalar
-def standard_gamma(shape, size=None):
-    return ivy.gamma(shape, 1.0, shape=size, dtype="float64")
-
-@to_ivy_arrays_and_back
-@from_zero_dim_arrays_to_scalar
-def standard_exponential(size=None):
-    return ivy.standard_exponential(size=size, dtype="float64", method="zig")
-
-@to_ivy_arrays_and_back
-@from_zero_dim_arrays_to_scalar
-def binomial(n, p, size=None):
-    if p < 0 or p > 1:
-=======
-def negative_binomial(n, p, size=None):
-    if p <= 0 or p >= 1:
->>>>>>> 9b8c8392
+
         raise ValueError("p must be in the interval (0, 1)")
     if n <= 0:
         raise ValueError("n must be strictly positive")
