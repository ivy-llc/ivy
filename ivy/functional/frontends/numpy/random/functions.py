# local
import ivy
from ivy.functional.frontends.numpy.func_wrapper import (
    to_ivy_arrays_and_back,
    from_zero_dim_arrays_to_scalar,
)


@to_ivy_arrays_and_back
@from_zero_dim_arrays_to_scalar
def beta(a, b, size=None):
    return ivy.beta(a, b, shape=size)


@to_ivy_arrays_and_back
@from_zero_dim_arrays_to_scalar
def binomial(n, p, size=None):
    if p < 0 or p > 1:
        raise ValueError("p must be in the interval (0, 1)")
    if n < 0:
        raise ValueError("n must be strictly positive")
    if size is None:
        size = 1
    else:
        size = size
    if isinstance(size, int):
        size = (size,)
    lambda_ = ivy.multiply(n, p)
    return ivy.poisson(lambda_, shape=size)


@to_ivy_arrays_and_back
@from_zero_dim_arrays_to_scalar
def chisquare(df, size=None):
    df = ivy.array(df)  # scalar ints and floats are also array_like
    if ivy.any(df <= 0):
        raise ValueError("df <= 0")

    # ivy.gamma() throws an error if both alpha is an array and a shape is passed
    # so this part broadcasts df into the shape of `size`` first to keep it happy.
    if size is not None:
        df = df * ivy.ones(size)

    return ivy.gamma(df / 2, 2, dtype="float64")


@to_ivy_arrays_and_back
@from_zero_dim_arrays_to_scalar
def dirichlet(alpha, size=None):
    return ivy.dirichlet(alpha, size=size)


@to_ivy_arrays_and_back
@from_zero_dim_arrays_to_scalar
def f(dfn, dfd, size=None):
    # Generate samples from the uniform distribution
    x1 = ivy.gamma(ivy.to_scalar(ivy.divide(dfn, 2)), 2.0, shape=size, dtype="float64")
    x2 = ivy.gamma(ivy.to_scalar(ivy.divide(dfd, 2)), 2.0, shape=size, dtype="float64")
    # Calculate the F-distributed samples
    samples = ivy.divide(ivy.divide(x1, ivy.array(dfn)), ivy.divide(x2, ivy.array(dfd)))
    return samples


@to_ivy_arrays_and_back
@from_zero_dim_arrays_to_scalar
def gamma(shape, scale=1.0, size=None):
    return ivy.gamma(shape, scale, shape=size, dtype="float64")


@to_ivy_arrays_and_back
@from_zero_dim_arrays_to_scalar
def geometric(p, size=None):
    if p < 0 or p > 1:
        raise ValueError("p must be in the interval [0, 1]")
    oneMinusP = ivy.subtract(1, p)
    sizeMinusOne = ivy.subtract(size, 1)

    return ivy.multiply(ivy.pow(oneMinusP, sizeMinusOne), p)


@to_ivy_arrays_and_back
@from_zero_dim_arrays_to_scalar
def gumbel(loc=0.0, scale=1.0, size=None):
    u = ivy.random_uniform(low=0.0, high=1.0, shape=size, dtype="float64")
    x = loc - scale * ivy.log(-ivy.log(u))
    return x


@to_ivy_arrays_and_back
@from_zero_dim_arrays_to_scalar
def logistic(loc=0.0, scale=1.0, size=None):
    u = ivy.random_uniform(low=0.0, high=0.0, shape=size, dtype="float64")
    x = loc + scale * ivy.log(u / (1 - u))
    return x


@to_ivy_arrays_and_back
@from_zero_dim_arrays_to_scalar
def lognormal(mean=0.0, sigma=1.0, size=None):
    ret = ivy.exp(ivy.random_normal(mean=mean, std=sigma, shape=size, dtype="float64"))
    return ret


@to_ivy_arrays_and_back
@from_zero_dim_arrays_to_scalar
def multinomial(n, pvals, size=None):
    assert not ivy.exists(size) or (len(size) > 0 and len(size) < 3)
    batch_size = 1
    if ivy.exists(size):
        if len(size) == 2:
            batch_size = size[0]
            num_samples = size[1]
        else:
            num_samples = size[0]
    else:
        num_samples = len(pvals)
    return ivy.multinomial(n, num_samples, batch_size=batch_size, probs=pvals)


@to_ivy_arrays_and_back
@from_zero_dim_arrays_to_scalar
def negative_binomial(n, p, size=None):
    if p <= 0 or p >= 1:
        raise ValueError("p must be in the interval (0, 1)")
    if n <= 0:
        raise ValueError("n must be strictly positive")
    # numpy implementation uses scale = (1 - p) / p
    scale = (1 - p) / p
    # poisson requires shape to be a tuple
    if isinstance(size, int):
        size = (size,)
    lambda_ = ivy.gamma(n, scale, shape=size)
    return ivy.poisson(lam=lambda_, shape=size)


@to_ivy_arrays_and_back
@from_zero_dim_arrays_to_scalar
def normal(loc=0.0, scale=1.0, size=None):
    return ivy.random_normal(mean=loc, std=scale, shape=size, dtype="float64")


@to_ivy_arrays_and_back
@from_zero_dim_arrays_to_scalar
def pareto(a, size=None):
    if a < 0:
        return 0
    u = ivy.random_uniform(low=0.0, high=0.0, shape=size, dtype="float64")
    return ivy.pow(1 / (1 - u), 1 / a)


@to_ivy_arrays_and_back
@from_zero_dim_arrays_to_scalar
def permutation(x, /):
    if isinstance(x, int):
        x = ivy.arange(x)
    return ivy.shuffle(x)


@to_ivy_arrays_and_back
@from_zero_dim_arrays_to_scalar
def poisson(lam=1.0, size=None):
    return ivy.poisson(lam=lam, shape=size)


@to_ivy_arrays_and_back
@from_zero_dim_arrays_to_scalar
def random_sample(size=None):
    return ivy.random_uniform(low=0.0, high=1.0, shape=size, dtype="float64")


@to_ivy_arrays_and_back
@from_zero_dim_arrays_to_scalar
def rayleigh(scale, size=None):
    u = ivy.random_uniform(low=0.0, high=1.0, shape=size, dtype="float64")
    log_u = ivy.log(u)
    x = ivy.multiply(scale, ivy.sqrt(ivy.multiply(-2, log_u)))
    return x


@to_ivy_arrays_and_back
@from_zero_dim_arrays_to_scalar
def shuffle(x, axis=0, /):
    if isinstance(x, int):
        x = ivy.arange(x)
    return ivy.shuffle(x, axis)


@to_ivy_arrays_and_back
@from_zero_dim_arrays_to_scalar
def standard_cauchy(size=None):
    u = ivy.random_uniform(low=0.0, high=1.0, shape=size, dtype="float64")
    return ivy.tan(ivy.pi * (u - 0.5))


@to_ivy_arrays_and_back
@from_zero_dim_arrays_to_scalar
def standard_gamma(shape, size=None):
    return ivy.gamma(shape, 1.0, shape=size, dtype="float64")


@to_ivy_arrays_and_back
@from_zero_dim_arrays_to_scalar
def standard_normal(size=None):
    return ivy.random_normal(mean=0.0, std=1.0, shape=size, dtype="float64")


@to_ivy_arrays_and_back
@from_zero_dim_arrays_to_scalar
def triangular(left, mode, right, size=None):
    if left > mode or mode > right or left == right:
        raise ivy.utils.exceptions.IvyValueError(
            "left < mode < right is not being followed"
        )
    u = ivy.random_uniform(low=0.0, high=1.0, shape=size, dtype="float64")
    condition = u <= (mode - left) / (right - left)
    values1 = left + (right - left) * (u * (mode - left) / (right - left)) ** 0.5
    values2 = (
        right - (right - mode) * ((1 - u) * (right - mode) / (right - left)) ** 0.5
    )
    return ivy.where(condition, values1, values2)

<<<<<<< HEAD
@to_ivy_arrays_and_back
@from_zero_dim_arrays_to_scalar
def logseries(p=0, size=None):
    if p <= 0 or p >= 1:
        raise ValueError("p value must be in the open interval (0, 1)")
    r = ivy.log(1 - p)
    u= ivy.random_uniform(low=0.0,high=1.0,shape=size)
    v = ivy.random_uniform(low=0.0, high=1.0, shape=size)
    q= 1 - ivy.exp(r * u)
    ret = 1 + ivy.log(v) / ivy.log(q)
    return ret
=======

@to_ivy_arrays_and_back
@from_zero_dim_arrays_to_scalar
def uniform(low=0.0, high=1.0, size=None):
    return ivy.random_uniform(low=low, high=high, shape=size, dtype="float64")


@to_ivy_arrays_and_back
@from_zero_dim_arrays_to_scalar
def wald(mean, scale, size=None):
    if size is None:
        size = 1
    mu_2l = mean / (2 * scale)
    Y = ivy.random_normal(mean=0, std=1, shape=size, dtype="float64")
    U = ivy.random_uniform(low=0.0, high=1.0, shape=size, dtype="float64")

    Y = mean * ivy.square(Y)
    X = mean + mu_2l * (Y - ivy.sqrt(((4 * scale) * Y) + ivy.square(Y)))

    condition = U <= mean / (mean + X)
    value1 = X
    value2 = mean * mean / X

    return ivy.where(condition, value1, value2)


@to_ivy_arrays_and_back
@from_zero_dim_arrays_to_scalar
def weibull(a, size=None):
    if a < 0:
        return 0
    u = ivy.random_uniform(low=0.0, high=1.0, shape=size, dtype="float64")
    return ivy.pow(-ivy.log(1 - u), 1 / a)
>>>>>>> a2a4e7e7
<|MERGE_RESOLUTION|>--- conflicted
+++ resolved
@@ -219,7 +219,7 @@
     )
     return ivy.where(condition, values1, values2)
 
-<<<<<<< HEAD
+  
 @to_ivy_arrays_and_back
 @from_zero_dim_arrays_to_scalar
 def logseries(p=0, size=None):
@@ -231,7 +231,7 @@
     q= 1 - ivy.exp(r * u)
     ret = 1 + ivy.log(v) / ivy.log(q)
     return ret
-=======
+
 
 @to_ivy_arrays_and_back
 @from_zero_dim_arrays_to_scalar
@@ -265,4 +265,3 @@
         return 0
     u = ivy.random_uniform(low=0.0, high=1.0, shape=size, dtype="float64")
     return ivy.pow(-ivy.log(1 - u), 1 / a)
->>>>>>> a2a4e7e7
