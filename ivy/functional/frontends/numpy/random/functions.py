# local
import ivy
from ivy.functional.frontends.numpy.func_wrapper import (
    to_ivy_arrays_and_back,
    from_zero_dim_arrays_to_scalar,
)


@to_ivy_arrays_and_back
@from_zero_dim_arrays_to_scalar
def random_sample(size=None):
    return ivy.random_uniform(low=0.0, high=1.0, shape=size, dtype="float64")


@to_ivy_arrays_and_back
@from_zero_dim_arrays_to_scalar
def dirichlet(alpha, size=None):
    return ivy.dirichlet(alpha, size=size)


@to_ivy_arrays_and_back
@from_zero_dim_arrays_to_scalar
def uniform(low=0.0, high=1.0, size=None):
    return ivy.random_uniform(low=low, high=high, shape=size, dtype="float64")


@to_ivy_arrays_and_back
@from_zero_dim_arrays_to_scalar
def geometric(p, size=None):
    if p < 0 or p > 1:
        raise ValueError("p must be in the interval [0, 1]")
    oneMinusP = ivy.subtract(1, p)
    sizeMinusOne = ivy.subtract(size, 1)

    return ivy.multiply(ivy.pow(oneMinusP, sizeMinusOne), p)


@to_ivy_arrays_and_back
@from_zero_dim_arrays_to_scalar
def normal(loc=0.0, scale=1.0, size=None):
    return ivy.random_normal(mean=loc, std=scale, shape=size, dtype="float64")


@to_ivy_arrays_and_back
@from_zero_dim_arrays_to_scalar
def poisson(lam=1.0, size=None):
    return ivy.poisson(lam=lam, shape=size)


@to_ivy_arrays_and_back
@from_zero_dim_arrays_to_scalar
def multinomial(n, pvals, size=None):
    assert not ivy.exists(size) or (len(size) > 0 and len(size) < 3)
    batch_size = 1
    if ivy.exists(size):
        if len(size) == 2:
            batch_size = size[0]
            num_samples = size[1]
        else:
            num_samples = size[0]
    else:
        num_samples = len(pvals)
    return ivy.multinomial(n, num_samples, batch_size=batch_size, probs=pvals)


@to_ivy_arrays_and_back
@from_zero_dim_arrays_to_scalar
def permutation(x, /):
    if isinstance(x, int):
        x = ivy.arange(x)
    return ivy.shuffle(x)


@to_ivy_arrays_and_back
@from_zero_dim_arrays_to_scalar
def beta(a, b, size=None):
    return ivy.beta(a, b, shape=size)


@to_ivy_arrays_and_back
@from_zero_dim_arrays_to_scalar
def shuffle(x, axis=0, /):
    if isinstance(x, int):
        x = ivy.arange(x)
    return ivy.shuffle(x, axis)


@to_ivy_arrays_and_back
@from_zero_dim_arrays_to_scalar
def standard_normal(size=None):
    return ivy.random_normal(mean=0.0, std=1.0, shape=size, dtype="float64")


@to_ivy_arrays_and_back
@from_zero_dim_arrays_to_scalar
def standard_gamma(shape, size=None):
    return ivy.gamma(shape, 1.0, shape=size, dtype="float64")


@to_ivy_arrays_and_back
@from_zero_dim_arrays_to_scalar
def binomial(n, p, size=None):
    if p < 0 or p > 1:
        raise ValueError("p must be in the interval (0, 1)")
    if n < 0:
        raise ValueError("n must be strictly positive")
    if size is None:
        size = 1
    else:
        size = size
    if isinstance(size, int):
        size = (size,)
    lambda_ = ivy.multiply(n, p)
    return ivy.poisson(lambda_, shape=size)


@to_ivy_arrays_and_back
@from_zero_dim_arrays_to_scalar
def chisquare(df, size=None):
    df = ivy.array(df)  # scalar ints and floats are also array_like
    if ivy.any(df <= 0):
        raise ValueError("df <= 0")

    # ivy.gamma() throws an error if both alpha is an array and a shape is passed
    # so this part broadcasts df into the shape of `size`` first to keep it happy.
    if size is not None:
        df = df * ivy.ones(size)

    return ivy.gamma(df / 2, 2, dtype="float64")


@to_ivy_arrays_and_back
@from_zero_dim_arrays_to_scalar
def lognormal(mean=0.0, sigma=1.0, size=None):
    ret = ivy.exp(ivy.random_normal(mean=mean, std=sigma, shape=size, dtype="float64"))
    return ret


@to_ivy_arrays_and_back
@from_zero_dim_arrays_to_scalar
def negative_binomial(n, p, size=None):
    if p <= 0 or p >= 1:
        raise ValueError("p must be in the interval (0, 1)")
    if n <= 0:
        raise ValueError("n must be strictly positive")
    # numpy implementation uses scale = (1 - p) / p
    scale = (1 - p) / p
    # poisson requires shape to be a tuple
    if isinstance(size, int):
        size = (size,)
    lambda_ = ivy.gamma(n, scale, shape=size)
    return ivy.poisson(lam=lambda_, shape=size)

<<<<<<< HEAD
@to_ivy_arrays_and_back
@from_zero_dim_arrays_to_scalar
def weibull(a, size=None):
    if a < 0:
        return 0
    u = ivy.random_uniform(low=0.0, high=1.0, shape=size, dtype="float64")  # Array of uniform random numbers between 0 and 1
    x = ivy.pow(-ivy.log(1 - u), 1 / a)
    return x
=======

@to_ivy_arrays_and_back
@from_zero_dim_arrays_to_scalar
def standard_cauchy(size=None):
    u = ivy.random_uniform(low=0.0, high=1.0, shape=size, dtype="float64")
    return ivy.tan(ivy.pi * (u - 0.5))
>>>>>>> e92a86e6
<|MERGE_RESOLUTION|>--- conflicted
+++ resolved
@@ -151,7 +151,6 @@
     lambda_ = ivy.gamma(n, scale, shape=size)
     return ivy.poisson(lam=lambda_, shape=size)
 
-<<<<<<< HEAD
 @to_ivy_arrays_and_back
 @from_zero_dim_arrays_to_scalar
 def weibull(a, size=None):
@@ -160,11 +159,9 @@
     u = ivy.random_uniform(low=0.0, high=1.0, shape=size, dtype="float64")  # Array of uniform random numbers between 0 and 1
     x = ivy.pow(-ivy.log(1 - u), 1 / a)
     return x
-=======
 
 @to_ivy_arrays_and_back
 @from_zero_dim_arrays_to_scalar
 def standard_cauchy(size=None):
     u = ivy.random_uniform(low=0.0, high=1.0, shape=size, dtype="float64")
-    return ivy.tan(ivy.pi * (u - 0.5))
->>>>>>> e92a86e6
+    return ivy.tan(ivy.pi * (u - 0.5))