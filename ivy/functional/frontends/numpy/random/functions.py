# local
import ivy
from ivy.functional.frontends.numpy.func_wrapper import (
    to_ivy_arrays_and_back,
    from_zero_dim_arrays_to_scalar,
)


@to_ivy_arrays_and_back
@from_zero_dim_arrays_to_scalar
def beta(a, b, size=None):
    return ivy.beta(a, b, shape=size)


@to_ivy_arrays_and_back
@from_zero_dim_arrays_to_scalar
def binomial(n, p, size=None):
    if p < 0 or p > 1:
        raise ValueError("p must be in the interval (0, 1)")
    if n < 0:
        raise ValueError("n must be strictly positive")
    if size is None:
        size = 1
    else:
        size = size
    if isinstance(size, int):
        size = (size,)
    lambda_ = ivy.multiply(n, p)
    return ivy.poisson(lambda_, shape=size)


@to_ivy_arrays_and_back
@from_zero_dim_arrays_to_scalar
def chisquare(df, size=None):
    df = ivy.array(df)  # scalar ints and floats are also array_like
    if ivy.any(df <= 0):
        raise ValueError("df <= 0")

    # ivy.gamma() throws an error if both alpha is an array and a shape is passed
    # so this part broadcasts df into the shape of `size`` first to keep it happy.
    if size is not None:
        df = df * ivy.ones(size)

    return ivy.gamma(df / 2, 2, dtype="float64")


@to_ivy_arrays_and_back
@from_zero_dim_arrays_to_scalar
def dirichlet(alpha, size=None):
    return ivy.dirichlet(alpha, size=size)


@to_ivy_arrays_and_back
@from_zero_dim_arrays_to_scalar
def f(dfn, dfd, size=None):
    # Generate samples from the uniform distribution
    x1 = ivy.gamma(ivy.to_scalar(ivy.divide(dfn, 2)), 2.0, shape=size, dtype="float64")
    x2 = ivy.gamma(ivy.to_scalar(ivy.divide(dfd, 2)), 2.0, shape=size, dtype="float64")
    # Calculate the F-distributed samples
    samples = ivy.divide(ivy.divide(x1, ivy.array(dfn)), ivy.divide(x2, ivy.array(dfd)))
    return samples


@to_ivy_arrays_and_back
@from_zero_dim_arrays_to_scalar
def gamma(shape, scale=1.0, size=None):
    return ivy.gamma(shape, scale, shape=size, dtype="float64")


@to_ivy_arrays_and_back
@from_zero_dim_arrays_to_scalar
def geometric(p, size=None):
    if p < 0 or p > 1:
        raise ValueError("p must be in the interval [0, 1]")
    oneMinusP = ivy.subtract(1, p)
    sizeMinusOne = ivy.subtract(size, 1)

    return ivy.multiply(ivy.pow(oneMinusP, sizeMinusOne), p)


@to_ivy_arrays_and_back
@from_zero_dim_arrays_to_scalar
def gumbel(loc=0.0, scale=1.0, size=None):
    u = ivy.random_uniform(low=0.0, high=1.0, shape=size, dtype="float64")
    x = loc - scale * ivy.log(-ivy.log(u))
    return x


@to_ivy_arrays_and_back
@from_zero_dim_arrays_to_scalar
def logistic(loc=0.0, scale=1.0, size=None):
    u = ivy.random_uniform(low=0.0, high=0.0, shape=size, dtype="float64")
    x = loc + scale * ivy.log(u / (1 - u))
    return x


@to_ivy_arrays_and_back
@from_zero_dim_arrays_to_scalar
def lognormal(mean=0.0, sigma=1.0, size=None):
    ret = ivy.exp(ivy.random_normal(mean=mean, std=sigma, shape=size, dtype="float64"))
    return ret


@to_ivy_arrays_and_back
@from_zero_dim_arrays_to_scalar
def multinomial(n, pvals, size=None):
    assert not ivy.exists(size) or (len(size) > 0 and len(size) < 3)
    batch_size = 1
    if ivy.exists(size):
        if len(size) == 2:
            batch_size = size[0]
            num_samples = size[1]
        else:
            num_samples = size[0]
    else:
        num_samples = len(pvals)
    return ivy.multinomial(n, num_samples, batch_size=batch_size, probs=pvals)


@to_ivy_arrays_and_back
@from_zero_dim_arrays_to_scalar
def negative_binomial(n, p, size=None):
    if p <= 0 or p >= 1:
        raise ValueError("p must be in the interval (0, 1)")
    if n <= 0:
        raise ValueError("n must be strictly positive")
    # numpy implementation uses scale = (1 - p) / p
    scale = (1 - p) / p
    # poisson requires shape to be a tuple
    if isinstance(size, int):
        size = (size,)
    lambda_ = ivy.gamma(n, scale, shape=size)
    return ivy.poisson(lam=lambda_, shape=size)


@to_ivy_arrays_and_back
@from_zero_dim_arrays_to_scalar
def normal(loc=0.0, scale=1.0, size=None):
    return ivy.random_normal(mean=loc, std=scale, shape=size, dtype="float64")


@to_ivy_arrays_and_back
@from_zero_dim_arrays_to_scalar
def pareto(a, size=None):
    if a < 0:
        return 0
    u = ivy.random_uniform(low=0.0, high=0.0, shape=size, dtype="float64")
    return ivy.pow(1 / (1 - u), 1 / a)


@to_ivy_arrays_and_back
@from_zero_dim_arrays_to_scalar
def permutation(x, /):
    if isinstance(x, int):
        x = ivy.arange(x)
    return ivy.shuffle(x)


@to_ivy_arrays_and_back
@from_zero_dim_arrays_to_scalar
def poisson(lam=1.0, size=None):
    return ivy.poisson(lam=lam, shape=size)


@to_ivy_arrays_and_back
@from_zero_dim_arrays_to_scalar
def random_sample(size=None):
    return ivy.random_uniform(low=0.0, high=1.0, shape=size, dtype="float64")


@to_ivy_arrays_and_back
@from_zero_dim_arrays_to_scalar
def rayleigh(scale, size=None):
    u = ivy.random_uniform(low=0.0, high=1.0, shape=size, dtype="float64")
    log_u = ivy.log(u)
    x = ivy.multiply(scale, ivy.sqrt(ivy.multiply(-2, log_u)))
    return x


@to_ivy_arrays_and_back
@from_zero_dim_arrays_to_scalar
def shuffle(x, axis=0, /):
    if isinstance(x, int):
        x = ivy.arange(x)
    return ivy.shuffle(x, axis)


@to_ivy_arrays_and_back
@from_zero_dim_arrays_to_scalar
def standard_cauchy(size=None):
    u = ivy.random_uniform(low=0.0, high=1.0, shape=size, dtype="float64")
    return ivy.tan(ivy.pi * (u - 0.5))


@to_ivy_arrays_and_back
@from_zero_dim_arrays_to_scalar
def standard_gamma(shape, size=None):
    return ivy.gamma(shape, 1.0, shape=size, dtype="float64")


@to_ivy_arrays_and_back
@from_zero_dim_arrays_to_scalar
def standard_normal(size=None):
    return ivy.random_normal(mean=0.0, std=1.0, shape=size, dtype="float64")


@to_ivy_arrays_and_back
@from_zero_dim_arrays_to_scalar
def triangular(left, mode, right, size=None):
    if left > mode or mode > right or left == right:
        raise ivy.utils.exceptions.IvyValueError(
            "left < mode < right is not being followed"
        )
    u = ivy.random_uniform(low=0.0, high=1.0, shape=size, dtype="float64")
    condition = u <= (mode - left) / (right - left)
    values1 = left + (right - left) * (u * (mode - left) / (right - left)) ** 0.5
    values2 = (
        right - (right - mode) * ((1 - u) * (right - mode) / (right - left)) ** 0.5
    )
    return ivy.where(condition, values1, values2)


@to_ivy_arrays_and_back
@from_zero_dim_arrays_to_scalar
<<<<<<< HEAD
def choice(a, size=None, replace=True, p=None):
    sc_size = 1
    if isinstance(size, int):
        sc_size = size
    elif size is not None:
        #  If the given shape is, e.g., (m, n, k)
        #  then m * n * k samples are drawn. As per numpy docs
        sc_size = 1
        for s in size:
            if s is not None:
                sc_size *= s
    if isinstance(a, int):
        a = ivy.arange(a)
    index = ivy.multinomial(len(a), sc_size, replace=replace, probs=p)
    return a[index]


@to_ivy_arrays_and_back
@from_zero_dim_arrays_to_scalar
def pareto(a, size=None):
    if a < 0:
        return 0
    u = ivy.random_uniform(low=0.0, high=0.0, shape=size, dtype="float64")
    return ivy.pow(1 / (1 - u), 1 / a)
=======
def uniform(low=0.0, high=1.0, size=None):
    return ivy.random_uniform(low=low, high=high, shape=size, dtype="float64")
>>>>>>> 97034981


@to_ivy_arrays_and_back
@from_zero_dim_arrays_to_scalar
def wald(mean, scale, size=None):
    if size is None:
        size = 1
    mu_2l = mean / (2 * scale)
    Y = ivy.random_normal(mean=0, std=1, shape=size, dtype="float64")
    U = ivy.random_uniform(low=0.0, high=1.0, shape=size, dtype="float64")

    Y = mean * ivy.square(Y)
    X = mean + mu_2l * (Y - ivy.sqrt(((4 * scale) * Y) + ivy.square(Y)))

    condition = U <= mean / (mean + X)
    value1 = X
    value2 = mean * mean / X

    return ivy.where(condition, value1, value2)


@to_ivy_arrays_and_back
@from_zero_dim_arrays_to_scalar
def weibull(a, size=None):
    if a < 0:
        return 0
    u = ivy.random_uniform(low=0.0, high=1.0, shape=size, dtype="float64")
    return ivy.pow(-ivy.log(1 - u), 1 / a)<|MERGE_RESOLUTION|>--- conflicted
+++ resolved
@@ -138,91 +138,9 @@
 def normal(loc=0.0, scale=1.0, size=None):
     return ivy.random_normal(mean=loc, std=scale, shape=size, dtype="float64")
 
-
-@to_ivy_arrays_and_back
-@from_zero_dim_arrays_to_scalar
-def pareto(a, size=None):
-    if a < 0:
-        return 0
-    u = ivy.random_uniform(low=0.0, high=0.0, shape=size, dtype="float64")
-    return ivy.pow(1 / (1 - u), 1 / a)
-
-
-@to_ivy_arrays_and_back
-@from_zero_dim_arrays_to_scalar
-def permutation(x, /):
-    if isinstance(x, int):
-        x = ivy.arange(x)
-    return ivy.shuffle(x)
-
-
-@to_ivy_arrays_and_back
-@from_zero_dim_arrays_to_scalar
-def poisson(lam=1.0, size=None):
-    return ivy.poisson(lam=lam, shape=size)
-
-
-@to_ivy_arrays_and_back
-@from_zero_dim_arrays_to_scalar
-def random_sample(size=None):
-    return ivy.random_uniform(low=0.0, high=1.0, shape=size, dtype="float64")
-
-
-@to_ivy_arrays_and_back
-@from_zero_dim_arrays_to_scalar
-def rayleigh(scale, size=None):
-    u = ivy.random_uniform(low=0.0, high=1.0, shape=size, dtype="float64")
-    log_u = ivy.log(u)
-    x = ivy.multiply(scale, ivy.sqrt(ivy.multiply(-2, log_u)))
-    return x
-
-
-@to_ivy_arrays_and_back
-@from_zero_dim_arrays_to_scalar
-def shuffle(x, axis=0, /):
-    if isinstance(x, int):
-        x = ivy.arange(x)
-    return ivy.shuffle(x, axis)
-
-
-@to_ivy_arrays_and_back
-@from_zero_dim_arrays_to_scalar
-def standard_cauchy(size=None):
-    u = ivy.random_uniform(low=0.0, high=1.0, shape=size, dtype="float64")
-    return ivy.tan(ivy.pi * (u - 0.5))
-
-
-@to_ivy_arrays_and_back
-@from_zero_dim_arrays_to_scalar
-def standard_gamma(shape, size=None):
-    return ivy.gamma(shape, 1.0, shape=size, dtype="float64")
-
-
-@to_ivy_arrays_and_back
-@from_zero_dim_arrays_to_scalar
-def standard_normal(size=None):
-    return ivy.random_normal(mean=0.0, std=1.0, shape=size, dtype="float64")
-
-
-@to_ivy_arrays_and_back
-@from_zero_dim_arrays_to_scalar
-def triangular(left, mode, right, size=None):
-    if left > mode or mode > right or left == right:
-        raise ivy.utils.exceptions.IvyValueError(
-            "left < mode < right is not being followed"
-        )
-    u = ivy.random_uniform(low=0.0, high=1.0, shape=size, dtype="float64")
-    condition = u <= (mode - left) / (right - left)
-    values1 = left + (right - left) * (u * (mode - left) / (right - left)) ** 0.5
-    values2 = (
-        right - (right - mode) * ((1 - u) * (right - mode) / (right - left)) ** 0.5
-    )
-    return ivy.where(condition, values1, values2)
-
-
-@to_ivy_arrays_and_back
-@from_zero_dim_arrays_to_scalar
-<<<<<<< HEAD
+  
+@to_ivy_arrays_and_back
+@from_zero_dim_arrays_to_scalar
 def choice(a, size=None, replace=True, p=None):
     sc_size = 1
     if isinstance(size, int):
@@ -239,7 +157,6 @@
     index = ivy.multinomial(len(a), sc_size, replace=replace, probs=p)
     return a[index]
 
-
 @to_ivy_arrays_and_back
 @from_zero_dim_arrays_to_scalar
 def pareto(a, size=None):
@@ -247,10 +164,84 @@
         return 0
     u = ivy.random_uniform(low=0.0, high=0.0, shape=size, dtype="float64")
     return ivy.pow(1 / (1 - u), 1 / a)
-=======
+
+
+@to_ivy_arrays_and_back
+@from_zero_dim_arrays_to_scalar
+def permutation(x, /):
+    if isinstance(x, int):
+        x = ivy.arange(x)
+    return ivy.shuffle(x)
+
+
+@to_ivy_arrays_and_back
+@from_zero_dim_arrays_to_scalar
+def poisson(lam=1.0, size=None):
+    return ivy.poisson(lam=lam, shape=size)
+
+
+@to_ivy_arrays_and_back
+@from_zero_dim_arrays_to_scalar
+def random_sample(size=None):
+    return ivy.random_uniform(low=0.0, high=1.0, shape=size, dtype="float64")
+
+
+@to_ivy_arrays_and_back
+@from_zero_dim_arrays_to_scalar
+def rayleigh(scale, size=None):
+    u = ivy.random_uniform(low=0.0, high=1.0, shape=size, dtype="float64")
+    log_u = ivy.log(u)
+    x = ivy.multiply(scale, ivy.sqrt(ivy.multiply(-2, log_u)))
+    return x
+
+
+@to_ivy_arrays_and_back
+@from_zero_dim_arrays_to_scalar
+def shuffle(x, axis=0, /):
+    if isinstance(x, int):
+        x = ivy.arange(x)
+    return ivy.shuffle(x, axis)
+
+
+@to_ivy_arrays_and_back
+@from_zero_dim_arrays_to_scalar
+def standard_cauchy(size=None):
+    u = ivy.random_uniform(low=0.0, high=1.0, shape=size, dtype="float64")
+    return ivy.tan(ivy.pi * (u - 0.5))
+
+
+@to_ivy_arrays_and_back
+@from_zero_dim_arrays_to_scalar
+def standard_gamma(shape, size=None):
+    return ivy.gamma(shape, 1.0, shape=size, dtype="float64")
+
+
+@to_ivy_arrays_and_back
+@from_zero_dim_arrays_to_scalar
+def standard_normal(size=None):
+    return ivy.random_normal(mean=0.0, std=1.0, shape=size, dtype="float64")
+
+
+@to_ivy_arrays_and_back
+@from_zero_dim_arrays_to_scalar
+def triangular(left, mode, right, size=None):
+    if left > mode or mode > right or left == right:
+        raise ivy.utils.exceptions.IvyValueError(
+            "left < mode < right is not being followed"
+        )
+    u = ivy.random_uniform(low=0.0, high=1.0, shape=size, dtype="float64")
+    condition = u <= (mode - left) / (right - left)
+    values1 = left + (right - left) * (u * (mode - left) / (right - left)) ** 0.5
+    values2 = (
+        right - (right - mode) * ((1 - u) * (right - mode) / (right - left)) ** 0.5
+    )
+    return ivy.where(condition, values1, values2)
+
+
+@to_ivy_arrays_and_back
+@from_zero_dim_arrays_to_scalar
 def uniform(low=0.0, high=1.0, size=None):
     return ivy.random_uniform(low=low, high=high, shape=size, dtype="float64")
->>>>>>> 97034981
 
 
 @to_ivy_arrays_and_back
