--- conflicted
+++ resolved
@@ -222,7 +222,7 @@
 
 @to_ivy_arrays_and_back
 @from_zero_dim_arrays_to_scalar
-<<<<<<< HEAD
+
 def noncentral_f(dfnum, dfden, nonc, size=None, seed=None):
     # Check parameter validity
     if dfnum <= 0 or dfden <= 0 or nonc < 0:
@@ -243,7 +243,7 @@
     noncentral_f_samples = central_f_samples + nonc
 
     return noncentral_f_samples
-=======
+
 def uniform(low=0.0, high=1.0, size=None):
     return ivy.random_uniform(low=low, high=high, shape=size, dtype="float64")
 
@@ -274,4 +274,3 @@
         return 0
     u = ivy.random_uniform(low=0.0, high=1.0, shape=size, dtype="float64")
     return ivy.pow(-ivy.log(1 - u), 1 / a)
->>>>>>> b11a9d12
