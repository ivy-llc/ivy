# local
import ivy
from ivy.functional.frontends.numpy.func_wrapper import (
    to_ivy_arrays_and_back,
    from_zero_dim_arrays_to_scalar,
)


@to_ivy_arrays_and_back
@from_zero_dim_arrays_to_scalar
def beta(a, b, size=None):
    return ivy.beta(a, b, shape=size)


@to_ivy_arrays_and_back
@from_zero_dim_arrays_to_scalar
def binomial(n, p, size=None):
    if p < 0 or p > 1:
        raise ValueError("p must be in the interval (0, 1)")
    if n < 0:
        raise ValueError("n must be strictly positive")
    if size is None:
        size = 1
    else:
        size = size
    if isinstance(size, int):
        size = (size,)
    lambda_ = ivy.multiply(n, p)
    return ivy.poisson(lambda_, shape=size)


@to_ivy_arrays_and_back
@from_zero_dim_arrays_to_scalar
def chisquare(df, size=None):
    df = ivy.array(df)  # scalar ints and floats are also array_like
    if ivy.any(df <= 0):
        raise ValueError("df <= 0")

    # ivy.gamma() throws an error if both alpha is an array and a shape is passed
    # so this part broadcasts df into the shape of `size`` first to keep it happy.
    if size is not None:
        df = df * ivy.ones(size)

    return ivy.gamma(df / 2, 2, dtype="float64")


@to_ivy_arrays_and_back
@from_zero_dim_arrays_to_scalar
def dirichlet(alpha, size=None):
    return ivy.dirichlet(alpha, size=size)


@to_ivy_arrays_and_back
@from_zero_dim_arrays_to_scalar
def f(dfn, dfd, size=None):
    # Generate samples from the uniform distribution
    x1 = ivy.gamma(ivy.to_scalar(ivy.divide(dfn, 2)), 2.0, shape=size, dtype="float64")
    x2 = ivy.gamma(ivy.to_scalar(ivy.divide(dfd, 2)), 2.0, shape=size, dtype="float64")
    # Calculate the F-distributed samples
    samples = ivy.divide(ivy.divide(x1, ivy.array(dfn)), ivy.divide(x2, ivy.array(dfd)))
    return samples


@to_ivy_arrays_and_back
@from_zero_dim_arrays_to_scalar
def gamma(shape, scale=1.0, size=None):
    return ivy.gamma(shape, scale, shape=size, dtype="float64")


@to_ivy_arrays_and_back
@from_zero_dim_arrays_to_scalar
def geometric(p, size=None):
    if p < 0 or p > 1:
        raise ValueError("p must be in the interval [0, 1]")
    oneMinusP = ivy.subtract(1, p)
    sizeMinusOne = ivy.subtract(size, 1)

    return ivy.multiply(ivy.pow(oneMinusP, sizeMinusOne), p)


@to_ivy_arrays_and_back
@from_zero_dim_arrays_to_scalar
def gumbel(loc=0.0, scale=1.0, size=None):
    u = ivy.random_uniform(low=0.0, high=1.0, shape=size, dtype="float64")
    x = loc - scale * ivy.log(-ivy.log(u))
    return x


@to_ivy_arrays_and_back
@from_zero_dim_arrays_to_scalar
def logistic(loc=0.0, scale=1.0, size=None):
    u = ivy.random_uniform(low=0.0, high=0.0, shape=size, dtype="float64")
    x = loc + scale * ivy.log(u / (1 - u))
    return x


@to_ivy_arrays_and_back
@from_zero_dim_arrays_to_scalar
def lognormal(mean=0.0, sigma=1.0, size=None):
    ret = ivy.exp(ivy.random_normal(mean=mean, std=sigma, shape=size, dtype="float64"))
    return ret


@to_ivy_arrays_and_back
@from_zero_dim_arrays_to_scalar
def logseries(p=0, size=None):
    if p < 0 or p >= 1:
        raise ValueError("p value must be in the open interval (0, 1)")
    r = ivy.log(1 - p)
    u = ivy.random_uniform(low=0.0, high=1.0, shape=size)
    v = ivy.random_uniform(low=0.0, high=1.0, shape=size)
    q = 1 - ivy.exp(r * u)
    ret = 1 + ivy.log(v) / ivy.log(q)
    return ret


@to_ivy_arrays_and_back
@from_zero_dim_arrays_to_scalar
def multinomial(n, pvals, size=None):
    assert not ivy.exists(size) or (len(size) > 0 and len(size) < 3)
    batch_size = 1
    if ivy.exists(size):
        if len(size) == 2:
            batch_size = size[0]
            num_samples = size[1]
        else:
            num_samples = size[0]
    else:
        num_samples = len(pvals)
    return ivy.multinomial(n, num_samples, batch_size=batch_size, probs=pvals)


@to_ivy_arrays_and_back
@from_zero_dim_arrays_to_scalar
def negative_binomial(n, p, size=None):
    if p <= 0 or p >= 1:
        raise ValueError("p must be in the interval (0, 1)")
    if n <= 0:
        raise ValueError("n must be strictly positive")
    # numpy implementation uses scale = (1 - p) / p
    scale = (1 - p) / p
    # poisson requires shape to be a tuple
    if isinstance(size, int):
        size = (size,)
    lambda_ = ivy.gamma(n, scale, shape=size)
    return ivy.poisson(lam=lambda_, shape=size)


@to_ivy_arrays_and_back
@from_zero_dim_arrays_to_scalar
def normal(loc=0.0, scale=1.0, size=None):
    return ivy.random_normal(mean=loc, std=scale, shape=size, dtype="float64")


@to_ivy_arrays_and_back
@from_zero_dim_arrays_to_scalar
def pareto(a, size=None):
    if a < 0:
        return 0
    u = ivy.random_uniform(low=0.0, high=0.0, shape=size, dtype="float64")
    return ivy.pow(1 / (1 - u), 1 / a)


@to_ivy_arrays_and_back
@from_zero_dim_arrays_to_scalar
def permutation(x, /):
    if isinstance(x, int):
        x = ivy.arange(x)
    return ivy.shuffle(x)


@to_ivy_arrays_and_back
@from_zero_dim_arrays_to_scalar
def poisson(lam=1.0, size=None):
    return ivy.poisson(lam=lam, shape=size)


@to_ivy_arrays_and_back
@from_zero_dim_arrays_to_scalar
def random_sample(size=None):
    return ivy.random_uniform(low=0.0, high=1.0, shape=size, dtype="float64")


@to_ivy_arrays_and_back
@from_zero_dim_arrays_to_scalar
def rayleigh(scale, size=None):
    u = ivy.random_uniform(low=0.0, high=1.0, shape=size, dtype="float64")
    log_u = ivy.log(u)
    x = ivy.multiply(scale, ivy.sqrt(ivy.multiply(-2, log_u)))
    return x


@to_ivy_arrays_and_back
@from_zero_dim_arrays_to_scalar
def shuffle(x, axis=0, /):
    if isinstance(x, int):
        x = ivy.arange(x)
    return ivy.shuffle(x, axis)


@to_ivy_arrays_and_back
@from_zero_dim_arrays_to_scalar
def standard_cauchy(size=None):
    u = ivy.random_uniform(low=0.0, high=1.0, shape=size, dtype="float64")
    return ivy.tan(ivy.pi * (u - 0.5))


@to_ivy_arrays_and_back
@from_zero_dim_arrays_to_scalar
def standard_gamma(shape, size=None):
    return ivy.gamma(shape, 1.0, shape=size, dtype="float64")


@to_ivy_arrays_and_back
@from_zero_dim_arrays_to_scalar
def standard_normal(size=None):
    return ivy.random_normal(mean=0.0, std=1.0, shape=size, dtype="float64")


@to_ivy_arrays_and_back
@from_zero_dim_arrays_to_scalar
def triangular(left, mode, right, size=None):
    if left > mode or mode > right or left == right:
        raise ivy.utils.exceptions.IvyValueError(
            "left < mode < right is not being followed"
        )
    u = ivy.random_uniform(low=0.0, high=1.0, shape=size, dtype="float64")
    condition = u <= (mode - left) / (right - left)
    values1 = left + (right - left) * (u * (mode - left) / (right - left)) ** 0.5
    values2 = (
        right - (right - mode) * ((1 - u) * (right - mode) / (right - left)) ** 0.5
    )
    return ivy.where(condition, values1, values2)


@to_ivy_arrays_and_back
@from_zero_dim_arrays_to_scalar
def uniform(low=0.0, high=1.0, size=None):
    return ivy.random_uniform(low=low, high=high, shape=size, dtype="float64")


@to_ivy_arrays_and_back
@from_zero_dim_arrays_to_scalar
def wald(mean, scale, size=None):
    if size is None:
        size = 1
    mu_2l = mean / (2 * scale)
    Y = ivy.random_normal(mean=0, std=1, shape=size, dtype="float64")
    U = ivy.random_uniform(low=0.0, high=1.0, shape=size, dtype="float64")

    Y = mean * ivy.square(Y)
    X = mean + mu_2l * (Y - ivy.sqrt(((4 * scale) * Y) + ivy.square(Y)))

    condition = U <= mean / (mean + X)
    value1 = X
    value2 = mean * mean / X

    return ivy.where(condition, value1, value2)



@to_ivy_arrays_and_back
@from_zero_dim_arrays_to_scalar
<<<<<<< HEAD
def zipf(a, size=None):
    if a <= 1:
        return 0
    u = ivy.random_uniform(low=0.0, high=1.0, shape=size, dtype="float64")
    return ivy.floor(ivy.pow(1 / (1 - u), 1 / a))
=======
def weibull(a, size=None):
    if a < 0:
        return 0
    u = ivy.random_uniform(low=0.0, high=1.0, shape=size, dtype="float64")
    return ivy.pow(-ivy.log(1 - u), 1 / a)
>>>>>>> a2a8230e
<|MERGE_RESOLUTION|>--- conflicted
+++ resolved
@@ -261,16 +261,8 @@
 
 @to_ivy_arrays_and_back
 @from_zero_dim_arrays_to_scalar
-<<<<<<< HEAD
 def zipf(a, size=None):
     if a <= 1:
         return 0
     u = ivy.random_uniform(low=0.0, high=1.0, shape=size, dtype="float64")
-    return ivy.floor(ivy.pow(1 / (1 - u), 1 / a))
-=======
-def weibull(a, size=None):
-    if a < 0:
-        return 0
-    u = ivy.random_uniform(low=0.0, high=1.0, shape=size, dtype="float64")
-    return ivy.pow(-ivy.log(1 - u), 1 / a)
->>>>>>> a2a8230e
+    return ivy.floor(ivy.pow(1 / (1 - u), 1 / a))