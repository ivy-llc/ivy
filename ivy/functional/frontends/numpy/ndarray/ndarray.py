--- conflicted
+++ resolved
@@ -46,15 +46,12 @@
             value,
         )
 
-<<<<<<< HEAD
     def squeeze(
         self, 
         axis=None
     ):
-        return np_frontend.squeeze(
-            self.data, 
-            axis=None)
-=======
+        return np_frontend.squeeze(self.data, axis)
+
     def all(self, axis=None, out=None, keepdims=False, *, where=True):
         return np_frontend.all(self.data, axis, out, keepdims, where=where)
 
@@ -62,5 +59,4 @@
         return np_frontend.any(self.data, axis, out, keepdims, where=where)
 
     def argsort(self, *, axis=-1, kind=None, order=None):
-        return np_frontend.argsort(self.data, axis, kind, order)
->>>>>>> 95ae4335
+        return np_frontend.argsort(self.data, axis, kind, order)