--- conflicted
+++ resolved
@@ -46,12 +46,6 @@
             value,
         )
 
-<<<<<<< HEAD
-    def squeeze(self, axis=None):
-        return np_frontend.squeeze(self.data, axis)
-
-=======
->>>>>>> 4a19b694
     def all(self, axis=None, out=None, keepdims=False, *, where=True):
         return np_frontend.all(self.data, axis, out, keepdims, where=where)
 
