--- conflicted
+++ resolved
@@ -14,19 +14,14 @@
     # Instance Methoods #
     # -------------------#
 
-<<<<<<< HEAD
     def tolist(self, newshape, copy=None):
         return np_frontend.tolist(self.data, newshape, copy=copy)
-        
-    def reshape(self, newshape, copy=None):
-        return np_frontend.reshape(self.data, newshape, copy=copy)
-=======
+
     def reshape(self, shape, order="C"):
         return np_frontend.reshape(self.data, shape)
 
     def transpose(self, /, axes=None):
         return np_frontend.transpose(self.data, axes=axes)
->>>>>>> c095cac8
 
     def add(
         self,
