# local
import ivy


def where(cond, x1=None, x2=None, /):
    if x1 is None and x2 is None:
        # numpy where behaves as np.asarray(condition).nonzero() when x and y
        # not included
        return ivy.asarray(cond).nonzero()
    elif x1 is not None and x2 is not None:
        return ivy.where(cond, x1, x2)
    else:
        raise ivy.exceptions.IvyException("where takes either 1 or 3 arguments")


def nonzero(a):
    return ivy.nonzero(a)


def argmin(x, /, *, axis=None, keepdims=False, out=None):
    return ivy.native_array(
        ivy.argmin(x, axis=axis, out=out, keepdims=keepdims), dtype=x.dtype
    )


<<<<<<< HEAD
def argmax(a,
           /,
           *,
           axis=None,
           out=None,
           keepdims=False,
           ):
    return ivy.argmax(a, axis=axis, out=out, keepdims=keepdims)


def flatnonzero(a):
    return ivy.nonzero(a.flatten())


def searchsorted(a, v, side='left', sorter=None):
    return ivy.searchsorted(a, v, side=side, sorter=sorter)
=======
def argmax(
    a,
    /,
    *,
    axis=None,
    out=None,
    keepdims=False,
):
    return ivy.argmax(a, axis=axis, out=out, keepdims=keepdims)
>>>>>>> 8b49dd0a
<|MERGE_RESOLUTION|>--- conflicted
+++ resolved
@@ -23,24 +23,6 @@
     )
 
 
-<<<<<<< HEAD
-def argmax(a,
-           /,
-           *,
-           axis=None,
-           out=None,
-           keepdims=False,
-           ):
-    return ivy.argmax(a, axis=axis, out=out, keepdims=keepdims)
-
-
-def flatnonzero(a):
-    return ivy.nonzero(a.flatten())
-
-
-def searchsorted(a, v, side='left', sorter=None):
-    return ivy.searchsorted(a, v, side=side, sorter=sorter)
-=======
 def argmax(
     a,
     /,
@@ -50,4 +32,11 @@
     keepdims=False,
 ):
     return ivy.argmax(a, axis=axis, out=out, keepdims=keepdims)
->>>>>>> 8b49dd0a
+
+
+def flatnonzero(a):
+    return ivy.nonzero(a.flatten())
+
+
+def searchsorted(a, v, side='left', sorter=None):
+    return ivy.searchsorted(a, v, side=side, sorter=sorter)