--- conflicted
+++ resolved
@@ -16,16 +16,7 @@
     return ivy.nonzero(a)
 
 
-<<<<<<< HEAD
-    To group the indices by element, rather than dimension,
-        use `argwhere`, which returns a row for each non-zero element.
-
-    `numpy.nonzero` has the same behavior with `ivy.nonzero`
-    """
-    return ivy.nonzero(a)
-
-
-def argmin(x, axis=None, keepdims=False, out=None,):
+def argmin(x, /, *, axis=None, keepdims=False, out=None):
     """
 
     Returns the indices of the minimum values along a specified axis. When the
@@ -55,10 +46,6 @@
     ret
         Array containing the indices of the minimum values across the specified axis.
     """
-    return ivy.argmin(x, axis=axis, out=out, keepdims=keepdims)
-=======
-def argmin(x, /, *, axis=None, keepdims=False, out=None):
     return ivy.native_array(
         ivy.argmin(x, axis=axis, out=out, keepdims=keepdims), dtype=x.dtype
-    )
->>>>>>> 3800e18b
+    )