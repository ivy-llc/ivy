--- conflicted
+++ resolved
@@ -83,20 +83,5 @@
 
 
 @to_ivy_arrays_and_back
-<<<<<<< HEAD
-def nanargmin(a, axis=None, keepdims=False):
-    finite_a = ivy.isfinite(a)
-    if ivy.all(finite_a):
-        return ivy.argmin(a, axis=axis, keepdims=keepdims)
-    return ivy.argmin(a[finite_a], axis=axis, keepdims=keepdims)
-
-
-@to_ivy_arrays_and_back
 def extract(a, condition):
-    return ivy.take(ivy.ravel(a), ivy.nonzero(ivy.ravel(condition))[0])
-=======
-@from_zero_dim_arrays_to_scalar
-def nanargmin(a, /, *, axis=None, out=None, keepdims=False):
-    a = _nanargminmax(a, axis=axis)
-    return ivy.argmin(a, axis=axis, keepdims=keepdims, out=out)
->>>>>>> 96293b64
+    return ivy.take(ivy.ravel(a), ivy.nonzero(ivy.ravel(condition))[0])