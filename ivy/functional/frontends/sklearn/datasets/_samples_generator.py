import ivy
import numbers


def make_circles(
    n_samples=100, *, shuffle=True, noise=None, random_state=None, factor=0.8
):
    # numbers.Integral also includes bool
    if isinstance(n_samples, numbers.Integral):
        n_samples_out = n_samples // 2
        n_samples_in = n_samples - n_samples_out
    elif isinstance(n_samples, tuple):
        n_samples_out, n_samples_in = n_samples

    outer_circ_x = ivy.cos(
        ivy.linspace(0, 2 * ivy.pi, num=n_samples_out, endpoint=False)
    )
    outer_circ_y = ivy.sin(
        ivy.linspace(0, 2 * ivy.pi, num=n_samples_out, endpoint=False)
    )
    inner_circ_x = (
        ivy.cos(ivy.linspace(0, 2 * ivy.pi, num=n_samples_in, endpoint=False)) * factor
    )
    inner_circ_y = (
        ivy.sin(ivy.linspace(0, 2 * ivy.pi, num=n_samples_in, endpoint=False)) * factor
    )
    X = ivy.concat(
        [
            ivy.stack([outer_circ_x, outer_circ_y], axis=1),
            ivy.stack([inner_circ_x, inner_circ_y], axis=1),
        ],
        axis=0,
    )
    y = ivy.concat(
        [
            ivy.zeros(n_samples_out, dtype=ivy.int32),
            ivy.ones(n_samples_in, dtype=ivy.int32),
        ],
        axis=0,
    )
<<<<<<< HEAD
=======
    return X, y


def make_moons(n_samples=100, *, shuffle=True, noise=None, random_state=None):
    if isinstance(n_samples, numbers.Integral):
        n_samples_out = n_samples // 2
        n_samples_in = n_samples - n_samples_out
    elif isinstance(n_samples, tuple):
        n_samples_out, n_samples_in = n_samples

    outer_circ_x = ivy.cos(ivy.linspace(0, ivy.pi, n_samples_out))
    outer_circ_y = ivy.sin(ivy.linspace(0, ivy.pi, n_samples_out))
    inner_circ_x = 1 - ivy.cos(ivy.linspace(0, ivy.pi, n_samples_in))
    inner_circ_y = 1 - ivy.sin(ivy.linspace(0, ivy.pi, n_samples_in)) - 0.5

    X = ivy.concat(
        [
            ivy.stack([outer_circ_x, outer_circ_y], axis=1),
            ivy.stack([inner_circ_x, inner_circ_y], axis=1),
        ],
        axis=0,
    )
    y = ivy.concat(
        [
            ivy.zeros(n_samples_out, dtype=ivy.int32),
            ivy.ones(n_samples_in, dtype=ivy.int32),
        ],
        axis=0,
    )

>>>>>>> 16d690d3
    return X, y<|MERGE_RESOLUTION|>--- conflicted
+++ resolved
@@ -38,8 +38,6 @@
         ],
         axis=0,
     )
-<<<<<<< HEAD
-=======
     return X, y
 
 
@@ -70,5 +68,4 @@
         axis=0,
     )
 
->>>>>>> 16d690d3
     return X, y