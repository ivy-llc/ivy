import ivy
from ivy.functional.frontends.numpy.func_wrapper import to_ivy_arrays_and_back
from sklearn.utils.multiclass import type_of_target


@to_ivy_arrays_and_back
def accuracy_score(y_true, y_pred, *, normalize=True, sample_weight=None):
    # TODO: implement sample_weight
    y_type = type_of_target(y_true)
    if y_type.startswith("multilabel"):
        diff_labels = ivy.count_nonzero(y_true - y_pred, axis=1)
        ret = ivy.equal(diff_labels, 0).astype("int64")
    else:
        ret = ivy.equal(y_true, y_pred).astype("int64")
    ret = ret.sum().astype("int64")
    if normalize:
        ret = ret / y_true.shape[0]
        ret = ret.astype("float64")
    return ret


@to_ivy_arrays_and_back
<<<<<<< HEAD
def precision_score(y_true, y_pred, *, sample_weight=None):
=======
def recall_score(y_true, y_pred, *, sample_weight=None):
>>>>>>> 76bef3e3
    # Ensure that y_true and y_pred have the same shape
    if y_true.shape != y_pred.shape:
        raise IvyValueError("y_true and y_pred must have the same shape")

    # Check if sample_weight is provided and normalize it
    if sample_weight is not None:
        sample_weight = ivy.array(sample_weight)
        if sample_weight.shape[0] != y_true.shape[0]:
            raise IvyValueError(
                "sample_weight must have the same length as y_true and y_pred"
            )
        sample_weight = sample_weight / ivy.sum(sample_weight)
    else:
        sample_weight = ivy.ones_like(y_true)

<<<<<<< HEAD
    # Calculate true positives and predicted positives
    true_positives = ivy.logical_and(ivy.equal(y_true, 1), ivy.equal(y_pred, 1)).astype(
        "int64"
    )
    predicted_positives = ivy.equal(y_pred, 1).astype("int64")

    # Apply sample weights
    weighted_true_positives = ivy.multiply(true_positives, sample_weight)
    weighted_predicted_positives = ivy.multiply(predicted_positives, sample_weight)

    # Compute precision
    ret = ivy.sum(weighted_true_positives) / ivy.sum(weighted_predicted_positives)
=======
    # Calculate true positives and actual positives
    true_positives = ivy.logical_and(ivy.equal(y_true, 1), ivy.equal(y_pred, 1)).astype(
        "int64"
    )
    actual_positives = ivy.equal(y_true, 1).astype("int64")

    # Apply sample weights
    weighted_true_positives = ivy.multiply(true_positives, sample_weight)
    weighted_actual_positives = ivy.multiply(actual_positives, sample_weight)

    # Compute recall
    ret = ivy.sum(weighted_true_positives) / ivy.sum(weighted_actual_positives)
>>>>>>> 76bef3e3
    ret = ret.astype("float64")
    return ret<|MERGE_RESOLUTION|>--- conflicted
+++ resolved
@@ -20,11 +20,7 @@
 
 
 @to_ivy_arrays_and_back
-<<<<<<< HEAD
-def precision_score(y_true, y_pred, *, sample_weight=None):
-=======
 def recall_score(y_true, y_pred, *, sample_weight=None):
->>>>>>> 76bef3e3
     # Ensure that y_true and y_pred have the same shape
     if y_true.shape != y_pred.shape:
         raise IvyValueError("y_true and y_pred must have the same shape")
@@ -39,21 +35,6 @@
         sample_weight = sample_weight / ivy.sum(sample_weight)
     else:
         sample_weight = ivy.ones_like(y_true)
-
-<<<<<<< HEAD
-    # Calculate true positives and predicted positives
-    true_positives = ivy.logical_and(ivy.equal(y_true, 1), ivy.equal(y_pred, 1)).astype(
-        "int64"
-    )
-    predicted_positives = ivy.equal(y_pred, 1).astype("int64")
-
-    # Apply sample weights
-    weighted_true_positives = ivy.multiply(true_positives, sample_weight)
-    weighted_predicted_positives = ivy.multiply(predicted_positives, sample_weight)
-
-    # Compute precision
-    ret = ivy.sum(weighted_true_positives) / ivy.sum(weighted_predicted_positives)
-=======
     # Calculate true positives and actual positives
     true_positives = ivy.logical_and(ivy.equal(y_true, 1), ivy.equal(y_pred, 1)).astype(
         "int64"
@@ -66,6 +47,35 @@
 
     # Compute recall
     ret = ivy.sum(weighted_true_positives) / ivy.sum(weighted_actual_positives)
->>>>>>> 76bef3e3
+
     ret = ret.astype("float64")
-    return ret+    return ret
+  
+  
+  @to_ivy_arrays_and_back
+  def precision_score(y_true, y_pred, *, sample_weight=None):
+      # Ensure that y_true and y_pred have the same shape
+      if y_true.shape != y_pred.shape:
+          raise IvyValueError("y_true and y_pred must have the same shape")
+
+      # Check if sample_weight is provided and normalize it
+      if sample_weight is not None:
+          sample_weight = ivy.array(sample_weight)
+          if sample_weight.shape[0] != y_true.shape[0]:
+              raise IvyValueError("sample_weight must have the same length as y_true and y_pred")
+          sample_weight = sample_weight / ivy.sum(sample_weight)
+      else:
+          sample_weight = ivy.ones_like(y_true)
+
+      # Calculate true positives and predicted positives
+      true_positives = ivy.logical_and(ivy.equal(y_true, 1), ivy.equal(y_pred, 1)).astype("int64")
+      predicted_positives = ivy.equal(y_pred, 1).astype("int64")
+
+      # Apply sample weights
+      weighted_true_positives = ivy.multiply(true_positives, sample_weight)
+      weighted_predicted_positives = ivy.multiply(predicted_positives, sample_weight)
+
+      # Compute precision
+      ret = ivy.sum(weighted_true_positives) / ivy.sum(weighted_predicted_positives)
+      ret = ret.astype("float64")
+      return ret