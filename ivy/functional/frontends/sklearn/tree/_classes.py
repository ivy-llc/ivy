--- conflicted
+++ resolved
@@ -491,11 +491,7 @@
                 max_leaf_nodes,
                 self.min_impurity_decrease,
             )
-<<<<<<< HEAD
-        
-=======
-
->>>>>>> a0af1dc2
+
         builder.build(self.tree_, X, y, sample_weight, missing_values_in_feature_mask)
 
         if self.n_outputs_ == 1 and is_classifier(self):
