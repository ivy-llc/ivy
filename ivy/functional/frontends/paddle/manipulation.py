# global
import ivy
from ivy.functional.frontends.paddle.func_wrapper import (
    to_ivy_arrays_and_back,
)
from ivy.func_wrapper import (
    with_unsupported_dtypes,
    with_supported_dtypes,
    with_supported_device_and_dtypes,
)


@with_unsupported_dtypes({"2.6.0 and below": ("float16", "bfloat16")}, "paddle")
@to_ivy_arrays_and_back
def abs(x, name=None):
    return ivy.abs(x)


@with_supported_dtypes(
    {"2.6.0 and below": ("bool", "float32", "float64", "int32", "int64")},
    "paddle",
)
@to_ivy_arrays_and_back
def broadcast_to(x, shape, name=None):
    return ivy.broadcast_to(x, shape)


@with_supported_dtypes(
    {
        "2.6.0 and below": (
            "bool",
            "float16",
            "float32",
            "float64",
            "int32",
            "int64",
            "uint8",
        )
    },
    "paddle",
)
@to_ivy_arrays_and_back
def cast(x, dtype):
    return ivy.astype(x, dtype)


<<<<<<< HEAD
@with_supported_dtypes(
    {"2.5.1 and below": ("bool", "int32", "int64", "float16", "float32", "float64")},
    "paddle",
)
@to_ivy_arrays_and_back
def chunk(x, chunks, axis=0, name=None):
    if x.shape == () and chunks > 1:
        raise ValueError("Invalid value for chunks")
    axis_size = ivy.shape(x)[axis]
    chunk_size = axis_size // chunks
    remainder = axis_size % chunks
    num_or_size_splits = (
        chunks
        if remainder == 0
        else tuple([chunk_size + remainder] + [chunk_size] * (chunks - 1))
    )
    num_or_size_splits = axis_size if chunk_size == 0 else num_or_size_splits
    return ivy.split(x, num_or_size_splits=num_or_size_splits, axis=axis)


@with_unsupported_dtypes({"2.5.1 and below": ("int8", "int16")}, "paddle")
=======
@with_unsupported_dtypes({"2.6.0 and below": ("int8", "int16")}, "paddle")
>>>>>>> 66250447
@to_ivy_arrays_and_back
def concat(x, axis, name=None):
    return ivy.concat(x, axis=axis)


@with_supported_dtypes(
    {"2.6.0 and below": ("bool", "float32", "float64", "int32", "int64")},
    "paddle",
)
@to_ivy_arrays_and_back
def expand(x, shape, name=None):
    return ivy.expand(x, shape)


@with_unsupported_dtypes(
    {"2.6.0 and below": ("int8", "uint8", "int16", "float16")},
    "paddle",
)
@to_ivy_arrays_and_back
def flip(x, axis, name=None):
    return ivy.flip(x, axis=axis)


@with_supported_dtypes(
    {"2.6.0 and below": ("bool", "float32", "float64", "int32", "int64")},
    "paddle",
)
@to_ivy_arrays_and_back
def gather(params, indices, axis=-1, batch_dims=0, name=None):
    return ivy.gather(params, indices, axis=axis, batch_dims=batch_dims)


@with_unsupported_dtypes(
    {"2.6.0 and below": ("int8", "uint8", "int16", "uint16", "float16", "bfloat16")},
    "paddle",
)
@to_ivy_arrays_and_back
def gather_nd(x, index, name=None):
    return ivy.gather_nd(x, index)


@with_supported_dtypes(
    {"2.6.0 and below": ("bool", "int32", "int64", "float16", "float32", "float64")},
    "paddle",
)
@to_ivy_arrays_and_back
def index_add(x, index, axis, value, *, name=None):
    x = ivy.swapaxes(x, axis, 0)
    value = ivy.swapaxes(value, axis, 0)
    _to_adds = []
    index = sorted(zip(ivy.to_list(index), range(len(index))), key=(lambda i: i[0]))
    while index:
        _curr_idx = index[0][0]
        while len(_to_adds) < _curr_idx:
            _to_adds.append(ivy.zeros_like(value[0]))
        _to_add_cum = ivy.get_item(value, index[0][1])
        while (len(index)) > 1 and (index[0][0] == index[1][0]):
            _to_add_cum = _to_add_cum + ivy.get_item(value, index.pop(1)[1])
        index.pop(0)
        _to_adds.append(_to_add_cum)
    while len(_to_adds) < x.shape[0]:
        _to_adds.append(ivy.zeros_like(value[0]))
    _to_adds = ivy.stack(_to_adds)
    if len(x.shape) < 2:
        # Added this line due to the paddle backend treating scalars as 1-d arrays
        _to_adds = ivy.flatten(_to_adds)

    ret = ivy.add(x, _to_adds)
    ret = ivy.swapaxes(ret, axis, 0)
    return ret


@to_ivy_arrays_and_back
def put_along_axis(arr, indices, values, axis, reduce="assign"):
    result = ivy.put_along_axis(arr, indices, values, axis)
    return result


@with_supported_dtypes(
    {"2.6.0 and below": ("int32", "int64", "float32", "float64")},
    "paddle",
)
@to_ivy_arrays_and_back
def repeat_interleave(x, repeats, axis=None, name=None):
    return ivy.repeat(x, repeats, axis=axis)


@to_ivy_arrays_and_back
def reshape(x, shape, name=None):
    return ivy.reshape(x, shape)


@with_supported_dtypes(
    {
        "2.5.0 and below": (
            "float32",
            "float64",
            "int32",
            "int64",
            "complex64",
            "complex128",
        )
    },
    "paddle",
)
@to_ivy_arrays_and_back
def roll(x, shifts, axis=None, name=None):
    return ivy.roll(x, shifts, axis=axis)


@with_supported_device_and_dtypes(
    {
        "2.6.0 and above": {
            "cpu": (
                "bool",
                "int32",
                "int64",
                "float32",
                "float64",
            ),
            "gpu": ("float16",),
        },
    },
    "paddle",
)
@to_ivy_arrays_and_back
def rot90(x, k=1, axes=(0, 1), name=None):
    return ivy.rot90(x, k=k, axes=axes)


@with_unsupported_dtypes(
    {"2.6.0 and below": ("int16", "complex64", "complex128")},
    "paddle",
)
@to_ivy_arrays_and_back
def split(x, num_or_sections, axis=0, name=None):
    return ivy.split(x, num_or_size_splits=num_or_sections, axis=axis)


@with_unsupported_dtypes(
    {"2.6.0 and below": ("float16", "bfloat16", "int8", "int16")},
    "paddle",
)
@to_ivy_arrays_and_back
def squeeze(x, axis=None, name=None):
    return ivy.squeeze(x, axis=axis)


@to_ivy_arrays_and_back
def stack(x, axis=0, name=None):
    return ivy.stack(x, axis=axis)


@with_supported_dtypes(
    {"2.6.0 and below": ("float32", "float64")},
    "paddle",
)
@to_ivy_arrays_and_back
def take_along_axis(arr, indices, axis):
    return ivy.take_along_axis(arr, indices, axis)


@with_unsupported_dtypes(
    {"2.6.0 and below": ("int8", "uint8", "int16", "float16")},
    "paddle",
)
@to_ivy_arrays_and_back
def tile(x, repeat_times, name=None):
    return ivy.tile(x, repeats=repeat_times)


@to_ivy_arrays_and_back
def tolist(x):
    return ivy.to_list(x)


@with_supported_dtypes(
    {"2.6.0 and below": ("bool", "int32", "int64", "float16", "float32", "float64")},
    "paddle",
)
@to_ivy_arrays_and_back
def unbind(input, axis=0):
    shape = list(input.shape)
    num_splits = shape[axis]
    shape.pop(axis)
    return tuple(x.reshape(tuple(shape)) for x in split(input, num_splits, axis=axis))


@with_supported_dtypes(
    {"2.6.0 and below": ("bool", "int32", "int64", "float16", "float32", "float64")},
    "paddle",
)
@to_ivy_arrays_and_back
def unique_consecutive(x, axis=0):
    return ivy.unique_consecutive(x, axis=axis)


@with_supported_dtypes(
    {
        "2.6.0 and below": (
            "float32",
            "float64",
            "int32",
            "int64",
        )
    },
    "paddle",
)
@to_ivy_arrays_and_back
def unstack(x, axis=0, name=None):
    return ivy.unstack(x, axis=axis)


absolute = abs<|MERGE_RESOLUTION|>--- conflicted
+++ resolved
@@ -44,7 +44,6 @@
     return ivy.astype(x, dtype)
 
 
-<<<<<<< HEAD
 @with_supported_dtypes(
     {"2.5.1 and below": ("bool", "int32", "int64", "float16", "float32", "float64")},
     "paddle",
@@ -65,10 +64,7 @@
     return ivy.split(x, num_or_size_splits=num_or_size_splits, axis=axis)
 
 
-@with_unsupported_dtypes({"2.5.1 and below": ("int8", "int16")}, "paddle")
-=======
 @with_unsupported_dtypes({"2.6.0 and below": ("int8", "int16")}, "paddle")
->>>>>>> 66250447
 @to_ivy_arrays_and_back
 def concat(x, axis, name=None):
     return ivy.concat(x, axis=axis)
