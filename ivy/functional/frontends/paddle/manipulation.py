--- conflicted
+++ resolved
@@ -86,7 +86,6 @@
     return ivy.gather_nd(x, index)
 
 
-<<<<<<< HEAD
 @with_supported_dtypes({"2.5.1 and below": ("int32", "int64")}, "paddle")
 @to_ivy_arrays_and_back
 def one_hot(x, num_classes, name=None):
@@ -95,7 +94,9 @@
 
     one_hot_tensor = ivy.one_hot(x, num_classes)
     return one_hot_tensor.astype(ivy.float32)
-=======
+
+  
+  
 @with_supported_dtypes(
     {"2.6.0 and below": ("bool", "int32", "int64", "float16", "float32", "float64")},
     "paddle",
@@ -125,7 +126,6 @@
     ret = ivy.add(x, _to_adds)
     ret = ivy.swapaxes(ret, axis, 0)
     return ret
->>>>>>> ec1807ff
 
 
 @to_ivy_arrays_and_back
