--- conflicted
+++ resolved
@@ -76,38 +76,6 @@
 def gather(params, indices, axis=-1, batch_dims=0, name=None):
     return ivy.gather(params, indices, axis=axis, batch_dims=batch_dims)
 
-
-<<<<<<< HEAD
-@with_supported_dtypes(
-    {"2.5.1 and below": ("bool", "float32", "float64", "int32", "int64")},
-    "paddle",
-)
-@to_ivy_arrays_and_back
-def gather_nd(params, indices, axis=-1, batch_dims=0, name=None):
-    return ivy.gather_nd(params, indices, axis=axis, batch_dims=batch_dims)
-
-
-=======
-@with_unsupported_dtypes(
-    {"2.5.1 and below": ("int8", "uint8", "int16", "uint16", "float16", "bfloat16")},
-    "paddle",
-)
-@to_ivy_arrays_and_back
-def gather_nd(x, index, name=None):
-    return ivy.gather_nd(x, index)
-
-
-@to_ivy_arrays_and_back
-def put_along_axis(arr, indices, values, axis, reduce="assign"):
-    result = ivy.put_along_axis(arr, indices, values, axis)
-    return result
-
-
-@with_supported_dtypes(
-    {"2.5.1 and below": ("int32", "int64", "float32", "float64")},
-    "paddle",
-)
->>>>>>> b9b24b4d
 @to_ivy_arrays_and_back
 def repeat_interleave(x, repeats, axis=None, name=None):
     return ivy.repeat(x, repeats, axis=axis)
