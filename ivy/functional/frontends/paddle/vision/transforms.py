import ivy
from ivy.func_wrapper import (
    with_supported_dtypes,
    with_unsupported_device_and_dtypes,
)
from ..tensor.tensor import Tensor
from ivy.functional.frontends.paddle.func_wrapper import (
    to_ivy_arrays_and_back,
)


@with_supported_dtypes(
    {"2.5.1 and below": ("float32", "float64", "int32", "int64")}, "paddle"
)
@to_ivy_arrays_and_back
def to_tensor(pic, data_format="CHW"):
    array = ivy.array(pic)
    return Tensor(array)


# helpers
def _get_image_c_axis(data_format):
    if data_format.lower() == "chw":
        return -3
    elif data_format.lower() == "hwc":
        return -1


def _get_image_num_channels(img, data_format):
    return ivy.shape(img)[_get_image_c_axis(data_format)]


def _rgb_to_hsv(img):
    maxc = ivy.max(img, axis=-3)
    minc = ivy.min(img, axis=-3)

    is_equal = ivy.equal(maxc, minc)
    one_divisor = ivy.ones_like(maxc)
    c_delta = maxc - minc
    s = c_delta / ivy.where(is_equal, one_divisor, maxc)

    r, g, b = img[0], img[1], img[2]
    c_delta_divisor = ivy.where(is_equal, one_divisor, c_delta)

    rc = (maxc - r) / c_delta_divisor
    gc = (maxc - g) / c_delta_divisor
    bc = (maxc - b) / c_delta_divisor

    hr = ivy.where((maxc == r), bc - gc, ivy.zeros_like(maxc))
    hg = ivy.where(
        ((maxc == g) & (maxc != r)),
        rc - bc + 2.0,
        ivy.zeros_like(maxc),
    )
    hb = ivy.where(
        ((maxc != r) & (maxc != g)),
        gc - rc + 4.0,
        ivy.zeros_like(maxc),
    )

    h = (hr + hg + hb) / 6.0 + 1.0
    h = h - ivy.trunc(h)

    return ivy.stack([h, s, maxc], axis=-3)


def _hsv_to_rgb(img):
    h, s, v = img[0], img[1], img[2]
    f = h * 6.0
    i = ivy.floor(f)
    f = f - i
    i = ivy.astype(i, ivy.int32) % 6

    p = ivy.clip(v * (1.0 - s), 0.0, 1.0)
    q = ivy.clip(v * (1.0 - s * f), 0.0, 1.0)
    t = ivy.clip(v * (1.0 - s * (1.0 - f)), 0.0, 1.0)

    mask = ivy.astype(
        ivy.equal(
            ivy.expand_dims(i, axis=-3),
            ivy.reshape(ivy.arange(6, dtype=ivy.dtype(i)), (-1, 1, 1)),
        ),
        ivy.dtype(img),
    )
    matrix = ivy.stack(
        [
            ivy.stack([v, q, p, p, t, v], axis=-3),
            ivy.stack([t, v, v, q, p, p], axis=-3),
            ivy.stack([p, p, t, v, v, q], axis=-3),
        ],
        axis=-4,
    )
    return ivy.einsum("...ijk, ...xijk -> ...xjk", mask, matrix)


@with_supported_dtypes({"2.5.1 and below": ("float32", "float64", "uint8")}, "paddle")
@to_ivy_arrays_and_back
def adjust_hue(img, hue_factor):
    assert -0.5 <= hue_factor <= 0.5, "hue_factor should be in range [-0.5, 0.5]"

    channels = _get_image_num_channels(img, "CHW")

    if channels == 1:
        return img
    elif channels == 3:
        if ivy.dtype(img) == "uint8":
            img = ivy.astype(img, "float32") / 255.0

        img_hsv = _rgb_to_hsv(img)
        h, s, v = img_hsv[0], img_hsv[1], img_hsv[2]

        h = h + hue_factor
        h = h - ivy.floor(h)

        img_adjusted = _hsv_to_rgb(ivy.stack([h, s, v], axis=-3))

    else:
        raise ValueError("channels of input should be either 1 or 3.")

    return img_adjusted


@with_unsupported_device_and_dtypes(
    {
        "2.5.1 and below": {
            "cpu": ("int8", "uint8", "int16", "float16", "bfloat16", "bool")
        }
    },
    "paddle",
)
@to_ivy_arrays_and_back
def vflip(img, data_format="CHW"):
    if data_format.lower() == "chw":
        axis = -2
    elif data_format.lower() == "hwc":
        axis = -3
    return ivy.flip(img, axis=axis)

<<<<<<< HEAD
@with_unsupported_device_and_dtypes(
    {"2.5.1 and below": ("float16", "float32", "int16", "int8", "uint8")}, "paddle"
)
@to_ivy_arrays_and_back
def crop(img, top, left, height, width):
    return img[top : top + height, left : left + width]
=======

@with_supported_dtypes(
    {"2.5.1 and below": ("float32", "float64", "int32", "int64")}, "paddle"
)
@to_ivy_arrays_and_back
def hflip(img):
    img = ivy.array(img)
    return ivy.flip(img, axis=-1)
>>>>>>> 39f9c7e4
<|MERGE_RESOLUTION|>--- conflicted
+++ resolved
@@ -136,14 +136,14 @@
         axis = -3
     return ivy.flip(img, axis=axis)
 
-<<<<<<< HEAD
+
 @with_unsupported_device_and_dtypes(
     {"2.5.1 and below": ("float16", "float32", "int16", "int8", "uint8")}, "paddle"
 )
 @to_ivy_arrays_and_back
 def crop(img, top, left, height, width):
     return img[top : top + height, left : left + width]
-=======
+
 
 @with_supported_dtypes(
     {"2.5.1 and below": ("float32", "float64", "int32", "int64")}, "paddle"
@@ -152,4 +152,3 @@
 def hflip(img):
     img = ivy.array(img)
     return ivy.flip(img, axis=-1)
->>>>>>> 39f9c7e4
