import ivy
from ivy.func_wrapper import (
    with_supported_dtypes,
    with_unsupported_device_and_dtypes,
)
from ..tensor.tensor import Tensor
from ivy.functional.frontends.paddle.func_wrapper import (
    to_ivy_arrays_and_back,
)


# --- Helpers --- #
# --------------- #


def _blend_images(img1, img2, ratio):
    # TODO: ivy.check_float(img1) returns False for ivy array
    # TODO: when lerp supports int type and when the above issue is fixed,
    # replace this with ivy.check_float(img1)
    max_value = (
        1.0 if ivy.dtype(img1) == "float32" or ivy.dtype(img1) == "float64" else 255.0
    )
    return ivy.astype(
        ivy.lerp(img2, img1, float(ratio)).clip(0, max_value), ivy.dtype(img1)
    )


# helpers
def _get_image_c_axis(data_format):
    if data_format.lower() == "chw":
        return -3
    elif data_format.lower() == "hwc":
        return -1


def _get_image_num_channels(img, data_format):
    return ivy.shape(img)[_get_image_c_axis(data_format)]


<<<<<<< HEAD
=======
def _hsv_to_rgb(img):
    h, s, v = img[0], img[1], img[2]
    f = h * 6.0
    i = ivy.floor(f)
    f = f - i
    i = ivy.astype(i, ivy.int32) % 6

    p = ivy.clip(v * (1.0 - s), 0.0, 1.0)
    q = ivy.clip(v * (1.0 - s * f), 0.0, 1.0)
    t = ivy.clip(v * (1.0 - s * (1.0 - f)), 0.0, 1.0)

    mask = ivy.astype(
        ivy.equal(
            ivy.expand_dims(i, axis=-3),
            ivy.reshape(ivy.arange(6, dtype=ivy.dtype(i)), (-1, 1, 1)),
        ),
        ivy.dtype(img),
    )
    matrix = ivy.stack(
        [
            ivy.stack([v, q, p, p, t, v], axis=-3),
            ivy.stack([t, v, v, q, p, p], axis=-3),
            ivy.stack([p, p, t, v, v, q], axis=-3),
        ],
        axis=-4,
    )
    return ivy.einsum("...ijk, ...xijk -> ...xjk", mask, matrix)


>>>>>>> e8ab6ed8
def _rgb_to_hsv(img):
    maxc = ivy.max(img, axis=-3)
    minc = ivy.min(img, axis=-3)

    is_equal = ivy.equal(maxc, minc)
    one_divisor = ivy.ones_like(maxc)
    c_delta = maxc - minc
    s = c_delta / ivy.where(is_equal, one_divisor, maxc)

    r, g, b = img[0], img[1], img[2]
    c_delta_divisor = ivy.where(is_equal, one_divisor, c_delta)

    rc = (maxc - r) / c_delta_divisor
    gc = (maxc - g) / c_delta_divisor
    bc = (maxc - b) / c_delta_divisor

    hr = ivy.where((maxc == r), bc - gc, ivy.zeros_like(maxc))
    hg = ivy.where(
        ((maxc == g) & (maxc != r)),
        rc - bc + 2.0,
        ivy.zeros_like(maxc),
    )
    hb = ivy.where(
        ((maxc != r) & (maxc != g)),
        gc - rc + 4.0,
        ivy.zeros_like(maxc),
    )

    h = (hr + hg + hb) / 6.0 + 1.0
    h = h - ivy.trunc(h)

    return ivy.stack([h, s, maxc], axis=-3)


# --- Main --- #
# ------------ #


@with_supported_dtypes({"2.5.1 and below": ("float32", "float64")}, "paddle")
@to_ivy_arrays_and_back
def adjust_brightness(img, brightness_factor):
    assert brightness_factor >= 0, "brightness_factor should be non-negative."
    assert _get_image_num_channels(img, "CHW") in [
        1,
        3,
    ], "channels of input should be either 1 or 3."

    extreme_target = ivy.zeros_like(img)
    return _blend_images(img, extreme_target, brightness_factor)


@with_supported_dtypes({"2.5.1 and below": ("float32", "float64", "uint8")}, "paddle")
@to_ivy_arrays_and_back
def adjust_hue(img, hue_factor):
    assert -0.5 <= hue_factor <= 0.5, "hue_factor should be in range [-0.5, 0.5]"

    channels = _get_image_num_channels(img, "CHW")

    if channels == 1:
        return img
    elif channels == 3:
        if ivy.dtype(img) == "uint8":
            img = ivy.astype(img, "float32") / 255.0

        img_hsv = _rgb_to_hsv(img)
        h, s, v = img_hsv[0], img_hsv[1], img_hsv[2]

        h = h + hue_factor
        h = h - ivy.floor(h)

        img_adjusted = _hsv_to_rgb(ivy.stack([h, s, v], axis=-3))

    else:
        raise ValueError("channels of input should be either 1 or 3.")

    return img_adjusted


<<<<<<< HEAD
=======
@with_supported_dtypes(
    {"2.5.1 and below": ("float32", "float64", "int32", "int64")}, "paddle"
)
@to_ivy_arrays_and_back
def hflip(img):
    img = ivy.array(img)
    return ivy.flip(img, axis=-1)


@with_supported_dtypes(
    {"2.5.1 and below": ("float32", "float64", "int32", "int64")}, "paddle"
)
def normalize(img, mean, std, data_format="CHW", to_rgb=False):
    if ivy.is_array(img):
        if data_format == "HWC":
            permuted_axes = [2, 0, 1]
        else:
            permuted_axes = [0, 1, 2]

        img_np = ivy.permute(img, permuted_axes)
        normalized_img = ivy.divide(ivy.subtract(img_np, mean), std)
        return normalized_img
    else:
        raise ValueError("Unsupported input format")


@with_supported_dtypes(
    {"2.5.1 and below": ("float32", "float64", "int32", "int64")}, "paddle"
)
@to_ivy_arrays_and_back
def to_tensor(pic, data_format="CHW"):
    array = ivy.array(pic)
    return Tensor(array)


>>>>>>> e8ab6ed8
@with_unsupported_device_and_dtypes(
    {
        "2.5.1 and below": {
            "cpu": ("int8", "uint8", "int16", "float16", "bfloat16", "bool")
        }
    },
    "paddle",
)
@to_ivy_arrays_and_back
def vflip(img, data_format="CHW"):
    if data_format.lower() == "chw":
        axis = -2
    elif data_format.lower() == "hwc":
        axis = -3
    return ivy.flip(img, axis=axis)<|MERGE_RESOLUTION|>--- conflicted
+++ resolved
@@ -3,7 +3,6 @@
     with_supported_dtypes,
     with_unsupported_device_and_dtypes,
 )
-from ..tensor.tensor import Tensor
 from ivy.functional.frontends.paddle.func_wrapper import (
     to_ivy_arrays_and_back,
 )
@@ -37,8 +36,6 @@
     return ivy.shape(img)[_get_image_c_axis(data_format)]
 
 
-<<<<<<< HEAD
-=======
 def _hsv_to_rgb(img):
     h, s, v = img[0], img[1], img[2]
     f = h * 6.0
@@ -68,7 +65,6 @@
     return ivy.einsum("...ijk, ...xijk -> ...xjk", mask, matrix)
 
 
->>>>>>> e8ab6ed8
 def _rgb_to_hsv(img):
     maxc = ivy.max(img, axis=-3)
     minc = ivy.min(img, axis=-3)
@@ -147,44 +143,6 @@
     return img_adjusted
 
 
-<<<<<<< HEAD
-=======
-@with_supported_dtypes(
-    {"2.5.1 and below": ("float32", "float64", "int32", "int64")}, "paddle"
-)
-@to_ivy_arrays_and_back
-def hflip(img):
-    img = ivy.array(img)
-    return ivy.flip(img, axis=-1)
-
-
-@with_supported_dtypes(
-    {"2.5.1 and below": ("float32", "float64", "int32", "int64")}, "paddle"
-)
-def normalize(img, mean, std, data_format="CHW", to_rgb=False):
-    if ivy.is_array(img):
-        if data_format == "HWC":
-            permuted_axes = [2, 0, 1]
-        else:
-            permuted_axes = [0, 1, 2]
-
-        img_np = ivy.permute(img, permuted_axes)
-        normalized_img = ivy.divide(ivy.subtract(img_np, mean), std)
-        return normalized_img
-    else:
-        raise ValueError("Unsupported input format")
-
-
-@with_supported_dtypes(
-    {"2.5.1 and below": ("float32", "float64", "int32", "int64")}, "paddle"
-)
-@to_ivy_arrays_and_back
-def to_tensor(pic, data_format="CHW"):
-    array = ivy.array(pic)
-    return Tensor(array)
-
-
->>>>>>> e8ab6ed8
 @with_unsupported_device_and_dtypes(
     {
         "2.5.1 and below": {
