--- conflicted
+++ resolved
@@ -1,5 +1,3 @@
-<<<<<<< HEAD
-=======
 import ivy
 from ivy.func_wrapper import (
     with_supported_dtypes,
@@ -30,18 +28,6 @@
 
 def _get_image_num_channels(img, data_format):
     return ivy.shape(img)[_get_image_c_axis(data_format)]
-
-
-def _blend_images(img1, img2, ratio):
-    # TODO: ivy.check_float(img1) returns False for ivy array
-    # TODO: when lerp supports int type and when the above issue is fixed,
-    # replace this with ivy.check_float(img1)
-    max_value = (
-        1.0 if ivy.dtype(img1) == "float32" or ivy.dtype(img1) == "float64" else 255.0
-    )
-    return ivy.astype(
-        ivy.lerp(img2, img1, float(ratio)).clip(0, max_value), ivy.dtype(img1)
-    )
 
 
 def _rgb_to_hsv(img):
@@ -134,36 +120,6 @@
     return img_adjusted
 
 
-@with_supported_dtypes({"2.5.1 and below": ("float32", "float64")}, "paddle")
-@to_ivy_arrays_and_back
-def adjust_brightness(img, brightness_factor):
-    assert brightness_factor >= 0, "brightness_factor should be non-negative."
-    assert _get_image_num_channels(img, "CHW") in [
-        1,
-        3,
-    ], "channels of input should be either 1 or 3."
-
-    extreme_target = ivy.zeros_like(img)
-    return _blend_images(img, extreme_target, brightness_factor)
-
-
-@with_supported_dtypes(
-    {"2.5.1 and below": ("float32", "float64", "int32", "int64")}, "paddle"
-)
-def normalize(img, mean, std, data_format="CHW", to_rgb=False):
-    if ivy.is_array(img):
-        if data_format == "HWC":
-            permuted_axes = [2, 0, 1]
-        else:
-            permuted_axes = [0, 1, 2]
-
-        img_np = ivy.permute(img, permuted_axes)
-        normalized_img = ivy.divide(ivy.subtract(img_np, mean), std)
-        return normalized_img
-    else:
-        raise ValueError("Unsupported input format")
-
-
 @with_unsupported_device_and_dtypes(
     {
         "2.5.1 and below": {
@@ -178,14 +134,4 @@
         axis = -2
     elif data_format.lower() == "hwc":
         axis = -3
-    return ivy.flip(img, axis=axis)
-
-
-@with_supported_dtypes(
-    {"2.5.1 and below": ("float32", "float64", "int32", "int64")}, "paddle"
-)
-@to_ivy_arrays_and_back
-def hflip(img):
-    img = ivy.array(img)
-    return ivy.flip(img, axis=-1)
->>>>>>> 4f10a3a7
+    return ivy.flip(img, axis=axis)