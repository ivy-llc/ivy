import ivy
from ivy.func_wrapper import (
    with_supported_dtypes,
    with_unsupported_device_and_dtypes,
)
from ..tensor.tensor import Tensor
from ivy.functional.frontends.paddle.func_wrapper import (
    to_ivy_arrays_and_back,
)


@with_supported_dtypes(
    {"2.5.1 and below": ("float32", "float64", "int32", "int64")}, "paddle"
)
@to_ivy_arrays_and_back
def to_tensor(pic, data_format="CHW"):
    array = ivy.array(pic)
    return Tensor(array)


<<<<<<< HEAD
def _assert_image_shape_and_format(img, data_format):
    if img.ndim < 3 or img.ndim > 4 or not data_format.lower() in ("chw", "hwc"):
        raise RuntimeError(
            "Image must be 3 or 4-dimensional and data format must be 'CHW' or 'HWC',"
            " but got {} and {}".format(img.ndim, data_format)
        )


def _get_image_h_axis(data_format):
    if data_format.lower() == "chw":
        return -2
    elif data_format.lower() == "hwc":
        return -3


def _get_image_w_axis(data_format):
    if data_format.lower() == "chw":
        return -1
    elif data_format.lower() == "hwc":
        return -2


def _get_image_c_axis(data_format):
    if data_format.lower() == "chw":
        return -3
    elif data_format.lower() == "hwc":
        return -1


def _get_image_n_axis(data_format):
    if len(data_format) == 3:
        return None
    elif len(data_format) == 4:
        return 0


def _is_channel_last(data_format):
    return _get_image_c_axis(data_format) == -1


def _is_channel_first(data_format):
    return _get_image_c_axis(data_format) == -3


def _get_image_num_batches(img, data_format):
    if _get_image_n_axis(data_format):
        return ivy.shape(img)[_get_image_n_axis(data_format)]
    return None


def _get_image_num_channels(img, data_format):
    return ivy.shape(img)[_get_image_c_axis(data_format)]


def _get_image_size(img, data_format):
    return (
        ivy.shape(img)[_get_image_w_axis(data_format)],
        img.shape(img)[_get_image_h_axis(data_format)],
    )


def _rgb_to_hsv(img):
    maxc = ivy.max(img, axis=-3)
    minc = ivy.min(img, axis=-3)

    is_equal = ivy.equal(maxc, minc)
    one_divisor = ivy.ones_like(maxc)
    c_delta = maxc - minc
    s = c_delta / ivy.where(is_equal, one_divisor, maxc)

    r, g, b = img[0], img[1], img[2]
    c_delta_divisor = ivy.where(is_equal, one_divisor, c_delta)

    rc = (maxc - r) / c_delta_divisor
    gc = (maxc - g) / c_delta_divisor
    bc = (maxc - b) / c_delta_divisor

    hr = ivy.where((maxc == r), bc - gc, ivy.zeros_like(maxc))
    hg = ivy.where(
        ((maxc == g) & (maxc != r)),
        rc - bc + 2.0,
        ivy.zeros_like(maxc),
    )
    hb = ivy.where(
        ((maxc != r) & (maxc != g)),
        gc - rc + 4.0,
        ivy.zeros_like(maxc),
    )

    h = (hr + hg + hb) / 6.0 + 1.0
    h = h - ivy.trunc(h)

    return ivy.stack([h, s, maxc], axis=-3)


def _hsv_to_rgb(img):
    h, s, v = img[0], img[1], img[2]
    f = h * 6.0
    i = ivy.floor(f)
    f = f - i
    i = ivy.astype(i, ivy.int32) % 6

    p = ivy.clip(v * (1.0 - s), 0.0, 1.0)
    q = ivy.clip(v * (1.0 - s * f), 0.0, 1.0)
    t = ivy.clip(v * (1.0 - s * (1.0 - f)), 0.0, 1.0)

    mask = ivy.astype(
        ivy.equal(
            ivy.expand_dims(i, axis=-3),
            ivy.reshape(ivy.arange(6, dtype=ivy.dtype(i)), (-1, 1, 1)),
        ),
        ivy.dtype(img),
    )
    matrix = ivy.stack(
        [
            ivy.stack([v, q, p, p, t, v], axis=-3),
            ivy.stack([t, v, v, q, p, p], axis=-3),
            ivy.stack([p, p, t, v, v, q], axis=-3),
        ],
        axis=-4,
    )
    return ivy.einsum("...ijk, ...xijk -> ...xjk", mask, matrix)


@with_supported_dtypes({"2.5.1 and below": ("float32", "float64")}, "paddle")
@to_ivy_arrays_and_back
def adjust_hue(img, hue_factor):
    _assert_image_shape_and_format(img, "CHW")
    assert (
        hue_factor >= -0.5 and hue_factor <= 0.5
    ), "hue_factor should be in range [-0.5, 0.5]"

    channels = _get_image_num_channels(img, "CHW")

    if channels == 1:
        return img
    elif channels == 3:
        img_hsv = _rgb_to_hsv(img)
        h, s, v = img_hsv[0], img_hsv[1], img_hsv[2]

        h = h + hue_factor
        h = h - ivy.floor(h)

        img_adjusted = _hsv_to_rgb(ivy.stack([h, s, v], axis=-3))

    else:
        raise ValueError("channels of input should be either 1 or 3.")

    return img_adjusted
=======
@with_unsupported_device_and_dtypes(
    {
        "2.5.1 and below": {
            "cpu": ("int8", "uint8", "int16", "float16", "bfloat16", "bool")
        }
    },
    "paddle",
)
@to_ivy_arrays_and_back
def vflip(img, data_format="CHW"):
    if data_format.lower() == "chw":
        axis = -2
    elif data_format.lower() == "hwc":
        axis = -3
    return ivy.flip(img, axis=axis)
>>>>>>> 564eb98f
<|MERGE_RESOLUTION|>--- conflicted
+++ resolved
@@ -18,7 +18,6 @@
     return Tensor(array)
 
 
-<<<<<<< HEAD
 def _assert_image_shape_and_format(img, data_format):
     if img.ndim < 3 or img.ndim > 4 or not data_format.lower() in ("chw", "hwc"):
         raise RuntimeError(
@@ -168,7 +167,8 @@
         raise ValueError("channels of input should be either 1 or 3.")
 
     return img_adjusted
-=======
+
+
 @with_unsupported_device_and_dtypes(
     {
         "2.5.1 and below": {
@@ -183,5 +183,4 @@
         axis = -2
     elif data_format.lower() == "hwc":
         axis = -3
-    return ivy.flip(img, axis=axis)
->>>>>>> 564eb98f
+    return ivy.flip(img, axis=axis)