import ivy
from ivy.func_wrapper import (
    with_supported_dtypes,
    with_unsupported_device_and_dtypes, 
)
from ..tensor.tensor import Tensor
from ivy.functional.frontends.paddle.func_wrapper import (
    to_ivy_arrays_and_back,
)


# --- Helpers --- #
# --------------- #


def _blend_images(img1, img2, ratio):
    # TODO: ivy.check_float(img1) returns False for ivy array
    # TODO: when lerp supports int type and when the above issue is fixed,
    # replace this with ivy.check_float(img1)
    max_value = (
        1.0 if ivy.dtype(img1) == "float32" or ivy.dtype(img1) == "float64" else 255.0
    )
    return ivy.astype(
        ivy.lerp(img2, img1, float(ratio)).clip(0, max_value), ivy.dtype(img1)
    )


# helpers
def _get_image_c_axis(data_format):
    if data_format.lower() == "chw":
        return -3
    elif data_format.lower() == "hwc":
        return -1


def _get_image_num_channels(img, data_format):
    return ivy.shape(img)[_get_image_c_axis(data_format)]


def _hsv_to_rgb(img):
    h, s, v = img[0], img[1], img[2]
    f = h * 6.0
    i = ivy.floor(f)
    f = f - i
    i = ivy.astype(i, ivy.int32) % 6

    p = ivy.clip(v * (1.0 - s), 0.0, 1.0)
    q = ivy.clip(v * (1.0 - s * f), 0.0, 1.0)
    t = ivy.clip(v * (1.0 - s * (1.0 - f)), 0.0, 1.0)

    mask = ivy.astype(
        ivy.equal(
            ivy.expand_dims(i, axis=-3),
            ivy.reshape(ivy.arange(6, dtype=ivy.dtype(i)), (-1, 1, 1)),
        ),
        ivy.dtype(img),
    )
    matrix = ivy.stack(
        [
            ivy.stack([v, q, p, p, t, v], axis=-3),
            ivy.stack([t, v, v, q, p, p], axis=-3),
            ivy.stack([p, p, t, v, v, q], axis=-3),
        ],
        axis=-4,
    )
    return ivy.einsum("...ijk, ...xijk -> ...xjk", mask, matrix)


def _rgb_to_hsv(img):
    maxc = ivy.max(img, axis=-3)
    minc = ivy.min(img, axis=-3)

    is_equal = ivy.equal(maxc, minc)
    one_divisor = ivy.ones_like(maxc)
    c_delta = maxc - minc
    s = c_delta / ivy.where(is_equal, one_divisor, maxc)

    r, g, b = img[0], img[1], img[2]
    c_delta_divisor = ivy.where(is_equal, one_divisor, c_delta)

    rc = (maxc - r) / c_delta_divisor
    gc = (maxc - g) / c_delta_divisor
    bc = (maxc - b) / c_delta_divisor

    hr = ivy.where((maxc == r), bc - gc, ivy.zeros_like(maxc))
    hg = ivy.where(
        ((maxc == g) & (maxc != r)),
        rc - bc + 2.0,
        ivy.zeros_like(maxc),
    )
    hb = ivy.where(
        ((maxc != r) & (maxc != g)),
        gc - rc + 4.0,
        ivy.zeros_like(maxc),
    )

    h = (hr + hg + hb) / 6.0 + 1.0
    h = h - ivy.trunc(h)

    return ivy.stack([h, s, maxc], axis=-3)


# --- Main --- #
# ------------ #


@with_supported_dtypes({"2.5.1 and below": ("float32", "float64")}, "paddle")
@to_ivy_arrays_and_back
def adjust_brightness(img, brightness_factor):
    assert brightness_factor >= 0, "brightness_factor should be non-negative."
    assert _get_image_num_channels(img, "CHW") in [
        1,
        3,
    ], "channels of input should be either 1 or 3."

    extreme_target = ivy.zeros_like(img)
    return _blend_images(img, extreme_target, brightness_factor)


@with_supported_dtypes({"2.5.1 and below": ("float32", "float64", "uint8")}, "paddle")
@to_ivy_arrays_and_back
def adjust_hue(img, hue_factor):
    assert -0.5 <= hue_factor <= 0.5, "hue_factor should be in range [-0.5, 0.5]"

    channels = _get_image_num_channels(img, "CHW")

    if channels == 1:
        return img
    elif channels == 3:
        if ivy.dtype(img) == "uint8":                                      
            img = ivy.astype(img, "float32") / 255.0

        img_hsv = _rgb_to_hsv(img)
        h, s, v = img_hsv[0], img_hsv[1], img_hsv[2]

        h = h + hue_factor
        h = h - ivy.floor(h)

        img_adjusted = _hsv_to_rgb(ivy.stack([h, s, v], axis=-3))

    else:
        raise ValueError("channels of input should be either 1 or 3.")

    return img_adjusted


@with_supported_dtypes(
    {"2.5.1 and below": ("float32", "float64", "int32", "int64")}, "paddle"
)
@to_ivy_arrays_and_back
def hflip(img):
    img = ivy.array(img)
    return ivy.flip(img, axis=-1)


@with_supported_dtypes(
    {"2.5.1 and below": ("float32", "float64", "int32", "int64")}, "paddle"
)
def normalize(img, mean, std, data_format="CHW", to_rgb=False):
    if ivy.is_array(img):
        if data_format == "HWC":
            permuted_axes = [2, 0, 1]
        else:
            permuted_axes = [0, 1, 2]

        img_np = ivy.permute(img, permuted_axes)
        normalized_img = ivy.divide(ivy.subtract(img_np, mean), std)
        return normalized_img
    else:
        raise ValueError("Unsupported input format")


@with_supported_dtypes(
    {"2.5.1 and below": ("float32", "float64", "int32", "int64")}, "paddle"
)
@to_ivy_arrays_and_back
def to_tensor(pic, data_format="CHW"):
    array = ivy.array(pic)
    return Tensor(array)


@with_unsupported_device_and_dtypes(
    {
        "2.5.1 and below": {
            "cpu": ("int8", "uint8", "int16", "float16", "bfloat16", "bool")
        }
    },
    "paddle",
)
@to_ivy_arrays_and_back
def vflip(img, data_format="CHW"):
    if data_format.lower() == "chw":
        axis = -2
    elif data_format.lower() == "hwc":
        axis = -3
<<<<<<< HEAD
    return ivy.flip(img, axis=axis)


@with_supported_dtypes(
    {"2.5.1 and below": ("float32", "float64", "int32", "int64")}, "paddle"
)
def adjust_contrast(img, contrast_factor):
    assert contrast_factor >= 0, "contrast_factor should be non-negative"

    mean = ivy.mean(img)

    channels = _get_image_num_channels(img, "CHW")

    if channels == 1:
        return img
    elif channels == 3:
        if ivy.dtype(img) == "uint8":
            img = ivy.astype(img, "float32") / 255.0

        adjusted_image = ivy.subtract(img, mean) * ivy.add(contrast_factor, mean)

    else:
        raise ValueError("channels of input should be either 1 or 3.")

    return adjusted_image
=======
    return ivy.flip(img, axis=axis)
>>>>>>> 988faf6d
<|MERGE_RESOLUTION|>--- conflicted
+++ resolved
@@ -193,7 +193,6 @@
         axis = -2
     elif data_format.lower() == "hwc":
         axis = -3
-<<<<<<< HEAD
     return ivy.flip(img, axis=axis)
 
 
@@ -218,7 +217,4 @@
     else:
         raise ValueError("channels of input should be either 1 or 3.")
 
-    return adjusted_image
-=======
-    return ivy.flip(img, axis=axis)
->>>>>>> 988faf6d
+    return adjusted_image