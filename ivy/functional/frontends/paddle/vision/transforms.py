--- conflicted
+++ resolved
@@ -1,16 +1,3 @@
-<<<<<<< HEAD
-# global
-import ivy
-from ivy.func_wrapper import with_unsupported_dtypes, with_supported_dtypes
-from PIL import Image, ImageEnhance, ImageOps
-
-@with_unsupported_dtypes({"2.5.0 and below": ("float16", "bfloat16")}, "paddle")
-# Return the brightness-adjusted image
-def adjust_brightness(img, brightness_factor):
-    enhancer = ImageEnhance.Brightness(img)
-    img = enhancer.enhance(brightness_factor)
-    return img
-=======
 import ivy
 from ivy.func_wrapper import (
     with_supported_dtypes,
@@ -20,6 +7,15 @@
 from ivy.functional.frontends.paddle.func_wrapper import (
     to_ivy_arrays_and_back,
 )
+from PIL import Image, ImageEnhance, ImageOps
+
+
+@with_unsupported_dtypes({"2.5.1 and below": ("float16", "bfloat16")}, "paddle")
+# Return the brightness-adjusted image
+def adjust_brightness(img, brightness_factor):
+    enhancer = ImageEnhance.Brightness(img)
+    img = enhancer.enhance(brightness_factor)
+    return img
 
 
 @with_supported_dtypes(
@@ -45,5 +41,4 @@
         axis = -2
     elif data_format.lower() == "hwc":
         axis = -3
-    return ivy.flip(img, axis=axis)
->>>>>>> 93237f11
+    return ivy.flip(img, axis=axis)