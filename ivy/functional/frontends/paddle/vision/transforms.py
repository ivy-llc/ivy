--- conflicted
+++ resolved
@@ -9,9 +9,6 @@
 )
 
 
-<<<<<<< HEAD
-# crop
-=======
 # --- Helpers --- #
 # --------------- #
 
@@ -147,15 +144,10 @@
     return img_adjusted
 
 
->>>>>>> a9d2a2b2
 @with_supported_dtypes(
     {"2.5.1 and below": ("float32", "float64", "int32", "int64")}, "paddle"
 )
 @to_ivy_arrays_and_back
-<<<<<<< HEAD
-def crop(image, top, left, height, width):
-    return image.crop((left, top, left + width, top + height))
-=======
 def hflip(img):
     img = ivy.array(img)
     return ivy.flip(img, axis=-1)
@@ -176,7 +168,6 @@
         return normalized_img
     else:
         raise ValueError("Unsupported input format")
->>>>>>> a9d2a2b2
 
 
 @with_supported_dtypes(
