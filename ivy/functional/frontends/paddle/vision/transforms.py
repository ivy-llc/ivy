--- conflicted
+++ resolved
@@ -1,12 +1,7 @@
 import ivy
-<<<<<<< HEAD
+
 from ivy.func_wrapper import with_supported_dtypes
-=======
-from ivy.func_wrapper import (
-    with_supported_dtypes,
-    with_unsupported_device_and_dtypes,
-)
->>>>>>> efb65caa
+
 from ..tensor.tensor import Tensor
 from ivy.functional.frontends.paddle.func_wrapper import (
     to_ivy_arrays_and_back,
@@ -19,10 +14,8 @@
 @to_ivy_arrays_and_back
 def to_tensor(pic, data_format="CHW"):
     array = ivy.array(pic)
-<<<<<<< HEAD
     return Tensor(array)
-=======
-    return Tensor(array)
+
 
 
 # helpers
@@ -151,4 +144,3 @@
 def hflip(img):
     img = ivy.array(img)
     return ivy.flip(img, axis=-1)
->>>>>>> efb65caa
