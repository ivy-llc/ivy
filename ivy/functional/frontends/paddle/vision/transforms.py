import ivy
from ivy.func_wrapper import (
    with_supported_dtypes,
    with_unsupported_device_and_dtypes, 
)
from ..tensor.tensor import Tensor
from ivy.functional.frontends.paddle.func_wrapper import (
    to_ivy_arrays_and_back,
)


@with_supported_dtypes(
    {"2.5.1 and below": ("float32", "float64", "int32", "int64")}, "paddle"
)
@to_ivy_arrays_and_back
def to_tensor(pic, data_format="CHW"):
    array = ivy.array(pic)
    return Tensor(array)


# helpers
def _get_image_c_axis(data_format):
    if data_format.lower() == "chw":
        return -3
    elif data_format.lower() == "hwc":
        return -1


def _get_image_num_channels(img, data_format):
    return ivy.shape(img)[_get_image_c_axis(data_format)]


def _rgb_to_hsv(img):
    maxc = ivy.max(img, axis=-3)
    minc = ivy.min(img, axis=-3)

    is_equal = ivy.equal(maxc, minc)
    one_divisor = ivy.ones_like(maxc)
    c_delta = maxc - minc
    s = c_delta / ivy.where(is_equal, one_divisor, maxc)

    r, g, b = img[0], img[1], img[2]
    c_delta_divisor = ivy.where(is_equal, one_divisor, c_delta)

    rc = (maxc - r) / c_delta_divisor
    gc = (maxc - g) / c_delta_divisor
    bc = (maxc - b) / c_delta_divisor

    hr = ivy.where((maxc == r), bc - gc, ivy.zeros_like(maxc))
    hg = ivy.where(
        ((maxc == g) & (maxc != r)),
        rc - bc + 2.0,
        ivy.zeros_like(maxc),
    )
    hb = ivy.where(
        ((maxc != r) & (maxc != g)),
        gc - rc + 4.0,
        ivy.zeros_like(maxc),
    )

    h = (hr + hg + hb) / 6.0 + 1.0
    h = h - ivy.trunc(h)

    return ivy.stack([h, s, maxc], axis=-3)


def _hsv_to_rgb(img):
    h, s, v = img[0], img[1], img[2]
    f = h * 6.0
    i = ivy.floor(f)
    f = f - i
    i = ivy.astype(i, ivy.int32) % 6

    p = ivy.clip(v * (1.0 - s), 0.0, 1.0)
    q = ivy.clip(v * (1.0 - s * f), 0.0, 1.0)
    t = ivy.clip(v * (1.0 - s * (1.0 - f)), 0.0, 1.0)

    mask = ivy.astype(
        ivy.equal(
            ivy.expand_dims(i, axis=-3),
            ivy.reshape(ivy.arange(6, dtype=ivy.dtype(i)), (-1, 1, 1)),
        ),
        ivy.dtype(img),
    )
    matrix = ivy.stack(
        [
            ivy.stack([v, q, p, p, t, v], axis=-3),
            ivy.stack([t, v, v, q, p, p], axis=-3),
            ivy.stack([p, p, t, v, v, q], axis=-3),
        ],
        axis=-4,
    )
    return ivy.einsum("...ijk, ...xijk -> ...xjk", mask, matrix)


@with_supported_dtypes({"2.5.1 and below": ("float32", "float64", "uint8")}, "paddle")
@to_ivy_arrays_and_back
def adjust_hue(img, hue_factor):
    assert -0.5 <= hue_factor <= 0.5, "hue_factor should be in range [-0.5, 0.5]"

    channels = _get_image_num_channels(img, "CHW")

    if channels == 1:
        return img
    elif channels == 3:
        if ivy.dtype(img) == "uint8":                                      
            img = ivy.astype(img, "float32") / 255.0

        img_hsv = _rgb_to_hsv(img)
        h, s, v = img_hsv[0], img_hsv[1], img_hsv[2]

        h = h + hue_factor
        h = h - ivy.floor(h)

        img_adjusted = _hsv_to_rgb(ivy.stack([h, s, v], axis=-3))

    else:
        raise ValueError("channels of input should be either 1 or 3.")

    return img_adjusted


@with_unsupported_device_and_dtypes(
    {
        "2.5.1 and below": {
            "cpu": ("int8", "uint8", "int16", "float16", "bfloat16", "bool")
        }
    },
    "paddle",
)
@to_ivy_arrays_and_back
def vflip(img, data_format="CHW"):
    if data_format.lower() == "chw":
        axis = -2
    elif data_format.lower() == "hwc":
        axis = -3
    return ivy.flip(img, axis=axis)


@with_supported_dtypes(
    {"2.5.1 and below": ("float32", "float64", "int32", "int64")}, "paddle"
)
<<<<<<< HEAD
def adjust_contrast(img, contrast_factor):
    assert contrast_factor >= 0, "contrast_factor should be non-negative"

    mean = ivy.mean(img)

    channels = _get_image_num_channels(img, "CHW")

    if channels == 1:
        return img
    elif channels == 3:
        if ivy.dtype(img) == "uint8":
            img = ivy.astype(img, "float32") / 255.0

        adjusted_image = ivy.subtract(img, mean) * ivy.add(contrast_factor, mean)

    else:
        raise ValueError("channels of input should be either 1 or 3.")

    return adjusted_image


=======
@to_ivy_arrays_and_back
def hflip(img):
    img = ivy.array(img)
    return ivy.flip(img, axis=-1)
>>>>>>> b8bfb858
<|MERGE_RESOLUTION|>--- conflicted
+++ resolved
@@ -140,7 +140,6 @@
 @with_supported_dtypes(
     {"2.5.1 and below": ("float32", "float64", "int32", "int64")}, "paddle"
 )
-<<<<<<< HEAD
 def adjust_contrast(img, contrast_factor):
     assert contrast_factor >= 0, "contrast_factor should be non-negative"
 
@@ -159,12 +158,4 @@
     else:
         raise ValueError("channels of input should be either 1 or 3.")
 
-    return adjusted_image
-
-
-=======
-@to_ivy_arrays_and_back
-def hflip(img):
-    img = ivy.array(img)
-    return ivy.flip(img, axis=-1)
->>>>>>> b8bfb858
+    return adjusted_image