--- conflicted
+++ resolved
@@ -19,13 +19,7 @@
 )
 @to_ivy_arrays_and_back
 def assign(x, output=None):
-<<<<<<< HEAD
-    if len(ivy.shape(x)) == 0:
-        ret = ivy.copy_array(x, to_ivy_array=False, out=output)
-    else:
-=======
     if len(ivy.shape(x)) != 0:
->>>>>>> 20e3e628
         x = ivy.reshape(x, ivy.shape(x))
         ret = ivy.copy_array(x, to_ivy_array=False, out=output)
     return ret
