# local
import ivy
from ivy.functional.frontends.paddle.tensor.math import tanh as paddle_tanh
from ivy.functional.frontends.paddle.tensor.math import (
    log_softmax as paddle_log_softmax,
)
from ivy.func_wrapper import with_supported_dtypes
from ivy.functional.frontends.paddle.func_wrapper import to_ivy_arrays_and_back


@with_supported_dtypes({"2.4.2 and below": ("float32", "float64")}, "paddle")
@to_ivy_arrays_and_back
def selu(
    x,
    /,
    *,
    alpha=1.6732632423543772848170429916717,
    scale=1.0507009873554804934193349852946,
    name=None,
):
    if scale <= 1.0:
        raise ValueError(f"The scale must be greater than 1.0. Received: {scale}.")

    if alpha < 0:
        raise ValueError(f"The alpha must be no less than zero. Received: {alpha}.")

    ret = ivy.where(x > 0, x, alpha * ivy.expm1(x))
    arr = scale * ret
    return ivy.astype(arr, x.dtype)


tanh = paddle_tanh
log_softmax = paddle_log_softmax


@with_supported_dtypes({"2.4.2 and below": ("float32", "float64")}, "paddle")
@to_ivy_arrays_and_back
<<<<<<< HEAD
def hardswish(x, name=None):
    relu6_val = ivy.relu6(ivy.add(x, 3))
    ret = ivy.multiply(x, ivy.divide(relu6_val, 6))
    return ret
=======
def hardshrink(x, threshold=0.5, name=None):
    mask = ivy.logical_or(ivy.greater(x, threshold), ivy.less(x, -threshold))
    return ivy.where(mask, x, 0.0)
>>>>>>> 8ad1fb9c
<|MERGE_RESOLUTION|>--- conflicted
+++ resolved
@@ -1,11 +1,11 @@
 # local
 import ivy
+from ivy.func_wrapper import with_supported_dtypes
+from ivy.functional.frontends.paddle.func_wrapper import to_ivy_arrays_and_back
 from ivy.functional.frontends.paddle.tensor.math import tanh as paddle_tanh
 from ivy.functional.frontends.paddle.tensor.math import (
     log_softmax as paddle_log_softmax,
 )
-from ivy.func_wrapper import with_supported_dtypes
-from ivy.functional.frontends.paddle.func_wrapper import to_ivy_arrays_and_back
 
 
 @with_supported_dtypes({"2.4.2 and below": ("float32", "float64")}, "paddle")
@@ -35,13 +35,14 @@
 
 @with_supported_dtypes({"2.4.2 and below": ("float32", "float64")}, "paddle")
 @to_ivy_arrays_and_back
-<<<<<<< HEAD
-def hardswish(x, name=None):
-    relu6_val = ivy.relu6(ivy.add(x, 3))
-    ret = ivy.multiply(x, ivy.divide(relu6_val, 6))
-    return ret
-=======
 def hardshrink(x, threshold=0.5, name=None):
     mask = ivy.logical_or(ivy.greater(x, threshold), ivy.less(x, -threshold))
     return ivy.where(mask, x, 0.0)
->>>>>>> 8ad1fb9c
+
+  
+@with_supported_dtypes({"2.4.2 and below": ("float32", "float64")}, "paddle")
+@to_ivy_arrays_and_back
+def hardswish(x, name=None):
+  relu6_val = ivy.relu6(ivy.add(x, 3))
+  ret = ivy.multiply(x, ivy.divide(relu6_val, 6))
+  return ret