# local
import ivy
from ivy.func_wrapper import with_supported_dtypes
from ivy.functional.frontends.paddle.func_wrapper import to_ivy_arrays_and_back
from ivy.functional.frontends.paddle.tensor.math import tanh as paddle_tanh
from ivy.functional.frontends.paddle.tensor.math import (
    log_softmax as paddle_log_softmax,
)


@with_supported_dtypes({"2.4.2 and below": ("float32", "float64")}, "paddle")
@to_ivy_arrays_and_back
def selu(
    x,
    /,
    *,
    alpha=1.6732632423543772848170429916717,
    scale=1.0507009873554804934193349852946,
    name=None,
):
    if scale <= 1.0:
        raise ValueError(f"The scale must be greater than 1.0. Received: {scale}.")

    if alpha < 0:
        raise ValueError(f"The alpha must be no less than zero. Received: {alpha}.")

    ret = ivy.where(x > 0, x, alpha * ivy.expm1(x))
    arr = scale * ret
    return ivy.astype(arr, x.dtype)


tanh = paddle_tanh
log_softmax = paddle_log_softmax


@with_supported_dtypes({"2.4.2 and below": ("float32", "float64")}, "paddle")
@to_ivy_arrays_and_back
def hardshrink(x, threshold=0.5, name=None):
    mask = ivy.logical_or(ivy.greater(x, threshold), ivy.less(x, -threshold))
    return ivy.where(mask, x, 0.0)


@with_supported_dtypes({"2.4.2 and below": ("float32", "float64")}, "paddle")
@to_ivy_arrays_and_back
def hardtanh(
    x,
    /,
    *,
    min=-1.0,
    max=1.0,
    name=None,
):
    less = ivy.where(ivy.less(x, min), min, x)
    ret = ivy.where(ivy.greater(x, max), max, less).astype(x.dtype)
    return ret


@with_supported_dtypes({"2.4.2 and below": ("float32", "float64")}, "paddle")
@to_ivy_arrays_and_back
<<<<<<< HEAD
def relu6(x, name=None):
    return ivy.relu6(x)
=======
def gelu(x, approximate=False, name=None):
    return ivy.gelu(x, approximate=approximate)
>>>>>>> 55f4bad3
<|MERGE_RESOLUTION|>--- conflicted
+++ resolved
@@ -57,10 +57,11 @@
 
 @with_supported_dtypes({"2.4.2 and below": ("float32", "float64")}, "paddle")
 @to_ivy_arrays_and_back
-<<<<<<< HEAD
-def relu6(x, name=None):
-    return ivy.relu6(x)
-=======
 def gelu(x, approximate=False, name=None):
     return ivy.gelu(x, approximate=approximate)
->>>>>>> 55f4bad3
+
+
+@with_supported_dtypes({"2.4.2 and below": ("float32", "float64")}, "paddle")
+@to_ivy_arrays_and_back
+def relu6(x, name=None):
+    return ivy.relu6(x)