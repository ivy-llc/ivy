# local
import ivy
from ivy.func_wrapper import with_supported_dtypes
from ivy.functional.frontends.paddle.func_wrapper import to_ivy_arrays_and_back
from ivy.functional.frontends.paddle.tensor.math import tanh as paddle_tanh


def _elu_with_inplace(x, alpha=1.0, inplace=False):
    return ivy.elu(x, alpha=alpha)


@with_supported_dtypes({"2.5.0 and below": ("float32", "float64")}, "paddle")
@to_ivy_arrays_and_back
def selu(
    x,
    /,
    *,
    alpha=1.6732632423543772848170429916717,
    scale=1.0507009873554804934193349852946,
    name=None,
):
    if scale <= 1.0:
        raise ValueError(f"The scale must be greater than 1.0. Received: {scale}.")

    if alpha < 0:
        raise ValueError(f"The alpha must be no less than zero. Received: {alpha}.")

    ret = ivy.where(x > 0, x, alpha * ivy.expm1(x))
    arr = scale * ret
    return ivy.astype(arr, x.dtype)


tanh = paddle_tanh


@with_supported_dtypes({"2.5.0 and below": ("float32", "float64")}, "paddle")
@to_ivy_arrays_and_back
def hardshrink(x, threshold=0.5, name=None):
    mask = ivy.logical_or(ivy.greater(x, threshold), ivy.less(x, -threshold))
    return ivy.where(mask, x, 0.0)


@with_supported_dtypes({"2.5.0 and below": ("float32", "float64")}, "paddle")
@to_ivy_arrays_and_back
def hardswish(x, name=None):
    relu6_val = ivy.relu6(ivy.add(x, 3))
    ret = ivy.multiply(x, ivy.divide(relu6_val, 6))
    return ret


@with_supported_dtypes({"2.5.0 and below": ("float32", "float64")}, "paddle")
@to_ivy_arrays_and_back
def hardtanh(
    x,
    /,
    *,
    min=-1.0,
    max=1.0,
    name=None,
):
    less = ivy.where(ivy.less(x, min), min, x)
    ret = ivy.where(ivy.greater(x, max), max, less).astype(x.dtype)
    return ret


@with_supported_dtypes({"2.5.0 and below": ("float32", "float64")}, "paddle")
@to_ivy_arrays_and_back
def gelu(x, approximate=False, name=None):
    return ivy.gelu(x, approximate=approximate)


@with_supported_dtypes({"2.5.0 and below": ("float32", "float64")}, "paddle")
@to_ivy_arrays_and_back
def hardsigmoid(x, slope=0.1666667, offset=0.5, name=None):
    ret = ivy.minimum(ivy.maximum(ivy.add(ivy.multiply(x, slope), offset), 0), 1)
    return ret


@with_supported_dtypes({"2.5.0 and below": ("float32", "float64")}, "paddle")
@to_ivy_arrays_and_back
def relu6(x, name=None):
    return ivy.relu6(x)


@with_supported_dtypes({"2.5.0 and below": ("float32", "float64")}, "paddle")
@to_ivy_arrays_and_back
def softshrink(
    x,
    /,
    *,
    threshold=0.5,
    name=None,
):
    low = ivy.where(ivy.less(x, -threshold), ivy.add(x, threshold), 0)
    up = ivy.where(ivy.greater(x, threshold), ivy.subtract(x, threshold), 0)
    add = ivy.add(low, up)
    return ivy.astype(add, x.dtype)


@with_supported_dtypes({"2.5.0 and below": ("float32", "float64")}, "paddle")
@to_ivy_arrays_and_back
def softsign(
    x,
    /,
    *,
    name=None,
):
    return ivy.divide(x, ivy.add(1, ivy.abs(x)))


@with_supported_dtypes({"2.5.0 and below": ("float32", "float64")}, "paddle")
@to_ivy_arrays_and_back
def log_softmax(x, axis=-1, dtype=None, name=None):
    x = ivy.astype(x, dtype) if dtype else x
    ret = ivy.log_softmax(x, axis=axis)
    ret = ivy.astype(ret, dtype) if dtype else ret
    return ret


@with_supported_dtypes({"2.5.0 and below": ("float32", "float64")}, "paddle")
@to_ivy_arrays_and_back
def prelu(x, weight, data_format="NCHW", name=None):
    return ivy.add(ivy.maximum(0, x), ivy.multiply(weight, ivy.minimum(0, x)))


@with_supported_dtypes({"2.5.0 and below": ("float32", "float64")}, "paddle")
@to_ivy_arrays_and_back
def celu(
    x,
    /,
    *,
    alpha=1.0,
    name=None,
):
    prod = alpha * (ivy.exp(x / alpha) - 1)
    ret = ivy.maximum(0, x) + ivy.minimum(0, prod)
    return ret


@with_supported_dtypes({"2.5.0 and below": ("float32", "float64")}, "paddle")
@to_ivy_arrays_and_back
def rrelu(
    x,
    /,
    *,
    lower=0.125,
    upper=0.3333333333333333,
    training=False,
    name=None,
):
    if lower < 0 or lower > 1:
        raise ValueError(
            "The lower value must be no less than zero or greater than one. Received:"
            f" {lower}."
        )

    if upper < lower:
        raise ValueError(
            "The upper value must be greater than lower value. Received: lower"
            f" {lower}, upper {upper}."
        )

    if upper > 1:
        raise ValueError(
            f"The upper value must be no greater than one. Received: {upper}."
        )

    is_test = not training
    if is_test:
        add = lower + upper
        ret = add * x * 0.5
        out = ivy.where(x >= 0, x, ret)
        return out.astype(x.dtype)
    # else:
    # ToDo implement a correctly after fixing ivy.random_uniform
    # a = ivy.random_normal(low=lower, high=upper)
    # ret = ivy.where(x >= 0, x, ivy.multiply(a, x))
    # return ret.astype(x.dtype)


@with_supported_dtypes({"2.5.0 and below": ("float32", "float64")}, "paddle")
@to_ivy_arrays_and_back
def tanhshrink(
    x,
    /,
    *,
    name=None,
):
    return ivy.subtract(x, ivy.tanh(x))


@with_supported_dtypes({"2.5.0 and below": ("float32", "float64")}, "paddle")
@to_ivy_arrays_and_back
def relu_(x, name=None):
    ret = ivy.relu(x)
    ivy.inplace_update(x, ret)
    return x


@with_supported_dtypes({"2.5.0 and below": ("float32", "float64")}, "paddle")
@to_ivy_arrays_and_back
def elu(
    x,
    /,
    *,
    alpha=1.0,
    name=None,
):
    return ivy.elu(x, alpha=alpha)


@with_supported_dtypes({"2.5.0 and below": ("float32", "float64")}, "paddle")
@to_ivy_arrays_and_back
def mish(x, name=None):
    return ivy.mish(x)


@with_supported_dtypes({"2.5.0 and below": ("float32", "float64")}, "paddle")
@to_ivy_arrays_and_back
def softplus(x, beta=1, threshold=20, name=None):
    return ivy.softplus(x, beta=beta, threshold=threshold)


@with_supported_dtypes({"2.4.2 and below": ("float32", "float64")}, "paddle")
@to_ivy_arrays_and_back
def leaky_relu(x, negative_slope=0.01, name=None):
    return ivy.leaky_relu(x)


@with_supported_dtypes({"2.5.0 and below": ("float32", "float64")}, "paddle")
@to_ivy_arrays_and_back
<<<<<<< HEAD
def elu_(
    x,
    /,
    *,
    alpha=1.0,
    name=None,
):
    ret = _elu_with_inplace(x, alpha=alpha, inplace=True)
    return ret
=======
def silu(x, name=None):
    return ivy.silu(x)
>>>>>>> 5a66e74d
<|MERGE_RESOLUTION|>--- conflicted
+++ resolved
@@ -229,17 +229,18 @@
 
 @with_supported_dtypes({"2.5.0 and below": ("float32", "float64")}, "paddle")
 @to_ivy_arrays_and_back
-<<<<<<< HEAD
-def elu_(
-    x,
-    /,
-    *,
-    alpha=1.0,
-    name=None,
-):
-    ret = _elu_with_inplace(x, alpha=alpha, inplace=True)
-    return ret
-=======
 def silu(x, name=None):
     return ivy.silu(x)
->>>>>>> 5a66e74d
+
+
+@with_supported_dtypes({"2.5.0 and below": ("float32", "float64")}, "paddle")
+@to_ivy_arrays_and_back
+def elu_(
+    x,
+    /,
+    *,
+    alpha=1.0,
+    name=None,
+):
+    ret = _elu_with_inplace(x, alpha=alpha, inplace=True)
+    return ret