--- conflicted
+++ resolved
@@ -135,11 +135,6 @@
 
 @with_supported_dtypes({"2.4.2 and below": ("float32", "float64")}, "paddle")
 @to_ivy_arrays_and_back
-<<<<<<< HEAD
-def relu_(x, name=None):
-    ret = ivy.relu(x)
-    return ivy.inplace_update(x, ret)
-=======
 def rrelu(
     x,
     /,
@@ -186,4 +181,10 @@
     name=None,
 ):
     return ivy.subtract(x, ivy.tanh(x))
->>>>>>> 87be0f4f
+
+
+@with_supported_dtypes({"2.4.2 and below": ("float32", "float64")}, "paddle")
+@to_ivy_arrays_and_back
+def relu_(x, name=None):
+    ret = ivy.relu(x)
+    return ivy.inplace_update(x, ret)