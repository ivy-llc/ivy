--- conflicted
+++ resolved
@@ -195,10 +195,11 @@
 
 @with_supported_dtypes({"2.4.2 and below": ("float32", "float64")}, "paddle")
 @to_ivy_arrays_and_back
-<<<<<<< HEAD
-def thresholded_relu(x, threshold=1.0, name=None):
-    return ivy.thresholded_relu(x, threshold=threshold)
-=======
 def mish(x, name=None):
     return ivy.mish(x)
->>>>>>> 1bda480a
+
+
+@with_supported_dtypes({"2.4.2 and below": ("float32", "float64")}, "paddle")
+@to_ivy_arrays_and_back
+def thresholded_relu(x, threshold=1.0, name=None):
+    return ivy.thresholded_relu(x, threshold=threshold)