--- conflicted
+++ resolved
@@ -70,7 +70,12 @@
 
 @with_supported_dtypes({"2.4.2 and below": ("float32", "float64")}, "paddle")
 @to_ivy_arrays_and_back
-<<<<<<< HEAD
+def relu6(x, name=None):
+    return ivy.relu6(x)
+
+
+@with_supported_dtypes({"2.4.2 and below": ("float32", "float64")}, "paddle")
+@to_ivy_arrays_and_back
 def softshrink(
     x,
     /,
@@ -81,8 +86,4 @@
     low = ivy.where(ivy.less(x, -threshold), ivy.add(x, threshold), 0)
     up = ivy.where(ivy.greater(x, threshold), ivy.subtract(x, threshold), 0)
     add = ivy.add(low, up)
-    return ivy.astype(add, x.dtype)
-=======
-def relu6(x, name=None):
-    return ivy.relu6(x)
->>>>>>> c9ed000e
+    return ivy.astype(add, x.dtype)