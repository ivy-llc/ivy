--- conflicted
+++ resolved
@@ -98,10 +98,6 @@
 
 @with_supported_dtypes({"2.4.2 and below": ("float32", "float64")}, "paddle")
 @to_ivy_arrays_and_back
-<<<<<<< HEAD
-def thresholded_relu(x, threshold=1.0, name=None):
-    return ivy.where(ivy.greater(x, threshold), x, 0).astype(x.dtype)
-=======
 def log_softmax(x, axis=-1, dtype=None, name=None):
     x = ivy.astype(x, dtype) if dtype else x
     ret = ivy.log_softmax(x, axis=axis)
@@ -127,4 +123,9 @@
     prod = alpha * (ivy.exp(x / alpha) - 1)
     ret = ivy.maximum(0, x) + ivy.minimum(0, prod)
     return ret
->>>>>>> 4fa1f9a9
+
+
+@with_supported_dtypes({"2.4.2 and below": ("float32", "float64")}, "paddle")
+@to_ivy_arrays_and_back
+def thresholded_relu(x, threshold=1.0, name=None):
+    return ivy.where(ivy.greater(x, threshold), x, 0).astype(x.dtype)