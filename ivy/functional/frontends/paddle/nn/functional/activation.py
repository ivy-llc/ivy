# local
import ivy
from ivy.func_wrapper import with_supported_dtypes
from ivy.functional.frontends.paddle.func_wrapper import to_ivy_arrays_and_back
from ivy.functional.frontends.paddle.tensor.math import tanh as paddle_tanh
from ivy.functional.frontends.paddle.tensor.math import (
    log_softmax as paddle_log_softmax,
)


@with_supported_dtypes({"2.4.2 and below": ("float32", "float64")}, "paddle")
@to_ivy_arrays_and_back
def selu(
    x,
    /,
    *,
    alpha=1.6732632423543772848170429916717,
    scale=1.0507009873554804934193349852946,
    name=None,
):
    if scale <= 1.0:
        raise ValueError(f"The scale must be greater than 1.0. Received: {scale}.")

    if alpha < 0:
        raise ValueError(f"The alpha must be no less than zero. Received: {alpha}.")

    ret = ivy.where(x > 0, x, alpha * ivy.expm1(x))
    arr = scale * ret
    return ivy.astype(arr, x.dtype)


tanh = paddle_tanh
log_softmax = paddle_log_softmax


@with_supported_dtypes({"2.4.2 and below": ("float32", "float64")}, "paddle")
@to_ivy_arrays_and_back
def hardshrink(x, threshold=0.5, name=None):
    mask = ivy.logical_or(ivy.greater(x, threshold), ivy.less(x, -threshold))
    return ivy.where(mask, x, 0.0)


@with_supported_dtypes({"2.4.2 and below": ("float32", "float64")}, "paddle")
@to_ivy_arrays_and_back
<<<<<<< HEAD
def hardswish(x, name=None):
    relu6_val = ivy.relu6(ivy.add(x, 3))
    ret = ivy.multiply(x, ivy.divide(relu6_val, 6))
=======
def hardtanh(
    x,
    /,
    *,
    min=-1.0,
    max=1.0,
    name=None,
):
    less = ivy.where(ivy.less(x, min), min, x)
    ret = ivy.where(ivy.greater(x, max), max, less).astype(x.dtype)
>>>>>>> ad0580e3
    return ret<|MERGE_RESOLUTION|>--- conflicted
+++ resolved
@@ -42,11 +42,13 @@
 
 @with_supported_dtypes({"2.4.2 and below": ("float32", "float64")}, "paddle")
 @to_ivy_arrays_and_back
-<<<<<<< HEAD
 def hardswish(x, name=None):
     relu6_val = ivy.relu6(ivy.add(x, 3))
     ret = ivy.multiply(x, ivy.divide(relu6_val, 6))
-=======
+
+
+@with_supported_dtypes({"2.4.2 and below": ("float32", "float64")}, "paddle")
+@to_ivy_arrays_and_back
 def hardtanh(
     x,
     /,
@@ -57,5 +59,4 @@
 ):
     less = ivy.where(ivy.less(x, min), min, x)
     ret = ivy.where(ivy.greater(x, max), max, less).astype(x.dtype)
->>>>>>> ad0580e3
     return ret