# local
import ivy
from ivy.func_wrapper import with_supported_dtypes
from ivy.functional.frontends.paddle.func_wrapper import to_ivy_arrays_and_back
from ivy.functional.frontends.paddle.tensor.math import tanh as paddle_tanh


@with_supported_dtypes({"2.5.0 and below": ("float32", "float64")}, "paddle")
@to_ivy_arrays_and_back
def selu(
    x,
    /,
    *,
    alpha=1.6732632423543772848170429916717,
    scale=1.0507009873554804934193349852946,
    name=None,
):
    if scale <= 1.0:
        raise ValueError(f"The scale must be greater than 1.0. Received: {scale}.")

    if alpha < 0:
        raise ValueError(f"The alpha must be no less than zero. Received: {alpha}.")

    ret = ivy.where(x > 0, x, alpha * ivy.expm1(x))
    arr = scale * ret
    return ivy.astype(arr, x.dtype)


tanh = paddle_tanh


@with_supported_dtypes({"2.5.0 and below": ("float32", "float64")}, "paddle")
@to_ivy_arrays_and_back
def hardshrink(x, threshold=0.5, name=None):
    mask = ivy.logical_or(ivy.greater(x, threshold), ivy.less(x, -threshold))
    return ivy.where(mask, x, 0.0)


@with_supported_dtypes({"2.5.0 and below": ("float32", "float64")}, "paddle")
@to_ivy_arrays_and_back
def hardswish(x, name=None):
    relu6_val = ivy.relu6(ivy.add(x, 3))
    ret = ivy.multiply(x, ivy.divide(relu6_val, 6))
    return ret


@with_supported_dtypes({"2.5.0 and below": ("float32", "float64")}, "paddle")
@to_ivy_arrays_and_back
def hardtanh(
    x,
    /,
    *,
    min=-1.0,
    max=1.0,
    name=None,
):
    less = ivy.where(ivy.less(x, min), min, x)
    ret = ivy.where(ivy.greater(x, max), max, less).astype(x.dtype)
    return ret


@with_supported_dtypes({"2.5.0 and below": ("float32", "float64")}, "paddle")
@to_ivy_arrays_and_back
def gelu(x, approximate=False, name=None):
    return ivy.gelu(x, approximate=approximate)


@with_supported_dtypes({"2.5.0 and below": ("float32", "float64")}, "paddle")
@to_ivy_arrays_and_back
def hardsigmoid(x, slope=0.1666667, offset=0.5, name=None):
    ret = ivy.minimum(ivy.maximum(ivy.add(ivy.multiply(x, slope), offset), 0), 1)
    return ret


@with_supported_dtypes({"2.5.0 and below": ("float32", "float64")}, "paddle")
@to_ivy_arrays_and_back
def relu6(x, name=None):
    return ivy.relu6(x)


@with_supported_dtypes({"2.5.0 and below": ("float32", "float64")}, "paddle")
@to_ivy_arrays_and_back
def softshrink(
    x,
    /,
    *,
    threshold=0.5,
    name=None,
):
    low = ivy.where(ivy.less(x, -threshold), ivy.add(x, threshold), 0)
    up = ivy.where(ivy.greater(x, threshold), ivy.subtract(x, threshold), 0)
    add = ivy.add(low, up)
    return ivy.astype(add, x.dtype)


@with_supported_dtypes({"2.5.0 and below": ("float32", "float64")}, "paddle")
@to_ivy_arrays_and_back
def softsign(
    x,
    /,
    *,
    name=None,
):
    return ivy.divide(x, ivy.add(1, ivy.abs(x)))


@with_supported_dtypes({"2.5.0 and below": ("float32", "float64")}, "paddle")
@to_ivy_arrays_and_back
def log_softmax(x, axis=-1, dtype=None, name=None):
    x = ivy.astype(x, dtype) if dtype else x
    ret = ivy.log_softmax(x, axis=axis)
    ret = ivy.astype(ret, dtype) if dtype else ret
    return ret


@with_supported_dtypes({"2.5.0 and below": ("float32", "float64")}, "paddle")
@to_ivy_arrays_and_back
def prelu(x, weight, data_format="NCHW", name=None):
    return ivy.add(ivy.maximum(0, x), ivy.multiply(weight, ivy.minimum(0, x)))


@with_supported_dtypes({"2.5.0 and below": ("float32", "float64")}, "paddle")
@to_ivy_arrays_and_back
def celu(
    x,
    /,
    *,
    alpha=1.0,
    name=None,
):
    prod = alpha * (ivy.exp(x / alpha) - 1)
    ret = ivy.maximum(0, x) + ivy.minimum(0, prod)
    return ret


@with_supported_dtypes({"2.5.0 and below": ("float32", "float64")}, "paddle")
@to_ivy_arrays_and_back
def rrelu(
    x,
    /,
    *,
    lower=0.125,
    upper=0.3333333333333333,
    training=False,
    name=None,
):
    if lower < 0 or lower > 1:
        raise ValueError(
            "The lower value must be no less than zero or greater than one. Received:"
            f" {lower}."
        )

    if upper < lower:
        raise ValueError(
            "The upper value must be greater than lower value. Received: lower"
            f" {lower}, upper {upper}."
        )

    if upper > 1:
        raise ValueError(
            f"The upper value must be no greater than one. Received: {upper}."
        )

    is_test = not training
    if is_test:
        add = lower + upper
        ret = add * x * 0.5
        out = ivy.where(x >= 0, x, ret)
        return out.astype(x.dtype)
    # else:
    # ToDo implement a correctly after fixing ivy.random_uniform
    # a = ivy.random_normal(low=lower, high=upper)
    # ret = ivy.where(x >= 0, x, ivy.multiply(a, x))
    # return ret.astype(x.dtype)


@with_supported_dtypes({"2.5.0 and below": ("float32", "float64")}, "paddle")
@to_ivy_arrays_and_back
def tanhshrink(
    x,
    /,
    *,
    name=None,
):
    return ivy.subtract(x, ivy.tanh(x))


@with_supported_dtypes({"2.5.0 and below": ("float32", "float64")}, "paddle")
@to_ivy_arrays_and_back
def relu_(x, name=None):
    ret = ivy.relu(x)
    ivy.inplace_update(x, ret)
    return x


@with_supported_dtypes({"2.5.0 and below": ("float32", "float64")}, "paddle")
@to_ivy_arrays_and_back
def elu(
    x,
    /,
    *,
    alpha=1.0,
    name=None,
):
    return ivy.elu(x, alpha=alpha)


@with_supported_dtypes({"2.5.0 and below": ("float32", "float64")}, "paddle")
@to_ivy_arrays_and_back
def mish(x, name=None):
    return ivy.mish(x)


@with_supported_dtypes({"2.5.0 and below": ("float32", "float64")}, "paddle")
@to_ivy_arrays_and_back
def softplus(x, beta=1, threshold=20, name=None):
    return ivy.softplus(x, beta=beta, threshold=threshold)


@with_supported_dtypes({"2.4.2 and below": ("float32", "float64")}, "paddle")
@to_ivy_arrays_and_back
def leaky_relu(x, negative_slope=0.01, name=None):
    return ivy.leaky_relu(x)


@with_supported_dtypes({"2.5.0 and below": ("float32", "float64")}, "paddle")
@to_ivy_arrays_and_back
<<<<<<< HEAD
def log_sigmoid(x, name=None):
    return -ivy.softplus(-x)
=======
def silu(x, name=None):
    return ivy.silu(x)
>>>>>>> dc0490d3
<|MERGE_RESOLUTION|>--- conflicted
+++ resolved
@@ -225,10 +225,7 @@
 
 @with_supported_dtypes({"2.5.0 and below": ("float32", "float64")}, "paddle")
 @to_ivy_arrays_and_back
-<<<<<<< HEAD
 def log_sigmoid(x, name=None):
     return -ivy.softplus(-x)
-=======
 def silu(x, name=None):
-    return ivy.silu(x)
->>>>>>> dc0490d3
+    return ivy.silu(x)