# global
import ivy
from ivy.func_wrapper import with_supported_dtypes
from ivy.functional.frontends.paddle.func_wrapper import (
    to_ivy_arrays_and_back,
)

# local
from ivy.functional.frontends.paddle.tensor.math import tanh as paddle_tanh
from ivy.functional.frontends.paddle.tensor.math import (
    log_softmax as paddle_log_softmax,
)

tanh = paddle_tanh


<<<<<<< HEAD
@with_supported_dtypes({"2.4.2 and below": ("float32", "float64")}, "paddle")
@to_ivy_arrays_and_back
def gelu(x, approximate=False, name=None):
    return ivy.gelu(x, approximate=approximate)
=======
tanh = paddle_tanh
log_softmax = paddle_log_softmax
>>>>>>> ad79649e
<|MERGE_RESOLUTION|>--- conflicted
+++ resolved
@@ -12,14 +12,10 @@
 )
 
 tanh = paddle_tanh
+log_softmax = paddle_log_softmax
 
 
-<<<<<<< HEAD
 @with_supported_dtypes({"2.4.2 and below": ("float32", "float64")}, "paddle")
 @to_ivy_arrays_and_back
 def gelu(x, approximate=False, name=None):
-    return ivy.gelu(x, approximate=approximate)
-=======
-tanh = paddle_tanh
-log_softmax = paddle_log_softmax
->>>>>>> ad79649e
+    return ivy.gelu(x, approximate=approximate)