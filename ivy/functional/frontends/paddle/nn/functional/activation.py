--- conflicted
+++ resolved
@@ -70,27 +70,6 @@
 
 @with_supported_dtypes({"2.4.2 and below": ("float32", "float64")}, "paddle")
 @to_ivy_arrays_and_back
-<<<<<<< HEAD
-def celu(
-    x,
-    /,
-    *,
-    alpha=1.0,
-    name=None,
-):
-    prod = ivy.multiply(
-        alpha,
-        ivy.subtract(
-            ivy.exp(ivy.divide(x, alpha)),
-            1,
-        ),
-    )
-    ret = ivy.add(
-        ivy.maximum(0, x),
-        ivy.minimum(0, prod),
-    )
-    return ret
-=======
 def relu6(x, name=None):
     return ivy.relu6(x)
 
@@ -119,4 +98,26 @@
     name=None,
 ):
     return ivy.divide(x, ivy.add(1, ivy.abs(x)))
->>>>>>> 3dafb98d
+
+
+@with_supported_dtypes({"2.4.2 and below": ("float32", "float64")}, "paddle")
+@to_ivy_arrays_and_back
+def celu(
+    x,
+    /,
+    *,
+    alpha=1.0,
+    name=None,
+):
+    prod = ivy.multiply(
+        alpha,
+        ivy.subtract(
+            ivy.exp(ivy.divide(x, alpha)),
+            1,
+        ),
+    )
+    ret = ivy.add(
+        ivy.maximum(0, x),
+        ivy.minimum(0, prod),
+    )
+    return ret