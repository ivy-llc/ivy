--- conflicted
+++ resolved
@@ -42,10 +42,6 @@
 
 @with_supported_dtypes({"2.4.2 and below": ("float32", "float64")}, "paddle")
 @to_ivy_arrays_and_back
-<<<<<<< HEAD
-def gelu(x, approximate=False, name=None):
-    return ivy.gelu(x, approximate=approximate)
-=======
 def hardtanh(
     x,
     /,
@@ -57,4 +53,9 @@
     less = ivy.where(ivy.less(x, min), min, x)
     ret = ivy.where(ivy.greater(x, max), max, less).astype(x.dtype)
     return ret
->>>>>>> af761256
+
+
+@with_supported_dtypes({"2.4.2 and below": ("float32", "float64")}, "paddle")
+@to_ivy_arrays_and_back
+def gelu(x, approximate=False, name=None):
+    return ivy.gelu(x, approximate=approximate)