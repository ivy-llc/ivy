# local
import ivy
from ivy.func_wrapper import with_supported_dtypes
from ivy.functional.frontends.paddle.func_wrapper import to_ivy_arrays_and_back
from ivy.functional.frontends.paddle.tensor.math import tanh as paddle_tanh
from ivy.functional.frontends.paddle.tensor.math import (
    log_softmax as paddle_log_softmax,
)


@with_supported_dtypes({"2.4.2 and below": ("float32", "float64")}, "paddle")
@to_ivy_arrays_and_back
def selu(
    x,
    /,
    *,
    alpha=1.6732632423543772848170429916717,
    scale=1.0507009873554804934193349852946,
    name=None,
):
    if scale <= 1.0:
        raise ValueError(f"The scale must be greater than 1.0. Received: {scale}.")

    if alpha < 0:
        raise ValueError(f"The alpha must be no less than zero. Received: {alpha}.")

    ret = ivy.where(x > 0, x, alpha * ivy.expm1(x))
    arr = scale * ret
    return ivy.astype(arr, x.dtype)


tanh = paddle_tanh
log_softmax = paddle_log_softmax


@with_supported_dtypes({"2.4.2 and below": ("float32", "float64")}, "paddle")
@to_ivy_arrays_and_back
<<<<<<< HEAD
def gelu(x, approximate=False, name=None):
    return ivy.gelu(x, approximate=approximate)
=======
def hardshrink(x, threshold=0.5, name=None):
    mask = ivy.logical_or(ivy.greater(x, threshold), ivy.less(x, -threshold))
    return ivy.where(mask, x, 0.0)
>>>>>>> 8ad1fb9c
<|MERGE_RESOLUTION|>--- conflicted
+++ resolved
@@ -35,11 +35,12 @@
 
 @with_supported_dtypes({"2.4.2 and below": ("float32", "float64")}, "paddle")
 @to_ivy_arrays_and_back
-<<<<<<< HEAD
-def gelu(x, approximate=False, name=None):
-    return ivy.gelu(x, approximate=approximate)
-=======
 def hardshrink(x, threshold=0.5, name=None):
     mask = ivy.logical_or(ivy.greater(x, threshold), ivy.less(x, -threshold))
     return ivy.where(mask, x, 0.0)
->>>>>>> 8ad1fb9c
+
+
+@with_supported_dtypes({"2.4.2 and below": ("float32", "float64")}, "paddle")
+@to_ivy_arrays_and_back
+def gelu(x, approximate=False, name=None):
+    return ivy.gelu(x, approximate=approximate)