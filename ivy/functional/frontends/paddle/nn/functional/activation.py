--- conflicted
+++ resolved
@@ -211,14 +211,13 @@
     return ivy.mish(x)
 
 
-<<<<<<< HEAD
 @with_supported_dtypes({"2.5.0 and below": ("float32", "float64")}, "paddle")
 @to_ivy_arrays_and_back
 def softplus(x, beta=1, threshold=20, name=None):
     return ivy.softplus(x, beta=beta, threshold=threshold)
-=======
+
+
 @with_supported_dtypes({"2.4.2 and below": ("float32", "float64")}, "paddle")
 @to_ivy_arrays_and_back
 def leaky_relu(x, negative_slope=0.01, name=None):
-    return ivy.leaky_relu(x)
->>>>>>> 9d0b8e0c
+    return ivy.leaky_relu(x)