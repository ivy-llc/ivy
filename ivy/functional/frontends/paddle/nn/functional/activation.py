--- conflicted
+++ resolved
@@ -98,12 +98,6 @@
 
 @with_supported_dtypes({"2.4.2 and below": ("float32", "float64")}, "paddle")
 @to_ivy_arrays_and_back
-<<<<<<< HEAD
-def relu_(x, name=None):
-    ret = ivy.relu(x)
-    ivy.inplace_update(x, ret)
-    return x
-=======
 def log_softmax(x, axis=-1, dtype=None, name=None):
     x = ivy.astype(x, dtype) if dtype else x
     ret = ivy.log_softmax(x, axis=axis)
@@ -129,4 +123,11 @@
     prod = alpha * (ivy.exp(x / alpha) - 1)
     ret = ivy.maximum(0, x) + ivy.minimum(0, prod)
     return ret
->>>>>>> 4fa1f9a9
+
+
+@with_supported_dtypes({"2.4.2 and below": ("float32", "float64")}, "paddle")
+@to_ivy_arrays_and_back
+def relu_(x, name=None):
+    ret = ivy.relu(x)
+    ivy.inplace_update(x, ret)
+    return x