--- conflicted
+++ resolved
@@ -32,6 +32,20 @@
     name=None,
 ):
     return ivy.elu(x, alpha=alpha)
+
+
+@with_supported_dtypes({"2.5.1 and below": ("float32", "float64")}, "paddle")
+@to_ivy_arrays_and_back
+def elu_(
+    x,
+    /,
+    *,
+    alpha=1.0,
+    name=None,
+):
+    ret = ivy.elu(x, alpha=alpha)
+    ivy.inplace_update(x, ret)
+    return x
 
 
 @with_supported_dtypes({"2.5.1 and below": ("float32", "float64")}, "paddle")
@@ -277,37 +291,10 @@
 
 @with_supported_dtypes({"2.5.1 and below": ("float32", "float64")}, "paddle")
 @to_ivy_arrays_and_back
-<<<<<<< HEAD
-def gumbel_softmax(x, temperature=1.0, hard=False, axis=-1, name=None):
-    gumbel_noice = -ivy.log(-ivy.log(ivy.random_uniform(ivy.shape(x) + 1e-20) + 1e-20))
-    gumbel_logits = (x + gumbel_noice) / temperature
-    y_soft = ivy.softmax(gumbel_logits, axis=axis)
-
-    if hard:
-        y_hard = ivy.one_hot(ivy.argmax(y_soft, axis=axis), ivy.shape(y_soft)[axis])
-        return y_hard
-    else:
-        return y_soft
-
-
-@with_supported_dtypes({"2.5.1 and below": ("float32", "float64")}, "paddle")
-@to_ivy_arrays_and_back
-def elu_(
-    x,
-    /,
-    *,
-    alpha=1.0,
-    name=None,
-):
-    ret = ivy.elu(x, alpha=alpha)
-    ivy.inplace_update(x, ret)
-    return x
-=======
 def tanhshrink(
     x,
     /,
     *,
     name=None,
 ):
-    return ivy.subtract(x, ivy.tanh(x))
->>>>>>> 4383047d
+    return ivy.subtract(x, ivy.tanh(x))