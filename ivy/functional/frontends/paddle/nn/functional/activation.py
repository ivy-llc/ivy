# local
import ivy
from ivy.func_wrapper import with_supported_dtypes
from ivy.functional.frontends.paddle.func_wrapper import to_ivy_arrays_and_back
from ivy.functional.frontends.paddle.tensor.math import tanh as paddle_tanh


@with_supported_dtypes({"2.5.0 and below": ("float32", "float64")}, "paddle")
@to_ivy_arrays_and_back
def selu(
    x,
    /,
    *,
    alpha=1.6732632423543772848170429916717,
    scale=1.0507009873554804934193349852946,
    name=None,
):
    if scale <= 1.0:
        raise ValueError(f"The scale must be greater than 1.0. Received: {scale}.")

    if alpha < 0:
        raise ValueError(f"The alpha must be no less than zero. Received: {alpha}.")

    ret = ivy.where(x > 0, x, alpha * ivy.expm1(x))
    arr = scale * ret
    return ivy.astype(arr, x.dtype)


tanh = paddle_tanh


@with_supported_dtypes({"2.5.0 and below": ("float32", "float64")}, "paddle")
@to_ivy_arrays_and_back
def hardshrink(x, threshold=0.5, name=None):
    mask = ivy.logical_or(ivy.greater(x, threshold), ivy.less(x, -threshold))
    return ivy.where(mask, x, 0.0)


@with_supported_dtypes({"2.5.0 and below": ("float32", "float64")}, "paddle")
@to_ivy_arrays_and_back
def hardswish(x, name=None):
    relu6_val = ivy.relu6(ivy.add(x, 3))
    ret = ivy.multiply(x, ivy.divide(relu6_val, 6))
    return ret


@with_supported_dtypes({"2.5.0 and below": ("float32", "float64")}, "paddle")
@to_ivy_arrays_and_back
def hardtanh(
    x,
    /,
    *,
    min=-1.0,
    max=1.0,
    name=None,
):
    less = ivy.where(ivy.less(x, min), min, x)
    ret = ivy.where(ivy.greater(x, max), max, less).astype(x.dtype)
    return ret


@with_supported_dtypes({"2.5.0 and below": ("float32", "float64")}, "paddle")
@to_ivy_arrays_and_back
def gelu(x, approximate=False, name=None):
    return ivy.gelu(x, approximate=approximate)


@with_supported_dtypes({"2.5.0 and below": ("float32", "float64")}, "paddle")
@to_ivy_arrays_and_back
def hardsigmoid(x, slope=0.1666667, offset=0.5, name=None):
    ret = ivy.minimum(ivy.maximum(ivy.add(ivy.multiply(x, slope), offset), 0), 1)
    return ret


@with_supported_dtypes({"2.5.0 and below": ("float32", "float64")}, "paddle")
@to_ivy_arrays_and_back
def relu6(x, name=None):
    return ivy.relu6(x)


@with_supported_dtypes({"2.5.0 and below": ("float32", "float64")}, "paddle")
@to_ivy_arrays_and_back
def softshrink(
    x,
    /,
    *,
    threshold=0.5,
    name=None,
):
    low = ivy.where(ivy.less(x, -threshold), ivy.add(x, threshold), 0)
    up = ivy.where(ivy.greater(x, threshold), ivy.subtract(x, threshold), 0)
    add = ivy.add(low, up)
    return ivy.astype(add, x.dtype)


@with_supported_dtypes({"2.5.0 and below": ("float32", "float64")}, "paddle")
@to_ivy_arrays_and_back
def softsign(
    x,
    /,
    *,
    name=None,
):
    return ivy.divide(x, ivy.add(1, ivy.abs(x)))


@with_supported_dtypes({"2.5.0 and below": ("float32", "float64")}, "paddle")
@to_ivy_arrays_and_back
def log_softmax(x, axis=-1, dtype=None, name=None):
    x = ivy.astype(x, dtype) if dtype else x
    ret = ivy.log_softmax(x, axis=axis)
    ret = ivy.astype(ret, dtype) if dtype else ret
    return ret


@with_supported_dtypes({"2.5.0 and below": ("float32", "float64")}, "paddle")
@to_ivy_arrays_and_back
def prelu(x, weight, data_format="NCHW", name=None):
    return ivy.add(ivy.maximum(0, x), ivy.multiply(weight, ivy.minimum(0, x)))


@with_supported_dtypes({"2.5.0 and below": ("float32", "float64")}, "paddle")
@to_ivy_arrays_and_back
def celu(
    x,
    /,
    *,
    alpha=1.0,
    name=None,
):
    prod = alpha * (ivy.exp(x / alpha) - 1)
    ret = ivy.maximum(0, x) + ivy.minimum(0, prod)
    return ret


@with_supported_dtypes({"2.5.0 and below": ("float32", "float64")}, "paddle")
@to_ivy_arrays_and_back
def rrelu(
    x,
    /,
    *,
    lower=0.125,
    upper=0.3333333333333333,
    training=False,
    name=None,
):
    if lower < 0 or lower > 1:
        raise ValueError(
            "The lower value must be no less than zero or greater than one. Received:"
            f" {lower}."
        )

    if upper < lower:
        raise ValueError(
            "The upper value must be greater than lower value. Received: lower"
            f" {lower}, upper {upper}."
        )

    if upper > 1:
        raise ValueError(
            f"The upper value must be no greater than one. Received: {upper}."
        )

    is_test = not training
    if is_test:
        add = lower + upper
        ret = add * x * 0.5
        out = ivy.where(x >= 0, x, ret)
        return out.astype(x.dtype)
    # else:
    # ToDo implement a correctly after fixing ivy.random_uniform
    # a = ivy.random_normal(low=lower, high=upper)
    # ret = ivy.where(x >= 0, x, ivy.multiply(a, x))
    # return ret.astype(x.dtype)


@with_supported_dtypes({"2.5.0 and below": ("float32", "float64")}, "paddle")
@to_ivy_arrays_and_back
def tanhshrink(
    x,
    /,
    *,
    name=None,
):
    return ivy.subtract(x, ivy.tanh(x))


@with_supported_dtypes({"2.5.0 and below": ("float32", "float64")}, "paddle")
@to_ivy_arrays_and_back
def relu_(x, name=None):
    ret = ivy.relu(x)
    ivy.inplace_update(x, ret)
    return x


@with_supported_dtypes({"2.5.0 and below": ("float32", "float64")}, "paddle")
@to_ivy_arrays_and_back
def elu(
    x,
    /,
    *,
    alpha=1.0,
    name=None,
):
    return ivy.elu(x, alpha=alpha)


@with_supported_dtypes({"2.5.0 and below": ("float32", "float64")}, "paddle")
@to_ivy_arrays_and_back
def mish(x, name=None):
    return ivy.mish(x)


@with_supported_dtypes({"2.5.0 and below": ("float32", "float64")}, "paddle")
@to_ivy_arrays_and_back
def softplus(x, beta=1, threshold=20, name=None):
    return ivy.softplus(x, beta=beta, threshold=threshold)


@with_supported_dtypes({"2.4.2 and below": ("float32", "float64")}, "paddle")
@to_ivy_arrays_and_back
def leaky_relu(x, negative_slope=0.01, name=None):
    return ivy.leaky_relu(x)


@with_supported_dtypes({"2.5.0 and below": ("float32", "float64")}, "paddle")
@to_ivy_arrays_and_back
<<<<<<< HEAD
def thresholded_relu(x, threshold=1.0, name=None):
    return ivy.thresholded_relu(x, threshold=threshold)
=======
def silu(x, name=None):
    return ivy.silu(x)
>>>>>>> 5a66e74d
<|MERGE_RESOLUTION|>--- conflicted
+++ resolved
@@ -225,10 +225,11 @@
 
 @with_supported_dtypes({"2.5.0 and below": ("float32", "float64")}, "paddle")
 @to_ivy_arrays_and_back
-<<<<<<< HEAD
-def thresholded_relu(x, threshold=1.0, name=None):
-    return ivy.thresholded_relu(x, threshold=threshold)
-=======
 def silu(x, name=None):
     return ivy.silu(x)
->>>>>>> 5a66e74d
+
+
+@with_supported_dtypes({"2.5.0 and below": ("float32", "float64")}, "paddle")
+@to_ivy_arrays_and_back
+def thresholded_relu(x, threshold=1.0, name=None):
+    return ivy.thresholded_relu(x, threshold=threshold)