--- conflicted
+++ resolved
@@ -10,78 +10,4 @@
     return ivy.layer_norm(x, normalized_shape, weight, bias, epsilon)
 
 
-<<<<<<< HEAD
-# instance_norm
-@to_ivy_arrays_and_back
-@with_supported_dtypes({"2.5.1 and below": ("float32", "float64")}, "paddle")
-def instance_norm(
-    x,
-    running_mean=None,
-    running_var=None,
-    weight=None,
-    bias=None,
-    use_input_stats=True,
-    momentum=0.9,
-    epsilon=1e-05,
-    data_format="NCHW",
-    name=None,
-):
-    r"""
-    Compute the 2-D inverse discrete Fourier Transform.
-
-    Parameters
-    ----------
-    x
-        Input array of float data type. It's data type should be float32, float64.
-
-    running_mean
-
-        running mean. Default None.
-
-    running_var
-        running variance. Default None.
-
-    weight
-        The input array weight of instance_norm. Default: None.
-
-    bias
-        The input array bias of instance_norm. Default: None.
-
-    use_input_stats
-        Default True
-    momentum
-        The optional value used for the moving_mean and
-        moving_var computation. Default: 0.9.
-    eps
-        An optional value added to the denominator
-        for numerical stability. Default is 1e-5.
-    data_format
-        Specify the optional input data format, may be “NC”, “NCL”, “NCHW”
-        or “NCDHW”. Defalut “NCHW”.
-    name
-        The optional name of the layer norm, layer_norm(). It's generally used
-        as the prefix identification of output and weight in network layer
-
-    Returns
-    -------
-        An array which represents the instance after applying instance normalization.
-    """
-    return ivy.instance_norm(
-        x,
-        running_mean,
-        running_var,
-        weight,
-        bias,
-        use_input_stats,
-        momentum,
-        epsilon,
-        data_format,
-    )
-=======
-@to_ivy_arrays_and_back
-@with_supported_dtypes({"2.5.1 and below": ("float32", "float64")}, "paddle")
-def normalize(x, p=2, axis=1, epsilon=1e-12, name=None):
-    if axis < 0:
-        axis = ivy.get_num_dims(x) + axis
-    return ivy.lp_normalize(x, p=p, axis=axis)
->>>>>>> f3ef8253
+Fixed the merge conflict.