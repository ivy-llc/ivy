--- conflicted
+++ resolved
@@ -11,14 +11,12 @@
 
 
 @to_ivy_arrays_and_back
-<<<<<<< HEAD
 @with_supported_dtypes({"2.5.0 and below": ("float32", "float64")}, "paddle")
 def batch_norm(x, gamma, beta, moving_mean, moving_var, epsilon=1e-5):
     return ivy.batch_norm(x, gamma, beta, moving_mean, moving_var, epsilon)
-=======
+
 @with_supported_dtypes({"2.5.1 and below": ("float32", "float64")}, "paddle")
 def normalize(x, p=2, axis=1, epsilon=1e-12, name=None):
     if axis < 0:
         axis = ivy.get_num_dims(x) + axis
     return ivy.lp_normalize(x, p=p, axis=axis)
->>>>>>> 2ffc7152
