# local
import ivy
from ivy.func_wrapper import with_supported_dtypes
from ivy.functional.frontends.paddle.func_wrapper import to_ivy_arrays_and_back


@to_ivy_arrays_and_back
@with_supported_dtypes({"2.5.1 and below": ("float32", "float64")}, "paddle")
def layer_norm(x, normalized_shape, weight=None, bias=None, epsilon=1e-05, name=None):
    return ivy.layer_norm(x, normalized_shape, weight, bias, epsilon)


<<<<<<< HEAD
# local_response_norm
@to_ivy_arrays_and_back
@with_supported_dtypes({"2.5.1 and below": ("float32", "float64")}, "paddle")
def local_response_norm(
    x, size, alpha=0.0001, beta=0.75, k=1.0, data_format="NCHW", name=None
):
    return ivy.local_response_norm(x, size, alpha, beta, k, data_format)
=======
@to_ivy_arrays_and_back
@with_supported_dtypes({"2.5.1 and below": ("float32", "float64")}, "paddle")
def normalize(x, p=2, axis=1, epsilon=1e-12, name=None):
    if axis < 0:
        axis = ivy.get_num_dims(x) + axis
    return ivy.lp_normalize(x, p=p, axis=axis)
>>>>>>> 8decaf54
<|MERGE_RESOLUTION|>--- conflicted
+++ resolved
@@ -9,8 +9,6 @@
 def layer_norm(x, normalized_shape, weight=None, bias=None, epsilon=1e-05, name=None):
     return ivy.layer_norm(x, normalized_shape, weight, bias, epsilon)
 
-
-<<<<<<< HEAD
 # local_response_norm
 @to_ivy_arrays_and_back
 @with_supported_dtypes({"2.5.1 and below": ("float32", "float64")}, "paddle")
@@ -18,11 +16,10 @@
     x, size, alpha=0.0001, beta=0.75, k=1.0, data_format="NCHW", name=None
 ):
     return ivy.local_response_norm(x, size, alpha, beta, k, data_format)
-=======
+
 @to_ivy_arrays_and_back
 @with_supported_dtypes({"2.5.1 and below": ("float32", "float64")}, "paddle")
 def normalize(x, p=2, axis=1, epsilon=1e-12, name=None):
     if axis < 0:
         axis = ivy.get_num_dims(x) + axis
     return ivy.lp_normalize(x, p=p, axis=axis)
->>>>>>> 8decaf54
