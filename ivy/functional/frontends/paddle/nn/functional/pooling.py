--- conflicted
+++ resolved
@@ -6,7 +6,6 @@
     _broadcast_pooling_helper,
 )
 from ivy.func_wrapper import with_unsupported_dtypes
-from ivy.func_wrapper import with_supported_dtypes
 
 
 @to_ivy_arrays_and_back
@@ -74,7 +73,33 @@
 
 @to_ivy_arrays_and_back
 @with_supported_dtypes({"2.5.0 and below": ("float32", "float64")}, "paddle")
-<<<<<<< HEAD
+def adaptive_avg_pool1d(x, output_size, name=None):
+    return ivy.adaptive_avg_pool1d(x, output_size)
+
+
+@to_ivy_arrays_and_back
+@with_supported_dtypes({"2.5.0 and below": ("float32", "float64")}, "paddle")
+def adaptive_avg_pool2d(x, output_size, data_format="NCHW", name=None):
+    return ivy.adaptive_avg_pool2d(x, output_size)
+
+
+@to_ivy_arrays_and_back
+@with_supported_dtypes({"2.5.0 and below": ("float32", "float64")}, "paddle")
+def max_unpool1d(
+    x,
+    indices,
+    kernel_size,
+    stride=None,
+    padding=0,
+    data_format="NCL",
+    output_size=None,
+    name=None,
+):
+    return ivy.max_unpool1d(x, indices, kernel_size, stride, padding, data_format)
+
+
+@to_ivy_arrays_and_back
+@with_supported_dtypes({"2.5.0 and below": ("float32", "float64")}, "paddle")
 def avg_pool3d(
     x,
     kernel_size,
@@ -102,29 +127,4 @@
         divisor_override=divisor_override,
         data_format=data_format,
         out=out,
-    )
-=======
-def adaptive_avg_pool1d(x, output_size, name=None):
-    return ivy.adaptive_avg_pool1d(x, output_size)
-
-
-@to_ivy_arrays_and_back
-@with_supported_dtypes({"2.5.0 and below": ("float32", "float64")}, "paddle")
-def adaptive_avg_pool2d(x, output_size, data_format="NCHW", name=None):
-    return ivy.adaptive_avg_pool2d(x, output_size)
-
-
-@to_ivy_arrays_and_back
-@with_supported_dtypes({"2.5.0 and below": ("float32", "float64")}, "paddle")
-def max_unpool1d(
-    x,
-    indices,
-    kernel_size,
-    stride=None,
-    padding=0,
-    data_format="NCL",
-    output_size=None,
-    name=None,
-):
-    return ivy.max_unpool1d(x, indices, kernel_size, stride, padding, data_format)
->>>>>>> 471f3743
+    )