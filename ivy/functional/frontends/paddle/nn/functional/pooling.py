# local
import ivy
from ivy.func_wrapper import with_supported_dtypes
from ivy.functional.frontends.paddle.func_wrapper import to_ivy_arrays_and_back
from ivy.functional.frontends.torch.nn.functional.pooling_functions import (
    _broadcast_pooling_helper,
)
from ivy.func_wrapper import with_unsupported_dtypes


@to_ivy_arrays_and_back
@with_supported_dtypes({"2.5.2 and below": ("float32", "float64")}, "paddle")
def adaptive_avg_pool1d(x, output_size, name=None):
    return ivy.adaptive_avg_pool1d(x, output_size)


@to_ivy_arrays_and_back
@with_supported_dtypes({"2.5.2 and below": ("float32", "float64")}, "paddle")
def adaptive_avg_pool2d(x, output_size, data_format="NCHW", name=None):
    return ivy.adaptive_avg_pool2d(x, output_size)


@to_ivy_arrays_and_back
@with_supported_dtypes({"2.5.0 and below": ("float32", "float64")}, "paddle")
def adaptive_avg_pool3d(x, output_size, data_format="NCHW", name=None):
    return ivy.adaptive_avg_pool3d(x, output_size)


@to_ivy_arrays_and_back
@with_supported_dtypes({"2.5.2 and below": ("float32", "float64")}, "paddle")
def adaptive_max_pool2d(x, output_size, return_mask=None, name=None):
    return ivy.adaptive_max_pool2d(x, output_size)


@to_ivy_arrays_and_back
@with_unsupported_dtypes({"2.5.2 and below": ("float16", "bfloat16")}, "paddle")
def avg_pool1d(
    x, kernel_size, stride=None, padding=0, exclusive=True, ceil_mode=False, name=None
):
    data_format = "NCW"
    exclusive = not exclusive
    if stride is None:
        stride = kernel_size
    kernel_size = _broadcast_pooling_helper(kernel_size, "1d", name="kernel_size")
    padding = _broadcast_pooling_helper(padding, "1d", name="padding")
    # Figure out padding string
    if all(
        pad == ivy.ceil((kernel - 1) / 2) for kernel, pad in zip(kernel_size, padding)
    ):
        padding = "SAME"
    else:
        padding = "VALID"

    return ivy.avg_pool1d(
        x,
        kernel_size,
        stride,
        padding,
        count_include_pad=exclusive,
        ceil_mode=ceil_mode,
        data_format=data_format,
    )


@to_ivy_arrays_and_back
@with_supported_dtypes({"2.5.2 and below": ("float32", "float64")}, "paddle")
def avg_pool2d(
    x,
    kernel_size,
    stride=None,
    padding=0,
    ceil_mode=False,
    exclusive=True,
    divisor_override=None,
    data_format="NCHW",
    name=None,
):
    if stride is None:
        stride = kernel_size
    kernel_size = _broadcast_pooling_helper(kernel_size, "2d", name="kernel_size")
    padding = _broadcast_pooling_helper(padding, "2d", name="padding")
    # Figure out padding string
    if all(
        pad == ivy.ceil((kernel - 1) / 2) for kernel, pad in zip(kernel_size, padding)
    ):
        padding = "SAME"
    else:
        padding = "VALID"

    count_include_pad = not exclusive
    return ivy.avg_pool2d(
        x,
        kernel_size,
        stride,
        padding,
        data_format=data_format,
        count_include_pad=count_include_pad,
        ceil_mode=ceil_mode,
        divisor_override=divisor_override,
    )


@to_ivy_arrays_and_back
<<<<<<< HEAD
@with_supported_dtypes({"2.5.1 and below": ("float32", "float64")}, "paddle")
def max_pool2d(
    x,
    kernel_size,
    stride=None,
    padding=0,
    return_mask=False,
    ceil_mode=False,
    data_format="NCHW",
    name=None,
):
    if stride is None:
        stride = kernel_size
    kernel_size = _broadcast_pooling_helper(kernel_size, "2d", name="kernel_size")
    padding = _broadcast_pooling_helper(padding, "2d", name="padding")

    if data_format not in ["NCHW", "NHWC"]:
        raise ValueError(
            "Attr(data_format) should be 'NCHW' or 'NHWC'. Received "
            "Attr(data_format): %s."
            % str(data_format)
        )

    if data_format == "NHWC" and return_mask:
        raise ValueError(
            "When setting return_mask to true, data_format must be set to NCHW in"
            " API:max_pool2d"
        )

    return ivy.max_pool2d(
        x, kernel_size, stride, padding, data_format=data_format, ceil_mode=ceil_mode
    )


@to_ivy_arrays_and_back
@with_supported_dtypes({"2.5.1 and below": ("float32", "float64")}, "paddle")
=======
@with_supported_dtypes({"2.5.2 and below": ("float32", "float64")}, "paddle")
>>>>>>> 6e1f438c
def max_unpool1d(
    x,
    indices,
    kernel_size,
    stride=None,
    padding=0,
    data_format="NCL",
    output_size=None,
    name=None,
):
    return ivy.max_unpool1d(
        x,
        indices,
        kernel_size,
        strides=stride,
        padding=padding,
        data_format=data_format,
    )<|MERGE_RESOLUTION|>--- conflicted
+++ resolved
@@ -101,7 +101,6 @@
 
 
 @to_ivy_arrays_and_back
-<<<<<<< HEAD
 @with_supported_dtypes({"2.5.1 and below": ("float32", "float64")}, "paddle")
 def max_pool2d(
     x,
@@ -137,10 +136,7 @@
 
 
 @to_ivy_arrays_and_back
-@with_supported_dtypes({"2.5.1 and below": ("float32", "float64")}, "paddle")
-=======
 @with_supported_dtypes({"2.5.2 and below": ("float32", "float64")}, "paddle")
->>>>>>> 6e1f438c
 def max_unpool1d(
     x,
     indices,
