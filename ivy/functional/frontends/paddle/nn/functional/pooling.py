--- conflicted
+++ resolved
@@ -2,165 +2,6 @@
 import ivy
 from ivy.func_wrapper import with_supported_dtypes
 from ivy.functional.frontends.paddle.func_wrapper import to_ivy_arrays_and_back
-<<<<<<< HEAD
-from ivy.functional.ivy.layers import _handle_padding
-
-
-def _broadcast_pooling_helper(x, pool_dims, name):
-    if isinstance(x, int):
-        return tuple([x for _ in range(pool_dims)])
-    if len(x) == 1:
-        return tuple([x[0] for _ in range(pool_dims)])
-    elif len(x) == pool_dims:
-        return tuple(x)
-    elif isinstance(x, str) and name == "padding":
-        return x
-    elif len(x) != pool_dims:
-        raise ValueError(
-            f"`{name}` must either be a single int, or a tuple of {pool_dims} ints. "
-        )
-
-
-def check_neg_arr(x, kernel_size, padding, stride, dilation, data_format):
-    # try:
-    input_size = []
-    if data_format == "NDHWC":
-        n = x.shape[0]
-        input_size.append(x.shape[1])
-        input_size.append(x.shape[2])
-        input_size.append(x.shape[3])
-    elif data_format == "NCDHW":
-        n = x.shape[0]
-        input_size.append(x.shape[2])
-        input_size.append(x.shape[3])
-        input_size.append(x.shape[4])
-    else:
-        raise ValueError("data_format value must be either NCDHW or NDHCW")
-    # except:
-    #     raise IndexError("Expect 5-d matrix")
-
-    if isinstance(padding, str):
-        pad_list = [
-            _handle_padding(input_size[i], stride[i], kernel_size[i], padding)
-            for i in range(3)
-        ]
-        d_out = int(
-            (
-                (
-                    input_size[0]
-                    + 2 * pad_list[0]
-                    - (dilation[0] * (kernel_size[0] - 1))
-                    - 1
-                )
-                // stride[0]
-            )
-            + 1
-        )
-        h_out = int(
-            (
-                (
-                    input_size[1]
-                    + 2 * pad_list[1]
-                    - (dilation[1] * (kernel_size[1] - 1))
-                    - 1
-                )
-                // stride[1]
-            )
-            + 1
-        )
-        w_out = int(
-            (
-                (
-                    input_size[2]
-                    + 2 * pad_list[2]
-                    - (dilation[2] * (kernel_size[2] - 1))
-                    - 1
-                )
-                // stride[2]
-            )
-            + 1
-        )
-    else:
-        d_out = int(
-            (
-                (
-                    input_size[0]
-                    + 2 * padding[0]
-                    - (dilation[0] * (kernel_size[0] - 1))
-                    - 1
-                )
-                // stride[0]
-            )
-            + 1
-        )
-        h_out = int(
-            (
-                (
-                    input_size[1]
-                    + 2 * padding[1]
-                    - (dilation[1] * (kernel_size[1] - 1))
-                    - 1
-                )
-                // stride[1]
-            )
-            + 1
-        )
-        w_out = int(
-            (
-                (
-                    input_size[2]
-                    + 2 * padding[2]
-                    - (dilation[2] * (kernel_size[2] - 1))
-                    - 1
-                )
-                // stride[2]
-            )
-            + 1
-        )
-
-    if d_out <= 0 or h_out <= 0 or w_out <= 0:
-        raise RuntimeError(
-            f"Given input size: ({n}x{input_size[0]}x{input_size[1]}x{input_size[2]})."
-            f" Calculated output size: ({n}x{d_out}x{h_out}x{w_out}). Output size is"
-            " too small"
-        )
-
-
-@to_ivy_arrays_and_back
-@with_supported_dtypes({"2.5.0 and below": ("float32", "float64")}, "paddle")
-def max_pool3d(
-    x,
-    kernel_size,
-    stride=(1, 1, 1),
-    padding=(0, 0, 0),
-    /,
-    *,
-    data_format="NDHWC",
-    dilation=(1, 1, 1),
-    out=None,
-):
-    # kernel_size = _broadcast_pooling_helper(kernel_size, 3, name="kernel_size")
-    # stride = _broadcast_pooling_helper(stride, 3, name="stride")
-    # padding = _broadcast_pooling_helper(padding, 3, name="padding")
-    # dilation = _broadcast_pooling_helper(dilation, 3, name="dilation")
-    # kernel_pads = list(zip(kernel_size, padding))
-
-    # Padding should be less than or equal to half of kernel size
-    # if not isinstance(padding, str):
-    #     if not all([pad <= kernel // 2 for kernel, pad in kernel_pads]):
-    #         raise ValueError(
-    #             "pad should be smaller than or equal to half of kernel size, "
-    #             f"but got padding={padding}, kernel_size={kernel_size}. "
-    #         )
-
-    # Dilation must always follows the formual
-    # H(out) = H(in) + 2*Padding[0] - dilation[0]*(kernel_size[0]-1)
-    #          -----------------------------------------------------   + 1
-    #                           Stride[0]
-    # check_neg_arr(x, kernel_size, padding, stride, dilation, data_format)
-
-    return ivy.max_pool3d(
-=======
 from ivy.functional.frontends.torch.nn.functional.pooling_functions import (
     _broadcast_pooling_helper,
 )
@@ -220,16 +61,10 @@
     exclusive = not exclusive
 
     return ivy.avg_pool1d(
->>>>>>> c9f74180
         x,
         kernel_size,
         stride,
         padding,
-<<<<<<< HEAD
-        data_format=data_format,
-        out=out,
-    )
-=======
         count_include_pad=exclusive,
         ceil_mode=ceil_mode,
         data_format=data_format,
@@ -261,4 +96,26 @@
     name=None,
 ):
     return ivy.max_unpool1d(x, indices, kernel_size, stride, padding, data_format)
->>>>>>> c9f74180
+
+
+@to_ivy_arrays_and_back
+@with_supported_dtypes({"2.5.0 and below": ("float32", "float64")}, "paddle")
+def max_pool3d(
+    x,
+    kernel_size,
+    stride=(1, 1, 1),
+    padding=(0, 0, 0),
+    /,
+    *,
+    data_format="NDHWC",
+    dilation=(1, 1, 1),
+    out=None,
+):
+    return ivy.max_pool3d(
+        x,
+        kernel_size,
+        stride,
+        padding,
+        data_format=data_format,
+        out=out,
+    )