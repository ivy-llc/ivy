# local
import ivy
from ivy.func_wrapper import with_supported_dtypes
import ivy.functional.frontends.paddle as paddle
from ivy.utils.exceptions import handle_exceptions
from ivy.functional.frontends.paddle.func_wrapper import (
    inputs_to_ivy_arrays,
    to_ivy_arrays_and_back,
)


# --- Helpers --- #
# --------------- #


# helpers
def _get_reduction_func(reduction):
    if reduction == "none":
        ret = lambda x: x
    elif reduction == "mean":
        ret = ivy.mean
    elif reduction == "sum":
        ret = ivy.sum
    else:
        raise ivy.utils.exceptions.IvyException(
            "{} is not a valid value for reduction".format(reduction)
        )
    return ret


def _pairwise_distance(x1, x2, *, p=2.0, eps=1e-06, keepdim=False):
    x1, x2 = paddle.promote_types_of_paddle_inputs(x1, x2)
    x1_dim = len(x1.shape)
    x2_dim = len(x2.shape)
    if x1_dim > x2_dim:
        output_dim = x1_dim
    else:
        output_dim = x2_dim

    return ivy.vector_norm(x1 - x2 + eps, ord=p, axis=output_dim - 1, keepdims=keepdim)


# --- Main --- #
# ------------ #


@with_supported_dtypes(
    {"2.5.1 and below": ("float32",)},
    "paddle",
)
@inputs_to_ivy_arrays
def binary_cross_entropy_with_logits(
    logit,
    label,
    weight=None,
    reduction="mean",
    pos_weight=None,
    name=None,
):
    ret = ivy.binary_cross_entropy(
        label, logit, from_logits=True, reduction="none", pos_weight=pos_weight
    )
    reduction = _get_reduction_func(reduction)
    if weight is not None:
        ret = ivy.multiply(weight, ret)
    ret = reduction(ret).astype(label.dtype)
    return paddle.to_tensor(ivy.atleast_1d(ret))


@handle_exceptions
@to_ivy_arrays_and_back
@with_supported_dtypes({"2.5.1 and below": ("float32", "float64")}, "paddle")
def cosine_embedding_loss(
    input1, input2, label, margin=0.0, reduction="mean", name=None
):
    if len(label.shape) != 1:
        raise ValueError("1D target tensor expected, multi-target not supported")

    if input1.shape != input2.shape:
        raise ValueError(
            "the shape of input tensor 1 should be equal to input tensor 2, but found"
            " inputs with different sizes"
        )

    if len(input1.shape) > 2:
        raise ValueError(
            "1D target tensor expects 1D or 2D input tensors, but found inputs with"
            " different sizes"
        )

    prod_sum = (input1 * input2).sum(axis=-1)
    mag_square1 = ivy.square(input1).sum(axis=-1) + 1e-11
    mag_square2 = ivy.square(input2).sum(axis=-1) + 1e-11
    denom = ivy.sqrt(mag_square1 * mag_square2)
    cos = prod_sum / denom
    zeros = ivy.zeros_like(cos)
    pos = 1 - cos
    neg = ivy.clip(cos - margin, 0, 0)
    out_pos = ivy.where(label == 1, pos, zeros)
    out_neg = ivy.where(label == -1, neg, zeros)
    out = out_pos + out_neg

    if reduction == "none":
        pass
    if reduction == "mean":
        out = ivy.mean(out)
    elif reduction == "sum":
        out = ivy.sum(out)

    return out


@with_supported_dtypes({"2.5.1 and below": ("float32", "float64")}, "paddle")
@to_ivy_arrays_and_back
def dice_loss(input, label, epsilon=0.00001, name=None):
    ivy.assertions.check_true(
        len(input.shape) >= 2,
        message="The rank of input should be greater than or equal to 2.",
    )
    ivy.assertions.check_true(
        len(input.shape) == len(label.shape),
        message=str(
            "The rank of input and label should be equal, "
            "but received input: %d, label: %d." % (len(input.shape), len(label.shape))
        ),
    )
    ivy.assertions.check_true(
        label.shape[-1] == 1,
        message=str(
            "The last dimension of label should be 1, but received %d."
            % label.shape[-1]
        ),
    )
    ivy.assertions.check_true(
        tuple(input.shape[:-1]) == tuple(label.shape[:-1]),
        message="All dimensions should be equal except the last one.",
    )
    ivy.assertions.check_true(
        input.size > 0 and label.size > 0,
        message="Any dimension of input and label cannot be equal to 0.",
    )
    label = ivy.squeeze(label, axis=-1)
    label = ivy.one_hot(label, input.shape[-1])
    reduce_dim = list(range(1, len(input.shape)))
    intersect = ivy.multiply(input, label)
    inse = ivy.sum(intersect, axis=reduce_dim)
    dice_denominator = ivy.sum(input, axis=reduce_dim) + ivy.sum(label, axis=reduce_dim)
    dice_score = 1 - inse * 2 / (dice_denominator + epsilon)
    return ivy.mean(dice_score)


@with_supported_dtypes(
    {"2.5.1 and below": ("float32",)},
    "paddle",
)
@to_ivy_arrays_and_back
def hinge_embedding_loss(input, label, margin=1.0, reduction="mean"):
    if reduction not in ["sum", "mean", "none"]:
        raise ValueError(
            "'reduction' in 'hinge_embedding_loss' should be 'sum', 'mean' or 'none', "
            "but received {}.".format(reduction)
        )

    zero_ = ivy.zeros([1], dtype=input.dtype)
    loss = ivy.where(label == 1.0, input, zero_) + ivy.where(
        label == -1.0, ivy.functional.ivy.activations.relu(margin - input), zero_
    )

    if reduction == "mean":
        return ivy.mean(loss)
    elif reduction == "sum":
        return ivy.sum(loss)
    elif reduction == "none":
        return loss


@with_supported_dtypes({"2.5.1 and below": ("float32", "float64")}, "paddle")
@to_ivy_arrays_and_back
def kl_div(
    input,
    label,
    reduction="mean",
    name=None,
):
    if input.shape != label.shape:
        raise ValueError(
            "the shape of input tensor should be equal to target tensor, but found"
            " inputs with different sizes"
        )

    out = label * (ivy.log(label) - input)

    size = ivy.shape(input)
    if len(size) < 1:
        size = [1]

    if reduction == "mean":
        out = ivy.mean(out)
    elif reduction == "batchmean":
        out = ivy.sum(out) / size[0]
    elif reduction == "sum":
        out = ivy.sum(out)
    else:
        pass
    return out.astype(label.dtype)


@inputs_to_ivy_arrays
def l1_loss(
    input,
    label,
    reduction="mean",
    name=None,
):
    sum_diff = ivy.abs(input - label)
    reduction = _get_reduction_func(reduction)
    out = reduction(sum_diff)
    if out.shape == ():
        out = out.expand_dims()
    return paddle.to_tensor(out)


@with_supported_dtypes(
    {"2.5.1 and below": ("float32",)},
    "paddle",
)
@to_ivy_arrays_and_back
def log_loss(input, label, epsilon=0.0001, name=None):
    out = -label * ivy.log(input + epsilon) - (
        (1 - label) * ivy.log(1 - input + epsilon)
    )
    return out


@with_supported_dtypes({"2.5.1 and below": ("float32", "float64")}, "paddle")
@to_ivy_arrays_and_back
def margin_ranking_loss(input, other, label, margin=0.0, reduction="mean", name=None):
    reduction = _get_reduction_func(reduction)

    out = ivy.subtract(input, other)
    neg_label = ivy.negative(label)
    out = ivy.multiply(neg_label, out)

    if margin != 0.0:
        margin_var = ivy.full([1], margin, dtype=out.dtype)
        out = ivy.add(out, margin_var)

    out = ivy.where(out < 0, 0, out)
    out = reduction(out).astype(input.dtype)
    out = ivy.atleast_1d(out)

    return out


@with_supported_dtypes({"2.4.2 and below": ("float32", "float64")}, "paddle")
@inputs_to_ivy_arrays
def mse_loss(input, label, reduction="mean", name=None):
    reduction = _get_reduction_func(reduction)
    ret = ivy.square(input - label)
    ret = reduction(ret)

    if ret.shape == ():
        ret = ret.expand_dims()

    return paddle.to_tensor(ret)


@with_supported_dtypes({"2.5.1 and below": ("float32", "float64")}, "paddle")
@to_ivy_arrays_and_back
def nll_loss(
    input,
    label,
    weight=None,
    ignore_index=-100,
    reduction="mean",
):
    """Refer
    https://pytorch.org/docs/stable/generated/torch.nn.NLLLoss.html#torch.nn.NLLLoss for
    more on NLL(Negative log likelihood) Loss."""
    if weight is None:
        weight = ivy.ones(ivy.shape(input[0]))
    input = ivy.log(input)
    loss = ivy.zeros(ivy.shape(label))
    den = 0
    for i in range(0, ivy.shape(loss)[0]):
        den = den + weight[label[i]]
        loss[i] = -weight[label[i]] * input[i][label[i]]
    output = 0.0
    if reduction == "sum":
        output = ivy.sum(loss)
        if ignore_index >= 0 and ignore_index < ivy.shape(input)[1]:
            output = output - loss[ignore_index]
        return output
    num = ivy.sum(loss)
    output = num / den
    if ignore_index >= 0 and ignore_index < ivy.shape(input)[1]:
        output = output - loss[ignore_index] / den
    return output


@with_supported_dtypes({"2.5.1 and below": ("float32", "float64")}, "paddle")
@to_ivy_arrays_and_back
def smooth_l1_loss(
    input,
    label,
    reduction="mean",
    delta=1.0,
    name=None,
):
    sum_diff = ivy.abs(input - label).astype(label.dtype)
    condition = sum_diff <= delta
    out = ivy.where(
        condition,
        0.5 * ivy.pow(ivy.abs(input - label), 2).astype(label.dtype),
        (delta * ivy.abs(ivy.abs(input - label))).astype(label.dtype)
        - (0.5 * ivy.pow(delta, 2)).astype(label.dtype),
    )
    if reduction == "none":
        pass
    elif reduction == "mean":
        out = ivy.mean(out)
    elif reduction == "sum":
        out = ivy.sum(out)
    return out.astype(label.dtype)


@with_supported_dtypes({"2.5.1 and below": ("float32", "float64")}, "paddle")
@to_ivy_arrays_and_back
def triplet_margin_loss(
    input,
    positive,
    negative,
    margin=1.0,
    p=2.0,
    eps=1e-06,
    swap=False,
    reduction="mean",
):
    reduction = _get_reduction_func(reduction)

    a_dim = input.ndim
    p_dim = positive.ndim
    n_dim = negative.ndim

    ivy.assertions.check_true(
        a_dim == p_dim and p_dim == n_dim,
        lambda: (
            "The input, positive, and negative tensors are expected to have "
            f"the same number of dimensions, but got: input {a_dim}D, "
            f"positive {p_dim}D, and negative {n_dim}D inputs"
        ),
    )

    dist_positive = _pairwise_distance(input, positive, p=p, eps=eps)
    dist_negative = _pairwise_distance(input, negative, p=p, eps=eps)
    if swap:
        dist_swap = _pairwise_distance(positive, negative, p=p, eps=eps)
        dist_negative = ivy.minimum(dist_negative, dist_swap)
    loss = ivy.maximum(
        dist_positive - dist_negative + ivy.array(margin), ivy.array(0.0)
    )
<<<<<<< HEAD
    label = ivy.squeeze(label, axis=-1)
    label = ivy.one_hot(label, input.shape[-1])
    reduce_dim = list(range(1, len(input.shape)))
    intersect = ivy.multiply(input, label)
    inse = ivy.sum(intersect, axis=reduce_dim)
    dice_denominator = ivy.sum(input, axis=reduce_dim) + ivy.sum(label, axis=reduce_dim)
    dice_score = 1 - inse * 2 / (dice_denominator + epsilon)
    return ivy.mean(dice_score)


@with_supported_dtypes({"2.5.1 and below": ("float32", "float64")}, "paddle")
@to_ivy_arrays_and_back
def multi_label_soft_margin_loss(
    input, label, weight=None, reduction="mean", name=None
):
    reduction = _get_reduction_func(reduction)
    loss = -(
        label * ivy.log(ivy.sigmoid(input))
        + (1 - label) * ivy.log(1 - ivy.sigmoid(input))
    )

    if weight is not None:
        loss = ivy.multiply(weight, loss)
    loss = ivy.mean(loss, axis=-1)
    ret = reduction(loss).astype(input.dtype)
    return ret
=======

    loss = reduction(loss).astype(input.dtype)
    return loss
>>>>>>> 39ac558d
<|MERGE_RESOLUTION|>--- conflicted
+++ resolved
@@ -359,15 +359,9 @@
     loss = ivy.maximum(
         dist_positive - dist_negative + ivy.array(margin), ivy.array(0.0)
     )
-<<<<<<< HEAD
-    label = ivy.squeeze(label, axis=-1)
-    label = ivy.one_hot(label, input.shape[-1])
-    reduce_dim = list(range(1, len(input.shape)))
-    intersect = ivy.multiply(input, label)
-    inse = ivy.sum(intersect, axis=reduce_dim)
-    dice_denominator = ivy.sum(input, axis=reduce_dim) + ivy.sum(label, axis=reduce_dim)
-    dice_score = 1 - inse * 2 / (dice_denominator + epsilon)
-    return ivy.mean(dice_score)
+
+    loss = reduction(loss).astype(input.dtype)
+    return loss
 
 
 @with_supported_dtypes({"2.5.1 and below": ("float32", "float64")}, "paddle")
@@ -386,8 +380,3 @@
     loss = ivy.mean(loss, axis=-1)
     ret = reduction(loss).astype(input.dtype)
     return ret
-=======
-
-    loss = reduction(loss).astype(input.dtype)
-    return loss
->>>>>>> 39ac558d
