--- conflicted
+++ resolved
@@ -246,7 +246,46 @@
 
 @with_supported_dtypes({"2.5.1 and below": ("float32", "float64")}, "paddle")
 @to_ivy_arrays_and_back
-<<<<<<< HEAD
+def triplet_margin_loss(
+    input,
+    positive,
+    negative,
+    margin=1.0,
+    p=2.0,
+    eps=1e-06,
+    swap=False,
+    reduction="mean",
+):
+    reduction = _get_reduction_func(reduction)
+
+    a_dim = input.ndim
+    p_dim = positive.ndim
+    n_dim = negative.ndim
+
+    ivy.assertions.check_true(
+        a_dim == p_dim and p_dim == n_dim,
+        lambda: (
+            "The input, positive, and negative tensors are expected to have "
+            f"the same number of dimensions, but got: input {a_dim}D, "
+            f"positive {p_dim}D, and negative {n_dim}D inputs"
+        ),
+    )
+
+    dist_positive = _pairwise_distance(input, positive, p=p, eps=eps)
+    dist_negative = _pairwise_distance(input, negative, p=p, eps=eps)
+    if swap:
+        dist_swap = _pairwise_distance(positive, negative, p=p, eps=eps)
+        dist_negative = ivy.minimum(dist_negative, dist_swap)
+    loss = ivy.maximum(
+        dist_positive - dist_negative + ivy.array(margin), ivy.array(0.0)
+    )
+
+    loss = reduction(loss).astype(input.dtype)
+    return loss
+
+  
+@with_supported_dtypes({"2.5.1 and below": ("float32", "float64")}, "paddle")
+@to_ivy_arrays_and_back
 def nll_loss(
     input,
     label,
@@ -275,42 +314,4 @@
     output = num / den
     if ignore_index >= 0 and ignore_index < ivy.shape(input)[1]:
         output = output - loss[ignore_index] / den
-    return output
-=======
-def triplet_margin_loss(
-    input,
-    positive,
-    negative,
-    margin=1.0,
-    p=2.0,
-    eps=1e-06,
-    swap=False,
-    reduction="mean",
-):
-    reduction = _get_reduction_func(reduction)
-
-    a_dim = input.ndim
-    p_dim = positive.ndim
-    n_dim = negative.ndim
-
-    ivy.assertions.check_true(
-        a_dim == p_dim and p_dim == n_dim,
-        lambda: (
-            "The input, positive, and negative tensors are expected to have "
-            f"the same number of dimensions, but got: input {a_dim}D, "
-            f"positive {p_dim}D, and negative {n_dim}D inputs"
-        ),
-    )
-
-    dist_positive = _pairwise_distance(input, positive, p=p, eps=eps)
-    dist_negative = _pairwise_distance(input, negative, p=p, eps=eps)
-    if swap:
-        dist_swap = _pairwise_distance(positive, negative, p=p, eps=eps)
-        dist_negative = ivy.minimum(dist_negative, dist_swap)
-    loss = ivy.maximum(
-        dist_positive - dist_negative + ivy.array(margin), ivy.array(0.0)
-    )
-
-    loss = reduction(loss).astype(input.dtype)
-    return loss
->>>>>>> e75c5322
+    return output