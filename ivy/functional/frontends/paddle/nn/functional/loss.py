# local
import ivy
from ivy.func_wrapper import with_supported_dtypes
import ivy.functional.frontends.paddle as paddle
from ivy.utils.exceptions import handle_exceptions
from ivy.functional.frontends.paddle.func_wrapper import (
    inputs_to_ivy_arrays,
    to_ivy_arrays_and_back,
)


# helpers
def _get_reduction_func(reduction):
    if reduction == "none":
        ret = lambda x: x
    elif reduction == "mean":
        ret = ivy.mean
    elif reduction == "sum":
        ret = ivy.sum
    else:
        raise ivy.utils.exceptions.IvyException(
            "{} is not a valid value for reduction".format(reduction)
        )
    return ret


@with_supported_dtypes(
    {"2.5.0 and below": ("float32",)},
    "paddle",
)
@inputs_to_ivy_arrays
def binary_cross_entropy_with_logits(
    logit,
    label,
    weight=None,
    reduction="mean",
    pos_weight=None,
    name=None,
):
    ret = ivy.binary_cross_entropy(
        label, logit, from_logits=True, reduction="none", pos_weight=pos_weight
    )
    reduction = _get_reduction_func(reduction)
    if weight is not None:
        ret = ivy.multiply(weight, ret)
    ret = reduction(ret).astype(label.dtype)
    return paddle.to_tensor(ret.reshape([-1]))


@with_supported_dtypes({"2.4.2 and below": ("float32", "float64")}, "paddle")
@inputs_to_ivy_arrays
def mse_loss(input, label, reduction="mean", name=None):
    reduction = _get_reduction_func(reduction)
    ret = ivy.square(input - label)
    ret = reduction(ret)

    if ret.shape == ():
        ret = ret.expand_dims()

    return paddle.to_tensor(ret)


@handle_exceptions
@to_ivy_arrays_and_back
@with_supported_dtypes({"2.5.0 and below": ("float32", "float64")}, "paddle")
def cosine_embedding_loss(
    input1, input2, label, margin=0.0, reduction="mean", name=None
):
    if len(label.shape) != 1:
        raise ValueError("1D target tensor expected, multi-target not supported")

    if input1.shape != input2.shape:
        raise ValueError(
            "the shape of input tensor 1 should be equal to input tensor 2, but found"
            " inputs with different sizes"
        )

    if len(input1.shape) > 2:
        raise ValueError(
            "1D target tensor expects 1D or 2D input tensors, but found inputs with"
            " different sizes"
        )

    prod_sum = (input1 * input2).sum(axis=-1)
    mag_square1 = ivy.square(input1).sum(axis=-1) + 1e-11
    mag_square2 = ivy.square(input2).sum(axis=-1) + 1e-11
    denom = ivy.sqrt(mag_square1 * mag_square2)
    cos = prod_sum / denom
    zeros = ivy.zeros_like(cos)
    pos = 1 - cos
    neg = ivy.clip(cos - margin, 0, 0)
    out_pos = ivy.where(label == 1, pos, zeros)
    out_neg = ivy.where(label == -1, neg, zeros)
    out = out_pos + out_neg

    if reduction == "none":
        pass
    if reduction == "mean":
        out = ivy.mean(out)
    elif reduction == "sum":
        out = ivy.sum(out)

    return out


<<<<<<< HEAD
@with_supported_dtypes({"2.5.0 and below": ("float32", "float64")}, "paddle")
@to_ivy_arrays_and_back
def smooth_l1_loss(
    input,
    label,
    reduction="mean",
    delta=1.0,
    name=None,
):
    sum_diff = ivy.abs(input - label).astype(label.dtype)
    condition = sum_diff <= delta
    out = ivy.where(
        condition,
        0.5 * ivy.pow(ivy.abs(input - label), 2).astype(label.dtype),
        (delta * ivy.abs(ivy.abs(input - label))).astype(label.dtype)
        - (0.5 * ivy.pow(delta, 2)).astype(label.dtype),
    )
    if reduction == "none":
        pass
    elif reduction == "mean":
        out = ivy.mean(out)
    elif reduction == "sum":
        out = ivy.sum(out)
    return out.astype(label.dtype)
=======
@with_supported_dtypes(
    {"2.5.0 and below": ("float32",)},
    "paddle",
)
@to_ivy_arrays_and_back
def log_loss(input, label, epsilon=0.0001, name=None):
    out = -label * ivy.log(input + epsilon) - (
        (1 - label) * ivy.log(1 - input + epsilon)
    )
    return out
>>>>>>> 8d9fa897
<|MERGE_RESOLUTION|>--- conflicted
+++ resolved
@@ -103,7 +103,18 @@
     return out
 
 
-<<<<<<< HEAD
+@with_supported_dtypes(
+    {"2.5.0 and below": ("float32",)},
+    "paddle",
+)
+@to_ivy_arrays_and_back
+def log_loss(input, label, epsilon=0.0001, name=None):
+    out = -label * ivy.log(input + epsilon) - (
+        (1 - label) * ivy.log(1 - input + epsilon)
+    )
+    return out
+
+
 @with_supported_dtypes({"2.5.0 and below": ("float32", "float64")}, "paddle")
 @to_ivy_arrays_and_back
 def smooth_l1_loss(
@@ -127,16 +138,4 @@
         out = ivy.mean(out)
     elif reduction == "sum":
         out = ivy.sum(out)
-    return out.astype(label.dtype)
-=======
-@with_supported_dtypes(
-    {"2.5.0 and below": ("float32",)},
-    "paddle",
-)
-@to_ivy_arrays_and_back
-def log_loss(input, label, epsilon=0.0001, name=None):
-    out = -label * ivy.log(input + epsilon) - (
-        (1 - label) * ivy.log(1 - input + epsilon)
-    )
-    return out
->>>>>>> 8d9fa897
+    return out.astype(label.dtype)