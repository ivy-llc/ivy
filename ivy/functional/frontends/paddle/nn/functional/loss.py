--- conflicted
+++ resolved
@@ -47,7 +47,6 @@
     return paddle.to_tensor(ret.reshape([-1]))
 
 
-<<<<<<< HEAD
 @with_supported_dtypes({"2.4.2 and below": ("float32", "float64")}, "paddle")
 @inputs_to_ivy_arrays
 def mse_loss(input, label, reduction="mean", name=None):
@@ -59,7 +58,8 @@
         ret = ret.expand_dims()
 
     return paddle.to_tensor(ret)
-=======
+
+
 @handle_exceptions
 @to_ivy_arrays_and_back
 @with_supported_dtypes({"2.5.0 and below": ("float32", "float64")}, "paddle")
@@ -100,5 +100,4 @@
     elif reduction == "sum":
         out = ivy.sum(out)
 
-    return out
->>>>>>> 84d64fe8
+    return out