# local
import ivy
from ivy.func_wrapper import with_supported_dtypes
<<<<<<< HEAD
from ivy.utils.exceptions import handle_exceptions
from ivy.functional.frontends.paddle.func_wrapper import to_ivy_arrays_and_back


@handle_exceptions
@to_ivy_arrays_and_back
@with_supported_dtypes({"2.4.2 and below": ("float32", "float64")}, "paddle")
def cosine_embedding_loss(
    input1, input2, label, margin=0.0, reduction="mean", name=None
):
    if len(label.shape) != 1:
        raise ValueError("1D target tensor expected, multi-target not supported")

    if input1.shape != input2.shape:
        raise ValueError(
            "the shape of input tensor 1 should be equal to input tensor 2, but found"
            " inputs with different sizes"
        )

    if len(input1.shape) > 2:
        raise ValueError(
            "1D target tensor expects 1D or 2D input tensors, but found inputs with"
            " different sizes"
        )

    prod_sum = (input1 * input2).sum(axis=-1)
    mag_square1 = ivy.square(input1).sum(axis=-1) + 10e-12
    mag_square2 = ivy.square(input2).sum(axis=-1) + 10e-12
    denom = ivy.sqrt(mag_square1 * mag_square2)
    cos = prod_sum / denom
    zeros = ivy.zeros_like(cos)
    pos = 1 - cos
    neg = ivy.clip(cos - margin, 0, 0)
    out_pos = ivy.where(label == 1, pos, zeros)
    out_neg = ivy.where(label == -1, neg, zeros)
    out = out_pos + out_neg

    if reduction == "none":
        out = ivy.expand_dims(out, axis=-1) if out.ndim == 0 else out
        return out
    if reduction == "mean":
        out = ivy.mean(out)
        out = ivy.expand_dims(out, axis=-1) if out.ndim == 0 else out
        return out
    elif reduction == "sum":
        out = ivy.sum(out)
        out = ivy.expand_dims(out, axis=-1) if out.ndim == 0 else out
        return out
=======
import ivy.functional.frontends.paddle as paddle
from ivy.functional.frontends.paddle.func_wrapper import (
    inputs_to_ivy_arrays,
)


# helpers
def _get_reduction_func(reduction):
    if reduction == "none":
        ret = lambda x: x
    elif reduction == "mean":
        ret = ivy.mean
    elif reduction == "sum":
        ret = ivy.sum
    else:
        raise ivy.utils.exceptions.IvyException(
            "{} is not a valid value for reduction".format(reduction)
        )
    return ret


@with_supported_dtypes(
    {"2.4.2 and below": ("float32",)},
    "paddle",
)
@inputs_to_ivy_arrays
def binary_cross_entropy_with_logits(
    logit,
    label,
    weight=None,
    reduction="mean",
    pos_weight=None,
    name=None,
):
    ret = ivy.binary_cross_entropy(
        label, logit, from_logits=True, reduction="none", pos_weight=pos_weight
    )
    reduction = _get_reduction_func(reduction)
    if weight is not None:
        ret = ivy.multiply(weight, ret)
    ret = reduction(ret).astype(label.dtype)
    return paddle.to_tensor(ret.reshape([-1]))
>>>>>>> ce18a84c
<|MERGE_RESOLUTION|>--- conflicted
+++ resolved
@@ -1,9 +1,50 @@
 # local
 import ivy
 from ivy.func_wrapper import with_supported_dtypes
-<<<<<<< HEAD
+import ivy.functional.frontends.paddle as paddle
 from ivy.utils.exceptions import handle_exceptions
-from ivy.functional.frontends.paddle.func_wrapper import to_ivy_arrays_and_back
+from ivy.functional.frontends.paddle.func_wrapper import (
+    inputs_to_ivy_arrays,
+    to_ivy_arrays_and_back,
+)
+
+
+# helpers
+def _get_reduction_func(reduction):
+    if reduction == "none":
+        ret = lambda x: x
+    elif reduction == "mean":
+        ret = ivy.mean
+    elif reduction == "sum":
+        ret = ivy.sum
+    else:
+        raise ivy.utils.exceptions.IvyException(
+            "{} is not a valid value for reduction".format(reduction)
+        )
+    return ret
+
+
+@with_supported_dtypes(
+    {"2.4.2 and below": ("float32",)},
+    "paddle",
+)
+@inputs_to_ivy_arrays
+def binary_cross_entropy_with_logits(
+    logit,
+    label,
+    weight=None,
+    reduction="mean",
+    pos_weight=None,
+    name=None,
+):
+    ret = ivy.binary_cross_entropy(
+        label, logit, from_logits=True, reduction="none", pos_weight=pos_weight
+    )
+    reduction = _get_reduction_func(reduction)
+    if weight is not None:
+        ret = ivy.multiply(weight, ret)
+    ret = reduction(ret).astype(label.dtype)
+    return paddle.to_tensor(ret.reshape([-1]))
 
 
 @handle_exceptions
@@ -49,48 +90,4 @@
     elif reduction == "sum":
         out = ivy.sum(out)
         out = ivy.expand_dims(out, axis=-1) if out.ndim == 0 else out
-        return out
-=======
-import ivy.functional.frontends.paddle as paddle
-from ivy.functional.frontends.paddle.func_wrapper import (
-    inputs_to_ivy_arrays,
-)
-
-
-# helpers
-def _get_reduction_func(reduction):
-    if reduction == "none":
-        ret = lambda x: x
-    elif reduction == "mean":
-        ret = ivy.mean
-    elif reduction == "sum":
-        ret = ivy.sum
-    else:
-        raise ivy.utils.exceptions.IvyException(
-            "{} is not a valid value for reduction".format(reduction)
-        )
-    return ret
-
-
-@with_supported_dtypes(
-    {"2.4.2 and below": ("float32",)},
-    "paddle",
-)
-@inputs_to_ivy_arrays
-def binary_cross_entropy_with_logits(
-    logit,
-    label,
-    weight=None,
-    reduction="mean",
-    pos_weight=None,
-    name=None,
-):
-    ret = ivy.binary_cross_entropy(
-        label, logit, from_logits=True, reduction="none", pos_weight=pos_weight
-    )
-    reduction = _get_reduction_func(reduction)
-    if weight is not None:
-        ret = ivy.multiply(weight, ret)
-    ret = reduction(ret).astype(label.dtype)
-    return paddle.to_tensor(ret.reshape([-1]))
->>>>>>> ce18a84c
+        return out