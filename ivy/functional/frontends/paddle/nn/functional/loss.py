--- conflicted
+++ resolved
@@ -212,7 +212,26 @@
     return out.astype(label.dtype)
 
 
-<<<<<<< HEAD
+@with_supported_dtypes({"2.5.1 and below": ("float32", "float64")}, "paddle")
+@to_ivy_arrays_and_back
+def margin_ranking_loss(input, other, label, margin=0.0, reduction="mean", name=None):
+    reduction = _get_reduction_func(reduction)
+
+    out = ivy.subtract(input, other)
+    neg_label = ivy.negative(label)
+    out = ivy.multiply(neg_label, out)
+
+    if margin != 0.0:
+        margin_var = ivy.full([1], margin, dtype=out.dtype)
+        out = ivy.add(out, margin_var)
+
+    out = ivy.where(out < 0, 0, out)
+    out = reduction(out).astype(input.dtype)
+    out = ivy.atleast_1d(out)
+
+    return out
+
+
 @with_supported_dtypes(
     {"2.5.0 and below": ("float32",)},
     "paddle",
@@ -226,29 +245,6 @@
     reduction = _get_reduction_func(reduction)
     loss = reduction(loss)
 
-    if loss.shape == ():
-        loss = loss.expand_dims()
-
-    return paddle.to_tensor(loss)
-
-@with_supported_dtypes({"2.5.0 and below": ("float32", "float64")}, "paddle")
-=======
-@with_supported_dtypes({"2.5.1 and below": ("float32", "float64")}, "paddle")
->>>>>>> f9fb2e9e
-@to_ivy_arrays_and_back
-def margin_ranking_loss(input, other, label, margin=0.0, reduction="mean", name=None):
-    reduction = _get_reduction_func(reduction)
-
-    out = ivy.subtract(input, other)
-    neg_label = ivy.negative(label)
-    out = ivy.multiply(neg_label, out)
-
-    if margin != 0.0:
-        margin_var = ivy.full([1], margin, dtype=out.dtype)
-        out = ivy.add(out, margin_var)
-
-    out = ivy.where(out < 0, 0, out)
-    out = reduction(out).astype(input.dtype)
-    out = ivy.atleast_1d(out)
-
-    return out+    loss = ivy.atleast_1d(loss)
+
+    return loss