# local
import ivy
from ivy.func_wrapper import with_supported_dtypes
import ivy.functional.frontends.paddle as paddle
from ivy.utils.exceptions import handle_exceptions
from ivy.functional.frontends.paddle.func_wrapper import (
    inputs_to_ivy_arrays,
    to_ivy_arrays_and_back,
)


# --- Helpers --- #
# --------------- #


# helpers
def _get_reduction_func(reduction):
    if reduction == "none":
        ret = lambda x: x
    elif reduction == "mean":
        ret = ivy.mean
    elif reduction == "sum":
        ret = ivy.sum
    else:
        raise ivy.utils.exceptions.IvyException(
            "{} is not a valid value for reduction".format(reduction)
        )
    return ret


def _pairwise_distance(x1, x2, *, p=2.0, eps=1e-06, keepdim=False):
    x1, x2 = paddle.promote_types_of_paddle_inputs(x1, x2)
    x1_dim = len(x1.shape)
    x2_dim = len(x2.shape)
    if x1_dim > x2_dim:
        output_dim = x1_dim
    else:
        output_dim = x2_dim

    return ivy.vector_norm(x1 - x2 + eps, ord=p, axis=output_dim - 1, keepdims=keepdim)


# --- Main --- #
# ------------ #


@with_supported_dtypes(
    {"2.5.1 and below": ("float32",)},
    "paddle",
)
@inputs_to_ivy_arrays
def binary_cross_entropy_with_logits(
    logit,
    label,
    weight=None,
    reduction="mean",
    pos_weight=None,
    name=None,
):
    ret = ivy.binary_cross_entropy(
        label, logit, from_logits=True, reduction="none", pos_weight=pos_weight
    )
    reduction = _get_reduction_func(reduction)
    if weight is not None:
        ret = ivy.multiply(weight, ret)
    ret = reduction(ret).astype(label.dtype)
    return paddle.to_tensor(ivy.atleast_1d(ret))


@handle_exceptions
@to_ivy_arrays_and_back
@with_supported_dtypes({"2.5.1 and below": ("float32", "float64")}, "paddle")
def cosine_embedding_loss(
    input1, input2, label, margin=0.0, reduction="mean", name=None
):
    if len(label.shape) != 1:
        raise ValueError("1D target tensor expected, multi-target not supported")

    if input1.shape != input2.shape:
        raise ValueError(
            "the shape of input tensor 1 should be equal to input tensor 2, but found"
            " inputs with different sizes"
        )

    if len(input1.shape) > 2:
        raise ValueError(
            "1D target tensor expects 1D or 2D input tensors, but found inputs with"
            " different sizes"
        )

    prod_sum = (input1 * input2).sum(axis=-1)
    mag_square1 = ivy.square(input1).sum(axis=-1) + 1e-11
    mag_square2 = ivy.square(input2).sum(axis=-1) + 1e-11
    denom = ivy.sqrt(mag_square1 * mag_square2)
    cos = prod_sum / denom
    zeros = ivy.zeros_like(cos)
    pos = 1 - cos
    neg = ivy.clip(cos - margin, 0, 0)
    out_pos = ivy.where(label == 1, pos, zeros)
    out_neg = ivy.where(label == -1, neg, zeros)
    out = out_pos + out_neg

    if reduction == "none":
        pass
    if reduction == "mean":
        out = ivy.mean(out)
    elif reduction == "sum":
        out = ivy.sum(out)

    return out


@with_supported_dtypes({"2.5.1 and below": ("float32", "float64")}, "paddle")
@to_ivy_arrays_and_back
def dice_loss(input, label, epsilon=0.00001, name=None):
    ivy.assertions.check_true(
        len(input.shape) >= 2,
        message="The rank of input should be greater than or equal to 2.",
    )
    ivy.assertions.check_true(
        len(input.shape) == len(label.shape),
        message=str(
            "The rank of input and label should be equal, "
            "but received input: %d, label: %d." % (len(input.shape), len(label.shape))
        ),
    )
    ivy.assertions.check_true(
        label.shape[-1] == 1,
        message=str(
            "The last dimension of label should be 1, but received %d."
            % label.shape[-1]
        ),
    )
    ivy.assertions.check_true(
        tuple(input.shape[:-1]) == tuple(label.shape[:-1]),
        message="All dimensions should be equal except the last one.",
    )
    ivy.assertions.check_true(
        input.size > 0 and label.size > 0,
        message="Any dimension of input and label cannot be equal to 0.",
    )
    label = ivy.squeeze(label, axis=-1)
    label = ivy.one_hot(label, input.shape[-1])
    reduce_dim = list(range(1, len(input.shape)))
    intersect = ivy.multiply(input, label)
    inse = ivy.sum(intersect, axis=reduce_dim)
    dice_denominator = ivy.sum(input, axis=reduce_dim) + ivy.sum(label, axis=reduce_dim)
    dice_score = 1 - inse * 2 / (dice_denominator + epsilon)
    return ivy.mean(dice_score)


@with_supported_dtypes(
    {"2.5.1 and below": ("float32",)},
    "paddle",
)
@to_ivy_arrays_and_back
def hinge_embedding_loss(input, label, margin=1.0, reduction="mean"):
    if reduction not in ["sum", "mean", "none"]:
        raise ValueError(
            "'reduction' in 'hinge_embedding_loss' should be 'sum', 'mean' or 'none', "
            "but received {}.".format(reduction)
        )

    zero_ = ivy.zeros([1], dtype=input.dtype)
    loss = ivy.where(label == 1.0, input, zero_) + ivy.where(
        label == -1.0, ivy.functional.ivy.activations.relu(margin - input), zero_
    )

    if reduction == "mean":
        return ivy.mean(loss)
    elif reduction == "sum":
        return ivy.sum(loss)
    elif reduction == "none":
        return loss


@with_supported_dtypes({"2.5.1 and below": ("float32", "float64")}, "paddle")
@to_ivy_arrays_and_back
def kl_div(
    input,
    label,
    reduction="mean",
    name=None,
):
    if input.shape != label.shape:
        raise ValueError(
            "the shape of input tensor should be equal to target tensor, but found"
            " inputs with different sizes"
        )

    out = label * (ivy.log(label) - input)

    size = ivy.shape(input)
    if len(size) < 1:
        size = [1]

    if reduction == "mean":
        out = ivy.mean(out)
    elif reduction == "batchmean":
        out = ivy.sum(out) / size[0]
    elif reduction == "sum":
        out = ivy.sum(out)
    else:
        pass
    return out.astype(label.dtype)


@inputs_to_ivy_arrays
def l1_loss(
    input,
    label,
    reduction="mean",
    name=None,
):
    sum_diff = ivy.abs(input - label)
    reduction = _get_reduction_func(reduction)
    out = reduction(sum_diff)
    if out.shape == ():
        out = out.expand_dims()
    return paddle.to_tensor(out)


@with_supported_dtypes(
    {"2.5.1 and below": ("float32",)},
    "paddle",
)
@to_ivy_arrays_and_back
def log_loss(input, label, epsilon=0.0001, name=None):
    out = -label * ivy.log(input + epsilon) - (
        (1 - label) * ivy.log(1 - input + epsilon)
    )
    return out


@with_supported_dtypes({"2.5.1 and below": ("float32", "float64")}, "paddle")
@to_ivy_arrays_and_back
def margin_ranking_loss(input, other, label, margin=0.0, reduction="mean", name=None):
    reduction = _get_reduction_func(reduction)

    out = ivy.subtract(input, other)
    neg_label = ivy.negative(label)
    out = ivy.multiply(neg_label, out)

    if margin != 0.0:
        margin_var = ivy.full([1], margin, dtype=out.dtype)
        out = ivy.add(out, margin_var)

    out = ivy.where(out < 0, 0, out)
    out = reduction(out).astype(input.dtype)
    out = ivy.atleast_1d(out)

    return out


@with_supported_dtypes({"2.4.2 and below": ("float32", "float64")}, "paddle")
@inputs_to_ivy_arrays
def mse_loss(input, label, reduction="mean", name=None):
    reduction = _get_reduction_func(reduction)
    ret = ivy.square(input - label)
    ret = reduction(ret)

    if ret.shape == ():
        ret = ret.expand_dims()

    return paddle.to_tensor(ret)


@with_supported_dtypes({"2.5.1 and below": ("float32", "float64")}, "paddle")
@to_ivy_arrays_and_back
def nll_loss(
    input,
    label,
    weight=None,
    ignore_index=-100,
    reduction="mean",
):
    """Refer
    https://pytorch.org/docs/stable/generated/torch.nn.NLLLoss.html#torch.nn.NLLLoss for
    more on NLL(Negative log likelihood) Loss."""
    if weight is None:
        weight = ivy.ones(ivy.shape(input[0]))
    input = ivy.log(input)
    loss = ivy.zeros(ivy.shape(label))
    den = 0
    for i in range(0, ivy.shape(loss)[0]):
        den = den + weight[label[i]]
        loss[i] = -weight[label[i]] * input[i][label[i]]
    output = 0.0
    if reduction == "sum":
        output = ivy.sum(loss)
        if ignore_index >= 0 and ignore_index < ivy.shape(input)[1]:
            output = output - loss[ignore_index]
        return output
    num = ivy.sum(loss)
    output = num / den
    if ignore_index >= 0 and ignore_index < ivy.shape(input)[1]:
        output = output - loss[ignore_index] / den
    return output


@with_supported_dtypes({"2.5.1 and below": ("float32", "float64")}, "paddle")
@to_ivy_arrays_and_back
def smooth_l1_loss(
    input,
    label,
    reduction="mean",
    delta=1.0,
    name=None,
):
    sum_diff = ivy.abs(input - label).astype(label.dtype)
    condition = sum_diff <= delta
    out = ivy.where(
        condition,
        0.5 * ivy.pow(ivy.abs(input - label), 2).astype(label.dtype),
        (delta * ivy.abs(ivy.abs(input - label))).astype(label.dtype)
        - (0.5 * ivy.pow(delta, 2)).astype(label.dtype),
    )
    if reduction == "none":
        pass
    elif reduction == "mean":
        out = ivy.mean(out)
    elif reduction == "sum":
        out = ivy.sum(out)
    return out.astype(label.dtype)


@with_supported_dtypes({"2.5.1 and below": ("float32", "float64")}, "paddle")
@to_ivy_arrays_and_back
def triplet_margin_loss(
    input,
    positive,
    negative,
    margin=1.0,
    p=2.0,
    eps=1e-06,
    swap=False,
    reduction="mean",
):
    reduction = _get_reduction_func(reduction)

    a_dim = input.ndim
    p_dim = positive.ndim
    n_dim = negative.ndim

    ivy.assertions.check_true(
        a_dim == p_dim and p_dim == n_dim,
        lambda: (
            "The input, positive, and negative tensors are expected to have "
            f"the same number of dimensions, but got: input {a_dim}D, "
            f"positive {p_dim}D, and negative {n_dim}D inputs"
        ),
    )

    dist_positive = _pairwise_distance(input, positive, p=p, eps=eps)
    dist_negative = _pairwise_distance(input, negative, p=p, eps=eps)
    if swap:
        dist_swap = _pairwise_distance(positive, negative, p=p, eps=eps)
        dist_negative = ivy.minimum(dist_negative, dist_swap)
    loss = ivy.maximum(
        dist_positive - dist_negative + ivy.array(margin), ivy.array(0.0)
    )

    loss = reduction(loss).astype(input.dtype)
<<<<<<< HEAD
    return loss


@with_supported_dtypes({"2.5.1 and below": ("float32", "float64")}, "paddle")
@to_ivy_arrays_and_back
def nll_loss(
    input,
    label,
    weight=None,
    ignore_index=-100,
    reduction="mean",
):
    """Refer
    https://pytorch.org/docs/stable/generated/torch.nn.NLLLoss.html#torch.nn.NLLLoss for
    more on NLL(Negative log likelihood) Loss."""
    if weight is None:
        weight = ivy.ones(ivy.shape(input[0]))
    input = ivy.log(input)
    loss = ivy.zeros(ivy.shape(label))
    den = 0
    for i in range(0, ivy.shape(loss)[0]):
        den = den + weight[label[i]]
        loss[i] = -weight[label[i]] * input[i][label[i]]
    output = 0.0
    if reduction == "sum":
        output = ivy.sum(loss)
        if ignore_index >= 0 and ignore_index < ivy.shape(input)[1]:
            output = output - loss[ignore_index]
        return output
    num = ivy.sum(loss)
    output = num / den
    if ignore_index >= 0 and ignore_index < ivy.shape(input)[1]:
        output = output - loss[ignore_index] / den
    return output


@with_supported_dtypes({"2.5.1 and below": ("float32",)}, "paddle")
@to_ivy_arrays_and_back
def square_error_cost(input, label):
    return ivy.square(ivy.subtract(input, label))
=======
    return loss
>>>>>>> 377bd213
<|MERGE_RESOLUTION|>--- conflicted
+++ resolved
@@ -38,10 +38,6 @@
         output_dim = x2_dim
 
     return ivy.vector_norm(x1 - x2 + eps, ord=p, axis=output_dim - 1, keepdims=keepdim)
-
-
-# --- Main --- #
-# ------------ #
 
 
 @with_supported_dtypes(
@@ -361,9 +357,7 @@
     )
 
     loss = reduction(loss).astype(input.dtype)
-<<<<<<< HEAD
     return loss
-
 
 @with_supported_dtypes({"2.5.1 and below": ("float32", "float64")}, "paddle")
 @to_ivy_arrays_and_back
@@ -401,7 +395,4 @@
 @with_supported_dtypes({"2.5.1 and below": ("float32",)}, "paddle")
 @to_ivy_arrays_and_back
 def square_error_cost(input, label):
-    return ivy.square(ivy.subtract(input, label))
-=======
-    return loss
->>>>>>> 377bd213
+    return ivy.square(ivy.subtract(input, label))