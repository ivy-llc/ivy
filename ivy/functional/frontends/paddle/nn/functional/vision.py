# local

import ivy
from ivy.func_wrapper import with_unsupported_dtypes, with_supported_dtypes
from ivy.functional.frontends.paddle.func_wrapper import (
    to_ivy_arrays_and_back,
)
from ivy.utils.assertions import check_equal


@to_ivy_arrays_and_back
<<<<<<< HEAD
def pixel_shuffle(x, upscale_factor, data_format="NCHW"):
    input_shape = ivy.shape(x)
    check_equal(
        len(input_shape),
        4,
        message="pixel shuffle requires a 4D input, but got input size {}".format(
            input_shape
        ),
    )

    if not isinstance(upscale_factor, int):
        raise ValueError("upscale factor must be int type")

    if data_format not in ["NCHW", "NHWC"]:
        raise ValueError(
            "Attr(data_format) should be 'NCHW' or 'NHWC'."
            "But recevie Attr(data_format): {} ".format(data_format)
        )

    b = input_shape[0]
    c = input_shape[1] if data_format == "NCHW" else input_shape[3]
    h = input_shape[2] if data_format == "NCHW" else input_shape[1]
    w = input_shape[3] if data_format == "NCHW" else input_shape[2]

    upscale_factor_squared = upscale_factor**2

    check_equal(
        c % upscale_factor_squared,
        0,
        message=(
            "pixel shuffle expects input channel to be divisible by square of upscale"
            " factor, but got input with sizes {}, upscale factor={}, and"
            " self.size(1)={}, is not divisible by {}".format(
                input_shape, upscale_factor, c, upscale_factor_squared
            )
        ),
        as_array=False,
    )

    oc = int(c / upscale_factor_squared)
    oh = h * upscale_factor
    ow = w * upscale_factor

    if data_format == "NCHW":
        input_reshaped = ivy.reshape(x, (b, oc, upscale_factor, upscale_factor, h, w))
    else:
        input_reshaped = ivy.reshape(x, (b, h, w, upscale_factor, upscale_factor, oc))

    if data_format == "NCHW":
        return ivy.reshape(
            ivy.permute_dims(input_reshaped, (0, 1, 4, 2, 5, 3)), (b, oc, oh, ow)
        )
    return ivy.reshape(
        ivy.permute_dims(input_reshaped, (0, 1, 4, 2, 5, 3)), (b, oh, ow, oc)
    )
@to_ivy_arrays_and_back
def grid_sample(x, grid, mode='bilinear', padding_mode='zeros', align_corners=True):

    _modes = ['bilinear', 'nearest']
    _padding_modes = ['zeros', 'reflection', 'border']
    if mode not in _modes:
        raise ValueError(
            "The mode of grid sample function should be in {}, but got: {}".format(
                _modes, mode
            )
        )
    if padding_mode not in _padding_modes:
        raise ValueError(
            "The padding mode of grid sample function should be in {}, but got: {}".format(
                _padding_modes, padding_mode
            )
        )

    if not isinstance(align_corners, bool):
        raise ValueError(
            "The align corners should be bool, but got: {}".format(
                align_corners
            )
        )
    N, C, H, W = x.shape
    if len(grid.shape) == 4:
        _, grid_H, grid_W, _ = grid.shape
    elif len(grid.shape) == 5:
        _, _, grid_D, grid_H, grid_W = grid.shape
    else:
        raise ValueError("Invalid grid shape")

    grid_x = grid[:, :, :, 0]
    grid_y = grid[:, :, :, 1]

    if align_corners:
        grid_x = 0.5 * (grid_x + 1) * (W - 1)
        grid_y = 0.5 * (grid_y + 1) * (H - 1)
    else:
        grid_x = 0.5 * grid_x * (W - 1)
        grid_y = 0.5 * grid_y * (H - 1)

    y_t = ivy.zeros((N, C, grid_H, grid_W), dtype=x.dtype)

    for n in range(N):
        for c in range(C):
            for i in range(grid_H):
                for j in range(grid_W):
                    x_float = grid_x[n, i, j]
                    y_float = grid_y[n, i, j]

                    x_w = int(ivy.floor(x_float))
                    x_e = x_w + 1
                    y_n = int(ivy.floor(y_float))
                    y_s = y_n + 1

                    d_w = x_float - x_w
                    d_e = x_e - x_float
                    d_n = y_float - y_n
                    d_s = y_s - y_float

                    if mode == 'bilinear':
                        wn = x[n, c, y_n, x_w]
                        en = x[n, c, y_n, x_e]
                        ws = x[n, c, y_s, x_w]
                        es = x[n, c, y_s, x_e]

                        if padding_mode == 'border':
                            wn = x[n, c, max(y_n, 0), max(x_w, 0)]
                            en = x[n, c, max(y_n, 0), min(x_e, W - 1)]
                            ws = x[n, c, min(y_s, H - 1), max(x_w, 0)]
                            es = x[n, c, min(y_s, H - 1), min(x_e, W - 1)]
                        elif padding_mode == 'reflection':
                            wn = x[n, c, H - 1 - abs(y_n), W - 1 - abs(x_w)]
                            en = x[n, c, H - 1 - abs(y_n), W - 1 - abs(x_e)]
                            ws = x[n, c, H - 1 - abs(y_s), W - 1 - abs(x_w)]
                            es = x[n, c, H - 1 - abs(y_s), W - 1 - abs(x_e)]
                        elif padding_mode == 'zeros':
                            wn = 0 if y_n < 0 or x_w < 0 else x[n, c, y_n, x_w]
                            en = 0 if y_n < 0 or x_e >= W else x[n, c, y_n, x_e]
                            ws = 0 if y_s >= H or x_w < 0 else x[n, c, y_s, x_w]
                            es = 0 if y_s >= H or x_e >= W else x[n, c, y_s, x_e]

                        value = wn * d_e * d_s + en * d_w * d_s + ws * d_e * d_n + es * d_w * d_n
                    elif mode == 'nearest':
                        x_int = int(ivy.round(x_float))
                        y_int = int(ivy.round(y_float))

                        if padding_mode == 'border':
                            x_int = ivy.clip(x_int, 0, W - 1)
                            y_int = ivy.clip(y_int, 0, H - 1)
                        elif padding_mode == 'reflection':
                            x_int = abs(x_int % (2 * W - 2))
                            y_int = abs(y_int % (2 * H - 2))
                        elif padding_mode == 'zeros':
                            x_int = max(0, min(x_int, W - 1))
                            y_int = max(0, min(y_int, H - 1))

                        value = x[n, c, y_int, x_int]

                    y_t[n, c, i, j] = value
    return y_t








@to_ivy_arrays_and_back
=======
>>>>>>> 21412736
@with_unsupported_dtypes({"2.5.1 and below": ("float16", "bfloat16")}, "paddle")
def affine_grid(theta, out_shape, align_corners=True):
    if len(out_shape) == 4:
        N, C, H, W = out_shape
        base_grid = ivy.empty((N, H, W, 3))
        if align_corners:
            base_grid[:, :, :, 0] = ivy.linspace(-1, 1, W)
            base_grid[:, :, :, 1] = ivy.expand_dims(ivy.linspace(-1, 1, H), axis=-1)
            height_values = ivy.expand_dims(ivy.linspace(-1, 1, H), axis=-1)
            base_grid[:, :, :, 1] = ivy.array(
                [[[height_values[i]] * W for i in range(H)]]
            )[:, :, :, 0]
            base_grid[:, :, :, 2] = ivy.full((H, W), 1)
            grid = ivy.matmul(base_grid.view((N, H * W, 3)), theta.swapaxes(1, 2))
            return grid.view((N, H, W, 2))
        else:
            base_grid[:, :, :, 0] = ivy.linspace(-1, 1, W) * (W - 1) / W
            base_grid[:, :, :, 1] = ivy.expand_dims(
                ivy.linspace(-1, 1, H) * (H - 1) / H, axis=-1
            )
            height_values = ivy.expand_dims(
                ivy.linspace(-1, 1, H) * (H - 1) / H, axis=-1
            )
            base_grid[:, :, :, 1] = ivy.array(
                [[[height_values[i]] * W for i in range(H)]]
            )[:, :, :, 0]
            base_grid[:, :, :, 2] = ivy.full((H, W), 1)
        grid = ivy.matmul(base_grid.view((N, H * W, 3)), ivy.swapaxes(theta, 1, 2))
        return grid.view((N, H, W, 2))
    else:
        N, C, D, H, W = out_shape
        base_grid = ivy.empty((N, D, H, W, 4))
        if align_corners:
            base_grid[:, :, :, :, 0] = ivy.linspace(-1, 1, W)
            base_grid[:, :, :, :, 1] = ivy.expand_dims(ivy.linspace(-1, 1, H), axis=-1)
            height_values = ivy.linspace(-1, 1, H)
            base_grid[:, :, :, :, 1] = ivy.array(
                [[[[height_values[i]] * W for i in range(H)]] * D]
            )
            base_grid[:, :, :, :, 2] = ivy.expand_dims(
                ivy.expand_dims(ivy.linspace(-1, 1, D), axis=-1), axis=-1
            )
            width_values = ivy.linspace(-1, 1, D)
            base_grid[:, :, :, :, 2] = ivy.array(
                [[ivy.array([[width_values[i]] * W] * H) for i in range(D)]]
            )
            base_grid[:, :, :, :, 3] = ivy.full((D, H, W), 1)
            grid = ivy.matmul(base_grid.view((N, D * H * W, 4)), theta.swapaxes(1, 2))
            return grid.view((N, D, H, W, 3))
        else:
            base_grid[:, :, :, :, 0] = ivy.linspace(-1, 1, W) * (W - 1) / W
            base_grid[:, :, :, :, 1] = ivy.expand_dims(
                ivy.linspace(-1, 1, H) * (H - 1) / H, axis=-1
            )
            height_values = ivy.linspace(-1, 1, H) * (H - 1) / H
            base_grid[:, :, :, :, 1] = ivy.array(
                [[[[height_values[i]] * W for i in range(H)]] * D]
            )
            base_grid[:, :, :, :, 2] = ivy.expand_dims(
                ivy.expand_dims(ivy.linspace(-1, 1, D) * (D - 1) / D, axis=-1), axis=-1
            )
            width_values = ivy.linspace(-1, 1, D) * (D - 1) / D
            base_grid[:, :, :, :, 2] = ivy.array(
                [[ivy.array([[width_values[i]] * W] * H) for i in range(D)]]
            )
            base_grid[:, :, :, :, 3] = ivy.full((D, H, W), 1)
            grid = ivy.matmul(base_grid.view((N, D * H * W, 4)), theta.swapaxes(1, 2))
            return grid.view((N, D, H, W, 3))


@to_ivy_arrays_and_back
@with_supported_dtypes({"2.5.1 and below": ("float32", "float64")}, "paddle")
def channel_shuffle(x, groups, data_format="NCHW", name=None):
    if len(ivy.shape(x)) != 4:
        raise ValueError(
            "Input x should be 4D tensor, but received x with the shape of {}".format(
                ivy.shape(x)
            )
        )

    if not isinstance(groups, int):
        raise TypeError("groups must be int type")

    if groups <= 0:
        raise ValueError("groups must be positive")

    if data_format not in ["NCHW", "NHWC"]:
        raise ValueError(
            "Attr(data_format) should be 'NCHW' or 'NHWC'."
            "But recevie Attr(data_format): {} ".format(data_format)
        )

    if data_format == "NCHW":
        b, c, h, w = ivy.shape(x)
        x = ivy.reshape(x, (b, groups, c // groups, h, w))
        x = ivy.permute_dims(x, (0, 2, 1, 3, 4))
        x = ivy.reshape(x, (b, c, h, w))
    else:
        b, h, w, c = ivy.shape(x)
        x = ivy.reshape(x, (b, h, w, groups, c // groups))
        x = ivy.permute_dims(x, (0, 1, 2, 4, 3))
        x = ivy.reshape(x, (b, h, w, c))
    return x


@to_ivy_arrays_and_back
def pixel_shuffle(x, upscale_factor, data_format="NCHW"):
    input_shape = ivy.shape(x)
    check_equal(
        len(input_shape),
        4,
        message="pixel shuffle requires a 4D input, but got input size {}".format(
            input_shape
        ),
    )

    if not isinstance(upscale_factor, int):
        raise ValueError("upscale factor must be int type")

    if data_format not in ["NCHW", "NHWC"]:
        raise ValueError(
            "Attr(data_format) should be 'NCHW' or 'NHWC'."
            "But recevie Attr(data_format): {} ".format(data_format)
        )

    b = input_shape[0]
    c = input_shape[1] if data_format == "NCHW" else input_shape[3]
    h = input_shape[2] if data_format == "NCHW" else input_shape[1]
    w = input_shape[3] if data_format == "NCHW" else input_shape[2]

    upscale_factor_squared = upscale_factor**2

    check_equal(
        c % upscale_factor_squared,
        0,
        message=(
            "pixel shuffle expects input channel to be divisible by square of upscale"
            " factor, but got input with sizes {}, upscale factor={}, and"
            " self.size(1)={}, is not divisible by {}".format(
                input_shape, upscale_factor, c, upscale_factor_squared
            )
        ),
        as_array=False,
    )

    oc = int(c / upscale_factor_squared)
    oh = h * upscale_factor
    ow = w * upscale_factor

    if data_format == "NCHW":
        input_reshaped = ivy.reshape(x, (b, oc, upscale_factor, upscale_factor, h, w))
    else:
        input_reshaped = ivy.reshape(x, (b, h, w, upscale_factor, upscale_factor, oc))

    if data_format == "NCHW":
        return ivy.reshape(
            ivy.permute_dims(input_reshaped, (0, 1, 4, 2, 5, 3)), (b, oc, oh, ow)
        )
    return ivy.reshape(
        ivy.permute_dims(input_reshaped, (0, 1, 4, 2, 5, 3)), (b, oh, ow, oc)
    )<|MERGE_RESOLUTION|>--- conflicted
+++ resolved
@@ -9,175 +9,6 @@
 
 
 @to_ivy_arrays_and_back
-<<<<<<< HEAD
-def pixel_shuffle(x, upscale_factor, data_format="NCHW"):
-    input_shape = ivy.shape(x)
-    check_equal(
-        len(input_shape),
-        4,
-        message="pixel shuffle requires a 4D input, but got input size {}".format(
-            input_shape
-        ),
-    )
-
-    if not isinstance(upscale_factor, int):
-        raise ValueError("upscale factor must be int type")
-
-    if data_format not in ["NCHW", "NHWC"]:
-        raise ValueError(
-            "Attr(data_format) should be 'NCHW' or 'NHWC'."
-            "But recevie Attr(data_format): {} ".format(data_format)
-        )
-
-    b = input_shape[0]
-    c = input_shape[1] if data_format == "NCHW" else input_shape[3]
-    h = input_shape[2] if data_format == "NCHW" else input_shape[1]
-    w = input_shape[3] if data_format == "NCHW" else input_shape[2]
-
-    upscale_factor_squared = upscale_factor**2
-
-    check_equal(
-        c % upscale_factor_squared,
-        0,
-        message=(
-            "pixel shuffle expects input channel to be divisible by square of upscale"
-            " factor, but got input with sizes {}, upscale factor={}, and"
-            " self.size(1)={}, is not divisible by {}".format(
-                input_shape, upscale_factor, c, upscale_factor_squared
-            )
-        ),
-        as_array=False,
-    )
-
-    oc = int(c / upscale_factor_squared)
-    oh = h * upscale_factor
-    ow = w * upscale_factor
-
-    if data_format == "NCHW":
-        input_reshaped = ivy.reshape(x, (b, oc, upscale_factor, upscale_factor, h, w))
-    else:
-        input_reshaped = ivy.reshape(x, (b, h, w, upscale_factor, upscale_factor, oc))
-
-    if data_format == "NCHW":
-        return ivy.reshape(
-            ivy.permute_dims(input_reshaped, (0, 1, 4, 2, 5, 3)), (b, oc, oh, ow)
-        )
-    return ivy.reshape(
-        ivy.permute_dims(input_reshaped, (0, 1, 4, 2, 5, 3)), (b, oh, ow, oc)
-    )
-@to_ivy_arrays_and_back
-def grid_sample(x, grid, mode='bilinear', padding_mode='zeros', align_corners=True):
-
-    _modes = ['bilinear', 'nearest']
-    _padding_modes = ['zeros', 'reflection', 'border']
-    if mode not in _modes:
-        raise ValueError(
-            "The mode of grid sample function should be in {}, but got: {}".format(
-                _modes, mode
-            )
-        )
-    if padding_mode not in _padding_modes:
-        raise ValueError(
-            "The padding mode of grid sample function should be in {}, but got: {}".format(
-                _padding_modes, padding_mode
-            )
-        )
-
-    if not isinstance(align_corners, bool):
-        raise ValueError(
-            "The align corners should be bool, but got: {}".format(
-                align_corners
-            )
-        )
-    N, C, H, W = x.shape
-    if len(grid.shape) == 4:
-        _, grid_H, grid_W, _ = grid.shape
-    elif len(grid.shape) == 5:
-        _, _, grid_D, grid_H, grid_W = grid.shape
-    else:
-        raise ValueError("Invalid grid shape")
-
-    grid_x = grid[:, :, :, 0]
-    grid_y = grid[:, :, :, 1]
-
-    if align_corners:
-        grid_x = 0.5 * (grid_x + 1) * (W - 1)
-        grid_y = 0.5 * (grid_y + 1) * (H - 1)
-    else:
-        grid_x = 0.5 * grid_x * (W - 1)
-        grid_y = 0.5 * grid_y * (H - 1)
-
-    y_t = ivy.zeros((N, C, grid_H, grid_W), dtype=x.dtype)
-
-    for n in range(N):
-        for c in range(C):
-            for i in range(grid_H):
-                for j in range(grid_W):
-                    x_float = grid_x[n, i, j]
-                    y_float = grid_y[n, i, j]
-
-                    x_w = int(ivy.floor(x_float))
-                    x_e = x_w + 1
-                    y_n = int(ivy.floor(y_float))
-                    y_s = y_n + 1
-
-                    d_w = x_float - x_w
-                    d_e = x_e - x_float
-                    d_n = y_float - y_n
-                    d_s = y_s - y_float
-
-                    if mode == 'bilinear':
-                        wn = x[n, c, y_n, x_w]
-                        en = x[n, c, y_n, x_e]
-                        ws = x[n, c, y_s, x_w]
-                        es = x[n, c, y_s, x_e]
-
-                        if padding_mode == 'border':
-                            wn = x[n, c, max(y_n, 0), max(x_w, 0)]
-                            en = x[n, c, max(y_n, 0), min(x_e, W - 1)]
-                            ws = x[n, c, min(y_s, H - 1), max(x_w, 0)]
-                            es = x[n, c, min(y_s, H - 1), min(x_e, W - 1)]
-                        elif padding_mode == 'reflection':
-                            wn = x[n, c, H - 1 - abs(y_n), W - 1 - abs(x_w)]
-                            en = x[n, c, H - 1 - abs(y_n), W - 1 - abs(x_e)]
-                            ws = x[n, c, H - 1 - abs(y_s), W - 1 - abs(x_w)]
-                            es = x[n, c, H - 1 - abs(y_s), W - 1 - abs(x_e)]
-                        elif padding_mode == 'zeros':
-                            wn = 0 if y_n < 0 or x_w < 0 else x[n, c, y_n, x_w]
-                            en = 0 if y_n < 0 or x_e >= W else x[n, c, y_n, x_e]
-                            ws = 0 if y_s >= H or x_w < 0 else x[n, c, y_s, x_w]
-                            es = 0 if y_s >= H or x_e >= W else x[n, c, y_s, x_e]
-
-                        value = wn * d_e * d_s + en * d_w * d_s + ws * d_e * d_n + es * d_w * d_n
-                    elif mode == 'nearest':
-                        x_int = int(ivy.round(x_float))
-                        y_int = int(ivy.round(y_float))
-
-                        if padding_mode == 'border':
-                            x_int = ivy.clip(x_int, 0, W - 1)
-                            y_int = ivy.clip(y_int, 0, H - 1)
-                        elif padding_mode == 'reflection':
-                            x_int = abs(x_int % (2 * W - 2))
-                            y_int = abs(y_int % (2 * H - 2))
-                        elif padding_mode == 'zeros':
-                            x_int = max(0, min(x_int, W - 1))
-                            y_int = max(0, min(y_int, H - 1))
-
-                        value = x[n, c, y_int, x_int]
-
-                    y_t[n, c, i, j] = value
-    return y_t
-
-
-
-
-
-
-
-
-@to_ivy_arrays_and_back
-=======
->>>>>>> 21412736
 @with_unsupported_dtypes({"2.5.1 and below": ("float16", "bfloat16")}, "paddle")
 def affine_grid(theta, out_shape, align_corners=True):
     if len(out_shape) == 4:
