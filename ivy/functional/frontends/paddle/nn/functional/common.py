--- conflicted
+++ resolved
@@ -89,7 +89,6 @@
 
 @to_ivy_arrays_and_back
 @with_supported_dtypes({"2.5.0 and below": ("float32", "float64")}, "paddle")
-<<<<<<< HEAD
 def interpolate(
     x,
     size=None,
@@ -103,8 +102,9 @@
     return ivy.interpolate(
         x, size=size, mode=mode, scale_factor=scale_factor, align_corners=align_corners
     )
-=======
+  
+@to_ivy_arrays_and_back
+@with_supported_dtypes({"2.5.0 and below": ("float32", "float64")}, "paddle")
 def linear(x, weight, bias=None, name=None):
     weight = ivy.swapaxes(weight, -1, -2)
-    return ivy.linear(x, weight, bias=bias)
->>>>>>> 06e0a2b8
+    return ivy.linear(x, weight, bias=bias)