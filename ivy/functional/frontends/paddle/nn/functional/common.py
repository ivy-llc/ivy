--- conflicted
+++ resolved
@@ -88,11 +88,6 @@
 
 
 @to_ivy_arrays_and_back
-<<<<<<< HEAD
-@with_supported_dtypes({"2.5.0 and below": ("float32", "float64")}, "paddle")
-def dropout3d(x, p=0.5, training=True, data_format="NCDHW", name=None):
-    return ivy.dropout3d(x, p, training=training, data_format=data_format)
-=======
 @with_supported_dtypes({"2.5.1 and below": ("float32", "float64")}, "paddle")
 def interpolate(
     x,
@@ -114,4 +109,9 @@
 def linear(x, weight, bias=None, name=None):
     weight = ivy.swapaxes(weight, -1, -2)
     return ivy.linear(x, weight, bias=bias)
->>>>>>> 89a45475
+
+
+@to_ivy_arrays_and_back
+@with_supported_dtypes({"2.5.1 and below": ("float32", "float64")}, "paddle")
+def dropout3d(x, p=0.5, training=True, data_format="NCDHW", name=None):
+    return ivy.dropout3d(x, p, training=training, data_format=data_format)