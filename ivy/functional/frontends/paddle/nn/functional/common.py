--- conflicted
+++ resolved
@@ -113,7 +113,7 @@
 
 @to_ivy_arrays_and_back
 @with_supported_dtypes({"2.5.1 and below": ("float32", "float64")}, "paddle")
-<<<<<<< HEAD
+
 def bilinear(x1, x2, weight, bias=None, name=None):
     weight = ivy.swapaxes(weight, -1, -2)
     bilinear_prod = ivy.expand_dims(x1, -1) * ivy.expand_dims(x2, -2)
@@ -122,7 +122,4 @@
     )
     output = ivy.linear(bilinear_prod_flat, weight, bias=bias)
     return output
-=======
-def dropout3d(x, p=0.5, training=True, data_format="NCDHW", name=None):
-    return ivy.dropout3d(x, p, training=training, data_format=data_format)
->>>>>>> c2520359
+
