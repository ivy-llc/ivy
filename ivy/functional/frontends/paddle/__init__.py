<<<<<<< HEAD
import sys
import ivy
from ivy.utils.exceptions import handle_exceptions
from ivy.functional.frontends import set_frontend_to_specific_version


# global
from numbers import Number
from typing import Union, Tuple, Iterable


# Constructing dtypes are required as ivy.<dtype>
# will change dynamically on the backend and may not be available
int8 = ivy.IntDtype("int8")
int16 = ivy.IntDtype("int16")
int32 = ivy.IntDtype("int32")
int64 = ivy.IntDtype("int64")
uint8 = ivy.UintDtype("uint8")
float16 = ivy.FloatDtype("float16")
float32 = ivy.FloatDtype("float32")
float64 = ivy.FloatDtype("float64")
complex64 = ivy.ComplexDtype("complex64")
complex128 = ivy.ComplexDtype("complex128")
bool = ivy.Dtype("bool")


# data type promotion
paddle_promotion_table = {
    (uint8, uint8): uint8,
    (uint8, int8): int16,
    (uint8, int16): int16,
    (uint8, int32): int32,
    (uint8, int64): int64,
    (uint8, float16): float16,
    (uint8, float32): float32,
    (uint8, float64): float64,
    (uint8, bool): uint8,
    (uint8, complex64): complex64,
    (uint8, complex128): complex128,
    (int8, uint8): int16,
    (int8, int8): int8,
    (int8, int16): int16,
    (int8, int32): int32,
    (int8, int64): int64,
    (int8, float16): float16,
    (int8, float32): float32,
    (int8, float64): float64,
    (int8, bool): int8,
    (int8, complex64): complex64,
    (int8, complex128): complex128,
    (int16, uint8): int16,
    (int16, int8): int16,
    (int16, int16): int16,
    (int16, int32): int32,
    (int16, int64): int64,
    (int16, float16): float16,
    (int16, float32): float32,
    (int16, float64): float64,
    (int16, bool): int16,
    (int16, complex64): complex64,
    (int16, complex128): complex128,
    (int32, uint8): int32,
    (int32, int8): int32,
    (int32, int16): int32,
    (int32, int32): int32,
    (int32, int64): int64,
    (int32, float16): float16,
    (int32, float32): float32,
    (int32, float64): float64,
    (int32, bool): int32,
    (int32, complex64): complex64,
    (int32, complex128): complex128,
    (int64, uint8): int64,
    (int64, int8): int64,
    (int64, int16): int64,
    (int64, int32): int64,
    (int64, int64): int64,
    (int64, float16): float16,
    (int64, float32): float32,
    (int64, float64): float64,
    (int64, bool): int64,
    (int64, complex64): complex64,
    (int64, complex128): complex128,
    (float16, uint8): float16,
    (float16, int8): float16,
    (float16, int16): float16,
    (float16, int32): float16,
    (float16, int64): float16,
    (float16, float16): float16,
    (float16, float32): float32,
    (float16, float64): float64,
    (float16, bool): float16,
    (float16, complex64): complex64,
    (float16, complex128): complex128,
    (float32, uint8): float32,
    (float32, int8): float32,
    (float32, int16): float32,
    (float32, int32): float32,
    (float32, int64): float32,
    (float32, float16): float32,
    (float32, float32): float32,
    (float32, float64): float64,
    (float32, bool): float32,
    (float32, complex64): complex64,
    (float32, complex128): complex128,
    (float64, uint8): float64,
    (float64, int8): float64,
    (float64, int16): float64,
    (float64, int32): float64,
    (float64, int64): float64,
    (float64, float16): float64,
    (float64, float32): float64,
    (float64, float64): float64,
    (float64, bool): float64,
    (float64, complex64): complex128,
    (float64, complex128): complex128,
    (bool, uint8): uint8,
    (bool, int8): int8,
    (bool, int16): int16,
    (bool, int32): int32,
    (bool, int64): int64,
    (bool, float16): float16,
    (bool, float32): float32,
    (bool, float64): float64,
    (bool, bool): bool,
    (bool, complex64): complex64,
    (bool, complex128): complex128,
    (complex64, uint8): complex64,
    (complex64, int8): complex64,
    (complex64, int16): complex64,
    (complex64, int32): complex64,
    (complex64, int64): complex64,
    (complex64, float16): complex64,
    (complex64, float32): complex64,
    (complex64, float64): complex128,
    (complex64, bool): complex64,
    (complex64, complex64): complex64,
    (complex64, complex128): complex128,
    (complex128, uint8): complex128,
    (complex128, int8): complex128,
    (complex128, int16): complex128,
    (complex128, int32): complex128,
    (complex128, int64): complex128,
    (complex128, float16): complex128,
    (complex128, float32): complex128,
    (complex128, float64): complex128,
    (complex128, bool): complex128,
    (complex128, complex64): complex128,
    (complex128, complex128): complex128,
}


@handle_exceptions
def promote_types_paddle(
    type1: Union[ivy.Dtype, ivy.NativeDtype],
    type2: Union[ivy.Dtype, ivy.NativeDtype],
    /,
) -> ivy.Dtype:
    """
    Promote the datatypes type1 and type2, returning the data type they promote to.

    Parameters
    ----------
    type1
        the first of the two types to promote
    type2
        the second of the two types to promote

    Returns
    -------
    ret
        The type that both input types promote to
    """
    try:
        ret = paddle_promotion_table[(ivy.as_ivy_dtype(type1), ivy.as_ivy_dtype(type2))]
    except KeyError:
        raise ivy.utils.exceptions.IvyException("these dtypes are not type promotable")
    return ret


@handle_exceptions
def promote_types_of_paddle_inputs(
    x1: Union[ivy.Array, Number, Iterable[Number]],
    x2: Union[ivy.Array, Number, Iterable[Number]],
    /,
) -> Tuple[ivy.Array, ivy.Array]:
    """
    Promote the dtype of the given native array inputs to a common dtype based on type
    promotion rules.

    While passing float or integer values or any other non-array input
    to this function, it should be noted that the return will be an
    array-like object. Therefore, outputs from this function should be
    used as inputs only for those functions that expect an array-like or
    tensor-like objects, otherwise it might give unexpected results.
    """
    type1 = ivy.default_dtype(item=x1).strip("u123456789")
    type2 = ivy.default_dtype(item=x2).strip("u123456789")
    if hasattr(x1, "dtype") and not hasattr(x2, "dtype") and type1 == type2:
        x1 = ivy.asarray(x1)
        x2 = ivy.asarray(
            x2, dtype=x1.dtype, device=ivy.default_device(item=x1, as_native=False)
        )
    elif not hasattr(x1, "dtype") and hasattr(x2, "dtype") and type1 == type2:
        x1 = ivy.asarray(
            x1, dtype=x2.dtype, device=ivy.default_device(item=x2, as_native=False)
        )
        x2 = ivy.asarray(x2)
    else:
        x1 = ivy.asarray(x1)
        x2 = ivy.asarray(x2)
        promoted = promote_types_paddle(x1.dtype, x2.dtype)
        x1 = ivy.asarray(x1, dtype=promoted)
        x2 = ivy.asarray(x2, dtype=promoted)
    return x1, x2


from . import nn
from . import tensor
from .tensor.tensor import Tensor
from . import vision
from .attribute import *
from .creation import *
from .fft import *
from .linalg import *
from .logic import *
from .manipulation import *
from .math import *
from .random import *
from .search import *
from .stat import *


_frontend_array = Tensor

# setting to specific version #
# --------------------------- #

if ivy.is_local():
    module = ivy.utils._importlib.import_cache[__name__]
else:
    module = sys.modules[__name__]

__version__ = set_frontend_to_specific_version(module)
=======
import sys
import ivy
from ivy.utils.exceptions import handle_exceptions
from ivy.functional.frontends import set_frontend_to_specific_version


# global
from numbers import Number
from typing import Union, Tuple, Iterable


# Constructing dtypes are required as ivy.<dtype>
# will change dynamically on the backend and may not be available
int8 = ivy.IntDtype("int8")
int16 = ivy.IntDtype("int16")
int32 = ivy.IntDtype("int32")
int64 = ivy.IntDtype("int64")
uint8 = ivy.UintDtype("uint8")
float16 = ivy.FloatDtype("float16")
float32 = ivy.FloatDtype("float32")
float64 = ivy.FloatDtype("float64")
complex64 = ivy.ComplexDtype("complex64")
complex128 = ivy.ComplexDtype("complex128")
bool = ivy.Dtype("bool")


# data type promotion
paddle_promotion_table = {
    (uint8, uint8): uint8,
    (uint8, int8): int16,
    (uint8, int16): int16,
    (uint8, int32): int32,
    (uint8, int64): int64,
    (uint8, float16): float16,
    (uint8, float32): float32,
    (uint8, float64): float64,
    (uint8, bool): uint8,
    (uint8, complex64): complex64,
    (uint8, complex128): complex128,
    (int8, uint8): int16,
    (int8, int8): int8,
    (int8, int16): int16,
    (int8, int32): int32,
    (int8, int64): int64,
    (int8, float16): float16,
    (int8, float32): float32,
    (int8, float64): float64,
    (int8, bool): int8,
    (int8, complex64): complex64,
    (int8, complex128): complex128,
    (int16, uint8): int16,
    (int16, int8): int16,
    (int16, int16): int16,
    (int16, int32): int32,
    (int16, int64): int64,
    (int16, float16): float16,
    (int16, float32): float32,
    (int16, float64): float64,
    (int16, bool): int16,
    (int16, complex64): complex64,
    (int16, complex128): complex128,
    (int32, uint8): int32,
    (int32, int8): int32,
    (int32, int16): int32,
    (int32, int32): int32,
    (int32, int64): int64,
    (int32, float16): float16,
    (int32, float32): float32,
    (int32, float64): float64,
    (int32, bool): int32,
    (int32, complex64): complex64,
    (int32, complex128): complex128,
    (int64, uint8): int64,
    (int64, int8): int64,
    (int64, int16): int64,
    (int64, int32): int64,
    (int64, int64): int64,
    (int64, float16): float16,
    (int64, float32): float32,
    (int64, float64): float64,
    (int64, bool): int64,
    (int64, complex64): complex64,
    (int64, complex128): complex128,
    (float16, uint8): float16,
    (float16, int8): float16,
    (float16, int16): float16,
    (float16, int32): float16,
    (float16, int64): float16,
    (float16, float16): float16,
    (float16, float32): float32,
    (float16, float64): float64,
    (float16, bool): float16,
    (float16, complex64): complex64,
    (float16, complex128): complex128,
    (float32, uint8): float32,
    (float32, int8): float32,
    (float32, int16): float32,
    (float32, int32): float32,
    (float32, int64): float32,
    (float32, float16): float32,
    (float32, float32): float32,
    (float32, float64): float64,
    (float32, bool): float32,
    (float32, complex64): complex64,
    (float32, complex128): complex128,
    (float64, uint8): float64,
    (float64, int8): float64,
    (float64, int16): float64,
    (float64, int32): float64,
    (float64, int64): float64,
    (float64, float16): float64,
    (float64, float32): float64,
    (float64, float64): float64,
    (float64, bool): float64,
    (float64, complex64): complex128,
    (float64, complex128): complex128,
    (bool, uint8): uint8,
    (bool, int8): int8,
    (bool, int16): int16,
    (bool, int32): int32,
    (bool, int64): int64,
    (bool, float16): float16,
    (bool, float32): float32,
    (bool, float64): float64,
    (bool, bool): bool,
    (bool, complex64): complex64,
    (bool, complex128): complex128,
    (complex64, uint8): complex64,
    (complex64, int8): complex64,
    (complex64, int16): complex64,
    (complex64, int32): complex64,
    (complex64, int64): complex64,
    (complex64, float16): complex64,
    (complex64, float32): complex64,
    (complex64, float64): complex128,
    (complex64, bool): complex64,
    (complex64, complex64): complex64,
    (complex64, complex128): complex128,
    (complex128, uint8): complex128,
    (complex128, int8): complex128,
    (complex128, int16): complex128,
    (complex128, int32): complex128,
    (complex128, int64): complex128,
    (complex128, float16): complex128,
    (complex128, float32): complex128,
    (complex128, float64): complex128,
    (complex128, bool): complex128,
    (complex128, complex64): complex128,
    (complex128, complex128): complex128,
}


@handle_exceptions
def promote_types_paddle(
    type1: Union[ivy.Dtype, ivy.NativeDtype],
    type2: Union[ivy.Dtype, ivy.NativeDtype],
    /,
) -> ivy.Dtype:
    """Promote the datatypes type1 and type2, returning the data type they
    promote to.

    Parameters
    ----------
    type1
        the first of the two types to promote
    type2
        the second of the two types to promote

    Returns
    -------
    ret
        The type that both input types promote to
    """
    try:
        ret = paddle_promotion_table[(ivy.as_ivy_dtype(type1), ivy.as_ivy_dtype(type2))]
    except KeyError:
        raise ivy.utils.exceptions.IvyException("these dtypes are not type promotable")
    return ret


@handle_exceptions
def promote_types_of_paddle_inputs(
    x1: Union[ivy.Array, Number, Iterable[Number]],
    x2: Union[ivy.Array, Number, Iterable[Number]],
    /,
) -> Tuple[ivy.Array, ivy.Array]:
    """Promote the dtype of the given native array inputs to a common dtype
    based on type promotion rules.

    While passing float or integer values or any other non-array input
    to this function, it should be noted that the return will be an
    array-like object. Therefore, outputs from this function should be
    used as inputs only for those functions that expect an array-like or
    tensor-like objects, otherwise it might give unexpected results.
    """
    type1 = ivy.default_dtype(item=x1).strip("u123456789")
    type2 = ivy.default_dtype(item=x2).strip("u123456789")
    if hasattr(x1, "dtype") and not hasattr(x2, "dtype") and type1 == type2:
        x1 = ivy.asarray(x1)
        x2 = ivy.asarray(
            x2, dtype=x1.dtype, device=ivy.default_device(item=x1, as_native=False)
        )
    elif not hasattr(x1, "dtype") and hasattr(x2, "dtype") and type1 == type2:
        x1 = ivy.asarray(
            x1, dtype=x2.dtype, device=ivy.default_device(item=x2, as_native=False)
        )
        x2 = ivy.asarray(x2)
    else:
        x1 = ivy.asarray(x1)
        x2 = ivy.asarray(x2)
        promoted = promote_types_paddle(x1.dtype, x2.dtype)
        x1 = ivy.asarray(x1, dtype=promoted)
        x2 = ivy.asarray(x2, dtype=promoted)
    return x1, x2


from . import nn
from . import tensor
from .tensor.tensor import Tensor
from . import vision
from .attribute import *
from .creation import *
from .fft import *
from .linalg import *
from .logic import *
from .manipulation import *
from .math import *
from .random import *
from .search import *
from .stat import *


_frontend_array = Tensor

# setting to specific version #
# --------------------------- #

if ivy.is_local():
    module = ivy.utils._importlib.import_cache[__name__]
else:
    module = sys.modules[__name__]

__version__ = set_frontend_to_specific_version(module)
>>>>>>> 0d9e7697
<|MERGE_RESOLUTION|>--- conflicted
+++ resolved
@@ -1,4 +1,3 @@
-<<<<<<< HEAD
 import sys
 import ivy
 from ivy.utils.exceptions import handle_exceptions
@@ -157,8 +156,8 @@
     type2: Union[ivy.Dtype, ivy.NativeDtype],
     /,
 ) -> ivy.Dtype:
-    """
-    Promote the datatypes type1 and type2, returning the data type they promote to.
+    """Promote the datatypes type1 and type2, returning the data type they
+    promote to.
 
     Parameters
     ----------
@@ -185,9 +184,8 @@
     x2: Union[ivy.Array, Number, Iterable[Number]],
     /,
 ) -> Tuple[ivy.Array, ivy.Array]:
-    """
-    Promote the dtype of the given native array inputs to a common dtype based on type
-    promotion rules.
+    """Promote the dtype of the given native array inputs to a common dtype
+    based on type promotion rules.
 
     While passing float or integer values or any other non-array input
     to this function, it should be noted that the return will be an
@@ -242,249 +240,4 @@
 else:
     module = sys.modules[__name__]
 
-__version__ = set_frontend_to_specific_version(module)
-=======
-import sys
-import ivy
-from ivy.utils.exceptions import handle_exceptions
-from ivy.functional.frontends import set_frontend_to_specific_version
-
-
-# global
-from numbers import Number
-from typing import Union, Tuple, Iterable
-
-
-# Constructing dtypes are required as ivy.<dtype>
-# will change dynamically on the backend and may not be available
-int8 = ivy.IntDtype("int8")
-int16 = ivy.IntDtype("int16")
-int32 = ivy.IntDtype("int32")
-int64 = ivy.IntDtype("int64")
-uint8 = ivy.UintDtype("uint8")
-float16 = ivy.FloatDtype("float16")
-float32 = ivy.FloatDtype("float32")
-float64 = ivy.FloatDtype("float64")
-complex64 = ivy.ComplexDtype("complex64")
-complex128 = ivy.ComplexDtype("complex128")
-bool = ivy.Dtype("bool")
-
-
-# data type promotion
-paddle_promotion_table = {
-    (uint8, uint8): uint8,
-    (uint8, int8): int16,
-    (uint8, int16): int16,
-    (uint8, int32): int32,
-    (uint8, int64): int64,
-    (uint8, float16): float16,
-    (uint8, float32): float32,
-    (uint8, float64): float64,
-    (uint8, bool): uint8,
-    (uint8, complex64): complex64,
-    (uint8, complex128): complex128,
-    (int8, uint8): int16,
-    (int8, int8): int8,
-    (int8, int16): int16,
-    (int8, int32): int32,
-    (int8, int64): int64,
-    (int8, float16): float16,
-    (int8, float32): float32,
-    (int8, float64): float64,
-    (int8, bool): int8,
-    (int8, complex64): complex64,
-    (int8, complex128): complex128,
-    (int16, uint8): int16,
-    (int16, int8): int16,
-    (int16, int16): int16,
-    (int16, int32): int32,
-    (int16, int64): int64,
-    (int16, float16): float16,
-    (int16, float32): float32,
-    (int16, float64): float64,
-    (int16, bool): int16,
-    (int16, complex64): complex64,
-    (int16, complex128): complex128,
-    (int32, uint8): int32,
-    (int32, int8): int32,
-    (int32, int16): int32,
-    (int32, int32): int32,
-    (int32, int64): int64,
-    (int32, float16): float16,
-    (int32, float32): float32,
-    (int32, float64): float64,
-    (int32, bool): int32,
-    (int32, complex64): complex64,
-    (int32, complex128): complex128,
-    (int64, uint8): int64,
-    (int64, int8): int64,
-    (int64, int16): int64,
-    (int64, int32): int64,
-    (int64, int64): int64,
-    (int64, float16): float16,
-    (int64, float32): float32,
-    (int64, float64): float64,
-    (int64, bool): int64,
-    (int64, complex64): complex64,
-    (int64, complex128): complex128,
-    (float16, uint8): float16,
-    (float16, int8): float16,
-    (float16, int16): float16,
-    (float16, int32): float16,
-    (float16, int64): float16,
-    (float16, float16): float16,
-    (float16, float32): float32,
-    (float16, float64): float64,
-    (float16, bool): float16,
-    (float16, complex64): complex64,
-    (float16, complex128): complex128,
-    (float32, uint8): float32,
-    (float32, int8): float32,
-    (float32, int16): float32,
-    (float32, int32): float32,
-    (float32, int64): float32,
-    (float32, float16): float32,
-    (float32, float32): float32,
-    (float32, float64): float64,
-    (float32, bool): float32,
-    (float32, complex64): complex64,
-    (float32, complex128): complex128,
-    (float64, uint8): float64,
-    (float64, int8): float64,
-    (float64, int16): float64,
-    (float64, int32): float64,
-    (float64, int64): float64,
-    (float64, float16): float64,
-    (float64, float32): float64,
-    (float64, float64): float64,
-    (float64, bool): float64,
-    (float64, complex64): complex128,
-    (float64, complex128): complex128,
-    (bool, uint8): uint8,
-    (bool, int8): int8,
-    (bool, int16): int16,
-    (bool, int32): int32,
-    (bool, int64): int64,
-    (bool, float16): float16,
-    (bool, float32): float32,
-    (bool, float64): float64,
-    (bool, bool): bool,
-    (bool, complex64): complex64,
-    (bool, complex128): complex128,
-    (complex64, uint8): complex64,
-    (complex64, int8): complex64,
-    (complex64, int16): complex64,
-    (complex64, int32): complex64,
-    (complex64, int64): complex64,
-    (complex64, float16): complex64,
-    (complex64, float32): complex64,
-    (complex64, float64): complex128,
-    (complex64, bool): complex64,
-    (complex64, complex64): complex64,
-    (complex64, complex128): complex128,
-    (complex128, uint8): complex128,
-    (complex128, int8): complex128,
-    (complex128, int16): complex128,
-    (complex128, int32): complex128,
-    (complex128, int64): complex128,
-    (complex128, float16): complex128,
-    (complex128, float32): complex128,
-    (complex128, float64): complex128,
-    (complex128, bool): complex128,
-    (complex128, complex64): complex128,
-    (complex128, complex128): complex128,
-}
-
-
-@handle_exceptions
-def promote_types_paddle(
-    type1: Union[ivy.Dtype, ivy.NativeDtype],
-    type2: Union[ivy.Dtype, ivy.NativeDtype],
-    /,
-) -> ivy.Dtype:
-    """Promote the datatypes type1 and type2, returning the data type they
-    promote to.
-
-    Parameters
-    ----------
-    type1
-        the first of the two types to promote
-    type2
-        the second of the two types to promote
-
-    Returns
-    -------
-    ret
-        The type that both input types promote to
-    """
-    try:
-        ret = paddle_promotion_table[(ivy.as_ivy_dtype(type1), ivy.as_ivy_dtype(type2))]
-    except KeyError:
-        raise ivy.utils.exceptions.IvyException("these dtypes are not type promotable")
-    return ret
-
-
-@handle_exceptions
-def promote_types_of_paddle_inputs(
-    x1: Union[ivy.Array, Number, Iterable[Number]],
-    x2: Union[ivy.Array, Number, Iterable[Number]],
-    /,
-) -> Tuple[ivy.Array, ivy.Array]:
-    """Promote the dtype of the given native array inputs to a common dtype
-    based on type promotion rules.
-
-    While passing float or integer values or any other non-array input
-    to this function, it should be noted that the return will be an
-    array-like object. Therefore, outputs from this function should be
-    used as inputs only for those functions that expect an array-like or
-    tensor-like objects, otherwise it might give unexpected results.
-    """
-    type1 = ivy.default_dtype(item=x1).strip("u123456789")
-    type2 = ivy.default_dtype(item=x2).strip("u123456789")
-    if hasattr(x1, "dtype") and not hasattr(x2, "dtype") and type1 == type2:
-        x1 = ivy.asarray(x1)
-        x2 = ivy.asarray(
-            x2, dtype=x1.dtype, device=ivy.default_device(item=x1, as_native=False)
-        )
-    elif not hasattr(x1, "dtype") and hasattr(x2, "dtype") and type1 == type2:
-        x1 = ivy.asarray(
-            x1, dtype=x2.dtype, device=ivy.default_device(item=x2, as_native=False)
-        )
-        x2 = ivy.asarray(x2)
-    else:
-        x1 = ivy.asarray(x1)
-        x2 = ivy.asarray(x2)
-        promoted = promote_types_paddle(x1.dtype, x2.dtype)
-        x1 = ivy.asarray(x1, dtype=promoted)
-        x2 = ivy.asarray(x2, dtype=promoted)
-    return x1, x2
-
-
-from . import nn
-from . import tensor
-from .tensor.tensor import Tensor
-from . import vision
-from .attribute import *
-from .creation import *
-from .fft import *
-from .linalg import *
-from .logic import *
-from .manipulation import *
-from .math import *
-from .random import *
-from .search import *
-from .stat import *
-
-
-_frontend_array = Tensor
-
-# setting to specific version #
-# --------------------------- #
-
-if ivy.is_local():
-    module = ivy.utils._importlib.import_cache[__name__]
-else:
-    module = sys.modules[__name__]
-
-__version__ = set_frontend_to_specific_version(module)
->>>>>>> 0d9e7697
+__version__ = set_frontend_to_specific_version(module)