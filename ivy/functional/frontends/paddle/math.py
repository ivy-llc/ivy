--- conflicted
+++ resolved
@@ -355,15 +355,6 @@
 def log2(x, name=None):
     return ivy.log2(x)
 
-<<<<<<< HEAD
-
-@with_supported_dtypes({"2.5.1 and below": ("float32", "float64")}, "paddle")
-@to_ivy_arrays_and_back
-def log10(x, name=None):
-    return ivy.log10(x)
-
-=======
->>>>>>> 444e96f7
 
 @with_unsupported_dtypes({"2.5.1 and below": ("float16", "bfloat16")}, "paddle")
 @to_ivy_arrays_and_back
