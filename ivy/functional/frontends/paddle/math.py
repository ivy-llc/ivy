# global
import ivy
from ivy.func_wrapper import (
    with_unsupported_dtypes,
    with_supported_dtypes,
    with_supported_device_and_dtypes,
)
from ivy.functional.frontends.paddle.func_wrapper import to_ivy_arrays_and_back


@with_unsupported_dtypes({"2.6.0 and below": ("float16", "bfloat16")}, "paddle")
@to_ivy_arrays_and_back
def abs(x, name=None):
    return ivy.abs(x)


@with_unsupported_dtypes({"2.6.0 and below": ("float16", "bfloat16")}, "paddle")
@to_ivy_arrays_and_back
def acos(x, name=None):
    return ivy.acos(x)


@with_unsupported_dtypes({"2.6.0 and below": ("float16", "bfloat16")}, "paddle")
@to_ivy_arrays_and_back
def acosh(x, name=None):
    return ivy.acosh(x)


@with_unsupported_dtypes(
    {"2.6.0 and below": ("bool", "unsigned", "int8", "float16", "bfloat16")}, "paddle"
)
@to_ivy_arrays_and_back
def add(x, y, name=None):
    return ivy.add(x, y)


@with_unsupported_dtypes(
    {"2.6.0 and below": ("bool", "unsigned", "int8", "float16", "bfloat16")}, "paddle"
)
@to_ivy_arrays_and_back
def add_(x, y, name=None):
    return ivy.inplace_update(x, add(x, y))


@with_supported_dtypes(
    {"2.6.0 and below": ("float32", "float64", "int32", "int64")}, "paddle"
)
@to_ivy_arrays_and_back
def addmm(input, x, y, beta=1.0, alpha=1.0, name=None):
    value = alpha * ivy.matmul(x, y) + (beta * input)
    return value


@with_supported_dtypes({"2.5.0 and below": "bool"}, "paddle")
@to_ivy_arrays_and_back
def all(x, axis, keepdim=False, name=None):
    return ivy.all(x, axis=axis, keepdims=keepdim)


@with_supported_dtypes(
    {"2.6.0 and below": ("float32", "float64", "int32", "int64")}, "paddle"
)
@to_ivy_arrays_and_back
def amax(x, axis=None, keepdims=False):
    if axis is None:
        return ivy.max(x)
    if isinstance(axis, int):
        axis = [axis]
    for i in range(len(axis)):
        if axis[i] < 0:
            axis[i] += x.ndim
    for i in axis:
        if i < 0 or i >= x.ndim:
            raise ValueError(f"axis {i} is out of range [-0:{x.ndim}]")
    return ivy.max(x, axis=axis, keepdims=keepdims)


@with_supported_dtypes(
    {"2.6.0 and below": ("float32", "float64", "int32", "int64")}, "paddle"
)
@to_ivy_arrays_and_back
def amin(x, axis=None, keepdim=False, name=None):
    return ivy.min(x, axis=axis, keepdims=keepdim)


@with_supported_dtypes(
    {"2.6.0 and below": ("complex64", "complex128", "float32", "float64")},
    "paddle",
)
@to_ivy_arrays_and_back
def angle(x, name=None):
    return ivy.angle(x)


@with_supported_dtypes({"2.5.0 and below": "bool"}, "paddle")
@to_ivy_arrays_and_back
def any(x, axis=None, keepdim=False, name=None):
    return ivy.any(x, axis=axis, keepdims=keepdim)


@with_supported_dtypes({"2.6.0 and below": ("float32", "float64")}, "paddle")
@to_ivy_arrays_and_back
def asin(x, name=None):
    return ivy.asin(x)


@with_unsupported_dtypes({"2.6.0 and below": ("float16", "bfloat16")}, "paddle")
@to_ivy_arrays_and_back
def asinh(x, name=None):
    return ivy.asinh(x)


@with_unsupported_dtypes({"2.6.0 and below": ("float16", "bfloat16")}, "paddle")
@to_ivy_arrays_and_back
def atan(x, name=None):
    return ivy.atan(x)


@with_unsupported_dtypes({"2.4.2 and below": ("float16", "bfloat16")}, "paddle")
@to_ivy_arrays_and_back
def atan2(x, y, name=None):
    return ivy.atan2(x, y)


@with_unsupported_dtypes({"2.6.0 and below": ("float16", "bfloat16")}, "paddle")
@to_ivy_arrays_and_back
def atanh(x, name=None):
    return ivy.atanh(x)


@with_supported_dtypes({"2.6.0 and below": ("int32", "int64")}, "paddle")
@to_ivy_arrays_and_back
def broadcast_shape(x_shape, y_shape):
    return ivy.broadcast_shapes(x_shape, y_shape)


@with_unsupported_dtypes({"2.6.0 and below": ("float16", "bfloat16")}, "paddle")
@to_ivy_arrays_and_back
def ceil(x, name=None):
    return ivy.ceil(x)


@with_unsupported_dtypes({"2.4.2 and below": ("int16", "float16")}, "paddle")
@to_ivy_arrays_and_back
def conj(x, name=None):
    return ivy.conj(x)


@with_unsupported_dtypes({"2.6.0 and below": ("float16", "bfloat16")}, "paddle")
@to_ivy_arrays_and_back
def cos(x, name=None):
    return ivy.cos(x)


@with_unsupported_dtypes({"2.6.0 and below": ("float16", "bfloat16")}, "paddle")
@to_ivy_arrays_and_back
def cosh(x, name=None):
    return ivy.cosh(x)


@with_supported_dtypes(
    {"2.6.0 and below": ("int32", "int64", "float16", "float32", "float64", "bool")},
    "paddle",
)
@to_ivy_arrays_and_back
def count_nonzero(x, axis=None, keepdim=False, name=None):
    return ivy.astype(ivy.count_nonzero(x, axis=axis, keepdims=keepdim), ivy.int64)


@with_supported_dtypes(
    {
        "2.6.0 and below": (
            "int32",
            "int64",
            "float32",
            "float64",
            "complex64",
            "complex128",
        )
    },
    "paddle",
)
@to_ivy_arrays_and_back
def cumprod(x, dim=None, dtype=None, name=None):
    return ivy.cumprod(x, axis=dim, dtype=dtype)


@with_supported_dtypes(
    {"2.6.0 and below": ("float32", "float64", "int32", "int64")}, "paddle"
)
@to_ivy_arrays_and_back
def cumsum(x, axis=None, dtype=None, name=None):
    return ivy.cumsum(x, axis=axis, dtype=dtype)


@with_unsupported_dtypes({"2.6.0 and below": ("float16", "bfloat16")}, "paddle")
@to_ivy_arrays_and_back
def deg2rad(x, name=None):
    return ivy.deg2rad(x)


@with_supported_dtypes(
    {
        "2.6.0 and below": (
            "int32",
            "int64",
            "float64",
            "complex128",
            "float32",
            "complex64",
            "bool",
        )
    },
    "paddle",
)
@to_ivy_arrays_and_back
def diagonal(x, offset=0, axis1=0, axis2=1, name=None):
    return ivy.diagonal(x, offset=offset, axis1=axis1, axis2=axis2)


@with_supported_dtypes(
    {"2.6.0 and below": ("float32", "float64", "int32", "int64")}, "paddle"
)
@to_ivy_arrays_and_back
def diff(x, n=1, axis=-1, prepend=None, append=None, name=None):
    return ivy.diff(x, n=n, axis=axis, prepend=prepend, append=append)


@with_supported_dtypes({"2.6.0 and below": ("float32", "float64")}, "paddle")
@to_ivy_arrays_and_back
def digamma(x, name=None):
    digamma_fun = ivy.digamma
    return ivy.array(digamma_fun(x), dtype=x.dtype)


@with_unsupported_dtypes({"2.6.0 and below": ("float16", "bfloat16")}, "paddle")
@to_ivy_arrays_and_back
def divide(x, y, name=None):
    return ivy.divide(x, y)


@with_supported_dtypes({"2.6.0 and below": ("float32", "float64")}, "paddle")
@to_ivy_arrays_and_back
def erf(x, name=None):
    return ivy.erf(x)


@with_supported_dtypes({"2.6.0 and below": ("float32", "float64")}, "paddle")
@to_ivy_arrays_and_back
def exp(x, name=None):
    return ivy.exp(x)


@with_supported_dtypes({"2.6.0 and below": ("float16", "float32", "float64")}, "paddle")
@to_ivy_arrays_and_back
def expm1(x, name=None):
    return ivy.expm1(x)


@with_supported_dtypes(
    {"2.6.0 and below": ("bfloat16", "float32", "float64")}, "paddle"
)
@to_ivy_arrays_and_back
def floor(x, name=None):
    return ivy.floor(x)


@with_supported_dtypes({"2.6.0 and below": ("float32", "float64")}, "paddle")
@to_ivy_arrays_and_back
def floor_divide(x, y, name=None):
    return ivy.floor_divide(x, y)


@with_supported_device_and_dtypes(
    {
        "2.6.0 and below": {
            "cpu": ("float32", "float64", "int32", "int64"),
            "gpu": ("float16", "float32", "float64", "int32", "int64"),
        }
    },
    "paddle",
)
@to_ivy_arrays_and_back
def floor_mod(x, y, name=None):
    return ivy.remainder(x, y)


@with_unsupported_dtypes({"2.6.0 and below": "bfloat16"}, "paddle")
@to_ivy_arrays_and_back
def fmax(x, y, name=None):
    return ivy.fmax(x, y)


@with_unsupported_dtypes({"2.6.0 and below": "bfloat16"}, "paddle")
@to_ivy_arrays_and_back
def fmin(x, y, name=None):
    return ivy.fmin(x, y)


@with_supported_dtypes(
    {"2.6.0 and below": ("float32", "float64", "int32", "int64")}, "paddle"
)
@to_ivy_arrays_and_back
def frac(x, name=None):
    y = ivy.trunc(x)
    return ivy.subtract(x, y)


@with_supported_dtypes({"2.6.0 and below": ("int32", "int64")}, "paddle")
@to_ivy_arrays_and_back
def gcd(x, y, name=None):
    return ivy.gcd(x, y)


@with_supported_dtypes(
    {"2.6.0 and below": ("float16", "float32", "float64", "int32", "int64")}, "paddle"
)
@to_ivy_arrays_and_back
def heaviside(x, y, name=None):
    return ivy.heaviside(x, y)


<<<<<<< HEAD
@with_supported_dtypes(
    {"2.5.1 and below": ("int32", "int64", "float32", "float64")}, "paddle"
)
@to_ivy_arrays_and_back
def increment(x, value=1.0, name=None):
    if (
        ivy.prod(ivy.shape(x)) != 1
    ):  # TODO this function will be simplified as soon as ivy.increment is add
        raise ValueError("The input tensor x must contain only one element.")
    return ivy.add(x, value)


@with_supported_dtypes({"2.5.2 and below": ("float32", "float64")}, "paddle")
=======
@with_supported_dtypes({"2.6.0 and below": ("float32", "float64")}, "paddle")
>>>>>>> 0f8f4870
@to_ivy_arrays_and_back
def inner(x, y, name=None):
    result = ivy.inner(x, y)
    if (x.shape == () and y.shape == (1,)) or (x.shape == (1,) and y.shape == ()):
        result = result.reshape((1,))
    elif x.shape == (1,) and y.shape == (1,):
        result = result.reshape((1,))
    return result


@with_supported_dtypes({"2.6.0 and below": ("float32", "float64")}, "paddle")
@to_ivy_arrays_and_back
def inverse(x, name=None):
    return ivy.inv(x)


@with_supported_dtypes(
    {"2.6.0 and below": ("float16", "float32", "float64", "int32", "int64")}, "paddle"
)
@to_ivy_arrays_and_back
def isfinite(x, name=None):
    return ivy.isfinite(x)


@with_supported_dtypes(
    {"2.6.0 and below": ("float16", "float32", "float64", "int32", "int64")}, "paddle"
)
@to_ivy_arrays_and_back
def isinf(x, name=None):
    return ivy.isinf(x)


@with_supported_dtypes(
    {"2.6.0 and below": ("float16", "float32", "float64", "int32", "int64")}, "paddle"
)
@to_ivy_arrays_and_back
def isnan(x, name=None):
    return ivy.isnan(x)


@with_supported_dtypes(
    {"2.6.0 and below": ("float16", "float32", "float64", "int32", "int64")}, "paddle"
)
@to_ivy_arrays_and_back
def kron(x, y, name=None):
    return ivy.kron(x, y)


@with_supported_dtypes({"2.6.0 and below": ("int32", "int64")}, "paddle")
@to_ivy_arrays_and_back
def lcm(x, y, name=None):
    return ivy.lcm(x, y)


@with_supported_dtypes({"2.6.0 and below": ("float32", "float64")}, "paddle")
@to_ivy_arrays_and_back
def lerp(x, y, weight, name=None):
    return ivy.lerp(x, y, weight)


@with_supported_dtypes({"2.6.0 and below": ("float32", "float64")}, "paddle")
@to_ivy_arrays_and_back
def lgamma(x, name=None):
    return ivy.lgamma(x)


@with_unsupported_dtypes({"2.6.0 and below": ("float16", "bfloat16")}, "paddle")
@to_ivy_arrays_and_back
def log(x, name=None):
    return ivy.log(x)


@with_supported_dtypes({"2.6.0 and below": ("float32", "float64")}, "paddle")
@to_ivy_arrays_and_back
def log10(x, name=None):
    return ivy.log10(x)


@with_supported_dtypes({"2.6.0 and below": ("float32", "float64")}, "paddle")
@to_ivy_arrays_and_back
def log1p(x, name=None):
    return ivy.log1p(x)


@with_supported_dtypes({"2.6.0 and below": ("float32", "float64")}, "paddle")
@to_ivy_arrays_and_back
def log2(x, name=None):
    return ivy.log2(x)


@with_unsupported_dtypes({"2.6.0 and below": ("float16", "bfloat16")}, "paddle")
@to_ivy_arrays_and_back
def logit(x, eps=None, name=None):
    return ivy.logit(x, eps=eps)


@with_supported_dtypes({"2.6.0 and below": ("float32", "float64")}, "paddle")
@to_ivy_arrays_and_back
def logsumexp(x, axis=None, y=None):
    x = ivy.asarray(x)
    if y is not None:
        y = ivy.asarray(y)
        x = ivy.where(y != 0, x, -ivy.inf)
    if axis is None:
        amax = ivy.max(x)
        expsub = ivy.exp(x - amax)
        sumexp = ivy.sum(expsub)
        out = ivy.log(sumexp) + amax
    else:
        amax = ivy.max(x, axis=axis, keepdims=True)
        expsub = ivy.exp(x - amax)
        sumexp = ivy.sum(expsub, axis=axis, keepdims=True)
        out = ivy.log(sumexp) + amax
    if y is not None:
        sign = ivy.stop_gradient(ivy.sign(sumexp))
        out = ivy.where(sign < 0, ivy.nan, out)
    return out


@with_supported_dtypes(
    {"2.6.0 and below": ("float32", "float64", "int32", "int64")}, "paddle"
)
@to_ivy_arrays_and_back
def max(x, axis=None, keepdim=False, name=None):
    return ivy.max(x, axis=axis, keepdims=keepdim)


# maximum
@with_unsupported_dtypes({"2.6.0 and below": ("float16", "bfloat16")}, "paddle")
@to_ivy_arrays_and_back
def maximum(x, y, name=None):
    return ivy.maximum(x, y)


@with_supported_dtypes(
    {"2.6.0 and below": ("float32", "float64", "int32", "int64")}, "paddle"
)
@to_ivy_arrays_and_back
def min(x, axis=None, keepdim=False, name=None):
    return ivy.min(x, axis=axis, keepdims=keepdim)


@with_supported_dtypes(
    {"2.6.0 and below": ("float32", "float64", "int32", "int64")}, "paddle"
)
@to_ivy_arrays_and_back
def minimum(x, y, name=None):
    return ivy.minimum(x, y)


@with_supported_dtypes(
    {"2.6.0 and below": ("float32", "float64", "int32", "int64")}, "paddle"
)
@to_ivy_arrays_and_back
def mm(input, mat2, name=None):
    return ivy.matmul(input, mat2)


@with_unsupported_dtypes({"2.6.0 and below": ("float16", "bfloat16")}, "paddle")
@to_ivy_arrays_and_back
def multiply(x, y, name=None):
    return ivy.multiply(x, y)


@with_supported_dtypes({"2.6.0 and below": ("float32", "float64")}, "paddle")
@to_ivy_arrays_and_back
def nanmean(x, axis=None, keepdims=False):
    return ivy.nanmean(x, axis=axis, keepdims=keepdims)


@with_supported_dtypes(
    {"2.6.0 and below": ("float32", "float64", "int32", "int64")}, "paddle"
)
@to_ivy_arrays_and_back
def nansum(x, axis=None, dtype=None, name=None):
    return ivy.nansum(x, axis=axis, dtype=dtype)


@with_supported_dtypes(
    {"2.6.0 and below": ("float32", "float64", "int8", "int16", "int32", "int64")},
    "paddle",
)
@to_ivy_arrays_and_back
def neg(x, name=None):
    return ivy.negative(x)


@with_supported_dtypes({"2.6.0 and below": ("float32", "float64")}, "paddle")
@to_ivy_arrays_and_back
def outer(x, y, name=None):
    return ivy.outer(x, y)


@with_unsupported_dtypes({"2.6.0 and below": ("float16", "bfloat16")}, "paddle")
@to_ivy_arrays_and_back
def pow(x, y, name=None):
    return ivy.pow(x, y)


@with_supported_dtypes(
    {"2.6.0 and below": ("float32", "float64", "int32", "int64")}, "paddle"
)
@to_ivy_arrays_and_back
def prod(x, axis=None, keepdim=False, dtype=None, name=None):
    return ivy.prod(x, axis=axis, keepdims=keepdim, dtype=dtype)


@with_unsupported_dtypes({"2.6.0 and below": ("float16", "bfloat16")}, "paddle")
@to_ivy_arrays_and_back
def rad2deg(x, name=None):
    return ivy.rad2deg(x)


@with_unsupported_dtypes({"2.6.0 and below": ("float16", "bfloat16")}, "paddle")
@to_ivy_arrays_and_back
def reciprocal(x, name=None):
    return ivy.reciprocal(x)


@with_unsupported_dtypes({"2.6.0 and below": ("float16", "bfloat16")}, "paddle")
@to_ivy_arrays_and_back
def remainder(x, y, name=None):
    return ivy.remainder(x, y)


@with_supported_device_and_dtypes(
    {
        "2.6.0 and below": {
            "cpu": ("float32", "float64"),
            "gpu": ("float16", "float32", "float64"),
        }
    },
    "paddle",
)
@to_ivy_arrays_and_back
def remainder_(x, y, name=None):
    return ivy.inplace_update(x, remainder(x, y))


@with_unsupported_dtypes({"2.6.0 and below": ("float16", "bfloat16")}, "paddle")
@to_ivy_arrays_and_back
def round(x, name=None):
    sign = ivy.sign(x)
    x = sign * ivy.floor(ivy.abs(x) + 0.5)
    return x


@with_supported_dtypes({"2.6.0 and below": ("float32", "float64")}, "paddle")
@to_ivy_arrays_and_back
def rsqrt(x, name=None):
    return 1 / ivy.sqrt(x)


@with_unsupported_dtypes({"2.6.0 and below": ("float16", "bfloat16")}, "paddle")
@to_ivy_arrays_and_back
def sgn(x, name=None):
    return ivy.sign(x, np_variant=True)


@with_unsupported_dtypes({"2.6.0 and below": ("float16", "bfloat16")}, "paddle")
@to_ivy_arrays_and_back
def sign(x, name=None):
    return ivy.sign(x, np_variant=False)


@with_unsupported_dtypes({"2.6.0 and below": ("float16", "bfloat16")}, "paddle")
@to_ivy_arrays_and_back
def sin(x, name=None):
    return ivy.sin(x)


@with_supported_dtypes({"2.6.0 and below": ("float32", "float64")}, "paddle")
@to_ivy_arrays_and_back
def sinh(x, name=None):
    return ivy.sinh(x)


@with_supported_dtypes({"2.6.0 and below": ("float32", "float64")}, "paddle")
@to_ivy_arrays_and_back
def sqrt(x, name=None):
    return ivy.sqrt(x)


@with_supported_dtypes({"2.6.0 and below": ("float32", "float64")}, "paddle")
@to_ivy_arrays_and_back
def square(x, name=None):
    return ivy.square(x)


@with_supported_dtypes({"2.6.0 and below": ("float32", "float64")}, "paddle")
@to_ivy_arrays_and_back
def stanh(x, scale_a=0.67, scale_b=1.7159, name=None):
    # TODO this function will be simplified as soon as the ivy.stanh(x,a,b) is added
    exp_ax = ivy.exp(ivy.multiply(scale_a, x))
    exp_minus_ax = ivy.exp(ivy.multiply(-scale_a, x))
    numerator = ivy.subtract(exp_ax, exp_minus_ax)
    denominator = ivy.add(exp_ax, exp_minus_ax)
    ret = ivy.multiply(scale_b, ivy.divide(numerator, denominator))
    return ret


@with_unsupported_dtypes({"2.6.0 and below": ("float16", "bfloat16")}, "paddle")
@to_ivy_arrays_and_back
def subtract(x, y, name=None):
    return ivy.subtract(x, y)


@with_supported_dtypes(
    {
        "2.6.0 and below": (
            "float64",
            "int64",
        )
    },
    "paddle",
)
@to_ivy_arrays_and_back
def sum(x, axis=None, dtype=None, keepdim=False, name=None):
    return ivy.sum(
        x,
        axis=axis,
        keepdims=keepdim,
        dtype=dtype,
    )


@with_supported_dtypes(
    {"2.6.0 and below": ("float32", "float64", "int32", "int6")}, "paddle"
)
@to_ivy_arrays_and_back
def take(
    x,
    index,
    mode="raise",
    name=None,
):
    if mode not in ["raise", "wrap", "clip"]:
        raise ValueError(
            f"'mode' in 'take' should be 'raise', 'wrap', 'clip', but received {mode}."
        )
    x = ivy.reshape(x, (-1,))
    if mode == "clip":
        index = ivy.clip(index, 0, x.shape[-1] - 1)
    elif mode == "wrap":
        index = ivy.where(index < 0, index % x.shape[-1], index)
        index = ivy.where(index >= x.shape[-1], index % x.shape[-1], index)
    return ivy.gather(x, index, axis=0)


@with_unsupported_dtypes({"2.6.0 and below": ("float16", "bfloat16")}, "paddle")
@to_ivy_arrays_and_back
def tan(x, name=None):
    return ivy.tan(x)


@with_supported_dtypes({"2.6.0 and below": ("float32", "float64")}, "paddle")
@to_ivy_arrays_and_back
def tanh(x, name=None):
    return ivy.tanh(x)


@with_supported_dtypes(
    {"2.6.0 and below": ("int32", "int64", "float32", "float64")}, "paddle"
)
@to_ivy_arrays_and_back
def trace(x, offset=0, axis1=0, axis2=1, name=None):
    return ivy.trace(x, offset=offset, axis1=axis1, axis2=axis2)


@with_supported_dtypes(
    {"2.4.2 and below": ("float32", "float64", "int32", "int64")}, "paddle"
)
@to_ivy_arrays_and_back
def trunc(x, name=None):
    return ivy.trunc(x)


mod = remainder<|MERGE_RESOLUTION|>--- conflicted
+++ resolved
@@ -320,7 +320,7 @@
     return ivy.heaviside(x, y)
 
 
-<<<<<<< HEAD
+
 @with_supported_dtypes(
     {"2.5.1 and below": ("int32", "int64", "float32", "float64")}, "paddle"
 )
@@ -334,9 +334,7 @@
 
 
 @with_supported_dtypes({"2.5.2 and below": ("float32", "float64")}, "paddle")
-=======
-@with_supported_dtypes({"2.6.0 and below": ("float32", "float64")}, "paddle")
->>>>>>> 0f8f4870
+@with_supported_dtypes({"2.6.0 and below": ("float32", "float64")}, "paddle")
 @to_ivy_arrays_and_back
 def inner(x, y, name=None):
     result = ivy.inner(x, y)
