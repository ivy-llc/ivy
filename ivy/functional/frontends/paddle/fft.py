# global
import ivy
from ivy.func_wrapper import with_supported_dtypes
from ivy.functional.frontends.paddle.func_wrapper import (
    to_ivy_arrays_and_back,
)


@with_supported_dtypes(
    {"2.5.1 and below": ("complex64", "complex128")},
    "paddle",
)
@to_ivy_arrays_and_back
def fft(x, n=None, axis=-1.0, norm="backward", name=None):
    ret = ivy.fft(ivy.astype(x, "complex128"), axis, norm=norm, n=n)
    return ivy.astype(ret, x.dtype)


@with_supported_dtypes(
    {
        "2.5.1 and below": (
            "int32",
            "int64",
            "float32",
            "float64",
            "complex64",
            "complex128",
        )
    },
    "paddle",
)
@to_ivy_arrays_and_back
def fftshift(x, axes=None, name=None):
    shape = x.shape

    if axes is None:
        axes = tuple(range(x.ndim))
        shifts = [(dim // 2) for dim in shape]
    elif isinstance(axes, int):
        shifts = shape[axes] // 2
    else:
        shifts = ivy.concat([shape[ax] // 2 for ax in axes])

    roll = ivy.roll(x, shifts, axis=axes)

    return roll


@with_supported_dtypes(
    {"2.5.1 and below": ("complex64", "complex128")},
    "paddle",
)
@to_ivy_arrays_and_back
def hfft(x, n=None, axes=-1, norm="backward", name=None):
    """Compute the FFT of a signal that has Hermitian symmetry, resulting in a real
    spectrum."""
    # Determine the input shape and axis length
    input_shape = x.shape
    input_len = input_shape[axes]

    # Calculate n if not provided
    if n is None:
        n = 2 * (input_len - 1)

    # Perform the FFT along the specified axis
    result = ivy.fft(x, axes, n=n, norm=norm)

    return ivy.real(result)


@with_supported_dtypes(
    {"2.5.1 and below": "complex64"},
    "paddle",
)
@to_ivy_arrays_and_back
def hfft2(x, s=None, axis=(-2, -1), norm="backward"):
    # check if the input tensor x is a hermitian complex
    if not ivy.allclose(ivy.conj(ivy.matrix_transpose(x)), x):
        raise ValueError("Input tensor x must be Hermitian complex.")

    fft_result = ivy.fft2(x, s=s, dim=axis, norm=norm)

    # Depending on the norm, apply scaling and normalization
    if norm == "forward":
        fft_result /= ivy.sqrt(ivy.prod(ivy.shape(fft_result)))
    elif norm == "ortho":
        fft_result /= ivy.sqrt(ivy.prod(ivy.shape(x)))

    return ivy.real(fft_result)  # Return the real part of the result


@with_supported_dtypes(
    {"2.5.1 and below": ("complex64", "complex128")},
    "paddle",
)
@to_ivy_arrays_and_back
def ifft(x, n=None, axis=-1.0, norm="backward", name=None):
    ret = ivy.ifft(ivy.astype(x, "complex128"), axis, norm=norm, n=n)
    return ivy.astype(ret, x.dtype)


@with_supported_dtypes(
    {
        "2.5.1 and below": (
            "int32",
            "int64",
            "float32",
            "float64",
        )
    },
    "paddle",
)
@to_ivy_arrays_and_back
def ifftshift(x, axes=None, name=None):
    shape = x.shape

    if axes is None:
        axes = tuple(range(x.ndim))
        shifts = [-(dim // 2) for dim in shape]
    elif isinstance(axes, int):
        shifts = -(shape[axes] // 2)
    else:
        shifts = ivy.concat([-shape[ax] // 2 for ax in axes])

    roll = ivy.roll(x, shifts, axis=axes)

    return roll


@with_supported_dtypes(
    {"2.5.1 and below": ("complex64", "complex128")},
    "paddle",
)
@to_ivy_arrays_and_back
def irfft(x, n=None, axis=-1.0, norm="backward", name=None):
    if n is None:
        n = 2 * (x.shape[axis] - 1)

    pos_freq_terms = ivy.take_along_axis(x, range(n // 2 + 1), axis)
    neg_freq_terms = ivy.conj(pos_freq_terms[1:-1][::-1])
    combined_freq_terms = ivy.concat((pos_freq_terms, neg_freq_terms), axis=axis)
    time_domain = ivy.ifft(combined_freq_terms, axis, norm=norm, n=n)
    if ivy.isreal(x):
        time_domain = ivy.real(time_domain)
    return time_domain


@with_supported_dtypes(
<<<<<<< HEAD
    {
        "2.5.1 and below": (
            "int32",
            "int64",
            "float16",
            "float32",
            "float64",
            "complex64",
            "complex128",
        )
    },
    "paddle",
)
@to_ivy_arrays_and_back
def irfft2(x, s=None, axes=(-2, -1), norm="backward"):
    # Handle values if None
    if s is None:
        s = x.shape
    if axes is None:
        axes = (-2, -1)

    # Calculate the normalization factor 'n' based on the shape 's'
    n = ivy.prod(ivy.array(s))

    result = ivy.ifftn(x, dim=axes[0], norm=norm)

    # Normalize the result based on the 'norm' parameter
    if norm == "backward":
        result /= n
    elif norm == "forward":
        result *= n
    elif norm == "ortho":
        result /= ivy.sqrt(n)
    return result
=======
    {"2.5.1 and below": ("complex64", "complex128")},
    "paddle",
)
@to_ivy_arrays_and_back
def irfftn(x, s=None, axes=None, norm="backward", name=None):
    x = ivy.array(x)

    if axes is None:
        axes = list(range(len(x.shape)))

    include_last_axis = len(x.shape) - 1 in axes

    if s is None:
        s = [
            x.shape[axis] if axis != (len(x.shape) - 1) else 2 * (x.shape[axis] - 1)
            for axis in axes
        ]

    real_result = x
    remaining_axes = [axis for axis in axes if axis != (len(x.shape) - 1)]

    if remaining_axes:
        real_result = ivy.ifftn(
            x,
            s=[s[axes.index(axis)] for axis in remaining_axes],
            axes=remaining_axes,
            norm=norm,
        )

    if include_last_axis:
        axis = len(x.shape) - 1
        size = s[axes.index(axis)]
        freq_domain = ivy.moveaxis(real_result, axis, -1)
        slices = [slice(None)] * ivy.get_num_dims(freq_domain)
        slices[-1] = slice(0, size // 2 + 1)
        pos_freq_terms = freq_domain[tuple(slices)]
        slices[-1] = slice(1, -1)
        neg_freq_terms = ivy.conj(pos_freq_terms[tuple(slices)][..., ::-1])
        combined_freq_terms = ivy.concat((pos_freq_terms, neg_freq_terms), axis=-1)
        real_result = ivy.ifftn(combined_freq_terms, s=[size], axes=[-1], norm=norm)
        real_result = ivy.moveaxis(real_result, -1, axis)

    if ivy.is_complex_dtype(x.dtype):
        output_dtype = "float32" if x.dtype == "complex64" else "float64"
    else:
        output_dtype = "float32"

    result_t = ivy.astype(real_result, output_dtype)
    return result_t
>>>>>>> 1f9e4dd1


@to_ivy_arrays_and_back
def rfftfreq(n, d=1.0, dtype=None, name=None):
    dtype = ivy.default_dtype()
    val = 1.0 / (n * d)
    pos_max = n // 2 + 1
    indices = ivy.arange(0, pos_max, dtype=dtype)
    return indices * val<|MERGE_RESOLUTION|>--- conflicted
+++ resolved
@@ -146,7 +146,6 @@
 
 
 @with_supported_dtypes(
-<<<<<<< HEAD
     {
         "2.5.1 and below": (
             "int32",
@@ -181,7 +180,7 @@
     elif norm == "ortho":
         result /= ivy.sqrt(n)
     return result
-=======
+
     {"2.5.1 and below": ("complex64", "complex128")},
     "paddle",
 )
@@ -231,7 +230,6 @@
 
     result_t = ivy.astype(real_result, output_dtype)
     return result_t
->>>>>>> 1f9e4dd1
 
 
 @to_ivy_arrays_and_back
