--- conflicted
+++ resolved
@@ -55,7 +55,7 @@
     ret = ivy.ifft(ivy.astype(x, "complex128"), axis, norm=norm, n=n)
     return ivy.astype(ret, x.dtype)
 
-<<<<<<< HEAD
+
 @with_supported_dtypes(
     {"2.5.0 and below": ("complex64", "complex128")},
     "paddle",
@@ -73,7 +73,7 @@
     if ivy.isreal(x):
         time_domain = ivy.real(time_domain)
     return time_domain
-=======
+
 
 @with_supported_dtypes(
     {
@@ -100,5 +100,4 @@
 
     roll = ivy.roll(x, shifts, axis=axes)
 
-    return roll
->>>>>>> f54f4a5a
+    return roll