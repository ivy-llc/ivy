# global
import ivy
from ivy.func_wrapper import with_supported_dtypes
from ivy.functional.frontends.paddle.func_wrapper import (
    to_ivy_arrays_and_back,
)


@with_supported_dtypes(
    {"2.5.1 and below": ("complex64", "complex128")},
    "paddle",
)
@to_ivy_arrays_and_back
def fft(x, n=None, axis=-1.0, norm="backward", name=None):
    ret = ivy.fft(ivy.astype(x, "complex128"), axis, norm=norm, n=n)
    return ivy.astype(ret, x.dtype)


@with_supported_dtypes(
    {
        "2.5.1 and below": (
            "int32",
            "int64",
            "float32",
            "float64",
            "complex64",
            "complex128",
        )
    },
    "paddle",
)
@to_ivy_arrays_and_back
def fftshift(x, axes=None, name=None):
    shape = x.shape

    if axes is None:
        axes = tuple(range(x.ndim))
        shifts = [(dim // 2) for dim in shape]
    elif isinstance(axes, int):
        shifts = shape[axes] // 2
    else:
        shifts = ivy.concat([shape[ax] // 2 for ax in axes])

    roll = ivy.roll(x, shifts, axis=axes)

    return roll


@with_supported_dtypes(
    {"2.5.1 and below": ("complex64", "complex128")},
    "paddle",
)
@to_ivy_arrays_and_back
def hfft(x, n=None, axes=-1, norm="backward", name=None):
    """Compute the FFT of a signal that has Hermitian symmetry, resulting in a real
    spectrum."""
    # Determine the input shape and axis length
    input_shape = x.shape
    input_len = input_shape[axes]

    # Calculate n if not provided
    if n is None:
        n = 2 * (input_len - 1)

    # Perform the FFT along the specified axis
    result = ivy.fft(x, axes, n=n, norm=norm)

    return ivy.real(result)


@with_supported_dtypes(
    {"2.5.1 and below": "complex64"},
    "paddle",
)
@to_ivy_arrays_and_back
def hfft2(x, s=None, axis=(-2, -1), norm="backward"):
    # check if the input tensor x is a hermitian complex
    if not ivy.allclose(ivy.conj(ivy.matrix_transpose(x)), x):
        raise ValueError("Input tensor x must be Hermitian complex.")

    fft_result = ivy.fft2(x, s=s, dim=axis, norm=norm)

    # Depending on the norm, apply scaling and normalization
    if norm == "forward":
        fft_result /= ivy.sqrt(ivy.prod(ivy.shape(fft_result)))
    elif norm == "ortho":
        fft_result /= ivy.sqrt(ivy.prod(ivy.shape(x)))

    return ivy.real(fft_result)  # Return the real part of the result

    
@with_supported_dtypes(
    {"2.5.1 and below": ("complex64", "complex128")},
    "paddle",
)
@to_ivy_arrays_and_back
def ifft(x, n=None, axis=-1.0, norm="backward", name=None):
    ret = ivy.ifft(ivy.astype(x, "complex128"), axis, norm=norm, n=n)
    return ivy.astype(ret, x.dtype)


@with_supported_dtypes(
    {
        "2.5.1 and below": (
            "int32",
            "int64",
            "float32",
            "float64",
        )
    },
    "paddle",
)
@to_ivy_arrays_and_back
def ifftshift(x, axes=None, name=None):
    shape = x.shape

    if axes is None:
        axes = tuple(range(x.ndim))
        shifts = [-(dim // 2) for dim in shape]
    elif isinstance(axes, int):
        shifts = -(shape[axes] // 2)
    else:
        shifts = ivy.concat([-shape[ax] // 2 for ax in axes])

    roll = ivy.roll(x, shifts, axis=axes)

    return roll


@with_supported_dtypes(
    {"2.5.1 and below": ("complex64", "complex128")},
    "paddle",
)
@to_ivy_arrays_and_back
def irfft(x, n=None, axis=-1.0, norm="backward", name=None):
    if n is None:
        n = 2 * (x.shape[axis] - 1)

    pos_freq_terms = ivy.take_along_axis(x, range(n // 2 + 1), axis)
    neg_freq_terms = ivy.conj(pos_freq_terms[1:-1][::-1])
    combined_freq_terms = ivy.concat((pos_freq_terms, neg_freq_terms), axis=axis)
    time_domain = ivy.ifft(combined_freq_terms, axis, norm=norm, n=n)
    if ivy.isreal(x):
        time_domain = ivy.real(time_domain)
    return time_domain


<<<<<<< HEAD
@with_supported_dtypes(
    {
        "2.5.1 and below": (
            "int32",
            "int64",
            "float16",
            "float32",
            "float64",
            "complex64",
            "complex128",
        )
    },
    "paddle",
)
@to_ivy_arrays_and_back
def irfft2(x, s=None, axes=(-2, -1), norm="backward"):
    # Handle values if None
    if s is None:
        s = x.shape
    if axes is None:
        axes = (-2, -1)

    # Calculate the normalization factor 'n' based on the shape 's'
    n = ivy.prod(ivy.array(s))

    result = ivy.ifftn(x, dim=axes[0], norm=norm)

    # Normalize the result based on the 'norm' parameter
    if norm == "backward":
        result /= n
    elif norm == "forward":
        result *= n
    elif norm == "ortho":
        result /= ivy.sqrt(n)
    return result
=======
@to_ivy_arrays_and_back
def rfftfreq(n, d=1.0, dtype=None, name=None):
    dtype = ivy.default_dtype()
    val = 1.0 / (n * d)
    pos_max = n // 2 + 1
    indices = ivy.arange(0, pos_max, dtype=dtype)
    return indices * val
>>>>>>> 9a362357
<|MERGE_RESOLUTION|>--- conflicted
+++ resolved
@@ -145,7 +145,7 @@
     return time_domain
 
 
-<<<<<<< HEAD
+
 @with_supported_dtypes(
     {
         "2.5.1 and below": (
@@ -181,12 +181,11 @@
     elif norm == "ortho":
         result /= ivy.sqrt(n)
     return result
-=======
+
 @to_ivy_arrays_and_back
 def rfftfreq(n, d=1.0, dtype=None, name=None):
     dtype = ivy.default_dtype()
     val = 1.0 / (n * d)
     pos_max = n // 2 + 1
     indices = ivy.arange(0, pos_max, dtype=dtype)
-    return indices * val
->>>>>>> 9a362357
+    return indices * val