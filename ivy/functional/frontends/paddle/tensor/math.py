--- conflicted
+++ resolved
@@ -142,10 +142,6 @@
 
 @with_unsupported_dtypes({"2.4.2 and below": ("float16", "bfloat16")}, "paddle")
 @to_ivy_arrays_and_back
-<<<<<<< HEAD
-def tan(x, name=None):
-    return ivy.tan(x)
-=======
 def log2(x, name=None):
     return ivy.log2(x)
 
@@ -160,4 +156,9 @@
 @to_ivy_arrays_and_back
 def rad2deg(x, name=None):
     return ivy.rad2deg(x)
->>>>>>> 4724c112
+
+
+@with_unsupported_dtypes({"2.4.2 and below": ("float16", "bfloat16")}, "paddle")
+@to_ivy_arrays_and_back
+def tan(x, name=None):
+    return ivy.tan(x)