# global
import ivy
from ivy.func_wrapper import with_unsupported_dtypes, with_supported_dtypes
from ivy.functional.frontends.paddle.func_wrapper import to_ivy_arrays_and_back


@with_unsupported_dtypes({"2.5.0 and below": ("float16", "bfloat16")}, "paddle")
@to_ivy_arrays_and_back
def sin(x, name=None):
    return ivy.sin(x)


@with_unsupported_dtypes({"2.5.0 and below": ("float16", "bfloat16")}, "paddle")
@to_ivy_arrays_and_back
def cos(x, name=None):
    return ivy.cos(x)


@with_unsupported_dtypes({"2.5.0 and below": ("float16", "bfloat16")}, "paddle")
@to_ivy_arrays_and_back
def acos(x, name=None):
    return ivy.acos(x)


@with_unsupported_dtypes({"2.5.0 and below": ("float16", "bfloat16")}, "paddle")
@to_ivy_arrays_and_back
def cosh(x, name=None):
    return ivy.cosh(x)


@with_supported_dtypes({"2.5.0 and below": ("float32", "float64")}, "paddle")
@to_ivy_arrays_and_back
def tanh(x, name=None):
    return ivy.tanh(x)


@with_unsupported_dtypes({"2.5.0 and below": ("float16", "bfloat16")}, "paddle")
@to_ivy_arrays_and_back
def acosh(x, name=None):
    return ivy.acosh(x)


@with_supported_dtypes({"2.5.0 and below": ("float32", "float64")}, "paddle")
@to_ivy_arrays_and_back
def asin(x, name=None):
    return ivy.asin(x)


@with_unsupported_dtypes({"2.5.0 and below": ("float16", "bfloat16")}, "paddle")
@to_ivy_arrays_and_back
def log(x, name=None):
    return ivy.log(x)


@with_unsupported_dtypes({"2.5.0 and below": ("float16", "bfloat16")}, "paddle")
@to_ivy_arrays_and_back
def divide(x, y, name=None):
    return ivy.divide(x, y)


@with_unsupported_dtypes({"2.5.0 and below": ("float16", "bfloat16")}, "paddle")
@to_ivy_arrays_and_back
def abs(x, name=None):
    return ivy.abs(x)


@with_unsupported_dtypes({"2.5.0 and below": ("float16", "bfloat16")}, "paddle")
@to_ivy_arrays_and_back
def multiply(x, y, name=None):
    return ivy.multiply(x, y)


@with_unsupported_dtypes(
    {"2.5.0 and below": ("bool", "unsigned", "int8", "float16", "bfloat16")}, "paddle"
)
@to_ivy_arrays_and_back
def add(x, y, name=None):
    return ivy.add(x, y)


@with_unsupported_dtypes({"2.5.0 and below": ("float16", "bfloat16")}, "paddle")
@to_ivy_arrays_and_back
def subtract(x, y, name=None):
    return ivy.subtract(x, y)


@with_supported_dtypes({"2.5.0 and below": ("float32", "float64")}, "paddle")
@to_ivy_arrays_and_back
def sqrt(x, name=None):
    return ivy.sqrt(x)


@with_unsupported_dtypes({"2.5.0 and below": ("float16", "bfloat16")}, "paddle")
@to_ivy_arrays_and_back
def atanh(x, name=None):
    return ivy.atanh(x)


@with_unsupported_dtypes({"2.5.0 and below": ("float16", "bfloat16")}, "paddle")
@to_ivy_arrays_and_back
def atan(x, name=None):
    return ivy.atan(x)


@with_unsupported_dtypes({"2.5.0 and below": ("float16", "bfloat16")}, "paddle")
@to_ivy_arrays_and_back
def round(x, name=None):
    return ivy.round(x)


@with_unsupported_dtypes({"2.5.0 and below": ("float16", "bfloat16")}, "paddle")
@to_ivy_arrays_and_back
def ceil(x, name=None):
    return ivy.ceil(x)


@with_supported_dtypes({"2.5.0 and below": ("float32", "float64")}, "paddle")
@to_ivy_arrays_and_back
def sinh(x, name=None):
    return ivy.sinh(x)


@with_unsupported_dtypes({"2.5.0 and below": ("float16", "bfloat16")}, "paddle")
@to_ivy_arrays_and_back
def pow(x, y, name=None):
    return ivy.pow(x, y)


@with_unsupported_dtypes({"2.4.2 and below": ("int16", "float16")}, "paddle")
@to_ivy_arrays_and_back
def conj(x, name=None):
    return ivy.conj(x)


@with_unsupported_dtypes({"2.4.2 and below": ("float16", "bfloat16")}, "paddle")
@to_ivy_arrays_and_back
def floor(x, name=None):
    return ivy.floor(x)


@with_unsupported_dtypes({"2.5.0 and below": ("float16", "bfloat16")}, "paddle")
@to_ivy_arrays_and_back
def remainder(x, y, name=None):
    return ivy.remainder(x, y)


@with_unsupported_dtypes({"2.5.0 and below": ("float16", "bfloat16")}, "paddle")
@to_ivy_arrays_and_back
def log2(x, name=None):
    return ivy.log2(x)


@with_unsupported_dtypes({"2.5.0 and below": ("float16", "bfloat16")}, "paddle")
@to_ivy_arrays_and_back
def log1p(x, name=None):
    return ivy.log1p(x)


@with_unsupported_dtypes({"2.5.0 and below": ("float16", "bfloat16")}, "paddle")
@to_ivy_arrays_and_back
def rad2deg(x, name=None):
    return ivy.rad2deg(x)


@with_unsupported_dtypes({"2.5.0 and below": ("float16", "bfloat16")}, "paddle")
@to_ivy_arrays_and_back
def deg2rad(x, name=None):
    return ivy.deg2rad(x)


@with_unsupported_dtypes({"2.5.0 and below": ("float16", "bfloat16")}, "paddle")
@to_ivy_arrays_and_back
def gcd(x, y, name=None):
    return ivy.gcd(x, y)


@with_unsupported_dtypes({"2.5.0 and below": ("float16", "bfloat16")}, "paddle")
@to_ivy_arrays_and_back
def tan(x, name=None):
    return ivy.tan(x)


@with_unsupported_dtypes({"2.4.2 and below": ("float16", "bfloat16")}, "paddle")
@to_ivy_arrays_and_back
def atan2(x, y, name=None):
    return ivy.atan2(x, y)


@with_supported_dtypes({"2.5.0 and below": ("float32", "float64")}, "paddle")
@to_ivy_arrays_and_back
def square(x, name=None):
    return ivy.square(x)


@with_unsupported_dtypes({"2.5.0 and below": ("float16", "bfloat16")}, "paddle")
@to_ivy_arrays_and_back
def sign(x, name=None):
    return ivy.sign(x)


@with_unsupported_dtypes({"2.4.2 and below": ("float16", "bfloat16")}, "paddle")
@to_ivy_arrays_and_back
def neg(x, name=None):
    return ivy.negative(x)


@with_supported_dtypes({"2.5.0 and below": ("float32", "float64")}, "paddle")
@to_ivy_arrays_and_back
def exp(x, name=None):
    return ivy.exp(x)


@with_supported_dtypes({"2.5.0 and below": ("float16", "float32", "float64")}, "paddle")
@to_ivy_arrays_and_back
def expm1(x, name=None):
    return ivy.expm1(x)


@with_supported_dtypes({"2.5.0 and below": ("float32", "float64")}, "paddle")
@to_ivy_arrays_and_back
def erf(x, name=None):
    return ivy.erf(x)


@with_supported_dtypes(
    {
        "2.4.2 and below": (
            "float32",
            "float64",
            "int32",
            "int64",
            "complex64",
            "complex128",
        )
    },
    "paddle",
)
@to_ivy_arrays_and_back
def cumprod(x, dim=None, dtype=None, name=None):
    return ivy.cumprod(x, axis=dim, dtype=dtype)


@with_unsupported_dtypes({"2.5.0 and below": ("float16", "bfloat16")}, "paddle")
@to_ivy_arrays_and_back
def reciprocal(x, name=None):
    return ivy.reciprocal(x)


@with_supported_dtypes({"2.5.0 and below": ("int32", "int64")}, "paddle")
@to_ivy_arrays_and_back
def lcm(x, y, name=None):
    return ivy.lcm(x, y)


@with_supported_dtypes(
    {"2.5.0 and below": ("float16", "float32", "float64", "int32", "int64")}, "paddle"
)
@to_ivy_arrays_and_back
def isnan(x, name=None):
    return ivy.isnan(x)


@with_supported_dtypes(
    {"2.5.0 and below": ("float16", "float32", "float64", "int32", "int64")}, "paddle"
)
@to_ivy_arrays_and_back
def isfinite(x, name=None):
    return ivy.isfinite(x)


@with_supported_dtypes(
    {"2.5.0 and below": ("float16", "float32", "float64", "int32", "int64")}, "paddle"
)
@to_ivy_arrays_and_back
def isinf(x, name=None):
    return ivy.isinf(x)


@with_supported_dtypes(
    {"2.5.0 and below": ("complex64", "complex128", "float32", "float64")},
    "paddle",
)
@to_ivy_arrays_and_back
def angle(x, name=None):
    return ivy.angle(x)


@with_unsupported_dtypes({"2.5.0 and below": "bfloat16"}, "paddle")
@to_ivy_arrays_and_back
def fmin(x, y, name=None):
    return ivy.fmin(x, y)


@with_unsupported_dtypes({"2.5.0 and below": ("float16", "bfloat16")}, "paddle")
@to_ivy_arrays_and_back
def logit(x, eps=None, name=None):
    return ivy.logit(x, eps=eps)


@with_unsupported_dtypes({"2.5.0 and below": "bfloat16"}, "paddle")
@to_ivy_arrays_and_back
def fmax(x, y, name=None):
    return ivy.fmax(x, y)


@with_supported_dtypes(
    {"2.5.0 and below": ("float32", "float64", "int32", "int64")}, "paddle"
)
@to_ivy_arrays_and_back
def minimum(x, y, name=None):
    return ivy.minimum(x, y)


@with_supported_dtypes(
<<<<<<< HEAD
    {"2.5.0 and below": ("float32", "float64", "int32", "int64")}, "paddle"
)
@to_ivy_arrays_and_back
def diff(x, n=1, axis=-1, prepend=None, append=None, name=None):
    return ivy.diff(x, n=n, axis=axis, prepend=prepend, append=append)
=======
    {"2.4.2 and below": ("float32", "float64", "int32", "int64")}, "paddle"
)
@to_ivy_arrays_and_back
def trunc(x, name=None):
    return ivy.trunc(x)
>>>>>>> b0db4b83
<|MERGE_RESOLUTION|>--- conflicted
+++ resolved
@@ -312,16 +312,16 @@
 
 
 @with_supported_dtypes(
-<<<<<<< HEAD
-    {"2.5.0 and below": ("float32", "float64", "int32", "int64")}, "paddle"
-)
-@to_ivy_arrays_and_back
-def diff(x, n=1, axis=-1, prepend=None, append=None, name=None):
-    return ivy.diff(x, n=n, axis=axis, prepend=prepend, append=append)
-=======
     {"2.4.2 and below": ("float32", "float64", "int32", "int64")}, "paddle"
 )
 @to_ivy_arrays_and_back
 def trunc(x, name=None):
     return ivy.trunc(x)
->>>>>>> b0db4b83
+
+
+@with_supported_dtypes(
+    {"2.5.0 and below": ("float32", "float64", "int32", "int64")}, "paddle"
+)
+@to_ivy_arrays_and_back
+def diff(x, n=1, axis=-1, prepend=None, append=None, name=None):
+    return ivy.diff(x, n=n, axis=axis, prepend=prepend, append=append)