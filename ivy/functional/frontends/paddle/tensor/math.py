# global
import ivy
from ivy.func_wrapper import with_unsupported_dtypes, with_supported_dtypes
from ivy.functional.frontends.paddle.func_wrapper import to_ivy_arrays_and_back


@with_unsupported_dtypes({"2.5.0 and below": ("float16", "bfloat16")}, "paddle")
@to_ivy_arrays_and_back
def sin(x, name=None):
    return ivy.sin(x)


@with_unsupported_dtypes({"2.5.0 and below": ("float16", "bfloat16")}, "paddle")
@to_ivy_arrays_and_back
def cos(x, name=None):
    return ivy.cos(x)


@with_unsupported_dtypes({"2.5.0 and below": ("float16", "bfloat16")}, "paddle")
@to_ivy_arrays_and_back
def acos(x, name=None):
    return ivy.acos(x)


@with_unsupported_dtypes({"2.5.0 and below": ("float16", "bfloat16")}, "paddle")
@to_ivy_arrays_and_back
def cosh(x, name=None):
    return ivy.cosh(x)


@with_supported_dtypes({"2.5.0 and below": ("float32", "float64")}, "paddle")
@to_ivy_arrays_and_back
def tanh(x, name=None):
    return ivy.tanh(x)


@with_unsupported_dtypes({"2.5.0 and below": ("float16", "bfloat16")}, "paddle")
@to_ivy_arrays_and_back
def acosh(x, name=None):
    return ivy.acosh(x)


@with_supported_dtypes({"2.5.0 and below": ("float32", "float64")}, "paddle")
@to_ivy_arrays_and_back
def asin(x, name=None):
    return ivy.asin(x)


@with_unsupported_dtypes({"2.5.0 and below": ("float16", "bfloat16")}, "paddle")
@to_ivy_arrays_and_back
def log(x, name=None):
    return ivy.log(x)


@with_unsupported_dtypes({"2.5.0 and below": ("float16", "bfloat16")}, "paddle")
@to_ivy_arrays_and_back
def divide(x, y, name=None):
    return ivy.divide(x, y)


@with_unsupported_dtypes({"2.5.0 and below": ("float16", "bfloat16")}, "paddle")
@to_ivy_arrays_and_back
def abs(x, name=None):
    return ivy.abs(x)


@with_unsupported_dtypes({"2.5.0 and below": ("float16", "bfloat16")}, "paddle")
@to_ivy_arrays_and_back
def multiply(x, y, name=None):
    return ivy.multiply(x, y)


@with_unsupported_dtypes(
    {"2.5.0 and below": ("bool", "unsigned", "int8", "float16", "bfloat16")}, "paddle"
)
@to_ivy_arrays_and_back
def add(x, y, name=None):
    return ivy.add(x, y)


@with_unsupported_dtypes({"2.5.0 and below": ("float16", "bfloat16")}, "paddle")
@to_ivy_arrays_and_back
def subtract(x, y, name=None):
    return ivy.subtract(x, y)


@with_supported_dtypes({"2.5.0 and below": ("float32", "float64")}, "paddle")
@to_ivy_arrays_and_back
def sqrt(x, name=None):
    return ivy.sqrt(x)


@with_unsupported_dtypes({"2.5.0 and below": ("float16", "bfloat16")}, "paddle")
@to_ivy_arrays_and_back
def atanh(x, name=None):
    return ivy.atanh(x)


@with_unsupported_dtypes({"2.5.0 and below": ("float16", "bfloat16")}, "paddle")
@to_ivy_arrays_and_back
def atan(x, name=None):
    return ivy.atan(x)


@with_unsupported_dtypes({"2.5.0 and below": ("float16", "bfloat16")}, "paddle")
@to_ivy_arrays_and_back
def round(x, name=None):
    return ivy.round(x)


@with_unsupported_dtypes({"2.5.0 and below": ("float16", "bfloat16")}, "paddle")
@to_ivy_arrays_and_back
def ceil(x, name=None):
    return ivy.ceil(x)


@with_supported_dtypes({"2.5.0 and below": ("float32", "float64")}, "paddle")
@to_ivy_arrays_and_back
def sinh(x, name=None):
    return ivy.sinh(x)


@with_unsupported_dtypes({"2.5.0 and below": ("float16", "bfloat16")}, "paddle")
@to_ivy_arrays_and_back
def pow(x, y, name=None):
    return ivy.pow(x, y)


@with_unsupported_dtypes({"2.4.2 and below": ("int16", "float16")}, "paddle")
@to_ivy_arrays_and_back
def conj(x, name=None):
    return ivy.conj(x)


@with_supported_dtypes(
    {"2.5.0 and below": ("bfloat16", "float32", "float64")}, "paddle"
)
@to_ivy_arrays_and_back
def floor(x, name=None):
    return ivy.floor(x)


@with_unsupported_dtypes({"2.5.0 and below": ("float16", "bfloat16")}, "paddle")
@to_ivy_arrays_and_back
def remainder(x, y, name=None):
    return ivy.remainder(x, y)


@with_supported_dtypes({"2.5.0 and below": ("float32", "float64")}, "paddle")
@to_ivy_arrays_and_back
def log2(x, name=None):
    return ivy.log2(x)


@with_supported_dtypes({"2.5.0 and below": ("float32", "float64")}, "paddle")
@to_ivy_arrays_and_back
def log1p(x, name=None):
    return ivy.log1p(x)


@with_unsupported_dtypes({"2.5.0 and below": ("float16", "bfloat16")}, "paddle")
@to_ivy_arrays_and_back
def rad2deg(x, name=None):
    return ivy.rad2deg(x)


@with_unsupported_dtypes({"2.5.0 and below": ("float16", "bfloat16")}, "paddle")
@to_ivy_arrays_and_back
def deg2rad(x, name=None):
    return ivy.deg2rad(x)


@with_supported_dtypes({"2.5.0 and below": ("int32", "int64")}, "paddle")
@to_ivy_arrays_and_back
def gcd(x, y, name=None):
    return ivy.gcd(x, y)


@with_unsupported_dtypes({"2.5.0 and below": ("float16", "bfloat16")}, "paddle")
@to_ivy_arrays_and_back
def tan(x, name=None):
    return ivy.tan(x)


@with_unsupported_dtypes({"2.4.2 and below": ("float16", "bfloat16")}, "paddle")
@to_ivy_arrays_and_back
def atan2(x, y, name=None):
    return ivy.atan2(x, y)


@with_supported_dtypes({"2.5.0 and below": ("float32", "float64")}, "paddle")
@to_ivy_arrays_and_back
def square(x, name=None):
    return ivy.square(x)


@with_unsupported_dtypes({"2.5.0 and below": ("float16", "bfloat16")}, "paddle")
@to_ivy_arrays_and_back
def sign(x, name=None):
    return ivy.sign(x, np_variant=False)


@with_supported_dtypes(
    {"2.5.0 and below": ("float32", "float64", "int8", "int16", "int32", "int64")},
    "paddle",
)
@to_ivy_arrays_and_back
def neg(x, name=None):
    return ivy.negative(x)


@with_supported_dtypes({"2.5.0 and below": ("float32", "float64")}, "paddle")
@to_ivy_arrays_and_back
def exp(x, name=None):
    return ivy.exp(x)


@with_supported_dtypes({"2.5.0 and below": ("float16", "float32", "float64")}, "paddle")
@to_ivy_arrays_and_back
def expm1(x, name=None):
    return ivy.expm1(x)


@with_supported_dtypes({"2.5.0 and below": ("float32", "float64")}, "paddle")
@to_ivy_arrays_and_back
def erf(x, name=None):
    return ivy.erf(x)


@with_supported_dtypes(
    {
        "2.5.0 and below": (
            "int32",
            "int64",
            "float32",
            "float64",
            "complex64",
            "complex128",
        )
    },
    "paddle",
)
@to_ivy_arrays_and_back
def cumprod(x, dim=None, dtype=None, name=None):
    return ivy.cumprod(x, axis=dim, dtype=dtype)


@with_unsupported_dtypes({"2.5.0 and below": ("float16", "bfloat16")}, "paddle")
@to_ivy_arrays_and_back
def reciprocal(x, name=None):
    return ivy.reciprocal(x)


@with_supported_dtypes({"2.5.0 and below": ("int32", "int64")}, "paddle")
@to_ivy_arrays_and_back
def lcm(x, y, name=None):
    return ivy.lcm(x, y)


@with_supported_dtypes(
    {"2.5.0 and below": ("float16", "float32", "float64", "int32", "int64")}, "paddle"
)
@to_ivy_arrays_and_back
def isnan(x, name=None):
    return ivy.isnan(x)


@with_supported_dtypes(
    {"2.5.0 and below": ("float16", "float32", "float64", "int32", "int64")}, "paddle"
)
@to_ivy_arrays_and_back
def isfinite(x, name=None):
    return ivy.isfinite(x)


@with_supported_dtypes(
    {"2.5.0 and below": ("float16", "float32", "float64", "int32", "int64")}, "paddle"
)
@to_ivy_arrays_and_back
def isinf(x, name=None):
    return ivy.isinf(x)


@with_supported_dtypes(
    {"2.5.0 and below": ("complex64", "complex128", "float32", "float64")},
    "paddle",
)
@to_ivy_arrays_and_back
def angle(x, name=None):
    return ivy.angle(x)


@with_unsupported_dtypes({"2.5.0 and below": "bfloat16"}, "paddle")
@to_ivy_arrays_and_back
def fmin(x, y, name=None):
    return ivy.fmin(x, y)


@with_unsupported_dtypes({"2.5.0 and below": ("float16", "bfloat16")}, "paddle")
@to_ivy_arrays_and_back
def logit(x, eps=None, name=None):
    return ivy.logit(x, eps=eps)


@with_unsupported_dtypes({"2.5.0 and below": "bfloat16"}, "paddle")
@to_ivy_arrays_and_back
def fmax(x, y, name=None):
    return ivy.fmax(x, y)


@with_supported_dtypes(
    {"2.5.0 and below": ("float32", "float64", "int32", "int64")}, "paddle"
)
@to_ivy_arrays_and_back
def minimum(x, y, name=None):
    return ivy.minimum(x, y)


@with_supported_dtypes(
    {"2.4.2 and below": ("float32", "float64", "int32", "int64")}, "paddle"
)
@to_ivy_arrays_and_back
def trunc(x, name=None):
    return ivy.trunc(x)


@with_unsupported_dtypes({"2.5.0 and below": ("float16", "bfloat16")}, "paddle")
@to_ivy_arrays_and_back
def sgn(x, name=None):
    return ivy.sign(x, np_variant=True)


@with_supported_dtypes({"2.5.0 and below": ("float32", "float64")}, "paddle")
@to_ivy_arrays_and_back
def outer(x, y, name=None):
    return ivy.outer(x, y)


# maximum
@with_unsupported_dtypes({"2.5.0 and below": ("float16", "bfloat16")}, "paddle")
@to_ivy_arrays_and_back
def maximum(x, y, name=None):
    return ivy.maximum(x, y)


@with_supported_dtypes(
    {"2.5.0 and below": ("float32", "float64", "int32", "int64")}, "paddle"
)
@to_ivy_arrays_and_back
def frac(x, name=None):
    y = ivy.trunc(x)
    return ivy.subtract(x, y)


@with_unsupported_dtypes({"2.5.0 and below": ("float16", "bfloat16")}, "paddle")
@to_ivy_arrays_and_back
def asinh(x, name=None):
    return ivy.asinh(x)


@with_supported_dtypes(
    {"2.5.0 and below": ("float32", "float64", "int32", "int64")}, "paddle"
)
@to_ivy_arrays_and_back
def max(x, axis=None, keepdim=False, name=None):
    return ivy.max(x, axis=axis, keepdims=keepdim)


@with_supported_dtypes(
    {"2.5.0 and below": ("float16", "float32", "float64", "int32", "int64")}, "paddle"
)
@to_ivy_arrays_and_back
def heaviside(x, y, name=None):
    return ivy.heaviside(x, y)


@with_supported_dtypes({"2.5.0 and below": ("float32", "float64")}, "paddle")
@to_ivy_arrays_and_back
def lerp(x, y, weight, name=None):
    return ivy.lerp(x, y, weight)


@with_supported_dtypes({"2.5.0 and below": ("float32", "float64")}, "paddle")
@to_ivy_arrays_and_back
def rsqrt(x, name=None):
    return 1 / ivy.sqrt(x)


<<<<<<< HEAD
@to_ivy_arrays_and_back
# @with_supported_dtypes({"2.5.0 and below": ("bool")}, "paddle")
def all(x, axis=None, keepdim=False, name=None):
    return ivy.all(x, axis=axis, keepdims=keepdim)
=======
@with_supported_dtypes(
    {"2.5.0 and below": ("float32", "float64", "int32", "int64")}, "paddle"
)
@to_ivy_arrays_and_back
def prod(x, axis=None, keepdim=False, dtype=None, name=None):
    return ivy.prod(x, axis=axis, keepdims=keepdim, dtype=dtype)
>>>>>>> 69936ffb
<|MERGE_RESOLUTION|>--- conflicted
+++ resolved
@@ -386,16 +386,15 @@
     return 1 / ivy.sqrt(x)
 
 
-<<<<<<< HEAD
+@with_supported_dtypes(
+    {"2.5.0 and below": ("float32", "float64", "int32", "int64")}, "paddle"
+)
+@to_ivy_arrays_and_back
+def prod(x, axis=None, keepdim=False, dtype=None, name=None):
+    return ivy.prod(x, axis=axis, keepdims=keepdim, dtype=dtype)
+
+
 @to_ivy_arrays_and_back
 # @with_supported_dtypes({"2.5.0 and below": ("bool")}, "paddle")
 def all(x, axis=None, keepdim=False, name=None):
-    return ivy.all(x, axis=axis, keepdims=keepdim)
-=======
-@with_supported_dtypes(
-    {"2.5.0 and below": ("float32", "float64", "int32", "int64")}, "paddle"
-)
-@to_ivy_arrays_and_back
-def prod(x, axis=None, keepdim=False, dtype=None, name=None):
-    return ivy.prod(x, axis=axis, keepdims=keepdim, dtype=dtype)
->>>>>>> 69936ffb
+    return ivy.all(x, axis=axis, keepdims=keepdim)