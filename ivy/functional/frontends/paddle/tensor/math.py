# global
import ivy
from ivy.func_wrapper import with_unsupported_dtypes, with_supported_dtypes
from ivy.functional.frontends.paddle.func_wrapper import (
    to_ivy_arrays_and_back,
)


@with_unsupported_dtypes({"2.4.2 and below": ("float16", "bfloat16")}, "paddle")
@to_ivy_arrays_and_back
def sin(x, name=None):
    return ivy.sin(x)


@with_unsupported_dtypes({"2.4.2 and below": ("float16", "bfloat16")}, "paddle")
@to_ivy_arrays_and_back
def cos(x, name=None):
    return ivy.cos(x)


@with_unsupported_dtypes({"2.4.2 and below": ("float16", "bfloat16")}, "paddle")
@to_ivy_arrays_and_back
def acos(x, name=None):
    return ivy.acos(x)


@with_unsupported_dtypes({"2.4.2 and below": ("float16", "bfloat16")}, "paddle")
@to_ivy_arrays_and_back
def cosh(x, name=None):
    return ivy.cosh(x)


@with_unsupported_dtypes({"2.4.2 and below": ("float16", "bfloat16")}, "paddle")
@to_ivy_arrays_and_back
def tanh(x, name=None):
    return ivy.tanh(x)


@with_unsupported_dtypes({"2.4.2 and below": ("float16", "bfloat16")}, "paddle")
@to_ivy_arrays_and_back
def acosh(x, name=None):
    return ivy.acosh(x)


@with_supported_dtypes({"2.4.2 and below": ("float32", "float64")}, "paddle")
@to_ivy_arrays_and_back
def asin(x, name=None):
    return ivy.asin(x)


<<<<<<< HEAD
@with_unsupported_dtypes({"2.4.2 and below": ("float16", "bfloat16")}, "paddle")
@to_ivy_arrays_and_back
def exp(x, name=None):
    return ivy.exp(x)
=======
@with_supported_dtypes({"2.4.2 and below": ("float32", "float64")}, "paddle")
@to_ivy_arrays_and_back
def log_softmax(x, name=None):
    return ivy.log_softmax(x)


@with_unsupported_dtypes({"2.4.2 and below": ("float16", "bfloat16")}, "paddle")
@to_ivy_arrays_and_back
def log(x, name=None):
    return ivy.log(x)


@with_unsupported_dtypes({"2.4.2 and below": ("float16", "bfloat16")}, "paddle")
@to_ivy_arrays_and_back
def divide(x, y, name=None):
    return ivy.divide(x, y)


@with_unsupported_dtypes({"2.4.2 and below": ("float16", "bfloat16")}, "paddle")
@to_ivy_arrays_and_back
def multiply(x, y, name=None):
    return ivy.multiply(x, y)


@with_unsupported_dtypes({"2.4.2 and below": ("float16", "bfloat16")}, "paddle")
@to_ivy_arrays_and_back
def add(x, y, name=None):
    return ivy.add(x, y)


@with_unsupported_dtypes({"2.4.2 and below": ("float16", "bfloat16")}, "paddle")
@to_ivy_arrays_and_back
def subtract(x, y, name=None):
    return ivy.subtract(x, y)


@with_supported_dtypes({"2.4.2 and below": ("float32", "float64")}, "paddle")
@to_ivy_arrays_and_back
def sqrt(x, name=None):
    return ivy.sqrt(x)


@with_unsupported_dtypes({"2.4.2 and below": ("float16", "bfloat16")}, "paddle")
@to_ivy_arrays_and_back
def atanh(x, name=None):
    return ivy.atanh(x)


@with_unsupported_dtypes({"2.4.2 and below": ("float16", "bfloat16")}, "paddle")
@to_ivy_arrays_and_back
def atan(x, name=None):
    return ivy.atan(x)


@with_unsupported_dtypes({"2.4.2 and below": ("float16", "bfloat16")}, "paddle")
@to_ivy_arrays_and_back
def round(x, name=None):
    return ivy.round(x)


@with_unsupported_dtypes({"2.4.2 and below": ("float16", "bfloat16")}, "paddle")
@to_ivy_arrays_and_back
def ceil(x, name=None):
    return ivy.ceil(x)
>>>>>>> 3aa0df60
<|MERGE_RESOLUTION|>--- conflicted
+++ resolved
@@ -48,12 +48,6 @@
     return ivy.asin(x)
 
 
-<<<<<<< HEAD
-@with_unsupported_dtypes({"2.4.2 and below": ("float16", "bfloat16")}, "paddle")
-@to_ivy_arrays_and_back
-def exp(x, name=None):
-    return ivy.exp(x)
-=======
 @with_supported_dtypes({"2.4.2 and below": ("float32", "float64")}, "paddle")
 @to_ivy_arrays_and_back
 def log_softmax(x, name=None):
@@ -118,4 +112,9 @@
 @to_ivy_arrays_and_back
 def ceil(x, name=None):
     return ivy.ceil(x)
->>>>>>> 3aa0df60
+
+ 
+@with_unsupported_dtypes({"2.4.2 and below": ("float16", "bfloat16")}, "paddle")
+@to_ivy_arrays_and_back
+def exp(x, name=None):
+    return ivy.exp(x)