# local
from ..math import *  # noqa: F401
import ivy
from ivy.func_wrapper import with_unsupported_dtypes, with_supported_dtypes
from ivy.functional.frontends.paddle.func_wrapper import to_ivy_arrays_and_back


@with_unsupported_dtypes({"2.5.1 and below": ("float16", "bfloat16")}, "paddle")
@to_ivy_arrays_and_back
def ceil_(x, name=None):
    return ivy.ceil(x, out=x)


@with_supported_dtypes({"2.5.1 and below": ("float32", "float64")}, "paddle")
@to_ivy_arrays_and_back
def exp_(x, name=None):
    return ivy.inplace_update(x, exp(x))


@with_supported_dtypes({"2.5.1 and below": ("float32", "float64")}, "paddle")
@to_ivy_arrays_and_back
def lerp_(x, y, weight, name=None):
    return ivy.inplace_update(x, lerp(x, y, weight))


@with_unsupported_dtypes({"2.5.1 and below": ("float16", "bfloat16")}, "paddle")
@to_ivy_arrays_and_back
def reciprocal_(x, name=None):
    return ivy.inplace_update(x, reciprocal(x))


@with_unsupported_dtypes({"2.5.1 and below": ("float16", "bfloat16")}, "paddle")
@to_ivy_arrays_and_back
def round_(x, name=None):
    return ivy.inplace_update(x, round(x))


@with_supported_dtypes({"2.5.1 and below": ("float32", "float64")}, "paddle")
def rsqrt_(x, name=None):
    return ivy.inplace_update(x, reciprocal(sqrt(x)))


@with_supported_dtypes({"2.5.1 and below": ("float32", "float64")}, "paddle")
@to_ivy_arrays_and_back
<<<<<<< HEAD
def sinh(x, name=None):
    return ivy.sinh(x)


@with_supported_dtypes({"2.5.1 and below": ("float32", "float64")}, "paddle")
@to_ivy_arrays_and_back
def sqrt(x, name=None):
    return ivy.sqrt(x)


@with_supported_dtypes({"2.5.1 and below": ("float32", "float64")}, "paddle")
@to_ivy_arrays_and_back
def square(x, name=None):
    return ivy.square(x)


@with_supported_dtypes({"2.5.0 and below": ("float32", "float64")}, "paddle")
@to_ivy_arrays_and_back
def stanh(x, scale_a=0.67, scale_b=1.7159, name=None):
    # TODO this function will be simplified as soon as the ivy.stanh(x,a,b) is added
    exp_ax = ivy.exp(ivy.multiply(scale_a, x))
    exp_minus_ax = ivy.exp(ivy.multiply(-scale_a, x))
    numerator = ivy.subtract(exp_ax, exp_minus_ax)
    denominator = ivy.add(exp_ax, exp_minus_ax)
    ret = ivy.multiply(scale_b, ivy.divide(numerator, denominator))
    return ret


@with_unsupported_dtypes({"2.5.1 and below": ("float16", "bfloat16")}, "paddle")
@to_ivy_arrays_and_back
def subtract(x, y, name=None):
    return ivy.subtract(x, y)


@with_unsupported_dtypes({"2.5.1 and below": ("float16", "bfloat16")}, "paddle")
@to_ivy_arrays_and_back
def subtract_(x, y, name=None):
    return ivy.inplace_update(x, subtract(x, y))


@with_supported_dtypes(
    {"2.5.1 and below": ("float32", "float64", "int32", "int6")}, "paddle"
)
@to_ivy_arrays_and_back
def take(
    x,
    index,
    mode="raise",
    name=None,
):
    if mode not in ["raise", "wrap", "clip"]:
        raise ValueError(
            "'mode' in 'take' should be 'raise', 'wrap', 'clip', but received {}."
            .format(mode)
        )
    x = ivy.reshape(x, (-1,))
    if mode == "clip":
        index = ivy.clip(index, 0, x.shape[-1] - 1)
    elif mode == "wrap":
        index = ivy.where(index < 0, index % x.shape[-1], index)
        index = ivy.where(index >= x.shape[-1], index % x.shape[-1], index)
    return ivy.gather(x, index, axis=0)


@with_unsupported_dtypes({"2.5.1 and below": ("float16", "bfloat16")}, "paddle")
@to_ivy_arrays_and_back
def tan(x, name=None):
    return ivy.tan(x)


@with_supported_dtypes({"2.5.1 and below": ("float32", "float64")}, "paddle")
@to_ivy_arrays_and_back
def tanh(x, name=None):
    return ivy.tanh(x)


@with_supported_dtypes(
    {"2.4.2 and below": ("float32", "float64", "int32", "int64")}, "paddle"
)
@to_ivy_arrays_and_back
def trunc(x, name=None):
    return ivy.trunc(x)
=======
def sqrt_(x, name=None):
    return ivy.inplace_update(x, sqrt(x))
>>>>>>> 345f3a30
<|MERGE_RESOLUTION|>--- conflicted
+++ resolved
@@ -42,7 +42,6 @@
 
 @with_supported_dtypes({"2.5.1 and below": ("float32", "float64")}, "paddle")
 @to_ivy_arrays_and_back
-<<<<<<< HEAD
 def sinh(x, name=None):
     return ivy.sinh(x)
 
@@ -125,7 +124,3 @@
 @to_ivy_arrays_and_back
 def trunc(x, name=None):
     return ivy.trunc(x)
-=======
-def sqrt_(x, name=None):
-    return ivy.inplace_update(x, sqrt(x))
->>>>>>> 345f3a30
