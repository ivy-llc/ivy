--- conflicted
+++ resolved
@@ -210,12 +210,14 @@
     return ivy.exp(x)
 
 
-<<<<<<< HEAD
+
 @with_supported_dtypes({"2.5.0 and below": ("float32", "float64")}, "paddle")
 @to_ivy_arrays_and_back
 def expm1(x, name=None):
     return ivy.expm1(x)
-=======
+
+  
+  
 @with_supported_dtypes(
     {
         "2.4.2 and below": (
@@ -232,7 +234,7 @@
 @to_ivy_arrays_and_back
 def cumprod(x, dim=None, dtype=None, name=None):
     return ivy.cumprod(x, axis=dim, dtype=dtype)
->>>>>>> c4f75b31
+
 
 
 @with_unsupported_dtypes({"2.5.0 and below": ("float16", "bfloat16")}, "paddle")
