# global
import ivy
from ivy.func_wrapper import with_unsupported_dtypes, with_supported_dtypes
from ivy.functional.frontends.paddle.func_wrapper import to_ivy_arrays_and_back


@with_unsupported_dtypes({"2.5.0 and below": ("float16", "bfloat16")}, "paddle")
@to_ivy_arrays_and_back
def sin(x, name=None):
    return ivy.sin(x)


@with_unsupported_dtypes({"2.5.0 and below": ("float16", "bfloat16")}, "paddle")
@to_ivy_arrays_and_back
def cos(x, name=None):
    return ivy.cos(x)


@with_unsupported_dtypes({"2.5.0 and below": ("float16", "bfloat16")}, "paddle")
@to_ivy_arrays_and_back
def acos(x, name=None):
    return ivy.acos(x)


@with_unsupported_dtypes({"2.5.0 and below": ("float16", "bfloat16")}, "paddle")
@to_ivy_arrays_and_back
def cosh(x, name=None):
    return ivy.cosh(x)


@with_supported_dtypes({"2.5.0 and below": ("float32", "float64")}, "paddle")
@to_ivy_arrays_and_back
def tanh(x, name=None):
    return ivy.tanh(x)


@with_unsupported_dtypes({"2.5.0 and below": ("float16", "bfloat16")}, "paddle")
@to_ivy_arrays_and_back
def acosh(x, name=None):
    return ivy.acosh(x)


@with_supported_dtypes({"2.5.0 and below": ("float32", "float64")}, "paddle")
@to_ivy_arrays_and_back
def asin(x, name=None):
    return ivy.asin(x)


@with_unsupported_dtypes({"2.5.0 and below": ("float16", "bfloat16")}, "paddle")
@to_ivy_arrays_and_back
def log(x, name=None):
    return ivy.log(x)


@with_unsupported_dtypes({"2.5.0 and below": ("float16", "bfloat16")}, "paddle")
@to_ivy_arrays_and_back
def divide(x, y, name=None):
    return ivy.divide(x, y)


@with_unsupported_dtypes({"2.5.0 and below": ("float16", "bfloat16")}, "paddle")
@to_ivy_arrays_and_back
def abs(x, name=None):
    return ivy.abs(x)


@with_unsupported_dtypes({"2.5.0 and below": ("float16", "bfloat16")}, "paddle")
@to_ivy_arrays_and_back
def multiply(x, y, name=None):
    return ivy.multiply(x, y)


@with_unsupported_dtypes(
    {"2.5.0 and below": ("bool", "unsigned", "int8", "float16", "bfloat16")}, "paddle"
)
@to_ivy_arrays_and_back
def add(x, y, name=None):
    return ivy.add(x, y)


@with_unsupported_dtypes({"2.5.0 and below": ("float16", "bfloat16")}, "paddle")
@to_ivy_arrays_and_back
def subtract(x, y, name=None):
    return ivy.subtract(x, y)


@with_supported_dtypes({"2.5.0 and below": ("float32", "float64")}, "paddle")
@to_ivy_arrays_and_back
def sqrt(x, name=None):
    return ivy.sqrt(x)


@with_unsupported_dtypes({"2.5.0 and below": ("float16", "bfloat16")}, "paddle")
@to_ivy_arrays_and_back
def atanh(x, name=None):
    return ivy.atanh(x)


@with_unsupported_dtypes({"2.5.0 and below": ("float16", "bfloat16")}, "paddle")
@to_ivy_arrays_and_back
def atan(x, name=None):
    return ivy.atan(x)


@with_unsupported_dtypes({"2.5.0 and below": ("float16", "bfloat16")}, "paddle")
@to_ivy_arrays_and_back
def round(x, name=None):
    return ivy.round(x)


@with_unsupported_dtypes({"2.5.0 and below": ("float16", "bfloat16")}, "paddle")
@to_ivy_arrays_and_back
def ceil(x, name=None):
    return ivy.ceil(x)


@with_supported_dtypes({"2.5.0 and below": ("float32", "float64")}, "paddle")
@to_ivy_arrays_and_back
def sinh(x, name=None):
    return ivy.sinh(x)


@with_unsupported_dtypes({"2.5.0 and below": ("float16", "bfloat16")}, "paddle")
@to_ivy_arrays_and_back
def pow(x, y, name=None):
    return ivy.pow(x, y)


@with_unsupported_dtypes({"2.4.2 and below": ("int16", "float16")}, "paddle")
@to_ivy_arrays_and_back
def conj(x, name=None):
    return ivy.conj(x)


@with_unsupported_dtypes({"2.4.2 and below": ("float16", "bfloat16")}, "paddle")
@to_ivy_arrays_and_back
def floor(x, name=None):
    return ivy.floor(x)


@with_unsupported_dtypes({"2.5.0 and below": ("float16", "bfloat16")}, "paddle")
@to_ivy_arrays_and_back
def remainder(x, y, name=None):
    return ivy.remainder(x, y)


@with_unsupported_dtypes({"2.5.0 and below": ("float16", "bfloat16")}, "paddle")
@to_ivy_arrays_and_back
def log2(x, name=None):
    return ivy.log2(x)


@with_unsupported_dtypes({"2.5.0 and below": ("float16", "bfloat16")}, "paddle")
@to_ivy_arrays_and_back
def log1p(x, name=None):
    return ivy.log1p(x)


@with_unsupported_dtypes({"2.5.0 and below": ("float16", "bfloat16")}, "paddle")
@to_ivy_arrays_and_back
def rad2deg(x, name=None):
    return ivy.rad2deg(x)


@with_unsupported_dtypes({"2.5.0 and below": ("float16", "bfloat16")}, "paddle")
@to_ivy_arrays_and_back
def deg2rad(x, name=None):
    return ivy.deg2rad(x)


@with_unsupported_dtypes({"2.5.0 and below": ("float16", "bfloat16")}, "paddle")
@to_ivy_arrays_and_back
def gcd(x, y, name=None):
    return ivy.gcd(x, y)


@with_unsupported_dtypes({"2.5.0 and below": ("float16", "bfloat16")}, "paddle")
@to_ivy_arrays_and_back
def tan(x, name=None):
    return ivy.tan(x)


@with_unsupported_dtypes({"2.4.2 and below": ("float16", "bfloat16")}, "paddle")
@to_ivy_arrays_and_back
def atan2(x, y, name=None):
    return ivy.atan2(x, y)


@with_supported_dtypes({"2.5.0 and below": ("float32", "float64")}, "paddle")
@to_ivy_arrays_and_back
def square(x, name=None):
    return ivy.square(x)


@with_unsupported_dtypes({"2.5.0 and below": ("float16", "bfloat16")}, "paddle")
@to_ivy_arrays_and_back
def sign(x, name=None):
    return ivy.sign(x, np_variant=False)


@with_unsupported_dtypes({"2.4.2 and below": ("float16", "bfloat16")}, "paddle")
@to_ivy_arrays_and_back
def neg(x, name=None):
    return ivy.negative(x)


@with_supported_dtypes({"2.5.0 and below": ("float32", "float64")}, "paddle")
@to_ivy_arrays_and_back
def exp(x, name=None):
    return ivy.exp(x)


@with_supported_dtypes({"2.5.0 and below": ("float16", "float32", "float64")}, "paddle")
@to_ivy_arrays_and_back
def expm1(x, name=None):
    return ivy.expm1(x)


@with_supported_dtypes({"2.5.0 and below": ("float32", "float64")}, "paddle")
@to_ivy_arrays_and_back
def erf(x, name=None):
    return ivy.erf(x)


@with_supported_dtypes(
    {
        "2.4.2 and below": (
            "float32",
            "float64",
            "int32",
            "int64",
            "complex64",
            "complex128",
        )
    },
    "paddle",
)
@to_ivy_arrays_and_back
def cumprod(x, dim=None, dtype=None, name=None):
    return ivy.cumprod(x, axis=dim, dtype=dtype)


@with_unsupported_dtypes({"2.5.0 and below": ("float16", "bfloat16")}, "paddle")
@to_ivy_arrays_and_back
def reciprocal(x, name=None):
    return ivy.reciprocal(x)


@with_supported_dtypes({"2.5.0 and below": ("int32", "int64")}, "paddle")
@to_ivy_arrays_and_back
def lcm(x, y, name=None):
    return ivy.lcm(x, y)


@with_supported_dtypes(
    {"2.5.0 and below": ("float16", "float32", "float64", "int32", "int64")}, "paddle"
)
@to_ivy_arrays_and_back
def isnan(x, name=None):
    return ivy.isnan(x)


@with_supported_dtypes(
    {"2.5.0 and below": ("float16", "float32", "float64", "int32", "int64")}, "paddle"
)
@to_ivy_arrays_and_back
def isfinite(x, name=None):
    return ivy.isfinite(x)


@with_supported_dtypes(
    {"2.5.0 and below": ("float16", "float32", "float64", "int32", "int64")}, "paddle"
)
@to_ivy_arrays_and_back
def isinf(x, name=None):
    return ivy.isinf(x)


@with_supported_dtypes(
    {"2.5.0 and below": ("complex64", "complex128", "float32", "float64")},
    "paddle",
)
@to_ivy_arrays_and_back
def angle(x, name=None):
    return ivy.angle(x)


@with_unsupported_dtypes({"2.5.0 and below": "bfloat16"}, "paddle")
@to_ivy_arrays_and_back
def fmin(x, y, name=None):
    return ivy.fmin(x, y)


@with_unsupported_dtypes({"2.5.0 and below": ("float16", "bfloat16")}, "paddle")
@to_ivy_arrays_and_back
def logit(x, eps=None, name=None):
    return ivy.logit(x, eps=eps)


@with_unsupported_dtypes({"2.5.0 and below": "bfloat16"}, "paddle")
@to_ivy_arrays_and_back
def fmax(x, y, name=None):
    return ivy.fmax(x, y)


@with_supported_dtypes(
    {"2.5.0 and below": ("float32", "float64", "int32", "int64")}, "paddle"
)
@to_ivy_arrays_and_back
def minimum(x, y, name=None):
    return ivy.minimum(x, y)


@with_supported_dtypes(
    {"2.4.2 and below": ("float32", "float64", "int32", "int64")}, "paddle"
)
@to_ivy_arrays_and_back
def trunc(x, name=None):
    return ivy.trunc(x)


@with_unsupported_dtypes({"2.5.0 and below": ("float16", "bfloat16")}, "paddle")
@to_ivy_arrays_and_back
def sgn(x, name=None):
    return ivy.sign(x, np_variant=True)


<<<<<<< HEAD
@with_supported_dtypes({"2.5.0 and below": ("float32", "float64")}, "paddle")
@to_ivy_arrays_and_back
def logcumsumexp(x, axis=None, dtype=None, name=None):
    return ivy.logcumsumexp(x, axis=axis, dtype=dtype)
=======
# maximum
@with_unsupported_dtypes({"2.5.0 and below": ("float16", "bfloat16")}, "paddle")
@to_ivy_arrays_and_back
def maximum(x, y, name=None):
    return ivy.maximum(x, y)


@with_supported_dtypes(
    {"2.5.0 and below": ("float32", "float64", "int32", "int64")}, "paddle"
)
@to_ivy_arrays_and_back
def frac(x, name=None):
    return x - ivy.sign(x) * ivy.floor(ivy.abs(x))
>>>>>>> 3f900fe7
<|MERGE_RESOLUTION|>--- conflicted
+++ resolved
@@ -325,12 +325,6 @@
     return ivy.sign(x, np_variant=True)
 
 
-<<<<<<< HEAD
-@with_supported_dtypes({"2.5.0 and below": ("float32", "float64")}, "paddle")
-@to_ivy_arrays_and_back
-def logcumsumexp(x, axis=None, dtype=None, name=None):
-    return ivy.logcumsumexp(x, axis=axis, dtype=dtype)
-=======
 # maximum
 @with_unsupported_dtypes({"2.5.0 and below": ("float16", "bfloat16")}, "paddle")
 @to_ivy_arrays_and_back
@@ -344,4 +338,9 @@
 @to_ivy_arrays_and_back
 def frac(x, name=None):
     return x - ivy.sign(x) * ivy.floor(ivy.abs(x))
->>>>>>> 3f900fe7
+
+
+@with_supported_dtypes({"2.5.0 and below": ("float32", "float64")}, "paddle")
+@to_ivy_arrays_and_back
+def logcumsumexp(x, axis=None, dtype=None, name=None):
+    return ivy.logcumsumexp(x, axis=axis, dtype=dtype)