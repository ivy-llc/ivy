--- conflicted
+++ resolved
@@ -322,8 +322,7 @@
 @with_unsupported_dtypes({"2.5.0 and below": ("float16", "bfloat16")}, "paddle")
 @to_ivy_arrays_and_back
 def sgn(x, name=None):
-<<<<<<< HEAD
-    return ivy.sign(x)
+    return ivy.sign(x, np_variant=True)
 
 
 @with_supported_dtypes(
@@ -331,7 +330,4 @@
 )
 @to_ivy_arrays_and_back
 def max(x, axis=None, keepdim=False, name=None):
-    return ivy.max(x, axis=axis, keepdims=keepdim)
-=======
-    return ivy.sign(x, np_variant=True)
->>>>>>> 7de31bd5
+    return ivy.max(x, axis=axis, keepdims=keepdim)