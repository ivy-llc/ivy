--- conflicted
+++ resolved
@@ -394,16 +394,15 @@
     return ivy.prod(x, axis=axis, keepdims=keepdim, dtype=dtype)
 
 
-<<<<<<< HEAD
 @with_supported_dtypes(
     {"2.5.1 and below": ("float32", "float64", "int32", "int64")}, "paddle"
 )
 @to_ivy_arrays_and_back
 def floor_divide(x, y, name=None):
     return ivy.floor_divide(x, y)
-=======
+
+  
 @with_supported_dtypes({"2.5.0 and below": "bool"}, "paddle")
 @to_ivy_arrays_and_back
 def any(x, axis=None, keepdim=False, name=None):
-    return ivy.any(x, axis=axis, keepdims=keepdim)
->>>>>>> a4d86c46
+    return ivy.any(x, axis=axis, keepdims=keepdim)