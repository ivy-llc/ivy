# global
import ivy
from ivy.func_wrapper import with_unsupported_dtypes, with_supported_dtypes
from ivy.functional.frontends.paddle.func_wrapper import (
    to_ivy_arrays_and_back,
)


@with_unsupported_dtypes({"2.4.2 and below": ("float16", "bfloat16")}, "paddle")
@to_ivy_arrays_and_back
def sin(x, name=None):
    return ivy.sin(x)


@with_unsupported_dtypes({"2.4.2 and below": ("float16", "bfloat16")}, "paddle")
@to_ivy_arrays_and_back
def cos(x, name=None):
    return ivy.cos(x)


@with_unsupported_dtypes({"2.4.2 and below": ("float16", "bfloat16")}, "paddle")
@to_ivy_arrays_and_back
def acos(x, name=None):
    return ivy.acos(x)


@with_unsupported_dtypes({"2.4.2 and below": ("float16", "bfloat16")}, "paddle")
@to_ivy_arrays_and_back
def cosh(x, name=None):
    return ivy.cosh(x)


@with_unsupported_dtypes({"2.4.2 and below": ("float16", "bfloat16")}, "paddle")
@to_ivy_arrays_and_back
def tanh(x, name=None):
    return ivy.tanh(x)


@with_unsupported_dtypes({"2.4.2 and below": ("float16", "bfloat16")}, "paddle")
@to_ivy_arrays_and_back
def acosh(x, name=None):
    return ivy.acosh(x)


@with_supported_dtypes({"2.4.2 and below": ("float32", "float64")}, "paddle")
@to_ivy_arrays_and_back
def asin(x, name=None):
    return ivy.asin(x)


@with_unsupported_dtypes({"2.4.2 and below": ("float16", "bfloat16")}, "paddle")
@to_ivy_arrays_and_back
<<<<<<< HEAD
def tan(x, name=None):
    return ivy.tan(x)
=======
def log(x, name=None):
    return ivy.log(x)
>>>>>>> a9e11ae0
<|MERGE_RESOLUTION|>--- conflicted
+++ resolved
@@ -50,10 +50,11 @@
 
 @with_unsupported_dtypes({"2.4.2 and below": ("float16", "bfloat16")}, "paddle")
 @to_ivy_arrays_and_back
-<<<<<<< HEAD
-def tan(x, name=None):
-    return ivy.tan(x)
-=======
 def log(x, name=None):
     return ivy.log(x)
->>>>>>> a9e11ae0
+
+
+@with_unsupported_dtypes({"2.4.2 and below": ("float16", "bfloat16")}, "paddle")
+@to_ivy_arrays_and_back
+def tan(x, name=None):
+    return ivy.tan(x)