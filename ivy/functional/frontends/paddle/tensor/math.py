--- conflicted
+++ resolved
@@ -312,13 +312,6 @@
 
 
 @with_supported_dtypes(
-<<<<<<< HEAD
-    {"2.5.0 and below": ("float32", "float64", "int32", "int64")}, "paddle"
-)
-@to_ivy_arrays_and_back
-def diff(x, n=1, axis=-1, prepend=None, append=None, name=None):
-    return ivy.diff(x, n=n, axis=axis, prepend=prepend, append=append)
-=======
     {"2.4.2 and below": ("float32", "float64", "int32", "int64")}, "paddle"
 )
 @to_ivy_arrays_and_back
@@ -345,4 +338,11 @@
 @to_ivy_arrays_and_back
 def frac(x, name=None):
     return x - ivy.sign(x) * ivy.floor(ivy.abs(x))
->>>>>>> e1015bc1
+
+
+@with_supported_dtypes(
+    {"2.5.0 and below": ("float32", "float64", "int32", "int64")}, "paddle"
+)
+@to_ivy_arrays_and_back
+def diff(x, n=1, axis=-1, prepend=None, append=None, name=None):
+    return ivy.diff(x, n=n, axis=axis, prepend=prepend, append=append)