# global
import ivy
from ivy.func_wrapper import with_unsupported_dtypes, with_supported_dtypes
from ivy.functional.frontends.paddle.func_wrapper import to_ivy_arrays_and_back


@with_unsupported_dtypes({"2.5.0 and below": ("float16", "bfloat16")}, "paddle")
@to_ivy_arrays_and_back
def sin(x, name=None):
    return ivy.sin(x)


@with_unsupported_dtypes({"2.5.0 and below": ("float16", "bfloat16")}, "paddle")
@to_ivy_arrays_and_back
def cos(x, name=None):
    return ivy.cos(x)


@with_unsupported_dtypes({"2.5.0 and below": ("float16", "bfloat16")}, "paddle")
@to_ivy_arrays_and_back
def acos(x, name=None):
    return ivy.acos(x)


@with_unsupported_dtypes({"2.5.0 and below": ("float16", "bfloat16")}, "paddle")
@to_ivy_arrays_and_back
def cosh(x, name=None):
    return ivy.cosh(x)


@with_supported_dtypes({"2.5.0 and below": ("float32", "float64")}, "paddle")
@to_ivy_arrays_and_back
def tanh(x, name=None):
    return ivy.tanh(x)


@with_unsupported_dtypes({"2.5.0 and below": ("float16", "bfloat16")}, "paddle")
@to_ivy_arrays_and_back
def acosh(x, name=None):
    return ivy.acosh(x)


@with_supported_dtypes({"2.5.0 and below": ("float32", "float64")}, "paddle")
@to_ivy_arrays_and_back
def asin(x, name=None):
    return ivy.asin(x)


@with_unsupported_dtypes({"2.5.0 and below": ("float16", "bfloat16")}, "paddle")
@to_ivy_arrays_and_back
def log(x, name=None):
    return ivy.log(x)


@with_unsupported_dtypes({"2.5.0 and below": ("float16", "bfloat16")}, "paddle")
@to_ivy_arrays_and_back
def divide(x, y, name=None):
    return ivy.divide(x, y)


@with_unsupported_dtypes({"2.5.0 and below": ("float16", "bfloat16")}, "paddle")
@to_ivy_arrays_and_back
def abs(x, name=None):
    return ivy.abs(x)


@with_unsupported_dtypes({"2.5.0 and below": ("float16", "bfloat16")}, "paddle")
@to_ivy_arrays_and_back
def multiply(x, y, name=None):
    return ivy.multiply(x, y)


@with_unsupported_dtypes(
    {"2.5.0 and below": ("bool", "unsigned", "int8", "float16", "bfloat16")}, "paddle"
)
@to_ivy_arrays_and_back
def add(x, y, name=None):
    return ivy.add(x, y)


@with_unsupported_dtypes({"2.5.0 and below": ("float16", "bfloat16")}, "paddle")
@to_ivy_arrays_and_back
def subtract(x, y, name=None):
    return ivy.subtract(x, y)


@with_supported_dtypes({"2.5.0 and below": ("float32", "float64")}, "paddle")
@to_ivy_arrays_and_back
def sqrt(x, name=None):
    return ivy.sqrt(x)


@with_unsupported_dtypes({"2.5.0 and below": ("float16", "bfloat16")}, "paddle")
@to_ivy_arrays_and_back
def atanh(x, name=None):
    return ivy.atanh(x)


@with_unsupported_dtypes({"2.5.0 and below": ("float16", "bfloat16")}, "paddle")
@to_ivy_arrays_and_back
def atan(x, name=None):
    return ivy.atan(x)


@with_unsupported_dtypes({"2.5.0 and below": ("float16", "bfloat16")}, "paddle")
@to_ivy_arrays_and_back
def round(x, name=None):
    return ivy.round(x)


@with_unsupported_dtypes({"2.5.0 and below": ("float16", "bfloat16")}, "paddle")
@to_ivy_arrays_and_back
def ceil(x, name=None):
    return ivy.ceil(x)


@with_supported_dtypes({"2.5.0 and below": ("float32", "float64")}, "paddle")
@to_ivy_arrays_and_back
def sinh(x, name=None):
    return ivy.sinh(x)


@with_unsupported_dtypes({"2.5.0 and below": ("float16", "bfloat16")}, "paddle")
@to_ivy_arrays_and_back
def pow(x, y, name=None):
    return ivy.pow(x, y)


@with_unsupported_dtypes({"2.4.2 and below": ("int16", "float16")}, "paddle")
@to_ivy_arrays_and_back
def conj(x, name=None):
    return ivy.conj(x)


@with_supported_dtypes(
    {"2.5.0 and below": ("bfloat16", "float32", "float64")}, "paddle"
)
@to_ivy_arrays_and_back
def floor(x, name=None):
    return ivy.floor(x)


@with_unsupported_dtypes({"2.5.0 and below": ("float16", "bfloat16")}, "paddle")
@to_ivy_arrays_and_back
def remainder(x, y, name=None):
    return ivy.remainder(x, y)


@with_supported_dtypes({"2.5.0 and below": ("float32", "float64")}, "paddle")
@to_ivy_arrays_and_back
def log2(x, name=None):
    return ivy.log2(x)


@with_supported_dtypes({"2.5.0 and below": ("float32", "float64")}, "paddle")
@to_ivy_arrays_and_back
def log1p(x, name=None):
    return ivy.log1p(x)


@with_unsupported_dtypes({"2.5.0 and below": ("float16", "bfloat16")}, "paddle")
@to_ivy_arrays_and_back
def rad2deg(x, name=None):
    return ivy.rad2deg(x)


@with_unsupported_dtypes({"2.5.0 and below": ("float16", "bfloat16")}, "paddle")
@to_ivy_arrays_and_back
def deg2rad(x, name=None):
    return ivy.deg2rad(x)


@with_supported_dtypes({"2.5.0 and below": ("int32", "int64")}, "paddle")
@to_ivy_arrays_and_back
def gcd(x, y, name=None):
    return ivy.gcd(x, y)


@with_unsupported_dtypes({"2.5.0 and below": ("float16", "bfloat16")}, "paddle")
@to_ivy_arrays_and_back
def tan(x, name=None):
    return ivy.tan(x)


@with_unsupported_dtypes({"2.4.2 and below": ("float16", "bfloat16")}, "paddle")
@to_ivy_arrays_and_back
def atan2(x, y, name=None):
    return ivy.atan2(x, y)


@with_supported_dtypes({"2.5.0 and below": ("float32", "float64")}, "paddle")
@to_ivy_arrays_and_back
def square(x, name=None):
    return ivy.square(x)


@with_unsupported_dtypes({"2.5.0 and below": ("float16", "bfloat16")}, "paddle")
@to_ivy_arrays_and_back
def sign(x, name=None):
    return ivy.sign(x, np_variant=False)


@with_supported_dtypes(
    {"2.5.0 and below": ("float32", "float64", "int8", "int16", "int32", "int64")},
    "paddle",
)
@to_ivy_arrays_and_back
def neg(x, name=None):
    return ivy.negative(x)


@with_supported_dtypes({"2.5.0 and below": ("float32", "float64")}, "paddle")
@to_ivy_arrays_and_back
def exp(x, name=None):
    return ivy.exp(x)


@with_supported_dtypes({"2.5.0 and below": ("float16", "float32", "float64")}, "paddle")
@to_ivy_arrays_and_back
def expm1(x, name=None):
    return ivy.expm1(x)


@with_supported_dtypes({"2.5.0 and below": ("float32", "float64")}, "paddle")
@to_ivy_arrays_and_back
def erf(x, name=None):
    return ivy.erf(x)


@with_supported_dtypes(
    {
        "2.5.0 and below": (
            "int32",
            "int64",
            "float32",
            "float64",
            "complex64",
            "complex128",
        )
    },
    "paddle",
)
@to_ivy_arrays_and_back
def cumprod(x, dim=None, dtype=None, name=None):
    return ivy.cumprod(x, axis=dim, dtype=dtype)


@with_unsupported_dtypes({"2.5.0 and below": ("float16", "bfloat16")}, "paddle")
@to_ivy_arrays_and_back
def reciprocal(x, name=None):
    return ivy.reciprocal(x)


@with_supported_dtypes({"2.5.0 and below": ("int32", "int64")}, "paddle")
@to_ivy_arrays_and_back
def lcm(x, y, name=None):
    return ivy.lcm(x, y)


@with_supported_dtypes(
    {"2.5.0 and below": ("float16", "float32", "float64", "int32", "int64")}, "paddle"
)
@to_ivy_arrays_and_back
def isnan(x, name=None):
    return ivy.isnan(x)


@with_supported_dtypes(
    {"2.5.0 and below": ("float16", "float32", "float64", "int32", "int64")}, "paddle"
)
@to_ivy_arrays_and_back
def isfinite(x, name=None):
    return ivy.isfinite(x)


@with_supported_dtypes(
    {"2.5.0 and below": ("float16", "float32", "float64", "int32", "int64")}, "paddle"
)
@to_ivy_arrays_and_back
def isinf(x, name=None):
    return ivy.isinf(x)


@with_supported_dtypes(
    {"2.5.0 and below": ("complex64", "complex128", "float32", "float64")},
    "paddle",
)
@to_ivy_arrays_and_back
def angle(x, name=None):
    return ivy.angle(x)


@with_unsupported_dtypes({"2.5.0 and below": "bfloat16"}, "paddle")
@to_ivy_arrays_and_back
def fmin(x, y, name=None):
    return ivy.fmin(x, y)


@with_unsupported_dtypes({"2.5.0 and below": ("float16", "bfloat16")}, "paddle")
@to_ivy_arrays_and_back
def logit(x, eps=None, name=None):
    return ivy.logit(x, eps=eps)


@with_unsupported_dtypes({"2.5.0 and below": "bfloat16"}, "paddle")
@to_ivy_arrays_and_back
def fmax(x, y, name=None):
    return ivy.fmax(x, y)


@with_supported_dtypes(
    {"2.5.0 and below": ("float32", "float64", "int32", "int64")}, "paddle"
)
@to_ivy_arrays_and_back
def minimum(x, y, name=None):
    return ivy.minimum(x, y)


@with_supported_dtypes(
    {"2.4.2 and below": ("float32", "float64", "int32", "int64")}, "paddle"
)
@to_ivy_arrays_and_back
def trunc(x, name=None):
    return ivy.trunc(x)


@with_unsupported_dtypes({"2.5.0 and below": ("float16", "bfloat16")}, "paddle")
@to_ivy_arrays_and_back
def sgn(x, name=None):
    return ivy.sign(x, np_variant=True)


@with_supported_dtypes({"2.5.0 and below": ("float32", "float64")}, "paddle")
@to_ivy_arrays_and_back
def outer(x, y, name=None):
    return ivy.outer(x, y)


# maximum
@with_unsupported_dtypes({"2.5.0 and below": ("float16", "bfloat16")}, "paddle")
@to_ivy_arrays_and_back
def maximum(x, y, name=None):
    return ivy.maximum(x, y)


@with_supported_dtypes(
    {"2.5.0 and below": ("float32", "float64", "int32", "int64")}, "paddle"
)
@to_ivy_arrays_and_back
def frac(x, name=None):
    y = ivy.trunc(x)
    return ivy.subtract(x, y)


@with_unsupported_dtypes({"2.5.0 and below": ("float16", "bfloat16")}, "paddle")
@to_ivy_arrays_and_back
def asinh(x, name=None):
    return ivy.asinh(x)


@with_supported_dtypes(
    {"2.5.0 and below": ("float32", "float64", "int32", "int64")}, "paddle"
)
@to_ivy_arrays_and_back
def max(x, axis=None, keepdim=False, name=None):
    return ivy.max(x, axis=axis, keepdims=keepdim)


@with_supported_dtypes(
    {"2.5.0 and below": ("float16", "float32", "float64", "int32", "int64")}, "paddle"
)
@to_ivy_arrays_and_back
def heaviside(x, y, name=None):
    return ivy.heaviside(x, y)


@with_supported_dtypes({"2.5.0 and below": ("float32", "float64")}, "paddle")
@to_ivy_arrays_and_back
def lerp(x, y, weight, name=None):
    return ivy.lerp(x, y, weight)


<<<<<<< HEAD
@to_ivy_arrays_and_back
def any(x, axis=None, keepdim=False, name=None):
    return ivy.max(x, axis=axis, keepdims=keepdim)
=======
@with_supported_dtypes({"2.5.0 and below": ("float32", "float64")}, "paddle")
@to_ivy_arrays_and_back
def rsqrt(x, name=None):
    return 1 / ivy.sqrt(x)
>>>>>>> fa194f4b
<|MERGE_RESOLUTION|>--- conflicted
+++ resolved
@@ -380,13 +380,12 @@
     return ivy.lerp(x, y, weight)
 
 
-<<<<<<< HEAD
-@to_ivy_arrays_and_back
-def any(x, axis=None, keepdim=False, name=None):
-    return ivy.max(x, axis=axis, keepdims=keepdim)
-=======
 @with_supported_dtypes({"2.5.0 and below": ("float32", "float64")}, "paddle")
 @to_ivy_arrays_and_back
 def rsqrt(x, name=None):
     return 1 / ivy.sqrt(x)
->>>>>>> fa194f4b
+
+
+@to_ivy_arrays_and_back
+def any(x, axis=None, keepdim=False, name=None):
+    return ivy.max(x, axis=axis, keepdims=keepdim)