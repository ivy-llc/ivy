# global
import ivy
from ivy.func_wrapper import with_unsupported_dtypes, with_supported_dtypes
from ivy.functional.frontends.paddle.func_wrapper import to_ivy_arrays_and_back


@with_unsupported_dtypes({"2.5.1 and below": ("float16", "bfloat16")}, "paddle")
@to_ivy_arrays_and_back
def sin(x, name=None):
    return ivy.sin(x)


@with_unsupported_dtypes({"2.5.1 and below": ("float16", "bfloat16")}, "paddle")
@to_ivy_arrays_and_back
def cos(x, name=None):
    return ivy.cos(x)


@with_unsupported_dtypes({"2.5.1 and below": ("float16", "bfloat16")}, "paddle")
@to_ivy_arrays_and_back
def acos(x, name=None):
    return ivy.acos(x)


@with_unsupported_dtypes({"2.5.1 and below": ("float16", "bfloat16")}, "paddle")
@to_ivy_arrays_and_back
def cosh(x, name=None):
    return ivy.cosh(x)


@with_supported_dtypes({"2.5.1 and below": ("float32", "float64")}, "paddle")
@to_ivy_arrays_and_back
def tanh(x, name=None):
    return ivy.tanh(x)


@with_unsupported_dtypes({"2.5.1 and below": ("float16", "bfloat16")}, "paddle")
@to_ivy_arrays_and_back
def acosh(x, name=None):
    return ivy.acosh(x)


@with_supported_dtypes({"2.5.1 and below": ("float32", "float64")}, "paddle")
@to_ivy_arrays_and_back
def asin(x, name=None):
    return ivy.asin(x)


@with_unsupported_dtypes({"2.5.1 and below": ("float16", "bfloat16")}, "paddle")
@to_ivy_arrays_and_back
def log(x, name=None):
    return ivy.log(x)


@with_unsupported_dtypes({"2.5.1 and below": ("float16", "bfloat16")}, "paddle")
@to_ivy_arrays_and_back
def divide(x, y, name=None):
    return ivy.divide(x, y)


@with_unsupported_dtypes({"2.5.1 and below": ("float16", "bfloat16")}, "paddle")
@to_ivy_arrays_and_back
def abs(x, name=None):
    return ivy.abs(x)


@with_unsupported_dtypes({"2.5.1 and below": ("float16", "bfloat16")}, "paddle")
@to_ivy_arrays_and_back
def multiply(x, y, name=None):
    return ivy.multiply(x, y)


@with_unsupported_dtypes(
    {"2.5.1 and below": ("bool", "unsigned", "int8", "float16", "bfloat16")}, "paddle"
)
@to_ivy_arrays_and_back
def add(x, y, name=None):
    return ivy.add(x, y)


@with_unsupported_dtypes({"2.5.1 and below": ("float16", "bfloat16")}, "paddle")
@to_ivy_arrays_and_back
def subtract(x, y, name=None):
    return ivy.subtract(x, y)


@with_supported_dtypes({"2.5.1 and below": ("float32", "float64")}, "paddle")
@to_ivy_arrays_and_back
def sqrt(x, name=None):
    return ivy.sqrt(x)


@with_unsupported_dtypes({"2.5.1 and below": ("float16", "bfloat16")}, "paddle")
@to_ivy_arrays_and_back
def atanh(x, name=None):
    return ivy.atanh(x)


@with_unsupported_dtypes({"2.5.1 and below": ("float16", "bfloat16")}, "paddle")
@to_ivy_arrays_and_back
def atan(x, name=None):
    return ivy.atan(x)


@with_unsupported_dtypes({"2.5.1 and below": ("float16", "bfloat16")}, "paddle")
@to_ivy_arrays_and_back
def round(x, name=None):
    return ivy.round(x)


@with_unsupported_dtypes({"2.5.1 and below": ("float16", "bfloat16")}, "paddle")
@to_ivy_arrays_and_back
def ceil(x, name=None):
    return ivy.ceil(x)


@with_supported_dtypes({"2.5.1 and below": ("float32", "float64")}, "paddle")
@to_ivy_arrays_and_back
def sinh(x, name=None):
    return ivy.sinh(x)


@with_unsupported_dtypes({"2.5.1 and below": ("float16", "bfloat16")}, "paddle")
@to_ivy_arrays_and_back
def pow(x, y, name=None):
    return ivy.pow(x, y)


@with_unsupported_dtypes({"2.4.2 and below": ("int16", "float16")}, "paddle")
@to_ivy_arrays_and_back
def conj(x, name=None):
    return ivy.conj(x)


@with_supported_dtypes(
    {"2.5.1 and below": ("bfloat16", "float32", "float64")}, "paddle"
)
@to_ivy_arrays_and_back
def floor(x, name=None):
    return ivy.floor(x)


@with_unsupported_dtypes({"2.5.1 and below": ("float16", "bfloat16")}, "paddle")
@to_ivy_arrays_and_back
def remainder(x, y, name=None):
    return ivy.remainder(x, y)


@with_supported_dtypes({"2.5.1 and below": ("float32", "float64")}, "paddle")
@to_ivy_arrays_and_back
def log2(x, name=None):
    return ivy.log2(x)


@with_supported_dtypes({"2.5.1 and below": ("float32", "float64")}, "paddle")
@to_ivy_arrays_and_back
def log1p(x, name=None):
    return ivy.log1p(x)


@with_unsupported_dtypes({"2.5.1 and below": ("float16", "bfloat16")}, "paddle")
@to_ivy_arrays_and_back
def rad2deg(x, name=None):
    return ivy.rad2deg(x)


@with_unsupported_dtypes({"2.5.1 and below": ("float16", "bfloat16")}, "paddle")
@to_ivy_arrays_and_back
def deg2rad(x, name=None):
    return ivy.deg2rad(x)


@with_supported_dtypes({"2.5.1 and below": ("int32", "int64")}, "paddle")
@to_ivy_arrays_and_back
def gcd(x, y, name=None):
    return ivy.gcd(x, y)


@with_unsupported_dtypes({"2.5.1 and below": ("float16", "bfloat16")}, "paddle")
@to_ivy_arrays_and_back
def tan(x, name=None):
    return ivy.tan(x)


@with_unsupported_dtypes({"2.4.2 and below": ("float16", "bfloat16")}, "paddle")
@to_ivy_arrays_and_back
def atan2(x, y, name=None):
    return ivy.atan2(x, y)


@with_supported_dtypes({"2.5.1 and below": ("float32", "float64")}, "paddle")
@to_ivy_arrays_and_back
def square(x, name=None):
    return ivy.square(x)


@with_unsupported_dtypes({"2.5.1 and below": ("float16", "bfloat16")}, "paddle")
@to_ivy_arrays_and_back
def sign(x, name=None):
    return ivy.sign(x, np_variant=False)


@with_supported_dtypes(
    {"2.5.1 and below": ("float32", "float64", "int8", "int16", "int32", "int64")},
    "paddle",
)
@to_ivy_arrays_and_back
def neg(x, name=None):
    return ivy.negative(x)


@with_supported_dtypes({"2.5.1 and below": ("float32", "float64")}, "paddle")
@to_ivy_arrays_and_back
def exp(x, name=None):
    return ivy.exp(x)


@with_supported_dtypes({"2.5.1 and below": ("float16", "float32", "float64")}, "paddle")
@to_ivy_arrays_and_back
def expm1(x, name=None):
    return ivy.expm1(x)


@with_supported_dtypes({"2.5.1 and below": ("float32", "float64")}, "paddle")
@to_ivy_arrays_and_back
def erf(x, name=None):
    return ivy.erf(x)


@with_supported_dtypes(
    {
        "2.5.1 and below": (
            "int32",
            "int64",
            "float32",
            "float64",
            "complex64",
            "complex128",
        )
    },
    "paddle",
)
@to_ivy_arrays_and_back
def cumprod(x, dim=None, dtype=None, name=None):
    return ivy.cumprod(x, axis=dim, dtype=dtype)


@with_unsupported_dtypes({"2.5.1 and below": ("float16", "bfloat16")}, "paddle")
@to_ivy_arrays_and_back
def reciprocal(x, name=None):
    return ivy.reciprocal(x)


@with_supported_dtypes({"2.5.1 and below": ("int32", "int64")}, "paddle")
@to_ivy_arrays_and_back
def lcm(x, y, name=None):
    return ivy.lcm(x, y)


@with_supported_dtypes(
    {"2.5.1 and below": ("float16", "float32", "float64", "int32", "int64")}, "paddle"
)
@to_ivy_arrays_and_back
def isnan(x, name=None):
    return ivy.isnan(x)


@with_supported_dtypes(
    {"2.5.1 and below": ("float16", "float32", "float64", "int32", "int64")}, "paddle"
)
@to_ivy_arrays_and_back
def isfinite(x, name=None):
    return ivy.isfinite(x)


@with_supported_dtypes(
    {"2.5.1 and below": ("float16", "float32", "float64", "int32", "int64")}, "paddle"
)
@to_ivy_arrays_and_back
def isinf(x, name=None):
    return ivy.isinf(x)


@with_supported_dtypes(
    {"2.5.1 and below": ("complex64", "complex128", "float32", "float64")},
    "paddle",
)
@to_ivy_arrays_and_back
def angle(x, name=None):
    return ivy.angle(x)


@with_unsupported_dtypes({"2.5.1 and below": "bfloat16"}, "paddle")
@to_ivy_arrays_and_back
def fmin(x, y, name=None):
    return ivy.fmin(x, y)


@with_unsupported_dtypes({"2.5.1 and below": ("float16", "bfloat16")}, "paddle")
@to_ivy_arrays_and_back
def logit(x, eps=None, name=None):
    return ivy.logit(x, eps=eps)


@with_unsupported_dtypes({"2.5.1 and below": "bfloat16"}, "paddle")
@to_ivy_arrays_and_back
def fmax(x, y, name=None):
    return ivy.fmax(x, y)


@with_supported_dtypes(
    {"2.5.1 and below": ("float32", "float64", "int32", "int64")}, "paddle"
)
@to_ivy_arrays_and_back
def minimum(x, y, name=None):
    return ivy.minimum(x, y)


@with_supported_dtypes(
    {"2.4.2 and below": ("float32", "float64", "int32", "int64")}, "paddle"
)
@to_ivy_arrays_and_back
def trunc(x, name=None):
    return ivy.trunc(x)


@with_unsupported_dtypes({"2.5.1 and below": ("float16", "bfloat16")}, "paddle")
@to_ivy_arrays_and_back
def sgn(x, name=None):
    return ivy.sign(x, np_variant=True)


@with_supported_dtypes({"2.5.1 and below": ("float32", "float64")}, "paddle")
@to_ivy_arrays_and_back
def outer(x, y, name=None):
    return ivy.outer(x, y)


# maximum
@with_unsupported_dtypes({"2.5.1 and below": ("float16", "bfloat16")}, "paddle")
@to_ivy_arrays_and_back
def maximum(x, y, name=None):
    return ivy.maximum(x, y)


@with_supported_dtypes(
    {"2.5.1 and below": ("float32", "float64", "int32", "int64")}, "paddle"
)
@to_ivy_arrays_and_back
def frac(x, name=None):
    y = ivy.trunc(x)
    return ivy.subtract(x, y)


<<<<<<< HEAD
@with_supported_dtypes({"2.5.0 and below": ("float16", "float32", "float64")}, "paddle")
@to_ivy_arrays_and_back
def logcumsumexp(x, axis=None, dtype=None, name=None):
    if len(x.shape) == 0:
        ret = x
    else:
        original_dtype = dtype
        exp_x = ivy.exp(x.astype("float64"))
        summed_exp_x = ivy.cumsum(exp_x, axis=axis)
        ret = ivy.log(summed_exp_x).astype(original_dtype)
    if ivy.exists(name):
        ivy.inplace_update(name, ret)
    return ret


@with_unsupported_dtypes({"2.5.0 and below": ("float16", "bfloat16")}, "paddle")
=======
@with_unsupported_dtypes({"2.5.1 and below": ("float16", "bfloat16")}, "paddle")
>>>>>>> 751a6657
@to_ivy_arrays_and_back
def asinh(x, name=None):
    return ivy.asinh(x)


@with_supported_dtypes(
    {"2.5.1 and below": ("float32", "float64", "int32", "int64")}, "paddle"
)
@to_ivy_arrays_and_back
def max(x, axis=None, keepdim=False, name=None):
    return ivy.max(x, axis=axis, keepdims=keepdim)


@with_supported_dtypes(
    {"2.5.1 and below": ("float16", "float32", "float64", "int32", "int64")}, "paddle"
)
@to_ivy_arrays_and_back
def heaviside(x, y, name=None):
    return ivy.heaviside(x, y)


@with_supported_dtypes({"2.5.1 and below": ("float32", "float64")}, "paddle")
@to_ivy_arrays_and_back
def lerp(x, y, weight, name=None):
    return ivy.lerp(x, y, weight)


@with_supported_dtypes({"2.5.1 and below": ("float32", "float64")}, "paddle")
@to_ivy_arrays_and_back
def rsqrt(x, name=None):
    return 1 / ivy.sqrt(x)


@with_supported_dtypes(
    {"2.5.1 and below": ("float32", "float64", "int32", "int64")}, "paddle"
)
@to_ivy_arrays_and_back
def prod(x, axis=None, keepdim=False, dtype=None, name=None):
    return ivy.prod(x, axis=axis, keepdims=keepdim, dtype=dtype)<|MERGE_RESOLUTION|>--- conflicted
+++ resolved
@@ -352,7 +352,6 @@
     return ivy.subtract(x, y)
 
 
-<<<<<<< HEAD
 @with_supported_dtypes({"2.5.0 and below": ("float16", "float32", "float64")}, "paddle")
 @to_ivy_arrays_and_back
 def logcumsumexp(x, axis=None, dtype=None, name=None):
@@ -369,9 +368,6 @@
 
 
 @with_unsupported_dtypes({"2.5.0 and below": ("float16", "bfloat16")}, "paddle")
-=======
-@with_unsupported_dtypes({"2.5.1 and below": ("float16", "bfloat16")}, "paddle")
->>>>>>> 751a6657
 @to_ivy_arrays_and_back
 def asinh(x, name=None):
     return ivy.asinh(x)
