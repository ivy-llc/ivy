# global
import ivy
from ivy.func_wrapper import with_unsupported_dtypes, with_supported_dtypes
from ivy.functional.frontends.paddle.func_wrapper import to_ivy_arrays_and_back


@with_unsupported_dtypes({"2.5.0 and below": ("float16", "bfloat16")}, "paddle")
@to_ivy_arrays_and_back
def sin(x, name=None):
    return ivy.sin(x)


@with_unsupported_dtypes({"2.5.0 and below": ("float16", "bfloat16")}, "paddle")
@to_ivy_arrays_and_back
def cos(x, name=None):
    return ivy.cos(x)


@with_unsupported_dtypes({"2.5.0 and below": ("float16", "bfloat16")}, "paddle")
@to_ivy_arrays_and_back
def acos(x, name=None):
    return ivy.acos(x)


@with_unsupported_dtypes({"2.5.0 and below": ("float16", "bfloat16")}, "paddle")
@to_ivy_arrays_and_back
def cosh(x, name=None):
    return ivy.cosh(x)


@with_supported_dtypes({"2.5.0 and below": ("float32", "float64")}, "paddle")
@to_ivy_arrays_and_back
def tanh(x, name=None):
    return ivy.tanh(x)


@with_unsupported_dtypes({"2.5.0 and below": ("float16", "bfloat16")}, "paddle")
@to_ivy_arrays_and_back
def acosh(x, name=None):
    return ivy.acosh(x)


@with_supported_dtypes({"2.5.0 and below": ("float32", "float64")}, "paddle")
@to_ivy_arrays_and_back
def asin(x, name=None):
    return ivy.asin(x)


@with_unsupported_dtypes({"2.5.0 and below": ("float16", "bfloat16")}, "paddle")
@to_ivy_arrays_and_back
def log(x, name=None):
    return ivy.log(x)


@with_unsupported_dtypes({"2.5.0 and below": ("float16", "bfloat16")}, "paddle")
@to_ivy_arrays_and_back
def divide(x, y, name=None):
    return ivy.divide(x, y)


@with_unsupported_dtypes({"2.5.0 and below": ("float16", "bfloat16")}, "paddle")
@to_ivy_arrays_and_back
def abs(x, name=None):
    return ivy.abs(x)


@with_unsupported_dtypes({"2.5.0 and below": ("float16", "bfloat16")}, "paddle")
@to_ivy_arrays_and_back
def multiply(x, y, name=None):
    return ivy.multiply(x, y)


@with_unsupported_dtypes(
    {"2.5.0 and below": ("bool", "unsigned", "int8", "float16", "bfloat16")}, "paddle"
)
@to_ivy_arrays_and_back
def add(x, y, name=None):
    return ivy.add(x, y)


@with_unsupported_dtypes({"2.5.0 and below": ("float16", "bfloat16")}, "paddle")
@to_ivy_arrays_and_back
def subtract(x, y, name=None):
    return ivy.subtract(x, y)


@with_supported_dtypes({"2.5.0 and below": ("float32", "float64")}, "paddle")
@to_ivy_arrays_and_back
def sqrt(x, name=None):
    return ivy.sqrt(x)


@with_unsupported_dtypes({"2.5.0 and below": ("float16", "bfloat16")}, "paddle")
@to_ivy_arrays_and_back
def atanh(x, name=None):
    return ivy.atanh(x)


@with_unsupported_dtypes({"2.5.0 and below": ("float16", "bfloat16")}, "paddle")
@to_ivy_arrays_and_back
def atan(x, name=None):
    return ivy.atan(x)


@with_unsupported_dtypes({"2.5.0 and below": ("float16", "bfloat16")}, "paddle")
@to_ivy_arrays_and_back
def round(x, name=None):
    return ivy.round(x)


@with_unsupported_dtypes({"2.5.0 and below": ("float16", "bfloat16")}, "paddle")
@to_ivy_arrays_and_back
def ceil(x, name=None):
    return ivy.ceil(x)


@with_supported_dtypes({"2.5.0 and below": ("float32", "float64")}, "paddle")
@to_ivy_arrays_and_back
def sinh(x, name=None):
    return ivy.sinh(x)


@with_unsupported_dtypes({"2.5.0 and below": ("float16", "bfloat16")}, "paddle")
@to_ivy_arrays_and_back
def pow(x, y, name=None):
    return ivy.pow(x, y)


@with_unsupported_dtypes({"2.4.2 and below": ("int16", "float16")}, "paddle")
@to_ivy_arrays_and_back
def conj(x, name=None):
    return ivy.conj(x)


@with_unsupported_dtypes({"2.4.2 and below": ("float16", "bfloat16")}, "paddle")
@to_ivy_arrays_and_back
def floor(x, name=None):
    return ivy.floor(x)


@with_unsupported_dtypes({"2.5.0 and below": ("float16", "bfloat16")}, "paddle")
@to_ivy_arrays_and_back
def remainder(x, y, name=None):
    return ivy.remainder(x, y)


@with_unsupported_dtypes({"2.5.0 and below": ("float16", "bfloat16")}, "paddle")
@to_ivy_arrays_and_back
def log2(x, name=None):
    return ivy.log2(x)


@with_unsupported_dtypes({"2.5.0 and below": ("float16", "bfloat16")}, "paddle")
@to_ivy_arrays_and_back
def log1p(x, name=None):
    return ivy.log1p(x)


@with_unsupported_dtypes({"2.5.0 and below": ("float16", "bfloat16")}, "paddle")
@to_ivy_arrays_and_back
def rad2deg(x, name=None):
    return ivy.rad2deg(x)


@with_unsupported_dtypes({"2.5.0 and below": ("float16", "bfloat16")}, "paddle")
@to_ivy_arrays_and_back
def deg2rad(x, name=None):
    return ivy.deg2rad(x)


@with_unsupported_dtypes({"2.5.0 and below": ("float16", "bfloat16")}, "paddle")
@to_ivy_arrays_and_back
def gcd(x, y, name=None):
    return ivy.gcd(x, y)


@with_unsupported_dtypes({"2.5.0 and below": ("float16", "bfloat16")}, "paddle")
@to_ivy_arrays_and_back
def tan(x, name=None):
    return ivy.tan(x)


@with_unsupported_dtypes({"2.4.2 and below": ("float16", "bfloat16")}, "paddle")
@to_ivy_arrays_and_back
def atan2(x, y, name=None):
    return ivy.atan2(x, y)


@with_supported_dtypes({"2.5.0 and below": ("float32", "float64")}, "paddle")
@to_ivy_arrays_and_back
def square(x, name=None):
    return ivy.square(x)


@with_unsupported_dtypes({"2.5.0 and below": ("float16", "bfloat16")}, "paddle")
@to_ivy_arrays_and_back
def sign(x, name=None):
    return ivy.sign(x, np_variant=False)


@with_unsupported_dtypes({"2.4.2 and below": ("float16", "bfloat16")}, "paddle")
@to_ivy_arrays_and_back
def neg(x, name=None):
    return ivy.negative(x)


@with_supported_dtypes({"2.5.0 and below": ("float32", "float64")}, "paddle")
@to_ivy_arrays_and_back
def exp(x, name=None):
    return ivy.exp(x)


@with_supported_dtypes({"2.5.0 and below": ("float16", "float32", "float64")}, "paddle")
@to_ivy_arrays_and_back
def expm1(x, name=None):
    return ivy.expm1(x)


@with_supported_dtypes({"2.5.0 and below": ("float32", "float64")}, "paddle")
@to_ivy_arrays_and_back
def erf(x, name=None):
    return ivy.erf(x)


@with_supported_dtypes(
    {
        "2.4.2 and below": (
            "float32",
            "float64",
            "int32",
            "int64",
            "complex64",
            "complex128",
        )
    },
    "paddle",
)
@to_ivy_arrays_and_back
def cumprod(x, dim=None, dtype=None, name=None):
    return ivy.cumprod(x, axis=dim, dtype=dtype)


@with_unsupported_dtypes({"2.5.0 and below": ("float16", "bfloat16")}, "paddle")
@to_ivy_arrays_and_back
def reciprocal(x, name=None):
    return ivy.reciprocal(x)


<<<<<<< HEAD
@with_unsupported_dtypes({"2.4.2 and below": ("float16", "bfloat16")}, "paddle")
@to_ivy_arrays_and_back
def log10(x, name=None):
    return ivy.log10(x)
=======
@with_supported_dtypes({"2.5.0 and below": ("int32", "int64")}, "paddle")
@to_ivy_arrays_and_back
def lcm(x, y, name=None):
    return ivy.lcm(x, y)


@with_supported_dtypes(
    {"2.5.0 and below": ("float16", "float32", "float64", "int32", "int64")}, "paddle"
)
@to_ivy_arrays_and_back
def isnan(x, name=None):
    return ivy.isnan(x)


@with_supported_dtypes(
    {"2.5.0 and below": ("float16", "float32", "float64", "int32", "int64")}, "paddle"
)
@to_ivy_arrays_and_back
def isfinite(x, name=None):
    return ivy.isfinite(x)


@with_supported_dtypes(
    {"2.5.0 and below": ("float16", "float32", "float64", "int32", "int64")}, "paddle"
)
@to_ivy_arrays_and_back
def isinf(x, name=None):
    return ivy.isinf(x)


@with_supported_dtypes(
    {"2.5.0 and below": ("complex64", "complex128", "float32", "float64")},
    "paddle",
)
@to_ivy_arrays_and_back
def angle(x, name=None):
    return ivy.angle(x)


@with_unsupported_dtypes({"2.5.0 and below": "bfloat16"}, "paddle")
@to_ivy_arrays_and_back
def fmin(x, y, name=None):
    return ivy.fmin(x, y)


@with_unsupported_dtypes({"2.5.0 and below": ("float16", "bfloat16")}, "paddle")
@to_ivy_arrays_and_back
def logit(x, eps=None, name=None):
    return ivy.logit(x, eps=eps)


@with_unsupported_dtypes({"2.5.0 and below": "bfloat16"}, "paddle")
@to_ivy_arrays_and_back
def fmax(x, y, name=None):
    return ivy.fmax(x, y)


@with_supported_dtypes(
    {"2.5.0 and below": ("float32", "float64", "int32", "int64")}, "paddle"
)
@to_ivy_arrays_and_back
def minimum(x, y, name=None):
    return ivy.minimum(x, y)


@with_supported_dtypes(
    {"2.4.2 and below": ("float32", "float64", "int32", "int64")}, "paddle"
)
@to_ivy_arrays_and_back
def trunc(x, name=None):
    return ivy.trunc(x)


@with_unsupported_dtypes({"2.5.0 and below": ("float16", "bfloat16")}, "paddle")
@to_ivy_arrays_and_back
def sgn(x, name=None):
    return ivy.sign(x, np_variant=True)


# maximum
@with_unsupported_dtypes({"2.5.0 and below": ("float16", "bfloat16")}, "paddle")
@to_ivy_arrays_and_back
def maximum(x, y, name=None):
    return ivy.maximum(x, y)
>>>>>>> 5ad42bd8
<|MERGE_RESOLUTION|>--- conflicted
+++ resolved
@@ -246,12 +246,12 @@
     return ivy.reciprocal(x)
 
 
-<<<<<<< HEAD
 @with_unsupported_dtypes({"2.4.2 and below": ("float16", "bfloat16")}, "paddle")
 @to_ivy_arrays_and_back
 def log10(x, name=None):
     return ivy.log10(x)
-=======
+
+  
 @with_supported_dtypes({"2.5.0 and below": ("int32", "int64")}, "paddle")
 @to_ivy_arrays_and_back
 def lcm(x, y, name=None):
@@ -336,4 +336,3 @@
 @to_ivy_arrays_and_back
 def maximum(x, y, name=None):
     return ivy.maximum(x, y)
->>>>>>> 5ad42bd8
