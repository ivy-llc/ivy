--- conflicted
+++ resolved
@@ -322,8 +322,7 @@
 @with_unsupported_dtypes({"2.5.0 and below": ("float16", "bfloat16")}, "paddle")
 @to_ivy_arrays_and_back
 def sgn(x, name=None):
-<<<<<<< HEAD
-    return ivy.sign(x)
+    return ivy.sign(x, np_variant=True)
 
 
 with_supported_dtypes({"2.5.0 and below": ("float32", "float64")}, "paddle")
@@ -331,7 +330,4 @@
 
 @to_ivy_arrays_and_back
 def outer(x, y, name=None):
-    return ivy.outer(x, y)
-=======
-    return ivy.sign(x, np_variant=True)
->>>>>>> 8d9fa897
+    return ivy.outer(x, y)