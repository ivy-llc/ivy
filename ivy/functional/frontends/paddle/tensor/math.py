--- conflicted
+++ resolved
@@ -24,18 +24,6 @@
     return ivy.acos(x)
 
 
-<<<<<<< HEAD
-@with_unsupported_dtypes({"2.4.2 and below": ("float16", "bfloat16")}, "paddle")
-@to_ivy_arrays_and_back
-def tanh(x, name=None):
-    return ivy.tanh(x)
-
-
-@with_unsupported_dtypes({"2.4.2 and below": ("float16", "bfloat16")}, "paddle")
-@to_ivy_arrays_and_back
-def asin(x, name=None):
-    return ivy.asin(x)
-=======
 @with_unsupported_dtypes({"2.4.2 and below": ("float16", "bfloat16")}, "paddle")
 @to_ivy_arrays_and_back
 def cosh(x, name=None):
@@ -46,4 +34,9 @@
 @to_ivy_arrays_and_back
 def tanh(x, name=None):
     return ivy.tanh(x)
->>>>>>> 81bda1d1
+
+
+@with_unsupported_dtypes({"2.4.2 and below": ("float16", "bfloat16")}, "paddle")
+@to_ivy_arrays_and_back
+def asin(x, name=None):
+    return ivy.asin(x)