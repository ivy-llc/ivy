--- conflicted
+++ resolved
@@ -21,7 +21,6 @@
     return ivy.inplace_update(x, exp(x))
 
 
-<<<<<<< HEAD
 @with_supported_dtypes({"2.5.1 and below": ("float16", "float32", "float64")}, "paddle")
 @to_ivy_arrays_and_back
 def expm1(x, name=None):
@@ -138,8 +137,7 @@
     return ivy.lerp(x, y, weight)
 
 
-=======
->>>>>>> 8759c189
+
 @with_supported_dtypes({"2.5.1 and below": ("float32", "float64")}, "paddle")
 @to_ivy_arrays_and_back
 def lerp_(x, y, weight, name=None):
