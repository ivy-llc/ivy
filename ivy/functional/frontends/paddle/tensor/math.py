--- conflicted
+++ resolved
@@ -354,16 +354,15 @@
     return ivy.max(x, axis=axis, keepdims=keepdim)
 
 
-<<<<<<< HEAD
-@with_supported_dtypes(
-    {"2.5.0 and below": ("float16","float32", "float64","int32" , "int64" )}, "paddle"
-)
-@to_ivy_arrays_and_back
-def heaviside(x,y, name = None):
-    return ivy.heaviside(x,y)
-=======
+@with_supported_dtypes(
+    {"2.5.0 and below": ("float16", "float32", "float64", "int32", "int64")}, "paddle"
+)
+@to_ivy_arrays_and_back
+def heaviside(x, y, name=None):
+    return ivy.heaviside(x, y)
+
+
 @with_supported_dtypes({"2.5.0 and below": ("float32", "float64")}, "paddle")
 @to_ivy_arrays_and_back
 def lerp(x, y, weight, name=None):
-    return ivy.lerp(x, y, weight)
->>>>>>> 1bc96497
+    return ivy.lerp(x, y, weight)