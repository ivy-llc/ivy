--- conflicted
+++ resolved
@@ -31,7 +31,7 @@
 
 @with_unsupported_dtypes({"2.5.1 and below": ("float16", "bfloat16")}, "paddle")
 @to_ivy_arrays_and_back
-<<<<<<< HEAD
+
 def remainder(x, y, name=None):
     return ivy.remainder(x, y)
 
@@ -50,8 +50,7 @@
 
 @with_unsupported_dtypes({"2.5.1 and below": ("float16", "bfloat16")}, "paddle")
 @to_ivy_arrays_and_back
-=======
->>>>>>> 345f3a30
+
 def round_(x, name=None):
     return ivy.inplace_update(x, round(x))
 
