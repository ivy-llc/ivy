# global
import ivy
from ivy.func_wrapper import with_unsupported_dtypes, with_supported_dtypes
from ivy.functional.frontends.paddle.func_wrapper import (
    to_ivy_arrays_and_back,
)


@with_unsupported_dtypes({"2.5.0 and below": ("float16", "bfloat16")}, "paddle")
@to_ivy_arrays_and_back
def sin(x, name=None):
    return ivy.sin(x)


@with_unsupported_dtypes({"2.5.0 and below": ("float16", "bfloat16")}, "paddle")
@to_ivy_arrays_and_back
def cos(x, name=None):
    return ivy.cos(x)


@with_unsupported_dtypes({"2.5.0 and below": ("float16", "bfloat16")}, "paddle")
@to_ivy_arrays_and_back
def acos(x, name=None):
    return ivy.acos(x)


@with_unsupported_dtypes({"2.5.0 and below": ("float16", "bfloat16")}, "paddle")
@to_ivy_arrays_and_back
def cosh(x, name=None):
    return ivy.cosh(x)


@with_supported_dtypes({"2.5.0 and below": ("float32", "float64")}, "paddle")
@to_ivy_arrays_and_back
def tanh(x, name=None):
    return ivy.tanh(x)


@with_unsupported_dtypes({"2.5.0 and below": ("float16", "bfloat16")}, "paddle")
@to_ivy_arrays_and_back
def acosh(x, name=None):
    return ivy.acosh(x)


@with_supported_dtypes({"2.5.0 and below": ("float32", "float64")}, "paddle")
@to_ivy_arrays_and_back
def asin(x, name=None):
    return ivy.asin(x)


@with_unsupported_dtypes({"2.5.0 and below": ("float16", "bfloat16")}, "paddle")
@to_ivy_arrays_and_back
def log(x, name=None):
    return ivy.log(x)


@with_unsupported_dtypes({"2.5.0 and below": ("float16", "bfloat16")}, "paddle")
@to_ivy_arrays_and_back
def divide(x, y, name=None):
    return ivy.divide(x, y)


@with_unsupported_dtypes({"2.5.0 and below": ("float16", "bfloat16")}, "paddle")
@to_ivy_arrays_and_back
def abs(x, name=None):
    return ivy.abs(x)


@with_unsupported_dtypes({"2.5.0 and below": ("float16", "bfloat16")}, "paddle")
@to_ivy_arrays_and_back
def multiply(x, y, name=None):
    return ivy.multiply(x, y)


@with_unsupported_dtypes(
    {"2.5.0 and below": ("bool", "unsigned", "int8", "float16", "bfloat16")}, "paddle"
)
@to_ivy_arrays_and_back
def add(x, y, name=None):
    return ivy.add(x, y)


@with_unsupported_dtypes({"2.5.0 and below": ("float16", "bfloat16")}, "paddle")
@to_ivy_arrays_and_back
def subtract(x, y, name=None):
    return ivy.subtract(x, y)


@with_supported_dtypes({"2.5.0 and below": ("float32", "float64")}, "paddle")
@to_ivy_arrays_and_back
def sqrt(x, name=None):
    return ivy.sqrt(x)


@with_unsupported_dtypes({"2.5.0 and below": ("float16", "bfloat16")}, "paddle")
@to_ivy_arrays_and_back
def atanh(x, name=None):
    return ivy.atanh(x)


@with_unsupported_dtypes({"2.5.0 and below": ("float16", "bfloat16")}, "paddle")
@to_ivy_arrays_and_back
def atan(x, name=None):
    return ivy.atan(x)


@with_unsupported_dtypes({"2.5.0 and below": ("float16", "bfloat16")}, "paddle")
@to_ivy_arrays_and_back
def round(x, name=None):
    return ivy.round(x)


@with_unsupported_dtypes({"2.5.0 and below": ("float16", "bfloat16")}, "paddle")
@to_ivy_arrays_and_back
def ceil(x, name=None):
    return ivy.ceil(x)


@with_supported_dtypes({"2.5.0 and below": ("float32", "float64")}, "paddle")
@to_ivy_arrays_and_back
def sinh(x, name=None):
    return ivy.sinh(x)


@with_unsupported_dtypes({"2.5.0 and below": ("float16", "bfloat16")}, "paddle")
@to_ivy_arrays_and_back
def pow(x, y, name=None):
    return ivy.pow(x, y)


<<<<<<< HEAD
@with_unsupported_dtypes({"2.4.2 and below": ("int16", "float16")}, "paddle")
@to_ivy_arrays_and_back
def conj(x, name=None):
    return ivy.conj(x)


@with_unsupported_dtypes({"2.4.2 and below": ("float16", "bfloat16")}, "paddle")
=======
@with_unsupported_dtypes({"2.5.0 and below": ("float16", "bfloat16")}, "paddle")
>>>>>>> 2ec1da18
@to_ivy_arrays_and_back
def floor(x, name=None):
    return ivy.floor(x)


@with_unsupported_dtypes({"2.5.0 and below": ("float16", "bfloat16")}, "paddle")
@to_ivy_arrays_and_back
def remainder(x, y, name=None):
    return ivy.remainder(x, y)


@with_unsupported_dtypes({"2.5.0 and below": ("float16", "bfloat16")}, "paddle")
@to_ivy_arrays_and_back
def log2(x, name=None):
    return ivy.log2(x)


@with_unsupported_dtypes({"2.5.0 and below": ("float16", "bfloat16")}, "paddle")
@to_ivy_arrays_and_back
def log1p(x, name=None):
    return ivy.log1p(x)


@with_unsupported_dtypes({"2.5.0 and below": ("float16", "bfloat16")}, "paddle")
@to_ivy_arrays_and_back
def rad2deg(x, name=None):
    return ivy.rad2deg(x)


@with_unsupported_dtypes({"2.5.0 and below": ("float16", "bfloat16")}, "paddle")
@to_ivy_arrays_and_back
def deg2rad(x, name=None):
    return ivy.deg2rad(x)


@with_unsupported_dtypes({"2.5.0 and below": ("float16", "bfloat16")}, "paddle")
@to_ivy_arrays_and_back
def tan(x, name=None):
    return ivy.tan(x)


@with_unsupported_dtypes({"2.4.2 and below": ("float16", "bfloat16")}, "paddle")
@to_ivy_arrays_and_back
def atan2(x, y, name=None):
    return ivy.atan2(x, y)


@with_supported_dtypes({"2.5.0 and below": ("float32", "float64")}, "paddle")
@to_ivy_arrays_and_back
def square(x, name=None):
    return ivy.square(x)


@with_unsupported_dtypes({"2.5.0 and below": ("float16", "bfloat16")}, "paddle")
@to_ivy_arrays_and_back
def sign(x, name=None):
    return ivy.sign(x)


@with_unsupported_dtypes({"2.4.2 and below": ("float16", "bfloat16")}, "paddle")
@to_ivy_arrays_and_back
def neg(x, name=None):
    return ivy.negative(x)


@with_supported_dtypes({"2.5.0 and below": ("float32", "float64")}, "paddle")
@to_ivy_arrays_and_back
def exp(x, name=None):
    return ivy.exp(x)


@with_unsupported_dtypes({"2.5.0 and below": ("float16", "bfloat16")}, "paddle")
@to_ivy_arrays_and_back
def reciprocal(x, name=None):
    return ivy.reciprocal(x)<|MERGE_RESOLUTION|>--- conflicted
+++ resolved
@@ -128,7 +128,6 @@
     return ivy.pow(x, y)
 
 
-<<<<<<< HEAD
 @with_unsupported_dtypes({"2.4.2 and below": ("int16", "float16")}, "paddle")
 @to_ivy_arrays_and_back
 def conj(x, name=None):
@@ -136,9 +135,6 @@
 
 
 @with_unsupported_dtypes({"2.4.2 and below": ("float16", "bfloat16")}, "paddle")
-=======
-@with_unsupported_dtypes({"2.5.0 and below": ("float16", "bfloat16")}, "paddle")
->>>>>>> 2ec1da18
 @to_ivy_arrays_and_back
 def floor(x, name=None):
     return ivy.floor(x)
