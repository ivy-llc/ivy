--- conflicted
+++ resolved
@@ -188,17 +188,13 @@
     return ivy.exp(x)
 
 
-<<<<<<< HEAD
 @with_supported_dtypes({"2.4.2 and below": ("float32", "float64")}, "paddle")
 @to_ivy_arrays_and_back
 def erf(x, name=None):
     return ivy.erf(x)
 
 
-@with_unsupported_dtypes({"2.4.2 and below": ("float16", "bfloat16")}, "paddle")
-=======
-@with_unsupported_dtypes({"2.5.0 and below": ("float16", "bfloat16")}, "paddle")
->>>>>>> dff36d6a
+@with_unsupported_dtypes({"2.5.0 and below": ("float16", "bfloat16")}, "paddle")
 @to_ivy_arrays_and_back
 def reciprocal(x, name=None):
     return ivy.reciprocal(x)