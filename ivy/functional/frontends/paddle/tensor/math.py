# global
import ivy
from ivy.func_wrapper import with_unsupported_dtypes, with_supported_dtypes
from ivy.functional.frontends.paddle.func_wrapper import to_ivy_arrays_and_back


@with_unsupported_dtypes({"2.5.0 and below": ("float16", "bfloat16")}, "paddle")
@to_ivy_arrays_and_back
def sin(x, name=None):
    return ivy.sin(x)


@with_unsupported_dtypes({"2.5.0 and below": ("float16", "bfloat16")}, "paddle")
@to_ivy_arrays_and_back
def cos(x, name=None):
    return ivy.cos(x)


@with_unsupported_dtypes({"2.5.0 and below": ("float16", "bfloat16")}, "paddle")
@to_ivy_arrays_and_back
def acos(x, name=None):
    return ivy.acos(x)


@with_unsupported_dtypes({"2.5.0 and below": ("float16", "bfloat16")}, "paddle")
@to_ivy_arrays_and_back
def cosh(x, name=None):
    return ivy.cosh(x)


@with_supported_dtypes({"2.5.0 and below": ("float32", "float64")}, "paddle")
@to_ivy_arrays_and_back
def tanh(x, name=None):
    return ivy.tanh(x)


@with_unsupported_dtypes({"2.5.0 and below": ("float16", "bfloat16")}, "paddle")
@to_ivy_arrays_and_back
def acosh(x, name=None):
    return ivy.acosh(x)


@with_supported_dtypes({"2.5.0 and below": ("float32", "float64")}, "paddle")
@to_ivy_arrays_and_back
def asin(x, name=None):
    return ivy.asin(x)


@with_unsupported_dtypes({"2.5.0 and below": ("float16", "bfloat16")}, "paddle")
@to_ivy_arrays_and_back
def log(x, name=None):
    return ivy.log(x)


@with_unsupported_dtypes({"2.5.0 and below": ("float16", "bfloat16")}, "paddle")
@to_ivy_arrays_and_back
def divide(x, y, name=None):
    return ivy.divide(x, y)


@with_unsupported_dtypes({"2.5.0 and below": ("float16", "bfloat16")}, "paddle")
@to_ivy_arrays_and_back
def abs(x, name=None):
    return ivy.abs(x)


@with_unsupported_dtypes({"2.5.0 and below": ("float16", "bfloat16")}, "paddle")
@to_ivy_arrays_and_back
def multiply(x, y, name=None):
    return ivy.multiply(x, y)


@with_unsupported_dtypes(
    {"2.5.0 and below": ("bool", "unsigned", "int8", "float16", "bfloat16")}, "paddle"
)
@to_ivy_arrays_and_back
def add(x, y, name=None):
    return ivy.add(x, y)


@with_unsupported_dtypes({"2.5.0 and below": ("float16", "bfloat16")}, "paddle")
@to_ivy_arrays_and_back
def subtract(x, y, name=None):
    return ivy.subtract(x, y)


@with_supported_dtypes({"2.5.0 and below": ("float32", "float64")}, "paddle")
@to_ivy_arrays_and_back
def sqrt(x, name=None):
    return ivy.sqrt(x)


@with_unsupported_dtypes({"2.5.0 and below": ("float16", "bfloat16")}, "paddle")
@to_ivy_arrays_and_back
def atanh(x, name=None):
    return ivy.atanh(x)


@with_unsupported_dtypes({"2.5.0 and below": ("float16", "bfloat16")}, "paddle")
@to_ivy_arrays_and_back
def atan(x, name=None):
    return ivy.atan(x)


@with_unsupported_dtypes({"2.5.0 and below": ("float16", "bfloat16")}, "paddle")
@to_ivy_arrays_and_back
def round(x, name=None):
    return ivy.round(x)


@with_unsupported_dtypes({"2.5.0 and below": ("float16", "bfloat16")}, "paddle")
@to_ivy_arrays_and_back
def ceil(x, name=None):
    return ivy.ceil(x)


@with_supported_dtypes({"2.5.0 and below": ("float32", "float64")}, "paddle")
@to_ivy_arrays_and_back
def sinh(x, name=None):
    return ivy.sinh(x)


@with_unsupported_dtypes({"2.5.0 and below": ("float16", "bfloat16")}, "paddle")
@to_ivy_arrays_and_back
def pow(x, y, name=None):
    return ivy.pow(x, y)


@with_unsupported_dtypes({"2.4.2 and below": ("int16", "float16")}, "paddle")
@to_ivy_arrays_and_back
def conj(x, name=None):
    return ivy.conj(x)


@with_unsupported_dtypes({"2.4.2 and below": ("float16", "bfloat16")}, "paddle")
@to_ivy_arrays_and_back
def floor(x, name=None):
    return ivy.floor(x)


@with_unsupported_dtypes({"2.5.0 and below": ("float16", "bfloat16")}, "paddle")
@to_ivy_arrays_and_back
def remainder(x, y, name=None):
    return ivy.remainder(x, y)


@with_unsupported_dtypes({"2.5.0 and below": ("float16", "bfloat16")}, "paddle")
@to_ivy_arrays_and_back
def log2(x, name=None):
    return ivy.log2(x)


@with_unsupported_dtypes({"2.5.0 and below": ("float16", "bfloat16")}, "paddle")
@to_ivy_arrays_and_back
def log1p(x, name=None):
    return ivy.log1p(x)


@with_unsupported_dtypes({"2.5.0 and below": ("float16", "bfloat16")}, "paddle")
@to_ivy_arrays_and_back
def rad2deg(x, name=None):
    return ivy.rad2deg(x)


@with_unsupported_dtypes({"2.5.0 and below": ("float16", "bfloat16")}, "paddle")
@to_ivy_arrays_and_back
def deg2rad(x, name=None):
    return ivy.deg2rad(x)


@with_supported_dtypes({"2.5.0 and below": ("int32", "int64")}, "paddle")
@to_ivy_arrays_and_back
def gcd(x, y, name=None):
    return ivy.gcd(x, y)


@with_unsupported_dtypes({"2.5.0 and below": ("float16", "bfloat16")}, "paddle")
@to_ivy_arrays_and_back
def tan(x, name=None):
    return ivy.tan(x)


@with_unsupported_dtypes({"2.4.2 and below": ("float16", "bfloat16")}, "paddle")
@to_ivy_arrays_and_back
def atan2(x, y, name=None):
    return ivy.atan2(x, y)


@with_supported_dtypes({"2.5.0 and below": ("float32", "float64")}, "paddle")
@to_ivy_arrays_and_back
def square(x, name=None):
    return ivy.square(x)


@with_unsupported_dtypes({"2.5.0 and below": ("float16", "bfloat16")}, "paddle")
@to_ivy_arrays_and_back
def sign(x, name=None):
    return ivy.sign(x, np_variant=False)


@with_unsupported_dtypes({"2.4.2 and below": ("float16", "bfloat16")}, "paddle")
@to_ivy_arrays_and_back
def neg(x, name=None):
    return ivy.negative(x)


@with_supported_dtypes({"2.5.0 and below": ("float32", "float64")}, "paddle")
@to_ivy_arrays_and_back
def exp(x, name=None):
    return ivy.exp(x)


@with_supported_dtypes({"2.5.0 and below": ("float16", "float32", "float64")}, "paddle")
@to_ivy_arrays_and_back
def expm1(x, name=None):
    return ivy.expm1(x)


@with_supported_dtypes({"2.5.0 and below": ("float32", "float64")}, "paddle")
@to_ivy_arrays_and_back
def erf(x, name=None):
    return ivy.erf(x)


@with_supported_dtypes(
    {
        "2.5.0 and below": (
            "int32",
            "int64",
            "float32",
            "float64",
            "complex64",
            "complex128",
        )
    },
    "paddle",
)
@to_ivy_arrays_and_back
def cumprod(x, dim=None, dtype=None, name=None):
    return ivy.cumprod(x, axis=dim, dtype=dtype)


@with_unsupported_dtypes({"2.5.0 and below": ("float16", "bfloat16")}, "paddle")
@to_ivy_arrays_and_back
def reciprocal(x, name=None):
    return ivy.reciprocal(x)


@with_supported_dtypes({"2.5.0 and below": ("int32", "int64")}, "paddle")
@to_ivy_arrays_and_back
def lcm(x, y, name=None):
    return ivy.lcm(x, y)


@with_supported_dtypes(
    {"2.5.0 and below": ("float16", "float32", "float64", "int32", "int64")}, "paddle"
)
@to_ivy_arrays_and_back
def isnan(x, name=None):
    return ivy.isnan(x)


@with_supported_dtypes(
    {"2.5.0 and below": ("float16", "float32", "float64", "int32", "int64")}, "paddle"
)
@to_ivy_arrays_and_back
def isfinite(x, name=None):
    return ivy.isfinite(x)


@with_supported_dtypes(
    {"2.5.0 and below": ("float16", "float32", "float64", "int32", "int64")}, "paddle"
)
@to_ivy_arrays_and_back
def isinf(x, name=None):
    return ivy.isinf(x)


@with_supported_dtypes(
    {"2.5.0 and below": ("complex64", "complex128", "float32", "float64")},
    "paddle",
)
@to_ivy_arrays_and_back
def angle(x, name=None):
    return ivy.angle(x)


@with_unsupported_dtypes({"2.5.0 and below": "bfloat16"}, "paddle")
@to_ivy_arrays_and_back
def fmin(x, y, name=None):
    return ivy.fmin(x, y)


@with_unsupported_dtypes({"2.5.0 and below": ("float16", "bfloat16")}, "paddle")
@to_ivy_arrays_and_back
def logit(x, eps=None, name=None):
    return ivy.logit(x, eps=eps)


@with_unsupported_dtypes({"2.5.0 and below": "bfloat16"}, "paddle")
@to_ivy_arrays_and_back
def fmax(x, y, name=None):
    return ivy.fmax(x, y)


@with_supported_dtypes(
    {"2.5.0 and below": ("float32", "float64", "int32", "int64")}, "paddle"
)
@to_ivy_arrays_and_back
def minimum(x, y, name=None):
    return ivy.minimum(x, y)


@with_supported_dtypes(
    {"2.4.2 and below": ("float32", "float64", "int32", "int64")}, "paddle"
)
@to_ivy_arrays_and_back
def trunc(x, name=None):
    return ivy.trunc(x)


@with_unsupported_dtypes({"2.5.0 and below": ("float16", "bfloat16")}, "paddle")
@to_ivy_arrays_and_back
def sgn(x, name=None):
    return ivy.sign(x, np_variant=True)


<<<<<<< HEAD
=======
# maximum
@with_unsupported_dtypes({"2.5.0 and below": ("float16", "bfloat16")}, "paddle")
@to_ivy_arrays_and_back
def maximum(x, y, name=None):
    return ivy.maximum(x, y)


>>>>>>> bdf87bc6
@with_supported_dtypes(
    {"2.5.0 and below": ("float32", "float64", "int32", "int64")}, "paddle"
)
@to_ivy_arrays_and_back
<<<<<<< HEAD
def max(x, axis=None, keepdim=False, name=None):
    return ivy.max(x, axis=axis, keepdims=keepdim)
=======
def frac(x, name=None):
    return x - ivy.sign(x) * ivy.floor(ivy.abs(x))
>>>>>>> bdf87bc6
<|MERGE_RESOLUTION|>--- conflicted
+++ resolved
@@ -325,8 +325,6 @@
     return ivy.sign(x, np_variant=True)
 
 
-<<<<<<< HEAD
-=======
 # maximum
 @with_unsupported_dtypes({"2.5.0 and below": ("float16", "bfloat16")}, "paddle")
 @to_ivy_arrays_and_back
@@ -334,15 +332,17 @@
     return ivy.maximum(x, y)
 
 
->>>>>>> bdf87bc6
 @with_supported_dtypes(
     {"2.5.0 and below": ("float32", "float64", "int32", "int64")}, "paddle"
 )
 @to_ivy_arrays_and_back
-<<<<<<< HEAD
-def max(x, axis=None, keepdim=False, name=None):
-    return ivy.max(x, axis=axis, keepdims=keepdim)
-=======
 def frac(x, name=None):
     return x - ivy.sign(x) * ivy.floor(ivy.abs(x))
->>>>>>> bdf87bc6
+
+
+@with_supported_dtypes(
+    {"2.5.0 and below": ("float32", "float64", "int32", "int64")}, "paddle"
+)
+@to_ivy_arrays_and_back
+def max(x, axis=None, keepdim=False, name=None):
+    return ivy.max(x, axis=axis, keepdims=keepdim)