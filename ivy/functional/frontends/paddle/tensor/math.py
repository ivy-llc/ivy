--- conflicted
+++ resolved
@@ -116,10 +116,11 @@
 
 @with_unsupported_dtypes({"2.4.2 and below": ("float16", "bfloat16")}, "paddle")
 @to_ivy_arrays_and_back
-<<<<<<< HEAD
-def tan(x, name=None):
-    return ivy.tan(x)
-=======
 def pow(x, y, name=None):
     return ivy.pow(x, y)
->>>>>>> 2575844a
+
+
+@with_unsupported_dtypes({"2.4.2 and below": ("float16", "bfloat16")}, "paddle")
+@to_ivy_arrays_and_back
+def tan(x, name=None):
+    return ivy.tan(x)