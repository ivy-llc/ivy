--- conflicted
+++ resolved
@@ -312,13 +312,6 @@
 
 
 @with_supported_dtypes(
-<<<<<<< HEAD
-    {"2.5.0 and below": ("float32", "float64", "complex64", "complex128")}, "paddle"
-)
-@to_ivy_arrays_and_back
-def inner(x, y, name=None):
-    return ivy.inner(x, y)
-=======
     {"2.4.2 and below": ("float32", "float64", "int32", "int64")}, "paddle"
 )
 @to_ivy_arrays_and_back
@@ -330,4 +323,10 @@
 @to_ivy_arrays_and_back
 def sgn(x, name=None):
     return ivy.sign(x)
->>>>>>> 53c7b14c
+
+# @with_supported_dtypes(
+#     {"2.5.0 and below": ("float32", "float64", "complex64", "complex128")}, "paddle"
+# )
+# @to_ivy_arrays_and_back
+# def inner(x, y, name=None):
+#     return ivy.inner(x, y)