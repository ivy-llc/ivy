--- conflicted
+++ resolved
@@ -246,13 +246,6 @@
     return ivy.reciprocal(x)
 
 
-<<<<<<< HEAD
-# maximum
-@with_unsupported_dtypes({"2.5.0 and below": ("float16", "bfloat16")}, "paddle")
-@to_ivy_arrays_and_back
-def maximum(x, y, name=None):
-    return ivy.maximum(x, y)
-=======
 @with_supported_dtypes({"2.5.0 and below": ("int32", "int64")}, "paddle")
 @to_ivy_arrays_and_back
 def lcm(x, y, name=None):
@@ -329,5 +322,4 @@
 @with_unsupported_dtypes({"2.5.0 and below": ("float16", "bfloat16")}, "paddle")
 @to_ivy_arrays_and_back
 def sgn(x, name=None):
-    return ivy.sign(x)
->>>>>>> 22740302
+    return ivy.sign(x)