# global
import ivy
from ivy.func_wrapper import with_unsupported_dtypes, with_supported_dtypes
from ivy.functional.frontends.paddle.func_wrapper import (
    to_ivy_arrays_and_back,
)


@with_unsupported_dtypes({"2.4.2 and below": ("float16", "bfloat16")}, "paddle")
@to_ivy_arrays_and_back
def sin(x, name=None):
    return ivy.sin(x)


@with_unsupported_dtypes({"2.4.2 and below": ("float16", "bfloat16")}, "paddle")
@to_ivy_arrays_and_back
def cos(x, name=None):
    return ivy.cos(x)


@with_unsupported_dtypes({"2.4.2 and below": ("float16", "bfloat16")}, "paddle")
@to_ivy_arrays_and_back
def acos(x, name=None):
    return ivy.acos(x)


@with_unsupported_dtypes({"2.4.2 and below": ("float16", "bfloat16")}, "paddle")
@to_ivy_arrays_and_back
def cosh(x, name=None):
    return ivy.cosh(x)


@with_unsupported_dtypes({"2.4.2 and below": ("float16", "bfloat16")}, "paddle")
@to_ivy_arrays_and_back
def tanh(x, name=None):
    return ivy.tanh(x)


@with_unsupported_dtypes({"2.4.2 and below": ("float16", "bfloat16")}, "paddle")
@to_ivy_arrays_and_back
def acosh(x, name=None):
    return ivy.acosh(x)


@with_supported_dtypes({"2.4.2 and below": ("float32", "float64")}, "paddle")
@to_ivy_arrays_and_back
def asin(x, name=None):
    return ivy.asin(x)

<<<<<<< HEAD
@with_supported_dtypes({"2.4.2 and below": ("float32", "float64")}, "paddle")
@to_ivy_arrays_and_back
def atan(x, name=None):
    return ivy.atan(x)
=======

@with_supported_dtypes({"2.4.2 and below": ("float32", "float64")}, "paddle")
@to_ivy_arrays_and_back
def log_softmax(x, name=None):
    return ivy.log_softmax(x)


@with_unsupported_dtypes({"2.4.2 and below": ("float16", "bfloat16")}, "paddle")
@to_ivy_arrays_and_back
def log(x, name=None):
    return ivy.log(x)


@with_unsupported_dtypes({"2.4.2 and below": ("float16", "bfloat16")}, "paddle")
@to_ivy_arrays_and_back
def divide(x, y, name=None):
    return ivy.divide(x, y)


@with_unsupported_dtypes({"2.4.2 and below": ("float16", "bfloat16")}, "paddle")
@to_ivy_arrays_and_back
def multiply(x, y, name=None):
    return ivy.multiply(x, y)


@with_unsupported_dtypes({"2.4.2 and below": ("float16", "bfloat16")}, "paddle")
@to_ivy_arrays_and_back
def add(x, y, name=None):
    return ivy.add(x, y)


@with_unsupported_dtypes({"2.4.2 and below": ("float16", "bfloat16")}, "paddle")
@to_ivy_arrays_and_back
def subtract(x, y, name=None):
    return ivy.subtract(x, y)


@with_supported_dtypes({"2.4.2 and below": ("float32", "float64")}, "paddle")
@to_ivy_arrays_and_back
def sqrt(x, name=None):
    return ivy.sqrt(x)


@with_unsupported_dtypes({"2.4.2 and below": ("float16", "bfloat16")}, "paddle")
@to_ivy_arrays_and_back
def atanh(x, name=None):
    return ivy.atanh(x)


@with_unsupported_dtypes({"2.4.2 and below": ("float16", "bfloat16")}, "paddle")
@to_ivy_arrays_and_back
def atan(x, name=None):
    return ivy.atan(x)


@with_unsupported_dtypes({"2.4.2 and below": ("float16", "bfloat16")}, "paddle")
@to_ivy_arrays_and_back
def round(x, name=None):
    return ivy.round(x)


@with_unsupported_dtypes({"2.4.2 and below": ("float16", "bfloat16")}, "paddle")
@to_ivy_arrays_and_back
def ceil(x, name=None):
    return ivy.ceil(x)
>>>>>>> 06d59944
<|MERGE_RESOLUTION|>--- conflicted
+++ resolved
@@ -47,12 +47,6 @@
 def asin(x, name=None):
     return ivy.asin(x)
 
-<<<<<<< HEAD
-@with_supported_dtypes({"2.4.2 and below": ("float32", "float64")}, "paddle")
-@to_ivy_arrays_and_back
-def atan(x, name=None):
-    return ivy.atan(x)
-=======
 
 @with_supported_dtypes({"2.4.2 and below": ("float32", "float64")}, "paddle")
 @to_ivy_arrays_and_back
@@ -118,4 +112,8 @@
 @to_ivy_arrays_and_back
 def ceil(x, name=None):
     return ivy.ceil(x)
->>>>>>> 06d59944
+
+@with_supported_dtypes({"2.4.2 and below": ("float32", "float64")}, "paddle")
+@to_ivy_arrays_and_back
+def atan(x, name=None):
+    return ivy.atan(x)