--- conflicted
+++ resolved
@@ -492,7 +492,6 @@
 
 @with_supported_dtypes({"2.5.1 and below": ("float32", "float64")}, "paddle")
 @to_ivy_arrays_and_back
-<<<<<<< HEAD
 def stanh(x, scale_a=0.67, scale_b=1.7159, name=None):
     # TODO this function will be simplified as soon as the ivy.stanh(x,a,b) is added
     exp_ax = ivy.exp(ivy.multiply(scale_a, x))
@@ -509,7 +508,8 @@
 @to_ivy_arrays_and_back
 def min(x, axis=None, keepdim=False, name=None):
     return ivy.min(x, axis=axis, keepdims=keepdim)
-=======
+
+  
 def tanh(x, name=None):
     return ivy.tanh(x)
 
@@ -519,5 +519,4 @@
 )
 @to_ivy_arrays_and_back
 def trunc(x, name=None):
-    return ivy.trunc(x)
->>>>>>> e8ab6ed8
+    return ivy.trunc(x)