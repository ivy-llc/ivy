--- conflicted
+++ resolved
@@ -122,10 +122,9 @@
 
 @with_unsupported_dtypes({"2.4.2 and below": ("float16", "bfloat16")}, "paddle")
 @to_ivy_arrays_and_back
-<<<<<<< HEAD
+
 def sinh(x, name=None):
     return ivy.sinh(x)
-=======
+ 
 def pow(x, y, name=None):
     return ivy.pow(x, y)
->>>>>>> 50dc0199
