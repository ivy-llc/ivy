# global
import ivy
from ivy.func_wrapper import with_unsupported_dtypes, with_supported_dtypes
from ivy.functional.frontends.paddle.func_wrapper import to_ivy_arrays_and_back


@with_unsupported_dtypes({"2.5.1 and below": ("float16", "bfloat16")}, "paddle")
@to_ivy_arrays_and_back
def abs(x, name=None):
    return ivy.abs(x)


@with_unsupported_dtypes({"2.5.1 and below": ("float16", "bfloat16")}, "paddle")
@to_ivy_arrays_and_back
def acos(x, name=None):
    return ivy.acos(x)


@with_unsupported_dtypes({"2.5.1 and below": ("float16", "bfloat16")}, "paddle")
@to_ivy_arrays_and_back
def acosh(x, name=None):
    return ivy.acosh(x)


@with_unsupported_dtypes(
    {"2.5.1 and below": ("bool", "unsigned", "int8", "float16", "bfloat16")}, "paddle"
)
@to_ivy_arrays_and_back
def add(x, y, name=None):
    return ivy.add(x, y)


@with_supported_dtypes(
    {"2.5.1 and below": ("float32", "float64", "int32", "int64")}, "paddle"
)
@to_ivy_arrays_and_back
def addmm(input, x, y, beta=1.0, alpha=1.0, name=None):
    value = alpha * ivy.matmul(x, y) + (beta * input)
    return value


@with_supported_dtypes(
    {"2.5.1 and below": ("float32", "float64", "int32", "int64")}, "paddle"
)
@to_ivy_arrays_and_back
def amax(x, axis=None, keepdims=False):
    if axis is None:
        return ivy.max(x)
    if isinstance(axis, int):
        axis = [axis]
    for i in range(len(axis)):
        if axis[i] < 0:
            axis[i] += x.ndim
    for i in axis:
        if i < 0 or i >= x.ndim:
            raise ValueError("axis {} is out of range [-{}:{}]".format(i, 0, x.ndim))
    return ivy.max(x, axis=axis, keepdims=keepdims)


@with_supported_dtypes(
    {"2.5.1 and below": ("float32", "float64", "int32", "int64")}, "paddle"
)
@to_ivy_arrays_and_back
def amin(x, axis=None, keepdim=False, name=None):
    return ivy.min(x, axis=axis, keepdims=keepdim)


@with_supported_dtypes(
    {"2.5.1 and below": ("complex64", "complex128", "float32", "float64")},
    "paddle",
)
@to_ivy_arrays_and_back
def angle(x, name=None):
    return ivy.angle(x)


@with_supported_dtypes({"2.5.0 and below": "bool"}, "paddle")
@to_ivy_arrays_and_back
def any(x, axis=None, keepdim=False, name=None):
    return ivy.any(x, axis=axis, keepdims=keepdim)


@with_supported_dtypes({"2.5.1 and below": ("float32", "float64")}, "paddle")
@to_ivy_arrays_and_back
def asin(x, name=None):
    return ivy.asin(x)


@with_unsupported_dtypes({"2.5.1 and below": ("float16", "bfloat16")}, "paddle")
@to_ivy_arrays_and_back
def asinh(x, name=None):
    return ivy.asinh(x)


@with_unsupported_dtypes({"2.5.1 and below": ("float16", "bfloat16")}, "paddle")
@to_ivy_arrays_and_back
def atan(x, name=None):
    return ivy.atan(x)


@with_unsupported_dtypes({"2.4.2 and below": ("float16", "bfloat16")}, "paddle")
@to_ivy_arrays_and_back
def atan2(x, y, name=None):
    return ivy.atan2(x, y)


@with_unsupported_dtypes({"2.5.1 and below": ("float16", "bfloat16")}, "paddle")
@to_ivy_arrays_and_back
def atanh(x, name=None):
    return ivy.atanh(x)


@with_unsupported_dtypes({"2.5.1 and below": ("float16", "bfloat16")}, "paddle")
@to_ivy_arrays_and_back
def ceil(x, name=None):
    return ivy.ceil(x)


@with_unsupported_dtypes({"2.4.2 and below": ("int16", "float16")}, "paddle")
@to_ivy_arrays_and_back
def conj(x, name=None):
    return ivy.conj(x)


@with_unsupported_dtypes({"2.5.1 and below": ("float16", "bfloat16")}, "paddle")
@to_ivy_arrays_and_back
def cos(x, name=None):
    return ivy.cos(x)


@with_unsupported_dtypes({"2.5.1 and below": ("float16", "bfloat16")}, "paddle")
@to_ivy_arrays_and_back
def cosh(x, name=None):
    return ivy.cosh(x)


@with_supported_dtypes(
    {
        "2.5.1 and below": (
            "int32",
            "int64",
            "float32",
            "float64",
            "complex64",
            "complex128",
        )
    },
    "paddle",
)
@to_ivy_arrays_and_back
def cumprod(x, dim=None, dtype=None, name=None):
    return ivy.cumprod(x, axis=dim, dtype=dtype)


@with_unsupported_dtypes({"2.5.1 and below": ("float16", "bfloat16")}, "paddle")
@to_ivy_arrays_and_back
def deg2rad(x, name=None):
    return ivy.deg2rad(x)


@with_supported_dtypes(
    {"2.5.1 and below": ("float32", "float64", "int32", "int64")}, "paddle"
)
@to_ivy_arrays_and_back
def diff(x, n=1, axis=-1, prepend=None, append=None, name=None):
    return ivy.diff(x, n=n, axis=axis, prepend=prepend, append=append)


@with_unsupported_dtypes({"2.5.1 and below": ("float16", "bfloat16")}, "paddle")
@to_ivy_arrays_and_back
def divide(x, y, name=None):
    return ivy.divide(x, y)


@with_supported_dtypes({"2.5.1 and below": ("float32", "float64")}, "paddle")
@to_ivy_arrays_and_back
def erf(x, name=None):
    return ivy.erf(x)


@with_supported_dtypes({"2.5.0 and below": ("float32", "float64")}, "paddle")
@to_ivy_arrays_and_back
def exp(x, name=None):
    return ivy.exp(x)


@with_supported_dtypes({"2.5.1 and below": ("float16", "float32", "float64")}, "paddle")
@to_ivy_arrays_and_back
def expm1(x, name=None):
    return ivy.expm1(x)


@with_supported_dtypes(
    {"2.5.1 and below": ("bfloat16", "float32", "float64")}, "paddle"
)
@to_ivy_arrays_and_back
def floor(x, name=None):
    return ivy.floor(x)


@with_unsupported_dtypes({"2.5.1 and below": "bfloat16"}, "paddle")
@to_ivy_arrays_and_back
def fmax(x, y, name=None):
    return ivy.fmax(x, y)


@with_unsupported_dtypes({"2.5.1 and below": "bfloat16"}, "paddle")
@to_ivy_arrays_and_back
def fmin(x, y, name=None):
    return ivy.fmin(x, y)


@with_supported_dtypes(
    {"2.5.1 and below": ("float32", "float64", "int32", "int64")}, "paddle"
)
@to_ivy_arrays_and_back
def frac(x, name=None):
    y = ivy.trunc(x)
    return ivy.subtract(x, y)


@with_supported_dtypes({"2.5.1 and below": ("int32", "int64")}, "paddle")
@to_ivy_arrays_and_back
def gcd(x, y, name=None):
    return ivy.gcd(x, y)


<<<<<<< HEAD
@with_supported_dtypes({"2.5.1 and below": ("float32", "float64")}, "paddle")
=======
@with_supported_dtypes(
    {"2.5.1 and below": ("float16", "float32", "float64", "int32", "int64")}, "paddle"
)
>>>>>>> e9a6e88e
@to_ivy_arrays_and_back
def heaviside(x, y, name=None):
    return ivy.heaviside(x, y)


@with_supported_dtypes(
    {"2.5.1 and below": ("float16", "float32", "float64", "int32", "int64")}, "paddle"
)
@to_ivy_arrays_and_back
def isfinite(x, name=None):
    return ivy.isfinite(x)


@with_supported_dtypes(
    {"2.5.1 and below": ("float16", "float32", "float64", "int32", "int64")}, "paddle"
)
@to_ivy_arrays_and_back
def isinf(x, name=None):
    return ivy.isinf(x)


@with_supported_dtypes(
    {"2.5.1 and below": ("float16", "float32", "float64", "int32", "int64")}, "paddle"
)
@to_ivy_arrays_and_back
def isnan(x, name=None):
    return ivy.isnan(x)


@with_supported_dtypes(
    {"2.5.1 and below": ("float16", "float32", "float64", "int32", "int64")}, "paddle"
)
@to_ivy_arrays_and_back
def kron(x, y, name=None):
    return ivy.kron(x, y)


@with_supported_dtypes({"2.5.1 and below": ("int32", "int64")}, "paddle")
@to_ivy_arrays_and_back
def lcm(x, y, name=None):
    return ivy.lcm(x, y)


@with_supported_dtypes({"2.5.1 and below": ("float32", "float64")}, "paddle")
@to_ivy_arrays_and_back
def lerp(x, y, weight, name=None):
    return ivy.lerp(x, y, weight)


@with_supported_dtypes({"2.5.1 and below": ("float32", "float64")}, "paddle")
@to_ivy_arrays_and_back
def lgamma(x, name=None):
    return ivy.lgamma(x)


@with_unsupported_dtypes({"2.5.1 and below": ("float16", "bfloat16")}, "paddle")
@to_ivy_arrays_and_back
def log(x, name=None):
    return ivy.log(x)


@with_supported_dtypes({"2.5.1 and below": ("float32", "float64")}, "paddle")
@to_ivy_arrays_and_back
def log1p(x, name=None):
    return ivy.log1p(x)


@with_supported_dtypes({"2.5.1 and below": ("float32", "float64")}, "paddle")
@to_ivy_arrays_and_back
def log2(x, name=None):
    return ivy.log2(x)


@with_unsupported_dtypes({"2.5.1 and below": ("float16", "bfloat16")}, "paddle")
@to_ivy_arrays_and_back
def logit(x, eps=None, name=None):
    return ivy.logit(x, eps=eps)


@with_supported_dtypes(
    {"2.5.1 and below": ("float32", "float64", "int32", "int64")}, "paddle"
)
@to_ivy_arrays_and_back
def max(x, axis=None, keepdim=False, name=None):
    return ivy.max(x, axis=axis, keepdims=keepdim)


# maximum
@with_unsupported_dtypes({"2.5.1 and below": ("float16", "bfloat16")}, "paddle")
@to_ivy_arrays_and_back
def maximum(x, y, name=None):
    return ivy.maximum(x, y)


@with_supported_dtypes(
    {"2.5.1 and below": ("float32", "float64", "int32", "int64")}, "paddle"
)
@to_ivy_arrays_and_back
def min(x, axis=None, keepdim=False, name=None):
    return ivy.min(x, axis=axis, keepdims=keepdim)


@with_supported_dtypes(
    {"2.5.1 and below": ("float32", "float64", "int32", "int64")}, "paddle"
)
@to_ivy_arrays_and_back
def minimum(x, y, name=None):
    return ivy.minimum(x, y)


@with_supported_dtypes(
    {"2.5.1 and below": ("float32", "float64", "int32", "int64")}, "paddle"
)
@to_ivy_arrays_and_back
def mm(input, mat2, name=None):
    return ivy.matmul(input, mat2)


@with_unsupported_dtypes({"2.5.1 and below": ("float16", "bfloat16")}, "paddle")
@to_ivy_arrays_and_back
def multiply(x, y, name=None):
    return ivy.multiply(x, y)


@with_supported_dtypes(
    {"2.5.1 and below": ("float32", "float64", "int8", "int16", "int32", "int64")},
    "paddle",
)
@to_ivy_arrays_and_back
def neg(x, name=None):
    return ivy.negative(x)


@with_supported_dtypes({"2.5.1 and below": ("float32", "float64")}, "paddle")
@to_ivy_arrays_and_back
def outer(x, y, name=None):
    return ivy.outer(x, y)


@with_unsupported_dtypes({"2.5.1 and below": ("float16", "bfloat16")}, "paddle")
@to_ivy_arrays_and_back
def pow(x, y, name=None):
    return ivy.pow(x, y)


@with_supported_dtypes(
    {"2.5.1 and below": ("float32", "float64", "int32", "int64")}, "paddle"
)
@to_ivy_arrays_and_back
def prod(x, axis=None, keepdim=False, dtype=None, name=None):
    return ivy.prod(x, axis=axis, keepdims=keepdim, dtype=dtype)


@with_unsupported_dtypes({"2.5.1 and below": ("float16", "bfloat16")}, "paddle")
@to_ivy_arrays_and_back
def rad2deg(x, name=None):
    return ivy.rad2deg(x)


@with_unsupported_dtypes({"2.5.1 and below": ("float16", "bfloat16")}, "paddle")
@to_ivy_arrays_and_back
def reciprocal(x, name=None):
    return ivy.reciprocal(x)


@with_unsupported_dtypes({"2.5.1 and below": ("float16", "bfloat16")}, "paddle")
@to_ivy_arrays_and_back
def remainder(x, y, name=None):
    return ivy.remainder(x, y)


@with_unsupported_dtypes({"2.5.1 and below": ("float16", "bfloat16")}, "paddle")
@to_ivy_arrays_and_back
def round(x, name=None):
    return ivy.round(x)


@with_unsupported_dtypes({"2.5.1 and below": ("float16", "bfloat16")}, "paddle")
@to_ivy_arrays_and_back
def round_(x, name=None):
    return ivy.inplace_update(x, round(x))


@with_supported_dtypes({"2.5.1 and below": ("float32", "float64")}, "paddle")
@to_ivy_arrays_and_back
def rsqrt(x, name=None):
    return 1 / ivy.sqrt(x)


@with_supported_dtypes({"2.5.1 and below": ("float32", "float64")}, "paddle")
def rsqrt_(x, name=None):
    return ivy.inplace_update(x, reciprocal(sqrt(x)))


@with_unsupported_dtypes({"2.5.1 and below": ("float16", "bfloat16")}, "paddle")
@to_ivy_arrays_and_back
def sgn(x, name=None):
    return ivy.sign(x, np_variant=True)


@with_unsupported_dtypes({"2.5.1 and below": ("float16", "bfloat16")}, "paddle")
@to_ivy_arrays_and_back
def sign(x, name=None):
    return ivy.sign(x, np_variant=False)


@with_unsupported_dtypes({"2.5.1 and below": ("float16", "bfloat16")}, "paddle")
@to_ivy_arrays_and_back
def sin(x, name=None):
    return ivy.sin(x)


@with_supported_dtypes({"2.5.1 and below": ("float32", "float64")}, "paddle")
@to_ivy_arrays_and_back
def sinh(x, name=None):
    return ivy.sinh(x)


@with_supported_dtypes({"2.5.1 and below": ("float32", "float64")}, "paddle")
@to_ivy_arrays_and_back
def sqrt(x, name=None):
    return ivy.sqrt(x)


@with_supported_dtypes({"2.5.1 and below": ("float32", "float64")}, "paddle")
@to_ivy_arrays_and_back
def square(x, name=None):
    return ivy.square(x)


@with_supported_dtypes({"2.5.0 and below": ("float32", "float64")}, "paddle")
@to_ivy_arrays_and_back
def stanh(x, scale_a=0.67, scale_b=1.7159, name=None):
    # TODO this function will be simplified as soon as the ivy.stanh(x,a,b) is added
    exp_ax = ivy.exp(ivy.multiply(scale_a, x))
    exp_minus_ax = ivy.exp(ivy.multiply(-scale_a, x))
    numerator = ivy.subtract(exp_ax, exp_minus_ax)
    denominator = ivy.add(exp_ax, exp_minus_ax)
    ret = ivy.multiply(scale_b, ivy.divide(numerator, denominator))
    return ret


@with_unsupported_dtypes({"2.5.1 and below": ("float16", "bfloat16")}, "paddle")
@to_ivy_arrays_and_back
def subtract(x, y, name=None):
    return ivy.subtract(x, y)


@with_supported_dtypes(
    {"2.5.1 and below": ("float32", "float64", "int32", "int6")}, "paddle"
)
@to_ivy_arrays_and_back
def take(
    x,
    index,
    mode="raise",
    name=None,
):
    if mode not in ["raise", "wrap", "clip"]:
        raise ValueError(
            "'mode' in 'take' should be 'raise', 'wrap', 'clip', but received {}."
            .format(mode)
        )
    x = ivy.reshape(x, (-1,))
    if mode == "clip":
        index = ivy.clip(index, 0, x.shape[-1] - 1)
    elif mode == "wrap":
        index = ivy.where(index < 0, index % x.shape[-1], index)
        index = ivy.where(index >= x.shape[-1], index % x.shape[-1], index)
    return ivy.gather(x, index, axis=0)


@with_unsupported_dtypes({"2.5.1 and below": ("float16", "bfloat16")}, "paddle")
@to_ivy_arrays_and_back
def tan(x, name=None):
    return ivy.tan(x)


@with_supported_dtypes({"2.5.1 and below": ("float32", "float64")}, "paddle")
@to_ivy_arrays_and_back
def tanh(x, name=None):
    return ivy.tanh(x)


@with_supported_dtypes(
    {"2.4.2 and below": ("float32", "float64", "int32", "int64")}, "paddle"
)
@to_ivy_arrays_and_back
def trunc(x, name=None):
    return ivy.trunc(x)<|MERGE_RESOLUTION|>--- conflicted
+++ resolved
@@ -178,7 +178,7 @@
     return ivy.erf(x)
 
 
-@with_supported_dtypes({"2.5.0 and below": ("float32", "float64")}, "paddle")
+@with_supported_dtypes({"2.5.1 and below": ("float32", "float64")}, "paddle")
 @to_ivy_arrays_and_back
 def exp(x, name=None):
     return ivy.exp(x)
@@ -225,13 +225,9 @@
     return ivy.gcd(x, y)
 
 
-<<<<<<< HEAD
-@with_supported_dtypes({"2.5.1 and below": ("float32", "float64")}, "paddle")
-=======
 @with_supported_dtypes(
     {"2.5.1 and below": ("float16", "float32", "float64", "int32", "int64")}, "paddle"
 )
->>>>>>> e9a6e88e
 @to_ivy_arrays_and_back
 def heaviside(x, y, name=None):
     return ivy.heaviside(x, y)
