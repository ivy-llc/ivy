# global
import ivy
from ivy.func_wrapper import with_unsupported_dtypes, with_supported_dtypes
from ivy.functional.frontends.paddle.func_wrapper import to_ivy_arrays_and_back


@with_unsupported_dtypes({"2.5.0 and below": ("float16", "bfloat16")}, "paddle")
@to_ivy_arrays_and_back
def sin(x, name=None):
    return ivy.sin(x)


@with_unsupported_dtypes({"2.5.0 and below": ("float16", "bfloat16")}, "paddle")
@to_ivy_arrays_and_back
def cos(x, name=None):
    return ivy.cos(x)


@with_unsupported_dtypes({"2.5.0 and below": ("float16", "bfloat16")}, "paddle")
@to_ivy_arrays_and_back
def acos(x, name=None):
    return ivy.acos(x)


@with_unsupported_dtypes({"2.5.0 and below": ("float16", "bfloat16")}, "paddle")
@to_ivy_arrays_and_back
def cosh(x, name=None):
    return ivy.cosh(x)


@with_supported_dtypes({"2.5.0 and below": ("float32", "float64")}, "paddle")
@to_ivy_arrays_and_back
def tanh(x, name=None):
    return ivy.tanh(x)


@with_unsupported_dtypes({"2.5.0 and below": ("float16", "bfloat16")}, "paddle")
@to_ivy_arrays_and_back
def acosh(x, name=None):
    return ivy.acosh(x)


@with_supported_dtypes({"2.5.0 and below": ("float32", "float64")}, "paddle")
@to_ivy_arrays_and_back
def asin(x, name=None):
    return ivy.asin(x)


@with_unsupported_dtypes({"2.5.0 and below": ("float16", "bfloat16")}, "paddle")
@to_ivy_arrays_and_back
def log(x, name=None):
    return ivy.log(x)


@with_unsupported_dtypes({"2.5.0 and below": ("float16", "bfloat16")}, "paddle")
@to_ivy_arrays_and_back
def divide(x, y, name=None):
    return ivy.divide(x, y)


@with_unsupported_dtypes({"2.5.0 and below": ("float16", "bfloat16")}, "paddle")
@to_ivy_arrays_and_back
def abs(x, name=None):
    return ivy.abs(x)


@with_unsupported_dtypes({"2.5.0 and below": ("float16", "bfloat16")}, "paddle")
@to_ivy_arrays_and_back
def multiply(x, y, name=None):
    return ivy.multiply(x, y)


@with_unsupported_dtypes(
    {"2.5.0 and below": ("bool", "unsigned", "int8", "float16", "bfloat16")}, "paddle"
)
@to_ivy_arrays_and_back
def add(x, y, name=None):
    return ivy.add(x, y)


@with_unsupported_dtypes({"2.5.0 and below": ("float16", "bfloat16")}, "paddle")
@to_ivy_arrays_and_back
def subtract(x, y, name=None):
    return ivy.subtract(x, y)


@with_supported_dtypes({"2.5.0 and below": ("float32", "float64")}, "paddle")
@to_ivy_arrays_and_back
def sqrt(x, name=None):
    return ivy.sqrt(x)


@with_unsupported_dtypes({"2.5.0 and below": ("float16", "bfloat16")}, "paddle")
@to_ivy_arrays_and_back
def atanh(x, name=None):
    return ivy.atanh(x)


@with_unsupported_dtypes({"2.5.0 and below": ("float16", "bfloat16")}, "paddle")
@to_ivy_arrays_and_back
def atan(x, name=None):
    return ivy.atan(x)


@with_unsupported_dtypes({"2.5.0 and below": ("float16", "bfloat16")}, "paddle")
@to_ivy_arrays_and_back
def round(x, name=None):
    return ivy.round(x)


@with_unsupported_dtypes({"2.5.0 and below": ("float16", "bfloat16")}, "paddle")
@to_ivy_arrays_and_back
def ceil(x, name=None):
    return ivy.ceil(x)


@with_supported_dtypes({"2.5.0 and below": ("float32", "float64")}, "paddle")
@to_ivy_arrays_and_back
def sinh(x, name=None):
    return ivy.sinh(x)


@with_unsupported_dtypes({"2.5.0 and below": ("float16", "bfloat16")}, "paddle")
@to_ivy_arrays_and_back
def pow(x, y, name=None):
    return ivy.pow(x, y)


@with_unsupported_dtypes({"2.4.2 and below": ("int16", "float16")}, "paddle")
@to_ivy_arrays_and_back
def conj(x, name=None):
    return ivy.conj(x)


@with_unsupported_dtypes({"2.4.2 and below": ("float16", "bfloat16")}, "paddle")
@to_ivy_arrays_and_back
def floor(x, name=None):
    return ivy.floor(x)


@with_unsupported_dtypes({"2.5.0 and below": ("float16", "bfloat16")}, "paddle")
@to_ivy_arrays_and_back
def remainder(x, y, name=None):
    return ivy.remainder(x, y)


@with_unsupported_dtypes({"2.5.0 and below": ("float16", "bfloat16")}, "paddle")
@to_ivy_arrays_and_back
def log2(x, name=None):
    return ivy.log2(x)


@with_unsupported_dtypes({"2.5.0 and below": ("float16", "bfloat16")}, "paddle")
@to_ivy_arrays_and_back
def log1p(x, name=None):
    return ivy.log1p(x)


@with_unsupported_dtypes({"2.5.0 and below": ("float16", "bfloat16")}, "paddle")
@to_ivy_arrays_and_back
def rad2deg(x, name=None):
    return ivy.rad2deg(x)


@with_unsupported_dtypes({"2.5.0 and below": ("float16", "bfloat16")}, "paddle")
@to_ivy_arrays_and_back
def deg2rad(x, name=None):
    return ivy.deg2rad(x)


@with_supported_dtypes({"2.5.0 and below": ("int32", "int64")}, "paddle")
@to_ivy_arrays_and_back
def gcd(x, y, name=None):
    return ivy.gcd(x, y)


@with_unsupported_dtypes({"2.5.0 and below": ("float16", "bfloat16")}, "paddle")
@to_ivy_arrays_and_back
def tan(x, name=None):
    return ivy.tan(x)


@with_unsupported_dtypes({"2.4.2 and below": ("float16", "bfloat16")}, "paddle")
@to_ivy_arrays_and_back
def atan2(x, y, name=None):
    return ivy.atan2(x, y)


@with_supported_dtypes({"2.5.0 and below": ("float32", "float64")}, "paddle")
@to_ivy_arrays_and_back
def square(x, name=None):
    return ivy.square(x)


@with_unsupported_dtypes({"2.5.0 and below": ("float16", "bfloat16")}, "paddle")
@to_ivy_arrays_and_back
def sign(x, name=None):
    return ivy.sign(x, np_variant=False)


@with_unsupported_dtypes({"2.4.2 and below": ("float16", "bfloat16")}, "paddle")
@to_ivy_arrays_and_back
def neg(x, name=None):
    return ivy.negative(x)


@with_supported_dtypes({"2.5.0 and below": ("float32", "float64")}, "paddle")
@to_ivy_arrays_and_back
def exp(x, name=None):
    return ivy.exp(x)


@with_supported_dtypes({"2.5.0 and below": ("float16", "float32", "float64")}, "paddle")
@to_ivy_arrays_and_back
def expm1(x, name=None):
    return ivy.expm1(x)


@with_supported_dtypes({"2.5.0 and below": ("float32", "float64")}, "paddle")
@to_ivy_arrays_and_back
def erf(x, name=None):
    return ivy.erf(x)


@with_supported_dtypes(
    {
        "2.5.0 and below": (
            "int32",
            "int64",
            "float32",
            "float64",
            "complex64",
            "complex128",
        )
    },
    "paddle",
)
@to_ivy_arrays_and_back
def cumprod(x, dim=None, dtype=None, name=None):
    return ivy.cumprod(x, axis=dim, dtype=dtype)


@with_unsupported_dtypes({"2.5.0 and below": ("float16", "bfloat16")}, "paddle")
@to_ivy_arrays_and_back
def reciprocal(x, name=None):
    return ivy.reciprocal(x)


@with_supported_dtypes({"2.5.0 and below": ("int32", "int64")}, "paddle")
@to_ivy_arrays_and_back
def lcm(x, y, name=None):
    return ivy.lcm(x, y)


@with_supported_dtypes(
    {"2.5.0 and below": ("float16", "float32", "float64", "int32", "int64")}, "paddle"
)
@to_ivy_arrays_and_back
def isnan(x, name=None):
    return ivy.isnan(x)


@with_supported_dtypes(
    {"2.5.0 and below": ("float16", "float32", "float64", "int32", "int64")}, "paddle"
)
@to_ivy_arrays_and_back
def isfinite(x, name=None):
    return ivy.isfinite(x)


@with_supported_dtypes(
    {"2.5.0 and below": ("float16", "float32", "float64", "int32", "int64")}, "paddle"
)
@to_ivy_arrays_and_back
def isinf(x, name=None):
    return ivy.isinf(x)


@with_supported_dtypes(
    {"2.5.0 and below": ("complex64", "complex128", "float32", "float64")},
    "paddle",
)
@to_ivy_arrays_and_back
def angle(x, name=None):
    return ivy.angle(x)


@with_unsupported_dtypes({"2.5.0 and below": "bfloat16"}, "paddle")
@to_ivy_arrays_and_back
def fmin(x, y, name=None):
    return ivy.fmin(x, y)


@with_unsupported_dtypes({"2.5.0 and below": ("float16", "bfloat16")}, "paddle")
@to_ivy_arrays_and_back
def logit(x, eps=None, name=None):
    return ivy.logit(x, eps=eps)


@with_unsupported_dtypes({"2.5.0 and below": "bfloat16"}, "paddle")
@to_ivy_arrays_and_back
def fmax(x, y, name=None):
    return ivy.fmax(x, y)


@with_supported_dtypes(
    {"2.5.0 and below": ("float32", "float64", "int32", "int64")}, "paddle"
)
@to_ivy_arrays_and_back
def minimum(x, y, name=None):
    return ivy.minimum(x, y)


@with_supported_dtypes(
    {"2.4.2 and below": ("float32", "float64", "int32", "int64")}, "paddle"
)
@to_ivy_arrays_and_back
def trunc(x, name=None):
    return ivy.trunc(x)


@with_unsupported_dtypes({"2.5.0 and below": ("float16", "bfloat16")}, "paddle")
@to_ivy_arrays_and_back
def sgn(x, name=None):
    return ivy.sign(x, np_variant=True)


@with_supported_dtypes({"2.5.0 and below": ("float32", "float64")}, "paddle")
@to_ivy_arrays_and_back
def outer(x, y, name=None):
    return ivy.outer(x, y)


# maximum
@with_unsupported_dtypes({"2.5.0 and below": ("float16", "bfloat16")}, "paddle")
@to_ivy_arrays_and_back
def maximum(x, y, name=None):
    return ivy.maximum(x, y)


@with_supported_dtypes(
    {"2.5.0 and below": ("float32", "float64", "int32", "int64")}, "paddle"
)
@to_ivy_arrays_and_back
def frac(x, name=None):
    return x - ivy.sign(x) * ivy.floor(ivy.abs(x))


<<<<<<< HEAD
=======
@with_unsupported_dtypes({"2.5.0 and below": ("float16", "bfloat16")}, "paddle")
@to_ivy_arrays_and_back
def asinh(x, name=None):
    return ivy.asinh(x)


>>>>>>> 75b3eca8
@with_supported_dtypes(
    {"2.5.0 and below": ("float32", "float64", "int32", "int64")}, "paddle"
)
@to_ivy_arrays_and_back
<<<<<<< HEAD
def diff(x, n=1, axis=-1, prepend=None, append=None, name=None):
    return ivy.diff(x, n=n, axis=axis, prepend=prepend, append=append)
=======
def max(x, axis=None, keepdim=False, name=None):
    return ivy.max(x, axis=axis, keepdims=keepdim)


@with_supported_dtypes({"2.5.0 and below": ("float32", "float64")}, "paddle")
@to_ivy_arrays_and_back
def lerp(x, y, weight, name=None):
    return ivy.lerp(x, y, weight)
>>>>>>> 75b3eca8
<|MERGE_RESOLUTION|>--- conflicted
+++ resolved
@@ -346,23 +346,16 @@
     return x - ivy.sign(x) * ivy.floor(ivy.abs(x))
 
 
-<<<<<<< HEAD
-=======
 @with_unsupported_dtypes({"2.5.0 and below": ("float16", "bfloat16")}, "paddle")
 @to_ivy_arrays_and_back
 def asinh(x, name=None):
     return ivy.asinh(x)
 
 
->>>>>>> 75b3eca8
 @with_supported_dtypes(
     {"2.5.0 and below": ("float32", "float64", "int32", "int64")}, "paddle"
 )
 @to_ivy_arrays_and_back
-<<<<<<< HEAD
-def diff(x, n=1, axis=-1, prepend=None, append=None, name=None):
-    return ivy.diff(x, n=n, axis=axis, prepend=prepend, append=append)
-=======
 def max(x, axis=None, keepdim=False, name=None):
     return ivy.max(x, axis=axis, keepdims=keepdim)
 
@@ -371,4 +364,11 @@
 @to_ivy_arrays_and_back
 def lerp(x, y, weight, name=None):
     return ivy.lerp(x, y, weight)
->>>>>>> 75b3eca8
+
+
+@with_supported_dtypes(
+    {"2.5.0 and below": ("float32", "float64", "int32", "int64")}, "paddle"
+)
+@to_ivy_arrays_and_back
+def diff(x, n=1, axis=-1, prepend=None, append=None, name=None):
+    return ivy.diff(x, n=n, axis=axis, prepend=prepend, append=append)