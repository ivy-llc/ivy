# global
import ivy
from ivy.func_wrapper import with_unsupported_dtypes, with_supported_dtypes
from ivy.functional.frontends.paddle.func_wrapper import to_ivy_arrays_and_back


@with_unsupported_dtypes({"2.5.1 and below": ("float16", "bfloat16")}, "paddle")
@to_ivy_arrays_and_back
def sin(x, name=None):
    return ivy.sin(x)


@with_unsupported_dtypes({"2.5.1 and below": ("float16", "bfloat16")}, "paddle")
@to_ivy_arrays_and_back
def cos(x, name=None):
    return ivy.cos(x)


@with_unsupported_dtypes({"2.5.1 and below": ("float16", "bfloat16")}, "paddle")
@to_ivy_arrays_and_back
def acos(x, name=None):
    return ivy.acos(x)


@with_unsupported_dtypes({"2.5.1 and below": ("float16", "bfloat16")}, "paddle")
@to_ivy_arrays_and_back
def cosh(x, name=None):
    return ivy.cosh(x)


@with_supported_dtypes({"2.5.1 and below": ("float32", "float64")}, "paddle")
@to_ivy_arrays_and_back
def tanh(x, name=None):
    return ivy.tanh(x)


@with_unsupported_dtypes({"2.5.1 and below": ("float16", "bfloat16")}, "paddle")
@to_ivy_arrays_and_back
def acosh(x, name=None):
    return ivy.acosh(x)


@with_supported_dtypes({"2.5.1 and below": ("float32", "float64")}, "paddle")
@to_ivy_arrays_and_back
def asin(x, name=None):
    return ivy.asin(x)


@with_unsupported_dtypes({"2.5.1 and below": ("float16", "bfloat16")}, "paddle")
@to_ivy_arrays_and_back
def log(x, name=None):
    return ivy.log(x)


@with_unsupported_dtypes({"2.5.1 and below": ("float16", "bfloat16")}, "paddle")
@to_ivy_arrays_and_back
def divide(x, y, name=None):
    return ivy.divide(x, y)


@with_unsupported_dtypes({"2.5.1 and below": ("float16", "bfloat16")}, "paddle")
@to_ivy_arrays_and_back
def abs(x, name=None):
    return ivy.abs(x)


@with_unsupported_dtypes({"2.5.1 and below": ("float16", "bfloat16")}, "paddle")
@to_ivy_arrays_and_back
def multiply(x, y, name=None):
    return ivy.multiply(x, y)


@with_unsupported_dtypes(
    {"2.5.1 and below": ("bool", "unsigned", "int8", "float16", "bfloat16")}, "paddle"
)
@to_ivy_arrays_and_back
def add(x, y, name=None):
    return ivy.add(x, y)


@with_unsupported_dtypes({"2.5.1 and below": ("float16", "bfloat16")}, "paddle")
@to_ivy_arrays_and_back
def subtract(x, y, name=None):
    return ivy.subtract(x, y)


@with_supported_dtypes({"2.5.1 and below": ("float32", "float64")}, "paddle")
@to_ivy_arrays_and_back
def sqrt(x, name=None):
    return ivy.sqrt(x)


@with_unsupported_dtypes({"2.5.1 and below": ("float16", "bfloat16")}, "paddle")
@to_ivy_arrays_and_back
def atanh(x, name=None):
    return ivy.atanh(x)


@with_unsupported_dtypes({"2.5.1 and below": ("float16", "bfloat16")}, "paddle")
@to_ivy_arrays_and_back
def atan(x, name=None):
    return ivy.atan(x)


@with_unsupported_dtypes({"2.5.1 and below": ("float16", "bfloat16")}, "paddle")
@to_ivy_arrays_and_back
def round(x, name=None):
    return ivy.round(x)


@with_unsupported_dtypes({"2.5.1 and below": ("float16", "bfloat16")}, "paddle")
@to_ivy_arrays_and_back
def ceil(x, name=None):
    return ivy.ceil(x)


@with_supported_dtypes({"2.5.1 and below": ("float32", "float64")}, "paddle")
@to_ivy_arrays_and_back
def sinh(x, name=None):
    return ivy.sinh(x)


@with_unsupported_dtypes({"2.5.1 and below": ("float16", "bfloat16")}, "paddle")
@to_ivy_arrays_and_back
def pow(x, y, name=None):
    return ivy.pow(x, y)


@with_unsupported_dtypes({"2.4.2 and below": ("int16", "float16")}, "paddle")
@to_ivy_arrays_and_back
def conj(x, name=None):
    return ivy.conj(x)


@with_supported_dtypes(
    {"2.5.1 and below": ("bfloat16", "float32", "float64")}, "paddle"
)
@to_ivy_arrays_and_back
def floor(x, name=None):
    return ivy.floor(x)


@with_unsupported_dtypes({"2.5.1 and below": ("float16", "bfloat16")}, "paddle")
@to_ivy_arrays_and_back
def remainder(x, y, name=None):
    return ivy.remainder(x, y)


@with_supported_dtypes({"2.5.1 and below": ("float32", "float64")}, "paddle")
@to_ivy_arrays_and_back
def log2(x, name=None):
    return ivy.log2(x)


@with_supported_dtypes({"2.5.1 and below": ("float32", "float64")}, "paddle")
@to_ivy_arrays_and_back
def log1p(x, name=None):
    return ivy.log1p(x)


@with_unsupported_dtypes({"2.5.1 and below": ("float16", "bfloat16")}, "paddle")
@to_ivy_arrays_and_back
def rad2deg(x, name=None):
    return ivy.rad2deg(x)


@with_unsupported_dtypes({"2.5.1 and below": ("float16", "bfloat16")}, "paddle")
@to_ivy_arrays_and_back
def deg2rad(x, name=None):
    return ivy.deg2rad(x)


@with_supported_dtypes({"2.5.1 and below": ("int32", "int64")}, "paddle")
@to_ivy_arrays_and_back
def gcd(x, y, name=None):
    return ivy.gcd(x, y)


@with_unsupported_dtypes({"2.5.1 and below": ("float16", "bfloat16")}, "paddle")
@to_ivy_arrays_and_back
def tan(x, name=None):
    return ivy.tan(x)


@with_unsupported_dtypes({"2.4.2 and below": ("float16", "bfloat16")}, "paddle")
@to_ivy_arrays_and_back
def atan2(x, y, name=None):
    return ivy.atan2(x, y)


@with_supported_dtypes({"2.5.1 and below": ("float32", "float64")}, "paddle")
@to_ivy_arrays_and_back
def square(x, name=None):
    return ivy.square(x)


@with_unsupported_dtypes({"2.5.1 and below": ("float16", "bfloat16")}, "paddle")
@to_ivy_arrays_and_back
def sign(x, name=None):
    return ivy.sign(x, np_variant=False)


@with_supported_dtypes(
    {"2.5.1 and below": ("float32", "float64", "int8", "int16", "int32", "int64")},
    "paddle",
)
@to_ivy_arrays_and_back
def neg(x, name=None):
    return ivy.negative(x)


@with_supported_dtypes({"2.5.1 and below": ("float32", "float64")}, "paddle")
@to_ivy_arrays_and_back
def lgamma(x, name=None):
    return ivy.lgamma(x)


@with_supported_dtypes({"2.5.0 and below": ("float32", "float64")}, "paddle")
@to_ivy_arrays_and_back
def exp(x, name=None):
    return ivy.exp(x)


@with_supported_dtypes({"2.5.1 and below": ("float16", "float32", "float64")}, "paddle")
@to_ivy_arrays_and_back
def expm1(x, name=None):
    return ivy.expm1(x)


@with_supported_dtypes({"2.5.1 and below": ("float32", "float64")}, "paddle")
@to_ivy_arrays_and_back
def erf(x, name=None):
    return ivy.erf(x)


@with_supported_dtypes(
    {
        "2.5.1 and below": (
            "int32",
            "int64",
            "float32",
            "float64",
            "complex64",
            "complex128",
        )
    },
    "paddle",
)
@to_ivy_arrays_and_back
def cumprod(x, dim=None, dtype=None, name=None):
    return ivy.cumprod(x, axis=dim, dtype=dtype)


@with_unsupported_dtypes({"2.5.1 and below": ("float16", "bfloat16")}, "paddle")
@to_ivy_arrays_and_back
def reciprocal(x, name=None):
    return ivy.reciprocal(x)


@with_supported_dtypes({"2.5.1 and below": ("int32", "int64")}, "paddle")
@to_ivy_arrays_and_back
def lcm(x, y, name=None):
    return ivy.lcm(x, y)


@with_supported_dtypes(
    {"2.5.1 and below": ("float16", "float32", "float64", "int32", "int64")}, "paddle"
)
@to_ivy_arrays_and_back
def isnan(x, name=None):
    return ivy.isnan(x)


@with_supported_dtypes(
    {"2.5.1 and below": ("float16", "float32", "float64", "int32", "int64")}, "paddle"
)
@to_ivy_arrays_and_back
def isfinite(x, name=None):
    return ivy.isfinite(x)


@with_supported_dtypes(
    {"2.5.1 and below": ("float16", "float32", "float64", "int32", "int64")}, "paddle"
)
@to_ivy_arrays_and_back
def isinf(x, name=None):
    return ivy.isinf(x)


@with_supported_dtypes(
    {"2.5.1 and below": ("complex64", "complex128", "float32", "float64")},
    "paddle",
)
@to_ivy_arrays_and_back
def angle(x, name=None):
    return ivy.angle(x)


@with_unsupported_dtypes({"2.5.1 and below": "bfloat16"}, "paddle")
@to_ivy_arrays_and_back
def fmin(x, y, name=None):
    return ivy.fmin(x, y)


@with_unsupported_dtypes({"2.5.1 and below": ("float16", "bfloat16")}, "paddle")
@to_ivy_arrays_and_back
def logit(x, eps=None, name=None):
    return ivy.logit(x, eps=eps)


@with_unsupported_dtypes({"2.5.1 and below": "bfloat16"}, "paddle")
@to_ivy_arrays_and_back
def fmax(x, y, name=None):
    return ivy.fmax(x, y)


@with_supported_dtypes(
    {"2.5.1 and below": ("float32", "float64", "int32", "int64")}, "paddle"
)
@to_ivy_arrays_and_back
def minimum(x, y, name=None):
    return ivy.minimum(x, y)


@with_supported_dtypes(
    {"2.5.1 and below": ("float16", "float32", "float64", "int32", "int64")}, "paddle"
)
@to_ivy_arrays_and_back
def kron(x, y, name=None):
    return ivy.kron(x, y)


@with_supported_dtypes(
    {"2.4.2 and below": ("float32", "float64", "int32", "int64")}, "paddle"
)
@to_ivy_arrays_and_back
def trunc(x, name=None):
    return ivy.trunc(x)


@with_unsupported_dtypes({"2.5.1 and below": ("float16", "bfloat16")}, "paddle")
@to_ivy_arrays_and_back
def sgn(x, name=None):
    return ivy.sign(x, np_variant=True)


@with_supported_dtypes({"2.5.1 and below": ("float32", "float64")}, "paddle")
@to_ivy_arrays_and_back
def outer(x, y, name=None):
    return ivy.outer(x, y)


# maximum
@with_unsupported_dtypes({"2.5.1 and below": ("float16", "bfloat16")}, "paddle")
@to_ivy_arrays_and_back
def maximum(x, y, name=None):
    return ivy.maximum(x, y)


@with_supported_dtypes(
    {"2.5.1 and below": ("float32", "float64", "int32", "int64")}, "paddle"
)
@to_ivy_arrays_and_back
def frac(x, name=None):
    y = ivy.trunc(x)
    return ivy.subtract(x, y)


@with_unsupported_dtypes({"2.5.1 and below": ("float16", "bfloat16")}, "paddle")
@to_ivy_arrays_and_back
def asinh(x, name=None):
    return ivy.asinh(x)


@with_supported_dtypes(
    {"2.5.1 and below": ("float32", "float64", "int32", "int64")}, "paddle"
)
@to_ivy_arrays_and_back
def max(x, axis=None, keepdim=False, name=None):
    return ivy.max(x, axis=axis, keepdims=keepdim)


@with_supported_dtypes(
    {"2.5.1 and below": ("float16", "float32", "float64", "int32", "int64")}, "paddle"
)
@to_ivy_arrays_and_back
def heaviside(x, y, name=None):
    return ivy.heaviside(x, y)


@with_supported_dtypes({"2.5.1 and below": ("float32", "float64")}, "paddle")
@to_ivy_arrays_and_back
def lerp(x, y, weight, name=None):
    return ivy.lerp(x, y, weight)


@with_supported_dtypes({"2.5.1 and below": ("float32", "float64")}, "paddle")
@to_ivy_arrays_and_back
def rsqrt(x, name=None):
    return 1 / ivy.sqrt(x)


@with_supported_dtypes(
    {"2.5.1 and below": ("float32", "float64", "int32", "int64")}, "paddle"
)
@to_ivy_arrays_and_back
def prod(x, axis=None, keepdim=False, dtype=None, name=None):
    return ivy.prod(x, axis=axis, keepdims=keepdim, dtype=dtype)


@with_supported_dtypes({"2.5.0 and below": "bool"}, "paddle")
@to_ivy_arrays_and_back
def any(x, axis=None, keepdim=False, name=None):
    return ivy.any(x, axis=axis, keepdims=keepdim)


@with_supported_dtypes(
    {"2.5.1 and below": ("float32", "float64", "int32", "int64")}, "paddle"
)
@to_ivy_arrays_and_back
def diff(x, n=1, axis=-1, prepend=None, append=None, name=None):
    return ivy.diff(x, n=n, axis=axis, prepend=prepend, append=append)


@with_supported_dtypes(
    {"2.5.1 and below": ("float32", "float64", "int32", "int64")}, "paddle"
)
@to_ivy_arrays_and_back
def mm(input, mat2, name=None):
    return ivy.matmul(input, mat2)

<<<<<<< HEAD
@with_supported_dtypes({"2.5.0 and below": ("float32", "float64")}, "paddle")
@to_ivy_arrays_and_back
def stanh(x, scale_a=0.67, scale_b=1.7159, name=None):
    # TODO this function will be simplified as soon as the ivy.stanh(x,a,b) is added
    exp_ax = ivy.exp(ivy.multiply(scale_a, x))
    exp_minus_ax = ivy.exp(ivy.multiply(-scale_a, x))
    numerator = ivy.subtract(exp_ax, exp_minus_ax)
    denominator = ivy.add(exp_ax, exp_minus_ax)
    ret = ivy.multiply(scale_b, ivy.divide(numerator, denominator))
    return ret
=======

@with_supported_dtypes(
    {"2.5.1 and below": ("float32", "float64", "int32", "int64")}, "paddle"
)
@to_ivy_arrays_and_back
def addmm(input, x, y, beta=1.0, alpha=1.0, name=None):
    value = alpha * ivy.matmul(x, y) + (beta * input)
    return value


@with_supported_dtypes(
    {"2.5.1 and below": ("float32", "float64", "int32", "int6")}, "paddle"
)
@to_ivy_arrays_and_back
def take(
    x,
    index,
    mode="raise",
    name=None,
):
    if mode not in ["raise", "wrap", "clip"]:
        raise ValueError(
            "'mode' in 'take' should be 'raise', 'wrap', 'clip', but received {}."
            .format(mode)
        )
    x = ivy.reshape(x, (-1,))
    if mode == "clip":
        index = ivy.clip(index, 0, x.shape[-1] - 1)
    elif mode == "wrap":
        index = ivy.where(index < 0, index % x.shape[-1], index)
        index = ivy.where(index >= x.shape[-1], index % x.shape[-1], index)
    return ivy.gather(x, index, axis=0)


@with_supported_dtypes(
    {"2.5.1 and below": ("float32", "float64", "int32", "int64")}, "paddle"
)
@to_ivy_arrays_and_back
def amax(x, axis=None, keepdims=False):
    if axis is None:
        return ivy.max(x)
    if isinstance(axis, int):
        axis = [axis]
    for i in range(len(axis)):
        if axis[i] < 0:
            axis[i] += x.ndim
    for i in axis:
        if i < 0 or i >= x.ndim:
            raise ValueError("axis {} is out of range [-{}:{}]".format(i, 0, x.ndim))
    return ivy.max(x, axis=axis, keepdims=keepdims)
>>>>>>> 368a75f7
<|MERGE_RESOLUTION|>--- conflicted
+++ resolved
@@ -428,19 +428,6 @@
 @to_ivy_arrays_and_back
 def mm(input, mat2, name=None):
     return ivy.matmul(input, mat2)
-
-<<<<<<< HEAD
-@with_supported_dtypes({"2.5.0 and below": ("float32", "float64")}, "paddle")
-@to_ivy_arrays_and_back
-def stanh(x, scale_a=0.67, scale_b=1.7159, name=None):
-    # TODO this function will be simplified as soon as the ivy.stanh(x,a,b) is added
-    exp_ax = ivy.exp(ivy.multiply(scale_a, x))
-    exp_minus_ax = ivy.exp(ivy.multiply(-scale_a, x))
-    numerator = ivy.subtract(exp_ax, exp_minus_ax)
-    denominator = ivy.add(exp_ax, exp_minus_ax)
-    ret = ivy.multiply(scale_b, ivy.divide(numerator, denominator))
-    return ret
-=======
 
 @with_supported_dtypes(
     {"2.5.1 and below": ("float32", "float64", "int32", "int64")}, "paddle"
@@ -491,4 +478,14 @@
         if i < 0 or i >= x.ndim:
             raise ValueError("axis {} is out of range [-{}:{}]".format(i, 0, x.ndim))
     return ivy.max(x, axis=axis, keepdims=keepdims)
->>>>>>> 368a75f7
+  
+@with_supported_dtypes({"2.5.0 and below": ("float32", "float64")}, "paddle")
+@to_ivy_arrays_and_back
+def stanh(x, scale_a=0.67, scale_b=1.7159, name=None):
+    # TODO this function will be simplified as soon as the ivy.stanh(x,a,b) is added
+    exp_ax = ivy.exp(ivy.multiply(scale_a, x))
+    exp_minus_ax = ivy.exp(ivy.multiply(-scale_a, x))
+    numerator = ivy.subtract(exp_ax, exp_minus_ax)
+    denominator = ivy.add(exp_ax, exp_minus_ax)
+    ret = ivy.multiply(scale_b, ivy.divide(numerator, denominator))
+    return ret