--- conflicted
+++ resolved
@@ -311,7 +311,6 @@
     return ivy.minimum(x, y)
 
 
-<<<<<<< HEAD
 with_supported_dtypes(
     {"2.5.0 and below": ("float16", "float32", "float64", "int32", "int64")}, "paddle"
 )
@@ -320,11 +319,11 @@
 @to_ivy_arrays_and_back
 def kron(x, y, name=None):
     return ivy.kron(x, y)
-=======
+
+
 @with_supported_dtypes(
     {"2.4.2 and below": ("float32", "float64", "int32", "int64")}, "paddle"
 )
 @to_ivy_arrays_and_back
 def trunc(x, name=None):
-    return ivy.trunc(x)
->>>>>>> b0db4b83
+    return ivy.trunc(x)