--- conflicted
+++ resolved
@@ -172,10 +172,12 @@
 
 @with_unsupported_dtypes({"2.4.2 and below": ("float16", "bfloat16")}, "paddle")
 @to_ivy_arrays_and_back
-<<<<<<< HEAD
 def sign(x, name=None):
     return ivy.sign(x)
-=======
+
+
+@with_unsupported_dtypes({"2.4.2 and below": ("float16", "bfloat16")}, "paddle")
+@to_ivy_arrays_and_back
 def neg(x, name=None):
     return ivy.negative(x)
 
@@ -183,5 +185,4 @@
 @with_supported_dtypes({"2.4.2 and below": ("float32", "float64")}, "paddle")
 @to_ivy_arrays_and_back
 def exp(x, name=None):
-    return ivy.exp(x)
->>>>>>> 479f8b3e
+    return ivy.exp(x)