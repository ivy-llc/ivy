--- conflicted
+++ resolved
@@ -325,17 +325,14 @@
     return ivy.sign(x, np_variant=True)
 
 
-<<<<<<< HEAD
-with_supported_dtypes({"2.5.0 and below": ("float32", "float64")}, "paddle")
-
-
+@with_supported_dtypes({"2.5.0 and below": ("float32", "float64")}, "paddle")
 @to_ivy_arrays_and_back
 def outer(x, y, name=None):
     return ivy.outer(x, y)
-=======
+
+
 # maximum
 @with_unsupported_dtypes({"2.5.0 and below": ("float16", "bfloat16")}, "paddle")
 @to_ivy_arrays_and_back
 def maximum(x, y, name=None):
-    return ivy.maximum(x, y)
->>>>>>> 9d0b8e0c
+    return ivy.maximum(x, y)