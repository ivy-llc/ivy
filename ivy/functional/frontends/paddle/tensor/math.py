--- conflicted
+++ resolved
@@ -66,34 +66,37 @@
     return ivy.divide(x, y)
 
 
-<<<<<<< HEAD
-@with_unsupported_dtypes({"2.4.2 and below": ("float16", "bfloat16")}, "paddle")
-@to_ivy_arrays_and_back
-def max(x, axis=None, keepdims=False, name=None):
-    return ivy.max(x, axis=axis, keepdims=keepdims)
-=======
 @with_supported_dtypes({"2.4.2 and below": ("float32", "float64")}, "paddle")
 @to_ivy_arrays_and_back
 def sqrt(x, name=None):
     return ivy.sqrt(x)
 
+  
 @with_unsupported_dtypes({"2.4.2 and below": ("float16", "bfloat16")}, "paddle")
 @to_ivy_arrays_and_back
 def atanh(x, name=None):
     return ivy.atanh(x)
 
+  
 @with_unsupported_dtypes({"2.4.2 and below": ("float16", "bfloat16")}, "paddle")
 @to_ivy_arrays_and_back
 def atan(x, name=None):
     return ivy.atan(x)
 
+  
 @with_unsupported_dtypes({"2.4.2 and below": ("float16", "bfloat16")}, "paddle")
 @to_ivy_arrays_and_back
 def round(x, name=None):
     return ivy.round(x)
 
+  
 @with_unsupported_dtypes({"2.4.2 and below": ("float16", "bfloat16")}, "paddle")
 @to_ivy_arrays_and_back
 def ceil(x, name=None):
     return ivy.ceil(x)
->>>>>>> 10cbf924
+  
+  
+@with_unsupported_dtypes({"2.4.2 and below": ("float16", "bfloat16")}, "paddle")
+@to_ivy_arrays_and_back
+def max(x, axis=None, keepdims=False, name=None):
+    return ivy.max(x, axis=axis, keepdims=keepdims)