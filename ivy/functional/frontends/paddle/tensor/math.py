# global
import ivy
from ivy.func_wrapper import with_unsupported_dtypes, with_supported_dtypes
from ivy.functional.frontends.paddle.func_wrapper import to_ivy_arrays_and_back


@with_unsupported_dtypes({"2.5.0 and below": ("float16", "bfloat16")}, "paddle")
@to_ivy_arrays_and_back
def sin(x, name=None):
    return ivy.sin(x)


@with_unsupported_dtypes({"2.5.0 and below": ("float16", "bfloat16")}, "paddle")
@to_ivy_arrays_and_back
def cos(x, name=None):
    return ivy.cos(x)


@with_unsupported_dtypes({"2.5.0 and below": ("float16", "bfloat16")}, "paddle")
@to_ivy_arrays_and_back
def acos(x, name=None):
    return ivy.acos(x)


@with_unsupported_dtypes({"2.5.0 and below": ("float16", "bfloat16")}, "paddle")
@to_ivy_arrays_and_back
def cosh(x, name=None):
    return ivy.cosh(x)


@with_supported_dtypes({"2.5.0 and below": ("float32", "float64")}, "paddle")
@to_ivy_arrays_and_back
def tanh(x, name=None):
    return ivy.tanh(x)


@with_unsupported_dtypes({"2.5.0 and below": ("float16", "bfloat16")}, "paddle")
@to_ivy_arrays_and_back
def acosh(x, name=None):
    return ivy.acosh(x)


@with_supported_dtypes({"2.5.0 and below": ("float32", "float64")}, "paddle")
@to_ivy_arrays_and_back
def asin(x, name=None):
    return ivy.asin(x)


@with_unsupported_dtypes({"2.5.0 and below": ("float16", "bfloat16")}, "paddle")
@to_ivy_arrays_and_back
def log(x, name=None):
    return ivy.log(x)


@with_unsupported_dtypes({"2.5.0 and below": ("float16", "bfloat16")}, "paddle")
@to_ivy_arrays_and_back
def divide(x, y, name=None):
    return ivy.divide(x, y)


@with_unsupported_dtypes({"2.5.0 and below": ("float16", "bfloat16")}, "paddle")
@to_ivy_arrays_and_back
def abs(x, name=None):
    return ivy.abs(x)


@with_unsupported_dtypes({"2.5.0 and below": ("float16", "bfloat16")}, "paddle")
@to_ivy_arrays_and_back
def multiply(x, y, name=None):
    return ivy.multiply(x, y)


@with_unsupported_dtypes(
    {"2.5.0 and below": ("bool", "unsigned", "int8", "float16", "bfloat16")}, "paddle"
)
@to_ivy_arrays_and_back
def add(x, y, name=None):
    return ivy.add(x, y)


@with_unsupported_dtypes({"2.5.0 and below": ("float16", "bfloat16")}, "paddle")
@to_ivy_arrays_and_back
def subtract(x, y, name=None):
    return ivy.subtract(x, y)


@with_supported_dtypes({"2.5.0 and below": ("float32", "float64")}, "paddle")
@to_ivy_arrays_and_back
def sqrt(x, name=None):
    return ivy.sqrt(x)


@with_unsupported_dtypes({"2.5.0 and below": ("float16", "bfloat16")}, "paddle")
@to_ivy_arrays_and_back
def atanh(x, name=None):
    return ivy.atanh(x)


@with_unsupported_dtypes({"2.5.0 and below": ("float16", "bfloat16")}, "paddle")
@to_ivy_arrays_and_back
def atan(x, name=None):
    return ivy.atan(x)


@with_unsupported_dtypes({"2.5.0 and below": ("float16", "bfloat16")}, "paddle")
@to_ivy_arrays_and_back
def round(x, name=None):
    return ivy.round(x)


@with_unsupported_dtypes({"2.5.0 and below": ("float16", "bfloat16")}, "paddle")
@to_ivy_arrays_and_back
def ceil(x, name=None):
    return ivy.ceil(x)


@with_supported_dtypes({"2.5.0 and below": ("float32", "float64")}, "paddle")
@to_ivy_arrays_and_back
def sinh(x, name=None):
    return ivy.sinh(x)


@with_unsupported_dtypes({"2.5.0 and below": ("float16", "bfloat16")}, "paddle")
@to_ivy_arrays_and_back
def pow(x, y, name=None):
    return ivy.pow(x, y)


@with_unsupported_dtypes({"2.4.2 and below": ("int16", "float16")}, "paddle")
@to_ivy_arrays_and_back
def conj(x, name=None):
    return ivy.conj(x)


@with_unsupported_dtypes({"2.4.2 and below": ("float16", "bfloat16")}, "paddle")
@to_ivy_arrays_and_back
def floor(x, name=None):
    return ivy.floor(x)


@with_unsupported_dtypes({"2.5.0 and below": ("float16", "bfloat16")}, "paddle")
@to_ivy_arrays_and_back
def remainder(x, y, name=None):
    return ivy.remainder(x, y)


@with_unsupported_dtypes({"2.5.0 and below": ("float16", "bfloat16")}, "paddle")
@to_ivy_arrays_and_back
def log2(x, name=None):
    return ivy.log2(x)


@with_unsupported_dtypes({"2.5.0 and below": ("float16", "bfloat16")}, "paddle")
@to_ivy_arrays_and_back
def log1p(x, name=None):
    return ivy.log1p(x)


@with_unsupported_dtypes({"2.5.0 and below": ("float16", "bfloat16")}, "paddle")
@to_ivy_arrays_and_back
def rad2deg(x, name=None):
    return ivy.rad2deg(x)


@with_unsupported_dtypes({"2.5.0 and below": ("float16", "bfloat16")}, "paddle")
@to_ivy_arrays_and_back
def deg2rad(x, name=None):
    return ivy.deg2rad(x)


@with_supported_dtypes({"2.5.0 and below": ("int32", "int64")}, "paddle")
@to_ivy_arrays_and_back
def gcd(x, y, name=None):
    return ivy.gcd(x, y)


@with_unsupported_dtypes({"2.5.0 and below": ("float16", "bfloat16")}, "paddle")
@to_ivy_arrays_and_back
def tan(x, name=None):
    return ivy.tan(x)


@with_unsupported_dtypes({"2.4.2 and below": ("float16", "bfloat16")}, "paddle")
@to_ivy_arrays_and_back
def atan2(x, y, name=None):
    return ivy.atan2(x, y)


@with_supported_dtypes({"2.5.0 and below": ("float32", "float64")}, "paddle")
@to_ivy_arrays_and_back
def square(x, name=None):
    return ivy.square(x)


@with_unsupported_dtypes({"2.5.0 and below": ("float16", "bfloat16")}, "paddle")
@to_ivy_arrays_and_back
def sign(x, name=None):
    return ivy.sign(x, np_variant=False)


@with_unsupported_dtypes({"2.4.2 and below": ("float16", "bfloat16")}, "paddle")
@to_ivy_arrays_and_back
def neg(x, name=None):
    return ivy.negative(x)


@with_supported_dtypes({"2.5.0 and below": ("float32", "float64")}, "paddle")
@to_ivy_arrays_and_back
def exp(x, name=None):
    return ivy.exp(x)


@with_supported_dtypes({"2.5.0 and below": ("float16", "float32", "float64")}, "paddle")
@to_ivy_arrays_and_back
def expm1(x, name=None):
    return ivy.expm1(x)


@with_supported_dtypes({"2.5.0 and below": ("float32", "float64")}, "paddle")
@to_ivy_arrays_and_back
def erf(x, name=None):
    return ivy.erf(x)


@with_supported_dtypes(
    {
        "2.5.0 and below": (
            "int32",
            "int64",
            "float32",
            "float64",
            "complex64",
            "complex128",
        )
    },
    "paddle",
)
@to_ivy_arrays_and_back
def cumprod(x, dim=None, dtype=None, name=None):
    return ivy.cumprod(x, axis=dim, dtype=dtype)


@with_unsupported_dtypes({"2.5.0 and below": ("float16", "bfloat16")}, "paddle")
@to_ivy_arrays_and_back
def reciprocal(x, name=None):
    return ivy.reciprocal(x)


@with_supported_dtypes({"2.5.0 and below": ("int32", "int64")}, "paddle")
@to_ivy_arrays_and_back
def lcm(x, y, name=None):
    return ivy.lcm(x, y)


@with_supported_dtypes(
    {"2.5.0 and below": ("float16", "float32", "float64", "int32", "int64")}, "paddle"
)
@to_ivy_arrays_and_back
def isnan(x, name=None):
    return ivy.isnan(x)


@with_supported_dtypes(
    {"2.5.0 and below": ("float16", "float32", "float64", "int32", "int64")}, "paddle"
)
@to_ivy_arrays_and_back
def isfinite(x, name=None):
    return ivy.isfinite(x)


@with_supported_dtypes(
    {"2.5.0 and below": ("float16", "float32", "float64", "int32", "int64")}, "paddle"
)
@to_ivy_arrays_and_back
def isinf(x, name=None):
    return ivy.isinf(x)


@with_supported_dtypes(
    {"2.5.0 and below": ("complex64", "complex128", "float32", "float64")},
    "paddle",
)
@to_ivy_arrays_and_back
def angle(x, name=None):
    return ivy.angle(x)


@with_unsupported_dtypes({"2.5.0 and below": "bfloat16"}, "paddle")
@to_ivy_arrays_and_back
def fmin(x, y, name=None):
    return ivy.fmin(x, y)


@with_unsupported_dtypes({"2.5.0 and below": ("float16", "bfloat16")}, "paddle")
@to_ivy_arrays_and_back
def logit(x, eps=None, name=None):
    return ivy.logit(x, eps=eps)


@with_unsupported_dtypes({"2.5.0 and below": "bfloat16"}, "paddle")
@to_ivy_arrays_and_back
def fmax(x, y, name=None):
    return ivy.fmax(x, y)


@with_supported_dtypes(
    {"2.5.0 and below": ("float32", "float64", "int32", "int64")}, "paddle"
)
@to_ivy_arrays_and_back
def minimum(x, y, name=None):
    return ivy.minimum(x, y)


@with_supported_dtypes(
    {"2.4.2 and below": ("float32", "float64", "int32", "int64")}, "paddle"
)
@to_ivy_arrays_and_back
def trunc(x, name=None):
    return ivy.trunc(x)


@with_unsupported_dtypes({"2.5.0 and below": ("float16", "bfloat16")}, "paddle")
@to_ivy_arrays_and_back
def sgn(x, name=None):
    return ivy.sign(x, np_variant=True)


# maximum
@with_unsupported_dtypes({"2.5.0 and below": ("float16", "bfloat16")}, "paddle")
@to_ivy_arrays_and_back
def maximum(x, y, name=None):
    return ivy.maximum(x, y)


@with_supported_dtypes(
    {"2.5.0 and below": ("float32", "float64", "int32", "int64")}, "paddle"
)
@to_ivy_arrays_and_back
def frac(x, name=None):
    return x - ivy.sign(x) * ivy.floor(ivy.abs(x))


<<<<<<< HEAD
@with_supported_dtypes({"2.5.0 and below": ("float32", "float64")}, "paddle")
@to_ivy_arrays_and_back
def logcumsumexp(x, axis=None, dtype=None, name=None):
    return ivy.logcumsumexp(x, axis=axis, dtype=dtype)
=======
@with_unsupported_dtypes({"2.5.0 and below": ("float16", "bfloat16")}, "paddle")
@to_ivy_arrays_and_back
def asinh(x, name=None):
    return ivy.asinh(x)
>>>>>>> d57c1083


@with_supported_dtypes(
    {"2.5.0 and below": ("float32", "float64", "int32", "int64")}, "paddle"
)
@to_ivy_arrays_and_back
def max(x, axis=None, keepdim=False, name=None):
    return ivy.max(x, axis=axis, keepdims=keepdim)<|MERGE_RESOLUTION|>--- conflicted
+++ resolved
@@ -340,17 +340,16 @@
     return x - ivy.sign(x) * ivy.floor(ivy.abs(x))
 
 
-<<<<<<< HEAD
 @with_supported_dtypes({"2.5.0 and below": ("float32", "float64")}, "paddle")
 @to_ivy_arrays_and_back
 def logcumsumexp(x, axis=None, dtype=None, name=None):
     return ivy.logcumsumexp(x, axis=axis, dtype=dtype)
-=======
+
+
 @with_unsupported_dtypes({"2.5.0 and below": ("float16", "bfloat16")}, "paddle")
 @to_ivy_arrays_and_back
 def asinh(x, name=None):
     return ivy.asinh(x)
->>>>>>> d57c1083
 
 
 @with_supported_dtypes(
