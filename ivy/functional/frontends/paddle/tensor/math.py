# global
import ivy
from ivy.func_wrapper import with_unsupported_dtypes, with_supported_dtypes
from ivy.functional.frontends.paddle.func_wrapper import to_ivy_arrays_and_back


@with_unsupported_dtypes({"2.5.0 and below": ("float16", "bfloat16")}, "paddle")
@to_ivy_arrays_and_back
def sin(x, name=None):
    return ivy.sin(x)


@with_unsupported_dtypes({"2.5.0 and below": ("float16", "bfloat16")}, "paddle")
@to_ivy_arrays_and_back
def cos(x, name=None):
    return ivy.cos(x)


@with_unsupported_dtypes({"2.5.0 and below": ("float16", "bfloat16")}, "paddle")
@to_ivy_arrays_and_back
def acos(x, name=None):
    return ivy.acos(x)


@with_unsupported_dtypes({"2.5.0 and below": ("float16", "bfloat16")}, "paddle")
@to_ivy_arrays_and_back
def cosh(x, name=None):
    return ivy.cosh(x)


@with_supported_dtypes({"2.5.0 and below": ("float32", "float64")}, "paddle")
@to_ivy_arrays_and_back
def tanh(x, name=None):
    return ivy.tanh(x)


@with_unsupported_dtypes({"2.5.0 and below": ("float16", "bfloat16")}, "paddle")
@to_ivy_arrays_and_back
def acosh(x, name=None):
    return ivy.acosh(x)


@with_supported_dtypes({"2.5.0 and below": ("float32", "float64")}, "paddle")
@to_ivy_arrays_and_back
def asin(x, name=None):
    return ivy.asin(x)


@with_unsupported_dtypes({"2.5.0 and below": ("float16", "bfloat16")}, "paddle")
@to_ivy_arrays_and_back
def log(x, name=None):
    return ivy.log(x)


@with_unsupported_dtypes({"2.5.0 and below": ("float16", "bfloat16")}, "paddle")
@to_ivy_arrays_and_back
def divide(x, y, name=None):
    return ivy.divide(x, y)


@with_unsupported_dtypes({"2.5.0 and below": ("float16", "bfloat16")}, "paddle")
@to_ivy_arrays_and_back
def abs(x, name=None):
    return ivy.abs(x)


@with_unsupported_dtypes({"2.5.0 and below": ("float16", "bfloat16")}, "paddle")
@to_ivy_arrays_and_back
def multiply(x, y, name=None):
    return ivy.multiply(x, y)


@with_unsupported_dtypes(
    {"2.5.0 and below": ("bool", "unsigned", "int8", "float16", "bfloat16")}, "paddle"
)
@to_ivy_arrays_and_back
def add(x, y, name=None):
    return ivy.add(x, y)


@with_unsupported_dtypes({"2.5.0 and below": ("float16", "bfloat16")}, "paddle")
@to_ivy_arrays_and_back
def subtract(x, y, name=None):
    return ivy.subtract(x, y)


@with_supported_dtypes({"2.5.0 and below": ("float32", "float64")}, "paddle")
@to_ivy_arrays_and_back
def sqrt(x, name=None):
    return ivy.sqrt(x)


@with_unsupported_dtypes({"2.5.0 and below": ("float16", "bfloat16")}, "paddle")
@to_ivy_arrays_and_back
def atanh(x, name=None):
    return ivy.atanh(x)


@with_unsupported_dtypes({"2.5.0 and below": ("float16", "bfloat16")}, "paddle")
@to_ivy_arrays_and_back
def atan(x, name=None):
    return ivy.atan(x)


@with_unsupported_dtypes({"2.5.0 and below": ("float16", "bfloat16")}, "paddle")
@to_ivy_arrays_and_back
def round(x, name=None):
    return ivy.round(x)


@with_unsupported_dtypes({"2.5.0 and below": ("float16", "bfloat16")}, "paddle")
@to_ivy_arrays_and_back
def ceil(x, name=None):
    return ivy.ceil(x)


@with_supported_dtypes({"2.5.0 and below": ("float32", "float64")}, "paddle")
@to_ivy_arrays_and_back
def sinh(x, name=None):
    return ivy.sinh(x)


@with_unsupported_dtypes({"2.5.0 and below": ("float16", "bfloat16")}, "paddle")
@to_ivy_arrays_and_back
def pow(x, y, name=None):
    return ivy.pow(x, y)


@with_unsupported_dtypes({"2.4.2 and below": ("int16", "float16")}, "paddle")
@to_ivy_arrays_and_back
def conj(x, name=None):
    return ivy.conj(x)


@with_unsupported_dtypes({"2.4.2 and below": ("float16", "bfloat16")}, "paddle")
@to_ivy_arrays_and_back
def floor(x, name=None):
    return ivy.floor(x)


@with_unsupported_dtypes({"2.5.0 and below": ("float16", "bfloat16")}, "paddle")
@to_ivy_arrays_and_back
def remainder(x, y, name=None):
    return ivy.remainder(x, y)


@with_unsupported_dtypes({"2.5.0 and below": ("float16", "bfloat16")}, "paddle")
@to_ivy_arrays_and_back
def log2(x, name=None):
    return ivy.log2(x)


@with_unsupported_dtypes({"2.5.0 and below": ("float16", "bfloat16")}, "paddle")
@to_ivy_arrays_and_back
def log1p(x, name=None):
    return ivy.log1p(x)


@with_unsupported_dtypes({"2.5.0 and below": ("float16", "bfloat16")}, "paddle")
@to_ivy_arrays_and_back
def rad2deg(x, name=None):
    return ivy.rad2deg(x)


@with_unsupported_dtypes({"2.5.0 and below": ("float16", "bfloat16")}, "paddle")
@to_ivy_arrays_and_back
def deg2rad(x, name=None):
    return ivy.deg2rad(x)


@with_unsupported_dtypes({"2.5.0 and below": ("float16", "bfloat16")}, "paddle")
@to_ivy_arrays_and_back
def gcd(x, y, name=None):
    return ivy.gcd(x, y)


@with_unsupported_dtypes({"2.5.0 and below": ("float16", "bfloat16")}, "paddle")
@to_ivy_arrays_and_back
def tan(x, name=None):
    return ivy.tan(x)


@with_unsupported_dtypes({"2.4.2 and below": ("float16", "bfloat16")}, "paddle")
@to_ivy_arrays_and_back
def atan2(x, y, name=None):
    return ivy.atan2(x, y)


@with_supported_dtypes({"2.5.0 and below": ("float32", "float64")}, "paddle")
@to_ivy_arrays_and_back
def square(x, name=None):
    return ivy.square(x)


@with_unsupported_dtypes({"2.5.0 and below": ("float16", "bfloat16")}, "paddle")
@to_ivy_arrays_and_back
def sign(x, name=None):
    return ivy.sign(x)


@with_unsupported_dtypes({"2.4.2 and below": ("float16", "bfloat16")}, "paddle")
@to_ivy_arrays_and_back
def neg(x, name=None):
    return ivy.negative(x)


@with_supported_dtypes({"2.5.0 and below": ("float32", "float64")}, "paddle")
@to_ivy_arrays_and_back
def exp(x, name=None):
    return ivy.exp(x)


@with_supported_dtypes(
    {
        "2.4.2 and below": (
            "float32",
            "float64",
            "int32",
            "int64",
            "complex64",
            "complex128",
        )
    },
    "paddle",
)
@to_ivy_arrays_and_back
def cumprod(x, dim=None, dtype=None, name=None):
    return ivy.cumprod(x, axis=dim, dtype=dtype)


@with_unsupported_dtypes({"2.5.0 and below": ("float16", "bfloat16")}, "paddle")
@to_ivy_arrays_and_back
def reciprocal(x, name=None):
    return ivy.reciprocal(x)


<<<<<<< HEAD
@with_unsupported_dtypes({"2.5.0 and below": ("float16", "bfloat16")}, "paddle")
@to_ivy_arrays_and_back
def maximum(x, axis=None, keepdim=False, name=None):
    return ivy.maximum(x, axis=axis, keepdims=keepdim)


=======
>>>>>>> 5f2acae9
@with_supported_dtypes({"2.5.0 and below": ("int32", "int64")}, "paddle")
@to_ivy_arrays_and_back
def gcd(x, y, name=None):
    return ivy.gcd(x, y)

  
@with_unsupported_dtypes({"2.5.0 and below": "bfloat16"}, "paddle")
@to_ivy_arrays_and_back
def fmin(x, y, name=None):
    return ivy.fmin(x, y)
<<<<<<< HEAD

=======
>>>>>>> 5f2acae9
<|MERGE_RESOLUTION|>--- conflicted
+++ resolved
@@ -234,15 +234,14 @@
     return ivy.reciprocal(x)
 
 
-<<<<<<< HEAD
+
 @with_unsupported_dtypes({"2.5.0 and below": ("float16", "bfloat16")}, "paddle")
 @to_ivy_arrays_and_back
 def maximum(x, axis=None, keepdim=False, name=None):
     return ivy.maximum(x, axis=axis, keepdims=keepdim)
 
 
-=======
->>>>>>> 5f2acae9
+
 @with_supported_dtypes({"2.5.0 and below": ("int32", "int64")}, "paddle")
 @to_ivy_arrays_and_back
 def gcd(x, y, name=None):
@@ -253,7 +252,4 @@
 @to_ivy_arrays_and_back
 def fmin(x, y, name=None):
     return ivy.fmin(x, y)
-<<<<<<< HEAD
-
-=======
->>>>>>> 5f2acae9
+
