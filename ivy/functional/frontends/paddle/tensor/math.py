# local
from ..math import *  # noqa: F401
import ivy
from ivy.func_wrapper import with_unsupported_dtypes, with_supported_dtypes
from ivy.functional.frontends.paddle.func_wrapper import to_ivy_arrays_and_back


@with_unsupported_dtypes({"2.5.1 and below": ("float16", "bfloat16")}, "paddle")
@to_ivy_arrays_and_back
def ceil_(x, name=None):
    return ivy.ceil(x, out=x)


@with_supported_dtypes({"2.5.1 and below": ("float32", "float64")}, "paddle")
@to_ivy_arrays_and_back
def exp_(x, name=None):
    return ivy.inplace_update(x, exp(x))


@with_supported_dtypes({"2.5.1 and below": ("float32", "float64")}, "paddle")
@to_ivy_arrays_and_back
<<<<<<< HEAD
def erf(x, name=None):
    return ivy.erf(x)


@with_supported_dtypes({"2.5.1 and below": ("float32", "float64")}, "paddle")
@to_ivy_arrays_and_back
def exp(x, name=None):
    return ivy.exp(x)


@with_supported_dtypes({"2.5.1 and below": ("float16", "float32", "float64")}, "paddle")
@to_ivy_arrays_and_back
def expm1(x, name=None):
    return ivy.expm1(x)


@with_supported_dtypes(
    {"2.5.1 and below": ("bfloat16", "float32", "float64")}, "paddle"
)
@to_ivy_arrays_and_back
def floor(x, name=None):
    return ivy.floor(x)


@with_supported_dtypes({"2.5.1 and below": ("float32", "float64")}, "paddle")
@to_ivy_arrays_and_back
def floor_(x, name=None):
    return ivy.inplace_update(x, floor(x))


@with_unsupported_dtypes({"2.5.1 and below": "bfloat16"}, "paddle")
@to_ivy_arrays_and_back
def fmax(x, y, name=None):
    return ivy.fmax(x, y)


@with_unsupported_dtypes({"2.5.1 and below": "bfloat16"}, "paddle")
@to_ivy_arrays_and_back
def fmin(x, y, name=None):
    return ivy.fmin(x, y)


@with_supported_dtypes(
    {"2.5.1 and below": ("float32", "float64", "int32", "int64")}, "paddle"
)
@to_ivy_arrays_and_back
def frac(x, name=None):
    y = ivy.trunc(x)
    return ivy.subtract(x, y)


@with_supported_dtypes({"2.5.1 and below": ("int32", "int64")}, "paddle")
@to_ivy_arrays_and_back
def gcd(x, y, name=None):
    return ivy.gcd(x, y)


@with_supported_dtypes(
    {"2.5.1 and below": ("float16", "float32", "float64", "int32", "int64")}, "paddle"
)
@to_ivy_arrays_and_back
def heaviside(x, y, name=None):
    return ivy.heaviside(x, y)


@with_supported_dtypes({"2.5.1 and below": ("float32", "float64")}, "paddle")
@to_ivy_arrays_and_back
def inner(x, y, name=None):
    result = ivy.inner(x, y)
    if (x.shape == () and y.shape == (1,)) or (x.shape == (1,) and y.shape == ()):
        result = result.reshape((1,))
    elif x.shape == (1,) and y.shape == (1,):
        result = result.reshape((1,))
    return result


@with_supported_dtypes(
    {"2.5.1 and below": ("float16", "float32", "float64", "int32", "int64")}, "paddle"
)
@to_ivy_arrays_and_back
def isfinite(x, name=None):
    return ivy.isfinite(x)


@with_supported_dtypes(
    {"2.5.1 and below": ("float16", "float32", "float64", "int32", "int64")}, "paddle"
)
@to_ivy_arrays_and_back
def isinf(x, name=None):
    return ivy.isinf(x)


@with_supported_dtypes(
    {"2.5.1 and below": ("float16", "float32", "float64", "int32", "int64")}, "paddle"
)
@to_ivy_arrays_and_back
def isnan(x, name=None):
    return ivy.isnan(x)


@with_supported_dtypes(
    {"2.5.1 and below": ("float16", "float32", "float64", "int32", "int64")}, "paddle"
)
@to_ivy_arrays_and_back
def kron(x, y, name=None):
    return ivy.kron(x, y)


@with_supported_dtypes({"2.5.1 and below": ("int32", "int64")}, "paddle")
@to_ivy_arrays_and_back
def lcm(x, y, name=None):
    return ivy.lcm(x, y)


@with_supported_dtypes({"2.5.1 and below": ("float32", "float64")}, "paddle")
@to_ivy_arrays_and_back
def lerp(x, y, weight, name=None):
    return ivy.lerp(x, y, weight)


@with_supported_dtypes({"2.5.1 and below": ("float32", "float64")}, "paddle")
@to_ivy_arrays_and_back
def lgamma(x, name=None):
    return ivy.lgamma(x)


@with_unsupported_dtypes({"2.5.1 and below": ("float16", "bfloat16")}, "paddle")
@to_ivy_arrays_and_back
def log(x, name=None):
    return ivy.log(x)


@with_supported_dtypes({"2.5.1 and below": ("float32", "float64")}, "paddle")
@to_ivy_arrays_and_back
def log1p(x, name=None):
    return ivy.log1p(x)


@with_supported_dtypes({"2.5.1 and below": ("float32", "float64")}, "paddle")
@to_ivy_arrays_and_back
def log2(x, name=None):
    return ivy.log2(x)


@with_unsupported_dtypes({"2.5.1 and below": ("float16", "bfloat16")}, "paddle")
@to_ivy_arrays_and_back
def logit(x, eps=None, name=None):
    return ivy.logit(x, eps=eps)


@with_supported_dtypes(
    {"2.5.1 and below": ("float32", "float64", "int32", "int64")}, "paddle"
)
@to_ivy_arrays_and_back
def max(x, axis=None, keepdim=False, name=None):
    return ivy.max(x, axis=axis, keepdims=keepdim)


# maximum
@with_unsupported_dtypes({"2.5.1 and below": ("float16", "bfloat16")}, "paddle")
@to_ivy_arrays_and_back
def maximum(x, y, name=None):
    return ivy.maximum(x, y)


@with_supported_dtypes(
    {"2.5.1 and below": ("float32", "float64", "int32", "int64")}, "paddle"
)
@to_ivy_arrays_and_back
def min(x, axis=None, keepdim=False, name=None):
    return ivy.min(x, axis=axis, keepdims=keepdim)


@with_supported_dtypes(
    {"2.5.1 and below": ("float32", "float64", "int32", "int64")}, "paddle"
)
@to_ivy_arrays_and_back
def minimum(x, y, name=None):
    return ivy.minimum(x, y)


@with_supported_dtypes(
    {"2.5.1 and below": ("float32", "float64", "int32", "int64")}, "paddle"
)
@to_ivy_arrays_and_back
def mm(input, mat2, name=None):
    return ivy.matmul(input, mat2)


@with_unsupported_dtypes({"2.5.1 and below": ("float16", "bfloat16")}, "paddle")
@to_ivy_arrays_and_back
def multiply(x, y, name=None):
    return ivy.multiply(x, y)


@with_supported_dtypes(
    {"2.5.1 and below": ("float32", "float64", "int8", "int16", "int32", "int64")},
    "paddle",
)
@to_ivy_arrays_and_back
def neg(x, name=None):
    return ivy.negative(x)


@with_supported_dtypes({"2.5.1 and below": ("float32", "float64")}, "paddle")
@to_ivy_arrays_and_back
def outer(x, y, name=None):
    return ivy.outer(x, y)


@with_unsupported_dtypes({"2.5.1 and below": ("float16", "bfloat16")}, "paddle")
@to_ivy_arrays_and_back
def pow(x, y, name=None):
    return ivy.pow(x, y)


@with_supported_dtypes(
    {"2.5.1 and below": ("float32", "float64", "int32", "int64")}, "paddle"
)
@to_ivy_arrays_and_back
def prod(x, axis=None, keepdim=False, dtype=None, name=None):
    return ivy.prod(x, axis=axis, keepdims=keepdim, dtype=dtype)
=======
def lerp_(x, y, weight, name=None):
    return ivy.inplace_update(x, lerp(x, y, weight))
>>>>>>> 345f3a30


@with_unsupported_dtypes({"2.5.1 and below": ("float16", "bfloat16")}, "paddle")
@to_ivy_arrays_and_back
def reciprocal_(x, name=None):
    return ivy.inplace_update(x, reciprocal(x))


@with_unsupported_dtypes({"2.5.1 and below": ("float16", "bfloat16")}, "paddle")
@to_ivy_arrays_and_back
def round_(x, name=None):
    return ivy.inplace_update(x, round(x))


@with_supported_dtypes({"2.5.1 and below": ("float32", "float64")}, "paddle")
def rsqrt_(x, name=None):
    return ivy.inplace_update(x, reciprocal(sqrt(x)))


@with_supported_dtypes({"2.5.1 and below": ("float32", "float64")}, "paddle")
@to_ivy_arrays_and_back
def sqrt_(x, name=None):
    return ivy.inplace_update(x, sqrt(x))<|MERGE_RESOLUTION|>--- conflicted
+++ resolved
@@ -19,7 +19,7 @@
 
 @with_supported_dtypes({"2.5.1 and below": ("float32", "float64")}, "paddle")
 @to_ivy_arrays_and_back
-<<<<<<< HEAD
+
 def erf(x, name=None):
     return ivy.erf(x)
 
@@ -242,10 +242,7 @@
 @to_ivy_arrays_and_back
 def prod(x, axis=None, keepdim=False, dtype=None, name=None):
     return ivy.prod(x, axis=axis, keepdims=keepdim, dtype=dtype)
-=======
-def lerp_(x, y, weight, name=None):
-    return ivy.inplace_update(x, lerp(x, y, weight))
->>>>>>> 345f3a30
+
 
 
 @with_unsupported_dtypes({"2.5.1 and below": ("float16", "bfloat16")}, "paddle")
