# global
import ivy
from ivy import sigmoid
from ivy.func_wrapper import with_unsupported_dtypes, with_supported_dtypes
from ivy.functional.frontends.paddle.func_wrapper import to_ivy_arrays_and_back


@with_unsupported_dtypes({"2.5.1 and below": ("float16", "bfloat16")}, "paddle")
@to_ivy_arrays_and_back
def abs(x, name=None):
    return ivy.abs(x)


@with_unsupported_dtypes({"2.5.1 and below": ("float16", "bfloat16")}, "paddle")
@to_ivy_arrays_and_back
def acos(x, name=None):
    return ivy.acos(x)


@with_unsupported_dtypes({"2.5.1 and below": ("float16", "bfloat16")}, "paddle")
@to_ivy_arrays_and_back
def acosh(x, name=None):
    return ivy.acosh(x)


@with_unsupported_dtypes(
    {"2.5.1 and below": ("bool", "unsigned", "int8", "float16", "bfloat16")}, "paddle"
)
@to_ivy_arrays_and_back
def add(x, y, name=None):
    return ivy.add(x, y)


@with_supported_dtypes(
    {"2.5.1 and below": ("float32", "float64", "int32", "int64")}, "paddle"
)
@to_ivy_arrays_and_back
def addmm(input, x, y, beta=1.0, alpha=1.0, name=None):
    value = alpha * ivy.matmul(x, y) + (beta * input)
    return value


@with_supported_dtypes(
    {"2.5.1 and below": ("float32", "float64", "int32", "int64")}, "paddle"
)
@to_ivy_arrays_and_back
def amax(x, axis=None, keepdims=False):
    if axis is None:
        return ivy.max(x)
    if isinstance(axis, int):
        axis = [axis]
    for i in range(len(axis)):
        if axis[i] < 0:
            axis[i] += x.ndim
    for i in axis:
        if i < 0 or i >= x.ndim:
            raise ValueError("axis {} is out of range [-{}:{}]".format(i, 0, x.ndim))
    return ivy.max(x, axis=axis, keepdims=keepdims)


@with_supported_dtypes(
    {"2.5.1 and below": ("float32", "float64", "int32", "int64")}, "paddle"
)
@to_ivy_arrays_and_back
<<<<<<< HEAD
def sigmoid_unsupported_dtypes(x, name=None):
    return sigmoid(x)


@with_unsupported_dtypes({"2.5.1 and below": ("float16", "bfloat16")}, "paddle")
@to_ivy_arrays_and_back
def multiply(x, y, name=None):
    return ivy.multiply(x, y)
=======
def amin(x, axis=None, keepdim=False, name=None):
    return ivy.min(x, axis=axis, keepdims=keepdim)
>>>>>>> 2aa51ff2


@with_supported_dtypes(
    {"2.5.1 and below": ("complex64", "complex128", "float32", "float64")},
    "paddle",
)
@to_ivy_arrays_and_back
def angle(x, name=None):
    return ivy.angle(x)


@with_supported_dtypes({"2.5.0 and below": "bool"}, "paddle")
@to_ivy_arrays_and_back
def any(x, axis=None, keepdim=False, name=None):
    return ivy.any(x, axis=axis, keepdims=keepdim)


@with_supported_dtypes({"2.5.1 and below": ("float32", "float64")}, "paddle")
@to_ivy_arrays_and_back
def asin(x, name=None):
    return ivy.asin(x)


@with_unsupported_dtypes({"2.5.1 and below": ("float16", "bfloat16")}, "paddle")
@to_ivy_arrays_and_back
def asinh(x, name=None):
    return ivy.asinh(x)


@with_unsupported_dtypes({"2.5.1 and below": ("float16", "bfloat16")}, "paddle")
@to_ivy_arrays_and_back
def atan(x, name=None):
    return ivy.atan(x)


@with_unsupported_dtypes({"2.4.2 and below": ("float16", "bfloat16")}, "paddle")
@to_ivy_arrays_and_back
def atan2(x, y, name=None):
    return ivy.atan2(x, y)


@with_unsupported_dtypes({"2.5.1 and below": ("float16", "bfloat16")}, "paddle")
@to_ivy_arrays_and_back
def atanh(x, name=None):
    return ivy.atanh(x)


@with_unsupported_dtypes({"2.5.1 and below": ("float16", "bfloat16")}, "paddle")
@to_ivy_arrays_and_back
def ceil(x, name=None):
    return ivy.ceil(x)


@with_unsupported_dtypes({"2.4.2 and below": ("int16", "float16")}, "paddle")
@to_ivy_arrays_and_back
def conj(x, name=None):
    return ivy.conj(x)


@with_unsupported_dtypes({"2.5.1 and below": ("float16", "bfloat16")}, "paddle")
@to_ivy_arrays_and_back
def cos(x, name=None):
    return ivy.cos(x)


@with_unsupported_dtypes({"2.5.1 and below": ("float16", "bfloat16")}, "paddle")
@to_ivy_arrays_and_back
def cosh(x, name=None):
    return ivy.cosh(x)


@with_supported_dtypes(
    {
        "2.5.1 and below": (
            "int32",
            "int64",
            "float32",
            "float64",
            "complex64",
            "complex128",
        )
    },
    "paddle",
)
@to_ivy_arrays_and_back
def cumprod(x, dim=None, dtype=None, name=None):
    return ivy.cumprod(x, axis=dim, dtype=dtype)


@with_unsupported_dtypes({"2.5.1 and below": ("float16", "bfloat16")}, "paddle")
@to_ivy_arrays_and_back
def deg2rad(x, name=None):
    return ivy.deg2rad(x)


@with_supported_dtypes(
    {"2.5.1 and below": ("float32", "float64", "int32", "int64")}, "paddle"
)
@to_ivy_arrays_and_back
def diff(x, n=1, axis=-1, prepend=None, append=None, name=None):
    return ivy.diff(x, n=n, axis=axis, prepend=prepend, append=append)


@with_unsupported_dtypes({"2.5.1 and below": ("float16", "bfloat16")}, "paddle")
@to_ivy_arrays_and_back
def divide(x, y, name=None):
    return ivy.divide(x, y)


@with_supported_dtypes({"2.5.1 and below": ("float32", "float64")}, "paddle")
@to_ivy_arrays_and_back
def erf(x, name=None):
    return ivy.erf(x)


@with_supported_dtypes({"2.5.0 and below": ("float32", "float64")}, "paddle")
@to_ivy_arrays_and_back
def exp(x, name=None):
    return ivy.exp(x)


@with_supported_dtypes({"2.5.1 and below": ("float16", "float32", "float64")}, "paddle")
@to_ivy_arrays_and_back
def expm1(x, name=None):
    return ivy.expm1(x)


@with_supported_dtypes(
    {"2.5.1 and below": ("bfloat16", "float32", "float64")}, "paddle"
)
@to_ivy_arrays_and_back
def floor(x, name=None):
    return ivy.floor(x)


@with_unsupported_dtypes({"2.5.1 and below": "bfloat16"}, "paddle")
@to_ivy_arrays_and_back
def fmax(x, y, name=None):
    return ivy.fmax(x, y)


@with_unsupported_dtypes({"2.5.1 and below": "bfloat16"}, "paddle")
@to_ivy_arrays_and_back
def fmin(x, y, name=None):
    return ivy.fmin(x, y)


@with_supported_dtypes(
    {"2.5.1 and below": ("float32", "float64", "int32", "int64")}, "paddle"
)
@to_ivy_arrays_and_back
def frac(x, name=None):
    y = ivy.trunc(x)
    return ivy.subtract(x, y)


@with_supported_dtypes({"2.5.1 and below": ("int32", "int64")}, "paddle")
@to_ivy_arrays_and_back
def gcd(x, y, name=None):
    return ivy.gcd(x, y)


@with_supported_dtypes(
    {"2.5.1 and below": ("float16", "float32", "float64", "int32", "int64")}, "paddle"
)
@to_ivy_arrays_and_back
def heaviside(x, y, name=None):
    return ivy.heaviside(x, y)


@with_supported_dtypes(
    {"2.5.1 and below": ("float16", "float32", "float64", "int32", "int64")}, "paddle"
)
@to_ivy_arrays_and_back
def isfinite(x, name=None):
    return ivy.isfinite(x)


@with_supported_dtypes(
    {"2.5.1 and below": ("float16", "float32", "float64", "int32", "int64")}, "paddle"
)
@to_ivy_arrays_and_back
def isinf(x, name=None):
    return ivy.isinf(x)


@with_supported_dtypes(
    {"2.5.1 and below": ("float16", "float32", "float64", "int32", "int64")}, "paddle"
)
@to_ivy_arrays_and_back
def isnan(x, name=None):
    return ivy.isnan(x)


@with_supported_dtypes(
    {"2.5.1 and below": ("float16", "float32", "float64", "int32", "int64")}, "paddle"
)
@to_ivy_arrays_and_back
def kron(x, y, name=None):
    return ivy.kron(x, y)


@with_supported_dtypes({"2.5.1 and below": ("int32", "int64")}, "paddle")
@to_ivy_arrays_and_back
def lcm(x, y, name=None):
    return ivy.lcm(x, y)


@with_supported_dtypes({"2.5.1 and below": ("float32", "float64")}, "paddle")
@to_ivy_arrays_and_back
def lerp(x, y, weight, name=None):
    return ivy.lerp(x, y, weight)


@with_supported_dtypes({"2.5.1 and below": ("float32", "float64")}, "paddle")
@to_ivy_arrays_and_back
def lgamma(x, name=None):
    return ivy.lgamma(x)


@with_unsupported_dtypes({"2.5.1 and below": ("float16", "bfloat16")}, "paddle")
@to_ivy_arrays_and_back
def log(x, name=None):
    return ivy.log(x)


@with_supported_dtypes({"2.5.1 and below": ("float32", "float64")}, "paddle")
@to_ivy_arrays_and_back
def log1p(x, name=None):
    return ivy.log1p(x)


@with_supported_dtypes({"2.5.1 and below": ("float32", "float64")}, "paddle")
@to_ivy_arrays_and_back
def log2(x, name=None):
    return ivy.log2(x)


@with_unsupported_dtypes({"2.5.1 and below": ("float16", "bfloat16")}, "paddle")
@to_ivy_arrays_and_back
def logit(x, eps=None, name=None):
    return ivy.logit(x, eps=eps)


@with_supported_dtypes(
    {"2.5.1 and below": ("float32", "float64", "int32", "int64")}, "paddle"
)
@to_ivy_arrays_and_back
def max(x, axis=None, keepdim=False, name=None):
    return ivy.max(x, axis=axis, keepdims=keepdim)


# maximum
@with_unsupported_dtypes({"2.5.1 and below": ("float16", "bfloat16")}, "paddle")
@to_ivy_arrays_and_back
def maximum(x, y, name=None):
    return ivy.maximum(x, y)


@with_supported_dtypes(
    {"2.5.1 and below": ("float32", "float64", "int32", "int64")}, "paddle"
)
@to_ivy_arrays_and_back
def min(x, axis=None, keepdim=False, name=None):
    return ivy.min(x, axis=axis, keepdims=keepdim)


@with_supported_dtypes(
    {"2.5.1 and below": ("float32", "float64", "int32", "int64")}, "paddle"
)
@to_ivy_arrays_and_back
def minimum(x, y, name=None):
    return ivy.minimum(x, y)


@with_supported_dtypes(
    {"2.5.1 and below": ("float32", "float64", "int32", "int64")}, "paddle"
)
@to_ivy_arrays_and_back
def mm(input, mat2, name=None):
    return ivy.matmul(input, mat2)


@with_unsupported_dtypes({"2.5.1 and below": ("float16", "bfloat16")}, "paddle")
@to_ivy_arrays_and_back
def multiply(x, y, name=None):
    return ivy.multiply(x, y)


@with_supported_dtypes(
    {"2.5.1 and below": ("float32", "float64", "int8", "int16", "int32", "int64")},
    "paddle",
)
@to_ivy_arrays_and_back
def neg(x, name=None):
    return ivy.negative(x)


@with_supported_dtypes({"2.5.1 and below": ("float32", "float64")}, "paddle")
@to_ivy_arrays_and_back
def outer(x, y, name=None):
    return ivy.outer(x, y)


@with_unsupported_dtypes({"2.5.1 and below": ("float16", "bfloat16")}, "paddle")
@to_ivy_arrays_and_back
def pow(x, y, name=None):
    return ivy.pow(x, y)


@with_supported_dtypes(
    {"2.5.1 and below": ("float32", "float64", "int32", "int64")}, "paddle"
)
@to_ivy_arrays_and_back
def prod(x, axis=None, keepdim=False, dtype=None, name=None):
    return ivy.prod(x, axis=axis, keepdims=keepdim, dtype=dtype)


@with_unsupported_dtypes({"2.5.1 and below": ("float16", "bfloat16")}, "paddle")
@to_ivy_arrays_and_back
def rad2deg(x, name=None):
    return ivy.rad2deg(x)


@with_unsupported_dtypes({"2.5.1 and below": ("float16", "bfloat16")}, "paddle")
@to_ivy_arrays_and_back
def reciprocal(x, name=None):
    return ivy.reciprocal(x)


@with_unsupported_dtypes({"2.5.1 and below": ("float16", "bfloat16")}, "paddle")
@to_ivy_arrays_and_back
def remainder(x, y, name=None):
    return ivy.remainder(x, y)


@with_unsupported_dtypes({"2.5.1 and below": ("float16", "bfloat16")}, "paddle")
@to_ivy_arrays_and_back
def round(x, name=None):
    return ivy.round(x)


@with_unsupported_dtypes({"2.5.1 and below": ("float16", "bfloat16")}, "paddle")
@to_ivy_arrays_and_back
def round_(x, name=None):
    return ivy.inplace_update(x, round(x))


@with_supported_dtypes({"2.5.1 and below": ("float32", "float64")}, "paddle")
@to_ivy_arrays_and_back
def rsqrt(x, name=None):
    return 1 / ivy.sqrt(x)


@with_supported_dtypes({"2.5.1 and below": ("float32", "float64")}, "paddle")
def rsqrt_(x, name=None):
    return ivy.inplace_update(x, reciprocal(sqrt(x)))


@with_unsupported_dtypes({"2.5.1 and below": ("float16", "bfloat16")}, "paddle")
@to_ivy_arrays_and_back
def sgn(x, name=None):
    return ivy.sign(x, np_variant=True)


@with_unsupported_dtypes({"2.5.1 and below": ("float16", "bfloat16")}, "paddle")
@to_ivy_arrays_and_back
def sign(x, name=None):
    return ivy.sign(x, np_variant=False)


@with_unsupported_dtypes({"2.5.1 and below": ("float16", "bfloat16")}, "paddle")
@to_ivy_arrays_and_back
def sin(x, name=None):
    return ivy.sin(x)


@with_supported_dtypes({"2.5.1 and below": ("float32", "float64")}, "paddle")
@to_ivy_arrays_and_back
def sinh(x, name=None):
    return ivy.sinh(x)


@with_supported_dtypes({"2.5.1 and below": ("float32", "float64")}, "paddle")
@to_ivy_arrays_and_back
def sqrt(x, name=None):
    return ivy.sqrt(x)


@with_supported_dtypes({"2.5.1 and below": ("float32", "float64")}, "paddle")
@to_ivy_arrays_and_back
def square(x, name=None):
    return ivy.square(x)


@with_supported_dtypes({"2.5.0 and below": ("float32", "float64")}, "paddle")
@to_ivy_arrays_and_back
def stanh(x, scale_a=0.67, scale_b=1.7159, name=None):
    # TODO this function will be simplified as soon as the ivy.stanh(x,a,b) is added
    exp_ax = ivy.exp(ivy.multiply(scale_a, x))
    exp_minus_ax = ivy.exp(ivy.multiply(-scale_a, x))
    numerator = ivy.subtract(exp_ax, exp_minus_ax)
    denominator = ivy.add(exp_ax, exp_minus_ax)
    ret = ivy.multiply(scale_b, ivy.divide(numerator, denominator))
    return ret


@with_unsupported_dtypes({"2.5.1 and below": ("float16", "bfloat16")}, "paddle")
@to_ivy_arrays_and_back
def subtract(x, y, name=None):
    return ivy.subtract(x, y)


@with_supported_dtypes(
    {"2.5.1 and below": ("float32", "float64", "int32", "int6")}, "paddle"
)
@to_ivy_arrays_and_back
def take(
        x,
        index,
        mode="raise",
        name=None,
):
    if mode not in ["raise", "wrap", "clip"]:
        raise ValueError(
            "'mode' in 'take' should be 'raise', 'wrap', 'clip', but received {}."
            .format(mode)
        )
    x = ivy.reshape(x, (-1,))
    if mode == "clip":
        index = ivy.clip(index, 0, x.shape[-1] - 1)
    elif mode == "wrap":
        index = ivy.where(index < 0, index % x.shape[-1], index)
        index = ivy.where(index >= x.shape[-1], index % x.shape[-1], index)
    return ivy.gather(x, index, axis=0)


@with_unsupported_dtypes({"2.5.1 and below": ("float16", "bfloat16")}, "paddle")
@to_ivy_arrays_and_back
def tan(x, name=None):
    return ivy.tan(x)


@with_supported_dtypes({"2.5.1 and below": ("float32", "float64")}, "paddle")
@to_ivy_arrays_and_back
def tanh(x, name=None):
    return ivy.tanh(x)


@with_supported_dtypes(
    {"2.4.2 and below": ("float32", "float64", "int32", "int64")}, "paddle"
)
@to_ivy_arrays_and_back
def trunc(x, name=None):
    return ivy.trunc(x)<|MERGE_RESOLUTION|>--- conflicted
+++ resolved
@@ -62,7 +62,6 @@
     {"2.5.1 and below": ("float32", "float64", "int32", "int64")}, "paddle"
 )
 @to_ivy_arrays_and_back
-<<<<<<< HEAD
 def sigmoid_unsupported_dtypes(x, name=None):
     return sigmoid(x)
 
@@ -71,10 +70,11 @@
 @to_ivy_arrays_and_back
 def multiply(x, y, name=None):
     return ivy.multiply(x, y)
-=======
+  
+@with_unsupported_dtypes({"2.5.1 and below": ("float16", "bfloat16")}, "paddle")
+@to_ivy_arrays_and_back
 def amin(x, axis=None, keepdim=False, name=None):
     return ivy.min(x, axis=axis, keepdims=keepdim)
->>>>>>> 2aa51ff2
 
 
 @with_supported_dtypes(
