# global
import ivy
from ivy.func_wrapper import with_unsupported_dtypes, with_supported_dtypes
from ivy.functional.frontends.paddle.func_wrapper import to_ivy_arrays_and_back


@with_unsupported_dtypes({"2.5.0 and below": ("float16", "bfloat16")}, "paddle")
@to_ivy_arrays_and_back
def sin(x, name=None):
    return ivy.sin(x)


@with_unsupported_dtypes({"2.5.0 and below": ("float16", "bfloat16")}, "paddle")
@to_ivy_arrays_and_back
def cos(x, name=None):
    return ivy.cos(x)


@with_unsupported_dtypes({"2.5.0 and below": ("float16", "bfloat16")}, "paddle")
@to_ivy_arrays_and_back
def acos(x, name=None):
    return ivy.acos(x)


@with_unsupported_dtypes({"2.5.0 and below": ("float16", "bfloat16")}, "paddle")
@to_ivy_arrays_and_back
def cosh(x, name=None):
    return ivy.cosh(x)


@with_supported_dtypes({"2.5.0 and below": ("float32", "float64")}, "paddle")
@to_ivy_arrays_and_back
def tanh(x, name=None):
    return ivy.tanh(x)


@with_unsupported_dtypes({"2.5.0 and below": ("float16", "bfloat16")}, "paddle")
@to_ivy_arrays_and_back
def acosh(x, name=None):
    return ivy.acosh(x)


@with_supported_dtypes({"2.5.0 and below": ("float32", "float64")}, "paddle")
@to_ivy_arrays_and_back
def asin(x, name=None):
    return ivy.asin(x)


@with_unsupported_dtypes({"2.5.0 and below": ("float16", "bfloat16")}, "paddle")
@to_ivy_arrays_and_back
def log(x, name=None):
    return ivy.log(x)


@with_unsupported_dtypes({"2.5.0 and below": ("float16", "bfloat16")}, "paddle")
@to_ivy_arrays_and_back
def divide(x, y, name=None):
    return ivy.divide(x, y)


@with_unsupported_dtypes({"2.5.0 and below": ("float16", "bfloat16")}, "paddle")
@to_ivy_arrays_and_back
def abs(x, name=None):
    return ivy.abs(x)


@with_unsupported_dtypes({"2.5.0 and below": ("float16", "bfloat16")}, "paddle")
@to_ivy_arrays_and_back
def multiply(x, y, name=None):
    return ivy.multiply(x, y)


@with_unsupported_dtypes(
    {"2.5.0 and below": ("bool", "unsigned", "int8", "float16", "bfloat16")}, "paddle"
)
@to_ivy_arrays_and_back
def add(x, y, name=None):
    return ivy.add(x, y)


@with_unsupported_dtypes({"2.5.0 and below": ("float16", "bfloat16")}, "paddle")
@to_ivy_arrays_and_back
def subtract(x, y, name=None):
    return ivy.subtract(x, y)


@with_supported_dtypes({"2.5.0 and below": ("float32", "float64")}, "paddle")
@to_ivy_arrays_and_back
def sqrt(x, name=None):
    return ivy.sqrt(x)


@with_unsupported_dtypes({"2.5.0 and below": ("float16", "bfloat16")}, "paddle")
@to_ivy_arrays_and_back
def atanh(x, name=None):
    return ivy.atanh(x)


@with_unsupported_dtypes({"2.5.0 and below": ("float16", "bfloat16")}, "paddle")
@to_ivy_arrays_and_back
def atan(x, name=None):
    return ivy.atan(x)


@with_unsupported_dtypes({"2.5.0 and below": ("float16", "bfloat16")}, "paddle")
@to_ivy_arrays_and_back
def round(x, name=None):
    return ivy.round(x)


@with_unsupported_dtypes({"2.5.0 and below": ("float16", "bfloat16")}, "paddle")
@to_ivy_arrays_and_back
def ceil(x, name=None):
    return ivy.ceil(x)


@with_supported_dtypes({"2.5.0 and below": ("float32", "float64")}, "paddle")
@to_ivy_arrays_and_back
def sinh(x, name=None):
    return ivy.sinh(x)


@with_unsupported_dtypes({"2.5.0 and below": ("float16", "bfloat16")}, "paddle")
@to_ivy_arrays_and_back
def pow(x, y, name=None):
    return ivy.pow(x, y)


@with_unsupported_dtypes({"2.4.2 and below": ("int16", "float16")}, "paddle")
@to_ivy_arrays_and_back
def conj(x, name=None):
    return ivy.conj(x)


@with_unsupported_dtypes({"2.4.2 and below": ("float16", "bfloat16")}, "paddle")
@to_ivy_arrays_and_back
def floor(x, name=None):
    return ivy.floor(x)


@with_unsupported_dtypes({"2.5.0 and below": ("float16", "bfloat16")}, "paddle")
@to_ivy_arrays_and_back
def remainder(x, y, name=None):
    return ivy.remainder(x, y)


@with_unsupported_dtypes({"2.5.0 and below": ("float16", "bfloat16")}, "paddle")
@to_ivy_arrays_and_back
def log2(x, name=None):
    return ivy.log2(x)


@with_unsupported_dtypes({"2.5.0 and below": ("float16", "bfloat16")}, "paddle")
@to_ivy_arrays_and_back
def log1p(x, name=None):
    return ivy.log1p(x)


@with_unsupported_dtypes({"2.5.0 and below": ("float16", "bfloat16")}, "paddle")
@to_ivy_arrays_and_back
def rad2deg(x, name=None):
    return ivy.rad2deg(x)


@with_unsupported_dtypes({"2.5.0 and below": ("float16", "bfloat16")}, "paddle")
@to_ivy_arrays_and_back
def deg2rad(x, name=None):
    return ivy.deg2rad(x)


@with_unsupported_dtypes({"2.5.0 and below": ("float16", "bfloat16")}, "paddle")
@to_ivy_arrays_and_back
def gcd(x, y, name=None):
    return ivy.gcd(x, y)


@with_unsupported_dtypes({"2.5.0 and below": ("float16", "bfloat16")}, "paddle")
@to_ivy_arrays_and_back
def tan(x, name=None):
    return ivy.tan(x)


@with_unsupported_dtypes({"2.4.2 and below": ("float16", "bfloat16")}, "paddle")
@to_ivy_arrays_and_back
def atan2(x, y, name=None):
    return ivy.atan2(x, y)


@with_supported_dtypes({"2.5.0 and below": ("float32", "float64")}, "paddle")
@to_ivy_arrays_and_back
def square(x, name=None):
    return ivy.square(x)


@with_unsupported_dtypes({"2.5.0 and below": ("float16", "bfloat16")}, "paddle")
@to_ivy_arrays_and_back
def sign(x, name=None):
    return ivy.sign(x)


@with_unsupported_dtypes({"2.4.2 and below": ("float16", "bfloat16")}, "paddle")
@to_ivy_arrays_and_back
def neg(x, name=None):
    return ivy.negative(x)


@with_supported_dtypes({"2.5.0 and below": ("float32", "float64")}, "paddle")
@to_ivy_arrays_and_back
def exp(x, name=None):
    return ivy.exp(x)


@with_supported_dtypes(
    {
        "2.4.2 and below": (
            "float32",
            "float64",
            "int32",
            "int64",
            "complex64",
            "complex128",
        )
    },
    "paddle",
)
@to_ivy_arrays_and_back
def cumprod(x, dim=None, dtype=None, name=None):
    return ivy.cumprod(x, axis=dim, dtype=dtype)


@with_unsupported_dtypes({"2.5.0 and below": ("float16", "bfloat16")}, "paddle")
@to_ivy_arrays_and_back
def reciprocal(x, name=None):
    return ivy.reciprocal(x)


<<<<<<< HEAD
@with_supported_dtypes(
    {"2.5.0 and below": ("float16", "float32", "float64", "int32", "int64")}, "paddle"
)
@to_ivy_arrays_and_back
def isnan(x, name=None):
    return ivy.isnan(x)


@with_supported_dtypes(
    {"2.5.0 and below": ("float16", "float32", "float64", "int32", "int64")}, "paddle"
)
@to_ivy_arrays_and_back
def isfinite(x, name=None):
    return ivy.isfinite(x)


@with_supported_dtypes(
    {"2.5.0 and below": ("float16", "float32", "float64", "int32", "int64")}, "paddle"
)
@to_ivy_arrays_and_back
def isinf(x, name=None):
    return ivy.isinf(x)
=======
@with_supported_dtypes({"2.5.0 and below": ("int32", "int64")}, "paddle")
@to_ivy_arrays_and_back
def gcd(x, y, name=None):
    return ivy.gcd(x, y)

  
@with_unsupported_dtypes({"2.5.0 and below": "bfloat16"}, "paddle")
@to_ivy_arrays_and_back
def fmin(x, y, name=None):
    return ivy.fmin(x, y)
>>>>>>> 5f2acae9
<|MERGE_RESOLUTION|>--- conflicted
+++ resolved
@@ -234,7 +234,6 @@
     return ivy.reciprocal(x)
 
 
-<<<<<<< HEAD
 @with_supported_dtypes(
     {"2.5.0 and below": ("float16", "float32", "float64", "int32", "int64")}, "paddle"
 )
@@ -257,15 +256,15 @@
 @to_ivy_arrays_and_back
 def isinf(x, name=None):
     return ivy.isinf(x)
-=======
+
+
 @with_supported_dtypes({"2.5.0 and below": ("int32", "int64")}, "paddle")
 @to_ivy_arrays_and_back
 def gcd(x, y, name=None):
     return ivy.gcd(x, y)
 
-  
+
 @with_unsupported_dtypes({"2.5.0 and below": "bfloat16"}, "paddle")
 @to_ivy_arrays_and_back
 def fmin(x, y, name=None):
-    return ivy.fmin(x, y)
->>>>>>> 5f2acae9
+    return ivy.fmin(x, y)