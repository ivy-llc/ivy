# global
import ivy
from ivy.func_wrapper import with_unsupported_dtypes, with_supported_dtypes
from ivy.functional.frontends.paddle.func_wrapper import to_ivy_arrays_and_back


@with_unsupported_dtypes({"2.5.1 and below": ("float16", "bfloat16")}, "paddle")
@to_ivy_arrays_and_back
def sin(x, name=None):
    return ivy.sin(x)


@with_unsupported_dtypes({"2.5.1 and below": ("float16", "bfloat16")}, "paddle")
@to_ivy_arrays_and_back
def cos(x, name=None):
    return ivy.cos(x)


@with_unsupported_dtypes({"2.5.1 and below": ("float16", "bfloat16")}, "paddle")
@to_ivy_arrays_and_back
def acos(x, name=None):
    return ivy.acos(x)


@with_unsupported_dtypes({"2.5.1 and below": ("float16", "bfloat16")}, "paddle")
@to_ivy_arrays_and_back
def cosh(x, name=None):
    return ivy.cosh(x)


@with_supported_dtypes({"2.5.1 and below": ("float32", "float64")}, "paddle")
@to_ivy_arrays_and_back
def tanh(x, name=None):
    return ivy.tanh(x)


@with_unsupported_dtypes({"2.5.1 and below": ("float16", "bfloat16")}, "paddle")
@to_ivy_arrays_and_back
def acosh(x, name=None):
    return ivy.acosh(x)


@with_supported_dtypes({"2.5.1 and below": ("float32", "float64")}, "paddle")
@to_ivy_arrays_and_back
def asin(x, name=None):
    return ivy.asin(x)


@with_unsupported_dtypes({"2.5.1 and below": ("float16", "bfloat16")}, "paddle")
@to_ivy_arrays_and_back
def log(x, name=None):
    return ivy.log(x)


@with_unsupported_dtypes({"2.5.1 and below": ("float16", "bfloat16")}, "paddle")
@to_ivy_arrays_and_back
def divide(x, y, name=None):
    return ivy.divide(x, y)


@with_unsupported_dtypes({"2.5.1 and below": ("float16", "bfloat16")}, "paddle")
@to_ivy_arrays_and_back
def abs(x, name=None):
    return ivy.abs(x)


@with_unsupported_dtypes({"2.5.1 and below": ("float16", "bfloat16")}, "paddle")
@to_ivy_arrays_and_back
def multiply(x, y, name=None):
    return ivy.multiply(x, y)


@with_unsupported_dtypes(
    {"2.5.1 and below": ("bool", "unsigned", "int8", "float16", "bfloat16")}, "paddle"
)
@to_ivy_arrays_and_back
def add(x, y, name=None):
    return ivy.add(x, y)


@with_unsupported_dtypes({"2.5.1 and below": ("float16", "bfloat16")}, "paddle")
@to_ivy_arrays_and_back
def subtract(x, y, name=None):
    return ivy.subtract(x, y)


@with_supported_dtypes({"2.5.1 and below": ("float32", "float64")}, "paddle")
@to_ivy_arrays_and_back
def sqrt(x, name=None):
    return ivy.sqrt(x)


@with_unsupported_dtypes({"2.5.1 and below": ("float16", "bfloat16")}, "paddle")
@to_ivy_arrays_and_back
def atanh(x, name=None):
    return ivy.atanh(x)


@with_unsupported_dtypes({"2.5.1 and below": ("float16", "bfloat16")}, "paddle")
@to_ivy_arrays_and_back
def atan(x, name=None):
    return ivy.atan(x)


@with_unsupported_dtypes({"2.5.1 and below": ("float16", "bfloat16")}, "paddle")
@to_ivy_arrays_and_back
def round(x, name=None):
    return ivy.round(x)


@with_unsupported_dtypes({"2.5.1 and below": ("float16", "bfloat16")}, "paddle")
@to_ivy_arrays_and_back
def ceil(x, name=None):
    return ivy.ceil(x)


@with_supported_dtypes({"2.5.1 and below": ("float32", "float64")}, "paddle")
@to_ivy_arrays_and_back
def sinh(x, name=None):
    return ivy.sinh(x)


@with_unsupported_dtypes({"2.5.1 and below": ("float16", "bfloat16")}, "paddle")
@to_ivy_arrays_and_back
def pow(x, y, name=None):
    return ivy.pow(x, y)


@with_unsupported_dtypes({"2.4.2 and below": ("int16", "float16")}, "paddle")
@to_ivy_arrays_and_back
def conj(x, name=None):
    return ivy.conj(x)


@with_supported_dtypes(
    {"2.5.1 and below": ("bfloat16", "float32", "float64")}, "paddle"
)
@to_ivy_arrays_and_back
def floor(x, name=None):
    return ivy.floor(x)


@with_unsupported_dtypes({"2.5.1 and below": ("float16", "bfloat16")}, "paddle")
@to_ivy_arrays_and_back
def remainder(x, y, name=None):
    return ivy.remainder(x, y)


@with_supported_dtypes({"2.5.1 and below": ("float32", "float64")}, "paddle")
@to_ivy_arrays_and_back
def log2(x, name=None):
    return ivy.log2(x)


@with_supported_dtypes({"2.5.1 and below": ("float32", "float64")}, "paddle")
@to_ivy_arrays_and_back
def log1p(x, name=None):
    return ivy.log1p(x)


@with_unsupported_dtypes({"2.5.1 and below": ("float16", "bfloat16")}, "paddle")
@to_ivy_arrays_and_back
def rad2deg(x, name=None):
    return ivy.rad2deg(x)


@with_unsupported_dtypes({"2.5.1 and below": ("float16", "bfloat16")}, "paddle")
@to_ivy_arrays_and_back
def deg2rad(x, name=None):
    return ivy.deg2rad(x)


@with_supported_dtypes({"2.5.1 and below": ("int32", "int64")}, "paddle")
@to_ivy_arrays_and_back
def gcd(x, y, name=None):
    return ivy.gcd(x, y)


@with_unsupported_dtypes({"2.5.1 and below": ("float16", "bfloat16")}, "paddle")
@to_ivy_arrays_and_back
def tan(x, name=None):
    return ivy.tan(x)


@with_unsupported_dtypes({"2.4.2 and below": ("float16", "bfloat16")}, "paddle")
@to_ivy_arrays_and_back
def atan2(x, y, name=None):
    return ivy.atan2(x, y)


@with_supported_dtypes({"2.5.1 and below": ("float32", "float64")}, "paddle")
@to_ivy_arrays_and_back
def square(x, name=None):
    return ivy.square(x)


@with_unsupported_dtypes({"2.5.1 and below": ("float16", "bfloat16")}, "paddle")
@to_ivy_arrays_and_back
def sign(x, name=None):
    return ivy.sign(x, np_variant=False)


@with_supported_dtypes(
    {"2.5.1 and below": ("float32", "float64", "int8", "int16", "int32", "int64")},
    "paddle",
)
@to_ivy_arrays_and_back
def neg(x, name=None):
    return ivy.negative(x)


@with_supported_dtypes({"2.5.1 and below": ("float32", "float64")}, "paddle")
@to_ivy_arrays_and_back
def lgamma(x, name=None):
    return ivy.lgamma(x)


@with_supported_dtypes({"2.5.0 and below": ("float32", "float64")}, "paddle")
@to_ivy_arrays_and_back
def exp(x, name=None):
    return ivy.exp(x)


@with_supported_dtypes({"2.5.1 and below": ("float16", "float32", "float64")}, "paddle")
@to_ivy_arrays_and_back
def expm1(x, name=None):
    return ivy.expm1(x)


@with_supported_dtypes({"2.5.1 and below": ("float32", "float64")}, "paddle")
@to_ivy_arrays_and_back
def erf(x, name=None):
    return ivy.erf(x)


@with_supported_dtypes(
    {
        "2.5.1 and below": (
            "int32",
            "int64",
            "float32",
            "float64",
            "complex64",
            "complex128",
        )
    },
    "paddle",
)
@to_ivy_arrays_and_back
def cumprod(x, dim=None, dtype=None, name=None):
    return ivy.cumprod(x, axis=dim, dtype=dtype)


@with_unsupported_dtypes({"2.5.1 and below": ("float16", "bfloat16")}, "paddle")
@to_ivy_arrays_and_back
def reciprocal(x, name=None):
    return ivy.reciprocal(x)


@with_supported_dtypes({"2.5.1 and below": ("int32", "int64")}, "paddle")
@to_ivy_arrays_and_back
def lcm(x, y, name=None):
    return ivy.lcm(x, y)


@with_supported_dtypes(
    {"2.5.1 and below": ("float16", "float32", "float64", "int32", "int64")}, "paddle"
)
@to_ivy_arrays_and_back
def isnan(x, name=None):
    return ivy.isnan(x)


@with_supported_dtypes(
    {"2.5.1 and below": ("float16", "float32", "float64", "int32", "int64")}, "paddle"
)
@to_ivy_arrays_and_back
def isfinite(x, name=None):
    return ivy.isfinite(x)


@with_supported_dtypes(
    {"2.5.1 and below": ("float16", "float32", "float64", "int32", "int64")}, "paddle"
)
@to_ivy_arrays_and_back
def isinf(x, name=None):
    return ivy.isinf(x)


@with_supported_dtypes(
    {"2.5.1 and below": ("complex64", "complex128", "float32", "float64")},
    "paddle",
)
@to_ivy_arrays_and_back
def angle(x, name=None):
    return ivy.angle(x)


@with_unsupported_dtypes({"2.5.1 and below": "bfloat16"}, "paddle")
@to_ivy_arrays_and_back
def fmin(x, y, name=None):
    return ivy.fmin(x, y)


@with_unsupported_dtypes({"2.5.1 and below": ("float16", "bfloat16")}, "paddle")
@to_ivy_arrays_and_back
def logit(x, eps=None, name=None):
    return ivy.logit(x, eps=eps)


@with_unsupported_dtypes({"2.5.1 and below": "bfloat16"}, "paddle")
@to_ivy_arrays_and_back
def fmax(x, y, name=None):
    return ivy.fmax(x, y)


@with_supported_dtypes(
    {"2.5.1 and below": ("float32", "float64", "int32", "int64")}, "paddle"
)
@to_ivy_arrays_and_back
def minimum(x, y, name=None):
    return ivy.minimum(x, y)


@with_supported_dtypes(
    {"2.5.1 and below": ("float16", "float32", "float64", "int32", "int64")}, "paddle"
)
@to_ivy_arrays_and_back
def kron(x, y, name=None):
    return ivy.kron(x, y)


@with_supported_dtypes(
    {"2.4.2 and below": ("float32", "float64", "int32", "int64")}, "paddle"
)
@to_ivy_arrays_and_back
def trunc(x, name=None):
    return ivy.trunc(x)


@with_unsupported_dtypes({"2.5.1 and below": ("float16", "bfloat16")}, "paddle")
@to_ivy_arrays_and_back
def sgn(x, name=None):
    return ivy.sign(x, np_variant=True)


@with_supported_dtypes({"2.5.1 and below": ("float32", "float64")}, "paddle")
@to_ivy_arrays_and_back
def outer(x, y, name=None):
    return ivy.outer(x, y)


# maximum
@with_unsupported_dtypes({"2.5.1 and below": ("float16", "bfloat16")}, "paddle")
@to_ivy_arrays_and_back
def maximum(x, y, name=None):
    return ivy.maximum(x, y)


@with_supported_dtypes(
    {"2.5.1 and below": ("float32", "float64", "int32", "int64")}, "paddle"
)
@to_ivy_arrays_and_back
def frac(x, name=None):
    y = ivy.trunc(x)
    return ivy.subtract(x, y)


@with_unsupported_dtypes({"2.5.1 and below": ("float16", "bfloat16")}, "paddle")
@to_ivy_arrays_and_back
def asinh(x, name=None):
    return ivy.asinh(x)


@with_supported_dtypes(
    {"2.5.1 and below": ("float32", "float64", "int32", "int64")}, "paddle"
)
@to_ivy_arrays_and_back
def max(x, axis=None, keepdim=False, name=None):
    return ivy.max(x, axis=axis, keepdims=keepdim)


@with_supported_dtypes(
    {"2.5.1 and below": ("float16", "float32", "float64", "int32", "int64")}, "paddle"
)
@to_ivy_arrays_and_back
def heaviside(x, y, name=None):
    return ivy.heaviside(x, y)


@with_supported_dtypes({"2.5.1 and below": ("float32", "float64")}, "paddle")
@to_ivy_arrays_and_back
def lerp(x, y, weight, name=None):
    return ivy.lerp(x, y, weight)


@with_supported_dtypes({"2.5.1 and below": ("float32", "float64")}, "paddle")
@to_ivy_arrays_and_back
def rsqrt(x, name=None):
    return 1 / ivy.sqrt(x)


@with_supported_dtypes(
    {"2.5.1 and below": ("float32", "float64", "int32", "int64")}, "paddle"
)
@to_ivy_arrays_and_back
def prod(x, axis=None, keepdim=False, dtype=None, name=None):
    return ivy.prod(x, axis=axis, keepdims=keepdim, dtype=dtype)


@with_supported_dtypes({"2.5.0 and below": "bool"}, "paddle")
@to_ivy_arrays_and_back
def any(x, axis=None, keepdim=False, name=None):
    return ivy.any(x, axis=axis, keepdims=keepdim)


@with_supported_dtypes(
    {"2.5.1 and below": ("float32", "float64", "int32", "int64")}, "paddle"
)
@to_ivy_arrays_and_back
def diff(x, n=1, axis=-1, prepend=None, append=None, name=None):
    return ivy.diff(x, n=n, axis=axis, prepend=prepend, append=append)


@with_supported_dtypes(
    {"2.5.1 and below": ("float32", "float64", "int32", "int64")}, "paddle"
)
@to_ivy_arrays_and_back
def mm(input, mat2, name=None):
    return ivy.matmul(input, mat2)


@with_supported_dtypes(
    {"2.5.1 and below": ("float32", "float64", "int32", "int64")}, "paddle"
)
@to_ivy_arrays_and_back
def addmm(input, x, y, beta=1.0, alpha=1.0, name=None):
    value = alpha * ivy.matmul(x, y) + (beta * input)
    return value


@with_supported_dtypes(
    {"2.5.1 and below": ("float32", "float64", "int32", "int6")}, "paddle"
)
@to_ivy_arrays_and_back
def take(
    x,
    index,
    mode="raise",
    name=None,
):
    if mode not in ["raise", "wrap", "clip"]:
        raise ValueError(
            "'mode' in 'take' should be 'raise', 'wrap', 'clip', but received {}."
            .format(mode)
        )
    x = ivy.reshape(x, (-1,))
    if mode == "clip":
        index = ivy.clip(index, 0, x.shape[-1] - 1)
    elif mode == "wrap":
        index = ivy.where(index < 0, index % x.shape[-1], index)
        index = ivy.where(index >= x.shape[-1], index % x.shape[-1], index)
    return ivy.gather(x, index, axis=0)


@with_supported_dtypes(
    {"2.5.1 and below": ("float32", "float64", "int32", "int64")}, "paddle"
)
@to_ivy_arrays_and_back
def amax(x, axis=None, keepdims=False):
    if axis is None:
        return ivy.max(x)
    if isinstance(axis, int):
        axis = [axis]
    for i in range(len(axis)):
        if axis[i] < 0:
            axis[i] += x.ndim
    for i in axis:
        if i < 0 or i >= x.ndim:
            raise ValueError("axis {} is out of range [-{}:{}]".format(i, 0, x.ndim))
    return ivy.max(x, axis=axis, keepdims=keepdims)


<<<<<<< HEAD
@to_ivy_arrays_and_back
def cumsum(x, axis=None, dtype=None, name=None):
    if dtype is None:
        dtype = x.dtype
    return ivy.cumsum(x, axis, dtype=dtype)
=======
@with_supported_dtypes({"2.5.0 and below": ("float32", "float64")}, "paddle")
@to_ivy_arrays_and_back
def stanh(x, scale_a=0.67, scale_b=1.7159, name=None):
    # TODO this function will be simplified as soon as the ivy.stanh(x,a,b) is added
    exp_ax = ivy.exp(ivy.multiply(scale_a, x))
    exp_minus_ax = ivy.exp(ivy.multiply(-scale_a, x))
    numerator = ivy.subtract(exp_ax, exp_minus_ax)
    denominator = ivy.add(exp_ax, exp_minus_ax)
    ret = ivy.multiply(scale_b, ivy.divide(numerator, denominator))
    return ret
>>>>>>> f0ff9b0e
<|MERGE_RESOLUTION|>--- conflicted
+++ resolved
@@ -481,13 +481,13 @@
     return ivy.max(x, axis=axis, keepdims=keepdims)
 
 
-<<<<<<< HEAD
 @to_ivy_arrays_and_back
 def cumsum(x, axis=None, dtype=None, name=None):
     if dtype is None:
         dtype = x.dtype
     return ivy.cumsum(x, axis, dtype=dtype)
-=======
+
+
 @with_supported_dtypes({"2.5.0 and below": ("float32", "float64")}, "paddle")
 @to_ivy_arrays_and_back
 def stanh(x, scale_a=0.67, scale_b=1.7159, name=None):
@@ -497,5 +497,4 @@
     numerator = ivy.subtract(exp_ax, exp_minus_ax)
     denominator = ivy.add(exp_ax, exp_minus_ax)
     ret = ivy.multiply(scale_b, ivy.divide(numerator, denominator))
-    return ret
->>>>>>> f0ff9b0e
+    return ret