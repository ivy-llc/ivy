--- conflicted
+++ resolved
@@ -58,7 +58,6 @@
     return ivy.divide(x, y)
 
 
-<<<<<<< HEAD
 @with_supported_dtypes(
     {"2.4.2 and below": ("float32", "float64", "int32", "int64")}, "paddle"
 )
@@ -67,10 +66,7 @@
     return ivy.cumsum(x, axis=axis, dtype=dtype)
 
 
-@with_unsupported_dtypes({"2.4.2 and below": ("float16", "bfloat16")}, "paddle")
-=======
-@with_unsupported_dtypes({"2.5.0 and below": ("float16", "bfloat16")}, "paddle")
->>>>>>> 73b4e858
+@with_unsupported_dtypes({"2.5.0 and below": ("float16", "bfloat16")}, "paddle")
 @to_ivy_arrays_and_back
 def abs(x, name=None):
     return ivy.abs(x)
