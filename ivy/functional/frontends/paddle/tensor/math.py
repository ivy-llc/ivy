--- conflicted
+++ resolved
@@ -1,7 +1,7 @@
 # local
-from ..math import *  # noqa: F401
+# from ..math import *  # noqa: F401
 import ivy
-from ivy.func_wrapper import with_unsupported_dtypes, with_supported_dtypes
+from ivy.func_wrapper import with_unsupported_dtypes
 from ivy.functional.frontends.paddle.func_wrapper import to_ivy_arrays_and_back
 
 # NOTE:
@@ -12,125 +12,4 @@
 @with_unsupported_dtypes({"2.5.1 and below": ("float16", "bfloat16")}, "paddle")
 @to_ivy_arrays_and_back
 def ceil_(x, name=None):
-    return ivy.ceil(x, out=x)
-
-
-<<<<<<< HEAD
-@with_unsupported_dtypes({"2.4.2 and below": ("int16", "float16")}, "paddle")
-@to_ivy_arrays_and_back
-def conj(x, name=None):
-    return ivy.conj(x)
-
-
-@with_unsupported_dtypes({"2.5.1 and below": ("float16", "bfloat16")}, "paddle")
-@to_ivy_arrays_and_back
-def cos(x, name=None):
-    return ivy.cos(x)
-
-
-@with_unsupported_dtypes({"2.5.1 and below": ("float16", "bfloat16")}, "paddle")
-@to_ivy_arrays_and_back
-def cosh(x, name=None):
-    return ivy.cosh(x)
-
-
-@with_supported_dtypes(
-    {"2.5.1 and below": ("float32", "float64", "int32", "int64")}, "paddle"
-)
-@to_ivy_arrays_and_back
-def count_nonzero(x, axix=None, keepedims=False, dtype=None, out=None):
-    return ivy.count_nonzero(a=x, axis=axix, keepdims=keepedims, dtype=dtype, out=out)
-
-
-@with_supported_dtypes(
-    {
-        "2.5.1 and below": (
-            "int32",
-            "int64",
-            "float32",
-            "float64",
-            "complex64",
-            "complex128",
-        )
-    },
-    "paddle",
-)
-@to_ivy_arrays_and_back
-def cumprod(x, dim=None, dtype=None, name=None):
-    return ivy.cumprod(x, axis=dim, dtype=dtype)
-
-
-@with_unsupported_dtypes({"2.5.1 and below": ("float16", "bfloat16")}, "paddle")
-@to_ivy_arrays_and_back
-def deg2rad(x, name=None):
-    return ivy.deg2rad(x)
-
-
-@with_supported_dtypes(
-    {"2.5.1 and below": ("float32", "float64", "int32", "int64")}, "paddle"
-)
-@to_ivy_arrays_and_back
-def diff(x, n=1, axis=-1, prepend=None, append=None, name=None):
-    return ivy.diff(x, n=n, axis=axis, prepend=prepend, append=append)
-
-
-@with_supported_dtypes({"2.5.1 and below": ("float32", "float64")}, "paddle")
-@to_ivy_arrays_and_back
-def digamma(x, name=None):
-    digamma_fun = ivy.digamma
-    return ivy.array(digamma_fun(x), dtype=x.dtype)
-
-
-@with_unsupported_dtypes({"2.5.1 and below": ("float16", "bfloat16")}, "paddle")
-@to_ivy_arrays_and_back
-def divide(x, y, name=None):
-    return ivy.divide(x, y)
-
-
-@with_supported_dtypes({"2.5.1 and below": ("float32", "float64")}, "paddle")
-@to_ivy_arrays_and_back
-def erf(x, name=None):
-    return ivy.erf(x)
-
-
-@with_supported_dtypes({"2.5.1 and below": ("float32", "float64")}, "paddle")
-@to_ivy_arrays_and_back
-def exp(x, name=None):
-    return ivy.exp(x)
-
-
-=======
->>>>>>> b6cdb1f5
-@with_supported_dtypes({"2.5.1 and below": ("float32", "float64")}, "paddle")
-@to_ivy_arrays_and_back
-def exp_(x, name=None):
-    return ivy.inplace_update(x, exp(x))
-
-
-@with_supported_dtypes({"2.5.1 and below": ("float32", "float64")}, "paddle")
-@to_ivy_arrays_and_back
-def lerp_(x, y, weight, name=None):
-    return ivy.inplace_update(x, lerp(x, y, weight))
-
-
-@with_unsupported_dtypes({"2.5.1 and below": ("float16", "bfloat16")}, "paddle")
-@to_ivy_arrays_and_back
-def reciprocal_(x, name=None):
-    return ivy.inplace_update(x, reciprocal(x))
-
-
-@with_unsupported_dtypes({"2.5.1 and below": ("float16", "bfloat16")}, "paddle")
-@to_ivy_arrays_and_back
-def round_(x, name=None):
-    return ivy.inplace_update(x, round(x))
-
-
-@with_supported_dtypes({"2.5.1 and below": ("float32", "float64")}, "paddle")
-def rsqrt_(x, name=None):
-    return ivy.inplace_update(x, reciprocal(sqrt(x)))
-
-
-@with_supported_dtypes({"2.5.1 and below": ("float32", "float64")}, "paddle")
-@to_ivy_arrays_and_back
-def sqrt_(x, name=None):
-    return ivy.inplace_update(x, sqrt(x))+    return ivy.ceil(x, out=x)