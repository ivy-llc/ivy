--- conflicted
+++ resolved
@@ -62,10 +62,6 @@
 
 @with_unsupported_dtypes({"2.4.2 and below": ("float16", "bfloat16")}, "paddle")
 @to_ivy_arrays_and_back
-<<<<<<< HEAD
-def tan(x, name=None):
-    return ivy.tan(x)
-=======
 def divide(x, y, name=None):
     return ivy.divide(x, y)
 
@@ -98,4 +94,9 @@
 @to_ivy_arrays_and_back
 def ceil(x, name=None):
     return ivy.ceil(x)
->>>>>>> 3349ef2e
+
+
+@with_unsupported_dtypes({"2.4.2 and below": ("float16", "bfloat16")}, "paddle")
+@to_ivy_arrays_and_back
+def tan(x, name=None):
+    return ivy.tan(x)