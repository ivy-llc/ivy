--- conflicted
+++ resolved
@@ -319,14 +319,13 @@
     return ivy.trunc(x)
 
 
-<<<<<<< HEAD
 @with_supported_dtypes({"2.5.0 and below": ("float32", "float64")}, "paddle")
 @to_ivy_arrays_and_back
 def digamma(x, name=None):
     return ivy.digamma(x)
-=======
+
+  
 @with_unsupported_dtypes({"2.5.0 and below": ("float16", "bfloat16")}, "paddle")
 @to_ivy_arrays_and_back
 def sgn(x, name=None):
     return ivy.sign(x)
->>>>>>> 09d2d3a9
