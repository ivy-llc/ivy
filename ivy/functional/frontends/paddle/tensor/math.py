--- conflicted
+++ resolved
@@ -127,15 +127,14 @@
 def pow(x, y, name=None):
     return ivy.pow(x, y)
 
-<<<<<<< HEAD
 
 @with_unsupported_dtypes({"2.4.2 and below": ("float16", "bfloat16")}, "paddle")
 @to_ivy_arrays_and_back
 def floor(x, name=None):
     return ivy.floor(x)
-=======
+
+
 @with_unsupported_dtypes({"2.4.2 and below": ("float16", "bfloat16")}, "paddle")
 @to_ivy_arrays_and_back
 def remainder(x, y, name=None):
-    return ivy.remainder(x, y)
->>>>>>> 2d8e15d9
+    return ivy.remainder(x, y)