--- conflicted
+++ resolved
@@ -113,16 +113,14 @@
 def ceil(x, name=None):
     return ivy.ceil(x)
 
-<<<<<<< HEAD
- 
-@with_unsupported_dtypes({"2.4.2 and below": ("float16", "bfloat16")}, "paddle")
-@to_ivy_arrays_and_back
-def exp(x, name=None):
-    return ivy.exp(x)
-=======
-
+  
 @with_unsupported_dtypes({"2.4.2 and below": ("float16", "bfloat16")}, "paddle")
 @to_ivy_arrays_and_back
 def pow(x, y, name=None):
     return ivy.pow(x, y)
->>>>>>> dccf5b3e
+
+  
+@with_unsupported_dtypes({"2.4.2 and below": ("float16", "bfloat16")}, "paddle")
+@to_ivy_arrays_and_back
+def exp(x, name=None):
+    return ivy.exp(x)