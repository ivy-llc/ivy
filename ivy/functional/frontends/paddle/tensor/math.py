# local
from ..math import *  # noqa: F401
import ivy
from ivy.func_wrapper import with_unsupported_dtypes, with_supported_dtypes
from ivy.functional.frontends.paddle.func_wrapper import to_ivy_arrays_and_back

# NOTE:
# Only inplace functions are to be added in this file.
# Please add non-inplace counterparts to `/frontends/paddle/math.py`.


@with_unsupported_dtypes({"2.5.1 and below": ("float16", "bfloat16")}, "paddle")
@to_ivy_arrays_and_back
def ceil_(x, name=None):
    return ivy.ceil(x, out=x)


@with_supported_dtypes({"2.5.1 and below": ("float32", "float64")}, "paddle")
@to_ivy_arrays_and_back
def exp_(x, name=None):
    return ivy.inplace_update(x, exp(x))


@with_supported_dtypes({"2.5.1 and below": ("float32", "float64")}, "paddle")
@to_ivy_arrays_and_back
def lerp_(x, y, weight, name=None):
    return ivy.inplace_update(x, lerp(x, y, weight))


@with_unsupported_dtypes({"2.5.1 and below": ("float16", "bfloat16")}, "paddle")
@to_ivy_arrays_and_back
def reciprocal_(x, name=None):
    return ivy.inplace_update(x, reciprocal(x))


@with_unsupported_dtypes({"2.5.1 and below": ("float16", "bfloat16")}, "paddle")
@to_ivy_arrays_and_back
def round_(x, name=None):
    return ivy.inplace_update(x, round(x))


@with_supported_dtypes({"2.5.1 and below": ("float32", "float64")}, "paddle")
def rsqrt_(x, name=None):
    return ivy.inplace_update(x, reciprocal(sqrt(x)))


@with_supported_dtypes({"2.5.1 and below": ("float32", "float64")}, "paddle")
@to_ivy_arrays_and_back
def sqrt_(x, name=None):
    return ivy.inplace_update(x, sqrt(x))


@with_supported_dtypes({"2.5.1 and below": ("float32", "float64")}, "paddle")
@to_ivy_arrays_and_back
def subtract_(x, y, name=None):
<<<<<<< HEAD
    return ivy.inplace_update(x, subtract(x, y))


@with_supported_dtypes({"2.5.1 and below": ("float32", "float64")}, "paddle")
@to_ivy_arrays_and_back
def tanh_(x, name=None):
    return ivy.inplace_update(x, tanh(x))
=======
    return ivy.inplace_update(x, subtract(x, y))
>>>>>>> 9497bdf0
<|MERGE_RESOLUTION|>--- conflicted
+++ resolved
@@ -53,14 +53,10 @@
 @with_supported_dtypes({"2.5.1 and below": ("float32", "float64")}, "paddle")
 @to_ivy_arrays_and_back
 def subtract_(x, y, name=None):
-<<<<<<< HEAD
     return ivy.inplace_update(x, subtract(x, y))
 
 
 @with_supported_dtypes({"2.5.1 and below": ("float32", "float64")}, "paddle")
 @to_ivy_arrays_and_back
 def tanh_(x, name=None):
-    return ivy.inplace_update(x, tanh(x))
-=======
-    return ivy.inplace_update(x, subtract(x, y))
->>>>>>> 9497bdf0
+    return ivy.inplace_update(x, tanh(x))