--- conflicted
+++ resolved
@@ -295,9 +295,8 @@
     {"2.5.0 and below": ("float32", "float64", "int32", "int64")}, "paddle"
 )
 @to_ivy_arrays_and_back
-<<<<<<< HEAD
-def amax(x, axis=None, keepdim=False, name=None):
-    return ivy.amax(x, axis=axis, keepdims=keepdim)
+def minimum(x, y, name=None):
+    return ivy.minimum(x, y)
 
 
 @with_unsupported_dtypes(
@@ -305,8 +304,4 @@
 )
 @to_ivy_arrays_and_back
 def trunc(x, name=None):
-    return ivy.trunc(x)
-=======
-def minimum(x, y, name=None):
-    return ivy.minimum(x, y)
->>>>>>> 2757cc4b
+    return ivy.trunc(x)