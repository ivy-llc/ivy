--- conflicted
+++ resolved
@@ -75,10 +75,13 @@
     "paddle",
 )
 @to_ivy_arrays_and_back
-<<<<<<< HEAD
 def masked_select(x, mask, name=None):
     return ivy.flatten(x[mask])
-=======
+
+
+@with_supported_dtypes(
+    {"2.5.1 and below": ("float32", "float64", "int32", "int64")},
+    "paddle",
+)
 def topk(x, k, axis=None, largest=True, sorted=True, name=None):
-    return ivy.top_k(x, k, axis=axis, largest=largest, sorted=sorted)
->>>>>>> fc5efc87
+    return ivy.top_k(x, k, axis=axis, largest=largest, sorted=sorted)