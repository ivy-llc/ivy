# global
import ivy
from ivy.functional.frontends.paddle.func_wrapper import (
    to_ivy_arrays_and_back,
)
from ivy.func_wrapper import (
    with_unsupported_dtypes,
    with_supported_dtypes,
    with_supported_device_and_dtypes,
)


@to_ivy_arrays_and_back
def reshape(x, shape):
    return ivy.reshape(x, shape)


@with_unsupported_dtypes({"2.5.1 and below": ("float16", "bfloat16")}, "paddle")
@to_ivy_arrays_and_back
def abs(x, name=None):
    return ivy.abs(x)


absolute = abs


@to_ivy_arrays_and_back
def stack(x, axis=0, name=None):
    return ivy.stack(x, axis=axis)


@with_unsupported_dtypes({"2.5.1 and below": ("int8", "int16")}, "paddle")
@to_ivy_arrays_and_back
def concat(x, axis, name=None):
    return ivy.concat(x, axis=axis)


@with_unsupported_dtypes(
    {"2.5.1 and below": ("int8", "uint8", "int16", "float16")},
    "paddle",
)
@to_ivy_arrays_and_back
def tile(x, repeat_times, name=None):
    return ivy.tile(x, repeats=repeat_times)


@with_unsupported_dtypes(
    {"2.5.1 and below": ("int8", "uint8", "int16", "float16")},
    "paddle",
)
@to_ivy_arrays_and_back
def flip(x, axis, name=None):
    return ivy.flip(x, axis=axis)


@with_unsupported_dtypes(
    {"2.5.1 and below": ("int16", "complex64", "complex128")},
    "paddle",
)
@to_ivy_arrays_and_back
def split(x, num_or_sections, axis=0, name=None):
    return ivy.split(x, num_or_size_splits=num_or_sections, axis=axis)


@with_unsupported_dtypes(
    {"2.5.1 and below": ("float16", "bfloat16", "int8", "int16")},
    "paddle",
)
@to_ivy_arrays_and_back
def squeeze(x, axis=None, name=None):
    return ivy.squeeze(x, axis=axis)


@with_supported_dtypes(
    {"2.5.1 and below": ("bool", "float32", "float64", "int32", "int64")},
    "paddle",
)
@to_ivy_arrays_and_back
def expand(x, shape, name=None):
    return ivy.expand(x, shape)


@with_supported_dtypes(
    {
        "2.5.1 and below": (
            "bool",
            "float16",
            "float32",
            "float64",
            "int32",
            "int64",
            "uint8",
        )
    },
    "paddle",
)
@to_ivy_arrays_and_back
def cast(x, dtype):
    return ivy.astype(x, dtype)


@with_supported_dtypes(
    {"2.5.1 and below": ("bool", "float32", "float64", "int32", "int64")},
    "paddle",
)
@to_ivy_arrays_and_back
def broadcast_to(x, shape, name=None):
    return ivy.broadcast_to(x, shape)


@with_supported_dtypes(
    {"2.5.1 and below": ("bool", "float32", "float64", "int32", "int64")},
    "paddle",
)
@to_ivy_arrays_and_back
def gather(params, indices, axis=-1, batch_dims=0, name=None):
    return ivy.gather(params, indices, axis=axis, batch_dims=batch_dims)


@with_supported_dtypes(
    {
        "2.5.0 and below": (
            "float32",
            "float64",
            "int32",
            "int64",
            "complex64",
            "complex128",
        )
    },
    "paddle",
)
@to_ivy_arrays_and_back
def roll(x, shifts, axis=None, name=None):
    return ivy.roll(x, shifts, axis=axis)


@with_supported_dtypes(
    {
        "2.5.1 and below": (
            "float32",
            "float64",
            "int32",
            "int64",
        )
    },
    "paddle",
)
@to_ivy_arrays_and_back
def unstack(x, axis=0, name=None):
    return ivy.unstack(x, axis=axis)


def take_along_axis(arr, indices, axis):
    return ivy.take_along_axis(arr, indices, axis)

<<<<<<< HEAD
@with_supported_dtypes(
    {
        "2.5.1 and below": (
            "bool",
            "float32",
            "float64",
            "int32",
            "int64",
        )
=======

@with_supported_device_and_dtypes(
    {
        "2.5.1 and above": {
            "cpu": (
                "bool",
                "int32",
                "int64",
                "float32",
                "float64",
            ),
            "gpu": ("float16",),
        },
>>>>>>> 3e5deb8a
    },
    "paddle",
)
@to_ivy_arrays_and_back
<<<<<<< HEAD
def moveaxis(x, source, destination, name=None):
    return ivy.moveaxis(x, source, destination)
=======
def rot90(x, k=1, axes=(0, 1), name=None):
    return ivy.rot90(x, k=k, axes=axes)
>>>>>>> 3e5deb8a
<|MERGE_RESOLUTION|>--- conflicted
+++ resolved
@@ -154,7 +154,7 @@
 def take_along_axis(arr, indices, axis):
     return ivy.take_along_axis(arr, indices, axis)
 
-<<<<<<< HEAD
+
 @with_supported_dtypes(
     {
         "2.5.1 and below": (
@@ -164,7 +164,7 @@
             "int32",
             "int64",
         )
-=======
+
 
 @with_supported_device_and_dtypes(
     {
@@ -178,15 +178,14 @@
             ),
             "gpu": ("float16",),
         },
->>>>>>> 3e5deb8a
+
     },
     "paddle",
 )
 @to_ivy_arrays_and_back
-<<<<<<< HEAD
+
 def moveaxis(x, source, destination, name=None):
     return ivy.moveaxis(x, source, destination)
-=======
+
 def rot90(x, k=1, axes=(0, 1), name=None):
     return ivy.rot90(x, k=k, axes=axes)
->>>>>>> 3e5deb8a
