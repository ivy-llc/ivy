--- conflicted
+++ resolved
@@ -99,18 +99,18 @@
 
 
 @with_supported_dtypes(
-<<<<<<< HEAD
-    {"2.5.0 and below": ("float32", "float64", "int32", "int64")},
-    "paddle",
-)
-@to_ivy_arrays_and_back
-def unstack(x, axis=0, name=None):
-    return ivy.unstack(x, axis=axis)
-=======
     {"2.5.0 and below": ("bool", "float32", "float64", "int32", "int64")},
     "paddle",
 )
 @to_ivy_arrays_and_back
 def gather(params, indices, axis=-1, batch_dims=0, name=None):
     return ivy.gather(params, indices, axis=axis, batch_dims=batch_dims)
->>>>>>> 7a9d7b5b
+
+
+@with_supported_dtypes(
+    {"2.5.0 and below": ("float32", "float64", "int32", "int64")},
+    "paddle",
+)
+@to_ivy_arrays_and_back
+def unstack(x, axis=0, name=None):
+    return ivy.unstack(x, axis=axis)