--- conflicted
+++ resolved
@@ -41,18 +41,18 @@
 
 
 @with_unsupported_dtypes(
-<<<<<<< HEAD
     {"2.5.0 and below": ("int8", "uint8", "int16", "float16")},
     "paddle",
 )
 @to_ivy_arrays_and_back
 def flip(x, axis, name=None):
     return ivy.flip(x, axis=axis)
-=======
+
+
+@with_unsupported_dtypes(
     {"2.5.0 and below": ("int16", "complex64", "complex128")},
     "paddle",
 )
 @to_ivy_arrays_and_back
 def split(x, num_or_sections, axis=0, name=None):
-    return ivy.split(x, num_or_size_splits=num_or_sections, axis=axis)
->>>>>>> 8755de68
+    return ivy.split(x, num_or_size_splits=num_or_sections, axis=axis)