--- conflicted
+++ resolved
@@ -99,17 +99,17 @@
 
 
 @with_supported_dtypes(
-<<<<<<< HEAD
-    {"2.5.0 and below": ("float32", "float64")},
-    "paddle",
-)
-def put_along_axis(arr, indices, values, axis, /, *, reduce="assign"):
-    return ivy.put_along_axis(arr, indices, values, axis, mode=reduce)
-=======
     {"2.5.0 and below": ("bool", "float32", "float64", "int32", "int64")},
     "paddle",
 )
 @to_ivy_arrays_and_back
 def gather(params, indices, axis=-1, batch_dims=0, name=None):
     return ivy.gather(params, indices, axis=axis, batch_dims=batch_dims)
->>>>>>> cf96bbc7
+
+
+@with_supported_dtypes(
+    {"2.5.0 and below": ("float32", "float64")},
+    "paddle",
+)
+def put_along_axis(arr, indices, values, axis, /, *, reduce="assign"):
+    return ivy.put_along_axis(arr, indices, values, axis, mode=reduce)