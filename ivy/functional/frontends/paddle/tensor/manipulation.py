--- conflicted
+++ resolved
@@ -117,14 +117,6 @@
 
 
 @with_supported_dtypes(
-<<<<<<< HEAD
-    {"2.5.0 and below": ("float32", "float64", "int32", "int64")},
-    "paddle",
-)
-@to_ivy_arrays_and_back
-def unstack(x, axis=0, name=None):
-    return ivy.unstack(x, axis=axis)
-=======
     {
         "2.5.0 and below": (
             "float32",
@@ -140,4 +132,12 @@
 @to_ivy_arrays_and_back
 def roll(x, shifts, axis=None, name=None):
     return ivy.roll(x, shifts, axis=axis)
->>>>>>> c1b61c23
+
+
+@with_supported_dtypes(
+    {"2.5.0 and below": ("float32", "float64", "int32", "int64")},
+    "paddle",
+)
+@to_ivy_arrays_and_back
+def unstack(x, axis=0, name=None):
+    return ivy.unstack(x, axis=axis)