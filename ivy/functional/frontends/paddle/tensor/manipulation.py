--- conflicted
+++ resolved
@@ -150,7 +150,27 @@
 def take_along_axis(arr, indices, axis):
     return ivy.take_along_axis(arr, indices, axis)
 
-<<<<<<< HEAD
+
+@with_supported_device_and_dtypes(
+    {
+        "2.5.1 and above": {
+            "cpu": (
+                "bool",
+                "int32",
+                "int64",
+                "float32",
+                "float64",
+            ),
+            "gpu": ("float16",),
+        },
+    },
+    "paddle",
+)
+@to_ivy_arrays_and_back
+def rot90(x, k=1, axes=(0, 1), name=None):
+    return ivy.rot90(x, k=k, axes=axes)
+  
+
 @with_supported_dtypes(
     {
         "2.5.1 and below": (
@@ -165,29 +185,9 @@
             "list",
             "str",
         )
-=======
-
-@with_supported_device_and_dtypes(
-    {
-        "2.5.1 and above": {
-            "cpu": (
-                "bool",
-                "int32",
-                "int64",
-                "float32",
-                "float64",
-            ),
-            "gpu": ("float16",),
-        },
->>>>>>> 1b5a0ac6
     },
     "paddle",
 )
 @to_ivy_arrays_and_back
-<<<<<<< HEAD
 def moveaxis(x , source , destination , name=None):
-    return ivy.moveaxis(x , source , destination)
-=======
-def rot90(x, k=1, axes=(0, 1), name=None):
-    return ivy.rot90(x, k=k, axes=axes)
->>>>>>> 1b5a0ac6
+    return ivy.moveaxis(x , source , destination)