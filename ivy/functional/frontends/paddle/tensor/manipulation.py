# local
from ..manipulation import *  # noqa: F401
import ivy
from ivy.functional.frontends.paddle.func_wrapper import (
    to_ivy_arrays_and_back,
)
<<<<<<< HEAD
from ivy.func_wrapper import (
    with_supported_device_and_dtypes,
    with_unsupported_dtypes,
    with_supported_dtypes,
    with_supported_device_and_dtypes,
)


@to_ivy_arrays_and_back
def reshape(x, shape):
    return ivy.reshape(x, shape)


@with_unsupported_dtypes({"2.5.1 and below": ("float16", "bfloat16")}, "paddle")
@to_ivy_arrays_and_back
def abs(x, name=None):
    return ivy.abs(x)


absolute = abs
=======
from ivy.func_wrapper import with_unsupported_dtypes
>>>>>>> 0d2d934b

# NOTE:
# Only inplace functions are to be added in this file.
# Please add non-inplace counterparts to `/frontends/paddle/manipulation.py`.


@with_unsupported_dtypes(
<<<<<<< HEAD
    {"2.5.1 and below": ("int8", "uint8", "int16", "float16")},
    "paddle",
)
@to_ivy_arrays_and_back
def tile(x, repeat_times, name=None):
    return ivy.tile(x, repeats=repeat_times)


@with_unsupported_dtypes(
    {"2.5.1 and below": ("int8", "uint8", "int16", "float16")},
    "paddle",
)
@to_ivy_arrays_and_back
def flip(x, axis, name=None):
    return ivy.flip(x, axis=axis)


@with_unsupported_dtypes(
    {"2.5.1 and below": ("int16", "complex64", "complex128")},
    "paddle",
)
@to_ivy_arrays_and_back
def split(x, num_or_sections, axis=0, name=None):
    return ivy.split(x, num_or_size_splits=num_or_sections, axis=axis)


@with_unsupported_dtypes(
    {"2.5.1 and below": ("float16", "bfloat16", "int8", "int16")},
    "paddle",
)
@to_ivy_arrays_and_back
def squeeze(x, axis=None, name=None):
    return ivy.squeeze(x, axis=axis)


@with_supported_dtypes(
    {"2.5.1 and below": ("bool", "float32", "float64", "int32", "int64")},
    "paddle",
)
@to_ivy_arrays_and_back
def expand(x, shape, name=None):
    return ivy.expand(x, shape)


@with_supported_dtypes(
    {
        "2.5.1 and below": (
            "bool",
            "float16",
            "float32",
            "float64",
            "int32",
            "int64",
            "uint8",
        )
    },
    "paddle",
)
@to_ivy_arrays_and_back
def cast(x, dtype):
    return ivy.astype(x, dtype)


@with_supported_dtypes(
    {"2.5.1 and below": ("bool", "float32", "float64", "int32", "int64")},
    "paddle",
)
@to_ivy_arrays_and_back
def broadcast_to(x, shape, name=None):
    return ivy.broadcast_to(x, shape)


@with_supported_dtypes(
    {"2.5.1 and below": ("bool", "float32", "float64", "int32", "int64")},
    "paddle",
)
@to_ivy_arrays_and_back
def gather(params, indices, axis=-1, batch_dims=0, name=None):
    return ivy.gather(params, indices, axis=axis, batch_dims=batch_dims)


@with_supported_dtypes(
    {
        "2.5.0 and below": (
            "float32",
            "float64",
            "int32",
            "int64",
            "complex64",
            "complex128",
        )
    },
    "paddle",
)
@to_ivy_arrays_and_back
def roll(x, shifts, axis=None, name=None):
    return ivy.roll(x, shifts, axis=axis)


@with_supported_dtypes(
{"2.5.1 and below": ("bool", "float32", "float64", "int32", "int64")},
    "paddle",
)
@to_ivy_arrays_and_back
def unique(
    x, return_inverse=False, return_counts=False, axis=None, dtype=None, name=None
):
    return ivy.unique(
        x,
        return_inverse=return_inverse,
        return_counts=return_counts,
        axis=axis,
        dtype=dtype,
    )


@with_supported_dtypes(
    {
        "2.5.1 and below": (
            "float32",
            "float64",
            "int32",
            "int64",
        )
    },
    "paddle",
)
@to_ivy_arrays_and_back
def unstack(x, axis=0, name=None):
    return ivy.unstack(x, axis=axis)


def take_along_axis(arr, indices, axis):
    return ivy.take_along_axis(arr, indices, axis)


@with_supported_device_and_dtypes(
    {
        "2.5.1 and above": {
            "cpu": (
                "bool",
                "int32",
                "int64",
                "float32",
                "float64",
            ),
            "gpu": ("float16",),
        },
    },
=======
    {"2.5.1 and below": ("int8", "uint8", "int16", "uint16", "float16", "bfloat16")},
>>>>>>> 0d2d934b
    "paddle",
)
@to_ivy_arrays_and_back
def reshape_(x, shape):
    ret = ivy.reshape(x, shape)
    ivy.inplace_update(x, ret)
    return x<|MERGE_RESOLUTION|>--- conflicted
+++ resolved
@@ -4,14 +4,12 @@
 from ivy.functional.frontends.paddle.func_wrapper import (
     to_ivy_arrays_and_back,
 )
-<<<<<<< HEAD
 from ivy.func_wrapper import (
     with_supported_device_and_dtypes,
     with_unsupported_dtypes,
     with_supported_dtypes,
     with_supported_device_and_dtypes,
 )
-
 
 @to_ivy_arrays_and_back
 def reshape(x, shape):
@@ -25,9 +23,6 @@
 
 
 absolute = abs
-=======
-from ivy.func_wrapper import with_unsupported_dtypes
->>>>>>> 0d2d934b
 
 # NOTE:
 # Only inplace functions are to be added in this file.
@@ -35,7 +30,6 @@
 
 
 @with_unsupported_dtypes(
-<<<<<<< HEAD
     {"2.5.1 and below": ("int8", "uint8", "int16", "float16")},
     "paddle",
 )
@@ -185,10 +179,6 @@
             "gpu": ("float16",),
         },
     },
-=======
-    {"2.5.1 and below": ("int8", "uint8", "int16", "uint16", "float16", "bfloat16")},
->>>>>>> 0d2d934b
-    "paddle",
 )
 @to_ivy_arrays_and_back
 def reshape_(x, shape):
