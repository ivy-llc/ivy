--- conflicted
+++ resolved
@@ -3,14 +3,10 @@
 from ivy.functional.frontends.paddle.func_wrapper import (
     to_ivy_arrays_and_back,
 )
-<<<<<<< HEAD
-from ivy.func_wrapper import with_unsupported_dtypes, with_supported_dtypes
-=======
 from ivy.func_wrapper import (
     with_unsupported_dtypes,
     with_supported_dtypes,
 )
->>>>>>> 50a424bd
 
 
 @to_ivy_arrays_and_back
