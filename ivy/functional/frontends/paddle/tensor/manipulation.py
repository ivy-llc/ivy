--- conflicted
+++ resolved
@@ -147,10 +147,10 @@
     "paddle",
 )
 @to_ivy_arrays_and_back
-<<<<<<< HEAD
 def unstack(x, axis=0, name=None):
     return ivy.unstack(x, axis=axis)
-=======
+
+
 def take_along_axis(arr, indices, axis):
     return ivy.take_along_axis(arr, indices, axis)
 
@@ -172,5 +172,4 @@
 )
 @to_ivy_arrays_and_back
 def rot90(x, k=1, axes=(0, 1), name=None):
-    return ivy.rot90(x, k=k, axes=axes)
->>>>>>> 82c3168b
+    return ivy.rot90(x, k=k, axes=axes)