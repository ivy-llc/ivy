# global
import ivy
import ivy.functional.frontends.paddle as paddle
from ivy.func_wrapper import (
    with_unsupported_dtypes,
    handle_out_argument,
    with_supported_dtypes,
)
from ivy.functional.frontends.paddle.func_wrapper import (
    to_ivy_arrays_and_back,
)


@with_unsupported_dtypes(
    {"2.4.2 and below": ("uint8", "int8", "int16", "complex64", "complex128")}, "paddle"
)
@to_ivy_arrays_and_back
def equal(x, y, /, *, name=None):
    return ivy.equal(x, y)


@with_unsupported_dtypes(
    {"2.4.2 and below": ("uint8", "int8", "int16", "complex64", "complex128")}, "paddle"
)
@to_ivy_arrays_and_back
def not_equal(x, y, /, *, name=None):
    return ivy.not_equal(x, y)


@with_unsupported_dtypes(
    {
        "2.4.2 and below": (
            "uint8",
            "int8",
            "int16",
            "float16",
            "complex64",
            "complex128",
        )
    },
    "paddle",
)
@to_ivy_arrays_and_back
def equal_all(x, y, /, *, name=None):
    return paddle.to_tensor([ivy.array_equal(x, y)])


@with_unsupported_dtypes(
    {"2.4.2 and below": ("bool", "uint8", "int8", "int16", "complex64", "complex128")},
    "paddle",
)
@to_ivy_arrays_and_back
def greater_than(x, y, /, *, name=None):
    return ivy.greater(x, y)


@with_unsupported_dtypes(
    {"2.4.2 and below": ("bool", "uint8", "int8", "int16", "complex64", "complex128")},
    "paddle",
)
@to_ivy_arrays_and_back
def greater_equal(x, y, /, *, name=None):
    return ivy.greater_equal(x, y)


@with_unsupported_dtypes(
    {"2.4.2 and below": ("bool", "uint8", "int8", "int16", "complex64", "complex128")},
    "paddle",
)
@to_ivy_arrays_and_back
def less_than(x, y, /, *, name=None):
    return ivy.less(x, y)


@with_unsupported_dtypes(
    {"2.4.2 and below": ("bool", "uint8", "int8", "int16", "complex64", "complex128")},
    "paddle",
)
@to_ivy_arrays_and_back
def less_equal(x, y, /, *, name=None):
    return ivy.less_equal(x, y)


@with_supported_dtypes(
    {
        "2.4.2 and below": (
            "bool",
            "int8",
            "int16",
            "int32",
            "int64",
            "float32",
            "float64",
        )
    },
    "paddle",
)
@to_ivy_arrays_and_back
@handle_out_argument
def logical_or(x, y, /, *, name=None, out=None):
    return ivy.logical_or(x, y, out=out)


@with_supported_dtypes(
    {
        "2.4.2 and below": (
            "bool",
            "int8",
            "int16",
            "int32",
            "int64",
            "float32",
            "float64",
        )
    },
    "paddle",
)
@to_ivy_arrays_and_back
@handle_out_argument
def logical_xor(x, y, /, *, name=None, out=None):
    return ivy.logical_xor(x, y, out=out)


@with_supported_dtypes(
    {
        "2.4.2 and below": (
            "bool",
            "int8",
            "int16",
            "int32",
            "int64",
            "float32",
            "float64",
        )
    },
    "paddle",
)
@to_ivy_arrays_and_back
@handle_out_argument
def logical_not(x, /, *, name=None, out=None):
    return ivy.logical_not(x, out=out)


@with_supported_dtypes(
    {
        "2.4.2 and below": (
            "bool",
            "uint8",
            "int8",
            "int16",
            "int32",
            "int64",
        )
    },
    "paddle",
)
@to_ivy_arrays_and_back
@handle_out_argument
def bitwise_or(x, y, name=None, out=None):
    return ivy.bitwise_or(x, y, out=out)


@with_supported_dtypes(
    {
        "2.4.2 and below": (
            "bool",
            "uint8",
            "int8",
            "int16",
            "int32",
            "int64",
        )
    },
    "paddle",
)
@to_ivy_arrays_and_back
@handle_out_argument
def bitwise_and(x, y, /, *, name=None, out=None):
    return ivy.bitwise_and(x, y, out=out)


<<<<<<< HEAD
@to_ivy_arrays_and_back
def is_tensor(x):
    return ivy.is_array(x)
=======
@with_supported_dtypes(
    {
        "2.4.2 and below": (
            "bool",
            "uint8",
            "int8",
            "int16",
            "int32",
            "int64",
        )
    },
    "paddle",
)
@to_ivy_arrays_and_back
@handle_out_argument
def bitwise_xor(x, y, /, *, name=None, out=None):
    return ivy.bitwise_xor(x, y, out=out)


@with_supported_dtypes(
    {
        "2.4.2 and below": (
            "float32",
            "float64",
            "bool",
            "uint8",
            "int8",
            "int16",
            "int32",
            "int64",
        )
    },
    "paddle",
)
@to_ivy_arrays_and_back
@handle_out_argument
def allclose(x, y, rtol=1e-05, atol=1e-08, equal_nan=False, name=None):
    ret = ivy.allclose(x, y, rtol=rtol, atol=atol, equal_nan=equal_nan)
    return paddle.to_tensor([ret])
>>>>>>> 87dc4bd9
<|MERGE_RESOLUTION|>--- conflicted
+++ resolved
@@ -179,11 +179,6 @@
     return ivy.bitwise_and(x, y, out=out)
 
 
-<<<<<<< HEAD
-@to_ivy_arrays_and_back
-def is_tensor(x):
-    return ivy.is_array(x)
-=======
 @with_supported_dtypes(
     {
         "2.4.2 and below": (
@@ -223,4 +218,8 @@
 def allclose(x, y, rtol=1e-05, atol=1e-08, equal_nan=False, name=None):
     ret = ivy.allclose(x, y, rtol=rtol, atol=atol, equal_nan=equal_nan)
     return paddle.to_tensor([ret])
->>>>>>> 87dc4bd9
+
+
+@to_ivy_arrays_and_back
+def is_tensor(x):
+    return ivy.is_array(x)