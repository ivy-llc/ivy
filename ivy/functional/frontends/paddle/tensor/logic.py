--- conflicted
+++ resolved
@@ -182,28 +182,39 @@
 @with_supported_dtypes(
     {
         "2.4.2 and below": (
-<<<<<<< HEAD
-            "float32",
-            "float64",
-=======
-            "bool",
-            "uint8",
-            "int8",
-            "int16",
-            "int32",
-            "int64",
->>>>>>> 651a6594
-        )
-    },
-    "paddle",
-)
-@to_ivy_arrays_and_back
-<<<<<<< HEAD
+            "bool",
+            "uint8",
+            "int8",
+            "int16",
+            "int32",
+            "int64",
+        )
+    },
+    "paddle",
+)
+@to_ivy_arrays_and_back
+@handle_out_argument
+def bitwise_xor(x, y, /, *, name=None, out=None):
+    return ivy.bitwise_xor(x, y, out=out)
+
+
+@with_supported_dtypes(
+    {
+        "2.4.2 and below": (
+            "float32",
+            "float64",
+            "bool",
+            "uint8",
+            "int8",
+            "int16",
+            "int32",
+            "int64",
+        )
+    },
+    "paddle",
+)
+@to_ivy_arrays_and_back
+@handle_out_argument
 def allclose(x, y, rtol=1e-05, atol=1e-08, equal_nan=False, name=None):
     ret = ivy.allclose(x, y, rtol=rtol, atol=atol, equal_nan=equal_nan)
-    return paddle.to_tensor([ret])
-=======
-@handle_out_argument
-def bitwise_xor(x, y, /, *, name=None, out=None):
-    return ivy.bitwise_xor(x, y, out=out)
->>>>>>> 651a6594
+    return paddle.to_tensor([ret])