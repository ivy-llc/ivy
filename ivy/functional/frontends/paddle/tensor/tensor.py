# local
import ivy
import ivy.functional.frontends.paddle as paddle_frontend
from ivy.func_wrapper import (
    with_supported_dtypes,
    with_unsupported_dtypes,
)
from typing import (
    Union,
)
from ivy.functional.frontends.paddle.func_wrapper import _to_ivy_array


class Tensor:
    def __init__(self, array, dtype=None, place="cpu", stop_gradient=True):
        self._ivy_array = (
            ivy.array(array, dtype=dtype, device=place)
            if not isinstance(array, ivy.Array)
            else array
        )
        self._dtype = dtype
        self._place = place
        self._stop_gradient = stop_gradient

    def __repr__(self):
        return (
            f"ivy.frontends.paddle.Tensor(shape={self.shape}, dtype={self.dtype}, "
            + str(self.ivy_array.__repr__()).replace("ivy.array(", "")
        )

    # Properties #
    # ---------- #

    @property
    def ivy_array(self):
        return self._ivy_array

    @property
    def place(self):
        return self.ivy_array.device

    @property
    def dtype(self):
        return self._ivy_array.dtype

    @property
    def shape(self):
        return list(self.ivy_array.shape.shape)

    @property
    def ndim(self):
        return self.dim()

    # Setters #
    # --------#

    @ivy_array.setter
    def ivy_array(self, array):
        self._ivy_array = (
            ivy.array(array) if not isinstance(array, ivy.Array) else array
        )

    # Special Methods #
    # -------------------#

    @with_unsupported_dtypes(
        {"2.5.1 and below": ("bool", "unsigned", "int8", "float16", "bfloat16")},
        "paddle",
    )
    def __add__(self, y, /, name=None):
        return paddle_frontend.add(self, y)

    def __getitem__(self, item):
        ivy_args = ivy.nested_map(_to_ivy_array, [self, item])
        ret = ivy.get_item(*ivy_args)
        return paddle_frontend.Tensor(ret)

    def __setitem__(self, item, value):
        raise ivy.utils.exceptions.IvyException(
            "ivy.functional.frontends.paddle.Tensor object doesn't support assignment"
        )

    def __iter__(self):
        if self.ndim == 0:
            raise TypeError("iteration over a 0-d tensor not supported")
        for i in range(self.shape[0]):
            yield self[i]

    # Instance Methods #
    # ---------------- #

    def reshape(self, *args, shape=None):
        if args and shape:
            raise TypeError("reshape() got multiple values for argument 'shape'")
        if shape is not None:
            return paddle_frontend.reshape(self, shape)
        if args:
            if isinstance(args[0], (tuple, list)):
                shape = args[0]
                return paddle_frontend.reshape(self, shape)
            else:
                return paddle_frontend.reshape(self, args)
        return paddle_frontend.reshape(self)

    def dim(self):
        return self.ivy_array.ndim

    @with_unsupported_dtypes({"2.5.1 and below": ("float16", "bfloat16")}, "paddle")
    def abs(self):
        return paddle_frontend.abs(self)

    @with_unsupported_dtypes({"2.5.1 and below": ("float16", "bfloat16")}, "paddle")
    def acosh(self, name=None):
        return paddle_frontend.acosh(self)

    @with_unsupported_dtypes({"2.5.1 and below": ("float16", "bfloat16")}, "paddle")
    def ceil(self):
        return paddle_frontend.ceil(self)

    @with_supported_dtypes({"2.5.1 and below": ("float32", "float64")}, "paddle")
    def ceil_(self):
        self.ivy_array = self.ceil().ivy_array
        return self

    @with_unsupported_dtypes({"2.5.1 and below": ("complex", "int8")}, "paddle")
    def numel(self):
        return paddle_frontend.numel(self)

    @with_unsupported_dtypes({"2.5.1 and below": ("float16",)}, "paddle")
    def asinh(self, name=None):
        return paddle_frontend.asinh(self)

    @with_supported_dtypes({"2.5.1 and below": ("float32", "float64")}, "paddle")
    def asin(self, name=None):
        return paddle_frontend.asin(self)

    @with_supported_dtypes({"2.5.1 and below": ("float32", "float64")}, "paddle")
    def cosh(self, name=None):
        return paddle_frontend.cosh(self)

    @with_supported_dtypes({"2.5.1 and below": ("float32", "float64")}, "paddle")
    def log(self, name=None):
        return paddle_frontend.log(self)

    @with_supported_dtypes({"2.5.1 and below": ("float32", "float64")}, "paddle")
    def sin(self, name=None):
        return paddle_frontend.sin(self)

    @with_supported_dtypes({"2.5.1 and below": ("float32", "float64")}, "paddle")
    def sinh(self, name=None):
        return paddle_frontend.sinh(self)

    @with_supported_dtypes({"2.5.1 and below": ("float32", "float64")}, "paddle")
    def lerp(self, y, weight, name=None):
        return paddle_frontend.lerp(self, y, weight)

    @with_supported_dtypes({"2.5.1 and below": ("float32", "float64")}, "paddle")
    def lerp_(self, y, weight, name=None):
        self.ivy_array = paddle_frontend.lerp(self, y, weight).ivy_array
        return self

    @with_unsupported_dtypes({"2.5.1 and below": ("float16", "bfloat16")}, "paddle")
    def argmax(self, axis=None, keepdim=False, dtype=None, name=None):
        return paddle_frontend.argmax(self, axis=axis, keepdim=keepdim, dtype=dtype)

    @with_unsupported_dtypes({"2.5.1 and below": ("float16", "uint16")}, "paddle")
    def unsqueeze(self, axis=None, name=None):
        return paddle_frontend.Tensor(ivy.expand_dims(self._ivy_array, axis=axis))

    @with_supported_dtypes({"2.5.1 and below": ("float32", "float64")}, "paddle")
    def sqrt(self, name=None):
        return paddle_frontend.sqrt(self)

    @with_supported_dtypes({"2.5.1 and below": ("float32", "float64")}, "paddle")
    def sqrt_(self, name=None):
        self.ivy_array = self.sqrt().ivy_array
        return self

    @with_unsupported_dtypes({"2.5.1 and below": ("bfloat16", "uint16")}, "paddle")
    def zero_(self):
        self.ivy_array = paddle_frontend.zeros_like(self).ivy_array
        return self

    @with_supported_dtypes({"2.5.1 and below": ("float32", "float64")}, "paddle")
    def cos(self, name=None):
        return paddle_frontend.cos(self)

    @with_unsupported_dtypes({"2.5.1 and below": ("float16", "bfloat16")}, "paddle")
    def exp(self, name=None):
        return paddle_frontend.exp(self)

    @with_unsupported_dtypes({"2.5.1 and below": ("float16", "bfloat16")}, "paddle")
    def exp_(self, name=None):
        self.ivy_array = self.exp().ivy_array
        return self

    @with_supported_dtypes({"2.5.1 and below": ("float32", "float64")}, "paddle")
    def erf(self, name=None):
        return paddle_frontend.erf(self)

    @with_unsupported_dtypes({"2.5.1 and below": ("float16", "bfloat16")}, "paddle")
    def subtract(self, y, name=None):
        return paddle_frontend.subtract(self, y)

    @with_unsupported_dtypes(
        {"2.5.1 and below": ("float16", "uint8", "int8", "bool")}, "paddle"
    )
    def subtract_(self, y, name=None):
        self.ivy_array = self.subtract(y).ivy_array
        return self

    @with_unsupported_dtypes({"2.5.1 and below": ("float16", "bfloat16")}, "paddle")
    def log10(self, name=None):
        return paddle_frontend.Tensor(ivy.log10(self._ivy_array))

    @with_unsupported_dtypes({"2.5.1 and below": ("float16", "bfloat16")}, "paddle")
    def argsort(self, axis=-1, descending=False, name=None):
        return paddle_frontend.argsort(self, axis=axis, descending=descending)

    @with_unsupported_dtypes({"2.5.1 and below": ("float16", "bfloat16")}, "paddle")
    def floor(self, name=None):
        return paddle_frontend.floor(self)

    @with_unsupported_dtypes({"2.5.1 and below": ("float16", "bfloat16")}, "paddle")
    def floor_(self):
        self.ivy_array = self.floor().ivy_array
        return self

    @with_supported_dtypes({"2.5.1 and below": ("float32", "float64")}, "paddle")
    def round_(self, name=None):
        self.ivy_array = paddle_frontend.round(self).ivy_array
        return self

    @with_supported_dtypes(
        {"2.5.1 and below": ("float32", "float64", "int32", "int64")}, "paddle"
    )
    def clip(self, min=None, max=None, name=None):
        ivy.utils.assertions.check_all_or_any_fn(
            min,
            max,
            fn=ivy.exists,
            type="any",
            limit=[1, 2],
            message="at most one of min or max can be None",
        )
        if min is None:
            ret = ivy.minimum(self._ivy_array, max)
        elif max is None:
            ret = ivy.maximum(self._ivy_array, min)
        else:
            ret = ivy.clip(self._ivy_array, min, max)
        return paddle_frontend.Tensor(ret)

    @with_supported_dtypes(
        {"2.5.1 and below": ("float32", "float64", "int32", "int64")}, "paddle"
    )
    def clip_(self, min=None, max=None, name=None):
        self._ivy_array = self.clip(min, max).ivy_array
        return self

    @with_supported_dtypes({"2.5.1 and below": ("float32", "float64")}, "paddle")
    def tanh(self, name=None):
        return paddle_frontend.tanh(self)

    @with_supported_dtypes({"2.5.1 and below": ("float32", "float64")}, "paddle")
    def add_(self, y, name=None):
        self.ivy_array = paddle_frontend.add(self, y).ivy_array
        return self

    @with_supported_dtypes(
        {"2.5.1 and below": ("float16", "float32", "float64", "int32", "int64")},
        "paddle",
    )
    def isinf(self, name=None):
        return paddle_frontend.isinf(self)

    @with_unsupported_dtypes({"2.5.1 and below": ("float16", "uint16")}, "paddle")
    def unsqueeze_(self, axis=None, name=None):
        self.ivy_array = self.unsqueeze(axis=axis).ivy_array
        return self

    @with_supported_dtypes({"2.5.1 and below": ("float32", "float64")}, "paddle")
    def square(self, name=None):
        return paddle_frontend.square(self)

    @with_unsupported_dtypes({"2.5.1 and below": ("float16", "bfloat16")}, "paddle")
    def remainder_(self, y, name=None):
        self.ivy_array = paddle_frontend.remainder(self, y).ivy_array
        return self

    @with_supported_dtypes({"2.5.1 and below": ("float32", "float64")}, "paddle")
    def cholesky(self, upper=False, name=None):
        return paddle_frontend.cholesky(self, upper=upper)

    @with_unsupported_dtypes(
        {"2.5.1 and below": ("float16", "uint16", "int16")}, "paddle"
    )
    def squeeze_(self, axis=None, name=None):
        self.ivy_array = paddle_frontend.squeeze(self, axis=axis).ivy_array
        return self

    @with_unsupported_dtypes({"2.5.1 and below": ("float16", "bfloat16")}, "paddle")
    def multiply(self, y, name=None):
        return paddle_frontend.multiply(self, y)

    @with_supported_dtypes(
        {"2.5.1 and below": ("float16", "float32", "float64", "int32", "int64")},
        "paddle",
    )
    def isfinite(self, name=None):
        return paddle_frontend.isfinite(self)

    @with_supported_dtypes({"2.4.2 and below": ("float16", "bfloat16")}, "paddle")
    def all(self, axis=None, keepdim=False, dtype=None, name=None):
        return paddle_frontend.Tensor(
            ivy.all(self.ivy_array, axis=axis, keepdims=keepdim, dtype=dtype)
        )

    @with_supported_dtypes({"2.5.1 and below": ("float16", "bfloat16")}, "paddle")
    def allclose(self, other, rtol=1e-05, atol=1e-08, equal_nan=False, name=None):
        return paddle_frontend.allclose(
            self, other, rtol=rtol, atol=atol, equal_nan=equal_nan
        )

    @with_unsupported_dtypes({"2.5.1 and below": ("float16", "bfloat16")}, "paddle")
    def sort(self, axis=-1, descending=False, name=None):
        return paddle_frontend.sort(self, axis=axis, descending=descending)

    @with_unsupported_dtypes({"2.5.1 and below": ("float16", "bfloat16")}, "paddle")
    def log1p(self, name=None):
        return paddle_frontend.log1p(self)

    @with_supported_dtypes(
        {
            "2.4.2 and below": (
                "bool",
                "uint8",
                "int8",
                "int16",
                "int32",
                "int64",
            )
        },
        "paddle",
    )
    def bitwise_and(self, y, out=None, name=None):
        return paddle_frontend.bitwise_and(self, y)

    @with_supported_dtypes(
        {
            "2.5.1 and below": (
                "bool",
                "int8",
                "int16",
                "int32",
                "int64",
                "float32",
                "float64",
            )
        },
        "paddle",
    )
    def logical_or(self, y, out=None, name=None):
        return paddle_frontend.logical_or(self, y, out=out)

    @with_supported_dtypes(
        {"2.5.1 and below": ("bool", "uint8", "int8", "int16", "int32", "int64")},
        "paddle",
    )
    def bitwise_xor(self, y, out=None, name=None):
        return paddle_frontend.bitwise_xor(self, y)

    @with_supported_dtypes({"2.5.1 and below": ("float16", "bfloat16")}, "paddle")
    def any(self, axis=None, keepdim=False, name=None):
        return paddle_frontend.any(self, axis=axis, keepdim=keepdim)

    @with_unsupported_dtypes({"2.5.1 and below": "bfloat16"}, "paddle")
    def astype(self, dtype):
        return paddle_frontend.Tensor(ivy.astype(self._ivy_array, dtype))

    @with_supported_dtypes(
        {"2.5.1 and below": ("bool", "uint8", "int8", "int16", "int32", "int64")},
        "paddle",
    )
    def bitwise_not(self, out=None, name=None):
        return paddle_frontend.bitwise_not(self, out=out)

    @with_supported_dtypes(
        {
            "2.5.1 and below": (
                "bool",
                "int8",
                "int16",
                "int32",
                "int64",
            )
        },
        "paddle",
    )
    def bitwise_or(self, y, out=None, name=None):
        return paddle_frontend.bitwise_or(self, y, out=out)

    @with_supported_dtypes(
        {
            "2.5.1 and below": (
                "bool",
                "int8",
                "int16",
                "int32",
                "int64",
                "float32",
                "float64",
            )
        },
        "paddle",
    )
    def logical_xor(self, y, out=None, name=None):
        return paddle_frontend.logical_xor(self, y, out=out)

    @with_supported_dtypes(
        {"2.5.1 and below": ("float16", "float32", "float64", "int32", "int64")},
        "paddle",
    )
    def isnan(self, name=None):
        return paddle_frontend.isnan(self)

    @with_unsupported_dtypes(
        {
            "2.5.1 and below": (
                "bool",
                "uint8",
                "int8",
                "int16",
                "complex64",
                "complex128",
            )
        },
        "paddle",
    )
    def greater_than(self, y, name=None):
        return paddle_frontend.greater_than(self, y)

    @with_supported_dtypes({"2.5.1 and below": ("float32", "float64")}, "paddle")
    def rsqrt(self, name=None):
        return paddle_frontend.rsqrt(self)

    @with_supported_dtypes({"2.5.1 and below": ("float32", "float64")}, "paddle")
    def rsqrt_(self, name=None):
        self.ivy_array = self.rsqrt().ivy_array
        return self

    @with_supported_dtypes({"2.5.1 and below": ("float32", "float64")}, "paddle")
    def reciprocal(self, name=None):
        return paddle_frontend.reciprocal(self)

    @with_supported_dtypes(
        {
            "2.5.1 and below": (
                "bool",
                "int8",
                "int16",
                "int32",
                "int64",
                "float32",
                "float64",
            )
        },
        "paddle",
    )
    def logical_and(self, y, out=None, name=None):
        return paddle_frontend.logical_and(self, y, out=out)

    @with_supported_dtypes({"2.5.1 and below": ("float32", "float64")}, "paddle")
    def divide(self, y, name=None):
        return paddle_frontend.divide(self, y)

    @with_supported_dtypes(
        {"2.5.1 and below": ("float32", "float64", "complex64", "complex128")}, "paddle"
    )
    def eigvals(self, name=None):
        return paddle_frontend.eigvals(self)

    @with_unsupported_dtypes(
        {
            "2.5.1 and below": (
                "bool",
                "uint8",
                "int8",
                "int16",
                "complex64",
                "complex128",
            )
        },
        "paddle",
    )
    def less_than(self, y, name=None):
        return paddle_frontend.less_than(self, y)

    @with_unsupported_dtypes({"2.5.1 and below": ("float16", "bfloat16")}, "paddle")
    def cumprod(self, dim=None, dtype=None, name=None):
        return paddle_frontend.cumprod(self, dim=dim, dtype=dtype)

    @with_unsupported_dtypes({"2.5.1 and below": ("float16", "bfloat16")}, "paddle")
    def cumsum(self, axis=None, dtype=None, name=None):
        return paddle_frontend.Tensor(
            ivy.cumsum(self._ivy_array, axis=axis, dtype=dtype)
        )

    @with_supported_dtypes(
        {"2.5.1 and below": ("complex64", "complex128", "float32", "float64")},
        "paddle",
    )
    def angle(self, name=None):
        return paddle_frontend.angle(self)

    @with_unsupported_dtypes(
        {
            "2.5.1 and below": (
                "uint8",
                "int8",
                "int16",
                "complex64",
                "complex128",
            )
        },
        "paddle",
    )
    def equal(self, y, name=None):
        return paddle_frontend.equal(self, y)

    @with_unsupported_dtypes({"2.5.1 and below": ("float16", "bfloat16")}, "paddle")
    def rad2deg(self, name=None):
        return paddle_frontend.rad2deg(self)

    @with_unsupported_dtypes(
        {
            "2.5.1 and below": (
                "uint8",
                "int8",
                "int16",
                "float16",
                "complex64",
                "complex128",
            )
        },
        "paddle",
    )
    def equal_all(self, y, name=None):
        return paddle_frontend.equal_all(self, y)

    @with_supported_dtypes({"2.5.1 and below": ("float32", "float64")}, "paddle")
    def maximum(self, other, name=None):
        return paddle_frontend.maximum(self, other)

    @with_unsupported_dtypes({"2.5.1 and below": "bfloat16"}, "paddle")
    def fmax(self, y, name=None):
        return paddle_frontend.fmax(self, y)

    @with_unsupported_dtypes({"2.5.1 and below": "bfloat16"}, "paddle")
    def fmin(self, y, name=None):
        return paddle_frontend.fmin(self, y)

    @with_supported_dtypes(
        {"2.5.1 and below": ("float32", "float64", "int32", "int64")}, "paddle"
    )
    def minimum(self, y, name=None):
        return paddle_frontend.minimum(self, y)

    @with_supported_dtypes(
        {"2.5.1 and below": ("float32", "float64", "int32", "int64")}, "paddle"
    )
    def max(self, axis=None, keepdim=False, name=None):
        return paddle_frontend.max(self, axis=axis, keepdim=keepdim)

    @with_unsupported_dtypes({"2.5.1 and below": ("float16", "bfloat16")}, "paddle")
    def deg2rad(self, name=None):
        return paddle_frontend.deg2rad(self)

    @with_supported_dtypes({"2.5.1 and below": ("float32", "float64")}, "paddle")
    def digamma(self, name=None):
        return paddle_frontend.digamma(self)

    @with_supported_dtypes(
        {"2.5.1 and below": ("float32", "float64", "int32", "int64", "bool")}, "paddle"
    )
    def rot90(self, k=1, axes=(0, 1), name=None):
        return paddle_frontend.rot90(self, k=k, axes=axes)

    @with_supported_dtypes(
        {"2.5.1 and below": ("complex64", "complex128")},
        "paddle",
    )
    def imag(self, name=None):
        return paddle_frontend.imag(self)

    def is_tensor(self):
        return paddle_frontend.is_tensor(self)

    @with_supported_dtypes(
        {
            "2.5.1 and below": (
                "float32",
                "float64",
            )
        },
        "paddle",
    )
    def isclose(self, y, rtol=1e-05, atol=1e-08, equal_nan=False, name=None):
        return paddle_frontend.isclose(
            self, y, rtol=rtol, atol=atol, equal_nan=equal_nan
        )

    @with_supported_dtypes({"2.5.1 and below": ("int32", "int64")}, "paddle")
    def floor_divide(self, y, name=None):
        return paddle_frontend.floor_divide(self, y)

    # cond
    @with_supported_dtypes({"2.5.1 and below": ("float32", "float64")}, "paddle")
    def cond(self, p=None, name=None):
        return paddle_frontend.cond(self, p=p, name=name)

    @with_unsupported_dtypes({"2.4.2 and below": ("int16", "float16")}, "paddle")
    def conj(self, name=None):
        return paddle_frontend.conj(self)

    @with_supported_dtypes({"2.5.1 and below": ("float32", "float64")}, "paddle")
    def log2(self, name=None):
        return paddle_frontend.log2(self)

    @with_unsupported_dtypes(
        {"2.4.2 and below": ("float32", "float64", "int32", "int64")}, "paddle"
    )
    def neg(self, name=None):
        return paddle_frontend.neg(self)

    @with_supported_dtypes(
        {
            "2.5.1 and below": (
                "bool",
                "int8",
                "int16",
                "int32",
                "int64",
                "float32",
                "float64",
            )
        },
        "paddle",
    )
    def logical_not(self, out=None, name=None):
        return paddle_frontend.logical_not(self)

    @with_unsupported_dtypes({"2.5.1 and below": ("float16", "bfloat16")}, "paddle")
    def sign(self, name=None):
        return paddle_frontend.sign(self)

    @with_supported_dtypes({"2.5.1 and below": ("float32", "float64")}, "paddle")
    def var(self, axis=None, unbiased=True, keepdim=False, name=None):
        return paddle_frontend.var(self, axis=axis, unbiased=unbiased, keepdim=keepdim)

    @with_unsupported_dtypes({"2.5.1 and below": ("float16", "bfloat16")}, "paddle")
    def sgn(self, name=None):
        return paddle_frontend.sgn(self)

    def tolist(self):
        return paddle_frontend.Tensor(ivy.to_list(self._ivy_array))

    @with_supported_dtypes(
        {"2.5.1 and below": ("float32", "float64", "int32", "int64")},
        "paddle",
    )
    def min(self, axis=None, keepdim=False, name=None):
        return paddle_frontend.min(self, axis=axis, keepdim=keepdim)

    @with_supported_dtypes(
        {"2.5.1 and below": ("int32", "int64", "float32", "float64")}, "paddle"
    )
    def pow(self, y, name=None):
        return paddle_frontend.pow(self, y)

    @with_supported_dtypes(
        {"2.5.1 and below": ("float32", "float64", "int32", "int64")}, "paddle"
    )
    def prod(self, axis=None, keepdim=False, dtype=None, name=None):
        return paddle_frontend.Tensor(
            ivy.prod(self._ivy_array, axis=axis, keepdims=keepdim, dtype=dtype)
        )

    @with_supported_dtypes({"2.5.1 and below": ("float32", "float64")}, "paddle")
    def atan(self, name=None):
        return paddle_frontend.atan(self)

    @with_supported_dtypes({"2.5.1 and below": ("float32", "float64")}, "paddle")
    def atanh(self, name=None):
        return paddle_frontend.atanh(self)

    @with_supported_dtypes({"2.5.1 and below": ("float32", "float64")}, "paddle")
    def std(self, axis=None, unbiased=True, keepdim=False, name=None):
        return paddle_frontend.std(self, axis=axis, unbiased=unbiased, keepdim=keepdim)

    @with_supported_dtypes(
        {"2.5.1 and below": ("int32", "int64", "float32", "float64")}, "paddle"
    )
    def trunc(self, name=None):
        return paddle_frontend.trunc(self)

    @with_supported_dtypes({"2.5.1 and below": ("complex64", "complex128")}, "paddle")
    def as_real(self, name=None):
        if not ivy.is_complex_dtype(self._ivy_array):
            raise ivy.exceptions.IvyError(
                "as_real is only supported for complex tensors"
            )
        re_part = ivy.real(self._ivy_array)
        im_part = ivy.imag(self._ivy_array)
        return paddle_frontend.Tensor(ivy.stack((re_part, im_part), axis=-1))

    @with_supported_dtypes({"2.5.1 and below": ("float32", "float64")}, "paddle")
    def stanh(self, scale_a=0.67, scale_b=1.7159, name=None):
        return paddle_frontend.stanh(self, scale_a=scale_a, scale_b=scale_b)

    @with_supported_dtypes(
        {"2.5.1 and below": ("int32", "int64", "float32", "float64")}, "paddle"
    )
    def trace(self, offset=0, axis1=0, axis2=1, name=None):
        return paddle_frontend.Tensor(
            ivy.trace(self._ivy_array, offset=offset, axis1=axis1, axis2=axis2)
        )

    @with_supported_dtypes(
        {"2.5.1 and below": ("float32", "float64", "int16", "int32", "int64", "uint8")},
        "paddle",
    )
    def argmin(self, axis=None, keepdim=False, dtype=None, name=None):
        return paddle_frontend.argmin(self, axis=axis, keepdim=keepdim, dtype=dtype)

    @with_supported_dtypes(
        {"2.5.1 and below": ("float32", "float64", "int32", "int64")},
        "paddle",
    )
    def topk(self, k, axis=None, largest=True, sorted=True, name=None):
        return paddle_frontend.topk(self, k, axis=axis, largest=largest, sorted=sorted)

    @with_unsupported_dtypes({"2.5.1 and below": ("float16", "bfloat16")}, "paddle")
    def remainder(self, y, name=None):
        return paddle_frontend.remainder(self, y)

    def is_floating_point(self):
<<<<<<< HEAD
        return paddle_frontend.is_floating_point(self._ivy_array)

    def fill_diagonal_tensor(
        self, x: Union[ivy.Array, ivy.NativeArray], y, dim1=0, dim2=1, name=None
    ):
        return ivy.fill_diagonal(self._ivy_array, x, y)
=======
        return paddle_frontend.is_floating_point(self)

    @with_supported_dtypes({"2.5.1 and below": ("float32", "float64")}, "paddle")
    def tanh_(self, name=None):
        y = self.tanh(self)
        return ivy.inplace_update(self, y)

    @with_supported_dtypes({"2.5.1 and below": ("float32", "float64")}, "paddle")
    def reciprocal_(self, name=None):
        y = self.reciprocal(self)
        return ivy.inplace_update(self, y)

    @with_unsupported_dtypes(
        {"2.5.1 and below": ("complex", "uint8", "uint16")}, "paddle"
    )
    def numpy(self):
        return self.ivy_array.to_numpy()

    @with_unsupported_dtypes({"2.5.1 and below": ("float16", "bfloat16")}, "paddle")
    def nonzero(self):
        return paddle_frontend.nonzero(self)

    @with_supported_dtypes({"2.5.1 and below": ("float32", "float64")}, "paddle")
    def inner(self, y, name=None):
        return paddle_frontend.inner(self, y, name)

    @with_supported_dtypes({"2.5.1 and below": ("float32", "float64")}, "paddle")
    def mean(self, axis=None, keepdim=False, name=None):
        return paddle_frontend.mean(self, axis=axis, keepdim=keepdim)

    @with_supported_dtypes(
        {"2.5.1 and below": ("float32", "float64", "int32", "int64")}, "paddle"
    )
    def less_equal(self, y, name=None):
        return paddle_frontend.less_equal(self._ivy_array, y)

    @with_supported_dtypes({"2.5.1 and below": ("complex64", "complex128")}, "paddle")
    def real(self, name=None):
        return paddle_frontend.real(self._ivy_array)

    @with_supported_dtypes(
        {
            "2.5.1 and below": (
                "bool",
                "float16",
                "float32",
                "float64",
                "int32",
                "int64",
                "uint8",
            )
        },
        "paddle",
    )
    def cast(self, dtype):
        return paddle_frontend.cast(self, dtype)
>>>>>>> 02a6b67b
<|MERGE_RESOLUTION|>--- conflicted
+++ resolved
@@ -743,16 +743,13 @@
     @with_unsupported_dtypes({"2.5.1 and below": ("float16", "bfloat16")}, "paddle")
     def remainder(self, y, name=None):
         return paddle_frontend.remainder(self, y)
-
-    def is_floating_point(self):
-<<<<<<< HEAD
-        return paddle_frontend.is_floating_point(self._ivy_array)
-
+      
     def fill_diagonal_tensor(
         self, x: Union[ivy.Array, ivy.NativeArray], y, dim1=0, dim2=1, name=None
     ):
         return ivy.fill_diagonal(self._ivy_array, x, y)
-=======
+
+    def is_floating_point(self):
         return paddle_frontend.is_floating_point(self)
 
     @with_supported_dtypes({"2.5.1 and below": ("float32", "float64")}, "paddle")
@@ -808,5 +805,4 @@
         "paddle",
     )
     def cast(self, dtype):
-        return paddle_frontend.cast(self, dtype)
->>>>>>> 02a6b67b
+        return paddle_frontend.cast(self, dtype)