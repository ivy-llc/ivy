# local
import ivy
import ivy.functional.frontends.paddle as paddle_frontend
from ivy.func_wrapper import (
    with_supported_dtypes,
    with_unsupported_dtypes,
    with_supported_device_and_dtypes,
)
from ivy.functional.frontends.paddle.func_wrapper import _to_ivy_array


class Tensor:
    def __init__(self, array, dtype=None, place="cpu", stop_gradient=True):
        self._ivy_array = (
            ivy.array(array, dtype=dtype, device=place)
            if not isinstance(array, ivy.Array)
            else array
        )
        self._dtype = dtype
        self._place = place
        self._stop_gradient = stop_gradient

    def __repr__(self):
        return (
            f"ivy.frontends.paddle.Tensor(shape={self.shape}, dtype={self.dtype}, "
            + str(self.ivy_array.__repr__()).replace("ivy.array(", "")
        )

    # Properties #
    # ---------- #

    @property
    def ivy_array(self):
        return self._ivy_array

    @property
    def place(self):
        return self.ivy_array.device

    @property
    def dtype(self):
        return self._ivy_array.dtype

    @property
    def shape(self):
        return list(self.ivy_array.shape.shape)

    @property
    def ndim(self):
        return self.dim()

    # Setters #
    # --------#

    @ivy_array.setter
    def ivy_array(self, array):
        self._ivy_array = (
            ivy.array(array) if not isinstance(array, ivy.Array) else array
        )

    # Special Methods #
    # -------------------#

    @with_unsupported_dtypes(
        {"2.6.0 and below": ("bool", "unsigned", "int8", "float16", "bfloat16")},
        "paddle",
    )
    def __add__(self, y, /, name=None):
        return paddle_frontend.add(self, y)

    @with_unsupported_dtypes(
        {"2.6.0 and below": ("bool", "unsigned", "int8", "float16", "bfloat16")},
        "paddle",
    )
    def __radd__(self, x, /, name=None):
        return paddle_frontend.add(self, x)

    @with_unsupported_dtypes(
        {"2.6.0 and below": ("bool", "unsigned", "int8", "float16", "bfloat16")},
        "paddle",
    )
    def __sub__(self, y, /, name=None):
        return paddle_frontend.subtract(self, y)

    @with_unsupported_dtypes(
        {"2.6.0 and below": ("uint8", "int8", "int16", "float16", "bfloat16")},
        "paddle",
    )
    def __mul__(self, y, /, name=None):
        return paddle_frontend.multiply(self, y)

    @with_unsupported_dtypes(
        {
            "2.6.0 and below": (
                "bool",
                "uint8",
                "int8",
                "int16",
                "complex64",
                "complex128",
            )
        },
        "paddle",
    )
    def __gt__(self, y, /, name=None):
        return paddle_frontend.logic.greater_than(self, y)

    @with_unsupported_dtypes(
        {
            "2.6.0 and below": (
                "bool",
                "uint8",
                "int8",
                "int16",
                "complex64",
                "complex128",
            )
        },
        "paddle",
    )
    def __lt__(self, y, /, name=None):
        return paddle_frontend.logic.less_than(self, y)

    @with_unsupported_dtypes(
        {
            "2.6.0 and below": (
                "bool",
                "uint8",
                "int8",
                "int16",
                "complex64",
                "complex128",
            )
        },
        "paddle",
    )
    def __ge__(self, y, /, name=None):
        return paddle_frontend.logic.greater_equal(self, y)

    @with_unsupported_dtypes(
        {
            "2.6.0 and below": (
                "bool",
                "uint8",
                "int8",
                "int16",
                "complex64",
                "complex128",
            )
        },
        "paddle",
    )
    def __le__(self, y, /, name=None):
        return paddle_frontend.logic.less_equal(self, y)

    @with_supported_dtypes(
        {
            "2.6.0 and below": (
                "bool",
                "uint8",
                "int8",
                "int16",
                "int32",
                "int64",
            )
        },
        "paddle",
    )
    def __or__(self, y, /, name=None):
        return paddle_frontend.logic.bitwise_or(self, y)

    @with_unsupported_dtypes(
        {"2.6.0 and below": ("bool", "unsigned", "int8", "float16", "bfloat16")},
        "paddle",
    )
    def __rsub__(self, x, /, name=None):
        return paddle_frontend.subtract(x, self)

    def __getitem__(self, item):
        ivy_args = ivy.nested_map(_to_ivy_array, [self, item])
        ret = ivy.get_item(*ivy_args)
        return paddle_frontend.Tensor(ret)

    def __setitem__(self, item, value):
        raise ivy.utils.exceptions.IvyException(
            "ivy.functional.frontends.paddle.Tensor object doesn't support assignment"
        )

    @with_unsupported_dtypes({"2.6.0 and below": ("float16", "bfloat16")}, "paddle")
    def __floordiv__(self, y, /, name=None):
        return paddle_frontend.floor_divide(self, y)

    @with_unsupported_dtypes({"2.6.0 and below": ("float16", "bfloat16")}, "paddle")
    def __ne__(self, y, /, name=None):
        return paddle_frontend.not_equal(self, y)

    def __iter__(self):
        if self.ndim == 0:
            raise TypeError("iteration over a 0-d tensor not supported")
        for i in range(self.shape[0]):
            yield self[i]

    @with_unsupported_dtypes(
        {"2.6.0 and below": ("bool", "unsigned", "int8", "float16", "bfloat16")},
        "paddle",
    )
    def __rmul__(self, y, /, name=None):
        return paddle_frontend.multiply(self, y)

    @with_unsupported_dtypes(
        {"2.6.0 and below": ("bool", "unsigned", "int8", "float16", "bfloat16")},
        "paddle",
    )
    def __float__(self):
        return float(self._ivy_array)

    def __xor__(self, y, /, name=None):
        return paddle_frontend.logic.bitwise_xor(self, y)

    def __invert__(self, out=None, name=None):
        return paddle_frontend.logic.bitwise_not(self)

    def __len__(self):
        return len(self._ivy_array)

    def __neg__(self):
        return paddle_frontend.neg(self)

    @with_unsupported_dtypes(
        {"2.6.0 and below": ("bool", "unsigned", "int8", "float16", "bfloat16")},
        "paddle",
    )
    def __rdiv__(self, y, /, name=None):
        return paddle_frontend.divide(y, self)

    @with_unsupported_dtypes(
        {"2.6.0 and below": ("bool", "unsigned", "int8", "float16", "bfloat16")},
        "paddle",
    )
    def __rtruediv__(self, y, /, name=None):
        return paddle_frontend.divide(y, self)

    @with_unsupported_dtypes(
        {"2.6.0 and below": ("bool", "unsigned", "int8", "float16", "bfloat16")},
        "paddle",
    )
    def __int__(self):
        return int(self._ivy_array)

    @with_unsupported_dtypes(
<<<<<<< HEAD
        {"2.6.1 and below": ("bool", "unsigned", "int8", "float16", "bfloat16")},
        "paddle",
    )
    def __div__(self, y, name=None):
        return paddle_frontend.math.divide(self, y, name=name)
=======
        {
            "2.6.0 and below": (
                "bool",
                "unsigned",
                "int8",
                "int32",
                "int64",
                "float16",
                "bfloat16",
            )
        },
        "paddle",
    )
    def __long__(self):
        return int(self._ivy_array)

    @with_supported_dtypes({"2.6.0 and below": ("int32", "int64")}, "paddle")
    def __mod__(self, y, /, name=None):
        return paddle_frontend.Tensor(ivy.fmod(self._ivy_array, _to_ivy_array(y)))
>>>>>>> 55271e9b

    # Instance Methods #
    # ---------------- #

    def reshape(self, *args, shape=None):
        if args and shape:
            raise TypeError("reshape() got multiple values for argument 'shape'")
        if shape is not None:
            return paddle_frontend.reshape(self, shape)
        if args:
            if isinstance(args[0], (tuple, list)):
                shape = args[0]
                return paddle_frontend.reshape(self, shape)
            else:
                return paddle_frontend.reshape(self, args)
        else:
            raise ValueError("reshape() got no values for argument 'shape'")

    def reshape_(self, *args, shape=None):
        if args and shape:
            raise TypeError("reshape() got multiple values for argument 'shape'")
        if shape is not None:
            self.ivy_array = paddle_frontend.reshape(
                self._ivy_array, shape=shape
            ).ivy_array
            return self
        if args:
            if isinstance(args[0], (tuple, list)):
                shape = args[0]
                self.ivy_array = paddle_frontend.reshape(
                    self._ivy_array, shape=shape
                ).ivy_array
                return self
            else:
                self.ivy_array = paddle_frontend.reshape(
                    self._ivy_array, args
                ).ivy_array
                return self
        else:
            raise ValueError("reshape_() got no values for argument 'shape'")

    def dim(self):
        return self.ivy_array.ndim

    @with_unsupported_dtypes({"2.6.0 and below": ("float16", "bfloat16")}, "paddle")
    def abs(self):
        return paddle_frontend.abs(self)

    @with_unsupported_dtypes({"2.6.0 and below": ("float16", "bfloat16")}, "paddle")
    def acosh(self, name=None):
        return paddle_frontend.acosh(self)

    @with_unsupported_dtypes({"2.6.0 and below": ("float16", "bfloat16")}, "paddle")
    def add_n(self, inputs, name=None):
        inputs = ivy.array(inputs)
        return ivy.sum(inputs, dtype=inputs.dtype, axis=0)

    @with_unsupported_dtypes({"2.6.0 and below": ("float16", "bfloat16")}, "paddle")
    def ceil(self):
        return paddle_frontend.ceil(self)

    @with_supported_dtypes({"2.6.0 and below": ("float32", "float64")}, "paddle")
    def ceil_(self):
        self.ivy_array = self.ceil().ivy_array
        return self

    @with_unsupported_dtypes({"2.6.0 and below": ("complex", "int8")}, "paddle")
    def numel(self):
        return paddle_frontend.numel(self)

    @with_unsupported_dtypes({"2.6.0 and below": ("float16",)}, "paddle")
    def asinh(self, name=None):
        return paddle_frontend.asinh(self)

    @with_supported_dtypes({"2.6.0 and below": ("float32", "float64")}, "paddle")
    def asin(self, name=None):
        return paddle_frontend.asin(self)

    @with_supported_dtypes({"2.6.0 and below": ("float32", "float64")}, "paddle")
    def cosh(self, name=None):
        return paddle_frontend.cosh(self)

    @with_supported_dtypes(
        {
            "2.6.0 and below": (
                "int32",
                "int64",
                "float64",
                "complex128",
                "float32",
                "complex64",
                "bool",
            )
        },
        "paddle",
    )
    def diagonal(self, offset, axis1=0, axis2=1, name=None):
        return paddle_frontend.diagonal(self, offset=offset, axis1=axis1, axis2=axis2)

    @with_supported_dtypes({"2.6.0 and below": ("float32", "float64")}, "paddle")
    def log(self, name=None):
        return paddle_frontend.log(self)

    @with_supported_dtypes({"2.6.0 and below": ("float32", "float64")}, "paddle")
    def sin(self, name=None):
        return paddle_frontend.sin(self)

    @with_supported_dtypes({"2.6.0 and below": ("float32", "float64")}, "paddle")
    def sinh(self, name=None):
        return paddle_frontend.sinh(self)

    @with_supported_dtypes({"2.6.0 and below": ("float32", "float64")}, "paddle")
    def lerp(self, y, weight, name=None):
        return paddle_frontend.lerp(self, y, weight)

    @with_supported_dtypes({"2.6.0 and below": ("float32", "float64")}, "paddle")
    def lerp_(self, y, weight, name=None):
        self.ivy_array = paddle_frontend.lerp(self, y, weight).ivy_array
        return self

    @with_unsupported_dtypes({"2.6.0 and below": ("float16", "bfloat16")}, "paddle")
    def argmax(self, axis=None, keepdim=False, dtype=None, name=None):
        return paddle_frontend.argmax(self, axis=axis, keepdim=keepdim, dtype=dtype)

    @with_unsupported_dtypes({"2.6.0 and below": ("float16", "uint16")}, "paddle")
    def unsqueeze(self, axis=None, name=None):
        return paddle_frontend.Tensor(ivy.expand_dims(self._ivy_array, axis=axis))

    @with_supported_dtypes({"2.6.0 and below": ("float32", "float64")}, "paddle")
    def sqrt(self, name=None):
        return paddle_frontend.sqrt(self)

    @with_supported_dtypes({"2.6.0 and below": ("float32", "float64")}, "paddle")
    def sqrt_(self, name=None):
        self.ivy_array = self.sqrt().ivy_array
        return self

    @with_unsupported_dtypes({"2.6.0 and below": ("bfloat16", "uint16")}, "paddle")
    def zero_(self):
        self.ivy_array = paddle_frontend.zeros_like(self).ivy_array
        return self

    @with_supported_dtypes({"2.6.0 and below": ("float32", "float64")}, "paddle")
    def cos(self, name=None):
        return paddle_frontend.cos(self)

    @with_unsupported_dtypes({"2.6.0 and below": ("float16", "bfloat16")}, "paddle")
    def exp(self, name=None):
        return paddle_frontend.exp(self)

    @with_unsupported_dtypes({"2.6.0 and below": ("float16", "bfloat16")}, "paddle")
    def exp_(self, name=None):
        self.ivy_array = self.exp().ivy_array
        return self

    @with_supported_dtypes({"2.6.0 and below": ("float32", "float64")}, "paddle")
    def erf(self, name=None):
        return paddle_frontend.erf(self)

    @with_unsupported_dtypes({"2.6.0 and below": ("float16", "bfloat16")}, "paddle")
    def subtract(self, y, name=None):
        return paddle_frontend.subtract(self, y)

    @with_unsupported_dtypes(
        {"2.6.0 and below": ("float16", "uint8", "int8", "bool")}, "paddle"
    )
    def subtract_(self, y, name=None):
        self.ivy_array = self.subtract(y).ivy_array
        return self

    @with_unsupported_dtypes({"2.6.0 and below": ("float16", "bfloat16")}, "paddle")
    def log10(self, name=None):
        return paddle_frontend.Tensor(ivy.log10(self._ivy_array))

    @with_unsupported_dtypes({"2.6.0 and below": ("float16", "bfloat16")}, "paddle")
    def argsort(self, axis=-1, descending=False, name=None):
        return paddle_frontend.argsort(self, axis=axis, descending=descending)

    @with_unsupported_dtypes({"2.6.0 and below": ("float16", "bfloat16")}, "paddle")
    def floor(self, name=None):
        return paddle_frontend.floor(self)

    @with_unsupported_dtypes({"2.6.0 and below": ("float16", "bfloat16")}, "paddle")
    def floor_(self):
        self.ivy_array = self.floor().ivy_array
        return self

    @with_supported_dtypes({"2.6.0 and below": ("float32", "float64")}, "paddle")
    def round_(self, name=None):
        self.ivy_array = paddle_frontend.round(self).ivy_array
        return self

    @with_supported_dtypes(
        {"2.6.0 and below": ("float32", "float64", "int32", "int64")}, "paddle"
    )
    def clip(self, min=None, max=None, name=None):
        ivy.utils.assertions.check_all_or_any_fn(
            min,
            max,
            fn=ivy.exists,
            type="any",
            limit=[1, 2],
            message="at most one of min or max can be None",
        )
        if min is None:
            ret = ivy.minimum(self._ivy_array, max)
        elif max is None:
            ret = ivy.maximum(self._ivy_array, min)
        else:
            ret = ivy.clip(self._ivy_array, min, max)
        return paddle_frontend.Tensor(ret)

    @with_supported_dtypes(
        {"2.6.0 and below": ("float32", "float64", "int32", "int64")}, "paddle"
    )
    def clip_(self, min=None, max=None, name=None):
        self._ivy_array = self.clip(min, max).ivy_array
        return self

    @with_supported_dtypes({"2.6.0 and below": ("float32", "float64")}, "paddle")
    def tanh(self, name=None):
        return paddle_frontend.tanh(self)

    @with_supported_dtypes({"2.6.0 and below": ("float32", "float64")}, "paddle")
    def add(self, y, name=None):
        return paddle_frontend.Tensor(ivy.add(self._ivy_array, _to_ivy_array(y)))

    @with_supported_dtypes({"2.6.0 and below": ("float32", "float64")}, "paddle")
    def add_(self, y, name=None):
        self.ivy_array = paddle_frontend.add(self, y).ivy_array
        return self

    @with_supported_dtypes({"2.6.0 and below": ("float32", "float64")}, "paddle")
    def addmm(self, x, y, beta=1.0, alpha=1.0, name=None):
        return paddle_frontend.addmm(self, x, y, beta, alpha)

    @with_supported_dtypes(
        {"2.6.0 and below": ("float16", "float32", "float64", "int32", "int64")},
        "paddle",
    )
    def isinf(self, name=None):
        return paddle_frontend.isinf(self)

    @with_unsupported_dtypes({"2.6.0 and below": ("float16", "uint16")}, "paddle")
    def unsqueeze_(self, axis=None, name=None):
        self.ivy_array = self.unsqueeze(axis=axis).ivy_array
        return self

    @with_supported_dtypes({"2.6.0 and below": ("float32", "float64")}, "paddle")
    def square(self, name=None):
        return paddle_frontend.square(self)

    @with_unsupported_dtypes({"2.6.0 and below": ("float16", "bfloat16")}, "paddle")
    def remainder_(self, y, name=None):
        self.ivy_array = paddle_frontend.remainder(self, y).ivy_array
        return self

    @with_supported_dtypes({"2.6.0 and below": ("float32", "float64")}, "paddle")
    def cholesky(self, upper=False, name=None):
        return paddle_frontend.cholesky(self, upper=upper)

    @with_unsupported_dtypes(
        {"2.6.0 and below": ("float16", "uint16", "int16")}, "paddle"
    )
    def squeeze(self, axis=None, name=None):
        if isinstance(axis, int) and self.ndim > 0:
            if self.shape[axis] > 1:
                return self
        if len(self.shape) == 0:
            return self
        return paddle_frontend.squeeze(self, axis=axis)

    @with_unsupported_dtypes(
        {"2.6.0 and below": ("float16", "uint16", "int16")}, "paddle"
    )
    def squeeze_(self, axis=None, name=None):
        self.ivy_array = paddle_frontend.squeeze(self, axis=axis).ivy_array
        return self

    @with_unsupported_dtypes({"2.6.0 and below": ("float16", "bfloat16")}, "paddle")
    def multiply(self, y, name=None):
        return paddle_frontend.multiply(self, y)

    @with_unsupported_dtypes({"2.6.0 and below": ("float16", "bfloat16")}, "paddle")
    def matmul(self, y, transpose_x=False, transpose_y=False, name=None):
        return paddle_frontend.matmul(
            self, y, transpose_x=transpose_x, transpose_y=transpose_y
        )

    @with_supported_dtypes(
        {"2.6.0 and below": ("float16", "float32", "float64", "int32", "int64")},
        "paddle",
    )
    def isfinite(self, name=None):
        return paddle_frontend.isfinite(self)

    @with_supported_dtypes({"2.4.2 and below": ("float16", "bfloat16")}, "paddle")
    def all(self, axis=None, keepdim=False, name=None):
        return paddle_frontend.Tensor(
            ivy.all(self.ivy_array, axis=axis, keepdims=keepdim)
        )

    @with_supported_dtypes({"2.6.0 and below": ("float16", "bfloat16")}, "paddle")
    def allclose(self, other, rtol=1e-05, atol=1e-08, equal_nan=False, name=None):
        return paddle_frontend.allclose(
            self, other, rtol=rtol, atol=atol, equal_nan=equal_nan
        )

    @with_unsupported_dtypes({"2.6.0 and below": ("float16", "bfloat16")}, "paddle")
    def sort(self, axis=-1, descending=False, name=None):
        return paddle_frontend.sort(self, axis=axis, descending=descending)

    @with_unsupported_dtypes({"2.6.0 and below": ("float16", "bfloat16")}, "paddle")
    def log1p(self, name=None):
        return paddle_frontend.log1p(self)

    @with_supported_dtypes(
        {
            "2.4.2 and below": (
                "bool",
                "uint8",
                "int8",
                "int16",
                "int32",
                "int64",
            )
        },
        "paddle",
    )
    def bitwise_and(self, y, out=None, name=None):
        return paddle_frontend.bitwise_and(self, y)

    @with_supported_dtypes(
        {
            "2.6.0 and below": (
                "bool",
                "int8",
                "int16",
                "int32",
                "int64",
                "float32",
                "float64",
            )
        },
        "paddle",
    )
    def logical_or(self, y, out=None, name=None):
        return paddle_frontend.logical_or(self, y, out=out)

    @with_supported_dtypes(
        {"2.6.0 and below": ("bool", "uint8", "int8", "int16", "int32", "int64")},
        "paddle",
    )
    def bitwise_xor(self, y, out=None, name=None):
        return paddle_frontend.bitwise_xor(self, y)

    @with_unsupported_dtypes({"2.6.0 and below": ("float16", "bfloat16")}, "paddle")
    def any(self, axis=None, keepdim=False, name=None):
        return paddle_frontend.any(self, axis=axis, keepdim=keepdim)

    @with_unsupported_dtypes({"2.6.0 and below": "bfloat16"}, "paddle")
    def astype(self, dtype):
        return paddle_frontend.Tensor(ivy.astype(self._ivy_array, dtype))

    @with_supported_dtypes(
        {"2.6.0 and below": ("bool", "uint8", "int8", "int16", "int32", "int64")},
        "paddle",
    )
    def bitwise_not(self, out=None, name=None):
        return paddle_frontend.bitwise_not(self, out=out)

    @with_supported_dtypes(
        {
            "2.6.0 and below": (
                "bool",
                "int8",
                "int16",
                "int32",
                "int64",
            )
        },
        "paddle",
    )
    def bitwise_or(self, y, out=None, name=None):
        return paddle_frontend.bitwise_or(self, y, out=out)

    @with_supported_dtypes(
        {
            "2.6.0 and below": (
                "bool",
                "int8",
                "int16",
                "int32",
                "int64",
                "float32",
                "float64",
            )
        },
        "paddle",
    )
    def logical_xor(self, y, out=None, name=None):
        return paddle_frontend.logical_xor(self, y, out=out)

    @with_supported_dtypes(
        {"2.6.0 and below": ("float16", "float32", "float64", "int32", "int64")},
        "paddle",
    )
    def isnan(self, name=None):
        return paddle_frontend.isnan(self)

    @with_unsupported_dtypes(
        {
            "2.6.0 and below": (
                "bool",
                "uint8",
                "int8",
                "int16",
                "complex64",
                "complex128",
            )
        },
        "paddle",
    )
    def greater_than(self, y, name=None):
        return paddle_frontend.greater_than(self, y)

    @with_supported_dtypes({"2.6.0 and below": ("float32", "float64")}, "paddle")
    def rsqrt(self, name=None):
        return paddle_frontend.rsqrt(self)

    @with_supported_dtypes({"2.6.0 and below": ("float32", "float64")}, "paddle")
    def rsqrt_(self, name=None):
        self.ivy_array = self.rsqrt().ivy_array
        return self

    @with_supported_dtypes({"2.6.0 and below": ("float32", "float64")}, "paddle")
    def reciprocal(self, name=None):
        return paddle_frontend.reciprocal(self)

    @with_supported_dtypes(
        {
            "2.6.0 and below": (
                "bool",
                "int8",
                "int16",
                "int32",
                "int64",
                "float32",
                "float64",
            )
        },
        "paddle",
    )
    def logical_and(self, y, out=None, name=None):
        return paddle_frontend.logical_and(self, y, out=out)

    @with_supported_dtypes({"2.6.0 and below": ("float32", "float64")}, "paddle")
    def divide(self, y, name=None):
        return paddle_frontend.divide(self, y)

    @with_supported_dtypes(
        {"2.6.0 and below": ("float32", "float64", "complex64", "complex128")},
        "paddle",
    )
    def eigvals(self, name=None):
        return paddle_frontend.eigvals(self)

    @with_unsupported_dtypes(
        {
            "2.6.0 and below": (
                "bool",
                "uint8",
                "int8",
                "int16",
                "complex64",
                "complex128",
            )
        },
        "paddle",
    )
    def less_than(self, y, name=None):
        return paddle_frontend.less_than(self, y)

    @with_unsupported_dtypes({"2.6.0 and below": ("float16", "bfloat16")}, "paddle")
    def cumprod(self, dim=None, dtype=None, name=None):
        return paddle_frontend.cumprod(self, dim=dim, dtype=dtype)

    @with_unsupported_dtypes({"2.6.0 and below": ("float16", "bfloat16")}, "paddle")
    def cumsum(self, axis=None, dtype=None, name=None):
        return paddle_frontend.Tensor(
            ivy.cumsum(self._ivy_array, axis=axis, dtype=dtype)
        )

    @with_supported_dtypes(
        {"2.6.0 and below": ("complex64", "complex128", "float32", "float64")},
        "paddle",
    )
    def angle(self, name=None):
        return paddle_frontend.angle(self)

    @with_unsupported_dtypes(
        {
            "2.6.0 and below": (
                "uint8",
                "int8",
                "int16",
                "complex64",
                "complex128",
            )
        },
        "paddle",
    )
    def equal(self, y, name=None):
        return paddle_frontend.equal(self, y)

    @with_unsupported_dtypes({"2.6.0 and below": ("float16", "bfloat16")}, "paddle")
    def rad2deg(self, name=None):
        return paddle_frontend.rad2deg(self)

    @with_unsupported_dtypes(
        {
            "2.6.0 and below": (
                "uint8",
                "int8",
                "int16",
                "float16",
                "complex64",
                "complex128",
            )
        },
        "paddle",
    )
    def equal_all(self, y, name=None):
        return paddle_frontend.equal_all(self, y)

    @with_supported_dtypes({"2.6.0 and below": ("float32", "float64")}, "paddle")
    def maximum(self, other, name=None):
        return paddle_frontend.maximum(self, other)

    @with_unsupported_dtypes({"2.6.0 and below": "bfloat16"}, "paddle")
    def fmax(self, y, name=None):
        return paddle_frontend.fmax(self, y)

    @with_unsupported_dtypes({"2.6.0 and below": "bfloat16"}, "paddle")
    def fmin(self, y, name=None):
        return paddle_frontend.fmin(self, y)

    @with_supported_dtypes(
        {"2.6.0 and below": ("float32", "float64", "int32", "int64")}, "paddle"
    )
    def minimum(self, y, name=None):
        return paddle_frontend.minimum(self, y)

    @with_supported_dtypes(
        {"2.6.0 and below": ("float32", "float64", "int32", "int64")}, "paddle"
    )
    def max(self, axis=None, keepdim=False, name=None):
        return paddle_frontend.max(self, axis=axis, keepdim=keepdim)

    @with_unsupported_dtypes({"2.6.0 and below": ("float16", "bfloat16")}, "paddle")
    def deg2rad(self, name=None):
        return paddle_frontend.deg2rad(self)

    @with_supported_dtypes({"2.6.0 and below": ("float32", "float64")}, "paddle")
    def digamma(self, name=None):
        return paddle_frontend.digamma(self)

    @with_supported_dtypes(
        {"2.6.0 and below": ("float32", "float64", "int32", "int64", "bool")}, "paddle"
    )
    def rot90(self, k=1, axes=(0, 1), name=None):
        return paddle_frontend.rot90(self, k=k, axes=axes)

    @with_supported_dtypes(
        {"2.6.0 and below": ("complex64", "complex128")},
        "paddle",
    )
    def imag(self, name=None):
        return paddle_frontend.imag(self)

    def is_tensor(self):
        return paddle_frontend.is_tensor(self)

    @with_supported_dtypes(
        {
            "2.6.0 and below": (
                "float32",
                "float64",
            )
        },
        "paddle",
    )
    def isclose(self, y, rtol=1e-05, atol=1e-08, equal_nan=False, name=None):
        return paddle_frontend.isclose(
            self, y, rtol=rtol, atol=atol, equal_nan=equal_nan
        )

    @with_supported_dtypes({"2.6.0 and below": ("int32", "int64")}, "paddle")
    def floor_divide(self, y, name=None):
        return paddle_frontend.floor_divide(self, y)

    @with_supported_dtypes({"2.6.0 and below": ("int32", "int64")}, "paddle")
    def mod(self, y, name=None):
        return paddle_frontend.Tensor(ivy.fmod(self._ivy_array, _to_ivy_array(y)))

    @with_supported_dtypes(
        {"2.6.0 and below": ("float32", "float64", "int32", "int64")}, "paddle"
    )
    def floor_mod(self, y, name=None):
        return paddle_frontend.remainder(self, y)

    # cond
    @with_supported_dtypes({"2.6.0 and below": ("float32", "float64")}, "paddle")
    def cond(self, p=None, name=None):
        return paddle_frontend.cond(self, p=p, name=name)

    @with_unsupported_dtypes({"2.4.2 and below": ("int16", "float16")}, "paddle")
    def conj(self, name=None):
        return paddle_frontend.conj(self)

    @with_supported_dtypes({"2.6.0 and below": ("float32", "float64")}, "paddle")
    def log2(self, name=None):
        return paddle_frontend.log2(self)

    @with_unsupported_dtypes(
        {"2.4.2 and below": ("float32", "float64", "int32", "int64")}, "paddle"
    )
    def neg(self, name=None):
        return paddle_frontend.neg(self)

    @with_supported_dtypes(
        {
            "2.6.0 and below": (
                "bool",
                "int8",
                "int16",
                "int32",
                "int64",
                "float32",
                "float64",
            )
        },
        "paddle",
    )
    def logical_not(self, out=None, name=None):
        return paddle_frontend.logical_not(self)

    @with_unsupported_dtypes({"2.6.0 and below": ("float16", "bfloat16")}, "paddle")
    def sign(self, name=None):
        return paddle_frontend.sign(self)

    @with_supported_dtypes({"2.6.0 and below": ("float32", "float64")}, "paddle")
    def var(self, axis=None, unbiased=True, keepdim=False, name=None):
        return paddle_frontend.var(self, axis=axis, unbiased=unbiased, keepdim=keepdim)

    @with_unsupported_dtypes({"2.6.0 and below": ("float16", "bfloat16")}, "paddle")
    def sgn(self, name=None):
        return paddle_frontend.sgn(self)

    def tolist(self):
        return paddle_frontend.Tensor(ivy.to_list(self._ivy_array))

    @with_supported_dtypes(
        {"2.6.0 and below": ("float32", "float64", "int32", "int64")},
        "paddle",
    )
    def min(self, axis=None, keepdim=False, name=None):
        return paddle_frontend.min(self, axis=axis, keepdim=keepdim)

    @with_supported_dtypes(
        {"2.6.0 and below": ("int32", "int64", "float32", "float64")}, "paddle"
    )
    def pow(self, y, name=None):
        return paddle_frontend.pow(self, y)

    @with_supported_dtypes(
        {"2.6.0 and below": ("float32", "float64", "int32", "int64")}, "paddle"
    )
    def prod(self, axis=None, keepdim=False, dtype=None, name=None):
        return paddle_frontend.Tensor(
            ivy.prod(self._ivy_array, axis=axis, keepdims=keepdim, dtype=dtype)
        )

    @with_supported_dtypes({"2.6.0 and below": ("float32", "float64")}, "paddle")
    def atan(self, name=None):
        return paddle_frontend.atan(self)

    @with_supported_dtypes({"2.6.0 and below": ("float32", "float64")}, "paddle")
    def atanh(self, name=None):
        return paddle_frontend.atanh(self)

    @with_supported_dtypes({"2.6.0 and below": ("float32", "float64")}, "paddle")
    def std(self, axis=None, unbiased=True, keepdim=False, name=None):
        return paddle_frontend.std(self, axis=axis, unbiased=unbiased, keepdim=keepdim)

    @with_supported_dtypes(
        {"2.6.0 and below": ("int32", "int64", "float32", "float64")}, "paddle"
    )
    def trunc(self, name=None):
        return paddle_frontend.trunc(self)

    @with_supported_dtypes({"2.6.0 and below": ("complex64", "complex128")}, "paddle")
    def as_real(self, name=None):
        if not ivy.is_complex_dtype(self._ivy_array):
            raise ivy.exceptions.IvyError(
                "as_real is only supported for complex tensors"
            )
        re_part = ivy.real(self._ivy_array)
        im_part = ivy.imag(self._ivy_array)
        return paddle_frontend.Tensor(ivy.stack((re_part, im_part), axis=-1))

    @with_supported_dtypes({"2.6.0 and below": ("float32", "float64")}, "paddle")
    def stanh(self, scale_a=0.67, scale_b=1.7159, name=None):
        return paddle_frontend.stanh(self, scale_a=scale_a, scale_b=scale_b)

    @with_supported_dtypes(
        {"2.6.0 and below": ("int32", "int64", "float32", "float64")}, "paddle"
    )
    def trace(self, offset=0, axis1=0, axis2=1, name=None):
        return paddle_frontend.Tensor(
            ivy.trace(self._ivy_array, offset=offset, axis1=axis1, axis2=axis2)
        )

    @with_supported_dtypes({"2.6.0 and below": ("float64", "float32")}, "paddle")
    def cov(self, rowvar=True, ddof=True, fweights=None, aweights=None):
        return paddle_frontend.Tensor(
            ivy.cov(
                self._ivy_array,
                rowVar=rowvar,
                ddof=int(ddof),
                fweights=fweights,
                aweights=aweights,
            )
        )

    @with_supported_dtypes(
        {
            "2.6.0 and below": (
                "bfloat16",
                "float32",
                "float64",
                "int8",
                "int16",
                "int32",
                "int64",
                "uint8",
            )
        },
        "paddle",
    )
    def flatten(self, start_axis=0, stop_axis=-1, name=None):
        if len(self.shape) == 0:
            return self.unsqueeze(axis=0)
        return paddle_frontend.Tensor(
            ivy.flatten(self.ivy_array, start_dim=start_axis, end_dim=stop_axis)
        )

    @with_supported_dtypes(
        {
            "2.6.0 and below": (
                "float32",
                "float64",
                "int16",
                "int32",
                "int64",
                "uint8",
            )
        },
        "paddle",
    )
    def argmin(self, axis=None, keepdim=False, dtype=None, name=None):
        return paddle_frontend.argmin(self, axis=axis, keepdim=keepdim, dtype=dtype)

    @with_supported_dtypes(
        {"2.6.0 and below": ("float32", "float64", "int32", "int64")},
        "paddle",
    )
    def topk(self, k, axis=None, largest=True, sorted=True, name=None):
        return paddle_frontend.topk(self, k, axis=axis, largest=largest, sorted=sorted)

    @with_unsupported_dtypes({"2.6.0 and below": ("float16", "bfloat16")}, "paddle")
    def remainder(self, y, name=None):
        return paddle_frontend.remainder(self, y)

    def is_floating_point(self):
        return paddle_frontend.is_floating_point(self)

    @with_supported_dtypes({"2.6.0 and below": ("float32", "float64")}, "paddle")
    def tanh_(self, name=None):
        y = self.tanh(self)
        return ivy.inplace_update(self, y)

    @with_supported_dtypes({"2.6.0 and below": ("float32", "float64")}, "paddle")
    def reciprocal_(self, name=None):
        y = self.reciprocal(self)
        return ivy.inplace_update(self, y)

    @with_unsupported_dtypes(
        {"2.6.0 and below": ("complex", "uint8", "uint16")}, "paddle"
    )
    def numpy(self):
        return self.ivy_array.to_numpy()

    @with_unsupported_dtypes({"2.6.0 and below": ("float16", "bfloat16")}, "paddle")
    def nonzero(self):
        return paddle_frontend.nonzero(self)

    @with_supported_dtypes({"2.6.0 and below": ("float32", "float64")}, "paddle")
    def inner(self, y, name=None):
        return paddle_frontend.inner(self, y, name)

    @with_supported_dtypes({"2.6.0 and below": ("float32", "float64")}, "paddle")
    def acos(self, name=None):
        return paddle_frontend.Tensor(ivy.acos(self._ivy_array))

    @with_supported_dtypes({"2.6.0 and below": ("float32", "float64")}, "paddle")
    def mean(self, axis=None, keepdim=False, name=None):
        return paddle_frontend.mean(self, axis=axis, keepdim=keepdim)

    @with_supported_dtypes({"2.6.0 and below": ("float32", "float64")}, "paddle")
    def as_complex(self, name=None):
        if self.ivy_array.shape[-1] != 2:
            raise ivy.exceptions.IvyError(
                "The size of the last dimension of tensor does not equals 2"
            )
        dtype = (
            ivy.complex64 if ivy.dtype(self.ivy_array) == "float32" else ivy.complex128
        )
        re_part = self.ivy_array[..., 0]
        im_part = ivy.multiply(1j, self.ivy_array[..., 1])
        value = paddle_frontend.Tensor(ivy.add(re_part, im_part).astype(dtype))
        return value

    @with_supported_dtypes(
        {"2.6.0 and below": ("int32", "int64", "float32", "float64", "bool")}, "paddle"
    )
    def not_equal(self, y, name=None):
        return paddle_frontend.not_equal(self._ivy_array, y)

    @with_supported_dtypes(
        {"2.6.0 and below": ("float32", "float64", "int32", "int64")}, "paddle"
    )
    def less_equal(self, y, name=None):
        return paddle_frontend.less_equal(self._ivy_array, y)

    @with_supported_dtypes({"2.6.0 and below": ("complex64", "complex128")}, "paddle")
    def real(self, name=None):
        return paddle_frontend.real(self._ivy_array)

    @with_unsupported_dtypes({"2.6.0 and below": ("float16", "bfloat16")}, "paddle")
    def t(self, name=None):
        axes = list(range(len(self.ivy_array.shape)))[::-1]
        return ivy.permute_dims(self.ivy_array, axes=axes)

    @with_supported_dtypes(
        {
            "2.6.0 and below": (
                "bool",
                "float16",
                "float32",
                "float64",
                "int32",
                "int64",
                "uint8",
            )
        },
        "paddle",
    )
    def cast(self, dtype):
        return paddle_frontend.cast(self, dtype)

    @with_unsupported_dtypes({"2.6.0 and below": ("float16", "bfloat16")}, "paddle")
    def bmm(self, y, transpose_x=False, transpose_y=False, name=None):
        return paddle_frontend.bmm(self, y, transpose_x, transpose_y)

    @with_supported_dtypes(
        {"2.6.0 and below": ("float16", "float32", "float64", "int32", "int64")},
        "paddle",
    )
    def fill_(self, value):
        filled_tensor = paddle_frontend.full_like(self, value)
        return ivy.inplace_update(self, filled_tensor)

    @with_supported_dtypes(
        {
            "2.6.0 and below": (
                "bool",
                "int32",
                "int64",
                "float16",
                "float32",
                "float64",
            )
        },
        "paddle",
    )
    def unbind(self, axis=0):
        return paddle_frontend.unbind(self._ivy_array, axis=axis)

    @with_supported_dtypes(
        {
            "2.6.0 and below": (
                "bool",
                "int32",
                "int64",
                "float16",
                "float32",
                "float64",
            )
        },
        "paddle",
    )
    def unique_consecutive(self, axis=0):
        return paddle_frontend.unique_consecutive(self._ivy_array, axis=axis)

    def cpu(self):
        self.ivy_array = ivy.to_device(self.ivy_array, ivy.as_ivy_dev("cpu"))
        return self

    @with_unsupported_dtypes(
        {"2.6.0 and below": ("int16", "complex64", "complex128")},
        "paddle",
    )
    def split(self, num_or_sections, axis=0, name=None):
        return paddle_frontend.split(self._ivy_array, num_or_sections, axis, name)

    @with_supported_dtypes(
        {"2.6.0 and below": ("float32", "float64", "int32", "int64")}, "paddle"
    )
    def frac(self, name=None):
        return paddle_frontend.frac(self._ivy_array)

    @with_unsupported_dtypes({"2.6.0 and below": ("float16", "bfloat16")}, "paddle")
    def gather(self, y, name=None):
        return paddle_frontend.gather(self, y)

    def is_complex(self):
        return paddle_frontend.is_complex(self)

    @with_unsupported_dtypes(
        {"2.6.0 and below": ("float16", "uint8", "int8", "bool")}, "paddle"
    )
    def gather_(self, y, name=None):
        res = self.gather(self, y)
        return ivy.inplace_update(self, res)

    @with_supported_dtypes(
        {"2.6.0 and below": ("float32", "float64", "int32", "int64")}, "paddle"
    )
    def heaviside(self, y, name=None):
        return paddle_frontend.heaviside(self, y)

    @with_supported_dtypes(
        {"2.6.0 and below": ("bool", "int32", "int64", "float32", "float64")}, "paddle"
    )
    def expand(self, shape, name=None):
        return paddle_frontend.expand(self._ivy_array, shape)

    @with_supported_device_and_dtypes(
        {
            "2.6.0 and below": {
                "cpu": (
                    "bool",
                    "int32",
                    "int64",
                    "float32",
                    "float64",
                    "complex64",
                    "complex128",
                )
            }
        },
        "paddle",
    )
    def tile(self, repeat_times):
        return paddle_frontend.Tensor(ivy.tile(self._ivy_array, repeats=repeat_times))

    @with_supported_dtypes(
        {
            "2.6.0 and below": (
                "bool",
                "float16",
                "float32",
                "float64",
                "int8",
                "int16",
                "int32",
                "int64",
            )
        },
        "paddle",
    )
    def chunk(self, chunks, axis=0, name=None):
        return paddle_frontend.split(self._ivy_array, num_or_sections=chunks, axis=axis)<|MERGE_RESOLUTION|>--- conflicted
+++ resolved
@@ -248,13 +248,13 @@
         return int(self._ivy_array)
 
     @with_unsupported_dtypes(
-<<<<<<< HEAD
         {"2.6.1 and below": ("bool", "unsigned", "int8", "float16", "bfloat16")},
         "paddle",
     )
     def __div__(self, y, name=None):
-        return paddle_frontend.math.divide(self, y, name=name)
-=======
+        return paddle_frontend.divide(self, y, name=name)
+
+    @with_unsupported_dtypes(
         {
             "2.6.0 and below": (
                 "bool",
@@ -274,7 +274,6 @@
     @with_supported_dtypes({"2.6.0 and below": ("int32", "int64")}, "paddle")
     def __mod__(self, y, /, name=None):
         return paddle_frontend.Tensor(ivy.fmod(self._ivy_array, _to_ivy_array(y)))
->>>>>>> 55271e9b
 
     # Instance Methods #
     # ---------------- #
