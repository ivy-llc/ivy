--- conflicted
+++ resolved
@@ -648,22 +648,21 @@
         return paddle_frontend.Tensor(
             ivy.std(self._ivy_array, axis=axis, keepdims=keepdim)
         )
+      
+    @with_supported_dtypes(
+        {"2.5.1 and below": ("int32", "int64", "float32", "float64")}, "paddle"
+    )
+    def trace(self, offset=0, axis1=0, axis2=1, name=None):
+        return paddle_frontend.Tensor(
+            ivy.trace(self._ivy_array, offset=offset, axis1=axis1, axis2=axis2)
+        )  
 
     @with_supported_dtypes(
         {"2.5.1 and below": ("int32", "int64", "float32", "float64")}, "paddle"
     )
     def trunc(self, name=None):
         return paddle_frontend.Tensor(ivy.trunc(self._ivy_array))
-<<<<<<< HEAD
-        
-    @with_supported_dtypes(
-        {"2.5.1 and below": ("int32", "int64", "float32", "float64")}, "paddle"
-    )
-    def trace(self, offset=0, axis1=0, axis2=1, name=None):
-        return paddle_frontend.Tensor(ivy.trace(self._ivy_array, offset=offset, axis1=axis1, axis2=axis2))
-=======
-
+      
     @with_unsupported_dtypes({"2.5.1 and below": ("float16", "bfloat16")}, "paddle")
     def remainder(self, y, name=None):
         return ivy.remainder(self._ivy_array, y)
->>>>>>> d810471a
