# local
import ivy
import ivy.functional.frontends.paddle as paddle_frontend
from ivy.func_wrapper import (
    with_supported_dtypes,
    with_unsupported_dtypes,
    with_supported_device_and_dtypes,
)
from ivy.functional.frontends.paddle.func_wrapper import _to_ivy_array


class Tensor:
    def __init__(self, array, dtype=None, place="cpu", stop_gradient=True):
        self._ivy_array = (
            ivy.array(array, dtype=dtype, device=place)
            if not isinstance(array, ivy.Array)
            else array
        )
        self._dtype = dtype
        self._place = place
        self._stop_gradient = stop_gradient

    def __repr__(self):
        return (
            f"ivy.frontends.paddle.Tensor(shape={self.shape}, dtype={self.dtype}, "
            + str(self.ivy_array.__repr__()).replace("ivy.array(", "")
        )

    # Properties #
    # ---------- #

    @property
    def ivy_array(self):
        return self._ivy_array

    @property
    def place(self):
        return self.ivy_array.device

    @property
    def dtype(self):
        return self._ivy_array.dtype

    @property
    def shape(self):
        return list(self.ivy_array.shape.shape)

    @property
    def ndim(self):
        return self.dim()

    # Setters #
    # --------#

    @ivy_array.setter
    def ivy_array(self, array):
        self._ivy_array = (
            ivy.array(array) if not isinstance(array, ivy.Array) else array
        )

    # Special Methods #
    # -------------------#

    @with_unsupported_dtypes(
        {"2.5.2 and below": ("bool", "unsigned", "int8", "float16", "bfloat16")},
        "paddle",
    )
    def __add__(self, y, /, name=None):
        return paddle_frontend.add(self, y)

    @with_unsupported_dtypes(
        {
            "2.5.2 and below": (
                "bool",
                "uint8",
                "int8",
                "int16",
                "complex64",
                "complex128",
            )
        },
        "paddle",
    )
<<<<<<< HEAD
    def __ge__(self, y, /, name=None):
        return paddle_frontend.logic.greater_equal(self, y)
=======
    def __le__(self, y, /, name=None):
        return paddle_frontend.logic.less_equal(self, y)

    @with_supported_dtypes(
        {
            "2.5.2 and below": (
                "bool",
                "uint8",
                "int8",
                "int16",
                "int32",
                "int64",
            )
        },
        "paddle",
    )
    def __or__(self, y, /, name=None):
        return paddle_frontend.logic.bitwise_or(self, y)
>>>>>>> be33b806

    def __getitem__(self, item):
        ivy_args = ivy.nested_map(_to_ivy_array, [self, item])
        ret = ivy.get_item(*ivy_args)
        return paddle_frontend.Tensor(ret)

    def __setitem__(self, item, value):
        raise ivy.utils.exceptions.IvyException(
            "ivy.functional.frontends.paddle.Tensor object doesn't support assignment"
        )

    def __iter__(self):
        if self.ndim == 0:
            raise TypeError("iteration over a 0-d tensor not supported")
        for i in range(self.shape[0]):
            yield self[i]

    # Instance Methods #
    # ---------------- #

    def reshape(self, *args, shape=None):
        if args and shape:
            raise TypeError("reshape() got multiple values for argument 'shape'")
        if shape is not None:
            return paddle_frontend.reshape(self, shape)
        if args:
            if isinstance(args[0], (tuple, list)):
                shape = args[0]
                return paddle_frontend.reshape(self, shape)
            else:
                return paddle_frontend.reshape(self, args)
        return paddle_frontend.reshape(self)

    def dim(self):
        return self.ivy_array.ndim

    @with_unsupported_dtypes({"2.5.2 and below": ("float16", "bfloat16")}, "paddle")
    def abs(self):
        return paddle_frontend.abs(self)

    @with_unsupported_dtypes({"2.5.2 and below": ("float16", "bfloat16")}, "paddle")
    def acosh(self, name=None):
        return paddle_frontend.acosh(self)

    @with_unsupported_dtypes({"2.5.2 and below": ("float16", "bfloat16")}, "paddle")
    def add_n(self, inputs, name=None):
        inputs = ivy.array(inputs)
        return ivy.sum(inputs, dtype=inputs.dtype, axis=0)

    @with_unsupported_dtypes({"2.5.2 and below": ("float16", "bfloat16")}, "paddle")
    def ceil(self):
        return paddle_frontend.ceil(self)

    @with_supported_dtypes({"2.5.2 and below": ("float32", "float64")}, "paddle")
    def ceil_(self):
        self.ivy_array = self.ceil().ivy_array
        return self

    @with_unsupported_dtypes({"2.5.2 and below": ("complex", "int8")}, "paddle")
    def numel(self):
        return paddle_frontend.numel(self)

    @with_unsupported_dtypes({"2.5.2 and below": ("float16",)}, "paddle")
    def asinh(self, name=None):
        return paddle_frontend.asinh(self)

    @with_supported_dtypes({"2.5.2 and below": ("float32", "float64")}, "paddle")
    def asin(self, name=None):
        return paddle_frontend.asin(self)

    @with_supported_dtypes({"2.5.2 and below": ("float32", "float64")}, "paddle")
    def cosh(self, name=None):
        return paddle_frontend.cosh(self)

    @with_supported_dtypes(
        {
            "2.5.2 and below": (
                "int32",
                "int64",
                "float64",
                "complex128",
                "float32",
                "complex64",
                "bool",
            )
        },
        "paddle",
    )
    def diagonal(self, offset, axis1=0, axis2=1, name=None):
        return paddle_frontend.diagonal(self, offset=offset, axis1=axis1, axis2=axis2)

    @with_supported_dtypes({"2.5.2 and below": ("float32", "float64")}, "paddle")
    def log(self, name=None):
        return paddle_frontend.log(self)

    @with_supported_dtypes({"2.5.2 and below": ("float32", "float64")}, "paddle")
    def sin(self, name=None):
        return paddle_frontend.sin(self)

    @with_supported_dtypes({"2.5.2 and below": ("float32", "float64")}, "paddle")
    def sinh(self, name=None):
        return paddle_frontend.sinh(self)

    @with_supported_dtypes({"2.5.2 and below": ("float32", "float64")}, "paddle")
    def lerp(self, y, weight, name=None):
        return paddle_frontend.lerp(self, y, weight)

    @with_supported_dtypes({"2.5.2 and below": ("float32", "float64")}, "paddle")
    def lerp_(self, y, weight, name=None):
        self.ivy_array = paddle_frontend.lerp(self, y, weight).ivy_array
        return self

    @with_unsupported_dtypes({"2.5.2 and below": ("float16", "bfloat16")}, "paddle")
    def argmax(self, axis=None, keepdim=False, dtype=None, name=None):
        return paddle_frontend.argmax(self, axis=axis, keepdim=keepdim, dtype=dtype)

    @with_unsupported_dtypes({"2.5.2 and below": ("float16", "uint16")}, "paddle")
    def unsqueeze(self, axis=None, name=None):
        return paddle_frontend.Tensor(ivy.expand_dims(self._ivy_array, axis=axis))

    @with_supported_dtypes({"2.5.2 and below": ("float32", "float64")}, "paddle")
    def sqrt(self, name=None):
        return paddle_frontend.sqrt(self)

    @with_supported_dtypes({"2.5.2 and below": ("float32", "float64")}, "paddle")
    def sqrt_(self, name=None):
        self.ivy_array = self.sqrt().ivy_array
        return self

    @with_unsupported_dtypes({"2.5.2 and below": ("bfloat16", "uint16")}, "paddle")
    def zero_(self):
        self.ivy_array = paddle_frontend.zeros_like(self).ivy_array
        return self

    @with_supported_dtypes({"2.5.2 and below": ("float32", "float64")}, "paddle")
    def cos(self, name=None):
        return paddle_frontend.cos(self)

    @with_unsupported_dtypes({"2.5.2 and below": ("float16", "bfloat16")}, "paddle")
    def exp(self, name=None):
        return paddle_frontend.exp(self)

    @with_unsupported_dtypes({"2.5.2 and below": ("float16", "bfloat16")}, "paddle")
    def exp_(self, name=None):
        self.ivy_array = self.exp().ivy_array
        return self

    @with_supported_dtypes({"2.5.2 and below": ("float32", "float64")}, "paddle")
    def erf(self, name=None):
        return paddle_frontend.erf(self)

    @with_unsupported_dtypes({"2.5.2 and below": ("float16", "bfloat16")}, "paddle")
    def subtract(self, y, name=None):
        return paddle_frontend.subtract(self, y)

    @with_unsupported_dtypes(
        {"2.5.2 and below": ("float16", "uint8", "int8", "bool")}, "paddle"
    )
    def subtract_(self, y, name=None):
        self.ivy_array = self.subtract(y).ivy_array
        return self

    @with_unsupported_dtypes({"2.5.2 and below": ("float16", "bfloat16")}, "paddle")
    def log10(self, name=None):
        return paddle_frontend.Tensor(ivy.log10(self._ivy_array))

    @with_unsupported_dtypes({"2.5.2 and below": ("float16", "bfloat16")}, "paddle")
    def argsort(self, axis=-1, descending=False, name=None):
        return paddle_frontend.argsort(self, axis=axis, descending=descending)

    @with_unsupported_dtypes({"2.5.2 and below": ("float16", "bfloat16")}, "paddle")
    def floor(self, name=None):
        return paddle_frontend.floor(self)

    @with_unsupported_dtypes({"2.5.2 and below": ("float16", "bfloat16")}, "paddle")
    def floor_(self):
        self.ivy_array = self.floor().ivy_array
        return self

    @with_supported_dtypes({"2.5.2 and below": ("float32", "float64")}, "paddle")
    def round_(self, name=None):
        self.ivy_array = paddle_frontend.round(self).ivy_array
        return self

    @with_supported_dtypes(
        {"2.5.2 and below": ("float32", "float64", "int32", "int64")}, "paddle"
    )
    def clip(self, min=None, max=None, name=None):
        ivy.utils.assertions.check_all_or_any_fn(
            min,
            max,
            fn=ivy.exists,
            type="any",
            limit=[1, 2],
            message="at most one of min or max can be None",
        )
        if min is None:
            ret = ivy.minimum(self._ivy_array, max)
        elif max is None:
            ret = ivy.maximum(self._ivy_array, min)
        else:
            ret = ivy.clip(self._ivy_array, min, max)
        return paddle_frontend.Tensor(ret)

    @with_supported_dtypes(
        {"2.5.2 and below": ("float32", "float64", "int32", "int64")}, "paddle"
    )
    def clip_(self, min=None, max=None, name=None):
        self._ivy_array = self.clip(min, max).ivy_array
        return self

    @with_supported_dtypes({"2.5.2 and below": ("float32", "float64")}, "paddle")
    def tanh(self, name=None):
        return paddle_frontend.tanh(self)

    @with_supported_dtypes({"2.5.2 and below": ("float32", "float64")}, "paddle")
    def add_(self, y, name=None):
        self.ivy_array = paddle_frontend.add(self, y).ivy_array
        return self

    @with_supported_dtypes({"2.5.2 and below": ("float32", "float64")}, "paddle")
    def addmm(self, x, y, beta=1.0, alpha=1.0, name=None):
        return paddle_frontend.addmm(self, x, y, beta, alpha)

    @with_supported_dtypes(
        {"2.5.2 and below": ("float16", "float32", "float64", "int32", "int64")},
        "paddle",
    )
    def isinf(self, name=None):
        return paddle_frontend.isinf(self)

    @with_unsupported_dtypes({"2.5.2 and below": ("float16", "uint16")}, "paddle")
    def unsqueeze_(self, axis=None, name=None):
        self.ivy_array = self.unsqueeze(axis=axis).ivy_array
        return self

    @with_supported_dtypes({"2.5.2 and below": ("float32", "float64")}, "paddle")
    def square(self, name=None):
        return paddle_frontend.square(self)

    @with_unsupported_dtypes({"2.5.2 and below": ("float16", "bfloat16")}, "paddle")
    def remainder_(self, y, name=None):
        self.ivy_array = paddle_frontend.remainder(self, y).ivy_array
        return self

    @with_supported_dtypes({"2.5.2 and below": ("float32", "float64")}, "paddle")
    def cholesky(self, upper=False, name=None):
        return paddle_frontend.cholesky(self, upper=upper)

    @with_unsupported_dtypes(
        {"2.5.2 and below": ("float16", "uint16", "int16")}, "paddle"
    )
    def squeeze_(self, axis=None, name=None):
        self.ivy_array = paddle_frontend.squeeze(self, axis=axis).ivy_array
        return self

    @with_unsupported_dtypes({"2.5.2 and below": ("float16", "bfloat16")}, "paddle")
    def multiply(self, y, name=None):
        return paddle_frontend.multiply(self, y)

    @with_supported_dtypes(
        {"2.5.2 and below": ("float16", "float32", "float64", "int32", "int64")},
        "paddle",
    )
    def isfinite(self, name=None):
        return paddle_frontend.isfinite(self)

    @with_supported_dtypes({"2.4.2 and below": ("float16", "bfloat16")}, "paddle")
    def all(self, axis=None, keepdim=False, dtype=None, name=None):
        return paddle_frontend.Tensor(
            ivy.all(self.ivy_array, axis=axis, keepdims=keepdim, dtype=dtype)
        )

    @with_supported_dtypes({"2.5.2 and below": ("float16", "bfloat16")}, "paddle")
    def allclose(self, other, rtol=1e-05, atol=1e-08, equal_nan=False, name=None):
        return paddle_frontend.allclose(
            self, other, rtol=rtol, atol=atol, equal_nan=equal_nan
        )

    @with_unsupported_dtypes({"2.5.2 and below": ("float16", "bfloat16")}, "paddle")
    def sort(self, axis=-1, descending=False, name=None):
        return paddle_frontend.sort(self, axis=axis, descending=descending)

    @with_unsupported_dtypes({"2.5.2 and below": ("float16", "bfloat16")}, "paddle")
    def log1p(self, name=None):
        return paddle_frontend.log1p(self)

    @with_supported_dtypes(
        {
            "2.4.2 and below": (
                "bool",
                "uint8",
                "int8",
                "int16",
                "int32",
                "int64",
            )
        },
        "paddle",
    )
    def bitwise_and(self, y, out=None, name=None):
        return paddle_frontend.bitwise_and(self, y)

    @with_supported_dtypes(
        {
            "2.5.2 and below": (
                "bool",
                "int8",
                "int16",
                "int32",
                "int64",
                "float32",
                "float64",
            )
        },
        "paddle",
    )
    def logical_or(self, y, out=None, name=None):
        return paddle_frontend.logical_or(self, y, out=out)

    @with_supported_dtypes(
        {"2.5.2 and below": ("bool", "uint8", "int8", "int16", "int32", "int64")},
        "paddle",
    )
    def bitwise_xor(self, y, out=None, name=None):
        return paddle_frontend.bitwise_xor(self, y)

    @with_supported_dtypes({"2.5.2 and below": ("float16", "bfloat16")}, "paddle")
    def any(self, axis=None, keepdim=False, name=None):
        return paddle_frontend.any(self, axis=axis, keepdim=keepdim)

    @with_unsupported_dtypes({"2.5.2 and below": "bfloat16"}, "paddle")
    def astype(self, dtype):
        return paddle_frontend.Tensor(ivy.astype(self._ivy_array, dtype))

    @with_supported_dtypes(
        {"2.5.2 and below": ("bool", "uint8", "int8", "int16", "int32", "int64")},
        "paddle",
    )
    def bitwise_not(self, out=None, name=None):
        return paddle_frontend.bitwise_not(self, out=out)

    @with_supported_dtypes(
        {
            "2.5.2 and below": (
                "bool",
                "int8",
                "int16",
                "int32",
                "int64",
            )
        },
        "paddle",
    )
    def bitwise_or(self, y, out=None, name=None):
        return paddle_frontend.bitwise_or(self, y, out=out)

    @with_supported_dtypes(
        {
            "2.5.2 and below": (
                "bool",
                "int8",
                "int16",
                "int32",
                "int64",
                "float32",
                "float64",
            )
        },
        "paddle",
    )
    def logical_xor(self, y, out=None, name=None):
        return paddle_frontend.logical_xor(self, y, out=out)

    @with_supported_dtypes(
        {"2.5.2 and below": ("float16", "float32", "float64", "int32", "int64")},
        "paddle",
    )
    def isnan(self, name=None):
        return paddle_frontend.isnan(self)

    @with_unsupported_dtypes(
        {
            "2.5.2 and below": (
                "bool",
                "uint8",
                "int8",
                "int16",
                "complex64",
                "complex128",
            )
        },
        "paddle",
    )
    def greater_than(self, y, name=None):
        return paddle_frontend.greater_than(self, y)

    @with_supported_dtypes({"2.5.2 and below": ("float32", "float64")}, "paddle")
    def rsqrt(self, name=None):
        return paddle_frontend.rsqrt(self)

    @with_supported_dtypes({"2.5.2 and below": ("float32", "float64")}, "paddle")
    def rsqrt_(self, name=None):
        self.ivy_array = self.rsqrt().ivy_array
        return self

    @with_supported_dtypes({"2.5.2 and below": ("float32", "float64")}, "paddle")
    def reciprocal(self, name=None):
        return paddle_frontend.reciprocal(self)

    @with_supported_dtypes(
        {
            "2.5.2 and below": (
                "bool",
                "int8",
                "int16",
                "int32",
                "int64",
                "float32",
                "float64",
            )
        },
        "paddle",
    )
    def logical_and(self, y, out=None, name=None):
        return paddle_frontend.logical_and(self, y, out=out)

    @with_supported_dtypes({"2.5.2 and below": ("float32", "float64")}, "paddle")
    def divide(self, y, name=None):
        return paddle_frontend.divide(self, y)

    @with_supported_dtypes(
        {"2.5.2 and below": ("float32", "float64", "complex64", "complex128")},
        "paddle",
    )
    def eigvals(self, name=None):
        return paddle_frontend.eigvals(self)

    @with_unsupported_dtypes(
        {
            "2.5.2 and below": (
                "bool",
                "uint8",
                "int8",
                "int16",
                "complex64",
                "complex128",
            )
        },
        "paddle",
    )
    def less_than(self, y, name=None):
        return paddle_frontend.less_than(self, y)

    @with_unsupported_dtypes({"2.5.2 and below": ("float16", "bfloat16")}, "paddle")
    def cumprod(self, dim=None, dtype=None, name=None):
        return paddle_frontend.cumprod(self, dim=dim, dtype=dtype)

    @with_unsupported_dtypes({"2.5.2 and below": ("float16", "bfloat16")}, "paddle")
    def cumsum(self, axis=None, dtype=None, name=None):
        return paddle_frontend.Tensor(
            ivy.cumsum(self._ivy_array, axis=axis, dtype=dtype)
        )

    @with_supported_dtypes(
        {"2.5.2 and below": ("complex64", "complex128", "float32", "float64")},
        "paddle",
    )
    def angle(self, name=None):
        return paddle_frontend.angle(self)

    @with_unsupported_dtypes(
        {
            "2.5.2 and below": (
                "uint8",
                "int8",
                "int16",
                "complex64",
                "complex128",
            )
        },
        "paddle",
    )
    def equal(self, y, name=None):
        return paddle_frontend.equal(self, y)

    @with_unsupported_dtypes({"2.5.2 and below": ("float16", "bfloat16")}, "paddle")
    def rad2deg(self, name=None):
        return paddle_frontend.rad2deg(self)

    @with_unsupported_dtypes(
        {
            "2.5.2 and below": (
                "uint8",
                "int8",
                "int16",
                "float16",
                "complex64",
                "complex128",
            )
        },
        "paddle",
    )
    def equal_all(self, y, name=None):
        return paddle_frontend.equal_all(self, y)

    @with_supported_dtypes({"2.5.2 and below": ("float32", "float64")}, "paddle")
    def maximum(self, other, name=None):
        return paddle_frontend.maximum(self, other)

    @with_unsupported_dtypes({"2.5.2 and below": "bfloat16"}, "paddle")
    def fmax(self, y, name=None):
        return paddle_frontend.fmax(self, y)

    @with_unsupported_dtypes({"2.5.2 and below": "bfloat16"}, "paddle")
    def fmin(self, y, name=None):
        return paddle_frontend.fmin(self, y)

    @with_supported_dtypes(
        {"2.5.2 and below": ("float32", "float64", "int32", "int64")}, "paddle"
    )
    def minimum(self, y, name=None):
        return paddle_frontend.minimum(self, y)

    @with_supported_dtypes(
        {"2.5.2 and below": ("float32", "float64", "int32", "int64")}, "paddle"
    )
    def max(self, axis=None, keepdim=False, name=None):
        return paddle_frontend.max(self, axis=axis, keepdim=keepdim)

    @with_unsupported_dtypes({"2.5.2 and below": ("float16", "bfloat16")}, "paddle")
    def deg2rad(self, name=None):
        return paddle_frontend.deg2rad(self)

    @with_supported_dtypes({"2.5.2 and below": ("float32", "float64")}, "paddle")
    def digamma(self, name=None):
        return paddle_frontend.digamma(self)

    @with_supported_dtypes(
        {"2.5.2 and below": ("float32", "float64", "int32", "int64", "bool")}, "paddle"
    )
    def rot90(self, k=1, axes=(0, 1), name=None):
        return paddle_frontend.rot90(self, k=k, axes=axes)

    @with_supported_dtypes(
        {"2.5.2 and below": ("complex64", "complex128")},
        "paddle",
    )
    def imag(self, name=None):
        return paddle_frontend.imag(self)

    def is_tensor(self):
        return paddle_frontend.is_tensor(self)

    @with_supported_dtypes(
        {
            "2.5.2 and below": (
                "float32",
                "float64",
            )
        },
        "paddle",
    )
    def isclose(self, y, rtol=1e-05, atol=1e-08, equal_nan=False, name=None):
        return paddle_frontend.isclose(
            self, y, rtol=rtol, atol=atol, equal_nan=equal_nan
        )

    @with_supported_dtypes({"2.5.2 and below": ("int32", "int64")}, "paddle")
    def floor_divide(self, y, name=None):
        return paddle_frontend.floor_divide(self, y)

    @with_supported_dtypes({"2.5.2 and below": ("int32", "int64")}, "paddle")
    def mod(self, y, name=None):
        return paddle_frontend.Tensor(ivy.fmod(self._ivy_array, _to_ivy_array(y)))

    # cond
    @with_supported_dtypes({"2.5.2 and below": ("float32", "float64")}, "paddle")
    def cond(self, p=None, name=None):
        return paddle_frontend.cond(self, p=p, name=name)

    @with_unsupported_dtypes({"2.4.2 and below": ("int16", "float16")}, "paddle")
    def conj(self, name=None):
        return paddle_frontend.conj(self)

    @with_supported_dtypes({"2.5.2 and below": ("float32", "float64")}, "paddle")
    def log2(self, name=None):
        return paddle_frontend.log2(self)

    @with_unsupported_dtypes(
        {"2.4.2 and below": ("float32", "float64", "int32", "int64")}, "paddle"
    )
    def neg(self, name=None):
        return paddle_frontend.neg(self)

    @with_supported_dtypes(
        {
            "2.5.2 and below": (
                "bool",
                "int8",
                "int16",
                "int32",
                "int64",
                "float32",
                "float64",
            )
        },
        "paddle",
    )
    def logical_not(self, out=None, name=None):
        return paddle_frontend.logical_not(self)

    @with_unsupported_dtypes({"2.5.2 and below": ("float16", "bfloat16")}, "paddle")
    def sign(self, name=None):
        return paddle_frontend.sign(self)

    @with_supported_dtypes({"2.5.2 and below": ("float32", "float64")}, "paddle")
    def var(self, axis=None, unbiased=True, keepdim=False, name=None):
        return paddle_frontend.var(self, axis=axis, unbiased=unbiased, keepdim=keepdim)

    @with_unsupported_dtypes({"2.5.2 and below": ("float16", "bfloat16")}, "paddle")
    def sgn(self, name=None):
        return paddle_frontend.sgn(self)

    def tolist(self):
        return paddle_frontend.Tensor(ivy.to_list(self._ivy_array))

    @with_supported_dtypes(
        {"2.5.2 and below": ("float32", "float64", "int32", "int64")},
        "paddle",
    )
    def min(self, axis=None, keepdim=False, name=None):
        return paddle_frontend.min(self, axis=axis, keepdim=keepdim)

    @with_supported_dtypes(
        {"2.5.2 and below": ("int32", "int64", "float32", "float64")}, "paddle"
    )
    def pow(self, y, name=None):
        return paddle_frontend.pow(self, y)

    @with_supported_dtypes(
        {"2.5.2 and below": ("float32", "float64", "int32", "int64")}, "paddle"
    )
    def prod(self, axis=None, keepdim=False, dtype=None, name=None):
        return paddle_frontend.Tensor(
            ivy.prod(self._ivy_array, axis=axis, keepdims=keepdim, dtype=dtype)
        )

    @with_supported_dtypes({"2.5.2 and below": ("float32", "float64")}, "paddle")
    def atan(self, name=None):
        return paddle_frontend.atan(self)

    @with_supported_dtypes({"2.5.2 and below": ("float32", "float64")}, "paddle")
    def atanh(self, name=None):
        return paddle_frontend.atanh(self)

    @with_supported_dtypes({"2.5.2 and below": ("float32", "float64")}, "paddle")
    def std(self, axis=None, unbiased=True, keepdim=False, name=None):
        return paddle_frontend.std(self, axis=axis, unbiased=unbiased, keepdim=keepdim)

    @with_supported_dtypes(
        {"2.5.2 and below": ("int32", "int64", "float32", "float64")}, "paddle"
    )
    def trunc(self, name=None):
        return paddle_frontend.trunc(self)

    @with_supported_dtypes({"2.5.2 and below": ("complex64", "complex128")}, "paddle")
    def as_real(self, name=None):
        if not ivy.is_complex_dtype(self._ivy_array):
            raise ivy.exceptions.IvyError(
                "as_real is only supported for complex tensors"
            )
        re_part = ivy.real(self._ivy_array)
        im_part = ivy.imag(self._ivy_array)
        return paddle_frontend.Tensor(ivy.stack((re_part, im_part), axis=-1))

    @with_supported_dtypes({"2.5.2 and below": ("float32", "float64")}, "paddle")
    def stanh(self, scale_a=0.67, scale_b=1.7159, name=None):
        return paddle_frontend.stanh(self, scale_a=scale_a, scale_b=scale_b)

    @with_supported_dtypes(
        {"2.5.2 and below": ("int32", "int64", "float32", "float64")}, "paddle"
    )
    def trace(self, offset=0, axis1=0, axis2=1, name=None):
        return paddle_frontend.Tensor(
            ivy.trace(self._ivy_array, offset=offset, axis1=axis1, axis2=axis2)
        )

    @with_supported_dtypes(
        {
            "2.5.2 and below": (
                "float32",
                "float64",
                "int16",
                "int32",
                "int64",
                "uint8",
            )
        },
        "paddle",
    )
    def argmin(self, axis=None, keepdim=False, dtype=None, name=None):
        return paddle_frontend.argmin(self, axis=axis, keepdim=keepdim, dtype=dtype)

    @with_supported_dtypes(
        {"2.5.2 and below": ("float32", "float64", "int32", "int64")},
        "paddle",
    )
    def topk(self, k, axis=None, largest=True, sorted=True, name=None):
        return paddle_frontend.topk(self, k, axis=axis, largest=largest, sorted=sorted)

    @with_unsupported_dtypes({"2.5.2 and below": ("float16", "bfloat16")}, "paddle")
    def remainder(self, y, name=None):
        return paddle_frontend.remainder(self, y)

    def is_floating_point(self):
        return paddle_frontend.is_floating_point(self)

    @with_supported_dtypes({"2.5.2 and below": ("float32", "float64")}, "paddle")
    def tanh_(self, name=None):
        y = self.tanh(self)
        return ivy.inplace_update(self, y)

    @with_supported_dtypes({"2.5.2 and below": ("float32", "float64")}, "paddle")
    def reciprocal_(self, name=None):
        y = self.reciprocal(self)
        return ivy.inplace_update(self, y)

    @with_unsupported_dtypes(
        {"2.5.2 and below": ("complex", "uint8", "uint16")}, "paddle"
    )
    def numpy(self):
        return self.ivy_array.to_numpy()

    @with_unsupported_dtypes({"2.5.2 and below": ("float16", "bfloat16")}, "paddle")
    def nonzero(self):
        return paddle_frontend.nonzero(self)

    @with_supported_dtypes({"2.5.2 and below": ("float32", "float64")}, "paddle")
    def inner(self, y, name=None):
        return paddle_frontend.inner(self, y, name)

    @with_supported_dtypes({"2.5.2 and below": ("float32", "float64")}, "paddle")
    def mean(self, axis=None, keepdim=False, name=None):
        return paddle_frontend.mean(self, axis=axis, keepdim=keepdim)

    @with_supported_dtypes({"2.5.2 and below": ("float32", "float64")}, "paddle")
    def as_complex(self, name=None):
        if self.ivy_array.shape[-1] != 2:
            raise ivy.exceptions.IvyError(
                "The size of the last dimension of tensor does not equals 2"
            )
        dtype = (
            ivy.complex64 if ivy.dtype(self.ivy_array) == "float32" else ivy.complex128
        )
        re_part = self.ivy_array[..., 0]
        im_part = ivy.multiply(1j, self.ivy_array[..., 1])
        value = paddle_frontend.Tensor(ivy.add(re_part, im_part).astype(dtype))
        return value

    @with_supported_dtypes(
        {"2.5.2 and below": ("int32", "int64", "float32", "float64", "bool")}, "paddle"
    )
    def not_equal(self, y, name=None):
        return paddle_frontend.not_equal(self._ivy_array, y)

    @with_supported_dtypes(
        {"2.5.2 and below": ("float32", "float64", "int32", "int64")}, "paddle"
    )
    def less_equal(self, y, name=None):
        return paddle_frontend.less_equal(self._ivy_array, y)

    @with_supported_dtypes({"2.5.2 and below": ("complex64", "complex128")}, "paddle")
    def real(self, name=None):
        return paddle_frontend.real(self._ivy_array)

    @with_unsupported_dtypes({"2.5.2 and below": ("float16", "bfloat16")}, "paddle")
    def t(self, name=None):
        axes = list(range(len(self.ivy_array.shape)))[::-1]
        return ivy.permute_dims(self.ivy_array, axes=axes)

    @with_supported_dtypes(
        {
            "2.5.2 and below": (
                "bool",
                "float16",
                "float32",
                "float64",
                "int32",
                "int64",
                "uint8",
            )
        },
        "paddle",
    )
    def cast(self, dtype):
        return paddle_frontend.cast(self, dtype)

    @with_unsupported_dtypes({"2.5.2 and below": ("float16", "bfloat16")}, "paddle")
    def bmm(self, y, transpose_x=False, transpose_y=False, name=None):
        return paddle_frontend.bmm(self, y, transpose_x, transpose_y)

    @with_supported_dtypes(
        {"2.5.2 and below": ("float16", "float32", "float64", "int32", "int64")},
        "paddle",
    )
    def fill_(self, value):
        filled_tensor = paddle_frontend.full_like(self, value)
        return ivy.inplace_update(self, filled_tensor)

    @with_supported_dtypes(
        {
            "2.5.2 and below": (
                "bool",
                "int32",
                "int64",
                "float16",
                "float32",
                "float64",
            )
        },
        "paddle",
    )
    def unbind(self, axis=0):
        return paddle_frontend.unbind(self._ivy_array, axis=axis)

    @with_supported_dtypes(
        {
            "2.5.2 and below": (
                "bool",
                "int32",
                "int64",
                "float16",
                "float32",
                "float64",
            )
        },
        "paddle",
    )
    def unique_consecutive(self, axis=0):
        return paddle_frontend.unique_consecutive(self._ivy_array, axis=axis)

    def cpu(self):
        self.ivy_array = ivy.to_device(self.ivy_array, ivy.as_ivy_dev("cpu"))
        return self

    @with_unsupported_dtypes(
        {"2.5.2 and below": ("int16", "complex64", "complex128")},
        "paddle",
    )
    def split(self, num_or_sections, axis=0, name=None):
        return paddle_frontend.split(self._ivy_array, num_or_sections, axis, name)

    @with_supported_dtypes(
        {"2.5.2 and below": ("float32", "float64", "int32", "int64")}, "paddle"
    )
    def frac(self, name=None):
        return paddle_frontend.frac(self._ivy_array)

    @with_unsupported_dtypes({"2.5.2 and below": ("float16", "bfloat16")}, "paddle")
    def gather(self, y, name=None):
        return paddle_frontend.gather(self, y)

    def is_complex(self):
        return paddle_frontend.is_complex(self)

    @with_unsupported_dtypes(
        {"2.5.2 and below": ("float16", "uint8", "int8", "bool")}, "paddle"
    )
    def gather_(self, y, name=None):
        res = self.gather(self, y)
        return ivy.inplace_update(self, res)

    @with_supported_dtypes(
        {"2.5.2 and below": ("float32", "float64", "int32", "int64")}, "paddle"
    )
    def heaviside(self, y, name=None):
        return paddle_frontend.heaviside(self, y)

    @with_supported_dtypes(
        {"2.5.2 and below": ("bool", "int32", "int64", "float32", "float64")}, "paddle"
    )
    def expand(self, shape, name=None):
        return paddle_frontend.expand(self._ivy_array, shape)

    @with_supported_device_and_dtypes(
        {
            "2.5.2 and below": {
                "cpu": (
                    "bool",
                    "int32",
                    "int64",
                    "float32",
                    "float64",
                    "complex64",
                    "complex128",
                )
            }
        },
        "paddle",
    )
    def tile(self, repeat_times):
        return paddle_frontend.Tensor(ivy.tile(self._ivy_array, repeats=repeat_times))

    @with_supported_dtypes(
        {
            "2.5.2 and below": (
                "bool",
                "float16",
                "float32",
                "float64",
                "int8",
                "int16",
                "int32",
                "int64",
            )
        },
        "paddle",
    )
    def chunk(self, chunks, axis=0, name=None):
        return paddle_frontend.split(self._ivy_array, num_or_sections=chunks, axis=axis)<|MERGE_RESOLUTION|>--- conflicted
+++ resolved
@@ -81,10 +81,22 @@
         },
         "paddle",
     )
-<<<<<<< HEAD
     def __ge__(self, y, /, name=None):
         return paddle_frontend.logic.greater_equal(self, y)
-=======
+
+    @with_unsupported_dtypes(
+        {
+            "2.5.2 and below": (
+                "bool",
+                "uint8",
+                "int8",
+                "int16",
+                "complex64",
+                "complex128",
+            )
+        },
+        "paddle",
+    )
     def __le__(self, y, /, name=None):
         return paddle_frontend.logic.less_equal(self, y)
 
@@ -103,7 +115,6 @@
     )
     def __or__(self, y, /, name=None):
         return paddle_frontend.logic.bitwise_or(self, y)
->>>>>>> be33b806
 
     def __getitem__(self, item):
         ivy_args = ivy.nested_map(_to_ivy_array, [self, item])
