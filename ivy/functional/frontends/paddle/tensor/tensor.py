# local
import ivy
import ivy.functional.frontends.paddle as paddle_frontend
from ivy.functional.frontends.paddle.func_wrapper import (
    _to_ivy_array,
)
from ivy.func_wrapper import with_unsupported_dtypes, with_supported_dtypes


class Tensor:
    def __init__(self, array, dtype=None, place="cpu", stop_gradient=True):
        self._ivy_array = (
            ivy.array(array, dtype=dtype, device=place)
            if not isinstance(array, ivy.Array)
            else array
        )
        self._dtype = dtype
        self._place = place
        self._stop_gradient = stop_gradient

    def __repr__(self):
        return (
            str(self._ivy_array.__repr__())
            .replace("ivy.array", "ivy.frontends.paddle.Tensor")
            .replace("dev", "place")
        )

    # Properties #
    # ---------- #

    @property
    def ivy_array(self):
        return self._ivy_array

    @property
    def place(self):
        return self.ivy_array.device

    @property
    def dtype(self):
        return self._ivy_array.dtype

    @property
    def shape(self):
        return self._ivy_array.shape

    @property
    def ndim(self):
        return self.dim()

    # Setters #
    # --------#

    @ivy_array.setter
    def ivy_array(self, array):
        self._ivy_array = (
            ivy.array(array) if not isinstance(array, ivy.Array) else array
        )

    # Special Methods #
    # -------------------#

    def __getitem__(self, item):
        ivy_args = ivy.nested_map([self, item], _to_ivy_array)
        ret = ivy.get_item(*ivy_args)
        return paddle_frontend.Tensor(ret)

    def __setitem__(self, item, value):
        item, value = ivy.nested_map([item, value], _to_ivy_array)
        self.ivy_array[item] = value

    def __iter__(self):
        if self.ndim == 0:
            raise TypeError("iteration over a 0-d tensor not supported")
        for i in range(self.shape[0]):
            yield self[i]

    # Instance Methods #
    # ---------------- #

    def reshape(self, *args, shape=None):
        if args and shape:
            raise TypeError("reshape() got multiple values for argument 'shape'")
        if shape is not None:
            return paddle_frontend.reshape(self._ivy_array, shape)
        if args:
            if isinstance(args[0], (tuple, list)):
                shape = args[0]
                return paddle_frontend.reshape(self._ivy_array, shape)
            else:
                return paddle_frontend.reshape(self._ivy_array, args)
        return paddle_frontend.reshape(self._ivy_array)

    def dim(self):
        return self.ivy_array.ndim

    @with_unsupported_dtypes({"2.4.2 and below": ("float16", "bfloat16")}, "paddle")
    def abs(self):
        return paddle_frontend.abs(self)

    @with_unsupported_dtypes({"2.4.2 and below": ("float16", "bfloat16")}, "paddle")
    def ceil(self):
        return paddle_frontend.ceil(self)

    @with_unsupported_dtypes({"2.4.2 and below": ("float16",)}, "paddle")
    def asinh(self, name=None):
        return ivy.asinh(self._ivy_array)

    @with_supported_dtypes({"2.4.2 and below": ("float32", "float64")}, "paddle")
    def asin(self, name=None):
        return ivy.asin(self._ivy_array)

    @with_supported_dtypes({"2.4.2 and below": ("float32", "float64")}, "paddle")
    def log(self, name=None):
        return ivy.log(self._ivy_array)

    @with_supported_dtypes({"2.4.2 and below": ("float32", "float64")}, "paddle")
    def sin(self, name=None):
        return ivy.sin(self._ivy_array)

    @with_supported_dtypes({"2.4.2 and below": ("float32", "float64")}, "paddle")
    def sinh(self, name=None):
        return ivy.sinh(self._ivy_array)

    @with_unsupported_dtypes({"2.4.2 and below": ("float16", "bfloat16")}, "paddle")
    def argmax(self, axis=None, keepdim=False, dtype=None, name=None):
        return ivy.argmax(self._ivy_array, axis=axis, keepdims=keepdim, dtype=dtype)

    @with_supported_dtypes({"2.4.2 and below": ("float32", "float64")}, "paddle")
    def sqrt(self, name=None):
        return ivy.sqrt(self._ivy_array)

    @with_supported_dtypes({"2.4.2 and below": ("float32", "float64")}, "paddle")
    def cos(self, name=None):
        return ivy.cos(self._ivy_array)

    @with_unsupported_dtypes({"2.4.2 and below": ("float16", "bfloat16")}, "paddle")
    def exp(self, name=None):
        return ivy.exp(self._ivy_array)

    @with_supported_dtypes({"2.4.2 and below": ("float32", "float64")}, "paddle")
    def erf(self, name=None):
        return ivy.erf(self._ivy_array)

    @with_unsupported_dtypes({"2.4.2 and below": ("float16", "bfloat16")}, "paddle")
    def log10(self, name=None):
        return ivy.log10(self._ivy_array)

    @with_unsupported_dtypes({"2.4.2 and below": ("float16", "bfloat16")}, "paddle")
    def argsort(self, axis=-1, descending=False, name=None):
        return ivy.argsort(self._ivy_array, axis=axis, descending=descending)

    @with_unsupported_dtypes({"2.4.2 and below": ("float16", "bfloat16")}, "paddle")
    def floor(self, name=None):
        return ivy.floor(self._ivy_array)

    @with_supported_dtypes({"2.4.2 and below": ("float32", "float64")}, "paddle")
    def tanh(self, name=None):
        return ivy.tanh(self._ivy_array)

    @with_supported_dtypes({"2.4.3 and below": ("float32", "float64")}, "paddle")
    def add_(self, name=None):
        return ivy.add(self._ivy_array)

    @with_supported_dtypes(
        {"2.4.2 and below": ("float16", "float32", "float64", "int32", "int64")},
        "paddle",
    )
    def isinf(self, name=None):
        return ivy.isinf(self._ivy_array)

    @with_supported_dtypes({"2.4.2 and below": ("float32", "float64")}, "paddle")
    def square(self, name=None):
        return ivy.square(self._ivy_array)

    @with_supported_dtypes({"2.4.2 and below": ("float32", "float64")}, "paddle")
    def cholesky(self, upper=False, name=None):
        return ivy.cholesky(self._ivy_array, upper=upper)

<<<<<<< HEAD
    @with_unsupported_dtypes({"2.4.2 and below": ("float16", "bfloat16")}, "paddle")
    def multiply(self, y, name=None):
        return paddle_frontend.multiply(self, y)

=======
    @with_supported_dtypes(
        {"2.4.2 and below": ("float16", "float32", "float64", "int32", "int64")},
        "paddle",
    )
    def isfinite(self, name=None):
        return ivy.isfinite(self._ivy_array)

    @with_supported_dtypes({"2.4.2 and below": ("float16", "bfloat16")}, "paddle")
    def all(self, axis=None, keepdim=False, dtype=None, name=None):
        return ivy.all(self.ivy_array, axis=axis, keepdims=keepdim, dtype=dtype)

    @with_unsupported_dtypes({"2.4.2 and below": ("float16", "bfloat16")}, "paddle")
    def sort(self, axis=-1, descending=False, name=None):
        return ivy.sort(self._ivy_array, axis=axis, descending=descending)

>>>>>>> 94a3fe66
<|MERGE_RESOLUTION|>--- conflicted
+++ resolved
@@ -1,201 +1,197 @@
-# local
-import ivy
-import ivy.functional.frontends.paddle as paddle_frontend
-from ivy.functional.frontends.paddle.func_wrapper import (
-    _to_ivy_array,
-)
-from ivy.func_wrapper import with_unsupported_dtypes, with_supported_dtypes
-
-
-class Tensor:
-    def __init__(self, array, dtype=None, place="cpu", stop_gradient=True):
-        self._ivy_array = (
-            ivy.array(array, dtype=dtype, device=place)
-            if not isinstance(array, ivy.Array)
-            else array
-        )
-        self._dtype = dtype
-        self._place = place
-        self._stop_gradient = stop_gradient
-
-    def __repr__(self):
-        return (
-            str(self._ivy_array.__repr__())
-            .replace("ivy.array", "ivy.frontends.paddle.Tensor")
-            .replace("dev", "place")
-        )
-
-    # Properties #
-    # ---------- #
-
-    @property
-    def ivy_array(self):
-        return self._ivy_array
-
-    @property
-    def place(self):
-        return self.ivy_array.device
-
-    @property
-    def dtype(self):
-        return self._ivy_array.dtype
-
-    @property
-    def shape(self):
-        return self._ivy_array.shape
-
-    @property
-    def ndim(self):
-        return self.dim()
-
-    # Setters #
-    # --------#
-
-    @ivy_array.setter
-    def ivy_array(self, array):
-        self._ivy_array = (
-            ivy.array(array) if not isinstance(array, ivy.Array) else array
-        )
-
-    # Special Methods #
-    # -------------------#
-
-    def __getitem__(self, item):
-        ivy_args = ivy.nested_map([self, item], _to_ivy_array)
-        ret = ivy.get_item(*ivy_args)
-        return paddle_frontend.Tensor(ret)
-
-    def __setitem__(self, item, value):
-        item, value = ivy.nested_map([item, value], _to_ivy_array)
-        self.ivy_array[item] = value
-
-    def __iter__(self):
-        if self.ndim == 0:
-            raise TypeError("iteration over a 0-d tensor not supported")
-        for i in range(self.shape[0]):
-            yield self[i]
-
-    # Instance Methods #
-    # ---------------- #
-
-    def reshape(self, *args, shape=None):
-        if args and shape:
-            raise TypeError("reshape() got multiple values for argument 'shape'")
-        if shape is not None:
-            return paddle_frontend.reshape(self._ivy_array, shape)
-        if args:
-            if isinstance(args[0], (tuple, list)):
-                shape = args[0]
-                return paddle_frontend.reshape(self._ivy_array, shape)
-            else:
-                return paddle_frontend.reshape(self._ivy_array, args)
-        return paddle_frontend.reshape(self._ivy_array)
-
-    def dim(self):
-        return self.ivy_array.ndim
-
-    @with_unsupported_dtypes({"2.4.2 and below": ("float16", "bfloat16")}, "paddle")
-    def abs(self):
-        return paddle_frontend.abs(self)
-
-    @with_unsupported_dtypes({"2.4.2 and below": ("float16", "bfloat16")}, "paddle")
-    def ceil(self):
-        return paddle_frontend.ceil(self)
-
-    @with_unsupported_dtypes({"2.4.2 and below": ("float16",)}, "paddle")
-    def asinh(self, name=None):
-        return ivy.asinh(self._ivy_array)
-
-    @with_supported_dtypes({"2.4.2 and below": ("float32", "float64")}, "paddle")
-    def asin(self, name=None):
-        return ivy.asin(self._ivy_array)
-
-    @with_supported_dtypes({"2.4.2 and below": ("float32", "float64")}, "paddle")
-    def log(self, name=None):
-        return ivy.log(self._ivy_array)
-
-    @with_supported_dtypes({"2.4.2 and below": ("float32", "float64")}, "paddle")
-    def sin(self, name=None):
-        return ivy.sin(self._ivy_array)
-
-    @with_supported_dtypes({"2.4.2 and below": ("float32", "float64")}, "paddle")
-    def sinh(self, name=None):
-        return ivy.sinh(self._ivy_array)
-
-    @with_unsupported_dtypes({"2.4.2 and below": ("float16", "bfloat16")}, "paddle")
-    def argmax(self, axis=None, keepdim=False, dtype=None, name=None):
-        return ivy.argmax(self._ivy_array, axis=axis, keepdims=keepdim, dtype=dtype)
-
-    @with_supported_dtypes({"2.4.2 and below": ("float32", "float64")}, "paddle")
-    def sqrt(self, name=None):
-        return ivy.sqrt(self._ivy_array)
-
-    @with_supported_dtypes({"2.4.2 and below": ("float32", "float64")}, "paddle")
-    def cos(self, name=None):
-        return ivy.cos(self._ivy_array)
-
-    @with_unsupported_dtypes({"2.4.2 and below": ("float16", "bfloat16")}, "paddle")
-    def exp(self, name=None):
-        return ivy.exp(self._ivy_array)
-
-    @with_supported_dtypes({"2.4.2 and below": ("float32", "float64")}, "paddle")
-    def erf(self, name=None):
-        return ivy.erf(self._ivy_array)
-
-    @with_unsupported_dtypes({"2.4.2 and below": ("float16", "bfloat16")}, "paddle")
-    def log10(self, name=None):
-        return ivy.log10(self._ivy_array)
-
-    @with_unsupported_dtypes({"2.4.2 and below": ("float16", "bfloat16")}, "paddle")
-    def argsort(self, axis=-1, descending=False, name=None):
-        return ivy.argsort(self._ivy_array, axis=axis, descending=descending)
-
-    @with_unsupported_dtypes({"2.4.2 and below": ("float16", "bfloat16")}, "paddle")
-    def floor(self, name=None):
-        return ivy.floor(self._ivy_array)
-
-    @with_supported_dtypes({"2.4.2 and below": ("float32", "float64")}, "paddle")
-    def tanh(self, name=None):
-        return ivy.tanh(self._ivy_array)
-
-    @with_supported_dtypes({"2.4.3 and below": ("float32", "float64")}, "paddle")
-    def add_(self, name=None):
-        return ivy.add(self._ivy_array)
-
-    @with_supported_dtypes(
-        {"2.4.2 and below": ("float16", "float32", "float64", "int32", "int64")},
-        "paddle",
-    )
-    def isinf(self, name=None):
-        return ivy.isinf(self._ivy_array)
-
-    @with_supported_dtypes({"2.4.2 and below": ("float32", "float64")}, "paddle")
-    def square(self, name=None):
-        return ivy.square(self._ivy_array)
-
-    @with_supported_dtypes({"2.4.2 and below": ("float32", "float64")}, "paddle")
-    def cholesky(self, upper=False, name=None):
-        return ivy.cholesky(self._ivy_array, upper=upper)
-
-<<<<<<< HEAD
-    @with_unsupported_dtypes({"2.4.2 and below": ("float16", "bfloat16")}, "paddle")
-    def multiply(self, y, name=None):
-        return paddle_frontend.multiply(self, y)
-
-=======
-    @with_supported_dtypes(
-        {"2.4.2 and below": ("float16", "float32", "float64", "int32", "int64")},
-        "paddle",
-    )
-    def isfinite(self, name=None):
-        return ivy.isfinite(self._ivy_array)
-
-    @with_supported_dtypes({"2.4.2 and below": ("float16", "bfloat16")}, "paddle")
-    def all(self, axis=None, keepdim=False, dtype=None, name=None):
-        return ivy.all(self.ivy_array, axis=axis, keepdims=keepdim, dtype=dtype)
-
-    @with_unsupported_dtypes({"2.4.2 and below": ("float16", "bfloat16")}, "paddle")
-    def sort(self, axis=-1, descending=False, name=None):
-        return ivy.sort(self._ivy_array, axis=axis, descending=descending)
-
->>>>>>> 94a3fe66
+# local
+import ivy
+import ivy.functional.frontends.paddle as paddle_frontend
+from ivy.functional.frontends.paddle.func_wrapper import (
+    _to_ivy_array,
+)
+from ivy.func_wrapper import with_unsupported_dtypes, with_supported_dtypes
+
+
+class Tensor:
+    def __init__(self, array, dtype=None, place="cpu", stop_gradient=True):
+        self._ivy_array = (
+            ivy.array(array, dtype=dtype, device=place)
+            if not isinstance(array, ivy.Array)
+            else array
+        )
+        self._dtype = dtype
+        self._place = place
+        self._stop_gradient = stop_gradient
+
+    def __repr__(self):
+        return (
+            str(self._ivy_array.__repr__())
+            .replace("ivy.array", "ivy.frontends.paddle.Tensor")
+            .replace("dev", "place")
+        )
+
+    # Properties #
+    # ---------- #
+
+    @property
+    def ivy_array(self):
+        return self._ivy_array
+
+    @property
+    def place(self):
+        return self.ivy_array.device
+
+    @property
+    def dtype(self):
+        return self._ivy_array.dtype
+
+    @property
+    def shape(self):
+        return self._ivy_array.shape
+
+    @property
+    def ndim(self):
+        return self.dim()
+
+    # Setters #
+    # --------#
+
+    @ivy_array.setter
+    def ivy_array(self, array):
+        self._ivy_array = (
+            ivy.array(array) if not isinstance(array, ivy.Array) else array
+        )
+
+    # Special Methods #
+    # -------------------#
+
+    def __getitem__(self, item):
+        ivy_args = ivy.nested_map([self, item], _to_ivy_array)
+        ret = ivy.get_item(*ivy_args)
+        return paddle_frontend.Tensor(ret)
+
+    def __setitem__(self, item, value):
+        item, value = ivy.nested_map([item, value], _to_ivy_array)
+        self.ivy_array[item] = value
+
+    def __iter__(self):
+        if self.ndim == 0:
+            raise TypeError("iteration over a 0-d tensor not supported")
+        for i in range(self.shape[0]):
+            yield self[i]
+
+    # Instance Methods #
+    # ---------------- #
+
+    def reshape(self, *args, shape=None):
+        if args and shape:
+            raise TypeError("reshape() got multiple values for argument 'shape'")
+        if shape is not None:
+            return paddle_frontend.reshape(self._ivy_array, shape)
+        if args:
+            if isinstance(args[0], (tuple, list)):
+                shape = args[0]
+                return paddle_frontend.reshape(self._ivy_array, shape)
+            else:
+                return paddle_frontend.reshape(self._ivy_array, args)
+        return paddle_frontend.reshape(self._ivy_array)
+
+    def dim(self):
+        return self.ivy_array.ndim
+
+    @with_unsupported_dtypes({"2.4.2 and below": ("float16", "bfloat16")}, "paddle")
+    def abs(self):
+        return paddle_frontend.abs(self)
+
+    @with_unsupported_dtypes({"2.4.2 and below": ("float16", "bfloat16")}, "paddle")
+    def ceil(self):
+        return paddle_frontend.ceil(self)
+
+    @with_unsupported_dtypes({"2.4.2 and below": ("float16",)}, "paddle")
+    def asinh(self, name=None):
+        return ivy.asinh(self._ivy_array)
+
+    @with_supported_dtypes({"2.4.2 and below": ("float32", "float64")}, "paddle")
+    def asin(self, name=None):
+        return ivy.asin(self._ivy_array)
+
+    @with_supported_dtypes({"2.4.2 and below": ("float32", "float64")}, "paddle")
+    def log(self, name=None):
+        return ivy.log(self._ivy_array)
+
+    @with_supported_dtypes({"2.4.2 and below": ("float32", "float64")}, "paddle")
+    def sin(self, name=None):
+        return ivy.sin(self._ivy_array)
+
+    @with_supported_dtypes({"2.4.2 and below": ("float32", "float64")}, "paddle")
+    def sinh(self, name=None):
+        return ivy.sinh(self._ivy_array)
+
+    @with_unsupported_dtypes({"2.4.2 and below": ("float16", "bfloat16")}, "paddle")
+    def argmax(self, axis=None, keepdim=False, dtype=None, name=None):
+        return ivy.argmax(self._ivy_array, axis=axis, keepdims=keepdim, dtype=dtype)
+
+    @with_supported_dtypes({"2.4.2 and below": ("float32", "float64")}, "paddle")
+    def sqrt(self, name=None):
+        return ivy.sqrt(self._ivy_array)
+
+    @with_supported_dtypes({"2.4.2 and below": ("float32", "float64")}, "paddle")
+    def cos(self, name=None):
+        return ivy.cos(self._ivy_array)
+
+    @with_unsupported_dtypes({"2.4.2 and below": ("float16", "bfloat16")}, "paddle")
+    def exp(self, name=None):
+        return ivy.exp(self._ivy_array)
+
+    @with_supported_dtypes({"2.4.2 and below": ("float32", "float64")}, "paddle")
+    def erf(self, name=None):
+        return ivy.erf(self._ivy_array)
+
+    @with_unsupported_dtypes({"2.4.2 and below": ("float16", "bfloat16")}, "paddle")
+    def log10(self, name=None):
+        return ivy.log10(self._ivy_array)
+
+    @with_unsupported_dtypes({"2.4.2 and below": ("float16", "bfloat16")}, "paddle")
+    def argsort(self, axis=-1, descending=False, name=None):
+        return ivy.argsort(self._ivy_array, axis=axis, descending=descending)
+
+    @with_unsupported_dtypes({"2.4.2 and below": ("float16", "bfloat16")}, "paddle")
+    def floor(self, name=None):
+        return ivy.floor(self._ivy_array)
+
+    @with_supported_dtypes({"2.4.2 and below": ("float32", "float64")}, "paddle")
+    def tanh(self, name=None):
+        return ivy.tanh(self._ivy_array)
+
+    @with_supported_dtypes({"2.4.3 and below": ("float32", "float64")}, "paddle")
+    def add_(self, name=None):
+        return ivy.add(self._ivy_array)
+
+    @with_supported_dtypes(
+        {"2.4.2 and below": ("float16", "float32", "float64", "int32", "int64")},
+        "paddle",
+    )
+    def isinf(self, name=None):
+        return ivy.isinf(self._ivy_array)
+
+    @with_supported_dtypes({"2.4.2 and below": ("float32", "float64")}, "paddle")
+    def square(self, name=None):
+        return ivy.square(self._ivy_array)
+
+    @with_supported_dtypes({"2.4.2 and below": ("float32", "float64")}, "paddle")
+    def cholesky(self, upper=False, name=None):
+        return ivy.cholesky(self._ivy_array, upper=upper)
+
+    @with_unsupported_dtypes({"2.4.2 and below": ("float16", "bfloat16")}, "paddle")
+    def multiply(self, y, name=None):
+        return paddle_frontend.multiply(self, y)
+
+    @with_supported_dtypes(
+        {"2.4.2 and below": ("float16", "float32", "float64", "int32", "int64")},
+        "paddle",
+    )
+    def isfinite(self, name=None):
+        return ivy.isfinite(self._ivy_array)
+
+    @with_supported_dtypes({"2.4.2 and below": ("float16", "bfloat16")}, "paddle")
+    def all(self, axis=None, keepdim=False, dtype=None, name=None):
+        return ivy.all(self.ivy_array, axis=axis, keepdims=keepdim, dtype=dtype)
+
+    @with_unsupported_dtypes({"2.4.2 and below": ("float16", "bfloat16")}, "paddle")
+    def sort(self, axis=-1, descending=False, name=None):
+        return ivy.sort(self._ivy_array, axis=axis, descending=descending)