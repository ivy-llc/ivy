--- conflicted
+++ resolved
@@ -927,13 +927,12 @@
         res = self.gather(self, y)
         return ivy.inplace_update(self, res)
 
-<<<<<<< HEAD
     @with_supported_dtypes(
         {"2.5.1 and below": ("bool", "int32", "int64", "float32", "float64")}, "paddle"
     )
     def expand(self, shape, name=None):
         return paddle_frontend.expand(self._ivy_array, shape)
-=======
+
     @with_supported_device_and_dtypes(
         {
             "2.5.1 and below": {
@@ -951,5 +950,4 @@
         "paddle",
     )
     def tile(self, repeat_times):
-        return paddle_frontend.Tensor(ivy.tile(self._ivy_array, repeats=repeat_times))
->>>>>>> cabf3dc0
+        return paddle_frontend.Tensor(ivy.tile(self._ivy_array, repeats=repeat_times))