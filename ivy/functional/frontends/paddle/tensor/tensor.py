--- conflicted
+++ resolved
@@ -658,7 +658,6 @@
     def trunc(self, name=None):
         return paddle_frontend.Tensor(ivy.trunc(self._ivy_array))
 
-<<<<<<< HEAD
     @with_supported_dtypes(
         {"2.5.1 and below": ("float32", "float64", "int16", "int32", "int64", "uint8")},
         "paddle",
@@ -667,8 +666,7 @@
         return paddle_frontend.argmin(
             self._ivy_array, axis=axis, keepdim=keepdim, dtype=dtype
         )
-=======
+
     @with_unsupported_dtypes({"2.5.1 and below": ("float16", "bfloat16")}, "paddle")
     def remainder(self, y, name=None):
-        return ivy.remainder(self._ivy_array, y)
->>>>>>> a8a97d89
+        return ivy.remainder(self._ivy_array, y)