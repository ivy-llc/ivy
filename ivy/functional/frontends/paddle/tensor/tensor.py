# local
import ivy
import ivy.functional.frontends.paddle as paddle_frontend
from ivy.func_wrapper import (
    with_supported_dtypes,
    with_unsupported_dtypes,
)
from ivy.functional.frontends.paddle.func_wrapper import _to_ivy_array


class Tensor:
    def __init__(self, array, dtype=None, place="cpu", stop_gradient=True):
        self._ivy_array = (
            ivy.array(array, dtype=dtype, device=place)
            if not isinstance(array, ivy.Array)
            else array
        )
        self._dtype = dtype
        self._place = place
        self._stop_gradient = stop_gradient

    def __repr__(self):
        return (
            f"ivy.frontends.paddle.Tensor(shape={self.shape}, dtype={self.dtype}, "
            + str(self.ivy_array.__repr__()).replace("ivy.array(", "")
        )

    # Properties #
    # ---------- #

    @property
    def ivy_array(self):
        return self._ivy_array

    @property
    def place(self):
        return self.ivy_array.device

    @property
    def dtype(self):
        return self._ivy_array.dtype

    @property
    def shape(self):
        return list(self.ivy_array.shape.shape)

    @property
    def ndim(self):
        return self.dim()

    # Setters #
    # --------#

    @ivy_array.setter
    def ivy_array(self, array):
        self._ivy_array = (
            ivy.array(array) if not isinstance(array, ivy.Array) else array
        )

    # Special Methods #
    # -------------------#

    @with_unsupported_dtypes(
        {"2.5.1 and below": ("bool", "unsigned", "int8", "float16", "bfloat16")},
        "paddle",
    )
    def __add__(self, y, /, name=None):
        return paddle_frontend.add(self, y)

    def __getitem__(self, item):
        ivy_args = ivy.nested_map(_to_ivy_array, [self, item])
        ret = ivy.get_item(*ivy_args)
        return paddle_frontend.Tensor(ret)

    def __setitem__(self, item, value):
        raise ivy.utils.exceptions.IvyException(
            "ivy.functional.frontends.paddle.Tensor object doesn't support assignment"
        )

    def __iter__(self):
        if self.ndim == 0:
            raise TypeError("iteration over a 0-d tensor not supported")
        for i in range(self.shape[0]):
            yield self[i]

    # Instance Methods #
    # ---------------- #

    def reshape(self, *args, shape=None):
        if args and shape:
            raise TypeError("reshape() got multiple values for argument 'shape'")
        if shape is not None:
            return paddle_frontend.reshape(self, shape)
        if args:
            if isinstance(args[0], (tuple, list)):
                shape = args[0]
                return paddle_frontend.reshape(self, shape)
            else:
                return paddle_frontend.reshape(self, args)
        return paddle_frontend.reshape(self)

    def dim(self):
        return self.ivy_array.ndim

    @with_unsupported_dtypes({"2.5.1 and below": ("float16", "bfloat16")}, "paddle")
    def abs(self):
        return paddle_frontend.abs(self)

    @with_unsupported_dtypes({"2.5.1 and below": ("float16", "bfloat16")}, "paddle")
    def acosh(self, name=None):
        return paddle_frontend.acosh(self)

    @with_unsupported_dtypes({"2.5.1 and below": ("float16", "bfloat16")}, "paddle")
    def ceil(self):
        return paddle_frontend.ceil(self)

    @with_supported_dtypes({"2.5.1 and below": ("float32", "float64")}, "paddle")
    def ceil_(self):
        self.ivy_array = self.ceil().ivy_array
        return self

    @with_unsupported_dtypes({"2.5.1 and below": ("complex", "int8")}, "paddle")
    def numel(self):
        return paddle_frontend.numel(self)

    @with_unsupported_dtypes({"2.5.1 and below": ("float16",)}, "paddle")
    def asinh(self, name=None):
        return paddle_frontend.asinh(self)

    @with_supported_dtypes({"2.5.1 and below": ("float32", "float64")}, "paddle")
    def asin(self, name=None):
        return paddle_frontend.asin(self)

    @with_supported_dtypes({"2.5.1 and below": ("float32", "float64")}, "paddle")
    def cosh(self, name=None):
        return paddle_frontend.cosh(self)

    @with_supported_dtypes({"2.5.1 and below": ("float32", "float64")}, "paddle")
    def log(self, name=None):
        return paddle_frontend.log(self)

    @with_supported_dtypes({"2.5.1 and below": ("float32", "float64")}, "paddle")
    def sin(self, name=None):
        return paddle_frontend.sin(self)

    @with_supported_dtypes({"2.5.1 and below": ("float32", "float64")}, "paddle")
    def sinh(self, name=None):
        return paddle_frontend.sinh(self)

    @with_supported_dtypes({"2.5.1 and below": ("float32", "float64")}, "paddle")
    def lerp(self, y, weight, name=None):
        return paddle_frontend.lerp(self, y, weight)

    @with_supported_dtypes({"2.5.1 and below": ("float32", "float64")}, "paddle")
    def lerp_(self, y, weight, name=None):
        self.ivy_array = paddle_frontend.lerp(self, y, weight).ivy_array
        return self

    @with_unsupported_dtypes({"2.5.1 and below": ("float16", "bfloat16")}, "paddle")
    def argmax(self, axis=None, keepdim=False, dtype=None, name=None):
        return paddle_frontend.argmax(self, axis=axis, keepdim=keepdim, dtype=dtype)

    @with_unsupported_dtypes({"2.5.1 and below": ("float16", "uint16")}, "paddle")
    def unsqueeze(self, axis=None, name=None):
        return paddle_frontend.Tensor(ivy.expand_dims(self._ivy_array, axis=axis))

    @with_supported_dtypes({"2.5.1 and below": ("float32", "float64")}, "paddle")
    def sqrt(self, name=None):
        return paddle_frontend.sqrt(self)

    @with_supported_dtypes({"2.5.1 and below": ("float32", "float64")}, "paddle")
    def sqrt_(self, name=None):
        self.ivy_array = self.sqrt().ivy_array
        return self

    @with_unsupported_dtypes({"2.5.1 and below": ("bfloat16", "uint16")}, "paddle")
    def zero_(self):
        self.ivy_array = paddle_frontend.zeros_like(self).ivy_array
        return self

    @with_supported_dtypes({"2.5.1 and below": ("float32", "float64")}, "paddle")
    def cos(self, name=None):
        return paddle_frontend.cos(self)

    @with_unsupported_dtypes({"2.5.1 and below": ("float16", "bfloat16")}, "paddle")
    def exp(self, name=None):
        return paddle_frontend.exp(self)

    @with_unsupported_dtypes({"2.5.1 and below": ("float16", "bfloat16")}, "paddle")
    def exp_(self, name=None):
        self.ivy_array = self.exp().ivy_array
        return self

    @with_supported_dtypes({"2.5.1 and below": ("float32", "float64")}, "paddle")
    def erf(self, name=None):
        return paddle_frontend.erf(self)

    @with_unsupported_dtypes({"2.5.1 and below": ("float16", "bfloat16")}, "paddle")
    def subtract(self, y, name=None):
        return paddle_frontend.subtract(self, y)

    @with_unsupported_dtypes(
        {"2.5.1 and below": ("float16", "uint8", "int8", "bool")}, "paddle"
    )
    def subtract_(self, y, name=None):
        self.ivy_array = self.subtract(y).ivy_array
        return self

    @with_unsupported_dtypes({"2.5.1 and below": ("float16", "bfloat16")}, "paddle")
    def log10(self, name=None):
        return paddle_frontend.Tensor(ivy.log10(self._ivy_array))

    @with_unsupported_dtypes({"2.5.1 and below": ("float16", "bfloat16")}, "paddle")
    def argsort(self, axis=-1, descending=False, name=None):
        return paddle_frontend.argsort(self, axis=axis, descending=descending)

    @with_unsupported_dtypes({"2.5.1 and below": ("float16", "bfloat16")}, "paddle")
    def floor(self, name=None):
        return paddle_frontend.floor(self)

    @with_unsupported_dtypes({"2.5.1 and below": ("float16", "bfloat16")}, "paddle")
    def floor_(self):
        self.ivy_array = self.floor().ivy_array
        return self

    @with_supported_dtypes(
        {"2.5.1 and below": ("float32", "float64", "int32", "int64")}, "paddle"
    )
    def clip(self, min=None, max=None, name=None):
        ivy.utils.assertions.check_all_or_any_fn(
            min,
            max,
            fn=ivy.exists,
            type="any",
            limit=[1, 2],
            message="at most one of min or max can be None",
        )
        if min is None:
            ret = ivy.minimum(self._ivy_array, max)
        elif max is None:
            ret = ivy.maximum(self._ivy_array, min)
        else:
            ret = ivy.clip(self._ivy_array, min, max)
        return paddle_frontend.Tensor(ret)

    @with_supported_dtypes(
        {"2.5.1 and below": ("float32", "float64", "int32", "int64")}, "paddle"
    )
    def clip_(self, min=None, max=None, name=None):
        self._ivy_array = self.clip(min, max).ivy_array
        return self

    @with_supported_dtypes({"2.5.1 and below": ("float32", "float64")}, "paddle")
    def tanh(self, name=None):
        return paddle_frontend.tanh(self)

    @with_supported_dtypes({"2.5.1 and below": ("float32", "float64")}, "paddle")
    def add_(self, y, name=None):
        self.ivy_array = paddle_frontend.add(self, y).ivy_array
        return self

    @with_supported_dtypes(
        {"2.5.1 and below": ("float16", "float32", "float64", "int32", "int64")},
        "paddle",
    )
    def isinf(self, name=None):
        return paddle_frontend.isinf(self)

    @with_unsupported_dtypes({"2.5.1 and below": ("float16", "uint16")}, "paddle")
    def unsqueeze_(self, axis=None, name=None):
        self.ivy_array = self.unsqueeze(axis=axis).ivy_array
        return self

    @with_supported_dtypes({"2.5.1 and below": ("float32", "float64")}, "paddle")
    def square(self, name=None):
        return paddle_frontend.square(self)

    @with_unsupported_dtypes({"2.5.1 and below": ("float16", "bfloat16")}, "paddle")
    def remainder_(self, y, name=None):
        self.ivy_array = paddle_frontend.remainder(self, y).ivy_array
        return self

    @with_supported_dtypes({"2.5.1 and below": ("float32", "float64")}, "paddle")
    def cholesky(self, upper=False, name=None):
        return paddle_frontend.cholesky(self, upper=upper)

    @with_unsupported_dtypes(
        {"2.5.1 and below": ("float16", "uint16", "int16")}, "paddle"
    )
    def squeeze_(self, axis=None, name=None):
        self.ivy_array = paddle_frontend.squeeze(self, axis=axis).ivy_array
        return self

    @with_unsupported_dtypes({"2.5.1 and below": ("float16", "bfloat16")}, "paddle")
    def multiply(self, y, name=None):
        return paddle_frontend.multiply(self, y)

    @with_supported_dtypes(
        {"2.5.1 and below": ("float16", "float32", "float64", "int32", "int64")},
        "paddle",
    )
    def isfinite(self, name=None):
        return paddle_frontend.isfinite(self)

    @with_supported_dtypes({"2.4.2 and below": ("float16", "bfloat16")}, "paddle")
    def all(self, axis=None, keepdim=False, dtype=None, name=None):
        return paddle_frontend.Tensor(
            ivy.all(self.ivy_array, axis=axis, keepdims=keepdim, dtype=dtype)
        )

    @with_supported_dtypes({"2.5.1 and below": ("float16", "bfloat16")}, "paddle")
    def allclose(self, other, rtol=1e-05, atol=1e-08, equal_nan=False, name=None):
        return paddle_frontend.allclose(
            self, other, rtol=rtol, atol=atol, equal_nan=equal_nan
        )

    @with_unsupported_dtypes({"2.5.1 and below": ("float16", "bfloat16")}, "paddle")
    def sort(self, axis=-1, descending=False, name=None):
        return paddle_frontend.sort(self, axis=axis, descending=descending)

    @with_unsupported_dtypes({"2.5.1 and below": ("float16", "bfloat16")}, "paddle")
    def log1p(self, name=None):
        return paddle_frontend.log1p(self)

    @with_supported_dtypes(
        {
            "2.4.2 and below": (
                "bool",
                "uint8",
                "int8",
                "int16",
                "int32",
                "int64",
            )
        },
        "paddle",
    )
    def bitwise_and(self, y, out=None, name=None):
        return paddle_frontend.bitwise_and(self, y)

    @with_supported_dtypes(
        {
            "2.5.1 and below": (
                "bool",
                "int8",
                "int16",
                "int32",
                "int64",
                "float32",
                "float64",
            )
        },
        "paddle",
    )
    def logical_or(self, y, out=None, name=None):
        return paddle_frontend.logical_or(self, y, out=out)

    @with_supported_dtypes(
        {"2.5.1 and below": ("bool", "uint8", "int8", "int16", "int32", "int64")},
        "paddle",
    )
    def bitwise_xor(self, y, out=None, name=None):
        return paddle_frontend.bitwise_xor(self, y)

    @with_supported_dtypes({"2.5.1 and below": ("float16", "bfloat16")}, "paddle")
    def any(self, axis=None, keepdim=False, name=None):
        return paddle_frontend.any(self, axis=axis, keepdim=keepdim)

    @with_unsupported_dtypes({"2.5.1 and below": "bfloat16"}, "paddle")
    def astype(self, dtype):
        return paddle_frontend.Tensor(ivy.astype(self._ivy_array, dtype))

    @with_supported_dtypes(
        {"2.5.1 and below": ("bool", "uint8", "int8", "int16", "int32", "int64")},
        "paddle",
    )
    def bitwise_not(self, out=None, name=None):
        return paddle_frontend.bitwise_not(self, out=out)

    @with_supported_dtypes(
        {
            "2.5.1 and below": (
                "bool",
                "int8",
                "int16",
                "int32",
                "int64",
            )
        },
        "paddle",
    )
    def bitwise_or(self, y, out=None, name=None):
        return paddle_frontend.bitwise_or(self, y, out=out)

    @with_supported_dtypes(
        {
            "2.5.1 and below": (
                "bool",
                "int8",
                "int16",
                "int32",
                "int64",
                "float32",
                "float64",
            )
        },
        "paddle",
    )
    def logical_xor(self, y, out=None, name=None):
        return paddle_frontend.logical_xor(self, y, out=out)

    @with_supported_dtypes(
        {"2.5.1 and below": ("float16", "float32", "float64", "int32", "int64")},
        "paddle",
    )
    def isnan(self, name=None):
        return paddle_frontend.isnan(self)

    @with_unsupported_dtypes(
        {
            "2.5.1 and below": (
                "bool",
                "uint8",
                "int8",
                "int16",
                "complex64",
                "complex128",
            )
        },
        "paddle",
    )
    def greater_than(self, y, name=None):
        return paddle_frontend.greater_than(self, y)

    @with_supported_dtypes({"2.5.1 and below": ("float32", "float64")}, "paddle")
    def rsqrt(self, name=None):
        return paddle_frontend.rsqrt(self)

    @with_supported_dtypes({"2.5.1 and below": ("float32", "float64")}, "paddle")
    def rsqrt_(self, name=None):
        self.ivy_array = self.rsqrt().ivy_array
        return self

    @with_supported_dtypes({"2.5.1 and below": ("float32", "float64")}, "paddle")
    def reciprocal(self, name=None):
        return paddle_frontend.reciprocal(self)

    @with_supported_dtypes(
        {
            "2.5.1 and below": (
                "bool",
                "int8",
                "int16",
                "int32",
                "int64",
                "float32",
                "float64",
            )
        },
        "paddle",
    )
    def logical_and(self, y, out=None, name=None):
        return paddle_frontend.logical_and(self, y, out=out)

    @with_supported_dtypes({"2.5.1 and below": ("float32", "float64")}, "paddle")
    def divide(self, y, name=None):
        return paddle_frontend.divide(self, y)

    @with_unsupported_dtypes(
        {
            "2.5.1 and below": (
                "bool",
                "uint8",
                "int8",
                "int16",
                "complex64",
                "complex128",
            )
        },
        "paddle",
    )
    def less_than(self, y, name=None):
        return paddle_frontend.less_than(self, y)

    @with_unsupported_dtypes({"2.5.1 and below": ("float16", "bfloat16")}, "paddle")
    def cumprod(self, dim=None, dtype=None, name=None):
        return paddle_frontend.cumprod(self, dim=dim, dtype=dtype)

    @with_unsupported_dtypes({"2.5.1 and below": ("float16", "bfloat16")}, "paddle")
    def cumsum(self, axis=None, dtype=None, name=None):
        return paddle_frontend.Tensor(
            ivy.cumsum(self._ivy_array, axis=axis, dtype=dtype)
        )

    @with_supported_dtypes(
        {"2.5.1 and below": ("complex64", "complex128", "float32", "float64")},
        "paddle",
    )
    def angle(self, name=None):
        return paddle_frontend.angle(self)

    @with_unsupported_dtypes(
        {
            "2.5.1 and below": (
                "uint8",
                "int8",
                "int16",
                "complex64",
                "complex128",
            )
        },
        "paddle",
    )
    def equal(self, y, name=None):
        return paddle_frontend.equal(self, y)

    @with_unsupported_dtypes({"2.5.1 and below": ("float16", "bfloat16")}, "paddle")
    def rad2deg(self, name=None):
        return paddle_frontend.rad2deg(self)

    @with_unsupported_dtypes(
        {
            "2.5.1 and below": (
                "uint8",
                "int8",
                "int16",
                "float16",
                "complex64",
                "complex128",
            )
        },
        "paddle",
    )
    def equal_all(self, y, name=None):
        return paddle_frontend.equal_all(self, y)

    @with_supported_dtypes({"2.5.1 and below": ("float32", "float64")}, "paddle")
    def maximum(self, other, name=None):
        return paddle_frontend.maximum(self, other)

    @with_unsupported_dtypes({"2.5.1 and below": "bfloat16"}, "paddle")
    def fmax(self, y, name=None):
        return paddle_frontend.fmax(self, y)

    @with_unsupported_dtypes({"2.5.1 and below": "bfloat16"}, "paddle")
    def fmin(self, y, name=None):
        return paddle_frontend.fmin(self, y)

    @with_supported_dtypes(
        {"2.5.1 and below": ("float32", "float64", "int32", "int64")}, "paddle"
    )
    def minimum(self, y, name=None):
        return paddle_frontend.minimum(self, y)

    @with_supported_dtypes(
        {"2.5.1 and below": ("float32", "float64", "int32", "int64")}, "paddle"
    )
    def max(self, axis=None, keepdim=False, name=None):
        return paddle_frontend.max(self, axis=axis, keepdim=keepdim)

    @with_unsupported_dtypes({"2.5.1 and below": ("float16", "bfloat16")}, "paddle")
    def deg2rad(self, name=None):
        return paddle_frontend.deg2rad(self)

    @with_supported_dtypes({"2.5.1 and below": ("float32", "float64")}, "paddle")
    def digamma(self, name=None):
        return paddle_frontend.digamma(self)

    @with_supported_dtypes(
        {"2.5.1 and below": ("float32", "float64", "int32", "int64", "bool")}, "paddle"
    )
    def rot90(self, k=1, axes=(0, 1), name=None):
        return paddle_frontend.rot90(self, k=k, axes=axes)

    @with_supported_dtypes(
        {"2.5.1 and below": ("complex64", "complex128")},
        "paddle",
    )
    def imag(self, name=None):
        return paddle_frontend.imag(self)

    def is_tensor(self):
        return paddle_frontend.is_tensor(self)

    @with_supported_dtypes(
        {
            "2.5.1 and below": (
                "float32",
                "float64",
            )
        },
        "paddle",
    )
    def isclose(self, y, rtol=1e-05, atol=1e-08, equal_nan=False, name=None):
        return paddle_frontend.isclose(
            self, y, rtol=rtol, atol=atol, equal_nan=equal_nan
        )

    @with_supported_dtypes({"2.5.1 and below": ("int32", "int64")}, "paddle")
    def floor_divide(self, y, name=None):
        return paddle_frontend.floor_divide(self, y)

    # cond
    @with_supported_dtypes({"2.5.1 and below": ("float32", "float64")}, "paddle")
    def cond(self, p=None, name=None):
        return paddle_frontend.cond(self, p=p, name=name)

    @with_unsupported_dtypes({"2.4.2 and below": ("int16", "float16")}, "paddle")
    def conj(self, name=None):
        return paddle_frontend.conj(self)

    @with_supported_dtypes({"2.5.1 and below": ("float32", "float64")}, "paddle")
    def log2(self, name=None):
        return paddle_frontend.log2(self)

    @with_unsupported_dtypes(
        {"2.4.2 and below": ("float32", "float64", "int32", "int64")}, "paddle"
    )
    def neg(self, name=None):
        return paddle_frontend.neg(self)

    @with_supported_dtypes(
        {
            "2.5.1 and below": (
                "bool",
                "int8",
                "int16",
                "int32",
                "int64",
                "float32",
                "float64",
            )
        },
        "paddle",
    )
    def logical_not(self, out=None, name=None):
        return paddle_frontend.logical_not(self)

    @with_unsupported_dtypes({"2.5.1 and below": ("float16", "bfloat16")}, "paddle")
    def sign(self, name=None):
        return paddle_frontend.sign(self)

    @with_supported_dtypes({"2.5.1 and below": ("float32", "float64")}, "paddle")
    def var(self, axis=None, unbiased=True, keepdim=False, name=None):
        return paddle_frontend.var(self, axis=axis, unbiased=unbiased, keepdim=keepdim)

    @with_unsupported_dtypes({"2.5.1 and below": ("float16", "bfloat16")}, "paddle")
    def sgn(self, name=None):
        return paddle_frontend.sgn(self)

    def tolist(self):
        return paddle_frontend.Tensor(ivy.to_list(self._ivy_array))

    @with_supported_dtypes(
        {"2.5.1 and below": ("float32", "float64", "int32", "int64")},
        "paddle",
    )
    def min(self, axis=None, keepdim=False, name=None):
        return paddle_frontend.min(self, axis=axis, keepdim=keepdim)

    @with_supported_dtypes(
        {"2.5.1 and below": ("int32", "int64", "float32", "float64")}, "paddle"
    )
    def pow(self, y, name=None):
        return paddle_frontend.pow(self, y)

    @with_supported_dtypes({"2.5.1 and below": ("float32", "float64")}, "paddle")
    def atan(self, name=None):
        return paddle_frontend.atan(self)

    @with_supported_dtypes({"2.5.1 and below": ("float32", "float64")}, "paddle")
    def atanh(self, name=None):
        return paddle_frontend.atanh(self)

    @with_supported_dtypes({"2.5.1 and below": ("float32", "float64")}, "paddle")
    def std(self, axis=None, unbiased=True, keepdim=False, name=None):
        return paddle_frontend.std(self, axis=axis, unbiased=unbiased, keepdim=keepdim)

    @with_supported_dtypes(
        {"2.5.1 and below": ("int32", "int64", "float32", "float64")}, "paddle"
    )
    def trunc(self, name=None):
        return paddle_frontend.trunc(self)

    @with_supported_dtypes({"2.5.1 and below": ("complex64", "complex128")}, "paddle")
    def as_real(self, name=None):
        if not ivy.is_complex_dtype(self._ivy_array):
            raise ivy.exceptions.IvyError(
                "as_real is only supported for complex tensors"
            )
        re_part = ivy.real(self._ivy_array)
        im_part = ivy.imag(self._ivy_array)
        return paddle_frontend.Tensor(ivy.stack((re_part, im_part), axis=-1))

    @with_supported_dtypes({"2.5.1 and below": ("float32", "float64")}, "paddle")
    def stanh(self, scale_a=0.67, scale_b=1.7159, name=None):
        return paddle_frontend.stanh(self, scale_a=scale_a, scale_b=scale_b)

    @with_supported_dtypes(
        {"2.5.1 and below": ("int32", "int64", "float32", "float64")}, "paddle"
    )
    def trace(self, offset=0, axis1=0, axis2=1, name=None):
        return paddle_frontend.Tensor(
            ivy.trace(self._ivy_array, offset=offset, axis1=axis1, axis2=axis2)
        )

    @with_supported_dtypes(
        {"2.5.1 and below": ("float32", "float64", "int16", "int32", "int64", "uint8")},
        "paddle",
    )
    def argmin(self, axis=None, keepdim=False, dtype=None, name=None):
        return paddle_frontend.argmin(self, axis=axis, keepdim=keepdim, dtype=dtype)

    @with_supported_dtypes(
        {"2.5.1 and below": ("float32", "float64", "int32", "int64")},
        "paddle",
    )
    def topk(self, k, axis=None, largest=True, sorted=True, name=None):
        return paddle_frontend.topk(self, k, axis=axis, largest=largest, sorted=sorted)

    @with_unsupported_dtypes({"2.5.1 and below": ("float16", "bfloat16")}, "paddle")
    def remainder(self, y, name=None):
        return paddle_frontend.remainder(self, y)

    def is_floating_point(self):
        return paddle_frontend.is_floating_point(self)

    @with_unsupported_dtypes(
        {"2.5.1 and below": ("complex", "uint8", "uint16")}, "paddle"
    )
    def numpy(self):
        return self.ivy_array.to_numpy()

    @with_unsupported_dtypes({"2.5.1 and below": ("float16", "bfloat16")}, "paddle")
    def nonzero(self):
        return paddle_frontend.nonzero(self)

    @with_supported_dtypes({"2.5.1 and below": ("float32", "float64")}, "paddle")
    def inner(self, y, name=None):
        return paddle_frontend.inner(self, y, name)

    @with_supported_dtypes({"2.5.1 and below": ("float32", "float64")}, "paddle")
    def mean(self, axis=None, keepdim=False, name=None):
<<<<<<< HEAD
        return paddle_frontend.mean(self._ivy_array, axis=axis, keepdim=keepdim)

    @with_supported_dtypes({"2.5.1 and below": ("float32", "float64")}, "paddle")
    def as_complex(self, name=None):
        if self._ivy_array.shape[-1] != 2:
            raise ivy.exceptions.IvyError(
                "The size of the last dimension of tensor does not equals 2"
            )
        dtype = (
            ivy.complex64 if ivy.dtype(self._ivy_array) == "float32" else ivy.complex128
        )
        re_part = self._ivy_array[..., 0]
        im_part = ivy.multiply(1j, self._ivy_array[..., 1])
        value = paddle_frontend.Tensor(ivy.add(re_part, im_part).astype(dtype))
        return value
=======
        return paddle_frontend.mean(self, axis=axis, keepdim=keepdim)

    @with_supported_dtypes(
        {"2.5.1 and below": ("float32", "float64", "int32", "int64")}, "paddle"
    )
    def less_equal(self, y, name=None):
        return paddle_frontend.less_equal(self._ivy_array, y)
>>>>>>> c1de2b81
<|MERGE_RESOLUTION|>--- conflicted
+++ resolved
@@ -741,28 +741,24 @@
 
     @with_supported_dtypes({"2.5.1 and below": ("float32", "float64")}, "paddle")
     def mean(self, axis=None, keepdim=False, name=None):
-<<<<<<< HEAD
-        return paddle_frontend.mean(self._ivy_array, axis=axis, keepdim=keepdim)
+        return paddle_frontend.mean(self, axis=axis, keepdim=keepdim)
 
     @with_supported_dtypes({"2.5.1 and below": ("float32", "float64")}, "paddle")
     def as_complex(self, name=None):
-        if self._ivy_array.shape[-1] != 2:
+        if self.ivy_array.shape[-1] != 2:
             raise ivy.exceptions.IvyError(
                 "The size of the last dimension of tensor does not equals 2"
             )
         dtype = (
-            ivy.complex64 if ivy.dtype(self._ivy_array) == "float32" else ivy.complex128
-        )
-        re_part = self._ivy_array[..., 0]
-        im_part = ivy.multiply(1j, self._ivy_array[..., 1])
+            ivy.complex64 if ivy.dtype(self.ivy_array) == "float32" else ivy.complex128
+        )
+        re_part = self.ivy_array[..., 0]
+        im_part = ivy.multiply(1j, self.ivy_array[..., 1])
         value = paddle_frontend.Tensor(ivy.add(re_part, im_part).astype(dtype))
         return value
-=======
-        return paddle_frontend.mean(self, axis=axis, keepdim=keepdim)
 
     @with_supported_dtypes(
         {"2.5.1 and below": ("float32", "float64", "int32", "int64")}, "paddle"
     )
     def less_equal(self, y, name=None):
-        return paddle_frontend.less_equal(self._ivy_array, y)
->>>>>>> c1de2b81
+        return paddle_frontend.less_equal(self._ivy_array, y)