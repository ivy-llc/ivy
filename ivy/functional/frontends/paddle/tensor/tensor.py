# local
import ivy
import ivy.functional.frontends.paddle as paddle_frontend
from ivy.func_wrapper import (
    with_supported_dtypes,
    with_unsupported_dtypes,
    with_supported_device_and_dtypes,
)
from ivy.functional.frontends.paddle.func_wrapper import _to_ivy_array


class Tensor:
    def __init__(self, array, dtype=None, place="cpu", stop_gradient=True):
        self._ivy_array = (
            ivy.array(array, dtype=dtype, device=place)
            if not isinstance(array, ivy.Array)
            else array
        )
        self._dtype = dtype
        self._place = place
        self._stop_gradient = stop_gradient

    def __repr__(self):
        return (
            f"ivy.frontends.paddle.Tensor(shape={self.shape}, dtype={self.dtype}, "
            + str(self.ivy_array.__repr__()).replace("ivy.array(", "")
        )

    # Properties #
    # ---------- #

    @property
    def ivy_array(self):
        return self._ivy_array

    @property
    def place(self):
        return self.ivy_array.device

    @property
    def dtype(self):
        return self._ivy_array.dtype

    @property
    def shape(self):
        return list(self.ivy_array.shape.shape)

    @property
    def ndim(self):
        return self.dim()

    # Setters #
    # --------#

    @ivy_array.setter
    def ivy_array(self, array):
        self._ivy_array = (
            ivy.array(array) if not isinstance(array, ivy.Array) else array
        )

    # Special Methods #
    # -------------------#

    @with_unsupported_dtypes(
        {"2.5.2 and below": ("bool", "unsigned", "int8", "float16", "bfloat16")},
        "paddle",
    )
    def __add__(self, y, /, name=None):
        return paddle_frontend.add(self, y)

    def __getitem__(self, item):
        ivy_args = ivy.nested_map(_to_ivy_array, [self, item])
        ret = ivy.get_item(*ivy_args)
        return paddle_frontend.Tensor(ret)

    def __setitem__(self, item, value):
        raise ivy.utils.exceptions.IvyException(
            "ivy.functional.frontends.paddle.Tensor object doesn't support assignment"
        )

    def __iter__(self):
        if self.ndim == 0:
            raise TypeError("iteration over a 0-d tensor not supported")
        for i in range(self.shape[0]):
            yield self[i]

    # Instance Methods #
    # ---------------- #

    def reshape(self, *args, shape=None):
        if args and shape:
            raise TypeError("reshape() got multiple values for argument 'shape'")
        if shape is not None:
            return paddle_frontend.reshape(self, shape)
        if args:
            if isinstance(args[0], (tuple, list)):
                shape = args[0]
                return paddle_frontend.reshape(self, shape)
            else:
                return paddle_frontend.reshape(self, args)
        return paddle_frontend.reshape(self)

    def dim(self):
        return self.ivy_array.ndim

    @with_unsupported_dtypes({"2.5.2 and below": ("float16", "bfloat16")}, "paddle")
    def abs(self):
        return paddle_frontend.abs(self)

    @with_unsupported_dtypes({"2.5.2 and below": ("float16", "bfloat16")}, "paddle")
    def acosh(self, name=None):
        return paddle_frontend.acosh(self)

    @with_unsupported_dtypes({"2.5.2 and below": ("float16", "bfloat16")}, "paddle")
    def add_n(self, inputs, name=None):
        inputs = ivy.array(inputs)
        return ivy.sum(inputs, dtype=inputs.dtype, axis=0)

    @with_unsupported_dtypes({"2.5.2 and below": ("float16", "bfloat16")}, "paddle")
    def ceil(self):
        return paddle_frontend.ceil(self)

    @with_supported_dtypes({"2.5.2 and below": ("float32", "float64")}, "paddle")
    def ceil_(self):
        self.ivy_array = self.ceil().ivy_array
        return self

    @with_unsupported_dtypes({"2.5.2 and below": ("complex", "int8")}, "paddle")
    def numel(self):
        return paddle_frontend.numel(self)

    @with_unsupported_dtypes({"2.5.2 and below": ("float16",)}, "paddle")
    def asinh(self, name=None):
        return paddle_frontend.asinh(self)

    @with_supported_dtypes({"2.5.2 and below": ("float32", "float64")}, "paddle")
    def asin(self, name=None):
        return paddle_frontend.asin(self)

    @with_supported_dtypes({"2.5.2 and below": ("float32", "float64")}, "paddle")
    def cosh(self, name=None):
        return paddle_frontend.cosh(self)

    @with_supported_dtypes(
        {
            "2.5.2 and below": (
                "int32",
                "int64",
                "float64",
                "complex128",
                "float32",
                "complex64",
                "bool",
            )
        },
        "paddle",
    )
    def diagonal(self, offset, axis1=0, axis2=1, name=None):
        return paddle_frontend.diagonal(self, offset=offset, axis1=axis1, axis2=axis2)

    @with_supported_dtypes({"2.5.2 and below": ("float32", "float64")}, "paddle")
    def log(self, name=None):
        return paddle_frontend.log(self)

    @with_supported_dtypes({"2.5.2 and below": ("float32", "float64")}, "paddle")
    def sin(self, name=None):
        return paddle_frontend.sin(self)

    @with_supported_dtypes({"2.5.2 and below": ("float32", "float64")}, "paddle")
    def sinh(self, name=None):
        return paddle_frontend.sinh(self)

    @with_supported_dtypes({"2.5.2 and below": ("float32", "float64")}, "paddle")
    def lerp(self, y, weight, name=None):
        return paddle_frontend.lerp(self, y, weight)

    @with_supported_dtypes({"2.5.2 and below": ("float32", "float64")}, "paddle")
    def lerp_(self, y, weight, name=None):
        self.ivy_array = paddle_frontend.lerp(self, y, weight).ivy_array
        return self

    @with_unsupported_dtypes({"2.5.2 and below": ("float16", "bfloat16")}, "paddle")
    def argmax(self, axis=None, keepdim=False, dtype=None, name=None):
        return paddle_frontend.argmax(self, axis=axis, keepdim=keepdim, dtype=dtype)

    @with_unsupported_dtypes({"2.5.2 and below": ("float16", "uint16")}, "paddle")
    def unsqueeze(self, axis=None, name=None):
        return paddle_frontend.Tensor(ivy.expand_dims(self._ivy_array, axis=axis))

    @with_supported_dtypes({"2.5.2 and below": ("float32", "float64")}, "paddle")
    def sqrt(self, name=None):
        return paddle_frontend.sqrt(self)

    @with_supported_dtypes({"2.5.2 and below": ("float32", "float64")}, "paddle")
    def sqrt_(self, name=None):
        self.ivy_array = self.sqrt().ivy_array
        return self

    @with_unsupported_dtypes({"2.5.2 and below": ("bfloat16", "uint16")}, "paddle")
    def zero_(self):
        self.ivy_array = paddle_frontend.zeros_like(self).ivy_array
        return self

    @with_supported_dtypes({"2.5.2 and below": ("float32", "float64")}, "paddle")
    def cos(self, name=None):
        return paddle_frontend.cos(self)

    @with_unsupported_dtypes({"2.5.2 and below": ("float16", "bfloat16")}, "paddle")
    def exp(self, name=None):
        return paddle_frontend.exp(self)

    @with_unsupported_dtypes({"2.5.2 and below": ("float16", "bfloat16")}, "paddle")
    def exp_(self, name=None):
        self.ivy_array = self.exp().ivy_array
        return self

    @with_supported_dtypes({"2.5.2 and below": ("float32", "float64")}, "paddle")
    def erf(self, name=None):
        return paddle_frontend.erf(self)

    @with_unsupported_dtypes({"2.5.2 and below": ("float16", "bfloat16")}, "paddle")
    def subtract(self, y, name=None):
        return paddle_frontend.subtract(self, y)

    @with_unsupported_dtypes(
        {"2.5.2 and below": ("float16", "uint8", "int8", "bool")}, "paddle"
    )
    def subtract_(self, y, name=None):
        self.ivy_array = self.subtract(y).ivy_array
        return self

<<<<<<< HEAD
    @with_supported_dtypes(
        {
            "2.5.1 and below": (
                "bool",
                "int32",
                "int64",
                "float16",
                "float32",
                "float64",
            )
        },
        "paddle",
    )
    def strided_slice(self, axes, starts, ends, strides):
        return paddle_frontend.strided_slice(
            self._ivy_array, axes=axes, starts=starts, ends=ends, strides=strides
        )

    @with_unsupported_dtypes({"2.5.1 and below": ("float16", "bfloat16")}, "paddle")
=======
    @with_unsupported_dtypes({"2.5.2 and below": ("float16", "bfloat16")}, "paddle")
>>>>>>> d7bc2149
    def log10(self, name=None):
        return paddle_frontend.Tensor(ivy.log10(self._ivy_array))

    @with_unsupported_dtypes({"2.5.2 and below": ("float16", "bfloat16")}, "paddle")
    def argsort(self, axis=-1, descending=False, name=None):
        return paddle_frontend.argsort(self, axis=axis, descending=descending)

    @with_unsupported_dtypes({"2.5.2 and below": ("float16", "bfloat16")}, "paddle")
    def floor(self, name=None):
        return paddle_frontend.floor(self)

    @with_unsupported_dtypes({"2.5.2 and below": ("float16", "bfloat16")}, "paddle")
    def floor_(self):
        self.ivy_array = self.floor().ivy_array
        return self

    @with_supported_dtypes({"2.5.2 and below": ("float32", "float64")}, "paddle")
    def round_(self, name=None):
        self.ivy_array = paddle_frontend.round(self).ivy_array
        return self

    @with_supported_dtypes(
        {"2.5.2 and below": ("float32", "float64", "int32", "int64")}, "paddle"
    )
    def clip(self, min=None, max=None, name=None):
        ivy.utils.assertions.check_all_or_any_fn(
            min,
            max,
            fn=ivy.exists,
            type="any",
            limit=[1, 2],
            message="at most one of min or max can be None",
        )
        if min is None:
            ret = ivy.minimum(self._ivy_array, max)
        elif max is None:
            ret = ivy.maximum(self._ivy_array, min)
        else:
            ret = ivy.clip(self._ivy_array, min, max)
        return paddle_frontend.Tensor(ret)

    @with_supported_dtypes(
        {"2.5.2 and below": ("float32", "float64", "int32", "int64")}, "paddle"
    )
    def clip_(self, min=None, max=None, name=None):
        self._ivy_array = self.clip(min, max).ivy_array
        return self

    @with_supported_dtypes({"2.5.2 and below": ("float32", "float64")}, "paddle")
    def tanh(self, name=None):
        return paddle_frontend.tanh(self)

    @with_supported_dtypes({"2.5.2 and below": ("float32", "float64")}, "paddle")
    def add_(self, y, name=None):
        self.ivy_array = paddle_frontend.add(self, y).ivy_array
        return self

    @with_supported_dtypes({"2.5.2 and below": ("float32", "float64")}, "paddle")
    def addmm(self, x, y, beta=1.0, alpha=1.0, name=None):
        return paddle_frontend.addmm(self, x, y, beta, alpha)

    @with_supported_dtypes(
        {"2.5.2 and below": ("float16", "float32", "float64", "int32", "int64")},
        "paddle",
    )
    def isinf(self, name=None):
        return paddle_frontend.isinf(self)

    @with_unsupported_dtypes({"2.5.2 and below": ("float16", "uint16")}, "paddle")
    def unsqueeze_(self, axis=None, name=None):
        self.ivy_array = self.unsqueeze(axis=axis).ivy_array
        return self

    @with_supported_dtypes({"2.5.2 and below": ("float32", "float64")}, "paddle")
    def square(self, name=None):
        return paddle_frontend.square(self)

    @with_unsupported_dtypes({"2.5.2 and below": ("float16", "bfloat16")}, "paddle")
    def remainder_(self, y, name=None):
        self.ivy_array = paddle_frontend.remainder(self, y).ivy_array
        return self

    @with_supported_dtypes({"2.5.2 and below": ("float32", "float64")}, "paddle")
    def cholesky(self, upper=False, name=None):
        return paddle_frontend.cholesky(self, upper=upper)

    @with_unsupported_dtypes(
        {"2.5.2 and below": ("float16", "uint16", "int16")}, "paddle"
    )
    def squeeze_(self, axis=None, name=None):
        self.ivy_array = paddle_frontend.squeeze(self, axis=axis).ivy_array
        return self

    @with_unsupported_dtypes({"2.5.2 and below": ("float16", "bfloat16")}, "paddle")
    def multiply(self, y, name=None):
        return paddle_frontend.multiply(self, y)

    @with_supported_dtypes(
        {"2.5.2 and below": ("float16", "float32", "float64", "int32", "int64")},
        "paddle",
    )
    def isfinite(self, name=None):
        return paddle_frontend.isfinite(self)

    @with_supported_dtypes({"2.4.2 and below": ("float16", "bfloat16")}, "paddle")
    def all(self, axis=None, keepdim=False, dtype=None, name=None):
        return paddle_frontend.Tensor(
            ivy.all(self.ivy_array, axis=axis, keepdims=keepdim, dtype=dtype)
        )

    @with_supported_dtypes({"2.5.2 and below": ("float16", "bfloat16")}, "paddle")
    def allclose(self, other, rtol=1e-05, atol=1e-08, equal_nan=False, name=None):
        return paddle_frontend.allclose(
            self, other, rtol=rtol, atol=atol, equal_nan=equal_nan
        )

    @with_unsupported_dtypes({"2.5.2 and below": ("float16", "bfloat16")}, "paddle")
    def sort(self, axis=-1, descending=False, name=None):
        return paddle_frontend.sort(self, axis=axis, descending=descending)

    @with_unsupported_dtypes({"2.5.2 and below": ("float16", "bfloat16")}, "paddle")
    def log1p(self, name=None):
        return paddle_frontend.log1p(self)

    @with_supported_dtypes(
        {
            "2.4.2 and below": (
                "bool",
                "uint8",
                "int8",
                "int16",
                "int32",
                "int64",
            )
        },
        "paddle",
    )
    def bitwise_and(self, y, out=None, name=None):
        return paddle_frontend.bitwise_and(self, y)

    @with_supported_dtypes(
        {
            "2.5.2 and below": (
                "bool",
                "int8",
                "int16",
                "int32",
                "int64",
                "float32",
                "float64",
            )
        },
        "paddle",
    )
    def logical_or(self, y, out=None, name=None):
        return paddle_frontend.logical_or(self, y, out=out)

    @with_supported_dtypes(
        {"2.5.2 and below": ("bool", "uint8", "int8", "int16", "int32", "int64")},
        "paddle",
    )
    def bitwise_xor(self, y, out=None, name=None):
        return paddle_frontend.bitwise_xor(self, y)

    @with_supported_dtypes({"2.5.2 and below": ("float16", "bfloat16")}, "paddle")
    def any(self, axis=None, keepdim=False, name=None):
        return paddle_frontend.any(self, axis=axis, keepdim=keepdim)

    @with_unsupported_dtypes({"2.5.2 and below": "bfloat16"}, "paddle")
    def astype(self, dtype):
        return paddle_frontend.Tensor(ivy.astype(self._ivy_array, dtype))

    @with_supported_dtypes(
        {"2.5.2 and below": ("bool", "uint8", "int8", "int16", "int32", "int64")},
        "paddle",
    )
    def bitwise_not(self, out=None, name=None):
        return paddle_frontend.bitwise_not(self, out=out)

    @with_supported_dtypes(
        {
            "2.5.2 and below": (
                "bool",
                "int8",
                "int16",
                "int32",
                "int64",
            )
        },
        "paddle",
    )
    def bitwise_or(self, y, out=None, name=None):
        return paddle_frontend.bitwise_or(self, y, out=out)

    @with_supported_dtypes(
        {
            "2.5.2 and below": (
                "bool",
                "int8",
                "int16",
                "int32",
                "int64",
                "float32",
                "float64",
            )
        },
        "paddle",
    )
    def logical_xor(self, y, out=None, name=None):
        return paddle_frontend.logical_xor(self, y, out=out)

    @with_supported_dtypes(
        {"2.5.2 and below": ("float16", "float32", "float64", "int32", "int64")},
        "paddle",
    )
    def isnan(self, name=None):
        return paddle_frontend.isnan(self)

    @with_unsupported_dtypes(
        {
            "2.5.2 and below": (
                "bool",
                "uint8",
                "int8",
                "int16",
                "complex64",
                "complex128",
            )
        },
        "paddle",
    )
    def greater_than(self, y, name=None):
        return paddle_frontend.greater_than(self, y)

    @with_supported_dtypes({"2.5.2 and below": ("float32", "float64")}, "paddle")
    def rsqrt(self, name=None):
        return paddle_frontend.rsqrt(self)

    @with_supported_dtypes({"2.5.2 and below": ("float32", "float64")}, "paddle")
    def rsqrt_(self, name=None):
        self.ivy_array = self.rsqrt().ivy_array
        return self

    @with_supported_dtypes({"2.5.2 and below": ("float32", "float64")}, "paddle")
    def reciprocal(self, name=None):
        return paddle_frontend.reciprocal(self)

    @with_supported_dtypes(
        {
            "2.5.2 and below": (
                "bool",
                "int8",
                "int16",
                "int32",
                "int64",
                "float32",
                "float64",
            )
        },
        "paddle",
    )
    def logical_and(self, y, out=None, name=None):
        return paddle_frontend.logical_and(self, y, out=out)

    @with_supported_dtypes({"2.5.2 and below": ("float32", "float64")}, "paddle")
    def divide(self, y, name=None):
        return paddle_frontend.divide(self, y)

    @with_supported_dtypes(
        {"2.5.2 and below": ("float32", "float64", "complex64", "complex128")},
        "paddle",
    )
    def eigvals(self, name=None):
        return paddle_frontend.eigvals(self)

    @with_unsupported_dtypes(
        {
            "2.5.2 and below": (
                "bool",
                "uint8",
                "int8",
                "int16",
                "complex64",
                "complex128",
            )
        },
        "paddle",
    )
    def less_than(self, y, name=None):
        return paddle_frontend.less_than(self, y)

    @with_unsupported_dtypes({"2.5.2 and below": ("float16", "bfloat16")}, "paddle")
    def cumprod(self, dim=None, dtype=None, name=None):
        return paddle_frontend.cumprod(self, dim=dim, dtype=dtype)

    @with_unsupported_dtypes({"2.5.2 and below": ("float16", "bfloat16")}, "paddle")
    def cumsum(self, axis=None, dtype=None, name=None):
        return paddle_frontend.Tensor(
            ivy.cumsum(self._ivy_array, axis=axis, dtype=dtype)
        )

    @with_supported_dtypes(
        {"2.5.2 and below": ("complex64", "complex128", "float32", "float64")},
        "paddle",
    )
    def angle(self, name=None):
        return paddle_frontend.angle(self)

    @with_unsupported_dtypes(
        {
            "2.5.2 and below": (
                "uint8",
                "int8",
                "int16",
                "complex64",
                "complex128",
            )
        },
        "paddle",
    )
    def equal(self, y, name=None):
        return paddle_frontend.equal(self, y)

    @with_unsupported_dtypes({"2.5.2 and below": ("float16", "bfloat16")}, "paddle")
    def rad2deg(self, name=None):
        return paddle_frontend.rad2deg(self)

    @with_unsupported_dtypes(
        {
            "2.5.2 and below": (
                "uint8",
                "int8",
                "int16",
                "float16",
                "complex64",
                "complex128",
            )
        },
        "paddle",
    )
    def equal_all(self, y, name=None):
        return paddle_frontend.equal_all(self, y)

    @with_supported_dtypes({"2.5.2 and below": ("float32", "float64")}, "paddle")
    def maximum(self, other, name=None):
        return paddle_frontend.maximum(self, other)

    @with_unsupported_dtypes({"2.5.2 and below": "bfloat16"}, "paddle")
    def fmax(self, y, name=None):
        return paddle_frontend.fmax(self, y)

    @with_unsupported_dtypes({"2.5.2 and below": "bfloat16"}, "paddle")
    def fmin(self, y, name=None):
        return paddle_frontend.fmin(self, y)

    @with_supported_dtypes(
        {"2.5.2 and below": ("float32", "float64", "int32", "int64")}, "paddle"
    )
    def minimum(self, y, name=None):
        return paddle_frontend.minimum(self, y)

    @with_supported_dtypes(
        {"2.5.2 and below": ("float32", "float64", "int32", "int64")}, "paddle"
    )
    def max(self, axis=None, keepdim=False, name=None):
        return paddle_frontend.max(self, axis=axis, keepdim=keepdim)

    @with_unsupported_dtypes({"2.5.2 and below": ("float16", "bfloat16")}, "paddle")
    def deg2rad(self, name=None):
        return paddle_frontend.deg2rad(self)

    @with_supported_dtypes({"2.5.2 and below": ("float32", "float64")}, "paddle")
    def digamma(self, name=None):
        return paddle_frontend.digamma(self)

    @with_supported_dtypes(
        {"2.5.2 and below": ("float32", "float64", "int32", "int64", "bool")}, "paddle"
    )
    def rot90(self, k=1, axes=(0, 1), name=None):
        return paddle_frontend.rot90(self, k=k, axes=axes)

    @with_supported_dtypes(
        {"2.5.2 and below": ("complex64", "complex128")},
        "paddle",
    )
    def imag(self, name=None):
        return paddle_frontend.imag(self)

    def is_tensor(self):
        return paddle_frontend.is_tensor(self)

    @with_supported_dtypes(
        {
            "2.5.2 and below": (
                "float32",
                "float64",
            )
        },
        "paddle",
    )
    def isclose(self, y, rtol=1e-05, atol=1e-08, equal_nan=False, name=None):
        return paddle_frontend.isclose(
            self, y, rtol=rtol, atol=atol, equal_nan=equal_nan
        )

    @with_supported_dtypes({"2.5.2 and below": ("int32", "int64")}, "paddle")
    def floor_divide(self, y, name=None):
        return paddle_frontend.floor_divide(self, y)

    @with_supported_dtypes({"2.5.2 and below": ("int32", "int64")}, "paddle")
    def mod(self, y, name=None):
        return paddle_frontend.Tensor(ivy.fmod(self._ivy_array, _to_ivy_array(y)))

    # cond
    @with_supported_dtypes({"2.5.2 and below": ("float32", "float64")}, "paddle")
    def cond(self, p=None, name=None):
        return paddle_frontend.cond(self, p=p, name=name)

    @with_unsupported_dtypes({"2.4.2 and below": ("int16", "float16")}, "paddle")
    def conj(self, name=None):
        return paddle_frontend.conj(self)

    @with_supported_dtypes({"2.5.2 and below": ("float32", "float64")}, "paddle")
    def log2(self, name=None):
        return paddle_frontend.log2(self)

    @with_unsupported_dtypes(
        {"2.4.2 and below": ("float32", "float64", "int32", "int64")}, "paddle"
    )
    def neg(self, name=None):
        return paddle_frontend.neg(self)

    @with_supported_dtypes(
        {
            "2.5.2 and below": (
                "bool",
                "int8",
                "int16",
                "int32",
                "int64",
                "float32",
                "float64",
            )
        },
        "paddle",
    )
    def logical_not(self, out=None, name=None):
        return paddle_frontend.logical_not(self)

    @with_unsupported_dtypes({"2.5.2 and below": ("float16", "bfloat16")}, "paddle")
    def sign(self, name=None):
        return paddle_frontend.sign(self)

    @with_supported_dtypes({"2.5.2 and below": ("float32", "float64")}, "paddle")
    def var(self, axis=None, unbiased=True, keepdim=False, name=None):
        return paddle_frontend.var(self, axis=axis, unbiased=unbiased, keepdim=keepdim)

    @with_unsupported_dtypes({"2.5.2 and below": ("float16", "bfloat16")}, "paddle")
    def sgn(self, name=None):
        return paddle_frontend.sgn(self)

    def tolist(self):
        return paddle_frontend.Tensor(ivy.to_list(self._ivy_array))

    @with_supported_dtypes(
        {"2.5.2 and below": ("float32", "float64", "int32", "int64")},
        "paddle",
    )
    def min(self, axis=None, keepdim=False, name=None):
        return paddle_frontend.min(self, axis=axis, keepdim=keepdim)

    @with_supported_dtypes(
        {"2.5.2 and below": ("int32", "int64", "float32", "float64")}, "paddle"
    )
    def pow(self, y, name=None):
        return paddle_frontend.pow(self, y)

    @with_supported_dtypes(
        {"2.5.2 and below": ("float32", "float64", "int32", "int64")}, "paddle"
    )
    def prod(self, axis=None, keepdim=False, dtype=None, name=None):
        return paddle_frontend.Tensor(
            ivy.prod(self._ivy_array, axis=axis, keepdims=keepdim, dtype=dtype)
        )

    @with_supported_dtypes({"2.5.2 and below": ("float32", "float64")}, "paddle")
    def atan(self, name=None):
        return paddle_frontend.atan(self)

    @with_supported_dtypes({"2.5.2 and below": ("float32", "float64")}, "paddle")
    def atanh(self, name=None):
        return paddle_frontend.atanh(self)

    @with_supported_dtypes({"2.5.2 and below": ("float32", "float64")}, "paddle")
    def std(self, axis=None, unbiased=True, keepdim=False, name=None):
        return paddle_frontend.std(self, axis=axis, unbiased=unbiased, keepdim=keepdim)

    @with_supported_dtypes(
        {"2.5.2 and below": ("int32", "int64", "float32", "float64")}, "paddle"
    )
    def trunc(self, name=None):
        return paddle_frontend.trunc(self)

    @with_supported_dtypes({"2.5.2 and below": ("complex64", "complex128")}, "paddle")
    def as_real(self, name=None):
        if not ivy.is_complex_dtype(self._ivy_array):
            raise ivy.exceptions.IvyError(
                "as_real is only supported for complex tensors"
            )
        re_part = ivy.real(self._ivy_array)
        im_part = ivy.imag(self._ivy_array)
        return paddle_frontend.Tensor(ivy.stack((re_part, im_part), axis=-1))

    @with_supported_dtypes({"2.5.2 and below": ("float32", "float64")}, "paddle")
    def stanh(self, scale_a=0.67, scale_b=1.7159, name=None):
        return paddle_frontend.stanh(self, scale_a=scale_a, scale_b=scale_b)

    @with_supported_dtypes(
        {"2.5.2 and below": ("int32", "int64", "float32", "float64")}, "paddle"
    )
    def trace(self, offset=0, axis1=0, axis2=1, name=None):
        return paddle_frontend.Tensor(
            ivy.trace(self._ivy_array, offset=offset, axis1=axis1, axis2=axis2)
        )

    @with_supported_dtypes(
        {
            "2.5.2 and below": (
                "float32",
                "float64",
                "int16",
                "int32",
                "int64",
                "uint8",
            )
        },
        "paddle",
    )
    def argmin(self, axis=None, keepdim=False, dtype=None, name=None):
        return paddle_frontend.argmin(self, axis=axis, keepdim=keepdim, dtype=dtype)

    @with_supported_dtypes(
        {"2.5.2 and below": ("float32", "float64", "int32", "int64")},
        "paddle",
    )
    def topk(self, k, axis=None, largest=True, sorted=True, name=None):
        return paddle_frontend.topk(self, k, axis=axis, largest=largest, sorted=sorted)

    @with_unsupported_dtypes({"2.5.2 and below": ("float16", "bfloat16")}, "paddle")
    def remainder(self, y, name=None):
        return paddle_frontend.remainder(self, y)

    def is_floating_point(self):
        return paddle_frontend.is_floating_point(self)

    @with_supported_dtypes({"2.5.2 and below": ("float32", "float64")}, "paddle")
    def tanh_(self, name=None):
        y = self.tanh(self)
        return ivy.inplace_update(self, y)

    @with_supported_dtypes({"2.5.2 and below": ("float32", "float64")}, "paddle")
    def reciprocal_(self, name=None):
        y = self.reciprocal(self)
        return ivy.inplace_update(self, y)

    @with_unsupported_dtypes(
        {"2.5.2 and below": ("complex", "uint8", "uint16")}, "paddle"
    )
    def numpy(self):
        return self.ivy_array.to_numpy()

    @with_unsupported_dtypes({"2.5.2 and below": ("float16", "bfloat16")}, "paddle")
    def nonzero(self):
        return paddle_frontend.nonzero(self)

    @with_supported_dtypes({"2.5.2 and below": ("float32", "float64")}, "paddle")
    def inner(self, y, name=None):
        return paddle_frontend.inner(self, y, name)

    @with_supported_dtypes({"2.5.2 and below": ("float32", "float64")}, "paddle")
    def mean(self, axis=None, keepdim=False, name=None):
        return paddle_frontend.mean(self, axis=axis, keepdim=keepdim)

    @with_supported_dtypes({"2.5.2 and below": ("float32", "float64")}, "paddle")
    def as_complex(self, name=None):
        if self.ivy_array.shape[-1] != 2:
            raise ivy.exceptions.IvyError(
                "The size of the last dimension of tensor does not equals 2"
            )
        dtype = (
            ivy.complex64 if ivy.dtype(self.ivy_array) == "float32" else ivy.complex128
        )
        re_part = self.ivy_array[..., 0]
        im_part = ivy.multiply(1j, self.ivy_array[..., 1])
        value = paddle_frontend.Tensor(ivy.add(re_part, im_part).astype(dtype))
        return value

    @with_supported_dtypes(
        {"2.5.2 and below": ("int32", "int64", "float32", "float64", "bool")}, "paddle"
    )
    def not_equal(self, y, name=None):
        return paddle_frontend.not_equal(self._ivy_array, y)

    @with_supported_dtypes(
        {"2.5.2 and below": ("float32", "float64", "int32", "int64")}, "paddle"
    )
    def less_equal(self, y, name=None):
        return paddle_frontend.less_equal(self._ivy_array, y)

    @with_supported_dtypes({"2.5.2 and below": ("complex64", "complex128")}, "paddle")
    def real(self, name=None):
        return paddle_frontend.real(self._ivy_array)

    @with_unsupported_dtypes({"2.5.2 and below": ("float16", "bfloat16")}, "paddle")
    def t(self, name=None):
        axes = list(range(len(self.ivy_array.shape)))[::-1]
        return ivy.permute_dims(self.ivy_array, axes=axes)

    @with_supported_dtypes(
        {
            "2.5.2 and below": (
                "bool",
                "float16",
                "float32",
                "float64",
                "int32",
                "int64",
                "uint8",
            )
        },
        "paddle",
    )
    def cast(self, dtype):
        return paddle_frontend.cast(self, dtype)

    @with_unsupported_dtypes({"2.5.2 and below": ("float16", "bfloat16")}, "paddle")
    def bmm(self, y, transpose_x=False, transpose_y=False, name=None):
        return paddle_frontend.bmm(self, y, transpose_x, transpose_y)

    @with_supported_dtypes(
        {"2.5.2 and below": ("float16", "float32", "float64", "int32", "int64")},
        "paddle",
    )
    def fill_(self, value):
        filled_tensor = paddle_frontend.full_like(self, value)
        return ivy.inplace_update(self, filled_tensor)

    @with_supported_dtypes(
        {
            "2.5.2 and below": (
                "bool",
                "int32",
                "int64",
                "float16",
                "float32",
                "float64",
            )
        },
        "paddle",
    )
    def unbind(self, axis=0):
        return paddle_frontend.unbind(self._ivy_array, axis=axis)

    @with_supported_dtypes(
        {
            "2.5.2 and below": (
                "bool",
                "int32",
                "int64",
                "float16",
                "float32",
                "float64",
            )
        },
        "paddle",
    )
    def unique_consecutive(self, axis=0):
        return paddle_frontend.unique_consecutive(self._ivy_array, axis=axis)

    def cpu(self):
        self.ivy_array = ivy.to_device(self.ivy_array, ivy.as_ivy_dev("cpu"))
        return self

    @with_unsupported_dtypes(
        {"2.5.2 and below": ("int16", "complex64", "complex128")},
        "paddle",
    )
    def split(self, num_or_sections, axis=0, name=None):
        return paddle_frontend.split(self._ivy_array, num_or_sections, axis, name)

    @with_supported_dtypes(
        {"2.5.2 and below": ("float32", "float64", "int32", "int64")}, "paddle"
    )
    def frac(self, name=None):
        return paddle_frontend.frac(self._ivy_array)

    @with_unsupported_dtypes({"2.5.2 and below": ("float16", "bfloat16")}, "paddle")
    def gather(self, y, name=None):
        return paddle_frontend.gather(self, y)

    @with_unsupported_dtypes(
        {"2.5.2 and below": ("float16", "uint8", "int8", "bool")}, "paddle"
    )
    def gather_(self, y, name=None):
        res = self.gather(self, y)
        return ivy.inplace_update(self, res)

    @with_supported_dtypes(
        {"2.5.2 and below": ("float32", "float64", "int32", "int64")}, "paddle"
    )
    def heaviside(self, y, name=None):
        return paddle_frontend.heaviside(self, y)

    @with_supported_dtypes(
        {"2.5.2 and below": ("bool", "int32", "int64", "float32", "float64")}, "paddle"
    )
    def expand(self, shape, name=None):
        return paddle_frontend.expand(self._ivy_array, shape)

    @with_supported_device_and_dtypes(
        {
            "2.5.2 and below": {
                "cpu": (
                    "bool",
                    "int32",
                    "int64",
                    "float32",
                    "float64",
                    "complex64",
                    "complex128",
                )
            }
        },
        "paddle",
    )
    def tile(self, repeat_times):
        return paddle_frontend.Tensor(ivy.tile(self._ivy_array, repeats=repeat_times))<|MERGE_RESOLUTION|>--- conflicted
+++ resolved
@@ -229,10 +229,9 @@
         self.ivy_array = self.subtract(y).ivy_array
         return self
 
-<<<<<<< HEAD
-    @with_supported_dtypes(
-        {
-            "2.5.1 and below": (
+    @with_supported_dtypes(
+        {
+            "2.5.2 and below": (
                 "bool",
                 "int32",
                 "int64",
@@ -248,10 +247,7 @@
             self._ivy_array, axes=axes, starts=starts, ends=ends, strides=strides
         )
 
-    @with_unsupported_dtypes({"2.5.1 and below": ("float16", "bfloat16")}, "paddle")
-=======
-    @with_unsupported_dtypes({"2.5.2 and below": ("float16", "bfloat16")}, "paddle")
->>>>>>> d7bc2149
+    @with_unsupported_dtypes({"2.5.2 and below": ("float16", "bfloat16")}, "paddle")
     def log10(self, name=None):
         return paddle_frontend.Tensor(ivy.log10(self._ivy_array))
 
