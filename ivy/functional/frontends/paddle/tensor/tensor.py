# local
import ivy
import ivy.functional.frontends.paddle as paddle_frontend
from ivy.func_wrapper import (
    with_supported_dtypes,
    with_unsupported_dtypes,
)
from ivy.functional.frontends.paddle.func_wrapper import _to_ivy_array


class Tensor:
    def __init__(self, array, dtype=None, place="cpu", stop_gradient=True):
        self._ivy_array = (
            ivy.array(array, dtype=dtype, device=place)
            if not isinstance(array, ivy.Array)
            else array
        )
        self._dtype = dtype
        self._place = place
        self._stop_gradient = stop_gradient

    def __repr__(self):
        return (
            str(self._ivy_array.__repr__())
            .replace("ivy.array", "ivy.frontends.paddle.Tensor")
            .replace("dev", "place")
        )

    # Properties #
    # ---------- #

    @property
    def ivy_array(self):
        return self._ivy_array

    @property
    def place(self):
        return self.ivy_array.device

    @property
    def dtype(self):
        return self._ivy_array.dtype

    @property
    def shape(self):
        return self._ivy_array.shape

    @property
    def ndim(self):
        return self.dim()

    # Setters #
    # --------#

    @ivy_array.setter
    def ivy_array(self, array):
        self._ivy_array = (
            ivy.array(array) if not isinstance(array, ivy.Array) else array
        )

    # Special Methods #
    # -------------------#

    def __getitem__(self, item):
        ivy_args = ivy.nested_map([self, item], _to_ivy_array)
        ret = ivy.get_item(*ivy_args)
        return paddle_frontend.Tensor(ret)

    def __setitem__(self, item, value):
        raise ivy.utils.exceptions.IvyException(
            "ivy.functional.frontends.paddle.Tensor object doesn't support assignment"
        )

    def __iter__(self):
        if self.ndim == 0:
            raise TypeError("iteration over a 0-d tensor not supported")
        for i in range(self.shape[0]):
            yield self[i]

    # Instance Methods #
    # ---------------- #

    def reshape(self, *args, shape=None):
        if args and shape:
            raise TypeError("reshape() got multiple values for argument 'shape'")
        if shape is not None:
            return paddle_frontend.reshape(self._ivy_array, shape)
        if args:
            if isinstance(args[0], (tuple, list)):
                shape = args[0]
                return paddle_frontend.reshape(self._ivy_array, shape)
            else:
                return paddle_frontend.reshape(self._ivy_array, args)
        return paddle_frontend.reshape(self._ivy_array)

    def dim(self):
        return self.ivy_array.ndim

    @with_unsupported_dtypes({"2.5.1 and below": ("float16", "bfloat16")}, "paddle")
    def abs(self):
        return paddle_frontend.abs(self)

    @with_unsupported_dtypes({"2.5.1 and below": ("float16", "bfloat16")}, "paddle")
    def acosh(self, name=None):
        return paddle_frontend.Tensor(ivy.acosh(self._ivy_array))

    @with_unsupported_dtypes({"2.5.1 and below": ("float16", "bfloat16")}, "paddle")
    def ceil(self):
        return paddle_frontend.ceil(self)

    @with_supported_dtypes({"2.5.1 and below": ("float32", "float64")}, "paddle")
    def ceil_(self):
        self.ivy_array = self.ceil().ivy_array
        return self

    @with_unsupported_dtypes({"2.5.1 and below": ("complex", "int8")}, "paddle")
    def numel(self):
        return paddle_frontend.numel(self)

    @with_unsupported_dtypes({"2.5.1 and below": ("float16",)}, "paddle")
    def asinh(self, name=None):
        return paddle_frontend.Tensor(ivy.asinh(self._ivy_array))

    @with_supported_dtypes({"2.5.1 and below": ("float32", "float64")}, "paddle")
    def asin(self, name=None):
        return paddle_frontend.Tensor(ivy.asin(self._ivy_array))

    @with_supported_dtypes({"2.5.1 and below": ("float32", "float64")}, "paddle")
    def cosh(self, name=None):
        return paddle_frontend.Tensor(ivy.cosh(self._ivy_array))

    @with_supported_dtypes({"2.5.1 and below": ("float32", "float64")}, "paddle")
    def log(self, name=None):
        return paddle_frontend.Tensor(ivy.log(self._ivy_array))

    @with_supported_dtypes({"2.5.1 and below": ("float32", "float64")}, "paddle")
    def sin(self, name=None):
        return paddle_frontend.Tensor(ivy.sin(self._ivy_array))

    @with_supported_dtypes({"2.5.1 and below": ("float32", "float64")}, "paddle")
    def sinh(self, name=None):
        return paddle_frontend.Tensor(ivy.sinh(self._ivy_array))

    @with_supported_dtypes({"2.5.1 and below": ("float32", "float64")}, "paddle")
    def lerp_(self, y, weight, name=None):
        self.ivy_array = paddle_frontend.lerp(self, y, weight).ivy_array
        return self

    @with_unsupported_dtypes({"2.5.1 and below": ("float16", "bfloat16")}, "paddle")
    def argmax(self, axis=None, keepdim=False, dtype=None, name=None):
        return paddle_frontend.Tensor(
            ivy.argmax(self._ivy_array, axis=axis, keepdims=keepdim, dtype=dtype)
        )

    @with_unsupported_dtypes({"2.5.1 and below": ("float16", "uint16")}, "paddle")
    def unsqueeze(self, axis=None, name=None):
        return paddle_frontend.Tensor(ivy.expand_dims(self._ivy_array, axis=axis))

    @with_supported_dtypes({"2.5.1 and below": ("float32", "float64")}, "paddle")
    def sqrt(self, name=None):
        return paddle_frontend.Tensor(ivy.sqrt(self._ivy_array))

    @with_supported_dtypes({"2.5.1 and below": ("float32", "float64")}, "paddle")
    def sqrt_(self, name=None):
        self.ivy_array = self.sqrt().ivy_array
        return self

    @with_unsupported_dtypes({"2.5.1 and below": ("bfloat16", "uint16")}, "paddle")
    def zero_(self):
        self.ivy_array = paddle_frontend.Tensor(
            ivy.zeros_like(self._ivy_array)
        ).ivy_array
        return self

    @with_supported_dtypes({"2.5.1 and below": ("float32", "float64")}, "paddle")
    def cos(self, name=None):
        return paddle_frontend.Tensor(ivy.cos(self._ivy_array))

    @with_unsupported_dtypes({"2.5.1 and below": ("float16", "bfloat16")}, "paddle")
    def exp(self, name=None):
        return paddle_frontend.Tensor(ivy.exp(self._ivy_array))

    @with_unsupported_dtypes({"2.5.1 and below": ("float16", "bfloat16")}, "paddle")
    def exp_(self, name=None):
        self.ivy_array = self.exp().ivy_array
        return self

    @with_supported_dtypes({"2.5.1 and below": ("float32", "float64")}, "paddle")
    def erf(self, name=None):
        return paddle_frontend.Tensor(ivy.erf(self._ivy_array))

    @with_unsupported_dtypes({"2.5.1 and below": ("float16", "bfloat16")}, "paddle")
    def subtract(self, y, name=None):
        return paddle_frontend.Tensor(ivy.subtract(self._ivy_array, _to_ivy_array(y)))

    @with_unsupported_dtypes(
        {"2.5.1 and below": ("float16", "uint8", "int8", "bool")}, "paddle"
    )
    def subtract_(self, y, name=None):
        self.ivy_array = self.subtract(y).ivy_array
        return self

    @with_unsupported_dtypes({"2.5.1 and below": ("float16", "bfloat16")}, "paddle")
    def log10(self, name=None):
        return paddle_frontend.Tensor(ivy.log10(self._ivy_array))

    @with_unsupported_dtypes({"2.5.1 and below": ("float16", "bfloat16")}, "paddle")
    def argsort(self, axis=-1, descending=False, name=None):
        return paddle_frontend.Tensor(
            ivy.argsort(self._ivy_array, axis=axis, descending=descending)
        )

    @with_unsupported_dtypes({"2.5.1 and below": ("float16", "bfloat16")}, "paddle")
    def floor(self, name=None):
        return paddle_frontend.Tensor(ivy.floor(self._ivy_array))

    @with_unsupported_dtypes({"2.5.1 and below": ("float16", "bfloat16")}, "paddle")
    def floor_(self):
        self.ivy_array = self.floor().ivy_array
        return self

    @with_supported_dtypes(
        {"2.5.1 and below": ("float32", "float64", "int32", "int64")}, "paddle"
    )
    def clip(self, min=None, max=None, name=None):
        ivy.utils.assertions.check_all_or_any_fn(
            min,
            max,
            fn=ivy.exists,
            type="any",
            limit=[1, 2],
            message="at most one of min or max can be None",
        )
        if min is None:
            ret = ivy.minimum(self._ivy_array, max)
        elif max is None:
            ret = ivy.maximum(self._ivy_array, min)
        else:
            ret = ivy.clip(self._ivy_array, min, max)
        return paddle_frontend.Tensor(ret)

    @with_supported_dtypes(
        {"2.5.1 and below": ("float32", "float64", "int32", "int64")}, "paddle"
    )
    def clip_(self, min=None, max=None, name=None):
        ivy.utils.assertions.check_all_or_any_fn(
            min,
            max,
            fn=ivy.exists,
            type="any",
            limit=[1, 2],
            message="at most one of min or max can be None",
        )
        if min is None:
            self._ivy_array = ivy.minimum(self._ivy_array, max)
        elif max is None:
            self._ivy_array = ivy.maximum(self._ivy_array, min)
        else:
            self._ivy_array = ivy.clip(self._ivy_array, min, max)
        return self

    @with_supported_dtypes({"2.5.1 and below": ("float32", "float64")}, "paddle")
    def tanh(self, name=None):
        return paddle_frontend.Tensor(ivy.tanh(self._ivy_array))

    @with_supported_dtypes({"2.5.1 and below": ("float32", "float64")}, "paddle")
    def add_(self, y, name=None):
        self.ivy_array = paddle_frontend.Tensor(
            ivy.add(self._ivy_array, _to_ivy_array(y))
        ).ivy_array
        return self

    @with_supported_dtypes(
        {"2.5.1 and below": ("float16", "float32", "float64", "int32", "int64")},
        "paddle",
    )
    def isinf(self, name=None):
        return paddle_frontend.Tensor(ivy.isinf(self._ivy_array))

    @with_unsupported_dtypes({"2.5.1 and below": ("float16", "uint16")}, "paddle")
    def unsqueeze_(self, axis=None, name=None):
        self.ivy_array = paddle_frontend.Tensor(
            ivy.expand_dims(self._ivy_array, axis=axis)
        ).ivy_array
        return self

    @with_supported_dtypes({"2.5.1 and below": ("float32", "float64")}, "paddle")
    def square(self, name=None):
        return paddle_frontend.Tensor(ivy.square(self._ivy_array))

    @with_unsupported_dtypes({"2.5.1 and below": ("float16", "bfloat16")}, "paddle")
    def remainder_(self, y, name=None):
        self.ivy_array = paddle_frontend.Tensor(
            ivy.remainder(self._ivy_array, _to_ivy_array(y))
        ).ivy_array
        return self

    @with_supported_dtypes({"2.5.1 and below": ("float32", "float64")}, "paddle")
    def cholesky(self, upper=False, name=None):
        return paddle_frontend.Tensor(ivy.cholesky(self._ivy_array, upper=upper))

    @with_unsupported_dtypes(
        {"2.5.1 and below": ("float16", "uint16", "int16")}, "paddle"
    )
    def squeeze_(self, axis=None, name=None):
        if isinstance(axis, int) and self.ndim > 0:
            if self.shape[axis] > 1:
                return self
        if len(self.shape) == 0:
            return self
        self.ivy_array = paddle_frontend.Tensor(
            ivy.squeeze(self._ivy_array, axis=axis)
        ).ivy_array
        return self

    @with_unsupported_dtypes({"2.5.1 and below": ("float16", "bfloat16")}, "paddle")
    def multiply(self, y, name=None):
        return paddle_frontend.multiply(self, y)

    @with_supported_dtypes(
        {"2.5.1 and below": ("float16", "float32", "float64", "int32", "int64")},
        "paddle",
    )
    def isfinite(self, name=None):
        return paddle_frontend.Tensor(ivy.isfinite(self._ivy_array))

    @with_supported_dtypes({"2.4.2 and below": ("float16", "bfloat16")}, "paddle")
    def all(self, axis=None, keepdim=False, dtype=None, name=None):
        return paddle_frontend.Tensor(
            ivy.all(self.ivy_array, axis=axis, keepdims=keepdim, dtype=dtype)
        )

    @with_supported_dtypes({"2.5.1 and below": ("float16", "bfloat16")}, "paddle")
    def allclose(self, other, rtol=1e-05, atol=1e-08, equal_nan=False, name=None):
        return paddle_frontend.Tensor(
            ivy.allclose(
                self._ivy_array, other, rtol=rtol, atol=atol, equal_nan=equal_nan
            )
        )

    @with_unsupported_dtypes({"2.5.1 and below": ("float16", "bfloat16")}, "paddle")
    def sort(self, axis=-1, descending=False, name=None):
        return paddle_frontend.Tensor(
            ivy.sort(self._ivy_array, axis=axis, descending=descending)
        )

    @with_unsupported_dtypes({"2.5.1 and below": ("float16", "bfloat16")}, "paddle")
    def log1p(self, name=None):
        return ivy.log1p(self._ivy_array)

    @with_supported_dtypes(
        {
            "2.4.2 and below": (
                "bool",
                "uint8",
                "int8",
                "int16",
                "int32",
                "int64",
            )
        },
        "paddle",
    )
    def bitwise_and(self, y, out=None, name=None):
        return paddle_frontend.bitwise_and(self, y)

    @with_supported_dtypes(
        {
            "2.5.1 and below": (
                "bool",
                "int8",
                "int16",
                "int32",
                "int64",
                "float32",
                "float64",
            )
        },
        "paddle",
    )
    def logical_or(self, y, out=None, name=None):
        return paddle_frontend.logical_or(self, y, out=out)

    @with_supported_dtypes(
        {"2.5.1 and below": ("bool", "uint8", "int8", "int16", "int32", "int64")},
        "paddle",
    )
    def bitwise_xor(self, y, out=None, name=None):
        return paddle_frontend.bitwise_xor(self, y)

    @with_supported_dtypes({"2.5.1 and below": ("float16", "bfloat16")}, "paddle")
    def any(self, axis=None, keepdim=False, name=None):
        return paddle_frontend.Tensor(
            ivy.any(self._ivy_array, axis=axis, keepdims=keepdim)
        )

    @with_unsupported_dtypes({"2.5.1 and below": "bfloat16"}, "paddle")
    def astype(self, dtype):
        return paddle_frontend.Tensor(ivy.astype(self._ivy_array, dtype))

    @with_supported_dtypes(
        {"2.5.1 and below": ("bool", "uint8", "int8", "int16", "int32", "int64")},
        "paddle",
    )
    def bitwise_not(self, out=None, name=None):
        return paddle_frontend.Tensor(ivy.bitwise_invert(self._ivy_array, out=out))

    @with_supported_dtypes(
        {
            "2.5.1 and below": (
                "bool",
                "int8",
                "int16",
                "int32",
                "int64",
            )
        },
        "paddle",
    )
    def bitwise_or(self, y, out=None, name=None):
        return paddle_frontend.bitwise_or(self, y, out=out)

    @with_supported_dtypes(
        {
            "2.5.1 and below": (
                "bool",
                "int8",
                "int16",
                "int32",
                "int64",
                "float32",
                "float64",
            )
        },
        "paddle",
    )
    def logical_xor(self, y, out=None, name=None):
        return paddle_frontend.logical_xor(self, y, out=out)

    @with_supported_dtypes(
        {"2.5.1 and below": ("float16", "float32", "float64", "int32", "int64")},
        "paddle",
    )
    def isnan(self, name=None):
        return paddle_frontend.isnan(self)

    @with_unsupported_dtypes(
        {
            "2.5.1 and below": (
                "bool",
                "uint8",
                "int8",
                "int16",
                "complex64",
                "complex128",
            )
        },
        "paddle",
    )
    def greater_than(self, y, name=None):
        return paddle_frontend.greater_than(self, y)

    @with_supported_dtypes({"2.5.1 and below": ("float32", "float64")}, "paddle")
    def rsqrt(self, name=None):
        return paddle_frontend.Tensor(ivy.reciprocal(ivy.sqrt(self._ivy_array)))

    @with_supported_dtypes({"2.5.1 and below": ("float32", "float64")}, "paddle")
    def rsqrt_(self, name=None):
        self.ivy_array = self.rsqrt().ivy_array
        return self

    @with_supported_dtypes({"2.5.1 and below": ("float32", "float64")}, "paddle")
    def reciprocal(self, name=None):
        return paddle_frontend.reciprocal(self)

    @with_supported_dtypes(
        {
            "2.5.1 and below": (
                "bool",
                "int8",
                "int16",
                "int32",
                "int64",
                "float32",
                "float64",
            )
        },
        "paddle",
    )
    def logical_and(self, y, out=None, name=None):
        return paddle_frontend.logical_and(self, y, out=out)

    @with_supported_dtypes({"2.5.1 and below": ("float32", "float64")}, "paddle")
    def divide(self, y, name=None):
        return paddle_frontend.divide(self, y)

    @with_unsupported_dtypes(
        {
            "2.5.1 and below": (
                "bool",
                "uint8",
                "int8",
                "int16",
                "complex64",
                "complex128",
            )
        },
        "paddle",
    )
    def less_than(self, y, name=None):
        return paddle_frontend.less_than(self, y)

    @with_unsupported_dtypes({"2.5.1 and below": ("float16", "bfloat16")}, "paddle")
    def cumprod(self, dim=None, dtype=None, name=None):
        return paddle_frontend.Tensor(
            ivy.cumprod(self._ivy_array, axis=dim, dtype=dtype)
        )

    @with_unsupported_dtypes({"2.5.1 and below": ("float16", "bfloat16")}, "paddle")
    def cumsum(self, axis=None, dtype=None, name=None):
        return paddle_frontend.Tensor(
            ivy.cumsum(self._ivy_array, axis=axis, dtype=dtype)
        )

    @with_supported_dtypes(
        {"2.5.1 and below": ("complex64", "complex128", "float32", "float64")},
        "paddle",
    )
    def angle(self, name=None):
        return paddle_frontend.Tensor(ivy.angle(self._ivy_array))

    @with_unsupported_dtypes(
        {
            "2.5.1 and below": (
                "uint8",
                "int8",
                "int16",
                "complex64",
                "complex128",
            )
        },
        "paddle",
    )
    def equal(self, y, name=None):
        return paddle_frontend.equal(self, y)

    @with_unsupported_dtypes({"2.5.1 and below": ("float16", "bfloat16")}, "paddle")
    def rad2deg(self, name=None):
        return paddle_frontend.Tensor(ivy.rad2deg(self._ivy_array))

    @with_unsupported_dtypes(
        {
            "2.5.1 and below": (
                "uint8",
                "int8",
                "int16",
                "float16",
                "complex64",
                "complex128",
            )
        },
        "paddle",
    )
    def equal_all(self, y, name=None):
        return paddle_frontend.Tensor(
            ivy.array_equal(self._ivy_array, _to_ivy_array(y))
        )

    @with_supported_dtypes({"2.5.1 and below": ("float32", "float64")}, "paddle")
    def maximum(self, other, name=None):
        return ivy.maximum(self._ivy_array, other)

    @with_unsupported_dtypes({"2.5.1 and below": "bfloat16"}, "paddle")
    def fmax(self, y, name=None):
        return paddle_frontend.Tensor(ivy.fmax(self._ivy_array, _to_ivy_array(y)))

    @with_unsupported_dtypes({"2.5.1 and below": "bfloat16"}, "paddle")
    def fmin(self, y, name=None):
        return paddle_frontend.Tensor(ivy.fmin(self._ivy_array, _to_ivy_array(y)))

    @with_supported_dtypes(
        {"2.5.1 and below": ("float32", "float64", "int32", "int64")}, "paddle"
    )
    def minimum(self, y, name=None):
        return paddle_frontend.Tensor(ivy.minimum(self._ivy_array, _to_ivy_array(y)))

    @with_supported_dtypes(
        {"2.5.1 and below": ("float32", "float64", "int32", "int64")}, "paddle"
    )
    def max(self, axis=None, keepdim=False, name=None):
        return paddle_frontend.Tensor(
            ivy.max(self._ivy_array, axis=axis, keepdims=keepdim)
        )

    @with_unsupported_dtypes({"2.5.1 and below": ("float16", "bfloat16")}, "paddle")
    def deg2rad(self, name=None):
        return paddle_frontend.Tensor(ivy.deg2rad(self._ivy_array))

    @with_supported_dtypes(
        {"2.5.1 and below": ("float32", "float64", "int32", "int64", "bool")}, "paddle"
    )
    def rot90(self, k=1, axes=(0, 1), name=None):
        return paddle_frontend.Tensor(ivy.rot90(self._ivy_array, k=k, axes=axes))

    @with_supported_dtypes(
        {"2.5.1 and below": ("complex64", "complex128")},
        "paddle",
    )
    def imag(self, name=None):
        return paddle_frontend.imag(self)

    def is_tensor(self):
        return paddle_frontend.is_tensor(self._ivy_array)

    @with_supported_dtypes(
        {
            "2.5.1 and below": (
                "float32",
                "float64",
            )
        },
        "paddle",
    )
    def isclose(self, y, rtol=1e-05, atol=1e-08, equal_nan=False, name=None):
        return paddle_frontend.isclose(
            self, y, rtol=rtol, atol=atol, equal_nan=equal_nan
        )

    @with_supported_dtypes({"2.5.1 and below": ("int32", "int64")}, "paddle")
    def floor_divide(self, y, name=None):
        return paddle_frontend.Tensor(
            ivy.floor_divide(self._ivy_array, _to_ivy_array(y))
        )

    # cond
    @with_supported_dtypes({"2.5.1 and below": ("float32", "float64")}, "paddle")
    def cond(self, p=None, name=None):
        return paddle_frontend.cond(self, p=p, name=name)

    @with_unsupported_dtypes({"2.4.2 and below": ("int16", "float16")}, "paddle")
    def conj(self, name=None):
        return paddle_frontend.Tensor(ivy.conj(self._ivy_array))

    @with_supported_dtypes({"2.5.1 and below": ("float32", "float64")}, "paddle")
    def log2(self, name=None):
        return paddle_frontend.Tensor(ivy.log2(self._ivy_array))

    @with_unsupported_dtypes(
        {"2.4.2 and below": ("float32", "float64", "int32", "int64")}, "paddle"
    )
    def neg(self, name=None):
        return paddle_frontend.neg(self)

    @with_supported_dtypes(
        {
            "2.5.1 and below": (
                "bool",
                "int8",
                "int16",
                "int32",
                "int64",
                "float32",
                "float64",
            )
        },
        "paddle",
    )
    def logical_not(self, out=None, name=None):
        return paddle_frontend.Tensor(ivy.logical_not(self.ivy_array))

    @with_unsupported_dtypes({"2.5.1 and below": ("float16", "bfloat16")}, "paddle")
    def sign(self, name=None):
        return ivy.sign(self._ivy_array)

    @with_supported_dtypes({"2.5.1 and below": ("float32", "float64")}, "paddle")
    def var(self, axis=None, unbiased=True, keepdim=False, name=None):
        return paddle_frontend.Tensor(
            ivy.var(
                self._ivy_array, axis=axis, correction=int(unbiased), keepdims=keepdim
            )
        )

    @with_unsupported_dtypes({"2.5.1 and below": ("float16", "bfloat16")}, "paddle")
    def sgn(self, name=None):
        return paddle_frontend.Tensor(ivy.sign(self._ivy_array, np_variant=True))

    def tolist(self):
        return paddle_frontend.Tensor(ivy.to_list(self._ivy_array))

    @with_supported_dtypes(
        {"2.5.1 and below": ("float32", "float64", "int32", "int64")},
        "paddle",
    )
    def min(self, axis=None, keepdim=False, name=None):
        return ivy.min(self._ivy_array, axis=axis, keepdims=keepdim)

    @with_supported_dtypes({"2.5.1 and below": ("float32", "float64")}, "paddle")
    def atan(self, name=None):
        return ivy.atan(self._ivy_array)

    @with_supported_dtypes({"2.5.1 and below": ("float32", "float64")}, "paddle")
    def atanh(self, name=None):
        return ivy.atanh(self._ivy_array)

    @with_unsupported_dtypes({"2.4.2 and below": ("float32", "float64")}, "paddle")
    def std(self, axis=None, unbiased=True, keepdim=False, name=None):
        return paddle_frontend.Tensor(
            ivy.std(self._ivy_array, axis=axis, keepdims=keepdim)
        )

    @with_supported_dtypes(
        {"2.5.1 and below": ("int32", "int64", "float32", "float64")}, "paddle"
    )
    def trunc(self, name=None):
        return paddle_frontend.Tensor(ivy.trunc(self._ivy_array))

    @with_supported_dtypes(
        {"2.5.1 and below": ("float32", "float64", "int16", "int32", "int64", "uint8")},
        "paddle",
    )
    def argmin(self, axis=None, keepdim=False, dtype=None, name=None):
        return paddle_frontend.argmin(
            self._ivy_array, axis=axis, keepdim=keepdim, dtype=dtype
        )

    @with_unsupported_dtypes({"2.5.1 and below": ("float16", "bfloat16")}, "paddle")
    def remainder(self, y, name=None):
        return ivy.remainder(self._ivy_array, y)

<<<<<<< HEAD
    def trace(self, offset=0, axis1=0, axis2=1, name=None):
        return paddle_frontend.Tensor(
            ivy.trace(self._ivy_array, offset=offset, axis1=axis1, axis2=axis2)
        )
=======
    def is_floating_point(self):
        return paddle_frontend.is_floating_point(self._ivy_array)
>>>>>>> 2710caba
<|MERGE_RESOLUTION|>--- conflicted
+++ resolved
@@ -715,6 +715,14 @@
         return paddle_frontend.Tensor(ivy.trunc(self._ivy_array))
 
     @with_supported_dtypes(
+        {"2.5.1 and below": ("int32", "int64", "float32", "float64")}, "paddle"
+    )
+    def trace(self, offset=0, axis1=0, axis2=1, name=None):
+        return paddle_frontend.Tensor(
+            ivy.trace(self._ivy_array, offset=offset, axis1=axis1, axis2=axis2)
+        )
+
+    @with_supported_dtypes(
         {"2.5.1 and below": ("float32", "float64", "int16", "int32", "int64", "uint8")},
         "paddle",
     )
@@ -727,12 +735,5 @@
     def remainder(self, y, name=None):
         return ivy.remainder(self._ivy_array, y)
 
-<<<<<<< HEAD
-    def trace(self, offset=0, axis1=0, axis2=1, name=None):
-        return paddle_frontend.Tensor(
-            ivy.trace(self._ivy_array, offset=offset, axis1=axis1, axis2=axis2)
-        )
-=======
     def is_floating_point(self):
-        return paddle_frontend.is_floating_point(self._ivy_array)
->>>>>>> 2710caba
+        return paddle_frontend.is_floating_point(self._ivy_array)