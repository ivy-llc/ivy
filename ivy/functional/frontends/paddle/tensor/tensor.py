# local
import ivy
import ivy.functional.frontends.paddle as paddle_frontend
from ivy.func_wrapper import (
    with_supported_dtypes,
    with_unsupported_dtypes,
)
from ivy.functional.frontends.paddle.func_wrapper import _to_ivy_array


class Tensor:
    def __init__(self, array, dtype=None, place="cpu", stop_gradient=True):
        self._ivy_array = (
            ivy.array(array, dtype=dtype, device=place)
            if not isinstance(array, ivy.Array)
            else array
        )
        self._dtype = dtype
        self._place = place
        self._stop_gradient = stop_gradient

    def __repr__(self):
        return (
            str(self._ivy_array.__repr__())
            .replace("ivy.array", "ivy.frontends.paddle.Tensor")
            .replace("dev", "place")
        )

    # Properties #
    # ---------- #

    @property
    def ivy_array(self):
        return self._ivy_array

    @property
    def place(self):
        return self.ivy_array.device

    @property
    def dtype(self):
        return self._ivy_array.dtype

    @property
    def shape(self):
        return self._ivy_array.shape

    @property
    def ndim(self):
        return self.dim()

    # Setters #
    # --------#

    @ivy_array.setter
    def ivy_array(self, array):
        self._ivy_array = (
            ivy.array(array) if not isinstance(array, ivy.Array) else array
        )

    # Special Methods #
    # -------------------#

    def __getitem__(self, item):
        ivy_args = ivy.nested_map([self, item], _to_ivy_array)
        ret = ivy.get_item(*ivy_args)
        return paddle_frontend.Tensor(ret)

    def __setitem__(self, item, value):
        raise ivy.utils.exceptions.IvyException(
            "ivy.functional.frontends.paddle.Tensor object doesn't support assignment"
        )

    def __iter__(self):
        if self.ndim == 0:
            raise TypeError("iteration over a 0-d tensor not supported")
        for i in range(self.shape[0]):
            yield self[i]

    # Instance Methods #
    # ---------------- #

    def reshape(self, *args, shape=None):
        if args and shape:
            raise TypeError("reshape() got multiple values for argument 'shape'")
        if shape is not None:
            return paddle_frontend.reshape(self._ivy_array, shape)
        if args:
            if isinstance(args[0], (tuple, list)):
                shape = args[0]
                return paddle_frontend.reshape(self._ivy_array, shape)
            else:
                return paddle_frontend.reshape(self._ivy_array, args)
        return paddle_frontend.reshape(self._ivy_array)

    def dim(self):
        return self.ivy_array.ndim

    @with_unsupported_dtypes({"2.5.1 and below": ("float16", "bfloat16")}, "paddle")
    def abs(self):
        return paddle_frontend.abs(self)

    @with_unsupported_dtypes({"2.5.1 and below": ("float16", "bfloat16")}, "paddle")
    def acosh(self, name=None):
        return paddle_frontend.Tensor(ivy.acosh(self._ivy_array))

    @with_unsupported_dtypes({"2.5.1 and below": ("float16", "bfloat16")}, "paddle")
    def ceil(self):
        return paddle_frontend.ceil(self)

    @with_unsupported_dtypes({"2.5.1 and below": ("complex", "int8")}, "paddle")
    def numel(self):
        return paddle_frontend.numel(self)

    @with_unsupported_dtypes({"2.5.1 and below": ("float16",)}, "paddle")
    def asinh(self, name=None):
        return paddle_frontend.Tensor(ivy.asinh(self._ivy_array))

    @with_supported_dtypes({"2.5.1 and below": ("float32", "float64")}, "paddle")
    def asin(self, name=None):
        return paddle_frontend.Tensor(ivy.asin(self._ivy_array))

    @with_supported_dtypes({"2.5.1 and below": ("float32", "float64")}, "paddle")
    def cosh(self, name=None):
        return paddle_frontend.Tensor(ivy.cosh(self._ivy_array))

    @with_supported_dtypes({"2.5.1 and below": ("float32", "float64")}, "paddle")
    def log(self, name=None):
        return paddle_frontend.Tensor(ivy.log(self._ivy_array))

    @with_supported_dtypes({"2.5.1 and below": ("float32", "float64")}, "paddle")
    def sin(self, name=None):
        return paddle_frontend.Tensor(ivy.sin(self._ivy_array))

    @with_supported_dtypes({"2.5.1 and below": ("float32", "float64")}, "paddle")
    def sinh(self, name=None):
        return paddle_frontend.Tensor(ivy.sinh(self._ivy_array))

    @with_unsupported_dtypes({"2.5.1 and below": ("float16", "bfloat16")}, "paddle")
    def argmax(self, axis=None, keepdim=False, dtype=None, name=None):
        return paddle_frontend.Tensor(
            ivy.argmax(self._ivy_array, axis=axis, keepdims=keepdim, dtype=dtype)
        )

<<<<<<< HEAD
=======
    @with_unsupported_dtypes({"2.5.1 and below": ("float16", "uint16")}, "paddle")
    def unsqueeze(self, axis=None, name=None):
        return paddle_frontend.Tensor(ivy.expand_dims(self._ivy_array, axis=axis))

>>>>>>> 21412736
    @with_supported_dtypes({"2.5.1 and below": ("float32", "float64")}, "paddle")
    def sqrt(self, name=None):
        return paddle_frontend.Tensor(ivy.sqrt(self._ivy_array))

    @with_supported_dtypes({"2.5.1 and below": ("float32", "float64")}, "paddle")
    def sqrt_(self, name=None):
        self.ivy_array = self.sqrt().ivy_array
        return self

    @with_supported_dtypes({"2.5.1 and below": ("float32", "float64")}, "paddle")
    def cos(self, name=None):
        return paddle_frontend.Tensor(ivy.cos(self._ivy_array))

    @with_unsupported_dtypes({"2.5.1 and below": ("float16", "bfloat16")}, "paddle")
    def exp(self, name=None):
        return paddle_frontend.Tensor(ivy.exp(self._ivy_array))

    @with_unsupported_dtypes({"2.5.1 and below": ("float16", "bfloat16")}, "paddle")
    def exp_(self, name=None):
        self.ivy_array = self.exp().ivy_array
        return self

    @with_supported_dtypes({"2.5.1 and below": ("float32", "float64")}, "paddle")
    def erf(self, name=None):
        return paddle_frontend.Tensor(ivy.erf(self._ivy_array))

    @with_unsupported_dtypes({"2.5.1 and below": ("float16", "bfloat16")}, "paddle")
    def subtract(self, y, name=None):
        return paddle_frontend.Tensor(ivy.subtract(self._ivy_array, _to_ivy_array(y)))

    @with_unsupported_dtypes({"2.5.1 and below": ("float16", "bfloat16")}, "paddle")
    def log10(self, name=None):
        return paddle_frontend.Tensor(ivy.log10(self._ivy_array))

    @with_unsupported_dtypes({"2.5.1 and below": ("float16", "bfloat16")}, "paddle")
    def argsort(self, axis=-1, descending=False, name=None):
        return paddle_frontend.Tensor(
            ivy.argsort(self._ivy_array, axis=axis, descending=descending)
        )

    @with_unsupported_dtypes({"2.5.1 and below": ("float16", "bfloat16")}, "paddle")
    def floor(self, name=None):
        return paddle_frontend.Tensor(ivy.floor(self._ivy_array))

    @with_unsupported_dtypes({"2.5.1 and below": ("float16", "bfloat16")}, "paddle")
    def floor_(self):
        self.ivy_array = self.floor().ivy_array
        return self

    @with_supported_dtypes(
        {"2.5.1 and below": ("float32", "float64", "int32", "int64")}, "paddle"
    )
    def clip(self, min=None, max=None, name=None):
        ivy.utils.assertions.check_all_or_any_fn(
            min,
            max,
            fn=ivy.exists,
            type="any",
            limit=[1, 2],
            message="at most one of min or max can be None",
        )
        if min is None:
            ret = ivy.minimum(self._ivy_array, max)
        elif max is None:
            ret = ivy.maximum(self._ivy_array, min)
        else:
            ret = ivy.clip(self._ivy_array, min, max)
        return paddle_frontend.Tensor(ret)

    @with_supported_dtypes({"2.5.1 and below": ("float32", "float64")}, "paddle")
    def tanh(self, name=None):
        return paddle_frontend.Tensor(ivy.tanh(self._ivy_array))

    @with_supported_dtypes({"2.5.1 and below": ("float32", "float64")}, "paddle")
    def add_(self, name=None):
        return paddle_frontend.Tensor(ivy.add(self._ivy_array))

    @with_supported_dtypes(
        {"2.5.1 and below": ("float16", "float32", "float64", "int32", "int64")},
        "paddle",
    )
    def isinf(self, name=None):
        return paddle_frontend.Tensor(ivy.isinf(self._ivy_array))

    @with_supported_dtypes({"2.5.1 and below": ("float32", "float64")}, "paddle")
    def square(self, name=None):
        return paddle_frontend.Tensor(ivy.square(self._ivy_array))

    @with_supported_dtypes({"2.5.1 and below": ("float32", "float64")}, "paddle")
    def cholesky(self, upper=False, name=None):
        return paddle_frontend.Tensor(ivy.cholesky(self._ivy_array, upper=upper))

    @with_unsupported_dtypes({"2.5.1 and below": ("float16", "bfloat16")}, "paddle")
    def multiply(self, y, name=None):
        return paddle_frontend.multiply(self, y)

    @with_supported_dtypes(
        {"2.5.1 and below": ("float16", "float32", "float64", "int32", "int64")},
        "paddle",
    )
    def isfinite(self, name=None):
        return paddle_frontend.Tensor(ivy.isfinite(self._ivy_array))

    @with_supported_dtypes({"2.4.2 and below": ("float16", "bfloat16")}, "paddle")
    def all(self, axis=None, keepdim=False, dtype=None, name=None):
        return paddle_frontend.Tensor(
            ivy.all(self.ivy_array, axis=axis, keepdims=keepdim, dtype=dtype)
        )

    @with_supported_dtypes({"2.5.1 and below": ("float16", "bfloat16")}, "paddle")
    def allclose(self, other, rtol=1e-05, atol=1e-08, equal_nan=False, name=None):
        return paddle_frontend.Tensor(
            ivy.allclose(
                self._ivy_array, other, rtol=rtol, atol=atol, equal_nan=equal_nan
            )
        )

    @with_unsupported_dtypes({"2.5.1 and below": ("float16", "bfloat16")}, "paddle")
    def sort(self, axis=-1, descending=False, name=None):
        return paddle_frontend.Tensor(
            ivy.sort(self._ivy_array, axis=axis, descending=descending)
        )

    @with_unsupported_dtypes({"2.5.1 and below": ("float16", "bfloat16")}, "paddle")
    def log1p(self, name=None):
        return ivy.log1p(self._ivy_array)

    @with_supported_dtypes(
        {
            "2.4.2 and below": (
                "bool",
                "uint8",
                "int8",
                "int16",
                "int32",
                "int64",
            )
        },
        "paddle",
    )
    def bitwise_and(self, y, out=None, name=None):
        return paddle_frontend.bitwise_and(self, y)

    @with_supported_dtypes(
        {
            "2.5.1 and below": (
                "bool",
                "int8",
                "int16",
                "int32",
                "int64",
                "float32",
                "float64",
            )
        },
        "paddle",
    )
    def logical_or(self, y, out=None, name=None):
        return paddle_frontend.logical_or(self, y, out=out)

    @with_supported_dtypes(
        {"2.5.1 and below": ("bool", "uint8", "int8", "int16", "int32", "int64")},
        "paddle",
    )
    def bitwise_xor(self, y, out=None, name=None):
        return paddle_frontend.bitwise_xor(self, y)

    @with_supported_dtypes({"2.5.1 and below": ("float16", "bfloat16")}, "paddle")
    def any(self, axis=None, keepdim=False, name=None):
        return paddle_frontend.Tensor(
            ivy.any(self._ivy_array, axis=axis, keepdims=keepdim)
        )

    @with_unsupported_dtypes({"2.5.1 and below": "bfloat16"}, "paddle")
    def astype(self, dtype):
        return paddle_frontend.Tensor(ivy.astype(self._ivy_array, dtype))

    @with_supported_dtypes(
        {"2.5.1 and below": ("bool", "uint8", "int8", "int16", "int32", "int64")},
        "paddle",
    )
    def bitwise_not(self, out=None, name=None):
        return paddle_frontend.Tensor(ivy.bitwise_invert(self._ivy_array, out=out))

    @with_supported_dtypes(
        {
            "2.5.1 and below": (
                "bool",
                "int8",
                "int16",
                "int32",
                "int64",
            )
        },
        "paddle",
    )
    def bitwise_or(self, y, out=None, name=None):
        return paddle_frontend.bitwise_or(self, y, out=out)

    @with_supported_dtypes(
        {
            "2.5.1 and below": (
                "bool",
                "int8",
                "int16",
                "int32",
                "int64",
                "float32",
                "float64",
            )
        },
        "paddle",
    )
    def logical_xor(self, y, out=None, name=None):
        return paddle_frontend.logical_xor(self, y, out=out)

    @with_supported_dtypes(
        {"2.5.1 and below": ("float16", "float32", "float64", "int32", "int64")},
        "paddle",
    )
    def isnan(self, name=None):
        return paddle_frontend.isnan(self)

    @with_unsupported_dtypes(
        {
            "2.5.1 and below": (
                "bool",
                "uint8",
                "int8",
                "int16",
                "complex64",
                "complex128",
            )
        },
        "paddle",
    )
    def greater_than(self, y, name=None):
        return paddle_frontend.greater_than(self, y)

    @with_supported_dtypes({"2.5.1 and below": ("float32", "float64")}, "paddle")
    def rsqrt(self, name=None):
        return paddle_frontend.Tensor(ivy.reciprocal(ivy.sqrt(self._ivy_array)))

    @with_supported_dtypes({"2.5.1 and below": ("float32", "float64")}, "paddle")
    def reciprocal(self, name=None):
        return paddle_frontend.reciprocal(self)

    @with_supported_dtypes(
        {
            "2.5.1 and below": (
                "bool",
                "int8",
                "int16",
                "int32",
                "int64",
                "float32",
                "float64",
            )
        },
        "paddle",
    )
    def logical_and(self, y, out=None, name=None):
        return paddle_frontend.logical_and(self, y, out=out)

    @with_supported_dtypes({"2.5.1 and below": ("float32", "float64")}, "paddle")
    def divide(self, y, name=None):
        return paddle_frontend.divide(self, y)

    @with_unsupported_dtypes(
        {
            "2.5.1 and below": (
                "bool",
                "uint8",
                "int8",
                "int16",
                "complex64",
                "complex128",
            )
        },
        "paddle",
    )
    def less_than(self, y, name=None):
        return paddle_frontend.less_than(self, y)

    @with_unsupported_dtypes({"2.5.1 and below": ("float16", "bfloat16")}, "paddle")
    def cumprod(self, dim=None, dtype=None, name=None):
        return paddle_frontend.Tensor(
            ivy.cumprod(self._ivy_array, axis=dim, dtype=dtype)
        )

    @with_unsupported_dtypes({"2.5.1 and below": ("float16", "bfloat16")}, "paddle")
    def cumsum(self, axis=None, dtype=None, name=None):
        return paddle_frontend.Tensor(
            ivy.cumsum(self._ivy_array, axis=axis, dtype=dtype)
        )

    @with_supported_dtypes(
        {"2.5.1 and below": ("complex64", "complex128", "float32", "float64")},
        "paddle",
    )
    def angle(self, name=None):
        return paddle_frontend.Tensor(ivy.angle(self._ivy_array))

    @with_unsupported_dtypes(
        {
            "2.5.1 and below": (
                "uint8",
                "int8",
                "int16",
                "complex64",
                "complex128",
            )
        },
        "paddle",
    )
    def equal(self, y, name=None):
        return paddle_frontend.equal(self, y)

    @with_unsupported_dtypes({"2.5.1 and below": ("float16", "bfloat16")}, "paddle")
    def rad2deg(self, name=None):
        return paddle_frontend.Tensor(ivy.rad2deg(self._ivy_array))

    @with_unsupported_dtypes(
        {
            "2.5.1 and below": (
                "uint8",
                "int8",
                "int16",
                "float16",
                "complex64",
                "complex128",
            )
        },
        "paddle",
    )
    def equal_all(self, y, name=None):
        return paddle_frontend.Tensor(
            ivy.array_equal(self._ivy_array, _to_ivy_array(y))
        )

    @with_supported_dtypes({"2.5.1 and below": ("float32", "float64")}, "paddle")
    def maximum(self, other, name=None):
        return ivy.maximum(self._ivy_array, other)

    @with_unsupported_dtypes({"2.5.1 and below": "bfloat16"}, "paddle")
    def fmax(self, y, name=None):
        return paddle_frontend.Tensor(ivy.fmax(self._ivy_array, _to_ivy_array(y)))

    @with_unsupported_dtypes({"2.5.1 and below": "bfloat16"}, "paddle")
    def fmin(self, y, name=None):
        return paddle_frontend.Tensor(ivy.fmin(self._ivy_array, _to_ivy_array(y)))

    @with_supported_dtypes(
        {"2.5.1 and below": ("float32", "float64", "int32", "int64")}, "paddle"
    )
    def minimum(self, y, name=None):
        return paddle_frontend.Tensor(ivy.minimum(self._ivy_array, _to_ivy_array(y)))

    @with_supported_dtypes(
        {"2.5.1 and below": ("float32", "float64", "int32", "int64")}, "paddle"
    )
    def max(self, axis=None, keepdim=False, name=None):
        return paddle_frontend.Tensor(
            ivy.max(self._ivy_array, axis=axis, keepdims=keepdim)
        )

    @with_unsupported_dtypes({"2.5.1 and below": ("float16", "bfloat16")}, "paddle")
    def deg2rad(self, name=None):
        return paddle_frontend.Tensor(ivy.deg2rad(self._ivy_array))

    @with_supported_dtypes(
        {"2.5.1 and below": ("float32", "float64", "int32", "int64", "bool")}, "paddle"
    )
    def rot90(self, k=1, axes=(0, 1), name=None):
        return paddle_frontend.Tensor(ivy.rot90(self._ivy_array, k=k, axes=axes))

    @with_supported_dtypes(
        {"2.5.1 and below": ("complex64", "complex128")},
        "paddle",
    )
    def imag(self, name=None):
        return paddle_frontend.imag(self)

    def is_tensor(self):
        return paddle_frontend.is_tensor(self._ivy_array)

    @with_supported_dtypes(
        {
            "2.5.1 and below": (
                "float32",
                "float64",
            )
        },
        "paddle",
    )
    def isclose(self, y, rtol=1e-05, atol=1e-08, equal_nan=False, name=None):
        return paddle_frontend.isclose(
            self, y, rtol=rtol, atol=atol, equal_nan=equal_nan
        )

    @with_supported_dtypes({"2.5.1 and below": ("int32", "int64")}, "paddle")
    def floor_divide(self, y, name=None):
        return paddle_frontend.Tensor(
            ivy.floor_divide(self._ivy_array, _to_ivy_array(y))
        )

    # cond
    @with_supported_dtypes({"2.5.1 and below": ("float32", "float64")}, "paddle")
    def cond(self, p=None, name=None):
        return paddle_frontend.cond(self, p=p, name=name)

    @with_unsupported_dtypes({"2.4.2 and below": ("int16", "float16")}, "paddle")
    def conj(self, name=None):
        return paddle_frontend.Tensor(ivy.conj(self._ivy_array))

    @with_supported_dtypes({"2.5.1 and below": ("float32", "float64")}, "paddle")
    def log2(self, name=None):
        return paddle_frontend.Tensor(ivy.log2(self._ivy_array))

    @with_unsupported_dtypes(
        {"2.4.2 and below": ("float32", "float64", "int32", "int64")}, "paddle"
    )
    def neg(self, name=None):
        return paddle_frontend.neg(self)

    @with_supported_dtypes(
        {
            "2.5.1 and below": (
                "bool",
                "int8",
                "int16",
                "int32",
                "int64",
                "float32",
                "float64",
            )
        },
        "paddle",
    )
    def logical_not(self, out=None, name=None):
        return paddle_frontend.Tensor(ivy.logical_not(self.ivy_array))

    @with_unsupported_dtypes({"2.5.1 and below": ("float16", "bfloat16")}, "paddle")
    def sign(self, name=None):
        return ivy.sign(self._ivy_array)

    @with_supported_dtypes({"2.5.1 and below": ("float32", "float64")}, "paddle")
    def var(self, axis=None, unbiased=True, keepdim=False, name=None):
        return paddle_frontend.Tensor(
            ivy.var(
                self._ivy_array, axis=axis, correction=int(unbiased), keepdims=keepdim
            )
        )

    @with_unsupported_dtypes({"2.5.1 and below": ("float16", "bfloat16")}, "paddle")
    def sgn(self, name=None):
        return paddle_frontend.Tensor(ivy.sign(self._ivy_array, np_variant=True))

    def tolist(self):
        return paddle_frontend.Tensor(ivy.to_list(self._ivy_array))

    @with_supported_dtypes(
        {"2.5.1 and below": ("float32", "float64", "int32", "int64")},
        "paddle",
    )
    def min(self, axis=None, keepdim=False, name=None):
        return ivy.min(self._ivy_array, axis=axis, keepdims=keepdim)

    @with_supported_dtypes({"2.5.1 and below": ("float32", "float64")}, "paddle")
    def atan(self, name=None):
        return ivy.atan(self._ivy_array)

    @with_supported_dtypes({"2.5.1 and below": ("float32", "float64")}, "paddle")
    def atanh(self, name=None):
        return ivy.atanh(self._ivy_array)

    @with_unsupported_dtypes({"2.4.2 and below": ("float32", "float64")}, "paddle")
    def std(self, axis=None, unbiased=True, keepdim=False, name=None):
        return paddle_frontend.Tensor(
            ivy.std(self._ivy_array, axis=axis, keepdims=keepdim)
        )

    @with_supported_dtypes(
        {"2.5.1 and below": ("int32", "int64", "float32", "float64")}, "paddle"
    )
    def trunc(self, name=None):
<<<<<<< HEAD
        return paddle_frontend.Tensor(ivy.trunc(self._ivy_array))

    @with_supported_dtypes({"2.5.1 and below": ("complex64", "complex128")}, "paddle")
    def as_real(self, name=None):
        if not ivy.is_complex_dtype(self._ivy_array):
            raise ivy.exceptions.IvyError(
                "as_real is only supported for complex tensors"
            )
        re_part = ivy.real(self._ivy_array)
        im_part = ivy.imag(self._ivy_array)
        return ivy.stack((re_part, im_part), axis=-1)
=======
        return paddle_frontend.Tensor(ivy.trunc(self._ivy_array))
>>>>>>> 21412736
<|MERGE_RESOLUTION|>--- conflicted
+++ resolved
@@ -141,14 +141,11 @@
         return paddle_frontend.Tensor(
             ivy.argmax(self._ivy_array, axis=axis, keepdims=keepdim, dtype=dtype)
         )
-
-<<<<<<< HEAD
-=======
+      
     @with_unsupported_dtypes({"2.5.1 and below": ("float16", "uint16")}, "paddle")
     def unsqueeze(self, axis=None, name=None):
         return paddle_frontend.Tensor(ivy.expand_dims(self._ivy_array, axis=axis))
 
->>>>>>> 21412736
     @with_supported_dtypes({"2.5.1 and below": ("float32", "float64")}, "paddle")
     def sqrt(self, name=None):
         return paddle_frontend.Tensor(ivy.sqrt(self._ivy_array))
@@ -635,7 +632,6 @@
         {"2.5.1 and below": ("int32", "int64", "float32", "float64")}, "paddle"
     )
     def trunc(self, name=None):
-<<<<<<< HEAD
         return paddle_frontend.Tensor(ivy.trunc(self._ivy_array))
 
     @with_supported_dtypes({"2.5.1 and below": ("complex64", "complex128")}, "paddle")
@@ -647,6 +643,3 @@
         re_part = ivy.real(self._ivy_array)
         im_part = ivy.imag(self._ivy_array)
         return ivy.stack((re_part, im_part), axis=-1)
-=======
-        return paddle_frontend.Tensor(ivy.trunc(self._ivy_array))
->>>>>>> 21412736
