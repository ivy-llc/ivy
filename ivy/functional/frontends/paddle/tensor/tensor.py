--- conflicted
+++ resolved
@@ -782,7 +782,6 @@
     def is_floating_point(self):
         return paddle_frontend.is_floating_point(self._ivy_array)
 
-<<<<<<< HEAD
     @with_supported_dtypes(
         {
             "2.5.1 and below": (
@@ -812,8 +811,7 @@
     )
     def chunk(self, chunks, axis=0, name=None):
         return paddle_frontend.split(self._ivy_array, num_or_sections=chunks, axis=axis)
-=======
+
     @with_unsupported_dtypes({"2.5.1 and below": ("float16", "bfloat16")}, "paddle")
     def nonzero(self):
-        return paddle_frontend.nonzero(self._ivy_array)
->>>>>>> 09b782ab
+        return paddle_frontend.nonzero(self._ivy_array)