# local
import ivy
import ivy.functional.frontends.paddle as paddle_frontend
from ivy.func_wrapper import (
    with_supported_dtypes,
    with_unsupported_dtypes,
)
from ivy.functional.frontends.paddle.func_wrapper import _to_ivy_array


class Tensor:
    def __init__(self, array, dtype=None, place="cpu", stop_gradient=True):
        self._ivy_array = (
            ivy.array(array, dtype=dtype, device=place)
            if not isinstance(array, ivy.Array)
            else array
        )
        self._dtype = dtype
        self._place = place
        self._stop_gradient = stop_gradient

    def __repr__(self):
        return (
            f"ivy.frontends.paddle.Tensor(shape={self.shape}, dtype={self.dtype}, "
            + str(self.ivy_array.__repr__()).replace("ivy.array(", "")
        )

    # Properties #
    # ---------- #

    @property
    def ivy_array(self):
        return self._ivy_array

    @property
    def place(self):
        return self.ivy_array.device

    @property
    def dtype(self):
        return self._ivy_array.dtype

    @property
    def shape(self):
        return list(self.ivy_array.shape.shape)

    @property
    def ndim(self):
        return self.dim()

    # Setters #
    # --------#

    @ivy_array.setter
    def ivy_array(self, array):
        self._ivy_array = (
            ivy.array(array) if not isinstance(array, ivy.Array) else array
        )

    # Special Methods #
    # -------------------#

    @with_unsupported_dtypes(
        {"2.5.1 and below": ("bool", "unsigned", "int8", "float16", "bfloat16")},
        "paddle",
    )
    def __add__(self, y, /, name=None):
        return paddle_frontend.add(self, y)

    def __getitem__(self, item):
        ivy_args = ivy.nested_map(_to_ivy_array, [self, item])
        ret = ivy.get_item(*ivy_args)
        return paddle_frontend.Tensor(ret)

    def __setitem__(self, item, value):
        raise ivy.utils.exceptions.IvyException(
            "ivy.functional.frontends.paddle.Tensor object doesn't support assignment"
        )

    def __iter__(self):
        if self.ndim == 0:
            raise TypeError("iteration over a 0-d tensor not supported")
        for i in range(self.shape[0]):
            yield self[i]

    # Instance Methods #
    # ---------------- #

    def reshape(self, *args, shape=None):
        if args and shape:
            raise TypeError("reshape() got multiple values for argument 'shape'")
        if shape is not None:
            return paddle_frontend.reshape(self._ivy_array, shape)
        if args:
            if isinstance(args[0], (tuple, list)):
                shape = args[0]
                return paddle_frontend.reshape(self._ivy_array, shape)
            else:
                return paddle_frontend.reshape(self._ivy_array, args)
        return paddle_frontend.reshape(self._ivy_array)

    def dim(self):
        return self.ivy_array.ndim

    @with_unsupported_dtypes({"2.5.1 and below": ("float16", "bfloat16")}, "paddle")
    def abs(self):
        return paddle_frontend.abs(self)

    @with_unsupported_dtypes({"2.5.1 and below": ("float16", "bfloat16")}, "paddle")
    def acosh(self, name=None):
        return paddle_frontend.Tensor(ivy.acosh(self._ivy_array))

    @with_unsupported_dtypes({"2.5.1 and below": ("float16", "bfloat16")}, "paddle")
    def ceil(self):
        return paddle_frontend.ceil(self)

    @with_supported_dtypes({"2.5.1 and below": ("float32", "float64")}, "paddle")
    def ceil_(self):
        self.ivy_array = self.ceil().ivy_array
        return self

    @with_unsupported_dtypes({"2.5.1 and below": ("complex", "int8")}, "paddle")
    def numel(self):
        return paddle_frontend.numel(self)

    @with_unsupported_dtypes({"2.5.1 and below": ("float16",)}, "paddle")
    def asinh(self, name=None):
        return paddle_frontend.Tensor(ivy.asinh(self._ivy_array))

    @with_supported_dtypes({"2.5.1 and below": ("float32", "float64")}, "paddle")
    def asin(self, name=None):
        return paddle_frontend.Tensor(ivy.asin(self._ivy_array))

    @with_supported_dtypes({"2.5.1 and below": ("float32", "float64")}, "paddle")
    def cosh(self, name=None):
        return paddle_frontend.Tensor(ivy.cosh(self._ivy_array))

    @with_supported_dtypes({"2.5.1 and below": ("float32", "float64")}, "paddle")
    def log(self, name=None):
        return paddle_frontend.Tensor(ivy.log(self._ivy_array))

    @with_supported_dtypes({"2.5.1 and below": ("float32", "float64")}, "paddle")
    def sin(self, name=None):
        return paddle_frontend.Tensor(ivy.sin(self._ivy_array))

    @with_supported_dtypes({"2.5.1 and below": ("float32", "float64")}, "paddle")
    def sinh(self, name=None):
        return paddle_frontend.Tensor(ivy.sinh(self._ivy_array))

    @with_supported_dtypes({"2.5.1 and below": ("float32", "float64")}, "paddle")
    def lerp(self, y, weight, name=None):
        return paddle_frontend.lerp(self, y, weight)

    @with_supported_dtypes({"2.5.1 and below": ("float32", "float64")}, "paddle")
    def lerp_(self, y, weight, name=None):
        self.ivy_array = paddle_frontend.lerp(self, y, weight).ivy_array
        return self

    @with_unsupported_dtypes({"2.5.1 and below": ("float16", "bfloat16")}, "paddle")
    def argmax(self, axis=None, keepdim=False, dtype=None, name=None):
        return paddle_frontend.Tensor(
            ivy.argmax(self._ivy_array, axis=axis, keepdims=keepdim, dtype=dtype)
        )

    @with_unsupported_dtypes({"2.5.1 and below": ("float16", "uint16")}, "paddle")
    def unsqueeze(self, axis=None, name=None):
        return paddle_frontend.Tensor(ivy.expand_dims(self._ivy_array, axis=axis))

    @with_supported_dtypes({"2.5.1 and below": ("float32", "float64")}, "paddle")
    def sqrt(self, name=None):
        return paddle_frontend.Tensor(ivy.sqrt(self._ivy_array))

    @with_supported_dtypes({"2.5.1 and below": ("float32", "float64")}, "paddle")
    def sqrt_(self, name=None):
        self.ivy_array = self.sqrt().ivy_array
        return self

    @with_unsupported_dtypes({"2.5.1 and below": ("bfloat16", "uint16")}, "paddle")
    def zero_(self):
        self.ivy_array = paddle_frontend.Tensor(
            ivy.zeros_like(self._ivy_array)
        ).ivy_array
        return self

    @with_supported_dtypes({"2.5.1 and below": ("float32", "float64")}, "paddle")
    def cos(self, name=None):
        return paddle_frontend.Tensor(ivy.cos(self._ivy_array))

    @with_unsupported_dtypes({"2.5.1 and below": ("float16", "bfloat16")}, "paddle")
    def exp(self, name=None):
        return paddle_frontend.Tensor(ivy.exp(self._ivy_array))

    @with_unsupported_dtypes({"2.5.1 and below": ("float16", "bfloat16")}, "paddle")
    def exp_(self, name=None):
        self.ivy_array = self.exp().ivy_array
        return self

    @with_supported_dtypes({"2.5.1 and below": ("float32", "float64")}, "paddle")
    def erf(self, name=None):
        return paddle_frontend.Tensor(ivy.erf(self._ivy_array))

    @with_unsupported_dtypes({"2.5.1 and below": ("float16", "bfloat16")}, "paddle")
    def subtract(self, y, name=None):
        return paddle_frontend.Tensor(ivy.subtract(self._ivy_array, _to_ivy_array(y)))

    @with_unsupported_dtypes(
        {"2.5.1 and below": ("float16", "uint8", "int8", "bool")}, "paddle"
    )
    def subtract_(self, y, name=None):
        self.ivy_array = self.subtract(y).ivy_array
        return self

    @with_unsupported_dtypes({"2.5.1 and below": ("float16", "bfloat16")}, "paddle")
    def log10(self, name=None):
        return paddle_frontend.Tensor(ivy.log10(self._ivy_array))

    @with_unsupported_dtypes({"2.5.1 and below": ("float16", "bfloat16")}, "paddle")
    def argsort(self, axis=-1, descending=False, name=None):
        return paddle_frontend.Tensor(
            ivy.argsort(self._ivy_array, axis=axis, descending=descending)
        )

    @with_unsupported_dtypes({"2.5.1 and below": ("float16", "bfloat16")}, "paddle")
    def floor(self, name=None):
        return paddle_frontend.Tensor(ivy.floor(self._ivy_array))

    @with_unsupported_dtypes({"2.5.1 and below": ("float16", "bfloat16")}, "paddle")
    def floor_(self):
        self.ivy_array = self.floor().ivy_array
        return self

    @with_supported_dtypes(
        {"2.5.1 and below": ("float32", "float64", "int32", "int64")}, "paddle"
    )
    def clip(self, min=None, max=None, name=None):
        ivy.utils.assertions.check_all_or_any_fn(
            min,
            max,
            fn=ivy.exists,
            type="any",
            limit=[1, 2],
            message="at most one of min or max can be None",
        )
        if min is None:
            ret = ivy.minimum(self._ivy_array, max)
        elif max is None:
            ret = ivy.maximum(self._ivy_array, min)
        else:
            ret = ivy.clip(self._ivy_array, min, max)
        return paddle_frontend.Tensor(ret)

    @with_supported_dtypes(
        {"2.5.1 and below": ("float32", "float64", "int32", "int64")}, "paddle"
    )
    def clip_(self, min=None, max=None, name=None):
        ivy.utils.assertions.check_all_or_any_fn(
            min,
            max,
            fn=ivy.exists,
            type="any",
            limit=[1, 2],
            message="at most one of min or max can be None",
        )
        if min is None:
            self._ivy_array = ivy.minimum(self._ivy_array, max)
        elif max is None:
            self._ivy_array = ivy.maximum(self._ivy_array, min)
        else:
            self._ivy_array = ivy.clip(self._ivy_array, min, max)
        return self

    @with_supported_dtypes({"2.5.1 and below": ("float32", "float64")}, "paddle")
    def tanh(self, name=None):
        return paddle_frontend.Tensor(ivy.tanh(self._ivy_array))

    @with_supported_dtypes({"2.5.1 and below": ("float32", "float64")}, "paddle")
    def add_(self, y, name=None):
        self.ivy_array = paddle_frontend.Tensor(
            ivy.add(self._ivy_array, _to_ivy_array(y))
        ).ivy_array
        return self

    @with_supported_dtypes(
        {"2.5.1 and below": ("float16", "float32", "float64", "int32", "int64")},
        "paddle",
    )
    def isinf(self, name=None):
        return paddle_frontend.Tensor(ivy.isinf(self._ivy_array))

    @with_unsupported_dtypes({"2.5.1 and below": ("float16", "uint16")}, "paddle")
    def unsqueeze_(self, axis=None, name=None):
        self.ivy_array = paddle_frontend.Tensor(
            ivy.expand_dims(self._ivy_array, axis=axis)
        ).ivy_array
        return self

    @with_supported_dtypes({"2.5.1 and below": ("float32", "float64")}, "paddle")
    def square(self, name=None):
        return paddle_frontend.Tensor(ivy.square(self._ivy_array))

    @with_unsupported_dtypes({"2.5.1 and below": ("float16", "bfloat16")}, "paddle")
    def remainder_(self, y, name=None):
        self.ivy_array = paddle_frontend.Tensor(
            ivy.remainder(self._ivy_array, _to_ivy_array(y))
        ).ivy_array
        return self

    @with_supported_dtypes({"2.5.1 and below": ("float32", "float64")}, "paddle")
    def cholesky(self, upper=False, name=None):
        return paddle_frontend.Tensor(ivy.cholesky(self._ivy_array, upper=upper))

    @with_unsupported_dtypes(
        {"2.5.1 and below": ("float16", "uint16", "int16")}, "paddle"
    )
    def squeeze_(self, axis=None, name=None):
        if isinstance(axis, int) and self.ndim > 0:
            if self.shape[axis] > 1:
                return self
        if len(self.shape) == 0:
            return self
        self.ivy_array = paddle_frontend.Tensor(
            ivy.squeeze(self._ivy_array, axis=axis)
        ).ivy_array
        return self

    @with_unsupported_dtypes({"2.5.1 and below": ("float16", "bfloat16")}, "paddle")
    def multiply(self, y, name=None):
        return paddle_frontend.multiply(self, y)

    @with_supported_dtypes(
        {"2.5.1 and below": ("float16", "float32", "float64", "int32", "int64")},
        "paddle",
    )
    def isfinite(self, name=None):
        return paddle_frontend.Tensor(ivy.isfinite(self._ivy_array))

    @with_supported_dtypes({"2.4.2 and below": ("float16", "bfloat16")}, "paddle")
    def all(self, axis=None, keepdim=False, dtype=None, name=None):
        return paddle_frontend.Tensor(
            ivy.all(self.ivy_array, axis=axis, keepdims=keepdim, dtype=dtype)
        )

    @with_supported_dtypes({"2.5.1 and below": ("float16", "bfloat16")}, "paddle")
    def allclose(self, other, rtol=1e-05, atol=1e-08, equal_nan=False, name=None):
        return paddle_frontend.Tensor(
            ivy.allclose(
                self._ivy_array, other, rtol=rtol, atol=atol, equal_nan=equal_nan
            )
        )

    @with_unsupported_dtypes({"2.5.1 and below": ("float16", "bfloat16")}, "paddle")
    def sort(self, axis=-1, descending=False, name=None):
        return paddle_frontend.Tensor(
            ivy.sort(self._ivy_array, axis=axis, descending=descending)
        )

    @with_unsupported_dtypes({"2.5.1 and below": ("float16", "bfloat16")}, "paddle")
    def log1p(self, name=None):
        return ivy.log1p(self._ivy_array)

    @with_supported_dtypes(
        {
            "2.4.2 and below": (
                "bool",
                "uint8",
                "int8",
                "int16",
                "int32",
                "int64",
            )
        },
        "paddle",
    )
    def bitwise_and(self, y, out=None, name=None):
        return paddle_frontend.bitwise_and(self, y)

    @with_supported_dtypes(
        {
            "2.5.1 and below": (
                "bool",
                "int8",
                "int16",
                "int32",
                "int64",
                "float32",
                "float64",
            )
        },
        "paddle",
    )
    def logical_or(self, y, out=None, name=None):
        return paddle_frontend.logical_or(self, y, out=out)

    @with_supported_dtypes(
        {"2.5.1 and below": ("bool", "uint8", "int8", "int16", "int32", "int64")},
        "paddle",
    )
    def bitwise_xor(self, y, out=None, name=None):
        return paddle_frontend.bitwise_xor(self, y)

    @with_supported_dtypes({"2.5.1 and below": ("float16", "bfloat16")}, "paddle")
    def any(self, axis=None, keepdim=False, name=None):
        return paddle_frontend.Tensor(
            ivy.any(self._ivy_array, axis=axis, keepdims=keepdim)
        )

    @with_unsupported_dtypes({"2.5.1 and below": "bfloat16"}, "paddle")
    def astype(self, dtype):
        return paddle_frontend.Tensor(ivy.astype(self._ivy_array, dtype))

    @with_supported_dtypes(
        {"2.5.1 and below": ("bool", "uint8", "int8", "int16", "int32", "int64")},
        "paddle",
    )
    def bitwise_not(self, out=None, name=None):
        return paddle_frontend.Tensor(ivy.bitwise_invert(self._ivy_array, out=out))

    @with_supported_dtypes(
        {
            "2.5.1 and below": (
                "bool",
                "int8",
                "int16",
                "int32",
                "int64",
            )
        },
        "paddle",
    )
    def bitwise_or(self, y, out=None, name=None):
        return paddle_frontend.bitwise_or(self, y, out=out)

    @with_supported_dtypes(
        {
            "2.5.1 and below": (
                "bool",
                "int8",
                "int16",
                "int32",
                "int64",
                "float32",
                "float64",
            )
        },
        "paddle",
    )
    def logical_xor(self, y, out=None, name=None):
        return paddle_frontend.logical_xor(self, y, out=out)

    @with_supported_dtypes(
        {"2.5.1 and below": ("float16", "float32", "float64", "int32", "int64")},
        "paddle",
    )
    def isnan(self, name=None):
        return paddle_frontend.isnan(self)

    @with_unsupported_dtypes(
        {
            "2.5.1 and below": (
                "bool",
                "uint8",
                "int8",
                "int16",
                "complex64",
                "complex128",
            )
        },
        "paddle",
    )
    def greater_than(self, y, name=None):
        return paddle_frontend.greater_than(self, y)

    @with_supported_dtypes({"2.5.1 and below": ("float32", "float64")}, "paddle")
    def rsqrt(self, name=None):
        return paddle_frontend.Tensor(ivy.reciprocal(ivy.sqrt(self._ivy_array)))

    @with_supported_dtypes({"2.5.1 and below": ("float32", "float64")}, "paddle")
    def rsqrt_(self, name=None):
        self.ivy_array = self.rsqrt().ivy_array
        return self

    @with_supported_dtypes({"2.5.1 and below": ("float32", "float64")}, "paddle")
    def reciprocal(self, name=None):
        return paddle_frontend.reciprocal(self)

    @with_supported_dtypes(
        {
            "2.5.1 and below": (
                "bool",
                "int8",
                "int16",
                "int32",
                "int64",
                "float32",
                "float64",
            )
        },
        "paddle",
    )
    def logical_and(self, y, out=None, name=None):
        return paddle_frontend.logical_and(self, y, out=out)

    @with_supported_dtypes({"2.5.1 and below": ("float32", "float64")}, "paddle")
    def divide(self, y, name=None):
        return paddle_frontend.divide(self, y)

    @with_unsupported_dtypes(
        {
            "2.5.1 and below": (
                "bool",
                "uint8",
                "int8",
                "int16",
                "complex64",
                "complex128",
            )
        },
        "paddle",
    )
    def less_than(self, y, name=None):
        return paddle_frontend.less_than(self, y)

    @with_unsupported_dtypes({"2.5.1 and below": ("float16", "bfloat16")}, "paddle")
    def cumprod(self, dim=None, dtype=None, name=None):
        return paddle_frontend.Tensor(
            ivy.cumprod(self._ivy_array, axis=dim, dtype=dtype)
        )

    @with_unsupported_dtypes({"2.5.1 and below": ("float16", "bfloat16")}, "paddle")
    def cumsum(self, axis=None, dtype=None, name=None):
        return paddle_frontend.Tensor(
            ivy.cumsum(self._ivy_array, axis=axis, dtype=dtype)
        )

    @with_supported_dtypes(
        {"2.5.1 and below": ("complex64", "complex128", "float32", "float64")},
        "paddle",
    )
    def angle(self, name=None):
        return paddle_frontend.Tensor(ivy.angle(self._ivy_array))

    @with_unsupported_dtypes(
        {
            "2.5.1 and below": (
                "uint8",
                "int8",
                "int16",
                "complex64",
                "complex128",
            )
        },
        "paddle",
    )
    def equal(self, y, name=None):
        return paddle_frontend.equal(self, y)

    @with_unsupported_dtypes({"2.5.1 and below": ("float16", "bfloat16")}, "paddle")
    def rad2deg(self, name=None):
        return paddle_frontend.Tensor(ivy.rad2deg(self._ivy_array))

    @with_unsupported_dtypes(
        {
            "2.5.1 and below": (
                "uint8",
                "int8",
                "int16",
                "float16",
                "complex64",
                "complex128",
            )
        },
        "paddle",
    )
    def equal_all(self, y, name=None):
        return paddle_frontend.Tensor(
            ivy.array_equal(self._ivy_array, _to_ivy_array(y))
        )

    @with_supported_dtypes({"2.5.1 and below": ("float32", "float64")}, "paddle")
    def maximum(self, other, name=None):
        return ivy.maximum(self._ivy_array, other)

    @with_unsupported_dtypes({"2.5.1 and below": "bfloat16"}, "paddle")
    def fmax(self, y, name=None):
        return paddle_frontend.Tensor(ivy.fmax(self._ivy_array, _to_ivy_array(y)))

    @with_unsupported_dtypes({"2.5.1 and below": "bfloat16"}, "paddle")
    def fmin(self, y, name=None):
        return paddle_frontend.Tensor(ivy.fmin(self._ivy_array, _to_ivy_array(y)))

    @with_supported_dtypes(
        {"2.5.1 and below": ("float32", "float64", "int32", "int64")}, "paddle"
    )
    def minimum(self, y, name=None):
        return paddle_frontend.Tensor(ivy.minimum(self._ivy_array, _to_ivy_array(y)))

    @with_supported_dtypes(
        {"2.5.1 and below": ("float32", "float64", "int32", "int64")}, "paddle"
    )
    def max(self, axis=None, keepdim=False, name=None):
        return paddle_frontend.Tensor(
            ivy.max(self._ivy_array, axis=axis, keepdims=keepdim)
        )

    @with_unsupported_dtypes({"2.5.1 and below": ("float16", "bfloat16")}, "paddle")
    def deg2rad(self, name=None):
        return paddle_frontend.Tensor(ivy.deg2rad(self._ivy_array))

    @with_supported_dtypes({"2.5.1 and below": ("float32", "float64")}, "paddle")
    def digamma(self, name=None):
        digamma_fun = ivy.digamma
        return paddle_frontend.Tensor(
            ivy.astype(digamma_fun(self._ivy_array), self.dtype)
        )

    @with_supported_dtypes(
        {"2.5.1 and below": ("float32", "float64", "int32", "int64", "bool")}, "paddle"
    )
    def rot90(self, k=1, axes=(0, 1), name=None):
        return paddle_frontend.Tensor(ivy.rot90(self._ivy_array, k=k, axes=axes))

    @with_supported_dtypes(
        {"2.5.1 and below": ("complex64", "complex128")},
        "paddle",
    )
    def imag(self, name=None):
        return paddle_frontend.imag(self)

    def is_tensor(self):
        return paddle_frontend.is_tensor(self._ivy_array)

    @with_supported_dtypes(
        {
            "2.5.1 and below": (
                "float32",
                "float64",
            )
        },
        "paddle",
    )
    def isclose(self, y, rtol=1e-05, atol=1e-08, equal_nan=False, name=None):
        return paddle_frontend.isclose(
            self, y, rtol=rtol, atol=atol, equal_nan=equal_nan
        )

    @with_supported_dtypes({"2.5.1 and below": ("int32", "int64")}, "paddle")
    def floor_divide(self, y, name=None):
        return paddle_frontend.Tensor(
            ivy.floor_divide(self._ivy_array, _to_ivy_array(y))
        )

    # cond
    @with_supported_dtypes({"2.5.1 and below": ("float32", "float64")}, "paddle")
    def cond(self, p=None, name=None):
        return paddle_frontend.cond(self, p=p, name=name)

    @with_unsupported_dtypes({"2.4.2 and below": ("int16", "float16")}, "paddle")
    def conj(self, name=None):
        return paddle_frontend.Tensor(ivy.conj(self._ivy_array))

    @with_supported_dtypes({"2.5.1 and below": ("float32", "float64")}, "paddle")
    def log2(self, name=None):
        return paddle_frontend.Tensor(ivy.log2(self._ivy_array))

    @with_unsupported_dtypes(
        {"2.4.2 and below": ("float32", "float64", "int32", "int64")}, "paddle"
    )
    def neg(self, name=None):
        return paddle_frontend.neg(self)

    @with_supported_dtypes(
        {
            "2.5.1 and below": (
                "bool",
                "int8",
                "int16",
                "int32",
                "int64",
                "float32",
                "float64",
            )
        },
        "paddle",
    )
    def logical_not(self, out=None, name=None):
        return paddle_frontend.Tensor(ivy.logical_not(self.ivy_array))

    @with_unsupported_dtypes({"2.5.1 and below": ("float16", "bfloat16")}, "paddle")
    def sign(self, name=None):
        return ivy.sign(self._ivy_array)

    @with_supported_dtypes({"2.5.1 and below": ("float32", "float64")}, "paddle")
    def var(self, axis=None, unbiased=True, keepdim=False, name=None):
        return paddle_frontend.Tensor(
            ivy.var(
                self._ivy_array, axis=axis, correction=int(unbiased), keepdims=keepdim
            )
        )

    @with_unsupported_dtypes({"2.5.1 and below": ("float16", "bfloat16")}, "paddle")
    def sgn(self, name=None):
        return paddle_frontend.Tensor(ivy.sign(self._ivy_array, np_variant=True))

    def tolist(self):
        return paddle_frontend.Tensor(ivy.to_list(self._ivy_array))

    @with_supported_dtypes(
        {"2.5.1 and below": ("float32", "float64", "int32", "int64")},
        "paddle",
    )
    def min(self, axis=None, keepdim=False, name=None):
        return ivy.min(self._ivy_array, axis=axis, keepdims=keepdim)

    @with_supported_dtypes(
        {"2.5.1 and below": ("int32", "int64", "float32", "float64")}, "paddle"
    )
    def pow(self, y, name=None):
        return paddle_frontend.Tensor(ivy.pow(self._ivy_array, _to_ivy_array(y)))

    @with_supported_dtypes({"2.5.1 and below": ("float32", "float64")}, "paddle")
    def atan(self, name=None):
        return ivy.atan(self._ivy_array)

    @with_supported_dtypes({"2.5.1 and below": ("float32", "float64")}, "paddle")
    def atanh(self, name=None):
        return ivy.atanh(self._ivy_array)

    @with_unsupported_dtypes({"2.4.2 and below": ("float32", "float64")}, "paddle")
    def std(self, axis=None, unbiased=True, keepdim=False, name=None):
        return paddle_frontend.Tensor(
            ivy.std(self._ivy_array, axis=axis, keepdims=keepdim)
        )

    @with_supported_dtypes(
        {"2.5.1 and below": ("int32", "int64", "float32", "float64")}, "paddle"
    )
    def trunc(self, name=None):
        return paddle_frontend.Tensor(ivy.trunc(self._ivy_array))

    @with_supported_dtypes({"2.5.1 and below": ("complex64", "complex128")}, "paddle")
    def as_real(self, name=None):
        if not ivy.is_complex_dtype(self._ivy_array):
            raise ivy.exceptions.IvyError(
                "as_real is only supported for complex tensors"
            )
        re_part = ivy.real(self._ivy_array)
        im_part = ivy.imag(self._ivy_array)
        return ivy.stack((re_part, im_part), axis=-1)

    @with_supported_dtypes({"2.5.1 and below": ("float32", "float64")}, "paddle")
    def stanh(self, scale_a=0.67, scale_b=1.7159, name=None):
        return paddle_frontend.stanh(self, scale_a=scale_a, scale_b=scale_b)

    @with_supported_dtypes(
        {"2.5.1 and below": ("int32", "int64", "float32", "float64")}, "paddle"
    )
    def trace(self, offset=0, axis1=0, axis2=1, name=None):
        return paddle_frontend.Tensor(
            ivy.trace(self._ivy_array, offset=offset, axis1=axis1, axis2=axis2)
        )

    @with_supported_dtypes(
        {"2.5.1 and below": ("float32", "float64", "int16", "int32", "int64", "uint8")},
        "paddle",
    )
    def argmin(self, axis=None, keepdim=False, dtype=None, name=None):
        return paddle_frontend.argmin(
            self._ivy_array, axis=axis, keepdim=keepdim, dtype=dtype
        )

    @with_supported_dtypes(
        {"2.5.1 and below": ("float32", "float64", "int32", "int64")},
        "paddle",
    )
    def topk(self, k, axis=None, largest=True, sorted=True, name=None):
        return ivy.top_k(self._ivy_array, k, axis=axis, largest=largest, sorted=sorted)

    @with_unsupported_dtypes({"2.5.1 and below": ("float16", "bfloat16")}, "paddle")
    def remainder(self, y, name=None):
        return ivy.remainder(self._ivy_array, y)

    def is_floating_point(self):
        return paddle_frontend.is_floating_point(self._ivy_array)

<<<<<<< HEAD
    @with_supported_dtypes({"2.5.1 and below": ("float32", "float64")}, "paddle")
    def reciprocal_(self, name=None):
        y = self.reciprocal(self)
        return ivy.inplace_update(self, y)
=======
    @with_unsupported_dtypes(
        {"2.5.1 and below": ("complex", "uint8", "uint16")}, "paddle"
    )
    def numpy(self):
        return self.ivy_array.to_numpy()

    @with_unsupported_dtypes({"2.5.1 and below": ("float16", "bfloat16")}, "paddle")
    def nonzero(self):
        return paddle_frontend.nonzero(self._ivy_array)

    @with_supported_dtypes({"2.5.1 and below": ("float32", "float64")}, "paddle")
    def inner(self, y, name=None):
        return paddle_frontend.inner(self._ivy_array, y, name)
>>>>>>> 11058e8d
<|MERGE_RESOLUTION|>--- conflicted
+++ resolved
@@ -782,12 +782,11 @@
     def is_floating_point(self):
         return paddle_frontend.is_floating_point(self._ivy_array)
 
-<<<<<<< HEAD
     @with_supported_dtypes({"2.5.1 and below": ("float32", "float64")}, "paddle")
     def reciprocal_(self, name=None):
         y = self.reciprocal(self)
         return ivy.inplace_update(self, y)
-=======
+
     @with_unsupported_dtypes(
         {"2.5.1 and below": ("complex", "uint8", "uint16")}, "paddle"
     )
@@ -800,5 +799,4 @@
 
     @with_supported_dtypes({"2.5.1 and below": ("float32", "float64")}, "paddle")
     def inner(self, y, name=None):
-        return paddle_frontend.inner(self._ivy_array, y, name)
->>>>>>> 11058e8d
+        return paddle_frontend.inner(self._ivy_array, y, name)