# local
import ivy
import ivy.functional.frontends.paddle as paddle_frontend
from ivy.func_wrapper import (
    with_supported_dtypes,
    with_unsupported_dtypes,
    with_supported_device_and_dtypes,
)
from ivy.functional.frontends.paddle.func_wrapper import _to_ivy_array


class Tensor:
    def __init__(self, array, dtype=None, place="cpu", stop_gradient=True):
        self._ivy_array = (
            ivy.array(array, dtype=dtype, device=place)
            if not isinstance(array, ivy.Array)
            else array
        )
        self._dtype = dtype
        self._place = place
        self._stop_gradient = stop_gradient

    def __repr__(self):
        return (
            f"ivy.frontends.paddle.Tensor(shape={self.shape}, dtype={self.dtype}, "
            + str(self.ivy_array.__repr__()).replace("ivy.array(", "")
        )

    # Properties #
    # ---------- #

    @property
    def ivy_array(self):
        return self._ivy_array

    @property
    def place(self):
        return self.ivy_array.device

    @property
    def dtype(self):
        return self._ivy_array.dtype

    @property
    def shape(self):
        return list(self.ivy_array.shape.shape)

    @property
    def ndim(self):
        return self.dim()

    # Setters #
    # --------#

    @ivy_array.setter
    def ivy_array(self, array):
        self._ivy_array = (
            ivy.array(array) if not isinstance(array, ivy.Array) else array
        )

    # Special Methods #
    # -------------------#

    @with_unsupported_dtypes(
        {"2.5.2 and below": ("bool", "unsigned", "int8", "float16", "bfloat16")},
        "paddle",
    )
    def __add__(self, y, /, name=None):
        return paddle_frontend.add(self, y)

    @with_unsupported_dtypes(
        {"2.5.2 and below": ("bool", "unsigned", "int8", "float16", "bfloat16")},
        "paddle",
    )
    def __radd__(self, x, /, name=None):
        return paddle_frontend.add(self, x)

    @with_unsupported_dtypes(
        {"2.5.2 and below": ("bool", "unsigned", "int8", "float16", "bfloat16")},
        "paddle",
    )
    def __sub__(self, y, /, name=None):
        return paddle_frontend.subtract(self, y)

    @with_unsupported_dtypes(
        {"2.5.2 and below": ("uint8", "int8", "int16", "float16", "bfloat16")},
        "paddle",
    )
    def __mul__(self, y, /, name=None):
        return paddle_frontend.multiply(self, y)

    @with_unsupported_dtypes(
        {
            "2.5.2 and below": (
                "bool",
                "uint8",
                "int8",
                "int16",
                "complex64",
                "complex128",
            )
        },
        "paddle",
    )
    def __gt__(self, y, /, name=None):
        return paddle_frontend.logic.greater_than(self, y)

    @with_unsupported_dtypes(
        {
            "2.5.2 and below": (
                "bool",
                "uint8",
                "int8",
                "int16",
                "complex64",
                "complex128",
            )
        },
        "paddle",
    )
    def __ge__(self, y, /, name=None):
        return paddle_frontend.logic.greater_equal(self, y)

    @with_unsupported_dtypes(
        {
            "2.5.2 and below": (
                "bool",
                "uint8",
                "int8",
                "int16",
                "complex64",
                "complex128",
            )
        },
        "paddle",
    )
    def __le__(self, y, /, name=None):
        return paddle_frontend.logic.less_equal(self, y)

    @with_supported_dtypes(
        {
            "2.5.2 and below": (
                "bool",
                "uint8",
                "int8",
                "int16",
                "int32",
                "int64",
            )
        },
        "paddle",
    )
    def __or__(self, y, /, name=None):
        return paddle_frontend.logic.bitwise_or(self, y)

    @with_unsupported_dtypes(
        {"2.5.2 and below": ("bool", "unsigned", "int8", "float16", "bfloat16")},
        "paddle",
    )
    def __rsub__(self, x, /, name=None):
        return paddle_frontend.subtract(x, self)

    def __getitem__(self, item):
        ivy_args = ivy.nested_map(_to_ivy_array, [self, item])
        ret = ivy.get_item(*ivy_args)
        return paddle_frontend.Tensor(ret)

    def __setitem__(self, item, value):
        raise ivy.utils.exceptions.IvyException(
            "ivy.functional.frontends.paddle.Tensor object doesn't support assignment"
        )

    @with_unsupported_dtypes({"2.5.2 and below": ("float16", "bfloat16")}, "paddle")
    def __floordiv__(self, y, /, name=None):
        return paddle_frontend.floor_divide(self, y)

    @with_unsupported_dtypes({"2.5.2 and below": ("float16", "bfloat16")}, "paddle")
    def __ne__(self, y, /, name=None):
        return paddle_frontend.not_equal(self, y)

    def __iter__(self):
        if self.ndim == 0:
            raise TypeError("iteration over a 0-d tensor not supported")
        for i in range(self.shape[0]):
            yield self[i]

    @with_unsupported_dtypes(
        {"2.5.2 and below": ("bool", "unsigned", "int8", "float16", "bfloat16")},
        "paddle",
    )
    def __rmul__(self, y, /, name=None):
        return paddle_frontend.multiply(self, y)

    @with_unsupported_dtypes(
        {"2.5.2 and below": ("bool", "unsigned", "int8", "float16", "bfloat16")},
        "paddle",
    )
<<<<<<< HEAD
    def __rdiv__(self, y, /, name=None):
        return paddle_frontend.divide(y, self)
=======
    def __float__(self):
        return float(self._ivy_array)

    def __xor__(self, y, /, name=None):
        return paddle_frontend.logic.bitwise_xor(self, y)

    def __len__(self):
        return len(self._ivy_array)

    def __neg__(self):
        return paddle_frontend.neg(self)
>>>>>>> a481e40d

    # Instance Methods #
    # ---------------- #

    def reshape(self, *args, shape=None):
        if args and shape:
            raise TypeError("reshape() got multiple values for argument 'shape'")
        if shape is not None:
            return paddle_frontend.reshape(self, shape)
        if args:
            if isinstance(args[0], (tuple, list)):
                shape = args[0]
                return paddle_frontend.reshape(self, shape)
            else:
                return paddle_frontend.reshape(self, args)
        return paddle_frontend.reshape(self)

    def dim(self):
        return self.ivy_array.ndim

    @with_unsupported_dtypes({"2.5.2 and below": ("float16", "bfloat16")}, "paddle")
    def abs(self):
        return paddle_frontend.abs(self)

    @with_unsupported_dtypes({"2.5.2 and below": ("float16", "bfloat16")}, "paddle")
    def acosh(self, name=None):
        return paddle_frontend.acosh(self)

    @with_unsupported_dtypes({"2.5.2 and below": ("float16", "bfloat16")}, "paddle")
    def add_n(self, inputs, name=None):
        inputs = ivy.array(inputs)
        return ivy.sum(inputs, dtype=inputs.dtype, axis=0)

    @with_unsupported_dtypes({"2.5.2 and below": ("float16", "bfloat16")}, "paddle")
    def ceil(self):
        return paddle_frontend.ceil(self)

    @with_supported_dtypes({"2.5.2 and below": ("float32", "float64")}, "paddle")
    def ceil_(self):
        self.ivy_array = self.ceil().ivy_array
        return self

    @with_unsupported_dtypes({"2.5.2 and below": ("complex", "int8")}, "paddle")
    def numel(self):
        return paddle_frontend.numel(self)

    @with_unsupported_dtypes({"2.5.2 and below": ("float16",)}, "paddle")
    def asinh(self, name=None):
        return paddle_frontend.asinh(self)

    @with_supported_dtypes({"2.5.2 and below": ("float32", "float64")}, "paddle")
    def asin(self, name=None):
        return paddle_frontend.asin(self)

    @with_supported_dtypes({"2.5.2 and below": ("float32", "float64")}, "paddle")
    def cosh(self, name=None):
        return paddle_frontend.cosh(self)

    @with_supported_dtypes(
        {
            "2.5.2 and below": (
                "int32",
                "int64",
                "float64",
                "complex128",
                "float32",
                "complex64",
                "bool",
            )
        },
        "paddle",
    )
    def diagonal(self, offset, axis1=0, axis2=1, name=None):
        return paddle_frontend.diagonal(self, offset=offset, axis1=axis1, axis2=axis2)

    @with_supported_dtypes({"2.5.2 and below": ("float32", "float64")}, "paddle")
    def log(self, name=None):
        return paddle_frontend.log(self)

    @with_supported_dtypes({"2.5.2 and below": ("float32", "float64")}, "paddle")
    def sin(self, name=None):
        return paddle_frontend.sin(self)

    @with_supported_dtypes({"2.5.2 and below": ("float32", "float64")}, "paddle")
    def sinh(self, name=None):
        return paddle_frontend.sinh(self)

    @with_supported_dtypes({"2.5.2 and below": ("float32", "float64")}, "paddle")
    def lerp(self, y, weight, name=None):
        return paddle_frontend.lerp(self, y, weight)

    @with_supported_dtypes({"2.5.2 and below": ("float32", "float64")}, "paddle")
    def lerp_(self, y, weight, name=None):
        self.ivy_array = paddle_frontend.lerp(self, y, weight).ivy_array
        return self

    @with_unsupported_dtypes({"2.5.2 and below": ("float16", "bfloat16")}, "paddle")
    def argmax(self, axis=None, keepdim=False, dtype=None, name=None):
        return paddle_frontend.argmax(self, axis=axis, keepdim=keepdim, dtype=dtype)

    @with_unsupported_dtypes({"2.5.2 and below": ("float16", "uint16")}, "paddle")
    def unsqueeze(self, axis=None, name=None):
        return paddle_frontend.Tensor(ivy.expand_dims(self._ivy_array, axis=axis))

    @with_supported_dtypes({"2.5.2 and below": ("float32", "float64")}, "paddle")
    def sqrt(self, name=None):
        return paddle_frontend.sqrt(self)

    @with_supported_dtypes({"2.5.2 and below": ("float32", "float64")}, "paddle")
    def sqrt_(self, name=None):
        self.ivy_array = self.sqrt().ivy_array
        return self

    @with_unsupported_dtypes({"2.5.2 and below": ("bfloat16", "uint16")}, "paddle")
    def zero_(self):
        self.ivy_array = paddle_frontend.zeros_like(self).ivy_array
        return self

    @with_supported_dtypes({"2.5.2 and below": ("float32", "float64")}, "paddle")
    def cos(self, name=None):
        return paddle_frontend.cos(self)

    @with_unsupported_dtypes({"2.5.2 and below": ("float16", "bfloat16")}, "paddle")
    def exp(self, name=None):
        return paddle_frontend.exp(self)

    @with_unsupported_dtypes({"2.5.2 and below": ("float16", "bfloat16")}, "paddle")
    def exp_(self, name=None):
        self.ivy_array = self.exp().ivy_array
        return self

    @with_supported_dtypes({"2.5.2 and below": ("float32", "float64")}, "paddle")
    def erf(self, name=None):
        return paddle_frontend.erf(self)

    @with_unsupported_dtypes({"2.5.2 and below": ("float16", "bfloat16")}, "paddle")
    def subtract(self, y, name=None):
        return paddle_frontend.subtract(self, y)

    @with_unsupported_dtypes(
        {"2.5.2 and below": ("float16", "uint8", "int8", "bool")}, "paddle"
    )
    def subtract_(self, y, name=None):
        self.ivy_array = self.subtract(y).ivy_array
        return self

    @with_unsupported_dtypes({"2.5.2 and below": ("float16", "bfloat16")}, "paddle")
    def log10(self, name=None):
        return paddle_frontend.Tensor(ivy.log10(self._ivy_array))

    @with_unsupported_dtypes({"2.5.2 and below": ("float16", "bfloat16")}, "paddle")
    def argsort(self, axis=-1, descending=False, name=None):
        return paddle_frontend.argsort(self, axis=axis, descending=descending)

    @with_unsupported_dtypes({"2.5.2 and below": ("float16", "bfloat16")}, "paddle")
    def floor(self, name=None):
        return paddle_frontend.floor(self)

    @with_unsupported_dtypes({"2.5.2 and below": ("float16", "bfloat16")}, "paddle")
    def floor_(self):
        self.ivy_array = self.floor().ivy_array
        return self

    @with_supported_dtypes({"2.5.2 and below": ("float32", "float64")}, "paddle")
    def round_(self, name=None):
        self.ivy_array = paddle_frontend.round(self).ivy_array
        return self

    @with_supported_dtypes(
        {"2.5.2 and below": ("float32", "float64", "int32", "int64")}, "paddle"
    )
    def clip(self, min=None, max=None, name=None):
        ivy.utils.assertions.check_all_or_any_fn(
            min,
            max,
            fn=ivy.exists,
            type="any",
            limit=[1, 2],
            message="at most one of min or max can be None",
        )
        if min is None:
            ret = ivy.minimum(self._ivy_array, max)
        elif max is None:
            ret = ivy.maximum(self._ivy_array, min)
        else:
            ret = ivy.clip(self._ivy_array, min, max)
        return paddle_frontend.Tensor(ret)

    @with_supported_dtypes(
        {"2.5.2 and below": ("float32", "float64", "int32", "int64")}, "paddle"
    )
    def clip_(self, min=None, max=None, name=None):
        self._ivy_array = self.clip(min, max).ivy_array
        return self

    @with_supported_dtypes({"2.5.2 and below": ("float32", "float64")}, "paddle")
    def tanh(self, name=None):
        return paddle_frontend.tanh(self)

    @with_supported_dtypes({"2.5.2 and below": ("float32", "float64")}, "paddle")
    def add_(self, y, name=None):
        self.ivy_array = paddle_frontend.add(self, y).ivy_array
        return self

    @with_supported_dtypes({"2.5.2 and below": ("float32", "float64")}, "paddle")
    def addmm(self, x, y, beta=1.0, alpha=1.0, name=None):
        return paddle_frontend.addmm(self, x, y, beta, alpha)

    @with_supported_dtypes(
        {"2.5.2 and below": ("float16", "float32", "float64", "int32", "int64")},
        "paddle",
    )
    def isinf(self, name=None):
        return paddle_frontend.isinf(self)

    @with_unsupported_dtypes({"2.5.2 and below": ("float16", "uint16")}, "paddle")
    def unsqueeze_(self, axis=None, name=None):
        self.ivy_array = self.unsqueeze(axis=axis).ivy_array
        return self

    @with_supported_dtypes({"2.5.2 and below": ("float32", "float64")}, "paddle")
    def square(self, name=None):
        return paddle_frontend.square(self)

    @with_unsupported_dtypes({"2.5.2 and below": ("float16", "bfloat16")}, "paddle")
    def remainder_(self, y, name=None):
        self.ivy_array = paddle_frontend.remainder(self, y).ivy_array
        return self

    @with_supported_dtypes({"2.5.2 and below": ("float32", "float64")}, "paddle")
    def cholesky(self, upper=False, name=None):
        return paddle_frontend.cholesky(self, upper=upper)

    @with_unsupported_dtypes(
        {"2.5.2 and below": ("float16", "uint16", "int16")}, "paddle"
    )
    def squeeze_(self, axis=None, name=None):
        self.ivy_array = paddle_frontend.squeeze(self, axis=axis).ivy_array
        return self

    @with_unsupported_dtypes({"2.5.2 and below": ("float16", "bfloat16")}, "paddle")
    def multiply(self, y, name=None):
        return paddle_frontend.multiply(self, y)

    @with_supported_dtypes(
        {"2.5.2 and below": ("float16", "float32", "float64", "int32", "int64")},
        "paddle",
    )
    def isfinite(self, name=None):
        return paddle_frontend.isfinite(self)

    @with_supported_dtypes({"2.4.2 and below": ("float16", "bfloat16")}, "paddle")
    def all(self, axis=None, keepdim=False, dtype=None, name=None):
        return paddle_frontend.Tensor(
            ivy.all(self.ivy_array, axis=axis, keepdims=keepdim, dtype=dtype)
        )

    @with_supported_dtypes({"2.5.2 and below": ("float16", "bfloat16")}, "paddle")
    def allclose(self, other, rtol=1e-05, atol=1e-08, equal_nan=False, name=None):
        return paddle_frontend.allclose(
            self, other, rtol=rtol, atol=atol, equal_nan=equal_nan
        )

    @with_unsupported_dtypes({"2.5.2 and below": ("float16", "bfloat16")}, "paddle")
    def sort(self, axis=-1, descending=False, name=None):
        return paddle_frontend.sort(self, axis=axis, descending=descending)

    @with_unsupported_dtypes({"2.5.2 and below": ("float16", "bfloat16")}, "paddle")
    def log1p(self, name=None):
        return paddle_frontend.log1p(self)

    @with_supported_dtypes(
        {
            "2.4.2 and below": (
                "bool",
                "uint8",
                "int8",
                "int16",
                "int32",
                "int64",
            )
        },
        "paddle",
    )
    def bitwise_and(self, y, out=None, name=None):
        return paddle_frontend.bitwise_and(self, y)

    @with_supported_dtypes(
        {
            "2.5.2 and below": (
                "bool",
                "int8",
                "int16",
                "int32",
                "int64",
                "float32",
                "float64",
            )
        },
        "paddle",
    )
    def logical_or(self, y, out=None, name=None):
        return paddle_frontend.logical_or(self, y, out=out)

    @with_supported_dtypes(
        {"2.5.2 and below": ("bool", "uint8", "int8", "int16", "int32", "int64")},
        "paddle",
    )
    def bitwise_xor(self, y, out=None, name=None):
        return paddle_frontend.bitwise_xor(self, y)

    @with_supported_dtypes({"2.5.2 and below": ("float16", "bfloat16")}, "paddle")
    def any(self, axis=None, keepdim=False, name=None):
        return paddle_frontend.any(self, axis=axis, keepdim=keepdim)

    @with_unsupported_dtypes({"2.5.2 and below": "bfloat16"}, "paddle")
    def astype(self, dtype):
        return paddle_frontend.Tensor(ivy.astype(self._ivy_array, dtype))

    @with_supported_dtypes(
        {"2.5.2 and below": ("bool", "uint8", "int8", "int16", "int32", "int64")},
        "paddle",
    )
    def bitwise_not(self, out=None, name=None):
        return paddle_frontend.bitwise_not(self, out=out)

    @with_supported_dtypes(
        {
            "2.5.2 and below": (
                "bool",
                "int8",
                "int16",
                "int32",
                "int64",
            )
        },
        "paddle",
    )
    def bitwise_or(self, y, out=None, name=None):
        return paddle_frontend.bitwise_or(self, y, out=out)

    @with_supported_dtypes(
        {
            "2.5.2 and below": (
                "bool",
                "int8",
                "int16",
                "int32",
                "int64",
                "float32",
                "float64",
            )
        },
        "paddle",
    )
    def logical_xor(self, y, out=None, name=None):
        return paddle_frontend.logical_xor(self, y, out=out)

    @with_supported_dtypes(
        {"2.5.2 and below": ("float16", "float32", "float64", "int32", "int64")},
        "paddle",
    )
    def isnan(self, name=None):
        return paddle_frontend.isnan(self)

    @with_unsupported_dtypes(
        {
            "2.5.2 and below": (
                "bool",
                "uint8",
                "int8",
                "int16",
                "complex64",
                "complex128",
            )
        },
        "paddle",
    )
    def greater_than(self, y, name=None):
        return paddle_frontend.greater_than(self, y)

    @with_supported_dtypes({"2.5.2 and below": ("float32", "float64")}, "paddle")
    def rsqrt(self, name=None):
        return paddle_frontend.rsqrt(self)

    @with_supported_dtypes({"2.5.2 and below": ("float32", "float64")}, "paddle")
    def rsqrt_(self, name=None):
        self.ivy_array = self.rsqrt().ivy_array
        return self

    @with_supported_dtypes({"2.5.2 and below": ("float32", "float64")}, "paddle")
    def reciprocal(self, name=None):
        return paddle_frontend.reciprocal(self)

    @with_supported_dtypes(
        {
            "2.5.2 and below": (
                "bool",
                "int8",
                "int16",
                "int32",
                "int64",
                "float32",
                "float64",
            )
        },
        "paddle",
    )
    def logical_and(self, y, out=None, name=None):
        return paddle_frontend.logical_and(self, y, out=out)

    @with_supported_dtypes({"2.5.2 and below": ("float32", "float64")}, "paddle")
    def divide(self, y, name=None):
        return paddle_frontend.divide(self, y)

    @with_supported_dtypes(
        {"2.5.2 and below": ("float32", "float64", "complex64", "complex128")},
        "paddle",
    )
    def eigvals(self, name=None):
        return paddle_frontend.eigvals(self)

    @with_unsupported_dtypes(
        {
            "2.5.2 and below": (
                "bool",
                "uint8",
                "int8",
                "int16",
                "complex64",
                "complex128",
            )
        },
        "paddle",
    )
    def less_than(self, y, name=None):
        return paddle_frontend.less_than(self, y)

    @with_unsupported_dtypes({"2.5.2 and below": ("float16", "bfloat16")}, "paddle")
    def cumprod(self, dim=None, dtype=None, name=None):
        return paddle_frontend.cumprod(self, dim=dim, dtype=dtype)

    @with_unsupported_dtypes({"2.5.2 and below": ("float16", "bfloat16")}, "paddle")
    def cumsum(self, axis=None, dtype=None, name=None):
        return paddle_frontend.Tensor(
            ivy.cumsum(self._ivy_array, axis=axis, dtype=dtype)
        )

    @with_supported_dtypes(
        {"2.5.2 and below": ("complex64", "complex128", "float32", "float64")},
        "paddle",
    )
    def angle(self, name=None):
        return paddle_frontend.angle(self)

    @with_unsupported_dtypes(
        {
            "2.5.2 and below": (
                "uint8",
                "int8",
                "int16",
                "complex64",
                "complex128",
            )
        },
        "paddle",
    )
    def equal(self, y, name=None):
        return paddle_frontend.equal(self, y)

    @with_unsupported_dtypes({"2.5.2 and below": ("float16", "bfloat16")}, "paddle")
    def rad2deg(self, name=None):
        return paddle_frontend.rad2deg(self)

    @with_unsupported_dtypes(
        {
            "2.5.2 and below": (
                "uint8",
                "int8",
                "int16",
                "float16",
                "complex64",
                "complex128",
            )
        },
        "paddle",
    )
    def equal_all(self, y, name=None):
        return paddle_frontend.equal_all(self, y)

    @with_supported_dtypes({"2.5.2 and below": ("float32", "float64")}, "paddle")
    def maximum(self, other, name=None):
        return paddle_frontend.maximum(self, other)

    @with_unsupported_dtypes({"2.5.2 and below": "bfloat16"}, "paddle")
    def fmax(self, y, name=None):
        return paddle_frontend.fmax(self, y)

    @with_unsupported_dtypes({"2.5.2 and below": "bfloat16"}, "paddle")
    def fmin(self, y, name=None):
        return paddle_frontend.fmin(self, y)

    @with_supported_dtypes(
        {"2.5.2 and below": ("float32", "float64", "int32", "int64")}, "paddle"
    )
    def minimum(self, y, name=None):
        return paddle_frontend.minimum(self, y)

    @with_supported_dtypes(
        {"2.5.2 and below": ("float32", "float64", "int32", "int64")}, "paddle"
    )
    def max(self, axis=None, keepdim=False, name=None):
        return paddle_frontend.max(self, axis=axis, keepdim=keepdim)

    @with_unsupported_dtypes({"2.5.2 and below": ("float16", "bfloat16")}, "paddle")
    def deg2rad(self, name=None):
        return paddle_frontend.deg2rad(self)

    @with_supported_dtypes({"2.5.2 and below": ("float32", "float64")}, "paddle")
    def digamma(self, name=None):
        return paddle_frontend.digamma(self)

    @with_supported_dtypes(
        {"2.5.2 and below": ("float32", "float64", "int32", "int64", "bool")}, "paddle"
    )
    def rot90(self, k=1, axes=(0, 1), name=None):
        return paddle_frontend.rot90(self, k=k, axes=axes)

    @with_supported_dtypes(
        {"2.5.2 and below": ("complex64", "complex128")},
        "paddle",
    )
    def imag(self, name=None):
        return paddle_frontend.imag(self)

    def is_tensor(self):
        return paddle_frontend.is_tensor(self)

    @with_supported_dtypes(
        {
            "2.5.2 and below": (
                "float32",
                "float64",
            )
        },
        "paddle",
    )
    def isclose(self, y, rtol=1e-05, atol=1e-08, equal_nan=False, name=None):
        return paddle_frontend.isclose(
            self, y, rtol=rtol, atol=atol, equal_nan=equal_nan
        )

    @with_supported_dtypes({"2.5.2 and below": ("int32", "int64")}, "paddle")
    def floor_divide(self, y, name=None):
        return paddle_frontend.floor_divide(self, y)

    @with_supported_dtypes({"2.5.2 and below": ("int32", "int64")}, "paddle")
    def mod(self, y, name=None):
        return paddle_frontend.Tensor(ivy.fmod(self._ivy_array, _to_ivy_array(y)))

    # cond
    @with_supported_dtypes({"2.5.2 and below": ("float32", "float64")}, "paddle")
    def cond(self, p=None, name=None):
        return paddle_frontend.cond(self, p=p, name=name)

    @with_unsupported_dtypes({"2.4.2 and below": ("int16", "float16")}, "paddle")
    def conj(self, name=None):
        return paddle_frontend.conj(self)

    @with_supported_dtypes({"2.5.2 and below": ("float32", "float64")}, "paddle")
    def log2(self, name=None):
        return paddle_frontend.log2(self)

    @with_unsupported_dtypes(
        {"2.4.2 and below": ("float32", "float64", "int32", "int64")}, "paddle"
    )
    def neg(self, name=None):
        return paddle_frontend.neg(self)

    @with_supported_dtypes(
        {
            "2.5.2 and below": (
                "bool",
                "int8",
                "int16",
                "int32",
                "int64",
                "float32",
                "float64",
            )
        },
        "paddle",
    )
    def logical_not(self, out=None, name=None):
        return paddle_frontend.logical_not(self)

    @with_unsupported_dtypes({"2.5.2 and below": ("float16", "bfloat16")}, "paddle")
    def sign(self, name=None):
        return paddle_frontend.sign(self)

    @with_supported_dtypes({"2.5.2 and below": ("float32", "float64")}, "paddle")
    def var(self, axis=None, unbiased=True, keepdim=False, name=None):
        return paddle_frontend.var(self, axis=axis, unbiased=unbiased, keepdim=keepdim)

    @with_unsupported_dtypes({"2.5.2 and below": ("float16", "bfloat16")}, "paddle")
    def sgn(self, name=None):
        return paddle_frontend.sgn(self)

    def tolist(self):
        return paddle_frontend.Tensor(ivy.to_list(self._ivy_array))

    @with_supported_dtypes(
        {"2.5.2 and below": ("float32", "float64", "int32", "int64")},
        "paddle",
    )
    def min(self, axis=None, keepdim=False, name=None):
        return paddle_frontend.min(self, axis=axis, keepdim=keepdim)

    @with_supported_dtypes(
        {"2.5.2 and below": ("int32", "int64", "float32", "float64")}, "paddle"
    )
    def pow(self, y, name=None):
        return paddle_frontend.pow(self, y)

    @with_supported_dtypes(
        {"2.5.2 and below": ("float32", "float64", "int32", "int64")}, "paddle"
    )
    def prod(self, axis=None, keepdim=False, dtype=None, name=None):
        return paddle_frontend.Tensor(
            ivy.prod(self._ivy_array, axis=axis, keepdims=keepdim, dtype=dtype)
        )

    @with_supported_dtypes({"2.5.2 and below": ("float32", "float64")}, "paddle")
    def atan(self, name=None):
        return paddle_frontend.atan(self)

    @with_supported_dtypes({"2.5.2 and below": ("float32", "float64")}, "paddle")
    def atanh(self, name=None):
        return paddle_frontend.atanh(self)

    @with_supported_dtypes({"2.5.2 and below": ("float32", "float64")}, "paddle")
    def std(self, axis=None, unbiased=True, keepdim=False, name=None):
        return paddle_frontend.std(self, axis=axis, unbiased=unbiased, keepdim=keepdim)

    @with_supported_dtypes(
        {"2.5.2 and below": ("int32", "int64", "float32", "float64")}, "paddle"
    )
    def trunc(self, name=None):
        return paddle_frontend.trunc(self)

    @with_supported_dtypes({"2.5.2 and below": ("complex64", "complex128")}, "paddle")
    def as_real(self, name=None):
        if not ivy.is_complex_dtype(self._ivy_array):
            raise ivy.exceptions.IvyError(
                "as_real is only supported for complex tensors"
            )
        re_part = ivy.real(self._ivy_array)
        im_part = ivy.imag(self._ivy_array)
        return paddle_frontend.Tensor(ivy.stack((re_part, im_part), axis=-1))

    @with_supported_dtypes({"2.5.2 and below": ("float32", "float64")}, "paddle")
    def stanh(self, scale_a=0.67, scale_b=1.7159, name=None):
        return paddle_frontend.stanh(self, scale_a=scale_a, scale_b=scale_b)

    @with_supported_dtypes(
        {"2.5.2 and below": ("int32", "int64", "float32", "float64")}, "paddle"
    )
    def trace(self, offset=0, axis1=0, axis2=1, name=None):
        return paddle_frontend.Tensor(
            ivy.trace(self._ivy_array, offset=offset, axis1=axis1, axis2=axis2)
        )

    @with_supported_dtypes(
        {
            "2.5.2 and below": (
                "float32",
                "float64",
                "int16",
                "int32",
                "int64",
                "uint8",
            )
        },
        "paddle",
    )
    def argmin(self, axis=None, keepdim=False, dtype=None, name=None):
        return paddle_frontend.argmin(self, axis=axis, keepdim=keepdim, dtype=dtype)

    @with_supported_dtypes(
        {"2.5.2 and below": ("float32", "float64", "int32", "int64")},
        "paddle",
    )
    def topk(self, k, axis=None, largest=True, sorted=True, name=None):
        return paddle_frontend.topk(self, k, axis=axis, largest=largest, sorted=sorted)

    @with_unsupported_dtypes({"2.5.2 and below": ("float16", "bfloat16")}, "paddle")
    def remainder(self, y, name=None):
        return paddle_frontend.remainder(self, y)

    def is_floating_point(self):
        return paddle_frontend.is_floating_point(self)

    @with_supported_dtypes({"2.5.2 and below": ("float32", "float64")}, "paddle")
    def tanh_(self, name=None):
        y = self.tanh(self)
        return ivy.inplace_update(self, y)

    @with_supported_dtypes({"2.5.2 and below": ("float32", "float64")}, "paddle")
    def reciprocal_(self, name=None):
        y = self.reciprocal(self)
        return ivy.inplace_update(self, y)

    @with_unsupported_dtypes(
        {"2.5.2 and below": ("complex", "uint8", "uint16")}, "paddle"
    )
    def numpy(self):
        return self.ivy_array.to_numpy()

    @with_unsupported_dtypes({"2.5.2 and below": ("float16", "bfloat16")}, "paddle")
    def nonzero(self):
        return paddle_frontend.nonzero(self)

    @with_supported_dtypes({"2.5.2 and below": ("float32", "float64")}, "paddle")
    def inner(self, y, name=None):
        return paddle_frontend.inner(self, y, name)

    @with_supported_dtypes({"2.5.2 and below": ("float32", "float64")}, "paddle")
    def mean(self, axis=None, keepdim=False, name=None):
        return paddle_frontend.mean(self, axis=axis, keepdim=keepdim)

    @with_supported_dtypes({"2.5.2 and below": ("float32", "float64")}, "paddle")
    def as_complex(self, name=None):
        if self.ivy_array.shape[-1] != 2:
            raise ivy.exceptions.IvyError(
                "The size of the last dimension of tensor does not equals 2"
            )
        dtype = (
            ivy.complex64 if ivy.dtype(self.ivy_array) == "float32" else ivy.complex128
        )
        re_part = self.ivy_array[..., 0]
        im_part = ivy.multiply(1j, self.ivy_array[..., 1])
        value = paddle_frontend.Tensor(ivy.add(re_part, im_part).astype(dtype))
        return value

    @with_supported_dtypes(
        {"2.5.2 and below": ("int32", "int64", "float32", "float64", "bool")}, "paddle"
    )
    def not_equal(self, y, name=None):
        return paddle_frontend.not_equal(self._ivy_array, y)

    @with_supported_dtypes(
        {"2.5.2 and below": ("float32", "float64", "int32", "int64")}, "paddle"
    )
    def less_equal(self, y, name=None):
        return paddle_frontend.less_equal(self._ivy_array, y)

    @with_supported_dtypes({"2.5.2 and below": ("complex64", "complex128")}, "paddle")
    def real(self, name=None):
        return paddle_frontend.real(self._ivy_array)

    @with_unsupported_dtypes({"2.5.2 and below": ("float16", "bfloat16")}, "paddle")
    def t(self, name=None):
        axes = list(range(len(self.ivy_array.shape)))[::-1]
        return ivy.permute_dims(self.ivy_array, axes=axes)

    @with_supported_dtypes(
        {
            "2.5.2 and below": (
                "bool",
                "float16",
                "float32",
                "float64",
                "int32",
                "int64",
                "uint8",
            )
        },
        "paddle",
    )
    def cast(self, dtype):
        return paddle_frontend.cast(self, dtype)

    @with_unsupported_dtypes({"2.5.2 and below": ("float16", "bfloat16")}, "paddle")
    def bmm(self, y, transpose_x=False, transpose_y=False, name=None):
        return paddle_frontend.bmm(self, y, transpose_x, transpose_y)

    @with_supported_dtypes(
        {"2.5.2 and below": ("float16", "float32", "float64", "int32", "int64")},
        "paddle",
    )
    def fill_(self, value):
        filled_tensor = paddle_frontend.full_like(self, value)
        return ivy.inplace_update(self, filled_tensor)

    @with_supported_dtypes(
        {
            "2.5.2 and below": (
                "bool",
                "int32",
                "int64",
                "float16",
                "float32",
                "float64",
            )
        },
        "paddle",
    )
    def unbind(self, axis=0):
        return paddle_frontend.unbind(self._ivy_array, axis=axis)

    @with_supported_dtypes(
        {
            "2.5.2 and below": (
                "bool",
                "int32",
                "int64",
                "float16",
                "float32",
                "float64",
            )
        },
        "paddle",
    )
    def unique_consecutive(self, axis=0):
        return paddle_frontend.unique_consecutive(self._ivy_array, axis=axis)

    def cpu(self):
        self.ivy_array = ivy.to_device(self.ivy_array, ivy.as_ivy_dev("cpu"))
        return self

    @with_unsupported_dtypes(
        {"2.5.2 and below": ("int16", "complex64", "complex128")},
        "paddle",
    )
    def split(self, num_or_sections, axis=0, name=None):
        return paddle_frontend.split(self._ivy_array, num_or_sections, axis, name)

    @with_supported_dtypes(
        {"2.5.2 and below": ("float32", "float64", "int32", "int64")}, "paddle"
    )
    def frac(self, name=None):
        return paddle_frontend.frac(self._ivy_array)

    @with_unsupported_dtypes({"2.5.2 and below": ("float16", "bfloat16")}, "paddle")
    def gather(self, y, name=None):
        return paddle_frontend.gather(self, y)

    def is_complex(self):
        return paddle_frontend.is_complex(self)

    @with_unsupported_dtypes(
        {"2.5.2 and below": ("float16", "uint8", "int8", "bool")}, "paddle"
    )
    def gather_(self, y, name=None):
        res = self.gather(self, y)
        return ivy.inplace_update(self, res)

    @with_supported_dtypes(
        {"2.5.2 and below": ("float32", "float64", "int32", "int64")}, "paddle"
    )
    def heaviside(self, y, name=None):
        return paddle_frontend.heaviside(self, y)

    @with_supported_dtypes(
        {"2.5.2 and below": ("bool", "int32", "int64", "float32", "float64")}, "paddle"
    )
    def expand(self, shape, name=None):
        return paddle_frontend.expand(self._ivy_array, shape)

    @with_supported_device_and_dtypes(
        {
            "2.5.2 and below": {
                "cpu": (
                    "bool",
                    "int32",
                    "int64",
                    "float32",
                    "float64",
                    "complex64",
                    "complex128",
                )
            }
        },
        "paddle",
    )
    def tile(self, repeat_times):
        return paddle_frontend.Tensor(ivy.tile(self._ivy_array, repeats=repeat_times))

    @with_supported_dtypes(
        {
            "2.5.2 and below": (
                "bool",
                "float16",
                "float32",
                "float64",
                "int8",
                "int16",
                "int32",
                "int64",
            )
        },
        "paddle",
    )
    def chunk(self, chunks, axis=0, name=None):
        return paddle_frontend.split(self._ivy_array, num_or_sections=chunks, axis=axis)<|MERGE_RESOLUTION|>--- conflicted
+++ resolved
@@ -195,22 +195,24 @@
         {"2.5.2 and below": ("bool", "unsigned", "int8", "float16", "bfloat16")},
         "paddle",
     )
-<<<<<<< HEAD
+    def __float__(self):
+        return float(self._ivy_array)
+
+    def __xor__(self, y, /, name=None):
+        return paddle_frontend.logic.bitwise_xor(self, y)
+
+    def __len__(self):
+        return len(self._ivy_array)
+
+    def __neg__(self):
+        return paddle_frontend.neg(self)
+
+    @with_unsupported_dtypes(
+        {"2.5.2 and below": ("bool", "unsigned", "int8", "float16", "bfloat16")},
+        "paddle",
+    )
     def __rdiv__(self, y, /, name=None):
         return paddle_frontend.divide(y, self)
-=======
-    def __float__(self):
-        return float(self._ivy_array)
-
-    def __xor__(self, y, /, name=None):
-        return paddle_frontend.logic.bitwise_xor(self, y)
-
-    def __len__(self):
-        return len(self._ivy_array)
-
-    def __neg__(self):
-        return paddle_frontend.neg(self)
->>>>>>> a481e40d
 
     # Instance Methods #
     # ---------------- #
