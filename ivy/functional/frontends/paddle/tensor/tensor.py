# local
import ivy
import ivy.functional.frontends.paddle as paddle_frontend
from ivy.func_wrapper import (
    with_supported_dtypes,
    with_unsupported_dtypes,
)
from ivy.functional.frontends.paddle.func_wrapper import _to_ivy_array


class Tensor:
    def __init__(self, array, dtype=None, place="cpu", stop_gradient=True):
        self._ivy_array = (
            ivy.array(array, dtype=dtype, device=place)
            if not isinstance(array, ivy.Array)
            else array
        )
        self._dtype = dtype
        self._place = place
        self._stop_gradient = stop_gradient

    def __repr__(self):
        return (
            f"ivy.frontends.paddle.Tensor(shape={self.shape}, dtype={self.dtype}, "
            + str(self.ivy_array.__repr__()).replace("ivy.array(", "")
        )

    # Properties #
    # ---------- #

    @property
    def ivy_array(self):
        return self._ivy_array

    @property
    def place(self):
        return self.ivy_array.device

    @property
    def dtype(self):
        return self._ivy_array.dtype

    @property
    def shape(self):
        return list(self.ivy_array.shape.shape)

    @property
    def ndim(self):
        return self.dim()

    # Setters #
    # --------#

    @ivy_array.setter
    def ivy_array(self, array):
        self._ivy_array = (
            ivy.array(array) if not isinstance(array, ivy.Array) else array
        )

    # Special Methods #
    # -------------------#

    @with_unsupported_dtypes(
        {"2.5.1 and below": ("bool", "unsigned", "int8", "float16", "bfloat16")},
        "paddle",
    )
    def __add__(self, y, /, name=None):
        return paddle_frontend.add(self, y)

    def __getitem__(self, item):
        ivy_args = ivy.nested_map(_to_ivy_array, [self, item])
        ret = ivy.get_item(*ivy_args)
        return paddle_frontend.Tensor(ret)

    def __setitem__(self, item, value):
        raise ivy.utils.exceptions.IvyException(
            "ivy.functional.frontends.paddle.Tensor object doesn't support assignment"
        )

    def __iter__(self):
        if self.ndim == 0:
            raise TypeError("iteration over a 0-d tensor not supported")
        for i in range(self.shape[0]):
            yield self[i]

    # Instance Methods #
    # ---------------- #

    def reshape(self, *args, shape=None):
        if args and shape:
            raise TypeError("reshape() got multiple values for argument 'shape'")
        if shape is not None:
            return paddle_frontend.reshape(self, shape)
        if args:
            if isinstance(args[0], (tuple, list)):
                shape = args[0]
                return paddle_frontend.reshape(self, shape)
            else:
                return paddle_frontend.reshape(self, args)
        return paddle_frontend.reshape(self)

    def dim(self):
        return self.ivy_array.ndim

    @with_unsupported_dtypes({"2.5.1 and below": ("float16", "bfloat16")}, "paddle")
    def abs(self):
        return paddle_frontend.abs(self)

    @with_unsupported_dtypes({"2.5.1 and below": ("float16", "bfloat16")}, "paddle")
    def acosh(self, name=None):
        return paddle_frontend.acosh(self)

    @with_unsupported_dtypes({"2.5.1 and below": ("float16", "bfloat16")}, "paddle")
    def ceil(self):
        return paddle_frontend.ceil(self)

    @with_supported_dtypes({"2.5.1 and below": ("float32", "float64")}, "paddle")
    def ceil_(self):
        self.ivy_array = self.ceil().ivy_array
        return self

    @with_unsupported_dtypes({"2.5.1 and below": ("complex", "int8")}, "paddle")
    def numel(self):
        return paddle_frontend.numel(self)

    @with_unsupported_dtypes({"2.5.1 and below": ("float16",)}, "paddle")
    def asinh(self, name=None):
        return paddle_frontend.asinh(self)

    @with_supported_dtypes({"2.5.1 and below": ("float32", "float64")}, "paddle")
    def asin(self, name=None):
        return paddle_frontend.asin(self)

    @with_supported_dtypes({"2.5.1 and below": ("float32", "float64")}, "paddle")
    def cosh(self, name=None):
        return paddle_frontend.cosh(self)

    @with_supported_dtypes({"2.5.1 and below": ("float32", "float64")}, "paddle")
    def log(self, name=None):
        return paddle_frontend.log(self)

    @with_supported_dtypes({"2.5.1 and below": ("float32", "float64")}, "paddle")
    def sin(self, name=None):
        return paddle_frontend.sin(self)

    @with_supported_dtypes({"2.5.1 and below": ("float32", "float64")}, "paddle")
    def sinh(self, name=None):
        return paddle_frontend.sinh(self)

    @with_supported_dtypes({"2.5.1 and below": ("float32", "float64")}, "paddle")
    def lerp(self, y, weight, name=None):
        return paddle_frontend.lerp(self, y, weight)

    @with_supported_dtypes({"2.5.1 and below": ("float32", "float64")}, "paddle")
    def lerp_(self, y, weight, name=None):
        self.ivy_array = paddle_frontend.lerp(self, y, weight).ivy_array
        return self

    @with_unsupported_dtypes({"2.5.1 and below": ("float16", "bfloat16")}, "paddle")
    def argmax(self, axis=None, keepdim=False, dtype=None, name=None):
        return paddle_frontend.argmax(self, axis=axis, keepdim=keepdim, dtype=dtype)

    @with_unsupported_dtypes({"2.5.1 and below": ("float16", "uint16")}, "paddle")
    def unsqueeze(self, axis=None, name=None):
        return paddle_frontend.Tensor(ivy.expand_dims(self._ivy_array, axis=axis))

    @with_supported_dtypes({"2.5.1 and below": ("float32", "float64")}, "paddle")
    def sqrt(self, name=None):
        return paddle_frontend.sqrt(self)

    @with_supported_dtypes({"2.5.1 and below": ("float32", "float64")}, "paddle")
    def sqrt_(self, name=None):
        self.ivy_array = self.sqrt().ivy_array
        return self

    @with_unsupported_dtypes({"2.5.1 and below": ("bfloat16", "uint16")}, "paddle")
    def zero_(self):
        self.ivy_array = paddle_frontend.zeros_like(self).ivy_array
        return self

    @with_supported_dtypes({"2.5.1 and below": ("float32", "float64")}, "paddle")
    def cos(self, name=None):
        return paddle_frontend.cos(self)

    @with_unsupported_dtypes({"2.5.1 and below": ("float16", "bfloat16")}, "paddle")
    def exp(self, name=None):
        return paddle_frontend.exp(self)

    @with_unsupported_dtypes({"2.5.1 and below": ("float16", "bfloat16")}, "paddle")
    def exp_(self, name=None):
        self.ivy_array = self.exp().ivy_array
        return self

    @with_supported_dtypes({"2.5.1 and below": ("float32", "float64")}, "paddle")
    def erf(self, name=None):
        return paddle_frontend.erf(self)

    @with_unsupported_dtypes({"2.5.1 and below": ("float16", "bfloat16")}, "paddle")
    def subtract(self, y, name=None):
        return paddle_frontend.subtract(self, y)

    @with_unsupported_dtypes(
        {"2.5.1 and below": ("float16", "uint8", "int8", "bool")}, "paddle"
    )
    def subtract_(self, y, name=None):
        self.ivy_array = self.subtract(y).ivy_array
        return self

    @with_unsupported_dtypes({"2.5.1 and below": ("float16", "bfloat16")}, "paddle")
    def log10(self, name=None):
        return paddle_frontend.Tensor(ivy.log10(self._ivy_array))

    @with_unsupported_dtypes({"2.5.1 and below": ("float16", "bfloat16")}, "paddle")
    def argsort(self, axis=-1, descending=False, name=None):
        return paddle_frontend.argsort(self, axis=axis, descending=descending)

    @with_unsupported_dtypes({"2.5.1 and below": ("float16", "bfloat16")}, "paddle")
    def floor(self, name=None):
        return paddle_frontend.floor(self)

    @with_unsupported_dtypes({"2.5.1 and below": ("float16", "bfloat16")}, "paddle")
    def floor_(self):
        self.ivy_array = self.floor().ivy_array
        return self

    @with_supported_dtypes({"2.5.1 and below": ("float32", "float64")}, "paddle")
    def round_(self, name=None):
        self.ivy_array = paddle_frontend.round(self).ivy_array
        return self

    @with_supported_dtypes(
        {"2.5.1 and below": ("float32", "float64", "int32", "int64")}, "paddle"
    )
    def clip(self, min=None, max=None, name=None):
        ivy.utils.assertions.check_all_or_any_fn(
            min,
            max,
            fn=ivy.exists,
            type="any",
            limit=[1, 2],
            message="at most one of min or max can be None",
        )
        if min is None:
            ret = ivy.minimum(self._ivy_array, max)
        elif max is None:
            ret = ivy.maximum(self._ivy_array, min)
        else:
            ret = ivy.clip(self._ivy_array, min, max)
        return paddle_frontend.Tensor(ret)

    @with_supported_dtypes(
        {"2.5.1 and below": ("float32", "float64", "int32", "int64")}, "paddle"
    )
    def clip_(self, min=None, max=None, name=None):
        self._ivy_array = self.clip(min, max).ivy_array
        return self

    @with_supported_dtypes({"2.5.1 and below": ("float32", "float64")}, "paddle")
    def tanh(self, name=None):
        return paddle_frontend.tanh(self)

    @with_supported_dtypes({"2.5.1 and below": ("float32", "float64")}, "paddle")
    def add_(self, y, name=None):
        self.ivy_array = paddle_frontend.add(self, y).ivy_array
        return self

    @with_supported_dtypes(
        {"2.5.1 and below": ("float16", "float32", "float64", "int32", "int64")},
        "paddle",
    )
    def isinf(self, name=None):
        return paddle_frontend.isinf(self)

    @with_unsupported_dtypes({"2.5.1 and below": ("float16", "uint16")}, "paddle")
    def unsqueeze_(self, axis=None, name=None):
        self.ivy_array = self.unsqueeze(axis=axis).ivy_array
        return self

    @with_supported_dtypes({"2.5.1 and below": ("float32", "float64")}, "paddle")
    def square(self, name=None):
        return paddle_frontend.square(self)

    @with_unsupported_dtypes({"2.5.1 and below": ("float16", "bfloat16")}, "paddle")
    def remainder_(self, y, name=None):
        self.ivy_array = paddle_frontend.remainder(self, y).ivy_array
        return self

    @with_supported_dtypes({"2.5.1 and below": ("float32", "float64")}, "paddle")
    def cholesky(self, upper=False, name=None):
        return paddle_frontend.cholesky(self, upper=upper)

    @with_unsupported_dtypes(
        {"2.5.1 and below": ("float16", "uint16", "int16")}, "paddle"
    )
    def squeeze_(self, axis=None, name=None):
        self.ivy_array = paddle_frontend.squeeze(self, axis=axis).ivy_array
        return self

    @with_unsupported_dtypes({"2.5.1 and below": ("float16", "bfloat16")}, "paddle")
    def multiply(self, y, name=None):
        return paddle_frontend.multiply(self, y)

    @with_supported_dtypes(
        {"2.5.1 and below": ("float16", "float32", "float64", "int32", "int64")},
        "paddle",
    )
    def isfinite(self, name=None):
        return paddle_frontend.isfinite(self)

    @with_supported_dtypes({"2.4.2 and below": ("float16", "bfloat16")}, "paddle")
    def all(self, axis=None, keepdim=False, dtype=None, name=None):
        return paddle_frontend.Tensor(
            ivy.all(self.ivy_array, axis=axis, keepdims=keepdim, dtype=dtype)
        )

    @with_supported_dtypes({"2.5.1 and below": ("float16", "bfloat16")}, "paddle")
    def allclose(self, other, rtol=1e-05, atol=1e-08, equal_nan=False, name=None):
        return paddle_frontend.allclose(
            self, other, rtol=rtol, atol=atol, equal_nan=equal_nan
        )

    @with_unsupported_dtypes({"2.5.1 and below": ("float16", "bfloat16")}, "paddle")
    def sort(self, axis=-1, descending=False, name=None):
        return paddle_frontend.sort(self, axis=axis, descending=descending)

    @with_unsupported_dtypes({"2.5.1 and below": ("float16", "bfloat16")}, "paddle")
    def log1p(self, name=None):
        return paddle_frontend.log1p(self)

    @with_supported_dtypes(
        {
            "2.4.2 and below": (
                "bool",
                "uint8",
                "int8",
                "int16",
                "int32",
                "int64",
            )
        },
        "paddle",
    )
    def bitwise_and(self, y, out=None, name=None):
        return paddle_frontend.bitwise_and(self, y)

    @with_supported_dtypes(
        {
            "2.5.1 and below": (
                "bool",
                "int8",
                "int16",
                "int32",
                "int64",
                "float32",
                "float64",
            )
        },
        "paddle",
    )
    def logical_or(self, y, out=None, name=None):
        return paddle_frontend.logical_or(self, y, out=out)

    @with_supported_dtypes(
        {"2.5.1 and below": ("bool", "uint8", "int8", "int16", "int32", "int64")},
        "paddle",
    )
    def bitwise_xor(self, y, out=None, name=None):
        return paddle_frontend.bitwise_xor(self, y)

    @with_supported_dtypes({"2.5.1 and below": ("float16", "bfloat16")}, "paddle")
    def any(self, axis=None, keepdim=False, name=None):
        return paddle_frontend.any(self, axis=axis, keepdim=keepdim)

    @with_unsupported_dtypes({"2.5.1 and below": "bfloat16"}, "paddle")
    def astype(self, dtype):
        return paddle_frontend.Tensor(ivy.astype(self._ivy_array, dtype))

    @with_supported_dtypes(
        {"2.5.1 and below": ("bool", "uint8", "int8", "int16", "int32", "int64")},
        "paddle",
    )
    def bitwise_not(self, out=None, name=None):
        return paddle_frontend.bitwise_not(self, out=out)

    @with_supported_dtypes(
        {
            "2.5.1 and below": (
                "bool",
                "int8",
                "int16",
                "int32",
                "int64",
            )
        },
        "paddle",
    )
    def bitwise_or(self, y, out=None, name=None):
        return paddle_frontend.bitwise_or(self, y, out=out)

    @with_supported_dtypes(
        {
            "2.5.1 and below": (
                "bool",
                "int8",
                "int16",
                "int32",
                "int64",
                "float32",
                "float64",
            )
        },
        "paddle",
    )
    def logical_xor(self, y, out=None, name=None):
        return paddle_frontend.logical_xor(self, y, out=out)

    @with_supported_dtypes(
        {"2.5.1 and below": ("float16", "float32", "float64", "int32", "int64")},
        "paddle",
    )
    def isnan(self, name=None):
        return paddle_frontend.isnan(self)

    @with_unsupported_dtypes(
        {
            "2.5.1 and below": (
                "bool",
                "uint8",
                "int8",
                "int16",
                "complex64",
                "complex128",
            )
        },
        "paddle",
    )
    def greater_than(self, y, name=None):
        return paddle_frontend.greater_than(self, y)

    @with_supported_dtypes({"2.5.1 and below": ("float32", "float64")}, "paddle")
    def rsqrt(self, name=None):
        return paddle_frontend.rsqrt(self)

    @with_supported_dtypes({"2.5.1 and below": ("float32", "float64")}, "paddle")
    def rsqrt_(self, name=None):
        self.ivy_array = self.rsqrt().ivy_array
        return self

    @with_supported_dtypes({"2.5.1 and below": ("float32", "float64")}, "paddle")
    def reciprocal(self, name=None):
        return paddle_frontend.reciprocal(self)

    @with_supported_dtypes(
        {
            "2.5.1 and below": (
                "bool",
                "int8",
                "int16",
                "int32",
                "int64",
                "float32",
                "float64",
            )
        },
        "paddle",
    )
    def logical_and(self, y, out=None, name=None):
        return paddle_frontend.logical_and(self, y, out=out)

    @with_supported_dtypes({"2.5.1 and below": ("float32", "float64")}, "paddle")
    def divide(self, y, name=None):
        return paddle_frontend.divide(self, y)

    @with_supported_dtypes(
        {"2.5.1 and below": ("float32", "float64", "complex64", "complex128")}, "paddle"
    )
    def eigvals(self, name=None):
        return paddle_frontend.eigvals(self)

    @with_unsupported_dtypes(
        {
            "2.5.1 and below": (
                "bool",
                "uint8",
                "int8",
                "int16",
                "complex64",
                "complex128",
            )
        },
        "paddle",
    )
    def less_than(self, y, name=None):
        return paddle_frontend.less_than(self, y)

    @with_unsupported_dtypes({"2.5.1 and below": ("float16", "bfloat16")}, "paddle")
    def cumprod(self, dim=None, dtype=None, name=None):
        return paddle_frontend.cumprod(self, dim=dim, dtype=dtype)

    @with_unsupported_dtypes({"2.5.1 and below": ("float16", "bfloat16")}, "paddle")
    def cumsum(self, axis=None, dtype=None, name=None):
        return paddle_frontend.Tensor(
            ivy.cumsum(self._ivy_array, axis=axis, dtype=dtype)
        )

    @with_supported_dtypes(
        {"2.5.1 and below": ("complex64", "complex128", "float32", "float64")},
        "paddle",
    )
    def angle(self, name=None):
        return paddle_frontend.angle(self)

    @with_unsupported_dtypes(
        {
            "2.5.1 and below": (
                "uint8",
                "int8",
                "int16",
                "complex64",
                "complex128",
            )
        },
        "paddle",
    )
    def equal(self, y, name=None):
        return paddle_frontend.equal(self, y)

    @with_unsupported_dtypes({"2.5.1 and below": ("float16", "bfloat16")}, "paddle")
    def rad2deg(self, name=None):
        return paddle_frontend.rad2deg(self)

    @with_unsupported_dtypes(
        {
            "2.5.1 and below": (
                "uint8",
                "int8",
                "int16",
                "float16",
                "complex64",
                "complex128",
            )
        },
        "paddle",
    )
    def equal_all(self, y, name=None):
        return paddle_frontend.equal_all(self, y)

    @with_supported_dtypes({"2.5.1 and below": ("float32", "float64")}, "paddle")
    def maximum(self, other, name=None):
        return paddle_frontend.maximum(self, other)

    @with_unsupported_dtypes({"2.5.1 and below": "bfloat16"}, "paddle")
    def fmax(self, y, name=None):
        return paddle_frontend.fmax(self, y)

    @with_unsupported_dtypes({"2.5.1 and below": "bfloat16"}, "paddle")
    def fmin(self, y, name=None):
        return paddle_frontend.fmin(self, y)

    @with_supported_dtypes(
        {"2.5.1 and below": ("float32", "float64", "int32", "int64")}, "paddle"
    )
    def minimum(self, y, name=None):
        return paddle_frontend.minimum(self, y)

    @with_supported_dtypes(
        {"2.5.1 and below": ("float32", "float64", "int32", "int64")}, "paddle"
    )
    def max(self, axis=None, keepdim=False, name=None):
        return paddle_frontend.max(self, axis=axis, keepdim=keepdim)

    @with_unsupported_dtypes({"2.5.1 and below": ("float16", "bfloat16")}, "paddle")
    def deg2rad(self, name=None):
        return paddle_frontend.deg2rad(self)

    @with_supported_dtypes({"2.5.1 and below": ("float32", "float64")}, "paddle")
    def digamma(self, name=None):
        return paddle_frontend.digamma(self)

    @with_supported_dtypes(
        {"2.5.1 and below": ("float32", "float64", "int32", "int64", "bool")}, "paddle"
    )
    def rot90(self, k=1, axes=(0, 1), name=None):
        return paddle_frontend.rot90(self, k=k, axes=axes)

    @with_supported_dtypes(
        {"2.5.1 and below": ("complex64", "complex128")},
        "paddle",
    )
    def imag(self, name=None):
        return paddle_frontend.imag(self)

    def is_tensor(self):
        return paddle_frontend.is_tensor(self)

    @with_supported_dtypes(
        {
            "2.5.1 and below": (
                "float32",
                "float64",
            )
        },
        "paddle",
    )
    def isclose(self, y, rtol=1e-05, atol=1e-08, equal_nan=False, name=None):
        return paddle_frontend.isclose(
            self, y, rtol=rtol, atol=atol, equal_nan=equal_nan
        )

    @with_supported_dtypes({"2.5.1 and below": ("int32", "int64")}, "paddle")
    def floor_divide(self, y, name=None):
        return paddle_frontend.floor_divide(self, y)

    # cond
    @with_supported_dtypes({"2.5.1 and below": ("float32", "float64")}, "paddle")
    def cond(self, p=None, name=None):
        return paddle_frontend.cond(self, p=p, name=name)

    @with_unsupported_dtypes({"2.4.2 and below": ("int16", "float16")}, "paddle")
    def conj(self, name=None):
        return paddle_frontend.conj(self)

    @with_supported_dtypes({"2.5.1 and below": ("float32", "float64")}, "paddle")
    def log2(self, name=None):
        return paddle_frontend.log2(self)

    @with_unsupported_dtypes(
        {"2.4.2 and below": ("float32", "float64", "int32", "int64")}, "paddle"
    )
    def neg(self, name=None):
        return paddle_frontend.neg(self)

    @with_supported_dtypes(
        {
            "2.5.1 and below": (
                "bool",
                "int8",
                "int16",
                "int32",
                "int64",
                "float32",
                "float64",
            )
        },
        "paddle",
    )
    def logical_not(self, out=None, name=None):
        return paddle_frontend.logical_not(self)

    @with_unsupported_dtypes({"2.5.1 and below": ("float16", "bfloat16")}, "paddle")
    def sign(self, name=None):
        return paddle_frontend.sign(self)

    @with_supported_dtypes({"2.5.1 and below": ("float32", "float64")}, "paddle")
    def var(self, axis=None, unbiased=True, keepdim=False, name=None):
        return paddle_frontend.var(self, axis=axis, unbiased=unbiased, keepdim=keepdim)

    @with_unsupported_dtypes({"2.5.1 and below": ("float16", "bfloat16")}, "paddle")
    def sgn(self, name=None):
        return paddle_frontend.sgn(self)

    def tolist(self):
        return paddle_frontend.Tensor(ivy.to_list(self._ivy_array))

    @with_supported_dtypes(
        {"2.5.1 and below": ("float32", "float64", "int32", "int64")},
        "paddle",
    )
    def min(self, axis=None, keepdim=False, name=None):
        return paddle_frontend.min(self, axis=axis, keepdim=keepdim)

    @with_supported_dtypes(
        {"2.5.1 and below": ("int32", "int64", "float32", "float64")}, "paddle"
    )
    def pow(self, y, name=None):
        return paddle_frontend.pow(self, y)

    @with_supported_dtypes(
        {"2.5.1 and below": ("float32", "float64", "int32", "int64")}, "paddle"
    )
    def prod(self, axis=None, keepdim=False, dtype=None, name=None):
        return paddle_frontend.Tensor(
            ivy.prod(self._ivy_array, axis=axis, keepdims=keepdim, dtype=dtype)
        )

    @with_supported_dtypes({"2.5.1 and below": ("float32", "float64")}, "paddle")
    def atan(self, name=None):
        return paddle_frontend.atan(self)

    @with_supported_dtypes({"2.5.1 and below": ("float32", "float64")}, "paddle")
    def atanh(self, name=None):
        return paddle_frontend.atanh(self)

    @with_supported_dtypes({"2.5.1 and below": ("float32", "float64")}, "paddle")
    def std(self, axis=None, unbiased=True, keepdim=False, name=None):
        return paddle_frontend.std(self, axis=axis, unbiased=unbiased, keepdim=keepdim)

    @with_supported_dtypes(
        {"2.5.1 and below": ("int32", "int64", "float32", "float64")}, "paddle"
    )
    def trunc(self, name=None):
        return paddle_frontend.trunc(self)

    @with_supported_dtypes({"2.5.1 and below": ("complex64", "complex128")}, "paddle")
    def as_real(self, name=None):
        if not ivy.is_complex_dtype(self._ivy_array):
            raise ivy.exceptions.IvyError(
                "as_real is only supported for complex tensors"
            )
        re_part = ivy.real(self._ivy_array)
        im_part = ivy.imag(self._ivy_array)
        return paddle_frontend.Tensor(ivy.stack((re_part, im_part), axis=-1))

    @with_supported_dtypes({"2.5.1 and below": ("float32", "float64")}, "paddle")
    def stanh(self, scale_a=0.67, scale_b=1.7159, name=None):
        return paddle_frontend.stanh(self, scale_a=scale_a, scale_b=scale_b)

    @with_supported_dtypes(
        {"2.5.1 and below": ("int32", "int64", "float32", "float64")}, "paddle"
    )
    def trace(self, offset=0, axis1=0, axis2=1, name=None):
        return paddle_frontend.Tensor(
            ivy.trace(self._ivy_array, offset=offset, axis1=axis1, axis2=axis2)
        )

    @with_supported_dtypes(
        {"2.5.1 and below": ("float32", "float64", "int16", "int32", "int64", "uint8")},
        "paddle",
    )
    def argmin(self, axis=None, keepdim=False, dtype=None, name=None):
        return paddle_frontend.argmin(self, axis=axis, keepdim=keepdim, dtype=dtype)

    @with_supported_dtypes(
        {"2.5.1 and below": ("float32", "float64", "int32", "int64")},
        "paddle",
    )
    def topk(self, k, axis=None, largest=True, sorted=True, name=None):
        return paddle_frontend.topk(self, k, axis=axis, largest=largest, sorted=sorted)

    @with_unsupported_dtypes({"2.5.1 and below": ("float16", "bfloat16")}, "paddle")
    def remainder(self, y, name=None):
        return paddle_frontend.remainder(self, y)

    def is_floating_point(self):
<<<<<<< HEAD
        return paddle_frontend.is_floating_point(self._ivy_array)

    @with_unsupported_dtypes({"2.5.1 and below": ("float16", "bfloat16")}, "paddle")
    def t(self, name=None):
        axes = list(range(len(self._ivy_array.shape)))[::-1]
        return ivy.permute_dims(self._ivy_array, axes=axes)
=======
        return paddle_frontend.is_floating_point(self)

    @with_supported_dtypes({"2.5.1 and below": ("float32", "float64")}, "paddle")
    def tanh_(self, name=None):
        y = self.tanh(self)
        return ivy.inplace_update(self, y)

    @with_supported_dtypes({"2.5.1 and below": ("float32", "float64")}, "paddle")
    def reciprocal_(self, name=None):
        y = self.reciprocal(self)
        return ivy.inplace_update(self, y)

    @with_unsupported_dtypes(
        {"2.5.1 and below": ("complex", "uint8", "uint16")}, "paddle"
    )
    def numpy(self):
        return self.ivy_array.to_numpy()

    @with_unsupported_dtypes({"2.5.1 and below": ("float16", "bfloat16")}, "paddle")
    def nonzero(self):
        return paddle_frontend.nonzero(self)

    @with_supported_dtypes({"2.5.1 and below": ("float32", "float64")}, "paddle")
    def inner(self, y, name=None):
        return paddle_frontend.inner(self, y, name)

    @with_supported_dtypes({"2.5.1 and below": ("float32", "float64")}, "paddle")
    def mean(self, axis=None, keepdim=False, name=None):
        return paddle_frontend.mean(self, axis=axis, keepdim=keepdim)

    @with_supported_dtypes(
        {"2.5.1 and below": ("float32", "float64", "int32", "int64")}, "paddle"
    )
    def less_equal(self, y, name=None):
        return paddle_frontend.less_equal(self._ivy_array, y)

    @with_supported_dtypes({"2.5.1 and below": ("complex64", "complex128")}, "paddle")
    def real(self, name=None):
        return paddle_frontend.real(self._ivy_array)

    @with_supported_dtypes(
        {
            "2.5.1 and below": (
                "bool",
                "float16",
                "float32",
                "float64",
                "int32",
                "int64",
                "uint8",
            )
        },
        "paddle",
    )
    def cast(self, dtype):
        return paddle_frontend.cast(self, dtype)
>>>>>>> a843cfbb
<|MERGE_RESOLUTION|>--- conflicted
+++ resolved
@@ -742,53 +742,50 @@
         return paddle_frontend.remainder(self, y)
 
     def is_floating_point(self):
-<<<<<<< HEAD
-        return paddle_frontend.is_floating_point(self._ivy_array)
-
+        return paddle_frontend.is_floating_point(self)
+
+    @with_supported_dtypes({"2.5.1 and below": ("float32", "float64")}, "paddle")
+    def tanh_(self, name=None):
+        y = self.tanh(self)
+        return ivy.inplace_update(self, y)
+
+    @with_supported_dtypes({"2.5.1 and below": ("float32", "float64")}, "paddle")
+    def reciprocal_(self, name=None):
+        y = self.reciprocal(self)
+        return ivy.inplace_update(self, y)
+
+    @with_unsupported_dtypes(
+        {"2.5.1 and below": ("complex", "uint8", "uint16")}, "paddle"
+    )
+    def numpy(self):
+        return self.ivy_array.to_numpy()
+
+    @with_unsupported_dtypes({"2.5.1 and below": ("float16", "bfloat16")}, "paddle")
+    def nonzero(self):
+        return paddle_frontend.nonzero(self)
+
+    @with_supported_dtypes({"2.5.1 and below": ("float32", "float64")}, "paddle")
+    def inner(self, y, name=None):
+        return paddle_frontend.inner(self, y, name)
+
+    @with_supported_dtypes({"2.5.1 and below": ("float32", "float64")}, "paddle")
+    def mean(self, axis=None, keepdim=False, name=None):
+        return paddle_frontend.mean(self, axis=axis, keepdim=keepdim)
+
+    @with_supported_dtypes(
+        {"2.5.1 and below": ("float32", "float64", "int32", "int64")}, "paddle"
+    )
+    def less_equal(self, y, name=None):
+        return paddle_frontend.less_equal(self._ivy_array, y)
+
+    @with_supported_dtypes({"2.5.1 and below": ("complex64", "complex128")}, "paddle")
+    def real(self, name=None):
+        return paddle_frontend.real(self._ivy_array)
+    
     @with_unsupported_dtypes({"2.5.1 and below": ("float16", "bfloat16")}, "paddle")
     def t(self, name=None):
         axes = list(range(len(self._ivy_array.shape)))[::-1]
         return ivy.permute_dims(self._ivy_array, axes=axes)
-=======
-        return paddle_frontend.is_floating_point(self)
-
-    @with_supported_dtypes({"2.5.1 and below": ("float32", "float64")}, "paddle")
-    def tanh_(self, name=None):
-        y = self.tanh(self)
-        return ivy.inplace_update(self, y)
-
-    @with_supported_dtypes({"2.5.1 and below": ("float32", "float64")}, "paddle")
-    def reciprocal_(self, name=None):
-        y = self.reciprocal(self)
-        return ivy.inplace_update(self, y)
-
-    @with_unsupported_dtypes(
-        {"2.5.1 and below": ("complex", "uint8", "uint16")}, "paddle"
-    )
-    def numpy(self):
-        return self.ivy_array.to_numpy()
-
-    @with_unsupported_dtypes({"2.5.1 and below": ("float16", "bfloat16")}, "paddle")
-    def nonzero(self):
-        return paddle_frontend.nonzero(self)
-
-    @with_supported_dtypes({"2.5.1 and below": ("float32", "float64")}, "paddle")
-    def inner(self, y, name=None):
-        return paddle_frontend.inner(self, y, name)
-
-    @with_supported_dtypes({"2.5.1 and below": ("float32", "float64")}, "paddle")
-    def mean(self, axis=None, keepdim=False, name=None):
-        return paddle_frontend.mean(self, axis=axis, keepdim=keepdim)
-
-    @with_supported_dtypes(
-        {"2.5.1 and below": ("float32", "float64", "int32", "int64")}, "paddle"
-    )
-    def less_equal(self, y, name=None):
-        return paddle_frontend.less_equal(self._ivy_array, y)
-
-    @with_supported_dtypes({"2.5.1 and below": ("complex64", "complex128")}, "paddle")
-    def real(self, name=None):
-        return paddle_frontend.real(self._ivy_array)
 
     @with_supported_dtypes(
         {
@@ -805,5 +802,4 @@
         "paddle",
     )
     def cast(self, dtype):
-        return paddle_frontend.cast(self, dtype)
->>>>>>> a843cfbb
+        return paddle_frontend.cast(self, dtype)