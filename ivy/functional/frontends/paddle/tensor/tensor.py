# local
import ivy
import ivy.functional.frontends.paddle as paddle_frontend
from ivy.func_wrapper import (
    with_supported_dtypes,
    with_unsupported_dtypes,
)
from ivy.functional.frontends.paddle.func_wrapper import _to_ivy_array


class Tensor:
    def __init__(self, array, dtype=None, place="cpu", stop_gradient=True):
        self._ivy_array = (
            ivy.array(array, dtype=dtype, device=place)
            if not isinstance(array, ivy.Array)
            else array
        )
        self._dtype = dtype
        self._place = place
        self._stop_gradient = stop_gradient

    def __repr__(self):
        return (
            f"ivy.frontends.paddle.Tensor(shape={self.shape}, dtype={self.dtype}, "
            + str(self.ivy_array.__repr__()).replace("ivy.array(", "")
        )

    # Properties #
    # ---------- #

    @property
    def ivy_array(self):
        return self._ivy_array

    @property
    def place(self):
        return self.ivy_array.device

    @property
    def dtype(self):
        return self._ivy_array.dtype

    @property
    def shape(self):
        return list(self.ivy_array.shape.shape)

    @property
    def ndim(self):
        return self.dim()

    # Setters #
    # --------#

    @ivy_array.setter
    def ivy_array(self, array):
        self._ivy_array = (
            ivy.array(array) if not isinstance(array, ivy.Array) else array
        )

    # Special Methods #
    # -------------------#

    @with_unsupported_dtypes(
        {"2.5.1 and below": ("bool", "unsigned", "int8", "float16", "bfloat16")},
        "paddle",
    )
    def __add__(self, y, /, name=None):
        return paddle_frontend.add(self, y)

    def __getitem__(self, item):
        ivy_args = ivy.nested_map(_to_ivy_array, [self, item])
        ret = ivy.get_item(*ivy_args)
        return paddle_frontend.Tensor(ret)

    def __setitem__(self, item, value):
        raise ivy.utils.exceptions.IvyException(
            "ivy.functional.frontends.paddle.Tensor object doesn't support assignment"
        )

    def __iter__(self):
        if self.ndim == 0:
            raise TypeError("iteration over a 0-d tensor not supported")
        for i in range(self.shape[0]):
            yield self[i]

    # Instance Methods #
    # ---------------- #

    def reshape(self, *args, shape=None):
        if args and shape:
            raise TypeError("reshape() got multiple values for argument 'shape'")
        if shape is not None:
            return paddle_frontend.reshape(self, shape)
        if args:
            if isinstance(args[0], (tuple, list)):
                shape = args[0]
                return paddle_frontend.reshape(self, shape)
            else:
                return paddle_frontend.reshape(self, args)
        return paddle_frontend.reshape(self)

    def dim(self):
        return self.ivy_array.ndim

    @with_unsupported_dtypes({"2.5.1 and below": ("float16", "bfloat16")}, "paddle")
    def abs(self):
        return paddle_frontend.abs(self)

    @with_unsupported_dtypes({"2.5.1 and below": ("float16", "bfloat16")}, "paddle")
    def acosh(self, name=None):
        return paddle_frontend.acosh(self)

    @with_unsupported_dtypes({"2.5.1 and below": ("float16", "bfloat16")}, "paddle")
    def ceil(self):
        return paddle_frontend.ceil(self)

    @with_supported_dtypes({"2.5.1 and below": ("float32", "float64")}, "paddle")
    def ceil_(self):
        self.ivy_array = self.ceil().ivy_array
        return self

    @with_unsupported_dtypes({"2.5.1 and below": ("complex", "int8")}, "paddle")
    def numel(self):
        return paddle_frontend.numel(self)

    @with_unsupported_dtypes({"2.5.1 and below": ("float16",)}, "paddle")
    def asinh(self, name=None):
        return paddle_frontend.asinh(self)

    @with_supported_dtypes({"2.5.1 and below": ("float32", "float64")}, "paddle")
    def asin(self, name=None):
        return paddle_frontend.asin(self)

    @with_supported_dtypes({"2.5.1 and below": ("float32", "float64")}, "paddle")
    def cosh(self, name=None):
        return paddle_frontend.cosh(self)

    @with_supported_dtypes({"2.5.1 and below": ("float32", "float64")}, "paddle")
    def log(self, name=None):
        return paddle_frontend.log(self)

    @with_supported_dtypes({"2.5.1 and below": ("float32", "float64")}, "paddle")
    def sin(self, name=None):
        return paddle_frontend.sin(self)

    @with_supported_dtypes({"2.5.1 and below": ("float32", "float64")}, "paddle")
    def sinh(self, name=None):
        return paddle_frontend.sinh(self)

    @with_supported_dtypes({"2.5.1 and below": ("float32", "float64")}, "paddle")
    def lerp(self, y, weight, name=None):
        return paddle_frontend.lerp(self, y, weight)

    @with_supported_dtypes({"2.5.1 and below": ("float32", "float64")}, "paddle")
    def lerp_(self, y, weight, name=None):
        self.ivy_array = paddle_frontend.lerp(self, y, weight).ivy_array
        return self

    @with_unsupported_dtypes({"2.5.1 and below": ("float16", "bfloat16")}, "paddle")
    def argmax(self, axis=None, keepdim=False, dtype=None, name=None):
        return paddle_frontend.argmax(self, axis=axis, keepdim=keepdim, dtype=dtype)

    @with_unsupported_dtypes({"2.5.1 and below": ("float16", "uint16")}, "paddle")
    def unsqueeze(self, axis=None, name=None):
        return paddle_frontend.Tensor(ivy.expand_dims(self._ivy_array, axis=axis))

    @with_supported_dtypes({"2.5.1 and below": ("float32", "float64")}, "paddle")
    def sqrt(self, name=None):
        return paddle_frontend.sqrt(self)

    @with_supported_dtypes({"2.5.1 and below": ("float32", "float64")}, "paddle")
    def sqrt_(self, name=None):
        self.ivy_array = self.sqrt().ivy_array
        return self

    @with_unsupported_dtypes({"2.5.1 and below": ("bfloat16", "uint16")}, "paddle")
    def zero_(self):
        self.ivy_array = paddle_frontend.zeros_like(self).ivy_array
        return self

    @with_supported_dtypes({"2.5.1 and below": ("float32", "float64")}, "paddle")
    def cos(self, name=None):
        return paddle_frontend.cos(self)

    @with_unsupported_dtypes({"2.5.1 and below": ("float16", "bfloat16")}, "paddle")
    def exp(self, name=None):
        return paddle_frontend.exp(self)

    @with_unsupported_dtypes({"2.5.1 and below": ("float16", "bfloat16")}, "paddle")
    def exp_(self, name=None):
        self.ivy_array = self.exp().ivy_array
        return self

    @with_supported_dtypes({"2.5.1 and below": ("float32", "float64")}, "paddle")
    def erf(self, name=None):
        return paddle_frontend.erf(self)

    @with_unsupported_dtypes({"2.5.1 and below": ("float16", "bfloat16")}, "paddle")
    def subtract(self, y, name=None):
        return paddle_frontend.subtract(self, y)

    @with_unsupported_dtypes(
        {"2.5.1 and below": ("float16", "uint8", "int8", "bool")}, "paddle"
    )
    def subtract_(self, y, name=None):
        self.ivy_array = self.subtract(y).ivy_array
        return self

    @with_unsupported_dtypes({"2.5.1 and below": ("float16", "bfloat16")}, "paddle")
    def log10(self, name=None):
        return paddle_frontend.Tensor(ivy.log10(self._ivy_array))

    @with_unsupported_dtypes({"2.5.1 and below": ("float16", "bfloat16")}, "paddle")
    def argsort(self, axis=-1, descending=False, name=None):
        return paddle_frontend.argsort(self, axis=axis, descending=descending)

    @with_unsupported_dtypes({"2.5.1 and below": ("float16", "bfloat16")}, "paddle")
    def floor(self, name=None):
        return paddle_frontend.floor(self)

    @with_unsupported_dtypes({"2.5.1 and below": ("float16", "bfloat16")}, "paddle")
    def floor_(self):
        self.ivy_array = self.floor().ivy_array
        return self

    @with_supported_dtypes({"2.5.1 and below": ("float32", "float64")}, "paddle")
    def round_(self, name=None):
        self.ivy_array = paddle_frontend.round(self).ivy_array
        return self

    @with_supported_dtypes(
        {"2.5.1 and below": ("float32", "float64", "int32", "int64")}, "paddle"
    )
    def clip(self, min=None, max=None, name=None):
        ivy.utils.assertions.check_all_or_any_fn(
            min,
            max,
            fn=ivy.exists,
            type="any",
            limit=[1, 2],
            message="at most one of min or max can be None",
        )
        if min is None:
            ret = ivy.minimum(self._ivy_array, max)
        elif max is None:
            ret = ivy.maximum(self._ivy_array, min)
        else:
            ret = ivy.clip(self._ivy_array, min, max)
        return paddle_frontend.Tensor(ret)

    @with_supported_dtypes(
        {"2.5.1 and below": ("float32", "float64", "int32", "int64")}, "paddle"
    )
    def clip_(self, min=None, max=None, name=None):
        self._ivy_array = self.clip(min, max).ivy_array
        return self

    @with_supported_dtypes({"2.5.1 and below": ("float32", "float64")}, "paddle")
    def tanh(self, name=None):
        return paddle_frontend.tanh(self)

    @with_supported_dtypes({"2.5.1 and below": ("float32", "float64")}, "paddle")
    def add_(self, y, name=None):
        self.ivy_array = paddle_frontend.add(self, y).ivy_array
        return self

    @with_supported_dtypes(
        {"2.5.1 and below": ("float16", "float32", "float64", "int32", "int64")},
        "paddle",
    )
    def isinf(self, name=None):
        return paddle_frontend.isinf(self)

    @with_unsupported_dtypes({"2.5.1 and below": ("float16", "uint16")}, "paddle")
    def unsqueeze_(self, axis=None, name=None):
        self.ivy_array = self.unsqueeze(axis=axis).ivy_array
        return self

    @with_supported_dtypes({"2.5.1 and below": ("float32", "float64")}, "paddle")
    def square(self, name=None):
        return paddle_frontend.square(self)

    @with_unsupported_dtypes({"2.5.1 and below": ("float16", "bfloat16")}, "paddle")
    def remainder_(self, y, name=None):
        self.ivy_array = paddle_frontend.remainder(self, y).ivy_array
        return self

    @with_supported_dtypes({"2.5.1 and below": ("float32", "float64")}, "paddle")
    def cholesky(self, upper=False, name=None):
        return paddle_frontend.cholesky(self, upper=upper)

    @with_unsupported_dtypes(
        {"2.5.1 and below": ("float16", "uint16", "int16")}, "paddle"
    )
    def squeeze_(self, axis=None, name=None):
        self.ivy_array = paddle_frontend.squeeze(self, axis=axis).ivy_array
        return self

    @with_unsupported_dtypes({"2.5.1 and below": ("float16", "bfloat16")}, "paddle")
    def multiply(self, y, name=None):
        return paddle_frontend.multiply(self, y)

    @with_supported_dtypes(
        {"2.5.1 and below": ("float16", "float32", "float64", "int32", "int64")},
        "paddle",
    )
    def isfinite(self, name=None):
        return paddle_frontend.isfinite(self)

    @with_supported_dtypes({"2.4.2 and below": ("float16", "bfloat16")}, "paddle")
    def all(self, axis=None, keepdim=False, dtype=None, name=None):
        return paddle_frontend.Tensor(
            ivy.all(self.ivy_array, axis=axis, keepdims=keepdim, dtype=dtype)
        )

    @with_supported_dtypes({"2.5.1 and below": ("float16", "bfloat16")}, "paddle")
    def allclose(self, other, rtol=1e-05, atol=1e-08, equal_nan=False, name=None):
        return paddle_frontend.allclose(
            self, other, rtol=rtol, atol=atol, equal_nan=equal_nan
        )

    @with_unsupported_dtypes({"2.5.1 and below": ("float16", "bfloat16")}, "paddle")
    def sort(self, axis=-1, descending=False, name=None):
        return paddle_frontend.sort(self, axis=axis, descending=descending)

    @with_unsupported_dtypes({"2.5.1 and below": ("float16", "bfloat16")}, "paddle")
    def log1p(self, name=None):
        return paddle_frontend.log1p(self)

    @with_supported_dtypes(
        {
            "2.4.2 and below": (
                "bool",
                "uint8",
                "int8",
                "int16",
                "int32",
                "int64",
            )
        },
        "paddle",
    )
    def bitwise_and(self, y, out=None, name=None):
        return paddle_frontend.bitwise_and(self, y)

    @with_supported_dtypes(
        {
            "2.5.1 and below": (
                "bool",
                "int8",
                "int16",
                "int32",
                "int64",
                "float32",
                "float64",
            )
        },
        "paddle",
    )
    def logical_or(self, y, out=None, name=None):
        return paddle_frontend.logical_or(self, y, out=out)

    @with_supported_dtypes(
        {"2.5.1 and below": ("bool", "uint8", "int8", "int16", "int32", "int64")},
        "paddle",
    )
    def bitwise_xor(self, y, out=None, name=None):
        return paddle_frontend.bitwise_xor(self, y)

    @with_supported_dtypes({"2.5.1 and below": ("float16", "bfloat16")}, "paddle")
    def any(self, axis=None, keepdim=False, name=None):
        return paddle_frontend.any(self, axis=axis, keepdim=keepdim)

    @with_unsupported_dtypes({"2.5.1 and below": "bfloat16"}, "paddle")
    def astype(self, dtype):
        return paddle_frontend.Tensor(ivy.astype(self._ivy_array, dtype))

    @with_supported_dtypes(
        {"2.5.1 and below": ("bool", "uint8", "int8", "int16", "int32", "int64")},
        "paddle",
    )
    def bitwise_not(self, out=None, name=None):
        return paddle_frontend.bitwise_not(self, out=out)

    @with_supported_dtypes(
        {
            "2.5.1 and below": (
                "bool",
                "int8",
                "int16",
                "int32",
                "int64",
            )
        },
        "paddle",
    )
    def bitwise_or(self, y, out=None, name=None):
        return paddle_frontend.bitwise_or(self, y, out=out)

    @with_supported_dtypes(
        {
            "2.5.1 and below": (
                "bool",
                "int8",
                "int16",
                "int32",
                "int64",
                "float32",
                "float64",
            )
        },
        "paddle",
    )
    def logical_xor(self, y, out=None, name=None):
        return paddle_frontend.logical_xor(self, y, out=out)

    @with_supported_dtypes(
        {"2.5.1 and below": ("float16", "float32", "float64", "int32", "int64")},
        "paddle",
    )
    def isnan(self, name=None):
        return paddle_frontend.isnan(self)

    @with_unsupported_dtypes(
        {
            "2.5.1 and below": (
                "bool",
                "uint8",
                "int8",
                "int16",
                "complex64",
                "complex128",
            )
        },
        "paddle",
    )
    def greater_than(self, y, name=None):
        return paddle_frontend.greater_than(self, y)

    @with_supported_dtypes({"2.5.1 and below": ("float32", "float64")}, "paddle")
    def rsqrt(self, name=None):
        return paddle_frontend.rsqrt(self)

    @with_supported_dtypes({"2.5.1 and below": ("float32", "float64")}, "paddle")
    def rsqrt_(self, name=None):
        self.ivy_array = self.rsqrt().ivy_array
        return self

    @with_supported_dtypes({"2.5.1 and below": ("float32", "float64")}, "paddle")
    def reciprocal(self, name=None):
        return paddle_frontend.reciprocal(self)

    @with_supported_dtypes(
        {
            "2.5.1 and below": (
                "bool",
                "int8",
                "int16",
                "int32",
                "int64",
                "float32",
                "float64",
            )
        },
        "paddle",
    )
    def logical_and(self, y, out=None, name=None):
        return paddle_frontend.logical_and(self, y, out=out)

    @with_supported_dtypes({"2.5.1 and below": ("float32", "float64")}, "paddle")
    def divide(self, y, name=None):
        return paddle_frontend.divide(self, y)

    @with_supported_dtypes(
        {"2.5.1 and below": ("float32", "float64", "complex64", "complex128")}, "paddle"
    )
    def eigvals(self, name=None):
        return paddle_frontend.eigvals(self)

    @with_unsupported_dtypes(
        {
            "2.5.1 and below": (
                "bool",
                "uint8",
                "int8",
                "int16",
                "complex64",
                "complex128",
            )
        },
        "paddle",
    )
    def less_than(self, y, name=None):
        return paddle_frontend.less_than(self, y)

    @with_unsupported_dtypes({"2.5.1 and below": ("float16", "bfloat16")}, "paddle")
    def cumprod(self, dim=None, dtype=None, name=None):
        return paddle_frontend.cumprod(self, dim=dim, dtype=dtype)

    @with_unsupported_dtypes({"2.5.1 and below": ("float16", "bfloat16")}, "paddle")
    def cumsum(self, axis=None, dtype=None, name=None):
        return paddle_frontend.Tensor(
            ivy.cumsum(self._ivy_array, axis=axis, dtype=dtype)
        )

    @with_supported_dtypes(
        {"2.5.1 and below": ("complex64", "complex128", "float32", "float64")},
        "paddle",
    )
    def angle(self, name=None):
        return paddle_frontend.angle(self)

    @with_unsupported_dtypes(
        {
            "2.5.1 and below": (
                "uint8",
                "int8",
                "int16",
                "complex64",
                "complex128",
            )
        },
        "paddle",
    )
    def equal(self, y, name=None):
        return paddle_frontend.equal(self, y)

    @with_unsupported_dtypes({"2.5.1 and below": ("float16", "bfloat16")}, "paddle")
    def rad2deg(self, name=None):
        return paddle_frontend.rad2deg(self)

    @with_unsupported_dtypes(
        {
            "2.5.1 and below": (
                "uint8",
                "int8",
                "int16",
                "float16",
                "complex64",
                "complex128",
            )
        },
        "paddle",
    )
    def equal_all(self, y, name=None):
        return paddle_frontend.equal_all(self, y)

    @with_supported_dtypes({"2.5.1 and below": ("float32", "float64")}, "paddle")
    def maximum(self, other, name=None):
        return paddle_frontend.maximum(self, other)

    @with_unsupported_dtypes({"2.5.1 and below": "bfloat16"}, "paddle")
    def fmax(self, y, name=None):
        return paddle_frontend.fmax(self, y)

    @with_unsupported_dtypes({"2.5.1 and below": "bfloat16"}, "paddle")
    def fmin(self, y, name=None):
        return paddle_frontend.fmin(self, y)

    @with_supported_dtypes(
        {"2.5.1 and below": ("float32", "float64", "int32", "int64")}, "paddle"
    )
    def minimum(self, y, name=None):
        return paddle_frontend.minimum(self, y)

    @with_supported_dtypes(
        {"2.5.1 and below": ("float32", "float64", "int32", "int64")}, "paddle"
    )
    def max(self, axis=None, keepdim=False, name=None):
        return paddle_frontend.max(self, axis=axis, keepdim=keepdim)

    @with_unsupported_dtypes({"2.5.1 and below": ("float16", "bfloat16")}, "paddle")
    def deg2rad(self, name=None):
        return paddle_frontend.deg2rad(self)

    @with_supported_dtypes({"2.5.1 and below": ("float32", "float64")}, "paddle")
    def digamma(self, name=None):
        return paddle_frontend.digamma(self)

    @with_supported_dtypes(
        {"2.5.1 and below": ("float32", "float64", "int32", "int64", "bool")}, "paddle"
    )
    def rot90(self, k=1, axes=(0, 1), name=None):
        return paddle_frontend.rot90(self, k=k, axes=axes)

    @with_supported_dtypes(
        {"2.5.1 and below": ("complex64", "complex128")},
        "paddle",
    )
    def imag(self, name=None):
        return paddle_frontend.imag(self)

    def is_tensor(self):
        return paddle_frontend.is_tensor(self)

    @with_supported_dtypes(
        {
            "2.5.1 and below": (
                "float32",
                "float64",
            )
        },
        "paddle",
    )
    def isclose(self, y, rtol=1e-05, atol=1e-08, equal_nan=False, name=None):
        return paddle_frontend.isclose(
            self, y, rtol=rtol, atol=atol, equal_nan=equal_nan
        )

    @with_supported_dtypes({"2.5.1 and below": ("int32", "int64")}, "paddle")
    def floor_divide(self, y, name=None):
        return paddle_frontend.floor_divide(self, y)

    # cond
    @with_supported_dtypes({"2.5.1 and below": ("float32", "float64")}, "paddle")
    def cond(self, p=None, name=None):
        return paddle_frontend.cond(self, p=p, name=name)

    @with_unsupported_dtypes({"2.4.2 and below": ("int16", "float16")}, "paddle")
    def conj(self, name=None):
        return paddle_frontend.conj(self)

    @with_supported_dtypes({"2.5.1 and below": ("float32", "float64")}, "paddle")
    def log2(self, name=None):
        return paddle_frontend.log2(self)

    @with_unsupported_dtypes(
        {"2.4.2 and below": ("float32", "float64", "int32", "int64")}, "paddle"
    )
    def neg(self, name=None):
        return paddle_frontend.neg(self)

    @with_supported_dtypes(
        {
            "2.5.1 and below": (
                "bool",
                "int8",
                "int16",
                "int32",
                "int64",
                "float32",
                "float64",
            )
        },
        "paddle",
    )
    def logical_not(self, out=None, name=None):
        return paddle_frontend.logical_not(self)

    @with_unsupported_dtypes({"2.5.1 and below": ("float16", "bfloat16")}, "paddle")
    def sign(self, name=None):
        return paddle_frontend.sign(self)

    @with_supported_dtypes({"2.5.1 and below": ("float32", "float64")}, "paddle")
    def var(self, axis=None, unbiased=True, keepdim=False, name=None):
        return paddle_frontend.var(self, axis=axis, unbiased=unbiased, keepdim=keepdim)

    @with_unsupported_dtypes({"2.5.1 and below": ("float16", "bfloat16")}, "paddle")
    def sgn(self, name=None):
        return paddle_frontend.sgn(self)

    def tolist(self):
        return paddle_frontend.Tensor(ivy.to_list(self._ivy_array))

    @with_supported_dtypes(
        {"2.5.1 and below": ("float32", "float64", "int32", "int64")},
        "paddle",
    )
    def min(self, axis=None, keepdim=False, name=None):
        return paddle_frontend.min(self, axis=axis, keepdim=keepdim)

    @with_supported_dtypes(
        {"2.5.1 and below": ("int32", "int64", "float32", "float64")}, "paddle"
    )
    def pow(self, y, name=None):
        return paddle_frontend.pow(self, y)

    @with_supported_dtypes(
        {"2.5.1 and below": ("float32", "float64", "int32", "int64")}, "paddle"
    )
    def prod(self, axis=None, keepdim=False, dtype=None, name=None):
        return paddle_frontend.Tensor(
            ivy.prod(self._ivy_array, axis=axis, keepdims=keepdim, dtype=dtype)
        )

    @with_supported_dtypes({"2.5.1 and below": ("float32", "float64")}, "paddle")
    def atan(self, name=None):
        return paddle_frontend.atan(self)

    @with_supported_dtypes({"2.5.1 and below": ("float32", "float64")}, "paddle")
    def atanh(self, name=None):
        return paddle_frontend.atanh(self)

    @with_supported_dtypes({"2.5.1 and below": ("float32", "float64")}, "paddle")
    def std(self, axis=None, unbiased=True, keepdim=False, name=None):
        return paddle_frontend.std(self, axis=axis, unbiased=unbiased, keepdim=keepdim)

    @with_supported_dtypes(
        {"2.5.1 and below": ("int32", "int64", "float32", "float64")}, "paddle"
    )
    def trunc(self, name=None):
        return paddle_frontend.trunc(self)

    @with_supported_dtypes({"2.5.1 and below": ("complex64", "complex128")}, "paddle")
    def as_real(self, name=None):
        if not ivy.is_complex_dtype(self._ivy_array):
            raise ivy.exceptions.IvyError(
                "as_real is only supported for complex tensors"
            )
        re_part = ivy.real(self._ivy_array)
        im_part = ivy.imag(self._ivy_array)
        return paddle_frontend.Tensor(ivy.stack((re_part, im_part), axis=-1))

    @with_supported_dtypes({"2.5.1 and below": ("float32", "float64")}, "paddle")
    def stanh(self, scale_a=0.67, scale_b=1.7159, name=None):
        return paddle_frontend.stanh(self, scale_a=scale_a, scale_b=scale_b)

    @with_supported_dtypes(
        {"2.5.1 and below": ("int32", "int64", "float32", "float64")}, "paddle"
    )
    def trace(self, offset=0, axis1=0, axis2=1, name=None):
        return paddle_frontend.Tensor(
            ivy.trace(self._ivy_array, offset=offset, axis1=axis1, axis2=axis2)
        )

    @with_supported_dtypes(
        {"2.5.1 and below": ("float32", "float64", "int16", "int32", "int64", "uint8")},
        "paddle",
    )
    def argmin(self, axis=None, keepdim=False, dtype=None, name=None):
        return paddle_frontend.argmin(self, axis=axis, keepdim=keepdim, dtype=dtype)

    @with_supported_dtypes(
        {"2.5.1 and below": ("float32", "float64", "int32", "int64")},
        "paddle",
    )
    def topk(self, k, axis=None, largest=True, sorted=True, name=None):
        return paddle_frontend.topk(self, k, axis=axis, largest=largest, sorted=sorted)

    @with_unsupported_dtypes({"2.5.1 and below": ("float16", "bfloat16")}, "paddle")
    def remainder(self, y, name=None):
        return paddle_frontend.remainder(self, y)

    def is_floating_point(self):
        return paddle_frontend.is_floating_point(self)

    @with_supported_dtypes({"2.5.1 and below": ("float32", "float64")}, "paddle")
    def tanh_(self, name=None):
        y = self.tanh(self)
        return ivy.inplace_update(self, y)

    @with_supported_dtypes({"2.5.1 and below": ("float32", "float64")}, "paddle")
    def reciprocal_(self, name=None):
        y = self.reciprocal(self)
        return ivy.inplace_update(self, y)

    @with_unsupported_dtypes(
        {"2.5.1 and below": ("complex", "uint8", "uint16")}, "paddle"
    )
    def numpy(self):
        return self.ivy_array.to_numpy()

    @with_unsupported_dtypes({"2.5.1 and below": ("float16", "bfloat16")}, "paddle")
    def nonzero(self):
        return paddle_frontend.nonzero(self)

    @with_supported_dtypes({"2.5.1 and below": ("float32", "float64")}, "paddle")
    def inner(self, y, name=None):
        return paddle_frontend.inner(self, y, name)

    @with_supported_dtypes({"2.5.1 and below": ("float32", "float64")}, "paddle")
    def mean(self, axis=None, keepdim=False, name=None):
        return paddle_frontend.mean(self, axis=axis, keepdim=keepdim)

    @with_supported_dtypes({"2.5.1 and below": ("float32", "float64")}, "paddle")
    def as_complex(self, name=None):
        if self.ivy_array.shape[-1] != 2:
            raise ivy.exceptions.IvyError(
                "The size of the last dimension of tensor does not equals 2"
            )
        dtype = (
            ivy.complex64 if ivy.dtype(self.ivy_array) == "float32" else ivy.complex128
        )
        re_part = self.ivy_array[..., 0]
        im_part = ivy.multiply(1j, self.ivy_array[..., 1])
        value = paddle_frontend.Tensor(ivy.add(re_part, im_part).astype(dtype))
        return value

    @with_supported_dtypes(
        {"2.5.1 and below": ("float32", "float64", "int32", "int64")}, "paddle"
    )
    def less_equal(self, y, name=None):
        return paddle_frontend.less_equal(self._ivy_array, y)

    @with_supported_dtypes({"2.5.1 and below": ("complex64", "complex128")}, "paddle")
    def real(self, name=None):
        return paddle_frontend.real(self._ivy_array)

    @with_supported_dtypes(
        {
            "2.5.1 and below": (
                "bool",
                "float16",
                "float32",
                "float64",
                "int32",
                "int64",
                "uint8",
            )
        },
        "paddle",
    )
    def cast(self, dtype):
        return paddle_frontend.cast(self, dtype)

    @with_supported_dtypes(
<<<<<<< HEAD

        {"2.5.1 and below": ("float16", "float32", "float64", "int32", "int64")},
        "paddle",
    )
    def kron(self, y, name=None):
        return paddle_frontend.kron(self._ivy_array, y)

=======
        {"2.5.1 and below": ("float16", "float32", "float64", "int32", "int64")},
        "paddle",
    )
    def fill_(self, value):
        filled_tensor = paddle_frontend.full_like(self, value)
        return ivy.inplace_update(self, filled_tensor)

    @with_supported_dtypes(
>>>>>>> 5fcdab2e
        {
            "2.5.1 and below": (
                "bool",
                "int32",
                "int64",
                "float16",
                "float32",
                "float64",
            )
        },
        "paddle",
    )
    def unbind(self, axis=0):
        return paddle_frontend.unbind(self._ivy_array, axis=axis)<|MERGE_RESOLUTION|>--- conflicted
+++ resolved
@@ -814,7 +814,7 @@
         return paddle_frontend.cast(self, dtype)
 
     @with_supported_dtypes(
-<<<<<<< HEAD
+
 
         {"2.5.1 and below": ("float16", "float32", "float64", "int32", "int64")},
         "paddle",
@@ -822,7 +822,7 @@
     def kron(self, y, name=None):
         return paddle_frontend.kron(self._ivy_array, y)
 
-=======
+
         {"2.5.1 and below": ("float16", "float32", "float64", "int32", "int64")},
         "paddle",
     )
@@ -831,7 +831,7 @@
         return ivy.inplace_update(self, filled_tensor)
 
     @with_supported_dtypes(
->>>>>>> 5fcdab2e
+
         {
             "2.5.1 and below": (
                 "bool",
