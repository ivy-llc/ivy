--- conflicted
+++ resolved
@@ -206,24 +206,22 @@
 
     def __neg__(self):
         return paddle_frontend.neg(self)
-<<<<<<< HEAD
+
+    @with_unsupported_dtypes(
+        {"2.5.2 and below": ("bool", "unsigned", "int8", "float16", "bfloat16")},
+        "paddle",
+    )
+    def __rdiv__(self, y, /, name=None):
+        return paddle_frontend.divide(y, self)
+
     
-=======
-
->>>>>>> 79de1aae
     @with_unsupported_dtypes(
         {"2.5.2 and below": ("bool", "unsigned", "int8", "float16", "bfloat16")},
         "paddle",
     )
-<<<<<<< HEAD
     def __int__ (self):
         return int(self._ivy_array)
     
-=======
-    def __rdiv__(self, y, /, name=None):
-        return paddle_frontend.divide(y, self)
-
->>>>>>> 79de1aae
     # Instance Methods #
     # ---------------- #
 
