# local
import ivy
import ivy.functional.frontends.paddle as paddle_frontend
from ivy.func_wrapper import (
    with_supported_dtypes,
    with_unsupported_dtypes,
    with_supported_device_and_dtypes,
)
from ivy.functional.frontends.paddle.func_wrapper import _to_ivy_array


class Tensor:
    def __init__(self, array, dtype=None, place="cpu", stop_gradient=True):
        self._ivy_array = (
            ivy.array(array, dtype=dtype, device=place)
            if not isinstance(array, ivy.Array)
            else array
        )
        self._dtype = dtype
        self._place = place
        self._stop_gradient = stop_gradient

    def __repr__(self):
        return (
            f"ivy.frontends.paddle.Tensor(shape={self.shape}, dtype={self.dtype}, "
            + str(self.ivy_array.__repr__()).replace("ivy.array(", "")
        )

    # Properties #
    # ---------- #

    @property
    def ivy_array(self):
        return self._ivy_array

    @property
    def place(self):
        return self.ivy_array.device

    @property
    def dtype(self):
        return self._ivy_array.dtype

    @property
    def shape(self):
        return list(self.ivy_array.shape.shape)

    @property
    def ndim(self):
        return self.dim()

    # Setters #
    # --------#

    @ivy_array.setter
    def ivy_array(self, array):
        self._ivy_array = (
            ivy.array(array) if not isinstance(array, ivy.Array) else array
        )

    # Special Methods #
    # -------------------#

    @with_unsupported_dtypes(
        {"2.5.2 and below": ("bool", "unsigned", "int8", "float16", "bfloat16")},
        "paddle",
    )
    def __add__(self, y, /, name=None):
        return paddle_frontend.add(self, y)

    @with_unsupported_dtypes(
        {"2.5.2 and below": ("bool", "unsigned", "int8", "float16", "bfloat16")},
        "paddle",
    )
    def __radd__(self, x, /, name=None):
        return paddle_frontend.add(self, x)

    @with_unsupported_dtypes(
        {"2.5.2 and below": ("bool", "unsigned", "int8", "float16", "bfloat16")},
        "paddle",
    )
    def __sub__(self, y, /, name=None):
        return paddle_frontend.subtract(self, y)

    @with_unsupported_dtypes(
        {"2.5.2 and below": ("uint8", "int8", "int16", "float16", "bfloat16")},
        "paddle",
    )
    def __mul__(self, y, /, name=None):
        return paddle_frontend.multiply(self, y)

    @with_unsupported_dtypes(
        {
            "2.5.2 and below": (
                "bool",
                "uint8",
                "int8",
                "int16",
                "complex64",
                "complex128",
            )
        },
        "paddle",
    )
    def __gt__(self, y, /, name=None):
        return paddle_frontend.logic.greater_than(self, y)

    @with_unsupported_dtypes(
        {
            "2.5.2 and below": (
                "bool",
                "uint8",
                "int8",
                "int16",
                "complex64",
                "complex128",
            )
        },
        "paddle",
    )
    def __lt__(self, y, /, name=None):
        return paddle_frontend.logic.less_than(self, y)

    @with_unsupported_dtypes(
        {
            "2.5.2 and below": (
                "bool",
                "uint8",
                "int8",
                "int16",
                "complex64",
                "complex128",
            )
        },
        "paddle",
    )
    def __ge__(self, y, /, name=None):
        return paddle_frontend.logic.greater_equal(self, y)

    @with_unsupported_dtypes(
        {
            "2.5.2 and below": (
                "bool",
                "uint8",
                "int8",
                "int16",
                "complex64",
                "complex128",
            )
        },
        "paddle",
    )
    def __le__(self, y, /, name=None):
        return paddle_frontend.logic.less_equal(self, y)

    @with_supported_dtypes(
        {
            "2.5.2 and below": (
                "bool",
                "uint8",
                "int8",
                "int16",
                "int32",
                "int64",
            )
        },
        "paddle",
    )
    def __or__(self, y, /, name=None):
        return paddle_frontend.logic.bitwise_or(self, y)

    @with_unsupported_dtypes(
        {"2.5.2 and below": ("bool", "unsigned", "int8", "float16", "bfloat16")},
        "paddle",
    )
    def __rsub__(self, x, /, name=None):
        return paddle_frontend.subtract(x, self)

    def __getitem__(self, item):
        ivy_args = ivy.nested_map(_to_ivy_array, [self, item])
        ret = ivy.get_item(*ivy_args)
        return paddle_frontend.Tensor(ret)

    def __setitem__(self, item, value):
        raise ivy.utils.exceptions.IvyException(
            "ivy.functional.frontends.paddle.Tensor object doesn't support assignment"
        )

    @with_unsupported_dtypes({"2.5.2 and below": ("float16", "bfloat16")}, "paddle")
    def __floordiv__(self, y, /, name=None):
        return paddle_frontend.floor_divide(self, y)

    @with_unsupported_dtypes({"2.5.2 and below": ("float16", "bfloat16")}, "paddle")
    def __ne__(self, y, /, name=None):
        return paddle_frontend.not_equal(self, y)

    def __iter__(self):
        if self.ndim == 0:
            raise TypeError("iteration over a 0-d tensor not supported")
        for i in range(self.shape[0]):
            yield self[i]

    @with_unsupported_dtypes(
        {"2.5.2 and below": ("bool", "unsigned", "int8", "float16", "bfloat16")},
        "paddle",
    )
    def __rmul__(self, y, /, name=None):
        return paddle_frontend.multiply(self, y)

    @with_unsupported_dtypes(
        {"2.5.2 and below": ("bool", "unsigned", "int8", "float16", "bfloat16")},
        "paddle",
    )
    def __float__(self):
        return float(self._ivy_array)

    def __xor__(self, y, /, name=None):
        return paddle_frontend.logic.bitwise_xor(self, y)

    def __invert__(self, out=None, name=None):
        return paddle_frontend.logic.bitwise_not(self)

    def __len__(self):
        return len(self._ivy_array)

    def __neg__(self):
        return paddle_frontend.neg(self)

    @with_unsupported_dtypes(
        {"2.5.2 and below": ("bool", "unsigned", "int8", "float16", "bfloat16")},
        "paddle",
    )
    def __rdiv__(self, y, /, name=None):
        return paddle_frontend.divide(y, self)

    @with_unsupported_dtypes(
        {"2.5.2 and below": ("bool", "unsigned", "int8", "float16", "bfloat16")},
        "paddle",
    )
    def __rtruediv__(self, y, /, name=None):
        return paddle_frontend.divide(y, self)

    @with_unsupported_dtypes(
        {"2.5.2 and below": ("bool", "unsigned", "int8", "float16", "bfloat16")},
        "paddle",
    )
    def __int__(self):
        return int(self._ivy_array)

    @with_unsupported_dtypes(
        {
            "2.5.2 and below": (
                "bool",
                "unsigned",
                "int8",
                "int32",
                "int64",
                "float16",
                "bfloat16",
            )
        },
        "paddle",
    )
    def __long__(self):
        return int(self._ivy_array)

    # Instance Methods #
    # ---------------- #

    def reshape(self, *args, shape=None):
        if args and shape:
            raise TypeError("reshape() got multiple values for argument 'shape'")
        if shape is not None:
            return paddle_frontend.reshape(self, shape)
        if args:
            if isinstance(args[0], (tuple, list)):
                shape = args[0]
                return paddle_frontend.reshape(self, shape)
            else:
                return paddle_frontend.reshape(self, args)
        else:
            raise ValueError("reshape() got no values for argument 'shape'")

    def reshape_(self, *args, shape=None):
        if args and shape:
            raise TypeError("reshape() got multiple values for argument 'shape'")
        if shape is not None:
            self.ivy_array = paddle_frontend.reshape(
                self._ivy_array, shape=shape
            ).ivy_array
            return self
        if args:
            if isinstance(args[0], (tuple, list)):
                shape = args[0]
                self.ivy_array = paddle_frontend.reshape(
                    self._ivy_array, shape=shape
                ).ivy_array
                return self
            else:
                self.ivy_array = paddle_frontend.reshape(
                    self._ivy_array, args
                ).ivy_array
                return self
        else:
            raise ValueError("reshape_() got no values for argument 'shape'")

    def dim(self):
        return self.ivy_array.ndim

    @with_unsupported_dtypes({"2.5.2 and below": ("float16", "bfloat16")}, "paddle")
    def abs(self):
        return paddle_frontend.abs(self)

    @with_unsupported_dtypes({"2.5.2 and below": ("float16", "bfloat16")}, "paddle")
    def acosh(self, name=None):
        return paddle_frontend.acosh(self)

    @with_unsupported_dtypes({"2.5.2 and below": ("float16", "bfloat16")}, "paddle")
    def add_n(self, inputs, name=None):
        inputs = ivy.array(inputs)
        return ivy.sum(inputs, dtype=inputs.dtype, axis=0)

    @with_unsupported_dtypes({"2.5.2 and below": ("float16", "bfloat16")}, "paddle")
    def ceil(self):
        return paddle_frontend.ceil(self)

    @with_supported_dtypes({"2.5.2 and below": ("float32", "float64")}, "paddle")
    def ceil_(self):
        self.ivy_array = self.ceil().ivy_array
        return self

    @with_unsupported_dtypes({"2.5.2 and below": ("complex", "int8")}, "paddle")
    def numel(self):
        return paddle_frontend.numel(self)

    @with_unsupported_dtypes({"2.5.2 and below": ("float16",)}, "paddle")
    def asinh(self, name=None):
        return paddle_frontend.asinh(self)

    @with_supported_dtypes({"2.5.2 and below": ("float32", "float64")}, "paddle")
    def asin(self, name=None):
        return paddle_frontend.asin(self)

    @with_supported_dtypes({"2.5.2 and below": ("float32", "float64")}, "paddle")
    def cosh(self, name=None):
        return paddle_frontend.cosh(self)

    @with_supported_dtypes(
        {
            "2.5.2 and below": (
                "int32",
                "int64",
                "float64",
                "complex128",
                "float32",
                "complex64",
                "bool",
            )
        },
        "paddle",
    )
    def diagonal(self, offset, axis1=0, axis2=1, name=None):
        return paddle_frontend.diagonal(self, offset=offset, axis1=axis1, axis2=axis2)

    @with_supported_dtypes({"2.5.2 and below": ("float32", "float64")}, "paddle")
    def log(self, name=None):
        return paddle_frontend.log(self)

    @with_supported_dtypes({"2.5.2 and below": ("float32", "float64")}, "paddle")
    def sin(self, name=None):
        return paddle_frontend.sin(self)

    @with_supported_dtypes({"2.5.2 and below": ("float32", "float64")}, "paddle")
    def sinh(self, name=None):
        return paddle_frontend.sinh(self)

    @with_supported_dtypes({"2.5.2 and below": ("float32", "float64")}, "paddle")
    def lerp(self, y, weight, name=None):
        return paddle_frontend.lerp(self, y, weight)

    @with_supported_dtypes({"2.5.2 and below": ("float32", "float64")}, "paddle")
    def lerp_(self, y, weight, name=None):
        self.ivy_array = paddle_frontend.lerp(self, y, weight).ivy_array
        return self

    @with_unsupported_dtypes({"2.5.2 and below": ("float16", "bfloat16")}, "paddle")
    def argmax(self, axis=None, keepdim=False, dtype=None, name=None):
        return paddle_frontend.argmax(self, axis=axis, keepdim=keepdim, dtype=dtype)

    @with_unsupported_dtypes({"2.5.2 and below": ("float16", "uint16")}, "paddle")
    def unsqueeze(self, axis=None, name=None):
        return paddle_frontend.Tensor(ivy.expand_dims(self._ivy_array, axis=axis))

    @with_supported_dtypes({"2.5.2 and below": ("float32", "float64")}, "paddle")
    def sqrt(self, name=None):
        return paddle_frontend.sqrt(self)

    @with_supported_dtypes({"2.5.2 and below": ("float32", "float64")}, "paddle")
    def sqrt_(self, name=None):
        self.ivy_array = self.sqrt().ivy_array
        return self

    @with_unsupported_dtypes({"2.5.2 and below": ("bfloat16", "uint16")}, "paddle")
    def zero_(self):
        self.ivy_array = paddle_frontend.zeros_like(self).ivy_array
        return self

    @with_supported_dtypes({"2.5.2 and below": ("float32", "float64")}, "paddle")
    def cos(self, name=None):
        return paddle_frontend.cos(self)

    @with_unsupported_dtypes({"2.5.2 and below": ("float16", "bfloat16")}, "paddle")
    def exp(self, name=None):
        return paddle_frontend.exp(self)

    @with_unsupported_dtypes({"2.5.2 and below": ("float16", "bfloat16")}, "paddle")
    def exp_(self, name=None):
        self.ivy_array = self.exp().ivy_array
        return self

    @with_supported_dtypes({"2.5.2 and below": ("float32", "float64")}, "paddle")
    def erf(self, name=None):
        return paddle_frontend.erf(self)

    @with_unsupported_dtypes({"2.5.2 and below": ("float16", "bfloat16")}, "paddle")
    def subtract(self, y, name=None):
        return paddle_frontend.subtract(self, y)

    @with_unsupported_dtypes(
        {"2.5.2 and below": ("float16", "uint8", "int8", "bool")}, "paddle"
    )
    def subtract_(self, y, name=None):
        self.ivy_array = self.subtract(y).ivy_array
        return self

    @with_unsupported_dtypes({"2.5.2 and below": ("float16", "bfloat16")}, "paddle")
    def log10(self, name=None):
        return paddle_frontend.Tensor(ivy.log10(self._ivy_array))

    @with_unsupported_dtypes({"2.5.2 and below": ("float16", "bfloat16")}, "paddle")
    def argsort(self, axis=-1, descending=False, name=None):
        return paddle_frontend.argsort(self, axis=axis, descending=descending)

    @with_unsupported_dtypes({"2.5.2 and below": ("float16", "bfloat16")}, "paddle")
    def floor(self, name=None):
        return paddle_frontend.floor(self)

    @with_unsupported_dtypes({"2.5.2 and below": ("float16", "bfloat16")}, "paddle")
    def floor_(self):
        self.ivy_array = self.floor().ivy_array
        return self

    @with_supported_dtypes({"2.5.2 and below": ("float32", "float64")}, "paddle")
    def round_(self, name=None):
        self.ivy_array = paddle_frontend.round(self).ivy_array
        return self

    @with_supported_dtypes(
        {"2.5.2 and below": ("float32", "float64", "int32", "int64")}, "paddle"
    )
    def clip(self, min=None, max=None, name=None):
        ivy.utils.assertions.check_all_or_any_fn(
            min,
            max,
            fn=ivy.exists,
            type="any",
            limit=[1, 2],
            message="at most one of min or max can be None",
        )
        if min is None:
            ret = ivy.minimum(self._ivy_array, max)
        elif max is None:
            ret = ivy.maximum(self._ivy_array, min)
        else:
            ret = ivy.clip(self._ivy_array, min, max)
        return paddle_frontend.Tensor(ret)

    @with_supported_dtypes(
        {"2.5.2 and below": ("float32", "float64", "int32", "int64")}, "paddle"
    )
    def clip_(self, min=None, max=None, name=None):
        self._ivy_array = self.clip(min, max).ivy_array
        return self

    @with_supported_dtypes({"2.5.2 and below": ("float32", "float64")}, "paddle")
    def tanh(self, name=None):
        return paddle_frontend.tanh(self)

    @with_supported_dtypes({"2.5.2 and below": ("float32", "float64")}, "paddle")
    def add(self, y, name=None):
        return paddle_frontend.Tensor(ivy.add(self._ivy_array, _to_ivy_array(y)))

    @with_supported_dtypes({"2.5.2 and below": ("float32", "float64")}, "paddle")
    def add_(self, y, name=None):
        self.ivy_array = paddle_frontend.add(self, y).ivy_array
        return self

    @with_supported_dtypes({"2.5.2 and below": ("float32", "float64")}, "paddle")
    def addmm(self, x, y, beta=1.0, alpha=1.0, name=None):
        return paddle_frontend.addmm(self, x, y, beta, alpha)

    @with_supported_dtypes(
        {"2.5.2 and below": ("float16", "float32", "float64", "int32", "int64")},
        "paddle",
    )
    def isinf(self, name=None):
        return paddle_frontend.isinf(self)

    @with_unsupported_dtypes({"2.5.2 and below": ("float16", "uint16")}, "paddle")
    def unsqueeze_(self, axis=None, name=None):
        self.ivy_array = self.unsqueeze(axis=axis).ivy_array
        return self

    @with_supported_dtypes({"2.5.2 and below": ("float32", "float64")}, "paddle")
    def square(self, name=None):
        return paddle_frontend.square(self)

    @with_unsupported_dtypes({"2.5.2 and below": ("float16", "bfloat16")}, "paddle")
    def remainder_(self, y, name=None):
        self.ivy_array = paddle_frontend.remainder(self, y).ivy_array
        return self

    @with_supported_dtypes({"2.5.2 and below": ("float32", "float64")}, "paddle")
    def cholesky(self, upper=False, name=None):
        return paddle_frontend.cholesky(self, upper=upper)

    @with_unsupported_dtypes(
        {"2.5.2 and below": ("float16", "uint16", "int16")}, "paddle"
    )
    def squeeze(self, axis=None, name=None):
        if isinstance(axis, int) and self.ndim > 0:
            if self.shape[axis] > 1:
                return self
        if len(self.shape) == 0:
            return self
        return paddle_frontend.squeeze(self, axis=axis)

    @with_unsupported_dtypes(
        {"2.5.2 and below": ("float16", "uint16", "int16")}, "paddle"
    )
    def squeeze_(self, axis=None, name=None):
        self.ivy_array = paddle_frontend.squeeze(self, axis=axis).ivy_array
        return self

    @with_unsupported_dtypes({"2.5.2 and below": ("float16", "bfloat16")}, "paddle")
    def multiply(self, y, name=None):
        return paddle_frontend.multiply(self, y)

    @with_unsupported_dtypes({"2.5.2 and below": ("float16", "bfloat16")}, "paddle")
    def matmul(self, y, transpose_x=False, transpose_y=False, name=None):
        return paddle_frontend.matmul(
            self, y, transpose_x=transpose_x, transpose_y=transpose_y
        )

    @with_supported_dtypes(
        {"2.5.2 and below": ("float16", "float32", "float64", "int32", "int64")},
        "paddle",
    )
    def isfinite(self, name=None):
        return paddle_frontend.isfinite(self)

    @with_supported_dtypes({"2.4.2 and below": ("float16", "bfloat16")}, "paddle")
    def all(self, axis=None, keepdim=False, dtype=None, name=None):
        return paddle_frontend.Tensor(
            ivy.all(self.ivy_array, axis=axis, keepdims=keepdim, dtype=dtype)
        )

    @with_supported_dtypes({"2.5.2 and below": ("float16", "bfloat16")}, "paddle")
    def allclose(self, other, rtol=1e-05, atol=1e-08, equal_nan=False, name=None):
        return paddle_frontend.allclose(
            self, other, rtol=rtol, atol=atol, equal_nan=equal_nan
        )

    @with_unsupported_dtypes({"2.5.2 and below": ("float16", "bfloat16")}, "paddle")
    def sort(self, axis=-1, descending=False, name=None):
        return paddle_frontend.sort(self, axis=axis, descending=descending)

    @with_unsupported_dtypes({"2.5.2 and below": ("float16", "bfloat16")}, "paddle")
    def log1p(self, name=None):
        return paddle_frontend.log1p(self)

    @with_supported_dtypes(
        {
            "2.4.2 and below": (
                "bool",
                "uint8",
                "int8",
                "int16",
                "int32",
                "int64",
            )
        },
        "paddle",
    )
    def bitwise_and(self, y, out=None, name=None):
        return paddle_frontend.bitwise_and(self, y)

    @with_supported_dtypes(
        {
            "2.5.2 and below": (
                "bool",
                "int8",
                "int16",
                "int32",
                "int64",
                "float32",
                "float64",
            )
        },
        "paddle",
    )
    def logical_or(self, y, out=None, name=None):
        return paddle_frontend.logical_or(self, y, out=out)

    @with_supported_dtypes(
        {"2.5.2 and below": ("bool", "uint8", "int8", "int16", "int32", "int64")},
        "paddle",
    )
    def bitwise_xor(self, y, out=None, name=None):
        return paddle_frontend.bitwise_xor(self, y)

    @with_supported_dtypes({"2.5.2 and below": ("float16", "bfloat16")}, "paddle")
    def any(self, axis=None, keepdim=False, name=None):
        return paddle_frontend.any(self, axis=axis, keepdim=keepdim)

    @with_unsupported_dtypes({"2.5.2 and below": "bfloat16"}, "paddle")
    def astype(self, dtype):
        return paddle_frontend.Tensor(ivy.astype(self._ivy_array, dtype))

    @with_supported_dtypes(
        {"2.5.2 and below": ("bool", "uint8", "int8", "int16", "int32", "int64")},
        "paddle",
    )
    def bitwise_not(self, out=None, name=None):
        return paddle_frontend.bitwise_not(self, out=out)

    @with_supported_dtypes(
        {
            "2.5.2 and below": (
                "bool",
                "int8",
                "int16",
                "int32",
                "int64",
            )
        },
        "paddle",
    )
    def bitwise_or(self, y, out=None, name=None):
        return paddle_frontend.bitwise_or(self, y, out=out)

    @with_supported_dtypes(
        {
            "2.5.2 and below": (
                "bool",
                "int8",
                "int16",
                "int32",
                "int64",
                "float32",
                "float64",
            )
        },
        "paddle",
    )
    def logical_xor(self, y, out=None, name=None):
        return paddle_frontend.logical_xor(self, y, out=out)

    @with_supported_dtypes(
        {"2.5.2 and below": ("float16", "float32", "float64", "int32", "int64")},
        "paddle",
    )
    def isnan(self, name=None):
        return paddle_frontend.isnan(self)

    @with_unsupported_dtypes(
        {
            "2.5.2 and below": (
                "bool",
                "uint8",
                "int8",
                "int16",
                "complex64",
                "complex128",
            )
        },
        "paddle",
    )
    def greater_than(self, y, name=None):
        return paddle_frontend.greater_than(self, y)

    @with_supported_dtypes({"2.5.2 and below": ("float32", "float64")}, "paddle")
    def rsqrt(self, name=None):
        return paddle_frontend.rsqrt(self)

    @with_supported_dtypes({"2.5.2 and below": ("float32", "float64")}, "paddle")
    def rsqrt_(self, name=None):
        self.ivy_array = self.rsqrt().ivy_array
        return self

    @with_supported_dtypes({"2.5.2 and below": ("float32", "float64")}, "paddle")
    def reciprocal(self, name=None):
        return paddle_frontend.reciprocal(self)

    @with_supported_dtypes(
        {
            "2.5.2 and below": (
                "bool",
                "int8",
                "int16",
                "int32",
                "int64",
                "float32",
                "float64",
            )
        },
        "paddle",
    )
    def logical_and(self, y, out=None, name=None):
        return paddle_frontend.logical_and(self, y, out=out)

    @with_supported_dtypes({"2.5.2 and below": ("float32", "float64")}, "paddle")
    def divide(self, y, name=None):
        return paddle_frontend.divide(self, y)

    @with_supported_dtypes(
        {"2.5.2 and below": ("float32", "float64", "complex64", "complex128")},
        "paddle",
    )
    def eigvals(self, name=None):
        return paddle_frontend.eigvals(self)

    @with_unsupported_dtypes(
        {
            "2.5.2 and below": (
                "bool",
                "uint8",
                "int8",
                "int16",
                "complex64",
                "complex128",
            )
        },
        "paddle",
    )
    def less_than(self, y, name=None):
        return paddle_frontend.less_than(self, y)

    @with_unsupported_dtypes({"2.5.2 and below": ("float16", "bfloat16")}, "paddle")
    def cumprod(self, dim=None, dtype=None, name=None):
        return paddle_frontend.cumprod(self, dim=dim, dtype=dtype)

    @with_unsupported_dtypes({"2.5.2 and below": ("float16", "bfloat16")}, "paddle")
    def cumsum(self, axis=None, dtype=None, name=None):
        return paddle_frontend.Tensor(
            ivy.cumsum(self._ivy_array, axis=axis, dtype=dtype)
        )

    @with_supported_dtypes(
        {"2.5.2 and below": ("complex64", "complex128", "float32", "float64")},
        "paddle",
    )
    def angle(self, name=None):
        return paddle_frontend.angle(self)

    @with_unsupported_dtypes(
        {
            "2.5.2 and below": (
                "uint8",
                "int8",
                "int16",
                "complex64",
                "complex128",
            )
        },
        "paddle",
    )
    def equal(self, y, name=None):
        return paddle_frontend.equal(self, y)

    @with_unsupported_dtypes({"2.5.2 and below": ("float16", "bfloat16")}, "paddle")
    def rad2deg(self, name=None):
        return paddle_frontend.rad2deg(self)

    @with_unsupported_dtypes(
        {
            "2.5.2 and below": (
                "uint8",
                "int8",
                "int16",
                "float16",
                "complex64",
                "complex128",
            )
        },
        "paddle",
    )
    def equal_all(self, y, name=None):
        return paddle_frontend.equal_all(self, y)

    @with_supported_dtypes({"2.5.2 and below": ("float32", "float64")}, "paddle")
    def maximum(self, other, name=None):
        return paddle_frontend.maximum(self, other)

    @with_unsupported_dtypes({"2.5.2 and below": "bfloat16"}, "paddle")
    def fmax(self, y, name=None):
        return paddle_frontend.fmax(self, y)

    @with_unsupported_dtypes({"2.5.2 and below": "bfloat16"}, "paddle")
    def fmin(self, y, name=None):
        return paddle_frontend.fmin(self, y)

    @with_supported_dtypes(
        {"2.5.2 and below": ("float32", "float64", "int32", "int64")}, "paddle"
    )
    def minimum(self, y, name=None):
        return paddle_frontend.minimum(self, y)

    @with_supported_dtypes(
        {"2.5.2 and below": ("float32", "float64", "int32", "int64")}, "paddle"
    )
    def max(self, axis=None, keepdim=False, name=None):
        return paddle_frontend.max(self, axis=axis, keepdim=keepdim)

    @with_unsupported_dtypes({"2.5.2 and below": ("float16", "bfloat16")}, "paddle")
    def deg2rad(self, name=None):
        return paddle_frontend.deg2rad(self)

    @with_supported_dtypes({"2.5.2 and below": ("float32", "float64")}, "paddle")
    def digamma(self, name=None):
        return paddle_frontend.digamma(self)

    @with_supported_dtypes(
        {"2.5.2 and below": ("float32", "float64", "int32", "int64", "bool")}, "paddle"
    )
    def rot90(self, k=1, axes=(0, 1), name=None):
        return paddle_frontend.rot90(self, k=k, axes=axes)

    @with_supported_dtypes(
        {"2.5.2 and below": ("complex64", "complex128")},
        "paddle",
    )
    def imag(self, name=None):
        return paddle_frontend.imag(self)

    def is_tensor(self):
        return paddle_frontend.is_tensor(self)

    @with_supported_dtypes(
        {
            "2.5.2 and below": (
                "float32",
                "float64",
            )
        },
        "paddle",
    )
    def isclose(self, y, rtol=1e-05, atol=1e-08, equal_nan=False, name=None):
        return paddle_frontend.isclose(
            self, y, rtol=rtol, atol=atol, equal_nan=equal_nan
        )

    @with_supported_dtypes({"2.5.2 and below": ("int32", "int64")}, "paddle")
    def floor_divide(self, y, name=None):
        return paddle_frontend.floor_divide(self, y)

    @with_supported_dtypes({"2.5.2 and below": ("int32", "int64")}, "paddle")
    def mod(self, y, name=None):
        return paddle_frontend.Tensor(ivy.fmod(self._ivy_array, _to_ivy_array(y)))

    @with_supported_dtypes(
        {"2.5.2 and below": ("float32", "float64", "int32", "int64")}, "paddle"
    )
    def floor_mod(self, y, name=None):
        return paddle_frontend.remainder(self, y)

    # cond
    @with_supported_dtypes({"2.5.2 and below": ("float32", "float64")}, "paddle")
    def cond(self, p=None, name=None):
        return paddle_frontend.cond(self, p=p, name=name)

    @with_unsupported_dtypes({"2.4.2 and below": ("int16", "float16")}, "paddle")
    def conj(self, name=None):
        return paddle_frontend.conj(self)

    @with_supported_dtypes({"2.5.2 and below": ("float32", "float64")}, "paddle")
    def log2(self, name=None):
        return paddle_frontend.log2(self)

    @with_unsupported_dtypes(
        {"2.4.2 and below": ("float32", "float64", "int32", "int64")}, "paddle"
    )
    def neg(self, name=None):
        return paddle_frontend.neg(self)

    @with_supported_dtypes(
        {
            "2.5.2 and below": (
                "bool",
                "int8",
                "int16",
                "int32",
                "int64",
                "float32",
                "float64",
            )
        },
        "paddle",
    )
    def logical_not(self, out=None, name=None):
        return paddle_frontend.logical_not(self)

    @with_unsupported_dtypes({"2.5.2 and below": ("float16", "bfloat16")}, "paddle")
    def sign(self, name=None):
        return paddle_frontend.sign(self)

    @with_supported_dtypes({"2.5.2 and below": ("float32", "float64")}, "paddle")
    def var(self, axis=None, unbiased=True, keepdim=False, name=None):
        return paddle_frontend.var(self, axis=axis, unbiased=unbiased, keepdim=keepdim)

    @with_unsupported_dtypes({"2.5.2 and below": ("float16", "bfloat16")}, "paddle")
    def sgn(self, name=None):
        return paddle_frontend.sgn(self)

    def tolist(self):
        return paddle_frontend.Tensor(ivy.to_list(self._ivy_array))

    @with_supported_dtypes(
        {"2.5.2 and below": ("float32", "float64", "int32", "int64")},
        "paddle",
    )
    def min(self, axis=None, keepdim=False, name=None):
        return paddle_frontend.min(self, axis=axis, keepdim=keepdim)

    @with_supported_dtypes(
        {"2.5.2 and below": ("int32", "int64", "float32", "float64")}, "paddle"
    )
    def pow(self, y, name=None):
        return paddle_frontend.pow(self, y)

    @with_supported_dtypes(
        {"2.5.2 and below": ("float32", "float64", "int32", "int64")}, "paddle"
    )
    def prod(self, axis=None, keepdim=False, dtype=None, name=None):
        return paddle_frontend.Tensor(
            ivy.prod(self._ivy_array, axis=axis, keepdims=keepdim, dtype=dtype)
        )

    @with_supported_dtypes({"2.5.2 and below": ("float32", "float64")}, "paddle")
    def atan(self, name=None):
        return paddle_frontend.atan(self)

    @with_supported_dtypes({"2.5.2 and below": ("float32", "float64")}, "paddle")
    def atanh(self, name=None):
        return paddle_frontend.atanh(self)

    @with_supported_dtypes({"2.5.2 and below": ("float32", "float64")}, "paddle")
    def std(self, axis=None, unbiased=True, keepdim=False, name=None):
        return paddle_frontend.std(self, axis=axis, unbiased=unbiased, keepdim=keepdim)

    @with_supported_dtypes(
        {"2.5.2 and below": ("int32", "int64", "float32", "float64")}, "paddle"
    )
    def trunc(self, name=None):
        return paddle_frontend.trunc(self)

    @with_supported_dtypes({"2.5.2 and below": ("complex64", "complex128")}, "paddle")
    def as_real(self, name=None):
        if not ivy.is_complex_dtype(self._ivy_array):
            raise ivy.exceptions.IvyError(
                "as_real is only supported for complex tensors"
            )
        re_part = ivy.real(self._ivy_array)
        im_part = ivy.imag(self._ivy_array)
        return paddle_frontend.Tensor(ivy.stack((re_part, im_part), axis=-1))

    @with_supported_dtypes({"2.5.2 and below": ("float32", "float64")}, "paddle")
    def stanh(self, scale_a=0.67, scale_b=1.7159, name=None):
        return paddle_frontend.stanh(self, scale_a=scale_a, scale_b=scale_b)

    @with_supported_dtypes(
        {"2.5.2 and below": ("int32", "int64", "float32", "float64")}, "paddle"
    )
    def trace(self, offset=0, axis1=0, axis2=1, name=None):
        return paddle_frontend.Tensor(
            ivy.trace(self._ivy_array, offset=offset, axis1=axis1, axis2=axis2)
        )

    @with_supported_dtypes(
        {
            "2.5.2 and below": (
                "bfloat16",
                "float32",
                "float64",
                "int8",
                "int16",
                "int32",
                "int64",
                "uint8",
            )
        },
        "paddle",
    )
    def flatten(self, start_axis=0, stop_axis=-1, name=None):
        if len(self.shape) == 0:
            return self.unsqueeze(axis=0)
        return paddle_frontend.Tensor(
            ivy.flatten(self.ivy_array, start_dim=start_axis, end_dim=stop_axis)
        )

    @with_supported_dtypes(
        {
            "2.5.2 and below": (
                "float32",
                "float64",
                "int16",
                "int32",
                "int64",
                "uint8",
            )
        },
        "paddle",
    )
    def argmin(self, axis=None, keepdim=False, dtype=None, name=None):
        return paddle_frontend.argmin(self, axis=axis, keepdim=keepdim, dtype=dtype)

    @with_supported_dtypes(
        {"2.5.2 and below": ("float32", "float64", "int32", "int64")},
        "paddle",
    )
    def topk(self, k, axis=None, largest=True, sorted=True, name=None):
        return paddle_frontend.topk(self, k, axis=axis, largest=largest, sorted=sorted)

    @with_unsupported_dtypes({"2.5.2 and below": ("float16", "bfloat16")}, "paddle")
    def remainder(self, y, name=None):
        return paddle_frontend.remainder(self, y)

    def is_floating_point(self):
        return paddle_frontend.is_floating_point(self)

    @with_supported_dtypes({"2.5.2 and below": ("float32", "float64")}, "paddle")
    def tanh_(self, name=None):
        y = self.tanh(self)
        return ivy.inplace_update(self, y)

    @with_supported_dtypes({"2.5.2 and below": ("float32", "float64")}, "paddle")
    def reciprocal_(self, name=None):
        y = self.reciprocal(self)
        return ivy.inplace_update(self, y)

    @with_unsupported_dtypes(
        {"2.5.2 and below": ("complex", "uint8", "uint16")}, "paddle"
    )
    def numpy(self):
        return self.ivy_array.to_numpy()

    @with_unsupported_dtypes({"2.5.2 and below": ("float16", "bfloat16")}, "paddle")
    def nonzero(self):
        return paddle_frontend.nonzero(self)

    @with_supported_dtypes({"2.5.2 and below": ("float32", "float64")}, "paddle")
    def inner(self, y, name=None):
        return paddle_frontend.inner(self, y, name)

    @with_supported_dtypes({"2.5.2 and below": ("float32", "float64")}, "paddle")
    def acos(self, name=None):
        return paddle_frontend.Tensor(ivy.acos(self._ivy_array))

    @with_supported_dtypes({"2.5.2 and below": ("float32", "float64")}, "paddle")
    def mean(self, axis=None, keepdim=False, name=None):
        return paddle_frontend.mean(self, axis=axis, keepdim=keepdim)

    @with_supported_dtypes({"2.5.2 and below": ("float32", "float64")}, "paddle")
    def as_complex(self, name=None):
        if self.ivy_array.shape[-1] != 2:
            raise ivy.exceptions.IvyError(
                "The size of the last dimension of tensor does not equals 2"
            )
        dtype = (
            ivy.complex64 if ivy.dtype(self.ivy_array) == "float32" else ivy.complex128
        )
        re_part = self.ivy_array[..., 0]
        im_part = ivy.multiply(1j, self.ivy_array[..., 1])
        value = paddle_frontend.Tensor(ivy.add(re_part, im_part).astype(dtype))
        return value

    @with_supported_dtypes(
        {"2.5.2 and below": ("int32", "int64", "float32", "float64", "bool")}, "paddle"
    )
    def not_equal(self, y, name=None):
        return paddle_frontend.not_equal(self._ivy_array, y)

    @with_supported_dtypes(
        {"2.5.2 and below": ("float32", "float64", "int32", "int64")}, "paddle"
    )
    def less_equal(self, y, name=None):
        return paddle_frontend.less_equal(self._ivy_array, y)

    @with_supported_dtypes({"2.5.2 and below": ("complex64", "complex128")}, "paddle")
    def real(self, name=None):
        return paddle_frontend.real(self._ivy_array)

    @with_unsupported_dtypes({"2.5.2 and below": ("float16", "bfloat16")}, "paddle")
    def t(self, name=None):
        axes = list(range(len(self.ivy_array.shape)))[::-1]
        return ivy.permute_dims(self.ivy_array, axes=axes)

    @with_supported_dtypes(
        {
            "2.5.2 and below": (
                "bool",
                "float16",
                "float32",
                "float64",
                "int32",
                "int64",
                "uint8",
            )
        },
        "paddle",
    )
    def cast(self, dtype):
        return paddle_frontend.cast(self, dtype)

    @with_unsupported_dtypes({"2.5.2 and below": ("float16", "bfloat16")}, "paddle")
    def bmm(self, y, transpose_x=False, transpose_y=False, name=None):
        return paddle_frontend.bmm(self, y, transpose_x, transpose_y)

    @with_supported_dtypes(
        {"2.5.2 and below": ("float16", "float32", "float64", "int32", "int64")},
        "paddle",
    )
    def fill_(self, value):
        filled_tensor = paddle_frontend.full_like(self, value)
        return ivy.inplace_update(self, filled_tensor)

    @with_supported_dtypes(
        {
            "2.5.2 and below": (
                "bool",
                "int32",
                "int64",
                "float16",
                "float32",
                "float64",
            )
        },
        "paddle",
    )
    def unbind(self, axis=0):
        return paddle_frontend.unbind(self._ivy_array, axis=axis)

    @with_supported_dtypes(
        {
<<<<<<< HEAD
            "2.5.1 and below": (
                "bool",
                "float32",
                "float64",
                "int32",
                "int64",
                "complex",
=======
            "2.5.2 and below": (
                "bool",
                "int32",
                "int64",
                "float16",
                "float32",
                "float64",
>>>>>>> d128f231
            )
        },
        "paddle",
    )
<<<<<<< HEAD
    def moveaxis(self, source, destination, name=None):
        return ivy.moveaxis(self._ivy_array, source, destination)
=======
    def unique_consecutive(self, axis=0):
        return paddle_frontend.unique_consecutive(self._ivy_array, axis=axis)
>>>>>>> d128f231

    def cpu(self):
        self.ivy_array = ivy.to_device(self.ivy_array, ivy.as_ivy_dev("cpu"))
        return self

    @with_unsupported_dtypes(
        {"2.5.2 and below": ("int16", "complex64", "complex128")},
        "paddle",
    )
    def split(self, num_or_sections, axis=0, name=None):
        return paddle_frontend.split(self._ivy_array, num_or_sections, axis, name)

    @with_supported_dtypes(
        {"2.5.2 and below": ("float32", "float64", "int32", "int64")}, "paddle"
    )
    def frac(self, name=None):
        return paddle_frontend.frac(self._ivy_array)

    @with_unsupported_dtypes({"2.5.2 and below": ("float16", "bfloat16")}, "paddle")
    def gather(self, y, name=None):
        return paddle_frontend.gather(self, y)

    def is_complex(self):
        return paddle_frontend.is_complex(self)

    @with_unsupported_dtypes(
        {"2.5.2 and below": ("float16", "uint8", "int8", "bool")}, "paddle"
    )
    def gather_(self, y, name=None):
        res = self.gather(self, y)
        return ivy.inplace_update(self, res)

    @with_supported_dtypes(
        {"2.5.2 and below": ("float32", "float64", "int32", "int64")}, "paddle"
    )
    def heaviside(self, y, name=None):
        return paddle_frontend.heaviside(self, y)

    @with_supported_dtypes(
        {"2.5.2 and below": ("bool", "int32", "int64", "float32", "float64")}, "paddle"
    )
    def expand(self, shape, name=None):
        return paddle_frontend.expand(self._ivy_array, shape)

    @with_supported_device_and_dtypes(
        {
            "2.5.2 and below": {
                "cpu": (
                    "bool",
                    "int32",
                    "int64",
                    "float32",
                    "float64",
                    "complex64",
                    "complex128",
                )
            }
        },
        "paddle",
    )
    def tile(self, repeat_times):
        return paddle_frontend.Tensor(ivy.tile(self._ivy_array, repeats=repeat_times))

    @with_supported_dtypes(
        {
            "2.5.2 and below": (
                "bool",
                "float16",
                "float32",
                "float64",
                "int8",
                "int16",
                "int32",
                "int64",
            )
        },
        "paddle",
    )
    def chunk(self, chunks, axis=0, name=None):
        return paddle_frontend.split(self._ivy_array, num_or_sections=chunks, axis=axis)<|MERGE_RESOLUTION|>--- conflicted
+++ resolved
@@ -1152,15 +1152,6 @@
 
     @with_supported_dtypes(
         {
-<<<<<<< HEAD
-            "2.5.1 and below": (
-                "bool",
-                "float32",
-                "float64",
-                "int32",
-                "int64",
-                "complex",
-=======
             "2.5.2 and below": (
                 "bool",
                 "int32",
@@ -1168,18 +1159,12 @@
                 "float16",
                 "float32",
                 "float64",
->>>>>>> d128f231
-            )
-        },
-        "paddle",
-    )
-<<<<<<< HEAD
-    def moveaxis(self, source, destination, name=None):
-        return ivy.moveaxis(self._ivy_array, source, destination)
-=======
+            )
+        },
+        "paddle",
+    )
     def unique_consecutive(self, axis=0):
         return paddle_frontend.unique_consecutive(self._ivy_array, axis=axis)
->>>>>>> d128f231
 
     def cpu(self):
         self.ivy_array = ivy.to_device(self.ivy_array, ivy.as_ivy_dev("cpu"))
@@ -1259,4 +1244,20 @@
         "paddle",
     )
     def chunk(self, chunks, axis=0, name=None):
-        return paddle_frontend.split(self._ivy_array, num_or_sections=chunks, axis=axis)+        return paddle_frontend.split(self._ivy_array, num_or_sections=chunks, axis=axis)
+
+    @with_supported_dtypes(
+        {
+            "2.5.1 and below": (
+                "bool",
+                "float32",
+                "float64",
+                "int32",
+                "int64",
+                "complex",
+            )
+        },
+        "paddle",
+    )
+    def moveaxis(self, source, destination, name=None):
+        return ivy.moveaxis(self._ivy_array, source, destination)