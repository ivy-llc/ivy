# local
import ivy
import ivy.functional.frontends.paddle as paddle_frontend
from ivy.func_wrapper import (
    with_supported_dtypes,
    with_unsupported_dtypes,
    with_supported_device_and_dtypes,
)
from ivy.functional.frontends.paddle.func_wrapper import _to_ivy_array


class Tensor:
    def __init__(self, array, dtype=None, place="cpu", stop_gradient=True):
        self._ivy_array = (
            ivy.array(array, dtype=dtype, device=place)
            if not isinstance(array, ivy.Array)
            else array
        )
        self._dtype = dtype
        self._place = place
        self._stop_gradient = stop_gradient

    def __repr__(self):
        return (
            f"ivy.frontends.paddle.Tensor(shape={self.shape}, dtype={self.dtype}, "
            + str(self.ivy_array.__repr__()).replace("ivy.array(", "")
        )

    # Properties #
    # ---------- #

    @property
    def ivy_array(self):
        return self._ivy_array

    @property
    def place(self):
        return self.ivy_array.device

    @property
    def dtype(self):
        return self._ivy_array.dtype

    @property
    def shape(self):
        return list(self.ivy_array.shape.shape)

    @property
    def ndim(self):
        return self.dim()

    # Setters #
    # --------#

    @ivy_array.setter
    def ivy_array(self, array):
        self._ivy_array = (
            ivy.array(array) if not isinstance(array, ivy.Array) else array
        )

    # Special Methods #
    # -------------------#

    @with_unsupported_dtypes(
        {"2.5.2 and below": ("bool", "unsigned", "int8", "float16", "bfloat16")},
        "paddle",
    )
    def __add__(self, y, /, name=None):
        return paddle_frontend.add(self, y)

    def __getitem__(self, item):
        ivy_args = ivy.nested_map(_to_ivy_array, [self, item])
        ret = ivy.get_item(*ivy_args)
        return paddle_frontend.Tensor(ret)

    def __setitem__(self, item, value):
        raise ivy.utils.exceptions.IvyException(
            "ivy.functional.frontends.paddle.Tensor object doesn't support assignment"
        )

    def __iter__(self):
        if self.ndim == 0:
            raise TypeError("iteration over a 0-d tensor not supported")
        for i in range(self.shape[0]):
            yield self[i]

    # Instance Methods #
    # ---------------- #

    def reshape(self, *args, shape=None):
        if args and shape:
            raise TypeError("reshape() got multiple values for argument 'shape'")
        if shape is not None:
            return paddle_frontend.reshape(self, shape)
        if args:
            if isinstance(args[0], (tuple, list)):
                shape = args[0]
                return paddle_frontend.reshape(self, shape)
            else:
                return paddle_frontend.reshape(self, args)
        return paddle_frontend.reshape(self)

    def dim(self):
        return self.ivy_array.ndim

    @with_unsupported_dtypes({"2.5.2 and below": ("float16", "bfloat16")}, "paddle")
    def abs(self):
        return paddle_frontend.abs(self)

    @with_unsupported_dtypes({"2.5.2 and below": ("float16", "bfloat16")}, "paddle")
    def acosh(self, name=None):
        return paddle_frontend.acosh(self)

    @with_unsupported_dtypes({"2.5.2 and below": ("float16", "bfloat16")}, "paddle")
    def add_n(self, inputs, name=None):
        inputs = ivy.array(inputs)
        return ivy.sum(inputs, dtype=inputs.dtype, axis=0)

    @with_unsupported_dtypes({"2.5.2 and below": ("float16", "bfloat16")}, "paddle")
    def ceil(self):
        return paddle_frontend.ceil(self)

    @with_supported_dtypes({"2.5.2 and below": ("float32", "float64")}, "paddle")
    def ceil_(self):
        self.ivy_array = self.ceil().ivy_array
        return self

    @with_unsupported_dtypes({"2.5.2 and below": ("complex", "int8")}, "paddle")
    def numel(self):
        return paddle_frontend.numel(self)

    @with_unsupported_dtypes({"2.5.2 and below": ("float16",)}, "paddle")
    def asinh(self, name=None):
        return paddle_frontend.asinh(self)

    @with_supported_dtypes({"2.5.2 and below": ("float32", "float64")}, "paddle")
    def asin(self, name=None):
        return paddle_frontend.asin(self)

    @with_supported_dtypes({"2.5.2 and below": ("float32", "float64")}, "paddle")
    def cosh(self, name=None):
        return paddle_frontend.cosh(self)

    @with_supported_dtypes(
        {
            "2.5.2 and below": (
                "int32",
                "int64",
                "float64",
                "complex128",
                "float32",
                "complex64",
                "bool",
            )
        },
        "paddle",
    )
    def diagonal(self, offset, axis1=0, axis2=1, name=None):
        return paddle_frontend.diagonal(self, offset=offset, axis1=axis1, axis2=axis2)

    @with_supported_dtypes({"2.5.2 and below": ("float32", "float64")}, "paddle")
    def log(self, name=None):
        return paddle_frontend.log(self)

    @with_supported_dtypes({"2.5.2 and below": ("float32", "float64")}, "paddle")
    def sin(self, name=None):
        return paddle_frontend.sin(self)

    @with_supported_dtypes({"2.5.2 and below": ("float32", "float64")}, "paddle")
    def sinh(self, name=None):
        return paddle_frontend.sinh(self)

    @with_supported_dtypes({"2.5.2 and below": ("float32", "float64")}, "paddle")
    def lerp(self, y, weight, name=None):
        return paddle_frontend.lerp(self, y, weight)

    @with_supported_dtypes({"2.5.2 and below": ("float32", "float64")}, "paddle")
    def lerp_(self, y, weight, name=None):
        self.ivy_array = paddle_frontend.lerp(self, y, weight).ivy_array
        return self

    @with_unsupported_dtypes({"2.5.2 and below": ("float16", "bfloat16")}, "paddle")
    def argmax(self, axis=None, keepdim=False, dtype=None, name=None):
        return paddle_frontend.argmax(self, axis=axis, keepdim=keepdim, dtype=dtype)

    @with_unsupported_dtypes({"2.5.2 and below": ("float16", "uint16")}, "paddle")
    def unsqueeze(self, axis=None, name=None):
        return paddle_frontend.Tensor(ivy.expand_dims(self._ivy_array, axis=axis))

    @with_supported_dtypes({"2.5.2 and below": ("float32", "float64")}, "paddle")
    def sqrt(self, name=None):
        return paddle_frontend.sqrt(self)

    @with_supported_dtypes({"2.5.2 and below": ("float32", "float64")}, "paddle")
    def sqrt_(self, name=None):
        self.ivy_array = self.sqrt().ivy_array
        return self

    @with_unsupported_dtypes({"2.5.2 and below": ("bfloat16", "uint16")}, "paddle")
    def zero_(self):
        self.ivy_array = paddle_frontend.zeros_like(self).ivy_array
        return self

    @with_supported_dtypes({"2.5.2 and below": ("float32", "float64")}, "paddle")
    def cos(self, name=None):
        return paddle_frontend.cos(self)

    @with_unsupported_dtypes({"2.5.2 and below": ("float16", "bfloat16")}, "paddle")
    def exp(self, name=None):
        return paddle_frontend.exp(self)

    @with_unsupported_dtypes({"2.5.2 and below": ("float16", "bfloat16")}, "paddle")
    def exp_(self, name=None):
        self.ivy_array = self.exp().ivy_array
        return self

    @with_supported_dtypes({"2.5.2 and below": ("float32", "float64")}, "paddle")
    def erf(self, name=None):
        return paddle_frontend.erf(self)

    @with_unsupported_dtypes({"2.5.2 and below": ("float16", "bfloat16")}, "paddle")
    def subtract(self, y, name=None):
        return paddle_frontend.subtract(self, y)

    @with_unsupported_dtypes(
        {"2.5.2 and below": ("float16", "uint8", "int8", "bool")}, "paddle"
    )
    def subtract_(self, y, name=None):
        self.ivy_array = self.subtract(y).ivy_array
        return self

    @with_unsupported_dtypes({"2.5.2 and below": ("float16", "bfloat16")}, "paddle")
    def log10(self, name=None):
        return paddle_frontend.Tensor(ivy.log10(self._ivy_array))

    @with_unsupported_dtypes({"2.5.2 and below": ("float16", "bfloat16")}, "paddle")
    def argsort(self, axis=-1, descending=False, name=None):
        return paddle_frontend.argsort(self, axis=axis, descending=descending)

    @with_unsupported_dtypes({"2.5.2 and below": ("float16", "bfloat16")}, "paddle")
    def floor(self, name=None):
        return paddle_frontend.floor(self)

    @with_unsupported_dtypes({"2.5.2 and below": ("float16", "bfloat16")}, "paddle")
    def floor_(self):
        self.ivy_array = self.floor().ivy_array
        return self

    @with_supported_dtypes({"2.5.2 and below": ("float32", "float64")}, "paddle")
    def round_(self, name=None):
        self.ivy_array = paddle_frontend.round(self).ivy_array
        return self

    @with_supported_dtypes(
        {"2.5.2 and below": ("float32", "float64", "int32", "int64")}, "paddle"
    )
    def clip(self, min=None, max=None, name=None):
        ivy.utils.assertions.check_all_or_any_fn(
            min,
            max,
            fn=ivy.exists,
            type="any",
            limit=[1, 2],
            message="at most one of min or max can be None",
        )
        if min is None:
            ret = ivy.minimum(self._ivy_array, max)
        elif max is None:
            ret = ivy.maximum(self._ivy_array, min)
        else:
            ret = ivy.clip(self._ivy_array, min, max)
        return paddle_frontend.Tensor(ret)

    @with_supported_dtypes(
        {"2.5.2 and below": ("float32", "float64", "int32", "int64")}, "paddle"
    )
    def clip_(self, min=None, max=None, name=None):
        self._ivy_array = self.clip(min, max).ivy_array
        return self

    @with_supported_dtypes({"2.5.2 and below": ("float32", "float64")}, "paddle")
    def tanh(self, name=None):
        return paddle_frontend.tanh(self)

    @with_supported_dtypes({"2.5.2 and below": ("float32", "float64")}, "paddle")
    def add_(self, y, name=None):
        self.ivy_array = paddle_frontend.add(self, y).ivy_array
        return self

    @with_supported_dtypes({"2.5.2 and below": ("float32", "float64")}, "paddle")
    def addmm(self, x, y, beta=1.0, alpha=1.0, name=None):
        return paddle_frontend.addmm(self, x, y, beta, alpha)

    @with_supported_dtypes(
        {"2.5.2 and below": ("float16", "float32", "float64", "int32", "int64")},
        "paddle",
    )
    def isinf(self, name=None):
        return paddle_frontend.isinf(self)

    @with_unsupported_dtypes({"2.5.2 and below": ("float16", "uint16")}, "paddle")
    def unsqueeze_(self, axis=None, name=None):
        self.ivy_array = self.unsqueeze(axis=axis).ivy_array
        return self

    @with_supported_dtypes({"2.5.2 and below": ("float32", "float64")}, "paddle")
    def square(self, name=None):
        return paddle_frontend.square(self)

    @with_unsupported_dtypes({"2.5.2 and below": ("float16", "bfloat16")}, "paddle")
    def remainder_(self, y, name=None):
        self.ivy_array = paddle_frontend.remainder(self, y).ivy_array
        return self

    @with_supported_dtypes({"2.5.2 and below": ("float32", "float64")}, "paddle")
    def cholesky(self, upper=False, name=None):
        return paddle_frontend.cholesky(self, upper=upper)

    @with_unsupported_dtypes(
        {"2.5.2 and below": ("float16", "uint16", "int16")}, "paddle"
    )
    def squeeze_(self, axis=None, name=None):
        self.ivy_array = paddle_frontend.squeeze(self, axis=axis).ivy_array
        return self

    @with_unsupported_dtypes({"2.5.2 and below": ("float16", "bfloat16")}, "paddle")
    def multiply(self, y, name=None):
        return paddle_frontend.multiply(self, y)

    @with_supported_dtypes(
        {"2.5.2 and below": ("float16", "float32", "float64", "int32", "int64")},
        "paddle",
    )
    def isfinite(self, name=None):
        return paddle_frontend.isfinite(self)

    @with_supported_dtypes({"2.4.2 and below": ("float16", "bfloat16")}, "paddle")
    def all(self, axis=None, keepdim=False, dtype=None, name=None):
        return paddle_frontend.Tensor(
            ivy.all(self.ivy_array, axis=axis, keepdims=keepdim, dtype=dtype)
        )

    @with_supported_dtypes({"2.5.2 and below": ("float16", "bfloat16")}, "paddle")
    def allclose(self, other, rtol=1e-05, atol=1e-08, equal_nan=False, name=None):
        return paddle_frontend.allclose(
            self, other, rtol=rtol, atol=atol, equal_nan=equal_nan
        )

    @with_unsupported_dtypes({"2.5.2 and below": ("float16", "bfloat16")}, "paddle")
    def sort(self, axis=-1, descending=False, name=None):
        return paddle_frontend.sort(self, axis=axis, descending=descending)

    @with_unsupported_dtypes({"2.5.2 and below": ("float16", "bfloat16")}, "paddle")
    def log1p(self, name=None):
        return paddle_frontend.log1p(self)

    @with_supported_dtypes(
        {
            "2.4.2 and below": (
                "bool",
                "uint8",
                "int8",
                "int16",
                "int32",
                "int64",
            )
        },
        "paddle",
    )
    def bitwise_and(self, y, out=None, name=None):
        return paddle_frontend.bitwise_and(self, y)

    @with_supported_dtypes(
        {
            "2.5.2 and below": (
                "bool",
                "int8",
                "int16",
                "int32",
                "int64",
                "float32",
                "float64",
            )
        },
        "paddle",
    )
    def logical_or(self, y, out=None, name=None):
        return paddle_frontend.logical_or(self, y, out=out)

    @with_supported_dtypes(
        {"2.5.2 and below": ("bool", "uint8", "int8", "int16", "int32", "int64")},
        "paddle",
    )
    def bitwise_xor(self, y, out=None, name=None):
        return paddle_frontend.bitwise_xor(self, y)

    @with_supported_dtypes({"2.5.2 and below": ("float16", "bfloat16")}, "paddle")
    def any(self, axis=None, keepdim=False, name=None):
        return paddle_frontend.any(self, axis=axis, keepdim=keepdim)

    @with_unsupported_dtypes({"2.5.2 and below": "bfloat16"}, "paddle")
    def astype(self, dtype):
        return paddle_frontend.Tensor(ivy.astype(self._ivy_array, dtype))

    @with_supported_dtypes(
        {"2.5.2 and below": ("bool", "uint8", "int8", "int16", "int32", "int64")},
        "paddle",
    )
    def bitwise_not(self, out=None, name=None):
        return paddle_frontend.bitwise_not(self, out=out)

    @with_supported_dtypes(
        {
            "2.5.2 and below": (
                "bool",
                "int8",
                "int16",
                "int32",
                "int64",
            )
        },
        "paddle",
    )
    def bitwise_or(self, y, out=None, name=None):
        return paddle_frontend.bitwise_or(self, y, out=out)

    @with_supported_dtypes(
        {
            "2.5.2 and below": (
                "bool",
                "int8",
                "int16",
                "int32",
                "int64",
                "float32",
                "float64",
            )
        },
        "paddle",
    )
    def logical_xor(self, y, out=None, name=None):
        return paddle_frontend.logical_xor(self, y, out=out)

    @with_supported_dtypes(
        {"2.5.2 and below": ("float16", "float32", "float64", "int32", "int64")},
        "paddle",
    )
    def isnan(self, name=None):
        return paddle_frontend.isnan(self)

    @with_unsupported_dtypes(
        {
            "2.5.2 and below": (
                "bool",
                "uint8",
                "int8",
                "int16",
                "complex64",
                "complex128",
            )
        },
        "paddle",
    )
    def greater_than(self, y, name=None):
        return paddle_frontend.greater_than(self, y)

    @with_supported_dtypes({"2.5.2 and below": ("float32", "float64")}, "paddle")
    def rsqrt(self, name=None):
        return paddle_frontend.rsqrt(self)

    @with_supported_dtypes({"2.5.2 and below": ("float32", "float64")}, "paddle")
    def rsqrt_(self, name=None):
        self.ivy_array = self.rsqrt().ivy_array
        return self

    @with_supported_dtypes({"2.5.2 and below": ("float32", "float64")}, "paddle")
    def reciprocal(self, name=None):
        return paddle_frontend.reciprocal(self)

    @with_supported_dtypes(
        {
            "2.5.2 and below": (
                "bool",
                "int8",
                "int16",
                "int32",
                "int64",
                "float32",
                "float64",
            )
        },
        "paddle",
    )
    def logical_and(self, y, out=None, name=None):
        return paddle_frontend.logical_and(self, y, out=out)

    @with_supported_dtypes({"2.5.2 and below": ("float32", "float64")}, "paddle")
    def divide(self, y, name=None):
        return paddle_frontend.divide(self, y)

    @with_supported_dtypes(
        {"2.5.2 and below": ("float32", "float64", "complex64", "complex128")},
        "paddle",
    )
    def eigvals(self, name=None):
        return paddle_frontend.eigvals(self)

    @with_unsupported_dtypes(
        {
            "2.5.2 and below": (
                "bool",
                "uint8",
                "int8",
                "int16",
                "complex64",
                "complex128",
            )
        },
        "paddle",
    )
    def less_than(self, y, name=None):
        return paddle_frontend.less_than(self, y)

    @with_unsupported_dtypes({"2.5.2 and below": ("float16", "bfloat16")}, "paddle")
    def cumprod(self, dim=None, dtype=None, name=None):
        return paddle_frontend.cumprod(self, dim=dim, dtype=dtype)

    @with_unsupported_dtypes({"2.5.2 and below": ("float16", "bfloat16")}, "paddle")
    def cumsum(self, axis=None, dtype=None, name=None):
        return paddle_frontend.Tensor(
            ivy.cumsum(self._ivy_array, axis=axis, dtype=dtype)
        )

    @with_supported_dtypes(
        {"2.5.2 and below": ("complex64", "complex128", "float32", "float64")},
        "paddle",
    )
    def angle(self, name=None):
        return paddle_frontend.angle(self)

    @with_unsupported_dtypes(
        {
            "2.5.2 and below": (
                "uint8",
                "int8",
                "int16",
                "complex64",
                "complex128",
            )
        },
        "paddle",
    )
    def equal(self, y, name=None):
        return paddle_frontend.equal(self, y)

    @with_unsupported_dtypes({"2.5.2 and below": ("float16", "bfloat16")}, "paddle")
    def rad2deg(self, name=None):
        return paddle_frontend.rad2deg(self)

    @with_unsupported_dtypes(
        {
            "2.5.2 and below": (
                "uint8",
                "int8",
                "int16",
                "float16",
                "complex64",
                "complex128",
            )
        },
        "paddle",
    )
    def equal_all(self, y, name=None):
        return paddle_frontend.equal_all(self, y)

    @with_supported_dtypes({"2.5.2 and below": ("float32", "float64")}, "paddle")
    def maximum(self, other, name=None):
        return paddle_frontend.maximum(self, other)

    @with_unsupported_dtypes({"2.5.2 and below": "bfloat16"}, "paddle")
    def fmax(self, y, name=None):
        return paddle_frontend.fmax(self, y)

    @with_unsupported_dtypes({"2.5.2 and below": "bfloat16"}, "paddle")
    def fmin(self, y, name=None):
        return paddle_frontend.fmin(self, y)

    @with_supported_dtypes(
        {"2.5.2 and below": ("float32", "float64", "int32", "int64")}, "paddle"
    )
    def minimum(self, y, name=None):
        return paddle_frontend.minimum(self, y)

    @with_supported_dtypes(
        {"2.5.2 and below": ("float32", "float64", "int32", "int64")}, "paddle"
    )
    def max(self, axis=None, keepdim=False, name=None):
        return paddle_frontend.max(self, axis=axis, keepdim=keepdim)

    @with_unsupported_dtypes({"2.5.2 and below": ("float16", "bfloat16")}, "paddle")
    def deg2rad(self, name=None):
        return paddle_frontend.deg2rad(self)

    @with_supported_dtypes({"2.5.2 and below": ("float32", "float64")}, "paddle")
    def digamma(self, name=None):
        return paddle_frontend.digamma(self)

    @with_supported_dtypes(
        {"2.5.2 and below": ("float32", "float64", "int32", "int64", "bool")}, "paddle"
    )
    def rot90(self, k=1, axes=(0, 1), name=None):
        return paddle_frontend.rot90(self, k=k, axes=axes)

    @with_supported_dtypes(
        {"2.5.2 and below": ("complex64", "complex128")},
        "paddle",
    )
    def imag(self, name=None):
        return paddle_frontend.imag(self)

    def is_tensor(self):
        return paddle_frontend.is_tensor(self)

    @with_supported_dtypes(
        {
            "2.5.2 and below": (
                "float32",
                "float64",
            )
        },
        "paddle",
    )
    def isclose(self, y, rtol=1e-05, atol=1e-08, equal_nan=False, name=None):
        return paddle_frontend.isclose(
            self, y, rtol=rtol, atol=atol, equal_nan=equal_nan
        )

    @with_supported_dtypes({"2.5.2 and below": ("int32", "int64")}, "paddle")
    def floor_divide(self, y, name=None):
        return paddle_frontend.floor_divide(self, y)

    @with_supported_dtypes({"2.5.2 and below": ("int32", "int64")}, "paddle")
    def mod(self, y, name=None):
        return paddle_frontend.Tensor(ivy.fmod(self._ivy_array, _to_ivy_array(y)))

    # cond
    @with_supported_dtypes({"2.5.2 and below": ("float32", "float64")}, "paddle")
    def cond(self, p=None, name=None):
        return paddle_frontend.cond(self, p=p, name=name)

    @with_unsupported_dtypes({"2.4.2 and below": ("int16", "float16")}, "paddle")
    def conj(self, name=None):
        return paddle_frontend.conj(self)

    @with_supported_dtypes({"2.5.2 and below": ("float32", "float64")}, "paddle")
    def log2(self, name=None):
        return paddle_frontend.log2(self)

    @with_unsupported_dtypes(
        {"2.4.2 and below": ("float32", "float64", "int32", "int64")}, "paddle"
    )
    def neg(self, name=None):
        return paddle_frontend.neg(self)

    @with_supported_dtypes(
        {
            "2.5.2 and below": (
                "bool",
                "int8",
                "int16",
                "int32",
                "int64",
                "float32",
                "float64",
            )
        },
        "paddle",
    )
    def logical_not(self, out=None, name=None):
        return paddle_frontend.logical_not(self)

    @with_unsupported_dtypes({"2.5.2 and below": ("float16", "bfloat16")}, "paddle")
    def sign(self, name=None):
        return paddle_frontend.sign(self)

    @with_supported_dtypes({"2.5.2 and below": ("float32", "float64")}, "paddle")
    def var(self, axis=None, unbiased=True, keepdim=False, name=None):
        return paddle_frontend.var(self, axis=axis, unbiased=unbiased, keepdim=keepdim)

    @with_unsupported_dtypes({"2.5.2 and below": ("float16", "bfloat16")}, "paddle")
    def sgn(self, name=None):
        return paddle_frontend.sgn(self)

    def tolist(self):
        return paddle_frontend.Tensor(ivy.to_list(self._ivy_array))

    @with_supported_dtypes(
        {"2.5.2 and below": ("float32", "float64", "int32", "int64")},
        "paddle",
    )
    def min(self, axis=None, keepdim=False, name=None):
        return paddle_frontend.min(self, axis=axis, keepdim=keepdim)

    @with_supported_dtypes(
        {"2.5.2 and below": ("int32", "int64", "float32", "float64")}, "paddle"
    )
    def pow(self, y, name=None):
        return paddle_frontend.pow(self, y)

    @with_supported_dtypes(
        {"2.5.2 and below": ("float32", "float64", "int32", "int64")}, "paddle"
    )
    def prod(self, axis=None, keepdim=False, dtype=None, name=None):
        return paddle_frontend.Tensor(
            ivy.prod(self._ivy_array, axis=axis, keepdims=keepdim, dtype=dtype)
        )

    @with_supported_dtypes({"2.5.2 and below": ("float32", "float64")}, "paddle")
    def atan(self, name=None):
        return paddle_frontend.atan(self)

    @with_supported_dtypes({"2.5.2 and below": ("float32", "float64")}, "paddle")
    def atanh(self, name=None):
        return paddle_frontend.atanh(self)

    @with_supported_dtypes({"2.5.2 and below": ("float32", "float64")}, "paddle")
    def std(self, axis=None, unbiased=True, keepdim=False, name=None):
        return paddle_frontend.std(self, axis=axis, unbiased=unbiased, keepdim=keepdim)

    @with_supported_dtypes(
        {"2.5.2 and below": ("int32", "int64", "float32", "float64")}, "paddle"
    )
    def trunc(self, name=None):
        return paddle_frontend.trunc(self)

    @with_supported_dtypes({"2.5.2 and below": ("complex64", "complex128")}, "paddle")
    def as_real(self, name=None):
        if not ivy.is_complex_dtype(self._ivy_array):
            raise ivy.exceptions.IvyError(
                "as_real is only supported for complex tensors"
            )
        re_part = ivy.real(self._ivy_array)
        im_part = ivy.imag(self._ivy_array)
        return paddle_frontend.Tensor(ivy.stack((re_part, im_part), axis=-1))

    @with_supported_dtypes({"2.5.2 and below": ("float32", "float64")}, "paddle")
    def stanh(self, scale_a=0.67, scale_b=1.7159, name=None):
        return paddle_frontend.stanh(self, scale_a=scale_a, scale_b=scale_b)

    @with_supported_dtypes(
        {"2.5.2 and below": ("int32", "int64", "float32", "float64")}, "paddle"
    )
    def trace(self, offset=0, axis1=0, axis2=1, name=None):
        return paddle_frontend.Tensor(
            ivy.trace(self._ivy_array, offset=offset, axis1=axis1, axis2=axis2)
        )

    @with_supported_dtypes(
        {
            "2.5.2 and below": (
                "float32",
                "float64",
                "int16",
                "int32",
                "int64",
                "uint8",
            )
        },
        "paddle",
    )
    def argmin(self, axis=None, keepdim=False, dtype=None, name=None):
        return paddle_frontend.argmin(self, axis=axis, keepdim=keepdim, dtype=dtype)

    @with_supported_dtypes(
        {"2.5.2 and below": ("float32", "float64", "int32", "int64")},
        "paddle",
    )
    def topk(self, k, axis=None, largest=True, sorted=True, name=None):
        return paddle_frontend.topk(self, k, axis=axis, largest=largest, sorted=sorted)

    @with_unsupported_dtypes({"2.5.2 and below": ("float16", "bfloat16")}, "paddle")
    def remainder(self, y, name=None):
        return paddle_frontend.remainder(self, y)

    def is_floating_point(self):
        return paddle_frontend.is_floating_point(self)

    @with_supported_dtypes({"2.5.2 and below": ("float32", "float64")}, "paddle")
    def tanh_(self, name=None):
        y = self.tanh(self)
        return ivy.inplace_update(self, y)

    @with_supported_dtypes({"2.5.2 and below": ("float32", "float64")}, "paddle")
    def reciprocal_(self, name=None):
        y = self.reciprocal(self)
        return ivy.inplace_update(self, y)

    @with_unsupported_dtypes(
        {"2.5.2 and below": ("complex", "uint8", "uint16")}, "paddle"
    )
    def numpy(self):
        return self.ivy_array.to_numpy()

    @with_unsupported_dtypes({"2.5.2 and below": ("float16", "bfloat16")}, "paddle")
    def nonzero(self):
        return paddle_frontend.nonzero(self)

    @with_supported_dtypes({"2.5.2 and below": ("float32", "float64")}, "paddle")
    def inner(self, y, name=None):
        return paddle_frontend.inner(self, y, name)

    @with_supported_dtypes({"2.5.2 and below": ("float32", "float64")}, "paddle")
    def mean(self, axis=None, keepdim=False, name=None):
        return paddle_frontend.mean(self, axis=axis, keepdim=keepdim)

    @with_supported_dtypes({"2.5.2 and below": ("float32", "float64")}, "paddle")
    def as_complex(self, name=None):
        if self.ivy_array.shape[-1] != 2:
            raise ivy.exceptions.IvyError(
                "The size of the last dimension of tensor does not equals 2"
            )
        dtype = (
            ivy.complex64 if ivy.dtype(self.ivy_array) == "float32" else ivy.complex128
        )
        re_part = self.ivy_array[..., 0]
        im_part = ivy.multiply(1j, self.ivy_array[..., 1])
        value = paddle_frontend.Tensor(ivy.add(re_part, im_part).astype(dtype))
        return value

    @with_supported_dtypes(
        {"2.5.2 and below": ("int32", "int64", "float32", "float64", "bool")}, "paddle"
    )
    def not_equal(self, y, name=None):
        return paddle_frontend.not_equal(self._ivy_array, y)

    @with_supported_dtypes(
        {"2.5.2 and below": ("float32", "float64", "int32", "int64")}, "paddle"
    )
    def less_equal(self, y, name=None):
        return paddle_frontend.less_equal(self._ivy_array, y)

    @with_supported_dtypes({"2.5.2 and below": ("complex64", "complex128")}, "paddle")
    def real(self, name=None):
        return paddle_frontend.real(self._ivy_array)

    @with_unsupported_dtypes({"2.5.2 and below": ("float16", "bfloat16")}, "paddle")
    def t(self, name=None):
        axes = list(range(len(self.ivy_array.shape)))[::-1]
        return ivy.permute_dims(self.ivy_array, axes=axes)

    @with_supported_dtypes(
        {
            "2.5.2 and below": (
                "bool",
                "float16",
                "float32",
                "float64",
                "int32",
                "int64",
                "uint8",
            )
        },
        "paddle",
    )
    def cast(self, dtype):
        return paddle_frontend.cast(self, dtype)

    @with_unsupported_dtypes({"2.5.2 and below": ("float16", "bfloat16")}, "paddle")
    def bmm(self, y, transpose_x=False, transpose_y=False, name=None):
        return paddle_frontend.bmm(self, y, transpose_x, transpose_y)

    @with_supported_dtypes(
        {"2.5.2 and below": ("float16", "float32", "float64", "int32", "int64")},
        "paddle",
    )
    def fill_(self, value):
        filled_tensor = paddle_frontend.full_like(self, value)
        return ivy.inplace_update(self, filled_tensor)

    @with_supported_dtypes(
        {
            "2.5.2 and below": (
                "bool",
                "int32",
                "int64",
                "float16",
                "float32",
                "float64",
            )
        },
        "paddle",
    )
    def unbind(self, axis=0):
        return paddle_frontend.unbind(self._ivy_array, axis=axis)

    @with_supported_dtypes(
        {
            "2.5.2 and below": (
                "bool",
                "int32",
                "int64",
                "float16",
                "float32",
                "float64",
            )
        },
        "paddle",
    )
    def unique_consecutive(self, axis=0):
        return paddle_frontend.unique_consecutive(self._ivy_array, axis=axis)

    def cpu(self):
        self.ivy_array = ivy.to_device(self.ivy_array, ivy.as_ivy_dev("cpu"))
        return self

    @with_unsupported_dtypes(
        {"2.5.2 and below": ("int16", "complex64", "complex128")},
        "paddle",
    )
    def split(self, num_or_sections, axis=0, name=None):
        return paddle_frontend.split(self._ivy_array, num_or_sections, axis, name)

    @with_supported_dtypes(
        {"2.5.2 and below": ("float32", "float64", "int32", "int64")}, "paddle"
    )
    def frac(self, name=None):
        return paddle_frontend.frac(self._ivy_array)

    @with_unsupported_dtypes({"2.5.2 and below": ("float16", "bfloat16")}, "paddle")
    def gather(self, y, name=None):
        return paddle_frontend.gather(self, y)

    def is_complex(self):
        return paddle_frontend.is_complex(self)

    @with_unsupported_dtypes(
        {"2.5.2 and below": ("float16", "uint8", "int8", "bool")}, "paddle"
    )
    def gather_(self, y, name=None):
        res = self.gather(self, y)
        return ivy.inplace_update(self, res)

<<<<<<< HEAD
    def _fill_diagonal_tensor_impl(self, x, y, offset=0, dim1=0, dim2=1, inplace=False):
        if not inplace:
            x = Tensor(
                self._ivy_array,
                dtype=self.dtype,
                place=self.place,
                _stop_gradient=self._stop_gradient,
            )
        x_shape = x._ivy_array.shape
        y_shape = y._ivy_array.shape
        min_size = min(x_shape[dim1], x_shape[dim2], y_shape[0])

        # Create masks to select the diagonal elements in the specified dimensions
        dim1_mask = ivy.eye(x_shape[dim1], dtype=self.dtype, device=self.place)
        dim2_mask = ivy.eye(x_shape[dim2], dtype=self.dtype, device=self.place)
        if offset > 0:
            # Offset > 0: Fill diagonal above the main diagonal
            dim1_mask = ivy.pad(
                dim1_mask, ((0, 0), (offset, 0)), mode="constant", constant_values=0
            )[:min_size, :min_size]
            dim2_mask = ivy.pad(
                dim2_mask, ((0, 0), (offset, 0)), mode="constant", constant_values=0
            )[:min_size, :min_size]
        elif offset < 0:
            # Offset < 0: Fill diagonal below the main diagonal
            dim1_mask = ivy.pad(
                dim1_mask, ((-offset, 0), (0, 0)), mode="constant", constant_values=0
            )[:min_size, :min_size]
            dim2_mask = ivy.pad(
                dim2_mask, ((-offset, 0), (0, 0)), mode="constant", constant_values=0
            )[:min_size, :min_size]

        x._ivy_array = x._ivy_array.multiply(1 - dim1_mask).multiply(
            1 - dim2_mask
        ) + y._ivy_array.multiply(dim1_mask).multiply(dim2_mask)

        return x._ivy_array

    def fill_diagonal_tensor_(self, y, offset=0, dim1=0, dim2=1, name=None):
        self._ivy_array = self._fill_diagonal_tensor_impl(
            self, y, offset=offset, dim1=dim1, dim2=dim2, inplace=True
        )
        return self._ivy_array
=======
    @with_supported_dtypes(
        {"2.5.2 and below": ("float32", "float64", "int32", "int64")}, "paddle"
    )
    def heaviside(self, y, name=None):
        return paddle_frontend.heaviside(self, y)

    @with_supported_dtypes(
        {"2.5.2 and below": ("bool", "int32", "int64", "float32", "float64")}, "paddle"
    )
    def expand(self, shape, name=None):
        return paddle_frontend.expand(self._ivy_array, shape)

    @with_supported_device_and_dtypes(
        {
            "2.5.2 and below": {
                "cpu": (
                    "bool",
                    "int32",
                    "int64",
                    "float32",
                    "float64",
                    "complex64",
                    "complex128",
                )
            }
        },
        "paddle",
    )
    def tile(self, repeat_times):
        return paddle_frontend.Tensor(ivy.tile(self._ivy_array, repeats=repeat_times))
>>>>>>> 365cfd9b
<|MERGE_RESOLUTION|>--- conflicted
+++ resolved
@@ -940,7 +940,7 @@
         res = self.gather(self, y)
         return ivy.inplace_update(self, res)
 
-<<<<<<< HEAD
+
     def _fill_diagonal_tensor_impl(self, x, y, offset=0, dim1=0, dim2=1, inplace=False):
         if not inplace:
             x = Tensor(
@@ -984,7 +984,7 @@
             self, y, offset=offset, dim1=dim1, dim2=dim2, inplace=True
         )
         return self._ivy_array
-=======
+
     @with_supported_dtypes(
         {"2.5.2 and below": ("float32", "float64", "int32", "int64")}, "paddle"
     )
@@ -1015,4 +1015,3 @@
     )
     def tile(self, repeat_times):
         return paddle_frontend.Tensor(ivy.tile(self._ivy_array, repeats=repeat_times))
->>>>>>> 365cfd9b
