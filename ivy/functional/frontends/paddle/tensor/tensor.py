--- conflicted
+++ resolved
@@ -737,15 +737,12 @@
         return paddle_frontend.remainder(self, y)
 
     def is_floating_point(self):
-<<<<<<< HEAD
-        return paddle_frontend.is_floating_point(self._ivy_array)
+        return paddle_frontend.is_floating_point(self)
 
     @with_supported_dtypes({"2.5.1 and below": ("float32", "float64")}, "paddle")
     def tanh_(self, name=None):
         y = self.tanh(self)
         return ivy.inplace_update(self, y)
-=======
-        return paddle_frontend.is_floating_point(self)
 
     @with_supported_dtypes({"2.5.1 and below": ("float32", "float64")}, "paddle")
     def reciprocal_(self, name=None):
@@ -774,5 +771,4 @@
         {"2.5.1 and below": ("float32", "float64", "int32", "int64")}, "paddle"
     )
     def less_equal(self, y, name=None):
-        return paddle_frontend.less_equal(self._ivy_array, y)
->>>>>>> e0dcfe27
+        return paddle_frontend.less_equal(self._ivy_array, y)