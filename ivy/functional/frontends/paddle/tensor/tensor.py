--- conflicted
+++ resolved
@@ -927,7 +927,6 @@
         res = self.gather(self, y)
         return ivy.inplace_update(self, res)
 
-<<<<<<< HEAD
     @with_supported_dtypes(
         {
             "2.5.1 and below": (
@@ -941,24 +940,4 @@
         return ivy.inplace_update(
             self,
             paddle_frontend.uniform(self.shape, min, max, seed, name),
-        )
-=======
-    @with_supported_device_and_dtypes(
-        {
-            "2.5.1 and below": {
-                "cpu": (
-                    "bool",
-                    "int32",
-                    "int64",
-                    "float32",
-                    "float64",
-                    "complex64",
-                    "complex128",
-                )
-            }
-        },
-        "paddle",
-    )
-    def tile(self, repeat_times):
-        return paddle_frontend.Tensor(ivy.tile(self._ivy_array, repeats=repeat_times))
->>>>>>> bb0b2018
+        )