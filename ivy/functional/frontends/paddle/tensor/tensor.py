--- conflicted
+++ resolved
@@ -153,17 +153,15 @@
     def __or__(self, y, /, name=None):
         return paddle_frontend.logic.bitwise_or(self, y)
 
-<<<<<<< HEAD
+    @with_unsupported_dtypes(
+        {"2.5.2 and below": ("bool", "unsigned", "int8", "float16", "bfloat16")},
+        "paddle",
+    )
+    def __rsub__(self, x, /, name=None):
+        return paddle_frontend.subtract(x, self)
+
     def __eq__(self, y, /, name=None):
         return paddle_frontend.logic.equal(self, y)
-=======
-    @with_unsupported_dtypes(
-        {"2.5.2 and below": ("bool", "unsigned", "int8", "float16", "bfloat16")},
-        "paddle",
-    )
-    def __rsub__(self, x, /, name=None):
-        return paddle_frontend.subtract(x, self)
->>>>>>> 2519dec0
 
     def __getitem__(self, item):
         ivy_args = ivy.nested_map(_to_ivy_array, [self, item])
