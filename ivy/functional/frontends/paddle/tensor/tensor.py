--- conflicted
+++ resolved
@@ -72,10 +72,13 @@
         {"2.5.2 and below": ("bool", "unsigned", "int8", "float16", "bfloat16")},
         "paddle",
     )
-<<<<<<< HEAD
     def __radd__(self, x, /, name=None):
         return paddle_frontend.add(self, x)
-=======
+
+    @with_unsupported_dtypes(
+        {"2.5.2 and below": ("bool", "unsigned", "int8", "float16", "bfloat16")},
+        "paddle",
+    )
     def __sub__(self, y, /, name=None):
         return paddle_frontend.subtract(self, y)
 
@@ -149,7 +152,6 @@
     )
     def __or__(self, y, /, name=None):
         return paddle_frontend.logic.bitwise_or(self, y)
->>>>>>> 5920365d
 
     def __getitem__(self, item):
         ivy_args = ivy.nested_map(_to_ivy_array, [self, item])
