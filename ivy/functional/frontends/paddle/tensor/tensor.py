# local
import ivy
import ivy.functional.frontends.paddle as paddle_frontend
from ivy.func_wrapper import (
    with_supported_dtypes,
    with_unsupported_dtypes,
    with_supported_device_and_dtypes,
)
from ivy.functional.frontends.paddle.func_wrapper import _to_ivy_array


class Tensor:
    def __init__(self, array, dtype=None, place="cpu", stop_gradient=True):
        self._ivy_array = (
            ivy.array(array, dtype=dtype, device=place)
            if not isinstance(array, ivy.Array)
            else array
        )
        self._dtype = dtype
        self._place = place
        self._stop_gradient = stop_gradient

    def __repr__(self):
        return (
            f"ivy.frontends.paddle.Tensor(shape={self.shape}, dtype={self.dtype}, "
            + str(self.ivy_array.__repr__()).replace("ivy.array(", "")
        )

    # Properties #
    # ---------- #

    @property
    def ivy_array(self):
        return self._ivy_array

    @property
    def place(self):
        return self.ivy_array.device

    @property
    def dtype(self):
        return self._ivy_array.dtype

    @property
    def shape(self):
        return list(self.ivy_array.shape.shape)

    @property
    def ndim(self):
        return self.dim()

    # Setters #
    # --------#

    @ivy_array.setter
    def ivy_array(self, array):
        self._ivy_array = (
            ivy.array(array) if not isinstance(array, ivy.Array) else array
        )

    # Special Methods #
    # -------------------#

    @with_unsupported_dtypes(
        {"2.5.2 and below": ("bool", "unsigned", "int8", "float16", "bfloat16")},
        "paddle",
    )
    def __add__(self, y, /, name=None):
        return paddle_frontend.add(self, y)

    def __getitem__(self, item):
        ivy_args = ivy.nested_map(_to_ivy_array, [self, item])
        ret = ivy.get_item(*ivy_args)
        return paddle_frontend.Tensor(ret)

    def __setitem__(self, item, value):
        raise ivy.utils.exceptions.IvyException(
            "ivy.functional.frontends.paddle.Tensor object doesn't support assignment"
        )

    def __iter__(self):
        if self.ndim == 0:
            raise TypeError("iteration over a 0-d tensor not supported")
        for i in range(self.shape[0]):
            yield self[i]

    # Instance Methods #
    # ---------------- #

    def reshape(self, *args, shape=None):
        if args and shape:
            raise TypeError("reshape() got multiple values for argument 'shape'")
        if shape is not None:
            return paddle_frontend.reshape(self, shape)
        if args:
            if isinstance(args[0], (tuple, list)):
                shape = args[0]
                return paddle_frontend.reshape(self, shape)
            else:
                return paddle_frontend.reshape(self, args)
        return paddle_frontend.reshape(self)

    def dim(self):
        return self.ivy_array.ndim

    @with_unsupported_dtypes({"2.5.2 and below": ("float16", "bfloat16")}, "paddle")
    def abs(self):
        return paddle_frontend.abs(self)

<<<<<<< HEAD
    @with_unsupported_dtypes({"2.5.1 and below": ("bfloat16", "float16")}, "paddle")
    def lgamma(self):
        return paddle_frontend.lgamma(self)

    @with_unsupported_dtypes({"2.5.1 and below": ("float16", "bfloat16")}, "paddle")
=======
    @with_unsupported_dtypes({"2.5.2 and below": ("float16", "bfloat16")}, "paddle")
>>>>>>> 79d36a11
    def acosh(self, name=None):
        return paddle_frontend.acosh(self)

    @with_unsupported_dtypes({"2.5.2 and below": ("float16", "bfloat16")}, "paddle")
    def add_n(self, inputs, name=None):
        inputs = ivy.array(inputs)
        return ivy.sum(inputs, dtype=inputs.dtype, axis=0)

    @with_unsupported_dtypes({"2.5.2 and below": ("float16", "bfloat16")}, "paddle")
    def ceil(self):
        return paddle_frontend.ceil(self)

    @with_supported_dtypes({"2.5.2 and below": ("float32", "float64")}, "paddle")
    def ceil_(self):
        self.ivy_array = self.ceil().ivy_array
        return self

    @with_unsupported_dtypes({"2.5.2 and below": ("complex", "int8")}, "paddle")
    def numel(self):
        return paddle_frontend.numel(self)

    @with_unsupported_dtypes({"2.5.2 and below": ("float16",)}, "paddle")
    def asinh(self, name=None):
        return paddle_frontend.asinh(self)

    @with_supported_dtypes({"2.5.2 and below": ("float32", "float64")}, "paddle")
    def asin(self, name=None):
        return paddle_frontend.asin(self)

    @with_supported_dtypes({"2.5.2 and below": ("float32", "float64")}, "paddle")
    def cosh(self, name=None):
        return paddle_frontend.cosh(self)

    @with_supported_dtypes(
        {
            "2.5.2 and below": (
                "int32",
                "int64",
                "float64",
                "complex128",
                "float32",
                "complex64",
                "bool",
            )
        },
        "paddle",
    )
    def diagonal(self, offset, axis1=0, axis2=1, name=None):
        return paddle_frontend.diagonal(self, offset=offset, axis1=axis1, axis2=axis2)

    @with_supported_dtypes({"2.5.2 and below": ("float32", "float64")}, "paddle")
    def log(self, name=None):
        return paddle_frontend.log(self)

    @with_supported_dtypes({"2.5.2 and below": ("float32", "float64")}, "paddle")
    def sin(self, name=None):
        return paddle_frontend.sin(self)

    @with_supported_dtypes({"2.5.2 and below": ("float32", "float64")}, "paddle")
    def sinh(self, name=None):
        return paddle_frontend.sinh(self)

    @with_supported_dtypes({"2.5.2 and below": ("float32", "float64")}, "paddle")
    def lerp(self, y, weight, name=None):
        return paddle_frontend.lerp(self, y, weight)

    @with_supported_dtypes({"2.5.2 and below": ("float32", "float64")}, "paddle")
    def lerp_(self, y, weight, name=None):
        self.ivy_array = paddle_frontend.lerp(self, y, weight).ivy_array
        return self

    @with_unsupported_dtypes({"2.5.2 and below": ("float16", "bfloat16")}, "paddle")
    def argmax(self, axis=None, keepdim=False, dtype=None, name=None):
        return paddle_frontend.argmax(self, axis=axis, keepdim=keepdim, dtype=dtype)

    @with_unsupported_dtypes({"2.5.2 and below": ("float16", "uint16")}, "paddle")
    def unsqueeze(self, axis=None, name=None):
        return paddle_frontend.Tensor(ivy.expand_dims(self._ivy_array, axis=axis))

    @with_supported_dtypes({"2.5.2 and below": ("float32", "float64")}, "paddle")
    def sqrt(self, name=None):
        return paddle_frontend.sqrt(self)

    @with_supported_dtypes({"2.5.2 and below": ("float32", "float64")}, "paddle")
    def sqrt_(self, name=None):
        self.ivy_array = self.sqrt().ivy_array
        return self

    @with_unsupported_dtypes({"2.5.2 and below": ("bfloat16", "uint16")}, "paddle")
    def zero_(self):
        self.ivy_array = paddle_frontend.zeros_like(self).ivy_array
        return self

    @with_supported_dtypes({"2.5.2 and below": ("float32", "float64")}, "paddle")
    def cos(self, name=None):
        return paddle_frontend.cos(self)

    @with_unsupported_dtypes({"2.5.2 and below": ("float16", "bfloat16")}, "paddle")
    def exp(self, name=None):
        return paddle_frontend.exp(self)

    @with_unsupported_dtypes({"2.5.2 and below": ("float16", "bfloat16")}, "paddle")
    def exp_(self, name=None):
        self.ivy_array = self.exp().ivy_array
        return self

    @with_supported_dtypes({"2.5.2 and below": ("float32", "float64")}, "paddle")
    def erf(self, name=None):
        return paddle_frontend.erf(self)

    @with_unsupported_dtypes({"2.5.2 and below": ("float16", "bfloat16")}, "paddle")
    def subtract(self, y, name=None):
        return paddle_frontend.subtract(self, y)

    @with_unsupported_dtypes(
        {"2.5.2 and below": ("float16", "uint8", "int8", "bool")}, "paddle"
    )
    def subtract_(self, y, name=None):
        self.ivy_array = self.subtract(y).ivy_array
        return self

    @with_unsupported_dtypes({"2.5.2 and below": ("float16", "bfloat16")}, "paddle")
    def log10(self, name=None):
        return paddle_frontend.Tensor(ivy.log10(self._ivy_array))

    @with_unsupported_dtypes({"2.5.2 and below": ("float16", "bfloat16")}, "paddle")
    def argsort(self, axis=-1, descending=False, name=None):
        return paddle_frontend.argsort(self, axis=axis, descending=descending)

    @with_unsupported_dtypes({"2.5.2 and below": ("float16", "bfloat16")}, "paddle")
    def floor(self, name=None):
        return paddle_frontend.floor(self)

    @with_unsupported_dtypes({"2.5.2 and below": ("float16", "bfloat16")}, "paddle")
    def floor_(self):
        self.ivy_array = self.floor().ivy_array
        return self

    @with_supported_dtypes({"2.5.2 and below": ("float32", "float64")}, "paddle")
    def round_(self, name=None):
        self.ivy_array = paddle_frontend.round(self).ivy_array
        return self

    @with_supported_dtypes(
        {"2.5.2 and below": ("float32", "float64", "int32", "int64")}, "paddle"
    )
    def clip(self, min=None, max=None, name=None):
        ivy.utils.assertions.check_all_or_any_fn(
            min,
            max,
            fn=ivy.exists,
            type="any",
            limit=[1, 2],
            message="at most one of min or max can be None",
        )
        if min is None:
            ret = ivy.minimum(self._ivy_array, max)
        elif max is None:
            ret = ivy.maximum(self._ivy_array, min)
        else:
            ret = ivy.clip(self._ivy_array, min, max)
        return paddle_frontend.Tensor(ret)

    @with_supported_dtypes(
        {"2.5.2 and below": ("float32", "float64", "int32", "int64")}, "paddle"
    )
    def clip_(self, min=None, max=None, name=None):
        self._ivy_array = self.clip(min, max).ivy_array
        return self

    @with_supported_dtypes({"2.5.2 and below": ("float32", "float64")}, "paddle")
    def tanh(self, name=None):
        return paddle_frontend.tanh(self)

    @with_supported_dtypes({"2.5.2 and below": ("float32", "float64")}, "paddle")
    def add_(self, y, name=None):
        self.ivy_array = paddle_frontend.add(self, y).ivy_array
        return self

    @with_supported_dtypes({"2.5.2 and below": ("float32", "float64")}, "paddle")
    def addmm(self, x, y, beta=1.0, alpha=1.0, name=None):
        return paddle_frontend.addmm(self, x, y, beta, alpha)

    @with_supported_dtypes(
        {"2.5.2 and below": ("float16", "float32", "float64", "int32", "int64")},
        "paddle",
    )
    def isinf(self, name=None):
        return paddle_frontend.isinf(self)

    @with_unsupported_dtypes({"2.5.2 and below": ("float16", "uint16")}, "paddle")
    def unsqueeze_(self, axis=None, name=None):
        self.ivy_array = self.unsqueeze(axis=axis).ivy_array
        return self

    @with_supported_dtypes({"2.5.2 and below": ("float32", "float64")}, "paddle")
    def square(self, name=None):
        return paddle_frontend.square(self)

    @with_unsupported_dtypes({"2.5.2 and below": ("float16", "bfloat16")}, "paddle")
    def remainder_(self, y, name=None):
        self.ivy_array = paddle_frontend.remainder(self, y).ivy_array
        return self

    @with_supported_dtypes({"2.5.2 and below": ("float32", "float64")}, "paddle")
    def cholesky(self, upper=False, name=None):
        return paddle_frontend.cholesky(self, upper=upper)

    @with_unsupported_dtypes(
        {"2.5.2 and below": ("float16", "uint16", "int16")}, "paddle"
    )
    def squeeze_(self, axis=None, name=None):
        self.ivy_array = paddle_frontend.squeeze(self, axis=axis).ivy_array
        return self

    @with_unsupported_dtypes({"2.5.2 and below": ("float16", "bfloat16")}, "paddle")
    def multiply(self, y, name=None):
        return paddle_frontend.multiply(self, y)

    @with_supported_dtypes(
        {"2.5.2 and below": ("float16", "float32", "float64", "int32", "int64")},
        "paddle",
    )
    def isfinite(self, name=None):
        return paddle_frontend.isfinite(self)

    @with_supported_dtypes({"2.4.2 and below": ("float16", "bfloat16")}, "paddle")
    def all(self, axis=None, keepdim=False, dtype=None, name=None):
        return paddle_frontend.Tensor(
            ivy.all(self.ivy_array, axis=axis, keepdims=keepdim, dtype=dtype)
        )

    @with_supported_dtypes({"2.5.2 and below": ("float16", "bfloat16")}, "paddle")
    def allclose(self, other, rtol=1e-05, atol=1e-08, equal_nan=False, name=None):
        return paddle_frontend.allclose(
            self, other, rtol=rtol, atol=atol, equal_nan=equal_nan
        )

    @with_unsupported_dtypes({"2.5.2 and below": ("float16", "bfloat16")}, "paddle")
    def sort(self, axis=-1, descending=False, name=None):
        return paddle_frontend.sort(self, axis=axis, descending=descending)

    @with_unsupported_dtypes({"2.5.2 and below": ("float16", "bfloat16")}, "paddle")
    def log1p(self, name=None):
        return paddle_frontend.log1p(self)

    @with_supported_dtypes(
        {
            "2.4.2 and below": (
                "bool",
                "uint8",
                "int8",
                "int16",
                "int32",
                "int64",
            )
        },
        "paddle",
    )
    def bitwise_and(self, y, out=None, name=None):
        return paddle_frontend.bitwise_and(self, y)

    @with_supported_dtypes(
        {
            "2.5.2 and below": (
                "bool",
                "int8",
                "int16",
                "int32",
                "int64",
                "float32",
                "float64",
            )
        },
        "paddle",
    )
    def logical_or(self, y, out=None, name=None):
        return paddle_frontend.logical_or(self, y, out=out)

    @with_supported_dtypes(
        {"2.5.2 and below": ("bool", "uint8", "int8", "int16", "int32", "int64")},
        "paddle",
    )
    def bitwise_xor(self, y, out=None, name=None):
        return paddle_frontend.bitwise_xor(self, y)

    @with_supported_dtypes({"2.5.2 and below": ("float16", "bfloat16")}, "paddle")
    def any(self, axis=None, keepdim=False, name=None):
        return paddle_frontend.any(self, axis=axis, keepdim=keepdim)

    @with_unsupported_dtypes({"2.5.2 and below": "bfloat16"}, "paddle")
    def astype(self, dtype):
        return paddle_frontend.Tensor(ivy.astype(self._ivy_array, dtype))

    @with_supported_dtypes(
        {"2.5.2 and below": ("bool", "uint8", "int8", "int16", "int32", "int64")},
        "paddle",
    )
    def bitwise_not(self, out=None, name=None):
        return paddle_frontend.bitwise_not(self, out=out)

    @with_supported_dtypes(
        {
            "2.5.2 and below": (
                "bool",
                "int8",
                "int16",
                "int32",
                "int64",
            )
        },
        "paddle",
    )
    def bitwise_or(self, y, out=None, name=None):
        return paddle_frontend.bitwise_or(self, y, out=out)

    @with_supported_dtypes(
        {
            "2.5.2 and below": (
                "bool",
                "int8",
                "int16",
                "int32",
                "int64",
                "float32",
                "float64",
            )
        },
        "paddle",
    )
    def logical_xor(self, y, out=None, name=None):
        return paddle_frontend.logical_xor(self, y, out=out)

    @with_supported_dtypes(
        {"2.5.2 and below": ("float16", "float32", "float64", "int32", "int64")},
        "paddle",
    )
    def isnan(self, name=None):
        return paddle_frontend.isnan(self)

    @with_unsupported_dtypes(
        {
            "2.5.2 and below": (
                "bool",
                "uint8",
                "int8",
                "int16",
                "complex64",
                "complex128",
            )
        },
        "paddle",
    )
    def greater_than(self, y, name=None):
        return paddle_frontend.greater_than(self, y)

    @with_supported_dtypes({"2.5.2 and below": ("float32", "float64")}, "paddle")
    def rsqrt(self, name=None):
        return paddle_frontend.rsqrt(self)

    @with_supported_dtypes({"2.5.2 and below": ("float32", "float64")}, "paddle")
    def rsqrt_(self, name=None):
        self.ivy_array = self.rsqrt().ivy_array
        return self

    @with_supported_dtypes({"2.5.2 and below": ("float32", "float64")}, "paddle")
    def reciprocal(self, name=None):
        return paddle_frontend.reciprocal(self)

    @with_supported_dtypes(
        {
            "2.5.2 and below": (
                "bool",
                "int8",
                "int16",
                "int32",
                "int64",
                "float32",
                "float64",
            )
        },
        "paddle",
    )
    def logical_and(self, y, out=None, name=None):
        return paddle_frontend.logical_and(self, y, out=out)

    @with_supported_dtypes({"2.5.2 and below": ("float32", "float64")}, "paddle")
    def divide(self, y, name=None):
        return paddle_frontend.divide(self, y)

    @with_supported_dtypes(
        {"2.5.2 and below": ("float32", "float64", "complex64", "complex128")},
        "paddle",
    )
    def eigvals(self, name=None):
        return paddle_frontend.eigvals(self)

    @with_unsupported_dtypes(
        {
            "2.5.2 and below": (
                "bool",
                "uint8",
                "int8",
                "int16",
                "complex64",
                "complex128",
            )
        },
        "paddle",
    )
    def less_than(self, y, name=None):
        return paddle_frontend.less_than(self, y)

    @with_unsupported_dtypes({"2.5.2 and below": ("float16", "bfloat16")}, "paddle")
    def cumprod(self, dim=None, dtype=None, name=None):
        return paddle_frontend.cumprod(self, dim=dim, dtype=dtype)

    @with_unsupported_dtypes({"2.5.2 and below": ("float16", "bfloat16")}, "paddle")
    def cumsum(self, axis=None, dtype=None, name=None):
        return paddle_frontend.Tensor(
            ivy.cumsum(self._ivy_array, axis=axis, dtype=dtype)
        )

    @with_supported_dtypes(
        {"2.5.2 and below": ("complex64", "complex128", "float32", "float64")},
        "paddle",
    )
    def angle(self, name=None):
        return paddle_frontend.angle(self)

    @with_unsupported_dtypes(
        {
            "2.5.2 and below": (
                "uint8",
                "int8",
                "int16",
                "complex64",
                "complex128",
            )
        },
        "paddle",
    )
    def equal(self, y, name=None):
        return paddle_frontend.equal(self, y)

    @with_unsupported_dtypes({"2.5.2 and below": ("float16", "bfloat16")}, "paddle")
    def rad2deg(self, name=None):
        return paddle_frontend.rad2deg(self)

    @with_unsupported_dtypes(
        {
            "2.5.2 and below": (
                "uint8",
                "int8",
                "int16",
                "float16",
                "complex64",
                "complex128",
            )
        },
        "paddle",
    )
    def equal_all(self, y, name=None):
        return paddle_frontend.equal_all(self, y)

    @with_supported_dtypes({"2.5.2 and below": ("float32", "float64")}, "paddle")
    def maximum(self, other, name=None):
        return paddle_frontend.maximum(self, other)

    @with_unsupported_dtypes({"2.5.2 and below": "bfloat16"}, "paddle")
    def fmax(self, y, name=None):
        return paddle_frontend.fmax(self, y)

    @with_unsupported_dtypes({"2.5.2 and below": "bfloat16"}, "paddle")
    def fmin(self, y, name=None):
        return paddle_frontend.fmin(self, y)

    @with_supported_dtypes(
        {"2.5.2 and below": ("float32", "float64", "int32", "int64")}, "paddle"
    )
    def minimum(self, y, name=None):
        return paddle_frontend.minimum(self, y)

    @with_supported_dtypes(
        {"2.5.2 and below": ("float32", "float64", "int32", "int64")}, "paddle"
    )
    def max(self, axis=None, keepdim=False, name=None):
        return paddle_frontend.max(self, axis=axis, keepdim=keepdim)

    @with_unsupported_dtypes({"2.5.2 and below": ("float16", "bfloat16")}, "paddle")
    def deg2rad(self, name=None):
        return paddle_frontend.deg2rad(self)

    @with_supported_dtypes({"2.5.2 and below": ("float32", "float64")}, "paddle")
    def digamma(self, name=None):
        return paddle_frontend.digamma(self)

    @with_supported_dtypes(
        {"2.5.2 and below": ("float32", "float64", "int32", "int64", "bool")}, "paddle"
    )
    def rot90(self, k=1, axes=(0, 1), name=None):
        return paddle_frontend.rot90(self, k=k, axes=axes)

    @with_supported_dtypes(
        {"2.5.2 and below": ("complex64", "complex128")},
        "paddle",
    )
    def imag(self, name=None):
        return paddle_frontend.imag(self)

    def is_tensor(self):
        return paddle_frontend.is_tensor(self)

    @with_supported_dtypes(
        {
            "2.5.2 and below": (
                "float32",
                "float64",
            )
        },
        "paddle",
    )
    def isclose(self, y, rtol=1e-05, atol=1e-08, equal_nan=False, name=None):
        return paddle_frontend.isclose(
            self, y, rtol=rtol, atol=atol, equal_nan=equal_nan
        )

    @with_supported_dtypes({"2.5.2 and below": ("int32", "int64")}, "paddle")
    def floor_divide(self, y, name=None):
        return paddle_frontend.floor_divide(self, y)

    @with_supported_dtypes({"2.5.2 and below": ("int32", "int64")}, "paddle")
    def mod(self, y, name=None):
        return paddle_frontend.Tensor(ivy.fmod(self._ivy_array, _to_ivy_array(y)))

    # cond
    @with_supported_dtypes({"2.5.2 and below": ("float32", "float64")}, "paddle")
    def cond(self, p=None, name=None):
        return paddle_frontend.cond(self, p=p, name=name)

    @with_unsupported_dtypes({"2.4.2 and below": ("int16", "float16")}, "paddle")
    def conj(self, name=None):
        return paddle_frontend.conj(self)

    @with_supported_dtypes({"2.5.2 and below": ("float32", "float64")}, "paddle")
    def log2(self, name=None):
        return paddle_frontend.log2(self)

    @with_unsupported_dtypes(
        {"2.4.2 and below": ("float32", "float64", "int32", "int64")}, "paddle"
    )
    def neg(self, name=None):
        return paddle_frontend.neg(self)

    @with_supported_dtypes(
        {
            "2.5.2 and below": (
                "bool",
                "int8",
                "int16",
                "int32",
                "int64",
                "float32",
                "float64",
            )
        },
        "paddle",
    )
    def logical_not(self, out=None, name=None):
        return paddle_frontend.logical_not(self)

    @with_unsupported_dtypes({"2.5.2 and below": ("float16", "bfloat16")}, "paddle")
    def sign(self, name=None):
        return paddle_frontend.sign(self)

    @with_supported_dtypes({"2.5.2 and below": ("float32", "float64")}, "paddle")
    def var(self, axis=None, unbiased=True, keepdim=False, name=None):
        return paddle_frontend.var(self, axis=axis, unbiased=unbiased, keepdim=keepdim)

    @with_unsupported_dtypes({"2.5.2 and below": ("float16", "bfloat16")}, "paddle")
    def sgn(self, name=None):
        return paddle_frontend.sgn(self)

    def tolist(self):
        return paddle_frontend.Tensor(ivy.to_list(self._ivy_array))

    @with_supported_dtypes(
        {"2.5.2 and below": ("float32", "float64", "int32", "int64")},
        "paddle",
    )
    def min(self, axis=None, keepdim=False, name=None):
        return paddle_frontend.min(self, axis=axis, keepdim=keepdim)

    @with_supported_dtypes(
        {"2.5.2 and below": ("int32", "int64", "float32", "float64")}, "paddle"
    )
    def pow(self, y, name=None):
        return paddle_frontend.pow(self, y)

    @with_supported_dtypes(
        {"2.5.2 and below": ("float32", "float64", "int32", "int64")}, "paddle"
    )
    def prod(self, axis=None, keepdim=False, dtype=None, name=None):
        return paddle_frontend.Tensor(
            ivy.prod(self._ivy_array, axis=axis, keepdims=keepdim, dtype=dtype)
        )

    @with_supported_dtypes({"2.5.2 and below": ("float32", "float64")}, "paddle")
    def atan(self, name=None):
        return paddle_frontend.atan(self)

    @with_supported_dtypes({"2.5.2 and below": ("float32", "float64")}, "paddle")
    def atanh(self, name=None):
        return paddle_frontend.atanh(self)

    @with_supported_dtypes({"2.5.2 and below": ("float32", "float64")}, "paddle")
    def std(self, axis=None, unbiased=True, keepdim=False, name=None):
        return paddle_frontend.std(self, axis=axis, unbiased=unbiased, keepdim=keepdim)

    @with_supported_dtypes(
        {"2.5.2 and below": ("int32", "int64", "float32", "float64")}, "paddle"
    )
    def trunc(self, name=None):
        return paddle_frontend.trunc(self)

    @with_supported_dtypes({"2.5.2 and below": ("complex64", "complex128")}, "paddle")
    def as_real(self, name=None):
        if not ivy.is_complex_dtype(self._ivy_array):
            raise ivy.exceptions.IvyError(
                "as_real is only supported for complex tensors"
            )
        re_part = ivy.real(self._ivy_array)
        im_part = ivy.imag(self._ivy_array)
        return paddle_frontend.Tensor(ivy.stack((re_part, im_part), axis=-1))

    @with_supported_dtypes({"2.5.2 and below": ("float32", "float64")}, "paddle")
    def stanh(self, scale_a=0.67, scale_b=1.7159, name=None):
        return paddle_frontend.stanh(self, scale_a=scale_a, scale_b=scale_b)

    @with_supported_dtypes(
        {"2.5.2 and below": ("int32", "int64", "float32", "float64")}, "paddle"
    )
    def trace(self, offset=0, axis1=0, axis2=1, name=None):
        return paddle_frontend.Tensor(
            ivy.trace(self._ivy_array, offset=offset, axis1=axis1, axis2=axis2)
        )

    @with_supported_dtypes(
        {
            "2.5.2 and below": (
                "float32",
                "float64",
                "int16",
                "int32",
                "int64",
                "uint8",
            )
        },
        "paddle",
    )
    def argmin(self, axis=None, keepdim=False, dtype=None, name=None):
        return paddle_frontend.argmin(self, axis=axis, keepdim=keepdim, dtype=dtype)

    @with_supported_dtypes(
        {"2.5.2 and below": ("float32", "float64", "int32", "int64")},
        "paddle",
    )
    def topk(self, k, axis=None, largest=True, sorted=True, name=None):
        return paddle_frontend.topk(self, k, axis=axis, largest=largest, sorted=sorted)

    @with_unsupported_dtypes({"2.5.2 and below": ("float16", "bfloat16")}, "paddle")
    def remainder(self, y, name=None):
        return paddle_frontend.remainder(self, y)

    def is_floating_point(self):
        return paddle_frontend.is_floating_point(self)

    @with_supported_dtypes({"2.5.2 and below": ("float32", "float64")}, "paddle")
    def tanh_(self, name=None):
        y = self.tanh(self)
        return ivy.inplace_update(self, y)

    @with_supported_dtypes({"2.5.2 and below": ("float32", "float64")}, "paddle")
    def reciprocal_(self, name=None):
        y = self.reciprocal(self)
        return ivy.inplace_update(self, y)

    @with_unsupported_dtypes(
        {"2.5.2 and below": ("complex", "uint8", "uint16")}, "paddle"
    )
    def numpy(self):
        return self.ivy_array.to_numpy()

    @with_unsupported_dtypes({"2.5.2 and below": ("float16", "bfloat16")}, "paddle")
    def nonzero(self):
        return paddle_frontend.nonzero(self)

    @with_supported_dtypes({"2.5.2 and below": ("float32", "float64")}, "paddle")
    def inner(self, y, name=None):
        return paddle_frontend.inner(self, y, name)

    @with_supported_dtypes({"2.5.2 and below": ("float32", "float64")}, "paddle")
    def mean(self, axis=None, keepdim=False, name=None):
        return paddle_frontend.mean(self, axis=axis, keepdim=keepdim)

    @with_supported_dtypes({"2.5.2 and below": ("float32", "float64")}, "paddle")
    def as_complex(self, name=None):
        if self.ivy_array.shape[-1] != 2:
            raise ivy.exceptions.IvyError(
                "The size of the last dimension of tensor does not equals 2"
            )
        dtype = (
            ivy.complex64 if ivy.dtype(self.ivy_array) == "float32" else ivy.complex128
        )
        re_part = self.ivy_array[..., 0]
        im_part = ivy.multiply(1j, self.ivy_array[..., 1])
        value = paddle_frontend.Tensor(ivy.add(re_part, im_part).astype(dtype))
        return value

    @with_supported_dtypes(
        {"2.5.2 and below": ("int32", "int64", "float32", "float64", "bool")}, "paddle"
    )
    def not_equal(self, y, name=None):
        return paddle_frontend.not_equal(self._ivy_array, y)

    @with_supported_dtypes(
        {"2.5.2 and below": ("float32", "float64", "int32", "int64")}, "paddle"
    )
    def less_equal(self, y, name=None):
        return paddle_frontend.less_equal(self._ivy_array, y)

    @with_supported_dtypes({"2.5.2 and below": ("complex64", "complex128")}, "paddle")
    def real(self, name=None):
        return paddle_frontend.real(self._ivy_array)

    @with_unsupported_dtypes({"2.5.2 and below": ("float16", "bfloat16")}, "paddle")
    def t(self, name=None):
        axes = list(range(len(self.ivy_array.shape)))[::-1]
        return ivy.permute_dims(self.ivy_array, axes=axes)

    @with_supported_dtypes(
        {
            "2.5.2 and below": (
                "bool",
                "float16",
                "float32",
                "float64",
                "int32",
                "int64",
                "uint8",
            )
        },
        "paddle",
    )
    def cast(self, dtype):
        return paddle_frontend.cast(self, dtype)

    @with_unsupported_dtypes({"2.5.2 and below": ("float16", "bfloat16")}, "paddle")
    def bmm(self, y, transpose_x=False, transpose_y=False, name=None):
        return paddle_frontend.bmm(self, y, transpose_x, transpose_y)

    @with_supported_dtypes(
        {"2.5.2 and below": ("float16", "float32", "float64", "int32", "int64")},
        "paddle",
    )
    def fill_(self, value):
        filled_tensor = paddle_frontend.full_like(self, value)
        return ivy.inplace_update(self, filled_tensor)

    @with_supported_dtypes(
        {
            "2.5.2 and below": (
                "bool",
                "int32",
                "int64",
                "float16",
                "float32",
                "float64",
            )
        },
        "paddle",
    )
    def unbind(self, axis=0):
        return paddle_frontend.unbind(self._ivy_array, axis=axis)

    @with_supported_dtypes(
        {
            "2.5.2 and below": (
                "bool",
                "int32",
                "int64",
                "float16",
                "float32",
                "float64",
            )
        },
        "paddle",
    )
    def unique_consecutive(self, axis=0):
        return paddle_frontend.unique_consecutive(self._ivy_array, axis=axis)

    def cpu(self):
        self.ivy_array = ivy.to_device(self.ivy_array, ivy.as_ivy_dev("cpu"))
        return self

    @with_unsupported_dtypes(
        {"2.5.2 and below": ("int16", "complex64", "complex128")},
        "paddle",
    )
    def split(self, num_or_sections, axis=0, name=None):
        return paddle_frontend.split(self._ivy_array, num_or_sections, axis, name)

    @with_supported_dtypes(
        {"2.5.2 and below": ("float32", "float64", "int32", "int64")}, "paddle"
    )
    def frac(self, name=None):
        return paddle_frontend.frac(self._ivy_array)

    @with_unsupported_dtypes({"2.5.2 and below": ("float16", "bfloat16")}, "paddle")
    def gather(self, y, name=None):
        return paddle_frontend.gather(self, y)

    def is_complex(self):
        return paddle_frontend.is_complex(self)

    @with_unsupported_dtypes(
        {"2.5.2 and below": ("float16", "uint8", "int8", "bool")}, "paddle"
    )
    def gather_(self, y, name=None):
        res = self.gather(self, y)
        return ivy.inplace_update(self, res)

    @with_supported_dtypes(
        {"2.5.2 and below": ("float32", "float64", "int32", "int64")}, "paddle"
    )
    def heaviside(self, y, name=None):
        return paddle_frontend.heaviside(self, y)

    @with_supported_dtypes(
        {"2.5.2 and below": ("bool", "int32", "int64", "float32", "float64")}, "paddle"
    )
    def expand(self, shape, name=None):
        return paddle_frontend.expand(self._ivy_array, shape)

    @with_supported_device_and_dtypes(
        {
            "2.5.2 and below": {
                "cpu": (
                    "bool",
                    "int32",
                    "int64",
                    "float32",
                    "float64",
                    "complex64",
                    "complex128",
                )
            }
        },
        "paddle",
    )
    def tile(self, repeat_times):
        return paddle_frontend.Tensor(ivy.tile(self._ivy_array, repeats=repeat_times))

    @with_supported_dtypes(
        {
            "2.5.2 and below": (
                "bool",
                "float16",
                "float32",
                "float64",
                "int8",
                "int16",
                "int32",
                "int64",
            )
        },
        "paddle",
    )
    def chunk(self, chunks, axis=0, name=None):
        return paddle_frontend.split(self._ivy_array, num_or_sections=chunks, axis=axis)<|MERGE_RESOLUTION|>--- conflicted
+++ resolved
@@ -107,15 +107,11 @@
     def abs(self):
         return paddle_frontend.abs(self)
 
-<<<<<<< HEAD
-    @with_unsupported_dtypes({"2.5.1 and below": ("bfloat16", "float16")}, "paddle")
+    @with_unsupported_dtypes({"2.5.2 and below": ("bfloat16", "float16")}, "paddle")
     def lgamma(self):
         return paddle_frontend.lgamma(self)
 
-    @with_unsupported_dtypes({"2.5.1 and below": ("float16", "bfloat16")}, "paddle")
-=======
-    @with_unsupported_dtypes({"2.5.2 and below": ("float16", "bfloat16")}, "paddle")
->>>>>>> 79d36a11
+    @with_unsupported_dtypes({"2.5.2 and below": ("float16", "bfloat16")}, "paddle")
     def acosh(self, name=None):
         return paddle_frontend.acosh(self)
 
