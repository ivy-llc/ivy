# local
import ivy
import ivy.functional.frontends.paddle as paddle_frontend
from ivy.func_wrapper import (
    with_supported_dtypes,
    with_unsupported_dtypes,
    with_supported_device_and_dtypes,
)
from ivy.functional.frontends.paddle.func_wrapper import _to_ivy_array


class Tensor:
    def __init__(self, array, dtype=None, place="cpu", stop_gradient=True):
        self._ivy_array = (
            ivy.array(array, dtype=dtype, device=place)
            if not isinstance(array, ivy.Array)
            else array
        )
        self._dtype = dtype
        self._place = place
        self._stop_gradient = stop_gradient

    def __repr__(self):
        return (
            f"ivy.frontends.paddle.Tensor(shape={self.shape}, dtype={self.dtype}, "
            + str(self.ivy_array.__repr__()).replace("ivy.array(", "")
        )

    # Properties #
    # ---------- #

    @property
    def ivy_array(self):
        return self._ivy_array

    @property
    def place(self):
        return self.ivy_array.device

    @property
    def dtype(self):
        return self._ivy_array.dtype

    @property
    def shape(self):
        return list(self.ivy_array.shape.shape)

    @property
    def ndim(self):
        return self.dim()

    # Setters #
    # --------#

    @ivy_array.setter
    def ivy_array(self, array):
        self._ivy_array = (
            ivy.array(array) if not isinstance(array, ivy.Array) else array
        )

    # Special Methods #
    # -------------------#

    @with_unsupported_dtypes(
        {"2.5.2 and below": ("bool", "unsigned", "int8", "float16", "bfloat16")},
        "paddle",
    )
    def __add__(self, y, /, name=None):
        return paddle_frontend.add(self, y)

    @with_unsupported_dtypes(
        {"2.5.2 and below": ("bool", "unsigned", "int8", "float16", "bfloat16")},
        "paddle",
    )
    def __radd__(self, x, /, name=None):
        return paddle_frontend.add(self, x)

    @with_unsupported_dtypes(
        {"2.5.2 and below": ("bool", "unsigned", "int8", "float16", "bfloat16")},
        "paddle",
    )
    def __sub__(self, y, /, name=None):
        return paddle_frontend.subtract(self, y)

    @with_unsupported_dtypes(
        {"2.5.2 and below": ("uint8", "int8", "int16", "float16", "bfloat16")},
        "paddle",
    )
    def __mul__(self, y, /, name=None):
        return paddle_frontend.multiply(self, y)

    @with_unsupported_dtypes(
        {
            "2.5.2 and below": (
                "bool",
                "uint8",
                "int8",
                "int16",
                "complex64",
                "complex128",
            )
        },
        "paddle",
    )
    def __gt__(self, y, /, name=None):
        return paddle_frontend.logic.greater_than(self, y)

    @with_unsupported_dtypes(
        {
            "2.5.2 and below": (
                "bool",
                "uint8",
                "int8",
                "int16",
                "complex64",
                "complex128",
            )
        },
        "paddle",
    )
    def __ge__(self, y, /, name=None):
        return paddle_frontend.logic.greater_equal(self, y)

    @with_unsupported_dtypes(
        {
            "2.5.2 and below": (
                "bool",
                "uint8",
                "int8",
                "int16",
                "complex64",
                "complex128",
            )
        },
        "paddle",
    )
    def __le__(self, y, /, name=None):
        return paddle_frontend.logic.less_equal(self, y)

    @with_supported_dtypes(
        {
            "2.5.2 and below": (
                "bool",
                "uint8",
                "int8",
                "int16",
                "int32",
                "int64",
            )
        },
        "paddle",
    )
    def __or__(self, y, /, name=None):
        return paddle_frontend.logic.bitwise_or(self, y)

    @with_unsupported_dtypes(
        {"2.5.2 and below": ("bool", "unsigned", "int8", "float16", "bfloat16")},
        "paddle",
    )
    def __rsub__(self, x, /, name=None):
        return paddle_frontend.subtract(x, self)

    def __getitem__(self, item):
        ivy_args = ivy.nested_map(_to_ivy_array, [self, item])
        ret = ivy.get_item(*ivy_args)
        return paddle_frontend.Tensor(ret)

    def __setitem__(self, item, value):
        raise ivy.utils.exceptions.IvyException(
            "ivy.functional.frontends.paddle.Tensor object doesn't support assignment"
        )

    @with_unsupported_dtypes({"2.5.2 and below": ("float16", "bfloat16")}, "paddle")
    def __floordiv__(self, y, /, name=None):
        return paddle_frontend.floor_divide(self, y)

    @with_unsupported_dtypes({"2.5.2 and below": ("float16", "bfloat16")}, "paddle")
    def __ne__(self, y, /, name=None):
        return paddle_frontend.not_equal(self, y)

    def __iter__(self):
        if self.ndim == 0:
            raise TypeError("iteration over a 0-d tensor not supported")
        for i in range(self.shape[0]):
            yield self[i]

    @with_unsupported_dtypes(
        {"2.5.2 and below": ("bool", "unsigned", "int8", "float16", "bfloat16")},
        "paddle",
    )
    def __rmul__(self, y, /, name=None):
        return paddle_frontend.multiply(self, y)

    @with_unsupported_dtypes(
        {"2.5.2 and below": ("bool", "unsigned", "int8", "float16", "bfloat16")},
        "paddle",
    )
    def __float__(self):
        return float(self._ivy_array)

    def __xor__(self, y, /, name=None):
        return paddle_frontend.logic.bitwise_xor(self, y)

    def __len__(self):
        return len(self._ivy_array)

    def __neg__(self):
        return paddle_frontend.neg(self)

    @with_unsupported_dtypes(
        {"2.5.2 and below": ("bool", "unsigned", "int8", "float16", "bfloat16")},
        "paddle",
    )
    def __rdiv__(self, y, /, name=None):
        return paddle_frontend.divide(y, self)

    @with_unsupported_dtypes(
        {"2.5.2 and below": ("bool", "unsigned", "int8", "float16", "bfloat16")},
        "paddle",
    )
    def __int__(self):
        return int(self._ivy_array)

    # Instance Methods #
    # ---------------- #

    def reshape(self, *args, shape=None):
        if args and shape:
            raise TypeError("reshape() got multiple values for argument 'shape'")
        if shape is not None:
            return paddle_frontend.reshape(self, shape)
        if args:
            if isinstance(args[0], (tuple, list)):
                shape = args[0]
                return paddle_frontend.reshape(self, shape)
            else:
                return paddle_frontend.reshape(self, args)
        else:
            raise ValueError("reshape() got no values for argument 'shape'")

    def dim(self):
        return self.ivy_array.ndim

    @with_unsupported_dtypes({"2.5.2 and below": ("float16", "bfloat16")}, "paddle")
    def abs(self):
        return paddle_frontend.abs(self)

    @with_unsupported_dtypes({"2.5.2 and below": ("float16", "bfloat16")}, "paddle")
    def acosh(self, name=None):
        return paddle_frontend.acosh(self)

    @with_unsupported_dtypes({"2.5.2 and below": ("float16", "bfloat16")}, "paddle")
    def add_n(self, inputs, name=None):
        inputs = ivy.array(inputs)
        return ivy.sum(inputs, dtype=inputs.dtype, axis=0)

    @with_unsupported_dtypes({"2.5.2 and below": ("float16", "bfloat16")}, "paddle")
    def ceil(self):
        return paddle_frontend.ceil(self)

    @with_supported_dtypes({"2.5.2 and below": ("float32", "float64")}, "paddle")
    def ceil_(self):
        self.ivy_array = self.ceil().ivy_array
        return self

    @with_unsupported_dtypes({"2.5.2 and below": ("complex", "int8")}, "paddle")
    def numel(self):
        return paddle_frontend.numel(self)

    @with_unsupported_dtypes({"2.5.2 and below": ("float16",)}, "paddle")
    def asinh(self, name=None):
        return paddle_frontend.asinh(self)

    @with_supported_dtypes({"2.5.2 and below": ("float32", "float64")}, "paddle")
    def asin(self, name=None):
        return paddle_frontend.asin(self)

    @with_supported_dtypes({"2.5.2 and below": ("float32", "float64")}, "paddle")
    def cosh(self, name=None):
        return paddle_frontend.cosh(self)

    @with_supported_dtypes(
        {
            "2.5.2 and below": (
                "int32",
                "int64",
                "float64",
                "complex128",
                "float32",
                "complex64",
                "bool",
            )
        },
        "paddle",
    )
    def diagonal(self, offset, axis1=0, axis2=1, name=None):
        return paddle_frontend.diagonal(self, offset=offset, axis1=axis1, axis2=axis2)

    @with_supported_dtypes({"2.5.2 and below": ("float32", "float64")}, "paddle")
    def log(self, name=None):
        return paddle_frontend.log(self)

    @with_supported_dtypes({"2.5.2 and below": ("float32", "float64")}, "paddle")
    def sin(self, name=None):
        return paddle_frontend.sin(self)

    @with_supported_dtypes({"2.5.2 and below": ("float32", "float64")}, "paddle")
    def sinh(self, name=None):
        return paddle_frontend.sinh(self)

    @with_supported_dtypes({"2.5.2 and below": ("float32", "float64")}, "paddle")
    def lerp(self, y, weight, name=None):
        return paddle_frontend.lerp(self, y, weight)

    @with_supported_dtypes({"2.5.2 and below": ("float32", "float64")}, "paddle")
    def lerp_(self, y, weight, name=None):
        self.ivy_array = paddle_frontend.lerp(self, y, weight).ivy_array
        return self

    @with_unsupported_dtypes({"2.5.2 and below": ("float16", "bfloat16")}, "paddle")
    def argmax(self, axis=None, keepdim=False, dtype=None, name=None):
        return paddle_frontend.argmax(self, axis=axis, keepdim=keepdim, dtype=dtype)

    @with_unsupported_dtypes({"2.5.2 and below": ("float16", "uint16")}, "paddle")
    def unsqueeze(self, axis=None, name=None):
        return paddle_frontend.Tensor(ivy.expand_dims(self._ivy_array, axis=axis))

    @with_supported_dtypes({"2.5.2 and below": ("float32", "float64")}, "paddle")
    def sqrt(self, name=None):
        return paddle_frontend.sqrt(self)

    @with_supported_dtypes({"2.5.2 and below": ("float32", "float64")}, "paddle")
    def sqrt_(self, name=None):
        self.ivy_array = self.sqrt().ivy_array
        return self

    @with_unsupported_dtypes({"2.5.2 and below": ("bfloat16", "uint16")}, "paddle")
    def zero_(self):
        self.ivy_array = paddle_frontend.zeros_like(self).ivy_array
        return self

    @with_supported_dtypes({"2.5.2 and below": ("float32", "float64")}, "paddle")
    def cos(self, name=None):
        return paddle_frontend.cos(self)

    @with_unsupported_dtypes({"2.5.2 and below": ("float16", "bfloat16")}, "paddle")
    def exp(self, name=None):
        return paddle_frontend.exp(self)

    @with_unsupported_dtypes({"2.5.2 and below": ("float16", "bfloat16")}, "paddle")
    def exp_(self, name=None):
        self.ivy_array = self.exp().ivy_array
        return self

    @with_supported_dtypes({"2.5.2 and below": ("float32", "float64")}, "paddle")
    def erf(self, name=None):
        return paddle_frontend.erf(self)

    @with_unsupported_dtypes({"2.5.2 and below": ("float16", "bfloat16")}, "paddle")
    def subtract(self, y, name=None):
        return paddle_frontend.subtract(self, y)

    @with_unsupported_dtypes(
        {"2.5.2 and below": ("float16", "uint8", "int8", "bool")}, "paddle"
    )
    def subtract_(self, y, name=None):
        self.ivy_array = self.subtract(y).ivy_array
        return self

    @with_unsupported_dtypes({"2.5.2 and below": ("float16", "bfloat16")}, "paddle")
    def log10(self, name=None):
        return paddle_frontend.Tensor(ivy.log10(self._ivy_array))

    @with_unsupported_dtypes({"2.5.2 and below": ("float16", "bfloat16")}, "paddle")
    def argsort(self, axis=-1, descending=False, name=None):
        return paddle_frontend.argsort(self, axis=axis, descending=descending)

    @with_unsupported_dtypes({"2.5.2 and below": ("float16", "bfloat16")}, "paddle")
    def floor(self, name=None):
        return paddle_frontend.floor(self)

    @with_unsupported_dtypes({"2.5.2 and below": ("float16", "bfloat16")}, "paddle")
    def floor_(self):
        self.ivy_array = self.floor().ivy_array
        return self

    @with_supported_dtypes({"2.5.2 and below": ("float32", "float64")}, "paddle")
    def round_(self, name=None):
        self.ivy_array = paddle_frontend.round(self).ivy_array
        return self

    @with_supported_dtypes(
        {"2.5.2 and below": ("float32", "float64", "int32", "int64")}, "paddle"
    )
    def clip(self, min=None, max=None, name=None):
        ivy.utils.assertions.check_all_or_any_fn(
            min,
            max,
            fn=ivy.exists,
            type="any",
            limit=[1, 2],
            message="at most one of min or max can be None",
        )
        if min is None:
            ret = ivy.minimum(self._ivy_array, max)
        elif max is None:
            ret = ivy.maximum(self._ivy_array, min)
        else:
            ret = ivy.clip(self._ivy_array, min, max)
        return paddle_frontend.Tensor(ret)

    @with_supported_dtypes(
        {"2.5.2 and below": ("float32", "float64", "int32", "int64")}, "paddle"
    )
    def clip_(self, min=None, max=None, name=None):
        self._ivy_array = self.clip(min, max).ivy_array
        return self

    @with_supported_dtypes({"2.5.2 and below": ("float32", "float64")}, "paddle")
    def tanh(self, name=None):
        return paddle_frontend.tanh(self)

    @with_supported_dtypes({"2.5.2 and below": ("float32", "float64")}, "paddle")
    def add(self, y, name=None):
        return paddle_frontend.Tensor(ivy.add(self._ivy_array, _to_ivy_array(y)))

    @with_supported_dtypes({"2.5.2 and below": ("float32", "float64")}, "paddle")
    def add_(self, y, name=None):
        self.ivy_array = paddle_frontend.add(self, y).ivy_array
        return self

    @with_supported_dtypes({"2.5.2 and below": ("float32", "float64")}, "paddle")
    def addmm(self, x, y, beta=1.0, alpha=1.0, name=None):
        return paddle_frontend.addmm(self, x, y, beta, alpha)

    @with_supported_dtypes(
        {"2.5.2 and below": ("float16", "float32", "float64", "int32", "int64")},
        "paddle",
    )
    def isinf(self, name=None):
        return paddle_frontend.isinf(self)

    @with_unsupported_dtypes({"2.5.2 and below": ("float16", "uint16")}, "paddle")
    def unsqueeze_(self, axis=None, name=None):
        self.ivy_array = self.unsqueeze(axis=axis).ivy_array
        return self

    @with_supported_dtypes({"2.5.2 and below": ("float32", "float64")}, "paddle")
    def square(self, name=None):
        return paddle_frontend.square(self)

    @with_unsupported_dtypes({"2.5.2 and below": ("float16", "bfloat16")}, "paddle")
    def remainder_(self, y, name=None):
        self.ivy_array = paddle_frontend.remainder(self, y).ivy_array
        return self

    @with_supported_dtypes({"2.5.2 and below": ("float32", "float64")}, "paddle")
    def cholesky(self, upper=False, name=None):
        return paddle_frontend.cholesky(self, upper=upper)

    @with_unsupported_dtypes(
        {"2.5.2 and below": ("float16", "uint16", "int16")}, "paddle"
    )
    def squeeze_(self, axis=None, name=None):
        self.ivy_array = paddle_frontend.squeeze(self, axis=axis).ivy_array
        return self

    @with_unsupported_dtypes({"2.5.2 and below": ("float16", "bfloat16")}, "paddle")
    def multiply(self, y, name=None):
        return paddle_frontend.multiply(self, y)

    @with_supported_dtypes(
        {"2.5.2 and below": ("float16", "float32", "float64", "int32", "int64")},
        "paddle",
    )
    def isfinite(self, name=None):
        return paddle_frontend.isfinite(self)

    @with_supported_dtypes({"2.4.2 and below": ("float16", "bfloat16")}, "paddle")
    def all(self, axis=None, keepdim=False, dtype=None, name=None):
        return paddle_frontend.Tensor(
            ivy.all(self.ivy_array, axis=axis, keepdims=keepdim, dtype=dtype)
        )

    @with_supported_dtypes({"2.5.2 and below": ("float16", "bfloat16")}, "paddle")
    def allclose(self, other, rtol=1e-05, atol=1e-08, equal_nan=False, name=None):
        return paddle_frontend.allclose(
            self, other, rtol=rtol, atol=atol, equal_nan=equal_nan
        )

    @with_unsupported_dtypes({"2.5.2 and below": ("float16", "bfloat16")}, "paddle")
    def sort(self, axis=-1, descending=False, name=None):
        return paddle_frontend.sort(self, axis=axis, descending=descending)

    @with_unsupported_dtypes({"2.5.2 and below": ("float16", "bfloat16")}, "paddle")
    def log1p(self, name=None):
        return paddle_frontend.log1p(self)

    @with_supported_dtypes(
        {
            "2.4.2 and below": (
                "bool",
                "uint8",
                "int8",
                "int16",
                "int32",
                "int64",
            )
        },
        "paddle",
    )
    def bitwise_and(self, y, out=None, name=None):
        return paddle_frontend.bitwise_and(self, y)

    @with_supported_dtypes(
        {
            "2.5.2 and below": (
                "bool",
                "int8",
                "int16",
                "int32",
                "int64",
                "float32",
                "float64",
            )
        },
        "paddle",
    )
    def logical_or(self, y, out=None, name=None):
        return paddle_frontend.logical_or(self, y, out=out)

    @with_supported_dtypes(
        {"2.5.2 and below": ("bool", "uint8", "int8", "int16", "int32", "int64")},
        "paddle",
    )
    def bitwise_xor(self, y, out=None, name=None):
        return paddle_frontend.bitwise_xor(self, y)

    @with_supported_dtypes({"2.5.2 and below": ("float16", "bfloat16")}, "paddle")
    def any(self, axis=None, keepdim=False, name=None):
        return paddle_frontend.any(self, axis=axis, keepdim=keepdim)

    @with_unsupported_dtypes({"2.5.2 and below": "bfloat16"}, "paddle")
    def astype(self, dtype):
        return paddle_frontend.Tensor(ivy.astype(self._ivy_array, dtype))

    @with_supported_dtypes(
        {"2.5.2 and below": ("bool", "uint8", "int8", "int16", "int32", "int64")},
        "paddle",
    )
    def bitwise_not(self, out=None, name=None):
        return paddle_frontend.bitwise_not(self, out=out)

    @with_supported_dtypes(
        {
            "2.5.2 and below": (
                "bool",
                "int8",
                "int16",
                "int32",
                "int64",
            )
        },
        "paddle",
    )
    def bitwise_or(self, y, out=None, name=None):
        return paddle_frontend.bitwise_or(self, y, out=out)

    @with_supported_dtypes(
        {
            "2.5.2 and below": (
                "bool",
                "int8",
                "int16",
                "int32",
                "int64",
                "float32",
                "float64",
            )
        },
        "paddle",
    )
    def logical_xor(self, y, out=None, name=None):
        return paddle_frontend.logical_xor(self, y, out=out)

    @with_supported_dtypes(
        {"2.5.2 and below": ("float16", "float32", "float64", "int32", "int64")},
        "paddle",
    )
    def isnan(self, name=None):
        return paddle_frontend.isnan(self)

    @with_unsupported_dtypes(
        {
            "2.5.2 and below": (
                "bool",
                "uint8",
                "int8",
                "int16",
                "complex64",
                "complex128",
            )
        },
        "paddle",
    )
    def greater_than(self, y, name=None):
        return paddle_frontend.greater_than(self, y)

    @with_supported_dtypes({"2.5.2 and below": ("float32", "float64")}, "paddle")
    def rsqrt(self, name=None):
        return paddle_frontend.rsqrt(self)

    @with_supported_dtypes({"2.5.2 and below": ("float32", "float64")}, "paddle")
    def rsqrt_(self, name=None):
        self.ivy_array = self.rsqrt().ivy_array
        return self

    @with_supported_dtypes({"2.5.2 and below": ("float32", "float64")}, "paddle")
    def reciprocal(self, name=None):
        return paddle_frontend.reciprocal(self)

    @with_supported_dtypes(
        {
            "2.5.2 and below": (
                "bool",
                "int8",
                "int16",
                "int32",
                "int64",
                "float32",
                "float64",
            )
        },
        "paddle",
    )
    def logical_and(self, y, out=None, name=None):
        return paddle_frontend.logical_and(self, y, out=out)

    @with_supported_dtypes({"2.5.2 and below": ("float32", "float64")}, "paddle")
    def divide(self, y, name=None):
        return paddle_frontend.divide(self, y)

    @with_supported_dtypes(
        {"2.5.2 and below": ("float32", "float64", "complex64", "complex128")},
        "paddle",
    )
    def eigvals(self, name=None):
        return paddle_frontend.eigvals(self)

    @with_unsupported_dtypes(
        {
            "2.5.2 and below": (
                "bool",
                "uint8",
                "int8",
                "int16",
                "complex64",
                "complex128",
            )
        },
        "paddle",
    )
    def less_than(self, y, name=None):
        return paddle_frontend.less_than(self, y)

    @with_unsupported_dtypes({"2.5.2 and below": ("float16", "bfloat16")}, "paddle")
    def cumprod(self, dim=None, dtype=None, name=None):
        return paddle_frontend.cumprod(self, dim=dim, dtype=dtype)

    @with_unsupported_dtypes({"2.5.2 and below": ("float16", "bfloat16")}, "paddle")
    def cumsum(self, axis=None, dtype=None, name=None):
        return paddle_frontend.Tensor(
            ivy.cumsum(self._ivy_array, axis=axis, dtype=dtype)
        )

    @with_supported_dtypes(
        {"2.5.2 and below": ("complex64", "complex128", "float32", "float64")},
        "paddle",
    )
    def angle(self, name=None):
        return paddle_frontend.angle(self)

    @with_unsupported_dtypes(
        {
            "2.5.2 and below": (
                "uint8",
                "int8",
                "int16",
                "complex64",
                "complex128",
            )
        },
        "paddle",
    )
    def equal(self, y, name=None):
        return paddle_frontend.equal(self, y)

    @with_unsupported_dtypes({"2.5.2 and below": ("float16", "bfloat16")}, "paddle")
    def rad2deg(self, name=None):
        return paddle_frontend.rad2deg(self)

    @with_unsupported_dtypes(
        {
            "2.5.2 and below": (
                "uint8",
                "int8",
                "int16",
                "float16",
                "complex64",
                "complex128",
            )
        },
        "paddle",
    )
    def equal_all(self, y, name=None):
        return paddle_frontend.equal_all(self, y)

    @with_supported_dtypes({"2.5.2 and below": ("float32", "float64")}, "paddle")
    def maximum(self, other, name=None):
        return paddle_frontend.maximum(self, other)

    @with_unsupported_dtypes({"2.5.2 and below": "bfloat16"}, "paddle")
    def fmax(self, y, name=None):
        return paddle_frontend.fmax(self, y)

    @with_unsupported_dtypes({"2.5.2 and below": "bfloat16"}, "paddle")
    def fmin(self, y, name=None):
        return paddle_frontend.fmin(self, y)

    @with_supported_dtypes(
        {"2.5.2 and below": ("float32", "float64", "int32", "int64")}, "paddle"
    )
    def minimum(self, y, name=None):
        return paddle_frontend.minimum(self, y)

    @with_supported_dtypes(
        {"2.5.2 and below": ("float32", "float64", "int32", "int64")}, "paddle"
    )
    def max(self, axis=None, keepdim=False, name=None):
        return paddle_frontend.max(self, axis=axis, keepdim=keepdim)

    @with_unsupported_dtypes({"2.5.2 and below": ("float16", "bfloat16")}, "paddle")
    def deg2rad(self, name=None):
        return paddle_frontend.deg2rad(self)

    @with_supported_dtypes({"2.5.2 and below": ("float32", "float64")}, "paddle")
    def digamma(self, name=None):
        return paddle_frontend.digamma(self)

    @with_supported_dtypes(
        {"2.5.2 and below": ("float32", "float64", "int32", "int64", "bool")}, "paddle"
    )
    def rot90(self, k=1, axes=(0, 1), name=None):
        return paddle_frontend.rot90(self, k=k, axes=axes)

    @with_supported_dtypes(
        {"2.5.2 and below": ("complex64", "complex128")},
        "paddle",
    )
    def imag(self, name=None):
        return paddle_frontend.imag(self)

    def is_tensor(self):
        return paddle_frontend.is_tensor(self)

    @with_supported_dtypes(
        {
            "2.5.2 and below": (
                "float32",
                "float64",
            )
        },
        "paddle",
    )
    def isclose(self, y, rtol=1e-05, atol=1e-08, equal_nan=False, name=None):
        return paddle_frontend.isclose(
            self, y, rtol=rtol, atol=atol, equal_nan=equal_nan
        )

    @with_supported_dtypes({"2.5.2 and below": ("int32", "int64")}, "paddle")
    def floor_divide(self, y, name=None):
        return paddle_frontend.floor_divide(self, y)

    @with_supported_dtypes({"2.5.2 and below": ("int32", "int64")}, "paddle")
    def mod(self, y, name=None):
        return paddle_frontend.Tensor(ivy.fmod(self._ivy_array, _to_ivy_array(y)))

    @with_supported_dtypes(
        {"2.5.2 and below": ("float32", "float64", "int32", "int64")}, "paddle"
    )
    def floor_mod(self, y, name=None):
        return paddle_frontend.remainder(self, y)

    # cond
    @with_supported_dtypes({"2.5.2 and below": ("float32", "float64")}, "paddle")
    def cond(self, p=None, name=None):
        return paddle_frontend.cond(self, p=p, name=name)

    @with_unsupported_dtypes({"2.4.2 and below": ("int16", "float16")}, "paddle")
    def conj(self, name=None):
        return paddle_frontend.conj(self)

    @with_supported_dtypes({"2.5.2 and below": ("float32", "float64")}, "paddle")
    def log2(self, name=None):
        return paddle_frontend.log2(self)

    @with_unsupported_dtypes(
        {"2.4.2 and below": ("float32", "float64", "int32", "int64")}, "paddle"
    )
    def neg(self, name=None):
        return paddle_frontend.neg(self)

    @with_supported_dtypes(
        {
            "2.5.2 and below": (
                "bool",
                "int8",
                "int16",
                "int32",
                "int64",
                "float32",
                "float64",
            )
        },
        "paddle",
    )
    def logical_not(self, out=None, name=None):
        return paddle_frontend.logical_not(self)

    @with_unsupported_dtypes({"2.5.2 and below": ("float16", "bfloat16")}, "paddle")
    def sign(self, name=None):
        return paddle_frontend.sign(self)

    @with_supported_dtypes({"2.5.2 and below": ("float32", "float64")}, "paddle")
    def var(self, axis=None, unbiased=True, keepdim=False, name=None):
        return paddle_frontend.var(self, axis=axis, unbiased=unbiased, keepdim=keepdim)

    @with_unsupported_dtypes({"2.5.2 and below": ("float16", "bfloat16")}, "paddle")
    def sgn(self, name=None):
        return paddle_frontend.sgn(self)

    def tolist(self):
        return paddle_frontend.Tensor(ivy.to_list(self._ivy_array))

    @with_supported_dtypes(
        {"2.5.2 and below": ("float32", "float64", "int32", "int64")},
        "paddle",
    )
    def min(self, axis=None, keepdim=False, name=None):
        return paddle_frontend.min(self, axis=axis, keepdim=keepdim)

    @with_supported_dtypes(
        {"2.5.2 and below": ("int32", "int64", "float32", "float64")}, "paddle"
    )
    def pow(self, y, name=None):
        return paddle_frontend.pow(self, y)

    @with_supported_dtypes(
        {"2.5.2 and below": ("float32", "float64", "int32", "int64")}, "paddle"
    )
    def prod(self, axis=None, keepdim=False, dtype=None, name=None):
        return paddle_frontend.Tensor(
            ivy.prod(self._ivy_array, axis=axis, keepdims=keepdim, dtype=dtype)
        )

    @with_supported_dtypes({"2.5.2 and below": ("float32", "float64")}, "paddle")
    def atan(self, name=None):
        return paddle_frontend.atan(self)

    @with_supported_dtypes({"2.5.2 and below": ("float32", "float64")}, "paddle")
    def atanh(self, name=None):
        return paddle_frontend.atanh(self)

    @with_supported_dtypes({"2.5.2 and below": ("float32", "float64")}, "paddle")
    def std(self, axis=None, unbiased=True, keepdim=False, name=None):
        return paddle_frontend.std(self, axis=axis, unbiased=unbiased, keepdim=keepdim)

    @with_supported_dtypes(
        {"2.5.2 and below": ("int32", "int64", "float32", "float64")}, "paddle"
    )
    def trunc(self, name=None):
        return paddle_frontend.trunc(self)

    @with_supported_dtypes({"2.5.2 and below": ("complex64", "complex128")}, "paddle")
    def as_real(self, name=None):
        if not ivy.is_complex_dtype(self._ivy_array):
            raise ivy.exceptions.IvyError(
                "as_real is only supported for complex tensors"
            )
        re_part = ivy.real(self._ivy_array)
        im_part = ivy.imag(self._ivy_array)
        return paddle_frontend.Tensor(ivy.stack((re_part, im_part), axis=-1))

    @with_supported_dtypes({"2.5.2 and below": ("float32", "float64")}, "paddle")
    def stanh(self, scale_a=0.67, scale_b=1.7159, name=None):
        return paddle_frontend.stanh(self, scale_a=scale_a, scale_b=scale_b)

    @with_supported_dtypes(
        {"2.5.2 and below": ("int32", "int64", "float32", "float64")}, "paddle"
    )
    def trace(self, offset=0, axis1=0, axis2=1, name=None):
        return paddle_frontend.Tensor(
            ivy.trace(self._ivy_array, offset=offset, axis1=axis1, axis2=axis2)
        )

    @with_supported_dtypes(
        {
            "2.5.2 and below": (
                "float32",
                "float64",
                "int16",
                "int32",
                "int64",
                "uint8",
            )
        },
        "paddle",
    )
    def argmin(self, axis=None, keepdim=False, dtype=None, name=None):
        return paddle_frontend.argmin(self, axis=axis, keepdim=keepdim, dtype=dtype)

    @with_supported_dtypes(
        {"2.5.2 and below": ("float32", "float64", "int32", "int64")},
        "paddle",
    )
    def topk(self, k, axis=None, largest=True, sorted=True, name=None):
        return paddle_frontend.topk(self, k, axis=axis, largest=largest, sorted=sorted)

    @with_unsupported_dtypes({"2.5.2 and below": ("float16", "bfloat16")}, "paddle")
    def remainder(self, y, name=None):
        return paddle_frontend.remainder(self, y)

    def is_floating_point(self):
        return paddle_frontend.is_floating_point(self)

    @with_supported_dtypes({"2.5.2 and below": ("float32", "float64")}, "paddle")
    def tanh_(self, name=None):
        y = self.tanh(self)
        return ivy.inplace_update(self, y)

    @with_supported_dtypes({"2.5.2 and below": ("float32", "float64")}, "paddle")
    def reciprocal_(self, name=None):
        y = self.reciprocal(self)
        return ivy.inplace_update(self, y)

    @with_unsupported_dtypes(
        {"2.5.2 and below": ("complex", "uint8", "uint16")}, "paddle"
    )
    def numpy(self):
        return self.ivy_array.to_numpy()

    @with_unsupported_dtypes({"2.5.2 and below": ("float16", "bfloat16")}, "paddle")
    def nonzero(self):
        return paddle_frontend.nonzero(self)

    @with_supported_dtypes({"2.5.2 and below": ("float32", "float64")}, "paddle")
    def inner(self, y, name=None):
        return paddle_frontend.inner(self, y, name)

<<<<<<< HEAD
    @with_supported_dtypes({"2.5.1 and below": ("float32", "float64")}, "paddle")
    def acos(self, name=None):
        return paddle_frontend.Tensor(ivy.acos(self._ivy_array))

    @with_supported_dtypes({"2.5.1 and below": ("float32", "float64")}, "paddle")
=======
    @with_supported_dtypes({"2.5.2 and below": ("float32", "float64")}, "paddle")
>>>>>>> 3c7917f6
    def mean(self, axis=None, keepdim=False, name=None):
        return paddle_frontend.mean(self, axis=axis, keepdim=keepdim)

    @with_supported_dtypes({"2.5.2 and below": ("float32", "float64")}, "paddle")
    def as_complex(self, name=None):
        if self.ivy_array.shape[-1] != 2:
            raise ivy.exceptions.IvyError(
                "The size of the last dimension of tensor does not equals 2"
            )
        dtype = (
            ivy.complex64 if ivy.dtype(self.ivy_array) == "float32" else ivy.complex128
        )
        re_part = self.ivy_array[..., 0]
        im_part = ivy.multiply(1j, self.ivy_array[..., 1])
        value = paddle_frontend.Tensor(ivy.add(re_part, im_part).astype(dtype))
        return value

    @with_supported_dtypes(
        {"2.5.2 and below": ("int32", "int64", "float32", "float64", "bool")}, "paddle"
    )
    def not_equal(self, y, name=None):
        return paddle_frontend.not_equal(self._ivy_array, y)

    @with_supported_dtypes(
        {"2.5.2 and below": ("float32", "float64", "int32", "int64")}, "paddle"
    )
    def less_equal(self, y, name=None):
        return paddle_frontend.less_equal(self._ivy_array, y)

    @with_supported_dtypes({"2.5.2 and below": ("complex64", "complex128")}, "paddle")
    def real(self, name=None):
        return paddle_frontend.real(self._ivy_array)

    @with_unsupported_dtypes({"2.5.2 and below": ("float16", "bfloat16")}, "paddle")
    def t(self, name=None):
        axes = list(range(len(self.ivy_array.shape)))[::-1]
        return ivy.permute_dims(self.ivy_array, axes=axes)

    @with_supported_dtypes(
        {
            "2.5.2 and below": (
                "bool",
                "float16",
                "float32",
                "float64",
                "int32",
                "int64",
                "uint8",
            )
        },
        "paddle",
    )
    def cast(self, dtype):
        return paddle_frontend.cast(self, dtype)

    @with_unsupported_dtypes({"2.5.2 and below": ("float16", "bfloat16")}, "paddle")
    def bmm(self, y, transpose_x=False, transpose_y=False, name=None):
        return paddle_frontend.bmm(self, y, transpose_x, transpose_y)

    @with_supported_dtypes(
        {"2.5.2 and below": ("float16", "float32", "float64", "int32", "int64")},
        "paddle",
    )
    def fill_(self, value):
        filled_tensor = paddle_frontend.full_like(self, value)
        return ivy.inplace_update(self, filled_tensor)

    @with_supported_dtypes(
        {
            "2.5.2 and below": (
                "bool",
                "int32",
                "int64",
                "float16",
                "float32",
                "float64",
            )
        },
        "paddle",
    )
    def unbind(self, axis=0):
        return paddle_frontend.unbind(self._ivy_array, axis=axis)

    @with_supported_dtypes(
        {
            "2.5.2 and below": (
                "bool",
                "int32",
                "int64",
                "float16",
                "float32",
                "float64",
            )
        },
        "paddle",
    )
    def unique_consecutive(self, axis=0):
        return paddle_frontend.unique_consecutive(self._ivy_array, axis=axis)

    def cpu(self):
        self.ivy_array = ivy.to_device(self.ivy_array, ivy.as_ivy_dev("cpu"))
        return self

    @with_unsupported_dtypes(
        {"2.5.2 and below": ("int16", "complex64", "complex128")},
        "paddle",
    )
    def split(self, num_or_sections, axis=0, name=None):
        return paddle_frontend.split(self._ivy_array, num_or_sections, axis, name)

    @with_supported_dtypes(
        {"2.5.2 and below": ("float32", "float64", "int32", "int64")}, "paddle"
    )
    def frac(self, name=None):
        return paddle_frontend.frac(self._ivy_array)

    @with_unsupported_dtypes({"2.5.2 and below": ("float16", "bfloat16")}, "paddle")
    def gather(self, y, name=None):
        return paddle_frontend.gather(self, y)

    def is_complex(self):
        return paddle_frontend.is_complex(self)

    @with_unsupported_dtypes(
        {"2.5.2 and below": ("float16", "uint8", "int8", "bool")}, "paddle"
    )
    def gather_(self, y, name=None):
        res = self.gather(self, y)
        return ivy.inplace_update(self, res)

    @with_supported_dtypes(
        {"2.5.2 and below": ("float32", "float64", "int32", "int64")}, "paddle"
    )
    def heaviside(self, y, name=None):
        return paddle_frontend.heaviside(self, y)

    @with_supported_dtypes(
        {"2.5.2 and below": ("bool", "int32", "int64", "float32", "float64")}, "paddle"
    )
    def expand(self, shape, name=None):
        return paddle_frontend.expand(self._ivy_array, shape)

    @with_supported_device_and_dtypes(
        {
            "2.5.2 and below": {
                "cpu": (
                    "bool",
                    "int32",
                    "int64",
                    "float32",
                    "float64",
                    "complex64",
                    "complex128",
                )
            }
        },
        "paddle",
    )
    def tile(self, repeat_times):
        return paddle_frontend.Tensor(ivy.tile(self._ivy_array, repeats=repeat_times))

    @with_supported_dtypes(
        {
            "2.5.2 and below": (
                "bool",
                "float16",
                "float32",
                "float64",
                "int8",
                "int16",
                "int32",
                "int64",
            )
        },
        "paddle",
    )
    def chunk(self, chunks, axis=0, name=None):
        return paddle_frontend.split(self._ivy_array, num_or_sections=chunks, axis=axis)<|MERGE_RESOLUTION|>--- conflicted
+++ resolved
@@ -957,15 +957,11 @@
     def inner(self, y, name=None):
         return paddle_frontend.inner(self, y, name)
 
-<<<<<<< HEAD
-    @with_supported_dtypes({"2.5.1 and below": ("float32", "float64")}, "paddle")
+    @with_supported_dtypes({"2.5.2 and below": ("float32", "float64")}, "paddle")
     def acos(self, name=None):
         return paddle_frontend.Tensor(ivy.acos(self._ivy_array))
 
-    @with_supported_dtypes({"2.5.1 and below": ("float32", "float64")}, "paddle")
-=======
-    @with_supported_dtypes({"2.5.2 and below": ("float32", "float64")}, "paddle")
->>>>>>> 3c7917f6
+    @with_supported_dtypes({"2.5.2 and below": ("float32", "float64")}, "paddle")
     def mean(self, axis=None, keepdim=False, name=None):
         return paddle_frontend.mean(self, axis=axis, keepdim=keepdim)
 
