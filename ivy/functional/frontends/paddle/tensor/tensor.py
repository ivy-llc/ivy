--- conflicted
+++ resolved
@@ -832,15 +832,13 @@
     def cast(self, dtype):
         return paddle_frontend.cast(self, dtype)
 
-<<<<<<< HEAD
     @with_supported_dtypes({"2.5.1 and below": ("float32", "float64")}, "paddle")
     def expand(self, shape, name=None):
         return paddle_frontend.expand(self._ivy_array, shape)
-=======
+
     @with_unsupported_dtypes({"2.5.1 and below": ("float16", "bfloat16")}, "paddle")
     def bmm(self, y, transpose_x=False, transpose_y=False, name=None):
         return paddle_frontend.bmm(self, y, transpose_x, transpose_y)
->>>>>>> 3fce573a
 
     @with_supported_dtypes(
         {"2.5.1 and below": ("float16", "float32", "float64", "int32", "int64")},
