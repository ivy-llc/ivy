# local
import ivy
import ivy.functional.frontends.paddle as paddle_frontend
from ivy.func_wrapper import (
    with_supported_dtypes,
    with_unsupported_dtypes,
    with_supported_device_and_dtypes,
)
from ivy.functional.frontends.paddle.func_wrapper import _to_ivy_array


class Tensor:
    def __init__(self, array, dtype=None, place="cpu", stop_gradient=True):
        self._ivy_array = (
            ivy.array(array, dtype=dtype, device=place)
            if not isinstance(array, ivy.Array)
            else array
        )
        self._dtype = dtype
        self._place = place
        self._stop_gradient = stop_gradient

    def __repr__(self):
        return (
            f"ivy.frontends.paddle.Tensor(shape={self.shape}, dtype={self.dtype}, "
            + str(self.ivy_array.__repr__()).replace("ivy.array(", "")
        )

    # Properties #
    # ---------- #

    @property
    def ivy_array(self):
        return self._ivy_array

    @property
    def place(self):
        return self.ivy_array.device

    @property
    def dtype(self):
        return self._ivy_array.dtype

    @property
    def shape(self):
        return list(self.ivy_array.shape.shape)

    @property
    def ndim(self):
        return self.dim()

    # Setters #
    # --------#

    @ivy_array.setter
    def ivy_array(self, array):
        self._ivy_array = (
            ivy.array(array) if not isinstance(array, ivy.Array) else array
        )

    # Special Methods #
    # -------------------#

    @with_unsupported_dtypes(
        {"2.5.2 and below": ("bool", "unsigned", "int8", "float16", "bfloat16")},
        "paddle",
    )
    def __add__(self, y, /, name=None):
        return paddle_frontend.add(self, y)

    @with_unsupported_dtypes(
        {"2.5.2 and below": ("bool", "unsigned", "int8", "float16", "bfloat16")},
        "paddle",
    )
    def __radd__(self, x, /, name=None):
        return paddle_frontend.add(self, x)

    @with_unsupported_dtypes(
        {"2.5.2 and below": ("bool", "unsigned", "int8", "float16", "bfloat16")},
        "paddle",
    )
    def __sub__(self, y, /, name=None):
        return paddle_frontend.subtract(self, y)

    @with_unsupported_dtypes(
        {"2.5.2 and below": ("uint8", "int8", "int16", "float16", "bfloat16")},
        "paddle",
    )
    def __mul__(self, y, /, name=None):
        return paddle_frontend.multiply(self, y)

    @with_unsupported_dtypes(
        {
            "2.5.2 and below": (
                "bool",
                "uint8",
                "int8",
                "int16",
                "complex64",
                "complex128",
            )
        },
        "paddle",
    )
    def __gt__(self, y, /, name=None):
        return paddle_frontend.logic.greater_than(self, y)

    @with_unsupported_dtypes(
        {
            "2.5.2 and below": (
                "bool",
                "uint8",
                "int8",
                "int16",
                "complex64",
                "complex128",
            )
        },
        "paddle",
    )
    def __ge__(self, y, /, name=None):
        return paddle_frontend.logic.greater_equal(self, y)

    @with_unsupported_dtypes(
        {
            "2.5.2 and below": (
                "bool",
                "uint8",
                "int8",
                "int16",
                "complex64",
                "complex128",
            )
        },
        "paddle",
    )
    def __le__(self, y, /, name=None):
        return paddle_frontend.logic.less_equal(self, y)

    @with_supported_dtypes(
        {
            "2.5.2 and below": (
                "bool",
                "uint8",
                "int8",
                "int16",
                "int32",
                "int64",
            )
        },
        "paddle",
    )
    def __or__(self, y, /, name=None):
        return paddle_frontend.logic.bitwise_or(self, y)

    @with_unsupported_dtypes(
        {"2.5.2 and below": ("bool", "unsigned", "int8", "float16", "bfloat16")},
        "paddle",
    )
    def __rsub__(self, x, /, name=None):
        return paddle_frontend.subtract(x, self)

    def __getitem__(self, item):
        ivy_args = ivy.nested_map(_to_ivy_array, [self, item])
        ret = ivy.get_item(*ivy_args)
        return paddle_frontend.Tensor(ret)

    def __setitem__(self, item, value):
        raise ivy.utils.exceptions.IvyException(
            "ivy.functional.frontends.paddle.Tensor object doesn't support assignment"
        )

    @with_unsupported_dtypes({"2.5.2 and below": ("float16", "bfloat16")}, "paddle")
    def __floordiv__(self, y, /, name=None):
        return paddle_frontend.floor_divide(self, y)

    @with_unsupported_dtypes({"2.5.2 and below": ("float16", "bfloat16")}, "paddle")
    def __ne__(self, y, /, name=None):
        return paddle_frontend.not_equal(self, y)

    def __iter__(self):
        if self.ndim == 0:
            raise TypeError("iteration over a 0-d tensor not supported")
        for i in range(self.shape[0]):
            yield self[i]

    @with_unsupported_dtypes(
        {"2.5.2 and below": ("bool", "unsigned", "int8", "float16", "bfloat16")},
        "paddle",
    )
    def __rmul__(self, y, /, name=None):
        return paddle_frontend.multiply(self, y)

    @with_unsupported_dtypes(
        {"2.5.2 and below": ("bool", "unsigned", "int8", "float16", "bfloat16")},
        "paddle",
    )
    def __float__(self):
        return float(self._ivy_array)

    def __xor__(self, y, /, name=None):
        return paddle_frontend.logic.bitwise_xor(self, y)

    def __len__(self):
        return len(self._ivy_array)

    def __neg__(self):
        return paddle_frontend.neg(self)

    @with_unsupported_dtypes(
        {"2.5.2 and below": ("bool", "unsigned", "int8", "float16", "bfloat16")},
        "paddle",
    )
    def __rdiv__(self, y, /, name=None):
        return paddle_frontend.divide(y, self)

    @with_unsupported_dtypes(
        {"2.5.2 and below": ("bool", "unsigned", "int8", "float16", "bfloat16")},
        "paddle",
    )
    def __int__(self):
        return int(self._ivy_array)

    # Instance Methods #
    # ---------------- #

    def reshape(self, *args, shape=None):
        if args and shape:
            raise TypeError("reshape() got multiple values for argument 'shape'")
        if shape is not None:
            return paddle_frontend.reshape(self, shape)
        if args:
            if isinstance(args[0], (tuple, list)):
                shape = args[0]
                return paddle_frontend.reshape(self, shape)
            else:
                return paddle_frontend.reshape(self, args)
        else:
            raise ValueError("reshape() got no values for argument 'shape'")

    def dim(self):
        return self.ivy_array.ndim

    @with_unsupported_dtypes({"2.5.2 and below": ("float16", "bfloat16")}, "paddle")
    def abs(self):
        return paddle_frontend.abs(self)

    @with_unsupported_dtypes({"2.5.2 and below": ("float16", "bfloat16")}, "paddle")
    def acosh(self, name=None):
        return paddle_frontend.acosh(self)

    @with_unsupported_dtypes({"2.5.2 and below": ("float16", "bfloat16")}, "paddle")
    def add_n(self, inputs, name=None):
        inputs = ivy.array(inputs)
        return ivy.sum(inputs, dtype=inputs.dtype, axis=0)

    @with_unsupported_dtypes({"2.5.2 and below": ("float16", "bfloat16")}, "paddle")
    def ceil(self):
        return paddle_frontend.ceil(self)

    @with_supported_dtypes({"2.5.2 and below": ("float32", "float64")}, "paddle")
    def ceil_(self):
        self.ivy_array = self.ceil().ivy_array
        return self

    @with_unsupported_dtypes({"2.5.2 and below": ("complex", "int8")}, "paddle")
    def numel(self):
        return paddle_frontend.numel(self)

    @with_unsupported_dtypes({"2.5.2 and below": ("float16",)}, "paddle")
    def asinh(self, name=None):
        return paddle_frontend.asinh(self)

    @with_supported_dtypes({"2.5.2 and below": ("float32", "float64")}, "paddle")
    def asin(self, name=None):
        return paddle_frontend.asin(self)

    @with_supported_dtypes({"2.5.2 and below": ("float32", "float64")}, "paddle")
    def cosh(self, name=None):
        return paddle_frontend.cosh(self)

    @with_supported_dtypes(
        {
            "2.5.2 and below": (
                "int32",
                "int64",
                "float64",
                "complex128",
                "float32",
                "complex64",
                "bool",
            )
        },
        "paddle",
    )
    def diagonal(self, offset, axis1=0, axis2=1, name=None):
        return paddle_frontend.diagonal(self, offset=offset, axis1=axis1, axis2=axis2)

    @with_supported_dtypes({"2.5.2 and below": ("float32", "float64")}, "paddle")
    def log(self, name=None):
        return paddle_frontend.log(self)

    @with_supported_dtypes({"2.5.2 and below": ("float32", "float64")}, "paddle")
    def sin(self, name=None):
        return paddle_frontend.sin(self)

    @with_supported_dtypes({"2.5.2 and below": ("float32", "float64")}, "paddle")
    def sinh(self, name=None):
        return paddle_frontend.sinh(self)

    @with_supported_dtypes({"2.5.2 and below": ("float32", "float64")}, "paddle")
    def lerp(self, y, weight, name=None):
        return paddle_frontend.lerp(self, y, weight)

    @with_supported_dtypes({"2.5.2 and below": ("float32", "float64")}, "paddle")
    def lerp_(self, y, weight, name=None):
        self.ivy_array = paddle_frontend.lerp(self, y, weight).ivy_array
        return self

    @with_unsupported_dtypes({"2.5.2 and below": ("float16", "bfloat16")}, "paddle")
    def argmax(self, axis=None, keepdim=False, dtype=None, name=None):
        return paddle_frontend.argmax(self, axis=axis, keepdim=keepdim, dtype=dtype)

    @with_unsupported_dtypes({"2.5.2 and below": ("float16", "uint16")}, "paddle")
    def unsqueeze(self, axis=None, name=None):
        return paddle_frontend.Tensor(ivy.expand_dims(self._ivy_array, axis=axis))

    @with_supported_dtypes({"2.5.2 and below": ("float32", "float64")}, "paddle")
    def sqrt(self, name=None):
        return paddle_frontend.sqrt(self)

    @with_supported_dtypes({"2.5.2 and below": ("float32", "float64")}, "paddle")
    def sqrt_(self, name=None):
        self.ivy_array = self.sqrt().ivy_array
        return self

    @with_unsupported_dtypes({"2.5.2 and below": ("bfloat16", "uint16")}, "paddle")
    def zero_(self):
        self.ivy_array = paddle_frontend.zeros_like(self).ivy_array
        return self

    @with_supported_dtypes({"2.5.2 and below": ("float32", "float64")}, "paddle")
    def cos(self, name=None):
        return paddle_frontend.cos(self)

    @with_unsupported_dtypes({"2.5.2 and below": ("float16", "bfloat16")}, "paddle")
    def exp(self, name=None):
        return paddle_frontend.exp(self)

    @with_unsupported_dtypes({"2.5.2 and below": ("float16", "bfloat16")}, "paddle")
    def exp_(self, name=None):
        self.ivy_array = self.exp().ivy_array
        return self

    @with_supported_dtypes({"2.5.2 and below": ("float32", "float64")}, "paddle")
    def erf(self, name=None):
        return paddle_frontend.erf(self)

    @with_unsupported_dtypes({"2.5.2 and below": ("float16", "bfloat16")}, "paddle")
    def subtract(self, y, name=None):
        return paddle_frontend.subtract(self, y)

    @with_unsupported_dtypes(
        {"2.5.2 and below": ("float16", "uint8", "int8", "bool")}, "paddle"
    )
    def subtract_(self, y, name=None):
        self.ivy_array = self.subtract(y).ivy_array
        return self

    @with_unsupported_dtypes({"2.5.2 and below": ("float16", "bfloat16")}, "paddle")
    def log10(self, name=None):
        return paddle_frontend.Tensor(ivy.log10(self._ivy_array))

    @with_unsupported_dtypes({"2.5.2 and below": ("float16", "bfloat16")}, "paddle")
    def argsort(self, axis=-1, descending=False, name=None):
        return paddle_frontend.argsort(self, axis=axis, descending=descending)

    @with_unsupported_dtypes({"2.5.2 and below": ("float16", "bfloat16")}, "paddle")
    def floor(self, name=None):
        return paddle_frontend.floor(self)

    @with_unsupported_dtypes({"2.5.2 and below": ("float16", "bfloat16")}, "paddle")
    def floor_(self):
        self.ivy_array = self.floor().ivy_array
        return self

    @with_supported_dtypes({"2.5.2 and below": ("float32", "float64")}, "paddle")
    def round_(self, name=None):
        self.ivy_array = paddle_frontend.round(self).ivy_array
        return self

    @with_supported_dtypes(
        {"2.5.2 and below": ("float32", "float64", "int32", "int64")}, "paddle"
    )
    def clip(self, min=None, max=None, name=None):
        ivy.utils.assertions.check_all_or_any_fn(
            min,
            max,
            fn=ivy.exists,
            type="any",
            limit=[1, 2],
            message="at most one of min or max can be None",
        )
        if min is None:
            ret = ivy.minimum(self._ivy_array, max)
        elif max is None:
            ret = ivy.maximum(self._ivy_array, min)
        else:
            ret = ivy.clip(self._ivy_array, min, max)
        return paddle_frontend.Tensor(ret)

    @with_supported_dtypes(
        {"2.5.2 and below": ("float32", "float64", "int32", "int64")}, "paddle"
    )
    def clip_(self, min=None, max=None, name=None):
        self._ivy_array = self.clip(min, max).ivy_array
        return self

    @with_supported_dtypes({"2.5.2 and below": ("float32", "float64")}, "paddle")
    def tanh(self, name=None):
        return paddle_frontend.tanh(self)

<<<<<<< HEAD
    @with_supported_dtypes({"2.5.1 and below": ("float32", "float64")}, "paddle")
    def add(self, y, name=None):
        return paddle_frontend.Tensor(ivy.add(self._ivy_array, _to_ivy_array(y)))

    @with_supported_dtypes({"2.5.1 and below": ("float32", "float64")}, "paddle")
=======
    @with_supported_dtypes({"2.5.2 and below": ("float32", "float64")}, "paddle")
>>>>>>> f4627106
    def add_(self, y, name=None):
        self.ivy_array = paddle_frontend.add(self, y).ivy_array
        return self

    @with_supported_dtypes({"2.5.2 and below": ("float32", "float64")}, "paddle")
    def addmm(self, x, y, beta=1.0, alpha=1.0, name=None):
        return paddle_frontend.addmm(self, x, y, beta, alpha)

    @with_supported_dtypes(
        {"2.5.2 and below": ("float16", "float32", "float64", "int32", "int64")},
        "paddle",
    )
    def isinf(self, name=None):
        return paddle_frontend.isinf(self)

    @with_unsupported_dtypes({"2.5.2 and below": ("float16", "uint16")}, "paddle")
    def unsqueeze_(self, axis=None, name=None):
        self.ivy_array = self.unsqueeze(axis=axis).ivy_array
        return self

    @with_supported_dtypes({"2.5.2 and below": ("float32", "float64")}, "paddle")
    def square(self, name=None):
        return paddle_frontend.square(self)

    @with_unsupported_dtypes({"2.5.2 and below": ("float16", "bfloat16")}, "paddle")
    def remainder_(self, y, name=None):
        self.ivy_array = paddle_frontend.remainder(self, y).ivy_array
        return self

    @with_supported_dtypes({"2.5.2 and below": ("float32", "float64")}, "paddle")
    def cholesky(self, upper=False, name=None):
        return paddle_frontend.cholesky(self, upper=upper)

    @with_unsupported_dtypes(
        {"2.5.2 and below": ("float16", "uint16", "int16")}, "paddle"
    )
    def squeeze_(self, axis=None, name=None):
        self.ivy_array = paddle_frontend.squeeze(self, axis=axis).ivy_array
        return self

    @with_unsupported_dtypes({"2.5.2 and below": ("float16", "bfloat16")}, "paddle")
    def multiply(self, y, name=None):
        return paddle_frontend.multiply(self, y)

    @with_supported_dtypes(
        {"2.5.2 and below": ("float16", "float32", "float64", "int32", "int64")},
        "paddle",
    )
    def isfinite(self, name=None):
        return paddle_frontend.isfinite(self)

    @with_supported_dtypes({"2.4.2 and below": ("float16", "bfloat16")}, "paddle")
    def all(self, axis=None, keepdim=False, dtype=None, name=None):
        return paddle_frontend.Tensor(
            ivy.all(self.ivy_array, axis=axis, keepdims=keepdim, dtype=dtype)
        )

    @with_supported_dtypes({"2.5.2 and below": ("float16", "bfloat16")}, "paddle")
    def allclose(self, other, rtol=1e-05, atol=1e-08, equal_nan=False, name=None):
        return paddle_frontend.allclose(
            self, other, rtol=rtol, atol=atol, equal_nan=equal_nan
        )

    @with_unsupported_dtypes({"2.5.2 and below": ("float16", "bfloat16")}, "paddle")
    def sort(self, axis=-1, descending=False, name=None):
        return paddle_frontend.sort(self, axis=axis, descending=descending)

    @with_unsupported_dtypes({"2.5.2 and below": ("float16", "bfloat16")}, "paddle")
    def log1p(self, name=None):
        return paddle_frontend.log1p(self)

    @with_supported_dtypes(
        {
            "2.4.2 and below": (
                "bool",
                "uint8",
                "int8",
                "int16",
                "int32",
                "int64",
            )
        },
        "paddle",
    )
    def bitwise_and(self, y, out=None, name=None):
        return paddle_frontend.bitwise_and(self, y)

    @with_supported_dtypes(
        {
            "2.5.2 and below": (
                "bool",
                "int8",
                "int16",
                "int32",
                "int64",
                "float32",
                "float64",
            )
        },
        "paddle",
    )
    def logical_or(self, y, out=None, name=None):
        return paddle_frontend.logical_or(self, y, out=out)

    @with_supported_dtypes(
        {"2.5.2 and below": ("bool", "uint8", "int8", "int16", "int32", "int64")},
        "paddle",
    )
    def bitwise_xor(self, y, out=None, name=None):
        return paddle_frontend.bitwise_xor(self, y)

    @with_supported_dtypes({"2.5.2 and below": ("float16", "bfloat16")}, "paddle")
    def any(self, axis=None, keepdim=False, name=None):
        return paddle_frontend.any(self, axis=axis, keepdim=keepdim)

    @with_unsupported_dtypes({"2.5.2 and below": "bfloat16"}, "paddle")
    def astype(self, dtype):
        return paddle_frontend.Tensor(ivy.astype(self._ivy_array, dtype))

    @with_supported_dtypes(
        {"2.5.2 and below": ("bool", "uint8", "int8", "int16", "int32", "int64")},
        "paddle",
    )
    def bitwise_not(self, out=None, name=None):
        return paddle_frontend.bitwise_not(self, out=out)

    @with_supported_dtypes(
        {
            "2.5.2 and below": (
                "bool",
                "int8",
                "int16",
                "int32",
                "int64",
            )
        },
        "paddle",
    )
    def bitwise_or(self, y, out=None, name=None):
        return paddle_frontend.bitwise_or(self, y, out=out)

    @with_supported_dtypes(
        {
            "2.5.2 and below": (
                "bool",
                "int8",
                "int16",
                "int32",
                "int64",
                "float32",
                "float64",
            )
        },
        "paddle",
    )
    def logical_xor(self, y, out=None, name=None):
        return paddle_frontend.logical_xor(self, y, out=out)

    @with_supported_dtypes(
        {"2.5.2 and below": ("float16", "float32", "float64", "int32", "int64")},
        "paddle",
    )
    def isnan(self, name=None):
        return paddle_frontend.isnan(self)

    @with_unsupported_dtypes(
        {
            "2.5.2 and below": (
                "bool",
                "uint8",
                "int8",
                "int16",
                "complex64",
                "complex128",
            )
        },
        "paddle",
    )
    def greater_than(self, y, name=None):
        return paddle_frontend.greater_than(self, y)

    @with_supported_dtypes({"2.5.2 and below": ("float32", "float64")}, "paddle")
    def rsqrt(self, name=None):
        return paddle_frontend.rsqrt(self)

    @with_supported_dtypes({"2.5.2 and below": ("float32", "float64")}, "paddle")
    def rsqrt_(self, name=None):
        self.ivy_array = self.rsqrt().ivy_array
        return self

    @with_supported_dtypes({"2.5.2 and below": ("float32", "float64")}, "paddle")
    def reciprocal(self, name=None):
        return paddle_frontend.reciprocal(self)

    @with_supported_dtypes(
        {
            "2.5.2 and below": (
                "bool",
                "int8",
                "int16",
                "int32",
                "int64",
                "float32",
                "float64",
            )
        },
        "paddle",
    )
    def logical_and(self, y, out=None, name=None):
        return paddle_frontend.logical_and(self, y, out=out)

    @with_supported_dtypes({"2.5.2 and below": ("float32", "float64")}, "paddle")
    def divide(self, y, name=None):
        return paddle_frontend.divide(self, y)

    @with_supported_dtypes(
        {"2.5.2 and below": ("float32", "float64", "complex64", "complex128")},
        "paddle",
    )
    def eigvals(self, name=None):
        return paddle_frontend.eigvals(self)

    @with_unsupported_dtypes(
        {
            "2.5.2 and below": (
                "bool",
                "uint8",
                "int8",
                "int16",
                "complex64",
                "complex128",
            )
        },
        "paddle",
    )
    def less_than(self, y, name=None):
        return paddle_frontend.less_than(self, y)

    @with_unsupported_dtypes({"2.5.2 and below": ("float16", "bfloat16")}, "paddle")
    def cumprod(self, dim=None, dtype=None, name=None):
        return paddle_frontend.cumprod(self, dim=dim, dtype=dtype)

    @with_unsupported_dtypes({"2.5.2 and below": ("float16", "bfloat16")}, "paddle")
    def cumsum(self, axis=None, dtype=None, name=None):
        return paddle_frontend.Tensor(
            ivy.cumsum(self._ivy_array, axis=axis, dtype=dtype)
        )

    @with_supported_dtypes(
        {"2.5.2 and below": ("complex64", "complex128", "float32", "float64")},
        "paddle",
    )
    def angle(self, name=None):
        return paddle_frontend.angle(self)

    @with_unsupported_dtypes(
        {
            "2.5.2 and below": (
                "uint8",
                "int8",
                "int16",
                "complex64",
                "complex128",
            )
        },
        "paddle",
    )
    def equal(self, y, name=None):
        return paddle_frontend.equal(self, y)

    @with_unsupported_dtypes({"2.5.2 and below": ("float16", "bfloat16")}, "paddle")
    def rad2deg(self, name=None):
        return paddle_frontend.rad2deg(self)

    @with_unsupported_dtypes(
        {
            "2.5.2 and below": (
                "uint8",
                "int8",
                "int16",
                "float16",
                "complex64",
                "complex128",
            )
        },
        "paddle",
    )
    def equal_all(self, y, name=None):
        return paddle_frontend.equal_all(self, y)

    @with_supported_dtypes({"2.5.2 and below": ("float32", "float64")}, "paddle")
    def maximum(self, other, name=None):
        return paddle_frontend.maximum(self, other)

    @with_unsupported_dtypes({"2.5.2 and below": "bfloat16"}, "paddle")
    def fmax(self, y, name=None):
        return paddle_frontend.fmax(self, y)

    @with_unsupported_dtypes({"2.5.2 and below": "bfloat16"}, "paddle")
    def fmin(self, y, name=None):
        return paddle_frontend.fmin(self, y)

    @with_supported_dtypes(
        {"2.5.2 and below": ("float32", "float64", "int32", "int64")}, "paddle"
    )
    def minimum(self, y, name=None):
        return paddle_frontend.minimum(self, y)

    @with_supported_dtypes(
        {"2.5.2 and below": ("float32", "float64", "int32", "int64")}, "paddle"
    )
    def max(self, axis=None, keepdim=False, name=None):
        return paddle_frontend.max(self, axis=axis, keepdim=keepdim)

    @with_unsupported_dtypes({"2.5.2 and below": ("float16", "bfloat16")}, "paddle")
    def deg2rad(self, name=None):
        return paddle_frontend.deg2rad(self)

    @with_supported_dtypes({"2.5.2 and below": ("float32", "float64")}, "paddle")
    def digamma(self, name=None):
        return paddle_frontend.digamma(self)

    @with_supported_dtypes(
        {"2.5.2 and below": ("float32", "float64", "int32", "int64", "bool")}, "paddle"
    )
    def rot90(self, k=1, axes=(0, 1), name=None):
        return paddle_frontend.rot90(self, k=k, axes=axes)

    @with_supported_dtypes(
        {"2.5.2 and below": ("complex64", "complex128")},
        "paddle",
    )
    def imag(self, name=None):
        return paddle_frontend.imag(self)

    def is_tensor(self):
        return paddle_frontend.is_tensor(self)

    @with_supported_dtypes(
        {
            "2.5.2 and below": (
                "float32",
                "float64",
            )
        },
        "paddle",
    )
    def isclose(self, y, rtol=1e-05, atol=1e-08, equal_nan=False, name=None):
        return paddle_frontend.isclose(
            self, y, rtol=rtol, atol=atol, equal_nan=equal_nan
        )

    @with_supported_dtypes({"2.5.2 and below": ("int32", "int64")}, "paddle")
    def floor_divide(self, y, name=None):
        return paddle_frontend.floor_divide(self, y)

    @with_supported_dtypes({"2.5.2 and below": ("int32", "int64")}, "paddle")
    def mod(self, y, name=None):
        return paddle_frontend.Tensor(ivy.fmod(self._ivy_array, _to_ivy_array(y)))

    @with_supported_dtypes(
        {"2.5.2 and below": ("float32", "float64", "int32", "int64")}, "paddle"
    )
    def floor_mod(self, y, name=None):
        return paddle_frontend.remainder(self, y)

    # cond
    @with_supported_dtypes({"2.5.2 and below": ("float32", "float64")}, "paddle")
    def cond(self, p=None, name=None):
        return paddle_frontend.cond(self, p=p, name=name)

    @with_unsupported_dtypes({"2.4.2 and below": ("int16", "float16")}, "paddle")
    def conj(self, name=None):
        return paddle_frontend.conj(self)

    @with_supported_dtypes({"2.5.2 and below": ("float32", "float64")}, "paddle")
    def log2(self, name=None):
        return paddle_frontend.log2(self)

    @with_unsupported_dtypes(
        {"2.4.2 and below": ("float32", "float64", "int32", "int64")}, "paddle"
    )
    def neg(self, name=None):
        return paddle_frontend.neg(self)

    @with_supported_dtypes(
        {
            "2.5.2 and below": (
                "bool",
                "int8",
                "int16",
                "int32",
                "int64",
                "float32",
                "float64",
            )
        },
        "paddle",
    )
    def logical_not(self, out=None, name=None):
        return paddle_frontend.logical_not(self)

    @with_unsupported_dtypes({"2.5.2 and below": ("float16", "bfloat16")}, "paddle")
    def sign(self, name=None):
        return paddle_frontend.sign(self)

    @with_supported_dtypes({"2.5.2 and below": ("float32", "float64")}, "paddle")
    def var(self, axis=None, unbiased=True, keepdim=False, name=None):
        return paddle_frontend.var(self, axis=axis, unbiased=unbiased, keepdim=keepdim)

    @with_unsupported_dtypes({"2.5.2 and below": ("float16", "bfloat16")}, "paddle")
    def sgn(self, name=None):
        return paddle_frontend.sgn(self)

    def tolist(self):
        return paddle_frontend.Tensor(ivy.to_list(self._ivy_array))

    @with_supported_dtypes(
        {"2.5.2 and below": ("float32", "float64", "int32", "int64")},
        "paddle",
    )
    def min(self, axis=None, keepdim=False, name=None):
        return paddle_frontend.min(self, axis=axis, keepdim=keepdim)

    @with_supported_dtypes(
        {"2.5.2 and below": ("int32", "int64", "float32", "float64")}, "paddle"
    )
    def pow(self, y, name=None):
        return paddle_frontend.pow(self, y)

    @with_supported_dtypes(
        {"2.5.2 and below": ("float32", "float64", "int32", "int64")}, "paddle"
    )
    def prod(self, axis=None, keepdim=False, dtype=None, name=None):
        return paddle_frontend.Tensor(
            ivy.prod(self._ivy_array, axis=axis, keepdims=keepdim, dtype=dtype)
        )

    @with_supported_dtypes({"2.5.2 and below": ("float32", "float64")}, "paddle")
    def atan(self, name=None):
        return paddle_frontend.atan(self)

    @with_supported_dtypes({"2.5.2 and below": ("float32", "float64")}, "paddle")
    def atanh(self, name=None):
        return paddle_frontend.atanh(self)

    @with_supported_dtypes({"2.5.2 and below": ("float32", "float64")}, "paddle")
    def std(self, axis=None, unbiased=True, keepdim=False, name=None):
        return paddle_frontend.std(self, axis=axis, unbiased=unbiased, keepdim=keepdim)

    @with_supported_dtypes(
        {"2.5.2 and below": ("int32", "int64", "float32", "float64")}, "paddle"
    )
    def trunc(self, name=None):
        return paddle_frontend.trunc(self)

    @with_supported_dtypes({"2.5.2 and below": ("complex64", "complex128")}, "paddle")
    def as_real(self, name=None):
        if not ivy.is_complex_dtype(self._ivy_array):
            raise ivy.exceptions.IvyError(
                "as_real is only supported for complex tensors"
            )
        re_part = ivy.real(self._ivy_array)
        im_part = ivy.imag(self._ivy_array)
        return paddle_frontend.Tensor(ivy.stack((re_part, im_part), axis=-1))

    @with_supported_dtypes({"2.5.2 and below": ("float32", "float64")}, "paddle")
    def stanh(self, scale_a=0.67, scale_b=1.7159, name=None):
        return paddle_frontend.stanh(self, scale_a=scale_a, scale_b=scale_b)

    @with_supported_dtypes(
        {"2.5.2 and below": ("int32", "int64", "float32", "float64")}, "paddle"
    )
    def trace(self, offset=0, axis1=0, axis2=1, name=None):
        return paddle_frontend.Tensor(
            ivy.trace(self._ivy_array, offset=offset, axis1=axis1, axis2=axis2)
        )

    @with_supported_dtypes(
        {
            "2.5.2 and below": (
                "float32",
                "float64",
                "int16",
                "int32",
                "int64",
                "uint8",
            )
        },
        "paddle",
    )
    def argmin(self, axis=None, keepdim=False, dtype=None, name=None):
        return paddle_frontend.argmin(self, axis=axis, keepdim=keepdim, dtype=dtype)

    @with_supported_dtypes(
        {"2.5.2 and below": ("float32", "float64", "int32", "int64")},
        "paddle",
    )
    def topk(self, k, axis=None, largest=True, sorted=True, name=None):
        return paddle_frontend.topk(self, k, axis=axis, largest=largest, sorted=sorted)

    @with_unsupported_dtypes({"2.5.2 and below": ("float16", "bfloat16")}, "paddle")
    def remainder(self, y, name=None):
        return paddle_frontend.remainder(self, y)

    def is_floating_point(self):
        return paddle_frontend.is_floating_point(self)

    @with_supported_dtypes({"2.5.2 and below": ("float32", "float64")}, "paddle")
    def tanh_(self, name=None):
        y = self.tanh(self)
        return ivy.inplace_update(self, y)

    @with_supported_dtypes({"2.5.2 and below": ("float32", "float64")}, "paddle")
    def reciprocal_(self, name=None):
        y = self.reciprocal(self)
        return ivy.inplace_update(self, y)

    @with_unsupported_dtypes(
        {"2.5.2 and below": ("complex", "uint8", "uint16")}, "paddle"
    )
    def numpy(self):
        return self.ivy_array.to_numpy()

    @with_unsupported_dtypes({"2.5.2 and below": ("float16", "bfloat16")}, "paddle")
    def nonzero(self):
        return paddle_frontend.nonzero(self)

    @with_supported_dtypes({"2.5.2 and below": ("float32", "float64")}, "paddle")
    def inner(self, y, name=None):
        return paddle_frontend.inner(self, y, name)

    @with_supported_dtypes({"2.5.2 and below": ("float32", "float64")}, "paddle")
    def mean(self, axis=None, keepdim=False, name=None):
        return paddle_frontend.mean(self, axis=axis, keepdim=keepdim)

    @with_supported_dtypes({"2.5.2 and below": ("float32", "float64")}, "paddle")
    def as_complex(self, name=None):
        if self.ivy_array.shape[-1] != 2:
            raise ivy.exceptions.IvyError(
                "The size of the last dimension of tensor does not equals 2"
            )
        dtype = (
            ivy.complex64 if ivy.dtype(self.ivy_array) == "float32" else ivy.complex128
        )
        re_part = self.ivy_array[..., 0]
        im_part = ivy.multiply(1j, self.ivy_array[..., 1])
        value = paddle_frontend.Tensor(ivy.add(re_part, im_part).astype(dtype))
        return value

    @with_supported_dtypes(
        {"2.5.2 and below": ("int32", "int64", "float32", "float64", "bool")}, "paddle"
    )
    def not_equal(self, y, name=None):
        return paddle_frontend.not_equal(self._ivy_array, y)

    @with_supported_dtypes(
        {"2.5.2 and below": ("float32", "float64", "int32", "int64")}, "paddle"
    )
    def less_equal(self, y, name=None):
        return paddle_frontend.less_equal(self._ivy_array, y)

    @with_supported_dtypes({"2.5.2 and below": ("complex64", "complex128")}, "paddle")
    def real(self, name=None):
        return paddle_frontend.real(self._ivy_array)

    @with_unsupported_dtypes({"2.5.2 and below": ("float16", "bfloat16")}, "paddle")
    def t(self, name=None):
        axes = list(range(len(self.ivy_array.shape)))[::-1]
        return ivy.permute_dims(self.ivy_array, axes=axes)

    @with_supported_dtypes(
        {
            "2.5.2 and below": (
                "bool",
                "float16",
                "float32",
                "float64",
                "int32",
                "int64",
                "uint8",
            )
        },
        "paddle",
    )
    def cast(self, dtype):
        return paddle_frontend.cast(self, dtype)

    @with_unsupported_dtypes({"2.5.2 and below": ("float16", "bfloat16")}, "paddle")
    def bmm(self, y, transpose_x=False, transpose_y=False, name=None):
        return paddle_frontend.bmm(self, y, transpose_x, transpose_y)

    @with_supported_dtypes(
        {"2.5.2 and below": ("float16", "float32", "float64", "int32", "int64")},
        "paddle",
    )
    def fill_(self, value):
        filled_tensor = paddle_frontend.full_like(self, value)
        return ivy.inplace_update(self, filled_tensor)

    @with_supported_dtypes(
        {
            "2.5.2 and below": (
                "bool",
                "int32",
                "int64",
                "float16",
                "float32",
                "float64",
            )
        },
        "paddle",
    )
    def unbind(self, axis=0):
        return paddle_frontend.unbind(self._ivy_array, axis=axis)

    @with_supported_dtypes(
        {
            "2.5.2 and below": (
                "bool",
                "int32",
                "int64",
                "float16",
                "float32",
                "float64",
            )
        },
        "paddle",
    )
    def unique_consecutive(self, axis=0):
        return paddle_frontend.unique_consecutive(self._ivy_array, axis=axis)

    def cpu(self):
        self.ivy_array = ivy.to_device(self.ivy_array, ivy.as_ivy_dev("cpu"))
        return self

    @with_unsupported_dtypes(
        {"2.5.2 and below": ("int16", "complex64", "complex128")},
        "paddle",
    )
    def split(self, num_or_sections, axis=0, name=None):
        return paddle_frontend.split(self._ivy_array, num_or_sections, axis, name)

    @with_supported_dtypes(
        {"2.5.2 and below": ("float32", "float64", "int32", "int64")}, "paddle"
    )
    def frac(self, name=None):
        return paddle_frontend.frac(self._ivy_array)

    @with_unsupported_dtypes({"2.5.2 and below": ("float16", "bfloat16")}, "paddle")
    def gather(self, y, name=None):
        return paddle_frontend.gather(self, y)

    def is_complex(self):
        return paddle_frontend.is_complex(self)

    @with_unsupported_dtypes(
        {"2.5.2 and below": ("float16", "uint8", "int8", "bool")}, "paddle"
    )
    def gather_(self, y, name=None):
        res = self.gather(self, y)
        return ivy.inplace_update(self, res)

    @with_supported_dtypes(
        {"2.5.2 and below": ("float32", "float64", "int32", "int64")}, "paddle"
    )
    def heaviside(self, y, name=None):
        return paddle_frontend.heaviside(self, y)

    @with_supported_dtypes(
        {"2.5.2 and below": ("bool", "int32", "int64", "float32", "float64")}, "paddle"
    )
    def expand(self, shape, name=None):
        return paddle_frontend.expand(self._ivy_array, shape)

    @with_supported_device_and_dtypes(
        {
            "2.5.2 and below": {
                "cpu": (
                    "bool",
                    "int32",
                    "int64",
                    "float32",
                    "float64",
                    "complex64",
                    "complex128",
                )
            }
        },
        "paddle",
    )
    def tile(self, repeat_times):
        return paddle_frontend.Tensor(ivy.tile(self._ivy_array, repeats=repeat_times))

    @with_supported_dtypes(
        {
            "2.5.2 and below": (
                "bool",
                "float16",
                "float32",
                "float64",
                "int8",
                "int16",
                "int32",
                "int64",
            )
        },
        "paddle",
    )
    def chunk(self, chunks, axis=0, name=None):
        return paddle_frontend.split(self._ivy_array, num_or_sections=chunks, axis=axis)<|MERGE_RESOLUTION|>--- conflicted
+++ resolved
@@ -420,15 +420,11 @@
     def tanh(self, name=None):
         return paddle_frontend.tanh(self)
 
-<<<<<<< HEAD
-    @with_supported_dtypes({"2.5.1 and below": ("float32", "float64")}, "paddle")
+    @with_supported_dtypes({"2.5.2 and below": ("float32", "float64")}, "paddle")
     def add(self, y, name=None):
         return paddle_frontend.Tensor(ivy.add(self._ivy_array, _to_ivy_array(y)))
 
-    @with_supported_dtypes({"2.5.1 and below": ("float32", "float64")}, "paddle")
-=======
-    @with_supported_dtypes({"2.5.2 and below": ("float32", "float64")}, "paddle")
->>>>>>> f4627106
+    @with_supported_dtypes({"2.5.2 and below": ("float32", "float64")}, "paddle")
     def add_(self, y, name=None):
         self.ivy_array = paddle_frontend.add(self, y).ivy_array
         return self
