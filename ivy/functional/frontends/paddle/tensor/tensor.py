--- conflicted
+++ resolved
@@ -724,7 +724,6 @@
     def trunc(self, name=None):
         return paddle_frontend.Tensor(ivy.trunc(self._ivy_array))
 
-<<<<<<< HEAD
     @with_supported_dtypes({"2.5.1 and below": ("complex64", "complex128")}, "paddle")
     def as_real(self, name=None):
         if not ivy.is_complex_dtype(self._ivy_array):
@@ -734,7 +733,7 @@
         re_part = ivy.real(self._ivy_array)
         im_part = ivy.imag(self._ivy_array)
         return ivy.stack((re_part, im_part), axis=-1)
-=======
+
     @with_supported_dtypes({"2.5.1 and below": ("float32", "float64")}, "paddle")
     def stanh(self, scale_a=0.67, scale_b=1.7159, name=None):
         return paddle_frontend.stanh(self, scale_a=scale_a, scale_b=scale_b)
@@ -746,7 +745,6 @@
         return paddle_frontend.Tensor(
             ivy.trace(self._ivy_array, offset=offset, axis1=axis1, axis2=axis2)
         )
->>>>>>> 476d591b
 
     @with_supported_dtypes(
         {"2.5.1 and below": ("float32", "float64", "int16", "int32", "int64", "uint8")},
