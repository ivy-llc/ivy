# local
import ivy
import ivy.functional.frontends.paddle as paddle_frontend
from ivy.func_wrapper import (
    with_supported_dtypes,
    with_unsupported_dtypes,
)
from ivy.functional.frontends.paddle.func_wrapper import _to_ivy_array


class Tensor:
    def __init__(self, array, dtype=None, place="cpu", stop_gradient=True):
        self._ivy_array = (
            ivy.array(array, dtype=dtype, device=place)
            if not isinstance(array, ivy.Array)
            else array
        )
        self._dtype = dtype
        self._place = place
        self._stop_gradient = stop_gradient

    def __repr__(self):
        return (
            str(self._ivy_array.__repr__())
            .replace("ivy.array", "ivy.frontends.paddle.Tensor")
            .replace("dev", "place")
        )

    # Properties #
    # ---------- #

    @property
    def ivy_array(self):
        return self._ivy_array

    @property
    def place(self):
        return self.ivy_array.device

    @property
    def dtype(self):
        return self._ivy_array.dtype

    @property
    def shape(self):
        return self._ivy_array.shape

    @property
    def ndim(self):
        return self.dim()

    # Setters #
    # --------#

    @ivy_array.setter
    def ivy_array(self, array):
        self._ivy_array = (
            ivy.array(array) if not isinstance(array, ivy.Array) else array
        )

    # Special Methods #
    # -------------------#

    def __getitem__(self, item):
        ivy_args = ivy.nested_map([self, item], _to_ivy_array)
        ret = ivy.get_item(*ivy_args)
        return paddle_frontend.Tensor(ret)

    def __setitem__(self, item, value):
        raise ivy.utils.exceptions.IvyException(
            "ivy.functional.frontends.paddle.Tensor object doesn't support assignment"
        )

    def __iter__(self):
        if self.ndim == 0:
            raise TypeError("iteration over a 0-d tensor not supported")
        for i in range(self.shape[0]):
            yield self[i]

    # Instance Methods #
    # ---------------- #

    def reshape(self, *args, shape=None):
        if args and shape:
            raise TypeError("reshape() got multiple values for argument 'shape'")
        if shape is not None:
            return paddle_frontend.reshape(self._ivy_array, shape)
        if args:
            if isinstance(args[0], (tuple, list)):
                shape = args[0]
                return paddle_frontend.reshape(self._ivy_array, shape)
            else:
                return paddle_frontend.reshape(self._ivy_array, args)
        return paddle_frontend.reshape(self._ivy_array)

    def dim(self):
        return self.ivy_array.ndim

    @with_unsupported_dtypes({"2.5.1 and below": ("float16", "bfloat16")}, "paddle")
    def abs(self):
        return paddle_frontend.abs(self)

    @with_unsupported_dtypes({"2.5.1 and below": ("float16", "bfloat16")}, "paddle")
    def acosh(self, name=None):
        return paddle_frontend.Tensor(ivy.acosh(self._ivy_array))

    @with_unsupported_dtypes({"2.5.1 and below": ("float16", "bfloat16")}, "paddle")
    def ceil(self):
        return paddle_frontend.ceil(self)

    @with_supported_dtypes({"2.5.1 and below": ("float32", "float64")}, "paddle")
    def ceil_(self):
        self.ivy_array = self.ceil().ivy_array
        return self

    @with_unsupported_dtypes({"2.5.1 and below": ("complex", "int8")}, "paddle")
    def numel(self):
        return paddle_frontend.numel(self)

    @with_unsupported_dtypes({"2.5.1 and below": ("float16",)}, "paddle")
    def asinh(self, name=None):
        return paddle_frontend.Tensor(ivy.asinh(self._ivy_array))

    @with_supported_dtypes({"2.5.1 and below": ("float32", "float64")}, "paddle")
    def asin(self, name=None):
        return paddle_frontend.Tensor(ivy.asin(self._ivy_array))

    @with_supported_dtypes({"2.5.1 and below": ("float32", "float64")}, "paddle")
    def cosh(self, name=None):
        return paddle_frontend.Tensor(ivy.cosh(self._ivy_array))

    @with_supported_dtypes({"2.5.1 and below": ("float32", "float64")}, "paddle")
    def log(self, name=None):
        return paddle_frontend.Tensor(ivy.log(self._ivy_array))

    @with_supported_dtypes({"2.5.1 and below": ("float32", "float64")}, "paddle")
    def sin(self, name=None):
        return paddle_frontend.Tensor(ivy.sin(self._ivy_array))

    @with_supported_dtypes({"2.5.1 and below": ("float32", "float64")}, "paddle")
    def sinh(self, name=None):
        return paddle_frontend.Tensor(ivy.sinh(self._ivy_array))

    @with_supported_dtypes({"2.5.1 and below": ("float32", "float64")}, "paddle")
    def lerp_(self, y, weight, name=None):
        self.ivy_array = paddle_frontend.lerp(self, y, weight).ivy_array
        return self

    @with_unsupported_dtypes({"2.5.1 and below": ("float16", "bfloat16")}, "paddle")
    def argmax(self, axis=None, keepdim=False, dtype=None, name=None):
        return paddle_frontend.Tensor(
            ivy.argmax(self._ivy_array, axis=axis, keepdims=keepdim, dtype=dtype)
        )

    @with_unsupported_dtypes({"2.5.1 and below": ("float16", "uint16")}, "paddle")
    def unsqueeze(self, axis=None, name=None):
        return paddle_frontend.Tensor(ivy.expand_dims(self._ivy_array, axis=axis))

    @with_supported_dtypes({"2.5.1 and below": ("float32", "float64")}, "paddle")
    def sqrt(self, name=None):
        return paddle_frontend.Tensor(ivy.sqrt(self._ivy_array))

    @with_supported_dtypes({"2.5.1 and below": ("float32", "float64")}, "paddle")
    def sqrt_(self, name=None):
        self.ivy_array = self.sqrt().ivy_array
        return self

    @with_unsupported_dtypes({"2.5.1 and below": ("bfloat16", "uint16")}, "paddle")
    def zero_(self):
        self.ivy_array = paddle_frontend.Tensor(
            ivy.zeros_like(self._ivy_array)
        ).ivy_array
        return self

    @with_supported_dtypes({"2.5.1 and below": ("float32", "float64")}, "paddle")
    def cos(self, name=None):
        return paddle_frontend.Tensor(ivy.cos(self._ivy_array))

    @with_unsupported_dtypes({"2.5.1 and below": ("float16", "bfloat16")}, "paddle")
    def exp(self, name=None):
        return paddle_frontend.Tensor(ivy.exp(self._ivy_array))

    @with_unsupported_dtypes({"2.5.1 and below": ("float16", "bfloat16")}, "paddle")
    def exp_(self, name=None):
        self.ivy_array = self.exp().ivy_array
        return self

    @with_supported_dtypes({"2.5.1 and below": ("float32", "float64")}, "paddle")
    def erf(self, name=None):
        return paddle_frontend.Tensor(ivy.erf(self._ivy_array))

    @with_unsupported_dtypes({"2.5.1 and below": ("float16", "bfloat16")}, "paddle")
    def subtract(self, y, name=None):
        return paddle_frontend.Tensor(ivy.subtract(self._ivy_array, _to_ivy_array(y)))

    @with_unsupported_dtypes(
        {"2.5.1 and below": ("float16", "uint8", "int8", "bool")}, "paddle"
    )
    def subtract_(self, y, name=None):
        self.ivy_array = self.subtract(y).ivy_array
        return self

    @with_unsupported_dtypes({"2.5.1 and below": ("float16", "bfloat16")}, "paddle")
    def log10(self, name=None):
        return paddle_frontend.Tensor(ivy.log10(self._ivy_array))

    @with_unsupported_dtypes({"2.5.1 and below": ("float16", "bfloat16")}, "paddle")
    def argsort(self, axis=-1, descending=False, name=None):
        return paddle_frontend.Tensor(
            ivy.argsort(self._ivy_array, axis=axis, descending=descending)
        )

    @with_unsupported_dtypes({"2.5.1 and below": ("float16", "bfloat16")}, "paddle")
    def floor(self, name=None):
        return paddle_frontend.Tensor(ivy.floor(self._ivy_array))

    @with_unsupported_dtypes({"2.5.1 and below": ("float16", "bfloat16")}, "paddle")
    def floor_(self):
        self.ivy_array = self.floor().ivy_array
        return self

    @with_supported_dtypes(
        {"2.5.1 and below": ("float32", "float64", "int32", "int64")}, "paddle"
    )
    def clip(self, min=None, max=None, name=None):
        ivy.utils.assertions.check_all_or_any_fn(
            min,
            max,
            fn=ivy.exists,
            type="any",
            limit=[1, 2],
            message="at most one of min or max can be None",
        )
        if min is None:
            ret = ivy.minimum(self._ivy_array, max)
        elif max is None:
            ret = ivy.maximum(self._ivy_array, min)
        else:
            ret = ivy.clip(self._ivy_array, min, max)
        return paddle_frontend.Tensor(ret)

    @with_supported_dtypes(
        {"2.5.1 and below": ("float32", "float64", "int32", "int64")}, "paddle"
    )
    def clip_(self, min=None, max=None, name=None):
        ivy.utils.assertions.check_all_or_any_fn(
            min,
            max,
            fn=ivy.exists,
            type="any",
            limit=[1, 2],
            message="at most one of min or max can be None",
        )
        if min is None:
            self._ivy_array = ivy.minimum(self._ivy_array, max)
        elif max is None:
            self._ivy_array = ivy.maximum(self._ivy_array, min)
        else:
            self._ivy_array = ivy.clip(self._ivy_array, min, max)
        return self

    @with_supported_dtypes({"2.5.1 and below": ("float32", "float64")}, "paddle")
    def tanh(self, name=None):
        return paddle_frontend.Tensor(ivy.tanh(self._ivy_array))

    @with_supported_dtypes({"2.5.1 and below": ("float32", "float64")}, "paddle")
    def add_(self, y, name=None):
        self.ivy_array = paddle_frontend.Tensor(
            ivy.add(self._ivy_array, _to_ivy_array(y))
        ).ivy_array
        return self

    @with_supported_dtypes(
        {"2.5.1 and below": ("float16", "float32", "float64", "int32", "int64")},
        "paddle",
    )
    def isinf(self, name=None):
        return paddle_frontend.Tensor(ivy.isinf(self._ivy_array))

    @with_unsupported_dtypes({"2.5.1 and below": ("float16", "uint16")}, "paddle")
    def unsqueeze_(self, axis=None, name=None):
        self.ivy_array = paddle_frontend.Tensor(
            ivy.expand_dims(self._ivy_array, axis=axis)
        ).ivy_array
        return self

    @with_supported_dtypes({"2.5.1 and below": ("float32", "float64")}, "paddle")
    def square(self, name=None):
        return paddle_frontend.Tensor(ivy.square(self._ivy_array))

    @with_unsupported_dtypes({"2.5.1 and below": ("float16", "bfloat16")}, "paddle")
    def remainder_(self, y, name=None):
        self.ivy_array = paddle_frontend.Tensor(
            ivy.remainder(self._ivy_array, _to_ivy_array(y))
        ).ivy_array
        return self

    @with_supported_dtypes({"2.5.1 and below": ("float32", "float64")}, "paddle")
    def cholesky(self, upper=False, name=None):
        return paddle_frontend.Tensor(ivy.cholesky(self._ivy_array, upper=upper))

    @with_unsupported_dtypes(
        {"2.5.1 and below": ("float16", "uint16", "int16")}, "paddle"
    )
    def squeeze_(self, axis=None, name=None):
        if isinstance(axis, int) and self.ndim > 0:
            if self.shape[axis] > 1:
                return self
        if len(self.shape) == 0:
            return self
        self.ivy_array = paddle_frontend.Tensor(
            ivy.squeeze(self._ivy_array, axis=axis)
        ).ivy_array
        return self

    @with_unsupported_dtypes({"2.5.1 and below": ("float16", "bfloat16")}, "paddle")
    def multiply(self, y, name=None):
        return paddle_frontend.multiply(self, y)

    @with_supported_dtypes(
        {"2.5.1 and below": ("float16", "float32", "float64", "int32", "int64")},
        "paddle",
    )
    def isfinite(self, name=None):
        return paddle_frontend.Tensor(ivy.isfinite(self._ivy_array))

    @with_supported_dtypes({"2.4.2 and below": ("float16", "bfloat16")}, "paddle")
    def all(self, axis=None, keepdim=False, dtype=None, name=None):
        return paddle_frontend.Tensor(
            ivy.all(self.ivy_array, axis=axis, keepdims=keepdim, dtype=dtype)
        )

    @with_supported_dtypes({"2.5.1 and below": ("float16", "bfloat16")}, "paddle")
    def allclose(self, other, rtol=1e-05, atol=1e-08, equal_nan=False, name=None):
        return paddle_frontend.Tensor(
            ivy.allclose(
                self._ivy_array, other, rtol=rtol, atol=atol, equal_nan=equal_nan
            )
        )

    @with_unsupported_dtypes({"2.5.1 and below": ("float16", "bfloat16")}, "paddle")
    def sort(self, axis=-1, descending=False, name=None):
        return paddle_frontend.Tensor(
            ivy.sort(self._ivy_array, axis=axis, descending=descending)
        )

    @with_unsupported_dtypes({"2.5.1 and below": ("float16", "bfloat16")}, "paddle")
    def log1p(self, name=None):
        return ivy.log1p(self._ivy_array)

    @with_supported_dtypes(
        {
            "2.4.2 and below": (
                "bool",
                "uint8",
                "int8",
                "int16",
                "int32",
                "int64",
            )
        },
        "paddle",
    )
    def bitwise_and(self, y, out=None, name=None):
        return paddle_frontend.bitwise_and(self, y)

    @with_supported_dtypes(
        {
            "2.5.1 and below": (
                "bool",
                "int8",
                "int16",
                "int32",
                "int64",
                "float32",
                "float64",
            )
        },
        "paddle",
    )
    def logical_or(self, y, out=None, name=None):
        return paddle_frontend.logical_or(self, y, out=out)

    @with_supported_dtypes(
        {"2.5.1 and below": ("bool", "uint8", "int8", "int16", "int32", "int64")},
        "paddle",
    )
    def bitwise_xor(self, y, out=None, name=None):
        return paddle_frontend.bitwise_xor(self, y)

    @with_supported_dtypes({"2.5.1 and below": ("float16", "bfloat16")}, "paddle")
    def any(self, axis=None, keepdim=False, name=None):
        return paddle_frontend.Tensor(
            ivy.any(self._ivy_array, axis=axis, keepdims=keepdim)
        )

    @with_unsupported_dtypes({"2.5.1 and below": "bfloat16"}, "paddle")
    def astype(self, dtype):
        return paddle_frontend.Tensor(ivy.astype(self._ivy_array, dtype))

    @with_supported_dtypes(
        {"2.5.1 and below": ("bool", "uint8", "int8", "int16", "int32", "int64")},
        "paddle",
    )
    def bitwise_not(self, out=None, name=None):
        return paddle_frontend.Tensor(ivy.bitwise_invert(self._ivy_array, out=out))

    @with_supported_dtypes(
        {
            "2.5.1 and below": (
                "bool",
                "int8",
                "int16",
                "int32",
                "int64",
            )
        },
        "paddle",
    )
    def bitwise_or(self, y, out=None, name=None):
        return paddle_frontend.bitwise_or(self, y, out=out)

    @with_supported_dtypes(
        {
            "2.5.1 and below": (
                "bool",
                "int8",
                "int16",
                "int32",
                "int64",
                "float32",
                "float64",
            )
        },
        "paddle",
    )
    def logical_xor(self, y, out=None, name=None):
        return paddle_frontend.logical_xor(self, y, out=out)

    @with_supported_dtypes(
        {"2.5.1 and below": ("float16", "float32", "float64", "int32", "int64")},
        "paddle",
    )
    def isnan(self, name=None):
        return paddle_frontend.isnan(self)

    @with_unsupported_dtypes(
        {
            "2.5.1 and below": (
                "bool",
                "uint8",
                "int8",
                "int16",
                "complex64",
                "complex128",
            )
        },
        "paddle",
    )
    def greater_than(self, y, name=None):
        return paddle_frontend.greater_than(self, y)

    @with_supported_dtypes({"2.5.1 and below": ("float32", "float64")}, "paddle")
    def rsqrt(self, name=None):
        return paddle_frontend.Tensor(ivy.reciprocal(ivy.sqrt(self._ivy_array)))

    @with_supported_dtypes({"2.5.1 and below": ("float32", "float64")}, "paddle")
    def rsqrt_(self, name=None):
        self.ivy_array = self.rsqrt().ivy_array
        return self

    @with_supported_dtypes({"2.5.1 and below": ("float32", "float64")}, "paddle")
    def reciprocal(self, name=None):
        return paddle_frontend.reciprocal(self)

    @with_supported_dtypes(
        {
            "2.5.1 and below": (
                "bool",
                "int8",
                "int16",
                "int32",
                "int64",
                "float32",
                "float64",
            )
        },
        "paddle",
    )
    def logical_and(self, y, out=None, name=None):
        return paddle_frontend.logical_and(self, y, out=out)

    @with_supported_dtypes({"2.5.1 and below": ("float32", "float64")}, "paddle")
    def divide(self, y, name=None):
        return paddle_frontend.divide(self, y)

    @with_unsupported_dtypes(
        {
            "2.5.1 and below": (
                "bool",
                "uint8",
                "int8",
                "int16",
                "complex64",
                "complex128",
            )
        },
        "paddle",
    )
    def less_than(self, y, name=None):
        return paddle_frontend.less_than(self, y)

    @with_unsupported_dtypes({"2.5.1 and below": ("float16", "bfloat16")}, "paddle")
    def cumprod(self, dim=None, dtype=None, name=None):
        return paddle_frontend.Tensor(
            ivy.cumprod(self._ivy_array, axis=dim, dtype=dtype)
        )

    @with_unsupported_dtypes({"2.5.1 and below": ("float16", "bfloat16")}, "paddle")
    def cumsum(self, axis=None, dtype=None, name=None):
        return paddle_frontend.Tensor(
            ivy.cumsum(self._ivy_array, axis=axis, dtype=dtype)
        )

    @with_supported_dtypes(
        {"2.5.1 and below": ("complex64", "complex128", "float32", "float64")},
        "paddle",
    )
    def angle(self, name=None):
        return paddle_frontend.Tensor(ivy.angle(self._ivy_array))

    @with_unsupported_dtypes(
        {
            "2.5.1 and below": (
                "uint8",
                "int8",
                "int16",
                "complex64",
                "complex128",
            )
        },
        "paddle",
    )
    def equal(self, y, name=None):
        return paddle_frontend.equal(self, y)

    @with_unsupported_dtypes({"2.5.1 and below": ("float16", "bfloat16")}, "paddle")
    def rad2deg(self, name=None):
        return paddle_frontend.Tensor(ivy.rad2deg(self._ivy_array))

    @with_unsupported_dtypes(
        {
            "2.5.1 and below": (
                "uint8",
                "int8",
                "int16",
                "float16",
                "complex64",
                "complex128",
            )
        },
        "paddle",
    )
    def equal_all(self, y, name=None):
        return paddle_frontend.Tensor(
            ivy.array_equal(self._ivy_array, _to_ivy_array(y))
        )

    @with_supported_dtypes({"2.5.1 and below": ("float32", "float64")}, "paddle")
    def maximum(self, other, name=None):
        return ivy.maximum(self._ivy_array, other)

    @with_unsupported_dtypes({"2.5.1 and below": "bfloat16"}, "paddle")
    def fmax(self, y, name=None):
        return paddle_frontend.Tensor(ivy.fmax(self._ivy_array, _to_ivy_array(y)))

    @with_unsupported_dtypes({"2.5.1 and below": "bfloat16"}, "paddle")
    def fmin(self, y, name=None):
        return paddle_frontend.Tensor(ivy.fmin(self._ivy_array, _to_ivy_array(y)))

    @with_supported_dtypes(
        {"2.5.1 and below": ("float32", "float64", "int32", "int64")}, "paddle"
    )
    def minimum(self, y, name=None):
        return paddle_frontend.Tensor(ivy.minimum(self._ivy_array, _to_ivy_array(y)))

    @with_supported_dtypes(
        {"2.5.1 and below": ("float32", "float64", "int32", "int64")}, "paddle"
    )
    def max(self, axis=None, keepdim=False, name=None):
        return paddle_frontend.Tensor(
            ivy.max(self._ivy_array, axis=axis, keepdims=keepdim)
        )

    @with_unsupported_dtypes({"2.5.1 and below": ("float16", "bfloat16")}, "paddle")
    def deg2rad(self, name=None):
        return paddle_frontend.Tensor(ivy.deg2rad(self._ivy_array))

    @with_supported_dtypes(
        {"2.5.1 and below": ("float32", "float64", "int32", "int64", "bool")}, "paddle"
    )
    def rot90(self, k=1, axes=(0, 1), name=None):
        return paddle_frontend.Tensor(ivy.rot90(self._ivy_array, k=k, axes=axes))

    @with_supported_dtypes(
        {"2.5.1 and below": ("complex64", "complex128")},
        "paddle",
    )
    def imag(self, name=None):
        return paddle_frontend.imag(self)

    def is_tensor(self):
        return paddle_frontend.is_tensor(self._ivy_array)

    @with_supported_dtypes(
        {
            "2.5.1 and below": (
                "float32",
                "float64",
            )
        },
        "paddle",
    )
    def isclose(self, y, rtol=1e-05, atol=1e-08, equal_nan=False, name=None):
        return paddle_frontend.isclose(
            self, y, rtol=rtol, atol=atol, equal_nan=equal_nan
        )

    @with_supported_dtypes({"2.5.1 and below": ("int32", "int64")}, "paddle")
    def floor_divide(self, y, name=None):
        return paddle_frontend.Tensor(
            ivy.floor_divide(self._ivy_array, _to_ivy_array(y))
        )

    # cond
    @with_supported_dtypes({"2.5.1 and below": ("float32", "float64")}, "paddle")
    def cond(self, p=None, name=None):
        return paddle_frontend.cond(self, p=p, name=name)

    @with_unsupported_dtypes({"2.4.2 and below": ("int16", "float16")}, "paddle")
    def conj(self, name=None):
        return paddle_frontend.Tensor(ivy.conj(self._ivy_array))

    @with_supported_dtypes({"2.5.1 and below": ("float32", "float64")}, "paddle")
    def log2(self, name=None):
        return paddle_frontend.Tensor(ivy.log2(self._ivy_array))

    @with_unsupported_dtypes(
        {"2.4.2 and below": ("float32", "float64", "int32", "int64")}, "paddle"
    )
    def neg(self, name=None):
        return paddle_frontend.neg(self)

    @with_supported_dtypes(
        {
            "2.5.1 and below": (
                "bool",
                "int8",
                "int16",
                "int32",
                "int64",
                "float32",
                "float64",
            )
        },
        "paddle",
    )
    def logical_not(self, out=None, name=None):
        return paddle_frontend.Tensor(ivy.logical_not(self.ivy_array))

    @with_unsupported_dtypes({"2.5.1 and below": ("float16", "bfloat16")}, "paddle")
    def sign(self, name=None):
        return ivy.sign(self._ivy_array)

    @with_supported_dtypes({"2.5.1 and below": ("float32", "float64")}, "paddle")
    def var(self, axis=None, unbiased=True, keepdim=False, name=None):
        return paddle_frontend.Tensor(
            ivy.var(
                self._ivy_array, axis=axis, correction=int(unbiased), keepdims=keepdim
            )
        )

    @with_unsupported_dtypes({"2.5.1 and below": ("float16", "bfloat16")}, "paddle")
    def sgn(self, name=None):
        return paddle_frontend.Tensor(ivy.sign(self._ivy_array, np_variant=True))

    def tolist(self):
        return paddle_frontend.Tensor(ivy.to_list(self._ivy_array))

    @with_supported_dtypes(
        {"2.5.1 and below": ("float32", "float64", "int32", "int64")},
        "paddle",
    )
    def min(self, axis=None, keepdim=False, name=None):
        return ivy.min(self._ivy_array, axis=axis, keepdims=keepdim)

    @with_supported_dtypes({"2.5.1 and below": ("float32", "float64")}, "paddle")
    def atan(self, name=None):
        return ivy.atan(self._ivy_array)

    @with_supported_dtypes({"2.5.1 and below": ("float32", "float64")}, "paddle")
    def atanh(self, name=None):
        return ivy.atanh(self._ivy_array)

    @with_unsupported_dtypes({"2.4.2 and below": ("float32", "float64")}, "paddle")
    def std(self, axis=None, unbiased=True, keepdim=False, name=None):
        return paddle_frontend.Tensor(
            ivy.std(self._ivy_array, axis=axis, keepdims=keepdim)
        )

    @with_supported_dtypes(
        {"2.5.1 and below": ("int32", "int64", "float32", "float64")}, "paddle"
    )
    def trunc(self, name=None):
        return paddle_frontend.Tensor(ivy.trunc(self._ivy_array))

    @with_supported_dtypes({"2.5.1 and below": ("float64", "float32")}, "paddle")
    def cov(self, rowvar=True, ddof=True, fweights=None, aweights=None):
        return paddle_frontend.Tensor(
            ivy.cov(
                self._ivy_array,
                rowVar=rowvar,
                ddof=int(ddof),
                fweights=fweights,
                aweights=aweights,
            )

    @with_supported_dtypes(
        {"2.5.1 and below": ("float32", "float64", "int16", "int32", "int64", "uint8")},
        "paddle",
    )
    def argmin(self, axis=None, keepdim=False, dtype=None, name=None):
        return paddle_frontend.argmin(
            self._ivy_array, axis=axis, keepdim=keepdim, dtype=dtype
        )

    @with_unsupported_dtypes({"2.5.1 and below": ("float16", "bfloat16")}, "paddle")
    def remainder(self, y, name=None):
        return ivy.remainder(self._ivy_array, y)
<<<<<<< HEAD
=======

    def is_floating_point(self):
        return paddle_frontend.is_floating_point(self._ivy_array)
>>>>>>> 3e998e9a
<|MERGE_RESOLUTION|>--- conflicted
+++ resolved
@@ -737,9 +737,6 @@
     @with_unsupported_dtypes({"2.5.1 and below": ("float16", "bfloat16")}, "paddle")
     def remainder(self, y, name=None):
         return ivy.remainder(self._ivy_array, y)
-<<<<<<< HEAD
-=======
 
     def is_floating_point(self):
-        return paddle_frontend.is_floating_point(self._ivy_array)
->>>>>>> 3e998e9a
+        return paddle_frontend.is_floating_point(self._ivy_array)