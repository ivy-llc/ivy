# local
import ivy
import ivy.functional.frontends.paddle as paddle_frontend
from ivy.func_wrapper import (
    with_supported_dtypes,
    with_unsupported_dtypes,
    with_supported_device_and_dtypes,
)
from ivy.functional.frontends.paddle.func_wrapper import _to_ivy_array


class Tensor:
    def __init__(self, array, dtype=None, place="cpu", stop_gradient=True):
        self._ivy_array = (
            ivy.array(array, dtype=dtype, device=place)
            if not isinstance(array, ivy.Array)
            else array
        )
        self._dtype = dtype
        self._place = place
        self._stop_gradient = stop_gradient

    def __repr__(self):
        return (
            f"ivy.frontends.paddle.Tensor(shape={self.shape}, dtype={self.dtype}, "
            + str(self.ivy_array.__repr__()).replace("ivy.array(", "")
        )

    # Properties #
    # ---------- #

    @property
    def ivy_array(self):
        return self._ivy_array

    @property
    def place(self):
        return self.ivy_array.device

    @property
    def dtype(self):
        return self._ivy_array.dtype

    @property
    def shape(self):
        return list(self.ivy_array.shape.shape)

    @property
    def ndim(self):
        return self.dim()

    # Setters #
    # --------#

    @ivy_array.setter
    def ivy_array(self, array):
        self._ivy_array = (
            ivy.array(array) if not isinstance(array, ivy.Array) else array
        )

    # Special Methods #
    # -------------------#

    @with_unsupported_dtypes(
        {"2.6.0 and below": ("bool", "unsigned", "int8", "float16", "bfloat16")},
        "paddle",
    )
    def __add__(self, y, /, name=None):
        return paddle_frontend.add(self, y)

    @with_unsupported_dtypes(
        {"2.6.0 and below": ("bool", "unsigned", "int8", "float16", "bfloat16")},
        "paddle",
    )
    def __radd__(self, x, /, name=None):
        return paddle_frontend.add(self, x)

    @with_unsupported_dtypes(
        {"2.6.0 and below": ("bool", "unsigned", "int8", "float16", "bfloat16")},
        "paddle",
    )
    def __sub__(self, y, /, name=None):
        return paddle_frontend.subtract(self, y)

    @with_unsupported_dtypes(
        {"2.6.0 and below": ("uint8", "int8", "int16", "float16", "bfloat16")},
        "paddle",
    )
    def __mul__(self, y, /, name=None):
        return paddle_frontend.multiply(self, y)

    @with_unsupported_dtypes(
        {
            "2.6.0 and below": (
                "bool",
                "uint8",
                "int8",
                "int16",
                "complex64",
                "complex128",
            )
        },
        "paddle",
    )
    def __gt__(self, y, /, name=None):
        return paddle_frontend.logic.greater_than(self, y)

    @with_unsupported_dtypes(
        {
            "2.6.0 and below": (
                "bool",
                "uint8",
                "int8",
                "int16",
                "complex64",
                "complex128",
            )
        },
        "paddle",
    )
    def __lt__(self, y, /, name=None):
        return paddle_frontend.logic.less_than(self, y)

    @with_unsupported_dtypes(
        {
            "2.6.0 and below": (
                "bool",
                "uint8",
                "int8",
                "int16",
                "complex64",
                "complex128",
            )
        },
        "paddle",
    )
    def __ge__(self, y, /, name=None):
        return paddle_frontend.logic.greater_equal(self, y)

    @with_unsupported_dtypes(
        {
            "2.6.0 and below": (
                "bool",
                "uint8",
                "int8",
                "int16",
                "complex64",
                "complex128",
            )
        },
        "paddle",
    )
    def __le__(self, y, /, name=None):
        return paddle_frontend.logic.less_equal(self, y)

    @with_supported_dtypes(
        {
            "2.6.0 and below": (
                "bool",
                "uint8",
                "int8",
                "int16",
                "int32",
                "int64",
            )
        },
        "paddle",
    )
    def __or__(self, y, /, name=None):
        return paddle_frontend.logic.bitwise_or(self, y)

    @with_unsupported_dtypes(
        {"2.6.0 and below": ("bool", "unsigned", "int8", "float16", "bfloat16")},
        "paddle",
    )
    def __rsub__(self, x, /, name=None):
        return paddle_frontend.subtract(x, self)

    def __getitem__(self, item):
        ivy_args = ivy.nested_map(_to_ivy_array, [self, item])
        ret = ivy.get_item(*ivy_args)
        return paddle_frontend.Tensor(ret)

    def __setitem__(self, item, value):
        raise ivy.utils.exceptions.IvyException(
            "ivy.functional.frontends.paddle.Tensor object doesn't support assignment"
        )

    @with_unsupported_dtypes({"2.6.0 and below": ("float16", "bfloat16")}, "paddle")
    def __floordiv__(self, y, /, name=None):
        return paddle_frontend.floor_divide(self, y)

    @with_unsupported_dtypes({"2.6.0 and below": ("float16", "bfloat16")}, "paddle")
    def __ne__(self, y, /, name=None):
        return paddle_frontend.not_equal(self, y)

    def __iter__(self):
        if self.ndim == 0:
            raise TypeError("iteration over a 0-d tensor not supported")
        for i in range(self.shape[0]):
            yield self[i]

    @with_unsupported_dtypes(
        {"2.6.0 and below": ("bool", "unsigned", "int8", "float16", "bfloat16")},
        "paddle",
    )
    def __rmul__(self, y, /, name=None):
        return paddle_frontend.multiply(self, y)

    @with_unsupported_dtypes(
        {"2.6.0 and below": ("bool", "unsigned", "int8", "float16", "bfloat16")},
        "paddle",
    )
    def __float__(self):
        return float(self._ivy_array)

    def __xor__(self, y, /, name=None):
        return paddle_frontend.logic.bitwise_xor(self, y)

    def __invert__(self, out=None, name=None):
        return paddle_frontend.logic.bitwise_not(self)

    def __len__(self):
        return len(self._ivy_array)

    def __neg__(self):
        return paddle_frontend.neg(self)

    @with_unsupported_dtypes(
        {"2.6.0 and below": ("bool", "unsigned", "int8", "float16", "bfloat16")},
        "paddle",
    )
    def __rdiv__(self, y, /, name=None):
        return paddle_frontend.divide(y, self)

    @with_unsupported_dtypes(
        {"2.6.0 and below": ("bool", "unsigned", "int8", "float16", "bfloat16")},
        "paddle",
    )
    def __rtruediv__(self, y, /, name=None):
        return paddle_frontend.divide(y, self)

    @with_unsupported_dtypes(
        {"2.6.0 and below": ("bool", "unsigned", "int8", "float16", "bfloat16")},
        "paddle",
    )
    def __int__(self):
        return int(self._ivy_array)

    @with_unsupported_dtypes(
        {
            "2.6.0 and below": (
                "bool",
                "unsigned",
                "int8",
                "int32",
                "int64",
                "float16",
                "bfloat16",
            )
        },
        "paddle",
    )
    def __long__(self):
        return int(self._ivy_array)

    @with_supported_dtypes({"2.6.0 and below": ("int32", "int64")}, "paddle")
    def __mod__(self, y, /, name=None):
        return paddle_frontend.Tensor(ivy.fmod(self._ivy_array, _to_ivy_array(y)))

    # Instance Methods #
    # ---------------- #

    def reshape(self, *args, shape=None):
        if args and shape:
            raise TypeError("reshape() got multiple values for argument 'shape'")
        if shape is not None:
            return paddle_frontend.reshape(self, shape)
        if args:
            if isinstance(args[0], (tuple, list)):
                shape = args[0]
                return paddle_frontend.reshape(self, shape)
            else:
                return paddle_frontend.reshape(self, args)
        else:
            raise ValueError("reshape() got no values for argument 'shape'")

    def reshape_(self, *args, shape=None):
        if args and shape:
            raise TypeError("reshape() got multiple values for argument 'shape'")
        if shape is not None:
            self.ivy_array = paddle_frontend.reshape(
                self._ivy_array, shape=shape
            ).ivy_array
            return self
        if args:
            if isinstance(args[0], (tuple, list)):
                shape = args[0]
                self.ivy_array = paddle_frontend.reshape(
                    self._ivy_array, shape=shape
                ).ivy_array
                return self
            else:
                self.ivy_array = paddle_frontend.reshape(
                    self._ivy_array, args
                ).ivy_array
                return self
        else:
            raise ValueError("reshape_() got no values for argument 'shape'")

    def dim(self):
        return self.ivy_array.ndim

    @with_unsupported_dtypes({"2.6.0 and below": ("float16", "bfloat16")}, "paddle")
    def abs(self):
        return paddle_frontend.abs(self)

    @with_unsupported_dtypes({"2.6.0 and below": ("float16", "bfloat16")}, "paddle")
    def acosh(self, name=None):
        return paddle_frontend.acosh(self)

    @with_unsupported_dtypes({"2.6.0 and below": ("float16", "bfloat16")}, "paddle")
    def add_n(self, inputs, name=None):
        inputs = ivy.array(inputs)
        return ivy.sum(inputs, dtype=inputs.dtype, axis=0)

    @with_unsupported_dtypes({"2.6.0 and below": ("float16", "bfloat16")}, "paddle")
    def ceil(self):
        return paddle_frontend.ceil(self)

    @with_supported_dtypes({"2.6.0 and below": ("float32", "float64")}, "paddle")
    def ceil_(self):
        self.ivy_array = self.ceil().ivy_array
        return self

    @with_unsupported_dtypes({"2.6.0 and below": ("complex", "int8")}, "paddle")
    def numel(self):
        return paddle_frontend.numel(self)

    @with_unsupported_dtypes({"2.6.0 and below": ("float16",)}, "paddle")
    def asinh(self, name=None):
        return paddle_frontend.asinh(self)

    @with_supported_dtypes({"2.6.0 and below": ("float32", "float64")}, "paddle")
    def asin(self, name=None):
        return paddle_frontend.asin(self)

    @with_supported_dtypes({"2.6.0 and below": ("float32", "float64")}, "paddle")
    def cosh(self, name=None):
        return paddle_frontend.cosh(self)

    @with_supported_dtypes(
        {
            "2.6.0 and below": (
                "int32",
                "int64",
                "float64",
                "complex128",
                "float32",
                "complex64",
                "bool",
            )
        },
        "paddle",
    )
    def diagonal(self, offset, axis1=0, axis2=1, name=None):
        return paddle_frontend.diagonal(self, offset=offset, axis1=axis1, axis2=axis2)

    @with_supported_dtypes({"2.6.0 and below": ("float32", "float64")}, "paddle")
    def log(self, name=None):
        return paddle_frontend.log(self)

    @with_supported_dtypes({"2.6.0 and below": ("float32", "float64")}, "paddle")
    def sin(self, name=None):
        return paddle_frontend.sin(self)

    @with_supported_dtypes({"2.6.0 and below": ("float32", "float64")}, "paddle")
    def sinh(self, name=None):
        return paddle_frontend.sinh(self)

    @with_supported_dtypes({"2.6.0 and below": ("float32", "float64")}, "paddle")
    def lerp(self, y, weight, name=None):
        return paddle_frontend.lerp(self, y, weight)

    @with_supported_dtypes({"2.6.0 and below": ("float32", "float64")}, "paddle")
    def lerp_(self, y, weight, name=None):
        self.ivy_array = paddle_frontend.lerp(self, y, weight).ivy_array
        return self

    @with_unsupported_dtypes({"2.6.0 and below": ("float16", "bfloat16")}, "paddle")
    def argmax(self, axis=None, keepdim=False, dtype=None, name=None):
        return paddle_frontend.argmax(self, axis=axis, keepdim=keepdim, dtype=dtype)

    @with_unsupported_dtypes({"2.6.0 and below": ("float16", "uint16")}, "paddle")
    def unsqueeze(self, axis=None, name=None):
        return paddle_frontend.Tensor(ivy.expand_dims(self._ivy_array, axis=axis))

    @with_supported_dtypes({"2.6.0 and below": ("float32", "float64")}, "paddle")
    def sqrt(self, name=None):
        return paddle_frontend.sqrt(self)

    @with_supported_dtypes({"2.6.0 and below": ("float32", "float64")}, "paddle")
    def sqrt_(self, name=None):
        self.ivy_array = self.sqrt().ivy_array
        return self

    @with_unsupported_dtypes({"2.6.0 and below": ("bfloat16", "uint16")}, "paddle")
    def zero_(self):
        self.ivy_array = paddle_frontend.zeros_like(self).ivy_array
        return self

    @with_supported_dtypes({"2.6.0 and below": ("float32", "float64")}, "paddle")
    def cos(self, name=None):
        return paddle_frontend.cos(self)

    @with_unsupported_dtypes({"2.6.0 and below": ("float16", "bfloat16")}, "paddle")
    def exp(self, name=None):
        return paddle_frontend.exp(self)

    @with_unsupported_dtypes({"2.6.0 and below": ("float16", "bfloat16")}, "paddle")
    def exp_(self, name=None):
        self.ivy_array = self.exp().ivy_array
        return self

    @with_supported_dtypes({"2.6.0 and below": ("float32", "float64")}, "paddle")
    def erf(self, name=None):
        return paddle_frontend.erf(self)

    @with_unsupported_dtypes({"2.6.0 and below": ("float16", "bfloat16")}, "paddle")
    def subtract(self, y, name=None):
        return paddle_frontend.subtract(self, y)

    @with_unsupported_dtypes(
        {"2.6.0 and below": ("float16", "uint8", "int8", "bool")}, "paddle"
    )
    def subtract_(self, y, name=None):
        self.ivy_array = self.subtract(y).ivy_array
        return self

    @with_unsupported_dtypes({"2.6.0 and below": ("float16", "bfloat16")}, "paddle")
    def log10(self, name=None):
        return paddle_frontend.Tensor(ivy.log10(self._ivy_array))

    @with_unsupported_dtypes({"2.6.0 and below": ("float16", "bfloat16")}, "paddle")
    def argsort(self, axis=-1, descending=False, name=None):
        return paddle_frontend.argsort(self, axis=axis, descending=descending)

    @with_unsupported_dtypes({"2.6.0 and below": ("float16", "bfloat16")}, "paddle")
    def floor(self, name=None):
        return paddle_frontend.floor(self)

    @with_unsupported_dtypes({"2.6.0 and below": ("float16", "bfloat16")}, "paddle")
    def floor_(self):
        self.ivy_array = self.floor().ivy_array
        return self

    @with_supported_dtypes({"2.6.0 and below": ("float32", "float64")}, "paddle")
    def round_(self, name=None):
        self.ivy_array = paddle_frontend.round(self).ivy_array
        return self

    @with_supported_dtypes(
        {"2.6.0 and below": ("float32", "float64", "int32", "int64")}, "paddle"
    )
    def clip(self, min=None, max=None, name=None):
        ivy.utils.assertions.check_all_or_any_fn(
            min,
            max,
            fn=ivy.exists,
            type="any",
            limit=[1, 2],
            message="at most one of min or max can be None",
        )
        if min is None:
            ret = ivy.minimum(self._ivy_array, max)
        elif max is None:
            ret = ivy.maximum(self._ivy_array, min)
        else:
            ret = ivy.clip(self._ivy_array, min, max)
        return paddle_frontend.Tensor(ret)

    @with_supported_dtypes(
        {"2.6.0 and below": ("float32", "float64", "int32", "int64")}, "paddle"
    )
    def clip_(self, min=None, max=None, name=None):
        self._ivy_array = self.clip(min, max).ivy_array
        return self

    @with_supported_dtypes({"2.6.0 and below": ("float32", "float64")}, "paddle")
    def tanh(self, name=None):
        return paddle_frontend.tanh(self)

    @with_supported_dtypes({"2.6.0 and below": ("float32", "float64")}, "paddle")
    def add(self, y, name=None):
        return paddle_frontend.Tensor(ivy.add(self._ivy_array, _to_ivy_array(y)))

    @with_supported_dtypes({"2.6.0 and below": ("float32", "float64")}, "paddle")
    def add_(self, y, name=None):
        self.ivy_array = paddle_frontend.add(self, y).ivy_array
        return self

    @with_supported_dtypes({"2.6.0 and below": ("float32", "float64")}, "paddle")
    def addmm(self, x, y, beta=1.0, alpha=1.0, name=None):
        return paddle_frontend.addmm(self, x, y, beta, alpha)

    @with_supported_dtypes(
        {"2.6.0 and below": ("float16", "float32", "float64", "int32", "int64")},
        "paddle",
    )
    def isinf(self, name=None):
        return paddle_frontend.isinf(self)

    @with_unsupported_dtypes({"2.6.0 and below": ("float16", "uint16")}, "paddle")
    def unsqueeze_(self, axis=None, name=None):
        self.ivy_array = self.unsqueeze(axis=axis).ivy_array
        return self

    @with_supported_dtypes({"2.6.0 and below": ("float32", "float64")}, "paddle")
    def square(self, name=None):
        return paddle_frontend.square(self)

    @with_unsupported_dtypes({"2.6.0 and below": ("float16", "bfloat16")}, "paddle")
    def remainder_(self, y, name=None):
        self.ivy_array = paddle_frontend.remainder(self, y).ivy_array
        return self

    @with_supported_dtypes({"2.6.0 and below": ("float32", "float64")}, "paddle")
    def cholesky(self, upper=False, name=None):
        return paddle_frontend.cholesky(self, upper=upper)

    @with_unsupported_dtypes(
        {"2.6.0 and below": ("float16", "uint16", "int16")}, "paddle"
    )
    def squeeze(self, axis=None, name=None):
        if isinstance(axis, int) and self.ndim > 0:
            if self.shape[axis] > 1:
                return self
        if len(self.shape) == 0:
            return self
        return paddle_frontend.squeeze(self, axis=axis)

    @with_unsupported_dtypes(
        {"2.6.0 and below": ("float16", "uint16", "int16")}, "paddle"
    )
    def squeeze_(self, axis=None, name=None):
        self.ivy_array = paddle_frontend.squeeze(self, axis=axis).ivy_array
        return self

    @with_unsupported_dtypes({"2.6.0 and below": ("float16", "bfloat16")}, "paddle")
    def multiply(self, y, name=None):
        return paddle_frontend.multiply(self, y)

    @with_unsupported_dtypes({"2.6.0 and below": ("float16", "bfloat16")}, "paddle")
    def matmul(self, y, transpose_x=False, transpose_y=False, name=None):
        return paddle_frontend.matmul(
            self, y, transpose_x=transpose_x, transpose_y=transpose_y
        )

    @with_supported_dtypes(
        {"2.6.0 and below": ("float16", "float32", "float64", "int32", "int64")},
        "paddle",
    )
    def isfinite(self, name=None):
        return paddle_frontend.isfinite(self)

    @with_supported_dtypes({"2.4.2 and below": ("float16", "bfloat16")}, "paddle")
    def all(self, axis=None, keepdim=False, name=None):
        return paddle_frontend.Tensor(
            ivy.all(self.ivy_array, axis=axis, keepdims=keepdim)
        )

    @with_supported_dtypes({"2.6.0 and below": ("float16", "bfloat16")}, "paddle")
    def allclose(self, other, rtol=1e-05, atol=1e-08, equal_nan=False, name=None):
        return paddle_frontend.allclose(
            self, other, rtol=rtol, atol=atol, equal_nan=equal_nan
        )

    @with_unsupported_dtypes({"2.6.0 and below": ("float16", "bfloat16")}, "paddle")
    def sort(self, axis=-1, descending=False, name=None):
        return paddle_frontend.sort(self, axis=axis, descending=descending)

    @with_unsupported_dtypes({"2.6.0 and below": ("float16", "bfloat16")}, "paddle")
    def log1p(self, name=None):
        return paddle_frontend.log1p(self)

    @with_supported_dtypes(
        {
            "2.4.2 and below": (
                "bool",
                "uint8",
                "int8",
                "int16",
                "int32",
                "int64",
            )
        },
        "paddle",
    )
    def bitwise_and(self, y, out=None, name=None):
        return paddle_frontend.bitwise_and(self, y)

    @with_supported_dtypes(
        {
            "2.6.0 and below": (
                "bool",
                "int8",
                "int16",
                "int32",
                "int64",
                "float32",
                "float64",
            )
        },
        "paddle",
    )
    def logical_or(self, y, out=None, name=None):
        return paddle_frontend.logical_or(self, y, out=out)

    @with_supported_dtypes(
        {"2.6.0 and below": ("bool", "uint8", "int8", "int16", "int32", "int64")},
        "paddle",
    )
    def bitwise_xor(self, y, out=None, name=None):
        return paddle_frontend.bitwise_xor(self, y)

    @with_unsupported_dtypes({"2.6.0 and below": ("float16", "bfloat16")}, "paddle")
    def any(self, axis=None, keepdim=False, name=None):
        return paddle_frontend.any(self, axis=axis, keepdim=keepdim)

    @with_unsupported_dtypes({"2.6.0 and below": "bfloat16"}, "paddle")
    def astype(self, dtype):
        return paddle_frontend.Tensor(ivy.astype(self._ivy_array, dtype))

    @with_supported_dtypes(
        {"2.6.0 and below": ("bool", "uint8", "int8", "int16", "int32", "int64")},
        "paddle",
    )
    def bitwise_not(self, out=None, name=None):
        return paddle_frontend.bitwise_not(self, out=out)

    @with_supported_dtypes(
        {
            "2.6.0 and below": (
                "bool",
                "int8",
                "int16",
                "int32",
                "int64",
            )
        },
        "paddle",
    )
    def bitwise_or(self, y, out=None, name=None):
        return paddle_frontend.bitwise_or(self, y, out=out)

    @with_supported_dtypes(
        {
            "2.6.0 and below": (
                "bool",
                "int8",
                "int16",
                "int32",
                "int64",
                "float32",
                "float64",
            )
        },
        "paddle",
    )
    def logical_xor(self, y, out=None, name=None):
        return paddle_frontend.logical_xor(self, y, out=out)

    @with_supported_dtypes(
        {"2.6.0 and below": ("float16", "float32", "float64", "int32", "int64")},
        "paddle",
    )
    def isnan(self, name=None):
        return paddle_frontend.isnan(self)

    @with_unsupported_dtypes(
        {
            "2.6.0 and below": (
                "bool",
                "uint8",
                "int8",
                "int16",
                "complex64",
                "complex128",
            )
        },
        "paddle",
    )
    def greater_than(self, y, name=None):
        return paddle_frontend.greater_than(self, y)

    @with_supported_dtypes({"2.6.0 and below": ("float32", "float64")}, "paddle")
    def rsqrt(self, name=None):
        return paddle_frontend.rsqrt(self)

    @with_supported_dtypes({"2.6.0 and below": ("float32", "float64")}, "paddle")
    def rsqrt_(self, name=None):
        self.ivy_array = self.rsqrt().ivy_array
        return self

    @with_supported_dtypes({"2.6.0 and below": ("float32", "float64")}, "paddle")
    def reciprocal(self, name=None):
        return paddle_frontend.reciprocal(self)

    @with_supported_dtypes(
        {
            "2.6.0 and below": (
                "bool",
                "int8",
                "int16",
                "int32",
                "int64",
                "float32",
                "float64",
            )
        },
        "paddle",
    )
    def logical_and(self, y, out=None, name=None):
        return paddle_frontend.logical_and(self, y, out=out)

    @with_supported_dtypes({"2.6.0 and below": ("float32", "float64")}, "paddle")
    def divide(self, y, name=None):
        return paddle_frontend.divide(self, y)

    @with_supported_dtypes(
        {"2.6.0 and below": ("float32", "float64", "complex64", "complex128")},
        "paddle",
    )
    def eigvals(self, name=None):
        return paddle_frontend.eigvals(self)

    @with_unsupported_dtypes(
        {
            "2.6.0 and below": (
                "bool",
                "uint8",
                "int8",
                "int16",
                "complex64",
                "complex128",
            )
        },
        "paddle",
    )
    def less_than(self, y, name=None):
        return paddle_frontend.less_than(self, y)

    @with_unsupported_dtypes({"2.6.0 and below": ("float16", "bfloat16")}, "paddle")
    def cumprod(self, dim=None, dtype=None, name=None):
        return paddle_frontend.cumprod(self, dim=dim, dtype=dtype)

    @with_unsupported_dtypes({"2.6.0 and below": ("float16", "bfloat16")}, "paddle")
    def cumsum(self, axis=None, dtype=None, name=None):
        return paddle_frontend.Tensor(
            ivy.cumsum(self._ivy_array, axis=axis, dtype=dtype)
        )

    @with_supported_dtypes(
        {"2.6.0 and below": ("complex64", "complex128", "float32", "float64")},
        "paddle",
    )
    def angle(self, name=None):
        return paddle_frontend.angle(self)

    @with_unsupported_dtypes(
        {
            "2.6.0 and below": (
                "uint8",
                "int8",
                "int16",
                "complex64",
                "complex128",
            )
        },
        "paddle",
    )
    def equal(self, y, name=None):
        return paddle_frontend.equal(self, y)

    @with_unsupported_dtypes({"2.6.0 and below": ("float16", "bfloat16")}, "paddle")
    def rad2deg(self, name=None):
        return paddle_frontend.rad2deg(self)

    @with_unsupported_dtypes(
        {
            "2.6.0 and below": (
                "uint8",
                "int8",
                "int16",
                "float16",
                "complex64",
                "complex128",
            )
        },
        "paddle",
    )
    def equal_all(self, y, name=None):
        return paddle_frontend.equal_all(self, y)

    @with_supported_dtypes({"2.6.0 and below": ("float32", "float64")}, "paddle")
    def maximum(self, other, name=None):
        return paddle_frontend.maximum(self, other)

    @with_unsupported_dtypes({"2.6.0 and below": "bfloat16"}, "paddle")
    def fmax(self, y, name=None):
        return paddle_frontend.fmax(self, y)

    @with_unsupported_dtypes({"2.6.0 and below": "bfloat16"}, "paddle")
    def fmin(self, y, name=None):
        return paddle_frontend.fmin(self, y)

    @with_supported_dtypes(
        {"2.6.0 and below": ("float32", "float64", "int32", "int64")}, "paddle"
    )
    def minimum(self, y, name=None):
        return paddle_frontend.minimum(self, y)

    @with_supported_dtypes(
        {"2.6.0 and below": ("float32", "float64", "int32", "int64")}, "paddle"
    )
    def max(self, axis=None, keepdim=False, name=None):
        return paddle_frontend.max(self, axis=axis, keepdim=keepdim)

    @with_unsupported_dtypes({"2.6.0 and below": ("float16", "bfloat16")}, "paddle")
    def deg2rad(self, name=None):
        return paddle_frontend.deg2rad(self)

    @with_supported_dtypes({"2.6.0 and below": ("float32", "float64")}, "paddle")
    def digamma(self, name=None):
        return paddle_frontend.digamma(self)

    @with_supported_dtypes(
        {"2.6.0 and below": ("float32", "float64", "int32", "int64", "bool")}, "paddle"
    )
    def rot90(self, k=1, axes=(0, 1), name=None):
        return paddle_frontend.rot90(self, k=k, axes=axes)

    @with_supported_dtypes(
        {"2.6.0 and below": ("complex64", "complex128")},
        "paddle",
    )
    def imag(self, name=None):
        return paddle_frontend.imag(self)

    def is_tensor(self):
        return paddle_frontend.is_tensor(self)

    @with_supported_dtypes(
        {
            "2.6.0 and below": (
                "float32",
                "float64",
            )
        },
        "paddle",
    )
    def isclose(self, y, rtol=1e-05, atol=1e-08, equal_nan=False, name=None):
        return paddle_frontend.isclose(
            self, y, rtol=rtol, atol=atol, equal_nan=equal_nan
        )

    @with_supported_dtypes({"2.6.0 and below": ("int32", "int64")}, "paddle")
    def floor_divide(self, y, name=None):
        return paddle_frontend.floor_divide(self, y)

    @with_supported_dtypes({"2.6.0 and below": ("int32", "int64")}, "paddle")
    def mod(self, y, name=None):
        return paddle_frontend.Tensor(ivy.fmod(self._ivy_array, _to_ivy_array(y)))

    @with_supported_dtypes(
        {"2.6.0 and below": ("float32", "float64", "int32", "int64")}, "paddle"
    )
    def floor_mod(self, y, name=None):
        return paddle_frontend.remainder(self, y)

    # cond
    @with_supported_dtypes({"2.6.0 and below": ("float32", "float64")}, "paddle")
    def cond(self, p=None, name=None):
        return paddle_frontend.cond(self, p=p, name=name)

    @with_unsupported_dtypes({"2.4.2 and below": ("int16", "float16")}, "paddle")
    def conj(self, name=None):
        return paddle_frontend.conj(self)

    @with_supported_dtypes({"2.6.0 and below": ("float32", "float64")}, "paddle")
    def log2(self, name=None):
        return paddle_frontend.log2(self)

    @with_unsupported_dtypes(
        {"2.4.2 and below": ("float32", "float64", "int32", "int64")}, "paddle"
    )
    def neg(self, name=None):
        return paddle_frontend.neg(self)

    @with_supported_dtypes(
        {
            "2.6.0 and below": (
                "bool",
                "int8",
                "int16",
                "int32",
                "int64",
                "float32",
                "float64",
            )
        },
        "paddle",
    )
    def logical_not(self, out=None, name=None):
        return paddle_frontend.logical_not(self)

    @with_unsupported_dtypes({"2.6.0 and below": ("float16", "bfloat16")}, "paddle")
    def sign(self, name=None):
        return paddle_frontend.sign(self)

    @with_supported_dtypes({"2.6.0 and below": ("float32", "float64")}, "paddle")
    def var(self, axis=None, unbiased=True, keepdim=False, name=None):
        return paddle_frontend.var(self, axis=axis, unbiased=unbiased, keepdim=keepdim)

    @with_unsupported_dtypes({"2.6.0 and below": ("float16", "bfloat16")}, "paddle")
    def sgn(self, name=None):
        return paddle_frontend.sgn(self)

    def tolist(self):
        return paddle_frontend.Tensor(ivy.to_list(self._ivy_array))

    @with_supported_dtypes(
        {"2.6.0 and below": ("float32", "float64", "int32", "int64")},
        "paddle",
    )
    def min(self, axis=None, keepdim=False, name=None):
        return paddle_frontend.min(self, axis=axis, keepdim=keepdim)

    @with_supported_dtypes(
        {"2.6.0 and below": ("int32", "int64", "float32", "float64")}, "paddle"
    )
    def pow(self, y, name=None):
        return paddle_frontend.pow(self, y)

    @with_supported_dtypes(
        {"2.6.0 and below": ("float32", "float64", "int32", "int64")}, "paddle"
    )
    def prod(self, axis=None, keepdim=False, dtype=None, name=None):
        return paddle_frontend.Tensor(
            ivy.prod(self._ivy_array, axis=axis, keepdims=keepdim, dtype=dtype)
        )

    @with_supported_dtypes({"2.6.0 and below": ("float32", "float64")}, "paddle")
    def atan(self, name=None):
        return paddle_frontend.atan(self)

    @with_supported_dtypes({"2.6.0 and below": ("float32", "float64")}, "paddle")
    def atanh(self, name=None):
        return paddle_frontend.atanh(self)

    @with_supported_dtypes({"2.6.0 and below": ("float32", "float64")}, "paddle")
    def std(self, axis=None, unbiased=True, keepdim=False, name=None):
        return paddle_frontend.std(self, axis=axis, unbiased=unbiased, keepdim=keepdim)

    @with_supported_dtypes(
        {"2.6.0 and below": ("int32", "int64", "float32", "float64")}, "paddle"
    )
    def trunc(self, name=None):
        return paddle_frontend.trunc(self)

    @with_supported_dtypes({"2.6.0 and below": ("complex64", "complex128")}, "paddle")
    def as_real(self, name=None):
        if not ivy.is_complex_dtype(self._ivy_array):
            raise ivy.exceptions.IvyError(
                "as_real is only supported for complex tensors"
            )
        re_part = ivy.real(self._ivy_array)
        im_part = ivy.imag(self._ivy_array)
        return paddle_frontend.Tensor(ivy.stack((re_part, im_part), axis=-1))

    @with_supported_dtypes({"2.6.0 and below": ("float32", "float64")}, "paddle")
    def stanh(self, scale_a=0.67, scale_b=1.7159, name=None):
        return paddle_frontend.stanh(self, scale_a=scale_a, scale_b=scale_b)

    @with_supported_dtypes(
        {"2.6.0 and below": ("int32", "int64", "float32", "float64")}, "paddle"
    )
    def trace(self, offset=0, axis1=0, axis2=1, name=None):
        return paddle_frontend.Tensor(
            ivy.trace(self._ivy_array, offset=offset, axis1=axis1, axis2=axis2)
        )

    @with_supported_dtypes({"2.6.0 and below": ("float64", "float32")}, "paddle")
    def cov(self, rowvar=True, ddof=True, fweights=None, aweights=None):
        return paddle_frontend.Tensor(
            ivy.cov(
                self._ivy_array,
                rowVar=rowvar,
                ddof=int(ddof),
                fweights=fweights,
                aweights=aweights,
            )
        )

    @with_supported_dtypes(
        {
            "2.6.0 and below": (
                "bfloat16",
                "float32",
                "float64",
                "int8",
                "int16",
                "int32",
                "int64",
                "uint8",
            )
        },
        "paddle",
    )
    def flatten(self, start_axis=0, stop_axis=-1, name=None):
        if len(self.shape) == 0:
            return self.unsqueeze(axis=0)
        return paddle_frontend.Tensor(
            ivy.flatten(self.ivy_array, start_dim=start_axis, end_dim=stop_axis)
        )

    @with_supported_dtypes(
        {
            "2.6.0 and below": (
                "float32",
                "float64",
                "int16",
                "int32",
                "int64",
                "uint8",
            )
        },
        "paddle",
    )
    def argmin(self, axis=None, keepdim=False, dtype=None, name=None):
        return paddle_frontend.argmin(self, axis=axis, keepdim=keepdim, dtype=dtype)

    @with_supported_dtypes(
        {"2.6.0 and below": ("float32", "float64", "int32", "int64")},
        "paddle",
    )
    def topk(self, k, axis=None, largest=True, sorted=True, name=None):
        return paddle_frontend.topk(self, k, axis=axis, largest=largest, sorted=sorted)

    @with_unsupported_dtypes({"2.6.0 and below": ("float16", "bfloat16")}, "paddle")
    def remainder(self, y, name=None):
        return paddle_frontend.remainder(self, y)

    def is_floating_point(self):
        return paddle_frontend.is_floating_point(self)

    @with_supported_dtypes({"2.6.0 and below": ("float32", "float64")}, "paddle")
    def tanh_(self, name=None):
        y = self.tanh(self)
        return ivy.inplace_update(self, y)

    @with_supported_dtypes({"2.6.0 and below": ("float32", "float64")}, "paddle")
    def reciprocal_(self, name=None):
        y = self.reciprocal(self)
        return ivy.inplace_update(self, y)

    @with_unsupported_dtypes(
        {"2.6.0 and below": ("complex", "uint8", "uint16")}, "paddle"
    )
    def numpy(self):
        return self.ivy_array.to_numpy()

    @with_unsupported_dtypes({"2.6.0 and below": ("float16", "bfloat16")}, "paddle")
    def nonzero(self):
        return paddle_frontend.nonzero(self)

    @with_supported_dtypes({"2.6.0 and below": ("float32", "float64")}, "paddle")
    def inner(self, y, name=None):
        return paddle_frontend.inner(self, y, name)

    @with_supported_dtypes({"2.6.0 and below": ("float32", "float64")}, "paddle")
    def acos(self, name=None):
        return paddle_frontend.Tensor(ivy.acos(self._ivy_array))

    @with_supported_dtypes({"2.6.0 and below": ("float32", "float64")}, "paddle")
    def mean(self, axis=None, keepdim=False, name=None):
        return paddle_frontend.mean(self, axis=axis, keepdim=keepdim)

    @with_supported_dtypes({"2.6.0 and below": ("float32", "float64")}, "paddle")
    def as_complex(self, name=None):
        if self.ivy_array.shape[-1] != 2:
            raise ivy.exceptions.IvyError(
                "The size of the last dimension of tensor does not equals 2"
            )
        dtype = (
            ivy.complex64 if ivy.dtype(self.ivy_array) == "float32" else ivy.complex128
        )
        re_part = self.ivy_array[..., 0]
        im_part = ivy.multiply(1j, self.ivy_array[..., 1])
        value = paddle_frontend.Tensor(ivy.add(re_part, im_part).astype(dtype))
        return value

    @with_supported_dtypes(
        {"2.6.0 and below": ("int32", "int64", "float32", "float64", "bool")}, "paddle"
    )
    def not_equal(self, y, name=None):
        return paddle_frontend.not_equal(self._ivy_array, y)

    @with_supported_dtypes(
        {"2.6.0 and below": ("float32", "float64", "int32", "int64")}, "paddle"
    )
    def less_equal(self, y, name=None):
        return paddle_frontend.less_equal(self._ivy_array, y)

    @with_supported_dtypes({"2.6.0 and below": ("complex64", "complex128")}, "paddle")
    def real(self, name=None):
        return paddle_frontend.real(self._ivy_array)

    @with_unsupported_dtypes({"2.6.0 and below": ("float16", "bfloat16")}, "paddle")
    def t(self, name=None):
        axes = list(range(len(self.ivy_array.shape)))[::-1]
        return ivy.permute_dims(self.ivy_array, axes=axes)

    @with_supported_dtypes(
        {
            "2.6.0 and below": (
                "bool",
                "float16",
                "float32",
                "float64",
                "int32",
                "int64",
                "uint8",
            )
        },
        "paddle",
    )
    def cast(self, dtype):
        return paddle_frontend.cast(self, dtype)

    @with_unsupported_dtypes({"2.6.0 and below": ("float16", "bfloat16")}, "paddle")
    def bmm(self, y, transpose_x=False, transpose_y=False, name=None):
        return paddle_frontend.bmm(self, y, transpose_x, transpose_y)

    @with_supported_dtypes(
        {"2.6.0 and below": ("float16", "float32", "float64", "int32", "int64")},
        "paddle",
    )
    def fill_(self, value):
        filled_tensor = paddle_frontend.full_like(self, value)
        return ivy.inplace_update(self, filled_tensor)

    @with_supported_dtypes(
        {
            "2.6.0 and below": (
                "bool",
                "int32",
                "int64",
                "float16",
                "float32",
                "float64",
            )
        },
        "paddle",
    )
    def unbind(self, axis=0):
        return paddle_frontend.unbind(self._ivy_array, axis=axis)

    @with_supported_dtypes(
        {
            "2.6.0 and below": (
                "bool",
                "int32",
                "int64",
                "float16",
                "float32",
                "float64",
            )
        },
        "paddle",
    )
    def unique_consecutive(self, axis=0):
        return paddle_frontend.unique_consecutive(self._ivy_array, axis=axis)

    def cpu(self):
        self.ivy_array = ivy.to_device(self.ivy_array, ivy.as_ivy_dev("cpu"))
        return self

    @with_unsupported_dtypes(
        {"2.6.0 and below": ("int16", "complex64", "complex128")},
        "paddle",
    )
    def split(self, num_or_sections, axis=0, name=None):
        return paddle_frontend.split(self._ivy_array, num_or_sections, axis, name)

    @with_supported_dtypes(
        {"2.6.0 and below": ("float32", "float64", "int32", "int64")}, "paddle"
    )
    def frac(self, name=None):
        return paddle_frontend.frac(self._ivy_array)

    @with_unsupported_dtypes({"2.6.0 and below": ("float16", "bfloat16")}, "paddle")
    def gather(self, y, name=None):
        return paddle_frontend.gather(self, y)

    def is_complex(self):
        return paddle_frontend.is_complex(self)

    @with_unsupported_dtypes(
        {"2.6.0 and below": ("float16", "uint8", "int8", "bool")}, "paddle"
    )
    def gather_(self, y, name=None):
        res = self.gather(self, y)
        return ivy.inplace_update(self, res)

    @with_supported_dtypes(
        {"2.6.0 and below": ("float32", "float64", "int32", "int64")}, "paddle"
    )
    def heaviside(self, y, name=None):
        return paddle_frontend.heaviside(self, y)

    @with_supported_dtypes(
        {"2.6.0 and below": ("bool", "int32", "int64", "float32", "float64")}, "paddle"
    )
    def expand(self, shape, name=None):
        return paddle_frontend.expand(self._ivy_array, shape)

    @with_supported_device_and_dtypes(
        {
            "2.6.0 and below": {
                "cpu": (
                    "bool",
                    "int32",
                    "int64",
                    "float32",
                    "float64",
                    "complex64",
                    "complex128",
                )
            }
        },
        "paddle",
    )
    def tile(self, repeat_times):
        return paddle_frontend.Tensor(ivy.tile(self._ivy_array, repeats=repeat_times))

<<<<<<< HEAD
    @with_supported_dtypes({"2.5.1 and below": ("float32", "float64")}, "paddle")
    def cholesky_solve(self, y, upper=False, name=None):
        return paddle_frontend.cholesky_solve(self._ivy_array, y, upper=upper)
=======
    @with_supported_dtypes(
        {
            "2.6.0 and below": (
                "bool",
                "float16",
                "float32",
                "float64",
                "int8",
                "int16",
                "int32",
                "int64",
            )
        },
        "paddle",
    )
    def chunk(self, chunks, axis=0, name=None):
        return paddle_frontend.split(self._ivy_array, num_or_sections=chunks, axis=axis)
>>>>>>> 66250447
<|MERGE_RESOLUTION|>--- conflicted
+++ resolved
@@ -1244,11 +1244,11 @@
     def tile(self, repeat_times):
         return paddle_frontend.Tensor(ivy.tile(self._ivy_array, repeats=repeat_times))
 
-<<<<<<< HEAD
+
     @with_supported_dtypes({"2.5.1 and below": ("float32", "float64")}, "paddle")
     def cholesky_solve(self, y, upper=False, name=None):
         return paddle_frontend.cholesky_solve(self._ivy_array, y, upper=upper)
-=======
+
     @with_supported_dtypes(
         {
             "2.6.0 and below": (
@@ -1266,4 +1266,3 @@
     )
     def chunk(self, chunks, axis=0, name=None):
         return paddle_frontend.split(self._ivy_array, num_or_sections=chunks, axis=axis)
->>>>>>> 66250447
