--- conflicted
+++ resolved
@@ -773,13 +773,12 @@
     def less_equal(self, y, name=None):
         return paddle_frontend.less_equal(self._ivy_array, y)
 
-<<<<<<< HEAD
     @with_supported_dtypes(
         {"2.5.1 and below": ("float32", "float64", "int32", "int64")}, "paddle"
     )
     def kron(self, y, name=None):
         return paddle_frontend.kron(self._ivy_array, y)
-=======
+
     @with_supported_dtypes({"2.5.1 and below": ("complex64", "complex128")}, "paddle")
     def real(self, name=None):
         return paddle_frontend.real(self._ivy_array)
@@ -800,4 +799,3 @@
     )
     def cast(self, dtype):
         return paddle_frontend.cast(self, dtype)
->>>>>>> ae859418
