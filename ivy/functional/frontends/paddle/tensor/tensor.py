--- conflicted
+++ resolved
@@ -814,13 +814,13 @@
         return paddle_frontend.cast(self, dtype)
 
     @with_supported_dtypes(
-<<<<<<< HEAD
+
         {"2.5.1 and below": ("float16", "float32", "float64", "int32", "int64")},
         "paddle",
     )
     def kron(self, y, name=None):
         return paddle_frontend.kron(self._ivy_array, y)
-=======
+
         {
             "2.5.1 and below": (
                 "bool",
@@ -835,4 +835,3 @@
     )
     def unbind(self, axis=0):
         return paddle_frontend.unbind(self._ivy_array, axis=axis)
->>>>>>> 8dcc69a6
