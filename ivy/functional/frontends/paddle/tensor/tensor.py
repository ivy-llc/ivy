--- conflicted
+++ resolved
@@ -184,11 +184,10 @@
         for i in range(self.shape[0]):
             yield self[i]
 
-<<<<<<< HEAD
     @with_unsupported_dtypes({"2.5.2 and below": ("float16", "bfloat16")}, "paddle")
     def __pow__(self, y, name=None):
         return paddle_frontend.pow(self, y)
-=======
+      
     @with_unsupported_dtypes(
         {"2.5.2 and below": ("bool", "unsigned", "int8", "float16", "bfloat16")},
         "paddle",
@@ -225,7 +224,6 @@
     )
     def __int__(self):
         return int(self._ivy_array)
->>>>>>> efa1b4ad
 
     # Instance Methods #
     # ---------------- #
