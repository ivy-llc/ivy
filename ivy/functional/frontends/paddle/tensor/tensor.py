# local
import ivy
import ivy.functional.frontends.paddle as paddle_frontend
from ivy.func_wrapper import (
    with_supported_dtypes,
    with_unsupported_dtypes,
    with_supported_device_and_dtypes,
)
from ivy.functional.frontends.paddle.func_wrapper import _to_ivy_array


class Tensor:
    def __init__(self, array, dtype=None, place="cpu", stop_gradient=True):
        self._ivy_array = (
            ivy.array(array, dtype=dtype, device=place)
            if not isinstance(array, ivy.Array)
            else array
        )
        self._dtype = dtype
        self._place = place
        self._stop_gradient = stop_gradient

    def __repr__(self):
        return (
            f"ivy.frontends.paddle.Tensor(shape={self.shape}, dtype={self.dtype}, "
            + str(self.ivy_array.__repr__()).replace("ivy.array(", "")
        )

    # Properties #
    # ---------- #

    @property
    def ivy_array(self):
        return self._ivy_array

    @property
    def place(self):
        return self.ivy_array.device

    @property
    def dtype(self):
        return self._ivy_array.dtype

    @property
    def shape(self):
        return list(self.ivy_array.shape.shape)

    @property
    def ndim(self):
        return self.dim()

    # Setters #
    # --------#

    @ivy_array.setter
    def ivy_array(self, array):
        self._ivy_array = (
            ivy.array(array) if not isinstance(array, ivy.Array) else array
        )

    # Special Methods #
    # -------------------#

    @with_unsupported_dtypes(
        {"2.5.2 and below": ("bool", "unsigned", "int8", "float16", "bfloat16")},
        "paddle",
    )
    def __add__(self, y, /, name=None):
        return paddle_frontend.add(self, y)

    @with_unsupported_dtypes(
        {"2.5.2 and below": ("bool", "unsigned", "int8", "float16", "bfloat16")},
        "paddle",
    )
<<<<<<< HEAD
    def __rsub__(self, x, /, name=None):
        return paddle_frontend.subtract(self, x)
=======
    def __radd__(self, x, /, name=None):
        return paddle_frontend.add(self, x)

    @with_unsupported_dtypes(
        {"2.5.2 and below": ("bool", "unsigned", "int8", "float16", "bfloat16")},
        "paddle",
    )
    def __sub__(self, y, /, name=None):
        return paddle_frontend.subtract(self, y)

    @with_unsupported_dtypes(
        {"2.5.2 and below": ("uint8", "int8", "int16", "float16", "bfloat16")},
        "paddle",
    )
    def __mul__(self, y, /, name=None):
        return paddle_frontend.multiply(self, y)

    @with_unsupported_dtypes(
        {
            "2.5.2 and below": (
                "bool",
                "uint8",
                "int8",
                "int16",
                "complex64",
                "complex128",
            )
        },
        "paddle",
    )
    def __gt__(self, y, /, name=None):
        return paddle_frontend.logic.greater_than(self, y)

    @with_unsupported_dtypes(
        {
            "2.5.2 and below": (
                "bool",
                "uint8",
                "int8",
                "int16",
                "complex64",
                "complex128",
            )
        },
        "paddle",
    )
    def __ge__(self, y, /, name=None):
        return paddle_frontend.logic.greater_equal(self, y)

    @with_unsupported_dtypes(
        {
            "2.5.2 and below": (
                "bool",
                "uint8",
                "int8",
                "int16",
                "complex64",
                "complex128",
            )
        },
        "paddle",
    )
    def __le__(self, y, /, name=None):
        return paddle_frontend.logic.less_equal(self, y)

    @with_supported_dtypes(
        {
            "2.5.2 and below": (
                "bool",
                "uint8",
                "int8",
                "int16",
                "int32",
                "int64",
            )
        },
        "paddle",
    )
    def __or__(self, y, /, name=None):
        return paddle_frontend.logic.bitwise_or(self, y)
>>>>>>> 72d6d2e8

    def __getitem__(self, item):
        ivy_args = ivy.nested_map(_to_ivy_array, [self, item])
        ret = ivy.get_item(*ivy_args)
        return paddle_frontend.Tensor(ret)

    def __setitem__(self, item, value):
        raise ivy.utils.exceptions.IvyException(
            "ivy.functional.frontends.paddle.Tensor object doesn't support assignment"
        )

    def __iter__(self):
        if self.ndim == 0:
            raise TypeError("iteration over a 0-d tensor not supported")
        for i in range(self.shape[0]):
            yield self[i]

    # Instance Methods #
    # ---------------- #

    def reshape(self, *args, shape=None):
        if args and shape:
            raise TypeError("reshape() got multiple values for argument 'shape'")
        if shape is not None:
            return paddle_frontend.reshape(self, shape)
        if args:
            if isinstance(args[0], (tuple, list)):
                shape = args[0]
                return paddle_frontend.reshape(self, shape)
            else:
                return paddle_frontend.reshape(self, args)
        return paddle_frontend.reshape(self)

    def dim(self):
        return self.ivy_array.ndim

    @with_unsupported_dtypes({"2.5.2 and below": ("float16", "bfloat16")}, "paddle")
    def abs(self):
        return paddle_frontend.abs(self)

    @with_unsupported_dtypes({"2.5.2 and below": ("float16", "bfloat16")}, "paddle")
    def acosh(self, name=None):
        return paddle_frontend.acosh(self)

    @with_unsupported_dtypes({"2.5.2 and below": ("float16", "bfloat16")}, "paddle")
    def add_n(self, inputs, name=None):
        inputs = ivy.array(inputs)
        return ivy.sum(inputs, dtype=inputs.dtype, axis=0)

    @with_unsupported_dtypes({"2.5.2 and below": ("float16", "bfloat16")}, "paddle")
    def ceil(self):
        return paddle_frontend.ceil(self)

    @with_supported_dtypes({"2.5.2 and below": ("float32", "float64")}, "paddle")
    def ceil_(self):
        self.ivy_array = self.ceil().ivy_array
        return self

    @with_unsupported_dtypes({"2.5.2 and below": ("complex", "int8")}, "paddle")
    def numel(self):
        return paddle_frontend.numel(self)

    @with_unsupported_dtypes({"2.5.2 and below": ("float16",)}, "paddle")
    def asinh(self, name=None):
        return paddle_frontend.asinh(self)

    @with_supported_dtypes({"2.5.2 and below": ("float32", "float64")}, "paddle")
    def asin(self, name=None):
        return paddle_frontend.asin(self)

    @with_supported_dtypes({"2.5.2 and below": ("float32", "float64")}, "paddle")
    def cosh(self, name=None):
        return paddle_frontend.cosh(self)

    @with_supported_dtypes(
        {
            "2.5.2 and below": (
                "int32",
                "int64",
                "float64",
                "complex128",
                "float32",
                "complex64",
                "bool",
            )
        },
        "paddle",
    )
    def diagonal(self, offset, axis1=0, axis2=1, name=None):
        return paddle_frontend.diagonal(self, offset=offset, axis1=axis1, axis2=axis2)

    @with_supported_dtypes({"2.5.2 and below": ("float32", "float64")}, "paddle")
    def log(self, name=None):
        return paddle_frontend.log(self)

    @with_supported_dtypes({"2.5.2 and below": ("float32", "float64")}, "paddle")
    def sin(self, name=None):
        return paddle_frontend.sin(self)

    @with_supported_dtypes({"2.5.2 and below": ("float32", "float64")}, "paddle")
    def sinh(self, name=None):
        return paddle_frontend.sinh(self)

    @with_supported_dtypes({"2.5.2 and below": ("float32", "float64")}, "paddle")
    def lerp(self, y, weight, name=None):
        return paddle_frontend.lerp(self, y, weight)

    @with_supported_dtypes({"2.5.2 and below": ("float32", "float64")}, "paddle")
    def lerp_(self, y, weight, name=None):
        self.ivy_array = paddle_frontend.lerp(self, y, weight).ivy_array
        return self

    @with_unsupported_dtypes({"2.5.2 and below": ("float16", "bfloat16")}, "paddle")
    def argmax(self, axis=None, keepdim=False, dtype=None, name=None):
        return paddle_frontend.argmax(self, axis=axis, keepdim=keepdim, dtype=dtype)

    @with_unsupported_dtypes({"2.5.2 and below": ("float16", "uint16")}, "paddle")
    def unsqueeze(self, axis=None, name=None):
        return paddle_frontend.Tensor(ivy.expand_dims(self._ivy_array, axis=axis))

    @with_supported_dtypes({"2.5.2 and below": ("float32", "float64")}, "paddle")
    def sqrt(self, name=None):
        return paddle_frontend.sqrt(self)

    @with_supported_dtypes({"2.5.2 and below": ("float32", "float64")}, "paddle")
    def sqrt_(self, name=None):
        self.ivy_array = self.sqrt().ivy_array
        return self

    @with_unsupported_dtypes({"2.5.2 and below": ("bfloat16", "uint16")}, "paddle")
    def zero_(self):
        self.ivy_array = paddle_frontend.zeros_like(self).ivy_array
        return self

    @with_supported_dtypes({"2.5.2 and below": ("float32", "float64")}, "paddle")
    def cos(self, name=None):
        return paddle_frontend.cos(self)

    @with_unsupported_dtypes({"2.5.2 and below": ("float16", "bfloat16")}, "paddle")
    def exp(self, name=None):
        return paddle_frontend.exp(self)

    @with_unsupported_dtypes({"2.5.2 and below": ("float16", "bfloat16")}, "paddle")
    def exp_(self, name=None):
        self.ivy_array = self.exp().ivy_array
        return self

    @with_supported_dtypes({"2.5.2 and below": ("float32", "float64")}, "paddle")
    def erf(self, name=None):
        return paddle_frontend.erf(self)

    @with_unsupported_dtypes({"2.5.2 and below": ("float16", "bfloat16")}, "paddle")
    def subtract(self, y, name=None):
        return paddle_frontend.subtract(self, y)

    @with_unsupported_dtypes(
        {"2.5.2 and below": ("float16", "uint8", "int8", "bool")}, "paddle"
    )
    def subtract_(self, y, name=None):
        self.ivy_array = self.subtract(y).ivy_array
        return self

    @with_unsupported_dtypes({"2.5.2 and below": ("float16", "bfloat16")}, "paddle")
    def log10(self, name=None):
        return paddle_frontend.Tensor(ivy.log10(self._ivy_array))

    @with_unsupported_dtypes({"2.5.2 and below": ("float16", "bfloat16")}, "paddle")
    def argsort(self, axis=-1, descending=False, name=None):
        return paddle_frontend.argsort(self, axis=axis, descending=descending)

    @with_unsupported_dtypes({"2.5.2 and below": ("float16", "bfloat16")}, "paddle")
    def floor(self, name=None):
        return paddle_frontend.floor(self)

    @with_unsupported_dtypes({"2.5.2 and below": ("float16", "bfloat16")}, "paddle")
    def floor_(self):
        self.ivy_array = self.floor().ivy_array
        return self

    @with_supported_dtypes({"2.5.2 and below": ("float32", "float64")}, "paddle")
    def round_(self, name=None):
        self.ivy_array = paddle_frontend.round(self).ivy_array
        return self

    @with_supported_dtypes(
        {"2.5.2 and below": ("float32", "float64", "int32", "int64")}, "paddle"
    )
    def clip(self, min=None, max=None, name=None):
        ivy.utils.assertions.check_all_or_any_fn(
            min,
            max,
            fn=ivy.exists,
            type="any",
            limit=[1, 2],
            message="at most one of min or max can be None",
        )
        if min is None:
            ret = ivy.minimum(self._ivy_array, max)
        elif max is None:
            ret = ivy.maximum(self._ivy_array, min)
        else:
            ret = ivy.clip(self._ivy_array, min, max)
        return paddle_frontend.Tensor(ret)

    @with_supported_dtypes(
        {"2.5.2 and below": ("float32", "float64", "int32", "int64")}, "paddle"
    )
    def clip_(self, min=None, max=None, name=None):
        self._ivy_array = self.clip(min, max).ivy_array
        return self

    @with_supported_dtypes({"2.5.2 and below": ("float32", "float64")}, "paddle")
    def tanh(self, name=None):
        return paddle_frontend.tanh(self)

    @with_supported_dtypes({"2.5.2 and below": ("float32", "float64")}, "paddle")
    def add_(self, y, name=None):
        self.ivy_array = paddle_frontend.add(self, y).ivy_array
        return self

    @with_supported_dtypes({"2.5.2 and below": ("float32", "float64")}, "paddle")
    def addmm(self, x, y, beta=1.0, alpha=1.0, name=None):
        return paddle_frontend.addmm(self, x, y, beta, alpha)

    @with_supported_dtypes(
        {"2.5.2 and below": ("float16", "float32", "float64", "int32", "int64")},
        "paddle",
    )
    def isinf(self, name=None):
        return paddle_frontend.isinf(self)

    @with_unsupported_dtypes({"2.5.2 and below": ("float16", "uint16")}, "paddle")
    def unsqueeze_(self, axis=None, name=None):
        self.ivy_array = self.unsqueeze(axis=axis).ivy_array
        return self

    @with_supported_dtypes({"2.5.2 and below": ("float32", "float64")}, "paddle")
    def square(self, name=None):
        return paddle_frontend.square(self)

    @with_unsupported_dtypes({"2.5.2 and below": ("float16", "bfloat16")}, "paddle")
    def remainder_(self, y, name=None):
        self.ivy_array = paddle_frontend.remainder(self, y).ivy_array
        return self

    @with_supported_dtypes({"2.5.2 and below": ("float32", "float64")}, "paddle")
    def cholesky(self, upper=False, name=None):
        return paddle_frontend.cholesky(self, upper=upper)

    @with_unsupported_dtypes(
        {"2.5.2 and below": ("float16", "uint16", "int16")}, "paddle"
    )
    def squeeze_(self, axis=None, name=None):
        self.ivy_array = paddle_frontend.squeeze(self, axis=axis).ivy_array
        return self

    @with_unsupported_dtypes({"2.5.2 and below": ("float16", "bfloat16")}, "paddle")
    def multiply(self, y, name=None):
        return paddle_frontend.multiply(self, y)

    @with_supported_dtypes(
        {"2.5.2 and below": ("float16", "float32", "float64", "int32", "int64")},
        "paddle",
    )
    def isfinite(self, name=None):
        return paddle_frontend.isfinite(self)

    @with_supported_dtypes({"2.4.2 and below": ("float16", "bfloat16")}, "paddle")
    def all(self, axis=None, keepdim=False, dtype=None, name=None):
        return paddle_frontend.Tensor(
            ivy.all(self.ivy_array, axis=axis, keepdims=keepdim, dtype=dtype)
        )

    @with_supported_dtypes({"2.5.2 and below": ("float16", "bfloat16")}, "paddle")
    def allclose(self, other, rtol=1e-05, atol=1e-08, equal_nan=False, name=None):
        return paddle_frontend.allclose(
            self, other, rtol=rtol, atol=atol, equal_nan=equal_nan
        )

    @with_unsupported_dtypes({"2.5.2 and below": ("float16", "bfloat16")}, "paddle")
    def sort(self, axis=-1, descending=False, name=None):
        return paddle_frontend.sort(self, axis=axis, descending=descending)

    @with_unsupported_dtypes({"2.5.2 and below": ("float16", "bfloat16")}, "paddle")
    def log1p(self, name=None):
        return paddle_frontend.log1p(self)

    @with_supported_dtypes(
        {
            "2.4.2 and below": (
                "bool",
                "uint8",
                "int8",
                "int16",
                "int32",
                "int64",
            )
        },
        "paddle",
    )
    def bitwise_and(self, y, out=None, name=None):
        return paddle_frontend.bitwise_and(self, y)

    @with_supported_dtypes(
        {
            "2.5.2 and below": (
                "bool",
                "int8",
                "int16",
                "int32",
                "int64",
                "float32",
                "float64",
            )
        },
        "paddle",
    )
    def logical_or(self, y, out=None, name=None):
        return paddle_frontend.logical_or(self, y, out=out)

    @with_supported_dtypes(
        {"2.5.2 and below": ("bool", "uint8", "int8", "int16", "int32", "int64")},
        "paddle",
    )
    def bitwise_xor(self, y, out=None, name=None):
        return paddle_frontend.bitwise_xor(self, y)

    @with_supported_dtypes({"2.5.2 and below": ("float16", "bfloat16")}, "paddle")
    def any(self, axis=None, keepdim=False, name=None):
        return paddle_frontend.any(self, axis=axis, keepdim=keepdim)

    @with_unsupported_dtypes({"2.5.2 and below": "bfloat16"}, "paddle")
    def astype(self, dtype):
        return paddle_frontend.Tensor(ivy.astype(self._ivy_array, dtype))

    @with_supported_dtypes(
        {"2.5.2 and below": ("bool", "uint8", "int8", "int16", "int32", "int64")},
        "paddle",
    )
    def bitwise_not(self, out=None, name=None):
        return paddle_frontend.bitwise_not(self, out=out)

    @with_supported_dtypes(
        {
            "2.5.2 and below": (
                "bool",
                "int8",
                "int16",
                "int32",
                "int64",
            )
        },
        "paddle",
    )
    def bitwise_or(self, y, out=None, name=None):
        return paddle_frontend.bitwise_or(self, y, out=out)

    @with_supported_dtypes(
        {
            "2.5.2 and below": (
                "bool",
                "int8",
                "int16",
                "int32",
                "int64",
                "float32",
                "float64",
            )
        },
        "paddle",
    )
    def logical_xor(self, y, out=None, name=None):
        return paddle_frontend.logical_xor(self, y, out=out)

    @with_supported_dtypes(
        {"2.5.2 and below": ("float16", "float32", "float64", "int32", "int64")},
        "paddle",
    )
    def isnan(self, name=None):
        return paddle_frontend.isnan(self)

    @with_unsupported_dtypes(
        {
            "2.5.2 and below": (
                "bool",
                "uint8",
                "int8",
                "int16",
                "complex64",
                "complex128",
            )
        },
        "paddle",
    )
    def greater_than(self, y, name=None):
        return paddle_frontend.greater_than(self, y)

    @with_supported_dtypes({"2.5.2 and below": ("float32", "float64")}, "paddle")
    def rsqrt(self, name=None):
        return paddle_frontend.rsqrt(self)

    @with_supported_dtypes({"2.5.2 and below": ("float32", "float64")}, "paddle")
    def rsqrt_(self, name=None):
        self.ivy_array = self.rsqrt().ivy_array
        return self

    @with_supported_dtypes({"2.5.2 and below": ("float32", "float64")}, "paddle")
    def reciprocal(self, name=None):
        return paddle_frontend.reciprocal(self)

    @with_supported_dtypes(
        {
            "2.5.2 and below": (
                "bool",
                "int8",
                "int16",
                "int32",
                "int64",
                "float32",
                "float64",
            )
        },
        "paddle",
    )
    def logical_and(self, y, out=None, name=None):
        return paddle_frontend.logical_and(self, y, out=out)

    @with_supported_dtypes({"2.5.2 and below": ("float32", "float64")}, "paddle")
    def divide(self, y, name=None):
        return paddle_frontend.divide(self, y)

    @with_supported_dtypes(
        {"2.5.2 and below": ("float32", "float64", "complex64", "complex128")},
        "paddle",
    )
    def eigvals(self, name=None):
        return paddle_frontend.eigvals(self)

    @with_unsupported_dtypes(
        {
            "2.5.2 and below": (
                "bool",
                "uint8",
                "int8",
                "int16",
                "complex64",
                "complex128",
            )
        },
        "paddle",
    )
    def less_than(self, y, name=None):
        return paddle_frontend.less_than(self, y)

    @with_unsupported_dtypes({"2.5.2 and below": ("float16", "bfloat16")}, "paddle")
    def cumprod(self, dim=None, dtype=None, name=None):
        return paddle_frontend.cumprod(self, dim=dim, dtype=dtype)

    @with_unsupported_dtypes({"2.5.2 and below": ("float16", "bfloat16")}, "paddle")
    def cumsum(self, axis=None, dtype=None, name=None):
        return paddle_frontend.Tensor(
            ivy.cumsum(self._ivy_array, axis=axis, dtype=dtype)
        )

    @with_supported_dtypes(
        {"2.5.2 and below": ("complex64", "complex128", "float32", "float64")},
        "paddle",
    )
    def angle(self, name=None):
        return paddle_frontend.angle(self)

    @with_unsupported_dtypes(
        {
            "2.5.2 and below": (
                "uint8",
                "int8",
                "int16",
                "complex64",
                "complex128",
            )
        },
        "paddle",
    )
    def equal(self, y, name=None):
        return paddle_frontend.equal(self, y)

    @with_unsupported_dtypes({"2.5.2 and below": ("float16", "bfloat16")}, "paddle")
    def rad2deg(self, name=None):
        return paddle_frontend.rad2deg(self)

    @with_unsupported_dtypes(
        {
            "2.5.2 and below": (
                "uint8",
                "int8",
                "int16",
                "float16",
                "complex64",
                "complex128",
            )
        },
        "paddle",
    )
    def equal_all(self, y, name=None):
        return paddle_frontend.equal_all(self, y)

    @with_supported_dtypes({"2.5.2 and below": ("float32", "float64")}, "paddle")
    def maximum(self, other, name=None):
        return paddle_frontend.maximum(self, other)

    @with_unsupported_dtypes({"2.5.2 and below": "bfloat16"}, "paddle")
    def fmax(self, y, name=None):
        return paddle_frontend.fmax(self, y)

    @with_unsupported_dtypes({"2.5.2 and below": "bfloat16"}, "paddle")
    def fmin(self, y, name=None):
        return paddle_frontend.fmin(self, y)

    @with_supported_dtypes(
        {"2.5.2 and below": ("float32", "float64", "int32", "int64")}, "paddle"
    )
    def minimum(self, y, name=None):
        return paddle_frontend.minimum(self, y)

    @with_supported_dtypes(
        {"2.5.2 and below": ("float32", "float64", "int32", "int64")}, "paddle"
    )
    def max(self, axis=None, keepdim=False, name=None):
        return paddle_frontend.max(self, axis=axis, keepdim=keepdim)

    @with_unsupported_dtypes({"2.5.2 and below": ("float16", "bfloat16")}, "paddle")
    def deg2rad(self, name=None):
        return paddle_frontend.deg2rad(self)

    @with_supported_dtypes({"2.5.2 and below": ("float32", "float64")}, "paddle")
    def digamma(self, name=None):
        return paddle_frontend.digamma(self)

    @with_supported_dtypes(
        {"2.5.2 and below": ("float32", "float64", "int32", "int64", "bool")}, "paddle"
    )
    def rot90(self, k=1, axes=(0, 1), name=None):
        return paddle_frontend.rot90(self, k=k, axes=axes)

    @with_supported_dtypes(
        {"2.5.2 and below": ("complex64", "complex128")},
        "paddle",
    )
    def imag(self, name=None):
        return paddle_frontend.imag(self)

    def is_tensor(self):
        return paddle_frontend.is_tensor(self)

    @with_supported_dtypes(
        {
            "2.5.2 and below": (
                "float32",
                "float64",
            )
        },
        "paddle",
    )
    def isclose(self, y, rtol=1e-05, atol=1e-08, equal_nan=False, name=None):
        return paddle_frontend.isclose(
            self, y, rtol=rtol, atol=atol, equal_nan=equal_nan
        )

    @with_supported_dtypes({"2.5.2 and below": ("int32", "int64")}, "paddle")
    def floor_divide(self, y, name=None):
        return paddle_frontend.floor_divide(self, y)

    @with_supported_dtypes({"2.5.2 and below": ("int32", "int64")}, "paddle")
    def mod(self, y, name=None):
        return paddle_frontend.Tensor(ivy.fmod(self._ivy_array, _to_ivy_array(y)))

    # cond
    @with_supported_dtypes({"2.5.2 and below": ("float32", "float64")}, "paddle")
    def cond(self, p=None, name=None):
        return paddle_frontend.cond(self, p=p, name=name)

    @with_unsupported_dtypes({"2.4.2 and below": ("int16", "float16")}, "paddle")
    def conj(self, name=None):
        return paddle_frontend.conj(self)

    @with_supported_dtypes({"2.5.2 and below": ("float32", "float64")}, "paddle")
    def log2(self, name=None):
        return paddle_frontend.log2(self)

    @with_unsupported_dtypes(
        {"2.4.2 and below": ("float32", "float64", "int32", "int64")}, "paddle"
    )
    def neg(self, name=None):
        return paddle_frontend.neg(self)

    @with_supported_dtypes(
        {
            "2.5.2 and below": (
                "bool",
                "int8",
                "int16",
                "int32",
                "int64",
                "float32",
                "float64",
            )
        },
        "paddle",
    )
    def logical_not(self, out=None, name=None):
        return paddle_frontend.logical_not(self)

    @with_unsupported_dtypes({"2.5.2 and below": ("float16", "bfloat16")}, "paddle")
    def sign(self, name=None):
        return paddle_frontend.sign(self)

    @with_supported_dtypes({"2.5.2 and below": ("float32", "float64")}, "paddle")
    def var(self, axis=None, unbiased=True, keepdim=False, name=None):
        return paddle_frontend.var(self, axis=axis, unbiased=unbiased, keepdim=keepdim)

    @with_unsupported_dtypes({"2.5.2 and below": ("float16", "bfloat16")}, "paddle")
    def sgn(self, name=None):
        return paddle_frontend.sgn(self)

    def tolist(self):
        return paddle_frontend.Tensor(ivy.to_list(self._ivy_array))

    @with_supported_dtypes(
        {"2.5.2 and below": ("float32", "float64", "int32", "int64")},
        "paddle",
    )
    def min(self, axis=None, keepdim=False, name=None):
        return paddle_frontend.min(self, axis=axis, keepdim=keepdim)

    @with_supported_dtypes(
        {"2.5.2 and below": ("int32", "int64", "float32", "float64")}, "paddle"
    )
    def pow(self, y, name=None):
        return paddle_frontend.pow(self, y)

    @with_supported_dtypes(
        {"2.5.2 and below": ("float32", "float64", "int32", "int64")}, "paddle"
    )
    def prod(self, axis=None, keepdim=False, dtype=None, name=None):
        return paddle_frontend.Tensor(
            ivy.prod(self._ivy_array, axis=axis, keepdims=keepdim, dtype=dtype)
        )

    @with_supported_dtypes({"2.5.2 and below": ("float32", "float64")}, "paddle")
    def atan(self, name=None):
        return paddle_frontend.atan(self)

    @with_supported_dtypes({"2.5.2 and below": ("float32", "float64")}, "paddle")
    def atanh(self, name=None):
        return paddle_frontend.atanh(self)

    @with_supported_dtypes({"2.5.2 and below": ("float32", "float64")}, "paddle")
    def std(self, axis=None, unbiased=True, keepdim=False, name=None):
        return paddle_frontend.std(self, axis=axis, unbiased=unbiased, keepdim=keepdim)

    @with_supported_dtypes(
        {"2.5.2 and below": ("int32", "int64", "float32", "float64")}, "paddle"
    )
    def trunc(self, name=None):
        return paddle_frontend.trunc(self)

    @with_supported_dtypes({"2.5.2 and below": ("complex64", "complex128")}, "paddle")
    def as_real(self, name=None):
        if not ivy.is_complex_dtype(self._ivy_array):
            raise ivy.exceptions.IvyError(
                "as_real is only supported for complex tensors"
            )
        re_part = ivy.real(self._ivy_array)
        im_part = ivy.imag(self._ivy_array)
        return paddle_frontend.Tensor(ivy.stack((re_part, im_part), axis=-1))

    @with_supported_dtypes({"2.5.2 and below": ("float32", "float64")}, "paddle")
    def stanh(self, scale_a=0.67, scale_b=1.7159, name=None):
        return paddle_frontend.stanh(self, scale_a=scale_a, scale_b=scale_b)

    @with_supported_dtypes(
        {"2.5.2 and below": ("int32", "int64", "float32", "float64")}, "paddle"
    )
    def trace(self, offset=0, axis1=0, axis2=1, name=None):
        return paddle_frontend.Tensor(
            ivy.trace(self._ivy_array, offset=offset, axis1=axis1, axis2=axis2)
        )

    @with_supported_dtypes(
        {
            "2.5.2 and below": (
                "float32",
                "float64",
                "int16",
                "int32",
                "int64",
                "uint8",
            )
        },
        "paddle",
    )
    def argmin(self, axis=None, keepdim=False, dtype=None, name=None):
        return paddle_frontend.argmin(self, axis=axis, keepdim=keepdim, dtype=dtype)

    @with_supported_dtypes(
        {"2.5.2 and below": ("float32", "float64", "int32", "int64")},
        "paddle",
    )
    def topk(self, k, axis=None, largest=True, sorted=True, name=None):
        return paddle_frontend.topk(self, k, axis=axis, largest=largest, sorted=sorted)

    @with_unsupported_dtypes({"2.5.2 and below": ("float16", "bfloat16")}, "paddle")
    def remainder(self, y, name=None):
        return paddle_frontend.remainder(self, y)

    def is_floating_point(self):
        return paddle_frontend.is_floating_point(self)

    @with_supported_dtypes({"2.5.2 and below": ("float32", "float64")}, "paddle")
    def tanh_(self, name=None):
        y = self.tanh(self)
        return ivy.inplace_update(self, y)

    @with_supported_dtypes({"2.5.2 and below": ("float32", "float64")}, "paddle")
    def reciprocal_(self, name=None):
        y = self.reciprocal(self)
        return ivy.inplace_update(self, y)

    @with_unsupported_dtypes(
        {"2.5.2 and below": ("complex", "uint8", "uint16")}, "paddle"
    )
    def numpy(self):
        return self.ivy_array.to_numpy()

    @with_unsupported_dtypes({"2.5.2 and below": ("float16", "bfloat16")}, "paddle")
    def nonzero(self):
        return paddle_frontend.nonzero(self)

    @with_supported_dtypes({"2.5.2 and below": ("float32", "float64")}, "paddle")
    def inner(self, y, name=None):
        return paddle_frontend.inner(self, y, name)

    @with_supported_dtypes({"2.5.2 and below": ("float32", "float64")}, "paddle")
    def mean(self, axis=None, keepdim=False, name=None):
        return paddle_frontend.mean(self, axis=axis, keepdim=keepdim)

    @with_supported_dtypes({"2.5.2 and below": ("float32", "float64")}, "paddle")
    def as_complex(self, name=None):
        if self.ivy_array.shape[-1] != 2:
            raise ivy.exceptions.IvyError(
                "The size of the last dimension of tensor does not equals 2"
            )
        dtype = (
            ivy.complex64 if ivy.dtype(self.ivy_array) == "float32" else ivy.complex128
        )
        re_part = self.ivy_array[..., 0]
        im_part = ivy.multiply(1j, self.ivy_array[..., 1])
        value = paddle_frontend.Tensor(ivy.add(re_part, im_part).astype(dtype))
        return value

    @with_supported_dtypes(
        {"2.5.2 and below": ("int32", "int64", "float32", "float64", "bool")}, "paddle"
    )
    def not_equal(self, y, name=None):
        return paddle_frontend.not_equal(self._ivy_array, y)

    @with_supported_dtypes(
        {"2.5.2 and below": ("float32", "float64", "int32", "int64")}, "paddle"
    )
    def less_equal(self, y, name=None):
        return paddle_frontend.less_equal(self._ivy_array, y)

    @with_supported_dtypes({"2.5.2 and below": ("complex64", "complex128")}, "paddle")
    def real(self, name=None):
        return paddle_frontend.real(self._ivy_array)

    @with_unsupported_dtypes({"2.5.2 and below": ("float16", "bfloat16")}, "paddle")
    def t(self, name=None):
        axes = list(range(len(self.ivy_array.shape)))[::-1]
        return ivy.permute_dims(self.ivy_array, axes=axes)

    @with_supported_dtypes(
        {
            "2.5.2 and below": (
                "bool",
                "float16",
                "float32",
                "float64",
                "int32",
                "int64",
                "uint8",
            )
        },
        "paddle",
    )
    def cast(self, dtype):
        return paddle_frontend.cast(self, dtype)

    @with_unsupported_dtypes({"2.5.2 and below": ("float16", "bfloat16")}, "paddle")
    def bmm(self, y, transpose_x=False, transpose_y=False, name=None):
        return paddle_frontend.bmm(self, y, transpose_x, transpose_y)

    @with_supported_dtypes(
        {"2.5.2 and below": ("float16", "float32", "float64", "int32", "int64")},
        "paddle",
    )
    def fill_(self, value):
        filled_tensor = paddle_frontend.full_like(self, value)
        return ivy.inplace_update(self, filled_tensor)

    @with_supported_dtypes(
        {
            "2.5.2 and below": (
                "bool",
                "int32",
                "int64",
                "float16",
                "float32",
                "float64",
            )
        },
        "paddle",
    )
    def unbind(self, axis=0):
        return paddle_frontend.unbind(self._ivy_array, axis=axis)

    @with_supported_dtypes(
        {
            "2.5.2 and below": (
                "bool",
                "int32",
                "int64",
                "float16",
                "float32",
                "float64",
            )
        },
        "paddle",
    )
    def unique_consecutive(self, axis=0):
        return paddle_frontend.unique_consecutive(self._ivy_array, axis=axis)

    def cpu(self):
        self.ivy_array = ivy.to_device(self.ivy_array, ivy.as_ivy_dev("cpu"))
        return self

    @with_unsupported_dtypes(
        {"2.5.2 and below": ("int16", "complex64", "complex128")},
        "paddle",
    )
    def split(self, num_or_sections, axis=0, name=None):
        return paddle_frontend.split(self._ivy_array, num_or_sections, axis, name)

    @with_supported_dtypes(
        {"2.5.2 and below": ("float32", "float64", "int32", "int64")}, "paddle"
    )
    def frac(self, name=None):
        return paddle_frontend.frac(self._ivy_array)

    @with_unsupported_dtypes({"2.5.2 and below": ("float16", "bfloat16")}, "paddle")
    def gather(self, y, name=None):
        return paddle_frontend.gather(self, y)

    def is_complex(self):
        return paddle_frontend.is_complex(self)

    @with_unsupported_dtypes(
        {"2.5.2 and below": ("float16", "uint8", "int8", "bool")}, "paddle"
    )
    def gather_(self, y, name=None):
        res = self.gather(self, y)
        return ivy.inplace_update(self, res)

    @with_supported_dtypes(
        {"2.5.2 and below": ("float32", "float64", "int32", "int64")}, "paddle"
    )
    def heaviside(self, y, name=None):
        return paddle_frontend.heaviside(self, y)

    @with_supported_dtypes(
        {"2.5.2 and below": ("bool", "int32", "int64", "float32", "float64")}, "paddle"
    )
    def expand(self, shape, name=None):
        return paddle_frontend.expand(self._ivy_array, shape)

    @with_supported_device_and_dtypes(
        {
            "2.5.2 and below": {
                "cpu": (
                    "bool",
                    "int32",
                    "int64",
                    "float32",
                    "float64",
                    "complex64",
                    "complex128",
                )
            }
        },
        "paddle",
    )
    def tile(self, repeat_times):
        return paddle_frontend.Tensor(ivy.tile(self._ivy_array, repeats=repeat_times))

    @with_supported_dtypes(
        {
            "2.5.2 and below": (
                "bool",
                "float16",
                "float32",
                "float64",
                "int8",
                "int16",
                "int32",
                "int64",
            )
        },
        "paddle",
    )
    def chunk(self, chunks, axis=0, name=None):
        return paddle_frontend.split(self._ivy_array, num_or_sections=chunks, axis=axis)<|MERGE_RESOLUTION|>--- conflicted
+++ resolved
@@ -72,91 +72,93 @@
         {"2.5.2 and below": ("bool", "unsigned", "int8", "float16", "bfloat16")},
         "paddle",
     )
-<<<<<<< HEAD
+    def __radd__(self, x, /, name=None):
+        return paddle_frontend.add(self, x)
+
+    @with_unsupported_dtypes(
+        {"2.5.2 and below": ("bool", "unsigned", "int8", "float16", "bfloat16")},
+        "paddle",
+    )
+    def __sub__(self, y, /, name=None):
+        return paddle_frontend.subtract(self, y)
+
+    @with_unsupported_dtypes(
+        {"2.5.2 and below": ("uint8", "int8", "int16", "float16", "bfloat16")},
+        "paddle",
+    )
+    def __mul__(self, y, /, name=None):
+        return paddle_frontend.multiply(self, y)
+
+    @with_unsupported_dtypes(
+        {
+            "2.5.2 and below": (
+                "bool",
+                "uint8",
+                "int8",
+                "int16",
+                "complex64",
+                "complex128",
+            )
+        },
+        "paddle",
+    )
+    def __gt__(self, y, /, name=None):
+        return paddle_frontend.logic.greater_than(self, y)
+
+    @with_unsupported_dtypes(
+        {
+            "2.5.2 and below": (
+                "bool",
+                "uint8",
+                "int8",
+                "int16",
+                "complex64",
+                "complex128",
+            )
+        },
+        "paddle",
+    )
+    def __ge__(self, y, /, name=None):
+        return paddle_frontend.logic.greater_equal(self, y)
+
+    @with_unsupported_dtypes(
+        {
+            "2.5.2 and below": (
+                "bool",
+                "uint8",
+                "int8",
+                "int16",
+                "complex64",
+                "complex128",
+            )
+        },
+        "paddle",
+    )
+    def __le__(self, y, /, name=None):
+        return paddle_frontend.logic.less_equal(self, y)
+
+    @with_supported_dtypes(
+        {
+            "2.5.2 and below": (
+                "bool",
+                "uint8",
+                "int8",
+                "int16",
+                "int32",
+                "int64",
+            )
+        },
+        "paddle",
+    )
+    def __or__(self, y, /, name=None):
+        return paddle_frontend.logic.bitwise_or(self, y)
+
+    @with_unsupported_dtypes(
+        {"2.5.2 and below": ("bool", "unsigned", "int8", "float16", "bfloat16")},
+        "paddle",
+    )
     def __rsub__(self, x, /, name=None):
         return paddle_frontend.subtract(self, x)
-=======
-    def __radd__(self, x, /, name=None):
-        return paddle_frontend.add(self, x)
-
-    @with_unsupported_dtypes(
-        {"2.5.2 and below": ("bool", "unsigned", "int8", "float16", "bfloat16")},
-        "paddle",
-    )
-    def __sub__(self, y, /, name=None):
-        return paddle_frontend.subtract(self, y)
-
-    @with_unsupported_dtypes(
-        {"2.5.2 and below": ("uint8", "int8", "int16", "float16", "bfloat16")},
-        "paddle",
-    )
-    def __mul__(self, y, /, name=None):
-        return paddle_frontend.multiply(self, y)
-
-    @with_unsupported_dtypes(
-        {
-            "2.5.2 and below": (
-                "bool",
-                "uint8",
-                "int8",
-                "int16",
-                "complex64",
-                "complex128",
-            )
-        },
-        "paddle",
-    )
-    def __gt__(self, y, /, name=None):
-        return paddle_frontend.logic.greater_than(self, y)
-
-    @with_unsupported_dtypes(
-        {
-            "2.5.2 and below": (
-                "bool",
-                "uint8",
-                "int8",
-                "int16",
-                "complex64",
-                "complex128",
-            )
-        },
-        "paddle",
-    )
-    def __ge__(self, y, /, name=None):
-        return paddle_frontend.logic.greater_equal(self, y)
-
-    @with_unsupported_dtypes(
-        {
-            "2.5.2 and below": (
-                "bool",
-                "uint8",
-                "int8",
-                "int16",
-                "complex64",
-                "complex128",
-            )
-        },
-        "paddle",
-    )
-    def __le__(self, y, /, name=None):
-        return paddle_frontend.logic.less_equal(self, y)
-
-    @with_supported_dtypes(
-        {
-            "2.5.2 and below": (
-                "bool",
-                "uint8",
-                "int8",
-                "int16",
-                "int32",
-                "int64",
-            )
-        },
-        "paddle",
-    )
-    def __or__(self, y, /, name=None):
-        return paddle_frontend.logic.bitwise_or(self, y)
->>>>>>> 72d6d2e8
 
     def __getitem__(self, item):
         ivy_args = ivy.nested_map(_to_ivy_array, [self, item])
