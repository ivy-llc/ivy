--- conflicted
+++ resolved
@@ -927,7 +927,6 @@
         res = self.gather(self, y)
         return ivy.inplace_update(self, res)
 
-<<<<<<< HEAD
     @with_supported_dtypes(
         {
             "2.5.1 and below": (
@@ -943,7 +942,7 @@
     )
     def to_dense(self):
         return paddle_frontend.Tensor(ivy.to_dense_array(self))
-=======
+
     @with_supported_device_and_dtypes(
         {
             "2.5.1 and below": {
@@ -961,5 +960,4 @@
         "paddle",
     )
     def tile(self, repeat_times):
-        return paddle_frontend.Tensor(ivy.tile(self._ivy_array, repeats=repeat_times))
->>>>>>> 70171b5a
+        return paddle_frontend.Tensor(ivy.tile(self._ivy_array, repeats=repeat_times))