# local
import ivy
import ivy.functional.frontends.paddle as paddle_frontend
from ivy.func_wrapper import (
    with_supported_dtypes,
    with_unsupported_dtypes,
)
from ivy.functional.frontends.paddle.func_wrapper import _to_ivy_array


class Tensor:
    def __init__(self, array, dtype=None, place="cpu", stop_gradient=True):
        self._ivy_array = (
            ivy.array(array, dtype=dtype, device=place)
            if not isinstance(array, ivy.Array)
            else array
        )
        self._dtype = dtype
        self._place = place
        self._stop_gradient = stop_gradient

    def __repr__(self):
        return (
            str(self._ivy_array.__repr__())
            .replace("ivy.array", "ivy.frontends.paddle.Tensor")
            .replace("dev", "place")
        )

    # Properties #
    # ---------- #

    @property
    def ivy_array(self):
        return self._ivy_array

    @property
    def place(self):
        return self.ivy_array.device

    @property
    def dtype(self):
        return self._ivy_array.dtype

    @property
    def shape(self):
        return self._ivy_array.shape

    @property
    def ndim(self):
        return self.dim()

    # Setters #
    # --------#

    @ivy_array.setter
    def ivy_array(self, array):
        self._ivy_array = (
            ivy.array(array) if not isinstance(array, ivy.Array) else array
        )

    # Special Methods #
    # -------------------#

    def __getitem__(self, item):
        ivy_args = ivy.nested_map([self, item], _to_ivy_array)
        ret = ivy.get_item(*ivy_args)
        return paddle_frontend.Tensor(ret)

    def __setitem__(self, item, value):
        raise ivy.utils.exceptions.IvyException(
            "ivy.functional.frontends.paddle.Tensor object doesn't support assignment"
        )

    def __iter__(self):
        if self.ndim == 0:
            raise TypeError("iteration over a 0-d tensor not supported")
        for i in range(self.shape[0]):
            yield self[i]

    # Instance Methods #
    # ---------------- #

    def reshape(self, *args, shape=None):
        if args and shape:
            raise TypeError("reshape() got multiple values for argument 'shape'")
        if shape is not None:
            return paddle_frontend.reshape(self._ivy_array, shape)
        if args:
            if isinstance(args[0], (tuple, list)):
                shape = args[0]
                return paddle_frontend.reshape(self._ivy_array, shape)
            else:
                return paddle_frontend.reshape(self._ivy_array, args)
        return paddle_frontend.reshape(self._ivy_array)

    def dim(self):
        return self.ivy_array.ndim

    @with_unsupported_dtypes({"2.5.1 and below": ("float16", "bfloat16")}, "paddle")
    def abs(self):
        return paddle_frontend.abs(self)

    @with_unsupported_dtypes({"2.5.1 and below": ("float16", "bfloat16")}, "paddle")
    def acosh(self, name=None):
        return paddle_frontend.Tensor(ivy.acosh(self._ivy_array))

    @with_unsupported_dtypes({"2.5.1 and below": ("float16", "bfloat16")}, "paddle")
    def ceil(self):
        return paddle_frontend.ceil(self)

    @with_unsupported_dtypes({"2.5.1 and below": ("complex", "int8")}, "paddle")
    def numel(self):
        return paddle_frontend.numel(self)

    @with_unsupported_dtypes({"2.5.1 and below": ("float16",)}, "paddle")
    def asinh(self, name=None):
        return paddle_frontend.Tensor(ivy.asinh(self._ivy_array))

    @with_supported_dtypes({"2.5.1 and below": ("float32", "float64")}, "paddle")
    def asin(self, name=None):
        return paddle_frontend.Tensor(ivy.asin(self._ivy_array))

    @with_supported_dtypes({"2.5.1 and below": ("float32", "float64")}, "paddle")
    def cosh(self, name=None):
        return paddle_frontend.Tensor(ivy.cosh(self._ivy_array))

    @with_supported_dtypes({"2.5.1 and below": ("float32", "float64")}, "paddle")
    def log(self, name=None):
        return paddle_frontend.Tensor(ivy.log(self._ivy_array))

    @with_supported_dtypes({"2.5.1 and below": ("float32", "float64")}, "paddle")
    def sin(self, name=None):
        return paddle_frontend.Tensor(ivy.sin(self._ivy_array))

    @with_supported_dtypes({"2.5.1 and below": ("float32", "float64")}, "paddle")
    def sinh(self, name=None):
        return paddle_frontend.Tensor(ivy.sinh(self._ivy_array))

    @with_unsupported_dtypes({"2.5.1 and below": ("float16", "bfloat16")}, "paddle")
    def argmax(self, axis=None, keepdim=False, dtype=None, name=None):
        return paddle_frontend.Tensor(
            ivy.argmax(self._ivy_array, axis=axis, keepdims=keepdim, dtype=dtype)
        )

    @with_unsupported_dtypes({"2.5.1 and below": ("float16", "uint16")}, "paddle")
    def unsqueeze(self, axis=None, name=None):
        return paddle_frontend.Tensor(ivy.expand_dims(self._ivy_array, axis=axis))

    @with_supported_dtypes({"2.5.1 and below": ("float32", "float64")}, "paddle")
    def sqrt(self, name=None):
        return paddle_frontend.Tensor(ivy.sqrt(self._ivy_array))

    @with_supported_dtypes({"2.5.1 and below": ("float32", "float64")}, "paddle")
    def sqrt_(self, name=None):
        self.ivy_array = self.sqrt().ivy_array
        return self

    @with_unsupported_dtypes({"2.5.1 and below": ("bfloat16", "uint16")}, "paddle")
    def zero_(self):
        self.ivy_array = paddle_frontend.Tensor(
            ivy.zeros_like(self._ivy_array)
        ).ivy_array
        return self

    @with_supported_dtypes({"2.5.1 and below": ("float32", "float64")}, "paddle")
    def cos(self, name=None):
        return paddle_frontend.Tensor(ivy.cos(self._ivy_array))

    @with_unsupported_dtypes({"2.5.1 and below": ("float16", "bfloat16")}, "paddle")
    def exp(self, name=None):
        return paddle_frontend.Tensor(ivy.exp(self._ivy_array))

    @with_unsupported_dtypes({"2.5.1 and below": ("float16", "bfloat16")}, "paddle")
    def exp_(self, name=None):
        self.ivy_array = self.exp().ivy_array
        return self

    @with_supported_dtypes({"2.5.1 and below": ("float32", "float64")}, "paddle")
    def erf(self, name=None):
        return paddle_frontend.Tensor(ivy.erf(self._ivy_array))

    @with_unsupported_dtypes({"2.5.1 and below": ("float16", "bfloat16")}, "paddle")
    def subtract(self, y, name=None):
        return paddle_frontend.Tensor(ivy.subtract(self._ivy_array, _to_ivy_array(y)))

    @with_unsupported_dtypes(
        {"2.5.1 and below": ("float16", "uint8", "int8", "bool")}, "paddle"
    )
    def subtract_(self, y, name=None):
        self.ivy_array = self.subtract(y).ivy_array
        return self

    @with_unsupported_dtypes({"2.5.1 and below": ("float16", "bfloat16")}, "paddle")
    def log10(self, name=None):
        return paddle_frontend.Tensor(ivy.log10(self._ivy_array))

    @with_unsupported_dtypes({"2.5.1 and below": ("float16", "bfloat16")}, "paddle")
    def argsort(self, axis=-1, descending=False, name=None):
        return paddle_frontend.Tensor(
            ivy.argsort(self._ivy_array, axis=axis, descending=descending)
        )

    @with_unsupported_dtypes({"2.5.1 and below": ("float16", "bfloat16")}, "paddle")
    def floor(self, name=None):
        return paddle_frontend.Tensor(ivy.floor(self._ivy_array))

    @with_unsupported_dtypes({"2.5.1 and below": ("float16", "bfloat16")}, "paddle")
    def floor_(self):
        self.ivy_array = self.floor().ivy_array
        return self

    @with_supported_dtypes(
        {"2.5.1 and below": ("float32", "float64", "int32", "int64")}, "paddle"
    )
    def clip(self, min=None, max=None, name=None):
        ivy.utils.assertions.check_all_or_any_fn(
            min,
            max,
            fn=ivy.exists,
            type="any",
            limit=[1, 2],
            message="at most one of min or max can be None",
        )
        if min is None:
            ret = ivy.minimum(self._ivy_array, max)
        elif max is None:
            ret = ivy.maximum(self._ivy_array, min)
        else:
            ret = ivy.clip(self._ivy_array, min, max)
        return paddle_frontend.Tensor(ret)

    @with_supported_dtypes({"2.5.1 and below": ("float32", "float64")}, "paddle")
    def tanh(self, name=None):
        return paddle_frontend.Tensor(ivy.tanh(self._ivy_array))

    @with_supported_dtypes({"2.5.1 and below": ("float32", "float64")}, "paddle")
    def add_(self, name=None):
        return paddle_frontend.Tensor(ivy.add(self._ivy_array))

    @with_supported_dtypes(
        {"2.5.1 and below": ("float16", "float32", "float64", "int32", "int64")},
        "paddle",
    )
    def isinf(self, name=None):
        return paddle_frontend.Tensor(ivy.isinf(self._ivy_array))

    @with_supported_dtypes({"2.5.1 and below": ("float32", "float64")}, "paddle")
    def square(self, name=None):
        return paddle_frontend.Tensor(ivy.square(self._ivy_array))

    @with_unsupported_dtypes({"2.5.1 and below": ("float16", "bfloat16")}, "paddle")
    def remainder_(self, y, name=None):
        self.ivy_array = paddle_frontend.Tensor(
            ivy.remainder(self._ivy_array, _to_ivy_array(y))
        ).ivy_array
        return self

    @with_supported_dtypes({"2.5.1 and below": ("float32", "float64")}, "paddle")
    def cholesky(self, upper=False, name=None):
        return paddle_frontend.Tensor(ivy.cholesky(self._ivy_array, upper=upper))

    @with_unsupported_dtypes({"2.5.1 and below": ("float16", "bfloat16")}, "paddle")
    def multiply(self, y, name=None):
        return paddle_frontend.multiply(self, y)

    @with_supported_dtypes(
        {"2.5.1 and below": ("float16", "float32", "float64", "int32", "int64")},
        "paddle",
    )
    def isfinite(self, name=None):
        return paddle_frontend.Tensor(ivy.isfinite(self._ivy_array))

    @with_supported_dtypes({"2.4.2 and below": ("float16", "bfloat16")}, "paddle")
    def all(self, axis=None, keepdim=False, dtype=None, name=None):
        return paddle_frontend.Tensor(
            ivy.all(self.ivy_array, axis=axis, keepdims=keepdim, dtype=dtype)
        )

    @with_supported_dtypes({"2.5.1 and below": ("float16", "bfloat16")}, "paddle")
    def allclose(self, other, rtol=1e-05, atol=1e-08, equal_nan=False, name=None):
        return paddle_frontend.Tensor(
            ivy.allclose(
                self._ivy_array, other, rtol=rtol, atol=atol, equal_nan=equal_nan
            )
        )

    @with_unsupported_dtypes({"2.5.1 and below": ("float16", "bfloat16")}, "paddle")
    def sort(self, axis=-1, descending=False, name=None):
        return paddle_frontend.Tensor(
            ivy.sort(self._ivy_array, axis=axis, descending=descending)
        )

    @with_unsupported_dtypes({"2.5.1 and below": ("float16", "bfloat16")}, "paddle")
    def log1p(self, name=None):
        return ivy.log1p(self._ivy_array)

    @with_supported_dtypes(
        {
            "2.4.2 and below": (
                "bool",
                "uint8",
                "int8",
                "int16",
                "int32",
                "int64",
            )
        },
        "paddle",
    )
    def bitwise_and(self, y, out=None, name=None):
        return paddle_frontend.bitwise_and(self, y)

    @with_supported_dtypes(
        {
            "2.5.1 and below": (
                "bool",
                "int8",
                "int16",
                "int32",
                "int64",
                "float32",
                "float64",
            )
        },
        "paddle",
    )
    def logical_or(self, y, out=None, name=None):
        return paddle_frontend.logical_or(self, y, out=out)

    @with_supported_dtypes(
        {"2.5.1 and below": ("bool", "uint8", "int8", "int16", "int32", "int64")},
        "paddle",
    )
    def bitwise_xor(self, y, out=None, name=None):
        return paddle_frontend.bitwise_xor(self, y)

    @with_supported_dtypes({"2.5.1 and below": ("float16", "bfloat16")}, "paddle")
    def any(self, axis=None, keepdim=False, name=None):
        return paddle_frontend.Tensor(
            ivy.any(self._ivy_array, axis=axis, keepdims=keepdim)
        )

    @with_unsupported_dtypes({"2.5.1 and below": "bfloat16"}, "paddle")
    def astype(self, dtype):
        return paddle_frontend.Tensor(ivy.astype(self._ivy_array, dtype))

    @with_supported_dtypes(
        {"2.5.1 and below": ("bool", "uint8", "int8", "int16", "int32", "int64")},
        "paddle",
    )
    def bitwise_not(self, out=None, name=None):
        return paddle_frontend.Tensor(ivy.bitwise_invert(self._ivy_array, out=out))

    @with_supported_dtypes(
        {
            "2.5.1 and below": (
                "bool",
                "int8",
                "int16",
                "int32",
                "int64",
            )
        },
        "paddle",
    )
    def bitwise_or(self, y, out=None, name=None):
        return paddle_frontend.bitwise_or(self, y, out=out)

    @with_supported_dtypes(
        {
            "2.5.1 and below": (
                "bool",
                "int8",
                "int16",
                "int32",
                "int64",
                "float32",
                "float64",
            )
        },
        "paddle",
    )
    def logical_xor(self, y, out=None, name=None):
        return paddle_frontend.logical_xor(self, y, out=out)

    @with_supported_dtypes(
        {"2.5.1 and below": ("float16", "float32", "float64", "int32", "int64")},
        "paddle",
    )
    def isnan(self, name=None):
        return paddle_frontend.isnan(self)

    @with_unsupported_dtypes(
        {
            "2.5.1 and below": (
                "bool",
                "uint8",
                "int8",
                "int16",
                "complex64",
                "complex128",
            )
        },
        "paddle",
    )
    def greater_than(self, y, name=None):
        return paddle_frontend.greater_than(self, y)

    @with_supported_dtypes({"2.5.1 and below": ("float32", "float64")}, "paddle")
    def rsqrt(self, name=None):
        return paddle_frontend.Tensor(ivy.reciprocal(ivy.sqrt(self._ivy_array)))

    @with_supported_dtypes({"2.5.1 and below": ("float32", "float64")}, "paddle")
    def reciprocal(self, name=None):
        return paddle_frontend.reciprocal(self)

    @with_supported_dtypes(
        {
            "2.5.1 and below": (
                "bool",
                "int8",
                "int16",
                "int32",
                "int64",
                "float32",
                "float64",
            )
        },
        "paddle",
    )
    def logical_and(self, y, out=None, name=None):
        return paddle_frontend.logical_and(self, y, out=out)

    @with_supported_dtypes({"2.5.1 and below": ("float32", "float64")}, "paddle")
    def divide(self, y, name=None):
        return paddle_frontend.divide(self, y)

    @with_unsupported_dtypes(
        {
            "2.5.1 and below": (
                "bool",
                "uint8",
                "int8",
                "int16",
                "complex64",
                "complex128",
            )
        },
        "paddle",
    )
    def less_than(self, y, name=None):
        return paddle_frontend.less_than(self, y)

    @with_unsupported_dtypes({"2.5.1 and below": ("float16", "bfloat16")}, "paddle")
    def cumprod(self, dim=None, dtype=None, name=None):
        return paddle_frontend.Tensor(
            ivy.cumprod(self._ivy_array, axis=dim, dtype=dtype)
        )

    @with_unsupported_dtypes({"2.5.1 and below": ("float16", "bfloat16")}, "paddle")
    def cumsum(self, axis=None, dtype=None, name=None):
        return paddle_frontend.Tensor(
            ivy.cumsum(self._ivy_array, axis=axis, dtype=dtype)
        )

    @with_supported_dtypes(
        {"2.5.1 and below": ("complex64", "complex128", "float32", "float64")},
        "paddle",
    )
    def angle(self, name=None):
        return paddle_frontend.Tensor(ivy.angle(self._ivy_array))

    @with_unsupported_dtypes(
        {
            "2.5.1 and below": (
                "uint8",
                "int8",
                "int16",
                "complex64",
                "complex128",
            )
        },
        "paddle",
    )
    def equal(self, y, name=None):
        return paddle_frontend.equal(self, y)

    @with_unsupported_dtypes({"2.5.1 and below": ("float16", "bfloat16")}, "paddle")
    def rad2deg(self, name=None):
        return paddle_frontend.Tensor(ivy.rad2deg(self._ivy_array))

    @with_unsupported_dtypes(
        {
            "2.5.1 and below": (
                "uint8",
                "int8",
                "int16",
                "float16",
                "complex64",
                "complex128",
            )
        },
        "paddle",
    )
    def equal_all(self, y, name=None):
        return paddle_frontend.Tensor(
            ivy.array_equal(self._ivy_array, _to_ivy_array(y))
        )

    @with_supported_dtypes({"2.5.1 and below": ("float32", "float64")}, "paddle")
    def maximum(self, other, name=None):
        return ivy.maximum(self._ivy_array, other)

    @with_unsupported_dtypes({"2.5.1 and below": "bfloat16"}, "paddle")
    def fmax(self, y, name=None):
        return paddle_frontend.Tensor(ivy.fmax(self._ivy_array, _to_ivy_array(y)))

    @with_unsupported_dtypes({"2.5.1 and below": "bfloat16"}, "paddle")
    def fmin(self, y, name=None):
        return paddle_frontend.Tensor(ivy.fmin(self._ivy_array, _to_ivy_array(y)))

    @with_supported_dtypes(
        {"2.5.1 and below": ("float32", "float64", "int32", "int64")}, "paddle"
    )
    def minimum(self, y, name=None):
        return paddle_frontend.Tensor(ivy.minimum(self._ivy_array, _to_ivy_array(y)))

    @with_supported_dtypes(
        {"2.5.1 and below": ("float32", "float64", "int32", "int64")}, "paddle"
    )
    def max(self, axis=None, keepdim=False, name=None):
        return paddle_frontend.Tensor(
            ivy.max(self._ivy_array, axis=axis, keepdims=keepdim)
        )

    @with_unsupported_dtypes({"2.5.1 and below": ("float16", "bfloat16")}, "paddle")
    def deg2rad(self, name=None):
        return paddle_frontend.Tensor(ivy.deg2rad(self._ivy_array))

    @with_supported_dtypes(
        {"2.5.1 and below": ("float32", "float64", "int32", "int64", "bool")}, "paddle"
    )
    def rot90(self, k=1, axes=(0, 1), name=None):
        return paddle_frontend.Tensor(ivy.rot90(self._ivy_array, k=k, axes=axes))

    @with_supported_dtypes(
        {"2.5.1 and below": ("complex64", "complex128")},
        "paddle",
    )
    def imag(self, name=None):
        return paddle_frontend.imag(self)

    def is_tensor(self):
        return paddle_frontend.is_tensor(self._ivy_array)

    @with_supported_dtypes(
        {
            "2.5.1 and below": (
                "float32",
                "float64",
            )
        },
        "paddle",
    )
    def isclose(self, y, rtol=1e-05, atol=1e-08, equal_nan=False, name=None):
        return paddle_frontend.isclose(
            self, y, rtol=rtol, atol=atol, equal_nan=equal_nan
        )

    @with_supported_dtypes({"2.5.1 and below": ("int32", "int64")}, "paddle")
    def floor_divide(self, y, name=None):
        return paddle_frontend.Tensor(
            ivy.floor_divide(self._ivy_array, _to_ivy_array(y))
        )

    # cond
    @with_supported_dtypes({"2.5.1 and below": ("float32", "float64")}, "paddle")
    def cond(self, p=None, name=None):
        return paddle_frontend.cond(self, p=p, name=name)

    @with_unsupported_dtypes({"2.4.2 and below": ("int16", "float16")}, "paddle")
    def conj(self, name=None):
        return paddle_frontend.Tensor(ivy.conj(self._ivy_array))

    @with_supported_dtypes({"2.5.1 and below": ("float32", "float64")}, "paddle")
    def log2(self, name=None):
        return paddle_frontend.Tensor(ivy.log2(self._ivy_array))

    @with_unsupported_dtypes(
        {"2.4.2 and below": ("float32", "float64", "int32", "int64")}, "paddle"
    )
    def neg(self, name=None):
        return paddle_frontend.neg(self)

    @with_supported_dtypes(
        {
            "2.5.1 and below": (
                "bool",
                "int8",
                "int16",
                "int32",
                "int64",
                "float32",
                "float64",
            )
        },
        "paddle",
    )
    def logical_not(self, out=None, name=None):
        return paddle_frontend.Tensor(ivy.logical_not(self.ivy_array))

    @with_unsupported_dtypes({"2.5.1 and below": ("float16", "bfloat16")}, "paddle")
    def sign(self, name=None):
        return ivy.sign(self._ivy_array)

    @with_supported_dtypes({"2.5.1 and below": ("float32", "float64")}, "paddle")
    def var(self, axis=None, unbiased=True, keepdim=False, name=None):
        return paddle_frontend.Tensor(
            ivy.var(
                self._ivy_array, axis=axis, correction=int(unbiased), keepdims=keepdim
            )
        )

    @with_unsupported_dtypes({"2.5.1 and below": ("float16", "bfloat16")}, "paddle")
    def sgn(self, name=None):
        return paddle_frontend.Tensor(ivy.sign(self._ivy_array, np_variant=True))

    def tolist(self):
        return paddle_frontend.Tensor(ivy.to_list(self._ivy_array))

    @with_supported_dtypes(
        {"2.5.1 and below": ("float32", "float64", "int32", "int64")},
        "paddle",
    )
    def min(self, axis=None, keepdim=False, name=None):
        return ivy.min(self._ivy_array, axis=axis, keepdims=keepdim)

    @with_supported_dtypes({"2.5.1 and below": ("float32", "float64")}, "paddle")
    def atan(self, name=None):
        return ivy.atan(self._ivy_array)

    @with_supported_dtypes({"2.5.1 and below": ("float32", "float64")}, "paddle")
    def atanh(self, name=None):
        return ivy.atanh(self._ivy_array)

    @with_unsupported_dtypes({"2.4.2 and below": ("float32", "float64")}, "paddle")
    def std(self, axis=None, unbiased=True, keepdim=False, name=None):
        return paddle_frontend.Tensor(
            ivy.std(self._ivy_array, axis=axis, keepdims=keepdim)
        )

    @with_supported_dtypes(
        {"2.5.1 and below": ("int32", "int64", "float32", "float64")}, "paddle"
    )
    def trunc(self, name=None):
        return paddle_frontend.Tensor(ivy.trunc(self._ivy_array))

<<<<<<< HEAD
    @with_supported_dtypes({"2.5.1 and below": ("float64", "float32")}, "paddle")
    def cov(self, rowvar=True, ddof=True, fweights=None, aweights=None):
        return paddle_frontend.Tensor(
            ivy.cov(
                self._ivy_array,
                rowVar=rowvar,
                ddof=int(ddof),
                fweights=fweights,
                aweights=aweights,
            )
        )
=======
    @with_unsupported_dtypes({"2.5.1 and below": ("float16", "bfloat16")}, "paddle")
    def remainder(self, y, name=None):
        return ivy.remainder(self._ivy_array, y)
>>>>>>> a2ccc8c4
<|MERGE_RESOLUTION|>--- conflicted
+++ resolved
@@ -655,7 +655,6 @@
     def trunc(self, name=None):
         return paddle_frontend.Tensor(ivy.trunc(self._ivy_array))
 
-<<<<<<< HEAD
     @with_supported_dtypes({"2.5.1 and below": ("float64", "float32")}, "paddle")
     def cov(self, rowvar=True, ddof=True, fweights=None, aweights=None):
         return paddle_frontend.Tensor(
@@ -667,8 +666,7 @@
                 aweights=aweights,
             )
         )
-=======
+
     @with_unsupported_dtypes({"2.5.1 and below": ("float16", "bfloat16")}, "paddle")
     def remainder(self, y, name=None):
         return ivy.remainder(self._ivy_array, y)
->>>>>>> a2ccc8c4
