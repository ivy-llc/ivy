--- conflicted
+++ resolved
@@ -909,8 +909,8 @@
     )
     def logical_not(self, out=None, name=None):
         return paddle_frontend.logical_not(self)
-
-<<<<<<< HEAD
+      
+      
     @with_supported_dtypes(
         {
             "2.5.1 and below": (
@@ -929,10 +929,7 @@
     def broadcast_tensors(self, name=None):
         return paddle_frontend.Tensor(ivy.broadcast_arrays(self._ivy_array))
 
-    @with_unsupported_dtypes({"2.5.2 and below": ("float16", "bfloat16")}, "paddle")
-=======
-    @with_unsupported_dtypes({"2.6.0 and below": ("float16", "bfloat16")}, "paddle")
->>>>>>> 2c465d6d
+    @with_unsupported_dtypes({"2.6.0 and below": ("float16", "bfloat16")}, "paddle")
     def sign(self, name=None):
         return paddle_frontend.sign(self)
 
