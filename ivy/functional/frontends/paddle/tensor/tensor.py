--- conflicted
+++ resolved
@@ -69,13 +69,13 @@
         return paddle_frontend.add(self, y)
 
     @with_unsupported_dtypes(
-<<<<<<< HEAD
         {"2.5.2 and below": ("uint8", "int8", "int16", "float16", "bfloat16")},
         "paddle",
     )
     def __mul__(self, y, /, name=None):
         return paddle_frontend.multiply(self, y)
-=======
+
+    @with_unsupported_dtypes(
         {
             "2.5.2 and below": (
                 "bool",
@@ -138,7 +138,6 @@
     )
     def __or__(self, y, /, name=None):
         return paddle_frontend.logic.bitwise_or(self, y)
->>>>>>> bd2b356e
 
     def __getitem__(self, item):
         ivy_args = ivy.nested_map(_to_ivy_array, [self, item])
