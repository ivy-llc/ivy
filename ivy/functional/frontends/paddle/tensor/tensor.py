# local
import ivy
import ivy.functional.frontends.paddle as paddle_frontend
from ivy.func_wrapper import (
    with_supported_dtypes,
    with_unsupported_dtypes,
    with_supported_device_and_dtypes,
)
from ivy.functional.frontends.paddle.func_wrapper import _to_ivy_array


class Tensor:
    def __init__(self, array, dtype=None, place="cpu", stop_gradient=True):
        self._ivy_array = (
            ivy.array(array, dtype=dtype, device=place)
            if not isinstance(array, ivy.Array)
            else array
        )
        self._dtype = dtype
        self._place = place
        self._stop_gradient = stop_gradient

    def __repr__(self):
        return (
            f"ivy.frontends.paddle.Tensor(shape={self.shape}, dtype={self.dtype}, "
            + str(self.ivy_array.__repr__()).replace("ivy.array(", "")
        )

    # Properties #
    # ---------- #

    @property
    def ivy_array(self):
        return self._ivy_array

    @property
    def place(self):
        return self.ivy_array.device

    @property
    def dtype(self):
        return self._ivy_array.dtype

    @property
    def shape(self):
        return list(self.ivy_array.shape.shape)

    @property
    def ndim(self):
        return self.dim()

    # Setters #
    # --------#

    @ivy_array.setter
    def ivy_array(self, array):
        self._ivy_array = (
            ivy.array(array) if not isinstance(array, ivy.Array) else array
        )

    # Special Methods #
    # -------------------#

    @with_unsupported_dtypes(
        {"2.5.2 and below": ("bool", "unsigned", "int8", "float16", "bfloat16")},
        "paddle",
    )
    def __add__(self, y, /, name=None):
        return paddle_frontend.add(self, y)

    def __getitem__(self, item):
        ivy_args = ivy.nested_map(_to_ivy_array, [self, item])
        ret = ivy.get_item(*ivy_args)
        return paddle_frontend.Tensor(ret)

    def __setitem__(self, item, value):
        raise ivy.utils.exceptions.IvyException(
            "ivy.functional.frontends.paddle.Tensor object doesn't support assignment"
        )

    def __iter__(self):
        if self.ndim == 0:
            raise TypeError("iteration over a 0-d tensor not supported")
        for i in range(self.shape[0]):
            yield self[i]

    # Instance Methods #
    # ---------------- #

    def reshape(self, *args, shape=None):
        if args and shape:
            raise TypeError("reshape() got multiple values for argument 'shape'")
        if shape is not None:
            return paddle_frontend.reshape(self, shape)
        if args:
            if isinstance(args[0], (tuple, list)):
                shape = args[0]
                return paddle_frontend.reshape(self, shape)
            else:
                return paddle_frontend.reshape(self, args)
        return paddle_frontend.reshape(self)

    def dim(self):
        return self.ivy_array.ndim

    @with_unsupported_dtypes({"2.5.2 and below": ("float16", "bfloat16")}, "paddle")
    def abs(self):
        return paddle_frontend.abs(self)

    @with_unsupported_dtypes({"2.5.2 and below": ("float16", "bfloat16")}, "paddle")
    def acosh(self, name=None):
        return paddle_frontend.acosh(self)

    @with_unsupported_dtypes({"2.5.2 and below": ("float16", "bfloat16")}, "paddle")
    def add_n(self, inputs, name=None):
        inputs = ivy.array(inputs)
        return ivy.sum(inputs, dtype=inputs.dtype, axis=0)

    @with_unsupported_dtypes({"2.5.2 and below": ("float16", "bfloat16")}, "paddle")
    def ceil(self):
        return paddle_frontend.ceil(self)

    @with_supported_dtypes({"2.5.2 and below": ("float32", "float64")}, "paddle")
    def ceil_(self):
        self.ivy_array = self.ceil().ivy_array
        return self

    @with_unsupported_dtypes({"2.5.2 and below": ("complex", "int8")}, "paddle")
    def numel(self):
        return paddle_frontend.numel(self)

    @with_unsupported_dtypes({"2.5.2 and below": ("float16",)}, "paddle")
    def asinh(self, name=None):
        return paddle_frontend.asinh(self)

    @with_supported_dtypes({"2.5.2 and below": ("float32", "float64")}, "paddle")
    def asin(self, name=None):
        return paddle_frontend.asin(self)

    @with_supported_dtypes({"2.5.2 and below": ("float32", "float64")}, "paddle")
    def cosh(self, name=None):
        return paddle_frontend.cosh(self)

    @with_supported_dtypes(
        {
            "2.5.2 and below": (
                "int32",
                "int64",
                "float64",
                "complex128",
                "float32",
                "complex64",
                "bool",
            )
        },
        "paddle",
    )
    def diagonal(self, offset, axis1=0, axis2=1, name=None):
        return paddle_frontend.diagonal(self, offset=offset, axis1=axis1, axis2=axis2)

    @with_supported_dtypes({"2.5.2 and below": ("float32", "float64")}, "paddle")
    def log(self, name=None):
        return paddle_frontend.log(self)

    @with_supported_dtypes({"2.5.2 and below": ("float32", "float64")}, "paddle")
    def sin(self, name=None):
        return paddle_frontend.sin(self)

    @with_supported_dtypes({"2.5.2 and below": ("float32", "float64")}, "paddle")
    def sinh(self, name=None):
        return paddle_frontend.sinh(self)

    @with_supported_dtypes({"2.5.2 and below": ("float32", "float64")}, "paddle")
    def lerp(self, y, weight, name=None):
        return paddle_frontend.lerp(self, y, weight)

    @with_supported_dtypes({"2.5.2 and below": ("float32", "float64")}, "paddle")
    def lerp_(self, y, weight, name=None):
        self.ivy_array = paddle_frontend.lerp(self, y, weight).ivy_array
        return self

    @with_unsupported_dtypes({"2.5.2 and below": ("float16", "bfloat16")}, "paddle")
    def argmax(self, axis=None, keepdim=False, dtype=None, name=None):
        return paddle_frontend.argmax(self, axis=axis, keepdim=keepdim, dtype=dtype)

    @with_unsupported_dtypes({"2.5.2 and below": ("float16", "uint16")}, "paddle")
    def unsqueeze(self, axis=None, name=None):
        return paddle_frontend.Tensor(ivy.expand_dims(self._ivy_array, axis=axis))

    @with_supported_dtypes({"2.5.2 and below": ("float32", "float64")}, "paddle")
    def sqrt(self, name=None):
        return paddle_frontend.sqrt(self)

    @with_supported_dtypes({"2.5.2 and below": ("float32", "float64")}, "paddle")
    def sqrt_(self, name=None):
        self.ivy_array = self.sqrt().ivy_array
        return self

    @with_unsupported_dtypes({"2.5.2 and below": ("bfloat16", "uint16")}, "paddle")
    def zero_(self):
        self.ivy_array = paddle_frontend.zeros_like(self).ivy_array
        return self

    @with_supported_dtypes({"2.5.2 and below": ("float32", "float64")}, "paddle")
    def cos(self, name=None):
        return paddle_frontend.cos(self)

    @with_unsupported_dtypes({"2.5.2 and below": ("float16", "bfloat16")}, "paddle")
    def exp(self, name=None):
        return paddle_frontend.exp(self)

    @with_unsupported_dtypes({"2.5.2 and below": ("float16", "bfloat16")}, "paddle")
    def exp_(self, name=None):
        self.ivy_array = self.exp().ivy_array
        return self

    @with_supported_dtypes({"2.5.2 and below": ("float32", "float64")}, "paddle")
    def erf(self, name=None):
        return paddle_frontend.erf(self)

    @with_unsupported_dtypes({"2.5.2 and below": ("float16", "bfloat16")}, "paddle")
    def subtract(self, y, name=None):
        return paddle_frontend.subtract(self, y)

    @with_unsupported_dtypes(
        {"2.5.2 and below": ("float16", "uint8", "int8", "bool")}, "paddle"
    )
    def subtract_(self, y, name=None):
        self.ivy_array = self.subtract(y).ivy_array
        return self

    @with_unsupported_dtypes({"2.5.2 and below": ("float16", "bfloat16")}, "paddle")
    def log10(self, name=None):
        return paddle_frontend.Tensor(ivy.log10(self._ivy_array))

    @with_unsupported_dtypes({"2.5.2 and below": ("float16", "bfloat16")}, "paddle")
    def argsort(self, axis=-1, descending=False, name=None):
        return paddle_frontend.argsort(self, axis=axis, descending=descending)

    @with_unsupported_dtypes({"2.5.2 and below": ("float16", "bfloat16")}, "paddle")
    def floor(self, name=None):
        return paddle_frontend.floor(self)

    @with_unsupported_dtypes({"2.5.2 and below": ("float16", "bfloat16")}, "paddle")
    def floor_(self):
        self.ivy_array = self.floor().ivy_array
        return self

    @with_supported_dtypes({"2.5.2 and below": ("float32", "float64")}, "paddle")
    def round_(self, name=None):
        self.ivy_array = paddle_frontend.round(self).ivy_array
        return self

    @with_supported_dtypes(
        {"2.5.2 and below": ("float32", "float64", "int32", "int64")}, "paddle"
    )
    def clip(self, min=None, max=None, name=None):
        ivy.utils.assertions.check_all_or_any_fn(
            min,
            max,
            fn=ivy.exists,
            type="any",
            limit=[1, 2],
            message="at most one of min or max can be None",
        )
        if min is None:
            ret = ivy.minimum(self._ivy_array, max)
        elif max is None:
            ret = ivy.maximum(self._ivy_array, min)
        else:
            ret = ivy.clip(self._ivy_array, min, max)
        return paddle_frontend.Tensor(ret)

    @with_supported_dtypes(
        {"2.5.2 and below": ("float32", "float64", "int32", "int64")}, "paddle"
    )
    def clip_(self, min=None, max=None, name=None):
        self._ivy_array = self.clip(min, max).ivy_array
        return self

    @with_supported_dtypes({"2.5.2 and below": ("float32", "float64")}, "paddle")
    def tanh(self, name=None):
        return paddle_frontend.tanh(self)

    @with_supported_dtypes({"2.5.2 and below": ("float32", "float64")}, "paddle")
    def add_(self, y, name=None):
        self.ivy_array = paddle_frontend.add(self, y).ivy_array
        return self

    @with_supported_dtypes({"2.5.2 and below": ("float32", "float64")}, "paddle")
    def addmm(self, x, y, beta=1.0, alpha=1.0, name=None):
        return paddle_frontend.addmm(self, x, y, beta, alpha)

    @with_supported_dtypes(
        {"2.5.2 and below": ("float16", "float32", "float64", "int32", "int64")},
        "paddle",
    )
    def isinf(self, name=None):
        return paddle_frontend.isinf(self)

    @with_unsupported_dtypes({"2.5.2 and below": ("float16", "uint16")}, "paddle")
    def unsqueeze_(self, axis=None, name=None):
        self.ivy_array = self.unsqueeze(axis=axis).ivy_array
        return self

    @with_supported_dtypes({"2.5.2 and below": ("float32", "float64")}, "paddle")
    def square(self, name=None):
        return paddle_frontend.square(self)

    @with_unsupported_dtypes({"2.5.2 and below": ("float16", "bfloat16")}, "paddle")
    def remainder_(self, y, name=None):
        self.ivy_array = paddle_frontend.remainder(self, y).ivy_array
        return self

    @with_supported_dtypes({"2.5.2 and below": ("float32", "float64")}, "paddle")
    def cholesky(self, upper=False, name=None):
        return paddle_frontend.cholesky(self, upper=upper)

    @with_unsupported_dtypes(
        {"2.5.2 and below": ("float16", "uint16", "int16")}, "paddle"
    )
    def squeeze_(self, axis=None, name=None):
        self.ivy_array = paddle_frontend.squeeze(self, axis=axis).ivy_array
        return self

    @with_unsupported_dtypes({"2.5.2 and below": ("float16", "bfloat16")}, "paddle")
    def multiply(self, y, name=None):
        return paddle_frontend.multiply(self, y)

    @with_supported_dtypes(
        {"2.5.2 and below": ("float16", "float32", "float64", "int32", "int64")},
        "paddle",
    )
    def isfinite(self, name=None):
        return paddle_frontend.isfinite(self)

    @with_supported_dtypes({"2.4.2 and below": ("float16", "bfloat16")}, "paddle")
    def all(self, axis=None, keepdim=False, dtype=None, name=None):
        return paddle_frontend.Tensor(
            ivy.all(self.ivy_array, axis=axis, keepdims=keepdim, dtype=dtype)
        )

    @with_supported_dtypes({"2.5.2 and below": ("float16", "bfloat16")}, "paddle")
    def allclose(self, other, rtol=1e-05, atol=1e-08, equal_nan=False, name=None):
        return paddle_frontend.allclose(
            self, other, rtol=rtol, atol=atol, equal_nan=equal_nan
        )

    @with_unsupported_dtypes({"2.5.2 and below": ("float16", "bfloat16")}, "paddle")
    def sort(self, axis=-1, descending=False, name=None):
        return paddle_frontend.sort(self, axis=axis, descending=descending)

    @with_unsupported_dtypes({"2.5.2 and below": ("float16", "bfloat16")}, "paddle")
    def log1p(self, name=None):
        return paddle_frontend.log1p(self)

    @with_supported_dtypes(
        {
            "2.4.2 and below": (
                "bool",
                "uint8",
                "int8",
                "int16",
                "int32",
                "int64",
            )
        },
        "paddle",
    )
    def bitwise_and(self, y, out=None, name=None):
        return paddle_frontend.bitwise_and(self, y)

    @with_supported_dtypes(
        {
            "2.5.2 and below": (
                "bool",
                "int8",
                "int16",
                "int32",
                "int64",
                "float32",
                "float64",
            )
        },
        "paddle",
    )
    def logical_or(self, y, out=None, name=None):
        return paddle_frontend.logical_or(self, y, out=out)

    @with_supported_dtypes(
        {"2.5.2 and below": ("bool", "uint8", "int8", "int16", "int32", "int64")},
        "paddle",
    )
    def bitwise_xor(self, y, out=None, name=None):
        return paddle_frontend.bitwise_xor(self, y)

    @with_supported_dtypes({"2.5.2 and below": ("float16", "bfloat16")}, "paddle")
    def any(self, axis=None, keepdim=False, name=None):
        return paddle_frontend.any(self, axis=axis, keepdim=keepdim)

    @with_unsupported_dtypes({"2.5.2 and below": "bfloat16"}, "paddle")
    def astype(self, dtype):
        return paddle_frontend.Tensor(ivy.astype(self._ivy_array, dtype))

    @with_supported_dtypes(
        {"2.5.2 and below": ("bool", "uint8", "int8", "int16", "int32", "int64")},
        "paddle",
    )
    def bitwise_not(self, out=None, name=None):
        return paddle_frontend.bitwise_not(self, out=out)

    @with_supported_dtypes(
        {
            "2.5.2 and below": (
                "bool",
                "int8",
                "int16",
                "int32",
                "int64",
            )
        },
        "paddle",
    )
    def bitwise_or(self, y, out=None, name=None):
        return paddle_frontend.bitwise_or(self, y, out=out)

    @with_supported_dtypes(
        {
            "2.5.2 and below": (
                "bool",
                "int8",
                "int16",
                "int32",
                "int64",
                "float32",
                "float64",
            )
        },
        "paddle",
    )
    def logical_xor(self, y, out=None, name=None):
        return paddle_frontend.logical_xor(self, y, out=out)

    @with_supported_dtypes(
        {"2.5.2 and below": ("float16", "float32", "float64", "int32", "int64")},
        "paddle",
    )
    def isnan(self, name=None):
        return paddle_frontend.isnan(self)

    @with_unsupported_dtypes(
        {
            "2.5.2 and below": (
                "bool",
                "uint8",
                "int8",
                "int16",
                "complex64",
                "complex128",
            )
        },
        "paddle",
    )
    def greater_than(self, y, name=None):
        return paddle_frontend.greater_than(self, y)

    @with_supported_dtypes({"2.5.2 and below": ("float32", "float64")}, "paddle")
    def rsqrt(self, name=None):
        return paddle_frontend.rsqrt(self)

    @with_supported_dtypes({"2.5.2 and below": ("float32", "float64")}, "paddle")
    def rsqrt_(self, name=None):
        self.ivy_array = self.rsqrt().ivy_array
        return self

    @with_supported_dtypes({"2.5.2 and below": ("float32", "float64")}, "paddle")
    def reciprocal(self, name=None):
        return paddle_frontend.reciprocal(self)

    @with_supported_dtypes(
        {
            "2.5.2 and below": (
                "bool",
                "int8",
                "int16",
                "int32",
                "int64",
                "float32",
                "float64",
            )
        },
        "paddle",
    )
    def logical_and(self, y, out=None, name=None):
        return paddle_frontend.logical_and(self, y, out=out)

    @with_supported_dtypes({"2.5.2 and below": ("float32", "float64")}, "paddle")
    def divide(self, y, name=None):
        return paddle_frontend.divide(self, y)

    @with_supported_dtypes(
        {"2.5.2 and below": ("float32", "float64", "complex64", "complex128")},
        "paddle",
    )
    def eigvals(self, name=None):
        return paddle_frontend.eigvals(self)

    @with_unsupported_dtypes(
        {
            "2.5.2 and below": (
                "bool",
                "uint8",
                "int8",
                "int16",
                "complex64",
                "complex128",
            )
        },
        "paddle",
    )
    def less_than(self, y, name=None):
        return paddle_frontend.less_than(self, y)

    @with_unsupported_dtypes({"2.5.2 and below": ("float16", "bfloat16")}, "paddle")
    def cumprod(self, dim=None, dtype=None, name=None):
        return paddle_frontend.cumprod(self, dim=dim, dtype=dtype)

    @with_unsupported_dtypes({"2.5.2 and below": ("float16", "bfloat16")}, "paddle")
    def cumsum(self, axis=None, dtype=None, name=None):
        return paddle_frontend.Tensor(
            ivy.cumsum(self._ivy_array, axis=axis, dtype=dtype)
        )

    @with_supported_dtypes(
        {"2.5.2 and below": ("complex64", "complex128", "float32", "float64")},
        "paddle",
    )
    def angle(self, name=None):
        return paddle_frontend.angle(self)

    @with_unsupported_dtypes(
        {
            "2.5.2 and below": (
                "uint8",
                "int8",
                "int16",
                "complex64",
                "complex128",
            )
        },
        "paddle",
    )
    def equal(self, y, name=None):
        return paddle_frontend.equal(self, y)

    @with_unsupported_dtypes({"2.5.2 and below": ("float16", "bfloat16")}, "paddle")
    def rad2deg(self, name=None):
        return paddle_frontend.rad2deg(self)

    @with_unsupported_dtypes(
        {
            "2.5.2 and below": (
                "uint8",
                "int8",
                "int16",
                "float16",
                "complex64",
                "complex128",
            )
        },
        "paddle",
    )
    def equal_all(self, y, name=None):
        return paddle_frontend.equal_all(self, y)

    @with_supported_dtypes({"2.5.2 and below": ("float32", "float64")}, "paddle")
    def maximum(self, other, name=None):
        return paddle_frontend.maximum(self, other)

    @with_unsupported_dtypes({"2.5.2 and below": "bfloat16"}, "paddle")
    def fmax(self, y, name=None):
        return paddle_frontend.fmax(self, y)

    @with_unsupported_dtypes({"2.5.2 and below": "bfloat16"}, "paddle")
    def fmin(self, y, name=None):
        return paddle_frontend.fmin(self, y)

    @with_supported_dtypes(
        {"2.5.2 and below": ("float32", "float64", "int32", "int64")}, "paddle"
    )
    def minimum(self, y, name=None):
        return paddle_frontend.minimum(self, y)

    @with_supported_dtypes(
        {"2.5.2 and below": ("float32", "float64", "int32", "int64")}, "paddle"
    )
    def max(self, axis=None, keepdim=False, name=None):
        return paddle_frontend.max(self, axis=axis, keepdim=keepdim)

    @with_unsupported_dtypes({"2.5.2 and below": ("float16", "bfloat16")}, "paddle")
    def deg2rad(self, name=None):
        return paddle_frontend.deg2rad(self)

    @with_supported_dtypes({"2.5.2 and below": ("float32", "float64")}, "paddle")
    def digamma(self, name=None):
        return paddle_frontend.digamma(self)

    @with_supported_dtypes(
        {"2.5.2 and below": ("float32", "float64", "int32", "int64", "bool")}, "paddle"
    )
    def rot90(self, k=1, axes=(0, 1), name=None):
        return paddle_frontend.rot90(self, k=k, axes=axes)

    @with_supported_dtypes(
        {"2.5.2 and below": ("complex64", "complex128")},
        "paddle",
    )
    def imag(self, name=None):
        return paddle_frontend.imag(self)

    def is_tensor(self):
        return paddle_frontend.is_tensor(self)

    @with_supported_dtypes(
        {
            "2.5.2 and below": (
                "float32",
                "float64",
            )
        },
        "paddle",
    )
    def isclose(self, y, rtol=1e-05, atol=1e-08, equal_nan=False, name=None):
        return paddle_frontend.isclose(
            self, y, rtol=rtol, atol=atol, equal_nan=equal_nan
        )

    @with_supported_dtypes({"2.5.2 and below": ("int32", "int64")}, "paddle")
    def floor_divide(self, y, name=None):
        return paddle_frontend.floor_divide(self, y)

    @with_supported_dtypes({"2.5.2 and below": ("int32", "int64")}, "paddle")
    def mod(self, y, name=None):
        return paddle_frontend.Tensor(ivy.fmod(self._ivy_array, _to_ivy_array(y)))

    # cond
    @with_supported_dtypes({"2.5.2 and below": ("float32", "float64")}, "paddle")
    def cond(self, p=None, name=None):
        return paddle_frontend.cond(self, p=p, name=name)

    @with_unsupported_dtypes({"2.4.2 and below": ("int16", "float16")}, "paddle")
    def conj(self, name=None):
        return paddle_frontend.conj(self)

    @with_supported_dtypes({"2.5.2 and below": ("float32", "float64")}, "paddle")
    def log2(self, name=None):
        return paddle_frontend.log2(self)

    @with_unsupported_dtypes(
        {"2.4.2 and below": ("float32", "float64", "int32", "int64")}, "paddle"
    )
    def neg(self, name=None):
        return paddle_frontend.neg(self)

    @with_supported_dtypes(
        {
            "2.5.2 and below": (
                "bool",
                "int8",
                "int16",
                "int32",
                "int64",
                "float32",
                "float64",
            )
        },
        "paddle",
    )
    def logical_not(self, out=None, name=None):
        return paddle_frontend.logical_not(self)

    @with_unsupported_dtypes({"2.5.2 and below": ("float16", "bfloat16")}, "paddle")
    def sign(self, name=None):
        return paddle_frontend.sign(self)

    @with_supported_dtypes({"2.5.2 and below": ("float32", "float64")}, "paddle")
    def var(self, axis=None, unbiased=True, keepdim=False, name=None):
        return paddle_frontend.var(self, axis=axis, unbiased=unbiased, keepdim=keepdim)

    @with_unsupported_dtypes({"2.5.2 and below": ("float16", "bfloat16")}, "paddle")
    def sgn(self, name=None):
        return paddle_frontend.sgn(self)

    def tolist(self):
        return paddle_frontend.Tensor(ivy.to_list(self._ivy_array))

    @with_supported_dtypes(
        {"2.5.2 and below": ("float32", "float64", "int32", "int64")},
        "paddle",
    )
    def min(self, axis=None, keepdim=False, name=None):
        return paddle_frontend.min(self, axis=axis, keepdim=keepdim)

    @with_supported_dtypes(
        {"2.5.2 and below": ("int32", "int64", "float32", "float64")}, "paddle"
    )
    def pow(self, y, name=None):
        return paddle_frontend.pow(self, y)

    @with_supported_dtypes(
        {"2.5.2 and below": ("float32", "float64", "int32", "int64")}, "paddle"
    )
    def prod(self, axis=None, keepdim=False, dtype=None, name=None):
        return paddle_frontend.Tensor(
            ivy.prod(self._ivy_array, axis=axis, keepdims=keepdim, dtype=dtype)
        )

    @with_supported_dtypes({"2.5.2 and below": ("float32", "float64")}, "paddle")
    def atan(self, name=None):
        return paddle_frontend.atan(self)

    @with_supported_dtypes({"2.5.2 and below": ("float32", "float64")}, "paddle")
    def atanh(self, name=None):
        return paddle_frontend.atanh(self)

    @with_supported_dtypes({"2.5.2 and below": ("float32", "float64")}, "paddle")
    def std(self, axis=None, unbiased=True, keepdim=False, name=None):
        return paddle_frontend.std(self, axis=axis, unbiased=unbiased, keepdim=keepdim)

    @with_supported_dtypes(
        {"2.5.2 and below": ("int32", "int64", "float32", "float64")}, "paddle"
    )
    def trunc(self, name=None):
        return paddle_frontend.trunc(self)

    @with_supported_dtypes({"2.5.2 and below": ("complex64", "complex128")}, "paddle")
    def as_real(self, name=None):
        if not ivy.is_complex_dtype(self._ivy_array):
            raise ivy.exceptions.IvyError(
                "as_real is only supported for complex tensors"
            )
        re_part = ivy.real(self._ivy_array)
        im_part = ivy.imag(self._ivy_array)
        return paddle_frontend.Tensor(ivy.stack((re_part, im_part), axis=-1))

    @with_supported_dtypes({"2.5.2 and below": ("float32", "float64")}, "paddle")
    def stanh(self, scale_a=0.67, scale_b=1.7159, name=None):
        return paddle_frontend.stanh(self, scale_a=scale_a, scale_b=scale_b)

    @with_supported_dtypes(
        {"2.5.2 and below": ("int32", "int64", "float32", "float64")}, "paddle"
    )
    def trace(self, offset=0, axis1=0, axis2=1, name=None):
        return paddle_frontend.Tensor(
            ivy.trace(self._ivy_array, offset=offset, axis1=axis1, axis2=axis2)
        )

    @with_supported_dtypes(
        {
            "2.5.2 and below": (
                "float32",
                "float64",
                "int16",
                "int32",
                "int64",
                "uint8",
            )
        },
        "paddle",
    )
    def argmin(self, axis=None, keepdim=False, dtype=None, name=None):
        return paddle_frontend.argmin(self, axis=axis, keepdim=keepdim, dtype=dtype)

    @with_supported_dtypes(
        {"2.5.2 and below": ("float32", "float64", "int32", "int64")},
        "paddle",
    )
    def topk(self, k, axis=None, largest=True, sorted=True, name=None):
        return paddle_frontend.topk(self, k, axis=axis, largest=largest, sorted=sorted)

    @with_unsupported_dtypes({"2.5.2 and below": ("float16", "bfloat16")}, "paddle")
    def remainder(self, y, name=None):
        return paddle_frontend.remainder(self, y)

    def is_floating_point(self):
        return paddle_frontend.is_floating_point(self)

    @with_supported_dtypes({"2.5.2 and below": ("float32", "float64")}, "paddle")
    def tanh_(self, name=None):
        y = self.tanh(self)
        return ivy.inplace_update(self, y)

    @with_supported_dtypes({"2.5.2 and below": ("float32", "float64")}, "paddle")
    def reciprocal_(self, name=None):
        y = self.reciprocal(self)
        return ivy.inplace_update(self, y)

    @with_unsupported_dtypes(
        {"2.5.2 and below": ("complex", "uint8", "uint16")}, "paddle"
    )
    def numpy(self):
        return self.ivy_array.to_numpy()

    @with_unsupported_dtypes({"2.5.2 and below": ("float16", "bfloat16")}, "paddle")
    def nonzero(self):
        return paddle_frontend.nonzero(self)

    @with_supported_dtypes({"2.5.2 and below": ("float32", "float64")}, "paddle")
    def inner(self, y, name=None):
        return paddle_frontend.inner(self, y, name)

    @with_supported_dtypes({"2.5.2 and below": ("float32", "float64")}, "paddle")
    def mean(self, axis=None, keepdim=False, name=None):
        return paddle_frontend.mean(self, axis=axis, keepdim=keepdim)

    @with_supported_dtypes({"2.5.2 and below": ("float32", "float64")}, "paddle")
    def as_complex(self, name=None):
        if self.ivy_array.shape[-1] != 2:
            raise ivy.exceptions.IvyError(
                "The size of the last dimension of tensor does not equals 2"
            )
        dtype = (
            ivy.complex64 if ivy.dtype(self.ivy_array) == "float32" else ivy.complex128
        )
        re_part = self.ivy_array[..., 0]
        im_part = ivy.multiply(1j, self.ivy_array[..., 1])
        value = paddle_frontend.Tensor(ivy.add(re_part, im_part).astype(dtype))
        return value

    @with_supported_dtypes(
        {"2.5.2 and below": ("int32", "int64", "float32", "float64", "bool")}, "paddle"
    )
    def not_equal(self, y, name=None):
        return paddle_frontend.not_equal(self._ivy_array, y)

    @with_supported_dtypes(
        {"2.5.2 and below": ("float32", "float64", "int32", "int64")}, "paddle"
    )
    def less_equal(self, y, name=None):
        return paddle_frontend.less_equal(self._ivy_array, y)

    @with_supported_dtypes({"2.5.2 and below": ("complex64", "complex128")}, "paddle")
    def real(self, name=None):
        return paddle_frontend.real(self._ivy_array)

    @with_unsupported_dtypes({"2.5.2 and below": ("float16", "bfloat16")}, "paddle")
    def t(self, name=None):
        axes = list(range(len(self.ivy_array.shape)))[::-1]
        return ivy.permute_dims(self.ivy_array, axes=axes)

    @with_supported_dtypes(
        {
            "2.5.2 and below": (
                "bool",
                "float16",
                "float32",
                "float64",
                "int32",
                "int64",
                "uint8",
            )
        },
        "paddle",
    )
    def cast(self, dtype):
        return paddle_frontend.cast(self, dtype)

    @with_unsupported_dtypes({"2.5.2 and below": ("float16", "bfloat16")}, "paddle")
    def bmm(self, y, transpose_x=False, transpose_y=False, name=None):
        return paddle_frontend.bmm(self, y, transpose_x, transpose_y)

    @with_supported_dtypes(
        {"2.5.2 and below": ("float16", "float32", "float64", "int32", "int64")},
        "paddle",
    )
    def fill_(self, value):
        filled_tensor = paddle_frontend.full_like(self, value)
        return ivy.inplace_update(self, filled_tensor)

    @with_supported_dtypes(
        {
            "2.5.2 and below": (
                "bool",
                "int32",
                "int64",
                "float16",
                "float32",
                "float64",
            )
        },
        "paddle",
    )
    def unbind(self, axis=0):
        return paddle_frontend.unbind(self._ivy_array, axis=axis)

    @with_supported_dtypes(
        {
            "2.5.2 and below": (
                "bool",
                "int32",
                "int64",
                "float16",
                "float32",
                "float64",
            )
        },
        "paddle",
    )
    def unique_consecutive(self, axis=0):
        return paddle_frontend.unique_consecutive(self._ivy_array, axis=axis)

    def cpu(self):
        self.ivy_array = ivy.to_device(self.ivy_array, ivy.as_ivy_dev("cpu"))
        return self

    @with_unsupported_dtypes(
        {"2.5.2 and below": ("int16", "complex64", "complex128")},
        "paddle",
    )
    def split(self, num_or_sections, axis=0, name=None):
        return paddle_frontend.split(self._ivy_array, num_or_sections, axis, name)

    @with_supported_dtypes(
        {"2.5.2 and below": ("float32", "float64", "int32", "int64")}, "paddle"
    )
    def frac(self, name=None):
        return paddle_frontend.frac(self._ivy_array)

    @with_unsupported_dtypes({"2.5.2 and below": ("float16", "bfloat16")}, "paddle")
    def gather(self, y, name=None):
        return paddle_frontend.gather(self, y)

    @with_unsupported_dtypes(
        {"2.5.2 and below": ("float16", "uint8", "int8", "bool")}, "paddle"
    )
    def gather_(self, y, name=None):
        res = self.gather(self, y)
        return ivy.inplace_update(self, res)

    @with_supported_dtypes(
<<<<<<< HEAD
        {"2.5.1 and below": ("int32", "int64", "float32", "float64")}, "paddle"
    )
    def increment(self, value, name=None):
        return paddle_frontend.increment(self, value)

    @with_supported_dtypes(
        {"2.5.1 and below": ("bool", "int32", "int64", "float32", "float64")}, "paddle"
=======
        {"2.5.2 and below": ("float32", "float64", "int32", "int64")}, "paddle"
    )
    def heaviside(self, y, name=None):
        return paddle_frontend.heaviside(self, y)

    @with_supported_dtypes(
        {"2.5.2 and below": ("bool", "int32", "int64", "float32", "float64")}, "paddle"
>>>>>>> 08c1ce01
    )
    def expand(self, shape, name=None):
        return paddle_frontend.expand(self._ivy_array, shape)

    @with_supported_device_and_dtypes(
        {
            "2.5.2 and below": {
                "cpu": (
                    "bool",
                    "int32",
                    "int64",
                    "float32",
                    "float64",
                    "complex64",
                    "complex128",
                )
            }
        },
        "paddle",
    )
    def tile(self, repeat_times):
        return paddle_frontend.Tensor(ivy.tile(self._ivy_array, repeats=repeat_times))<|MERGE_RESOLUTION|>--- conflicted
+++ resolved
@@ -938,7 +938,6 @@
         return ivy.inplace_update(self, res)
 
     @with_supported_dtypes(
-<<<<<<< HEAD
         {"2.5.1 and below": ("int32", "int64", "float32", "float64")}, "paddle"
     )
     def increment(self, value, name=None):
@@ -946,15 +945,13 @@
 
     @with_supported_dtypes(
         {"2.5.1 and below": ("bool", "int32", "int64", "float32", "float64")}, "paddle"
-=======
-        {"2.5.2 and below": ("float32", "float64", "int32", "int64")}, "paddle"
     )
     def heaviside(self, y, name=None):
         return paddle_frontend.heaviside(self, y)
 
     @with_supported_dtypes(
         {"2.5.2 and below": ("bool", "int32", "int64", "float32", "float64")}, "paddle"
->>>>>>> 08c1ce01
+
     )
     def expand(self, shape, name=None):
         return paddle_frontend.expand(self._ivy_array, shape)
