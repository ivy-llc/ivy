--- conflicted
+++ resolved
@@ -828,11 +828,11 @@
     def cast(self, dtype):
         return paddle_frontend.cast(self, dtype)
 
-<<<<<<< HEAD
+
     @with_supported_dtypes({"2.5.1 and below": ("float32", "float64")}, "paddle")
     def expand(self, shape, name=None):
         return paddle_frontend.expand(self._ivy_array, shape)
-=======
+
     @with_supported_dtypes(
         {"2.5.1 and below": ("float16", "float32", "float64", "int32", "int64")},
         "paddle",
@@ -859,5 +859,4 @@
 
     def cpu(self):
         self.ivy_array = ivy.to_device(self.ivy_array, ivy.as_ivy_dev("cpu"))
-        return self
->>>>>>> 383d3585
+        return self