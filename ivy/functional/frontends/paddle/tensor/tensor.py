# local
import ivy
import ivy.functional.frontends.paddle as paddle_frontend
from ivy.func_wrapper import (
    with_supported_dtypes,
    with_unsupported_dtypes,
)
from ivy.functional.frontends.paddle.func_wrapper import _to_ivy_array


class Tensor:
    def __init__(self, array, dtype=None, place="cpu", stop_gradient=True):
        self._ivy_array = (
            ivy.array(array, dtype=dtype, device=place)
            if not isinstance(array, ivy.Array)
            else array
        )
        self._dtype = dtype
        self._place = place
        self._stop_gradient = stop_gradient

    def __repr__(self):
        return (
            f"ivy.frontends.paddle.Tensor(shape={self.shape}, dtype={self.dtype}, "
            + str(self.ivy_array.__repr__()).replace("ivy.array(", "")
        )

    # Properties #
    # ---------- #

    @property
    def ivy_array(self):
        return self._ivy_array

    @property
    def place(self):
        return self.ivy_array.device

    @property
    def dtype(self):
        return self._ivy_array.dtype

    @property
    def shape(self):
        return list(self.ivy_array.shape.shape)

    @property
    def ndim(self):
        return self.dim()

    # Setters #
    # --------#

    @ivy_array.setter
    def ivy_array(self, array):
        self._ivy_array = (
            ivy.array(array) if not isinstance(array, ivy.Array) else array
        )

    # Special Methods #
    # -------------------#

    @with_unsupported_dtypes(
        {"2.5.1 and below": ("bool", "unsigned", "int8", "float16", "bfloat16")},
        "paddle",
    )
    def __add__(self, y, /, name=None):
        return paddle_frontend.add(self, y)

    def __getitem__(self, item):
        ivy_args = ivy.nested_map(_to_ivy_array, [self, item])
        ret = ivy.get_item(*ivy_args)
        return paddle_frontend.Tensor(ret)

    def __setitem__(self, item, value):
        raise ivy.utils.exceptions.IvyException(
            "ivy.functional.frontends.paddle.Tensor object doesn't support assignment"
        )

    def __iter__(self):
        if self.ndim == 0:
            raise TypeError("iteration over a 0-d tensor not supported")
        for i in range(self.shape[0]):
            yield self[i]

    # Instance Methods #
    # ---------------- #

    def reshape(self, *args, shape=None):
        if args and shape:
            raise TypeError("reshape() got multiple values for argument 'shape'")
        if shape is not None:
            return paddle_frontend.reshape(self, shape)
        if args:
            if isinstance(args[0], (tuple, list)):
                shape = args[0]
                return paddle_frontend.reshape(self, shape)
            else:
                return paddle_frontend.reshape(self, args)
        return paddle_frontend.reshape(self)

    def dim(self):
        return self.ivy_array.ndim

    @with_unsupported_dtypes({"2.5.1 and below": ("float16", "bfloat16")}, "paddle")
    def abs(self):
        return paddle_frontend.abs(self)

    @with_unsupported_dtypes({"2.5.1 and below": ("float16", "bfloat16")}, "paddle")
    def acosh(self, name=None):
        return paddle_frontend.acosh(self)

    @with_unsupported_dtypes({"2.5.1 and below": ("float16", "bfloat16")}, "paddle")
    def ceil(self):
        return paddle_frontend.ceil(self)

    @with_supported_dtypes({"2.5.1 and below": ("float32", "float64")}, "paddle")
    def ceil_(self):
        self.ivy_array = self.ceil().ivy_array
        return self

    @with_unsupported_dtypes({"2.5.1 and below": ("complex", "int8")}, "paddle")
    def numel(self):
        return paddle_frontend.numel(self)

    @with_unsupported_dtypes({"2.5.1 and below": ("float16",)}, "paddle")
    def asinh(self, name=None):
        return paddle_frontend.asinh(self)

    @with_supported_dtypes({"2.5.1 and below": ("float32", "float64")}, "paddle")
    def asin(self, name=None):
        return paddle_frontend.asin(self)

    @with_supported_dtypes({"2.5.1 and below": ("float32", "float64")}, "paddle")
    def cosh(self, name=None):
        return paddle_frontend.cosh(self)

    @with_supported_dtypes({"2.5.1 and below": ("float32", "float64")}, "paddle")
    def log(self, name=None):
        return paddle_frontend.log(self)

    @with_supported_dtypes({"2.5.1 and below": ("float32", "float64")}, "paddle")
    def sin(self, name=None):
        return paddle_frontend.sin(self)

    @with_supported_dtypes({"2.5.1 and below": ("float32", "float64")}, "paddle")
    def sinh(self, name=None):
        return paddle_frontend.sinh(self)

    @with_supported_dtypes({"2.5.1 and below": ("float32", "float64")}, "paddle")
    def lerp(self, y, weight, name=None):
        return paddle_frontend.lerp(self, y, weight)

    @with_supported_dtypes({"2.5.1 and below": ("float32", "float64")}, "paddle")
    def lerp_(self, y, weight, name=None):
        self.ivy_array = paddle_frontend.lerp(self, y, weight).ivy_array
        return self

    @with_unsupported_dtypes({"2.5.1 and below": ("float16", "bfloat16")}, "paddle")
    def argmax(self, axis=None, keepdim=False, dtype=None, name=None):
        return paddle_frontend.argmax(self, axis=axis, keepdim=keepdim, dtype=dtype)

    @with_unsupported_dtypes({"2.5.1 and below": ("float16", "uint16")}, "paddle")
    def unsqueeze(self, axis=None, name=None):
        return paddle_frontend.Tensor(ivy.expand_dims(self._ivy_array, axis=axis))

    @with_supported_dtypes({"2.5.1 and below": ("float32", "float64")}, "paddle")
    def sqrt(self, name=None):
        return paddle_frontend.sqrt(self)

    @with_supported_dtypes({"2.5.1 and below": ("float32", "float64")}, "paddle")
    def sqrt_(self, name=None):
        self.ivy_array = self.sqrt().ivy_array
        return self

    @with_unsupported_dtypes({"2.5.1 and below": ("bfloat16", "uint16")}, "paddle")
    def zero_(self):
        self.ivy_array = paddle_frontend.zeros_like(self).ivy_array
        return self

    @with_supported_dtypes({"2.5.1 and below": ("float32", "float64")}, "paddle")
    def cos(self, name=None):
        return paddle_frontend.cos(self)

    @with_unsupported_dtypes({"2.5.1 and below": ("float16", "bfloat16")}, "paddle")
    def exp(self, name=None):
        return paddle_frontend.exp(self)

    @with_unsupported_dtypes({"2.5.1 and below": ("float16", "bfloat16")}, "paddle")
    def exp_(self, name=None):
        self.ivy_array = self.exp().ivy_array
        return self

    @with_supported_dtypes({"2.5.1 and below": ("float32", "float64")}, "paddle")
    def erf(self, name=None):
        return paddle_frontend.erf(self)

    @with_unsupported_dtypes({"2.5.1 and below": ("float16", "bfloat16")}, "paddle")
    def subtract(self, y, name=None):
        return paddle_frontend.subtract(self, y)

    @with_unsupported_dtypes(
        {"2.5.1 and below": ("float16", "uint8", "int8", "bool")}, "paddle"
    )
    def subtract_(self, y, name=None):
        self.ivy_array = self.subtract(y).ivy_array
        return self

    @with_unsupported_dtypes({"2.5.1 and below": ("float16", "bfloat16")}, "paddle")
    def log10(self, name=None):
        return paddle_frontend.Tensor(ivy.log10(self._ivy_array))

    @with_unsupported_dtypes({"2.5.1 and below": ("float16", "bfloat16")}, "paddle")
    def argsort(self, axis=-1, descending=False, name=None):
        return paddle_frontend.argsort(self, axis=axis, descending=descending)

    @with_unsupported_dtypes({"2.5.1 and below": ("float16", "bfloat16")}, "paddle")
    def floor(self, name=None):
        return paddle_frontend.floor(self)

    @with_unsupported_dtypes({"2.5.1 and below": ("float16", "bfloat16")}, "paddle")
    def floor_(self):
        self.ivy_array = self.floor().ivy_array
        return self

    @with_supported_dtypes({"2.5.1 and below": ("float32", "float64")}, "paddle")
    def round_(self, name=None):
        self.ivy_array = paddle_frontend.round(self).ivy_array
        return self

    @with_supported_dtypes(
        {"2.5.1 and below": ("float32", "float64", "int32", "int64")}, "paddle"
    )
    def clip(self, min=None, max=None, name=None):
        ivy.utils.assertions.check_all_or_any_fn(
            min,
            max,
            fn=ivy.exists,
            type="any",
            limit=[1, 2],
            message="at most one of min or max can be None",
        )
        if min is None:
            ret = ivy.minimum(self._ivy_array, max)
        elif max is None:
            ret = ivy.maximum(self._ivy_array, min)
        else:
            ret = ivy.clip(self._ivy_array, min, max)
        return paddle_frontend.Tensor(ret)

    @with_supported_dtypes(
        {"2.5.1 and below": ("float32", "float64", "int32", "int64")}, "paddle"
    )
    def clip_(self, min=None, max=None, name=None):
        self._ivy_array = self.clip(min, max).ivy_array
        return self

    @with_supported_dtypes({"2.5.1 and below": ("float32", "float64")}, "paddle")
    def tanh(self, name=None):
        return paddle_frontend.tanh(self)

    @with_supported_dtypes({"2.5.1 and below": ("float32", "float64")}, "paddle")
    def add_(self, y, name=None):
        self.ivy_array = paddle_frontend.add(self, y).ivy_array
        return self

    @with_supported_dtypes(
        {"2.5.1 and below": ("float16", "float32", "float64", "int32", "int64")},
        "paddle",
    )
    def isinf(self, name=None):
        return paddle_frontend.isinf(self)

    @with_unsupported_dtypes({"2.5.1 and below": ("float16", "uint16")}, "paddle")
    def unsqueeze_(self, axis=None, name=None):
        self.ivy_array = self.unsqueeze(axis=axis).ivy_array
        return self

    @with_supported_dtypes({"2.5.1 and below": ("float32", "float64")}, "paddle")
    def square(self, name=None):
        return paddle_frontend.square(self)

    @with_unsupported_dtypes({"2.5.1 and below": ("float16", "bfloat16")}, "paddle")
    def remainder_(self, y, name=None):
        self.ivy_array = paddle_frontend.remainder(self, y).ivy_array
        return self

    @with_supported_dtypes({"2.5.1 and below": ("float32", "float64")}, "paddle")
    def cholesky(self, upper=False, name=None):
        return paddle_frontend.cholesky(self, upper=upper)

    @with_unsupported_dtypes(
        {"2.5.1 and below": ("float16", "uint16", "int16")}, "paddle"
    )
    def squeeze_(self, axis=None, name=None):
        self.ivy_array = paddle_frontend.squeeze(self, axis=axis).ivy_array
        return self

    @with_unsupported_dtypes({"2.5.1 and below": ("float16", "bfloat16")}, "paddle")
    def multiply(self, y, name=None):
        return paddle_frontend.multiply(self, y)

    @with_supported_dtypes(
        {"2.5.1 and below": ("float16", "float32", "float64", "int32", "int64")},
        "paddle",
    )
    def isfinite(self, name=None):
        return paddle_frontend.isfinite(self)

    @with_supported_dtypes({"2.4.2 and below": ("float16", "bfloat16")}, "paddle")
    def all(self, axis=None, keepdim=False, dtype=None, name=None):
        return paddle_frontend.Tensor(
            ivy.all(self.ivy_array, axis=axis, keepdims=keepdim, dtype=dtype)
        )

    @with_supported_dtypes({"2.5.1 and below": ("float16", "bfloat16")}, "paddle")
    def allclose(self, other, rtol=1e-05, atol=1e-08, equal_nan=False, name=None):
        return paddle_frontend.allclose(
            self, other, rtol=rtol, atol=atol, equal_nan=equal_nan
        )

    @with_unsupported_dtypes({"2.5.1 and below": ("float16", "bfloat16")}, "paddle")
    def sort(self, axis=-1, descending=False, name=None):
        return paddle_frontend.sort(self, axis=axis, descending=descending)

    @with_unsupported_dtypes({"2.5.1 and below": ("float16", "bfloat16")}, "paddle")
    def log1p(self, name=None):
        return paddle_frontend.log1p(self)

    @with_supported_dtypes(
        {
            "2.4.2 and below": (
                "bool",
                "uint8",
                "int8",
                "int16",
                "int32",
                "int64",
            )
        },
        "paddle",
    )
    def bitwise_and(self, y, out=None, name=None):
        return paddle_frontend.bitwise_and(self, y)

    @with_supported_dtypes(
        {
            "2.5.1 and below": (
                "bool",
                "int8",
                "int16",
                "int32",
                "int64",
                "float32",
                "float64",
            )
        },
        "paddle",
    )
    def logical_or(self, y, out=None, name=None):
        return paddle_frontend.logical_or(self, y, out=out)

    @with_supported_dtypes(
        {"2.5.1 and below": ("bool", "uint8", "int8", "int16", "int32", "int64")},
        "paddle",
    )
    def bitwise_xor(self, y, out=None, name=None):
        return paddle_frontend.bitwise_xor(self, y)

    @with_supported_dtypes({"2.5.1 and below": ("float16", "bfloat16")}, "paddle")
    def any(self, axis=None, keepdim=False, name=None):
        return paddle_frontend.any(self, axis=axis, keepdim=keepdim)

    @with_unsupported_dtypes({"2.5.1 and below": "bfloat16"}, "paddle")
    def astype(self, dtype):
        return paddle_frontend.Tensor(ivy.astype(self._ivy_array, dtype))

    @with_supported_dtypes(
        {"2.5.1 and below": ("bool", "uint8", "int8", "int16", "int32", "int64")},
        "paddle",
    )
    def bitwise_not(self, out=None, name=None):
        return paddle_frontend.bitwise_not(self, out=out)

    @with_supported_dtypes(
        {
            "2.5.1 and below": (
                "bool",
                "int8",
                "int16",
                "int32",
                "int64",
            )
        },
        "paddle",
    )
    def bitwise_or(self, y, out=None, name=None):
        return paddle_frontend.bitwise_or(self, y, out=out)

    @with_supported_dtypes(
        {
            "2.5.1 and below": (
                "bool",
                "int8",
                "int16",
                "int32",
                "int64",
                "float32",
                "float64",
            )
        },
        "paddle",
    )
    def logical_xor(self, y, out=None, name=None):
        return paddle_frontend.logical_xor(self, y, out=out)

    @with_supported_dtypes(
        {"2.5.1 and below": ("float16", "float32", "float64", "int32", "int64")},
        "paddle",
    )
    def isnan(self, name=None):
        return paddle_frontend.isnan(self)

    @with_unsupported_dtypes(
        {
            "2.5.1 and below": (
                "bool",
                "uint8",
                "int8",
                "int16",
                "complex64",
                "complex128",
            )
        },
        "paddle",
    )
    def greater_than(self, y, name=None):
        return paddle_frontend.greater_than(self, y)

    @with_supported_dtypes({"2.5.1 and below": ("float32", "float64")}, "paddle")
    def rsqrt(self, name=None):
        return paddle_frontend.rsqrt(self)

    @with_supported_dtypes({"2.5.1 and below": ("float32", "float64")}, "paddle")
    def rsqrt_(self, name=None):
        self.ivy_array = self.rsqrt().ivy_array
        return self

    @with_supported_dtypes({"2.5.1 and below": ("float32", "float64")}, "paddle")
    def reciprocal(self, name=None):
        return paddle_frontend.reciprocal(self)

    @with_supported_dtypes(
        {
            "2.5.1 and below": (
                "bool",
                "int8",
                "int16",
                "int32",
                "int64",
                "float32",
                "float64",
            )
        },
        "paddle",
    )
    def logical_and(self, y, out=None, name=None):
        return paddle_frontend.logical_and(self, y, out=out)

    @with_supported_dtypes({"2.5.1 and below": ("float32", "float64")}, "paddle")
    def divide(self, y, name=None):
        return paddle_frontend.divide(self, y)

    @with_supported_dtypes(
        {"2.5.1 and below": ("float32", "float64", "complex64", "complex128")}, "paddle"
    )
    def eigvals(self, name=None):
        return paddle_frontend.eigvals(self)

    @with_unsupported_dtypes(
        {
            "2.5.1 and below": (
                "bool",
                "uint8",
                "int8",
                "int16",
                "complex64",
                "complex128",
            )
        },
        "paddle",
    )
    def less_than(self, y, name=None):
        return paddle_frontend.less_than(self, y)

    @with_unsupported_dtypes({"2.5.1 and below": ("float16", "bfloat16")}, "paddle")
    def cumprod(self, dim=None, dtype=None, name=None):
        return paddle_frontend.cumprod(self, dim=dim, dtype=dtype)

    @with_unsupported_dtypes({"2.5.1 and below": ("float16", "bfloat16")}, "paddle")
    def cumsum(self, axis=None, dtype=None, name=None):
        return paddle_frontend.Tensor(
            ivy.cumsum(self._ivy_array, axis=axis, dtype=dtype)
        )

    @with_supported_dtypes(
        {"2.5.1 and below": ("complex64", "complex128", "float32", "float64")},
        "paddle",
    )
    def angle(self, name=None):
        return paddle_frontend.angle(self)

    @with_unsupported_dtypes(
        {
            "2.5.1 and below": (
                "uint8",
                "int8",
                "int16",
                "complex64",
                "complex128",
            )
        },
        "paddle",
    )
    def equal(self, y, name=None):
        return paddle_frontend.equal(self, y)

    @with_unsupported_dtypes({"2.5.1 and below": ("float16", "bfloat16")}, "paddle")
    def rad2deg(self, name=None):
        return paddle_frontend.rad2deg(self)

    @with_unsupported_dtypes(
        {
            "2.5.1 and below": (
                "uint8",
                "int8",
                "int16",
                "float16",
                "complex64",
                "complex128",
            )
        },
        "paddle",
    )
    def equal_all(self, y, name=None):
        return paddle_frontend.equal_all(self, y)

    @with_supported_dtypes({"2.5.1 and below": ("float32", "float64")}, "paddle")
    def maximum(self, other, name=None):
        return paddle_frontend.maximum(self, other)

    @with_unsupported_dtypes({"2.5.1 and below": "bfloat16"}, "paddle")
    def fmax(self, y, name=None):
        return paddle_frontend.fmax(self, y)

    @with_unsupported_dtypes({"2.5.1 and below": "bfloat16"}, "paddle")
    def fmin(self, y, name=None):
        return paddle_frontend.fmin(self, y)

    @with_supported_dtypes(
        {"2.5.1 and below": ("float32", "float64", "int32", "int64")}, "paddle"
    )
    def minimum(self, y, name=None):
        return paddle_frontend.minimum(self, y)

    @with_supported_dtypes(
        {"2.5.1 and below": ("float32", "float64", "int32", "int64")}, "paddle"
    )
    def max(self, axis=None, keepdim=False, name=None):
        return paddle_frontend.max(self, axis=axis, keepdim=keepdim)

    @with_unsupported_dtypes({"2.5.1 and below": ("float16", "bfloat16")}, "paddle")
    def deg2rad(self, name=None):
        return paddle_frontend.deg2rad(self)

    @with_supported_dtypes({"2.5.1 and below": ("float32", "float64")}, "paddle")
    def digamma(self, name=None):
        return paddle_frontend.digamma(self)

    @with_supported_dtypes(
        {"2.5.1 and below": ("float32", "float64", "int32", "int64", "bool")}, "paddle"
    )
    def rot90(self, k=1, axes=(0, 1), name=None):
        return paddle_frontend.rot90(self, k=k, axes=axes)

    @with_supported_dtypes(
        {"2.5.1 and below": ("complex64", "complex128")},
        "paddle",
    )
    def imag(self, name=None):
        return paddle_frontend.imag(self)

    def is_tensor(self):
        return paddle_frontend.is_tensor(self)

    @with_supported_dtypes(
        {
            "2.5.1 and below": (
                "float32",
                "float64",
            )
        },
        "paddle",
    )
    def isclose(self, y, rtol=1e-05, atol=1e-08, equal_nan=False, name=None):
        return paddle_frontend.isclose(
            self, y, rtol=rtol, atol=atol, equal_nan=equal_nan
        )

    @with_supported_dtypes({"2.5.1 and below": ("int32", "int64")}, "paddle")
    def floor_divide(self, y, name=None):
        return paddle_frontend.floor_divide(self, y)

    # cond
    @with_supported_dtypes({"2.5.1 and below": ("float32", "float64")}, "paddle")
    def cond(self, p=None, name=None):
        return paddle_frontend.cond(self, p=p, name=name)

    @with_unsupported_dtypes({"2.4.2 and below": ("int16", "float16")}, "paddle")
    def conj(self, name=None):
        return paddle_frontend.conj(self)

    @with_supported_dtypes({"2.5.1 and below": ("float32", "float64")}, "paddle")
    def log2(self, name=None):
        return paddle_frontend.log2(self)

    @with_unsupported_dtypes(
        {"2.4.2 and below": ("float32", "float64", "int32", "int64")}, "paddle"
    )
    def neg(self, name=None):
        return paddle_frontend.neg(self)

    @with_supported_dtypes(
        {
            "2.5.1 and below": (
                "bool",
                "int8",
                "int16",
                "int32",
                "int64",
                "float32",
                "float64",
            )
        },
        "paddle",
    )
    def logical_not(self, out=None, name=None):
        return paddle_frontend.logical_not(self)

    @with_unsupported_dtypes({"2.5.1 and below": ("float16", "bfloat16")}, "paddle")
    def sign(self, name=None):
        return paddle_frontend.sign(self)

    @with_supported_dtypes({"2.5.1 and below": ("float32", "float64")}, "paddle")
    def var(self, axis=None, unbiased=True, keepdim=False, name=None):
        return paddle_frontend.var(self, axis=axis, unbiased=unbiased, keepdim=keepdim)

    @with_unsupported_dtypes({"2.5.1 and below": ("float16", "bfloat16")}, "paddle")
    def sgn(self, name=None):
        return paddle_frontend.sgn(self)

    def tolist(self):
        return paddle_frontend.Tensor(ivy.to_list(self._ivy_array))

    @with_supported_dtypes(
        {"2.5.1 and below": ("float32", "float64", "int32", "int64")},
        "paddle",
    )
    def min(self, axis=None, keepdim=False, name=None):
        return paddle_frontend.min(self, axis=axis, keepdim=keepdim)

    @with_supported_dtypes(
        {"2.5.1 and below": ("int32", "int64", "float32", "float64")}, "paddle"
    )
    def pow(self, y, name=None):
        return paddle_frontend.pow(self, y)

    @with_supported_dtypes(
        {"2.5.1 and below": ("float32", "float64", "int32", "int64")}, "paddle"
    )
    def prod(self, axis=None, keepdim=False, dtype=None, name=None):
        return paddle_frontend.Tensor(
            ivy.prod(self._ivy_array, axis=axis, keepdims=keepdim, dtype=dtype)
        )

    @with_supported_dtypes({"2.5.1 and below": ("float32", "float64")}, "paddle")
    def atan(self, name=None):
        return paddle_frontend.atan(self)

    @with_supported_dtypes({"2.5.1 and below": ("float32", "float64")}, "paddle")
    def atanh(self, name=None):
        return paddle_frontend.atanh(self)

    @with_supported_dtypes({"2.5.1 and below": ("float32", "float64")}, "paddle")
    def std(self, axis=None, unbiased=True, keepdim=False, name=None):
        return paddle_frontend.std(self, axis=axis, unbiased=unbiased, keepdim=keepdim)

    @with_supported_dtypes(
        {"2.5.1 and below": ("int32", "int64", "float32", "float64")}, "paddle"
    )
    def trunc(self, name=None):
        return paddle_frontend.trunc(self)

    @with_supported_dtypes({"2.5.1 and below": ("complex64", "complex128")}, "paddle")
    def as_real(self, name=None):
        if not ivy.is_complex_dtype(self._ivy_array):
            raise ivy.exceptions.IvyError(
                "as_real is only supported for complex tensors"
            )
        re_part = ivy.real(self._ivy_array)
        im_part = ivy.imag(self._ivy_array)
        return paddle_frontend.Tensor(ivy.stack((re_part, im_part), axis=-1))

    @with_supported_dtypes({"2.5.1 and below": ("float32", "float64")}, "paddle")
    def stanh(self, scale_a=0.67, scale_b=1.7159, name=None):
        return paddle_frontend.stanh(self, scale_a=scale_a, scale_b=scale_b)

    @with_supported_dtypes(
        {"2.5.1 and below": ("int32", "int64", "float32", "float64")}, "paddle"
    )
    def trace(self, offset=0, axis1=0, axis2=1, name=None):
        return paddle_frontend.Tensor(
            ivy.trace(self._ivy_array, offset=offset, axis1=axis1, axis2=axis2)
        )

    @with_supported_dtypes(
        {"2.5.1 and below": ("float32", "float64", "int16", "int32", "int64", "uint8")},
        "paddle",
    )
    def argmin(self, axis=None, keepdim=False, dtype=None, name=None):
        return paddle_frontend.argmin(self, axis=axis, keepdim=keepdim, dtype=dtype)

    @with_supported_dtypes(
        {"2.5.1 and below": ("float32", "float64", "int32", "int64")},
        "paddle",
    )
    def topk(self, k, axis=None, largest=True, sorted=True, name=None):
        return paddle_frontend.topk(self, k, axis=axis, largest=largest, sorted=sorted)

    @with_unsupported_dtypes({"2.5.1 and below": ("float16", "bfloat16")}, "paddle")
    def remainder(self, y, name=None):
        return paddle_frontend.remainder(self, y)

    def is_floating_point(self):
        return paddle_frontend.is_floating_point(self)

    @with_supported_dtypes({"2.5.1 and below": ("float32", "float64")}, "paddle")
    def tanh_(self, name=None):
        y = self.tanh(self)
        return ivy.inplace_update(self, y)

    @with_supported_dtypes({"2.5.1 and below": ("float32", "float64")}, "paddle")
    def reciprocal_(self, name=None):
        y = self.reciprocal(self)
        return ivy.inplace_update(self, y)

    @with_unsupported_dtypes(
        {"2.5.1 and below": ("complex", "uint8", "uint16")}, "paddle"
    )
    def numpy(self):
        return self.ivy_array.to_numpy()

    @with_unsupported_dtypes({"2.5.1 and below": ("float16", "bfloat16")}, "paddle")
    def nonzero(self):
        return paddle_frontend.nonzero(self)

    @with_supported_dtypes({"2.5.1 and below": ("float32", "float64")}, "paddle")
    def inner(self, y, name=None):
        return paddle_frontend.inner(self, y, name)

    @with_supported_dtypes({"2.5.1 and below": ("float32", "float64")}, "paddle")
    def mean(self, axis=None, keepdim=False, name=None):
        return paddle_frontend.mean(self, axis=axis, keepdim=keepdim)

    @with_supported_dtypes({"2.5.1 and below": ("float32", "float64")}, "paddle")
    def as_complex(self, name=None):
        if self.ivy_array.shape[-1] != 2:
            raise ivy.exceptions.IvyError(
                "The size of the last dimension of tensor does not equals 2"
            )
        dtype = (
            ivy.complex64 if ivy.dtype(self.ivy_array) == "float32" else ivy.complex128
        )
        re_part = self.ivy_array[..., 0]
        im_part = ivy.multiply(1j, self.ivy_array[..., 1])
        value = paddle_frontend.Tensor(ivy.add(re_part, im_part).astype(dtype))
        return value

    @with_supported_dtypes(
        {"2.5.1 and below": ("float32", "float64", "int32", "int64")}, "paddle"
    )
    def less_equal(self, y, name=None):
        return paddle_frontend.less_equal(self._ivy_array, y)

    @with_supported_dtypes({"2.5.1 and below": ("complex64", "complex128")}, "paddle")
    def real(self, name=None):
        return paddle_frontend.real(self._ivy_array)

    @with_supported_dtypes(
        {
            "2.5.1 and below": (
                "bool",
                "float16",
                "float32",
                "float64",
                "int32",
                "int64",
                "uint8",
            )
        },
        "paddle",
    )
    def cast(self, dtype):
        return paddle_frontend.cast(self, dtype)

    @with_supported_dtypes(
<<<<<<< HEAD
        {"2.5.1 and below": ("float16", "float32", "float64", "int32", "int64")},
        "paddle",
    )
    def fill_(self, value):
        filled_tensor = paddle_frontend.full_like(self, value)
        return ivy.inplace_update(self, filled_tensor)
=======
        {
            "2.5.1 and below": (
                "bool",
                "int32",
                "int64",
                "float16",
                "float32",
                "float64",
            )
        },
        "paddle",
    )
    def unbind(self, axis=0):
        return paddle_frontend.unbind(self._ivy_array, axis=axis)
>>>>>>> d43f6be3
<|MERGE_RESOLUTION|>--- conflicted
+++ resolved
@@ -814,14 +814,13 @@
         return paddle_frontend.cast(self, dtype)
 
     @with_supported_dtypes(
-<<<<<<< HEAD
         {"2.5.1 and below": ("float16", "float32", "float64", "int32", "int64")},
         "paddle",
     )
     def fill_(self, value):
         filled_tensor = paddle_frontend.full_like(self, value)
-        return ivy.inplace_update(self, filled_tensor)
-=======
+        return ivy.inplace_update(self, filled_tensor))
+        
         {
             "2.5.1 and below": (
                 "bool",
@@ -836,4 +835,4 @@
     )
     def unbind(self, axis=0):
         return paddle_frontend.unbind(self._ivy_array, axis=axis)
->>>>>>> d43f6be3
+      