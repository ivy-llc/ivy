# local
import ivy
import ivy.functional.frontends.paddle as paddle_frontend
from ivy.func_wrapper import (
    with_supported_dtypes,
    with_unsupported_dtypes,
    with_supported_device_and_dtypes,
)
from ivy.functional.frontends.paddle.func_wrapper import _to_ivy_array


class Tensor:
    def __init__(self, array, dtype=None, place="cpu", stop_gradient=True):
        self._ivy_array = (
            ivy.array(array, dtype=dtype, device=place)
            if not isinstance(array, ivy.Array)
            else array
        )
        self._dtype = dtype
        self._place = place
        self._stop_gradient = stop_gradient

    def __repr__(self):
        return (
            f"ivy.frontends.paddle.Tensor(shape={self.shape}, dtype={self.dtype}, "
            + str(self.ivy_array.__repr__()).replace("ivy.array(", "")
        )

    # Properties #
    # ---------- #

    @property
    def ivy_array(self):
        return self._ivy_array

    @property
    def place(self):
        return self.ivy_array.device

    @property
    def dtype(self):
        return self._ivy_array.dtype

    @property
    def shape(self):
        return list(self.ivy_array.shape.shape)

    @property
    def ndim(self):
        return self.dim()

    # Setters #
    # --------#

    @ivy_array.setter
    def ivy_array(self, array):
        self._ivy_array = (
            ivy.array(array) if not isinstance(array, ivy.Array) else array
        )

    # Special Methods #
    # -------------------#

    @with_unsupported_dtypes(
        {"2.5.1 and below": ("bool", "unsigned", "int8", "float16", "bfloat16")},
        "paddle",
    )
    def __add__(self, y, /, name=None):
        return paddle_frontend.add(self, y)

    def __getitem__(self, item):
        ivy_args = ivy.nested_map(_to_ivy_array, [self, item])
        ret = ivy.get_item(*ivy_args)
        return paddle_frontend.Tensor(ret)

    def __setitem__(self, item, value):
        raise ivy.utils.exceptions.IvyException(
            "ivy.functional.frontends.paddle.Tensor object doesn't support assignment"
        )

    def __iter__(self):
        if self.ndim == 0:
            raise TypeError("iteration over a 0-d tensor not supported")
        for i in range(self.shape[0]):
            yield self[i]

    # Instance Methods #
    # ---------------- #

    def reshape(self, *args, shape=None):
        if args and shape:
            raise TypeError("reshape() got multiple values for argument 'shape'")
        if shape is not None:
            return paddle_frontend.reshape(self, shape)
        if args:
            if isinstance(args[0], (tuple, list)):
                shape = args[0]
                return paddle_frontend.reshape(self, shape)
            else:
                return paddle_frontend.reshape(self, args)
        return paddle_frontend.reshape(self)

    def dim(self):
        return self.ivy_array.ndim

    @with_unsupported_dtypes({"2.5.1 and below": ("float16", "bfloat16")}, "paddle")
    def abs(self):
        return paddle_frontend.abs(self)

    @with_unsupported_dtypes({"2.5.1 and below": ("float16", "bfloat16")}, "paddle")
    def acosh(self, name=None):
        return paddle_frontend.acosh(self)

    @with_unsupported_dtypes({"2.5.1 and below": ("float16", "bfloat16")}, "paddle")
    def add_n(self, inputs, name=None):
        inputs = ivy.array(inputs)
        return ivy.sum(inputs, dtype=inputs.dtype, axis=0)

    @with_unsupported_dtypes({"2.5.1 and below": ("float16", "bfloat16")}, "paddle")
    def ceil(self):
        return paddle_frontend.ceil(self)

    @with_supported_dtypes({"2.5.1 and below": ("float32", "float64")}, "paddle")
    def ceil_(self):
        self.ivy_array = self.ceil().ivy_array
        return self

    @with_unsupported_dtypes({"2.5.1 and below": ("complex", "int8")}, "paddle")
    def numel(self):
        return paddle_frontend.numel(self)

    @with_unsupported_dtypes({"2.5.1 and below": ("float16",)}, "paddle")
    def asinh(self, name=None):
        return paddle_frontend.asinh(self)

    @with_supported_dtypes({"2.5.1 and below": ("float32", "float64")}, "paddle")
    def asin(self, name=None):
        return paddle_frontend.asin(self)

    @with_supported_dtypes({"2.5.1 and below": ("float32", "float64")}, "paddle")
    def cosh(self, name=None):
        return paddle_frontend.cosh(self)

    @with_supported_dtypes(
        {
            "2.5.1 and below": (
                "int32",
                "int64",
                "float64",
                "complex128",
                "float32",
                "complex64",
                "bool",
            )
        },
        "paddle",
    )
    def diagonal(self, offset, axis1=0, axis2=1, name=None):
        return paddle_frontend.diagonal(self, offset=offset, axis1=axis1, axis2=axis2)

    @with_supported_dtypes({"2.5.1 and below": ("float32", "float64")}, "paddle")
    def log(self, name=None):
        return paddle_frontend.log(self)

    @with_supported_dtypes({"2.5.1 and below": ("float32", "float64")}, "paddle")
    def sin(self, name=None):
        return paddle_frontend.sin(self)

    @with_supported_dtypes({"2.5.1 and below": ("float32", "float64")}, "paddle")
    def sinh(self, name=None):
        return paddle_frontend.sinh(self)

    @with_supported_dtypes({"2.5.1 and below": ("float32", "float64")}, "paddle")
    def lerp(self, y, weight, name=None):
        return paddle_frontend.lerp(self, y, weight)

    @with_supported_dtypes({"2.5.1 and below": ("float32", "float64")}, "paddle")
    def lerp_(self, y, weight, name=None):
        self.ivy_array = paddle_frontend.lerp(self, y, weight).ivy_array
        return self

    @with_unsupported_dtypes({"2.5.1 and below": ("float16", "bfloat16")}, "paddle")
    def argmax(self, axis=None, keepdim=False, dtype=None, name=None):
        return paddle_frontend.argmax(self, axis=axis, keepdim=keepdim, dtype=dtype)

    @with_unsupported_dtypes({"2.5.1 and below": ("float16", "uint16")}, "paddle")
    def unsqueeze(self, axis=None, name=None):
        return paddle_frontend.Tensor(ivy.expand_dims(self._ivy_array, axis=axis))

    @with_supported_dtypes({"2.5.1 and below": ("float32", "float64")}, "paddle")
    def sqrt(self, name=None):
        return paddle_frontend.sqrt(self)

    @with_supported_dtypes({"2.5.1 and below": ("float32", "float64")}, "paddle")
    def sqrt_(self, name=None):
        self.ivy_array = self.sqrt().ivy_array
        return self

    @with_unsupported_dtypes({"2.5.1 and below": ("bfloat16", "uint16")}, "paddle")
    def zero_(self):
        self.ivy_array = paddle_frontend.zeros_like(self).ivy_array
        return self

    @with_supported_dtypes({"2.5.1 and below": ("float32", "float64")}, "paddle")
    def cos(self, name=None):
        return paddle_frontend.cos(self)

    @with_unsupported_dtypes({"2.5.1 and below": ("float16", "bfloat16")}, "paddle")
    def exp(self, name=None):
        return paddle_frontend.exp(self)

    @with_unsupported_dtypes({"2.5.1 and below": ("float16", "bfloat16")}, "paddle")
    def exp_(self, name=None):
        self.ivy_array = self.exp().ivy_array
        return self

    @with_supported_dtypes({"2.5.1 and below": ("float32", "float64")}, "paddle")
    def erf(self, name=None):
        return paddle_frontend.erf(self)

    @with_unsupported_dtypes({"2.5.1 and below": ("float16", "bfloat16")}, "paddle")
    def subtract(self, y, name=None):
        return paddle_frontend.subtract(self, y)

    @with_unsupported_dtypes(
        {"2.5.1 and below": ("float16", "uint8", "int8", "bool")}, "paddle"
    )
    def subtract_(self, y, name=None):
        self.ivy_array = self.subtract(y).ivy_array
        return self

    @with_unsupported_dtypes({"2.5.1 and below": ("float16", "bfloat16")}, "paddle")
    def log10(self, name=None):
        return paddle_frontend.Tensor(ivy.log10(self._ivy_array))

    @with_unsupported_dtypes({"2.5.1 and below": ("float16", "bfloat16")}, "paddle")
    def argsort(self, axis=-1, descending=False, name=None):
        return paddle_frontend.argsort(self, axis=axis, descending=descending)

    @with_unsupported_dtypes({"2.5.1 and below": ("float16", "bfloat16")}, "paddle")
    def floor(self, name=None):
        return paddle_frontend.floor(self)

    @with_unsupported_dtypes({"2.5.1 and below": ("float16", "bfloat16")}, "paddle")
    def floor_(self):
        self.ivy_array = self.floor().ivy_array
        return self

    @with_supported_dtypes({"2.5.1 and below": ("float32", "float64")}, "paddle")
    def round_(self, name=None):
        self.ivy_array = paddle_frontend.round(self).ivy_array
        return self

    @with_supported_dtypes(
        {"2.5.1 and below": ("float32", "float64", "int32", "int64")}, "paddle"
    )
    def clip(self, min=None, max=None, name=None):
        ivy.utils.assertions.check_all_or_any_fn(
            min,
            max,
            fn=ivy.exists,
            type="any",
            limit=[1, 2],
            message="at most one of min or max can be None",
        )
        if min is None:
            ret = ivy.minimum(self._ivy_array, max)
        elif max is None:
            ret = ivy.maximum(self._ivy_array, min)
        else:
            ret = ivy.clip(self._ivy_array, min, max)
        return paddle_frontend.Tensor(ret)

    @with_supported_dtypes(
        {"2.5.1 and below": ("float32", "float64", "int32", "int64")}, "paddle"
    )
    def clip_(self, min=None, max=None, name=None):
        self._ivy_array = self.clip(min, max).ivy_array
        return self

    @with_supported_dtypes({"2.5.1 and below": ("float32", "float64")}, "paddle")
    def tanh(self, name=None):
        return paddle_frontend.tanh(self)

    @with_supported_dtypes({"2.5.1 and below": ("float32", "float64")}, "paddle")
    def add_(self, y, name=None):
        self.ivy_array = paddle_frontend.add(self, y).ivy_array
        return self

    @with_supported_dtypes({"2.5.1 and below": ("float32", "float64")}, "paddle")
    def addmm(self, x, y, beta=1.0, alpha=1.0, name=None):
        return paddle_frontend.addmm(self, x, y, beta, alpha)

    @with_supported_dtypes(
        {"2.5.1 and below": ("float16", "float32", "float64", "int32", "int64")},
        "paddle",
    )
    def isinf(self, name=None):
        return paddle_frontend.isinf(self)

    @with_unsupported_dtypes({"2.5.1 and below": ("float16", "uint16")}, "paddle")
    def unsqueeze_(self, axis=None, name=None):
        self.ivy_array = self.unsqueeze(axis=axis).ivy_array
        return self

    @with_supported_dtypes({"2.5.1 and below": ("float32", "float64")}, "paddle")
    def square(self, name=None):
        return paddle_frontend.square(self)

    @with_unsupported_dtypes({"2.5.1 and below": ("float16", "bfloat16")}, "paddle")
    def remainder_(self, y, name=None):
        self.ivy_array = paddle_frontend.remainder(self, y).ivy_array
        return self

    @with_supported_dtypes({"2.5.1 and below": ("float32", "float64")}, "paddle")
    def cholesky(self, upper=False, name=None):
        return paddle_frontend.cholesky(self, upper=upper)

    @with_unsupported_dtypes(
        {"2.5.1 and below": ("float16", "uint16", "int16")}, "paddle"
    )
    def squeeze_(self, axis=None, name=None):
        self.ivy_array = paddle_frontend.squeeze(self, axis=axis).ivy_array
        return self

    @with_unsupported_dtypes({"2.5.1 and below": ("float16", "bfloat16")}, "paddle")
    def multiply(self, y, name=None):
        return paddle_frontend.multiply(self, y)

    @with_supported_dtypes(
        {"2.5.1 and below": ("float16", "float32", "float64", "int32", "int64")},
        "paddle",
    )
    def isfinite(self, name=None):
        return paddle_frontend.isfinite(self)

    @with_supported_dtypes({"2.4.2 and below": ("float16", "bfloat16")}, "paddle")
    def all(self, axis=None, keepdim=False, dtype=None, name=None):
        return paddle_frontend.Tensor(
            ivy.all(self.ivy_array, axis=axis, keepdims=keepdim, dtype=dtype)
        )

    @with_supported_dtypes({"2.5.1 and below": ("float16", "bfloat16")}, "paddle")
    def allclose(self, other, rtol=1e-05, atol=1e-08, equal_nan=False, name=None):
        return paddle_frontend.allclose(
            self, other, rtol=rtol, atol=atol, equal_nan=equal_nan
        )

    @with_unsupported_dtypes({"2.5.1 and below": ("float16", "bfloat16")}, "paddle")
    def sort(self, axis=-1, descending=False, name=None):
        return paddle_frontend.sort(self, axis=axis, descending=descending)

    @with_unsupported_dtypes({"2.5.1 and below": ("float16", "bfloat16")}, "paddle")
    def log1p(self, name=None):
        return paddle_frontend.log1p(self)

    @with_supported_dtypes(
        {
            "2.4.2 and below": (
                "bool",
                "uint8",
                "int8",
                "int16",
                "int32",
                "int64",
            )
        },
        "paddle",
    )
    def bitwise_and(self, y, out=None, name=None):
        return paddle_frontend.bitwise_and(self, y)

    @with_supported_dtypes(
        {
            "2.5.1 and below": (
                "bool",
                "int8",
                "int16",
                "int32",
                "int64",
                "float32",
                "float64",
            )
        },
        "paddle",
    )
    def logical_or(self, y, out=None, name=None):
        return paddle_frontend.logical_or(self, y, out=out)

    @with_supported_dtypes(
        {"2.5.1 and below": ("bool", "uint8", "int8", "int16", "int32", "int64")},
        "paddle",
    )
    def bitwise_xor(self, y, out=None, name=None):
        return paddle_frontend.bitwise_xor(self, y)

    @with_supported_dtypes({"2.5.1 and below": ("float16", "bfloat16")}, "paddle")
    def any(self, axis=None, keepdim=False, name=None):
        return paddle_frontend.any(self, axis=axis, keepdim=keepdim)

    @with_unsupported_dtypes({"2.5.1 and below": "bfloat16"}, "paddle")
    def astype(self, dtype):
        return paddle_frontend.Tensor(ivy.astype(self._ivy_array, dtype))

    @with_supported_dtypes(
        {"2.5.1 and below": ("bool", "uint8", "int8", "int16", "int32", "int64")},
        "paddle",
    )
    def bitwise_not(self, out=None, name=None):
        return paddle_frontend.bitwise_not(self, out=out)

    @with_supported_dtypes(
        {
            "2.5.1 and below": (
                "bool",
                "int8",
                "int16",
                "int32",
                "int64",
            )
        },
        "paddle",
    )
    def bitwise_or(self, y, out=None, name=None):
        return paddle_frontend.bitwise_or(self, y, out=out)

    @with_supported_dtypes(
        {
            "2.5.1 and below": (
                "bool",
                "int8",
                "int16",
                "int32",
                "int64",
                "float32",
                "float64",
            )
        },
        "paddle",
    )
    def logical_xor(self, y, out=None, name=None):
        return paddle_frontend.logical_xor(self, y, out=out)

    @with_supported_dtypes(
        {"2.5.1 and below": ("float16", "float32", "float64", "int32", "int64")},
        "paddle",
    )
    def isnan(self, name=None):
        return paddle_frontend.isnan(self)

    @with_unsupported_dtypes(
        {
            "2.5.1 and below": (
                "bool",
                "uint8",
                "int8",
                "int16",
                "complex64",
                "complex128",
            )
        },
        "paddle",
    )
    def greater_than(self, y, name=None):
        return paddle_frontend.greater_than(self, y)

    @with_supported_dtypes({"2.5.1 and below": ("float32", "float64")}, "paddle")
    def rsqrt(self, name=None):
        return paddle_frontend.rsqrt(self)

    @with_supported_dtypes({"2.5.1 and below": ("float32", "float64")}, "paddle")
    def rsqrt_(self, name=None):
        self.ivy_array = self.rsqrt().ivy_array
        return self

    @with_supported_dtypes({"2.5.1 and below": ("float32", "float64")}, "paddle")
    def reciprocal(self, name=None):
        return paddle_frontend.reciprocal(self)

    @with_supported_dtypes(
        {
            "2.5.1 and below": (
                "bool",
                "int8",
                "int16",
                "int32",
                "int64",
                "float32",
                "float64",
            )
        },
        "paddle",
    )
    def logical_and(self, y, out=None, name=None):
        return paddle_frontend.logical_and(self, y, out=out)

    @with_supported_dtypes({"2.5.1 and below": ("float32", "float64")}, "paddle")
    def divide(self, y, name=None):
        return paddle_frontend.divide(self, y)

    @with_supported_dtypes(
        {"2.5.1 and below": ("float32", "float64", "complex64", "complex128")}, "paddle"
    )
    def eigvals(self, name=None):
        return paddle_frontend.eigvals(self)

    @with_unsupported_dtypes(
        {
            "2.5.1 and below": (
                "bool",
                "uint8",
                "int8",
                "int16",
                "complex64",
                "complex128",
            )
        },
        "paddle",
    )
    def less_than(self, y, name=None):
        return paddle_frontend.less_than(self, y)

    @with_unsupported_dtypes({"2.5.1 and below": ("float16", "bfloat16")}, "paddle")
    def cumprod(self, dim=None, dtype=None, name=None):
        return paddle_frontend.cumprod(self, dim=dim, dtype=dtype)

    @with_unsupported_dtypes({"2.5.1 and below": ("float16", "bfloat16")}, "paddle")
    def cumsum(self, axis=None, dtype=None, name=None):
        return paddle_frontend.Tensor(
            ivy.cumsum(self._ivy_array, axis=axis, dtype=dtype)
        )

    @with_supported_dtypes(
        {"2.5.1 and below": ("complex64", "complex128", "float32", "float64")},
        "paddle",
    )
    def angle(self, name=None):
        return paddle_frontend.angle(self)

    @with_unsupported_dtypes(
        {
            "2.5.1 and below": (
                "uint8",
                "int8",
                "int16",
                "complex64",
                "complex128",
            )
        },
        "paddle",
    )
    def equal(self, y, name=None):
        return paddle_frontend.equal(self, y)

    @with_unsupported_dtypes({"2.5.1 and below": ("float16", "bfloat16")}, "paddle")
    def rad2deg(self, name=None):
        return paddle_frontend.rad2deg(self)

    @with_unsupported_dtypes(
        {
            "2.5.1 and below": (
                "uint8",
                "int8",
                "int16",
                "float16",
                "complex64",
                "complex128",
            )
        },
        "paddle",
    )
    def equal_all(self, y, name=None):
        return paddle_frontend.equal_all(self, y)

    @with_supported_dtypes({"2.5.1 and below": ("float32", "float64")}, "paddle")
    def maximum(self, other, name=None):
        return paddle_frontend.maximum(self, other)

    @with_unsupported_dtypes({"2.5.1 and below": "bfloat16"}, "paddle")
    def fmax(self, y, name=None):
        return paddle_frontend.fmax(self, y)

    @with_unsupported_dtypes({"2.5.1 and below": "bfloat16"}, "paddle")
    def fmin(self, y, name=None):
        return paddle_frontend.fmin(self, y)

    @with_supported_dtypes(
        {"2.5.1 and below": ("float32", "float64", "int32", "int64")}, "paddle"
    )
    def minimum(self, y, name=None):
        return paddle_frontend.minimum(self, y)

    @with_supported_dtypes(
        {"2.5.1 and below": ("float32", "float64", "int32", "int64")}, "paddle"
    )
    def max(self, axis=None, keepdim=False, name=None):
        return paddle_frontend.max(self, axis=axis, keepdim=keepdim)

    @with_unsupported_dtypes({"2.5.1 and below": ("float16", "bfloat16")}, "paddle")
    def deg2rad(self, name=None):
        return paddle_frontend.deg2rad(self)

    @with_supported_dtypes({"2.5.1 and below": ("float32", "float64")}, "paddle")
    def digamma(self, name=None):
        return paddle_frontend.digamma(self)

    @with_supported_dtypes(
        {"2.5.1 and below": ("float32", "float64", "int32", "int64", "bool")}, "paddle"
    )
    def rot90(self, k=1, axes=(0, 1), name=None):
        return paddle_frontend.rot90(self, k=k, axes=axes)

    @with_supported_dtypes(
        {"2.5.1 and below": ("complex64", "complex128")},
        "paddle",
    )
    def imag(self, name=None):
        return paddle_frontend.imag(self)

    def is_tensor(self):
        return paddle_frontend.is_tensor(self)

    @with_supported_dtypes(
        {
            "2.5.1 and below": (
                "float32",
                "float64",
            )
        },
        "paddle",
    )
    def isclose(self, y, rtol=1e-05, atol=1e-08, equal_nan=False, name=None):
        return paddle_frontend.isclose(
            self, y, rtol=rtol, atol=atol, equal_nan=equal_nan
        )

    @with_supported_dtypes({"2.5.1 and below": ("int32", "int64")}, "paddle")
    def floor_divide(self, y, name=None):
        return paddle_frontend.floor_divide(self, y)

    @with_supported_dtypes({"2.5.1 and below": ("int32", "int64")}, "paddle")
    def mod(self, y, name=None):
        return paddle_frontend.Tensor(ivy.fmod(self._ivy_array, _to_ivy_array(y)))

    # cond
    @with_supported_dtypes({"2.5.1 and below": ("float32", "float64")}, "paddle")
    def cond(self, p=None, name=None):
        return paddle_frontend.cond(self, p=p, name=name)

    @with_unsupported_dtypes({"2.4.2 and below": ("int16", "float16")}, "paddle")
    def conj(self, name=None):
        return paddle_frontend.conj(self)

    @with_supported_dtypes({"2.5.1 and below": ("float32", "float64")}, "paddle")
    def log2(self, name=None):
        return paddle_frontend.log2(self)

    @with_unsupported_dtypes(
        {"2.4.2 and below": ("float32", "float64", "int32", "int64")}, "paddle"
    )
    def neg(self, name=None):
        return paddle_frontend.neg(self)

    @with_supported_dtypes(
        {
            "2.5.1 and below": (
                "bool",
                "int8",
                "int16",
                "int32",
                "int64",
                "float32",
                "float64",
            )
        },
        "paddle",
    )
    def logical_not(self, out=None, name=None):
        return paddle_frontend.logical_not(self)

    @with_unsupported_dtypes({"2.5.1 and below": ("float16", "bfloat16")}, "paddle")
    def sign(self, name=None):
        return paddle_frontend.sign(self)

    @with_supported_dtypes({"2.5.1 and below": ("float32", "float64")}, "paddle")
    def var(self, axis=None, unbiased=True, keepdim=False, name=None):
        return paddle_frontend.var(self, axis=axis, unbiased=unbiased, keepdim=keepdim)

    @with_unsupported_dtypes({"2.5.1 and below": ("float16", "bfloat16")}, "paddle")
    def sgn(self, name=None):
        return paddle_frontend.sgn(self)

    def tolist(self):
        return paddle_frontend.Tensor(ivy.to_list(self._ivy_array))

    @with_supported_dtypes(
        {"2.5.1 and below": ("float32", "float64", "int32", "int64")},
        "paddle",
    )
    def min(self, axis=None, keepdim=False, name=None):
        return paddle_frontend.min(self, axis=axis, keepdim=keepdim)

    @with_supported_dtypes(
        {"2.5.1 and below": ("int32", "int64", "float32", "float64")}, "paddle"
    )
    def pow(self, y, name=None):
        return paddle_frontend.pow(self, y)

    @with_supported_dtypes(
        {"2.5.1 and below": ("float32", "float64", "int32", "int64")}, "paddle"
    )
    def prod(self, axis=None, keepdim=False, dtype=None, name=None):
        return paddle_frontend.Tensor(
            ivy.prod(self._ivy_array, axis=axis, keepdims=keepdim, dtype=dtype)
        )

    @with_supported_dtypes({"2.5.1 and below": ("float32", "float64")}, "paddle")
    def atan(self, name=None):
        return paddle_frontend.atan(self)

    @with_supported_dtypes({"2.5.1 and below": ("float32", "float64")}, "paddle")
    def atanh(self, name=None):
        return paddle_frontend.atanh(self)

    @with_supported_dtypes({"2.5.1 and below": ("float32", "float64")}, "paddle")
    def std(self, axis=None, unbiased=True, keepdim=False, name=None):
        return paddle_frontend.std(self, axis=axis, unbiased=unbiased, keepdim=keepdim)

    @with_supported_dtypes(
        {"2.5.1 and below": ("int32", "int64", "float32", "float64")}, "paddle"
    )
    def trunc(self, name=None):
        return paddle_frontend.trunc(self)

    @with_supported_dtypes({"2.5.1 and below": ("complex64", "complex128")}, "paddle")
    def as_real(self, name=None):
        if not ivy.is_complex_dtype(self._ivy_array):
            raise ivy.exceptions.IvyError(
                "as_real is only supported for complex tensors"
            )
        re_part = ivy.real(self._ivy_array)
        im_part = ivy.imag(self._ivy_array)
        return paddle_frontend.Tensor(ivy.stack((re_part, im_part), axis=-1))

    @with_supported_dtypes({"2.5.1 and below": ("float32", "float64")}, "paddle")
    def stanh(self, scale_a=0.67, scale_b=1.7159, name=None):
        return paddle_frontend.stanh(self, scale_a=scale_a, scale_b=scale_b)

    @with_supported_dtypes(
        {"2.5.1 and below": ("int32", "int64", "float32", "float64")}, "paddle"
    )
    def trace(self, offset=0, axis1=0, axis2=1, name=None):
        return paddle_frontend.Tensor(
            ivy.trace(self._ivy_array, offset=offset, axis1=axis1, axis2=axis2)
        )

    @with_supported_dtypes(
        {"2.5.1 and below": ("float32", "float64", "int16", "int32", "int64", "uint8")},
        "paddle",
    )
    def argmin(self, axis=None, keepdim=False, dtype=None, name=None):
        return paddle_frontend.argmin(self, axis=axis, keepdim=keepdim, dtype=dtype)

    @with_supported_dtypes(
        {"2.5.1 and below": ("float32", "float64", "int32", "int64")},
        "paddle",
    )
    def topk(self, k, axis=None, largest=True, sorted=True, name=None):
        return paddle_frontend.topk(self, k, axis=axis, largest=largest, sorted=sorted)

    @with_unsupported_dtypes({"2.5.1 and below": ("float16", "bfloat16")}, "paddle")
    def remainder(self, y, name=None):
        return paddle_frontend.remainder(self, y)

    def is_floating_point(self):
        return paddle_frontend.is_floating_point(self)

    @with_supported_dtypes({"2.5.1 and below": ("float32", "float64")}, "paddle")
    def tanh_(self, name=None):
        y = self.tanh(self)
        return ivy.inplace_update(self, y)

    @with_supported_dtypes({"2.5.1 and below": ("float32", "float64")}, "paddle")
    def reciprocal_(self, name=None):
        y = self.reciprocal(self)
        return ivy.inplace_update(self, y)

    @with_unsupported_dtypes(
        {"2.5.1 and below": ("complex", "uint8", "uint16")}, "paddle"
    )
    def numpy(self):
        return self.ivy_array.to_numpy()

    @with_unsupported_dtypes({"2.5.1 and below": ("float16", "bfloat16")}, "paddle")
    def nonzero(self):
        return paddle_frontend.nonzero(self)

    @with_supported_dtypes({"2.5.1 and below": ("float32", "float64")}, "paddle")
    def inner(self, y, name=None):
        return paddle_frontend.inner(self, y, name)

    @with_supported_dtypes({"2.5.1 and below": ("float32", "float64")}, "paddle")
    def mean(self, axis=None, keepdim=False, name=None):
        return paddle_frontend.mean(self, axis=axis, keepdim=keepdim)

    @with_supported_dtypes({"2.5.1 and below": ("float32", "float64")}, "paddle")
    def as_complex(self, name=None):
        if self.ivy_array.shape[-1] != 2:
            raise ivy.exceptions.IvyError(
                "The size of the last dimension of tensor does not equals 2"
            )
        dtype = (
            ivy.complex64 if ivy.dtype(self.ivy_array) == "float32" else ivy.complex128
        )
        re_part = self.ivy_array[..., 0]
        im_part = ivy.multiply(1j, self.ivy_array[..., 1])
        value = paddle_frontend.Tensor(ivy.add(re_part, im_part).astype(dtype))
        return value

    @with_supported_dtypes(
        {"2.5.1 and below": ("int32", "int64", "float32", "float64", "bool")}, "paddle"
    )
    def not_equal(self, y, name=None):
        return paddle_frontend.not_equal(self._ivy_array, y)

    @with_supported_dtypes(
        {"2.5.1 and below": ("float32", "float64", "int32", "int64")}, "paddle"
    )
    def less_equal(self, y, name=None):
        return paddle_frontend.less_equal(self._ivy_array, y)

    @with_supported_dtypes({"2.5.1 and below": ("complex64", "complex128")}, "paddle")
    def real(self, name=None):
        return paddle_frontend.real(self._ivy_array)

    @with_unsupported_dtypes({"2.5.1 and below": ("float16", "bfloat16")}, "paddle")
    def t(self, name=None):
        axes = list(range(len(self.ivy_array.shape)))[::-1]
        return ivy.permute_dims(self.ivy_array, axes=axes)

    @with_supported_dtypes(
        {
            "2.5.1 and below": (
                "bool",
                "float16",
                "float32",
                "float64",
                "int32",
                "int64",
                "uint8",
            )
        },
        "paddle",
    )
    def cast(self, dtype):
        return paddle_frontend.cast(self, dtype)

    @with_unsupported_dtypes({"2.5.1 and below": ("float16", "bfloat16")}, "paddle")
    def bmm(self, y, transpose_x=False, transpose_y=False, name=None):
        return paddle_frontend.bmm(self, y, transpose_x, transpose_y)

    @with_supported_dtypes(
        {"2.5.1 and below": ("float16", "float32", "float64", "int32", "int64")},
        "paddle",
    )
    def fill_(self, value):
        filled_tensor = paddle_frontend.full_like(self, value)
        return ivy.inplace_update(self, filled_tensor)

    @with_supported_dtypes(
        {
            "2.5.1 and below": (
                "bool",
                "int32",
                "int64",
                "float16",
                "float32",
                "float64",
            )
        },
        "paddle",
    )
    def unbind(self, axis=0):
        return paddle_frontend.unbind(self._ivy_array, axis=axis)

    @with_supported_dtypes(
        {
            "2.5.1 and below": (
                "bool",
                "int32",
                "int64",
                "float16",
                "float32",
                "float64",
            )
        },
        "paddle",
    )
    def unique_consecutive(self, axis=0):
        return paddle_frontend.unique_consecutive(self._ivy_array, axis=axis)

    def cpu(self):
        self.ivy_array = ivy.to_device(self.ivy_array, ivy.as_ivy_dev("cpu"))
        return self

    @with_unsupported_dtypes(
        {"2.5.1 and below": ("int16", "complex64", "complex128")},
        "paddle",
    )
    def split(self, num_or_sections, axis=0, name=None):
        return paddle_frontend.split(self._ivy_array, num_or_sections, axis, name)

    @with_supported_dtypes(
        {"2.5.1 and below": ("float32", "float64", "int32", "int64")}, "paddle"
    )
    def frac(self, name=None):
        return paddle_frontend.frac(self._ivy_array)

    @with_unsupported_dtypes({"2.5.1 and below": ("float16", "bfloat16")}, "paddle")
    def gather(self, y, name=None):
        return paddle_frontend.gather(self, y)

    @with_unsupported_dtypes(
        {"2.5.1 and below": ("float16", "uint8", "int8", "bool")}, "paddle"
    )
    def gather_(self, y, name=None):
        res = self.gather(self, y)
        return ivy.inplace_update(self, res)

<<<<<<< HEAD
    @with_supported_dtypes(
        {"2.5.1 and below": ("int32", "int64", "float32", "float64")}, "paddle"
    )
    def increment(self, value, name=None):
        return paddle_frontend.increment(self, value)
=======
    @with_supported_device_and_dtypes(
        {
            "2.5.1 and below": {
                "cpu": (
                    "bool",
                    "int32",
                    "int64",
                    "float32",
                    "float64",
                    "complex64",
                    "complex128",
                )
            }
        },
        "paddle",
    )
    def tile(self, repeat_times):
        return paddle_frontend.Tensor(ivy.tile(self._ivy_array, repeats=repeat_times))
>>>>>>> 70171b5a
<|MERGE_RESOLUTION|>--- conflicted
+++ resolved
@@ -927,13 +927,13 @@
         res = self.gather(self, y)
         return ivy.inplace_update(self, res)
 
-<<<<<<< HEAD
+
     @with_supported_dtypes(
         {"2.5.1 and below": ("int32", "int64", "float32", "float64")}, "paddle"
     )
     def increment(self, value, name=None):
         return paddle_frontend.increment(self, value)
-=======
+
     @with_supported_device_and_dtypes(
         {
             "2.5.1 and below": {
@@ -952,4 +952,3 @@
     )
     def tile(self, repeat_times):
         return paddle_frontend.Tensor(ivy.tile(self._ivy_array, repeats=repeat_times))
->>>>>>> 70171b5a
