--- conflicted
+++ resolved
@@ -1,16 +1,4 @@
 # global
-<<<<<<< HEAD
-
-
-# local
-import ivy
-from ivy.functional.frontends.numpy.func_wrapper import to_ivy_arrays_and_back
-
-
-@to_ivy_arrays_and_back
-def randint(low=0, high=None, shape=[1], dtype=None, name=None):
-    return ivy.randint(low, high, shape=shape, dtype=dtype)
-=======
 import ivy
 from ivy.func_wrapper import with_supported_dtypes
 from ivy.functional.frontends.paddle.func_wrapper import (
@@ -25,4 +13,8 @@
 @to_ivy_arrays_and_back
 def uniform(shape, dtype=None, min=-1.0, max=1.0, seed=0, name=None):
     return ivy.random_uniform(low=min, high=max, shape=shape, dtype=dtype, seed=seed)
->>>>>>> 7c86fe81
+
+
+@to_ivy_arrays_and_back
+def randint(low=0, high=None, shape=[1], dtype=None, name=None):
+    return ivy.randint(low, high, shape=shape, dtype=dtype)