--- conflicted
+++ resolved
@@ -25,14 +25,15 @@
     "paddle",
 )
 @to_ivy_arrays_and_back
-<<<<<<< HEAD
+
 
 def poisson(x, name=None):
     return ivy.poisson(x, shape=None, device=None, dtype=None, seed=None, out=None)
 
 def randn(shape, dtype=None, seed=0, name=None):
     return ivy.random_normal(shape=shape, dtype=dtype, seed=seed)
-=======
+
+
 def poisson(x, name=None):
     return ivy.poisson(x, shape=None, device=None, dtype=None, seed=None, out=None)
 
@@ -42,5 +43,4 @@
         raise ivy.exceptions.IvyError(
             "Unsupported dtype for randn, only float32 and float64 are supported, "
         )
-    return ivy.random_normal(shape=shape, dtype=dtype, seed=None)
->>>>>>> 25ec3210
+    return ivy.random_normal(shape=shape, dtype=dtype, seed=None)