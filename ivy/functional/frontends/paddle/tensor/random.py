# global
import ivy
from ivy.func_wrapper import with_supported_dtypes
from ivy.functional.frontends.paddle.func_wrapper import (
    to_ivy_arrays_and_back,
)


@with_supported_dtypes(
    {"2.5.0 and below": ("float32", "float64")},
    "paddle",
)
@to_ivy_arrays_and_back
def uniform(shape, dtype=None, min=-1.0, max=1.0, seed=0, name=None):
    return ivy.random_uniform(low=min, high=max, shape=shape, dtype=dtype, seed=seed)


@to_ivy_arrays_and_back
def randint(low=0, high=None, shape=[1], dtype=None, name=None):
    return ivy.randint(low, high, shape=shape, dtype=dtype)


@with_supported_dtypes(
    {"2.5.0 and below": ("float32", "float64")},
    "paddle",
)
@to_ivy_arrays_and_back
def poisson(x, name=None):
    return ivy.poisson(x, shape=None, device=None, dtype=None, seed=None, out=None)

  
def randn(shape, dtype=None, name=None):
    if dtype not in ["float32", "float64"]:
        raise ivy.exceptions.IvyError(
            "Unsupported dtype for randn, only float32 and float64 are supported, "
        )
    return ivy.random_normal(shape=shape, dtype=dtype, seed=None)
<<<<<<< HEAD
=======


@with_supported_dtypes(
    {"2.5.0 and below": ("float32", "float64")},
    "paddle",
)
@to_ivy_arrays_and_back
def uniform_(x, min=-1.0, max=1.0, seed=0, name=None):
    x = ivy.array(x)
    return ivy.random_uniform(
        low=min, high=max, shape=x.shape, dtype=x.dtype, seed=seed
    )
>>>>>>> 741fc7f7
<|MERGE_RESOLUTION|>--- conflicted
+++ resolved
@@ -35,8 +35,6 @@
             "Unsupported dtype for randn, only float32 and float64 are supported, "
         )
     return ivy.random_normal(shape=shape, dtype=dtype, seed=None)
-<<<<<<< HEAD
-=======
 
 
 @with_supported_dtypes(
@@ -49,4 +47,3 @@
     return ivy.random_uniform(
         low=min, high=max, shape=x.shape, dtype=x.dtype, seed=seed
     )
->>>>>>> 741fc7f7
