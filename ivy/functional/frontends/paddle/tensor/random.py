--- conflicted
+++ resolved
@@ -35,7 +35,7 @@
             "Unsupported dtype for randn, only float32 and float64 are supported, "
         )
     return ivy.random_normal(shape=shape, dtype=dtype, seed=None)
-<<<<<<< HEAD
+
 @with_supported_dtypes(
     {"2.5.0 and below": ("int32", "int64", "float32", "float64")},
     "paddle",
@@ -45,7 +45,6 @@
         arr = ivy.arange(n, dtype=dtype)
         ret = ivy.shuffle(arr)
         return ret
-=======
 
 
 @with_supported_dtypes(
@@ -57,5 +56,4 @@
     x = ivy.array(x)
     return ivy.random_uniform(
         low=min, high=max, shape=x.shape, dtype=x.dtype, seed=seed
-    )
->>>>>>> 9c936a0c
+    )