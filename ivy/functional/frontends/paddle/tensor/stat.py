--- conflicted
+++ resolved
@@ -47,7 +47,6 @@
     return ivy.median(x, axis=axis, keepdims=keepdim)
 
 
-<<<<<<< HEAD
 @with_supported_dtypes({"2.5.1 and below": ("float32", "float64")}, "paddle")
 @to_ivy_arrays_and_back
 def var(x, axis=None, unbiased=True, keepdim=False, name=None):
@@ -56,7 +55,8 @@
     else:
         correction = 0
     return ivy.var(x, axis=axis, correction=correction, keepdims=keepdim)
-=======
+
+  
 @with_supported_dtypes(
     {"2.5.0 and below": ("float16", "float32", "float64", "uint16")},
     "paddle",
@@ -68,5 +68,4 @@
         if ivy.dtype(x) == "float64"
         else ivy.astype(x, ivy.float32)
     )
-    return ivy.median(x, axis=axis, keepdims=keepdim)
->>>>>>> b015b5c9
+    return ivy.median(x, axis=axis, keepdims=keepdim)