--- conflicted
+++ resolved
@@ -192,7 +192,6 @@
 @with_unsupported_dtypes({"2.5.1 and below": ("uint8", "int8", "int16")}, "paddle")
 @to_ivy_arrays_and_back
 def transpose(x, perm, name=None):
-<<<<<<< HEAD
     return ivy.permute_dims(x, axes=perm)
 
 
@@ -213,7 +212,4 @@
 @to_ivy_arrays_and_back
 def dist(x, y, p=2):
     ret = ivy.vector_norm(ivy.subtract(x, y), ord=p)
-    return ivy.reshape(ret, (1,))
-=======
-    return ivy.permute_dims(x, axes=perm)
->>>>>>> 97034981
+    return ivy.reshape(ret, (1,))