# global
import ivy
from ivy.functional.frontends.paddle.func_wrapper import (
    to_ivy_arrays_and_back,
)


@to_ivy_arrays_and_back
def is_complex(x):
    return ivy.is_complex_dtype(x)


@to_ivy_arrays_and_back
<<<<<<< HEAD
def is_integer(x):
    return ivy.is_int_dtype(x)
=======
def is_floating_point(x):
    return ivy.is_float_dtype(x)
>>>>>>> 78e200c7
<|MERGE_RESOLUTION|>--- conflicted
+++ resolved
@@ -11,10 +11,10 @@
 
 
 @to_ivy_arrays_and_back
-<<<<<<< HEAD
 def is_integer(x):
     return ivy.is_int_dtype(x)
-=======
+
+
+@to_ivy_arrays_and_back
 def is_floating_point(x):
-    return ivy.is_float_dtype(x)
->>>>>>> 78e200c7
+    return ivy.is_float_dtype(x)