--- conflicted
+++ resolved
@@ -11,10 +11,6 @@
 
 
 @to_ivy_arrays_and_back
-<<<<<<< HEAD
-def imag(x):
-    return ivy.imag(x)
-=======
 def is_integer(x):
     return ivy.is_int_dtype(x)
 
@@ -27,4 +23,8 @@
 @to_ivy_arrays_and_back
 def real(x):
     return ivy.real(x)
->>>>>>> 01719198
+
+
+@to_ivy_arrays_and_back
+def imag(x):
+    return ivy.imag(x)