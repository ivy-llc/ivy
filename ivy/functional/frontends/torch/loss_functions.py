# global
import ivy


def _get_reduction_func(reduction):
    if reduction == 'none':
        ret = lambda x: x
    elif reduction == 'mean':
        ret = ivy.mean
    elif reduction == "sum":
        ret = ivy.sum
    else:
        raise ivy.exceptions.IvyException(
            "{} is not a valid value for reduction".format(reduction)
        )
    return ret


def _legacy_get_string(size_average, reduce):
    if size_average is None:
        size_average = True
    if reduce is None:
        reduce = True
    if size_average and reduce:
        ret = "mean"
    elif reduce:
        ret = "sum"
    else:
        ret = "none"
    return ret


def _get_reduction(reduction,
                   size_average=None,
                   reduce=None):
    if size_average is not None or reduce is not None:
        return _get_reduction_func(_legacy_get_string(size_average, reduce))
    else:
        return _get_reduction_func(reduction)


def _get_reduction_method(reduction, to_reduce):
    if reduction == "none":
        ret = to_reduce
    elif reduction == "mean":
        ret = ivy.mean(to_reduce)
    elif reduction == "sum":
        ret = ivy.sum(to_reduce)
    else:
        raise ivy.exceptions.IvyException(
            f"{reduction} is not a valid value for reduction"
        )
    return ret


def _get_reduction_string(size_average, reduce):
    if size_average is None:
        size_average = True
    if reduce is None:
        reduce = True
    if size_average and reduce:
        ret = "mean"
    elif reduce:
        ret = "sum"
    else:
        ret = "none"
    return ret


def _apply_reduction(reduction, size_average, reduce, to_reduce):
    if size_average is not None or reduce is not None:
        reduction = _get_reduction_string(size_average, reduce)
        return _get_reduction_method(reduction, to_reduce)
    else:
        return _get_reduction_method(reduction, to_reduce)


def cross_entropy(
        input,
        target,
        weight=None,
        size_average=None,
        ignore_index=-100,
        reduce=None,
        reduction="mean",
        label_smoothing=0.0,
):
    input = ivy.softmax(input)
    ret = ivy.cross_entropy(target, input, epsilon=label_smoothing)
    if weight is not None:
        ret = ivy.multiply(weight, ret)
    ret = _apply_reduction(reduction, size_average, reduce, ret)
    return ret


def binary_cross_entropy(
        input,
        target,
        weight=None,
        size_average=None,
        reduce=None,
        reduction='mean'
):
    reduction = _get_reduction(reduction, size_average, reduce)
    result = ivy.binary_cross_entropy(target, input, epsilon=0.0)

    if weight is not None:
        result = ivy.multiply(weight, result)
    result = reduction(result)
    return result


binary_cross_entropy.unsupported_dtypes = ('float16', 'float64')


def smooth_l1_loss(
        input,
        target,
        reduction="mean",
        beta=1.0
):
    reduction = _get_reduction(reduction)
<<<<<<< HEAD
    return reduction(ivy.smooth_l1_loss(input, target, beta))
=======
    return reduction(ivy.smooth_l1_loss(input, target, beta))
>>>>>>> 074cabcb
<|MERGE_RESOLUTION|>--- conflicted
+++ resolved
@@ -120,8 +120,4 @@
         beta=1.0
 ):
     reduction = _get_reduction(reduction)
-<<<<<<< HEAD
-    return reduction(ivy.smooth_l1_loss(input, target, beta))
-=======
-    return reduction(ivy.smooth_l1_loss(input, target, beta))
->>>>>>> 074cabcb
+    return reduction(ivy.smooth_l1_loss(input, target, beta))