# global
import ivy


def _get_reduction_func(reduction):
    if reduction == 'none':
        ret = lambda x: x
    elif reduction == 'mean':
        ret = ivy.mean
    elif reduction == "sum":
        ret = ivy.sum
    else:
        raise ValueError("{} is not a valid value for reduction".format(reduction))
    return ret


def _legacy_get_string(size_average, reduce):
    if size_average is None:
        size_average = True
    if reduce is None:
        reduce = True
    if size_average and reduce:
        ret = "mean"
    elif reduce:
        ret = "sum"
    else:
        ret = "none"
    return ret


def _get_reduction(reduction,
                   size_average=None,
                   reduce=None):
    if size_average is not None or reduce is not None:
        return _get_reduction_func(_legacy_get_string(size_average, reduce))
    else:
        return _get_reduction_func(reduction)


def _get_reduction_method(reduction, to_reduce):
    if reduction == "none":
        ret = to_reduce
    elif reduction == "mean":
        ret = ivy.mean(to_reduce)
    elif reduction == "sum":
        ret = ivy.sum(to_reduce)
    else:
        raise ValueError(f"{reduction} is not a valid value for reduction")
    return ret


def _get_reduction_string(size_average, reduce):
    if size_average is None:
        size_average = True
    if reduce is None:
        reduce = True
    if size_average and reduce:
        ret = "mean"
    elif reduce:
        ret = "sum"
    else:
        ret = "none"
    return ret


def _apply_reduction(reduction, size_average, reduce, to_reduce):
    if size_average is not None or reduce is not None:
        reduction = _get_reduction_string(size_average, reduce)
        return _get_reduction_method(reduction, to_reduce)
    else:
        return _get_reduction_method(reduction, to_reduce)


def cross_entropy(
        input,
        target,
        weight=None,
        size_average=None,
        ignore_index=-100,
        reduce=None,
        reduction="mean",
        label_smoothing=0.0,
):
    input = ivy.softmax(input)
    ret = ivy.cross_entropy(target, input, epsilon=label_smoothing)
    if weight is not None:
        ret = ivy.multiply(weight, ret)
    ret = _apply_reduction(reduction, size_average, reduce, ret)
    return ret


def binary_cross_entropy(
        input,
        target,
        weight=None,
        size_average=None,
        reduce=None,
        reduction='mean'
):
    reduction = _get_reduction(reduction, size_average, reduce)
    result = ivy.binary_cross_entropy(target, input, epsilon=0.0)

    if weight is not None:
        result = ivy.multiply(weight, result)
    result = reduction(result)
<<<<<<< HEAD
    return result


binary_cross_entropy.unsupported_dtypes = ('float16', 'float64')


def smooth_l1_loss(
        input,
        target,
        reduction="mean",
        beta=1.0
):
    reduction = _get_reduction(reduction)
    return reduction(ivy.smooth_l1_loss(input, target, beta))
=======
    return result
>>>>>>> e0895eaa
<|MERGE_RESOLUTION|>--- conflicted
+++ resolved
@@ -103,7 +103,6 @@
     if weight is not None:
         result = ivy.multiply(weight, result)
     result = reduction(result)
-<<<<<<< HEAD
     return result
 
 
@@ -118,6 +117,3 @@
 ):
     reduction = _get_reduction(reduction)
     return reduction(ivy.smooth_l1_loss(input, target, beta))
-=======
-    return result
->>>>>>> e0895eaa
