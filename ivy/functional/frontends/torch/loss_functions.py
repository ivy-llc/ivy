# global
import ivy


def _get_reduction_func(reduction):
<<<<<<< HEAD
    if reduction == 'none':
        ret = lambda x: x
    elif reduction == 'mean':
=======
    if reduction == "none":
        ret = lambda x: x
    elif reduction == "mean":
>>>>>>> e289d038
        ret = ivy.mean
    elif reduction == "sum":
        ret = ivy.sum
    else:
        raise ValueError("{} is not a valid value for reduction".format(reduction))
    return ret


def _legacy_get_string(size_average, reduce):
    if size_average is None:
        size_average = True
    if reduce is None:
        reduce = True
    if size_average and reduce:
        ret = "mean"
    elif reduce:
        ret = "sum"
    else:
        ret = "none"
    return ret


<<<<<<< HEAD
def _get_reduction(reduction,
                   size_average=None,
                   reduce=None):
=======
def _get_reduction(reduction, size_average=None, reduce=None):
>>>>>>> e289d038
    if size_average is not None or reduce is not None:
        return _get_reduction_func(_legacy_get_string(size_average, reduce))
    else:
        return _get_reduction_func(reduction)


def _get_reduction_method(reduction, to_reduce):
    if reduction == "none":
        ret = to_reduce
    elif reduction == "mean":
        ret = ivy.mean(to_reduce)
    elif reduction == "sum":
        ret = ivy.sum(to_reduce)
    else:
        raise ValueError(f"{reduction} is not a valid value for reduction")
    return ret


def _get_reduction_string(size_average, reduce):
    if size_average is None:
        size_average = True
    if reduce is None:
        reduce = True
    if size_average and reduce:
        ret = "mean"
    elif reduce:
        ret = "sum"
    else:
        ret = "none"
    return ret


def _apply_reduction(reduction, size_average, reduce, to_reduce):
    if size_average is not None or reduce is not None:
        reduction = _get_reduction_string(size_average, reduce)
        return _get_reduction_method(reduction, to_reduce)
    else:
        return _get_reduction_method(reduction, to_reduce)


def cross_entropy(
        input,
        target,
        weight=None,
        size_average=None,
        ignore_index=-100,
        reduce=None,
        reduction="mean",
        label_smoothing=0.0,
):
    input = ivy.softmax(input)
    ret = ivy.cross_entropy(target, input, epsilon=label_smoothing)
    if weight is not None:
        ret = ivy.multiply(weight, ret)
    ret = _apply_reduction(reduction, size_average, reduce, ret)
    return ret


cross_entropy.unsupported_dtypes = ("float16",)


def binary_cross_entropy(
<<<<<<< HEAD
        input,
        target,
        weight=None,
        size_average=None,
        reduce=None,
        reduction='mean'
=======
    input, target, weight=None, size_average=None, reduce=None, reduction="mean"
>>>>>>> e289d038
):
    reduction = _get_reduction(reduction, size_average, reduce)
    result = ivy.binary_cross_entropy(target, input, epsilon=0.0)

    if weight is not None:
        result = ivy.multiply(weight, result)
    result = reduction(result)
    return result


<<<<<<< HEAD
binary_cross_entropy.unsupported_dtypes = ('float16', 'float64')


def smooth_l1_loss(
        input,
        target,
        reduction="mean",
        beta=1.0
):
    reduction = _get_reduction(reduction)
    return reduction(ivy.smooth_l1_loss(input, target, beta))
=======
binary_cross_entropy.unsupported_dtypes = ("float16", "float64")
>>>>>>> e289d038
<|MERGE_RESOLUTION|>--- conflicted
+++ resolved
@@ -3,15 +3,9 @@
 
 
 def _get_reduction_func(reduction):
-<<<<<<< HEAD
     if reduction == 'none':
         ret = lambda x: x
     elif reduction == 'mean':
-=======
-    if reduction == "none":
-        ret = lambda x: x
-    elif reduction == "mean":
->>>>>>> e289d038
         ret = ivy.mean
     elif reduction == "sum":
         ret = ivy.sum
@@ -34,13 +28,9 @@
     return ret
 
 
-<<<<<<< HEAD
 def _get_reduction(reduction,
                    size_average=None,
                    reduce=None):
-=======
-def _get_reduction(reduction, size_average=None, reduce=None):
->>>>>>> e289d038
     if size_average is not None or reduce is not None:
         return _get_reduction_func(_legacy_get_string(size_average, reduce))
     else:
@@ -103,16 +93,12 @@
 
 
 def binary_cross_entropy(
-<<<<<<< HEAD
         input,
         target,
         weight=None,
         size_average=None,
         reduce=None,
         reduction='mean'
-=======
-    input, target, weight=None, size_average=None, reduce=None, reduction="mean"
->>>>>>> e289d038
 ):
     reduction = _get_reduction(reduction, size_average, reduce)
     result = ivy.binary_cross_entropy(target, input, epsilon=0.0)
@@ -123,7 +109,6 @@
     return result
 
 
-<<<<<<< HEAD
 binary_cross_entropy.unsupported_dtypes = ('float16', 'float64')
 
 
@@ -135,6 +120,3 @@
 ):
     reduction = _get_reduction(reduction)
     return reduction(ivy.smooth_l1_loss(input, target, beta))
-=======
-binary_cross_entropy.unsupported_dtypes = ("float16", "float64")
->>>>>>> e289d038
