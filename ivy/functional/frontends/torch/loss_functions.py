--- conflicted
+++ resolved
@@ -103,7 +103,6 @@
     if weight is not None:
         result = ivy.multiply(weight, result)
     result = reduction(result)
-<<<<<<< HEAD
     return result
 
 
@@ -117,7 +116,4 @@
         beta=1.0
 ):
     reduction = _get_reduction(reduction)
-    return reduction(ivy.smooth_l1_loss(input, target, beta))
-=======
-    return result
->>>>>>> 86287f4e
+    return reduction(ivy.smooth_l1_loss(input, target, beta))