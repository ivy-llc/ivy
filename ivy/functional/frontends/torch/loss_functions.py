--- conflicted
+++ resolved
@@ -2,7 +2,39 @@
 import ivy
 
 
-<<<<<<< HEAD
+def _get_reduction_func(reduction):
+    if reduction == "none":
+        ret = lambda x: x
+    elif reduction == "mean":
+        ret = ivy.mean
+    elif reduction == "sum":
+        ret = ivy.sum
+    else:
+        raise ValueError("{} is not a valid value for reduction".format(reduction))
+    return ret
+
+
+def _legacy_get_string(size_average, reduce):
+    if size_average is None:
+        size_average = True
+    if reduce is None:
+        reduce = True
+    if size_average and reduce:
+        ret = "mean"
+    elif reduce:
+        ret = "sum"
+    else:
+        ret = "none"
+    return ret
+
+
+def _get_reduction(reduction, size_average=None, reduce=None):
+    if size_average is not None or reduce is not None:
+        return _get_reduction_func(_legacy_get_string(size_average, reduce))
+    else:
+        return _get_reduction_func(reduction)
+
+
 def _get_reduction_method(reduction, to_reduce):
     if reduction == "none":
         ret = to_reduce
@@ -16,27 +48,11 @@
 
 
 def _get_reduction_string(size_average, reduce):
-=======
-def _get_reduction_func(reduction):    
-    if reduction == 'none':
-        ret = lambda x : x
-    elif reduction == 'mean':
-        ret = ivy.mean
-    elif reduction == 'sum':
-        ret = ivy.sum
-    else:
-        raise ValueError("{} is not a valid value for reduction".format(reduction))
-    return ret
-
-
-def _legacy_get_string(size_average, reduce):
->>>>>>> 1ac28859
     if size_average is None:
         size_average = True
     if reduce is None:
         reduce = True
     if size_average and reduce:
-<<<<<<< HEAD
         ret = "mean"
     elif reduce:
         ret = "sum"
@@ -51,23 +67,6 @@
         return _get_reduction_method(reduction, to_reduce)
     else:
         return _get_reduction_method(reduction, to_reduce)
-=======
-        ret = 'mean'
-    elif reduce:
-        ret = 'sum'
-    else:
-        ret = 'none'
-    return ret
-
-
-def _get_reduction(reduction, 
-                   size_average=None, 
-                   reduce=None):
-    if size_average is not None or reduce is not None:
-        return _get_reduction_func(_legacy_get_string(size_average, reduce))
-    else:
-        return _get_reduction_func(reduction)
->>>>>>> 1ac28859
 
 
 def cross_entropy(
@@ -92,20 +91,15 @@
 
 
 def binary_cross_entropy(
-    input, 
-    target, 
-    weight=None, 
-    size_average=None, 
-    reduce=None, 
-    reduction='mean'
+    input, target, weight=None, size_average=None, reduce=None, reduction="mean"
 ):
     reduction = _get_reduction(reduction, size_average, reduce)
     result = ivy.binary_cross_entropy(target, input, epsilon=0.0)
-    
+
     if weight is not None:
         result = ivy.multiply(weight, result)
     result = reduction(result)
     return result
 
 
-binary_cross_entropy.unsupported_dtypes = ('float16', 'float64')+binary_cross_entropy.unsupported_dtypes = ("float16", "float64")