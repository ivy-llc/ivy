# global
import ivy


def _get_reduction_func(reduction):    
    if reduction == 'none':
        ret = lambda x : x
    elif reduction == 'mean':
        ret = ivy.mean
    elif reduction == 'elementwise_mean':
        ret = ivy.mean
    elif reduction == 'sum':
        ret = ivy.sum
    else:
        raise ValueError("{} is not a valid value for reduction".format(reduction))
    return ret


def _legacy_get_string(size_average, reduce):
    if size_average is None:
        size_average = True
    if reduce is None:
        reduce = True
    if size_average and reduce:
        ret = 'mean'
    elif reduce:
        ret = 'sum'
    else:
        ret = 'none'
    return ret


def _get_reduction(reduction, 
                   size_average=None, 
                   reduce=None):
    if size_average is not None or reduce is not None:
        return _get_reduction_func(_legacy_get_string(size_average, reduce))
    else:
        return _get_reduction_func(reduction)


def cross_entropy(
    input,
    target,
    weight=None,
    size_average=None,
    ignore_index=-100,
    reduce=None,
    reduction="mean",
    label_smoothing=0.0,
):
    return ivy.cross_entropy(input, target)

<<<<<<< HEAD
cross_entropy.unsupported_dtypes = ('uint16', 'float16', 'uint64', 'uint32')


def binary_cross_entropy(
    input, 
    target, 
    weight=None, 
    size_average=None, 
    reduce=None, 
    reduction='mean'
):
    reduction = _get_reduction(reduction, size_average, reduce)
    result = ivy.binary_cross_entropy(target, input, epsilon=0.0)
    
    if weight is not None:
        result = ivy.multiply(weight, result)
    result = reduction(result)
    return result


binary_cross_entropy.unsupported_dtypes = (
    'uint16', 
    'float16', 
    'uint64', 
    'float64', 
    'uint32'
)
=======

cross_entropy.unsupported_dtypes = ("float16",)
>>>>>>> e527e49f
<|MERGE_RESOLUTION|>--- conflicted
+++ resolved
@@ -51,8 +51,8 @@
 ):
     return ivy.cross_entropy(input, target)
 
-<<<<<<< HEAD
-cross_entropy.unsupported_dtypes = ('uint16', 'float16', 'uint64', 'uint32')
+
+cross_entropy.unsupported_dtypes = ("float16",)
 
 
 def binary_cross_entropy(
@@ -78,8 +78,4 @@
     'uint64', 
     'float64', 
     'uint32'
-)
-=======
-
-cross_entropy.unsupported_dtypes = ("float16",)
->>>>>>> e527e49f
+)