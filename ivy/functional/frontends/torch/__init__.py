--- conflicted
+++ resolved
@@ -293,10 +293,6 @@
 from . import utilities
 from .utilities import *
 from . import linalg
-<<<<<<< HEAD
-=======
-from . import func
-from .func import *
->>>>>>> 1ab51a79
+
 
 _frontend_array = tensor