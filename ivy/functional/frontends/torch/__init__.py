# flake8: noqa
from . import indexing_slicing_joining_mutating_ops
from .indexing_slicing_joining_mutating_ops import *
from . import pointwise_ops
from .pointwise_ops import *
<<<<<<< HEAD
from . import non_linear_activation_functions
from .non_linear_activation_functions import *
=======
from . import creation_ops
from .creation_ops import *
>>>>>>> 8ab540cd
<|MERGE_RESOLUTION|>--- conflicted
+++ resolved
@@ -3,10 +3,7 @@
 from .indexing_slicing_joining_mutating_ops import *
 from . import pointwise_ops
 from .pointwise_ops import *
-<<<<<<< HEAD
 from . import non_linear_activation_functions
 from .non_linear_activation_functions import *
-=======
 from . import creation_ops
-from .creation_ops import *
->>>>>>> 8ab540cd
+from .creation_ops import *