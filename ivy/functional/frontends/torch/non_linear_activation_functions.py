--- conflicted
+++ resolved
@@ -207,14 +207,14 @@
     return input
 
 
-<<<<<<< HEAD
 def hardsigmoid(input, inplace=False):
     ret = ivy.divide(ivy.minimum(ivy.maximum(ivy.add(input, 3), 0), 6), 6)
     if inplace:
         ivy.inplace_update(input, ret)
         return input
     return ret
-=======
+
+
 def hardtanh(input, min_val=-1.0, max_val=1.0, inplace=False):
     less = ivy.where(ivy.less(input, min_val), min_val, input)
     ret = ivy.where(ivy.greater(input, max_val), max_val, less)
@@ -228,5 +228,4 @@
     less = ivy.where(ivy.less(input, min_val), min_val, input)
     ret = ivy.where(ivy.greater(input, max_val), max_val, less)
     input = ivy.asarray(input, dtype=input.dtype)
-    return ivy.inplace_update(input, ret)
->>>>>>> 372df576
+    return ivy.inplace_update(input, ret)