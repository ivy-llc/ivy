--- conflicted
+++ resolved
@@ -129,7 +129,6 @@
     return ret
 
 
-<<<<<<< HEAD
 celu.unsupported_dtypes = ("float16",)
 
 
@@ -150,7 +149,7 @@
 
 
 hardtanh.unsupported_dtypes = {"torch": ("float16",)}
-=======
+
+
 def selu(input, inplace=False):
-    return _selu_with_inplace(input, inplace=inplace)
->>>>>>> 7ebda942
+    return _selu_with_inplace(input, inplace=inplace)