--- conflicted
+++ resolved
@@ -36,17 +36,17 @@
 gelu.unsupported_dtypes = ("float16",)
 
 
-<<<<<<< HEAD
+def tanh(input, *, out=None):
+    return ivy.tanh(input, out=out)
+
+
+tanh.unsupported_dtypes = {"torch": ("float16",)}
+
+
 def softmin(input, dim=None, dtype=None):
     if dtype:
         input = ivy.astype(ivy.array(input), ivy.as_ivy_dtype(dtype))
     return ivy.softmax(-input, axis=dim)
 
-softmin.unsupported_dtypes = ("float16",)
-=======
-def tanh(input, *, out=None):
-    return ivy.tanh(input, out=out)
 
-
-tanh.unsupported_dtypes = {"torch": ("float16",)}
->>>>>>> 272dd52e
+softmin.unsupported_dtypes = ("float16",)