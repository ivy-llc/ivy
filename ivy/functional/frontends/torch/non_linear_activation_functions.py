--- conflicted
+++ resolved
@@ -137,12 +137,4 @@
 def hardsigmoid(input, inplace=False):
     if inplace:
         return ivy.divide(ivy.minimum(ivy.maximum(ivy.add(input,3),0),6),6,out=input)
-<<<<<<< HEAD
-    return ivy.divide(ivy.minimum(ivy.maximum(ivy.add(input,3),0),6),6)
-=======
-    return ivy.divide(ivy.minimum(ivy.maximum(ivy.add(input,3),0),6),6)
-    if inplace:
-        ivy.inplace_update(input, ret)
-        return input
-    return ret
->>>>>>> 29e79565
+    return ivy.divide(ivy.minimum(ivy.maximum(ivy.add(input,3),0),6),6)