# local
import ivy



def relu(input):
    return ivy.relu(input)


relu.unsupported_dtypes = ("float16",)

def _compute_threshold(input, threshold, value, inplace):
    ret = ivy.where(ivy.greater(input, threshold), input, value)
    if inplace:
        ivy.inplace_update(input, ret)
        return input
    return ret


def _compute_elu(input, alpha=1.0, inplace=False):
    prod = ivy.multiply(
        alpha,
        ivy.subtract(ivy.exp(input), 1),
    )
    ret = ivy.where(ivy.greater(input, 0), input, prod)
    if inplace:
        ivy.inplace_update(input, ret)
        return input
    return ret


<<<<<<< HEAD

def sigmoid(input, out=None):
    return ivy.sigmoid(input, out=out)
=======
def _selu_with_inplace(input, inplace=False):
    alpha = 1.6732632423543772848170429916717
    scale = 1.0507009873554804934193349852946
    prod = ivy.multiply(
        alpha,
        ivy.subtract(
            ivy.exp(input),
            1,
        ),
    )
    min_ = ivy.multiply(
        scale,
        ivy.minimum(0, prod),
    )
    max_ = ivy.multiply(
        scale,
        ivy.maximum(0, input),
    )
    ret = ivy.add(min_, max_)
    if inplace:
        ivy.inplace_update(input, ret)
        return input
    return ret
>>>>>>> cc9c789c


def _rrelu(input, lower=1.0 / 8, upper=1.0 / 3, training=False, inplace=False):
    if training:
        # alpha = ivy.random_uniform(low=lower, high=upper)
        # ToDo implement alpha correctly after fixing ivy.random_uniform
        pass
    else:
        alpha = (lower + upper) / 2
    ret = ivy.subtract(
        ivy.relu(input), ivy.multiply(alpha, ivy.relu(ivy.negative(input)))
    )
    if inplace:
        ivy.inplace_update(input, ret)
        return input
    return ret


def sigmoid(input):
    return ivy.sigmoid(input)


def leaky_relu(input, negative_slope=0.01):
    return ivy.leaky_relu(input, alpha=negative_slope)


def softmax(input, dim=None, dtype=None):
    if dtype:
        input = ivy.astype(ivy.array(input), ivy.as_ivy_dtype(dtype))
    return ivy.softmax(input, axis=dim)


def gelu(
    input,
):  # , *, approximate="none"): ToDo: approximate is added in in PyTorch 1.12.1
    # if approximate == "none":
    # approximate = False
    # else:
    # approximate = True
    return ivy.gelu(input)


def tanh(input):
    return ivy.tanh(input)


def logsigmoid(input):
    return ivy.negative(ivy.softplus(ivy.negative(input)))


def softmin(input, dim=None, dtype=None):
    if dtype:
        input = ivy.astype(ivy.array(input), ivy.as_ivy_dtype(dtype))
    return ivy.softmax(-input, axis=dim)


def threshold(input, threshold, value, inplace=False):
    return _compute_threshold(input, threshold, value, inplace)


def threshold_(input, threshold, value):
    return _compute_threshold(input, threshold, value, inplace=True)


def relu6(input, inplace=False):
    ret = ivy.minimum(ivy.maximum(input, 0), 6)
    if inplace:
        ivy.inplace_update(input, ret)
        return input
    return ret


def elu(input, alpha=1.0, inplace=False):
    return _compute_elu(input, alpha, inplace=inplace)


def elu_(input, alpha=1.0):
    return _compute_elu(input, alpha, inplace=True)


def celu(input, alpha=1.0, inplace=False):
    prod = ivy.multiply(
        alpha,
        ivy.subtract(
            ivy.exp(ivy.divide(input, alpha)),
            1,
        ),
    )
    ret = ivy.add(
        ivy.maximum(0, input),
        ivy.minimum(0, prod),
    )
    if inplace:
        ivy.inplace_update(input, ret)
        return input
    return ret


def selu(input, inplace=False):
    return _selu_with_inplace(input, inplace=inplace)


def prelu(input, weight):
    return ivy.add(ivy.maximum(0, input), ivy.multiply(weight, ivy.minimum(0, input)))


def rrelu(input, lower=1.0 / 8, upper=1.0 / 3, training=False, inplace=False):
    return _rrelu(input, lower, upper, training, inplace)


def rrelu_(input, lower=1.0 / 8, upper=1.0 / 3, training=False):
    return _rrelu(input, lower, upper, training, inplace=True)


def hardshrink(input, lambd=0.5):
    mask = ivy.logical_or(ivy.greater(input, lambd), ivy.less(input, -lambd))
    return ivy.where(mask, input, 0.0)


def softsign(input):
    return ivy.divide(input, ivy.add(1, ivy.abs(input)))


def softshrink(input, lambd=0.5):
    low = ivy.where(ivy.less(input, -lambd), ivy.add(input, lambd), 0)
    up = ivy.where(ivy.greater(input, lambd), ivy.subtract(input, lambd), 0)
    return ivy.add(low, up)


def silu(input, inplace=False):
    ret = ivy.multiply(input, ivy.sigmoid(input))
    if inplace:
        ivy.inplace_update(input, ret)
        return input
    return ret


def glu(input, dim=-1):
    a, b = ivy.split(input, num_or_size_splits=2, axis=dim)
    return ivy.multiply(a, ivy.sigmoid(b))<|MERGE_RESOLUTION|>--- conflicted
+++ resolved
@@ -28,12 +28,10 @@
         return input
     return ret
 
-
-<<<<<<< HEAD
-
 def sigmoid(input, out=None):
     return ivy.sigmoid(input, out=out)
-=======
+    
+    
 def _selu_with_inplace(input, inplace=False):
     alpha = 1.6732632423543772848170429916717
     scale = 1.0507009873554804934193349852946
@@ -57,7 +55,6 @@
         ivy.inplace_update(input, ret)
         return input
     return ret
->>>>>>> cc9c789c
 
 
 def _rrelu(input, lower=1.0 / 8, upper=1.0 / 3, training=False, inplace=False):
