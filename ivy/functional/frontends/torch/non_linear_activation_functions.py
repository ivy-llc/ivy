# global
import ivy


def sigmoid(input, out=None):
    return ivy.sigmoid(input, out=out)


sigmoid.unsupported_dtypes = ("float16",)


<<<<<<< HEAD
def leaky_relu(input, negative_slope=0.01):
    return ivy.leaky_relu(input, negative_slope)


leaky_relu.unsupported_dtypes = ("float16",)
=======
def softmax(input, dim=None, dtype=None):
    if dtype:
        input = ivy.astype(ivy.array(input), ivy.as_ivy_dtype(dtype))
    return ivy.softmax(input, axis=dim)


softmax.unsupported_dtypes = ("float16",)
>>>>>>> 947f8aa3
<|MERGE_RESOLUTION|>--- conflicted
+++ resolved
@@ -9,13 +9,14 @@
 sigmoid.unsupported_dtypes = ("float16",)
 
 
-<<<<<<< HEAD
+
 def leaky_relu(input, negative_slope=0.01):
     return ivy.leaky_relu(input, negative_slope)
 
 
 leaky_relu.unsupported_dtypes = ("float16",)
-=======
+
+
 def softmax(input, dim=None, dtype=None):
     if dtype:
         input = ivy.astype(ivy.array(input), ivy.as_ivy_dtype(dtype))
@@ -23,4 +24,3 @@
 
 
 softmax.unsupported_dtypes = ("float16",)
->>>>>>> 947f8aa3
