# global
import ivy


def sigmoid(input, out=None):
    return ivy.sigmoid(input, out=out)


sigmoid.unsupported_dtypes = ("float16",)


def leaky_relu(input, negative_slope=0.01):
    return ivy.leaky_relu(input, alpha=negative_slope)


leaky_relu.unsupported_dtypes = ("float16",)


def softmax(input, dim=None, dtype=None):
    if dtype:
        input = ivy.astype(ivy.array(input), ivy.as_ivy_dtype(dtype))
    return ivy.softmax(input, axis=dim)


softmax.unsupported_dtypes = ("float16",)


def gelu(input, approximate="none"):
    if approximate == "none":
        approximate = False
    else:
        approximate = True
    return ivy.gelu(input, approximate)


gelu.unsupported_dtypes = ("float16",)


<<<<<<< HEAD
def logsigmoid(input):
    return ivy.log(ivy.sigmoid(input))


logsigmoid.unsupported_dtypes = ("float16",)
=======
def tanh(input, *, out=None):
    return ivy.tanh(input, out=out)


tanh.unsupported_dtypes = {"torch": ("float16",)}
>>>>>>> 47c3264b
<|MERGE_RESOLUTION|>--- conflicted
+++ resolved
@@ -36,16 +36,15 @@
 gelu.unsupported_dtypes = ("float16",)
 
 
-<<<<<<< HEAD
 def logsigmoid(input):
     return ivy.log(ivy.sigmoid(input))
 
 
 logsigmoid.unsupported_dtypes = ("float16",)
-=======
+
+
 def tanh(input, *, out=None):
     return ivy.tanh(input, out=out)
 
 
-tanh.unsupported_dtypes = {"torch": ("float16",)}
->>>>>>> 47c3264b
+tanh.unsupported_dtypes = {"torch": ("float16",)}