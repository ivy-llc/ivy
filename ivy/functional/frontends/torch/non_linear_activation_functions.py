--- conflicted
+++ resolved
@@ -121,13 +121,6 @@
         ivy.maximum(0, input),
         ivy.minimum(0, prod),
     )
-<<<<<<< HEAD
-
-def hardsigmoid(input, inplace=False):
-    if inplace:
-        return ivy.divide(ivy.minimum(ivy.maximum(ivy.add(input,3),0),6),6,out=input)
-    return ivy.divide(ivy.minimum(ivy.maximum(ivy.add(input,3),0),6),6)
-=======
     if inplace:
         ivy.inplace_update(input, ret)
         return input
@@ -139,5 +132,4 @@
 
 
 def prelu(input, weight):
-    return ivy.add(ivy.maximum(0, input), ivy.multiply(weight, ivy.minimum(0, input)))
->>>>>>> f6f23466
+    return ivy.add(ivy.maximum(0, input), ivy.multiply(weight, ivy.minimum(0, input)))