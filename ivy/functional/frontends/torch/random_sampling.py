import ivy
from ivy.func_wrapper import with_supported_dtypes
from ivy.functional.frontends.torch.func_wrapper import to_ivy_arrays_and_back

try:
    from torch import Generator
except ImportError:
    from types import SimpleNamespace

    Generator = SimpleNamespace


def seed() -> int:
    """Returns a 64 bit number used to seed the RNG"""
    return int(ivy.randint(-(2**63), 2**63 - 1))


@to_ivy_arrays_and_back
def manual_seed(seed: int):
    ivy.seed(seed_value=seed)
    return Generator().manual_seed(seed)


@with_supported_dtypes(
    {
        "1.11.0 and below": (
            "float32",
            "float64",
        )
    },
    "torch",
)
@to_ivy_arrays_and_back
def multinomial(input, num_samples, replacement=False, *, generator=None, out=None):
    return ivy.multinomial(
        num_samples + 1,  # doesn't matter because `probs` is provided, but should be
        # greater than the number of samples
        num_samples,
        probs=input,
        replace=replacement,
        out=out,
    )


@with_supported_dtypes(
    {
        "1.11.0 and below": (
            "float32",
            "float64",
        )
    },
    "torch",
)
@to_ivy_arrays_and_back
def poisson(input, generator=None):
    return ivy.poisson(input, shape=None)


@to_ivy_arrays_and_back
def rand(
    size,
    *,
    generator=None,
    out=None,
    dtype=None,
    layout=None,
    device=None,
    requires_grad=False,
    pin_memory=False
):
    return ivy.random_uniform(
        shape=size,
        out=out,
        dtype=dtype,
        device=device,
    )


<<<<<<< HEAD
@with_supported_dtypes(
    {
        "1.11.0 and below": (
            "float32",
            "float64",
        )
    },
    "torch",
)
@to_ivy_arrays_and_back
def normal(mean, std, *, generator=None, out=None):
    return ivy.random_normal(mean=mean, std=std, out=out)
=======
@to_ivy_arrays_and_back
def randn(
    size,
    *,
    generator=None,
    out=None,
    dtype=None,
    layout=None,
    device=None,
    requires_grad=False,
    pin_memory=False
):
    return ivy.random_normal(
        shape=size,
        out=out,
        dtype=dtype,
        device=device,
    )
>>>>>>> 62aebc54
<|MERGE_RESOLUTION|>--- conflicted
+++ resolved
@@ -76,7 +76,6 @@
     )
 
 
-<<<<<<< HEAD
 @with_supported_dtypes(
     {
         "1.11.0 and below": (
@@ -89,7 +88,8 @@
 @to_ivy_arrays_and_back
 def normal(mean, std, *, generator=None, out=None):
     return ivy.random_normal(mean=mean, std=std, out=out)
-=======
+    
+
 @to_ivy_arrays_and_back
 def randn(
     size,
@@ -107,5 +107,4 @@
         out=out,
         dtype=dtype,
         device=device,
-    )
->>>>>>> 62aebc54
+    )