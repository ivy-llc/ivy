--- conflicted
+++ resolved
@@ -1,37 +1,18 @@
 import ivy
-<<<<<<< HEAD
-from ivy.func_wrapper import with_unsupported_dtypes
+from ivy.func_wrapper import with_supported_dtypes, with_unsupported_dtypes
 from ivy.functional.frontends.torch.func_wrapper import to_ivy_arrays_and_back
-
-
-@to_ivy_arrays_and_back
-@with_unsupported_dtypes({"1.11.0 and below": ("float16",)}, "torch")
-def hamming_window(
-    window_length,
-    periodic=True,
-    alpha=0.54,
-    beta=0.46,
-=======
-from ivy.functional.frontends.torch.func_wrapper import to_ivy_arrays_and_back
-from ivy.func_wrapper import with_supported_dtypes
 
 
 @to_ivy_arrays_and_back
 def bartlett_window(
     window_length,
     periodic=True,
->>>>>>> da8540e2
     *,
     dtype=None,
     layout=None,
     device=None,
     requires_grad=False
 ):
-<<<<<<< HEAD
-    return ivy.hamming_window(
-        window_length, periodic=periodic, alpha=alpha, beta=beta, dtype=dtype
-    )
-=======
     # this implementation is based on scipy.signal.windows.bartlett
     # https://github.com/scipy/scipy/blob/v1.11.2/scipy/signal/windows/_windows.py#L625-L721
     if int(window_length) != window_length or window_length < 0:
@@ -78,4 +59,15 @@
     requires_grad=False
 ):
     return ivy.kaiser_window(window_length, periodic=periodic, beta=beta, dtype=dtype)
->>>>>>> da8540e2
+  
+  
+@to_ivy_arrays_and_back
+@with_unsupported_dtypes({"1.11.0 and below": ("float16",)}, "torch")
+def hamming_window(
+    window_length,
+    periodic=True,
+    alpha=0.54,
+    beta=0.46,
+    return ivy.hamming_window(
+        window_length, periodic=periodic, alpha=alpha, beta=beta, dtype=dtype
+    )