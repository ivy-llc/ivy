import ivy
<<<<<<< HEAD
from ivy import to_ivy_arrays_and_back


@to_ivy_arrays_and_back
def blackman_window(
=======
from ivy.functional.frontends.torch.func_wrapper import to_ivy_arrays_and_back


@to_ivy_arrays_and_back
def bartlett_window(
>>>>>>> 31cc1ace
    window_length,
    periodic=True,
    *,
    dtype=None,
    layout=None,
    device=None,
    requires_grad=False
):
<<<<<<< HEAD
    return ivy.blackman_window(window_length, periodic=periodic, dtype=dtype)
=======
    # this implementation is based on scipy.signal.windows.bartlett
    # https://github.com/scipy/scipy/blob/v1.11.2/scipy/signal/windows/_windows.py#L625-L721
    if int(window_length) != window_length or window_length < 0:
        raise ValueError("Window length must be a non-negative integer")
    elif window_length == 1:
        return ivy.ones(window_length)
    else:
        N = window_length + 1 if periodic else window_length

        res = ivy.arange(0, N, dtype=dtype)
        res = ivy.where(
            ivy.less_equal(res, (N - 1) / 2.0),
            2.0 * res / (N - 1),
            2.0 - 2.0 * res / (N - 1),
        )

        return res[:-1] if periodic else res
>>>>>>> 31cc1ace
<|MERGE_RESOLUTION|>--- conflicted
+++ resolved
@@ -1,17 +1,9 @@
 import ivy
-<<<<<<< HEAD
-from ivy import to_ivy_arrays_and_back
-
-
-@to_ivy_arrays_and_back
-def blackman_window(
-=======
 from ivy.functional.frontends.torch.func_wrapper import to_ivy_arrays_and_back
 
 
 @to_ivy_arrays_and_back
 def bartlett_window(
->>>>>>> 31cc1ace
     window_length,
     periodic=True,
     *,
@@ -20,9 +12,6 @@
     device=None,
     requires_grad=False
 ):
-<<<<<<< HEAD
-    return ivy.blackman_window(window_length, periodic=periodic, dtype=dtype)
-=======
     # this implementation is based on scipy.signal.windows.bartlett
     # https://github.com/scipy/scipy/blob/v1.11.2/scipy/signal/windows/_windows.py#L625-L721
     if int(window_length) != window_length or window_length < 0:
@@ -40,4 +29,16 @@
         )
 
         return res[:-1] if periodic else res
->>>>>>> 31cc1ace
+
+
+@to_ivy_arrays_and_back
+def blackman_window(
+    window_length,
+    periodic=True,
+    *,
+    dtype=None,
+    layout=None,
+    device=None,
+    requires_grad=False
+):
+    return ivy.blackman_window(window_length, periodic=periodic, dtype=dtype)