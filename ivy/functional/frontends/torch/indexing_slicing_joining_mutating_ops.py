# local
import ivy


def cat(tensors, dim=0, *, out=None):
    return ivy.concat(tensors, dim, out=out)


def permute(input, dims):
    return ivy.permute_dims(input, dims)


permute.unsupported_dtypes = (
    "uint16",
    "uint32",
    "uint64",
)


<<<<<<< HEAD
def movedim(input, source, destination):
    """
    If either dimension input is a tuple, 
    loop over both tuples and swap input tensor's axes individually in the correct order
    """
    if isinstance(source, tuple) or isinstance(destination, tuple):
        assert len(source) == len(destination), "if either dimension input is a tuple, their size must match"
        map = {}
        for i, j in zip(source, destination):
            if i in map: i = map[i]
            if j in map: j = map[j]
            input = ivy.swapaxes(input, i, j)
            map[i] = j; map[j] = i
        return input

    return ivy.swapaxes(input, source, destination)


movedim.unsupported_dtypes = (
=======
def swapdims(input, dim0, dim1):
    return ivy.swapaxes(input, dim0, dim1)


swapdims.unsupported_dtypes = (
>>>>>>> 971fba4a
    "uint16",
    "uint32",
    "uint64",
)<|MERGE_RESOLUTION|>--- conflicted
+++ resolved
@@ -17,7 +17,17 @@
 )
 
 
-<<<<<<< HEAD
+def swapdims(input, dim0, dim1):
+    return ivy.swapaxes(input, dim0, dim1)
+
+
+swapdims.unsupported_dtypes = (
+    "uint16",
+    "uint32",
+    "uint64",
+)
+
+
 def movedim(input, source, destination):
     """
     If either dimension input is a tuple, 
@@ -37,13 +47,6 @@
 
 
 movedim.unsupported_dtypes = (
-=======
-def swapdims(input, dim0, dim1):
-    return ivy.swapaxes(input, dim0, dim1)
-
-
-swapdims.unsupported_dtypes = (
->>>>>>> 971fba4a
     "uint16",
     "uint32",
     "uint64",
