--- conflicted
+++ resolved
@@ -33,7 +33,6 @@
     return ivy.reshape(input, shape)
 
 
-<<<<<<< HEAD
 reshape.unsupported_dtypes = (
     "uint16",
     "uint32",
@@ -61,7 +60,7 @@
         return input
 
     return ivy.swapaxes(input, source, destination)
-=======
+
+
 def stack(tensors, dim=0, *, out=None):
-    return ivy.stack(tensors, axis=dim, out=out)
->>>>>>> 6c72ef5e
+    return ivy.stack(tensors, axis=dim, out=out)