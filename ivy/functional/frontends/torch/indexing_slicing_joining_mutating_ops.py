--- conflicted
+++ resolved
@@ -18,7 +18,6 @@
     return ivy.swapaxes(input, dim0, dim1)
 
 
-<<<<<<< HEAD
 swapdims.unsupported_dtypes = (
     "uint16",
     "uint32",
@@ -48,7 +47,5 @@
     return ivy.swapaxes(input, source, destination)
 
 
-=======
->>>>>>> 8c840073
 def reshape(input, shape):
     return ivy.reshape(input, shape)