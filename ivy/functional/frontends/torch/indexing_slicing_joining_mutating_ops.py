--- conflicted
+++ resolved
@@ -6,13 +6,6 @@
     return ivy.concat(tensors, dim, out=out)
 
 
-<<<<<<< HEAD
-def reshape(input, shape):
-    return ivy.reshape(input, shape)
-
-
-reshape.unsupported_dtypes = (
-=======
 def permute(input, dims):
     return ivy.permute_dims(input, dims)
 
@@ -29,7 +22,17 @@
 
 
 swapdims.unsupported_dtypes = (
->>>>>>> 758035d1
+    "uint16",
+    "uint32",
+    "uint64",
+)
+
+
+def reshape(input, shape):
+    return ivy.reshape(input, shape)
+
+
+reshape.unsupported_dtypes = (
     "uint16",
     "uint32",
     "uint64",
