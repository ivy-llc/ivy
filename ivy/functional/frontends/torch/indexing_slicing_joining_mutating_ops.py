# local
import ivy
from ivy.functional.frontends.torch.func_wrapper import to_ivy_arrays_and_back

# global
import math


@to_ivy_arrays_and_back
def cat(tensors, dim=0, *, out=None):
    return ivy.concat(tensors, axis=dim, out=out)


@to_ivy_arrays_and_back
def chunk(input, chunks, dim=0):
    shape = ivy.shape(input)[dim]
    if chunks > shape:
        split_size = shape
    else:
        split_size = math.ceil(shape / chunks) if shape % chunks != 0 else chunks
    return ivy.split(
        input, num_or_size_splits=split_size, axis=dim, with_remainder=True
    )


@to_ivy_arrays_and_back
def concat(tensors, dim=0, *, out=None):
    return ivy.concat(tensors, axis=dim, out=out)


@to_ivy_arrays_and_back
def gather(input, dim, index, *, sparse_grad=False, out=None):
    if sparse_grad:
        raise ivy.exceptions.IvyException(
            "Gather does not yet support the sparse grad functionality"
        )

    dim = dim % len(input.shape)
    all_indices = ivy.argwhere(ivy.full(index.shape, True))
    gather_locations = ivy.reshape(index, [ivy.prod(ivy.array(index.shape))])

    gather_indices = []
    for axis in range(len(index.shape)):
        if axis == dim:
            gather_indices.append(ivy.array(gather_locations, dtype=index.dtype))
        else:
            gather_indices.append(ivy.array(all_indices[:, axis], dtype=index.dtype))

    gather_indices = ivy.stack(gather_indices, axis=-1)
    gathered = ivy.gather_nd(input, gather_indices)
    reshaped = ivy.reshape(gathered, index.shape)
    return reshaped


@to_ivy_arrays_and_back
def nonzero(input, *, out=None, as_tuple=False):
    ret = ivy.nonzero(input)
    if as_tuple is False:
        ret = ivy.matrix_transpose(ivy.stack(ret))

    if ivy.exists(out):
        return ivy.inplace_update(out, ret)
    return ret


@to_ivy_arrays_and_back
def permute(input, dims):
    return ivy.permute_dims(input, axes=dims)


@to_ivy_arrays_and_back
def reshape(input, shape):
    return ivy.reshape(input, shape)


@to_ivy_arrays_and_back
def squeeze(input, dim):
    if isinstance(dim, int):
        if input.shape[dim] > 1:
            return input if ivy.is_ivy_array(input) else ivy.array(input)
    return ivy.squeeze(input, dim)


@to_ivy_arrays_and_back
def stack(tensors, dim=0, *, out=None):
    return ivy.stack(tensors, axis=dim, out=out)


@to_ivy_arrays_and_back
def swapaxes(input, axis0, axis1):
    return ivy.swapaxes(input, axis0, axis1)


@to_ivy_arrays_and_back
def swapdims(input, dim0, dim1):
    return ivy.swapaxes(input, dim0, dim1)


@to_ivy_arrays_and_back
def transpose(input, dim0, dim1):
    return ivy.swapaxes(input, dim0, dim1)


@to_ivy_arrays_and_back
def tile(input, dims):
    try:
        tup = tuple(dims)
    except TypeError:
        tup = (dims,)
    d = len(tup)
    res = 0
    if len(input.shape) > len([dims]) - 1:
        res = input
    if d < input.ndim:
        tup = (1,) * (input.ndim - d) + tup
        res = ivy.tile(input, tup)

    else:
        res = ivy.tile(input, reps=dims, out=None)
    return res


@to_ivy_arrays_and_back
def unsqueeze(input, dim=0):
    return ivy.expand_dims(input, axis=dim)


@to_ivy_arrays_and_back
<<<<<<< HEAD
def movedim(input, source, destination):
    return ivy.moveaxis(input, source, destination)

=======
def hstack(tensors, *, out=None):
    return ivy.hstack(tensors, out=out)

>>>>>>> 397831ce
<|MERGE_RESOLUTION|>--- conflicted
+++ resolved
@@ -1,137 +1,133 @@
-# local
-import ivy
-from ivy.functional.frontends.torch.func_wrapper import to_ivy_arrays_and_back
-
-# global
-import math
-
-
-@to_ivy_arrays_and_back
-def cat(tensors, dim=0, *, out=None):
-    return ivy.concat(tensors, axis=dim, out=out)
-
-
-@to_ivy_arrays_and_back
-def chunk(input, chunks, dim=0):
-    shape = ivy.shape(input)[dim]
-    if chunks > shape:
-        split_size = shape
-    else:
-        split_size = math.ceil(shape / chunks) if shape % chunks != 0 else chunks
-    return ivy.split(
-        input, num_or_size_splits=split_size, axis=dim, with_remainder=True
-    )
-
-
-@to_ivy_arrays_and_back
-def concat(tensors, dim=0, *, out=None):
-    return ivy.concat(tensors, axis=dim, out=out)
-
-
-@to_ivy_arrays_and_back
-def gather(input, dim, index, *, sparse_grad=False, out=None):
-    if sparse_grad:
-        raise ivy.exceptions.IvyException(
-            "Gather does not yet support the sparse grad functionality"
-        )
-
-    dim = dim % len(input.shape)
-    all_indices = ivy.argwhere(ivy.full(index.shape, True))
-    gather_locations = ivy.reshape(index, [ivy.prod(ivy.array(index.shape))])
-
-    gather_indices = []
-    for axis in range(len(index.shape)):
-        if axis == dim:
-            gather_indices.append(ivy.array(gather_locations, dtype=index.dtype))
-        else:
-            gather_indices.append(ivy.array(all_indices[:, axis], dtype=index.dtype))
-
-    gather_indices = ivy.stack(gather_indices, axis=-1)
-    gathered = ivy.gather_nd(input, gather_indices)
-    reshaped = ivy.reshape(gathered, index.shape)
-    return reshaped
-
-
-@to_ivy_arrays_and_back
-def nonzero(input, *, out=None, as_tuple=False):
-    ret = ivy.nonzero(input)
-    if as_tuple is False:
-        ret = ivy.matrix_transpose(ivy.stack(ret))
-
-    if ivy.exists(out):
-        return ivy.inplace_update(out, ret)
-    return ret
-
-
-@to_ivy_arrays_and_back
-def permute(input, dims):
-    return ivy.permute_dims(input, axes=dims)
-
-
-@to_ivy_arrays_and_back
-def reshape(input, shape):
-    return ivy.reshape(input, shape)
-
-
-@to_ivy_arrays_and_back
-def squeeze(input, dim):
-    if isinstance(dim, int):
-        if input.shape[dim] > 1:
-            return input if ivy.is_ivy_array(input) else ivy.array(input)
-    return ivy.squeeze(input, dim)
-
-
-@to_ivy_arrays_and_back
-def stack(tensors, dim=0, *, out=None):
-    return ivy.stack(tensors, axis=dim, out=out)
-
-
-@to_ivy_arrays_and_back
-def swapaxes(input, axis0, axis1):
-    return ivy.swapaxes(input, axis0, axis1)
-
-
-@to_ivy_arrays_and_back
-def swapdims(input, dim0, dim1):
-    return ivy.swapaxes(input, dim0, dim1)
-
-
-@to_ivy_arrays_and_back
-def transpose(input, dim0, dim1):
-    return ivy.swapaxes(input, dim0, dim1)
-
-
-@to_ivy_arrays_and_back
-def tile(input, dims):
-    try:
-        tup = tuple(dims)
-    except TypeError:
-        tup = (dims,)
-    d = len(tup)
-    res = 0
-    if len(input.shape) > len([dims]) - 1:
-        res = input
-    if d < input.ndim:
-        tup = (1,) * (input.ndim - d) + tup
-        res = ivy.tile(input, tup)
-
-    else:
-        res = ivy.tile(input, reps=dims, out=None)
-    return res
-
-
-@to_ivy_arrays_and_back
-def unsqueeze(input, dim=0):
-    return ivy.expand_dims(input, axis=dim)
-
-
-@to_ivy_arrays_and_back
-<<<<<<< HEAD
-def movedim(input, source, destination):
-    return ivy.moveaxis(input, source, destination)
-
-=======
-def hstack(tensors, *, out=None):
-    return ivy.hstack(tensors, out=out)
-
->>>>>>> 397831ce
+# local
+import ivy
+from ivy.functional.frontends.torch.func_wrapper import to_ivy_arrays_and_back
+
+# global
+import math
+
+
+@to_ivy_arrays_and_back
+def cat(tensors, dim=0, *, out=None):
+    return ivy.concat(tensors, axis=dim, out=out)
+
+
+@to_ivy_arrays_and_back
+def chunk(input, chunks, dim=0):
+    shape = ivy.shape(input)[dim]
+    if chunks > shape:
+        split_size = shape
+    else:
+        split_size = math.ceil(shape / chunks) if shape % chunks != 0 else chunks
+    return ivy.split(
+        input, num_or_size_splits=split_size, axis=dim, with_remainder=True
+    )
+
+
+@to_ivy_arrays_and_back
+def concat(tensors, dim=0, *, out=None):
+    return ivy.concat(tensors, axis=dim, out=out)
+
+
+@to_ivy_arrays_and_back
+def gather(input, dim, index, *, sparse_grad=False, out=None):
+    if sparse_grad:
+        raise ivy.exceptions.IvyException(
+            "Gather does not yet support the sparse grad functionality"
+        )
+
+    dim = dim % len(input.shape)
+    all_indices = ivy.argwhere(ivy.full(index.shape, True))
+    gather_locations = ivy.reshape(index, [ivy.prod(ivy.array(index.shape))])
+
+    gather_indices = []
+    for axis in range(len(index.shape)):
+        if axis == dim:
+            gather_indices.append(ivy.array(gather_locations, dtype=index.dtype))
+        else:
+            gather_indices.append(ivy.array(all_indices[:, axis], dtype=index.dtype))
+
+    gather_indices = ivy.stack(gather_indices, axis=-1)
+    gathered = ivy.gather_nd(input, gather_indices)
+    reshaped = ivy.reshape(gathered, index.shape)
+    return reshaped
+
+
+@to_ivy_arrays_and_back
+def nonzero(input, *, out=None, as_tuple=False):
+    ret = ivy.nonzero(input)
+    if as_tuple is False:
+        ret = ivy.matrix_transpose(ivy.stack(ret))
+
+    if ivy.exists(out):
+        return ivy.inplace_update(out, ret)
+    return ret
+
+
+@to_ivy_arrays_and_back
+def permute(input, dims):
+    return ivy.permute_dims(input, axes=dims)
+
+
+@to_ivy_arrays_and_back
+def reshape(input, shape):
+    return ivy.reshape(input, shape)
+
+
+@to_ivy_arrays_and_back
+def squeeze(input, dim):
+    if isinstance(dim, int):
+        if input.shape[dim] > 1:
+            return input if ivy.is_ivy_array(input) else ivy.array(input)
+    return ivy.squeeze(input, dim)
+
+
+@to_ivy_arrays_and_back
+def stack(tensors, dim=0, *, out=None):
+    return ivy.stack(tensors, axis=dim, out=out)
+
+
+@to_ivy_arrays_and_back
+def swapaxes(input, axis0, axis1):
+    return ivy.swapaxes(input, axis0, axis1)
+
+
+@to_ivy_arrays_and_back
+def swapdims(input, dim0, dim1):
+    return ivy.swapaxes(input, dim0, dim1)
+
+
+@to_ivy_arrays_and_back
+def transpose(input, dim0, dim1):
+    return ivy.swapaxes(input, dim0, dim1)
+
+
+@to_ivy_arrays_and_back
+def tile(input, dims):
+    try:
+        tup = tuple(dims)
+    except TypeError:
+        tup = (dims,)
+    d = len(tup)
+    res = 0
+    if len(input.shape) > len([dims]) - 1:
+        res = input
+    if d < input.ndim:
+        tup = (1,) * (input.ndim - d) + tup
+        res = ivy.tile(input, tup)
+
+    else:
+        res = ivy.tile(input, reps=dims, out=None)
+    return res
+
+
+@to_ivy_arrays_and_back
+def unsqueeze(input, dim=0):
+    return ivy.expand_dims(input, axis=dim)
+
+
+@to_ivy_arrays_and_back
+def movedim(input, source, destination):
+    return ivy.moveaxis(input, source, destination)
+
+def hstack(tensors, *, out=None):
+    return ivy.hstack(tensors, out=out)