--- conflicted
+++ resolved
@@ -1,224 +1,222 @@
-# local
-import ivy
-from ivy.functional.frontends.torch.func_wrapper import to_ivy_arrays_and_back
-
-
-@to_ivy_arrays_and_back
-def adjoint(input):
-    return ivy.adjoint(input)
-
-
-@to_ivy_arrays_and_back
-def cat(tensors, dim=0, *, out=None):
-    return ivy.concat(tensors, axis=dim, out=out)
-
-
-@to_ivy_arrays_and_back
-def chunk(input, chunks, dim=0):
-    if ivy.shape(input) == ():
-        return [input]
-    else:
-        dim_size = ivy.shape(input)[dim]
-        chunk_size = dim_size // chunks
-        if chunk_size == 0:
-            return ivy.split(input, num_or_size_splits=dim_size, axis=dim)
-        else:
-            remainder = dim_size % chunks
-            if remainder == 0:
-                return ivy.split(input, num_or_size_splits=chunks, axis=dim)
-            else:
-                return ivy.split(
-                    input,
-                    num_or_size_splits=tuple(
-                        [chunk_size + remainder] + [chunk_size] * (chunks - 1)
-                    ),
-                    axis=dim,
-                )
-
-
-@to_ivy_arrays_and_back
-def concat(tensors, dim=0, *, out=None):
-    return ivy.concat(tensors, axis=dim, out=out)
-
-
-@to_ivy_arrays_and_back
-def gather(input, dim, index, *, sparse_grad=False, out=None):
-    if sparse_grad:
-        raise ivy.exceptions.IvyException(
-            "Gather does not yet support the sparse grad functionality"
-        )
-
-    dim = dim % len(input.shape)
-    all_indices = ivy.argwhere(ivy.full(index.shape, True))
-    gather_locations = ivy.reshape(index, [ivy.prod(ivy.array(index.shape))])
-
-    gather_indices = []
-    for axis in range(len(index.shape)):
-        if axis == dim:
-            gather_indices.append(ivy.array(gather_locations, dtype=index.dtype))
-        else:
-            gather_indices.append(ivy.array(all_indices[:, axis], dtype=index.dtype))
-
-    gather_indices = ivy.stack(gather_indices, axis=-1)
-    gathered = ivy.gather_nd(input, gather_indices)
-    reshaped = ivy.reshape(gathered, index.shape)
-    return reshaped
-
-
-@to_ivy_arrays_and_back
-def nonzero(input, *, out=None, as_tuple=False):
-    ret = ivy.nonzero(input)
-    if as_tuple is False:
-        ret = ivy.matrix_transpose(ivy.stack(ret))
-
-    if ivy.exists(out):
-        return ivy.inplace_update(out, ret)
-    return ret
-
-
-@to_ivy_arrays_and_back
-def permute(input, dims):
-    return ivy.permute_dims(input, axes=dims)
-
-
-@to_ivy_arrays_and_back
-def reshape(input, shape):
-    return ivy.reshape(input, shape)
-
-
-@to_ivy_arrays_and_back
-def as_strided(input, size, stride, storage_offset=None):
-    ind = ivy.array([0], dtype=ivy.int64)
-    for i, (size_i, stride_i) in enumerate(zip(size, stride)):
-        r_size = [1] * len(stride)
-        r_size[i] = -1
-        ind = ind + ivy.reshape(ivy.arange(size_i), r_size) * stride_i
-    if storage_offset:
-        ind = ind + storage_offset
-    return ivy.gather(ivy.flatten(input), ind)
-
-
-@to_ivy_arrays_and_back
-def squeeze(input, dim):
-    if isinstance(dim, int) and input.ndim > 0:
-        if input.shape[dim] > 1:
-            return input
-    return ivy.squeeze(input, dim)
-
-
-@to_ivy_arrays_and_back
-def stack(tensors, dim=0, *, out=None):
-    return ivy.stack(tensors, axis=dim, out=out)
-
-
-@to_ivy_arrays_and_back
-def swapaxes(input, axis0, axis1):
-    return ivy.swapaxes(input, axis0, axis1)
-
-
-@to_ivy_arrays_and_back
-def swapdims(input, dim0, dim1):
-    return ivy.swapaxes(input, dim0, dim1)
-
-
-@to_ivy_arrays_and_back
-def transpose(input, dim0, dim1):
-    return ivy.swapaxes(input, dim0, dim1)
-
-
-@to_ivy_arrays_and_back
-def tile(input, dims):
-    try:
-        tup = tuple(dims)
-    except TypeError:
-        tup = (dims,)
-    d = len(tup)
-    res = 0
-    if len(input.shape) > len([dims]) - 1:
-        res = input
-    if d < input.ndim:
-        tup = (1,) * (input.ndim - d) + tup
-        res = ivy.tile(input, tup)
-
-    else:
-        res = ivy.tile(input, repeats=dims, out=None)
-    return res
-
-
-@to_ivy_arrays_and_back
-def unsqueeze(input, dim=0):
-    return ivy.expand_dims(input, axis=dim)
-
-
-@to_ivy_arrays_and_back
-def argwhere(input):
-    return ivy.argwhere(input)
-
-
-@to_ivy_arrays_and_back
-def movedim(input, source, destination):
-    return ivy.moveaxis(input, source, destination)
-
-
-@to_ivy_arrays_and_back
-def hstack(tensors, *, out=None):
-    return ivy.hstack(tensors, out=out)
-
-
-@to_ivy_arrays_and_back
-def index_select(input, dim, index, *, out=None):
-    return ivy.gather(input, index, axis=dim, out=out)
-
-
-@to_ivy_arrays_and_back
-def dstack(tensors, *, out=None):
-    return ivy.dstack(tensors, out=out)
-
-
-@to_ivy_arrays_and_back
-def take_along_dim(input, indices, dim, *, out=None):
-    return ivy.take_along_axis(input, indices, dim, out=out)
-
-
-@to_ivy_arrays_and_back
-def vstack(tensors, *, out=None):
-    return ivy.vstack(tensors, out=out)
-
-
-@to_ivy_arrays_and_back
-def split(tensor, split_size_or_sections, dim=0):
-    if isinstance(split_size_or_sections, int):
-        split_size = split_size_or_sections
-        split_size_or_sections = [split_size] * (tensor.shape[dim] // split_size)
-        if tensor.shape[dim] % split_size:
-            split_size_or_sections.append(tensor.shape[dim] % split_size)
-    return tuple(
-        ivy.split(
-            tensor,
-            num_or_size_splits=split_size_or_sections,
-            axis=dim,
-            with_remainder=True,
-        )
-    )
-
-
-@to_ivy_arrays_and_back
-def dsplit(input, indices_or_sections):
-    return tuple(ivy.dsplit(input, indices_or_sections))
-
-
-@to_ivy_arrays_and_back
-<<<<<<< HEAD
-def vsplit(input, indices_or_sections):
-    return tuple(ivy.vsplit(input, indices_or_sections))
-
-
-@to_ivy_arrays_and_back
-=======
-def hsplit(input, indices_or_sections):
-    return tuple(ivy.hsplit(input, indices_or_sections))
-
-
->>>>>>> ef6deab7
-def row_stack(tensors, *, out=None):
-    return ivy.vstack(tensors, out=out)
+# local
+import ivy
+from ivy.functional.frontends.torch.func_wrapper import to_ivy_arrays_and_back
+
+
+@to_ivy_arrays_and_back
+def adjoint(input):
+    return ivy.adjoint(input)
+
+
+@to_ivy_arrays_and_back
+def cat(tensors, dim=0, *, out=None):
+    return ivy.concat(tensors, axis=dim, out=out)
+
+
+@to_ivy_arrays_and_back
+def chunk(input, chunks, dim=0):
+    if ivy.shape(input) == ():
+        return [input]
+    else:
+        dim_size = ivy.shape(input)[dim]
+        chunk_size = dim_size // chunks
+        if chunk_size == 0:
+            return ivy.split(input, num_or_size_splits=dim_size, axis=dim)
+        else:
+            remainder = dim_size % chunks
+            if remainder == 0:
+                return ivy.split(input, num_or_size_splits=chunks, axis=dim)
+            else:
+                return ivy.split(
+                    input,
+                    num_or_size_splits=tuple(
+                        [chunk_size + remainder] + [chunk_size] * (chunks - 1)
+                    ),
+                    axis=dim,
+                )
+
+
+@to_ivy_arrays_and_back
+def concat(tensors, dim=0, *, out=None):
+    return ivy.concat(tensors, axis=dim, out=out)
+
+
+@to_ivy_arrays_and_back
+def gather(input, dim, index, *, sparse_grad=False, out=None):
+    if sparse_grad:
+        raise ivy.exceptions.IvyException(
+            "Gather does not yet support the sparse grad functionality"
+        )
+
+    dim = dim % len(input.shape)
+    all_indices = ivy.argwhere(ivy.full(index.shape, True))
+    gather_locations = ivy.reshape(index, [ivy.prod(ivy.array(index.shape))])
+
+    gather_indices = []
+    for axis in range(len(index.shape)):
+        if axis == dim:
+            gather_indices.append(ivy.array(gather_locations, dtype=index.dtype))
+        else:
+            gather_indices.append(ivy.array(all_indices[:, axis], dtype=index.dtype))
+
+    gather_indices = ivy.stack(gather_indices, axis=-1)
+    gathered = ivy.gather_nd(input, gather_indices)
+    reshaped = ivy.reshape(gathered, index.shape)
+    return reshaped
+
+
+@to_ivy_arrays_and_back
+def nonzero(input, *, out=None, as_tuple=False):
+    ret = ivy.nonzero(input)
+    if as_tuple is False:
+        ret = ivy.matrix_transpose(ivy.stack(ret))
+
+    if ivy.exists(out):
+        return ivy.inplace_update(out, ret)
+    return ret
+
+
+@to_ivy_arrays_and_back
+def permute(input, dims):
+    return ivy.permute_dims(input, axes=dims)
+
+
+@to_ivy_arrays_and_back
+def reshape(input, shape):
+    return ivy.reshape(input, shape)
+
+
+@to_ivy_arrays_and_back
+def as_strided(input, size, stride, storage_offset=None):
+    ind = ivy.array([0], dtype=ivy.int64)
+    for i, (size_i, stride_i) in enumerate(zip(size, stride)):
+        r_size = [1] * len(stride)
+        r_size[i] = -1
+        ind = ind + ivy.reshape(ivy.arange(size_i), r_size) * stride_i
+    if storage_offset:
+        ind = ind + storage_offset
+    return ivy.gather(ivy.flatten(input), ind)
+
+
+@to_ivy_arrays_and_back
+def squeeze(input, dim):
+    if isinstance(dim, int) and input.ndim > 0:
+        if input.shape[dim] > 1:
+            return input
+    return ivy.squeeze(input, dim)
+
+
+@to_ivy_arrays_and_back
+def stack(tensors, dim=0, *, out=None):
+    return ivy.stack(tensors, axis=dim, out=out)
+
+
+@to_ivy_arrays_and_back
+def swapaxes(input, axis0, axis1):
+    return ivy.swapaxes(input, axis0, axis1)
+
+
+@to_ivy_arrays_and_back
+def swapdims(input, dim0, dim1):
+    return ivy.swapaxes(input, dim0, dim1)
+
+
+@to_ivy_arrays_and_back
+def transpose(input, dim0, dim1):
+    return ivy.swapaxes(input, dim0, dim1)
+
+
+@to_ivy_arrays_and_back
+def tile(input, dims):
+    try:
+        tup = tuple(dims)
+    except TypeError:
+        tup = (dims,)
+    d = len(tup)
+    res = 0
+    if len(input.shape) > len([dims]) - 1:
+        res = input
+    if d < input.ndim:
+        tup = (1,) * (input.ndim - d) + tup
+        res = ivy.tile(input, tup)
+
+    else:
+        res = ivy.tile(input, repeats=dims, out=None)
+    return res
+
+
+@to_ivy_arrays_and_back
+def unsqueeze(input, dim=0):
+    return ivy.expand_dims(input, axis=dim)
+
+
+@to_ivy_arrays_and_back
+def argwhere(input):
+    return ivy.argwhere(input)
+
+
+@to_ivy_arrays_and_back
+def movedim(input, source, destination):
+    return ivy.moveaxis(input, source, destination)
+
+
+@to_ivy_arrays_and_back
+def hstack(tensors, *, out=None):
+    return ivy.hstack(tensors, out=out)
+
+
+@to_ivy_arrays_and_back
+def index_select(input, dim, index, *, out=None):
+    return ivy.gather(input, index, axis=dim, out=out)
+
+
+@to_ivy_arrays_and_back
+def dstack(tensors, *, out=None):
+    return ivy.dstack(tensors, out=out)
+
+
+@to_ivy_arrays_and_back
+def take_along_dim(input, indices, dim, *, out=None):
+    return ivy.take_along_axis(input, indices, dim, out=out)
+
+
+@to_ivy_arrays_and_back
+def vstack(tensors, *, out=None):
+    return ivy.vstack(tensors, out=out)
+
+
+@to_ivy_arrays_and_back
+def split(tensor, split_size_or_sections, dim=0):
+    if isinstance(split_size_or_sections, int):
+        split_size = split_size_or_sections
+        split_size_or_sections = [split_size] * (tensor.shape[dim] // split_size)
+        if tensor.shape[dim] % split_size:
+            split_size_or_sections.append(tensor.shape[dim] % split_size)
+    return tuple(
+        ivy.split(
+            tensor,
+            num_or_size_splits=split_size_or_sections,
+            axis=dim,
+            with_remainder=True,
+        )
+    )
+
+
+@to_ivy_arrays_and_back
+def dsplit(input, indices_or_sections):
+    return tuple(ivy.dsplit(input, indices_or_sections))
+
+
+@to_ivy_arrays_and_back
+def hsplit(input, indices_or_sections):
+    return tuple(ivy.hsplit(input, indices_or_sections))
+
+
+@to_ivy_arrays_and_back
+def vsplit(input, indices_or_sections):
+    return tuple(ivy.vsplit(input, indices_or_sections))
+
+
+@to_ivy_arrays_and_back
+def row_stack(tensors, *, out=None):
+    return ivy.vstack(tensors, out=out)