--- conflicted
+++ resolved
@@ -14,21 +14,13 @@
     return ivy.permute_dims(input, dims)
 
 
-<<<<<<< HEAD
-permute.unsupported_dtypes = (
-    "uint16",
-    "uint32",
-    "uint64",
-)
-
-
-def stack(tensors, dim=0, *, out=None):
-    return ivy.stack(tensors, dim, out=out)
-=======
 def swapdims(input, dim0, dim1):
     return ivy.swapaxes(input, dim0, dim1)
 
 
 def reshape(input, shape):
     return ivy.reshape(input, shape)
->>>>>>> f1325338
+    
+    
+def stack(tensors, dim=0, *, out=None):
+    return ivy.stack(tensors, dim, out=out)