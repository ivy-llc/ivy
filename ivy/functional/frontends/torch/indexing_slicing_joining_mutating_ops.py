# local
import ivy


def cat(tensors, dim=0, *, out=None):
    return ivy.concat(tensors, dim, out=out)


def concat(tensors, dim=0, *, out=None):
    return ivy.concat(tensors, dim, out=out)


def permute(input, dims):
    return ivy.permute_dims(input, dims)


def swapdims(input, dim0, dim1):
    return ivy.swapaxes(input, dim0, dim1)


<<<<<<< HEAD
swapdims.unsupported_dtypes = (
    "uint16",
    "uint32",
    "uint64",
)


def swapaxes(input, axis0, axis1):
    return ivy.swapaxes(input, axis0, axis1)


swapdims.unsupported_dtypes = (
    "uint16",
    "uint32",
    "uint64",
)
=======
def reshape(input, shape):
    return ivy.reshape(input, shape)
>>>>>>> f1325338
<|MERGE_RESOLUTION|>--- conflicted
+++ resolved
@@ -14,11 +14,14 @@
     return ivy.permute_dims(input, dims)
 
 
+def reshape(input, shape):
+    return ivy.reshape(input, shape)
+
+
 def swapdims(input, dim0, dim1):
     return ivy.swapaxes(input, dim0, dim1)
 
 
-<<<<<<< HEAD
 swapdims.unsupported_dtypes = (
     "uint16",
     "uint32",
@@ -28,14 +31,10 @@
 
 def swapaxes(input, axis0, axis1):
     return ivy.swapaxes(input, axis0, axis1)
+    
 
-
-swapdims.unsupported_dtypes = (
+swapaxes.unsupported_dtypes = (
     "uint16",
     "uint32",
     "uint64",
-)
-=======
-def reshape(input, shape):
-    return ivy.reshape(input, shape)
->>>>>>> f1325338
+)