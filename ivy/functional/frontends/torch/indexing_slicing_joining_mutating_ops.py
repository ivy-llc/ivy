--- conflicted
+++ resolved
@@ -18,7 +18,6 @@
     return ivy.swapaxes(input, dim0, dim1)
 
 
-<<<<<<< HEAD
 swapdims.unsupported_dtypes = (
     "uint16",
     "uint32",
@@ -30,8 +29,6 @@
     return ivy.swapaxes(input, dim0, dim1)
 
 
-=======
->>>>>>> d35496db
 def reshape(input, shape):
     return ivy.reshape(input, shape)
     
