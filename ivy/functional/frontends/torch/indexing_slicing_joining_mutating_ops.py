--- conflicted
+++ resolved
@@ -34,8 +34,7 @@
 
 
 def stack(tensors, dim=0, *, out=None):
-<<<<<<< HEAD
-    return ivy.stack(tensors, dim, out=out)
+     return ivy.stack(tensors, axis=dim, out=out)
 
 
 def movedim(input, source, destination):
@@ -57,7 +56,4 @@
             map[j] = i
         return input
 
-    return ivy.swapaxes(input, source, destination)
-=======
-    return ivy.stack(tensors, axis=dim, out=out)
->>>>>>> 1ac28859
+    return ivy.swapaxes(input, source, destination)