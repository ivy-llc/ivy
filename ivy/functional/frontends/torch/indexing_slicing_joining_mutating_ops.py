# local
import ivy


def cat(tensors, dim=0, *, out=None):
    return ivy.concat(tensors, dim, out=out)


def concat(tensors, dim=0, *, out=None):
    return ivy.concat(tensors, dim, out=out)


def permute(input, dims):
    return ivy.permute_dims(input, dims)


def swapdims(input, dim0, dim1):
    return ivy.swapaxes(input, dim0, dim1)


swapdims.unsupported_dtypes = (
    "uint16",
    "uint32",
    "uint64",
)


<<<<<<< HEAD
def movedim(input, source, destination):
    """
    If either dimension input is a tuple, 
    loop over both tuples and swap input tensor's axes individually in the correct order
    """
    if isinstance(source, tuple) or isinstance(destination, tuple):
        assert len(source) == len(destination), "if either dimension input is a tuple"\
                                                ", their size must match"
        map = {}
        for i, j in zip(source, destination):
            if i in map:
                i = map[i]
            if j in map:
                j = map[j]
            input = ivy.swapaxes(input, i, j)
            map[i] = j
            map[j] = i
        return input

    return ivy.swapaxes(input, source, destination)
=======
def transpose(input, dim0, dim1):
    return ivy.swapaxes(input, dim0, dim1)
>>>>>>> d91eeba3


def reshape(input, shape):
    return ivy.reshape(input, shape)
    
    
def stack(tensors, dim=0, *, out=None):
    return ivy.stack(tensors, dim, out=out)<|MERGE_RESOLUTION|>--- conflicted
+++ resolved
@@ -25,7 +25,18 @@
 )
 
 
-<<<<<<< HEAD
+def transpose(input, dim0, dim1):
+    return ivy.swapaxes(input, dim0, dim1)
+
+
+def reshape(input, shape):
+    return ivy.reshape(input, shape)
+    
+    
+def stack(tensors, dim=0, *, out=None):
+    return ivy.stack(tensors, dim, out=out)
+
+
 def movedim(input, source, destination):
     """
     If either dimension input is a tuple, 
@@ -45,16 +56,4 @@
             map[j] = i
         return input
 
-    return ivy.swapaxes(input, source, destination)
-=======
-def transpose(input, dim0, dim1):
-    return ivy.swapaxes(input, dim0, dim1)
->>>>>>> d91eeba3
-
-
-def reshape(input, shape):
-    return ivy.reshape(input, shape)
-    
-    
-def stack(tensors, dim=0, *, out=None):
-    return ivy.stack(tensors, dim, out=out)+    return ivy.swapaxes(input, source, destination)