# local
import ivy


def cat(tensors, dim=0, *, out=None):
    return ivy.concat(tensors, axis=dim, out=out)


def concat(tensors, dim=0, *, out=None):
    return ivy.concat(tensors, axis=dim, out=out)


<<<<<<< HEAD
def chunk(input, chunks, dim=0):
    return ivy.split(input, num_or_size_splits=chunks, axis=dim, with_remainder=True)
    
=======
def nonzero(input, *, out=None, as_tuple=False):
    ret = ivy.nonzero(input)
    if as_tuple is False:
        ret = ivy.matrix_transpose(ivy.stack(ret))

    if ivy.exists(out):
        return ivy.inplace_update(out, ret)
    return ret

>>>>>>> 7d337369

def permute(input, dims):
    return ivy.permute_dims(input, axes=dims)


def reshape(input, shape):
    return ivy.reshape(input, shape)


def swapdims(input, dim0, dim1):
    return ivy.swapaxes(input, dim0, dim1)


swapdims.unsupported_dtypes = (
    "uint16",
    "uint32",
    "uint64",
)


def swapaxes(input, axis0, axis1):
    return ivy.swapaxes(input, axis0, axis1)


swapaxes.unsupported_dtypes = (
    "uint16",
    "uint32",
    "uint64",
)


def transpose(input, dim0, dim1):
    return ivy.swapaxes(input, dim0, dim1)


def stack(tensors, dim=0, *, out=None):
    return ivy.stack(tensors, axis=dim, out=out)


def squeeze(input, dim):
    if isinstance(dim, int):
        if input.shape[dim] > 1:
            return input if ivy.is_ivy_array(input) else ivy.array(input)
    return ivy.squeeze(input, dim)<|MERGE_RESOLUTION|>--- conflicted
+++ resolved
@@ -10,11 +10,6 @@
     return ivy.concat(tensors, axis=dim, out=out)
 
 
-<<<<<<< HEAD
-def chunk(input, chunks, dim=0):
-    return ivy.split(input, num_or_size_splits=chunks, axis=dim, with_remainder=True)
-    
-=======
 def nonzero(input, *, out=None, as_tuple=False):
     ret = ivy.nonzero(input)
     if as_tuple is False:
@@ -24,7 +19,10 @@
         return ivy.inplace_update(out, ret)
     return ret
 
->>>>>>> 7d337369
+
+def chunk(input, chunks, dim=0):
+    return ivy.split(input, num_or_size_splits=chunks, axis=dim, with_remainder=True)
+    
 
 def permute(input, dims):
     return ivy.permute_dims(input, axes=dims)
