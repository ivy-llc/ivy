--- conflicted
+++ resolved
@@ -37,12 +37,11 @@
 allclose.unsupported_dtypes = ("float16",)
 
 
-<<<<<<< HEAD
-def eq(input, other, *, out=None):
-    ret = ivy.equal(input, other, out=out)
-    return ret
-=======
 def equal(input, other):
     ret = ivy.all_equal(input, other, equality_matrix=False)
     return bool(ret)
->>>>>>> 1532b66e
+
+
+def eq(input, other, *, out=None):
+    ret = ivy.equal(input, other, out=out)
+    return ret