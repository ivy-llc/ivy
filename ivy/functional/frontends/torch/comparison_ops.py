--- conflicted
+++ resolved
@@ -175,10 +175,9 @@
     )
 
 
-<<<<<<< HEAD
-def msort(input, *, out=None):
-    return ivy.sort(input, axis=0, out=out)
-=======
 def fmin(input, other, *, out=None):
     return ivy.minimum(input, other, out=out)
->>>>>>> 7d9370f4
+
+
+def msort(input, *, out=None):
+    return ivy.sort(input, axis=0, out=out)