--- conflicted
+++ resolved
@@ -171,17 +171,13 @@
 
 
 def fmin(input, other, *, out=None):
-<<<<<<< HEAD
-    return ivy.minimum(input, other, out=out)
-
-
-def msort(input, *, out=None):
-    return ivy.sort(input, axis=0, out=out)
-=======
     return ivy.where(
         ivy.bitwise_or(ivy.less(input, other), ivy.isnan(other)),
         input,
         other,
         out=out,
     )
->>>>>>> 20dcf79b
+
+
+def msort(input, *, out=None):
+    return ivy.sort(input, axis=0, out=out)