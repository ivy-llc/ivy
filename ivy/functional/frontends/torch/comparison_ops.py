--- conflicted
+++ resolved
@@ -60,17 +60,7 @@
 def argsort(input, dim=-1, descending=False):
     return ivy.argsort(input, axis=dim, descending=descending)
 
-
-<<<<<<< HEAD
-def sort(input, dim=-1, descending=False, stable=False, out=None):
-    values = ivy.sort(input, axis=dim, descending=descending, stable=stable, out=out)
-
-    indices = ivy.argsort(input, axis=dim, descending=descending)
-
-    ret = namedtuple('sort', ['values', 'indices'])(values, indices)
-
-    return ret
-=======
+    
 def greater_equal(input, other, *, out=None):
     ret = ivy.greater_equal(input, other, out=out)
     return ret
@@ -130,4 +120,14 @@
     is_inf = ivy.isinf(input)
     neg_sign_bit = ivy.less(input, 0)
     return ivy.logical_and(is_inf, neg_sign_bit, out=out)
->>>>>>> 6ebcfd5c
+
+
+def sort(input, dim=-1, descending=False, stable=False, out=None):
+    values = ivy.sort(input, axis=dim, descending=descending, stable=stable, out=out)
+
+    indices = ivy.argsort(input, axis=dim, descending=descending)
+
+    ret = namedtuple('sort', ['values', 'indices'])(values, indices)
+
+    return ret
+    