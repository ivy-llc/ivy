"""
ToDo
----
Add allclose(), isclose(), isposinf(), isneginf(), fmax()
to ivy functional API
"""
# global
import ivy

# local
from collections import namedtuple


def _compute_allclose_with_tol(input, other, rtol, atol):
    return ivy.all(
        ivy.less_equal(
            ivy.abs(ivy.subtract(input, other)),
            ivy.add(atol, ivy.multiply(rtol, ivy.abs(other))),
        )
    )


def _compute_isclose_with_tol(input, other, rtol, atol):
    return ivy.less_equal(
        ivy.abs(ivy.subtract(input, other)),
        ivy.add(atol, ivy.multiply(rtol, ivy.abs(other))),
    )


def allclose(input, other, rtol=1e-05, atol=1e-08, equal_nan=False):
    finite_input = ivy.isfinite(input)
    finite_other = ivy.isfinite(other)
    if ivy.all(finite_input) and ivy.all(finite_other):
        ret = _compute_allclose_with_tol(input, other, rtol, atol)
        return ivy.all_equal(True, ret)
    else:
        finites = ivy.bitwise_and(finite_input, finite_other)
        ret = ivy.zeros_like(finites)
        ret_ = ret.astype(int)
        input = input * ivy.ones_like(ret_)
        other = other * ivy.ones_like(ret_)
        ret[finites] = _compute_allclose_with_tol(
            input[finites], other[finites], rtol, atol
        )
        nans = ivy.bitwise_invert(finites)
        ret[nans] = ivy.equal(input[nans], other[nans])
        if equal_nan:
            both_nan = ivy.bitwise_and(ivy.isnan(input), ivy.isnan(other))
            ret[both_nan] = both_nan[both_nan]
        return ivy.all(ret)


def equal(input, other):
    return ivy.all_equal(input, other, equality_matrix=False)


def eq(input, other, *, out=None):
    return ivy.equal(input, other, out=out)


def argsort(input, dim=-1, descending=False):
    return ivy.argsort(input, axis=dim, descending=descending)


def greater_equal(input, other, *, out=None):
    return ivy.greater_equal(input, other, out=out)


ge = greater_equal


def greater(input, other, *, out=None):
    return ivy.greater(input, other, out=out)


gt = greater


def isclose(input, other, rtol=1e-05, atol=1e-08, equal_nan=False):
    finite_input = ivy.isfinite(input)
    finite_other = ivy.isfinite(other)
    if ivy.all(finite_input) and ivy.all(finite_other):
        return _compute_isclose_with_tol(input, other, rtol, atol)

    else:
        finites = ivy.bitwise_and(finite_input, finite_other)
        ret = ivy.zeros_like(finites)
        ret_ = ret.astype(int)
        input = input * ivy.ones_like(ret_)
        other = other * ivy.ones_like(ret_)
        ret[finites] = _compute_isclose_with_tol(
            input[finites], other[finites], rtol, atol
        )
        nans = ivy.bitwise_invert(finites)
        ret[nans] = ivy.equal(input[nans], other[nans])
        if equal_nan:
            both_nan = ivy.bitwise_and(ivy.isnan(input), ivy.isnan(other))
            ret[both_nan] = both_nan[both_nan]
        return ret


def isfinite(input):
    return ivy.isfinite(input)


def isinf(input):
    return ivy.isinf(input)


def isposinf(input, *, out=None):
    is_inf = ivy.isinf(input)
    pos_sign_bit = ivy.bitwise_invert(ivy.less(input, 0))
    return ivy.logical_and(is_inf, pos_sign_bit, out=out)


def isneginf(input, *, out=None):
    is_inf = ivy.isinf(input)
    neg_sign_bit = ivy.less(input, 0)
    return ivy.logical_and(is_inf, neg_sign_bit, out=out)


def sort(input, dim=-1, descending=False, stable=False, out=None):
    values = ivy.sort(input, axis=dim, descending=descending, stable=stable, out=out)

    indices = ivy.argsort(input, axis=dim, descending=descending)
    return namedtuple("sort", ["values", "indices"])(values, indices)


def isnan(input):
    return ivy.isnan(input)


def less_equal(input, other, *, out=None):
    return ivy.less_equal(input, other, out=out)


le = less_equal


def less(input, other, *, out=None):
    return ivy.less(input, other, out=out)


lt = less


def not_equal(input, other, *, out=None):
    return ivy.not_equal(input, other, out=out)


ne = not_equal

<<<<<<< HEAD
def isin(elements, test_elements, *, assume_unique=False, invert=False):

    input_elements_copy = ivy.reshape(ivy.to_ivy(elements), -1) 
    test_elements_copy = ivy.reshape(ivy.to_ivy(test_elements), -1) 

    if ivy.shape(test_elements_copy)[0] < 10 * ivy.shape(input_elements_copy)[0] ** 0.145: #contains objects to add:
        if invert:
            mask = ivy.ones(ivy.shape(input_elements_copy)[0], dtype=bool)
            for a in test_elements_copy:
                mask &= (input_elements_copy != a)
        else:
            mask = ivy.zeros(ivy.shape(input_elements_copy)[0], dtype=bool)
            for a in test_elements_copy:
                mask |= (input_elements_copy == a)
        return ivy.reshape(mask, ivy.shape(elements))

    if not assume_unique:
        input_elements_copy, rev_idx = ivy.unique_inverse(input_elements_copy, return_inverse=True)
        test_elements_copy = ivy.sort(ivy.unique_values(test_elements_copy))   
    
    ar = ivy.concat((input_elements_copy, test_elements_copy))

    order = ivy.argsort(ar,stable=True)
    sar = ar[order]
    if invert:
        bool_ar = (sar[1:] != sar[:-1])
    else:
        bool_ar = (sar[1:] == sar[:-1])
    flag = ivy.concat((bool_ar, [invert]))
    ret = ivy.empty(ivy.shape(ar), dtype=bool)
    ret[order] = flag

    if assume_unique:
        return ivy.reshape(ret[:ivy.shape(input_elements_copy)[0]], ivy.shape(elements))
    else:
        return ivy.reshape(ret[rev_idx], ivy.shape(elements))
=======

def minimum(input, other, *, out=None):
    return ivy.minimum(input, other, out=out)


def fmax(input, other, *, out=None):
    return ivy.where(
        ivy.bitwise_or(ivy.greater(input, other), ivy.isnan(other)),
        input,
        other,
        out=out,
    )


def fmin(input, other, *, out=None):
    return ivy.where(
        ivy.bitwise_or(ivy.less(input, other), ivy.isnan(other)),
        input,
        other,
        out=out,
    )


def msort(input, *, out=None):
    return ivy.sort(input, axis=0, out=out)
>>>>>>> 42a412c4
<|MERGE_RESOLUTION|>--- conflicted
+++ resolved
@@ -150,7 +150,6 @@
 
 ne = not_equal
 
-<<<<<<< HEAD
 def isin(elements, test_elements, *, assume_unique=False, invert=False):
 
     input_elements_copy = ivy.reshape(ivy.to_ivy(elements), -1) 
@@ -187,7 +186,6 @@
         return ivy.reshape(ret[:ivy.shape(input_elements_copy)[0]], ivy.shape(elements))
     else:
         return ivy.reshape(ret[rev_idx], ivy.shape(elements))
-=======
 
 def minimum(input, other, *, out=None):
     return ivy.minimum(input, other, out=out)
@@ -212,5 +210,4 @@
 
 
 def msort(input, *, out=None):
-    return ivy.sort(input, axis=0, out=out)
->>>>>>> 42a412c4
+    return ivy.sort(input, axis=0, out=out)