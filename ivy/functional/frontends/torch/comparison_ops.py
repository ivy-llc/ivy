--- conflicted
+++ resolved
@@ -157,10 +157,9 @@
 ne = not_equal
 
 
-<<<<<<< HEAD
 def maximum(input, other, *, out=None):
     return ivy.maximum(input, other, out=out)
-=======
+
+
 def minimum(input, other, *, out=None):
-    return ivy.minimum(input, other, out=out)
->>>>>>> 130c03f8
+    return ivy.minimum(input, other, out=out)