# global
import ivy


def add(input, other, *, alpha=1, out=None):
    return ivy.add(input, other * alpha, out=out)


def tan(input, *, out=None):
    return ivy.tan(input, out=out)


def atan(input, *, out=None):
    return ivy.atan(input, out=out)


def tanh(input, *, out=None):
    return ivy.tanh(input, out=out)


def cos(input, *, out=None):
    return ivy.cos(input, out=out)


def sin(input, *, out=None):
    return ivy.sin(input, out=out)


def acos(input, *, out=None):
    return ivy.acos(input, out=out)


def sinh(input, *, out=None):
    return ivy.sinh(input, out=out)


def acosh(input, *, out=None):
    return ivy.acosh(input, out=out)


def arccosh(input, *, out=None):
    return ivy.acosh(input, out=out)


def arccos(input, *, out=None):
    return ivy.acos(input, out=out)


def abs(input, *, out=None):
    return ivy.abs(input, out=out)


def cosh(input, *, out=None):
    return ivy.cosh(input, out=out)


def subtract(input, other, *, alpha=1, out=None):
    return ivy.subtract(input, other * alpha, out=out)


def exp(input, *, out=None):
    return ivy.exp(input, out=out)


def asin(input, *, out=None):
    return ivy.asin(input, out=out)


def arcsin(input, *, out=None):
    return ivy.asin(input, out=out)


def asinh(input, *, out=None):
    return ivy.asinh(input, out=out)


def atanh(input, *, out=None):
    return ivy.atanh(input, out=out)


def arctanh(input, *, out=None):
    return ivy.atanh(input, out=out)


def log2(input, *, out=None):
    return ivy.log2(input, out=out)


def square(input, *, out=None):
    return ivy.square(input, out=out)


def atan2(input, other, *, out=None):
    return ivy.atan2(input, other, out=out)


def negative(input, *, out=None):
    return ivy.negative(input, out=out)


def bitwise_and(input, other, *, out=None):
    return ivy.bitwise_and(input, other, out=out)


def log10(input, *, out=None):
    return ivy.log10(input, out=out)


def trunc(input, *, out=None):
    return ivy.trunc(input, out=out)


def sqrt(input, *, out=None):
    return ivy.sqrt(input, out=out)


<<<<<<< HEAD
sqrt.unsupported_dtypes = ("float16",)


def pow(input, exponent, *, out=None):
    return ivy.pow(input, exponent, out=out)


pow.unsupported_dtypes = ("float16",)
=======
def sign(input, *, out=None):
    return ivy.sign(input, out=out)


def absolute(input, *, out=None):
    return ivy.abs(input, out=out)


def logical_not(input, *, out=None):
    return ivy.logical_not(input, out=out)


def logical_and(input, other, *, out=None):
    return ivy.logical_and(input, other, out=out)


def logical_or(input, other, *, out=None):
    return ivy.logical_or(input, other, out=out)


def logical_xor(input, other, *, out=None):
    return ivy.logical_xor(input, other, out=out)
>>>>>>> 1c2123cf
<|MERGE_RESOLUTION|>--- conflicted
+++ resolved
@@ -114,7 +114,7 @@
     return ivy.sqrt(input, out=out)
 
 
-<<<<<<< HEAD
+
 sqrt.unsupported_dtypes = ("float16",)
 
 
@@ -123,7 +123,8 @@
 
 
 pow.unsupported_dtypes = ("float16",)
-=======
+
+
 def sign(input, *, out=None):
     return ivy.sign(input, out=out)
 
@@ -146,4 +147,3 @@
 
 def logical_xor(input, other, *, out=None):
     return ivy.logical_xor(input, other, out=out)
->>>>>>> 1c2123cf
