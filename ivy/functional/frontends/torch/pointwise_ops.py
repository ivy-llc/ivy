# global
import ivy


def add(input, other, *, alpha=1, out=None):
    return ivy.add(input, other * alpha, out=out)


add.unsupported_dtypes = ("float16",)


def tan(input, *, out=None):
    return ivy.tan(input, out=out)


tan.unsupported_dtypes = ("float16",)


def cos(input, *, out=None):
    return ivy.cos(input, out=out)


cos.unsupported_dtypes = ("float16",)


def sin(input, *, out=None):
    return ivy.sin(input, out=out)


sin.unsupported_dtypes = ("float16",)


def acos(input, *, out=None):
    return ivy.acos(input, out=out)


acos.unsupported_dtypes = ("float16",)


<<<<<<< HEAD

def sinh(input, *, out=None):
    return ivy.sinh(input, out=out)


sinh.unsupported_dtypes = ("float16",)   
=======
def acosh(input, *, out=None):
    return ivy.acosh(input, out=out)


acosh.unsupported_dtypes = ("float16",)

>>>>>>> 368bb654

def arccos(input, *, out=None):
    return ivy.acos(input, out=out)


arccos.unsupported_dtypes = ("float16",)



def abs(input, *, out=None):
    return ivy.abs(input, out=out)


def subtract(input, other, *, alpha=1, out=None):
    return ivy.subtract(input, other * alpha, out=out)


subtract.unsupported_dtypes = ("float16",)<|MERGE_RESOLUTION|>--- conflicted
+++ resolved
@@ -37,21 +37,21 @@
 acos.unsupported_dtypes = ("float16",)
 
 
-<<<<<<< HEAD
+
 
 def sinh(input, *, out=None):
     return ivy.sinh(input, out=out)
 
 
 sinh.unsupported_dtypes = ("float16",)   
-=======
+
 def acosh(input, *, out=None):
     return ivy.acosh(input, out=out)
 
 
 acosh.unsupported_dtypes = ("float16",)
 
->>>>>>> 368bb654
+
 
 def arccos(input, *, out=None):
     return ivy.acos(input, out=out)
