--- conflicted
+++ resolved
@@ -16,14 +16,16 @@
 tan.unsupported_dtypes = ("float16",)
 
 
-<<<<<<< HEAD
 def cos(input, *, out=None):
     return ivy.cos(input, out=out)
 
+
 cos.unsupported_dtypes = ("float16",)
+
 
 def sin(input, *, out=None):
     return ivy.sin(input, out=out)
+
 
 sin.unsupported_dtypes= ("float16",)
 
@@ -31,8 +33,9 @@
 def acos(input, *, out=None):
     return ivy.acos(input, out=out)
 
+
 acos.unsupported_dtypes= ("float16",)
-=======
+
+
 def abs(input, *, out=None):
-    return ivy.abs(input, out=out)
->>>>>>> 8ab540cd
+    return ivy.abs(input, out=out)