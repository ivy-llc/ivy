# global
import ivy
from ivy.func_wrapper import (
    with_unsupported_dtypes,
    with_supported_dtypes,
)
import ivy.functional.frontends.torch as torch_frontend
from ivy.functional.frontends.torch.func_wrapper import to_ivy_arrays_and_back


@to_ivy_arrays_and_back
def abs(input, *, out=None):
    return ivy.abs(input, out=out)


@with_unsupported_dtypes({"2.0.1 and below": ("float16",)}, "torch")
@to_ivy_arrays_and_back
def acos(input, *, out=None):
    return ivy.acos(input, out=out)


@with_unsupported_dtypes({"2.0.1 and below": ("float16",)}, "torch")
@to_ivy_arrays_and_back
def acosh(input, *, out=None):
    return ivy.acosh(input, out=out)


@with_supported_dtypes(
    {"1.12.0 and below": ("float32", "float64", "int32", "int64")}, "jax"
)
@to_ivy_arrays_and_back
def add(input, other, *, alpha=1, out=None):
    input, other = torch_frontend.promote_types_of_torch_inputs(input, other)
    return ivy.add(input, other, alpha=alpha, out=out)


@to_ivy_arrays_and_back
@with_unsupported_dtypes({"2.0.1 and below": ("float16", "bfloat16")}, "torch")
def addcdiv(input, tensor1, tensor2, *, value=1, out=None):
    return ivy.add(input, ivy.multiply(value, ivy.divide(tensor1, tensor2)), out=out)


@to_ivy_arrays_and_back
@with_unsupported_dtypes({"2.0.1 and below": ("float16", "bfloat16")}, "torch")
def addcmul(input, tensor1, tensor2, *, value=1, out=None):
    return ivy.add(input, ivy.multiply(value, ivy.multiply(tensor1, tensor2)), out=out)


@to_ivy_arrays_and_back
def angle(input, *, out=None):
    return ivy.angle(input, out=out)


@with_unsupported_dtypes({"2.0.1 and below": ("float16",)}, "torch")
@to_ivy_arrays_and_back
def asin(input, *, out=None):
    return ivy.asin(input, out=out)


@with_unsupported_dtypes({"2.0.1 and below": ("float16",)}, "torch")
@to_ivy_arrays_and_back
def asinh(input, *, out=None):
    return ivy.asinh(input, out=out)


@with_unsupported_dtypes({"2.0.1 and below": ("float16",)}, "torch")
@to_ivy_arrays_and_back
def atan(input, *, out=None):
    return ivy.atan(input, out=out)


@with_unsupported_dtypes({"2.0.1 and below": ("float16", "bfloat16")}, "torch")
@to_ivy_arrays_and_back
def atan2(input, other, *, out=None):
    input, other = torch_frontend.promote_types_of_torch_inputs(input, other)
    return ivy.atan2(input, other, out=out)


@with_unsupported_dtypes({"2.0.1 and below": ("float16",)}, "torch")
@to_ivy_arrays_and_back
def atanh(input, *, out=None):
    return ivy.atanh(input, out=out)


@to_ivy_arrays_and_back
def bitwise_and(input, other, *, out=None):
    input, other = torch_frontend.promote_types_of_torch_inputs(input, other)
    return ivy.bitwise_and(input, other, out=out)


@to_ivy_arrays_and_back
def bitwise_left_shift(input, other, *, out=None):
    input, other = torch_frontend.promote_types_of_torch_inputs(input, other)
    return ivy.bitwise_left_shift(input, other, out=out)


@to_ivy_arrays_and_back
def bitwise_not(input, *, out=None):
    return ivy.bitwise_invert(input, out=out)


@to_ivy_arrays_and_back
def bitwise_or(input, other, *, out=None):
    input, other = torch_frontend.promote_types_of_torch_inputs(input, other)
    return ivy.bitwise_or(input, other, out=out)


@to_ivy_arrays_and_back
def bitwise_right_shift(input, other, *, out=None):
    input, other = torch_frontend.promote_types_of_torch_inputs(input, other)
    return ivy.bitwise_right_shift(input, other, out=out)


@to_ivy_arrays_and_back
def bitwise_xor(input, other, *, out=None):
    input, other = torch_frontend.promote_types_of_torch_inputs(input, other)
    return ivy.bitwise_xor(input, other, out=out)


@with_unsupported_dtypes({"2.0.1 and below": ("float16",)}, "torch")
@to_ivy_arrays_and_back
def ceil(input, *, out=None):
    return ivy.ceil(input, out=out)


@with_unsupported_dtypes({"2.0.1 and below": ("float16", "complex")}, "torch")
@to_ivy_arrays_and_back
def clamp(input, min=None, max=None, *, out=None):
    ivy.utils.assertions.check_all_or_any_fn(
        min,
        max,
        fn=ivy.exists,
        type="any",
        limit=[1, 2],
        message="at most one of min or max can be None",
    )
    if min is None:
        return ivy.minimum(input, max, out=out)
    if max is None:
        return ivy.maximum(input, min, out=out)
    return ivy.clip(input, min, max, out=out)


@to_ivy_arrays_and_back
def conj_physical(input, *, out=None):
    return ivy.conj(input, out=out)


@with_unsupported_dtypes({"1.12.0 and below": ("float16",)}, "jax")
@to_ivy_arrays_and_back
def copysign(input, other, *, out=None):
    return ivy.copysign(input, other, out=out)


@with_unsupported_dtypes({"2.0.1 and below": ("float16",)}, "torch")
@to_ivy_arrays_and_back
def cos(input, *, out=None):
    return ivy.cos(input, out=out)


@to_ivy_arrays_and_back
def cosh(input, *, out=None):
    return ivy.cosh(input, out=out)


@to_ivy_arrays_and_back
def deg2rad(input, *, out=None):
    return ivy.array(input * ivy.pi / 180, out=out)


@to_ivy_arrays_and_back
def div(input, other, *, rounding_mode=None, out=None):
    input, other = torch_frontend.promote_types_of_torch_inputs(input, other)
    if rounding_mode is not None:
        promoted = input.dtype
        if rounding_mode == "trunc":
            return ivy.astype(ivy.trunc_divide(input, other, out=out), promoted)
        else:
            return ivy.astype(ivy.floor_divide(input, other, out=out), promoted)
    else:
        return ivy.divide(input, other, out=out)


@with_unsupported_dtypes({"2.0.1 and below": ("float16", "complex")}, "torch")
@to_ivy_arrays_and_back
def erf(input, *, out=None):
    return ivy.erf(input, out=out)


@with_unsupported_dtypes({"2.0.1 and below": ("float16", "complex")}, "torch")
@to_ivy_arrays_and_back
def erfc(input, *, out=None):
    return 1.0 - ivy.erf(input, out=out)


@with_unsupported_dtypes({"2.0.1 and below": ("float16",)}, "torch")
@to_ivy_arrays_and_back
def exp(input, *, out=None):
    return ivy.exp(input, out=out)


@with_unsupported_dtypes({"2.0.1 and below": ("float16",)}, "torch")
@to_ivy_arrays_and_back
def exp2(input, out=None):
    return ivy.exp2(input, out=out)


@with_unsupported_dtypes({"2.0.1 and below": ("float16",)}, "torch")
@to_ivy_arrays_and_back
def expm1(input, out=None):
    return ivy.expm1(input, out=out)


@to_ivy_arrays_and_back
def flipud(input):
    return ivy.flipud(input)


@with_unsupported_dtypes({"1.12.0 and below": ("bfloat16", "float16")}, "jax")
@to_ivy_arrays_and_back
def float_power(input, exponent, *, out=None):
    input, exponent = torch_frontend.promote_types_of_torch_inputs(input, exponent)
    return ivy.float_power(input, exponent, out=out)


@with_unsupported_dtypes({"2.0.1 and below": ("float16",)}, "torch")
@to_ivy_arrays_and_back
def floor(input, *, out=None):
    return ivy.floor(input, out=out)


@to_ivy_arrays_and_back
def floor_divide(input, other, *, out=None):
    return ivy.floor_divide(input, other, out=out)


@with_unsupported_dtypes({"2.0.1 and below": ("float16", "bfloat16")}, "torch")
@to_ivy_arrays_and_back
def fmod(x1, x2, out=None):
    return ivy.fmod(x1, x2, out=out)


@to_ivy_arrays_and_back
def frac(input, *, out=None):
    return input - ivy.sign(input) * ivy.floor(ivy.abs(input))


@with_unsupported_dtypes({"2.0.1 and below": ("float16", "bfloat16")}, "torch")
@to_ivy_arrays_and_back
def frexp(input, *, out=None):
    return ivy.frexp(input, out=out)


@with_unsupported_dtypes({"2.0.1 and below": ("bfloat16",)}, "torch")
@to_ivy_arrays_and_back
def gradient(input, *, spacing=1, dim=None, edge_order=1):
    return ivy.gradient(input, spacing=spacing, edge_order=edge_order, axis=dim)


@with_unsupported_dtypes({"2.0.1 and below": ("float16",)}, "torch")
@to_ivy_arrays_and_back
def hypot(input, other, *, out=None):
    return ivy.hypot(input, other, out=out)


@with_unsupported_dtypes({"2.0.1 and below": ("float16",)}, "torch")
@to_ivy_arrays_and_back
def i0(input, *, out=None):
    return ivy.i0(input, out=out)


@with_unsupported_dtypes({"2.0.1 and below": ("bfloat16",)}, "torch")
@to_ivy_arrays_and_back
def igamma(input, other, *, out=None):
    return ivy.igamma(input, x=other, out=out)


@to_ivy_arrays_and_back
def imag(input):
    return ivy.imag(input)


@with_supported_dtypes({"2.0.1 and below": ("float16", "float32", "float64")}, "torch")
@to_ivy_arrays_and_back
def ldexp(input, other, *, out=None):
    value = ivy.pow(2, other, out=out)
    value = ivy.multiply(input, value, out=out)
    return value


@with_unsupported_dtypes({"2.0.1 and below": ("float16", "bfloat16")}, "torch")
@to_ivy_arrays_and_back
def lerp(input, end, weight, *, out=None):
    return ivy.lerp(input, end, weight, out=out)


@with_unsupported_dtypes({"2.0.1 and below": ("float16",)}, "torch")
@to_ivy_arrays_and_back
def lgamma(input, *, out=None):
    return ivy.lgamma(input, out=out)


@to_ivy_arrays_and_back
@with_unsupported_dtypes({"2.0.1 and below": ("float16",)}, "torch")
def log(input, *, out=None):
    return ivy.log(input, out=out)


@with_unsupported_dtypes({"2.0.1 and below": ("float16",)}, "torch")
@to_ivy_arrays_and_back
def log10(input, *, out=None):
    return ivy.log10(input, out=out)


@with_unsupported_dtypes({"2.0.1 and below": ("float16",)}, "torch")
@to_ivy_arrays_and_back
def log1p(input, *, out=None):
    return ivy.log1p(input, out=out)


@with_unsupported_dtypes({"2.0.1 and below": ("float16",)}, "torch")
@to_ivy_arrays_and_back
def log2(input, *, out=None):
    return ivy.log2(input, out=out)


@with_unsupported_dtypes({"2.0.1 and below": ("float16",)}, "torch")
@to_ivy_arrays_and_back
def logaddexp(x1, x2, out=None):
    return ivy.logaddexp(x1, x2, out=out)


@with_unsupported_dtypes({"2.0.1 and below": ("float16",)}, "torch")
@to_ivy_arrays_and_back
def logaddexp2(x1, x2, out=None):
    return ivy.logaddexp2(x1, x2, out=out)


@to_ivy_arrays_and_back
def logical_and(input, other, *, out=None):
    input, other = torch_frontend.promote_types_of_torch_inputs(input, other)
    return ivy.logical_and(input, other, out=out)


@to_ivy_arrays_and_back
def logical_not(input, *, out=None):
    return ivy.logical_not(input, out=out)


@to_ivy_arrays_and_back
def logical_or(input, other, *, out=None):
    input, other = torch_frontend.promote_types_of_torch_inputs(input, other)
    return ivy.logical_or(input, other, out=out)


@to_ivy_arrays_and_back
def logical_xor(input, other, *, out=None):
    input, other = torch_frontend.promote_types_of_torch_inputs(input, other)
    return ivy.logical_xor(input, other, out=out)


@with_unsupported_dtypes({"2.0.1 and below": ("float16", "bfloat16")}, "torch")
@to_ivy_arrays_and_back
def logit(input, eps=None, *, out=None):
    if eps is None:
        eps = -1.0
    lo = eps
    hi = 1 - eps

    input = ivy.clip(input, lo, hi, out=out)

    return ivy.log(ivy.divide(input, ivy.subtract(1, input), out=out), out=out)


@with_unsupported_dtypes({"2.0.1 and below": ("bfloat16",)}, "torch")
@to_ivy_arrays_and_back
def masked_fill(input, mask, value):
    return ivy.where(mask, value, input, out=input)


@to_ivy_arrays_and_back
def mul(input, other, *, out=None):
    input, other = torch_frontend.promote_types_of_torch_inputs(input, other)
    return ivy.multiply(input, other, out=out)


@with_unsupported_dtypes({"2.0.1 and below": ("bfloat16",)}, "tensorflow")
@to_ivy_arrays_and_back
def nan_to_num(input, nan=0.0, posinf=None, neginf=None, *, out=None):
    return ivy.nan_to_num(input, nan=nan, posinf=posinf, neginf=neginf, out=out)


@with_unsupported_dtypes({"2.0.1 and below": ("bool",)}, "torch")
@to_ivy_arrays_and_back
def negative(input, *, out=None):
    return ivy.negative(input, out=out)


@with_unsupported_dtypes({"2.0.1 and below": ("bfloat16", "float16")}, "torch")
@to_ivy_arrays_and_back
def nextafter(input, other, *, out=None):
    input, other = torch_frontend.promote_types_of_torch_inputs(input, other)
    return ivy.nextafter(input, other, out=out)


@to_ivy_arrays_and_back
def positive(input, *, out=None):
    return ivy.positive(input, out=out)


@to_ivy_arrays_and_back
def pow(input, exponent, *, out=None):
    return ivy.pow(input, exponent, out=out)


@to_ivy_arrays_and_back
def rad2deg(input, *, out=None):
    return ivy.rad2deg(input, out=out)


@to_ivy_arrays_and_back
def real(input):
    return ivy.real(input)


@to_ivy_arrays_and_back
def reciprocal(input, *, out=None):
    return ivy.reciprocal(input)


@to_ivy_arrays_and_back
def remainder(input, other, *, out=None):
    if ivy.is_array(input) and ivy.isscalar(other):
        other = ivy.full(input.shape, other)
    return ivy.remainder(input, other, out=out)


@with_unsupported_dtypes({"2.0.1 and below": ("bfloat16",)}, "torch")
@to_ivy_arrays_and_back
def round(input, *, decimals=0, out=None):
    m = ivy.full(input.shape, 10.0**decimals)
    upscale = ivy.multiply(input, m)
    rounded = ivy.round(upscale)
    return ivy.divide(rounded, m, out=out)


@with_unsupported_dtypes({"2.0.1 and below": ("float16",)}, "torch")
@to_ivy_arrays_and_back
def rsqrt(input, *, out=None):
    return ivy.reciprocal(ivy.sqrt(input), out=out)


@to_ivy_arrays_and_back
def sgn(input, *, out=None):
    if ivy.is_complex_dtype(input.dtype):
        input_abs = ivy.abs(input, out=out)
        # TODO wrap this in Where function after solve it's errors
        if input_abs == 0:
            return 0
        else:
            return ivy.divide(input, input_abs, out=out)
    else:
        return ivy.sign(input, out=out)


@with_unsupported_dtypes({"2.0.1 and below": ("float16",)}, "torch")
@to_ivy_arrays_and_back
def sigmoid(input, *, out=None):
    return ivy.sigmoid(input, out=out)


@with_unsupported_dtypes({"2.0.1 and below": ("complex",)}, "torch")
@to_ivy_arrays_and_back
def sign(input, *, out=None):
    return ivy.sign(input, out=out)


@with_unsupported_dtypes({"2.0.1 and below": ("complex",)}, "torch")
@to_ivy_arrays_and_back
def signbit(input, *, out=None):
    return ivy.signbit(input, out=out)


@with_unsupported_dtypes({"2.0.1 and below": ("float16",)}, "torch")
@to_ivy_arrays_and_back
def sin(input, *, out=None):
    return ivy.sin(input, out=out)


@with_unsupported_dtypes({"2.0.1 and below": ("float16",)}, "torch")
@to_ivy_arrays_and_back
def sinc(input, *, out=None):
    return ivy.sinc(input, out=out)


@with_unsupported_dtypes({"2.0.1 and below": ("float16",)}, "torch")
@to_ivy_arrays_and_back
<<<<<<< HEAD
def gradient(input, *, spacing=1, dim=None, edge_order=1):
    return ivy.gradient(input, spacing=spacing, edge_order=edge_order, axis=dim)


@to_ivy_arrays_and_back
@with_unsupported_dtypes({"2.0.1 and below": ("float16",)}, "torch")
def mvlgamma(input, p, *, out=None):
    ivy.assertions.check_greater(
        p, 1, allow_equal=True, message="p has to be greater than or equal to 1"
    )
    c = 0.25 * p * (p - 1) * ivy.log(ivy.pi, out=out)
    b = 0.5 * ivy.arange((1 - p), 1, 1, dtype=input.dtype, device=input.device, out=out)
    return (
        ivy.sum(
            ivy.lgamma(ivy.expand_dims(input, axis=-1) + b, out=out), axis=-1, out=out
        )
        + c
    )
=======
def sinh(input, *, out=None):
    return ivy.sinh(input, out=out)


@with_unsupported_dtypes({"2.0.1 and below": ("float16",)}, "torch")
@to_ivy_arrays_and_back
def sqrt(input, *, out=None):
    return ivy.sqrt(input, out=out)


@to_ivy_arrays_and_back
def square(input, *, out=None):
    return ivy.square(input, out=out)


@to_ivy_arrays_and_back
def subtract(input, other, *, alpha=1, out=None):
    input, other = torch_frontend.promote_types_of_torch_inputs(input, other)
    return ivy.subtract(input, other * alpha, out=out)


@with_unsupported_dtypes({"2.0.1 and below": ("float16",)}, "torch")
@to_ivy_arrays_and_back
def tan(input, *, out=None):
    return ivy.tan(input, out=out)


@with_unsupported_dtypes({"2.0.1 and below": ("float16",)}, "torch")
@to_ivy_arrays_and_back
def tanh(input, *, out=None):
    return ivy.tanh(input, out=out)


@to_ivy_arrays_and_back
def true_divide(input, other, *, out=None):
    input, other = torch_frontend.promote_types_of_torch_inputs(input, other)
    return ivy.divide(input, other, out=out)


@with_unsupported_dtypes({"2.0.1 and below": ("float16",)}, "torch")
@to_ivy_arrays_and_back
def trunc(input, *, out=None):
    return ivy.trunc(input, out=out)


@with_unsupported_dtypes({"2.0.1 and below": ("bfloat16",)}, "tensorflow")
@to_ivy_arrays_and_back
def xlogy(input, other, *, out=None):
    return ivy.xlogy(input, other, out=out)


absolute = abs
arccos = acos
arccosh = acosh
arcsin = asin
arcsinh = asinh
arctan = atan
arctan2 = atan2
arctanh = atanh
clip = clamp
divide = div
fix = trunc
multiply = mul
sub = subtract
>>>>>>> 75811a27
<|MERGE_RESOLUTION|>--- conflicted
+++ resolved
@@ -491,14 +491,7 @@
 @to_ivy_arrays_and_back
 def sinc(input, *, out=None):
     return ivy.sinc(input, out=out)
-
-
-@with_unsupported_dtypes({"2.0.1 and below": ("float16",)}, "torch")
-@to_ivy_arrays_and_back
-<<<<<<< HEAD
-def gradient(input, *, spacing=1, dim=None, edge_order=1):
-    return ivy.gradient(input, spacing=spacing, edge_order=edge_order, axis=dim)
-
+  
 
 @to_ivy_arrays_and_back
 @with_unsupported_dtypes({"2.0.1 and below": ("float16",)}, "torch")
@@ -511,10 +504,12 @@
     return (
         ivy.sum(
             ivy.lgamma(ivy.expand_dims(input, axis=-1) + b, out=out), axis=-1, out=out
-        )
-        + c
+        ) + c
     )
-=======
+  
+
+@with_unsupported_dtypes({"2.0.1 and below": ("float16",)}, "torch")
+@to_ivy_arrays_and_back
 def sinh(input, *, out=None):
     return ivy.sinh(input, out=out)
 
@@ -578,5 +573,4 @@
 divide = div
 fix = trunc
 multiply = mul
-sub = subtract
->>>>>>> 75811a27
+sub = subtract