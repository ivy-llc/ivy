# global
import ivy
from ivy.func_wrapper import (
    with_unsupported_dtypes,
    with_supported_dtypes,
)
import ivy.functional.frontends.torch as torch_frontend
from ivy.functional.frontends.torch.func_wrapper import to_ivy_arrays_and_back


@to_ivy_arrays_and_back
def abs(input, *, out=None):
    return ivy.abs(input, out=out)


@with_unsupported_dtypes({"2.0.1 and below": ("float16",)}, "torch")
@to_ivy_arrays_and_back
def acos(input, *, out=None):
    return ivy.acos(input, out=out)


@with_unsupported_dtypes({"2.0.1 and below": ("float16",)}, "torch")
@to_ivy_arrays_and_back
def acosh(input, *, out=None):
    return ivy.acosh(input, out=out)


@with_supported_dtypes(
    {"1.12.0 and below": ("float32", "float64", "int32", "int64")}, "jax"
)
@to_ivy_arrays_and_back
def add(input, other, *, alpha=1, out=None):
    input, other = torch_frontend.promote_types_of_torch_inputs(input, other)
    return ivy.add(input, other, alpha=alpha, out=out)


@to_ivy_arrays_and_back
@with_unsupported_dtypes({"2.0.1 and below": ("float16", "bfloat16")}, "torch")
def addcdiv(input, tensor1, tensor2, *, value=1, out=None):
    return ivy.add(input, ivy.multiply(value, ivy.divide(tensor1, tensor2)), out=out)


@to_ivy_arrays_and_back
@with_unsupported_dtypes({"2.0.1 and below": ("float16", "bfloat16")}, "torch")
def addcmul(input, tensor1, tensor2, *, value=1, out=None):
    return ivy.add(input, ivy.multiply(value, ivy.multiply(tensor1, tensor2)), out=out)


@to_ivy_arrays_and_back
def angle(input, *, out=None):
    return ivy.angle(input, out=out)


@with_unsupported_dtypes({"2.0.1 and below": ("float16",)}, "torch")
@to_ivy_arrays_and_back
def asin(input, *, out=None):
    return ivy.asin(input, out=out)


@with_unsupported_dtypes({"2.0.1 and below": ("float16",)}, "torch")
@to_ivy_arrays_and_back
def asinh(input, *, out=None):
    return ivy.asinh(input, out=out)


@with_unsupported_dtypes({"2.0.1 and below": ("float16",)}, "torch")
@to_ivy_arrays_and_back
def atan(input, *, out=None):
    return ivy.atan(input, out=out)


@with_unsupported_dtypes({"2.0.1 and below": ("float16", "bfloat16")}, "torch")
@to_ivy_arrays_and_back
def atan2(input, other, *, out=None):
    input, other = torch_frontend.promote_types_of_torch_inputs(input, other)
    return ivy.atan2(input, other, out=out)


@with_unsupported_dtypes({"2.0.1 and below": ("float16",)}, "torch")
@to_ivy_arrays_and_back
def atanh(input, *, out=None):
    return ivy.atanh(input, out=out)


@to_ivy_arrays_and_back
def bitwise_and(input, other, *, out=None):
    input, other = torch_frontend.promote_types_of_torch_inputs(input, other)
    return ivy.bitwise_and(input, other, out=out)


@to_ivy_arrays_and_back
def bitwise_left_shift(input, other, *, out=None):
    input, other = torch_frontend.promote_types_of_torch_inputs(input, other)
    return ivy.bitwise_left_shift(input, other, out=out)


@to_ivy_arrays_and_back
def bitwise_not(input, *, out=None):
    return ivy.bitwise_invert(input, out=out)


@to_ivy_arrays_and_back
def bitwise_or(input, other, *, out=None):
    input, other = torch_frontend.promote_types_of_torch_inputs(input, other)
    return ivy.bitwise_or(input, other, out=out)


@to_ivy_arrays_and_back
def bitwise_right_shift(input, other, *, out=None):
    input, other = torch_frontend.promote_types_of_torch_inputs(input, other)
    return ivy.bitwise_right_shift(input, other, out=out)


@to_ivy_arrays_and_back
def bitwise_xor(input, other, *, out=None):
    input, other = torch_frontend.promote_types_of_torch_inputs(input, other)
    return ivy.bitwise_xor(input, other, out=out)


@with_unsupported_dtypes({"2.0.1 and below": ("float16",)}, "torch")
@to_ivy_arrays_and_back
def ceil(input, *, out=None):
    return ivy.ceil(input, out=out)


@with_unsupported_dtypes({"2.0.1 and below": ("float16", "complex")}, "torch")
@to_ivy_arrays_and_back
def clamp(input, min=None, max=None, *, out=None):
    ivy.utils.assertions.check_all_or_any_fn(
        min,
        max,
        fn=ivy.exists,
        type="any",
        limit=[1, 2],
        message="at most one of min or max can be None",
    )
    if min is None:
        return ivy.minimum(input, max, out=out)
    if max is None:
        return ivy.maximum(input, min, out=out)
    return ivy.clip(input, min, max, out=out)


@to_ivy_arrays_and_back
def conj_physical(input, *, out=None):
    return ivy.conj(input, out=out)


@with_unsupported_dtypes({"1.12.0 and below": ("float16",)}, "jax")
@to_ivy_arrays_and_back
def copysign(input, other, *, out=None):
    return ivy.copysign(input, other, out=out)


@with_unsupported_dtypes({"2.0.1 and below": ("float16",)}, "torch")
@to_ivy_arrays_and_back
def cos(input, *, out=None):
    return ivy.cos(input, out=out)


@to_ivy_arrays_and_back
def cosh(input, *, out=None):
    return ivy.cosh(input, out=out)


@to_ivy_arrays_and_back
def deg2rad(input, *, out=None):
    return ivy.array(input * ivy.pi / 180, out=out)


@to_ivy_arrays_and_back
def div(input, other, *, rounding_mode=None, out=None):
    input, other = torch_frontend.promote_types_of_torch_inputs(input, other)
    if rounding_mode is not None:
        promoted = input.dtype
        if rounding_mode == "trunc":
            return ivy.astype(ivy.trunc_divide(input, other, out=out), promoted)
        else:
            return ivy.astype(ivy.floor_divide(input, other, out=out), promoted)
    else:
        return ivy.divide(input, other, out=out)


@with_unsupported_dtypes({"2.0.1 and below": ("float16", "complex")}, "torch")
@to_ivy_arrays_and_back
def erf(input, *, out=None):
    return ivy.erf(input, out=out)


@with_unsupported_dtypes({"2.0.1 and below": ("float16", "complex")}, "torch")
@to_ivy_arrays_and_back
def erfc(input, *, out=None):
    return 1.0 - ivy.erf(input, out=out)


@with_unsupported_dtypes({"2.0.1 and below": ("float16",)}, "torch")
@to_ivy_arrays_and_back
def exp(input, *, out=None):
    return ivy.exp(input, out=out)


@with_unsupported_dtypes({"2.0.1 and below": ("float16",)}, "torch")
@to_ivy_arrays_and_back
def exp2(input, out=None):
    return ivy.exp2(input, out=out)


@with_unsupported_dtypes({"2.0.1 and below": ("float16",)}, "torch")
@to_ivy_arrays_and_back
def expm1(input, out=None):
    return ivy.expm1(input, out=out)


@to_ivy_arrays_and_back
def flipud(input):
    return ivy.flipud(input)


@with_unsupported_dtypes({"1.12.0 and below": ("bfloat16", "float16")}, "jax")
@to_ivy_arrays_and_back
def float_power(input, exponent, *, out=None):
    input, exponent = torch_frontend.promote_types_of_torch_inputs(input, exponent)
    return ivy.float_power(input, exponent, out=out)


@with_unsupported_dtypes({"2.0.1 and below": ("float16",)}, "torch")
@to_ivy_arrays_and_back
def floor(input, *, out=None):
    return ivy.floor(input, out=out)


@to_ivy_arrays_and_back
def floor_divide(input, other, *, out=None):
    return ivy.floor_divide(input, other, out=out)


@with_unsupported_dtypes({"2.0.1 and below": ("float16", "bfloat16")}, "torch")
@to_ivy_arrays_and_back
def fmod(x1, x2, out=None):
    return ivy.fmod(x1, x2, out=out)


@to_ivy_arrays_and_back
def frac(input, *, out=None):
    return input - ivy.sign(input) * ivy.floor(ivy.abs(input))


@with_unsupported_dtypes({"2.0.1 and below": ("float16", "bfloat16")}, "torch")
@to_ivy_arrays_and_back
def frexp(input, *, out=None):
    return ivy.frexp(input, out=out)


@with_unsupported_dtypes({"2.0.1 and below": ("bfloat16",)}, "torch")
@to_ivy_arrays_and_back
def gradient(input, *, spacing=1, dim=None, edge_order=1):
    return ivy.gradient(input, spacing=spacing, edge_order=edge_order, axis=dim)


@with_unsupported_dtypes({"2.0.1 and below": ("float16",)}, "torch")
@to_ivy_arrays_and_back
def hypot(input, other, *, out=None):
    return ivy.hypot(input, other, out=out)


@with_unsupported_dtypes({"2.0.1 and below": ("float16",)}, "torch")
@to_ivy_arrays_and_back
def i0(input, *, out=None):
    return ivy.i0(input, out=out)


@with_unsupported_dtypes({"2.0.1 and below": ("bfloat16",)}, "torch")
@to_ivy_arrays_and_back
def igamma(input, other, *, out=None):
    return ivy.igamma(input, x=other, out=out)


@to_ivy_arrays_and_back
def imag(input):
    return ivy.imag(input)


@with_supported_dtypes({"2.0.1 and below": ("float16", "float32", "float64")}, "torch")
@to_ivy_arrays_and_back
def ldexp(input, other, *, out=None):
    value = ivy.pow(2, other, out=out)
    value = ivy.multiply(input, value, out=out)
    return value


@with_unsupported_dtypes({"2.0.1 and below": ("float16", "bfloat16")}, "torch")
@to_ivy_arrays_and_back
def lerp(input, end, weight, *, out=None):
    return ivy.lerp(input, end, weight, out=out)


@with_unsupported_dtypes({"2.0.1 and below": ("float16",)}, "torch")
@to_ivy_arrays_and_back
def lgamma(input, *, out=None):
    return ivy.lgamma(input, out=out)


@to_ivy_arrays_and_back
@with_unsupported_dtypes({"2.0.1 and below": ("float16",)}, "torch")
def log(input, *, out=None):
    return ivy.log(input, out=out)


@with_unsupported_dtypes({"2.0.1 and below": ("float16",)}, "torch")
@to_ivy_arrays_and_back
def log10(input, *, out=None):
    return ivy.log10(input, out=out)


@with_unsupported_dtypes({"2.0.1 and below": ("float16",)}, "torch")
@to_ivy_arrays_and_back
def log1p(input, *, out=None):
    return ivy.log1p(input, out=out)


@with_unsupported_dtypes({"2.0.1 and below": ("float16",)}, "torch")
@to_ivy_arrays_and_back
def log2(input, *, out=None):
    return ivy.log2(input, out=out)


@with_unsupported_dtypes({"2.0.1 and below": ("float16",)}, "torch")
@to_ivy_arrays_and_back
def logaddexp(x1, x2, out=None):
    return ivy.logaddexp(x1, x2, out=out)


@with_unsupported_dtypes({"2.0.1 and below": ("float16",)}, "torch")
@to_ivy_arrays_and_back
def logaddexp2(x1, x2, out=None):
    return ivy.logaddexp2(x1, x2, out=out)


@to_ivy_arrays_and_back
def logical_and(input, other, *, out=None):
    input, other = torch_frontend.promote_types_of_torch_inputs(input, other)
    return ivy.logical_and(input, other, out=out)


@to_ivy_arrays_and_back
def logical_not(input, *, out=None):
    return ivy.logical_not(input, out=out)


@to_ivy_arrays_and_back
def logical_or(input, other, *, out=None):
    input, other = torch_frontend.promote_types_of_torch_inputs(input, other)
    return ivy.logical_or(input, other, out=out)


@to_ivy_arrays_and_back
def logical_xor(input, other, *, out=None):
    input, other = torch_frontend.promote_types_of_torch_inputs(input, other)
    return ivy.logical_xor(input, other, out=out)


@with_unsupported_dtypes({"2.0.1 and below": ("float16", "bfloat16")}, "torch")
@to_ivy_arrays_and_back
def logit(input, eps=None, *, out=None):
    return ivy.logit(input, eps=eps, out=out)


@with_unsupported_dtypes({"2.0.1 and below": ("bfloat16",)}, "torch")
@to_ivy_arrays_and_back
def masked_fill(input, mask, value):
    return ivy.where(mask, value, input, out=input)


@to_ivy_arrays_and_back
def mul(input, other, *, out=None):
    input, other = torch_frontend.promote_types_of_torch_inputs(input, other)
    return ivy.multiply(input, other, out=out)


@to_ivy_arrays_and_back
@with_unsupported_dtypes({"2.0.1 and below": ("float16",)}, "torch")
def mvlgamma(input, p, *, out=None):
    ivy.assertions.check_greater(
        p, 1, allow_equal=True, message="p has to be greater than or equal to 1"
    )
    c = 0.25 * p * (p - 1) * ivy.log(ivy.pi, out=out)
    b = 0.5 * ivy.arange((1 - p), 1, 1, dtype=input.dtype, device=input.device, out=out)
    return (
        ivy.sum(
            ivy.lgamma(ivy.expand_dims(input, axis=-1) + b, out=out), axis=-1, out=out
        )
        + c
    )


@with_unsupported_dtypes({"2.0.1 and below": ("bfloat16",)}, "tensorflow")
@to_ivy_arrays_and_back
def nan_to_num(input, nan=0.0, posinf=None, neginf=None, *, out=None):
    return ivy.nan_to_num(input, nan=nan, posinf=posinf, neginf=neginf, out=out)


@with_unsupported_dtypes({"2.0.1 and below": ("bool",)}, "torch")
@to_ivy_arrays_and_back
def negative(input, *, out=None):
    return ivy.negative(input, out=out)


@with_unsupported_dtypes({"2.0.1 and below": ("bfloat16", "float16")}, "torch")
@to_ivy_arrays_and_back
def nextafter(input, other, *, out=None):
    input, other = torch_frontend.promote_types_of_torch_inputs(input, other)
    return ivy.nextafter(input, other, out=out)


@to_ivy_arrays_and_back
def positive(input, *, out=None):
    return ivy.positive(input, out=out)


@with_unsupported_dtypes({"2.0.1 and below": ("bool",)}, "torch")
@to_ivy_arrays_and_back
def pow(input, exponent, *, out=None):
    if not ivy.is_array(exponent):
        if (
            any(dtype in str(input.dtype) for dtype in ["int8", "int16"])
            and isinstance(exponent, int)
        ) or ("float16" in str(input.dtype) and isinstance(exponent, float)):
            exponent = ivy.array(exponent, dtype=input.dtype)
        else:
            exponent = torch_frontend.as_tensor(exponent).ivy_array
    input, exponent = torch_frontend.promote_types_of_torch_inputs(input, exponent)
    ret_dtype = input.dtype
    if not ivy.is_int_dtype(exponent) and ivy.is_int_dtype(ret_dtype):
        ret_dtype = exponent.dtype
    ret = ivy.pow(input, exponent)
    if ivy.any(input == 0) and ivy.is_int_dtype(exponent):
        ret = ivy.where(ivy.bitwise_and(input == 0, exponent < 0), 0, ret, out=out)
    return ret.astype(ret_dtype)


@to_ivy_arrays_and_back
def rad2deg(input, *, out=None):
    return ivy.rad2deg(input, out=out)


@to_ivy_arrays_and_back
def real(input):
    return ivy.real(input)


@to_ivy_arrays_and_back
def reciprocal(input, *, out=None):
    return ivy.reciprocal(input)


@to_ivy_arrays_and_back
def remainder(input, other, *, out=None):
    if ivy.is_array(input) and ivy.isscalar(other):
        other = ivy.full(input.shape, other)
    return ivy.remainder(input, other, out=out)


@with_unsupported_dtypes({"2.0.1 and below": ("bfloat16",)}, "torch")
@to_ivy_arrays_and_back
def round(input, *, decimals=0, out=None):
    m = ivy.full(input.shape, 10.0**decimals)
    upscale = ivy.multiply(input, m)
    rounded = ivy.round(upscale)
    return ivy.divide(rounded, m, out=out)


@with_unsupported_dtypes({"2.0.1 and below": ("float16",)}, "torch")
@to_ivy_arrays_and_back
def rsqrt(input, *, out=None):
    return ivy.reciprocal(ivy.sqrt(input), out=out)


@to_ivy_arrays_and_back
def sgn(input, *, out=None):
    if ivy.is_complex_dtype(input.dtype):
        input_abs = ivy.abs(input, out=out)
        # TODO wrap this in Where function after solve it's errors
        if input_abs == 0:
            return 0
        else:
            return ivy.divide(input, input_abs, out=out)
    else:
        return ivy.sign(input, out=out)


@with_unsupported_dtypes({"2.0.1 and below": ("float16",)}, "torch")
@to_ivy_arrays_and_back
def sigmoid(input, *, out=None):
    return ivy.sigmoid(input, out=out)


@with_unsupported_dtypes({"2.0.1 and below": ("complex",)}, "torch")
@to_ivy_arrays_and_back
def sign(input, *, out=None):
    return ivy.sign(input, out=out)


@with_unsupported_dtypes({"2.0.1 and below": ("complex",)}, "torch")
@to_ivy_arrays_and_back
def signbit(input, *, out=None):
    return ivy.signbit(input, out=out)


@with_unsupported_dtypes({"2.0.1 and below": ("float16",)}, "torch")
@to_ivy_arrays_and_back
<<<<<<< HEAD
def lgamma(input, *, out=None):
    return ivy.lgamma(input, out=out)


@with_unsupported_dtypes({"2.0.1 and below": ("bfloat16",)}, "torch")
@to_ivy_arrays_and_back
def gradient(input, *, spacing=1, dim=None, edge_order=1):
    return ivy.gradient(input, spacing=spacing, edge_order=edge_order, axis=dim)
=======
def sin(input, *, out=None):
    return ivy.sin(input, out=out)


@with_unsupported_dtypes({"2.0.1 and below": ("float16",)}, "torch")
@to_ivy_arrays_and_back
def sinc(input, *, out=None):
    return ivy.sinc(input, out=out)


@with_unsupported_dtypes({"2.0.1 and below": ("float16",)}, "torch")
@to_ivy_arrays_and_back
def sinh(input, *, out=None):
    return ivy.sinh(input, out=out)


@with_unsupported_dtypes({"2.0.1 and below": ("float16",)}, "torch")
@to_ivy_arrays_and_back
def sqrt(input, *, out=None):
    return ivy.sqrt(input, out=out)


@to_ivy_arrays_and_back
def square(input, *, out=None):
    return ivy.square(input, out=out)


@to_ivy_arrays_and_back
def subtract(input, other, *, alpha=1, out=None):
    input, other = torch_frontend.promote_types_of_torch_inputs(input, other)
    return ivy.subtract(input, other * alpha, out=out)


@with_unsupported_dtypes({"2.0.1 and below": ("float16",)}, "torch")
@to_ivy_arrays_and_back
def tan(input, *, out=None):
    return ivy.tan(input, out=out)


@with_unsupported_dtypes({"2.0.1 and below": ("float16",)}, "torch")
@to_ivy_arrays_and_back
def tanh(input, *, out=None):
    return ivy.tanh(input, out=out)


@to_ivy_arrays_and_back
def true_divide(input, other, *, out=None):
    input, other = torch_frontend.promote_types_of_torch_inputs(input, other)
    return ivy.divide(input, other, out=out)


@with_unsupported_dtypes({"2.0.1 and below": ("float16",)}, "torch")
@to_ivy_arrays_and_back
def trunc(input, *, out=None):
    return ivy.trunc(input, out=out)


@with_unsupported_dtypes({"2.0.1 and below": ("bfloat16",)}, "tensorflow")
@to_ivy_arrays_and_back
def xlogy(input, other, *, out=None):
    return ivy.xlogy(input, other, out=out)


absolute = abs
arccos = acos
arccosh = acosh
arcsin = asin
arcsinh = asinh
arctan = atan
arctan2 = atan2
arctanh = atanh
clip = clamp
divide = div
fix = trunc
multiply = mul
sub = subtract
>>>>>>> 7959aa75
<|MERGE_RESOLUTION|>--- conflicted
+++ resolved
@@ -508,16 +508,6 @@
 
 @with_unsupported_dtypes({"2.0.1 and below": ("float16",)}, "torch")
 @to_ivy_arrays_and_back
-<<<<<<< HEAD
-def lgamma(input, *, out=None):
-    return ivy.lgamma(input, out=out)
-
-
-@with_unsupported_dtypes({"2.0.1 and below": ("bfloat16",)}, "torch")
-@to_ivy_arrays_and_back
-def gradient(input, *, spacing=1, dim=None, edge_order=1):
-    return ivy.gradient(input, spacing=spacing, edge_order=edge_order, axis=dim)
-=======
 def sin(input, *, out=None):
     return ivy.sin(input, out=out)
 
@@ -593,5 +583,4 @@
 divide = div
 fix = trunc
 multiply = mul
-sub = subtract
->>>>>>> 7959aa75
+sub = subtract