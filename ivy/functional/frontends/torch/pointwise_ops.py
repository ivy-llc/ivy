# global
import ivy
from ivy.func_wrapper import (
    with_unsupported_dtypes,
    with_supported_dtypes,
)
import ivy.functional.frontends.torch as torch_frontend
from ivy.functional.frontends.torch.func_wrapper import to_ivy_arrays_and_back


@to_ivy_arrays_and_back
def abs(input, *, out=None):
    return ivy.abs(input, out=out)


@with_unsupported_dtypes({"2.1.2 and below": ("float16",)}, "torch")
@to_ivy_arrays_and_back
def acos(input, *, out=None):
    return ivy.acos(input, out=out)


@with_unsupported_dtypes({"2.1.2 and below": ("float16",)}, "torch")
@to_ivy_arrays_and_back
def acosh(input, *, out=None):
    return ivy.acosh(input, out=out)


@with_supported_dtypes(
    {"1.12.0 and below": ("float32", "float64", "int32", "int64")}, "jax"
)
@to_ivy_arrays_and_back
def add(input, other, *, alpha=1, out=None):
    input, other = torch_frontend.promote_types_of_torch_inputs(input, other)
    return ivy.add(input, other, alpha=alpha, out=out)


@to_ivy_arrays_and_back
@with_unsupported_dtypes({"2.1.2 and below": ("float16", "bfloat16")}, "torch")
def addcdiv(input, tensor1, tensor2, *, value=1, out=None):
    return ivy.add(input, ivy.multiply(value, ivy.divide(tensor1, tensor2)), out=out)


@to_ivy_arrays_and_back
@with_unsupported_dtypes({"2.1.2 and below": ("float16", "bfloat16")}, "torch")
def addcmul(input, tensor1, tensor2, *, value=1, out=None):
    return ivy.add(input, ivy.multiply(value, ivy.multiply(tensor1, tensor2)), out=out)


@to_ivy_arrays_and_back
def angle(input, *, out=None):
    return ivy.angle(input, out=out)


@with_unsupported_dtypes({"2.1.2 and below": ("float16",)}, "torch")
@to_ivy_arrays_and_back
def asin(input, *, out=None):
    return ivy.asin(input, out=out)


@with_unsupported_dtypes({"2.1.2 and below": ("float16",)}, "torch")
@to_ivy_arrays_and_back
def asinh(input, *, out=None):
    return ivy.asinh(input, out=out)


@with_unsupported_dtypes({"2.1.2 and below": ("float16",)}, "torch")
@to_ivy_arrays_and_back
def atan(input, *, out=None):
    return ivy.atan(input, out=out)


@with_unsupported_dtypes({"2.1.2 and below": ("float16", "bfloat16")}, "torch")
@to_ivy_arrays_and_back
def atan2(input, other, *, out=None):
    input, other = torch_frontend.promote_types_of_torch_inputs(input, other)
    return ivy.atan2(input, other, out=out)


@with_unsupported_dtypes({"2.1.2 and below": ("float16",)}, "torch")
@to_ivy_arrays_and_back
def atanh(input, *, out=None):
    return ivy.atanh(input, out=out)


@to_ivy_arrays_and_back
def bitwise_and(input, other, *, out=None):
    input, other = torch_frontend.promote_types_of_torch_inputs(input, other)
    return ivy.bitwise_and(input, other, out=out)


@to_ivy_arrays_and_back
def bitwise_left_shift(input, other, *, out=None):
    input, other = torch_frontend.promote_types_of_torch_inputs(input, other)
    return ivy.bitwise_left_shift(input, other, out=out)


@to_ivy_arrays_and_back
def bitwise_not(input, *, out=None):
    return ivy.bitwise_invert(input, out=out)


@to_ivy_arrays_and_back
def bitwise_or(input, other, *, out=None):
    input, other = torch_frontend.promote_types_of_torch_inputs(input, other)
    return ivy.bitwise_or(input, other, out=out)


@to_ivy_arrays_and_back
def bitwise_right_shift(input, other, *, out=None):
    input, other = torch_frontend.promote_types_of_torch_inputs(input, other)
    return ivy.bitwise_right_shift(input, other, out=out)


@to_ivy_arrays_and_back
def bitwise_xor(input, other, *, out=None):
    input, other = torch_frontend.promote_types_of_torch_inputs(input, other)
    return ivy.bitwise_xor(input, other, out=out)


@with_unsupported_dtypes({"2.1.2 and below": ("float16",)}, "torch")
@to_ivy_arrays_and_back
def ceil(input, *, out=None):
    return ivy.ceil(input, out=out)


@with_unsupported_dtypes({"2.1.2 and below": ("float16", "complex")}, "torch")
@to_ivy_arrays_and_back
def clamp(input, min=None, max=None, *, out=None):
    ivy.utils.assertions.check_all_or_any_fn(
        min,
        max,
        fn=ivy.exists,
        type="any",
        limit=[1, 2],
        message="at most one of min or max can be None",
    )
    if min is None:
        return ivy.minimum(input, max, out=out)
    if max is None:
        return ivy.maximum(input, min, out=out)
    return ivy.clip(input, min, max, out=out)


@to_ivy_arrays_and_back
def conj_physical(input, *, out=None):
    return ivy.conj(input, out=out)


@with_unsupported_dtypes({"1.12.0 and below": ("float16",)}, "jax")
@to_ivy_arrays_and_back
def copysign(input, other, *, out=None):
    return ivy.copysign(input, other, out=out)


@with_unsupported_dtypes({"2.1.2 and below": ("float16",)}, "torch")
@to_ivy_arrays_and_back
def cos(input, *, out=None):
    return ivy.cos(input, out=out)


@to_ivy_arrays_and_back
def cosh(input, *, out=None):
    return ivy.cosh(input, out=out)


@to_ivy_arrays_and_back
def deg2rad(input, *, out=None):
    return ivy.array(input * ivy.pi / 180, out=out)


@to_ivy_arrays_and_back
def div(input, other, *, rounding_mode=None, out=None):
    input, other = torch_frontend.promote_types_of_torch_inputs(input, other)
    if rounding_mode is not None:
        promoted = input.dtype
        if rounding_mode == "trunc":
            return ivy.astype(ivy.trunc_divide(input, other, out=out), promoted)
        else:
            return ivy.astype(ivy.floor_divide(input, other, out=out), promoted)
    else:
        return ivy.divide(input, other, out=out)


<<<<<<< HEAD
@with_unsupported_dtypes({"2.1.0 and below": ("float16", "complex")}, "torch")
@with_unsupported_dtypes({"2.5.1 and below": ("bfloat16",)}, "paddle")
=======
@with_unsupported_dtypes({"2.1.2 and below": ("float16", "complex")}, "torch")
>>>>>>> 66f49c07
@to_ivy_arrays_and_back
def erf(input, *, out=None):
    return ivy.erf(input, out=out)


@with_unsupported_dtypes({"2.1.2 and below": ("float16", "complex")}, "torch")
@to_ivy_arrays_and_back
def erfc(input, *, out=None):
    return 1.0 - ivy.erf(input, out=out)


@with_unsupported_dtypes({"2.1.2 and below": ("float16",)}, "torch")
@to_ivy_arrays_and_back
def exp(input, *, out=None):
    return ivy.exp(input, out=out)


@with_unsupported_dtypes({"2.1.2 and below": ("float16",)}, "torch")
@to_ivy_arrays_and_back
def exp2(input, out=None):
    return ivy.exp2(input, out=out)


@with_unsupported_dtypes({"2.1.2 and below": ("float16",)}, "torch")
@to_ivy_arrays_and_back
def expm1(input, out=None):
    return ivy.expm1(input, out=out)


@to_ivy_arrays_and_back
def flipud(input):
    return ivy.flipud(input)


@with_unsupported_dtypes({"1.12.0 and below": ("bfloat16", "float16")}, "jax")
@to_ivy_arrays_and_back
def float_power(input, exponent, *, out=None):
    input, exponent = torch_frontend.promote_types_of_torch_inputs(input, exponent)
    return ivy.float_power(input, exponent, out=out)


@with_unsupported_dtypes({"2.1.2 and below": ("float16",)}, "torch")
@to_ivy_arrays_and_back
def floor(input, *, out=None):
    return ivy.floor(input, out=out)


@to_ivy_arrays_and_back
def floor_divide(input, other, *, out=None):
    return ivy.floor_divide(input, other, out=out)


@with_unsupported_dtypes({"2.1.2 and below": ("float16", "bfloat16")}, "torch")
@to_ivy_arrays_and_back
def fmod(x1, x2, out=None):
    return ivy.fmod(x1, x2, out=out)


@to_ivy_arrays_and_back
def frac(input, *, out=None):
    return input - ivy.sign(input) * ivy.floor(ivy.abs(input))


@with_unsupported_dtypes({"2.1.2 and below": ("float16", "bfloat16")}, "torch")
@to_ivy_arrays_and_back
def frexp(input, *, out=None):
    return ivy.frexp(input, out=out)


@with_unsupported_dtypes({"2.1.2 and below": ("bfloat16",)}, "torch")
@to_ivy_arrays_and_back
def gradient(input, *, spacing=1, dim=None, edge_order=1):
    return ivy.gradient(input, spacing=spacing, edge_order=edge_order, axis=dim)


@with_unsupported_dtypes({"2.1.2 and below": ("float16",)}, "torch")
@to_ivy_arrays_and_back
def hypot(input, other, *, out=None):
    return ivy.hypot(input, other, out=out)


@with_unsupported_dtypes({"2.1.2 and below": ("float16",)}, "torch")
@to_ivy_arrays_and_back
def i0(input, *, out=None):
    return ivy.i0(input, out=out)


@with_unsupported_dtypes({"2.1.2 and below": ("bfloat16",)}, "torch")
@to_ivy_arrays_and_back
def igamma(input, other, *, out=None):
    return ivy.igamma(input, x=other, out=out)


@to_ivy_arrays_and_back
def imag(input):
    return ivy.imag(input)


@with_supported_dtypes({"2.1.2 and below": ("float16", "float32", "float64")}, "torch")
@to_ivy_arrays_and_back
def ldexp(input, other, *, out=None):
    value = ivy.pow(2, other, out=out)
    value = ivy.multiply(input, value, out=out)
    return value


@with_unsupported_dtypes({"2.1.2 and below": ("float16", "bfloat16")}, "torch")
@to_ivy_arrays_and_back
def lerp(input, end, weight, *, out=None):
    return ivy.lerp(input, end, weight, out=out)


@with_unsupported_dtypes({"2.1.2 and below": ("float16",)}, "torch")
@to_ivy_arrays_and_back
def lgamma(input, *, out=None):
    return ivy.lgamma(input, out=out)


@to_ivy_arrays_and_back
<<<<<<< HEAD
@with_unsupported_dtypes({"2.1.0 and below": ("float16",)}, "torch")
@with_unsupported_dtypes({"2.5.1 and below": ("bfloat16",)}, "paddle")
=======
@with_unsupported_dtypes({"2.1.2 and below": ("float16",)}, "torch")
>>>>>>> 66f49c07
def log(input, *, out=None):
    return ivy.log(input, out=out)


@with_unsupported_dtypes({"2.1.2 and below": ("float16",)}, "torch")
@to_ivy_arrays_and_back
def log10(input, *, out=None):
    return ivy.log10(input, out=out)


@with_unsupported_dtypes({"2.1.2 and below": ("float16",)}, "torch")
@to_ivy_arrays_and_back
def log1p(input, *, out=None):
    return ivy.log1p(input, out=out)


@with_unsupported_dtypes({"2.1.2 and below": ("float16",)}, "torch")
@to_ivy_arrays_and_back
def log2(input, *, out=None):
    return ivy.log2(input, out=out)


@with_unsupported_dtypes({"2.1.2 and below": ("float16",)}, "torch")
@to_ivy_arrays_and_back
def logaddexp(x1, x2, out=None):
    return ivy.logaddexp(x1, x2, out=out)


@with_unsupported_dtypes({"2.1.2 and below": ("float16",)}, "torch")
@to_ivy_arrays_and_back
def logaddexp2(x1, x2, out=None):
    return ivy.logaddexp2(x1, x2, out=out)


@to_ivy_arrays_and_back
def logical_and(input, other, *, out=None):
    input, other = torch_frontend.promote_types_of_torch_inputs(input, other)
    return ivy.logical_and(input, other, out=out)


@to_ivy_arrays_and_back
def logical_not(input, *, out=None):
    return ivy.logical_not(input, out=out)


@to_ivy_arrays_and_back
def logical_or(input, other, *, out=None):
    input, other = torch_frontend.promote_types_of_torch_inputs(input, other)
    return ivy.logical_or(input, other, out=out)


@to_ivy_arrays_and_back
def logical_xor(input, other, *, out=None):
    input, other = torch_frontend.promote_types_of_torch_inputs(input, other)
    return ivy.logical_xor(input, other, out=out)


@with_unsupported_dtypes({"2.1.2 and below": ("float16", "bfloat16")}, "torch")
@to_ivy_arrays_and_back
def logit(input, eps=None, *, out=None):
    return ivy.logit(input, eps=eps, out=out)


@with_unsupported_dtypes({"2.1.2 and below": ("bfloat16",)}, "torch")
@to_ivy_arrays_and_back
def masked_fill(input, mask, value):
    return ivy.where(mask, value, input, out=input)


@to_ivy_arrays_and_back
def mul(input, other, *, out=None):
    input, other = torch_frontend.promote_types_of_torch_inputs(input, other)
    return ivy.multiply(input, other, out=out)


@to_ivy_arrays_and_back
@with_unsupported_dtypes({"2.1.2 and below": ("float16",)}, "torch")
def mvlgamma(input, p, *, out=None):
    ivy.assertions.check_greater(
        p, 1, allow_equal=True, message="p has to be greater than or equal to 1"
    )
    c = 0.25 * p * (p - 1) * ivy.log(ivy.pi, out=out)
    b = 0.5 * ivy.arange((1 - p), 1, 1, dtype=input.dtype, device=input.device, out=out)
    return (
        ivy.sum(
            ivy.lgamma(ivy.expand_dims(input, axis=-1) + b, out=out), axis=-1, out=out
        )
        + c
    )


@with_unsupported_dtypes({"2.1.2 and below": ("bfloat16",)}, "tensorflow")
@to_ivy_arrays_and_back
def nan_to_num(input, nan=0.0, posinf=None, neginf=None, *, out=None):
    return ivy.nan_to_num(input, nan=nan, posinf=posinf, neginf=neginf, out=out)


@with_unsupported_dtypes({"2.1.2 and below": ("bool",)}, "torch")
@to_ivy_arrays_and_back
def negative(input, *, out=None):
    return ivy.negative(input, out=out)


@with_unsupported_dtypes({"2.1.2 and below": ("bfloat16", "float16")}, "torch")
@to_ivy_arrays_and_back
def nextafter(input, other, *, out=None):
    input, other = torch_frontend.promote_types_of_torch_inputs(input, other)
    return ivy.nextafter(input, other, out=out)


@to_ivy_arrays_and_back
def positive(input, *, out=None):
    return ivy.positive(input, out=out)


@with_unsupported_dtypes({"2.1.2 and below": ("bool",)}, "torch")
@to_ivy_arrays_and_back
def pow(input, exponent, *, out=None):
    if not ivy.is_array(exponent):
        if (
            any(dtype in str(input.dtype) for dtype in ["int8", "int16"])
            and isinstance(exponent, int)
        ) or ("float16" in str(input.dtype) and isinstance(exponent, float)):
            exponent = ivy.array(exponent, dtype=input.dtype)
        else:
            exponent = torch_frontend.as_tensor(exponent).ivy_array
    input, exponent = torch_frontend.promote_types_of_torch_inputs(input, exponent)
    ret_dtype = input.dtype
    if not ivy.is_int_dtype(exponent) and ivy.is_int_dtype(ret_dtype):
        ret_dtype = exponent.dtype
    ret = ivy.pow(input, exponent)
    if ivy.any(input == 0) and ivy.is_int_dtype(exponent):
        ret = ivy.where(ivy.bitwise_and(input == 0, exponent < 0), 0, ret, out=out)
    return ret.astype(ret_dtype)


@to_ivy_arrays_and_back
def rad2deg(input, *, out=None):
    return ivy.rad2deg(input, out=out)


@to_ivy_arrays_and_back
def real(input):
    return ivy.real(input)


@to_ivy_arrays_and_back
def reciprocal(input, *, out=None):
    return ivy.reciprocal(input)


@to_ivy_arrays_and_back
def remainder(input, other, *, out=None):
    if ivy.is_array(input) and ivy.isscalar(other):
        other = ivy.full(input.shape, other)
    return ivy.remainder(input, other, out=out)


@with_unsupported_dtypes({"2.1.2 and below": ("bfloat16",)}, "torch")
@to_ivy_arrays_and_back
def round(input, *, decimals=0, out=None):
    m = ivy.full(input.shape, 10.0**decimals)
    upscale = ivy.multiply(input, m)
    rounded = ivy.round(upscale)
    return ivy.divide(rounded, m, out=out)


@with_unsupported_dtypes({"2.1.2 and below": ("float16",)}, "torch")
@to_ivy_arrays_and_back
def rsqrt(input, *, out=None):
    return ivy.reciprocal(ivy.sqrt(input), out=out)


@to_ivy_arrays_and_back
def sgn(input, *, out=None):
    if ivy.is_complex_dtype(input.dtype):
        input_abs = ivy.abs(input, out=out)
        # TODO wrap this in Where function after solve it's errors
        if input_abs == 0:
            return 0
        else:
            return ivy.divide(input, input_abs, out=out)
    else:
        return ivy.sign(input, out=out)


@with_unsupported_dtypes({"2.1.2 and below": ("float16",)}, "torch")
@to_ivy_arrays_and_back
def sigmoid(input, *, out=None):
    return ivy.sigmoid(input, out=out)


@with_unsupported_dtypes({"2.1.2 and below": ("complex",)}, "torch")
@to_ivy_arrays_and_back
def sign(input, *, out=None):
    return ivy.sign(input, out=out)


@with_unsupported_dtypes({"2.1.2 and below": ("complex",)}, "torch")
@to_ivy_arrays_and_back
def signbit(input, *, out=None):
    return ivy.signbit(input, out=out)


@with_unsupported_dtypes({"2.1.2 and below": ("float16",)}, "torch")
@to_ivy_arrays_and_back
def sin(input, *, out=None):
    return ivy.sin(input, out=out)


@with_unsupported_dtypes({"2.1.2 and below": ("float16",)}, "torch")
@to_ivy_arrays_and_back
def sinc(input, *, out=None):
    return ivy.sinc(input, out=out)


@with_unsupported_dtypes({"2.1.2 and below": ("float16",)}, "torch")
@to_ivy_arrays_and_back
def sinh(input, *, out=None):
    return ivy.sinh(input, out=out)


@with_unsupported_dtypes({"2.1.2 and below": ("float16",)}, "torch")
@to_ivy_arrays_and_back
def sqrt(input, *, out=None):
    return ivy.sqrt(input, out=out)


@to_ivy_arrays_and_back
def square(input, *, out=None):
    return ivy.square(input, out=out)


@to_ivy_arrays_and_back
def subtract(input, other, *, alpha=1, out=None):
    input, other = torch_frontend.promote_types_of_torch_inputs(input, other)
    return ivy.subtract(input, other * alpha, out=out)


@with_unsupported_dtypes({"2.1.2 and below": ("float16",)}, "torch")
@to_ivy_arrays_and_back
def tan(input, *, out=None):
    return ivy.tan(input, out=out)


@with_unsupported_dtypes({"2.1.2 and below": ("float16",)}, "torch")
@to_ivy_arrays_and_back
def tanh(input, *, out=None):
    return ivy.tanh(input, out=out)


@to_ivy_arrays_and_back
def true_divide(input, other, *, out=None):
    input, other = torch_frontend.promote_types_of_torch_inputs(input, other)
    return ivy.divide(input, other, out=out)


@with_unsupported_dtypes({"2.1.2 and below": ("float16",)}, "torch")
@to_ivy_arrays_and_back
def trunc(input, *, out=None):
    return ivy.trunc(input, out=out)


@with_unsupported_dtypes({"2.1.2 and below": ("bfloat16",)}, "tensorflow")
@to_ivy_arrays_and_back
def xlogy(input, other, *, out=None):
    return ivy.xlogy(input, other, out=out)


absolute = abs
arccos = acos
arccosh = acosh
arcsin = asin
arcsinh = asinh
arctan = atan
arctan2 = atan2
arctanh = atanh
clip = clamp
divide = div
fix = trunc
multiply = mul
sub = subtract<|MERGE_RESOLUTION|>--- conflicted
+++ resolved
@@ -181,12 +181,8 @@
         return ivy.divide(input, other, out=out)
 
 
-<<<<<<< HEAD
 @with_unsupported_dtypes({"2.1.0 and below": ("float16", "complex")}, "torch")
 @with_unsupported_dtypes({"2.5.1 and below": ("bfloat16",)}, "paddle")
-=======
-@with_unsupported_dtypes({"2.1.2 and below": ("float16", "complex")}, "torch")
->>>>>>> 66f49c07
 @to_ivy_arrays_and_back
 def erf(input, *, out=None):
     return ivy.erf(input, out=out)
@@ -306,12 +302,8 @@
 
 
 @to_ivy_arrays_and_back
-<<<<<<< HEAD
 @with_unsupported_dtypes({"2.1.0 and below": ("float16",)}, "torch")
 @with_unsupported_dtypes({"2.5.1 and below": ("bfloat16",)}, "paddle")
-=======
-@with_unsupported_dtypes({"2.1.2 and below": ("float16",)}, "torch")
->>>>>>> 66f49c07
 def log(input, *, out=None):
     return ivy.log(input, out=out)
 
