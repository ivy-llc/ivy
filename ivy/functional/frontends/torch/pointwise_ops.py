# global
import ivy


def add(input, other, *, alpha=None, out=None):
    return ivy.add(input, other, alpha=alpha, out=out)


def tan(input, *, out=None):
    return ivy.tan(input, out=out)


def atan(input, *, out=None):
    return ivy.atan(input, out=out)


def tanh(input, *, out=None):
    return ivy.tanh(input, out=out)


def cos(input, *, out=None):
    return ivy.cos(input, out=out)


def sin(input, *, out=None):
    return ivy.sin(input, out=out)


def acos(input, *, out=None):
    return ivy.acos(input, out=out)


def sinh(input, *, out=None):
    return ivy.sinh(input, out=out)


def acosh(input, *, out=None):
    return ivy.acosh(input, out=out)


def arccosh(input, *, out=None):
    return ivy.acosh(input, out=out)


def arccos(input, *, out=None):
    return ivy.acos(input, out=out)


def abs(input, *, out=None):
    return ivy.abs(input, out=out)


def cosh(input, *, out=None):
    return ivy.cosh(input, out=out)


def subtract(input, other, *, alpha=1, out=None):
    return ivy.subtract(input, other * alpha, out=out)


def exp(input, *, out=None):
    return ivy.exp(input, out=out)


def asin(input, *, out=None):
    return ivy.asin(input, out=out)


def arcsin(input, *, out=None):
    return ivy.asin(input, out=out)


def asinh(input, *, out=None):
    return ivy.asinh(input, out=out)


def atanh(input, *, out=None):
    return ivy.atanh(input, out=out)


def arctanh(input, *, out=None):
    return ivy.atanh(input, out=out)


def log2(input, *, out=None):
    return ivy.log2(input, out=out)


def square(input, *, out=None):
    return ivy.square(input, out=out)


def atan2(input, other, *, out=None):
    return ivy.atan2(input, other, out=out)


def negative(input, *, out=None):
    return ivy.negative(input, out=out)


def bitwise_and(input, other, *, out=None):
    return ivy.bitwise_and(input, other, out=out)


def bitwise_not(input, *, out=None):
    return ivy.bitwise_invert(input, out=out)


def bitwise_xor(input, other, *, out=None):
    return ivy.bitwise_xor(input, other, out=out)


def bitwise_or(input, other, *, out=None):
    return ivy.bitwise_or(input, other, out=out)


def bitwise_left_shift(input, other, *, out=None):
    return ivy.bitwise_left_shift(input, other, out=out)


def bitwise_right_shift(input, other, *, out=None):
    return ivy.bitwise_right_shift(input, other, out=out)


def log10(input, *, out=None):
    return ivy.log10(input, out=out)


def trunc(input, *, out=None):
    return ivy.trunc(input, out=out)


def sqrt(input, *, out=None):
    return ivy.sqrt(input, out=out)


def sign(input, *, out=None):
    return ivy.sign(input, out=out)


def absolute(input, *, out=None):
    return ivy.abs(input, out=out)


<<<<<<< HEAD
absolute.unsupported_dtypes = ("float16",)


def divide(input, other, *, rounding_mode=None, out=None):
    if not rounding_mode:
        return ivy.divide(input, other, out=out)
    elif rounding_mode == "trunc":
        return ivy.trunc(ivy.divide(input, other, out=out))
    elif rounding_mode == "floor":
        return ivy.floor_divide(input, other, out=out)
    else:
        raise ValueError(f"{rounding_mode} is not a valid value for rounding_mode")
=======
def logical_not(input, *, out=None):
    return ivy.logical_not(input, out=out)


def logical_and(input, other, *, out=None):
    return ivy.logical_and(input, other, out=out)


def logical_or(input, other, *, out=None):
    return ivy.logical_or(input, other, out=out)


def logical_xor(input, other, *, out=None):
    return ivy.logical_xor(input, other, out=out)


def ceil(input, *, out=None):
    return ivy.ceil(input, out=out)


def clamp(input, min=None, max=None, *, out=None):
    input = ivy.array(input)
    if min.all() is None:
        return ivy.minimum(input, max, out=out)
    if max.all() is None:
        return ivy.maximum(input, min, out=out)
    if min.all() is None and max.all() is None:
        return input
    return ivy.minimum(ivy.maximum(input, min), max, out=out)


def clip(input, min=None, max=None, *, out=None):
    input = ivy.array(input)
    if min.all() is None:
        return ivy.minimum(input, max, out=out)
    if max.all() is None:
        return ivy.maximum(input, min, out=out)
    if min.all() is None and max.all() is None:
        return input
    return ivy.minimum(ivy.maximum(input, min), max, out=out)
>>>>>>> f64fb5ef
<|MERGE_RESOLUTION|>--- conflicted
+++ resolved
@@ -142,7 +142,6 @@
     return ivy.abs(input, out=out)
 
 
-<<<<<<< HEAD
 absolute.unsupported_dtypes = ("float16",)
 
 
@@ -155,7 +154,8 @@
         return ivy.floor_divide(input, other, out=out)
     else:
         raise ValueError(f"{rounding_mode} is not a valid value for rounding_mode")
-=======
+
+
 def logical_not(input, *, out=None):
     return ivy.logical_not(input, out=out)
 
@@ -195,5 +195,4 @@
         return ivy.maximum(input, min, out=out)
     if min.all() is None and max.all() is None:
         return input
-    return ivy.minimum(ivy.maximum(input, min), max, out=out)
->>>>>>> f64fb5ef
+    return ivy.minimum(ivy.maximum(input, min), max, out=out)