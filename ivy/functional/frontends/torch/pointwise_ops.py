# global
import ivy


def add(input, other, *, alpha=1, out=None):
    return ivy.add(input, other * alpha, out=out)


def tan(input, *, out=None):
    return ivy.tan(input, out=out)


tan.unsupported_dtypes = ("float16",)


def atan(input, *, out=None):
    return ivy.atan(input, out=out)


atan.unsupported_dtypes = ("float16",)


def tanh(input, *, out=None):
    return ivy.tanh(input, out=out)


tanh.unsupported_dtypes = ("float16",)


def cos(input, *, out=None):
    return ivy.cos(input, out=out)


cos.unsupported_dtypes = ("float16",)


def sin(input, *, out=None):
    return ivy.sin(input, out=out)


sin.unsupported_dtypes = ("float16",)


def acos(input, *, out=None):
    return ivy.acos(input, out=out)


acos.unsupported_dtypes = ("float16",)


def sinh(input, *, out=None):
    return ivy.sinh(input, out=out)


sinh.unsupported_dtypes = ("float16",)


def acosh(input, *, out=None):
    return ivy.acosh(input, out=out)


acosh.unsupported_dtypes = ("float16",)


def arccosh(input, *, out=None):
    return ivy.acosh(input, out=out)


arccosh.unsupported_dtypes = ("float16",)


def arccos(input, *, out=None):
    return ivy.acos(input, out=out)


arccos.unsupported_dtypes = ("float16",)


def abs(input, *, out=None):
    return ivy.abs(input, out=out)


def cosh(input, *, out=None):
    return ivy.cosh(input, out=out)


cosh.unsupported_dtypes = ("float16",)


def subtract(input, other, *, alpha=1, out=None):
    return ivy.subtract(input, other * alpha, out=out)


def exp(input, *, out=None):
    return ivy.exp(input, out=out)


exp.unsupported_dtypes = ("float16",)


def asin(input, *, out=None):
    return ivy.asin(input, out=out)


asin.unsupported_dtypes = ("float16",)


def arcsin(input, *, out=None):
    return ivy.asin(input, out=out)


arcsin.unsupported_dtypes = ("float16",)


def asinh(input, *, out=None):
    return ivy.asinh(input, out=out)


asinh.unsupported_dtypes = ("float16",)


def atanh(input, *, out=None):
    return ivy.atanh(input, out=out)


atanh.unsupported_dtypes = ("float16",)


def arctanh(input, *, out=None):
    return ivy.atanh(input, out=out)


arctanh.unsupported_dtypes = ("float16",)


def square(input, *, out=None):
    return ivy.square(input, out=out)


def atan2(input, other, *, out=None):
    return ivy.atan2(input, other, out=out)


atan2.unsupported_dtypes = ("float16",)


def negative(input, *, out=None):
    return ivy.negative(input, out=out)


negative.unsupported_dtypes = ("float16",)


def bitwise_and(input, other, *, out=None):
    return ivy.bitwise_and(input, other, out=out)


bitwise_and.unsupported_dtypes = ("float16",)


def log10(input, *, out=None):
    return ivy.log10(input, out=out)


log10.unsupported_dtypes = ("float16",)


<<<<<<< HEAD
def trunc(input, *, out=None):
    return ivy.trunc(input, out=out)


trunc.unsupported_dtypes = ("float16",)
=======
def sqrt(input, *, out=None):
    return ivy.sqrt(input, out=out)


sqrt.unsupported_dtypes = ("float16",)
>>>>>>> 153cf4d3
<|MERGE_RESOLUTION|>--- conflicted
+++ resolved
@@ -165,16 +165,15 @@
 log10.unsupported_dtypes = ("float16",)
 
 
-<<<<<<< HEAD
+
 def trunc(input, *, out=None):
     return ivy.trunc(input, out=out)
 
 
 trunc.unsupported_dtypes = ("float16",)
-=======
+
 def sqrt(input, *, out=None):
     return ivy.sqrt(input, out=out)
 
 
 sqrt.unsupported_dtypes = ("float16",)
->>>>>>> 153cf4d3
