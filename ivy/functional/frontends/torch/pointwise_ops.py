# global
import ivy


def add(input, other, *, alpha=1, out=None):
    return ivy.add(input, other * alpha, out=out)


def tan(input, *, out=None):
    return ivy.tan(input, out=out)


tan.unsupported_dtypes = ("float16",)


def atan(input, *, out=None):
    return ivy.atan(input, out=out)


atan.unsupported_dtypes = ("float16",)


def tanh(input, *, out=None):
    return ivy.tanh(input, out=out)


tanh.unsupported_dtypes = ("float16",)


def cos(input, *, out=None):
    return ivy.cos(input, out=out)


cos.unsupported_dtypes = ("float16",)


def sin(input, *, out=None):
    return ivy.sin(input, out=out)


sin.unsupported_dtypes = ("float16",)


def acos(input, *, out=None):
    return ivy.acos(input, out=out)


acos.unsupported_dtypes = ("float16",)


def sinh(input, *, out=None):
    return ivy.sinh(input, out=out)


sinh.unsupported_dtypes = ("float16",)


def acosh(input, *, out=None):
    return ivy.acosh(input, out=out)


acosh.unsupported_dtypes = ("float16",)


def arccosh(input, *, out=None):
    return ivy.acosh(input, out=out)


arccosh.unsupported_dtypes = ("float16",)


def arccos(input, *, out=None):
    return ivy.acos(input, out=out)


arccos.unsupported_dtypes = ("float16",)


def abs(input, *, out=None):
    return ivy.abs(input, out=out)


def cosh(input, *, out=None):
    return ivy.cosh(input, out=out)


cosh.unsupported_dtypes = ("float16",)


def subtract(input, other, *, alpha=1, out=None):
    return ivy.subtract(input, other * alpha, out=out)


def exp(input, *, out=None):
    return ivy.exp(input, out=out)


exp.unsupported_dtypes = ("float16",)


def asin(input, *, out=None):
    return ivy.asin(input, out=out)


asin.unsupported_dtypes = ("float16",)


def arcsin(input, *, out=None):
    return ivy.asin(input, out=out)


arcsin.unsupported_dtypes = ("float16",)


def asinh(input, *, out=None):
    return ivy.asinh(input, out=out)


asinh.unsupported_dtypes = ("float16",)


def atanh(input, *, out=None):
    return ivy.atanh(input, out=out)


atanh.unsupported_dtypes = ("float16",)


def arctanh(input, *, out=None):
    return ivy.atanh(input, out=out)


arctanh.unsupported_dtypes = ("float16",)


def log2(input, *, out=None):
    return ivy.log2(input, out=out)


log2.unsupported_dtypes = ("float16",)


def square(input, *, out=None):
    return ivy.square(input, out=out)


def atan2(input, other, *, out=None):
    return ivy.atan2(input, other, out=out)


atan2.unsupported_dtypes = ("float16",)


def negative(input, *, out=None):
    return ivy.negative(input, out=out)


negative.unsupported_dtypes = ("float16",)


def bitwise_and(input, other, *, out=None):
    return ivy.bitwise_and(input, other, out=out)


bitwise_and.unsupported_dtypes = ("float16",)


def log10(input, *, out=None):
    return ivy.log10(input, out=out)


log10.unsupported_dtypes = ("float16",)


def trunc(input, *, out=None):
    return ivy.trunc(input, out=out)


trunc.unsupported_dtypes = ("float16",)


def sqrt(input, *, out=None):
    return ivy.sqrt(input, out=out)


sqrt.unsupported_dtypes = ("float16",)


<<<<<<< HEAD
def sign(input, *, out=None):
    return ivy.sign(input, out=out)
=======
def absolute(input, *, out=None):
    return ivy.abs(input, out=out)


absolute.unsupported_dtypes = ("float16",)
>>>>>>> 0d0633fb
<|MERGE_RESOLUTION|>--- conflicted
+++ resolved
@@ -186,13 +186,12 @@
 sqrt.unsupported_dtypes = ("float16",)
 
 
-<<<<<<< HEAD
 def sign(input, *, out=None):
     return ivy.sign(input, out=out)
-=======
+
+
 def absolute(input, *, out=None):
     return ivy.abs(input, out=out)
 
 
-absolute.unsupported_dtypes = ("float16",)
->>>>>>> 0d0633fb
+absolute.unsupported_dtypes = ("float16",)