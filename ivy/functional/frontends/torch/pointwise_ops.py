# global
import ivy
from ivy.func_wrapper import with_unsupported_dtypes, integer_arrays_to_float
import ivy.functional.frontends.torch as torch_frontend
from ivy.functional.frontends.torch.func_wrapper import to_ivy_arrays_and_back


@to_ivy_arrays_and_back
def add(input, other, *, alpha=1, out=None):
    input, other = torch_frontend.promote_types_of_torch_inputs(input, other)
    return ivy.add(input, other, alpha=alpha, out=out)


@with_unsupported_dtypes({"1.11.0 and below": ("float16",)}, "torch")
@to_ivy_arrays_and_back
def tan(input, *, out=None):
    return ivy.tan(input, out=out)


@to_ivy_arrays_and_back
def remainder(input, other, *, out=None):
    if ivy.is_array(input) and ivy.isscalar(other):
        other = ivy.full(input.shape, other)
    return ivy.remainder(input, other, out=out)


@with_unsupported_dtypes({"1.11.0 and below": ("float16",)}, "torch")
@to_ivy_arrays_and_back
def atan(input, *, out=None):
    return ivy.atan(input, out=out)


arctan = atan


@with_unsupported_dtypes({"1.11.0 and below": ("float16",)}, "torch")
@to_ivy_arrays_and_back
def tanh(input, *, out=None):
    return ivy.tanh(input, out=out)


@with_unsupported_dtypes({"1.11.0 and below": ("float16",)}, "torch")
@to_ivy_arrays_and_back
def cos(input, *, out=None):
    return ivy.cos(input, out=out)


@with_unsupported_dtypes({"1.11.0 and below": ("float16",)}, "torch")
@to_ivy_arrays_and_back
def sin(input, *, out=None):
    return ivy.sin(input, out=out)


@with_unsupported_dtypes({"1.11.0 and below": ("float16",)}, "torch")
@to_ivy_arrays_and_back
def acos(input, *, out=None):
    return ivy.acos(input, out=out)


arccos = acos


@with_unsupported_dtypes({"1.11.0 and below": ("float16",)}, "torch")
@to_ivy_arrays_and_back
def sinh(input, *, out=None):
    return ivy.sinh(input, out=out)


@with_unsupported_dtypes({"1.11.0 and below": ("float16",)}, "torch")
@to_ivy_arrays_and_back
def acosh(input, *, out=None):
    return ivy.acosh(input, out=out)


arccosh = acosh


@to_ivy_arrays_and_back
def abs(input, *, out=None):
    return ivy.abs(input, out=out)


absolute = abs


@to_ivy_arrays_and_back
def cosh(input, *, out=None):
    return ivy.cosh(input, out=out)


@to_ivy_arrays_and_back
def subtract(input, other, *, alpha=1, out=None):
    input, other = torch_frontend.promote_types_of_torch_inputs(input, other)
    return ivy.subtract(input, other * alpha, out=out)


sub = subtract


@with_unsupported_dtypes({"1.11.0 and below": ("float16",)}, "torch")
@to_ivy_arrays_and_back
def exp(input, *, out=None):
    return ivy.exp(input, out=out)


@with_unsupported_dtypes({"1.11.0 and below": ("float16",)}, "torch")
@to_ivy_arrays_and_back
def asin(input, *, out=None):
    return ivy.asin(input, out=out)


arcsin = asin


@with_unsupported_dtypes({"1.11.0 and below": ("float16",)}, "torch")
@to_ivy_arrays_and_back
def asinh(input, *, out=None):
    return ivy.asinh(input, out=out)


@with_unsupported_dtypes({"1.11.0 and below": ("float16",)}, "torch")
@to_ivy_arrays_and_back
def atanh(input, *, out=None):
    return ivy.atanh(input, out=out)


arctanh = atanh


@with_unsupported_dtypes({"1.11.0 and below": ("float16",)}, "torch")
@to_ivy_arrays_and_back
def log2(input, *, out=None):
    return ivy.log2(input, out=out)


@to_ivy_arrays_and_back
def square(input, *, out=None):
    return ivy.square(input, out=out)


@with_unsupported_dtypes({"1.11.0 and below": ("float16", "bfloat16")}, "torch")
@to_ivy_arrays_and_back
def atan2(input, other, *, out=None):
    input, other = torch_frontend.promote_types_of_torch_inputs(input, other)
    return ivy.atan2(input, other, out=out)


arctan2 = atan2


@to_ivy_arrays_and_back
def negative(input, *, out=None):
    return ivy.negative(input, out=out)


@to_ivy_arrays_and_back
def bitwise_and(input, other, *, out=None):
    input, other = torch_frontend.promote_types_of_torch_inputs(input, other)
    return ivy.bitwise_and(input, other, out=out)


@to_ivy_arrays_and_back
def bitwise_not(input, *, out=None):
    return ivy.bitwise_invert(input, out=out)


@to_ivy_arrays_and_back
def bitwise_xor(input, other, *, out=None):
    input, other = torch_frontend.promote_types_of_torch_inputs(input, other)
    return ivy.bitwise_xor(input, other, out=out)


@to_ivy_arrays_and_back
def bitwise_or(input, other, *, out=None):
    input, other = torch_frontend.promote_types_of_torch_inputs(input, other)
    return ivy.bitwise_or(input, other, out=out)


@to_ivy_arrays_and_back
def bitwise_left_shift(input, other, *, out=None):
    input, other = torch_frontend.promote_types_of_torch_inputs(input, other)
    return ivy.bitwise_left_shift(input, other, out=out)


@to_ivy_arrays_and_back
def bitwise_right_shift(input, other, *, out=None):
    input, other = torch_frontend.promote_types_of_torch_inputs(input, other)
    return ivy.bitwise_right_shift(input, other, out=out)


@with_unsupported_dtypes({"1.11.0 and below": ("float16",)}, "torch")
@to_ivy_arrays_and_back
def log10(input, *, out=None):
    return ivy.log10(input, out=out)


@with_unsupported_dtypes({"1.11.0 and below": ("float16",)}, "torch")
@to_ivy_arrays_and_back
def trunc(input, *, out=None):
    return ivy.trunc(input, out=out)


@with_unsupported_dtypes({"1.11.0 and below": ("float16",)}, "torch")
@to_ivy_arrays_and_back
def sqrt(input, *, out=None):
    return ivy.sqrt(input, out=out)


@to_ivy_arrays_and_back
def sign(input, *, out=None):
    return ivy.sign(input, out=out)


@to_ivy_arrays_and_back
def logical_not(input, *, out=None):
    return ivy.logical_not(input, out=out)


@to_ivy_arrays_and_back
def logical_and(input, other, *, out=None):
    input, other = torch_frontend.promote_types_of_torch_inputs(input, other)
    return ivy.logical_and(input, other, out=out)


@to_ivy_arrays_and_back
def logical_or(input, other, *, out=None):
    input, other = torch_frontend.promote_types_of_torch_inputs(input, other)
    return ivy.logical_or(input, other, out=out)


@to_ivy_arrays_and_back
def logical_xor(input, other, *, out=None):
    input, other = torch_frontend.promote_types_of_torch_inputs(input, other)
    return ivy.logical_xor(input, other, out=out)


@with_unsupported_dtypes({"1.11.0 and below": ("float16",)}, "torch")
@to_ivy_arrays_and_back
def round(input, *, decimals=0, out=None):
    m = ivy.full(input.shape, 10**decimals)
    upscale = ivy.multiply(input, m, out=out)
    rounded = ivy.round(upscale, out=out)
    return ivy.divide(rounded, m, out=out)


@with_unsupported_dtypes({"1.11.0 and below": ("float16",)}, "torch")
@to_ivy_arrays_and_back
def ceil(input, *, out=None):
    return ivy.ceil(input, out=out)


@with_unsupported_dtypes({"1.11.0 and below": ("float16",)}, "torch")
@to_ivy_arrays_and_back
def clamp(input, min=None, max=None, *, out=None):
    ivy.utils.assertions.check_all_or_any_fn(
        min,
        max,
        fn=ivy.exists,
        type="any",
        limit=[1, 2],
        message="at most one of min or max can be None",
    )
    input = ivy.array(input)
    if min is None:
        return ivy.minimum(input, max, out=out)
    if max is None:
        return ivy.maximum(input, min, out=out)
    return ivy.clip(input, min, max, out=out)


@with_unsupported_dtypes({"1.11.0 and below": ("float16",)}, "torch")
@to_ivy_arrays_and_back
def clip(input, min=None, max=None, *, out=None):
    ivy.utils.assertions.check_all_or_any_fn(
        min,
        max,
        fn=ivy.exists,
        type="any",
        limit=[1, 2],
        message="at most one of min or max can be None",
    )
    input = ivy.array(input)
    if min is None:
        return ivy.minimum(input, max, out=out)
    if max is None:
        return ivy.maximum(input, min, out=out)
    return ivy.clip(input, min, max, out=out)


@to_ivy_arrays_and_back
def mul(input, other, *, out=None):
    input, other = torch_frontend.promote_types_of_torch_inputs(input, other)
    return ivy.multiply(input, other, out=out)


multiply = mul


@with_unsupported_dtypes({"1.11.0 and below": ("float16",)}, "torch")
@to_ivy_arrays_and_back
def div(input, other, *, rounding_mode=None, out=None):
    if rounding_mode is not None:
        input, other = torch_frontend.promote_types_of_torch_inputs(input, other)
        promoted = input.dtype
        if rounding_mode == "trunc":
            return ivy.trunc_divide(input, other, out=out).astype(promoted)
        else:
            return ivy.floor_divide(input, other, out=out).astype(promoted)
    else:
        return ivy.divide(input, other, out=out)


@to_ivy_arrays_and_back
def reciprocal(input, *, out=None):
    return ivy.reciprocal(input)


@with_unsupported_dtypes({"1.11.0 and below": ("float16",)}, "torch")
@to_ivy_arrays_and_back
def floor(input, *, out=None):
    return ivy.floor(input, out=out)


@to_ivy_arrays_and_back
def flipud(input):
    return ivy.flipud(input)


@integer_arrays_to_float
@to_ivy_arrays_and_back
def deg2rad(input, *, out=None):
    return ivy.array(input * 3.1416 / 180, out=out)


arcsinh = asinh


divide = div


@to_ivy_arrays_and_back
def true_divide(input, other, *, out=None):
    return ivy.divide(input, other, out=out)


@to_ivy_arrays_and_back
def floor_divide(input, other, *, out=None):
    return ivy.floor_divide(input, other, out=out)


@with_unsupported_dtypes({"1.11.0 and below": ("float16",)}, "torch")
@to_ivy_arrays_and_back
def log1p(input, *, out=None):
    return ivy.log1p(input, out=out)


@with_unsupported_dtypes({"1.11.0 and below": ("float16",)}, "torch")
def addcdiv(input, tensor1, tensor2, *, value=1, out=None):
    return ivy.add(input, ivy.multiply(value, ivy.divide(tensor1, tensor2)), out=out)


@to_ivy_arrays_and_back
@with_unsupported_dtypes({"1.11.0 and below": ("float16",)}, "torch")
def addcmul(input, tensor1, tensor2, *, value=1, out=None):
    return ivy.add(input, ivy.multiply(value, ivy.multiply(tensor1, tensor2)), out=out)


@to_ivy_arrays_and_back
def pow(input, exponent, *, out=None):
    return ivy.pow(input, exponent, out=out)


@to_ivy_arrays_and_back
@with_unsupported_dtypes({"1.11.0 and below": ("float16",)}, "torch")
def log(input, *, out=None):
    return ivy.log(input, out=out)


@with_unsupported_dtypes({"1.11.0 and below": ("float16",)}, "torch")
def logaddexp(x1, x2, out=None):
    return ivy.logaddexp(x1, x2, out=out)


@with_unsupported_dtypes({"1.11.0 and below": ("float16",)}, "torch")
@to_ivy_arrays_and_back
def exp2(input, out=None):
    return ivy.exp2(input, out=out)


@with_unsupported_dtypes({"1.11.0 and below": ("float16",)}, "torch")
@to_ivy_arrays_and_back
def rsqrt(input, *, out=None):
    return ivy.reciprocal(ivy.sqrt(input), out=out)


@with_unsupported_dtypes({"1.11.0 and below": ("float16",)}, "torch")
@to_ivy_arrays_and_back
def expm1(input, out=None):
    return ivy.expm1(input, out=out)


@with_unsupported_dtypes({"1.11.0 and below": ("float16",)}, "torch")
def logaddexp2(x1, x2, out=None):
    return ivy.logaddexp2(x1, x2, out=out)


@with_unsupported_dtypes({"1.11.0 and below": ("float16",)}, "torch")
def i0(x, out=None):
    return ivy.i0(x, out=out)


def rad2deg(input, *, out=None):
    return ivy.rad2deg(input, out=out)


@to_ivy_arrays_and_back
def positive(input, *, out=None):
    return ivy.positive(input, out=out)


@to_ivy_arrays_and_back
def frac(input, *, out=None):
    return input - ivy.sign(input) * ivy.floor(ivy.abs(input))


@with_unsupported_dtypes({"2.9.0 and below": ("bfloat16",)}, "tensorflow")
@to_ivy_arrays_and_back
def xlogy(input, other, *, out=None):
    return ivy.xlogy(input, other, out=out)


@to_ivy_arrays_and_back
def copysign(input, other, *, out=None):
    return ivy.copysign(input, other, out=out)


@with_unsupported_dtypes({"1.11.0 and below": ("float16",)}, "torch")
@to_ivy_arrays_and_back
def sinc(input, *, out=None):
    return ivy.sinc(input, out=out)


@with_unsupported_dtypes({"1.11.0 and below": ("float16",)}, "torch")
@to_ivy_arrays_and_back
def hypot(input, other, *, out=None):
    return ivy.hypot(input, other, out=out)


@with_unsupported_dtypes({"1.11.0 and below": ("float16",)}, "torch")
@to_ivy_arrays_and_back
def sigmoid(input, *, out=None):
    return ivy.sigmoid(input, out=out)


@with_unsupported_dtypes({"1.11.0 and below": ("float16", "bfloat16")}, "torch")
@to_ivy_arrays_and_back
def lerp(input, end, weight, *, out=None):
    return ivy.add(input, ivy.multiply(weight, ivy.subtract(end, input)), out=out)


@to_ivy_arrays_and_back
def signbit(input, *, out=None):
    return ivy.signbit(input, out=out)


@to_ivy_arrays_and_back
def angle(input, *, out=None):
    return ivy.angle(input, out=out)


@to_ivy_arrays_and_back
def arctan(input, *, out=None):
    return ivy.arctan(input, out=out)


@to_ivy_arrays_and_back
def conj_physical(input, *, out=None):
    return ivy.conj_physical(input, out=out)


@to_ivy_arrays_and_back
def nextafter(input, *, out=None):
<<<<<<< HEAD
    return ivy.nextafter(input, out=out)
=======
    return ivy.nextafter(input, out=out)


@with_unsupported_dtypes({"1.11.0 and below": ("float16", "bfloat16")}, "torch")
@to_ivy_arrays_and_back
def fmod(x1, x2, out=None):
    return ivy.fmod(x1, x2, out=out)
>>>>>>> 1ee10df4
<|MERGE_RESOLUTION|>--- conflicted
+++ resolved
@@ -480,14 +480,12 @@
 
 @to_ivy_arrays_and_back
 def nextafter(input, *, out=None):
-<<<<<<< HEAD
     return ivy.nextafter(input, out=out)
-=======
-    return ivy.nextafter(input, out=out)
+ivy-torch-column
+
 
 
 @with_unsupported_dtypes({"1.11.0 and below": ("float16", "bfloat16")}, "torch")
 @to_ivy_arrays_and_back
 def fmod(x1, x2, out=None):
     return ivy.fmod(x1, x2, out=out)
->>>>>>> 1ee10df4
