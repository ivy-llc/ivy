# global
import ivy
from ivy.func_wrapper import with_unsupported_dtypes, integer_arrays_to_float
import ivy.functional.frontends.torch as torch_frontend
from ivy.functional.frontends.torch.func_wrapper import to_ivy_arrays_and_back


@to_ivy_arrays_and_back
def add(input, other, *, alpha=1, out=None):
    input, other = torch_frontend.promote_types_of_torch_inputs(input, other)
    return ivy.add(input, other, alpha=alpha, out=out)


@with_unsupported_dtypes({"1.11.0 and below": ("float16",)}, "torch")
@to_ivy_arrays_and_back
def tan(input, *, out=None):
    return ivy.tan(input, out=out)


@to_ivy_arrays_and_back
def remainder(input, other, *, out=None):
    if ivy.is_array(input) and ivy.isscalar(other):
        other = ivy.full(input.shape, other)
    return ivy.remainder(input, other, out=out)


@with_unsupported_dtypes({"1.11.0 and below": ("float16",)}, "torch")
@to_ivy_arrays_and_back
def atan(input, *, out=None):
    return ivy.atan(input, out=out)


arctan = atan


@with_unsupported_dtypes({"1.11.0 and below": ("float16",)}, "torch")
@to_ivy_arrays_and_back
def tanh(input, *, out=None):
    return ivy.tanh(input, out=out)


@with_unsupported_dtypes({"1.11.0 and below": ("float16",)}, "torch")
@to_ivy_arrays_and_back
def cos(input, *, out=None):
    return ivy.cos(input, out=out)


@with_unsupported_dtypes({"1.11.0 and below": ("float16",)}, "torch")
@to_ivy_arrays_and_back
def sin(input, *, out=None):
    return ivy.sin(input, out=out)


@with_unsupported_dtypes({"1.11.0 and below": ("float16",)}, "torch")
@to_ivy_arrays_and_back
def acos(input, *, out=None):
    return ivy.acos(input, out=out)


arccos = acos


@with_unsupported_dtypes({"1.11.0 and below": ("float16",)}, "torch")
@to_ivy_arrays_and_back
def sinh(input, *, out=None):
    return ivy.sinh(input, out=out)


@with_unsupported_dtypes({"1.11.0 and below": ("float16",)}, "torch")
@to_ivy_arrays_and_back
def acosh(input, *, out=None):
    return ivy.acosh(input, out=out)


arccosh = acosh


@to_ivy_arrays_and_back
def abs(input, *, out=None):
    return ivy.abs(input, out=out)


absolute = abs


@to_ivy_arrays_and_back
def cosh(input, *, out=None):
    return ivy.cosh(input, out=out)


@to_ivy_arrays_and_back
def subtract(input, other, *, alpha=1, out=None):
    input, other = torch_frontend.promote_types_of_torch_inputs(input, other)
    return ivy.subtract(input, other * alpha, out=out)


sub = subtract


@with_unsupported_dtypes({"1.11.0 and below": ("float16",)}, "torch")
@to_ivy_arrays_and_back
def exp(input, *, out=None):
    return ivy.exp(input, out=out)


@with_unsupported_dtypes({"1.11.0 and below": ("float16",)}, "torch")
@to_ivy_arrays_and_back
def asin(input, *, out=None):
    return ivy.asin(input, out=out)


arcsin = asin


@with_unsupported_dtypes({"1.11.0 and below": ("float16",)}, "torch")
@to_ivy_arrays_and_back
def asinh(input, *, out=None):
    return ivy.asinh(input, out=out)


@with_unsupported_dtypes({"1.11.0 and below": ("float16",)}, "torch")
@to_ivy_arrays_and_back
def atanh(input, *, out=None):
    return ivy.atanh(input, out=out)


arctanh = atanh


@with_unsupported_dtypes({"1.11.0 and below": ("float16",)}, "torch")
@to_ivy_arrays_and_back
def log2(input, *, out=None):
    return ivy.log2(input, out=out)


@to_ivy_arrays_and_back
def square(input, *, out=None):
    return ivy.square(input, out=out)


@with_unsupported_dtypes({"1.11.0 and below": ("float16", "bfloat16")}, "torch")
@to_ivy_arrays_and_back
def atan2(input, other, *, out=None):
    input, other = torch_frontend.promote_types_of_torch_inputs(input, other)
    return ivy.atan2(input, other, out=out)


arctan2 = atan2


@to_ivy_arrays_and_back
def negative(input, *, out=None):
    return ivy.negative(input, out=out)


@to_ivy_arrays_and_back
def bitwise_and(input, other, *, out=None):
    input, other = torch_frontend.promote_types_of_torch_inputs(input, other)
    return ivy.bitwise_and(input, other, out=out)


@to_ivy_arrays_and_back
def bitwise_not(input, *, out=None):
    return ivy.bitwise_invert(input, out=out)


@to_ivy_arrays_and_back
def bitwise_xor(input, other, *, out=None):
    input, other = torch_frontend.promote_types_of_torch_inputs(input, other)
    return ivy.bitwise_xor(input, other, out=out)


@to_ivy_arrays_and_back
def bitwise_or(input, other, *, out=None):
    input, other = torch_frontend.promote_types_of_torch_inputs(input, other)
    return ivy.bitwise_or(input, other, out=out)


@to_ivy_arrays_and_back
def bitwise_left_shift(input, other, *, out=None):
    input, other = torch_frontend.promote_types_of_torch_inputs(input, other)
    return ivy.bitwise_left_shift(input, other, out=out)


@to_ivy_arrays_and_back
def bitwise_right_shift(input, other, *, out=None):
    input, other = torch_frontend.promote_types_of_torch_inputs(input, other)
    return ivy.bitwise_right_shift(input, other, out=out)


@with_unsupported_dtypes({"1.11.0 and below": ("float16",)}, "torch")
@to_ivy_arrays_and_back
def log10(input, *, out=None):
    return ivy.log10(input, out=out)


@with_unsupported_dtypes({"1.11.0 and below": ("float16",)}, "torch")
@to_ivy_arrays_and_back
def trunc(input, *, out=None):
    return ivy.trunc(input, out=out)


@with_unsupported_dtypes({"1.11.0 and below": ("float16",)}, "torch")
@to_ivy_arrays_and_back
def sqrt(input, *, out=None):
    return ivy.sqrt(input, out=out)


@to_ivy_arrays_and_back
def sign(input, *, out=None):
    return ivy.sign(input, out=out)


@to_ivy_arrays_and_back
def logical_not(input, *, out=None):
    return ivy.logical_not(input, out=out)


@to_ivy_arrays_and_back
def logical_and(input, other, *, out=None):
    input, other = torch_frontend.promote_types_of_torch_inputs(input, other)
    return ivy.logical_and(input, other, out=out)


@to_ivy_arrays_and_back
def logical_or(input, other, *, out=None):
    input, other = torch_frontend.promote_types_of_torch_inputs(input, other)
    return ivy.logical_or(input, other, out=out)


@to_ivy_arrays_and_back
def logical_xor(input, other, *, out=None):
    input, other = torch_frontend.promote_types_of_torch_inputs(input, other)
    return ivy.logical_xor(input, other, out=out)


@with_unsupported_dtypes({"1.11.0 and below": ("float16",)}, "torch")
@to_ivy_arrays_and_back
def round(input, *, decimals=0, out=None):
    m = ivy.full(input.shape, 10**decimals)
    upscale = ivy.multiply(input, m, out=out)
    rounded = ivy.round(upscale, out=out)
    return ivy.divide(rounded, m, out=out)


@with_unsupported_dtypes({"1.11.0 and below": ("float16",)}, "torch")
@to_ivy_arrays_and_back
def ceil(input, *, out=None):
    return ivy.ceil(input, out=out)


@with_unsupported_dtypes({"1.11.0 and below": ("float16",)}, "torch")
@to_ivy_arrays_and_back
def clamp(input, min=None, max=None, *, out=None):
    ivy.utils.assertions.check_all_or_any_fn(
        min,
        max,
        fn=ivy.exists,
        type="any",
        limit=[1, 2],
        message="at most one of min or max can be None",
    )
    input = ivy.array(input)
    if min is None:
        return ivy.minimum(input, max, out=out)
    if max is None:
        return ivy.maximum(input, min, out=out)
    return ivy.clip(input, min, max, out=out)


@with_unsupported_dtypes({"1.11.0 and below": ("float16",)}, "torch")
@to_ivy_arrays_and_back
def clip(input, min=None, max=None, *, out=None):
    ivy.utils.assertions.check_all_or_any_fn(
        min,
        max,
        fn=ivy.exists,
        type="any",
        limit=[1, 2],
        message="at most one of min or max can be None",
    )
    input = ivy.array(input)
    if min is None:
        return ivy.minimum(input, max, out=out)
    if max is None:
        return ivy.maximum(input, min, out=out)
    return ivy.clip(input, min, max, out=out)


@to_ivy_arrays_and_back
def mul(input, other, *, out=None):
    input, other = torch_frontend.promote_types_of_torch_inputs(input, other)
    return ivy.multiply(input, other, out=out)


multiply = mul


@with_unsupported_dtypes({"1.11.0 and below": ("float16",)}, "torch")
@to_ivy_arrays_and_back
def div(input, other, *, rounding_mode=None, out=None):
    if rounding_mode is not None:
        input, other = torch_frontend.promote_types_of_torch_inputs(input, other)
        promoted = input.dtype
        if rounding_mode == "trunc":
            return ivy.trunc_divide(input, other, out=out).astype(promoted)
        else:
            return ivy.floor_divide(input, other, out=out).astype(promoted)
    else:
        return ivy.divide(input, other, out=out)


@to_ivy_arrays_and_back
def reciprocal(input, *, out=None):
    return ivy.reciprocal(input)


@with_unsupported_dtypes({"1.11.0 and below": ("float16",)}, "torch")
@to_ivy_arrays_and_back
def floor(input, *, out=None):
    return ivy.floor(input, out=out)


@to_ivy_arrays_and_back
def flipud(input):
    return ivy.flipud(input)


@integer_arrays_to_float
@to_ivy_arrays_and_back
def deg2rad(input, *, out=None):
    return ivy.array(input * 3.1416 / 180, out=out)


arcsinh = asinh


divide = div


@to_ivy_arrays_and_back
def true_divide(input, other, *, out=None):
    return ivy.divide(input, other, out=out)


@to_ivy_arrays_and_back
def floor_divide(input, other, *, out=None):
    return ivy.floor_divide(input, other, out=out)


@with_unsupported_dtypes({"1.11.0 and below": ("float16",)}, "torch")
@to_ivy_arrays_and_back
def log1p(input, *, out=None):
    return ivy.log1p(input, out=out)


@with_unsupported_dtypes({"1.11.0 and below": ("float16",)}, "torch")
def addcdiv(input, tensor1, tensor2, *, value=1, out=None):
    return ivy.add(input, ivy.multiply(value, ivy.divide(tensor1, tensor2)), out=out)


@to_ivy_arrays_and_back
@with_unsupported_dtypes({"1.11.0 and below": ("float16",)}, "torch")
def addcmul(input, tensor1, tensor2, *, value=1, out=None):
    return ivy.add(input, ivy.multiply(value, ivy.multiply(tensor1, tensor2)), out=out)


@to_ivy_arrays_and_back
def pow(input, exponent, *, out=None):
    return ivy.pow(input, exponent, out=out)


@to_ivy_arrays_and_back
@with_unsupported_dtypes({"1.11.0 and below": ("float16",)}, "torch")
def log(input, *, out=None):
    return ivy.log(input, out=out)


@with_unsupported_dtypes({"1.11.0 and below": ("float16",)}, "torch")
def logaddexp(x1, x2, out=None):
    return ivy.logaddexp(x1, x2, out=out)


@with_unsupported_dtypes({"1.11.0 and below": ("float16",)}, "torch")
@to_ivy_arrays_and_back
def exp2(input, out=None):
    return ivy.exp2(input, out=out)


@with_unsupported_dtypes({"1.11.0 and below": ("float16",)}, "torch")
@to_ivy_arrays_and_back
def rsqrt(input, *, out=None):
    return ivy.reciprocal(ivy.sqrt(input), out=out)


@with_unsupported_dtypes({"1.11.0 and below": ("float16",)}, "torch")
@to_ivy_arrays_and_back
def expm1(input, out=None):
    return ivy.expm1(input, out=out)


@with_unsupported_dtypes({"1.11.0 and below": ("float16",)}, "torch")
def logaddexp2(x1, x2, out=None):
    return ivy.logaddexp2(x1, x2, out=out)


@with_unsupported_dtypes({"1.11.0 and below": ("float16",)}, "torch")
def i0(x, out=None):
    return ivy.i0(x, out=out)


def rad2deg(input, *, out=None):
    return ivy.rad2deg(input, out=out)


@to_ivy_arrays_and_back
def positive(input, *, out=None):
    return ivy.positive(input, out=out)


@to_ivy_arrays_and_back
def frac(input, *, out=None):
    return input - ivy.sign(input) * ivy.floor(ivy.abs(input))


@with_unsupported_dtypes({"2.9.0 and below": ("bfloat16",)}, "tensorflow")
@to_ivy_arrays_and_back
def xlogy(input, other, *, out=None):
    return ivy.xlogy(input, other, out=out)


@to_ivy_arrays_and_back
def copysign(input, other, *, out=None):
    return ivy.copysign(input, other, out=out)


@with_unsupported_dtypes({"1.11.0 and below": ("float16",)}, "torch")
@to_ivy_arrays_and_back
def sinc(input, *, out=None):
    return ivy.sinc(input, out=out)


@with_unsupported_dtypes({"1.11.0 and below": ("float16",)}, "torch")
@to_ivy_arrays_and_back
def hypot(input, other, *, out=None):
    return ivy.hypot(input, other, out=out)


@with_unsupported_dtypes({"1.11.0 and below": ("float16",)}, "torch")
@to_ivy_arrays_and_back
def sigmoid(input, *, out=None):
    return ivy.sigmoid(input, out=out)


@with_unsupported_dtypes({"1.11.0 and below": ("float16", "bfloat16")}, "torch")
@to_ivy_arrays_and_back
def lerp(input, end, weight, *, out=None):
    return ivy.add(input, ivy.multiply(weight, ivy.subtract(end, input)), out=out)


@to_ivy_arrays_and_back
def signbit(input, *, out=None):
    return ivy.signbit(input, out=out)


<<<<<<< HEAD
@with_unsupported_dtypes({"1.11.0 and below": ("float16", "bfloat16")}, "torch")
@to_ivy_arrays_and_back
def fmod(x1, x2, out=None):
    return ivy.fmod(x1, x2, out=out)
=======
@to_ivy_arrays_and_back
def angle(input, *, out=None):
    return ivy.angle(input, out=out)


@to_ivy_arrays_and_back
def arctan(input, *, out=None):
    return ivy.arctan(input, out=out)


@to_ivy_arrays_and_back
def conj_physical(input, *, out=None):
    return ivy.conj_physical(input, out=out)


@to_ivy_arrays_and_back
def nextafter(input, *, out=None):
    return ivy.nextafter(input, out=out)
>>>>>>> cade251a
<|MERGE_RESOLUTION|>--- conflicted
+++ resolved
@@ -463,12 +463,6 @@
     return ivy.signbit(input, out=out)
 
 
-<<<<<<< HEAD
-@with_unsupported_dtypes({"1.11.0 and below": ("float16", "bfloat16")}, "torch")
-@to_ivy_arrays_and_back
-def fmod(x1, x2, out=None):
-    return ivy.fmod(x1, x2, out=out)
-=======
 @to_ivy_arrays_and_back
 def angle(input, *, out=None):
     return ivy.angle(input, out=out)
@@ -487,4 +481,9 @@
 @to_ivy_arrays_and_back
 def nextafter(input, *, out=None):
     return ivy.nextafter(input, out=out)
->>>>>>> cade251a
+
+
+@with_unsupported_dtypes({"1.11.0 and below": ("float16", "bfloat16")}, "torch")
+@to_ivy_arrays_and_back
+def fmod(x1, x2, out=None):
+    return ivy.fmod(x1, x2, out=out)