--- conflicted
+++ resolved
@@ -388,11 +388,11 @@
     return ivy.reciprocal(ivy.sqrt(input), out=out)
 
 
-<<<<<<< HEAD
 @to_ivy_arrays_and_back
 def frac(input, *, out=None):
     return input - ivy.sign(input) * ivy.floor(ivy.abs(input))
-=======
+
+
 @with_unsupported_dtypes({"1.11.0 and below": ("float16",)}, "torch")
 @to_ivy_arrays_and_back
 def expm1(input, out=None):
@@ -406,5 +406,4 @@
 
 @with_unsupported_dtypes({"1.11.0 and below": ("float16",)}, "torch")
 def i0(x, out=None):
-    return ivy.i0(x, out=out)
->>>>>>> 18c5431e
+    return ivy.i0(x, out=out)