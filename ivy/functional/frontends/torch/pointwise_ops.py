--- conflicted
+++ resolved
@@ -465,41 +465,19 @@
 
 @to_ivy_arrays_and_back
 def angle(input, *, out=None):
-<<<<<<< HEAD
-    return ivy.angle(input, out=out)
-=======
     return ivy.angle(input, out=out)  
->>>>>>> 2707161c
 
 
 @to_ivy_arrays_and_back
 def arctan(input, *, out=None):
-<<<<<<< HEAD
-    return ivy.arctan(input, out=out)
-=======
     return ivy.arctan(input, out=out)     
->>>>>>> 2707161c
 
 
 @to_ivy_arrays_and_back
 def conj_physical(input, *, out=None):
-<<<<<<< HEAD
-    return ivy.conj_physical(input, out=out)
-=======
     return ivy.conj_physical(input, out=out) 
->>>>>>> 2707161c
 
 
 @to_ivy_arrays_and_back
 def nextafter(input, *, out=None):
-<<<<<<< HEAD
-    return ivy.nextafter(input, out=out)
-
-
-@with_unsupported_dtypes({"1.11.0 and below": ("float16", "bfloat16")}, "torch")
-@to_ivy_arrays_and_back
-def fmod(x1, x2, out=None):
-    return ivy.fmod(x1, x2, out=out)
-=======
-    return ivy.nextafter(input, out=out)    
->>>>>>> 2707161c
+    return ivy.nextafter(input, out=out)    