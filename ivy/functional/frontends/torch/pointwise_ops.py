# global
import ivy
import ivy.functional.frontends.torch as torch_frontend
from ivy.functional.frontends.torch.func_wrapper import to_ivy_arrays_and_back


@to_ivy_arrays_and_back
def add(input, other, *, alpha=1, out=None):
    input, other = torch_frontend.promote_types_of_torch_inputs(input, other)
    return ivy.add(input, other, alpha=alpha, out=out)


@to_ivy_arrays_and_back
def tan(input, *, out=None):
    return ivy.tan(input, out=out)


@to_ivy_arrays_and_back
def atan(input, *, out=None):
    return ivy.atan(input, out=out)


@to_ivy_arrays_and_back
def tanh(input, *, out=None):
    return ivy.tanh(input, out=out)


@to_ivy_arrays_and_back
def cos(input, *, out=None):
    return ivy.cos(input, out=out)


@to_ivy_arrays_and_back
def sin(input, *, out=None):
    return ivy.sin(input, out=out)


@to_ivy_arrays_and_back
def acos(input, *, out=None):
    return ivy.acos(input, out=out)


@to_ivy_arrays_and_back
def sinh(input, *, out=None):
    return ivy.sinh(input, out=out)


@to_ivy_arrays_and_back
def acosh(input, *, out=None):
    return ivy.acosh(input, out=out)


@to_ivy_arrays_and_back
def arccosh(input, *, out=None):
    return ivy.acosh(input, out=out)


@to_ivy_arrays_and_back
def arccos(input, *, out=None):
    return ivy.acos(input, out=out)


@to_ivy_arrays_and_back
def abs(input, *, out=None):
    return ivy.abs(input, out=out)


@to_ivy_arrays_and_back
def cosh(input, *, out=None):
    return ivy.cosh(input, out=out)


@to_ivy_arrays_and_back
def subtract(input, other, *, alpha=1, out=None):
    input, other = torch_frontend.promote_types_of_torch_inputs(input, other)
    return ivy.subtract(input, other * alpha, out=out)


sub = subtract


@to_ivy_arrays_and_back
def exp(input, *, out=None):
    return ivy.exp(input, out=out)


@to_ivy_arrays_and_back
def asin(input, *, out=None):
    return ivy.asin(input, out=out)


@to_ivy_arrays_and_back
def arcsin(input, *, out=None):
    return ivy.asin(input, out=out)


@to_ivy_arrays_and_back
def asinh(input, *, out=None):
    return ivy.asinh(input, out=out)


@to_ivy_arrays_and_back
def atanh(input, *, out=None):
    return ivy.atanh(input, out=out)


@to_ivy_arrays_and_back
def arctanh(input, *, out=None):
    return ivy.atanh(input, out=out)


@to_ivy_arrays_and_back
def log2(input, *, out=None):
    return ivy.log2(input, out=out)


@to_ivy_arrays_and_back
def square(input, *, out=None):
    return ivy.square(input, out=out)


@to_ivy_arrays_and_back
def atan2(input, other, *, out=None):
    input, other = torch_frontend.promote_types_of_torch_inputs(input, other)
    return ivy.atan2(input, other, out=out)


@to_ivy_arrays_and_back
def negative(input, *, out=None):
    return ivy.negative(input, out=out)


@to_ivy_arrays_and_back
def bitwise_and(input, other, *, out=None):
    input, other = torch_frontend.promote_types_of_torch_inputs(input, other)
    return ivy.bitwise_and(input, other, out=out)


@to_ivy_arrays_and_back
def bitwise_not(input, *, out=None):
    return ivy.bitwise_invert(input, out=out)


@to_ivy_arrays_and_back
def bitwise_xor(input, other, *, out=None):
    input, other = torch_frontend.promote_types_of_torch_inputs(input, other)
    return ivy.bitwise_xor(input, other, out=out)


@to_ivy_arrays_and_back
def bitwise_or(input, other, *, out=None):
    input, other = torch_frontend.promote_types_of_torch_inputs(input, other)
    return ivy.bitwise_or(input, other, out=out)


@to_ivy_arrays_and_back
def bitwise_left_shift(input, other, *, out=None):
    input, other = torch_frontend.promote_types_of_torch_inputs(input, other)
    return ivy.bitwise_left_shift(input, other, out=out)


@to_ivy_arrays_and_back
def bitwise_right_shift(input, other, *, out=None):
    input, other = torch_frontend.promote_types_of_torch_inputs(input, other)
    return ivy.bitwise_right_shift(input, other, out=out)


@to_ivy_arrays_and_back
def log10(input, *, out=None):
    return ivy.log10(input, out=out)


@to_ivy_arrays_and_back
def trunc(input, *, out=None):
    return ivy.trunc(input, out=out)


@to_ivy_arrays_and_back
def sqrt(input, *, out=None):
    return ivy.sqrt(input, out=out)


@to_ivy_arrays_and_back
def sign(input, *, out=None):
    return ivy.sign(input, out=out)


@to_ivy_arrays_and_back
def absolute(input, *, out=None):
    return ivy.abs(input, out=out)


@to_ivy_arrays_and_back
def logical_not(input, *, out=None):
    return ivy.logical_not(input, out=out)


@to_ivy_arrays_and_back
def logical_and(input, other, *, out=None):
    input, other = torch_frontend.promote_types_of_torch_inputs(input, other)
    return ivy.logical_and(input, other, out=out)


@to_ivy_arrays_and_back
def logical_or(input, other, *, out=None):
    input, other = torch_frontend.promote_types_of_torch_inputs(input, other)
    return ivy.logical_or(input, other, out=out)


@to_ivy_arrays_and_back
def logical_xor(input, other, *, out=None):
    input, other = torch_frontend.promote_types_of_torch_inputs(input, other)
    return ivy.logical_xor(input, other, out=out)


@to_ivy_arrays_and_back
def ceil(input, *, out=None):
    return ivy.ceil(input, out=out)


@to_ivy_arrays_and_back
def clamp(input, min=None, max=None, *, out=None):
    ivy.assertions.check_all_or_any_fn(
        min,
        max,
        fn=ivy.exists,
        type="any",
        limit=[1, 2],
        message="at most one of min or max can be None",
    )
    input = ivy.array(input)
    if min is None:
        return ivy.minimum(input, max, out=out)
    if max is None:
        return ivy.maximum(input, min, out=out)
    return ivy.clip(input, min, max, out=out)


@to_ivy_arrays_and_back
def clip(input, min=None, max=None, *, out=None):
    ivy.assertions.check_all_or_any_fn(
        min,
        max,
        fn=ivy.exists,
        type="any",
        limit=[1, 2],
        message="at most one of min or max can be None",
    )
    input = ivy.array(input)
    if min is None:
        return ivy.minimum(input, max, out=out)
    if max is None:
        return ivy.maximum(input, min, out=out)
    return ivy.clip(input, min, max, out=out)


@to_ivy_arrays_and_back
def mul(input, other, *, out=None):
    return ivy.multiply(input, other, out=out)


multiply = mul


@to_ivy_arrays_and_back
def div(input, other, *, rounding_mode=None, out=None):
    if rounding_mode is not None:
        input, other = torch_frontend.promote_types_of_torch_inputs(input, other)
        promoted = input.dtype
        if rounding_mode == "trunc":
            return ivy.trunc_divide(input, other, out=out).astype(promoted)
        else:
            return ivy.floor_divide(input, other, out=out).astype(promoted)
    else:
        return ivy.divide(input, other, out=out)


@to_ivy_arrays_and_back
def flipud(input):
    return ivy.flipud(input)


@to_ivy_arrays_and_back
<<<<<<< HEAD
def max(input, dim=None, keepdim=False, *, out=None):
    return ivy.max(x=input, axis=dim, keepdims=keepdim, out=None)
=======
def deg2rad(input, *, out=None):
    """If all element of array is integer, dtype of array becomes integer,
    so the result returns integer number. That's why the input array is converted
    into float if the dtype of the array is integer.
    """
    if "int" in input.dtype:
        input = input.astype("float32")
    return ivy.array(input * 3.1416 / 180, out=out)
>>>>>>> ad52bc35
<|MERGE_RESOLUTION|>--- conflicted
+++ resolved
@@ -281,10 +281,6 @@
 
 
 @to_ivy_arrays_and_back
-<<<<<<< HEAD
-def max(input, dim=None, keepdim=False, *, out=None):
-    return ivy.max(x=input, axis=dim, keepdims=keepdim, out=None)
-=======
 def deg2rad(input, *, out=None):
     """If all element of array is integer, dtype of array becomes integer,
     so the result returns integer number. That's why the input array is converted
@@ -292,5 +288,4 @@
     """
     if "int" in input.dtype:
         input = input.astype("float32")
-    return ivy.array(input * 3.1416 / 180, out=out)
->>>>>>> ad52bc35
+    return ivy.array(input * 3.1416 / 180, out=out)