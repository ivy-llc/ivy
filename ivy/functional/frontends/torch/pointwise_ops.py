# global
import ivy
import ivy.functional.frontends.torch as torch_frontend
from ivy.functional.frontends.torch.func_wrapper import to_ivy_arrays_and_back


@to_ivy_arrays_and_back
def add(input, other, *, alpha=1, out=None):
    input, other = torch_frontend.promote_types_of_torch_inputs(input, other)
    return ivy.add(input, other, alpha=alpha, out=out)


@to_ivy_arrays_and_back
def tan(input, *, out=None):
    return ivy.tan(input, out=out)


@to_ivy_arrays_and_back
def atan(input, *, out=None):
    return ivy.atan(input, out=out)


arctan = atan


@to_ivy_arrays_and_back
def tanh(input, *, out=None):
    return ivy.tanh(input, out=out)


@to_ivy_arrays_and_back
def cos(input, *, out=None):
    return ivy.cos(input, out=out)


@to_ivy_arrays_and_back
def sin(input, *, out=None):
    return ivy.sin(input, out=out)


@to_ivy_arrays_and_back
def acos(input, *, out=None):
    return ivy.acos(input, out=out)


@to_ivy_arrays_and_back
def sinh(input, *, out=None):
    return ivy.sinh(input, out=out)


@to_ivy_arrays_and_back
def acosh(input, *, out=None):
    return ivy.acosh(input, out=out)


@to_ivy_arrays_and_back
def arccosh(input, *, out=None):
    return ivy.acosh(input, out=out)


@to_ivy_arrays_and_back
def arccos(input, *, out=None):
    return ivy.acos(input, out=out)


@to_ivy_arrays_and_back
def abs(input, *, out=None):
    return ivy.abs(input, out=out)


@to_ivy_arrays_and_back
def cosh(input, *, out=None):
    return ivy.cosh(input, out=out)


@to_ivy_arrays_and_back
def subtract(input, other, *, alpha=1, out=None):
    input, other = torch_frontend.promote_types_of_torch_inputs(input, other)
    return ivy.subtract(input, other * alpha, out=out)


sub = subtract


@to_ivy_arrays_and_back
def exp(input, *, out=None):
    return ivy.exp(input, out=out)


@to_ivy_arrays_and_back
def asin(input, *, out=None):
    return ivy.asin(input, out=out)


@to_ivy_arrays_and_back
def arcsin(input, *, out=None):
    return ivy.asin(input, out=out)


@to_ivy_arrays_and_back
def asinh(input, *, out=None):
    return ivy.asinh(input, out=out)


@to_ivy_arrays_and_back
def atanh(input, *, out=None):
    return ivy.atanh(input, out=out)


@to_ivy_arrays_and_back
def arctanh(input, *, out=None):
    return ivy.atanh(input, out=out)


@to_ivy_arrays_and_back
def log2(input, *, out=None):
    return ivy.log2(input, out=out)


@to_ivy_arrays_and_back
def square(input, *, out=None):
    return ivy.square(input, out=out)


@to_ivy_arrays_and_back
def atan2(input, other, *, out=None):
    input, other = torch_frontend.promote_types_of_torch_inputs(input, other)
    return ivy.atan2(input, other, out=out)


@to_ivy_arrays_and_back
def negative(input, *, out=None):
    return ivy.negative(input, out=out)


@to_ivy_arrays_and_back
def bitwise_and(input, other, *, out=None):
    input, other = torch_frontend.promote_types_of_torch_inputs(input, other)
    return ivy.bitwise_and(input, other, out=out)


@to_ivy_arrays_and_back
def bitwise_not(input, *, out=None):
    return ivy.bitwise_invert(input, out=out)


@to_ivy_arrays_and_back
def bitwise_xor(input, other, *, out=None):
    input, other = torch_frontend.promote_types_of_torch_inputs(input, other)
    return ivy.bitwise_xor(input, other, out=out)


@to_ivy_arrays_and_back
def bitwise_or(input, other, *, out=None):
    input, other = torch_frontend.promote_types_of_torch_inputs(input, other)
    return ivy.bitwise_or(input, other, out=out)


@to_ivy_arrays_and_back
def bitwise_left_shift(input, other, *, out=None):
    input, other = torch_frontend.promote_types_of_torch_inputs(input, other)
    return ivy.bitwise_left_shift(input, other, out=out)


@to_ivy_arrays_and_back
def bitwise_right_shift(input, other, *, out=None):
    input, other = torch_frontend.promote_types_of_torch_inputs(input, other)
    return ivy.bitwise_right_shift(input, other, out=out)


@to_ivy_arrays_and_back
def log10(input, *, out=None):
    return ivy.log10(input, out=out)


@to_ivy_arrays_and_back
def trunc(input, *, out=None):
    return ivy.trunc(input, out=out)


@to_ivy_arrays_and_back
def sqrt(input, *, out=None):
    return ivy.sqrt(input, out=out)


@to_ivy_arrays_and_back
def sign(input, *, out=None):
    return ivy.sign(input, out=out)


@to_ivy_arrays_and_back
def absolute(input, *, out=None):
    return ivy.abs(input, out=out)


@to_ivy_arrays_and_back
def logical_not(input, *, out=None):
    return ivy.logical_not(input, out=out)


@to_ivy_arrays_and_back
def logical_and(input, other, *, out=None):
    input, other = torch_frontend.promote_types_of_torch_inputs(input, other)
    return ivy.logical_and(input, other, out=out)


@to_ivy_arrays_and_back
def logical_or(input, other, *, out=None):
    input, other = torch_frontend.promote_types_of_torch_inputs(input, other)
    return ivy.logical_or(input, other, out=out)


@to_ivy_arrays_and_back
def logical_xor(input, other, *, out=None):
    input, other = torch_frontend.promote_types_of_torch_inputs(input, other)
    return ivy.logical_xor(input, other, out=out)


@to_ivy_arrays_and_back
def round(input, *, decimals=0, out=None):
<<<<<<< HEAD
    m = ivy.full(input.shape, 10 ** decimals)
=======
    m = ivy.full(input.shape, 10**decimals)
>>>>>>> 52563140
    upscale = ivy.multiply(input, m, out=out)
    rounded = ivy.round(upscale, out=out)
    return ivy.divide(rounded, m, out=out)


@to_ivy_arrays_and_back
def ceil(input, *, out=None):
    return ivy.ceil(input, out=out)


@to_ivy_arrays_and_back
def clamp(input, min=None, max=None, *, out=None):
    ivy.assertions.check_all_or_any_fn(
        min,
        max,
        fn=ivy.exists,
        type="any",
        limit=[1, 2],
        message="at most one of min or max can be None",
    )
    input = ivy.array(input)
    if min is None:
        return ivy.minimum(input, max, out=out)
    if max is None:
        return ivy.maximum(input, min, out=out)
    return ivy.clip(input, min, max, out=out)


@to_ivy_arrays_and_back
def clip(input, min=None, max=None, *, out=None):
    ivy.assertions.check_all_or_any_fn(
        min,
        max,
        fn=ivy.exists,
        type="any",
        limit=[1, 2],
        message="at most one of min or max can be None",
    )
    input = ivy.array(input)
    if min is None:
        return ivy.minimum(input, max, out=out)
    if max is None:
        return ivy.maximum(input, min, out=out)
    return ivy.clip(input, min, max, out=out)


@to_ivy_arrays_and_back
def mul(input, other, *, out=None):
    return ivy.multiply(input, other, out=out)


multiply = mul


@to_ivy_arrays_and_back
def div(input, other, *, rounding_mode=None, out=None):
    if rounding_mode is not None:
        input, other = torch_frontend.promote_types_of_torch_inputs(input, other)
        promoted = input.dtype
        if rounding_mode == "trunc":
            return ivy.trunc_divide(input, other, out=out).astype(promoted)
        else:
            return ivy.floor_divide(input, other, out=out).astype(promoted)
    else:
        return ivy.divide(input, other, out=out)


@to_ivy_arrays_and_back
def flipud(input):
    return ivy.flipud(input)


@to_ivy_arrays_and_back
def deg2rad(input, *, out=None):
    """If all element of array is integer, dtype of array becomes integer,
    so the result returns integer number. That's why the input array is converted
    into float if the dtype of the array is integer.
    """
    if "int" in input.dtype:
        input = input.astype("float32")
    return ivy.array(input * 3.1416 / 180, out=out)<|MERGE_RESOLUTION|>--- conflicted
+++ resolved
@@ -218,11 +218,7 @@
 
 @to_ivy_arrays_and_back
 def round(input, *, decimals=0, out=None):
-<<<<<<< HEAD
-    m = ivy.full(input.shape, 10 ** decimals)
-=======
     m = ivy.full(input.shape, 10**decimals)
->>>>>>> 52563140
     upscale = ivy.multiply(input, m, out=out)
     rounded = ivy.round(upscale, out=out)
     return ivy.divide(rounded, m, out=out)
