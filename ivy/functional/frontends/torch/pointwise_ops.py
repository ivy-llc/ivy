--- conflicted
+++ resolved
@@ -144,16 +144,15 @@
 atan2.unsupported_dtypes = ("float16",)
 
 
-<<<<<<< HEAD
 def negative(input, *, out=None):
     return ivy.negative(input, out=out)
 
 
 negative.unsupported_dtypes = ("float16",)
-=======
+
+
 def log10(input, *, out=None):
     return ivy.log10(input, out=out)
 
 
-log10.unsupported_dtypes = ("float16",)
->>>>>>> 5f97a968
+log10.unsupported_dtypes = ("float16",)