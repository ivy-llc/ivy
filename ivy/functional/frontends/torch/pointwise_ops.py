--- conflicted
+++ resolved
@@ -122,7 +122,6 @@
     return ivy.abs(input, out=out)
 
 
-<<<<<<< HEAD
 absolute.unsupported_dtypes = ("float16",)
 
 
@@ -135,7 +134,8 @@
         return ivy.floor_divide(input, other, out=out)
     else:
         raise ValueError(f"{rounding_mode} is not a valid value for rounding_mode")
-=======
+
+
 def logical_not(input, *, out=None):
     return ivy.logical_not(input, out=out)
 
@@ -149,5 +149,4 @@
 
 
 def logical_xor(input, other, *, out=None):
-    return ivy.logical_xor(input, other, out=out)
->>>>>>> 11dad20f
+    return ivy.logical_xor(input, other, out=out)