# global
import ivy


def add(input, other, *, alpha=1, out=None):
    return ivy.add(input, other * alpha, out=out)


def tan(input, *, out=None):
    return ivy.tan(input, out=out)


tan.unsupported_dtypes = ("float16",)


def atan(input, *, out=None):
    return ivy.atan(input, out=out)


atan.unsupported_dtypes = ("float16",)


def tanh(input, *, out=None):
    return ivy.tanh(input, out=out)


tanh.unsupported_dtypes = ("float16",)


def cos(input, *, out=None):
    return ivy.cos(input, out=out)


cos.unsupported_dtypes = ("float16",)


def sin(input, *, out=None):
    return ivy.sin(input, out=out)


sin.unsupported_dtypes = ("float16",)


def acos(input, *, out=None):
    return ivy.acos(input, out=out)


acos.unsupported_dtypes = ("float16",)


def sinh(input, *, out=None):
    return ivy.sinh(input, out=out)


sinh.unsupported_dtypes = ("float16",)


def acosh(input, *, out=None):
    return ivy.acosh(input, out=out)


acosh.unsupported_dtypes = ("float16",)


def arccosh(input, *, out=None):
    return ivy.acosh(input, out=out)


arccosh.unsupported_dtypes = ("float16",)


def arccos(input, *, out=None):
    return ivy.acos(input, out=out)


arccos.unsupported_dtypes = ("float16",)


def abs(input, *, out=None):
    return ivy.abs(input, out=out)


def cosh(input, *, out=None):
    return ivy.cosh(input, out=out)


cosh.unsupported_dtypes = ("float16",)


def subtract(input, other, *, alpha=1, out=None):
    return ivy.subtract(input, other * alpha, out=out)


def exp(input, *, out=None):
    return ivy.exp(input, out=out)


exp.unsupported_dtypes = ("float16",)


def asin(input, *, out=None):
    return ivy.asin(input, out=out)


asin.unsupported_dtypes = ("float16",)


def arcsin(input, *, out=None):
    return ivy.asin(input, out=out)


arcsin.unsupported_dtypes = ("float16",)


def asinh(input, *, out=None):
    return ivy.asinh(input, out=out)


asinh.unsupported_dtypes = ("float16",)


def atanh(input, *, out=None):
    return ivy.atanh(input, out=out)


atanh.unsupported_dtypes = ("float16",)


def arctanh(input, *, out=None):
    return ivy.atanh(input, out=out)


arctanh.unsupported_dtypes = ("float16",)


def square(input, *, out=None):
    return ivy.square(input, out=out)


def atan2(input, other, *, out=None):
    return ivy.atan2(input, other, out=out)


atan2.unsupported_dtypes = ("float16",)


<<<<<<< HEAD
def negative(input, *, out=None):
    return ivy.negative(input, out=out)


negative.unsupported_dtypes = ("float16",)
=======
def bitwise_and(input, other, *, out=None):
    return ivy.bitwise_and(input, other, out=out)


bitwise_and.unsupported_dtypes = ("float16",)
>>>>>>> 4dd22149


def log10(input, *, out=None):
    return ivy.log10(input, out=out)


log10.unsupported_dtypes = ("float16",)


def sqrt(input, *, out=None):
    return ivy.sqrt(input, out=out)


sqrt.unsupported_dtypes = ("float16",)<|MERGE_RESOLUTION|>--- conflicted
+++ resolved
@@ -144,19 +144,18 @@
 atan2.unsupported_dtypes = ("float16",)
 
 
-<<<<<<< HEAD
 def negative(input, *, out=None):
     return ivy.negative(input, out=out)
 
 
 negative.unsupported_dtypes = ("float16",)
-=======
+
+
 def bitwise_and(input, other, *, out=None):
     return ivy.bitwise_and(input, other, out=out)
 
 
 bitwise_and.unsupported_dtypes = ("float16",)
->>>>>>> 4dd22149
 
 
 def log10(input, *, out=None):
