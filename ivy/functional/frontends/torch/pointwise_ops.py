# global
import ivy


def add(input, other, *, alpha=1, out=None):
    return ivy.add(input, other * alpha, out=out)


def tan(input, *, out=None):
    return ivy.tan(input, out=out)


def atan(input, *, out=None):
    return ivy.atan(input, out=out)


def tanh(input, *, out=None):
    return ivy.tanh(input, out=out)


def cos(input, *, out=None):
    return ivy.cos(input, out=out)


def sin(input, *, out=None):
    return ivy.sin(input, out=out)


def acos(input, *, out=None):
    return ivy.acos(input, out=out)


def sinh(input, *, out=None):
    return ivy.sinh(input, out=out)


def acosh(input, *, out=None):
    return ivy.acosh(input, out=out)


def arccosh(input, *, out=None):
    return ivy.acosh(input, out=out)


def arccos(input, *, out=None):
    return ivy.acos(input, out=out)


def abs(input, *, out=None):
    return ivy.abs(input, out=out)


def cosh(input, *, out=None):
    return ivy.cosh(input, out=out)


def subtract(input, other, *, alpha=1, out=None):
    return ivy.subtract(input, other * alpha, out=out)


def exp(input, *, out=None):
    return ivy.exp(input, out=out)


def asin(input, *, out=None):
    return ivy.asin(input, out=out)


def arcsin(input, *, out=None):
    return ivy.asin(input, out=out)


def asinh(input, *, out=None):
    return ivy.asinh(input, out=out)


def atanh(input, *, out=None):
    return ivy.atanh(input, out=out)


def arctanh(input, *, out=None):
    return ivy.atanh(input, out=out)


def log2(input, *, out=None):
    return ivy.log2(input, out=out)


def square(input, *, out=None):
    return ivy.square(input, out=out)


def atan2(input, other, *, out=None):
    return ivy.atan2(input, other, out=out)


def negative(input, *, out=None):
    return ivy.negative(input, out=out)


def bitwise_and(input, other, *, out=None):
    return ivy.bitwise_and(input, other, out=out)


<<<<<<< HEAD
bitwise_and.unsupported_dtypes = ("float16",)


def bitwise_not(input, *, out=None):
    return ivy.bitwise_invert(input, out=out)


bitwise_not.unsupported_dtypes = ("float16",)


def bitwise_xor(input, other, *, out=None):
    return ivy.bitwise_xor(input, other, out=out)


bitwise_xor.unsupported_dtypes = ("float16",)


def bitwise_or(input, other, *, out=None):
    return ivy.bitwise_or(input, other, out=out)


bitwise_or.unsupported_dtypes = ("float16",)


def bitwise_left_shift(input, other, *, out=None):
    return ivy.bitwise_left_shift(input, other, out=out)


bitwise_left_shift.unsupported_dtypes = ("float16",)


def bitwise_right_shift(input, other, *, out=None):
    return ivy.bitwise_right_shift(input, other, out=out)


bitwise_right_shift.unsupported_dtypes = ("float16",)


=======
>>>>>>> fc791a62
def log10(input, *, out=None):
    return ivy.log10(input, out=out)


def trunc(input, *, out=None):
    return ivy.trunc(input, out=out)


def sqrt(input, *, out=None):
    return ivy.sqrt(input, out=out)


def sign(input, *, out=None):
    return ivy.sign(input, out=out)


def absolute(input, *, out=None):
    return ivy.abs(input, out=out)<|MERGE_RESOLUTION|>--- conflicted
+++ resolved
@@ -102,7 +102,6 @@
     return ivy.bitwise_and(input, other, out=out)
 
 
-<<<<<<< HEAD
 bitwise_and.unsupported_dtypes = ("float16",)
 
 
@@ -141,8 +140,7 @@
 bitwise_right_shift.unsupported_dtypes = ("float16",)
 
 
-=======
->>>>>>> fc791a62
+
 def log10(input, *, out=None):
     return ivy.log10(input, out=out)
 
