# global
import ivy
from ivy.func_wrapper import with_unsupported_dtypes, integer_arrays_to_float
import ivy.functional.frontends.torch as torch_frontend
from ivy.functional.frontends.torch.func_wrapper import to_ivy_arrays_and_back


@to_ivy_arrays_and_back
def add(input, other, *, alpha=1, out=None):
    input, other = torch_frontend.promote_types_of_torch_inputs(input, other)
    return ivy.add(input, other, alpha=alpha, out=out)


@with_unsupported_dtypes({"1.11.0 and below": ("float16",)}, "torch")
@to_ivy_arrays_and_back
def tan(input, *, out=None):
    return ivy.tan(input, out=out)


@to_ivy_arrays_and_back
def remainder(input, other, *, out=None):
    if ivy.is_array(input) and ivy.isscalar(other):
        other = ivy.full(input.shape, other)
    return ivy.remainder(input, other, out=out)


@with_unsupported_dtypes({"1.11.0 and below": ("float16",)}, "torch")
@to_ivy_arrays_and_back
def atan(input, *, out=None):
    return ivy.atan(input, out=out)


arctan = atan


@with_unsupported_dtypes({"1.11.0 and below": ("float16",)}, "torch")
@to_ivy_arrays_and_back
def tanh(input, *, out=None):
    return ivy.tanh(input, out=out)


@with_unsupported_dtypes({"1.11.0 and below": ("float16",)}, "torch")
@to_ivy_arrays_and_back
def cos(input, *, out=None):
    return ivy.cos(input, out=out)


@with_unsupported_dtypes({"1.11.0 and below": ("float16",)}, "torch")
@to_ivy_arrays_and_back
def sin(input, *, out=None):
    return ivy.sin(input, out=out)


@with_unsupported_dtypes({"1.11.0 and below": ("float16",)}, "torch")
@to_ivy_arrays_and_back
def acos(input, *, out=None):
    return ivy.acos(input, out=out)


arccos = acos


@with_unsupported_dtypes({"1.11.0 and below": ("float16",)}, "torch")
@to_ivy_arrays_and_back
def sinh(input, *, out=None):
    return ivy.sinh(input, out=out)


@with_unsupported_dtypes({"1.11.0 and below": ("float16",)}, "torch")
@to_ivy_arrays_and_back
def acosh(input, *, out=None):
    return ivy.acosh(input, out=out)


arccosh = acosh


@to_ivy_arrays_and_back
def abs(input, *, out=None):
    return ivy.abs(input, out=out)


absolute = abs


@to_ivy_arrays_and_back
def cosh(input, *, out=None):
    return ivy.cosh(input, out=out)


@to_ivy_arrays_and_back
def subtract(input, other, *, alpha=1, out=None):
    input, other = torch_frontend.promote_types_of_torch_inputs(input, other)
    return ivy.subtract(input, other * alpha, out=out)


sub = subtract


@with_unsupported_dtypes({"1.11.0 and below": ("float16",)}, "torch")
@to_ivy_arrays_and_back
def exp(input, *, out=None):
    return ivy.exp(input, out=out)


@with_unsupported_dtypes({"1.11.0 and below": ("float16",)}, "torch")
@to_ivy_arrays_and_back
def asin(input, *, out=None):
    return ivy.asin(input, out=out)


arcsin = asin


@with_unsupported_dtypes({"1.11.0 and below": ("float16",)}, "torch")
@to_ivy_arrays_and_back
def asinh(input, *, out=None):
    return ivy.asinh(input, out=out)


@with_unsupported_dtypes({"1.11.0 and below": ("float16",)}, "torch")
@to_ivy_arrays_and_back
def atanh(input, *, out=None):
    return ivy.atanh(input, out=out)


arctanh = atanh


@with_unsupported_dtypes({"1.11.0 and below": ("float16",)}, "torch")
@to_ivy_arrays_and_back
def log2(input, *, out=None):
    return ivy.log2(input, out=out)


@to_ivy_arrays_and_back
def square(input, *, out=None):
    return ivy.square(input, out=out)


@with_unsupported_dtypes({"1.11.0 and below": ("float16", "bfloat16")}, "torch")
@to_ivy_arrays_and_back
def atan2(input, other, *, out=None):
    input, other = torch_frontend.promote_types_of_torch_inputs(input, other)
    return ivy.atan2(input, other, out=out)


arctan2 = atan2


@to_ivy_arrays_and_back
def negative(input, *, out=None):
    return ivy.negative(input, out=out)


@to_ivy_arrays_and_back
def bitwise_and(input, other, *, out=None):
    input, other = torch_frontend.promote_types_of_torch_inputs(input, other)
    return ivy.bitwise_and(input, other, out=out)


@to_ivy_arrays_and_back
def bitwise_not(input, *, out=None):
    return ivy.bitwise_invert(input, out=out)


@to_ivy_arrays_and_back
def bitwise_xor(input, other, *, out=None):
    input, other = torch_frontend.promote_types_of_torch_inputs(input, other)
    return ivy.bitwise_xor(input, other, out=out)


@to_ivy_arrays_and_back
def bitwise_or(input, other, *, out=None):
    input, other = torch_frontend.promote_types_of_torch_inputs(input, other)
    return ivy.bitwise_or(input, other, out=out)


@to_ivy_arrays_and_back
def bitwise_left_shift(input, other, *, out=None):
    input, other = torch_frontend.promote_types_of_torch_inputs(input, other)
    return ivy.bitwise_left_shift(input, other, out=out)


@to_ivy_arrays_and_back
def bitwise_right_shift(input, other, *, out=None):
    input, other = torch_frontend.promote_types_of_torch_inputs(input, other)
    return ivy.bitwise_right_shift(input, other, out=out)


@with_unsupported_dtypes({"1.11.0 and below": ("float16",)}, "torch")
@to_ivy_arrays_and_back
def log10(input, *, out=None):
    return ivy.log10(input, out=out)


@with_unsupported_dtypes({"1.11.0 and below": ("float16",)}, "torch")
@to_ivy_arrays_and_back
def trunc(input, *, out=None):
    return ivy.trunc(input, out=out)


@with_unsupported_dtypes({"1.11.0 and below": ("float16",)}, "torch")
@to_ivy_arrays_and_back
def sqrt(input, *, out=None):
    return ivy.sqrt(input, out=out)


@to_ivy_arrays_and_back
def sign(input, *, out=None):
    return ivy.sign(input, out=out)


@to_ivy_arrays_and_back
def logical_not(input, *, out=None):
    return ivy.logical_not(input, out=out)


@to_ivy_arrays_and_back
def logical_and(input, other, *, out=None):
    input, other = torch_frontend.promote_types_of_torch_inputs(input, other)
    return ivy.logical_and(input, other, out=out)


@to_ivy_arrays_and_back
def logical_or(input, other, *, out=None):
    input, other = torch_frontend.promote_types_of_torch_inputs(input, other)
    return ivy.logical_or(input, other, out=out)


@to_ivy_arrays_and_back
def logical_xor(input, other, *, out=None):
    input, other = torch_frontend.promote_types_of_torch_inputs(input, other)
    return ivy.logical_xor(input, other, out=out)


@with_unsupported_dtypes({"1.11.0 and below": ("float16",)}, "torch")
@to_ivy_arrays_and_back
def round(input, *, decimals=0, out=None):
    m = ivy.full(input.shape, 10**decimals)
    upscale = ivy.multiply(input, m, out=out)
    rounded = ivy.round(upscale, out=out)
    return ivy.divide(rounded, m, out=out)


@with_unsupported_dtypes({"1.11.0 and below": ("float16",)}, "torch")
@to_ivy_arrays_and_back
def ceil(input, *, out=None):
    return ivy.ceil(input, out=out)


@with_unsupported_dtypes({"1.11.0 and below": ("float16",)}, "torch")
@to_ivy_arrays_and_back
def clamp(input, min=None, max=None, *, out=None):
    ivy.utils.assertions.check_all_or_any_fn(
        min,
        max,
        fn=ivy.exists,
        type="any",
        limit=[1, 2],
        message="at most one of min or max can be None",
    )
    input = ivy.array(input)
    if min is None:
        return ivy.minimum(input, max, out=out)
    if max is None:
        return ivy.maximum(input, min, out=out)
    return ivy.clip(input, min, max, out=out)


@with_unsupported_dtypes({"1.11.0 and below": ("float16",)}, "torch")
@to_ivy_arrays_and_back
def clip(input, min=None, max=None, *, out=None):
    ivy.utils.assertions.check_all_or_any_fn(
        min,
        max,
        fn=ivy.exists,
        type="any",
        limit=[1, 2],
        message="at most one of min or max can be None",
    )
    input = ivy.array(input)
    if min is None:
        return ivy.minimum(input, max, out=out)
    if max is None:
        return ivy.maximum(input, min, out=out)
    return ivy.clip(input, min, max, out=out)


@to_ivy_arrays_and_back
def mul(input, other, *, out=None):
    input, other = torch_frontend.promote_types_of_torch_inputs(input, other)
    return ivy.multiply(input, other, out=out)


multiply = mul


@with_unsupported_dtypes({"1.11.0 and below": ("float16",)}, "torch")
@to_ivy_arrays_and_back
def div(input, other, *, rounding_mode=None, out=None):
    if rounding_mode is not None:
        input, other = torch_frontend.promote_types_of_torch_inputs(input, other)
        promoted = input.dtype
        if rounding_mode == "trunc":
            return ivy.trunc_divide(input, other, out=out).astype(promoted)
        else:
            return ivy.floor_divide(input, other, out=out).astype(promoted)
    else:
        return ivy.divide(input, other, out=out)


@to_ivy_arrays_and_back
def reciprocal(input, *, out=None):
    return ivy.reciprocal(input)


@with_unsupported_dtypes({"1.11.0 and below": ("float16",)}, "torch")
@to_ivy_arrays_and_back
def floor(input, *, out=None):
    return ivy.floor(input, out=out)


@to_ivy_arrays_and_back
def flipud(input):
    return ivy.flipud(input)


@integer_arrays_to_float
@to_ivy_arrays_and_back
def deg2rad(input, *, out=None):
    return ivy.array(input * 3.1416 / 180, out=out)


arcsinh = asinh


divide = div


@to_ivy_arrays_and_back
def true_divide(input, other, *, out=None):
    return ivy.divide(input, other, out=out)


@to_ivy_arrays_and_back
def floor_divide(input, other, *, out=None):
    return ivy.floor_divide(input, other, out=out)


@with_unsupported_dtypes({"1.11.0 and below": ("float16",)}, "torch")
@to_ivy_arrays_and_back
def log1p(input, *, out=None):
    return ivy.log1p(input, out=out)


@with_unsupported_dtypes({"1.11.0 and below": ("float16",)}, "torch")
def addcdiv(input, tensor1, tensor2, *, value=1, out=None):
    return ivy.add(input, ivy.multiply(value, ivy.divide(tensor1, tensor2)), out=out)


@to_ivy_arrays_and_back
@with_unsupported_dtypes({"1.11.0 and below": ("float16",)}, "torch")
def addcmul(input, tensor1, tensor2, *, value=1, out=None):
    return ivy.add(input, ivy.multiply(value, ivy.multiply(tensor1, tensor2)), out=out)


@to_ivy_arrays_and_back
def pow(input, exponent, *, out=None):
    return ivy.pow(input, exponent, out=out)


@to_ivy_arrays_and_back
@with_unsupported_dtypes({"1.11.0 and below": ("float16",)}, "torch")
def log(input, *, out=None):
    return ivy.log(input, out=out)


@with_unsupported_dtypes({"1.11.0 and below": ("float16",)}, "torch")
def logaddexp(x1, x2, out=None):
    return ivy.logaddexp(x1, x2, out=out)


@with_unsupported_dtypes({"1.11.0 and below": ("float16",)}, "torch")
@to_ivy_arrays_and_back
def exp2(input, out=None):
    return ivy.exp2(input, out=out)


@with_unsupported_dtypes({"1.11.0 and below": ("float16",)}, "torch")
@to_ivy_arrays_and_back
def rsqrt(input, *, out=None):
    return ivy.reciprocal(ivy.sqrt(input), out=out)


@with_unsupported_dtypes({"1.11.0 and below": ("float16",)}, "torch")
@to_ivy_arrays_and_back
def expm1(input, out=None):
    return ivy.expm1(input, out=out)


@with_unsupported_dtypes({"1.11.0 and below": ("float16",)}, "torch")
def logaddexp2(x1, x2, out=None):
    return ivy.logaddexp2(x1, x2, out=out)


@with_unsupported_dtypes({"1.11.0 and below": ("float16",)}, "torch")
def i0(x, out=None):
    return ivy.i0(x, out=out)


def rad2deg(input, *, out=None):
    return ivy.rad2deg(input, out=out)


@to_ivy_arrays_and_back
def positive(input, *, out=None):
    return ivy.positive(input, out=out)


@to_ivy_arrays_and_back
def frac(input, *, out=None):
    return input - ivy.sign(input) * ivy.floor(ivy.abs(input))


@with_unsupported_dtypes({"2.9.0 and below": ("bfloat16",)}, "tensorflow")
@to_ivy_arrays_and_back
def xlogy(input, other, *, out=None):
    return ivy.xlogy(input, other, out=out)


@to_ivy_arrays_and_back
def copysign(input, other, *, out=None):
    return ivy.copysign(input, other, out=out)


@with_unsupported_dtypes({"1.11.0 and below": ("float16",)}, "torch")
@to_ivy_arrays_and_back
def sinc(input, *, out=None):
    return ivy.sinc(input, out=out)


@with_unsupported_dtypes({"1.11.0 and below": ("float16",)}, "torch")
@to_ivy_arrays_and_back
def hypot(input, other, *, out=None):
    return ivy.hypot(input, other, out=out)


@with_unsupported_dtypes({"1.11.0 and below": ("float16",)}, "torch")
@to_ivy_arrays_and_back
def sigmoid(input, *, out=None):
    return ivy.sigmoid(input, out=out)


@with_unsupported_dtypes({"1.11.0 and below": ("float16", "bfloat16")}, "torch")
@to_ivy_arrays_and_back
def lerp(input, end, weight, *, out=None):
    return ivy.add(input, ivy.multiply(weight, ivy.subtract(end, input)), out=out)


<<<<<<< HEAD
@with_unsupported_dtypes({"1.11.0 and below": ("float16", "bfloat16")}, "torch")
@to_ivy_arrays_and_back
def fmod(x1, x2, out=None):
    return ivy.fmod(x1, x2, out=out)
=======
@to_ivy_arrays_and_back
def signbit(input, *, out=None):
    return ivy.signbit(input, out=out)
>>>>>>> 4d7f85d3
<|MERGE_RESOLUTION|>--- conflicted
+++ resolved
@@ -458,13 +458,13 @@
     return ivy.add(input, ivy.multiply(weight, ivy.subtract(end, input)), out=out)
 
 
-<<<<<<< HEAD
+@to_ivy_arrays_and_back
+def signbit(input, *, out=None):
+    return ivy.signbit(input, out=out)
+    
+    
 @with_unsupported_dtypes({"1.11.0 and below": ("float16", "bfloat16")}, "torch")
 @to_ivy_arrays_and_back
 def fmod(x1, x2, out=None):
     return ivy.fmod(x1, x2, out=out)
-=======
-@to_ivy_arrays_and_back
-def signbit(input, *, out=None):
-    return ivy.signbit(input, out=out)
->>>>>>> 4d7f85d3
+    