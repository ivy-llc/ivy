--- conflicted
+++ resolved
@@ -285,13 +285,13 @@
 
 
 @to_ivy_arrays_and_back
-<<<<<<< HEAD
 def reciprocal(input, *, out=None):
     return ivy.reciprocal(input)
-=======
+
+
+@to_ivy_arrays_and_back
 def floor(input, *, out=None):
     return ivy.floor(input, out=out)
->>>>>>> 397831ce
 
 
 @to_ivy_arrays_and_back
