# global
import ivy
from ivy.func_wrapper import with_unsupported_dtypes
import ivy.functional.frontends.torch as torch_frontend
from ivy.functional.frontends.torch.func_wrapper import to_ivy_arrays_and_back


@to_ivy_arrays_and_back
def add(input, other, *, alpha=1, out=None):
    input, other = torch_frontend.promote_types_of_torch_inputs(input, other)
    return ivy.add(input, other, alpha=alpha, out=out)


@to_ivy_arrays_and_back
def tan(input, *, out=None):
    return ivy.tan(input, out=out)


@to_ivy_arrays_and_back
def remainder(input, other, *, out=None):
    if ivy.is_array(input) and ivy.isscalar(other):
        other = ivy.full(input.shape, other)
    return ivy.remainder(input, other, out=out)


@to_ivy_arrays_and_back
def atan(input, *, out=None):
    return ivy.atan(input, out=out)


arctan = atan


@to_ivy_arrays_and_back
def tanh(input, *, out=None):
    return ivy.tanh(input, out=out)


@to_ivy_arrays_and_back
def cos(input, *, out=None):
    return ivy.cos(input, out=out)


@to_ivy_arrays_and_back
def sin(input, *, out=None):
    return ivy.sin(input, out=out)


@to_ivy_arrays_and_back
def acos(input, *, out=None):
    return ivy.acos(input, out=out)


arccos = acos


@to_ivy_arrays_and_back
def sinh(input, *, out=None):
    return ivy.sinh(input, out=out)


@to_ivy_arrays_and_back
def acosh(input, *, out=None):
    return ivy.acosh(input, out=out)


arccosh = acosh


@to_ivy_arrays_and_back
def abs(input, *, out=None):
    return ivy.abs(input, out=out)


absolute = abs


@to_ivy_arrays_and_back
def cosh(input, *, out=None):
    return ivy.cosh(input, out=out)


@to_ivy_arrays_and_back
def subtract(input, other, *, alpha=1, out=None):
    input, other = torch_frontend.promote_types_of_torch_inputs(input, other)
    return ivy.subtract(input, other * alpha, out=out)


sub = subtract


@to_ivy_arrays_and_back
def exp(input, *, out=None):
    return ivy.exp(input, out=out)


@to_ivy_arrays_and_back
def asin(input, *, out=None):
    return ivy.asin(input, out=out)


arcsin = asin


@to_ivy_arrays_and_back
def asinh(input, *, out=None):
    return ivy.asinh(input, out=out)


@to_ivy_arrays_and_back
def atanh(input, *, out=None):
    return ivy.atanh(input, out=out)


arctanh = atanh


@to_ivy_arrays_and_back
def log2(input, *, out=None):
    return ivy.log2(input, out=out)


@to_ivy_arrays_and_back
def square(input, *, out=None):
    return ivy.square(input, out=out)


@to_ivy_arrays_and_back
def atan2(input, other, *, out=None):
    input, other = torch_frontend.promote_types_of_torch_inputs(input, other)
    return ivy.atan2(input, other, out=out)


@to_ivy_arrays_and_back
def negative(input, *, out=None):
    return ivy.negative(input, out=out)


@to_ivy_arrays_and_back
def bitwise_and(input, other, *, out=None):
    input, other = torch_frontend.promote_types_of_torch_inputs(input, other)
    return ivy.bitwise_and(input, other, out=out)


@to_ivy_arrays_and_back
def bitwise_not(input, *, out=None):
    return ivy.bitwise_invert(input, out=out)


@to_ivy_arrays_and_back
def bitwise_xor(input, other, *, out=None):
    input, other = torch_frontend.promote_types_of_torch_inputs(input, other)
    return ivy.bitwise_xor(input, other, out=out)


@to_ivy_arrays_and_back
def bitwise_or(input, other, *, out=None):
    input, other = torch_frontend.promote_types_of_torch_inputs(input, other)
    return ivy.bitwise_or(input, other, out=out)


@to_ivy_arrays_and_back
def bitwise_left_shift(input, other, *, out=None):
    input, other = torch_frontend.promote_types_of_torch_inputs(input, other)
    return ivy.bitwise_left_shift(input, other, out=out)


@to_ivy_arrays_and_back
def bitwise_right_shift(input, other, *, out=None):
    input, other = torch_frontend.promote_types_of_torch_inputs(input, other)
    return ivy.bitwise_right_shift(input, other, out=out)


@to_ivy_arrays_and_back
def log10(input, *, out=None):
    return ivy.log10(input, out=out)


@to_ivy_arrays_and_back
def trunc(input, *, out=None):
    return ivy.trunc(input, out=out)


@to_ivy_arrays_and_back
def sqrt(input, *, out=None):
    return ivy.sqrt(input, out=out)


@to_ivy_arrays_and_back
def sign(input, *, out=None):
    return ivy.sign(input, out=out)


@to_ivy_arrays_and_back
def logical_not(input, *, out=None):
    return ivy.logical_not(input, out=out)


@to_ivy_arrays_and_back
def logical_and(input, other, *, out=None):
    input, other = torch_frontend.promote_types_of_torch_inputs(input, other)
    return ivy.logical_and(input, other, out=out)


@to_ivy_arrays_and_back
def logical_or(input, other, *, out=None):
    input, other = torch_frontend.promote_types_of_torch_inputs(input, other)
    return ivy.logical_or(input, other, out=out)


@to_ivy_arrays_and_back
def logical_xor(input, other, *, out=None):
    input, other = torch_frontend.promote_types_of_torch_inputs(input, other)
    return ivy.logical_xor(input, other, out=out)


@to_ivy_arrays_and_back
def round(input, *, decimals=0, out=None):
    m = ivy.full(input.shape, 10**decimals)
    upscale = ivy.multiply(input, m, out=out)
    rounded = ivy.round(upscale, out=out)
    return ivy.divide(rounded, m, out=out)


@to_ivy_arrays_and_back
def ceil(input, *, out=None):
    return ivy.ceil(input, out=out)


@to_ivy_arrays_and_back
def clamp(input, min=None, max=None, *, out=None):
    ivy.assertions.check_all_or_any_fn(
        min,
        max,
        fn=ivy.exists,
        type="any",
        limit=[1, 2],
        message="at most one of min or max can be None",
    )
    input = ivy.array(input)
    if min is None:
        return ivy.minimum(input, max, out=out)
    if max is None:
        return ivy.maximum(input, min, out=out)
    return ivy.clip(input, min, max, out=out)


@to_ivy_arrays_and_back
def clip(input, min=None, max=None, *, out=None):
    ivy.assertions.check_all_or_any_fn(
        min,
        max,
        fn=ivy.exists,
        type="any",
        limit=[1, 2],
        message="at most one of min or max can be None",
    )
    input = ivy.array(input)
    if min is None:
        return ivy.minimum(input, max, out=out)
    if max is None:
        return ivy.maximum(input, min, out=out)
    return ivy.clip(input, min, max, out=out)


@to_ivy_arrays_and_back
def mul(input, other, *, out=None):
    return ivy.multiply(input, other, out=out)


multiply = mul


@to_ivy_arrays_and_back
def div(input, other, *, rounding_mode=None, out=None):
    if rounding_mode is not None:
        input, other = torch_frontend.promote_types_of_torch_inputs(input, other)
        promoted = input.dtype
        if rounding_mode == "trunc":
            return ivy.trunc_divide(input, other, out=out).astype(promoted)
        else:
            return ivy.floor_divide(input, other, out=out).astype(promoted)
    else:
        return ivy.divide(input, other, out=out)


@to_ivy_arrays_and_back
def floor(input, *, out=None):
    return ivy.floor(input, out=out)


@to_ivy_arrays_and_back
def flipud(input):
    return ivy.flipud(input)


@to_ivy_arrays_and_back
def deg2rad(input, *, out=None):
    """If all element of array is integer, dtype of array becomes integer,
    so the result returns integer number. That's why the input array is converted
    into float if the dtype of the array is integer.
    """
    if "int" in input.dtype:
        input = input.astype("float32")
    return ivy.array(input * 3.1416 / 180, out=out)


arcsinh = asinh


divide = div


@to_ivy_arrays_and_back
def true_divide(input, other, *, out=None):
    return ivy.divide(input, other, out=out)


@to_ivy_arrays_and_back
<<<<<<< HEAD
def log1p(input, *, out=None):
    return ivy.log1p(input, out=out)
=======
@with_unsupported_dtypes({"1.11.0 and below": ("float16",)}, "torch")
def addcdiv(input, tensor1, tensor2, *, value=1, out=None):
    return ivy.add(input, ivy.multiply(value, ivy.divide(tensor1, tensor2)), out=out)


@to_ivy_arrays_and_back
@with_unsupported_dtypes({"1.11.0 and below": ("float16",)}, "torch")
def addcmul(input, tensor1, tensor2, *, value=1, out=None):
    return ivy.add(input, ivy.multiply(value, ivy.multiply(tensor1, tensor2)), out=out)
>>>>>>> 1f65661f
<|MERGE_RESOLUTION|>--- conflicted
+++ resolved
@@ -317,10 +317,10 @@
 
 
 @to_ivy_arrays_and_back
-<<<<<<< HEAD
 def log1p(input, *, out=None):
     return ivy.log1p(input, out=out)
-=======
+    
+    
 @with_unsupported_dtypes({"1.11.0 and below": ("float16",)}, "torch")
 def addcdiv(input, tensor1, tensor2, *, value=1, out=None):
     return ivy.add(input, ivy.multiply(value, ivy.divide(tensor1, tensor2)), out=out)
@@ -329,5 +329,4 @@
 @to_ivy_arrays_and_back
 @with_unsupported_dtypes({"1.11.0 and below": ("float16",)}, "torch")
 def addcmul(input, tensor1, tensor2, *, value=1, out=None):
-    return ivy.add(input, ivy.multiply(value, ivy.multiply(tensor1, tensor2)), out=out)
->>>>>>> 1f65661f
+    return ivy.add(input, ivy.multiply(value, ivy.multiply(tensor1, tensor2)), out=out)