# global
import ivy


def add(input, other, *, alpha=1, out=None):
    return ivy.add(input, other * alpha, out=out)


add.unsupported_dtypes = ("float16",)


def tan(input, *, out=None):
    return ivy.tan(input, out=out)


tan.unsupported_dtypes = ("float16",)

<<<<<<< HEAD
def exp(x, * , out = None):
    return ivy.exp(x,out = None)

exp.unsupported_dtypes = ("float16",)    

=======

def cos(input, *, out=None):
    return ivy.cos(input, out=out)


cos.unsupported_dtypes = ("float16",)


def sin(input, *, out=None):
    return ivy.sin(input, out=out)


sin.unsupported_dtypes = ("float16",)


def acos(input, *, out=None):
    return ivy.acos(input, out=out)


acos.unsupported_dtypes = ("float16",)


def abs(input, *, out=None):
    return ivy.abs(input, out=out)
>>>>>>> bc7e413e
<|MERGE_RESOLUTION|>--- conflicted
+++ resolved
@@ -14,14 +14,6 @@
 
 
 tan.unsupported_dtypes = ("float16",)
-
-<<<<<<< HEAD
-def exp(x, * , out = None):
-    return ivy.exp(x,out = None)
-
-exp.unsupported_dtypes = ("float16",)    
-
-=======
 
 def cos(input, *, out=None):
     return ivy.cos(input, out=out)
@@ -46,4 +38,9 @@
 
 def abs(input, *, out=None):
     return ivy.abs(input, out=out)
->>>>>>> bc7e413e
+
+
+def exp(x, * , out = None):
+    return ivy.exp(x,out = None)
+
+exp.unsupported_dtypes = ("float16",)