# global
import ivy
from ivy.func_wrapper import with_unsupported_dtypes, integer_arrays_to_float
import ivy.functional.frontends.torch as torch_frontend
from ivy.functional.frontends.torch.func_wrapper import to_ivy_arrays_and_back


@to_ivy_arrays_and_back
def add(input, other, *, alpha=1, out=None):
    input, other = torch_frontend.promote_types_of_torch_inputs(input, other)
    return ivy.add(input, other, alpha=alpha, out=out)


@with_unsupported_dtypes({"1.11.0 and below": ("float16",)}, "torch")
@to_ivy_arrays_and_back
def tan(input, *, out=None):
    return ivy.tan(input, out=out)


@to_ivy_arrays_and_back
def remainder(input, other, *, out=None):
    if ivy.is_array(input) and ivy.isscalar(other):
        other = ivy.full(input.shape, other)
    return ivy.remainder(input, other, out=out)


@with_unsupported_dtypes({"1.11.0 and below": ("float16",)}, "torch")
@to_ivy_arrays_and_back
def atan(input, *, out=None):
    return ivy.atan(input, out=out)


arctan = atan


@with_unsupported_dtypes({"1.11.0 and below": ("float16",)}, "torch")
@to_ivy_arrays_and_back
def tanh(input, *, out=None):
    return ivy.tanh(input, out=out)


@with_unsupported_dtypes({"1.11.0 and below": ("float16",)}, "torch")
@to_ivy_arrays_and_back
def cos(input, *, out=None):
    return ivy.cos(input, out=out)


@with_unsupported_dtypes({"1.11.0 and below": ("float16",)}, "torch")
@to_ivy_arrays_and_back
def sin(input, *, out=None):
    return ivy.sin(input, out=out)


@with_unsupported_dtypes({"1.11.0 and below": ("float16",)}, "torch")
@to_ivy_arrays_and_back
def acos(input, *, out=None):
    return ivy.acos(input, out=out)


arccos = acos


@with_unsupported_dtypes({"1.11.0 and below": ("float16",)}, "torch")
@to_ivy_arrays_and_back
def sinh(input, *, out=None):
    return ivy.sinh(input, out=out)


@with_unsupported_dtypes({"1.11.0 and below": ("float16",)}, "torch")
@to_ivy_arrays_and_back
def acosh(input, *, out=None):
    return ivy.acosh(input, out=out)


arccosh = acosh


@to_ivy_arrays_and_back
def abs(input, *, out=None):
    return ivy.abs(input, out=out)


absolute = abs


@to_ivy_arrays_and_back
def cosh(input, *, out=None):
    return ivy.cosh(input, out=out)


@to_ivy_arrays_and_back
def subtract(input, other, *, alpha=1, out=None):
    input, other = torch_frontend.promote_types_of_torch_inputs(input, other)
    return ivy.subtract(input, other * alpha, out=out)


sub = subtract


@with_unsupported_dtypes({"1.11.0 and below": ("float16",)}, "torch")
@to_ivy_arrays_and_back
def exp(input, *, out=None):
    return ivy.exp(input, out=out)


@with_unsupported_dtypes({"1.11.0 and below": ("float16",)}, "torch")
@to_ivy_arrays_and_back
def asin(input, *, out=None):
    return ivy.asin(input, out=out)


arcsin = asin


@with_unsupported_dtypes({"1.11.0 and below": ("float16",)}, "torch")
@to_ivy_arrays_and_back
def asinh(input, *, out=None):
    return ivy.asinh(input, out=out)


@with_unsupported_dtypes({"1.11.0 and below": ("float16",)}, "torch")
@to_ivy_arrays_and_back
def atanh(input, *, out=None):
    return ivy.atanh(input, out=out)


arctanh = atanh


@with_unsupported_dtypes({"1.11.0 and below": ("float16",)}, "torch")
@to_ivy_arrays_and_back
def log2(input, *, out=None):
    return ivy.log2(input, out=out)


@to_ivy_arrays_and_back
def square(input, *, out=None):
    return ivy.square(input, out=out)


@with_unsupported_dtypes({"1.11.0 and below": ("float16", "bfloat16")}, "torch")
@to_ivy_arrays_and_back
def atan2(input, other, *, out=None):
    input, other = torch_frontend.promote_types_of_torch_inputs(input, other)
    return ivy.atan2(input, other, out=out)


arctan2 = atan2


@to_ivy_arrays_and_back
def negative(input, *, out=None):
    return ivy.negative(input, out=out)


@to_ivy_arrays_and_back
def bitwise_and(input, other, *, out=None):
    input, other = torch_frontend.promote_types_of_torch_inputs(input, other)
    return ivy.bitwise_and(input, other, out=out)


@to_ivy_arrays_and_back
def bitwise_not(input, *, out=None):
    return ivy.bitwise_invert(input, out=out)


@to_ivy_arrays_and_back
def bitwise_xor(input, other, *, out=None):
    input, other = torch_frontend.promote_types_of_torch_inputs(input, other)
    return ivy.bitwise_xor(input, other, out=out)


@to_ivy_arrays_and_back
def bitwise_or(input, other, *, out=None):
    input, other = torch_frontend.promote_types_of_torch_inputs(input, other)
    return ivy.bitwise_or(input, other, out=out)


@to_ivy_arrays_and_back
def bitwise_left_shift(input, other, *, out=None):
    input, other = torch_frontend.promote_types_of_torch_inputs(input, other)
    return ivy.bitwise_left_shift(input, other, out=out)


@to_ivy_arrays_and_back
def bitwise_right_shift(input, other, *, out=None):
    input, other = torch_frontend.promote_types_of_torch_inputs(input, other)
    return ivy.bitwise_right_shift(input, other, out=out)


@with_unsupported_dtypes({"1.11.0 and below": ("float16",)}, "torch")
@to_ivy_arrays_and_back
def log10(input, *, out=None):
    return ivy.log10(input, out=out)


@with_unsupported_dtypes({"1.11.0 and below": ("float16",)}, "torch")
@to_ivy_arrays_and_back
def trunc(input, *, out=None):
    return ivy.trunc(input, out=out)


fix = trunc


@with_unsupported_dtypes({"1.11.0 and below": ("float16",)}, "torch")
@to_ivy_arrays_and_back
def sqrt(input, *, out=None):
    return ivy.sqrt(input, out=out)


@to_ivy_arrays_and_back
def real(input):
    return ivy.real(input)


@to_ivy_arrays_and_back
def sign(input, *, out=None):
    return ivy.sign(input, out=out)


@to_ivy_arrays_and_back
def logical_not(input, *, out=None):
    return ivy.logical_not(input, out=out)


@to_ivy_arrays_and_back
def logical_and(input, other, *, out=None):
    input, other = torch_frontend.promote_types_of_torch_inputs(input, other)
    return ivy.logical_and(input, other, out=out)


@to_ivy_arrays_and_back
def logical_or(input, other, *, out=None):
    input, other = torch_frontend.promote_types_of_torch_inputs(input, other)
    return ivy.logical_or(input, other, out=out)


@to_ivy_arrays_and_back
def logical_xor(input, other, *, out=None):
    input, other = torch_frontend.promote_types_of_torch_inputs(input, other)
    return ivy.logical_xor(input, other, out=out)


@with_unsupported_dtypes({"1.11.0 and below": ("float16",)}, "torch")
@to_ivy_arrays_and_back
def round(input, *, decimals=0, out=None):
    m = ivy.full(input.shape, 10**decimals)
    upscale = ivy.multiply(input, m)
    rounded = ivy.round(upscale)
    return ivy.divide(rounded, m, out=out)


@with_unsupported_dtypes({"1.11.0 and below": ("float16",)}, "torch")
@to_ivy_arrays_and_back
def ceil(input, *, out=None):
    return ivy.ceil(input, out=out)


@with_unsupported_dtypes({"1.11.0 and below": ("float16", "complex")}, "torch")
@to_ivy_arrays_and_back
def clamp(input, min=None, max=None, *, out=None):
    ivy.utils.assertions.check_all_or_any_fn(
        min,
        max,
        fn=ivy.exists,
        type="any",
        limit=[1, 2],
        message="at most one of min or max can be None",
    )
    if min is None:
        return ivy.minimum(input, max, out=out)
    if max is None:
        return ivy.maximum(input, min, out=out)
    return ivy.clip(input, min, max, out=out)


clip = clamp


@to_ivy_arrays_and_back
def mul(input, other, *, out=None):
    input, other = torch_frontend.promote_types_of_torch_inputs(input, other)
    return ivy.multiply(input, other, out=out)


multiply = mul


@with_unsupported_dtypes({"1.11.0 and below": ("float16",)}, "torch")
@to_ivy_arrays_and_back
def div(input, other, *, rounding_mode=None, out=None):
    if rounding_mode is not None:
        input, other = torch_frontend.promote_types_of_torch_inputs(input, other)
        promoted = input.dtype
        if rounding_mode == "trunc":
            return ivy.trunc_divide(input, other, out=out).astype(promoted)
        else:
            return ivy.floor_divide(input, other, out=out).astype(promoted)
    else:
        return ivy.divide(input, other, out=out)


@to_ivy_arrays_and_back
def reciprocal(input, *, out=None):
    return ivy.reciprocal(input)


@with_unsupported_dtypes({"1.11.0 and below": ("float16",)}, "torch")
@to_ivy_arrays_and_back
def floor(input, *, out=None):
    return ivy.floor(input, out=out)


@to_ivy_arrays_and_back
def flipud(input):
    return ivy.flipud(input)


@integer_arrays_to_float
@to_ivy_arrays_and_back
def deg2rad(input, *, out=None):
    return ivy.array(input * 3.1416 / 180, out=out)


arcsinh = asinh


divide = div


@to_ivy_arrays_and_back
def true_divide(input, other, *, out=None):
    return ivy.divide(input, other, out=out)


@to_ivy_arrays_and_back
def floor_divide(input, other, *, out=None):
    return ivy.floor_divide(input, other, out=out)


@with_unsupported_dtypes({"1.11.0 and below": ("float16",)}, "torch")
@to_ivy_arrays_and_back
def log1p(input, *, out=None):
    return ivy.log1p(input, out=out)


@with_unsupported_dtypes({"1.11.0 and below": ("float16",)}, "torch")
def addcdiv(input, tensor1, tensor2, *, value=1, out=None):
    return ivy.add(input, ivy.multiply(value, ivy.divide(tensor1, tensor2)), out=out)


@to_ivy_arrays_and_back
@with_unsupported_dtypes({"1.11.0 and below": ("float16",)}, "torch")
def addcmul(input, tensor1, tensor2, *, value=1, out=None):
    return ivy.add(input, ivy.multiply(value, ivy.multiply(tensor1, tensor2)), out=out)


@to_ivy_arrays_and_back
def pow(input, exponent, *, out=None):
    return ivy.pow(input, exponent, out=out)


@to_ivy_arrays_and_back
def float_power(input, exponent, *, out=None):
    input, exponent = torch_frontend.promote_types_of_torch_inputs(input, exponent)
    return ivy.float_power(input, exponent, out=out)


@to_ivy_arrays_and_back
@with_unsupported_dtypes({"1.11.0 and below": ("float16",)}, "torch")
def log(input, *, out=None):
    return ivy.log(input, out=out)


@with_unsupported_dtypes({"1.11.0 and below": ("float16",)}, "torch")
def logaddexp(x1, x2, out=None):
    return ivy.logaddexp(x1, x2, out=out)


@with_unsupported_dtypes({"1.11.0 and below": ("float16",)}, "torch")
@to_ivy_arrays_and_back
def exp2(input, out=None):
    return ivy.exp2(input, out=out)


@with_unsupported_dtypes({"1.11.0 and below": ("float16",)}, "torch")
@to_ivy_arrays_and_back
def rsqrt(input, *, out=None):
    return ivy.reciprocal(ivy.sqrt(input), out=out)


@with_unsupported_dtypes({"1.11.0 and below": ("float16",)}, "torch")
@to_ivy_arrays_and_back
def expm1(input, out=None):
    return ivy.expm1(input, out=out)


@with_unsupported_dtypes({"1.11.0 and below": ("float16",)}, "torch")
def logaddexp2(x1, x2, out=None):
    return ivy.logaddexp2(x1, x2, out=out)


@with_unsupported_dtypes({"1.11.0 and below": ("float16",)}, "torch")
def i0(x, out=None):
    return ivy.i0(x, out=out)


def rad2deg(input, *, out=None):
    return ivy.rad2deg(input, out=out)


@to_ivy_arrays_and_back
def positive(input, *, out=None):
    return ivy.positive(input, out=out)


@to_ivy_arrays_and_back
def frac(input, *, out=None):
    return input - ivy.sign(input) * ivy.floor(ivy.abs(input))


@with_unsupported_dtypes({"2.9.0 and below": ("bfloat16",)}, "tensorflow")
@to_ivy_arrays_and_back
def xlogy(input, other, *, out=None):
    return ivy.xlogy(input, other, out=out)


@to_ivy_arrays_and_back
def copysign(input, other, *, out=None):
    return ivy.copysign(input, other, out=out)


@with_unsupported_dtypes({"1.11.0 and below": ("float16",)}, "torch")
@to_ivy_arrays_and_back
def sinc(input, *, out=None):
    return ivy.sinc(input, out=out)


@with_unsupported_dtypes({"1.11.0 and below": ("float16",)}, "torch")
@to_ivy_arrays_and_back
def hypot(input, other, *, out=None):
    return ivy.hypot(input, other, out=out)


@with_unsupported_dtypes({"1.11.0 and below": ("float16",)}, "torch")
@to_ivy_arrays_and_back
def sigmoid(input, *, out=None):
    return ivy.sigmoid(input, out=out)


@with_unsupported_dtypes({"1.11.0 and below": ("float16", "bfloat16")}, "torch")
@to_ivy_arrays_and_back
def lerp(input, end, weight, *, out=None):
    return ivy.add(input, ivy.multiply(weight, ivy.subtract(end, input)), out=out)


@to_ivy_arrays_and_back
def signbit(input, *, out=None):
    return ivy.signbit(input, out=out)


@to_ivy_arrays_and_back
def angle(input, *, out=None):
    return ivy.angle(input, out=out)


@to_ivy_arrays_and_back
def arctan(input, *, out=None):
    return ivy.arctan(input, out=out)


@to_ivy_arrays_and_back
def conj_physical(input, *, out=None):
    return ivy.conj_physical(input, out=out)


@to_ivy_arrays_and_back
def nextafter(input, *, out=None):
    return ivy.nextafter(input, out=out)


@with_unsupported_dtypes({"1.11.0 and below": ("float16", "bfloat16")}, "torch")
@to_ivy_arrays_and_back
def fmod(x1, x2, out=None):
    return ivy.fmod(x1, x2, out=out)


@to_ivy_arrays_and_back
def imag(input):
    return ivy.imag(input)


@with_unsupported_dtypes({"1.11.0 and below": ("float16", "bfloat16")}, "torch")
@to_ivy_arrays_and_back
def logit(input, eps=None, *, out=None):
    if eps is None:
        eps = -1.0
    lo = eps
    hi = 1 - eps

    input = ivy.clip(input, lo, hi, out=out)

    return ivy.log(ivy.divide(input, ivy.subtract(1, input), out=out), out=out)


<<<<<<< HEAD
@with_unsupported_dtypes({"1.11.0 and below": ("float16", "complex")}, "torch")
@to_ivy_arrays_and_back
def erf(input, *, out=None):
    return ivy.erf(input, out=out)
=======
@to_ivy_arrays_and_back
def sgn(input, *, out=None):
    if ivy.is_complex_dtype(input.dtype):
        input_abs = ivy.abs(input, out=out)
        return ivy.where(
            input_abs == 0, 0, ivy.divide(input, input_abs, out=out), out=out
        )
    else:
        return ivy.sign(input, out=out)
>>>>>>> e8eedcbf
<|MERGE_RESOLUTION|>--- conflicted
+++ resolved
@@ -504,12 +504,12 @@
     return ivy.log(ivy.divide(input, ivy.subtract(1, input), out=out), out=out)
 
 
-<<<<<<< HEAD
 @with_unsupported_dtypes({"1.11.0 and below": ("float16", "complex")}, "torch")
 @to_ivy_arrays_and_back
 def erf(input, *, out=None):
     return ivy.erf(input, out=out)
-=======
+
+
 @to_ivy_arrays_and_back
 def sgn(input, *, out=None):
     if ivy.is_complex_dtype(input.dtype):
@@ -518,5 +518,4 @@
             input_abs == 0, 0, ivy.divide(input, input_abs, out=out), out=out
         )
     else:
-        return ivy.sign(input, out=out)
->>>>>>> e8eedcbf
+        return ivy.sign(input, out=out)