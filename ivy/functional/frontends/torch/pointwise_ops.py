# global
import ivy
from ivy.func_wrapper import with_unsupported_dtypes
import ivy.functional.frontends.torch as torch_frontend
from ivy.functional.frontends.torch.func_wrapper import to_ivy_arrays_and_back


@to_ivy_arrays_and_back
def add(input, other, *, alpha=1, out=None):
    input, other = torch_frontend.promote_types_of_torch_inputs(input, other)
    return ivy.add(input, other, alpha=alpha, out=out)


@to_ivy_arrays_and_back
def tan(input, *, out=None):
    return ivy.tan(input, out=out)


@to_ivy_arrays_and_back
def remainder(input, other, *, out=None):
    if ivy.is_array(input) and ivy.isscalar(other):
        other = ivy.full(input.shape, other)
    return ivy.remainder(input, other, out=out)


@to_ivy_arrays_and_back
def atan(input, *, out=None):
    return ivy.atan(input, out=out)


arctan = atan


@to_ivy_arrays_and_back
def tanh(input, *, out=None):
    return ivy.tanh(input, out=out)


@to_ivy_arrays_and_back
def cos(input, *, out=None):
    return ivy.cos(input, out=out)


@to_ivy_arrays_and_back
def sin(input, *, out=None):
    return ivy.sin(input, out=out)


@to_ivy_arrays_and_back
def acos(input, *, out=None):
    return ivy.acos(input, out=out)


arccos = acos


@to_ivy_arrays_and_back
def sinh(input, *, out=None):
    return ivy.sinh(input, out=out)


@to_ivy_arrays_and_back
def acosh(input, *, out=None):
    return ivy.acosh(input, out=out)


arccosh = acosh


@to_ivy_arrays_and_back
def abs(input, *, out=None):
    return ivy.abs(input, out=out)


absolute = abs


@to_ivy_arrays_and_back
def cosh(input, *, out=None):
    return ivy.cosh(input, out=out)


@to_ivy_arrays_and_back
def subtract(input, other, *, alpha=1, out=None):
    input, other = torch_frontend.promote_types_of_torch_inputs(input, other)
    return ivy.subtract(input, other * alpha, out=out)


sub = subtract


@to_ivy_arrays_and_back
def exp(input, *, out=None):
    return ivy.exp(input, out=out)


@to_ivy_arrays_and_back
def asin(input, *, out=None):
    return ivy.asin(input, out=out)


arcsin = asin


@to_ivy_arrays_and_back
def asinh(input, *, out=None):
    return ivy.asinh(input, out=out)


@to_ivy_arrays_and_back
def atanh(input, *, out=None):
    return ivy.atanh(input, out=out)


arctanh = atanh


@to_ivy_arrays_and_back
def log2(input, *, out=None):
    return ivy.log2(input, out=out)


@to_ivy_arrays_and_back
def square(input, *, out=None):
    return ivy.square(input, out=out)


@to_ivy_arrays_and_back
def atan2(input, other, *, out=None):
    input, other = torch_frontend.promote_types_of_torch_inputs(input, other)
    return ivy.atan2(input, other, out=out)


arctan2 = atan2


@to_ivy_arrays_and_back
def negative(input, *, out=None):
    return ivy.negative(input, out=out)


@to_ivy_arrays_and_back
def bitwise_and(input, other, *, out=None):
    input, other = torch_frontend.promote_types_of_torch_inputs(input, other)
    return ivy.bitwise_and(input, other, out=out)


@to_ivy_arrays_and_back
def bitwise_not(input, *, out=None):
    return ivy.bitwise_invert(input, out=out)


@to_ivy_arrays_and_back
def bitwise_xor(input, other, *, out=None):
    input, other = torch_frontend.promote_types_of_torch_inputs(input, other)
    return ivy.bitwise_xor(input, other, out=out)


@to_ivy_arrays_and_back
def bitwise_or(input, other, *, out=None):
    input, other = torch_frontend.promote_types_of_torch_inputs(input, other)
    return ivy.bitwise_or(input, other, out=out)


@to_ivy_arrays_and_back
def bitwise_left_shift(input, other, *, out=None):
    input, other = torch_frontend.promote_types_of_torch_inputs(input, other)
    return ivy.bitwise_left_shift(input, other, out=out)


@to_ivy_arrays_and_back
def bitwise_right_shift(input, other, *, out=None):
    input, other = torch_frontend.promote_types_of_torch_inputs(input, other)
    return ivy.bitwise_right_shift(input, other, out=out)


@to_ivy_arrays_and_back
def log10(input, *, out=None):
    return ivy.log10(input, out=out)


@to_ivy_arrays_and_back
def trunc(input, *, out=None):
    return ivy.trunc(input, out=out)


@to_ivy_arrays_and_back
def sqrt(input, *, out=None):
    return ivy.sqrt(input, out=out)


@to_ivy_arrays_and_back
def sign(input, *, out=None):
    return ivy.sign(input, out=out)


@to_ivy_arrays_and_back
def logical_not(input, *, out=None):
    return ivy.logical_not(input, out=out)


@to_ivy_arrays_and_back
def logical_and(input, other, *, out=None):
    input, other = torch_frontend.promote_types_of_torch_inputs(input, other)
    return ivy.logical_and(input, other, out=out)


@to_ivy_arrays_and_back
def logical_or(input, other, *, out=None):
    input, other = torch_frontend.promote_types_of_torch_inputs(input, other)
    return ivy.logical_or(input, other, out=out)


@to_ivy_arrays_and_back
def logical_xor(input, other, *, out=None):
    input, other = torch_frontend.promote_types_of_torch_inputs(input, other)
    return ivy.logical_xor(input, other, out=out)


@to_ivy_arrays_and_back
def round(input, *, decimals=0, out=None):
    m = ivy.full(input.shape, 10**decimals)
    upscale = ivy.multiply(input, m, out=out)
    rounded = ivy.round(upscale, out=out)
    return ivy.divide(rounded, m, out=out)


@to_ivy_arrays_and_back
def ceil(input, *, out=None):
    return ivy.ceil(input, out=out)


@to_ivy_arrays_and_back
def clamp(input, min=None, max=None, *, out=None):
    ivy.assertions.check_all_or_any_fn(
        min,
        max,
        fn=ivy.exists,
        type="any",
        limit=[1, 2],
        message="at most one of min or max can be None",
    )
    input = ivy.array(input)
    if min is None:
        return ivy.minimum(input, max, out=out)
    if max is None:
        return ivy.maximum(input, min, out=out)
    return ivy.clip(input, min, max, out=out)


@to_ivy_arrays_and_back
def clip(input, min=None, max=None, *, out=None):
    ivy.assertions.check_all_or_any_fn(
        min,
        max,
        fn=ivy.exists,
        type="any",
        limit=[1, 2],
        message="at most one of min or max can be None",
    )
    input = ivy.array(input)
    if min is None:
        return ivy.minimum(input, max, out=out)
    if max is None:
        return ivy.maximum(input, min, out=out)
    return ivy.clip(input, min, max, out=out)


@to_ivy_arrays_and_back
def mul(input, other, *, out=None):
    input, other = torch_frontend.promote_types_of_torch_inputs(input, other)
    return ivy.multiply(input, other, out=out)


multiply = mul


@to_ivy_arrays_and_back
def div(input, other, *, rounding_mode=None, out=None):
    if rounding_mode is not None:
        input, other = torch_frontend.promote_types_of_torch_inputs(input, other)
        promoted = input.dtype
        if rounding_mode == "trunc":
            return ivy.trunc_divide(input, other, out=out).astype(promoted)
        else:
            return ivy.floor_divide(input, other, out=out).astype(promoted)
    else:
        return ivy.divide(input, other, out=out)


@to_ivy_arrays_and_back
def reciprocal(input, *, out=None):
    return ivy.reciprocal(input)


@to_ivy_arrays_and_back
def floor(input, *, out=None):
    return ivy.floor(input, out=out)


@to_ivy_arrays_and_back
def flipud(input):
    return ivy.flipud(input)


@to_ivy_arrays_and_back
def deg2rad(input, *, out=None):
    """If all element of array is integer, dtype of array becomes integer,
    so the result returns integer number. That's why the input array is converted
    into float if the dtype of the array is integer.
    """
    if "int" in input.dtype:
        input = input.astype("float32")
    return ivy.array(input * 3.1416 / 180, out=out)


arcsinh = asinh


divide = div


@to_ivy_arrays_and_back
def true_divide(input, other, *, out=None):
    return ivy.divide(input, other, out=out)


@to_ivy_arrays_and_back
def log1p(input, *, out=None):
    return ivy.log1p(input, out=out)


@with_unsupported_dtypes({"1.11.0 and below": ("float16",)}, "torch")
def addcdiv(input, tensor1, tensor2, *, value=1, out=None):
    return ivy.add(input, ivy.multiply(value, ivy.divide(tensor1, tensor2)), out=out)


@to_ivy_arrays_and_back
@with_unsupported_dtypes({"1.11.0 and below": ("float16",)}, "torch")
def addcmul(input, tensor1, tensor2, *, value=1, out=None):
    return ivy.add(input, ivy.multiply(value, ivy.multiply(tensor1, tensor2)), out=out)


@to_ivy_arrays_and_back
def pow(input, exponent, *, out=None):
    return ivy.pow(input, exponent, out=out)


@to_ivy_arrays_and_back
<<<<<<< HEAD
def log(input, *, out=None):
    return ivy.log(input, out=out)
    
log.unsupported_dtypes = ("float16",)
=======
@with_unsupported_dtypes({"1.11.0 and below": ("float16",)}, "torch")
def logaddexp(x1, x2, out=None):
    return ivy.logaddexp(x1, x2, out=out)


@to_ivy_arrays_and_back
def exp2(input, out=None):
    return ivy.exp2(input, out=out)
>>>>>>> 920c9836
<|MERGE_RESOLUTION|>--- conflicted
+++ resolved
@@ -347,12 +347,11 @@
 
 
 @to_ivy_arrays_and_back
-<<<<<<< HEAD
+@with_unsupported_dtypes({"1.11.0 and below": ("float16",)}, "torch")
 def log(input, *, out=None):
     return ivy.log(input, out=out)
     
-log.unsupported_dtypes = ("float16",)
-=======
+
 @with_unsupported_dtypes({"1.11.0 and below": ("float16",)}, "torch")
 def logaddexp(x1, x2, out=None):
     return ivy.logaddexp(x1, x2, out=out)
@@ -361,4 +360,3 @@
 @to_ivy_arrays_and_back
 def exp2(input, out=None):
     return ivy.exp2(input, out=out)
->>>>>>> 920c9836
