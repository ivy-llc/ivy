# global
import ivy


def add(input, other, *, alpha=1, out=None):
    return ivy.add(input, other * alpha, out=out)


def tan(input, *, out=None):
    return ivy.tan(input, out=out)


tan.unsupported_dtypes = ("float16",)


def atan(input, *, out=None):
    return ivy.atan(input, out=out)


atan.unsupported_dtypes = ("float16",)


def tanh(input, *, out=None):
    return ivy.tanh(input, out=out)


tanh.unsupported_dtypes = ("float16",)


def cos(input, *, out=None):
    return ivy.cos(input, out=out)


cos.unsupported_dtypes = ("float16",)


def sin(input, *, out=None):
    return ivy.sin(input, out=out)


sin.unsupported_dtypes = ("float16",)


def acos(input, *, out=None):
    return ivy.acos(input, out=out)


acos.unsupported_dtypes = ("float16",)


def sinh(input, *, out=None):
    return ivy.sinh(input, out=out)


sinh.unsupported_dtypes = ("float16",)


def acosh(input, *, out=None):
    return ivy.acosh(input, out=out)


acosh.unsupported_dtypes = ("float16",)


def arccosh(input, *, out=None):
    return ivy.acosh(input, out=out)


arccosh.unsupported_dtypes = ("float16",)


def arccos(input, *, out=None):
    return ivy.acos(input, out=out)


arccos.unsupported_dtypes = ("float16",)


def abs(input, *, out=None):
    return ivy.abs(input, out=out)


def cosh(input, *, out=None):
    return ivy.cosh(input, out=out)


cosh.unsupported_dtypes = ("float16",)


def subtract(input, other, *, alpha=1, out=None):
    return ivy.subtract(input, other * alpha, out=out)


def exp(input, *, out=None):
    return ivy.exp(input, out=out)


exp.unsupported_dtypes = ("float16",)


def asin(input, *, out=None):
    return ivy.asin(input, out=out)


asin.unsupported_dtypes = ("float16",)


def arcsin(input, *, out=None):
    return ivy.asin(input, out=out)


arcsin.unsupported_dtypes = ("float16",)


def asinh(input, *, out=None):
    return ivy.asinh(input, out=out)


asinh.unsupported_dtypes = ("float16",)


def atanh(input, *, out=None):
    return ivy.atanh(input, out=out)


atanh.unsupported_dtypes = ("float16",)


def arctanh(input, *, out=None):
    return ivy.atanh(input, out=out)


arctanh.unsupported_dtypes = ("float16",)


<<<<<<< HEAD
def arcsinh(input, *, out=None):
    return ivy.asinh(input, out=out)


arcsinh.unsupported_dtypes = ("float16",)
=======
def square(input, *, out=None):
    return ivy.square(input, out=out)


def atan2(input, other, *, out=None):
    return ivy.atan2(input, other, out=out)


atan2.unsupported_dtypes = ("float16",)


def log10(input, *, out=None):
    return ivy.log10(input, out=out)


log10.unsupported_dtypes = ("float16",)
>>>>>>> cf066c76
<|MERGE_RESOLUTION|>--- conflicted
+++ resolved
@@ -133,13 +133,13 @@
 arctanh.unsupported_dtypes = ("float16",)
 
 
-<<<<<<< HEAD
 def arcsinh(input, *, out=None):
     return ivy.asinh(input, out=out)
 
 
 arcsinh.unsupported_dtypes = ("float16",)
-=======
+
+
 def square(input, *, out=None):
     return ivy.square(input, out=out)
 
@@ -155,5 +155,4 @@
     return ivy.log10(input, out=out)
 
 
-log10.unsupported_dtypes = ("float16",)
->>>>>>> cf066c76
+log10.unsupported_dtypes = ("float16",)