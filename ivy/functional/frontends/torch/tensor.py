--- conflicted
+++ resolved
@@ -382,12 +382,4 @@
 
     # Method aliases
     absolute, absolute_ = abs, abs_
-<<<<<<< HEAD
-    ndimension = dim
-
-
-# Tensor (alias)
-tensor = Tensor
-=======
-    ndimension = dim
->>>>>>> a4fd8e1c
+    ndimension = dim