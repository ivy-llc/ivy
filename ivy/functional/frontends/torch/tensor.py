# global

# local
import ivy
import ivy.functional.frontends.torch as torch_frontend
import ivy.functional.frontends.torch.nn.functional as torch_frontend_nn
from ivy.functional.frontends.numpy.creation_routines.from_existing_data import (
    array as np_frontend_array,
)
from ivy.func_wrapper import with_unsupported_dtypes
from ivy.func_wrapper import with_supported_dtypes
from ivy.functional.frontends.torch.func_wrapper import _to_ivy_array


class Tensor:
    def __init__(self, array, device=None, _init_overload=False):
        if _init_overload:
            self._ivy_array = (
                ivy.array(array) if not isinstance(array, ivy.Array) else array
            )

        else:
            self._ivy_array = ivy.array(
                array, dtype=torch_frontend.float32, device=device
            )

    def __len__(self):
        return len(self._ivy_array)

    def __repr__(self):
        return str(self.ivy_array.__repr__()).replace(
            "ivy.array", "ivy.frontends.torch.Tensor"
        )

    # Properties #
    # ---------- #

    @property
    def ivy_array(self):
        return self._ivy_array

    @property
    def device(self):
        return self.ivy_array.device

    @property
    def dtype(self):
        return self.ivy_array.dtype

    @property
    def shape(self):
        return Size(self.ivy_array.shape)

    @property
    def real(self):
        return self.ivy_array.real()

    @property
    def imag(self):
        return self.ivy_array.imag()

    @property
    def ndim(self):
        return self.dim()

    @property
    def T(self):
        if self.ndim == 1:
            return self
        return torch_frontend.permute(self, list(range(self.ndim))[::-1])

    @property
    def data(self):
        return torch_frontend.tensor(
            ivy.stop_gradient(self.ivy_array, preserve_type=False)
        )

    # Setters #
    # --------#

    @ivy_array.setter
    def ivy_array(self, array):
        self._ivy_array = (
            ivy.array(array) if not isinstance(array, ivy.Array) else array
        )

    # Instance Methods #
    # ---------------- #
    def reshape(self, *args, shape=None):
        if args and shape:
            raise TypeError("reshape() got multiple values for argument 'shape'")
        if shape is not None:
            return torch_frontend.reshape(self, shape)
        if args:
            if isinstance(args[0], (tuple, list)):
                shape = args[0]
                return torch_frontend.reshape(self, shape)
            else:
                return torch_frontend.reshape(self, args)
        return torch_frontend.reshape(self)

    @with_unsupported_dtypes({"2.0.1 and below": ("bfloat16",)}, "torch")
    def reshape_as(self, other):
        return torch_frontend.reshape(self, other.shape)

    @with_unsupported_dtypes({"2.0.1 and below": ("bfloat16",)}, "torch")
    def add(self, other, *, alpha=1):
        return torch_frontend.add(self, other, alpha=alpha)

    @with_unsupported_dtypes({"2.0.1 and below": ("bfloat16",)}, "torch")
    def sub(self, other, *, alpha=1):
        return torch_frontend.sub(self, other, alpha=alpha)

    def chunk(self, chunks, dim=0):
        return torch_frontend.chunk(self, chunks, dim=dim)

    def any(self, dim=None, keepdim=False):
        return torch_frontend.any(self, dim=dim, keepdim=keepdim)

    def all(self, dim=None, keepdim=False):
        return torch_frontend.all(self, dim=dim, keepdim=keepdim)

    @with_unsupported_dtypes({"2.0.1 and below": ("bfloat16",)}, "torch")
    def add_(self, other, *, alpha=1):
        self.ivy_array = self.add(other, alpha=alpha).ivy_array
        return self

    @with_unsupported_dtypes({"2.0.1 and below": ("float16",)}, "torch")
    def addmm(self, mat1, mat2, *, beta=1, alpha=1):
        return torch_frontend.addmm(self, mat1, mat2, beta=beta, alpha=alpha)

    @with_unsupported_dtypes({"2.0.1 and below": ("float16",)}, "torch")
    def addmm_(self, mat1, mat2, *, beta=1, alpha=1):
        self.ivy_array = self.addmm(mat1, mat2, beta=beta, alpha=alpha).ivy_array
        return self

    @with_unsupported_dtypes({"2.0.1 and below": ("float16",)}, "torch")
    def addbmm(self, batch1, batch2, *, beta=1, alpha=1):
        return torch_frontend.addbmm(self, batch1, batch2, beta=beta, alpha=alpha)

    @with_unsupported_dtypes({"2.0.1 and below": ("float16",)}, "torch")
    def addbmm_(self, batch1, batch2, *, beta=1, alpha=1):
        self.ivy_array = self.addbmm(batch1, batch2, beta=beta, alpha=alpha).ivy_array
        return self

    @with_unsupported_dtypes({"2.0.1 and below": ("bfloat16",)}, "torch")
    def subtract_(self, other, *, alpha=1):
        self.ivy_array = self.sub(other, alpha=alpha).ivy_array
        return self

    @with_unsupported_dtypes({"2.0.1 and below": ("float16",)}, "torch")
    def asin(self):
        return torch_frontend.asin(self)

    @with_unsupported_dtypes({"2.0.1 and below": ("float16",)}, "torch")
    def asin_(self):
        self.ivy_array = self.asin().ivy_array
        return self

    @with_unsupported_dtypes({"2.0.1 and below": ("bfloat16",)}, "torch")
    def sum(self, dim=None, keepdim=False, *, dtype=None):
        return torch_frontend.sum(self, dim=dim, keepdim=keepdim, dtype=dtype)

    @with_unsupported_dtypes({"2.0.1 and below": ("float16",)}, "torch")
    def sin(self):
        return torch_frontend.sin(self)

    @with_unsupported_dtypes({"2.0.1 and below": ("float16",)}, "torch")
    def sin_(self):
        self.ivy_array = self.sin().ivy_array
        return self

    @with_unsupported_dtypes({"2.0.1 and below": ("float16",)}, "torch")
    def sinh(self):
        return torch_frontend.sinh(self)

    @with_unsupported_dtypes({"2.0.1 and below": ("float16",)}, "torch")
    def sinh_(self):
        self.ivy_array = self.sinh().ivy_array
        return self

    @with_unsupported_dtypes({"2.0.1 and below": ("float16",)}, "torch")
    def cos(self):
        return torch_frontend.cos(self)

    @with_unsupported_dtypes({"2.0.1 and below": ("float16",)}, "torch")
    def cos_(self):
        self.ivy_array = self.cos().ivy_array
        return self

    @with_unsupported_dtypes({"2.0.1 and below": ("float16",)}, "torch")
    def cosh(self):
        return torch_frontend.cosh(self)

    @with_unsupported_dtypes({"2.0.1 and below": ("float16",)}, "torch")
    def cosh_(self):
        self.ivy_array = self.cosh().ivy_array
        return self

    @with_unsupported_dtypes({"2.0.1 and below": ("float16",)}, "torch")
    def arcsinh(self):
        return torch_frontend.arcsinh(self)

    @with_unsupported_dtypes({"2.0.1 and below": ("float16",)}, "torch")
    def arcsin(self):
        return torch_frontend.arcsin(self)

    @with_unsupported_dtypes({"2.0.1 and below": ("float16",)}, "torch")
    def arcsin_(self):
        self.ivy_array = self.arcsin().ivy_array
        return self

    @with_unsupported_dtypes({"2.0.1 and below": ("float16",)}, "torch")
    def atan(self):
        return torch_frontend.atan(self)

    @with_unsupported_dtypes({"2.0.1 and below": ("float16",)}, "torch")
    def atan_(self):
        self.ivy_array = self.atan().ivy_array
        return self

    @with_unsupported_dtypes({"2.0.1 and below": ("float16", "bfloat16")}, "torch")
    def atan2(self, other):
        return torch_frontend.atan2(self, other)

    def view(self, *args, size=None):
        """
        Reshape Tensor.

        possible arguments are either:
            - size
            - tuple of ints
            - list of ints
            - torch.Size object
            - ints
        Parameters
        ----------
        args:int arguments
        size: optional shape

        Returns reshaped tensor
        -------
        """
        if ivy.exists(size) and not args:
            shape_tup = size
        elif args and not ivy.exists(size):
            if (
                isinstance(args[0], tuple)
                or isinstance(args[0], list)
                or type(args[0]).__name__ == "Size"
            ) and len(args) == 1:
                shape_tup = args[0]
            else:
                shape_tup = args
        else:
            raise ValueError(
                "View only accepts as argument ints, tuple or list of ints or "
                "the keyword argument size."
            )
        return torch_frontend.reshape(self, shape_tup)

    def float(self, memory_format=None):
        self.ivy_array = ivy.astype(self.ivy_array, ivy.float32, copy=False)
        return self

    @with_unsupported_dtypes({"2.0.1 and below": ("float16",)}, "torch")
    def asinh(self):
        return torch_frontend.asinh(self)

    @with_unsupported_dtypes({"2.0.1 and below": ("float16",)}, "torch")
    def asinh_(self):
        self.ivy_array = self.asinh().ivy_array
        return self

    @with_unsupported_dtypes({"2.0.1 and below": ("float16",)}, "torch")
    def tan(self):
        return torch_frontend.tan(self)

    @with_unsupported_dtypes({"2.0.1 and below": ("float16",)}, "torch")
    def tan_(self):
        self.ivy_array = self.tan().ivy_array
        return self

    @with_unsupported_dtypes({"2.0.1 and below": ("float16",)}, "torch")
    def tanh(self):
        return torch_frontend.tanh(self)

    @with_unsupported_dtypes({"2.0.1 and below": ("float16",)}, "torch")
    def tanh_(self):
        self.ivy_array = self.tanh().ivy_array
        return self

    @with_unsupported_dtypes({"2.0.1 and below": ("float16",)}, "torch")
    def atanh(self):
        return torch_frontend.atanh(self)

    @with_unsupported_dtypes({"2.0.1 and below": ("float16",)}, "torch")
    def atanh_(self):
        self.ivy_array = self.atanh().ivy_array
        return self

    @with_unsupported_dtypes({"2.0.1 and below": ("float16",)}, "torch")
    def arctanh(self):
        return torch_frontend.arctanh(self)

    @with_unsupported_dtypes({"2.0.1 and below": ("float16",)}, "torch")
    def arctanh_(self):
        self.ivy_array = self.arctanh().ivy_array
        return self

    @with_unsupported_dtypes({"2.0.1 and below": ("float16",)}, "torch")
    def log(self):
        return torch_frontend.log(self)

    @with_unsupported_dtypes({"2.0.1 and below": ("float16",)}, "torch")
    def arccosh(self):
        return torch_frontend.arccosh(self)

    @with_unsupported_dtypes({"2.0.1 and below": ("float16",)}, "torch")
    def log_(self):
        self.ivy_array = self.log().ivy_array
        return self

    @with_unsupported_dtypes({"2.0.1 and below": ("float16",)}, "torch")
    def log2(self):
        return torch_frontend.log2(self)

    @with_unsupported_dtypes({"2.0.1 and below": ("float16", "bfloat16")}, "torch")
    def relu(self):
        return torch_frontend_nn.relu(self)

    @with_unsupported_dtypes({"2.0.1 and below": ("complex",)}, "torch")
    def amax(self, dim=None, keepdim=False):
        return torch_frontend.amax(self, dim=dim, keepdim=keepdim)

    @with_unsupported_dtypes({"2.0.1 and below": ("complex",)}, "torch")
    def amin(self, dim=None, keepdim=False):
        return torch_frontend.amin(self, dim=dim, keepdim=keepdim)

    @with_unsupported_dtypes({"2.0.1 and below": ("complex", "float16")}, "torch")
    def aminmax(self, dim=None, keepdim=False):
        return torch_frontend.aminmax(self, dim=dim, keepdim=keepdim)

    def abs(self):
        return torch_frontend.abs(self)

    def abs_(self):
        self.ivy_array = self.abs().ivy_array
        return self

    @with_unsupported_dtypes({"2.0.1 and below": ("bfloat16",)}, "torch")
    def logical_and(self, other):
        return torch_frontend.logical_and(self, other)

    def logical_not(self, *, out=None):
        return torch_frontend.logical_not(self, out=out)

    def logical_not_(self, *, out=None):
        ret = torch_frontend.logical_not(self, out=out)
        self.ivy_array = ivy.inplace_update(
            self.ivy_array, ivy.astype(ret.ivy_array, self.dtype)
        )
        return self

    @with_unsupported_dtypes({"2.0.1 and below": ("bfloat16",)}, "torch")
    def logical_or(self, other):
        return torch_frontend.logical_or(self, other)

    def bitwise_not(self):
        return torch_frontend.bitwise_not(self)

    def bitwise_and(self, other):
        return torch_frontend.bitwise_and(self, other)

    @with_supported_dtypes({"2.0.1 and below": ("integer",)}, "torch")
    def bitwise_or(self, other):
        return torch_frontend.bitwise_or(self, other)

    def bitwise_left_shift(self, other):
        return torch_frontend.bitwise_left_shift(self, other)

    @with_supported_dtypes({"2.0.1 and below": ("integer",)}, "torch")
    def bitwise_or_(self, other):
        self.ivy_array = self.bitwise_or(other).ivy_array
        return self

    def contiguous(self, memory_format=None):
        return torch_frontend.tensor(self)

    def new_ones(self, size, *, dtype=None, device=None, requires_grad=False):
        return torch_frontend.ones(
            size, dtype=dtype, device=device, requires_grad=requires_grad
        )

    @with_unsupported_dtypes({"2.0.1 and below": ("float16",)}, "torch")
    def floor(self, *, out=None):
        return torch_frontend.floor(self)

    @with_unsupported_dtypes({"2.0.1 and below": ("float16", "bfloat16")}, "torch")
    def not_equal(self, other, *, out=None):
        return torch_frontend.not_equal(self, other, out=out)

    ne = not_equal

    def equal(self, other):
        return torch_frontend.equal(self, other)

    def new_zeros(self, *size, dtype=None, device=None, requires_grad=False):
        if isinstance(size[0], tuple):
            return torch_frontend.zeros(
                size[0], dtype=dtype, device=device, requires_grad=requires_grad
            )
        return torch_frontend.zeros(
            size, dtype=dtype, device=device, requires_grad=requires_grad
        )

    def to(self, *args, **kwargs):
        if len(args) > 0:
            if hasattr(args[0], "ivy_array") or ivy.is_array(args[0]):
                if self.dtype == ivy.dtype(args[0]) and self.device == ivy.dev(args[0]):
                    return self
                else:
                    cast_tensor = self.clone()
                    cast_tensor.ivy_array = ivy.asarray(
                        self.ivy_array,
                        dtype=ivy.dtype(args[0]),
                        device=ivy.dev(args[0]),
                    )
                    return cast_tensor
            if (
                isinstance(args[0], (ivy.Dtype, ivy.NativeDtype))
                or args[0] in ivy._all_ivy_dtypes_str
            ):
                if self.dtype == ivy.as_ivy_dtype(args[0]):
                    return self
                else:
                    cast_tensor = self.clone()
                    cast_tensor.ivy_array = ivy.asarray(self.ivy_array, dtype=args[0])
                    return cast_tensor
            if isinstance(args[0], (ivy.Device, ivy.NativeDevice, str)):
                if isinstance(args[0], str) and not isinstance(
                    args[0], (ivy.Device, ivy.NativeDevice)
                ):
                    ivy.utils.assertions.check_elem_in_list(
                        args[0],
                        [
                            "cpu",
                            "cuda",
                            "xpu",
                            "mkldnn",
                            "opengl",
                            "opencl",
                            "ideep",
                            "hip",
                            "ve",
                            "ort",
                            "mlc",
                            "xla",
                            "lazy",
                            "vulkan",
                            "meta",
                            "hpu",
                        ],
                    )
                if self.device == ivy.as_ivy_dev(args[0]):
                    return self
                else:
                    cast_tensor = self.clone()
                    cast_tensor.ivy_array = ivy.asarray(self.ivy_array, device=args[0])
                    return cast_tensor
        else:
            if (
                "dtype" in kwargs
                and "device" in kwargs
                and self.dtype == kwargs["dtype"]
                and self.device == kwargs["device"]
            ):
                return self
            else:
                cast_tensor = self.clone()
                cast_tensor.ivy_array = ivy.asarray(
                    self.ivy_array,
                    device=kwargs["device"] if "device" in kwargs else self.device,
                    dtype=kwargs["dtype"] if "dtype" in kwargs else self.dtype,
                )
                return cast_tensor

    @with_unsupported_dtypes({"2.0.1 and below": ("float16",)}, "torch")
    def arctan(self):
        return torch_frontend.atan(self)

    @with_unsupported_dtypes({"2.0.1 and below": ("float16",)}, "torch")
    def arctan_(self):
        self.ivy_array = self.arctan().ivy_array
        return self

    @with_unsupported_dtypes({"2.0.1 and below": ("float16", "bfloat16")}, "torch")
    def arctan2(self, other):
        return torch_frontend.arctan2(self, other)

    @with_unsupported_dtypes({"2.0.1 and below": ("float16", "bfloat16")}, "torch")
    def arctan2_(self, other):
        self.ivy_array = self.arctan2(other).ivy_array
        return self

    @with_unsupported_dtypes({"2.0.1 and below": ("float16",)}, "torch")
    def acos(self):
        return torch_frontend.acos(self)

    @with_unsupported_dtypes({"2.0.1 and below": ("float16",)}, "torch")
    def acos_(self):
        self.ivy_array = self.acos().ivy_array
        return self

    @with_unsupported_dtypes({"2.0.1 and below": ("float16",)}, "torch")
    def arccosh_(self):
        self.ivy_array = self.arccosh().ivy_array
        return self

    @with_unsupported_dtypes({"2.0.1 and below": ("float16",)}, "torch")
    def arccos(self):
        return torch_frontend.arccos(self)

    @with_unsupported_dtypes({"2.0.1 and below": ("float16",)}, "torch")
    def arccos_(self):
        self.ivy_array = self.arccos().ivy_array
        return self

    def new_tensor(
        self,
        data,
        *,
        dtype=None,
        device=None,
        requires_grad=False,
        layout=None,
        pin_memory=False,
    ):
        dtype = ivy.dtype(self.ivy_array) if dtype is None else dtype
        device = ivy.dev(self.ivy_array) if device is None else device
        _data = ivy.asarray(data, copy=True, dtype=dtype, device=device)
        return torch_frontend.tensor(_data)

    @with_unsupported_dtypes({"2.0.1 and below": ("bfloat16",)}, "torch")
    def view_as(self, other):
        return self.view(size=other.shape)

    def expand(self, *args, size=None):
        if args and size:
            raise TypeError("expand() got multiple values for argument 'size'")
        if args:
            if isinstance(args[0], (tuple, list)):
                size = args[0]
            else:
                size = args

        return torch_frontend.tensor(ivy.expand(self.ivy_array, tuple(size)))

    @with_unsupported_dtypes({"2.0.1 and below": ("bfloat16",)}, "torch")
    def expand_as(self, other):
        return self.expand(
            size=ivy.shape(other.ivy_array if isinstance(other, Tensor) else other)
        )

    def detach(self):
        return torch_frontend.tensor(
            ivy.stop_gradient(self.ivy_array, preserve_type=False)
        )

    def detach_(self):
        self.ivy_array = self.detach().ivy_array
        return self

    def unsqueeze(self, dim):
        return torch_frontend.unsqueeze(self, dim)

    def unsqueeze_(self, dim):
        self.ivy_array = self.unsqueeze(dim).ivy_array
        return self

    def ravel(self):
        return torch_frontend.ravel(self)

    def split(self, split_size, dim=0):
        return torch_frontend.split(self, split_size, dim)

    def tensor_split(self, indices_or_sections, dim=0):
        return torch_frontend.tensor_split(self, indices_or_sections, dim)

    def vsplit(self, indices_or_sections, /):
        return torch_frontend.vsplit(self, indices_or_sections)

    def hsplit(self, indices_or_sections, /):
        return torch_frontend.hsplit(self, indices_or_sections)

    def dsplit(
        self,
        indices_or_sections,
        /,
    ):
        return torch_frontend.dsplit(self, indices_or_sections)

    def dim(self):
        return self.ivy_array.ndim

    def new_full(
        self,
        size,
        fill_value,
        *,
        dtype=None,
        device=None,
        requires_grad=False,
        layout=None,
        pin_memory=False,
    ):
        dtype = ivy.dtype(self.ivy_array) if dtype is None else dtype
        if ivy.is_float_dtype(dtype):
            fill_value = float(fill_value)
        elif ivy.is_int_dtype(dtype):
            fill_value = int(fill_value)
        elif ivy.is_bool_dtype(dtype):
            fill_value = bool(fill_value)
        device = ivy.dev(self.ivy_array) if device is None else device
        _data = ivy.full(size, fill_value, dtype=dtype, device=device)
        return torch_frontend.tensor(_data)

    def new_empty(
        self,
        size,
        *,
        dtype=None,
        device=None,
        requires_grad=False,
        layout=None,
        pin_memory=False,
    ):
        dtype = ivy.dtype(self.ivy_array) if dtype is None else dtype
        device = ivy.dev(self.ivy_array) if device is None else device
        _data = ivy.empty(size, dtype=dtype, device=device)
        return torch_frontend.tensor(_data)

    def unfold(self, dimension, size, step):
        slices = []
        for i in range(0, self.shape[dimension] - size + 1, step):
            slices.append(self.ivy_array[i : i + size])
        return torch_frontend.stack(slices)

    def long(self, memory_format=None):
        self.ivy_array = ivy.astype(self.ivy_array, ivy.int64, copy=False)
        return self

    def max(self, dim=None, keepdim=False):
        return torch_frontend.max(self, dim=dim, keepdim=keepdim)

    def is_cuda(self):
        return "gpu" in ivy.dev(self.ivy_array)

    @with_unsupported_dtypes({"2.0.1 and below": ("bfloat16",)}, "torch")
    def pow(self, exponent):
        return torch_frontend.pow(self, exponent)

    @with_unsupported_dtypes({"2.0.1 and below": ("bfloat16",)}, "torch")
    def pow_(self, exponent):
        self.ivy_array = self.pow(exponent).ivy_array
        return self

    def size(self, dim=None):
        shape = self.shape
        if dim is None:
            return shape
        else:
            try:
                return shape[dim]
            except IndexError:
                raise IndexError(
                    "Dimension out of range (expected to be in range of [{}, {}], "
                    "but got {}".format(len(shape), len(shape) - 1, dim)
                )

    def matmul(self, other):
        return torch_frontend.matmul(self, other)

    def argwhere(self):
        return torch_frontend.argwhere(self)

    @with_unsupported_dtypes({"2.0.1 and below": ("complex",)}, "torch")
    def argmax(self, dim=None, keepdim=False):
        return torch_frontend.argmax(self, dim=dim, keepdim=keepdim)

    @with_unsupported_dtypes({"2.0.1 and below": ("complex",)}, "torch")
    def argmin(self, dim=None, keepdim=False):
        return torch_frontend.argmin(self, dim=dim, keepdim=keepdim)

    @with_unsupported_dtypes({"2.0.1 and below": ("complex",)}, "torch")
    def argsort(self, dim=-1, descending=False):
        return torch_frontend.argsort(self, dim=dim, descending=descending)

    @with_unsupported_dtypes({"2.0.1 and below": ("float16",)}, "torch")
    def ceil(self):
        return torch_frontend.ceil(self)

    def min(self, dim=None, keepdim=False):
        return torch_frontend.min(self, dim=dim, keepdim=keepdim)

    def permute(self, *args, dims=None):
        if args and dims:
            raise TypeError("permute() got multiple values for argument 'dims'")
        if dims is not None:
            return torch_frontend.permute(self, dims)
        if args:
            if isinstance(args[0], (tuple, list)):
                dims = args[0]
                return torch_frontend.permute(self, dims)
            else:
                return torch_frontend.permute(self, args)
        return torch_frontend.permute(self)

    def mean(self, dim=None, keepdim=False):
        return torch_frontend.mean(self, dim=dim, keepdim=keepdim)

    def nanmean(self, dim=None, keepdim=False):
        return torch_frontend.nanmean(self, dim=dim, keepdim=keepdim)

    @with_unsupported_dtypes({"2.0.1 and below": ("float16",)}, "torch")
    def median(self, dim=None, keepdim=False):
        return torch_frontend.median(self, dim=dim, keepdim=keepdim)

    def transpose(self, dim0, dim1):
        return torch_frontend.transpose(self, dim0=dim0, dim1=dim1)

    def transpose_(self, dim0, dim1):
        self.ivy_array = self.transpose(dim0, dim1).ivy_array
        return self

    def t(self):
        return torch_frontend.t(self)

    def flatten(self, start_dim=0, end_dim=-1):
        return torch_frontend.flatten(self, start_dim, end_dim)

    @with_unsupported_dtypes({"2.0.1 and below": ("float16",)}, "torch")
    def cumsum(self, dim, dtype):
        return torch_frontend.cumsum(self, dim, dtype=dtype)

    @with_unsupported_dtypes({"2.0.1 and below": ("float16",)}, "torch")
    def cumsum_(self, dim, *, dtype=None):
        self.ivy_array = self.cumsum(dim, dtype).ivy_array
        return self

    @with_unsupported_dtypes({"2.0.1 and below": ("float16", "bfloat16")}, "torch")
    def inverse(self):
        return torch_frontend.inverse(self)

    @with_unsupported_dtypes({"2.0.1 and below": ("bool",)}, "torch")
    def neg(self):
        return torch_frontend.negative(self)

    __neg__ = neg

    def int(self, memory_format=None):
        self.ivy_array = ivy.astype(self.ivy_array, ivy.int32, copy=False)
        return self

    def half(self, memory_format=None):
        self.ivy_array = ivy.astype(self.ivy_array, ivy.float16, copy=False)
        return self

    def bool(self, memory_format=None):
        self.ivy_array = ivy.astype(self.ivy_array, ivy.bool, copy=False)
        return self

    def type(self, dtype=None, non_blocking=False, **kwargs):
        if ivy.exists(dtype):
            self.ivy_array = ivy.astype(self.ivy_array, dtype)
            return self
        else:
            return str(self.dtype)

    def type_as(self, other):
        if self.dtype != other.dtype:
            self.ivy_array = ivy.astype(self.ivy_array, other.dtype)
        return self

    def byte(self, memory_format=None):
        self.ivy_array = ivy.astype(self.ivy_array, ivy.uint8, copy=False)
        return self

    @with_unsupported_dtypes({"2.0.1 and below": ("bfloat16",)}, "torch")
    def ne(self, other):
        return torch_frontend.ne(self, other)

    def squeeze(self, dim=None):
        return torch_frontend.squeeze(self, dim)

    def flip(self, dims):
        return torch_frontend.flip(self, dims)

    def fliplr(self):
        return torch_frontend.fliplr(self)

    def sort(self, dim=-1, descending=False):
        return torch_frontend.sort(self, dim=dim, descending=descending)

    def tril(self, diagonal=0):
        return torch_frontend.tril(self, diagonal=diagonal)

    def index_select(self, dim, index):
        return torch_frontend.index_select(self, dim, index)

    @with_unsupported_dtypes({"2.0.1 and below": ("float16", "complex")}, "torch")
    def clamp(self, min=None, max=None):
        return torch_frontend.clamp(self, min=min, max=max)

    @with_unsupported_dtypes({"2.0.1 and below": ("float16", "complex")}, "torch")
    def clamp_(self, min=None, max=None):
        self.ivy_array = self.clamp(min=min, max=max).ivy_array
        return self

    @with_unsupported_dtypes({"2.0.1 and below": ("float16", "bfloat16")}, "torch")
    def sqrt(self):
        return torch_frontend.sqrt(self)

    @with_unsupported_dtypes({"2.0.1 and below": ("float16",)}, "torch")
    def rsqrt(self):
        return torch_frontend.rsqrt(self)

    @with_unsupported_dtypes({"2.0.1 and below": ("float16", "bfloat16")}, "torch")
    def sqrt_(self):
        self.ivy_array = self.sqrt().ivy_array
        return self

    def where(self, condition, other):
        return torch_frontend.tensor(torch_frontend.where(condition, self, other))

    def clone(self, memory_format=None):
        return torch_frontend.tensor(ivy.array(self.ivy_array, copy=True))

    @with_unsupported_dtypes({"2.0.1 and below": ("float16",)}, "torch")
    def acosh(self):
        return torch_frontend.acosh(self)

    def masked_fill(self, mask, value):
        return torch_frontend.tensor(
            torch_frontend.where(mask, value, self), dtype=self.dtype
        )

    def masked_fill_(self, mask, value):
        self.ivy_array = self.masked_fill(mask, value).ivy_array
        return self

    @with_unsupported_dtypes({"2.0.1 and below": ("float16", "bfloat16")}, "torch")
    def index_add_(self, dim, index, source, *, alpha=1):
        self.ivy_array = torch_frontend.index_add(
            self, dim, index, source, alpha=alpha
        ).ivy_array
        return self

    @with_unsupported_dtypes({"2.0.1 and below": ("float16", "bfloat16")}, "torch")
    def index_add(self, dim, index, source, *, alpha=1):
        return torch_frontend.index_add(
            self._ivy_array, dim, index, source, alpha=alpha
        )

    @with_unsupported_dtypes({"2.0.1 and below": ("float16",)}, "torch")
    def acosh_(self):
        self.ivy_array = self.acosh().ivy_array
        return self

    @with_unsupported_dtypes({"2.0.1 and below": ("bfloat16",)}, "torch")
    def numpy(self):
        return np_frontend_array(self.ivy_array)

    @with_unsupported_dtypes({"2.0.1 and below": ("float16",)}, "torch")
    def sigmoid(self):
        return torch_frontend.sigmoid(self)

    @with_unsupported_dtypes({"2.0.1 and below": ("float16",)}, "torch")
    def sigmoid_(self):
        self.ivy_array = self.sigmoid().ivy_array
        return self

    @with_unsupported_dtypes({"2.0.1 and below": ("float16",)}, "torch")
    def softmax(self, dim=None, dtype=None):
        return torch_frontend.nn.functional.softmax(self, dim=dim, dtype=dtype)

    def repeat(self, *args, repeats=None):
        if args and repeats:
            raise ivy.utils.exceptions.IvyException(
                "repeat() got multiple values for argument 'repeats'"
            )
        if args:
            if isinstance(args[0], (tuple, list)):
                repeats = args[0]
            else:
                repeats = args
        elif not isinstance(repeats, (tuple, list)):
            raise ivy.utils.exceptions.IvyException(
                "repeat(): argument 'repeats' must be tuple of ints"
            )

        return torch_frontend.tile(self, repeats)

    def unbind(self, dim=0):
        return torch_frontend.unbind(self, dim=dim)

    def remainder(self, other, *, out=None):
        return torch_frontend.remainder(self, other, out=out)

    def bitwise_and_(self, other):
        self.ivy_array = self.bitwise_and(other).ivy_array
        return self

    @with_unsupported_dtypes({"2.0.1 and below": ("float16", "bfloat16")}, "torch")
    def atan2_(self, other):
        self.ivy_array = self.atan2(other).ivy_array
        return self

    def fmin(self, other):
        return torch_frontend.fmin(self, other)

    @with_unsupported_dtypes({"2.0.1 and below": ("float16", "complex")}, "torch")
    def trunc(self):
        return torch_frontend.trunc(self)

    @with_unsupported_dtypes({"2.0.1 and below": ("float16", "complex")}, "torch")
    def trunc_(self):
        self.ivy_array = self.trunc().ivy_array
        return self

    @with_unsupported_dtypes({"2.0.1 and below": ("float16", "complex")}, "torch")
    def fix(self):
        return torch_frontend.fix(self)

    @with_unsupported_dtypes({"2.0.1 and below": ("float16", "complex")}, "torch")
    def fix_(self):
        self.ivy_array = self.fix().ivy_array
        return self

    def is_complex(self):
        return torch_frontend.is_complex(self._ivy_array)

    def addr(self, vec1, vec2, *, beta=1, alpha=1, out=None):
        return torch_frontend.addr(self, vec1, vec2, beta=beta, alpha=alpha, out=out)

    def addr_(self, vec1, vec2, *, beta=1, alpha=1):
        self.ivy_array = self.addr(vec1, vec2, beta=beta, alpha=alpha).ivy_array
        return self

    # Special Methods #
    # -------------------#

    def __bool__(self):
        if len(self.shape) == sum(self.shape):
            return self.ivy_array.to_scalar().__bool__()
        raise ValueError(
            "The truth value of an array with more than one element is ambiguous. "
            "Use a.any() or a.all()"
        )

    @with_unsupported_dtypes({"2.0.1 and below": ("bfloat16",)}, "torch")
    def __add__(self, other):
        return torch_frontend.add(self, other)

    @with_unsupported_dtypes({"2.0.1 and below": ("bfloat16",)}, "torch")
    def __mod__(self, other):
        return torch_frontend.remainder(self, other)

    @with_unsupported_dtypes({"2.0.1 and below": ("bfloat16",)}, "torch")
    def __pow__(self, exponent):
        return self.pow(exponent)

    @with_unsupported_dtypes({"2.0.1 and below": ("bfloat16",)}, "torch")
    def __rpow__(self, other):
        return torch_frontend.pow(other, self)

    def __long__(self, memory_format=None):
        return self.long()

    def __getitem__(self, query, /):
        ivy_args = ivy.nested_map([self, query], _to_ivy_array)
        ret = ivy.get_item(*ivy_args)
        return torch_frontend.Tensor(ret, _init_overload=True)

    def __setitem__(self, key, value, /):
        key, value = ivy.nested_map([key, value], _to_ivy_array)
        self.ivy_array[key] = value

    def __iter__(self):
        if self.ndim == 0:
            raise TypeError("iteration over a 0-d tensor not supported")
        for i in range(self.shape[0]):
            yield self[i]

    @with_unsupported_dtypes({"2.0.1 and below": ("bfloat16",)}, "torch")
    def __radd__(self, other):
        return torch_frontend.add(other, self)

    @with_unsupported_dtypes({"2.0.1 and below": ("bfloat16",)}, "torch")
    def __mul__(self, other):
        return torch_frontend.mul(self, other)

    @with_unsupported_dtypes({"2.0.1 and below": "bfloat16"}, "torch")
    def __matmul__(self, other):
        return torch_frontend.matmul(self, other)

    @with_unsupported_dtypes({"2.0.1 and below": ("bfloat16",)}, "torch")
    def __rmul__(self, other):
        return torch_frontend.mul(other, self)

    @with_unsupported_dtypes({"2.0.1 and below": ("bfloat16",)}, "torch")
    def __sub__(self, other):
        return torch_frontend.subtract(self, other)

    def __truediv__(self, other):
        return torch_frontend.div(self, other)

    def __iadd__(self, other):
        ret = torch_frontend.add(self, other)
        self.ivy_array = ivy.inplace_update(
            self.ivy_array, ivy.astype(ret.ivy_array, self.dtype)
        )
        return self

    def __imod__(self, other):
        ret = torch_frontend.remainder(self, other)
        self.ivy_array = ivy.inplace_update(
            self.ivy_array, ivy.astype(ret.ivy_array, self.dtype)
        )
        return self

    def __imul__(self, other):
        ret = torch_frontend.mul(self, other)
        self.ivy_array = ivy.inplace_update(
            self.ivy_array, ivy.astype(ret.ivy_array, self.dtype)
        )
        return self

    def __isub__(self, other):
        ret = torch_frontend.subtract(self, other)
        self.ivy_array = ivy.inplace_update(
            self.ivy_array, ivy.astype(ret.ivy_array, self.dtype)
        )
        return self

    def __itruediv__(self, other):
        ret = torch_frontend.div(self, other)
        self.ivy_array = ivy.inplace_update(
            self.ivy_array, ivy.astype(ret.ivy_array, self.dtype)
        )
        return self

    def __int__(self):
        item = self.item()
        if isinstance(item, complex):
            if item.imag != 0:
                raise TypeError("can't convert complex to int without overflow")
            item = item.real
        return int(item)

    def __float__(self):
        item = self.item()
        if isinstance(item, complex):
            if item.imag != 0:
                raise TypeError("can't convert complex to float without overflow")
            item = item.real
        return float(item)

    @with_unsupported_dtypes({"2.0.1 and below": ("bfloat16",)}, "torch")
    def __eq__(self, other):
        return torch_frontend.eq(self, other)

    @with_unsupported_dtypes({"2.0.1 and below": ("bfloat16",)}, "torch")
    def __gt__(self, other):
        return torch_frontend.greater(self, other)

    @with_unsupported_dtypes({"2.0.1 and below": ("bfloat16",)}, "torch")
    def __ne__(self, other):
        return self.ne(other)

    @with_unsupported_dtypes({"2.0.1 and below": ("bfloat16",)}, "torch")
    def __rsub__(self, other):
        return torch_frontend.subtract(other, self)

    @with_unsupported_dtypes({"2.0.1 and below": ("bfloat16",)}, "torch")
    def __lt__(self, other):
        return torch_frontend.less(self, other)

    @with_unsupported_dtypes({"2.0.1 and below": ("bfloat16",)}, "torch")
    def __or__(self, other):
        return torch_frontend.bitwise_or(self, other)

    def __invert__(self):
        return torch_frontend.bitwise_not(self)

    def __and__(self, other):
        return torch_frontend.bitwise_and(self, other)

    # Method aliases
    absolute, absolute_ = abs, abs_
    clip, clip_ = clamp, clamp_
    ndimension = dim
    subtract = sub
    sub_ = subtract_
    eq = equal

    def bitwise_xor(self, other):
        return torch_frontend.bitwise_xor(self, other)

    def item(self):
        if all(dim == 1 for dim in self.shape):
            return self.ivy_array.to_scalar()
        else:
            raise ValueError(
                "only one element tensors can be converted to Python scalars"
            )

    @with_unsupported_dtypes({"2.0.1 and below": ("float16",)}, "torch")
    def cumprod(self, dim, dtype):
        return torch_frontend.cumprod(self, dim, dtype=dtype)

    def count_nonzero(self, dim):
        return torch_frontend.count_nonzero(self, dim=dim)

    @with_unsupported_dtypes({"2.0.1 and below": ("bfloat16", "float16")}, "torch")
    def exp(self):
        return torch_frontend.exp(self)

    @with_unsupported_dtypes({"2.0.1 and below": ("bfloat16", "float16")}, "torch")
    def expm1(self):
        return torch_frontend.expm1(self)

    # fmt: off
    @with_unsupported_dtypes({"2.0.1 and below": ("int8", "int16", "int32", "int64", "uint8", "bool", "float16",)},"torch",)  # noqa
    def exp_(self):
        self.ivy_array = self.exp().ivy_array
        return self
    # fmt: on

    def mul(self, other):
        return torch_frontend.mul(self, other)

    @with_unsupported_dtypes({"2.0.1 and below": ("float16",)}, "torch")
    def ceil_(self):
        self.ivy_array = torch_frontend.ceil(self).ivy_array
        return self

    @with_unsupported_dtypes({"2.0.1 and below": ("bfloat16",)}, "torch")
    def mul_(self, other):
        self.ivy_array = self.mul(other).ivy_array
        # the return dtype is the same as the input dtype
        self.ivy_array = self.to(self.dtype).ivy_array
        return self

    @with_unsupported_dtypes({"2.0.1 and below": ("float16",)}, "torch")
    def round(self, *, decimals=0):
        return torch_frontend.round(self, decimals=decimals)

    @with_unsupported_dtypes({"2.0.1 and below": ("float16", "complex")}, "torch")
    def cross(self, other, dim=-1):
        return torch_frontend.cross(self, other, dim=dim)

    @with_unsupported_dtypes({"2.0.1 and below": ("float16", "bfloat16")}, "torch")
    def det(self):
        return torch_frontend.det(self)

    def reciprocal(self):
        return torch_frontend.reciprocal(self)

    def fill_(self, value):
        self.ivy_array = torch_frontend.full_like(
            self, value, dtype=self.dtype, device=self.device
        ).ivy_array
        return self

    def nonzero(self, as_tuple=False):
        return torch_frontend.nonzero(self, as_tuple=as_tuple)

    def mm(self, mat2):
        return torch_frontend.mm(self, mat2)

    @with_unsupported_dtypes({"2.0.1 and below": ("bfloat16", "float16")}, "torch")
    def square(self):
        return torch_frontend.square(self._ivy_array)

    @with_unsupported_dtypes({"2.0.1 and below": ("float16",)}, "torch")
    def log10(self):
        return torch_frontend.log10(self._ivy_array)

    def short(self, memory_format=None):
        self.ivy_array = ivy.astype(self.ivy_array, ivy.int16, copy=False)
        return self

    @with_unsupported_dtypes({"2.0.1 and below": ("float16", "bfloat16")}, "torch")
    def prod(self, dim=None, keepdim=False, *, dtype=None):
        return torch_frontend.prod(self, dim=dim, keepdim=keepdim, dtype=dtype)

    def div(self, other, *, rounding_mode=None):
        return torch_frontend.div(self, other, rounding_mode=rounding_mode)

    def div_(self, other, *, rounding_mode=None):
        self.ivy_array = self.div(other, rounding_mode=rounding_mode).ivy_array
        return self

    def normal_(self, mean=0, std=1, *, generator=None):
        self.ivy_array = ivy.random_normal(
            mean=mean,
            std=std,
            shape=self.ivy_array.shape,
            dtype=self.dtype,
            device=self.device,
        )
        return self

    @with_unsupported_dtypes({"2.0.1 and below": ("float16",)}, "torch")
    def addcdiv(self, tensor1, tensor2, *, value=1):
        return torch_frontend.addcdiv(self, tensor1, tensor2, value=value)

    @with_unsupported_dtypes({"2.0.1 and below": ("float16",)}, "torch")
    def addcmul(self, tensor1, tensor2, *, value=1):
        return torch_frontend.addcmul(self, tensor1, tensor2, value=value)

    @with_unsupported_dtypes({"2.0.1 and below": ("float16",)}, "torch")
    def addcmul_(self, tensor1, tensor2, *, value=1):
        self.ivy_array = self.addcmul(tensor1, tensor2, value=value).ivy_array
        return self

    sign_decorator_dtypes = ("float16", "complex", "bool")

    @with_unsupported_dtypes({"2.0.1 and below": sign_decorator_dtypes}, "torch")
    def sign(self):
        return torch_frontend.sign(self._ivy_array)

    def std(self, dim=None, unbiased=True, keepdim=False, *, out=None):
        return torch_frontend.std(
            self, dim=dim, unbiased=unbiased, keepdim=keepdim, out=out
        )

    @with_unsupported_dtypes({"2.0.1 and below": ("float16", "bfloat16")}, "torch")
    def fmod(self, other, *, out=None):
        return torch_frontend.fmod(self, other, out=out)

    @with_unsupported_dtypes({"2.0.1 and below": ("float16", "bfloat16")}, "torch")
    def fmod_(self, other):
        self.ivy_array = self.fmod(other).ivy_array
        return self

    def norm(self, p="fro", dim=None, keepdim=False, dtype=None):
        return torch_frontend.norm(self, p=p, dim=dim, keepdim=keepdim, dtype=dtype)

    def tolist(self):
        return self._ivy_array.to_list()

    @with_unsupported_dtypes({"2.0.1 and below": ("bfloat16",)}, "torch")
    def multiply(self, other, *, out=None):
        return torch_frontend.multiply(self, other, out=out)

    @with_unsupported_dtypes({"2.0.1 and below": ("float16", "complex")}, "torch")
    def topk(self, k, dim=None, largest=True, sorted=True):
        return torch_frontend.topk(self, k, dim=dim, largest=largest, sorted=sorted)

    rshift_dtypes = ("float16", "bfloat16", "float32", "float64", "bool", "complex")

    @with_unsupported_dtypes({"2.0.1 and below": rshift_dtypes}, "torch")
    def bitwise_right_shift(self, other, *, out=None):
        return torch_frontend.bitwise_right_shift(self._ivy_array, other)

    @with_unsupported_dtypes({"2.0.1 and below": ("float16", "bfloat16")}, "torch")
    def logdet(self):
        chol = torch_frontend.cholesky(self)
        return 2 * torch_frontend.sum(
            torch_frontend.log(torch_frontend.real(torch_frontend.diagonal(chol)))
        )

    @with_unsupported_dtypes({"2.0.1 and below": ("float16", "bfloat16")}, "torch")
    def copysign(self, other, *, out=None):
        return torch_frontend.copysign(self, other, out=out)

    @with_unsupported_dtypes({"2.0.1 and below": ("complex",)}, "torch")
    def greater(self, other, *, out=None):
        return torch_frontend.greater(self, other, out=out)

    @with_unsupported_dtypes({"2.0.1 and below": ("bfloat16",)}, "torch")
    def greater_(self, other):
        self.ivy_array = ivy.astype(self.greater(other).ivy_array, self.dtype)
        return self

    @with_unsupported_dtypes({"2.0.1 and below": ("bfloat16",)}, "torch")
    def eq_(self, other):
        return torch_frontend.eq(self, other)

    def var(self, dim=None, *, correction=1, keepdim=False):
        return torch_frontend.var(self, dim=dim, unbiased=correction, keepdim=keepdim)

    def narrow(self, dim, start, length):
        return torch_frontend.narrow(self, dim=dim, start=start, length=length)

    def as_strided(self, size, stride, storage_offset=None):
        return torch_frontend.as_strided(
            self, size=size, stride=stride, storage_offset=storage_offset
        )

    @with_unsupported_dtypes({"2.0.1 and below": ("float16",)}, "torch")
    def log1p(self):
        return torch_frontend.log1p(self)

    def baddbmm(self, batch1, batch2, *, beta=1, alpha=1):
        return torch_frontend.baddbmm(
            self, batch1=batch1, batch2=batch2, beta=beta, alpha=alpha
        )

    @with_unsupported_dtypes({"2.0.1 and below": ("float16",)}, "torch")
    def floor_(self):
        self.ivy_array = self.floor().ivy_array
        return self

    def diag(self, diagonal=0):
        return torch_frontend.diag(self, diagonal=diagonal)

<<<<<<< HEAD
    def take_along_dim(self, indices, dim):
        return torch_frontend.take_along_dim(self, indices=indices, dim=dim)
=======
    def gather(self, dim, index):
        return torch_frontend.gather(self, dim=dim, index=index)
>>>>>>> cd72ad0b


class Size(tuple):
    def __new__(cls, iterable=()):
        new_iterable = list()
        for i, item in enumerate(iterable):
            if isinstance(item, int):
                new_iterable.append(item)
                continue
            try:
                new_iterable.append(int(item))
            except Exception:
                raise TypeError(f"Expected int, but got {type(item)} at index {i}")
        return super().__new__(cls, new_iterable)

    def __repr__(self):
        return f'ivy.frontends.torch.Size([{", ".join(str(d) for d in self)}])'<|MERGE_RESOLUTION|>--- conflicted
+++ resolved
@@ -1317,13 +1317,11 @@
     def diag(self, diagonal=0):
         return torch_frontend.diag(self, diagonal=diagonal)
 
-<<<<<<< HEAD
+    def gather(self, dim, index):
+        return torch_frontend.gather(self, dim=dim, index=index)
+
     def take_along_dim(self, indices, dim):
         return torch_frontend.take_along_dim(self, indices=indices, dim=dim)
-=======
-    def gather(self, dim, index):
-        return torch_frontend.gather(self, dim=dim, index=index)
->>>>>>> cd72ad0b
 
 
 class Size(tuple):
