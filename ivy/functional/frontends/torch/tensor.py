--- conflicted
+++ resolved
@@ -28,12 +28,9 @@
             self._ivy_array = ivy.array(
                 array, dtype=torch_frontend.float32, device=device
             )
-<<<<<<< HEAD
         self.jac_fn = None
         self.func_inputs = None
         self.out_idx = None
-        self.requires_grad = requires_grad
-=======
         self._grads = None
         self._requires_grad = requires_grad
         self.grad_fn = None
@@ -42,7 +39,6 @@
         else:
             self._is_leaf = False
         self._requires_grad = requires_grad
->>>>>>> f0693248
 
     def __len__(self):
         return len(self._ivy_array)
@@ -96,11 +92,6 @@
         )
 
     @property
-<<<<<<< HEAD
-    def requires_grad(self):
-        return self._requires_grad
-
-=======
     def grad(self):
         return self._grads
 
@@ -112,7 +103,6 @@
     def is_leaf(self):
         return self._is_leaf
 
->>>>>>> f0693248
     # Setters #
     # --------#
 
@@ -123,20 +113,12 @@
         )
 
     @requires_grad.setter
-<<<<<<< HEAD
-    def requires_grad(self, r):
-        assert (
-            type(r) == bool
-        ), f"argument 'requires_grad' must be bool, not {type(r).__name__}"
-        self._requires_grad = r
-=======
     def requires_grad(self, requires_grad):
         self._requires_grad = requires_grad
 
     @is_leaf.setter
     def is_leaf(self, is_leaf):
         self._is_leaf = is_leaf
->>>>>>> f0693248
 
     # Instance Methods #
     # ---------------- #
