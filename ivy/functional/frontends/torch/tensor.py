# global
from typing import Iterable
import math

# local
import ivy
import ivy.functional.frontends.torch as torch_frontend
import ivy.functional.frontends.torch.nn.functional as torch_frontend_nn
from ivy.functional.frontends.numpy.creation_routines.from_existing_data import (
    array as np_frontend_array,
)
from ivy.func_wrapper import with_unsupported_dtypes
from ivy.func_wrapper import with_supported_dtypes
from ivy.functional.frontends.torch.func_wrapper import (
    _to_ivy_array,
    numpy_to_torch_style_args,
)


class Tensor:
    def __init__(self, array, device=None, _init_overload=False, requires_grad=False):
        if _init_overload:
            self._ivy_array = (
                ivy.array(array) if not isinstance(array, ivy.Array) else array
            )

        else:
            self._ivy_array = ivy.array(
                array, dtype=torch_frontend.float32, device=device
            )
        self._grads = None
        self._requires_grad = requires_grad
        self.grad_fn = None
        if not _init_overload:
            self._is_leaf = True
        else:
            self._is_leaf = False
        self._requires_grad = requires_grad

    def __len__(self):
        return len(self._ivy_array)

    def __repr__(self):
        return str(self.ivy_array.__repr__()).replace(
            "ivy.array", "ivy.frontends.torch.Tensor"
        )

    # Properties #
    # ---------- #

    @property
    def ivy_array(self):
        return self._ivy_array

    @property
    def device(self):
        return self.ivy_array.device

    @property
    def dtype(self):
        return self.ivy_array.dtype

    @property
    def shape(self):
        return Size(self.ivy_array.shape)

    @property
    def real(self):
        return self.ivy_array.real

    @property
    def imag(self):
        return self.ivy_array.imag

    @property
    def ndim(self):
        return self.dim()

    @property
    def T(self):
        if self.ndim == 1:
            return self
        return torch_frontend.permute(self, list(range(self.ndim))[::-1])

    @property
    def data(self):
        return torch_frontend.tensor(
            ivy.stop_gradient(self.ivy_array, preserve_type=False)
        )

    @property
    def grad(self):
        return self._grads

    @property
    def requires_grad(self):
        return self._requires_grad

    @property
    def is_leaf(self):
        return self._is_leaf

    # Setters #
    # --------#

    @ivy_array.setter
    def ivy_array(self, array):
        self._ivy_array = (
            ivy.array(array) if not isinstance(array, ivy.Array) else array
        )

    @requires_grad.setter
    def requires_grad(self, requires_grad):
        self._requires_grad = requires_grad

    @is_leaf.setter
    def is_leaf(self, is_leaf):
        self._is_leaf = is_leaf

    # Instance Methods #
    # ---------------- #
    def reshape(self, *args, shape=None):
        if args and shape:
            raise TypeError("reshape() got multiple values for argument 'shape'")
        if shape is not None:
            return torch_frontend.reshape(self, shape)
        if args:
            if isinstance(args[0], (tuple, list, ivy.Shape)):
                shape = args[0]
                return torch_frontend.reshape(self, shape)
            else:
                return torch_frontend.reshape(self, args)
        return torch_frontend.reshape(self)

    @with_unsupported_dtypes({"2.0.1 and below": ("bfloat16",)}, "torch")
    def reshape_as(self, other):
        return torch_frontend.reshape(self, other.shape)

    @with_unsupported_dtypes({"2.0.1 and below": ("bfloat16",)}, "torch")
    def add(self, other, *, alpha=1):
        return torch_frontend.add(self, other, alpha=alpha)

    @with_unsupported_dtypes({"2.0.1 and below": ("bfloat16",)}, "torch")
    def sub(self, other, *, alpha=1):
        return torch_frontend.sub(self, other, alpha=alpha)

    def chunk(self, chunks, dim=0):
        return torch_frontend.chunk(self, chunks, dim=dim)

    @numpy_to_torch_style_args
    def any(self, dim=None, keepdim=False):
        return torch_frontend.any(self, dim=dim, keepdim=keepdim)

    @numpy_to_torch_style_args
    def all(self, dim=None, keepdim=False):
        return torch_frontend.all(self, dim=dim, keepdim=keepdim)

    @with_unsupported_dtypes({"2.0.1 and below": ("bfloat16",)}, "torch")
    def add_(self, other, *, alpha=1):
        self.ivy_array = self.add(other, alpha=alpha).ivy_array
        return self

    @with_unsupported_dtypes({"2.0.1 and below": ("float16",)}, "torch")
    def addmm(self, mat1, mat2, *, beta=1, alpha=1):
        return torch_frontend.addmm(self, mat1, mat2, beta=beta, alpha=alpha)

    @with_unsupported_dtypes({"2.0.1 and below": ("float16",)}, "torch")
    def addmm_(self, mat1, mat2, *, beta=1, alpha=1):
        self.ivy_array = self.addmm(mat1, mat2, beta=beta, alpha=alpha).ivy_array
        return self

    @with_unsupported_dtypes({"2.0.1 and below": ("float16",)}, "torch")
    def addmv(self, mat, vec, *, beta=1, alpha=1):
        return torch_frontend.addmv(self, mat, vec, beta=beta, alpha=alpha)

    @with_unsupported_dtypes({"2.0.1 and below": ("float16",)}, "torch")
    def addmv_(self, mat, vec, *, beta=1, alpha=1):
        self.ivy_array = torch_frontend.addmv(
            self, mat, vec, beta=beta, alpha=alpha
        ).ivy_array
        return self

    @with_unsupported_dtypes({"2.0.1 and below": ("float16",)}, "torch")
    def addbmm(self, batch1, batch2, *, beta=1, alpha=1):
        return torch_frontend.addbmm(self, batch1, batch2, beta=beta, alpha=alpha)

    @with_unsupported_dtypes({"2.0.1 and below": ("float16",)}, "torch")
    def addbmm_(self, batch1, batch2, *, beta=1, alpha=1):
        self.ivy_array = self.addbmm(batch1, batch2, beta=beta, alpha=alpha).ivy_array
        return self

    @with_unsupported_dtypes({"2.0.1 and below": ("bfloat16",)}, "torch")
    def subtract_(self, other, *, alpha=1):
        self.ivy_array = self.sub(other, alpha=alpha).ivy_array
        return self

    @with_unsupported_dtypes({"2.0.1 and below": ("float16",)}, "torch")
    def asin(self):
        return torch_frontend.asin(self)

    @with_unsupported_dtypes({"2.0.1 and below": ("float16",)}, "torch")
    def asin_(self):
        self.ivy_array = self.asin().ivy_array
        return self

    @numpy_to_torch_style_args
    @with_unsupported_dtypes({"2.0.1 and below": ("bfloat16",)}, "torch")
    def sum(self, dim=None, keepdim=False, *, dtype=None):
        return torch_frontend.sum(self, dim=dim, keepdim=keepdim, dtype=dtype)

    @with_unsupported_dtypes({"2.0.1 and below": ("float16",)}, "torch")
    def sin(self):
        return torch_frontend.sin(self)

    @with_unsupported_dtypes({"2.0.1 and below": ("float16",)}, "torch")
    def sin_(self):
        self.ivy_array = self.sin().ivy_array
        return self

    @with_unsupported_dtypes({"2.0.1 and below": ("float16",)}, "torch")
    def sinh(self):
        return torch_frontend.sinh(self)

    @with_unsupported_dtypes({"2.0.1 and below": ("float16",)}, "torch")
    def sinh_(self):
        self.ivy_array = self.sinh().ivy_array
        return self

    @with_unsupported_dtypes({"2.0.1 and below": ("float16",)}, "torch")
    def cos(self):
        return torch_frontend.cos(self)

    @with_unsupported_dtypes({"2.0.1 and below": ("float16",)}, "torch")
    def cos_(self):
        self.ivy_array = self.cos().ivy_array
        return self

    @with_unsupported_dtypes({"2.0.1 and below": ("float16",)}, "torch")
    def cosh(self):
        return torch_frontend.cosh(self)

    @with_unsupported_dtypes({"2.0.1 and below": ("float16", "bfloat16")}, "torch")
    def cosh_(self):
        self.ivy_array = self.cosh().ivy_array
        return self

    @with_unsupported_dtypes({"2.0.1 and below": ("float16",)}, "torch")
    def arcsinh(self):
        return torch_frontend.arcsinh(self)

    @with_unsupported_dtypes({"2.0.1 and below": ("float16",)}, "torch")
    def arcsinh_(self):
        self.ivy_array = torch_frontend.arcsinh(self).ivy_array
        return self

    @with_unsupported_dtypes({"2.0.1 and below": ("float16",)}, "torch")
    def arcsin(self):
        return torch_frontend.arcsin(self)

    @with_unsupported_dtypes({"2.0.1 and below": ("float16",)}, "torch")
    def arcsin_(self):
        self.ivy_array = self.arcsin().ivy_array
        return self

    @with_unsupported_dtypes({"2.0.1 and below": ("float16",)}, "torch")
    def atan(self):
        return torch_frontend.atan(self)

    @with_unsupported_dtypes({"2.0.1 and below": ("float16",)}, "torch")
    def atan_(self):
        self.ivy_array = self.atan().ivy_array
        return self

    @with_unsupported_dtypes({"2.0.1 and below": ("float16", "bfloat16")}, "torch")
    def atan2(self, other):
        return torch_frontend.atan2(self, other)

    def view(self, *args, size=None):
        """
        Reshape Tensor.

        possible arguments are either:
            - size
            - tuple of ints
            - list of ints
            - torch.Size object
            - ints
        Parameters
        ----------
        args:int arguments
        size: optional shape

        Returns reshaped tensor
        -------
        """
        if ivy.exists(size) and not args:
            shape_tup = size
        elif args and not ivy.exists(size):
            if (
                isinstance(args[0], (tuple, list, ivy.Shape))
                or type(args[0]).__name__ == "Size"
            ) and len(args) == 1:
                shape_tup = args[0]
            else:
                shape_tup = args
        else:
            raise ValueError(
                "View only accepts as argument ints, tuple or list of ints or "
                "the keyword argument size."
            )
        return torch_frontend.reshape(self, shape_tup)

    def float(self, memory_format=None):
        self.ivy_array = ivy.astype(self.ivy_array, ivy.float32, copy=False)
        return self

    def double(self):
        return self.to(torch_frontend.float64)

    @with_unsupported_dtypes({"2.0.1 and below": ("float16",)}, "torch")
    def asinh(self):
        return torch_frontend.asinh(self)

    @with_unsupported_dtypes({"2.0.1 and below": ("float16",)}, "torch")
    def asinh_(self):
        self.ivy_array = self.asinh().ivy_array
        return self

    @with_unsupported_dtypes({"2.0.1 and below": ("float16",)}, "torch")
    def tan(self):
        return torch_frontend.tan(self)

    @with_unsupported_dtypes({"2.0.1 and below": ("float16",)}, "torch")
    def tan_(self):
        self.ivy_array = self.tan().ivy_array
        return self

    @with_unsupported_dtypes({"2.0.1 and below": ("float16",)}, "torch")
    def tanh(self):
        return torch_frontend.tanh(self)

    @with_unsupported_dtypes({"2.0.1 and below": ("float16",)}, "torch")
    def tanh_(self):
        self.ivy_array = self.tanh().ivy_array
        return self

    @with_unsupported_dtypes({"2.0.1 and below": ("float16",)}, "torch")
    def atanh(self):
        return torch_frontend.atanh(self)

    @with_unsupported_dtypes({"2.0.1 and below": ("float16",)}, "torch")
    def atanh_(self):
        self.ivy_array = self.atanh().ivy_array
        return self

    @with_unsupported_dtypes({"2.0.1 and below": ("float16",)}, "torch")
    def arctanh(self):
        return torch_frontend.arctanh(self)

    @with_unsupported_dtypes({"2.0.1 and below": ("float16", "bfloat16")}, "torch")
    def arctanh_(self):
        self.ivy_array = self.arctanh().ivy_array
        return self

    @with_unsupported_dtypes({"2.0.1 and below": ("float16",)}, "torch")
    def log(self):
        return torch_frontend.log(self)

    @with_supported_dtypes({"2.0.1 and below": ("float32", "float64")}, "torch")
    def log2_(self):
        self.ivy_array = self.log2().ivy_array
        return self

    @with_unsupported_dtypes({"2.0.1 and below": ("float16",)}, "torch")
    def arccosh(self):
        return torch_frontend.arccosh(self)

    @with_unsupported_dtypes({"2.0.1 and below": ("float16",)}, "torch")
    def log_(self):
        self.ivy_array = self.log().ivy_array
        return self

    @with_unsupported_dtypes({"2.0.1 and below": ("float16",)}, "torch")
    def log2(self):
        return torch_frontend.log2(self)

    @with_unsupported_dtypes({"2.0.1 and below": ("float16", "bfloat16")}, "torch")
    def relu(self):
        return torch_frontend_nn.relu(self)

    @numpy_to_torch_style_args
    @with_unsupported_dtypes({"2.0.1 and below": ("complex",)}, "torch")
    def amax(self, dim=None, keepdim=False):
        return torch_frontend.amax(self, dim=dim, keepdim=keepdim)

    @numpy_to_torch_style_args
    @with_unsupported_dtypes({"2.0.1 and below": ("complex",)}, "torch")
    def amin(self, dim=None, keepdim=False):
        return torch_frontend.amin(self, dim=dim, keepdim=keepdim)

    @numpy_to_torch_style_args
    @with_unsupported_dtypes({"2.0.1 and below": ("complex", "float16")}, "torch")
    def aminmax(self, dim=None, keepdim=False):
        return torch_frontend.aminmax(self, dim=dim, keepdim=keepdim)

    def abs(self):
        return torch_frontend.abs(self)

    def abs_(self):
        self.ivy_array = self.abs().ivy_array
        return self

    @with_unsupported_dtypes({"2.0.1 and below": ("bfloat16",)}, "torch")
    def logical_and(self, other):
        return torch_frontend.logical_and(self, other)

    def logical_not(self, *, out=None):
        return torch_frontend.logical_not(self, out=out)

    def logical_not_(self):
        self.ivy_array = ivy.astype(self.logical_not().ivy_array, self.dtype)
        return self

    @with_unsupported_dtypes({"2.0.1 and below": ("bfloat16",)}, "torch")
    def logical_or(self, other):
        return torch_frontend.logical_or(self, other)

    def bitwise_not(self):
        return torch_frontend.bitwise_not(self)

    def bitwise_and(self, other):
        return torch_frontend.bitwise_and(self, other)

    @with_supported_dtypes({"2.0.1 and below": ("integer",)}, "torch")
    def bitwise_or(self, other):
        return torch_frontend.bitwise_or(self, other)

    def bitwise_left_shift(self, other):
        return torch_frontend.bitwise_left_shift(self, other)

    @with_supported_dtypes({"2.0.1 and below": ("integer",)}, "torch")
    def bitwise_or_(self, other):
        self.ivy_array = self.bitwise_or(other).ivy_array
        return self

    def contiguous(self, memory_format=None):
        return torch_frontend.tensor(self)

    def new_ones(
        self,
        *args,
        size=None,
        dtype=None,
        device=None,
        requires_grad=False,
        layout=None,
        pin_memory=False,
    ):
        if dtype is None:
            dtype = self.dtype
        if device is None:
            device = self.device
        if size is None:
            size = args[0] if isinstance(args[0], (tuple, list, ivy.Shape)) else args
        return torch_frontend.ones(
            size, dtype=dtype, device=device, requires_grad=requires_grad
        )

    @with_unsupported_dtypes({"2.0.1 and below": ("float16",)}, "torch")
    def floor(self, *, out=None):
        return torch_frontend.floor(self)

    @with_unsupported_dtypes({"2.0.1 and below": ("float16", "bfloat16")}, "torch")
    def not_equal(self, other, *, out=None):
        return torch_frontend.not_equal(self, other, out=out)

    ne = not_equal

    def equal(self, other):
        return torch_frontend.equal(self, other)

    @with_unsupported_dtypes({"2.0.1 and below": ("float16", "complex")}, "torch")
    def erf(self, *, out=None):
        return torch_frontend.erf(self, out=out)

    def new_zeros(
        self,
        *args,
        size=None,
        dtype=None,
        device=None,
        requires_grad=False,
        layout=None,
        pin_memory=False,
    ):
        if size and args:
            raise TypeError("new_zeros() got multiple values for argument 'size'")
        if dtype is None:
            dtype = self.dtype
        if device is None:
            device = self.device
        if size is None:
            size = args[0] if isinstance(args[0], (tuple, list, ivy.Shape)) else args
        return torch_frontend.zeros(
            size=size, dtype=dtype, device=device, requires_grad=requires_grad
        )

    def to(self, *args, **kwargs):
        if len(args) > 0:
            if hasattr(args[0], "ivy_array") or ivy.is_array(args[0]):
                if self.dtype == ivy.dtype(args[0]) and self.device == ivy.dev(args[0]):
                    return self
                else:
                    cast_tensor = self.clone()
                    cast_tensor.ivy_array = ivy.asarray(
                        self.ivy_array,
                        dtype=ivy.dtype(args[0]),
                        device=ivy.dev(args[0]),
                    )
                    return cast_tensor
            if (
                isinstance(args[0], (ivy.Dtype, ivy.NativeDtype))
                or args[0] in ivy._all_ivy_dtypes_str
            ):
                if self.dtype == ivy.as_ivy_dtype(args[0]):
                    return self
                else:
                    cast_tensor = self.clone()
                    cast_tensor.ivy_array = ivy.asarray(self.ivy_array, dtype=args[0])
                    return cast_tensor
            if isinstance(args[0], (ivy.Device, ivy.NativeDevice, str)):
                if isinstance(args[0], str) and not isinstance(
                    args[0], (ivy.Device, ivy.NativeDevice)
                ):
                    ivy.utils.assertions.check_elem_in_list(
                        args[0],
                        [
                            "cpu",
                            "cuda",
                            "xpu",
                            "mkldnn",
                            "opengl",
                            "opencl",
                            "ideep",
                            "hip",
                            "ve",
                            "ort",
                            "mlc",
                            "xla",
                            "lazy",
                            "vulkan",
                            "meta",
                            "hpu",
                        ],
                    )
                if self.device == ivy.as_ivy_dev(args[0]):
                    return self
                else:
                    cast_tensor = self.clone()
                    cast_tensor.ivy_array = ivy.asarray(self.ivy_array, device=args[0])
                    return cast_tensor
        else:
            if (
                "dtype" in kwargs
                and "device" in kwargs
                and self.dtype == kwargs["dtype"]
                and self.device == kwargs["device"]
            ):
                return self
            else:
                cast_tensor = self.clone()
                cast_tensor.ivy_array = ivy.asarray(
                    self.ivy_array,
                    device=kwargs["device"] if "device" in kwargs else self.device,
                    dtype=kwargs["dtype"] if "dtype" in kwargs else self.dtype,
                )
                return cast_tensor

    @with_unsupported_dtypes({"2.0.1 and below": ("float16",)}, "torch")
    def arctan(self):
        return torch_frontend.atan(self)

    @with_unsupported_dtypes({"2.0.1 and below": ("float16",)}, "torch")
    def arctan_(self):
        self.ivy_array = self.arctan().ivy_array
        return self

    @with_unsupported_dtypes({"2.0.1 and below": ("float16", "bfloat16")}, "torch")
    def arctan2(self, other):
        return torch_frontend.arctan2(self, other)

    @with_unsupported_dtypes({"2.0.1 and below": ("float16", "bfloat16")}, "torch")
    def arctan2_(self, other):
        self.ivy_array = self.arctan2(other).ivy_array
        return self

    @with_unsupported_dtypes({"2.0.1 and below": ("float16",)}, "torch")
    def acos(self):
        return torch_frontend.acos(self)

    @with_unsupported_dtypes({"2.0.1 and below": ("float16", "bfloat16")}, "torch")
    def acos_(self):
        self.ivy_array = self.acos().ivy_array
        return self

    @with_unsupported_dtypes({"2.0.1 and below": ("float16",)}, "torch")
    def arccosh_(self):
        self.ivy_array = self.arccosh().ivy_array
        return self

    @with_unsupported_dtypes({"2.0.1 and below": ("float16",)}, "torch")
    def arccos(self):
        return torch_frontend.arccos(self)

    @with_unsupported_dtypes({"2.0.1 and below": ("float16",)}, "torch")
    def arccos_(self):
        self.ivy_array = self.arccos().ivy_array
        return self

    def new_tensor(
        self,
        data,
        *,
        dtype=None,
        device=None,
        requires_grad=False,
        layout=None,
        pin_memory=False,
    ):
        dtype = ivy.dtype(self.ivy_array) if dtype is None else dtype
        device = ivy.dev(self.ivy_array) if device is None else device
        _data = ivy.asarray(data, copy=True, dtype=dtype, device=device)
        return torch_frontend.tensor(_data)

    @with_unsupported_dtypes({"2.0.1 and below": ("bfloat16",)}, "torch")
    def view_as(self, other):
        return self.view(size=other.shape)

    def expand(self, *args, size=None):
        if args and size:
            raise TypeError("expand() got multiple values for argument 'size'")
        if args:
            if isinstance(args[0], (tuple, list, ivy.Shape)):
                size = args[0]
            else:
                size = args

        return torch_frontend.tensor(ivy.expand(self.ivy_array, tuple(size)))

    def expand_as(self, other):
        return self.expand(
            ivy.shape(other.ivy_array if isinstance(other, Tensor) else other)
        )

    def detach(self):
        return torch_frontend.tensor(
            ivy.stop_gradient(self.ivy_array, preserve_type=False)
        )

    def detach_(self):
        self.ivy_array = self.detach().ivy_array
        return self

    @with_unsupported_dtypes({"2.0.1 and below": ("bfloat16", "uint16")}, "torch")
    @numpy_to_torch_style_args
    def unsqueeze(self, dim):
        return torch_frontend.unsqueeze(self, dim)

    @numpy_to_torch_style_args
    def unsqueeze_(self, dim):
        self.ivy_array = self.unsqueeze(dim).ivy_array
        return self

    def ravel(self):
        return torch_frontend.ravel(self)

    def split(self, split_size, dim=0):
        return torch_frontend.split(self, split_size, dim)

    def tensor_split(self, indices_or_sections, dim=0):
        return torch_frontend.tensor_split(self, indices_or_sections, dim)

    def vsplit(self, indices_or_sections, /):
        return torch_frontend.vsplit(self, indices_or_sections)

    def hsplit(self, indices_or_sections, /):
        return torch_frontend.hsplit(self, indices_or_sections)

    def dsplit(
        self,
        indices_or_sections,
        /,
    ):
        return torch_frontend.dsplit(self, indices_or_sections)

    def dim(self):
        return self.ivy_array.ndim

    @with_supported_dtypes(
        {"2.5.0 and below": ("float32", "float64", "int32", "int64")}, "paddle"
    )
    def heaviside(self, values, *, out=None):
        return torch_frontend.heaviside(self, values, out=out)

    def new_full(
        self,
        size,
        fill_value,
        *,
        dtype=None,
        device=None,
        requires_grad=False,
        layout=None,
        pin_memory=False,
    ):
        dtype = ivy.dtype(self.ivy_array) if dtype is None else dtype
        if ivy.is_float_dtype(dtype):
            fill_value = float(fill_value)
        elif ivy.is_int_dtype(dtype):
            fill_value = int(fill_value)
        elif ivy.is_bool_dtype(dtype):
            fill_value = bool(fill_value)
        device = ivy.dev(self.ivy_array) if device is None else device
        _data = ivy.full(size, fill_value, dtype=dtype, device=device)
        return torch_frontend.tensor(_data)

    def new_empty(
        self,
        size,
        *,
        dtype=None,
        device=None,
        requires_grad=False,
        layout=None,
        pin_memory=False,
    ):
        dtype = ivy.dtype(self.ivy_array) if dtype is None else dtype
        device = ivy.dev(self.ivy_array) if device is None else device
        _data = ivy.empty(size, dtype=dtype, device=device)
        return torch_frontend.tensor(_data)

    def unfold(self, dimension, size, step):
        slices = []
        for i in range(0, self.shape[dimension] - size + 1, step):
            slices.append(self.ivy_array[i : i + size])
        return torch_frontend.stack(slices)

    def long(self, memory_format=None):
        self.ivy_array = ivy.astype(self.ivy_array, ivy.int64, copy=False)
        return self

    @numpy_to_torch_style_args
    def max(self, dim=None, keepdim=False):
        return torch_frontend.max(self, dim=dim, keepdim=keepdim)

    @property
    def is_quantized(self):
        return "q" in ivy.dtype(self.ivy_array)

    @property
    def is_cuda(self):
        return "gpu" in ivy.dev(self.ivy_array)

    @property
    def is_meta(self):
        return "meta" in ivy.dev(self.ivy_array)

    @with_unsupported_dtypes({"2.0.1 and below": ("bfloat16",)}, "torch")
    def pow(self, exponent):
        return torch_frontend.pow(self, exponent)

    @with_unsupported_dtypes({"2.0.1 and below": ("bfloat16",)}, "torch")
    def pow_(self, exponent):
        self.ivy_array = self.pow(exponent).ivy_array
        return self

    def size(self, dim=None):
        shape = self.shape
        if dim is None:
            return shape
        else:
            try:
                return shape[dim]
            except IndexError:
                raise IndexError(
                    "Dimension out of range (expected to be in range of [{}, {}], "
                    "but got {}".format(len(shape), len(shape) - 1, dim)
                )

    def matmul(self, other):
        return torch_frontend.matmul(self, other)

    def argwhere(self):
        return torch_frontend.argwhere(self)

    @numpy_to_torch_style_args
    @with_unsupported_dtypes({"2.0.1 and below": ("complex",)}, "torch")
    def argmax(self, dim=None, keepdim=False):
        return torch_frontend.argmax(self, dim=dim, keepdim=keepdim)

    @numpy_to_torch_style_args
    @with_unsupported_dtypes({"2.0.1 and below": ("complex",)}, "torch")
    def argmin(self, dim=None, keepdim=False):
        return torch_frontend.argmin(self, dim=dim, keepdim=keepdim)

    @with_unsupported_dtypes({"2.0.1 and below": ("complex",)}, "torch")
    def argsort(self, dim=-1, descending=False):
        return torch_frontend.argsort(self, dim=dim, descending=descending)

    @with_unsupported_dtypes({"2.0.1 and below": ("float16",)}, "torch")
    def ceil(self):
        return torch_frontend.ceil(self)

    @numpy_to_torch_style_args
    def min(self, dim=None, keepdim=False):
        return torch_frontend.min(self, dim=dim, keepdim=keepdim)

    def permute(self, *args, dims=None):
        if args and dims:
            raise TypeError("permute() got multiple values for argument 'dims'")
        if dims is not None:
            return torch_frontend.permute(self, dims)
        if args:
            if isinstance(args[0], (tuple, list, ivy.Shape)):
                dims = args[0]
                return torch_frontend.permute(self, dims)
            else:
                return torch_frontend.permute(self, args)
        return torch_frontend.permute(self)

    @numpy_to_torch_style_args
    @with_unsupported_dtypes({"2.0.1 and below": ("float16", "bfloat16")}, "torch")
    def mean(self, dim=None, keepdim=False):
        return torch_frontend.mean(self, dim=dim, keepdim=keepdim)

    @with_unsupported_dtypes({"2.0.1 and below": ("bfloat16",)}, "torch")
    @numpy_to_torch_style_args
    def nanmean(self, dim=None, keepdim=False):
        return torch_frontend.nanmean(self, dim=dim, keepdim=keepdim)

    @numpy_to_torch_style_args
    @with_unsupported_dtypes({"2.0.1 and below": ("float16",)}, "torch")
    def median(self, dim=None, keepdim=False):
        return torch_frontend.median(self, dim=dim, keepdim=keepdim)

    def transpose(self, dim0, dim1):
        return torch_frontend.transpose(self, dim0=dim0, dim1=dim1)

    def transpose_(self, dim0, dim1):
        self.ivy_array = self.transpose(dim0, dim1).ivy_array
        return self

    def t(self):
        return torch_frontend.t(self)

    def flatten(self, start_dim=0, end_dim=-1):
        return torch_frontend.flatten(self, start_dim, end_dim)

    @numpy_to_torch_style_args
    @with_unsupported_dtypes({"2.0.1 and below": ("float16",)}, "torch")
    def cumsum(self, dim, *, dtype=None):
        return torch_frontend.cumsum(self, dim, dtype=dtype)

    @numpy_to_torch_style_args
    @with_unsupported_dtypes({"2.0.1 and below": ("float16",)}, "torch")
    def cumsum_(self, dim, *, dtype=None):
        self.ivy_array = self.cumsum(dim, dtype).ivy_array
        return self

    @with_unsupported_dtypes({"2.0.1 and below": ("float16", "bfloat16")}, "torch")
    def inverse(self):
        return torch_frontend.inverse(self)

    @with_unsupported_dtypes({"2.0.1 and below": ("bool",)}, "torch")
    def neg(self):
        return torch_frontend.negative(self)

    __neg__ = neg

    def int(self, memory_format=None):
        self.ivy_array = ivy.astype(self.ivy_array, ivy.int32, copy=False)
        return self

    def half(self, memory_format=None):
        self.ivy_array = ivy.astype(self.ivy_array, ivy.float16, copy=False)
        return self

    def bool(self, memory_format=None):
        self.ivy_array = ivy.astype(self.ivy_array, ivy.bool, copy=False)
        return self

    def type(self, dtype=None, non_blocking=False, **kwargs):
        if ivy.exists(dtype):
            self.ivy_array = ivy.astype(self.ivy_array, dtype)
            return self
        else:
            return str(self.dtype)

    @with_unsupported_dtypes({"2.0.1 and below": ("bfloat16",)}, "torch")
    def type_as(self, other):
        if self.dtype != other.dtype:
            self.ivy_array = ivy.astype(self.ivy_array, other.dtype)
        return self

    def byte(self, memory_format=None):
        self.ivy_array = ivy.astype(self.ivy_array, ivy.uint8, copy=False)
        return self

    @with_unsupported_dtypes({"2.0.1 and below": ("bfloat16",)}, "torch")
    def ne(self, other):
        return torch_frontend.ne(self, other)

    @numpy_to_torch_style_args
    def squeeze(self, dim=None):
        return torch_frontend.squeeze(self, dim)

    @numpy_to_torch_style_args
    @with_unsupported_dtypes({"2.0.1 and below": ("bfloat16", "uint16")}, "torch")
    def squeeze_(self, dim=None):
        self.ivy_array = self.squeeze(dim).ivy_array
        return self

    def flip(self, dims):
        return torch_frontend.flip(self, dims)

    def fliplr(self):
        return torch_frontend.fliplr(self)

    def sort(self, dim=-1, descending=False):
        return torch_frontend.sort(self, dim=dim, descending=descending)

    def tril(self, diagonal=0):
        return torch_frontend.tril(self, diagonal=diagonal)

    def tril_(self, diagonal=0):
        self.ivy_array = self.tril(diagonal=diagonal).ivy_array
        return self

    def index_select(self, dim, index):
        return torch_frontend.index_select(self, dim, index)

    @with_unsupported_dtypes({"2.0.1 and below": ("float16", "complex")}, "torch")
    def clamp(self, min=None, max=None):
        return torch_frontend.clamp(self, min=min, max=max)

    @with_unsupported_dtypes({"2.0.1 and below": ("float16", "complex")}, "torch")
    def clamp_(self, min=None, max=None):
        self.ivy_array = self.clamp(min=min, max=max).ivy_array
        return self

<<<<<<< HEAD
    # @with_supported_dtypes({"2.0.1 and below": ('float32')}, "torch")
    @with_unsupported_dtypes(
        {
            "2.0.1 and below": (
                "bool",
                "float16",
                "float64",
                "uint8",
                "uint32",
                "uint16",
                "uint64",
                "int8",
                "int16",
                "int32",
                "int64",
            )
        },
        "torch",
    )
=======
    @with_unsupported_dtypes(
        {"2.0.1 and below": ("bool", "bfloat16", "float16", "complex")}, "torch"
    )
    def clamp_min(self, min=None):
        return torch_frontend.clamp(self, min=min)

    @with_unsupported_dtypes({"2.0.1 and below": ("float16", "bfloat16")}, "torch")
>>>>>>> 8f37828b
    def sqrt(self):
        return torch_frontend.sqrt(self)

    @with_unsupported_dtypes({"2.0.1 and below": ("float16",)}, "torch")
    def rsqrt(self):
        return torch_frontend.rsqrt(self)

    @with_unsupported_dtypes({"2.0.1 and below": ("float16", "bfloat16")}, "torch")
    def rsqrt_(self):
        self.ivy_array = self.rsqrt().ivy_array
        return self

    @with_unsupported_dtypes({"2.0.1 and below": ("float16", "bfloat16")}, "torch")
    def sqrt_(self):
        self.ivy_array = self.sqrt().ivy_array
        return self

    def where(self, condition, other):
        return torch_frontend.tensor(torch_frontend.where(condition, self, other))

    def clone(self, memory_format=None):
        return torch_frontend.tensor(ivy.array(self.ivy_array, copy=True))

    @with_unsupported_dtypes({"2.0.1 and below": ("float16",)}, "torch")
    def acosh(self):
        return torch_frontend.acosh(self)

    def masked_fill(self, mask, value):
        return torch_frontend.tensor(
            torch_frontend.where(mask, value, self), dtype=self.dtype
        )

    def masked_fill_(self, mask, value):
        self.ivy_array = self.masked_fill(mask, value).ivy_array
        return self

    @with_unsupported_dtypes({"2.0.1 and below": ("float16", "bfloat16")}, "torch")
    def index_add_(self, dim, index, source, *, alpha=1):
        self.ivy_array = torch_frontend.index_add(
            self, dim, index, source, alpha=alpha
        ).ivy_array
        return self

    @with_unsupported_dtypes({"2.0.1 and below": ("float16", "bfloat16")}, "torch")
    def index_add(self, dim, index, source, *, alpha=1):
        return torch_frontend.index_add(
            self._ivy_array, dim, index, source, alpha=alpha
        )

    @with_unsupported_dtypes({"2.0.1 and below": ("float16",)}, "torch")
    def acosh_(self):
        self.ivy_array = self.acosh().ivy_array
        return self

    @with_unsupported_dtypes({"2.0.1 and below": ("bfloat16",)}, "torch")
    def numpy(self):
        return np_frontend_array(self.ivy_array)

    @with_unsupported_dtypes({"2.0.1 and below": ("float16",)}, "torch")
    def sigmoid(self):
        return torch_frontend.sigmoid(self)

    @with_unsupported_dtypes({"2.0.1 and below": ("float16", "bfloat16")}, "torch")
    def sigmoid_(self):
        self.ivy_array = self.sigmoid().ivy_array
        return self

    @with_unsupported_dtypes({"2.0.1 and below": ("float16",)}, "torch")
    def softmax(self, dim=None, dtype=None):
        return torch_frontend.nn.functional.softmax(self, dim=dim, dtype=dtype)

    def repeat_interleave(self, repeats, dim=None, *, output_size=None):
        return torch_frontend.repeat_interleave(self, repeats, dim)

    def repeat(self, *args, repeats=None):
        if args and repeats:
            raise ivy.utils.exceptions.IvyException(
                "repeat() got multiple values for argument 'repeats'"
            )
        if args:
            if isinstance(args[0], (tuple, list, ivy.Shape)):
                repeats = args[0]
            else:
                repeats = args
        elif not isinstance(repeats, (tuple, list)):
            raise ivy.utils.exceptions.IvyException(
                "repeat(): argument 'repeats' must be tuple of ints"
            )

        return torch_frontend.tile(self, repeats)

    @numpy_to_torch_style_args
    def unbind(self, dim=0):
        return torch_frontend.unbind(self, dim=dim)

    def remainder(self, other, *, out=None):
        return torch_frontend.remainder(self, other, out=out)

    def bitwise_not_(self):
        self.ivy_array = self.bitwise_not().ivy_array
        return self

    def bitwise_and_(self, other):
        self.ivy_array = self.bitwise_and(other).ivy_array
        return self

    @with_unsupported_dtypes({"2.0.1 and below": ("float16", "bfloat16")}, "torch")
    def atan2_(self, other):
        self.ivy_array = self.atan2(other).ivy_array
        return self

    def fmin(self, other):
        return torch_frontend.fmin(self, other)

    @with_unsupported_dtypes(
        {"2.0.1 and below": ("float16", "bfloat16", "complex")}, "torch"
    )
    def trunc(self):
        return torch_frontend.trunc(self)

    @with_unsupported_dtypes({"2.0.1 and below": ("float16", "complex")}, "torch")
    def trunc_(self):
        self.ivy_array = self.trunc().ivy_array
        return self

    @with_unsupported_dtypes({"2.0.1 and below": ("float16", "complex")}, "torch")
    def fix(self):
        return torch_frontend.fix(self)

    @with_unsupported_dtypes(
        {"2.0.1 and below": ("float16", "bfloat16", "complex")}, "torch"
    )
    def fix_(self):
        self.ivy_array = self.fix().ivy_array
        return self

    def isinf(self):
        return torch_frontend.isinf(self._ivy_array)

    def is_complex(self):
        return torch_frontend.is_complex(self._ivy_array)

    @with_unsupported_dtypes({"2.0.1 and below": ("bfloat16",)}, "torch")
    def isreal(self):
        return torch_frontend.isreal(self._ivy_array)

    def addr(self, vec1, vec2, *, beta=1, alpha=1, out=None):
        return torch_frontend.addr(self, vec1, vec2, beta=beta, alpha=alpha, out=out)

    def addr_(self, vec1, vec2, *, beta=1, alpha=1):
        self.ivy_array = self.addr(vec1, vec2, beta=beta, alpha=alpha).ivy_array
        return self

    @with_unsupported_dtypes({"2.0.1 and below": ("float16", "bfloat16")}, "torch")
    def dot(self, tensor):
        return torch_frontend.dot(self, tensor)

    @with_supported_dtypes({"2.0.1 and below": ("float32", "float64")}, "torch")
    def bernoulli(self, *, generator=None, out=None):
        return torch_frontend.bernoulli(self._ivy_array, generator=generator, out=out)

    # Special Methods #
    # -------------------#

    def __bool__(self):
        if len(self.shape) == sum(self.shape):
            return torch_frontend.tensor(self.ivy_array.to_scalar().__bool__())
        raise ValueError(
            "The truth value of an array with more than one element is ambiguous. "
            "Use a.any() or a.all()"
        )

    @with_unsupported_dtypes({"2.0.1 and below": ("bfloat16",)}, "torch")
    def __add__(self, other):
        return torch_frontend.add(self, other)

    @with_unsupported_dtypes({"2.0.1 and below": ("bfloat16",)}, "torch")
    def __mod__(self, other):
        return torch_frontend.remainder(self, other)

    @with_unsupported_dtypes({"2.0.1 and below": ("bfloat16",)}, "torch")
    def __pow__(self, exponent):
        return self.pow(exponent)

    @with_unsupported_dtypes({"2.0.1 and below": ("bfloat16",)}, "torch")
    def __rpow__(self, other):
        return torch_frontend.pow(other, self)

    def __long__(self, memory_format=None):
        return self.long()

    def __getitem__(self, query, /):
        ivy_args = ivy.nested_map([self, query], _to_ivy_array)
        ret = ivy.get_item(*ivy_args)
        return torch_frontend.Tensor(ret, _init_overload=True)

    def __setitem__(self, key, value, /):
        key, value = ivy.nested_map([key, value], _to_ivy_array)
        self.ivy_array[key] = value

    def __iter__(self):
        if self.ndim == 0:
            raise TypeError("iteration over a 0-d tensor not supported")
        for i in range(self.shape[0]):
            yield self[i]

    @with_unsupported_dtypes({"2.0.1 and below": ("bfloat16",)}, "torch")
    def __radd__(self, other):
        return torch_frontend.add(other, self)

    @with_unsupported_dtypes({"2.0.1 and below": ("bfloat16",)}, "torch")
    def __mul__(self, other):
        return torch_frontend.mul(self, other)

    @with_unsupported_dtypes({"2.0.1 and below": "bfloat16"}, "torch")
    def __matmul__(self, other):
        return torch_frontend.matmul(self, other)

    @with_unsupported_dtypes({"2.0.1 and below": ("bfloat16",)}, "torch")
    def __rmul__(self, other):
        return torch_frontend.mul(other, self)

    @with_unsupported_dtypes({"2.0.1 and below": ("bfloat16",)}, "torch")
    def __sub__(self, other):
        return torch_frontend.subtract(self, other)

    def __truediv__(self, other):
        return torch_frontend.div(self, other)

    @with_unsupported_dtypes({"2.0.1 and below": ("float16", "complex")}, "torch")
    def __floordiv__(self, other):
        return torch_frontend.floor_divide(self, other)

    def __iadd__(self, other):
        ret = torch_frontend.add(self, other)
        self.ivy_array = ivy.inplace_update(
            self.ivy_array, ivy.astype(ret.ivy_array, self.dtype)
        )
        return self

    def __imod__(self, other):
        ret = torch_frontend.remainder(self, other)
        self.ivy_array = ivy.inplace_update(
            self.ivy_array, ivy.astype(ret.ivy_array, self.dtype)
        )
        return self

    def __imul__(self, other):
        ret = torch_frontend.mul(self, other)
        self.ivy_array = ivy.inplace_update(
            self.ivy_array, ivy.astype(ret.ivy_array, self.dtype)
        )
        return self

    def __isub__(self, other):
        ret = torch_frontend.subtract(self, other)
        self.ivy_array = ivy.inplace_update(
            self.ivy_array, ivy.astype(ret.ivy_array, self.dtype)
        )
        return self

    def __itruediv__(self, other):
        ret = torch_frontend.div(self, other)
        self.ivy_array = ivy.inplace_update(
            self.ivy_array, ivy.astype(ret.ivy_array, self.dtype)
        )
        return self

    def __int__(self):
        item = self.item()
        if isinstance(item, complex):
            if item.imag != 0:
                raise TypeError("can't convert complex to int without overflow")
            item = item.real
        return int(item)

    def __float__(self):
        item = self.item()
        if isinstance(item, complex):
            if item.imag != 0:
                raise TypeError("can't convert complex to float without overflow")
            item = item.real
        return float(item)

    @with_unsupported_dtypes({"2.0.1 and below": ("bfloat16",)}, "torch")
    def __eq__(self, other):
        return torch_frontend.eq(self, other)

    @with_unsupported_dtypes({"2.0.1 and below": ("bfloat16",)}, "torch")
    def __gt__(self, other):
        return torch_frontend.greater(self, other)

    @with_unsupported_dtypes({"2.0.1 and below": ("bfloat16",)}, "torch")
    def __ge__(self, other):
        return torch_frontend.greater_equal(self, other)

    @with_unsupported_dtypes({"2.0.1 and below": ("bfloat16",)}, "torch")
    def __ne__(self, other):
        return self.ne(other)

    @with_unsupported_dtypes({"2.0.1 and below": ("bfloat16",)}, "torch")
    def __rsub__(self, other):
        return torch_frontend.subtract(other, self)

    @with_unsupported_dtypes({"2.0.1 and below": ("bfloat16",)}, "torch")
    def __lt__(self, other):
        return torch_frontend.less(self, other)

    @with_unsupported_dtypes({"2.0.1 and below": ("bfloat16",)}, "torch")
    def __le__(self, other):
        return torch_frontend.less_equal(self, other)

    @with_unsupported_dtypes({"2.0.1 and below": ("bfloat16",)}, "torch")
    def __or__(self, other):
        return torch_frontend.bitwise_or(self, other)

    def __invert__(self):
        return torch_frontend.bitwise_not(self)

    def __and__(self, other):
        return torch_frontend.bitwise_and(self, other)

    # Method aliases
    absolute, absolute_ = abs, abs_
    clip, clip_ = clamp, clamp_
    ndimension = dim
    subtract = sub
    sub_ = subtract_
    eq = equal

    def bitwise_xor(self, other):
        return torch_frontend.bitwise_xor(self, other)

    def bitwise_xor_(self, other):
        self.ivy_array = self.bitwise_xor(other).ivy_array
        return self

    def item(self):
        if all(dim == 1 for dim in self.shape):
            return self.ivy_array.to_scalar()
        else:
            raise ValueError(
                "only one element tensors can be converted to Python scalars"
            )

    @numpy_to_torch_style_args
    @with_unsupported_dtypes({"2.0.1 and below": ("float16",)}, "torch")
    def cumprod(self, dim, dtype):
        return torch_frontend.cumprod(self, dim, dtype=dtype)

    @numpy_to_torch_style_args
    def count_nonzero(self, dim):
        return torch_frontend.count_nonzero(self, dim=dim)

    @with_unsupported_dtypes({"2.0.1 and below": ("bfloat16", "float16")}, "torch")
    def exp(self):
        return torch_frontend.exp(self)

    @with_unsupported_dtypes(
        {"2.0.1 and below": ("bfloat16", "float16", "complex")}, "torch"
    )
    def expm1(self):
        return torch_frontend.expm1(self)

    # remove "bfloat16" from the below decorator after fixing ivy.Array.__repr__ method
    @with_unsupported_dtypes(
        {"2.0.1 and below": ("bfloat16", "float16", "complex")}, "torch"
    )
    def expm1_(self):
        self.ivy_array = torch_frontend.expm1(self).ivy_array
        return self

    # fmt: off
    @with_unsupported_dtypes({"2.0.1 and below": ("int8", "int16", "int32", "int64", "uint8", "bool", "float16",)},"torch",)  # noqa
    def exp_(self):
        self.ivy_array = self.exp().ivy_array
        return self
    # fmt: on

    def mul(self, other):
        return torch_frontend.mul(self, other)

    @with_unsupported_dtypes({"2.0.1 and below": ("float16",)}, "torch")
    def ceil_(self):
        self.ivy_array = torch_frontend.ceil(self).ivy_array
        return self

    @with_unsupported_dtypes({"2.0.1 and below": ("bfloat16",)}, "torch")
    def mul_(self, other):
        self.ivy_array = self.mul(other).ivy_array
        # the return dtype is the same as the input dtype
        self.ivy_array = self.to(self.dtype).ivy_array
        return self

    @with_unsupported_dtypes({"2.0.1 and below": ("bfloat16", "float16")}, "torch")
    def round(self, *, decimals=0):
        return torch_frontend.round(self, decimals=decimals)

    @numpy_to_torch_style_args
    @with_unsupported_dtypes({"2.0.1 and below": ("float16", "complex")}, "torch")
    def cross(self, other, dim=-1):
        return torch_frontend.cross(self, other, dim=dim)

    @with_unsupported_dtypes({"2.0.1 and below": ("float16", "bfloat16")}, "torch")
    def det(self):
        return torch_frontend.det(self)

    def reciprocal(self):
        return torch_frontend.reciprocal(self)

    def fill_(self, value):
        self.ivy_array = torch_frontend.full_like(
            self, value, dtype=self.dtype, device=self.device
        ).ivy_array
        return self

    def nonzero(self, as_tuple=False):
        return torch_frontend.nonzero(self, as_tuple=as_tuple)

    def mm(self, mat2):
        return torch_frontend.mm(self, mat2)

    @with_unsupported_dtypes({"2.0.1 and below": ("bfloat16", "float16")}, "torch")
    def square(self):
        return torch_frontend.square(self._ivy_array)

    @with_unsupported_dtypes({"2.0.1 and below": ("float16", "bfloat16")}, "torch")
    def log10(self):
        return torch_frontend.log10(self._ivy_array)

    @with_unsupported_dtypes({"2.0.1 and below": ("float16",)}, "torch")
    def log10_(self):
        self.ivy_array = self.log10().ivy_array
        return self

    @with_unsupported_dtypes({"2.0.1 and below": ("bfloat16", "uint16")}, "torch")
    def zero_(self):
        self.ivy_array = torch_frontend.zeros_like(self).ivy_array
        return self

    def short(self, memory_format=None):
        self.ivy_array = ivy.astype(self.ivy_array, ivy.int16, copy=False)
        return self

    @numpy_to_torch_style_args
    @with_unsupported_dtypes({"2.0.1 and below": ("float16", "bfloat16")}, "torch")
    def prod(self, dim=None, keepdim=False, *, dtype=None):
        return torch_frontend.prod(self, dim=dim, keepdim=keepdim, dtype=dtype)

    def div(self, other, *, rounding_mode=None):
        return torch_frontend.div(self, other, rounding_mode=rounding_mode)

    def div_(self, other, *, rounding_mode=None):
        self.ivy_array = self.div(other, rounding_mode=rounding_mode).ivy_array
        return self

    def normal_(self, mean=0, std=1, *, generator=None):
        self.ivy_array = ivy.random_normal(
            mean=mean,
            std=std,
            shape=self.ivy_array.shape,
            dtype=self.dtype,
            device=self.device,
        )
        return self

    @with_unsupported_dtypes({"2.0.1 and below": ("float16",)}, "torch")
    def addcdiv(self, tensor1, tensor2, *, value=1):
        return torch_frontend.addcdiv(self, tensor1, tensor2, value=value)

    @with_unsupported_dtypes({"2.0.1 and below": ("float16",)}, "torch")
    def addcmul(self, tensor1, tensor2, *, value=1):
        return torch_frontend.addcmul(self, tensor1, tensor2, value=value)

    @with_unsupported_dtypes({"2.0.1 and below": ("float16",)}, "torch")
    def addcmul_(self, tensor1, tensor2, *, value=1):
        self.ivy_array = self.addcmul(tensor1, tensor2, value=value).ivy_array
        return self

    sign_decorator_dtypes = ("float16", "complex", "bool")

    @with_unsupported_dtypes({"2.0.1 and below": sign_decorator_dtypes}, "torch")
    def sign(self):
        return torch_frontend.sign(self._ivy_array)

    @with_unsupported_dtypes({"2.0.1 and below": sign_decorator_dtypes}, "torch")
    def sign_(self):
        self.ivy_array = self.sign().ivy_array
        return self

    @numpy_to_torch_style_args
    def std(self, dim=None, unbiased=True, keepdim=False, *, out=None):
        return torch_frontend.std(
            self, dim=dim, unbiased=unbiased, keepdim=keepdim, out=out
        )

    @with_unsupported_dtypes({"2.0.1 and below": ("float16", "bfloat16")}, "torch")
    def fmod(self, other, *, out=None):
        return torch_frontend.fmod(self, other, out=out)

    @with_unsupported_dtypes({"2.0.1 and below": ("float16", "bfloat16")}, "torch")
    def fmod_(self, other):
        self.ivy_array = self.fmod(other).ivy_array
        return self

    def norm(self, p="fro", dim=None, keepdim=False, dtype=None):
        return torch_frontend.norm(self, p=p, dim=dim, keepdim=keepdim, dtype=dtype)

    def tolist(self):
        return self._ivy_array.to_list()

    @with_unsupported_dtypes({"2.0.1 and below": ("bfloat16",)}, "torch")
    def multiply(self, other, *, out=None):
        return torch_frontend.multiply(self, other, out=out)

    @with_unsupported_dtypes({"2.0.1 and below": ("bfloat16",)}, "torch")
    def multiply_(self, other, *, out=None):
        self.ivy_array = torch_frontend.multiply(self, other, out=out).ivy_array
        return self

    @numpy_to_torch_style_args
    @with_unsupported_dtypes({"2.0.1 and below": ("float16", "complex")}, "torch")
    def topk(self, k, dim=None, largest=True, sorted=True):
        return torch_frontend.topk(self, k, dim=dim, largest=largest, sorted=sorted)

    rshift_dtypes = ("float16", "bfloat16", "float32", "float64", "bool", "complex")

    @with_unsupported_dtypes({"2.0.1 and below": rshift_dtypes}, "torch")
    def bitwise_right_shift(self, other, *, out=None):
        return torch_frontend.bitwise_right_shift(self._ivy_array, other)

    @with_unsupported_dtypes({"2.0.1 and below": ("float16", "bfloat16")}, "torch")
    def logdet(self):
        chol = torch_frontend.cholesky(self)
        return 2 * torch_frontend.sum(
            torch_frontend.log(torch_frontend.real(torch_frontend.diagonal(chol)))
        )

    @with_unsupported_dtypes({"2.0.1 and below": ("float16", "bfloat16")}, "torch")
    def copysign(self, other, *, out=None):
        return torch_frontend.copysign(self, other, out=out)

    @with_unsupported_dtypes(
        {"2.0.1 and below": ("complex", "bfloat16", "bool")}, "torch"
    )
    def greater(self, other, *, out=None):
        return torch_frontend.greater(self, other, out=out)

    gt = greater

    @with_unsupported_dtypes({"2.0.1 and below": ("bfloat16", "bool")}, "torch")
    def greater_(self, other):
        self.ivy_array = ivy.astype(self.greater(other).ivy_array, self.dtype)
        return self

    gt_ = greater_

    @with_unsupported_dtypes(
        {"2.0.1 and below": ("complex", "bfloat16", "bool")}, "torch"
    )
    def greater_equal(self, other, *, out=None):
        return torch_frontend.greater_equal(self, other, out=out)

    ge = greater_equal

    @with_unsupported_dtypes({"2.0.1 and below": ("bfloat16", "bool")}, "torch")
    def greater_equal_(self, other):
        self.ivy_array = ivy.astype(self.greater_equal(other).ivy_array, self.dtype)
        return self

    ge_ = greater_equal_

    @with_unsupported_dtypes(
        {"2.0.1 and below": ("complex", "bfloat16", "bool")}, "torch"
    )
    def less(self, other, *, out=None):
        return torch_frontend.less(self, other, out=out)

    lt = less

    @with_unsupported_dtypes({"2.0.1 and below": ("bfloat16", "bool")}, "torch")
    def less_(self, other):
        self.ivy_array = ivy.astype(self.less(other).ivy_array, self.dtype)
        return self

    lt_ = less_

    @with_unsupported_dtypes(
        {"2.0.1 and below": ("complex", "bfloat16", "bool")}, "torch"
    )
    def less_equal(self, other, *, out=None):
        return torch_frontend.less_equal(self, other, out=out)

    le = less_equal

    @with_unsupported_dtypes({"2.0.1 and below": ("bfloat16", "bool")}, "torch")
    def less_equal_(self, other):
        self.ivy_array = ivy.astype(self.less_equal(other).ivy_array, self.dtype)
        return self

    le_ = less_equal_

    @with_unsupported_dtypes({"2.0.1 and below": ("bfloat16",)}, "torch")
    def eq_(self, other):
        self.ivy_array = ivy.astype(
            torch_frontend.eq(self, other).ivy_array, self.dtype
        )
        return self

    @numpy_to_torch_style_args
    def var(self, dim=None, *, correction=1, keepdim=False):
        return torch_frontend.var(self, dim=dim, unbiased=correction, keepdim=keepdim)

    def narrow(self, dim, start, length):
        return torch_frontend.narrow(self, dim=dim, start=start, length=length)

    def as_strided(self, size, stride, storage_offset=None):
        return torch_frontend.as_strided(
            self, size=size, stride=stride, storage_offset=storage_offset
        )

    def stride(self, dim=None):
        strides = [
            stride // math.ceil(ivy.dtype_bits(self.dtype) / 8)
            for stride in self.ivy_array.strides
        ]
        if dim is not None:
            return strides[dim]
        return strides

    @with_unsupported_dtypes({"2.0.1 and below": ("float16",)}, "torch")
    def log1p(self):
        return torch_frontend.log1p(self)

    def baddbmm(self, batch1, batch2, *, beta=1, alpha=1):
        return torch_frontend.baddbmm(
            self, batch1=batch1, batch2=batch2, beta=beta, alpha=alpha
        )

    def baddbmm_(self, batch1, batch2, *, beta=1, alpha=1):
        self.ivy_array = torch_frontend.baddbmm(
            self, batch1=batch1, batch2=batch2, beta=beta, alpha=alpha
        ).ivy_array
        return self

    def bmm(self, mat2):
        return torch_frontend.bmm(self, mat2=mat2)

    @with_unsupported_dtypes({"2.0.1 and below": ("float16",)}, "torch")
    def floor_(self):
        self.ivy_array = self.floor().ivy_array
        return self

    def diag(self, diagonal=0):
        return torch_frontend.diag(self, diagonal=diagonal)

    @with_unsupported_dtypes({"2.0.1 and below": ("bfloat16",)}, "torch")
    def diagonal(self, offset=0, dim1=0, dim2=1):
        return torch_frontend.diagonal(self, offset=offset, dim1=dim1, dim2=dim2)

    def gather(self, dim, index):
        return torch_frontend.gather(self, dim=dim, index=index)

    def take_along_dim(self, indices, dim):
        return torch_frontend.take_along_dim(self, indices=indices, dim=dim)

    def movedim(self, source, destination):
        return torch_frontend.movedim(self, source=source, destination=destination)

    @with_unsupported_dtypes({"2.0.1 and below": ("float16",)}, "torch")
    def addcdiv_(self, tensor1, tensor2, *, value=1):
        self.ivy_array = self.addcdiv(
            tensor1=tensor1, tensor2=tensor2, value=value
        ).ivy_array
        return self

    @with_unsupported_dtypes({"2.0.1 and below": ("bfloat16", "float16")}, "torch")
    def cholesky(self, upper=False):
        return torch_frontend.cholesky(self, upper=upper)

    def tile(self, *reps):
        if (
            isinstance(reps, Iterable)
            and len(reps) == 1
            and isinstance(reps[0], Iterable)
        ):
            reps = reps[0]
        return torch_frontend.tile(self, reps)

    def apply_(self, callable, /):
        if self.device != "cpu":
            raise Exception("apply_ is only supported on cpu tensors")
        self.ivy_array = callable(self.ivy_array)
        return self

    def requires_grad_(self, requires_grad=True):
        self._requires_grad = requires_grad
        return self

    def backward(self, gradient=None, retain_graph=None, create_graph=False):
        if gradient is None and int(torch_frontend.numel(self)) > 1:
            raise RuntimeError("grad can be implicitly created only for scalar outputs")
        if self.grad_fn is None and self._grads is None:
            assert self.shape == gradient.shape, "Mismatch in shape"
            self._grads = gradient
            return
        _grad_list = self.grad_fn(
            gradient if gradient is not None else torch_frontend.tensor(1.0)
        )
        for idx, next_function in enumerate(self.grad_fn.next_functions):
            if next_function.__self__.grad_fn is not None:
                next_function.__self__.backward(_grad_list[idx])
            else:
                next_function(_grad_list[idx])

    @with_unsupported_dtypes({"2.0.1 and below": ("float16", "bfloat16")}, "torch")
    def logaddexp(self, other):
        return torch_frontend.logaddexp(self, other)

    def angle(self):
        return torch_frontend.angle(self)

    @with_supported_dtypes(
        {
            "2.5.0 and below": (
                "int64",
                "float64",
                "complex128",
                "float32",
                "complex64",
                "int32",
            )
        },
        "paddle",
    )
    def adjoint(self):
        return torch_frontend.adjoint(self)

    @with_unsupported_dtypes(
        {"2.0.1 and below": ("int16", "float16", "bfloat16")}, "torch"
    )
    def conj(self):
        return torch_frontend.conj(self)

    @with_unsupported_dtypes({"2.0.1 and below": ("float16", "bfloat16")}, "torch")
    def svd(self, some=True, compute_uv=True, *, out=None):
        return torch_frontend.svd(self, some=some, compute_uv=compute_uv, out=out)

    @with_unsupported_dtypes(
        {"2.0.1 and below": ("float16", "bfloat16", "float32", "float64", "complex")},
        "torch",
    )
    def gcd(self, other, *, out=None):
        return torch_frontend.gcd(self, other, out=out)

    @with_unsupported_dtypes(
        {
            "2.0.1 and below": (
                "float16",
                "bfloat16",
                "uint16",
                "bool",
                "complex64",
                "complex128",
            )
        },
        "torch",
    )
    def isnan(self):
        return torch_frontend.isnan(self)

    @with_unsupported_dtypes(
        {
            "2.0.1 and below": (
                "float16",
                "bfloat16",
                "float32",
                "float64",
                "complex",
                "uint8",
                "int8",
            )
        },
        "torch",
    )
    def lcm(self, other, *, out=None):
        return torch_frontend.lcm(self, other, out=out)

    @with_unsupported_dtypes(
        {"2.0.1 and below": ("float16", "bfloat16")},
        "torch",
    )
    def quantile(self, q, dim=None, keepdim=False, *, interpolation="linear", out=None):
        return torch_frontend.quantile(
            self, q, axis=dim, keepdims=keepdim, interpolation=interpolation, out=out
        )

    @with_unsupported_dtypes(
        {
            "2.0.1 and below": (
                "float16",
                "bfloat16",
            )
        },
        "torch",
    )
    def sinc(self):
        return torch_frontend.sinc(self)


class Size(tuple):
    def __new__(cls, iterable=()):
        new_iterable = list()
        for i, item in enumerate(iterable):
            if isinstance(item, int):
                new_iterable.append(item)
                continue
            try:
                new_iterable.append(int(item))
            except Exception:
                raise TypeError(f"Expected int, but got {type(item)} at index {i}")
        return super().__new__(cls, new_iterable)

    def __repr__(self):
        return f'ivy.frontends.torch.Size([{", ".join(str(d) for d in self)}])'<|MERGE_RESOLUTION|>--- conflicted
+++ resolved
@@ -948,8 +948,12 @@
         self.ivy_array = self.clamp(min=min, max=max).ivy_array
         return self
 
-<<<<<<< HEAD
-    # @with_supported_dtypes({"2.0.1 and below": ('float32')}, "torch")
+    @with_unsupported_dtypes(
+        {"2.0.1 and below": ("bool", "bfloat16", "float16", "complex")}, "torch"
+    )
+    def clamp_min(self, min=None):
+        return torch_frontend.clamp(self, min=min)
+
     @with_unsupported_dtypes(
         {
             "2.0.1 and below": (
@@ -968,15 +972,6 @@
         },
         "torch",
     )
-=======
-    @with_unsupported_dtypes(
-        {"2.0.1 and below": ("bool", "bfloat16", "float16", "complex")}, "torch"
-    )
-    def clamp_min(self, min=None):
-        return torch_frontend.clamp(self, min=min)
-
-    @with_unsupported_dtypes({"2.0.1 and below": ("float16", "bfloat16")}, "torch")
->>>>>>> 8f37828b
     def sqrt(self):
         return torch_frontend.sqrt(self)
 
