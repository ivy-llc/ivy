# global
from typing import Iterable
import math

# local
import ivy
import ivy.functional.frontends.torch as torch_frontend
import ivy.functional.frontends.torch.nn.functional as torch_frontend_nn
from ivy.functional.frontends.numpy.creation_routines.from_existing_data import (
    array as np_frontend_array,
)
from ivy.func_wrapper import with_unsupported_dtypes
from ivy.func_wrapper import with_supported_dtypes
from ivy.functional.frontends.torch.func_wrapper import (
    _to_ivy_array,
    numpy_to_torch_style_args,
)


class Tensor:
    def __init__(self, array, device=None, _init_overload=False, requires_grad=False):
        if _init_overload:
            self._ivy_array = (
                array if isinstance(array, ivy.Array) else ivy.array(array)
            )
        else:
            self._ivy_array = ivy.array(
                array, dtype=torch_frontend.float32, device=device
            )
        self._grads = None
        self._requires_grad = requires_grad
        self.grad_fn = None
        if not _init_overload:
            self._is_leaf = True
        else:
            self._is_leaf = False
        self._requires_grad = requires_grad

    def __len__(self):
        return len(self._ivy_array)

    def __repr__(self):
        return str(self.ivy_array.__repr__()).replace(
            "ivy.array", "ivy.frontends.torch.Tensor"
        )

    # Properties #
    # ---------- #

    @property
    def ivy_array(self):
        return self._ivy_array

    @property
    def device(self):
        return self.ivy_array.device

    @property
    def dtype(self):
        return self.ivy_array.dtype

    @property
    def shape(self):
        return Size(self.ivy_array.shape)

    @property
    def real(self):
        return self.ivy_array.real

    @property
    def imag(self):
        return self.ivy_array.imag

    @property
    def ndim(self):
        return self.dim()

    @property
    def T(self):
        if self.ndim == 1:
            return self
        return torch_frontend.permute(self, list(range(self.ndim))[::-1])

    @property
    def data(self):
        return torch_frontend.tensor(
            ivy.stop_gradient(self.ivy_array, preserve_type=False)
        )

    @property
    def grad(self):
        return self._grads

    @property
    def requires_grad(self):
        return self._requires_grad

    @property
    def is_leaf(self):
        return self._is_leaf

    @property
    def get_device(self):
        if self.device == "cpu":
            return -1
        else:
            return int(self.device.split(":")[-1])

    # Setters #
    # --------#

    @device.setter
    def cuda(self, device=None):
        self.device = device
        return self

    @ivy_array.setter
    def ivy_array(self, array):
        self._ivy_array = array if isinstance(array, ivy.Array) else ivy.array(array)

    @requires_grad.setter
    def requires_grad(self, requires_grad):
        self._requires_grad = requires_grad

    @is_leaf.setter
    def is_leaf(self, is_leaf):
        self._is_leaf = is_leaf

    # Instance Methods #
    # ---------------- #
    def reshape(self, *args, shape=None):
        if args and shape:
            raise TypeError("reshape() got multiple values for argument 'shape'")
        if shape is not None:
            return torch_frontend.reshape(self, shape)
        if args:
            if isinstance(args[0], (tuple, list, ivy.Shape)):
                shape = args[0]
                return torch_frontend.reshape(self, shape)
            else:
                return torch_frontend.reshape(self, args)
        return torch_frontend.reshape(self)

    @with_unsupported_dtypes({"2.1.0 and below": ("bfloat16",)}, "torch")
    def reshape_as(self, other):
        return torch_frontend.reshape(self, other.shape)

    @with_unsupported_dtypes({"2.1.0 and below": ("bfloat16",)}, "torch")
    def add(self, other, *, alpha=1):
        return torch_frontend.add(self, other, alpha=alpha)

    # @with_unsupported_dtypes({"2.1.0 and below": ("bfloat16",)}, "torch")
    def divide(self, other, *, out=None):
        return torch_frontend.divide(self, other, out=out)

    @with_unsupported_dtypes({"2.1.0 and below": ("bfloat16",)}, "torch")
    def sub(self, other, *, alpha=1):
        return torch_frontend.sub(self, other, alpha=alpha)

    def chunk(self, chunks, dim=0):
        return torch_frontend.chunk(self, chunks, dim=dim)

    @numpy_to_torch_style_args
    def any(self, dim=None, keepdim=False):
        return torch_frontend.any(self, dim=dim, keepdim=keepdim)

    @numpy_to_torch_style_args
    def all(self, dim=None, keepdim=False):
        return torch_frontend.all(self, dim=dim, keepdim=keepdim)

    @with_unsupported_dtypes({"2.1.0 and below": ("bfloat16",)}, "torch")
    def add_(self, other, *, alpha=1):
        self.ivy_array = self.add(other, alpha=alpha).ivy_array
        return self

    @with_unsupported_dtypes({"2.1.0 and below": ("float16",)}, "torch")
    def addmm(self, mat1, mat2, *, beta=1, alpha=1):
        return torch_frontend.addmm(self, mat1, mat2, beta=beta, alpha=alpha)

    @with_unsupported_dtypes({"2.1.0 and below": ("float16",)}, "torch")
    def addmm_(self, mat1, mat2, *, beta=1, alpha=1):
        self.ivy_array = self.addmm(mat1, mat2, beta=beta, alpha=alpha).ivy_array
        return self

    @with_unsupported_dtypes({"2.1.0 and below": ("float16",)}, "torch")
    def addmv(self, mat, vec, *, beta=1, alpha=1):
        return torch_frontend.addmv(self, mat, vec, beta=beta, alpha=alpha)

    @with_unsupported_dtypes({"2.1.0 and below": ("float16",)}, "torch")
    def addmv_(self, mat, vec, *, beta=1, alpha=1):
        self.ivy_array = torch_frontend.addmv(
            self, mat, vec, beta=beta, alpha=alpha
        ).ivy_array
        return self

    @with_unsupported_dtypes({"2.1.0 and below": ("float16",)}, "torch")
    def addbmm(self, batch1, batch2, *, beta=1, alpha=1):
        return torch_frontend.addbmm(self, batch1, batch2, beta=beta, alpha=alpha)

    @with_unsupported_dtypes({"2.1.0 and below": ("float16",)}, "torch")
    def addbmm_(self, batch1, batch2, *, beta=1, alpha=1):
        self.ivy_array = self.addbmm(batch1, batch2, beta=beta, alpha=alpha).ivy_array
        return self

    @with_unsupported_dtypes({"2.1.0 and below": ("bfloat16",)}, "torch")
    def subtract_(self, other, *, alpha=1):
        self.ivy_array = self.sub(other, alpha=alpha).ivy_array
        return self

    @with_unsupported_dtypes({"2.1.0 and below": ("float16",)}, "torch")
    def asin(self):
        return torch_frontend.asin(self)

    @with_unsupported_dtypes({"2.1.0 and below": ("float16",)}, "torch")
    def asin_(self):
        self.ivy_array = self.asin().ivy_array
        return self

    @numpy_to_torch_style_args
    @with_unsupported_dtypes({"2.1.0 and below": ("bfloat16",)}, "torch")
    def sum(self, dim=None, keepdim=False, *, dtype=None):
        return torch_frontend.sum(self, dim=dim, keepdim=keepdim, dtype=dtype)

    @with_unsupported_dtypes({"2.1.0 and below": ("float16",)}, "torch")
    def sin(self):
        return torch_frontend.sin(self)

    @with_unsupported_dtypes({"2.1.0 and below": ("float16",)}, "torch")
    def sin_(self):
        self.ivy_array = self.sin().ivy_array
        return self

    @with_unsupported_dtypes({"2.1.0 and below": ("float16",)}, "torch")
    def sinh(self):
        return torch_frontend.sinh(self)

    @with_unsupported_dtypes({"2.1.0 and below": ("float16",)}, "torch")
    def sinh_(self):
        self.ivy_array = self.sinh().ivy_array
        return self

    @with_unsupported_dtypes({"2.1.0 and below": ("float16",)}, "torch")
    def cos(self):
        return torch_frontend.cos(self)

    @with_unsupported_dtypes({"2.1.0 and below": ("float16",)}, "torch")
    def cos_(self):
        self.ivy_array = self.cos().ivy_array
        return self

    @with_unsupported_dtypes({"2.1.0 and below": ("float16",)}, "torch")
    def cosh(self):
        return torch_frontend.cosh(self)

    @with_unsupported_dtypes({"2.1.0 and below": ("float16",)}, "torch")
    def cosh_(self):
        self.ivy_array = self.cosh().ivy_array
        return self

    @with_unsupported_dtypes({"2.1.0 and below": ("float16",)}, "torch")
    def atan(self):
        return torch_frontend.atan(self)

    @with_unsupported_dtypes({"2.1.0 and below": ("float16",)}, "torch")
    def atan_(self):
        self.ivy_array = self.atan().ivy_array
        return self

    @with_unsupported_dtypes({"2.1.0 and below": ("float16", "bfloat16")}, "torch")
    def atan2(self, other):
        return torch_frontend.atan2(self, other)

    def view(self, *args, size=None):
        """
        Reshape Tensor.

        possible arguments are either:
            - size
            - tuple of ints
            - list of ints
            - torch.Size object
            - ints
        Parameters
        ----------
        args:int arguments
        size: optional shape

        Returns reshaped tensor
        -------
        """
        if ivy.exists(size) and not args:
            shape_tup = size
        elif args and not ivy.exists(size):
            if (
                isinstance(args[0], (tuple, list, ivy.Shape))
                or type(args[0]).__name__ == "Size"
            ) and len(args) == 1:
                shape_tup = args[0]
            else:
                shape_tup = args
        else:
            raise ValueError(
                "View only accepts as argument ints, tuple or list of ints or "
                "the keyword argument size."
            )
        return torch_frontend.reshape(self, shape_tup)

    def float(self, memory_format=None):
        self.ivy_array = ivy.astype(self.ivy_array, ivy.float32, copy=False)
        return self

    def double(self):
        return self.to(torch_frontend.float64)

    @with_unsupported_dtypes({"2.1.0 and below": ("float16",)}, "torch")
    def asinh(self):
        return torch_frontend.asinh(self)

    @with_unsupported_dtypes({"2.1.0 and below": ("float16",)}, "torch")
    def asinh_(self):
        self.ivy_array = self.asinh().ivy_array
        return self

    @with_unsupported_dtypes({"2.1.0 and below": ("float16",)}, "torch")
    def tan(self):
        return torch_frontend.tan(self)

    @with_unsupported_dtypes({"2.1.0 and below": ("float16",)}, "torch")
    def tan_(self):
        self.ivy_array = self.tan().ivy_array
        return self

    @with_unsupported_dtypes({"2.1.0 and below": ("float16",)}, "torch")
    def tanh(self):
        return torch_frontend.tanh(self)

    @with_unsupported_dtypes({"2.1.0 and below": ("float16",)}, "torch")
    def tanh_(self):
        self.ivy_array = self.tanh().ivy_array
        return self

    @with_unsupported_dtypes({"2.1.0 and below": ("float16",)}, "torch")
    def atanh(self):
        return torch_frontend.atanh(self)

    @with_unsupported_dtypes({"2.1.0 and below": ("float16",)}, "torch")
    def atanh_(self):
        self.ivy_array = self.atanh().ivy_array
        return self

    @with_unsupported_dtypes({"2.1.0 and below": ("float16",)}, "torch")
    def log(self):
        return torch_frontend.log(self)

    @with_supported_dtypes({"2.1.0 and below": ("float32", "float64")}, "torch")
    def log2_(self):
        self.ivy_array = self.log2().ivy_array
        return self

    @with_unsupported_dtypes({"2.1.0 and below": ("float16", "bfloat16")}, "torch")
    def logit(self):
        return torch_frontend.logit(self)

    @with_unsupported_dtypes({"2.1.0 and below": ("bfloat16", "uint16")}, "torch")
    def copy_(self, other, non_blocking=False):
        ivy.utils.assertions.check_one_way_broadcastable(
            self.ivy_array.shape, torch_frontend.tensor(other).ivy_array.shape
        )
        self._ivy_array = torch_frontend.tensor(other).ivy_array
        return self

    @with_unsupported_dtypes({"2.1.0 and below": ("float16",)}, "torch")
    def log_(self):
        self.ivy_array = self.log().ivy_array
        return self

    @with_unsupported_dtypes({"2.1.0 and below": ("float16",)}, "torch")
    def log2(self):
        return torch_frontend.log2(self)

    @with_unsupported_dtypes({"2.1.0 and below": ("float16", "bfloat16")}, "torch")
    def relu(self):
        return torch_frontend_nn.relu(self)

    @numpy_to_torch_style_args
    @with_unsupported_dtypes({"2.1.0 and below": ("complex",)}, "torch")
    def amax(self, dim=None, keepdim=False):
        return torch_frontend.amax(self, dim=dim, keepdim=keepdim)

    @numpy_to_torch_style_args
    @with_unsupported_dtypes({"2.1.0 and below": ("complex",)}, "torch")
    def amin(self, dim=None, keepdim=False):
        return torch_frontend.amin(self, dim=dim, keepdim=keepdim)

    @numpy_to_torch_style_args
    @with_unsupported_dtypes({"2.1.0 and below": ("complex", "float16")}, "torch")
    def aminmax(self, dim=None, keepdim=False):
        return torch_frontend.aminmax(self, dim=dim, keepdim=keepdim)

    def abs(self):
        return torch_frontend.abs(self)

    def abs_(self):
        self.ivy_array = self.abs().ivy_array
        return self

    @with_unsupported_dtypes({"2.1.0 and below": ("bfloat16",)}, "torch")
    def logical_and(self, other):
        return torch_frontend.logical_and(self, other)

    def logical_not(self, *, out=None):
        return torch_frontend.logical_not(self, out=out)

    def logical_not_(self):
        self.ivy_array = ivy.astype(self.logical_not().ivy_array, self.dtype)
        return self

    @with_unsupported_dtypes({"2.1.0 and below": ("bfloat16",)}, "torch")
    def logical_or(self, other):
        return torch_frontend.logical_or(self, other)

    def bitwise_not(self):
        return torch_frontend.bitwise_not(self)

    def bitwise_and(self, other):
        return torch_frontend.bitwise_and(self, other)

    @with_supported_dtypes({"2.1.0 and below": ("integer",)}, "torch")
    def bitwise_or(self, other):
        return torch_frontend.bitwise_or(self, other)

    def bitwise_left_shift(self, other):
        return torch_frontend.bitwise_left_shift(self, other)

    @with_supported_dtypes({"2.1.0 and below": ("integer",)}, "torch")
    def bitwise_or_(self, other):
        self.ivy_array = self.bitwise_or(other).ivy_array
        return self

    def contiguous(self, memory_format=None):
        return torch_frontend.tensor(self)

    def new_ones(
        self,
        *args,
        size=None,
        dtype=None,
        device=None,
        requires_grad=False,
        layout=None,
        pin_memory=False,
    ):
        if dtype is None:
            dtype = self.dtype
        if device is None:
            device = self.device
        if size is None:
            size = args[0] if isinstance(args[0], (tuple, list, ivy.Shape)) else args
        return torch_frontend.ones(
            size, dtype=dtype, device=device, requires_grad=requires_grad
        )

    @with_unsupported_dtypes({"2.1.0 and below": ("float16",)}, "torch")
    def floor(self, *, out=None):
        return torch_frontend.floor(self)

    @with_unsupported_dtypes(
        {
            "2.1.0 and below": (
                "bfloat16",
                "uint8",
                "uint32",
                "uint16",
                "uint64",
                "complex128",
                "complex64",
            )
        },
        "torch",
    )
    def not_equal(self, other, *, out=None):
        return torch_frontend.not_equal(self, other, out=out)

    @with_unsupported_dtypes(
        {
            "2.1.0 and below": (
                "bfloat16",
                "uint8",
                "uint32",
                "uint16",
                "uint64",
                "complex128",
                "complex64",
            )
        },
        "torch",
    )
    def not_equal_(self, other, *, out=None):
        self.ivy_array = self.not_equal(other).ivy_array
        return self

    def equal(self, other):
        return torch_frontend.equal(self, other)

    @with_unsupported_dtypes({"2.1.0 and below": ("float16", "complex")}, "torch")
    def erf(self, *, out=None):
        return torch_frontend.erf(self, out=out)

    @with_supported_dtypes(
        {"2.1.0 and below": ("float32", "float64", "bfloat16")}, "torch"
    )
    def erf_(self, *, out=None):
        self.ivy_array = self.erf(out=out).ivy_array
        return self

    def new_zeros(
        self,
        *args,
        size=None,
        dtype=None,
        device=None,
        requires_grad=False,
        layout=None,
        pin_memory=False,
    ):
        if size and args:
            raise TypeError("new_zeros() got multiple values for argument 'size'")
        if dtype is None:
            dtype = self.dtype
        if device is None:
            device = self.device
        if size is None:
            size = args[0] if isinstance(args[0], (tuple, list, ivy.Shape)) else args
        return torch_frontend.zeros(
            size=size, dtype=dtype, device=device, requires_grad=requires_grad
        )

    def to(self, *args, **kwargs):
        if len(args) > 0:
            if hasattr(args[0], "ivy_array") or ivy.is_array(args[0]):
                if self.dtype == ivy.dtype(args[0]) and self.device == ivy.dev(args[0]):
                    return self
                else:
                    cast_tensor = self.clone()
                    cast_tensor.ivy_array = ivy.asarray(
                        self.ivy_array,
                        dtype=ivy.dtype(args[0]),
                        device=ivy.dev(args[0]),
                    )
                    return cast_tensor
            if (
                isinstance(args[0], (ivy.Dtype, ivy.NativeDtype))
                or args[0] in ivy._all_ivy_dtypes_str
            ):
                if self.dtype == ivy.as_ivy_dtype(args[0]):
                    return self
                else:
                    cast_tensor = self.clone()
                    cast_tensor.ivy_array = ivy.asarray(self.ivy_array, dtype=args[0])
                    return cast_tensor
            if isinstance(args[0], (ivy.Device, ivy.NativeDevice, str)):
                if isinstance(args[0], str) and not isinstance(
                    args[0], (ivy.Device, ivy.NativeDevice)
                ):
                    ivy.utils.assertions.check_elem_in_list(
                        args[0],
                        [
                            "cpu",
                            "cuda",
                            "mps",
                            "xpu",
                            "mkldnn",
                            "opengl",
                            "opencl",
                            "ideep",
                            "hip",
                            "ve",
                            "ort",
                            "mlc",
                            "xla",
                            "lazy",
                            "vulkan",
                            "meta",
                            "hpu",
                        ],
                    )
                if self.device == ivy.as_ivy_dev(args[0]):
                    return self
                else:
                    cast_tensor = self.clone()
                    cast_tensor.ivy_array = ivy.asarray(self.ivy_array, device=args[0])
                    return cast_tensor
        else:
            if (
                "dtype" in kwargs
                and "device" in kwargs
                and self.dtype == kwargs["dtype"]
                and self.device == kwargs["device"]
            ):
                return self
            else:
                cast_tensor = self.clone()
                cast_tensor.ivy_array = ivy.asarray(
                    self.ivy_array,
                    device=kwargs["device"] if "device" in kwargs else self.device,
                    dtype=kwargs["dtype"] if "dtype" in kwargs else self.dtype,
                )
                return cast_tensor

    @with_unsupported_dtypes({"2.1.0 and below": ("float16",)}, "torch")
    def acos(self):
        return torch_frontend.acos(self)

    @with_unsupported_dtypes({"2.1.0 and below": ("float16",)}, "torch")
    def acos_(self):
        self.ivy_array = self.acos().ivy_array
        return self

    def new_tensor(
        self,
        data,
        *,
        dtype=None,
        device=None,
        requires_grad=False,
        layout=None,
        pin_memory=False,
    ):
        dtype = ivy.dtype(self.ivy_array) if dtype is None else dtype
        device = ivy.dev(self.ivy_array) if device is None else device
        _data = ivy.asarray(data, copy=True, dtype=dtype, device=device)
        return torch_frontend.tensor(_data)

    @with_unsupported_dtypes({"2.1.0 and below": ("bfloat16",)}, "torch")
    def view_as(self, other):
        return self.view(size=other.shape)

    def expand(self, *args, size=None):
        if args and size:
            raise TypeError("expand() got multiple values for argument 'size'")
        if args:
            if isinstance(args[0], (tuple, list, ivy.Shape)):
                size = args[0]
            else:
                size = args

        return torch_frontend.tensor(ivy.expand(self.ivy_array, tuple(size)))

    def expand_as(self, other):
        return self.expand(
            ivy.shape(other.ivy_array if isinstance(other, Tensor) else other)
        )

    def detach(self):
        return torch_frontend.tensor(
            ivy.stop_gradient(self.ivy_array, preserve_type=False)
        )

    def detach_(self):
        self.ivy_array = self.detach().ivy_array
        return self

    @with_unsupported_dtypes({"2.1.0 and below": ("uint16",)}, "torch")
    @numpy_to_torch_style_args
    def unsqueeze(self, dim):
        return torch_frontend.unsqueeze(self, dim)

    @numpy_to_torch_style_args
    def unsqueeze_(self, dim):
        self.ivy_array = self.unsqueeze(dim).ivy_array
        return self

    def ravel(self):
        return torch_frontend.ravel(self)

    def split(self, split_size, dim=0):
        return torch_frontend.split(self, split_size, dim)

    def tensor_split(self, indices_or_sections, dim=0):
        return torch_frontend.tensor_split(self, indices_or_sections, dim)

    def vsplit(self, indices_or_sections, /):
        return torch_frontend.vsplit(self, indices_or_sections)

    def hsplit(self, indices_or_sections, /):
        return torch_frontend.hsplit(self, indices_or_sections)

    def dsplit(
        self,
        indices_or_sections,
        /,
    ):
        return torch_frontend.dsplit(self, indices_or_sections)

    def dim(self):
        return self.ivy_array.ndim

    @with_supported_dtypes(
        {"2.5.0 and below": ("float32", "float64", "int32", "int64")}, "paddle"
    )
    def heaviside(self, values, *, out=None):
        return torch_frontend.heaviside(self, values, out=out)

    def new_full(
        self,
        size,
        fill_value,
        *,
        dtype=None,
        device=None,
        requires_grad=False,
        layout=None,
        pin_memory=False,
    ):
        dtype = ivy.dtype(self.ivy_array) if dtype is None else dtype
        device = ivy.dev(self.ivy_array) if device is None else device
        _data = ivy.full(size, fill_value, dtype=dtype, device=device)
        return torch_frontend.tensor(_data)

    def new_empty(
        self,
        size,
        *,
        dtype=None,
        device=None,
        requires_grad=False,
        layout=None,
        pin_memory=False,
    ):
        dtype = ivy.dtype(self.ivy_array) if dtype is None else dtype
        device = ivy.dev(self.ivy_array) if device is None else device
        _data = ivy.empty(size, dtype=dtype, device=device)
        return torch_frontend.tensor(_data)

    def unfold(self, dimension, size, step):
        slices = []
        for i in range(0, self.shape[dimension] - size + 1, step):
            slices.append(self.ivy_array[i : i + size])
        return torch_frontend.stack(slices)

    def long(self, memory_format=None):
        self.ivy_array = ivy.astype(self.ivy_array, ivy.int64, copy=False)
        return self

    @numpy_to_torch_style_args
    def max(self, dim=None, keepdim=False):
        return torch_frontend.max(self, dim=dim, keepdim=keepdim)

    @with_unsupported_dtypes(
        {
            "2.1.0 and below": (
                "complex",
                "bfloat16",
                "bool",
                "uint16",
                "uint32",
                "uint64",
            )
        },
        "torch",
    )
    def maximum(self, other, *, out=None):
        return torch_frontend.maximum(self, other=other, out=out)

    @property
    def is_quantized(self):
        return "q" in ivy.dtype(self.ivy_array)

    @property
    def is_cuda(self):
        return "gpu" in ivy.dev(self.ivy_array)

    @property
    def is_meta(self):
        return "meta" in ivy.dev(self.ivy_array)

    @with_unsupported_dtypes({"2.1.0 and below": ("bfloat16",)}, "torch")
    def pow(self, exponent):
        return torch_frontend.pow(self, exponent)

    @with_unsupported_dtypes({"2.1.0 and below": ("bfloat16",)}, "torch")
    def pow_(self, exponent):
        self.ivy_array = self.pow(exponent).ivy_array
        return self

    def size(self, dim=None):
        shape = self.shape
        if dim is None:
            return shape
        try:
            return shape[dim]
        except IndexError:
            raise IndexError(
                f"Dimension out of range (expected to be in range of [{len(shape)},"
                f" {len(shape) - 1}], but got {dim}"
            )

    def matmul(self, other):
        return torch_frontend.matmul(self, other)

    @with_supported_dtypes(
        {"2.1.0 and below": ("float32", "float64", "complex32", "complex64")}, "torch"
    )
    def matrix_power(self, n, *, out=None):
        return torch_frontend.linalg.matrix_power(self, n, out=out)

    def argwhere(self):
        return torch_frontend.argwhere(self)

    @numpy_to_torch_style_args
    @with_unsupported_dtypes({"2.1.0 and below": ("complex", "bool")}, "torch")
    def argmax(self, dim=None, keepdim=False):
        return torch_frontend.argmax(self, dim=dim, keepdim=keepdim)

    @numpy_to_torch_style_args
    @with_unsupported_dtypes({"2.1.0 and below": ("complex",)}, "torch")
    def argmin(self, dim=None, keepdim=False):
        return torch_frontend.argmin(self, dim=dim, keepdim=keepdim)

    @with_unsupported_dtypes({"2.1.0 and below": ("complex",)}, "torch")
    def argsort(self, dim=-1, descending=False):
        return torch_frontend.argsort(self, dim=dim, descending=descending)

    @with_unsupported_dtypes({"2.1.0 and below": ("float16",)}, "torch")
    def ceil(self):
        return torch_frontend.ceil(self)

    @numpy_to_torch_style_args
    def min(self, dim=None, keepdim=False):
        return torch_frontend.min(self, dim=dim, keepdim=keepdim)

    def permute(self, *args, dims=None):
        if args and dims:
            raise TypeError("permute() got multiple values for argument 'dims'")
        if dims is not None:
            return torch_frontend.permute(self, dims)
        if args:
            if isinstance(args[0], (tuple, list, ivy.Shape)):
                dims = args[0]
                return torch_frontend.permute(self, dims)
            else:
                return torch_frontend.permute(self, args)
        return torch_frontend.permute(self)

    @numpy_to_torch_style_args
    @with_unsupported_dtypes({"2.1.0 and below": ("float16", "bfloat16")}, "torch")
    def mean(self, dim=None, keepdim=False):
        return torch_frontend.mean(self, dim=dim, keepdim=keepdim)

    @with_unsupported_dtypes({"2.1.0 and below": ("bfloat16",)}, "torch")
    @numpy_to_torch_style_args
    def nanmean(self, dim=None, keepdim=False):
        return torch_frontend.nanmean(self, dim=dim, keepdim=keepdim)

    @with_unsupported_dtypes({"2.1.0 and below": ("bfloat16",)}, "torch")
    @numpy_to_torch_style_args
    def nansum(self, dim=None, keepdim=False):
        return torch_frontend.nansum(self, dim=dim, keepdim=keepdim)

    @numpy_to_torch_style_args
    @with_unsupported_dtypes({"2.1.0 and below": ("float16",)}, "torch")
    def median(self, dim=None, keepdim=False):
        return torch_frontend.median(self, dim=dim, keepdim=keepdim)

    def transpose(self, dim0, dim1):
        return torch_frontend.transpose(self, dim0=dim0, dim1=dim1)

    def transpose_(self, dim0, dim1):
        self.ivy_array = self.transpose(dim0, dim1).ivy_array
        return self

    def t(self):
        return torch_frontend.t(self)

    def flatten(self, start_dim=0, end_dim=-1):
        return torch_frontend.flatten(self, start_dim, end_dim)

    @numpy_to_torch_style_args
    @with_unsupported_dtypes({"2.1.0 and below": ("float16",)}, "torch")
    def cumsum(self, dim, *, dtype=None):
        return torch_frontend.cumsum(self, dim, dtype=dtype)

    @numpy_to_torch_style_args
    @with_unsupported_dtypes({"2.1.0 and below": ("float16",)}, "torch")
    def cumsum_(self, dim, *, dtype=None):
        self.ivy_array = self.cumsum(dim, dtype).ivy_array
        return self

    @with_unsupported_dtypes({"2.1.0 and below": ("float16", "bfloat16")}, "torch")
    def inverse(self):
        return torch_frontend.inverse(self)

    @with_unsupported_dtypes({"2.1.0 and below": ("bool", "bfloat16")}, "torch")
    def neg(self):
        return torch_frontend.negative(self)

    @with_unsupported_dtypes({"2.1.0 and below": ("bool",)}, "torch")
    def neg_(self):
        self.ivy_array = torch_frontend.negative(self).ivy_array
        return self

    __neg__ = neg

    @with_unsupported_dtypes({"2.1.0 and below": ("bool", "bfloat16")}, "torch")
    def negative(self):
        return torch_frontend.negative(self)

    def int(self, memory_format=None):
        self.ivy_array = ivy.astype(self.ivy_array, ivy.int32, copy=False)
        return self

    def half(self, memory_format=None):
        self.ivy_array = ivy.astype(self.ivy_array, ivy.float16, copy=False)
        return self

    def bool(self, memory_format=None):
        self.ivy_array = ivy.astype(self.ivy_array, ivy.bool, copy=False)
        return self

    def type(self, dtype=None, non_blocking=False, **kwargs):
        if ivy.exists(dtype):
            self.ivy_array = ivy.astype(self.ivy_array, dtype)
            return self
        else:
            return str(self.dtype)

    @with_unsupported_dtypes({"2.1.0 and below": ("bfloat16",)}, "torch")
    def type_as(self, other):
        if self.dtype != other.dtype:
            self.ivy_array = ivy.astype(self.ivy_array, other.dtype)
        return self

    def byte(self, memory_format=None):
        self.ivy_array = ivy.astype(self.ivy_array, ivy.uint8, copy=False)
        return self

    @numpy_to_torch_style_args
    def squeeze(self, dim=None):
        return torch_frontend.squeeze(self, dim)

    @numpy_to_torch_style_args
    @with_unsupported_dtypes({"2.1.0 and below": ("uint16",)}, "torch")
    def squeeze_(self, dim=None):
        self.ivy_array = self.squeeze(dim).ivy_array
        return self

    def flip(self, dims):
        return torch_frontend.flip(self, dims)

    def fliplr(self):
        return torch_frontend.fliplr(self)

    def sort(self, dim=-1, descending=False):
        return torch_frontend.sort(self, dim=dim, descending=descending)

    def tril(self, diagonal=0):
        return torch_frontend.tril(self, diagonal=diagonal)

    def tril_(self, diagonal=0):
        self.ivy_array = self.tril(diagonal=diagonal).ivy_array
        return self

    def index_select(self, dim, index):
        return torch_frontend.index_select(self, dim, index)

    @with_unsupported_dtypes({"2.1.0 and below": ("float16", "complex")}, "torch")
    def clamp(self, min=None, max=None):
        return torch_frontend.clamp(self, min=min, max=max)

    @with_unsupported_dtypes({"2.1.0 and below": ("float16", "complex")}, "torch")
    def clamp_(self, min=None, max=None):
        self.ivy_array = self.clamp(min=min, max=max).ivy_array
        return self

    @with_unsupported_dtypes(
        {"2.1.0 and below": ("bool", "bfloat16", "float16", "complex")}, "torch"
    )
    def clamp_min(self, min=None):
        return torch_frontend.clamp(self, min=min)

    @with_unsupported_dtypes({"2.1.0 and below": ("float16", "bfloat16")}, "torch")
    def sqrt(self):
        return torch_frontend.sqrt(self)

    @with_unsupported_dtypes({"2.1.0 and below": ("float16",)}, "torch")
    def rsqrt(self):
        return torch_frontend.rsqrt(self)

    @with_unsupported_dtypes({"2.1.0 and below": ("float16", "bfloat16")}, "torch")
    def rsqrt_(self):
        self.ivy_array = self.rsqrt().ivy_array
        return self

    @with_unsupported_dtypes({"2.1.0 and below": ("float16", "bfloat16")}, "torch")
    def sqrt_(self):
        self.ivy_array = self.sqrt().ivy_array
        return self

    def where(self, condition, other):
        return torch_frontend.tensor(torch_frontend.where(condition, self, other))

    def clone(self, memory_format=None):
        return torch_frontend.tensor(ivy.array(self.ivy_array, copy=True))

    @with_unsupported_dtypes({"2.1.0 and below": ("float16",)}, "torch")
    def acosh(self):
        return torch_frontend.acosh(self)

    def masked_fill(self, mask, value):
        return torch_frontend.tensor(
            torch_frontend.where(mask, value, self), dtype=self.dtype
        )

    def masked_fill_(self, mask, value):
        self.ivy_array = self.masked_fill(mask, value).ivy_array
        return self

    @with_unsupported_dtypes({"2.1.0 and below": ("float16", "bfloat16")}, "torch")
    def index_add_(self, dim, index, source, *, alpha=1):
        self.ivy_array = torch_frontend.index_add(
            self, dim, index, source, alpha=alpha
        ).ivy_array
        return self

    @with_unsupported_dtypes({"2.1.0 and below": ("float16", "bfloat16")}, "torch")
    def index_add(self, dim, index, source, *, alpha=1):
        return torch_frontend.index_add(
            self._ivy_array, dim, index, source, alpha=alpha
        )

    @with_unsupported_dtypes({"2.1.0 and below": ("float16",)}, "torch")
    def acosh_(self):
        self.ivy_array = self.acosh().ivy_array
        return self

    @with_unsupported_dtypes({"2.1.0 and below": ("bfloat16",)}, "torch")
    def numpy(self):
        return np_frontend_array(self.ivy_array)

    @with_unsupported_dtypes({"2.1.0 and below": ("float16",)}, "torch")
    def sigmoid(self):
        return torch_frontend.sigmoid(self)

    @with_unsupported_dtypes({"2.1.0 and below": ("float16",)}, "torch")
    def sigmoid_(self):
        self.ivy_array = self.sigmoid().ivy_array
        return self

    @with_unsupported_dtypes({"2.1.0 and below": ("float16",)}, "torch")
    def softmax(self, dim=None, dtype=None):
        return torch_frontend.nn.functional.softmax(self, dim=dim, dtype=dtype)

    def repeat_interleave(self, repeats, dim=None, *, output_size=None):
        return torch_frontend.repeat_interleave(self, repeats, dim)

    def repeat(self, *args, repeats=None):
        if args and repeats:
            raise ivy.utils.exceptions.IvyException(
                "repeat() got multiple values for argument 'repeats'"
            )
        if args:
            if isinstance(args[0], (tuple, list, ivy.Shape)):
                repeats = args[0]
            else:
                repeats = args
        elif not isinstance(repeats, (tuple, list)):
            raise ivy.utils.exceptions.IvyException(
                "repeat(): argument 'repeats' must be tuple of ints"
            )

        return torch_frontend.tile(self, repeats)

    @numpy_to_torch_style_args
    def unbind(self, dim=0):
        return torch_frontend.unbind(self, dim=dim)

    def remainder(self, other, *, out=None):
        return torch_frontend.remainder(self, other, out=out)

    @with_supported_dtypes(
        {"2.1.0 and below": ("float16", "float32", "float64", "bfloat16")}, "torch"
    )
    def reciprocal_(self):
        self.ivy_array = torch_frontend.reciprocal(self).ivy_array
        return self

    def remainder_(self, other, *, out=None):
        self.ivy_array = torch_frontend.remainder(self, other, out=out).ivy_array
        return self

    def bitwise_not_(self):
        self.ivy_array = self.bitwise_not().ivy_array
        return self

    def bitwise_and_(self, other):
        self.ivy_array = self.bitwise_and(other).ivy_array
        return self

    @with_unsupported_dtypes({"2.1.0 and below": ("float16", "bfloat16")}, "torch")
    def atan2_(self, other):
        self.ivy_array = self.atan2(other).ivy_array
        return self

    @with_unsupported_dtypes({"2.1.0 and below": ("bfloat16",)}, "torch")
    def fmax(self, other):
        return torch_frontend.fmax(self, other)

    def fmin(self, other):
        return torch_frontend.fmin(self, other)

    def msort(self):
        return torch_frontend.msort(self)

    @with_unsupported_dtypes({"2.1.0 and below": ("float16", "complex")}, "torch")
    def trunc(self):
        return torch_frontend.trunc(self)

    @with_unsupported_dtypes({"2.1.0 and below": ("float16", "complex")}, "torch")
    def trunc_(self):
        self.ivy_array = self.trunc().ivy_array
        return self

    @with_unsupported_dtypes({"2.1.0 and below": ("float16", "complex")}, "torch")
    def fix(self):
        return torch_frontend.fix(self)

    @with_unsupported_dtypes({"2.1.0 and below": ("float16", "complex")}, "torch")
    def fix_(self):
        self.ivy_array = self.fix().ivy_array
        return self

    def isinf(self):
        return torch_frontend.isinf(self._ivy_array)

    def is_complex(self):
        return torch_frontend.is_complex(self._ivy_array)

    @with_unsupported_dtypes({"2.1.0 and below": ("uint16", "bfloat16")}, "torch")
    def is_floating_point(self):
        return torch_frontend.is_floating_point(self._ivy_array)

    @with_unsupported_dtypes({"2.1.0 and below": ("bfloat16",)}, "torch")
    def isreal(self):
        return torch_frontend.isreal(self._ivy_array)

    def addr(self, vec1, vec2, *, beta=1, alpha=1, out=None):
        return torch_frontend.addr(self, vec1, vec2, beta=beta, alpha=alpha, out=out)

    def addr_(self, vec1, vec2, *, beta=1, alpha=1):
        self.ivy_array = self.addr(vec1, vec2, beta=beta, alpha=alpha).ivy_array
        return self

    @with_unsupported_dtypes({"2.1.0 and below": ("float16", "bfloat16")}, "torch")
    def dot(self, tensor):
        return torch_frontend.dot(self, tensor)

    @with_supported_dtypes({"2.1.0 and below": ("float32", "float64")}, "torch")
    def bernoulli(self, *, generator=None, out=None):
        return torch_frontend.bernoulli(self._ivy_array, generator=generator, out=out)

    # Special Methods #
    # -------------------#

    def __bool__(self):
        if len(self.shape) == sum(self.shape):
            return torch_frontend.tensor(self.ivy_array.to_scalar().__bool__())
        raise ValueError(
            "The truth value of an array with more than one element is ambiguous. "
            "Use a.any() or a.all()"
        )

    @with_unsupported_dtypes({"2.1.0 and below": ("bfloat16",)}, "torch")
    def __add__(self, other):
        return torch_frontend.add(self, other)

    @with_unsupported_dtypes({"2.1.0 and below": ("bfloat16",)}, "torch")
    def __mod__(self, other):
        return torch_frontend.remainder(self, other)

    @with_unsupported_dtypes({"2.1.0 and below": ("bfloat16",)}, "torch")
    def __pow__(self, exponent):
        return self.pow(exponent)

    @with_unsupported_dtypes({"2.1.0 and below": ("bfloat16",)}, "torch")
    def __rpow__(self, other):
        return torch_frontend.pow(other, self)

    def __long__(self, memory_format=None):
        return self.long()

    def __getitem__(self, query, /):
        ivy_args = ivy.nested_map(_to_ivy_array, [self, query])
        ret = ivy.get_item(*ivy_args)
        return torch_frontend.Tensor(ret, _init_overload=True)

    def __setitem__(self, key, value, /):
        key, value = ivy.nested_map(_to_ivy_array, [key, value])
        self.ivy_array[key] = value

    def __iter__(self):
        if self.ndim == 0:
            raise TypeError("iteration over a 0-d tensor not supported")
        for i in range(self.shape[0]):
            yield self[i]

    @with_unsupported_dtypes({"2.1.0 and below": ("bfloat16",)}, "torch")
    def __radd__(self, other):
        return torch_frontend.add(other, self)

    @with_unsupported_dtypes({"2.1.0 and below": ("bfloat16",)}, "torch")
    def __mul__(self, other):
        return torch_frontend.mul(self, other)

    @with_unsupported_dtypes({"2.1.0 and below": "bfloat16"}, "torch")
    def __matmul__(self, other):
        return torch_frontend.matmul(self, other)

    @with_unsupported_dtypes({"2.1.0 and below": ("bfloat16",)}, "torch")
    def __rmul__(self, other):
        return torch_frontend.mul(other, self)

    @with_unsupported_dtypes({"2.1.0 and below": ("bfloat16",)}, "torch")
    def __sub__(self, other):
        return torch_frontend.subtract(self, other)

    def __truediv__(self, other):
        return torch_frontend.div(self, other)

    @with_unsupported_dtypes({"2.1.0 and below": ("float16", "complex")}, "torch")
    def __floordiv__(self, other):
        return torch_frontend.floor_divide(self, other)

    def __iadd__(self, other):
        ret = torch_frontend.add(self, other)
        self.ivy_array = ivy.inplace_update(
            self.ivy_array, ivy.astype(ret.ivy_array, self.dtype)
        )
        return self

    def __imod__(self, other):
        ret = torch_frontend.remainder(self, other)
        self.ivy_array = ivy.inplace_update(
            self.ivy_array, ivy.astype(ret.ivy_array, self.dtype)
        )
        return self

    def __imul__(self, other):
        ret = torch_frontend.mul(self, other)
        self.ivy_array = ivy.inplace_update(
            self.ivy_array, ivy.astype(ret.ivy_array, self.dtype)
        )
        return self

    def __isub__(self, other):
        ret = torch_frontend.subtract(self, other)
        self.ivy_array = ivy.inplace_update(
            self.ivy_array, ivy.astype(ret.ivy_array, self.dtype)
        )
        return self

    def __itruediv__(self, other):
        ret = torch_frontend.div(self, other)
        self.ivy_array = ivy.inplace_update(
            self.ivy_array, ivy.astype(ret.ivy_array, self.dtype)
        )
        return self

    def __int__(self):
        item = self.item()
        if isinstance(item, complex):
            if item.imag != 0:
                raise TypeError("can't convert complex to int without overflow")
            item = item.real
        return int(item)

    def __float__(self):
        item = self.item()
        if isinstance(item, complex):
            if item.imag != 0:
                raise TypeError("can't convert complex to float without overflow")
            item = item.real
        return float(item)

    @with_unsupported_dtypes({"2.1.0 and below": ("bfloat16",)}, "torch")
    def __eq__(self, other):
        return torch_frontend.eq(self, other)

    @with_unsupported_dtypes({"2.1.0 and below": ("complex",)}, "torch")
    def __gt__(self, other):
        return torch_frontend.greater(self, other)

    @with_unsupported_dtypes({"2.1.0 and below": ("bfloat16",)}, "torch")
    def __ge__(self, other):
        return torch_frontend.greater_equal(self, other)

    @with_unsupported_dtypes({"2.1.0 and below": ("bfloat16",)}, "torch")
    def __ne__(self, other):
        return self.ne(other)

    @with_unsupported_dtypes({"2.1.0 and below": ("bfloat16",)}, "torch")
    def __rsub__(self, other):
        return torch_frontend.subtract(other, self)

    @with_unsupported_dtypes({"2.1.0 and below": ("bfloat16",)}, "torch")
    def __lt__(self, other):
        return torch_frontend.less(self, other)

    @with_unsupported_dtypes({"2.1.0 and below": ("bfloat16",)}, "torch")
    def __le__(self, other):
        return torch_frontend.less_equal(self, other)

    @with_unsupported_dtypes({"2.1.0 and below": ("bfloat16",)}, "torch")
    def __or__(self, other):
        return torch_frontend.bitwise_or(self, other)

    @with_supported_dtypes({"2.1.0 and below": ("integer", "bool")}, "torch")
    def __invert__(self):
        return torch_frontend.bitwise_not(self)

    def __and__(self, other):
        return torch_frontend.bitwise_and(self, other)

    def __array__(self, dtype=None):
        if dtype is None:
            return ivy.to_numpy(self.ivy_array)
        else:
            return ivy.to_numpy(self.ivy_array).astype(dtype, copy=False)

    def __array_wrap__(self, array):
        if array.dtype == bool:
            array = array.astype("uint8")
        return torch_frontend.tensor(array)

    def bitwise_xor(self, other):
        return torch_frontend.bitwise_xor(self, other)

    def bitwise_xor_(self, other):
        self.ivy_array = self.bitwise_xor(other).ivy_array
        return self

    def item(self):
        if all(dim == 1 for dim in self.shape):
            return self.ivy_array.to_scalar()
        else:
            raise ValueError(
                "only one element tensors can be converted to Python scalars"
            )

    @numpy_to_torch_style_args
    @with_unsupported_dtypes({"2.1.0 and below": ("float16",)}, "torch")
    def cumprod(self, dim, dtype):
        return torch_frontend.cumprod(self, dim, dtype=dtype)

    @numpy_to_torch_style_args
    def count_nonzero(self, dim):
        return torch_frontend.count_nonzero(self, dim=dim)

<<<<<<< HEAD
    #  @with_unsupported_dtypes({"2.0.1 and below": ("float64")}, "torch")
    def cov(self, /, *, correction=1, fweights=None, aweights=None):
        return torch_frontend.cov(
            self, correction=correction, fweights=fweights, aweights=aweights
        )

    @with_unsupported_dtypes({"2.0.1 and below": ("bfloat16", "float16")}, "torch")
=======
    @with_unsupported_dtypes({"2.1.0 and below": ("bfloat16", "float16")}, "torch")
>>>>>>> d1661506
    def exp(self):
        return torch_frontend.exp(self)

    @with_unsupported_dtypes(
        {"2.1.0 and below": ("bfloat16", "float16", "complex")}, "torch"
    )
    def expm1(self):
        return torch_frontend.expm1(self)

    # remove "bfloat16" from the below decorator after fixing ivy.Array.__repr__ method
    @with_unsupported_dtypes(
        {"2.1.0 and below": ("bfloat16", "float16", "complex")}, "torch"
    )
    def expm1_(self):
        self.ivy_array = torch_frontend.expm1(self).ivy_array
        return self

    # fmt: off
    @with_unsupported_dtypes({"2.1.0 and below": ("int8", "int16", "int32", "int64", "uint8", "bool", "float16",)},"torch",)  # noqa
    def exp_(self):
        self.ivy_array = self.exp().ivy_array
        return self
    # fmt: on

    def mul(self, other):
        return torch_frontend.mul(self, other)

    @with_unsupported_dtypes({"2.1.0 and below": ("float16",)}, "torch")
    def ceil_(self):
        self.ivy_array = torch_frontend.ceil(self).ivy_array
        return self

    @with_unsupported_dtypes({"2.1.0 and below": ("bfloat16",)}, "torch")
    def mul_(self, other):
        self.ivy_array = self.mul(other).ivy_array
        # the return dtype is the same as the input dtype
        self.ivy_array = self.to(self.dtype).ivy_array
        return self

    @with_unsupported_dtypes({"2.1.0 and below": ("bfloat16", "float16")}, "torch")
    def round(self, *, decimals=0):
        return torch_frontend.round(self, decimals=decimals)

    @with_unsupported_dtypes({"2.1.0 and below": ("bfloat16", "float16")}, "torch")
    def round_(self, *, decimals=0):
        self.ivy_array = self.round(decimals=decimals).ivy_array
        return self

    @numpy_to_torch_style_args
    @with_unsupported_dtypes({"2.1.0 and below": ("float16", "complex")}, "torch")
    def cross(self, other, dim=-1):
        return torch_frontend.cross(self, other, dim=dim)

    @with_unsupported_dtypes({"2.1.0 and below": ("float16", "bfloat16")}, "torch")
    def det(self):
        return torch_frontend.det(self)

    def reciprocal(self):
        return torch_frontend.reciprocal(self)

    def fill_(self, value):
        self.ivy_array = torch_frontend.full_like(
            self, value, dtype=self.dtype, device=self.device
        ).ivy_array
        return self

    def nonzero(self, as_tuple=False):
        return torch_frontend.nonzero(self, as_tuple=as_tuple)

    def mm(self, mat2):
        return torch_frontend.mm(self, mat2)

    @with_unsupported_dtypes({"2.1.0 and below": ("bfloat16", "float16")}, "torch")
    def square(self):
        return torch_frontend.square(self._ivy_array)

    @with_supported_dtypes(
        {
            "2.1.0 and below": (
                "float16",
                "float32",
                "float64",
                "int16",
                "int32",
                "int64",
                "uint8",
                "int8",
                "complex64",
                "complex128",
            )
        },
        "torch",
    )
    def square_(self):
        self.ivy_array = torch_frontend.square(self._ivy_array).ivy_array
        return self

    @with_unsupported_dtypes({"2.1.0 and below": ("float16",)}, "torch")
    def log10(self):
        return torch_frontend.log10(self._ivy_array)

    @with_unsupported_dtypes({"2.1.0 and below": ("float16",)}, "torch")
    def log10_(self):
        self.ivy_array = self.log10().ivy_array
        return self

    @with_unsupported_dtypes({"2.1.0 and below": ("uint16",)}, "torch")
    def zero_(self):
        self.ivy_array = torch_frontend.zeros_like(self).ivy_array
        return self

    def short(self, memory_format=None):
        self.ivy_array = ivy.astype(self.ivy_array, ivy.int16, copy=False)
        return self

    @numpy_to_torch_style_args
    @with_unsupported_dtypes({"2.1.0 and below": ("float16", "bfloat16")}, "torch")
    def prod(self, dim=None, keepdim=False, *, dtype=None):
        return torch_frontend.prod(self, dim=dim, keepdim=keepdim, dtype=dtype)

    def div(self, other, *, rounding_mode=None):
        return torch_frontend.div(self, other, rounding_mode=rounding_mode)

    def div_(self, other, *, rounding_mode=None):
        self.ivy_array = self.div(other, rounding_mode=rounding_mode).ivy_array
        return self

    @with_supported_dtypes(
        {"2.1.0 and below": ("float16", "float32", "float64", "bfloat16")}, "torch"
    )
    def true_divide_(self, other):
        self.ivy_array = self.div(other, rounding_mode=None).ivy_array
        return self

    def normal_(self, mean=0, std=1, *, generator=None):
        self.ivy_array = ivy.random_normal(
            mean=mean,
            std=std,
            shape=self.ivy_array.shape,
            dtype=self.dtype,
            device=self.device,
        )
        return self

    @with_unsupported_dtypes({"2.1.0 and below": ("float16",)}, "torch")
    def addcdiv(self, tensor1, tensor2, *, value=1):
        return torch_frontend.addcdiv(self, tensor1, tensor2, value=value)

    @with_unsupported_dtypes({"2.1.0 and below": ("float16",)}, "torch")
    def addcmul(self, tensor1, tensor2, *, value=1):
        return torch_frontend.addcmul(self, tensor1, tensor2, value=value)

    @with_unsupported_dtypes({"2.1.0 and below": ("float16",)}, "torch")
    def addcmul_(self, tensor1, tensor2, *, value=1):
        self.ivy_array = self.addcmul(tensor1, tensor2, value=value).ivy_array
        return self

    sign_decorator_dtypes = ("float16", "complex", "bool")

    @with_unsupported_dtypes({"2.1.0 and below": sign_decorator_dtypes}, "torch")
    def sign(self):
        return torch_frontend.sign(self._ivy_array)

    @with_unsupported_dtypes({"2.1.0 and below": sign_decorator_dtypes}, "torch")
    def sign_(self):
        self.ivy_array = self.sign().ivy_array
        return self

    @numpy_to_torch_style_args
    def std(self, dim=None, unbiased=True, keepdim=False, *, out=None):
        return torch_frontend.std(
            self, dim=dim, unbiased=unbiased, keepdim=keepdim, out=out
        )

    @with_unsupported_dtypes({"2.1.0 and below": ("float16", "bfloat16")}, "torch")
    def fmod(self, other, *, out=None):
        return torch_frontend.fmod(self, other, out=out)

    @with_unsupported_dtypes({"2.1.0 and below": ("float16", "bfloat16")}, "torch")
    def fmod_(self, other):
        self.ivy_array = self.fmod(other).ivy_array
        return self

    def norm(self, p="fro", dim=None, keepdim=False, dtype=None):
        return torch_frontend.norm(self, p=p, dim=dim, keepdim=keepdim, dtype=dtype)

    def tolist(self):
        return self._ivy_array.to_list()

    @with_unsupported_dtypes({"2.1.0 and below": ("bfloat16",)}, "torch")
    def multiply(self, other, *, out=None):
        return torch_frontend.multiply(self, other, out=out)

    @with_unsupported_dtypes({"2.1.0 and below": ("bfloat16",)}, "torch")
    def multiply_(self, other, *, out=None):
        self.ivy_array = torch_frontend.multiply(self, other, out=out).ivy_array
        return self

    @numpy_to_torch_style_args
    @with_unsupported_dtypes({"2.1.0 and below": ("float16", "complex")}, "torch")
    def topk(self, k, dim=None, largest=True, sorted=True):
        return torch_frontend.topk(self, k, dim=dim, largest=largest, sorted=sorted)

    rshift_dtypes = ("float16", "bfloat16", "float32", "float64", "bool", "complex")

    @with_unsupported_dtypes({"2.1.0 and below": rshift_dtypes}, "torch")
    def bitwise_right_shift(self, other, *, out=None):
        return torch_frontend.bitwise_right_shift(self._ivy_array, other)

    @with_supported_dtypes(
        {"2.1.0 and below": ("uint8", "int8", "int32", "int64")}, "torch"
    )
    def bitwise_right_shift_(self, other, *, out=None):
        self.ivy_array = self.bitwise_right_shift(other, out=out).ivy_array
        return self

    @with_unsupported_dtypes({"2.1.0 and below": ("float16", "bfloat16")}, "torch")
    def logdet(self):
        chol = torch_frontend.cholesky(self)
        return 2 * torch_frontend.sum(
            torch_frontend.log(torch_frontend.real(torch_frontend.diagonal(chol)))
        )

    @with_unsupported_dtypes({"2.1.0 and below": ("float16", "bfloat16")}, "torch")
    def copysign(self, other, *, out=None):
        return torch_frontend.copysign(self, other, out=out)

    @with_supported_dtypes(
        {"2.1.0 and below": ("float16", "float32", "float64")}, "torch"
    )
    def copysign_(self, other, *, out=None):
        self.ivy_array = self.copysign(other, out=out).ivy_array
        return self

    @with_unsupported_dtypes(
        {"2.1.0 and below": ("complex", "bfloat16", "bool")}, "torch"
    )
    def greater(self, other, *, out=None):
        return torch_frontend.greater(self, other, out=out)

    @with_unsupported_dtypes({"2.1.0 and below": ("bfloat16", "bool")}, "torch")
    def greater_(self, other):
        self.ivy_array = ivy.astype(self.greater(other).ivy_array, self.dtype)
        return self

    @with_unsupported_dtypes(
        {"2.1.0 and below": ("complex", "bfloat16", "bool")}, "torch"
    )
    def greater_equal(self, other, *, out=None):
        return torch_frontend.greater_equal(self, other, out=out)

    @with_unsupported_dtypes({"2.1.0 and below": ("bfloat16", "bool")}, "torch")
    def greater_equal_(self, other):
        self.ivy_array = ivy.astype(self.greater_equal(other).ivy_array, self.dtype)
        return self

    @with_unsupported_dtypes(
        {"2.1.0 and below": ("complex", "bfloat16", "bool")}, "torch"
    )
    def less(self, other, *, out=None):
        return torch_frontend.less(self, other, out=out)

    @with_unsupported_dtypes({"2.1.0 and below": ("bfloat16", "bool")}, "torch")
    def less_(self, other):
        self.ivy_array = ivy.astype(self.less(other).ivy_array, self.dtype)
        return self

    @with_unsupported_dtypes(
        {"2.1.0 and below": ("complex", "bfloat16", "bool")}, "torch"
    )
    def less_equal(self, other, *, out=None):
        return torch_frontend.less_equal(self, other, out=out)

    @with_unsupported_dtypes({"2.1.0 and below": ("bfloat16", "bool")}, "torch")
    def less_equal_(self, other):
        self.ivy_array = ivy.astype(self.less_equal(other).ivy_array, self.dtype)
        return self

    @with_unsupported_dtypes({"2.1.0 and below": ("bfloat16",)}, "torch")
    def eq_(self, other):
        self.ivy_array = ivy.astype(
            torch_frontend.eq(self, other).ivy_array, self.dtype
        )
        return self

    @numpy_to_torch_style_args
    def var(self, dim=None, *, correction=1, keepdim=False):
        return torch_frontend.var(self, dim=dim, unbiased=correction, keepdim=keepdim)

    def narrow(self, dim, start, length):
        return torch_frontend.narrow(self, dim=dim, start=start, length=length)

    def as_strided(self, size, stride, storage_offset=None):
        return torch_frontend.as_strided(
            self, size=size, stride=stride, storage_offset=storage_offset
        )

    def stride(self, dim=None):
        strides = [
            stride // math.ceil(ivy.dtype_bits(self.dtype) / 8)
            for stride in self.ivy_array.strides
        ]
        if dim is not None:
            return strides[dim]
        return strides

    @with_supported_dtypes(
        {"2.1.0 and below": ("float32", "float64", "bfloat16")}, "torch"
    )
    def log1p(self):
        promoted_type = ivy.promote_types(self.dtype, "float32")
        return torch_frontend.log1p(self).to(promoted_type)

    @with_supported_dtypes({"2.1.0 and below": ("float32", "float64")}, "torch")
    def log1p_(self):
        promoted_type = ivy.promote_types(self.dtype, "float32")
        self.ivy_array = torch_frontend.log1p(self).to(promoted_type).ivy_array
        return self

    def baddbmm(self, batch1, batch2, *, beta=1, alpha=1):
        return torch_frontend.baddbmm(
            self, batch1=batch1, batch2=batch2, beta=beta, alpha=alpha
        )

    def baddbmm_(self, batch1, batch2, *, beta=1, alpha=1):
        self.ivy_array = torch_frontend.baddbmm(
            self, batch1=batch1, batch2=batch2, beta=beta, alpha=alpha
        ).ivy_array
        return self

    def bmm(self, mat2):
        return torch_frontend.bmm(self, mat2=mat2)

    @with_unsupported_dtypes({"2.1.0 and below": ("float16",)}, "torch")
    def floor_(self):
        self.ivy_array = self.floor().ivy_array
        return self

    @with_unsupported_dtypes(
        {
            "2.1.0 and below": (
                "bfloat16",
                "complex",
                "float64",
                "int8",
                "int64",
            )
        },
        "torch",
    )
    def diff(self, n=1, dim=-1, prepend=None, append=None):
        return torch_frontend.diff(self, n=n, dim=dim, prepend=prepend, append=append)

    def diag(self, diagonal=0):
        return torch_frontend.diag(self, diagonal=diagonal)

    @with_unsupported_dtypes({"2.1.0 and below": ("bfloat16",)}, "torch")
    def diagonal(self, offset=0, dim1=0, dim2=1):
        return torch_frontend.diagonal(self, offset=offset, dim1=dim1, dim2=dim2)

    def gather(self, dim, index):
        return torch_frontend.gather(self, dim=dim, index=index)

    @with_supported_dtypes(
        {"2.1.0 and below": ("float32", "float64", "int32", "int64")}, "torch"
    )
    def scatter_add_(self, dim, index, src):
        self.ivy_array = ivy.put_along_axis(self.ivy_array, index, src, dim, mode="sum")
        return self

    @with_supported_dtypes(
        {"2.1.0 and below": ("float32", "float64", "int32", "int64")}, "torch"
    )
    def scatter_(self, dim, index, src, *, reduce=None):
        if reduce is None:
            reduce = "replace"
        else:
            mode_mappings = {
                "add": "sum",
                "multiply": "mul",
            }
            reduce = mode_mappings.get(reduce, reduce)
        self.ivy_array = ivy.put_along_axis(
            self.ivy_array, index, src, dim, mode=reduce
        )
        return self

    @with_supported_dtypes(
        {"2.1.0 and below": ("float32", "float64", "int32", "int64")}, "torch"
    )
    def scatter_reduce_(self, dim, index, src, reduce, *, include_self=True):
        if reduce == "prod":
            reduce = "mul"
        self.ivy_array = ivy.put_along_axis(
            self.ivy_array, index, src, dim, mode=reduce
        )
        return self

    @with_supported_dtypes(
        {"2.1.0 and below": ("float32", "float64", "int32", "int64")}, "torch"
    )
    def scatter_add(self, dim, index, src):
        return torch_frontend.scatter_add(self, dim, index, src)

    @with_supported_dtypes(
        {"2.1.0 and below": ("float32", "float64", "int32", "int64")}, "torch"
    )
    def scatter(self, dim, index, src):
        return torch_frontend.scatter_reduce(self, dim, index, src, reduce="replace")

    @with_supported_dtypes(
        {"2.1.0 and below": ("float32", "float64", "int32", "int64")}, "torch"
    )
    def scatter_reduce(self, dim, index, src, reduce, *, include_self=True):
        return torch_frontend.scatter_reduce(self, dim, index, src, reduce=reduce)

    def take_along_dim(self, indices, dim):
        return torch_frontend.take_along_dim(self, indices=indices, dim=dim)

    def movedim(self, source, destination):
        return torch_frontend.movedim(self, source=source, destination=destination)

    @with_unsupported_dtypes({"2.1.0 and below": ("float16",)}, "torch")
    def addcdiv_(self, tensor1, tensor2, *, value=1):
        self.ivy_array = self.addcdiv(
            tensor1=tensor1, tensor2=tensor2, value=value
        ).ivy_array
        return self

    @with_unsupported_dtypes({"2.1.0 and below": ("bfloat16", "float16")}, "torch")
    def cholesky(self, upper=False):
        return torch_frontend.cholesky(self, upper=upper)

    def tile(self, *reps):
        if (
            isinstance(reps, Iterable)
            and len(reps) == 1
            and isinstance(reps[0], Iterable)
        ):
            reps = reps[0]
        return torch_frontend.tile(self, reps)

    def apply_(self, callable, /):
        if self.device != "cpu":
            raise Exception("apply_ is only supported on cpu tensors")
        self.ivy_array = callable(self.ivy_array)
        return self

    def requires_grad_(self, requires_grad=True):
        self._requires_grad = requires_grad
        return self

    def backward(self, gradient=None, retain_graph=None, create_graph=False):
        if gradient is None and int(torch_frontend.numel(self)) > 1:
            raise RuntimeError("grad can be implicitly created only for scalar outputs")
        if self.grad_fn is None and self._grads is None:
            assert self.shape == gradient.shape, "Mismatch in shape"
            self._grads = gradient
            return
        _grad_list = self.grad_fn(
            gradient if gradient is not None else torch_frontend.tensor(1.0)
        )
        for idx, next_function in enumerate(self.grad_fn.next_functions):
            if next_function.__self__.grad_fn is not None:
                next_function.__self__.backward(_grad_list[idx])
            else:
                next_function(_grad_list[idx])

    @with_unsupported_dtypes({"2.1.0 and below": ("float16", "bfloat16")}, "torch")
    def logaddexp(self, other):
        return torch_frontend.logaddexp(self, other)

    def angle(self):
        return torch_frontend.angle(self)

    @with_supported_dtypes(
        {
            "2.5.0 and below": (
                "int64",
                "float64",
                "complex128",
                "float32",
                "complex64",
                "int32",
            )
        },
        "paddle",
    )
    def adjoint(self):
        return torch_frontend.adjoint(self)

    @with_unsupported_dtypes(
        {"2.1.0 and below": ("int16", "float16", "bfloat16")}, "torch"
    )
    def conj(self):
        return torch_frontend.conj(self)

    @with_unsupported_dtypes({"2.1.0 and below": ("float16", "bfloat16")}, "torch")
    def svd(self, some=True, compute_uv=True, *, out=None):
        return torch_frontend.svd(self, some=some, compute_uv=compute_uv, out=out)

    @with_unsupported_dtypes(
        {"2.1.0 and below": ("float16", "bfloat16", "float32", "float64", "complex")},
        "torch",
    )
    def gcd(self, other, *, out=None):
        return torch_frontend.gcd(self, other, out=out)

    @with_unsupported_dtypes(
        {
            "2.1.0 and below": (
                "float16",
                "bfloat16",
                "uint16",
                "bool",
                "complex64",
                "complex128",
            )
        },
        "torch",
    )
    def isnan(self):
        return torch_frontend.isnan(self)

    def char(self):
        self.ivy_array = ivy.asarray(self.ivy_array, dtype=torch_frontend.char)
        return self

    @with_unsupported_dtypes(
        {
            "2.1.0 and below": (
                "float16",
                "bfloat16",
                "float32",
                "float64",
                "complex",
                "uint8",
                "int8",
            )
        },
        "torch",
    )
    def lcm(self, other, *, out=None):
        return torch_frontend.lcm(self, other, out=out)

    @with_unsupported_dtypes(
        {
            "2.1.0 and below": (
                "float16",
                "bfloat16",
                "float32",
                "float64",
                "complex",
                "uint8",
                "uint16",
                "uint32",
                "uint64",
                "int8",
            )
        },
        "torch",
    )
    def lcm_(self, other, *, out=None):
        self.ivy_array = self.lcm(other, out=out).ivy_array
        return self

    @with_unsupported_dtypes(
        {
            "2.1.0 and below": (
                "bfloat16",
                "int8",
                "uint8",
                "int16",
                "complex128",
                "complex64",
                "bool",
            )
        },
        "torch",
    )
    def triu_(self, diagonal=0):
        self.ivy_array = torch_frontend.triu(self, diagonal).ivy_array
        return self

    @with_unsupported_dtypes(
        {"2.1.0 and below": ("float16", "bfloat16")},
        "torch",
    )
    def quantile(self, q, dim=None, keepdim=False, *, interpolation="linear", out=None):
        return torch_frontend.quantile(
            self, q, axis=dim, keepdims=keepdim, interpolation=interpolation, out=out
        )

    @with_unsupported_dtypes(
        {
            "2.1.0 and below": (
                "int8",
                "int16",
                "uint8",
                "uint16",
                "uint32",
                "uint64",
                "bfloat16",
                "float64",
            )
        },
        "torch",
    )
    def random_(
        self,
        from_=0,
        to=None,
        *,
        generator=None,
    ):
        if to is None:
            if ivy.is_float_dtype(self.ivy_array):
                to = ivy.finfo(self.dtype).max
            else:
                to = ivy.iinfo(self.dtype).max
        self.ivy_array = ivy.random_uniform(
            low=from_, high=to, shape=self.size(), dtype=self.dtype
        )
        return self.ivy_array

    @with_unsupported_dtypes(
        {
            "2.1.0 and below": (
                "float16",
                "bfloat16",
            )
        },
        "torch",
    )
    def sinc(self):
        return torch_frontend.sinc(self)

    @with_supported_dtypes(
        {
            "2.1.0 and below": (
                "float32",
                "float64",
                "bfloat16",
            )
        },
        "torch",
    )
    def sinc_(self):
        self.ivy_array = torch_frontend.sinc(self).ivy_array
        return self

    @with_unsupported_dtypes({"2.1.0 and below": ("uint8",)}, "torch")
    def index_fill(self, dim, index, value):
        arr = torch_frontend.moveaxis(self, dim, 0)
        arr[ivy.to_list(index)] = value
        arr = torch_frontend.moveaxis(self, 0, dim)
        return arr

    @with_unsupported_dtypes(
        {
            "2.1.0 and below": (
                "bfloat16",
                "int8",
                "uint8",
                "uint32",
                "uint16",
                "uint64",
                "int16",
                "float16",
                "complex128",
                "complex64",
                "bool",
            )
        },
        "torch",
    )
    def unique_consecutive(self, return_inverse, return_counts, dim):
        return torch_frontend.unique_consecutive(
            self, return_inverse, return_counts, dim
        )

    @with_unsupported_dtypes(
        {
            "2.1.0 and below": (
                "uint16",
                "uint32",
                "uint64",
                "bfloat16",
                "float16",
                "complex64",
                "complex128",
            )
        },
        "torch",
    )
    def cummax(self, dim):
        return torch_frontend.cummax(self, dim)

    @with_unsupported_dtypes(
        {
            "2.1.0 and below": (
                "bfloat16",
                "int8",
                "uint8",
                "uint32",
                "uint16",
                "uint64",
                "int16",
                "complex128",
                "complex64",
            )
        },
        "torch",
    )
    def triu(self, diagonal=0):
        return torch_frontend.triu(self, diagonal)

    @with_unsupported_dtypes(
        {"2.1.0 and below": ("bfloat16",)},
        "torch",
    )
    def xlogy_(self, *, other, out=None):
        self.ivy_array = torch_frontend.xlogy(self, other, out=out).ivy_array
        return self

    @with_unsupported_dtypes(
        {
            "2.1.0 and below": (
                "bfloat16",
                "uint8",
                "uint32",
                "uint16",
                "uint64",
                "complex128",
                "complex64",
            )
        },
        "torch",
    )
    def ne(self, other):
        return self.not_equal(other)

    @with_unsupported_dtypes(
        {
            "2.1.0 and below": (
                "bfloat16",
                "uint8",
                "uint32",
                "uint16",
                "uint64",
                "complex128",
                "complex64",
            )
        },
        "torch",
    )
    def ne_(self, other):
        return self.not_equal_(other)

    @with_unsupported_dtypes(
        {
            "2.1.0 and below": (
                "bfloat16",
                "int8",
                "uint8",
                "uint32",
                "uint16",
                "uint64",
                "int16",
                "float16",
                "complex128",
                "complex64",
            )
        },
        "torch",
    )
    def unique(self, sorted=True, return_inverse=False, return_counts=False, dim=None):
        return torch_frontend.unique(self, sorted, return_inverse, return_counts, dim)

    @with_unsupported_dtypes(
        {
            "2.1.0 and below": (
                "float16",
                "bfloat16",
            )
        },
        "torch",
    )
    def xlogy(self, *, other, out=None):
        return torch_frontend.xlogy(self, other, out=out)

    @with_unsupported_dtypes({"2.1.0 and below": "complex"}, "torch")
    def minimum(self, other, *, out=None):
        return torch_frontend.minimum(self, other=other, out=out)

    def rad2deg(self, *, out=None):
        return torch_frontend.rad2deg(self, out=out)

    # Method aliases
    absolute, absolute_ = abs, abs_
    clip, clip_ = clamp, clamp_
    ndimension = dim
    subtract = sub
    sub_ = subtract_
    eq = equal
    arctan = atan
    arctan_ = atan_
    arctan2 = atan2
    arctan2_ = atan2_
    gt = greater
    gt_ = greater_
    arcsinh = asinh
    arcsinh_ = asinh_
    arcsin = asin
    arcsin_ = asin_
    arctanh = atanh
    arctanh_ = atanh_
    arccosh = acosh
    arccosh_ = acosh_
    arccos = acos
    arccos_ = acos_
    ge = greater_equal
    ge_ = greater_equal_
    lt = less
    lt_ = less_
    le = less_equal
    le_ = less_equal_


class Size(tuple):
    def __new__(cls, iterable=()):
        new_iterable = []
        for i, item in enumerate(iterable):
            if isinstance(item, int):
                new_iterable.append(item)
                continue
            try:
                new_iterable.append(int(item))
            except Exception:
                raise TypeError(f"Expected int, but got {type(item)} at index {i}")
        return super(Size, cls).__new__(cls, tuple(new_iterable))

    def __init__(self, shape) -> None:
        self._ivy_shape = shape if isinstance(shape, ivy.Shape) else ivy.shape(shape)

    def __repr__(self):
        return f'ivy.frontends.torch.Size([{", ".join(str(d) for d in self)}])'

    @property
    def ivy_shape(self):
        return self._ivy_shape<|MERGE_RESOLUTION|>--- conflicted
+++ resolved
@@ -1355,17 +1355,13 @@
     def count_nonzero(self, dim):
         return torch_frontend.count_nonzero(self, dim=dim)
 
-<<<<<<< HEAD
     #  @with_unsupported_dtypes({"2.0.1 and below": ("float64")}, "torch")
     def cov(self, /, *, correction=1, fweights=None, aweights=None):
         return torch_frontend.cov(
             self, correction=correction, fweights=fweights, aweights=aweights
         )
 
-    @with_unsupported_dtypes({"2.0.1 and below": ("bfloat16", "float16")}, "torch")
-=======
     @with_unsupported_dtypes({"2.1.0 and below": ("bfloat16", "float16")}, "torch")
->>>>>>> d1661506
     def exp(self):
         return torch_frontend.exp(self)
 
