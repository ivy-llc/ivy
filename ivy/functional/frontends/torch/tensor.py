# global

# local
import ivy
import ivy.functional.frontends.torch as torch_frontend
import ivy.functional.frontends.torch.nn.functional as torch_frontend_nn
from ivy.functional.frontends.numpy.creation_routines.from_existing_data import (
    array as np_frontend_array,
)
from ivy.func_wrapper import with_unsupported_dtypes
from ivy.func_wrapper import with_supported_dtypes
from ivy.functional.frontends.torch.func_wrapper import _to_ivy_array


class Tensor:
    def __init__(self, array, device=None, _init_overload=False):
        if _init_overload:
            self._ivy_array = (
                ivy.array(array) if not isinstance(array, ivy.Array) else array
            )

        else:
            self._ivy_array = ivy.array(
                array, dtype=torch_frontend.float32, device=device
            )

    def __len__(self):
        return len(self._ivy_array)

    def __repr__(self):
        return str(self.ivy_array.__repr__()).replace(
            "ivy.array", "ivy.frontends.torch.Tensor"
        )

    # Properties #
    # ---------- #

    @property
    def ivy_array(self):
        return self._ivy_array

    @property
    def device(self):
        return self.ivy_array.device

    @property
    def dtype(self):
        return self.ivy_array.dtype

    @property
    def shape(self):
        return Size(self.ivy_array.shape)

    @property
    def real(self):
        return self.ivy_array.real()

    @property
    def imag(self):
        return self.ivy_array.imag()

    @property
    def ndim(self):
        return self.dim()

    @property
    def T(self):
        if self.ndim == 1:
            return self
        return torch_frontend.permute(self, list(range(self.ndim))[::-1])

    # Setters #
    # --------#

    @ivy_array.setter
    def ivy_array(self, array):
        self._ivy_array = (
            ivy.array(array) if not isinstance(array, ivy.Array) else array
        )

    # Instance Methods #
    # ---------------- #
    def reshape(self, *args, shape=None):
        if args and shape:
            raise TypeError("reshape() got multiple values for argument 'shape'")
        if shape is not None:
            return torch_frontend.reshape(self, shape)
        if args:
            if isinstance(args[0], (tuple, list)):
                shape = args[0]
                return torch_frontend.reshape(self, shape)
            else:
                return torch_frontend.reshape(self, args)
        return torch_frontend.reshape(self)

    @with_unsupported_dtypes({"2.0.1 and below": ("bfloat16",)}, "torch")
    def reshape_as(self, other):
        return torch_frontend.reshape(self, other.shape)

    @with_unsupported_dtypes({"2.0.1 and below": ("bfloat16",)}, "torch")
    def add(self, other, *, alpha=1):
        return torch_frontend.add(self, other, alpha=alpha)

    @with_unsupported_dtypes({"2.0.1 and below": ("bfloat16",)}, "torch")
    def sub(self, other, *, alpha=1):
        return torch_frontend.sub(self, other, alpha=alpha)

    def chunk(self, chunks, dim=0):
        return torch_frontend.chunk(self, chunks, dim=dim)

    def any(self, dim=None, keepdim=False):
        return torch_frontend.any(self, dim=dim, keepdim=keepdim)

    def all(self, dim=None, keepdim=False):
        return torch_frontend.all(self, dim=dim, keepdim=keepdim)

    @with_unsupported_dtypes({"2.0.1 and below": ("bfloat16",)}, "torch")
    def add_(self, other, *, alpha=1):
        self.ivy_array = self.add(other, alpha=alpha).ivy_array
        return self

    @with_unsupported_dtypes({"2.0.1 and below": ("float16",)}, "torch")
    def addmm(self, mat1, mat2, *, beta=1, alpha=1):
        return torch_frontend.addmm(self, mat1, mat2, beta=beta, alpha=alpha)

    @with_unsupported_dtypes({"2.0.1 and below": ("float16",)}, "torch")
    def addmm_(self, mat1, mat2, *, beta=1, alpha=1):
        self.ivy_array = self.addmm(mat1, mat2, beta=beta, alpha=alpha).ivy_array
        return self

    @with_unsupported_dtypes({"2.0.1 and below": ("float16",)}, "torch")
    def addbmm(self, batch1, batch2, *, beta=1, alpha=1):
        return torch_frontend.addbmm(self, batch1, batch2, beta=beta, alpha=alpha)

    @with_unsupported_dtypes({"2.0.1 and below": ("float16",)}, "torch")
    def addbmm_(self, batch1, batch2, *, beta=1, alpha=1):
        self.ivy_array = self.addbmm(batch1, batch2, beta=beta, alpha=alpha).ivy_array
        return self

    @with_unsupported_dtypes({"2.0.1 and below": ("bfloat16",)}, "torch")
    def subtract_(self, other, *, alpha=1):
        self.ivy_array = self.sub(other, alpha=alpha).ivy_array
        return self

    @with_unsupported_dtypes({"2.0.1 and below": ("float16",)}, "torch")
    def asin(self):
        return torch_frontend.asin(self)

    @with_unsupported_dtypes({"2.0.1 and below": ("float16",)}, "torch")
    def asin_(self):
        self.ivy_array = self.asin().ivy_array
        return self

    @with_unsupported_dtypes({"2.0.1 and below": ("bfloat16",)}, "torch")
    def sum(self, dim=None, keepdim=False, *, dtype=None):
        return torch_frontend.sum(self, dim=dim, keepdim=keepdim, dtype=dtype)

    @with_unsupported_dtypes({"2.0.1 and below": ("float16",)}, "torch")
    def sin(self):
        return torch_frontend.sin(self)

    @with_unsupported_dtypes({"2.0.1 and below": ("float16",)}, "torch")
    def sin_(self):
        self.ivy_array = self.sin().ivy_array
        return self

    @with_unsupported_dtypes({"2.0.1 and below": ("float16",)}, "torch")
    def sinh(self):
        return torch_frontend.sinh(self)

    @with_unsupported_dtypes({"2.0.1 and below": ("float16",)}, "torch")
    def sinh_(self):
        self.ivy_array = self.sinh().ivy_array
        return self

    @with_unsupported_dtypes({"2.0.1 and below": ("float16",)}, "torch")
    def cos(self):
        return torch_frontend.cos(self)

    @with_unsupported_dtypes({"2.0.1 and below": ("float16",)}, "torch")
    def cos_(self):
        self.ivy_array = self.cos().ivy_array
        return self

    @with_unsupported_dtypes({"2.0.1 and below": ("float16",)}, "torch")
    def cosh(self):
        return torch_frontend.cosh(self)

    @with_unsupported_dtypes({"2.0.1 and below": ("float16",)}, "torch")
    def cosh_(self):
        self.ivy_array = self.cosh().ivy_array
        return self

    @with_unsupported_dtypes({"2.0.1 and below": ("float16",)}, "torch")
    def arcsinh(self):
        return torch_frontend.arcsinh(self)

    @with_unsupported_dtypes({"2.0.1 and below": ("float16",)}, "torch")
    def arcsin(self):
        return torch_frontend.arcsin(self)

    @with_unsupported_dtypes({"2.0.1 and below": ("float16",)}, "torch")
    def arcsin_(self):
        self.ivy_array = self.arcsin().ivy_array
        return self

    @with_unsupported_dtypes({"2.0.1 and below": ("float16",)}, "torch")
    def atan(self):
        return torch_frontend.atan(self)

    @with_unsupported_dtypes({"2.0.1 and below": ("float16",)}, "torch")
    def atan_(self):
        self.ivy_array = self.atan().ivy_array
        return self

    @with_unsupported_dtypes({"2.0.1 and below": ("float16", "bfloat16")}, "torch")
    def atan2(self, other):
        return torch_frontend.atan2(self, other)

    def view(self, *args, size=None):
        """
        Reshape Tensor.

        possible arguments are either:
            - size
            - tuple of ints
            - list of ints
            - torch.Size object
            - ints
        Parameters
        ----------
        args:int arguments
        size: optional shape

        Returns reshaped tensor
        -------
        """
        if ivy.exists(size) and not args:
            shape_tup = size
        elif args and not ivy.exists(size):
            if (
                isinstance(args[0], tuple)
                or isinstance(args[0], list)
                or type(args[0]).__name__ == "Size"
            ) and len(args) == 1:
                shape_tup = args[0]
            else:
                shape_tup = args
        else:
            raise ValueError(
                "View only accepts as argument ints, tuple or list of ints or "
                "the keyword argument size."
            )
        return torch_frontend.reshape(self, shape_tup)

    def float(self, memory_format=None):
        self.ivy_array = ivy.astype(self.ivy_array, ivy.float32, copy=False)
        return self

    @with_unsupported_dtypes({"2.0.1 and below": ("float16",)}, "torch")
    def asinh(self):
        return torch_frontend.asinh(self)

    @with_unsupported_dtypes({"2.0.1 and below": ("float16",)}, "torch")
    def asinh_(self):
        self.ivy_array = self.asinh().ivy_array
        return self

    @with_unsupported_dtypes({"2.0.1 and below": ("float16",)}, "torch")
    def tan(self):
        return torch_frontend.tan(self)

    @with_unsupported_dtypes({"2.0.1 and below": ("float16",)}, "torch")
    def tan_(self):
        self.ivy_array = self.tan().ivy_array
        return self

    @with_unsupported_dtypes({"2.0.1 and below": ("float16",)}, "torch")
    def tanh(self):
        return torch_frontend.tanh(self)

    @with_unsupported_dtypes({"2.0.1 and below": ("float16",)}, "torch")
    def tanh_(self):
        self.ivy_array = self.tanh().ivy_array
        return self

    @with_unsupported_dtypes({"2.0.1 and below": ("float16",)}, "torch")
    def atanh(self):
        return torch_frontend.atanh(self)

    @with_unsupported_dtypes({"2.0.1 and below": ("float16",)}, "torch")
    def atanh_(self):
        self.ivy_array = self.atanh().ivy_array
        return self

    @with_unsupported_dtypes({"2.0.1 and below": ("float16",)}, "torch")
    def arctanh(self):
        return torch_frontend.arctanh(self)

    @with_unsupported_dtypes({"2.0.1 and below": ("float16",)}, "torch")
    def arctanh_(self):
        self.ivy_array = self.arctanh().ivy_array
        return self

    @with_unsupported_dtypes({"2.0.1 and below": ("float16",)}, "torch")
    def log(self):
        return torch_frontend.log(self)

    @with_unsupported_dtypes({"2.0.1 and below": ("float16",)}, "torch")
    def arccosh(self):
        return torch_frontend.arccosh(self)

    @with_unsupported_dtypes({"2.0.1 and below": ("float16",)}, "torch")
    def log_(self):
        self.ivy_array = self.log().ivy_array
        return self

    @with_unsupported_dtypes({"2.0.1 and below": ("float16",)}, "torch")
    def log2(self):
        return torch_frontend.log2(self)

    @with_unsupported_dtypes({"2.0.1 and below": ("float16", "bfloat16")}, "torch")
    def relu(self):
        return torch_frontend_nn.relu(self)

    def amax(self, dim=None, keepdim=False):
        return torch_frontend.amax(self, dim=dim, keepdim=keepdim)

    def amin(self, dim=None, keepdim=False):
        return torch_frontend.amin(self, dim=dim, keepdim=keepdim)

    @with_unsupported_dtypes({"2.0.1 and below": ("float16",)}, "torch")
    def aminmax(self, dim=None, keepdim=False):
        return torch_frontend.aminmax(self, dim=dim, keepdim=keepdim)

    def abs(self):
        return torch_frontend.abs(self)

    def abs_(self):
        self.ivy_array = self.abs().ivy_array
        return self

    @with_unsupported_dtypes({"2.0.1 and below": ("bfloat16",)}, "torch")
    def logical_and(self, other):
        return torch_frontend.logical_and(self, other)

    def logical_not(self, *, out=None):
        return torch_frontend.logical_not(self, out=out)

    def logical_not_(self, *, out=None):
        ret = torch_frontend.logical_not(self, out=out)
        self.ivy_array = ivy.inplace_update(
            self.ivy_array, ivy.astype(ret.ivy_array, self.dtype)
        )
        return self

    @with_unsupported_dtypes({"2.0.1 and below": ("bfloat16",)}, "torch")
    def logical_or(self, other):
        return torch_frontend.logical_or(self, other)

    def bitwise_not(self):
        return torch_frontend.bitwise_not(self)

    def bitwise_and(self, other):
        return torch_frontend.bitwise_and(self, other)

    @with_supported_dtypes({"2.0.1 and below": ("integer",)}, "torch")
    def bitwise_or(self, other):
        return torch_frontend.bitwise_or(self, other)

    def bitwise_left_shift(self, other):
        return torch_frontend.bitwise_left_shift(self, other)

    @with_supported_dtypes({"2.0.1 and below": ("integer",)}, "torch")
    def bitwise_or_(self, other):
        self.ivy_array = self.bitwise_or(other).ivy_array
        return self

    def contiguous(self, memory_format=None):
        return torch_frontend.tensor(self)

    def new_ones(self, size, *, dtype=None, device=None, requires_grad=False):
        return torch_frontend.ones(
            size, dtype=dtype, device=device, requires_grad=requires_grad
        )

    @with_unsupported_dtypes({"2.0.1 and below": ("float16",)}, "torch")
    def floor(self, *, out=None):
        return torch_frontend.floor(self)

    @with_unsupported_dtypes({"2.0.1 and below": ("float16", "bfloat16")}, "torch")
    def not_equal(self, other, *, out=None):
        return torch_frontend.not_equal(self, other, out=out)

    ne = not_equal

    def equal(self, other):
        return torch_frontend.equal(self, other)

    def new_zeros(self, size, *, dtype=None, device=None, requires_grad=False):
        return torch_frontend.zeros(
            size, dtype=dtype, device=device, requires_grad=requires_grad
        )

    def to(self, *args, **kwargs):
        if len(args) > 0:
            if hasattr(args[0], "ivy_array") or ivy.is_array(args[0]):
                if self.dtype == ivy.dtype(args[0]) and self.device == ivy.dev(args[0]):
                    return self
                else:
                    cast_tensor = self.clone()
                    cast_tensor.ivy_array = ivy.asarray(
                        self.ivy_array,
                        dtype=ivy.dtype(args[0]),
                        device=ivy.dev(args[0]),
                    )
                    return cast_tensor
            if (
                isinstance(args[0], (ivy.Dtype, ivy.NativeDtype))
                or args[0] in ivy._all_ivy_dtypes_str
            ):
                if self.dtype == ivy.as_ivy_dtype(args[0]):
                    return self
                else:
                    cast_tensor = self.clone()
                    cast_tensor.ivy_array = ivy.asarray(self.ivy_array, dtype=args[0])
                    return cast_tensor
            if isinstance(args[0], (ivy.Device, ivy.NativeDevice, str)):
                if isinstance(args[0], str) and not isinstance(
                    args[0], (ivy.Device, ivy.NativeDevice)
                ):
                    ivy.utils.assertions.check_elem_in_list(
                        args[0],
                        [
                            "cpu",
                            "cuda",
                            "xpu",
                            "mkldnn",
                            "opengl",
                            "opencl",
                            "ideep",
                            "hip",
                            "ve",
                            "ort",
                            "mlc",
                            "xla",
                            "lazy",
                            "vulkan",
                            "meta",
                            "hpu",
                        ],
                    )
                if self.device == ivy.as_ivy_dev(args[0]):
                    return self
                else:
                    cast_tensor = self.clone()
                    cast_tensor.ivy_array = ivy.asarray(self.ivy_array, device=args[0])
                    return cast_tensor
        else:
            if (
                "dtype" in kwargs
                and "device" in kwargs
                and self.dtype == kwargs["dtype"]
                and self.device == kwargs["device"]
            ):
                return self
            else:
                cast_tensor = self.clone()
                cast_tensor.ivy_array = ivy.asarray(
                    self.ivy_array,
                    device=kwargs["device"] if "device" in kwargs else self.device,
                    dtype=kwargs["dtype"] if "dtype" in kwargs else self.dtype,
                )
                return cast_tensor

    @with_unsupported_dtypes({"2.0.1 and below": ("float16",)}, "torch")
    def arctan(self):
        return torch_frontend.atan(self)

    @with_unsupported_dtypes({"2.0.1 and below": ("float16",)}, "torch")
    def arctan_(self):
        self.ivy_array = self.arctan().ivy_array
        return self

    @with_unsupported_dtypes({"2.0.1 and below": ("float16", "bfloat16")}, "torch")
    def arctan2(self, other):
        return torch_frontend.arctan2(self, other)

    @with_unsupported_dtypes({"2.0.1 and below": ("float16", "bfloat16")}, "torch")
    def arctan2_(self, other):
        self.ivy_array = self.arctan2(other).ivy_array
        return self

    @with_unsupported_dtypes({"2.0.1 and below": ("float16",)}, "torch")
    def acos(self):
        return torch_frontend.acos(self)

    @with_unsupported_dtypes({"2.0.1 and below": ("float16",)}, "torch")
    def acos_(self):
        self.ivy_array = self.acos().ivy_array
        return self

    @with_unsupported_dtypes({"2.0.1 and below": ("float16",)}, "torch")
    def arccosh_(self):
        self.ivy_array = self.arccosh().ivy_array
        return self

    @with_unsupported_dtypes({"2.0.1 and below": ("float16",)}, "torch")
    def arccos(self):
        return torch_frontend.arccos(self)

    @with_unsupported_dtypes({"2.0.1 and below": ("float16",)}, "torch")
    def arccos_(self):
        self.ivy_array = self.arccos().ivy_array
        return self

    def new_tensor(
        self,
        data,
        *,
        dtype=None,
        device=None,
        requires_grad=False,
        layout=None,
        pin_memory=False,
    ):
        dtype = ivy.dtype(self.ivy_array) if dtype is None else dtype
        device = ivy.dev(self.ivy_array) if device is None else device
        _data = ivy.asarray(data, copy=True, dtype=dtype, device=device)
        return torch_frontend.tensor(_data)

    @with_unsupported_dtypes({"2.0.1 and below": ("bfloat16",)}, "torch")
    def view_as(self, other):
        return self.view(size=other.shape)

    def expand(self, *args, size=None):
        if args and size:
            raise TypeError("expand() got multiple values for argument 'size'")
        if args:
            if isinstance(args[0], (tuple, list)):
                size = args[0]
            else:
                size = args

        return torch_frontend.tensor(ivy.expand(self.ivy_array, tuple(size)))

    @with_unsupported_dtypes({"2.0.1 and below": ("bfloat16",)}, "torch")
    def expand_as(self, other):
        return self.expand(
            size=ivy.shape(other.ivy_array if isinstance(other, Tensor) else other)
        )

    def detach(self):
        return torch_frontend.tensor(
            ivy.stop_gradient(self.ivy_array, preserve_type=False)
        )

    def detach_(self):
        self.ivy_array = self.detach().ivy_array
        return self

    def unsqueeze(self, dim):
        return torch_frontend.unsqueeze(self, dim)

    def unsqueeze_(self, dim):
        self.ivy_array = self.unsqueeze(dim).ivy_array
        return self

    def ravel(self):
        return torch_frontend.ravel(self)

    def split(self, split_size, dim=0):
        return torch_frontend.split(self, split_size, dim)

    def tensor_split(self, indices_or_sections, dim=0):
        return torch_frontend.tensor_split(self, indices_or_sections, dim)

    def vsplit(self, indices_or_sections, /):
        return torch_frontend.vsplit(self, indices_or_sections)

    def hsplit(self, indices_or_sections, /):
        return torch_frontend.hsplit(self, indices_or_sections)

    def dsplit(
        self,
        indices_or_sections,
        /,
    ):
        return torch_frontend.dsplit(self, indices_or_sections)

    def dim(self):
        return self.ivy_array.ndim

    def new_full(
        self,
        size,
        fill_value,
        *,
        dtype=None,
        device=None,
        requires_grad=False,
        layout=None,
        pin_memory=False,
    ):
        dtype = ivy.dtype(self.ivy_array) if dtype is None else dtype
        device = ivy.dev(self.ivy_array) if device is None else device
        _data = ivy.full(size, fill_value, dtype=dtype, device=device)
        return torch_frontend.tensor(_data)

    def new_empty(
        self,
        size,
        *,
        dtype=None,
        device=None,
        requires_grad=False,
        layout=None,
        pin_memory=False,
    ):
        dtype = ivy.dtype(self.ivy_array) if dtype is None else dtype
        device = ivy.dev(self.ivy_array) if device is None else device
        _data = ivy.empty(size, dtype=dtype, device=device)
        return torch_frontend.tensor(_data)

    def unfold(self, dimension, size, step):
        slices = []
        for i in range(0, self.shape[dimension] - size + 1, step):
            slices.append(self.ivy_array[i : i + size])
        return torch_frontend.stack(slices)

    def long(self, memory_format=None):
        self.ivy_array = ivy.astype(self.ivy_array, ivy.int64, copy=False)
        return self

    def max(self, dim=None, keepdim=False):
        return torch_frontend.max(self, dim=dim, keepdim=keepdim)

    def is_cuda(self):
        return "gpu" in ivy.dev(self.ivy_array)

    @with_unsupported_dtypes({"2.0.1 and below": ("bfloat16",)}, "torch")
    def pow(self, exponent):
        return torch_frontend.pow(self, exponent)

    @with_unsupported_dtypes({"2.0.1 and below": ("bfloat16",)}, "torch")
    def pow_(self, exponent):
        self.ivy_array = self.pow(exponent).ivy_array
        return self

    def size(self, dim=None):
        shape = self.shape
        if dim is None:
            return shape
        else:
            try:
                return shape[dim]
            except IndexError:
                raise IndexError(
                    "Dimension out of range (expected to be in range of [{}, {}], "
                    "but got {}".format(len(shape), len(shape) - 1, dim)
                )

    def matmul(self, other):
        return torch_frontend.matmul(self, other)

    def argwhere(self):
        return torch_frontend.argwhere(self)

    def argmax(self, dim=None, keepdim=False):
        return torch_frontend.argmax(self, dim=dim, keepdim=keepdim)

    def argmin(self, dim=None, keepdim=False):
        return torch_frontend.argmin(self, dim=dim, keepdim=keepdim)

    def argsort(self, dim=-1, descending=False):
        return torch_frontend.argsort(self, dim=dim, descending=descending)

    @with_unsupported_dtypes({"2.0.1 and below": ("float16",)}, "torch")
    def ceil(self):
        return torch_frontend.ceil(self)

    def min(self, dim=None, keepdim=False):
        return torch_frontend.min(self, dim=dim, keepdim=keepdim)

    def permute(self, *args, dims=None):
        if args and dims:
            raise TypeError("permute() got multiple values for argument 'dims'")
        if dims is not None:
            return torch_frontend.permute(self, dims)
        if args:
            if isinstance(args[0], (tuple, list)):
                dims = args[0]
                return torch_frontend.permute(self, dims)
            else:
                return torch_frontend.permute(self, args)
        return torch_frontend.permute(self)

    def mean(self, dim=None, keepdim=False):
        return torch_frontend.mean(self, dim=dim, keepdim=keepdim)

    def nanmean(self, dim=None, keepdim=False):
        return torch_frontend.nanmean(self, dim=dim, keepdim=keepdim)

    @with_unsupported_dtypes({"2.0.1 and below": ("float16",)}, "torch")
    def median(self, dim=None, keepdim=False):
        return torch_frontend.median(self, dim=dim, keepdim=keepdim)

    def transpose(self, dim0, dim1):
        return torch_frontend.transpose(self, dim0=dim0, dim1=dim1)

    def transpose_(self, dim0, dim1):
        self.ivy_array = self.transpose(dim0, dim1).ivy_array
        return self

    def t(self):
        return torch_frontend.t(self)

    def flatten(self, start_dim=0, end_dim=-1):
        return torch_frontend.flatten(self, start_dim, end_dim)

    @with_unsupported_dtypes({"2.0.1 and below": ("float16",)}, "torch")
    def cumsum(self, dim, dtype):
        return torch_frontend.cumsum(self, dim, dtype=dtype)

    @with_unsupported_dtypes({"2.0.1 and below": ("float16",)}, "torch")
    def cumsum_(self, dim, *, dtype=None):
        self.ivy_array = self.cumsum(dim, dtype).ivy_array
        return self

    @with_unsupported_dtypes({"2.0.1 and below": ("float16", "bfloat16")}, "torch")
    def inverse(self):
        return torch_frontend.inverse(self)

    def neg(self):
        return torch_frontend.negative(self)

    def int(self, memory_format=None):
        self.ivy_array = ivy.astype(self.ivy_array, ivy.int32, copy=False)
        return self

    def half(self, memory_format=None):
        self.ivy_array = ivy.astype(self.ivy_array, ivy.float16, copy=False)
        return self

    def bool(self, memory_format=None):
        self.ivy_array = ivy.astype(self.ivy_array, ivy.bool, copy=False)
        return self

    def type(self, dtype=None, non_blocking=False, **kwargs):
        if ivy.exists(dtype):
            self.ivy_array = ivy.astype(self.ivy_array, dtype)
            return self
        else:
            return str(self.dtype)

    def type_as(self, other):
        if self.dtype != other.dtype:
            self.ivy_array = ivy.astype(self.ivy_array, other.dtype)
            return self
        else:
            pass

    def byte(self, memory_format=None):
        self.ivy_array = ivy.astype(self.ivy_array, ivy.uint8, copy=False)
        return self

    @with_unsupported_dtypes({"2.0.1 and below": ("bfloat16",)}, "torch")
    def ne(self, other):
        return torch_frontend.ne(self, other)

    def squeeze(self, dim):
        return torch_frontend.squeeze(self, dim)

    def flip(self, dims):
        return torch_frontend.flip(self, dims)

    def fliplr(self):
        return torch_frontend.fliplr(self)

    def sort(self, dim=-1, descending=False):
        return torch_frontend.sort(self, dim=dim, descending=descending)

    def tril(self, diagonal=0):
        return torch_frontend.tril(self, diagonal=diagonal)

    def index_select(self, dim, index):
        return torch_frontend.index_select(self, dim, index)

    @with_unsupported_dtypes({"2.0.1 and below": ("float16", "complex")}, "torch")
    def clamp(self, min=None, max=None):
        return torch_frontend.clamp(self, min=min, max=max)

    @with_unsupported_dtypes({"2.0.1 and below": ("float16", "complex")}, "torch")
    def clamp_(self, min=None, max=None):
        self.ivy_array = self.clamp(min=min, max=max).ivy_array
        return self

    @with_unsupported_dtypes({"2.0.1 and below": ("float16", "bfloat16")}, "torch")
    def sqrt(self):
        return torch_frontend.sqrt(self)

    @with_unsupported_dtypes({"2.0.1 and below": ("float16",)}, "torch")
    def rsqrt(self):
        return torch_frontend.rsqrt(self)

    @with_unsupported_dtypes({"2.0.1 and below": ("float16", "bfloat16")}, "torch")
    def sqrt_(self):
        self.ivy_array = self.sqrt().ivy_array
        return self

    def where(self, condition, other):
        return torch_frontend.tensor(torch_frontend.where(condition, self, other))

    def clone(self, memory_format=None):
        return torch_frontend.tensor(ivy.array(self.ivy_array, copy=True))

    @with_unsupported_dtypes({"2.0.1 and below": ("float16",)}, "torch")
    def acosh(self):
        return torch_frontend.acosh(self)

    def masked_fill(self, mask, value):
        return torch_frontend.tensor(
            torch_frontend.where(mask, value, self), dtype=self.dtype
        )

    def masked_fill_(self, mask, value):
        self.ivy_array = self.masked_fill(mask, value).ivy_array
        return self

    @with_unsupported_dtypes({"2.0.1 and below": ("float16", "bfloat16")}, "torch")
    def index_add_(self, dim, index, source, *, alpha=1):
        self.ivy_array = torch_frontend.index_add(
            self, dim, index, source, alpha=alpha
        ).ivy_array
        return self

    @with_unsupported_dtypes({"2.0.1 and below": ("float16", "bfloat16")}, "torch")
    def index_add(self, dim, index, source, *, alpha=1):
        return torch_frontend.index_add(
            self._ivy_array, dim, index, source, alpha=alpha
        )

    @with_unsupported_dtypes({"2.0.1 and below": ("float16",)}, "torch")
    def acosh_(self):
        self.ivy_array = self.acosh().ivy_array
        return self

    @with_unsupported_dtypes({"2.0.1 and below": ("bfloat16",)}, "torch")
    def numpy(self):
        return np_frontend_array(self.ivy_array)

    @with_unsupported_dtypes({"2.0.1 and below": ("float16",)}, "torch")
    def sigmoid(self):
        return torch_frontend.sigmoid(self)

    @with_unsupported_dtypes({"2.0.1 and below": ("float16",)}, "torch")
    def sigmoid_(self):
        self.ivy_array = self.sigmoid().ivy_array
        return self

    @with_unsupported_dtypes({"2.0.1 and below": ("float16",)}, "torch")
    def softmax(self, dim=None, dtype=None):
        return torch_frontend.nn.functional.softmax(self, dim=dim, dtype=dtype)

    def repeat(self, *args, repeats=None):
        if args and repeats:
            raise ivy.utils.exceptions.IvyException(
                "repeat() got multiple values for argument 'repeats'"
            )
        if args:
            if isinstance(args[0], (tuple, list)):
                repeats = args[0]
            else:
                repeats = args
        elif not isinstance(repeats, (tuple, list)):
            raise ivy.utils.exceptions.IvyException(
                "repeat(): argument 'repeats' must be tuple of ints"
            )

        return torch_frontend.tile(self, repeats)

    def unbind(self, dim=0):
        return torch_frontend.unbind(self, dim=dim)

    def remainder(self, other, *, out=None):
        return torch_frontend.remainder(self, other, out=out)

    def bitwise_and_(self, other):
        self.ivy_array = self.bitwise_and(other).ivy_array
        return self

    @with_unsupported_dtypes({"2.0.1 and below": ("float16", "bfloat16")}, "torch")
    def atan2_(self, other):
        self.ivy_array = self.atan2(other).ivy_array
        return self

    def fmin(self, other):
        return torch_frontend.fmin(self, other)

    @with_unsupported_dtypes({"2.0.1 and below": ("float16", "complex")}, "torch")
    def trunc(self):
        return torch_frontend.trunc(self)

    @with_unsupported_dtypes({"2.0.1 and below": ("float16", "complex")}, "torch")
    def trunc_(self):
        self.ivy_array = self.trunc().ivy_array
        return self

    @with_unsupported_dtypes({"2.0.1 and below": ("float16", "complex")}, "torch")
    def fix(self):
        return torch_frontend.fix(self)

    @with_unsupported_dtypes({"2.0.1 and below": ("float16", "complex")}, "torch")
    def fix_(self):
        self.ivy_array = self.fix().ivy_array
        return self

    def is_complex(self):
        return torch_frontend.is_complex(self._ivy_array)

    def addr(self, vec1, vec2, *, beta=1, alpha=1, out=None):
        return torch_frontend.addr(self, vec1, vec2, beta=beta, alpha=alpha, out=out)

    def addr_(self, vec1, vec2, *, beta=1, alpha=1):
        self.ivy_array = self.addr(vec1, vec2, beta=beta, alpha=alpha).ivy_array
        return self

    # Special Methods #
    # -------------------#

    def __bool__(self):
        if len(self.shape) == sum(self.shape):
            return self.ivy_array.to_scalar().__bool__()
        raise ValueError(
            "The truth value of an array with more than one element is ambiguous. "
            "Use a.any() or a.all()"
        )

    @with_unsupported_dtypes({"2.0.1 and below": ("bfloat16",)}, "torch")
    def __add__(self, other):
        return self.add(other)

    @with_unsupported_dtypes({"2.0.1 and below": ("bfloat16",)}, "torch")
    def __mod__(self, other):
        return torch_frontend.remainder(self, other)

    @with_unsupported_dtypes({"2.0.1 and below": ("bfloat16",)}, "torch")
    def __pow__(self, exponent):
        return self.pow(exponent)

    @with_unsupported_dtypes({"2.0.1 and below": ("bfloat16",)}, "torch")
    def __rpow__(self, other):
        return torch_frontend.pow(other, self)

    def __long__(self, memory_format=None):
        return self.long()

    def __getitem__(self, query, /):
        ivy_args = ivy.nested_map([self, query], _to_ivy_array)
        ret = ivy.get_item(*ivy_args)
        return torch_frontend.Tensor(ret, _init_overload=True)

    def __setitem__(self, key, value, /):
        key, value = ivy.nested_map([key, value], _to_ivy_array)
        self.ivy_array[key] = value

    def __iter__(self):
        if self.ndim == 0:
            raise TypeError("iteration over a 0-d tensor not supported")
        for i in range(self.shape[0]):
            yield self[i]

    @with_unsupported_dtypes({"2.0.1 and below": ("bfloat16",)}, "torch")
    def __radd__(self, other):
        return torch_frontend.add(other, self)

    @with_unsupported_dtypes({"2.0.1 and below": ("bfloat16",)}, "torch")
    def __mul__(self, other):
        return torch_frontend.mul(self, other)

    @with_unsupported_dtypes({"2.0.1 and below": "bfloat16"}, "torch")
    def __matmul__(self, other):
        return torch_frontend.matmul(self, other)

    @with_unsupported_dtypes({"2.0.1 and below": ("bfloat16",)}, "torch")
    def __rmul__(self, other):
        return torch_frontend.mul(other, self)

    @with_unsupported_dtypes({"2.0.1 and below": ("bfloat16",)}, "torch")
    def __sub__(self, other):
        return torch_frontend.subtract(self, other)

    def __truediv__(self, other):
        return torch_frontend.div(self, other)

    def __iadd__(self, other):
        ret = torch_frontend.add(self, other)
        self.ivy_array = ivy.inplace_update(
            self.ivy_array, ivy.astype(ret.ivy_array, self.dtype)
        )
        return self

    def __imod__(self, other):
        ret = torch_frontend.remainder(self, other)
        self.ivy_array = ivy.inplace_update(
            self.ivy_array, ivy.astype(ret.ivy_array, self.dtype)
        )
        return self

    def __imul__(self, other):
        ret = torch_frontend.mul(self, other)
        self.ivy_array = ivy.inplace_update(
            self.ivy_array, ivy.astype(ret.ivy_array, self.dtype)
        )
        return self

    def __isub__(self, other):
        ret = torch_frontend.subtract(self, other)
        self.ivy_array = ivy.inplace_update(
            self.ivy_array, ivy.astype(ret.ivy_array, self.dtype)
        )
        return self

    def __itruediv__(self, other):
        ret = torch_frontend.div(self, other)
        self.ivy_array = ivy.inplace_update(
            self.ivy_array, ivy.astype(ret.ivy_array, self.dtype)
        )
        return self

    def __int__(self):
        item = self.item()
        if isinstance(item, complex):
            if item.imag != 0:
                raise TypeError("can't convert complex to int without overflow")
            item = item.real
        return int(item)

    def __float__(self):
        item = self.item()
        if isinstance(item, complex):
            if item.imag != 0:
                raise TypeError("can't convert complex to float without overflow")
            item = item.real
        return float(item)

    @with_unsupported_dtypes({"2.0.1 and below": ("bfloat16",)}, "torch")
    def __eq__(self, other):
        return torch_frontend.eq(self, other)

    @with_unsupported_dtypes({"2.0.1 and below": ("bfloat16",)}, "torch")
    def __gt__(self, other):
        return torch_frontend.greater(self, other)

    @with_unsupported_dtypes({"2.0.1 and below": ("bfloat16",)}, "torch")
    def __ne__(self, other):
        return self.ne(other)

    @with_unsupported_dtypes({"2.0.1 and below": ("bfloat16",)}, "torch")
    def __rsub__(self, other):
        return torch_frontend.subtract(other, self)

    @with_unsupported_dtypes({"2.0.1 and below": ("bfloat16",)}, "torch")
    def __lt__(self, other):
        return torch_frontend.less(self, other)

    @with_unsupported_dtypes({"2.0.1 and below": ("bfloat16",)}, "torch")
    def __or__(self, other):
        return torch_frontend.bitwise_or(self, other)

    def __invert__(self):
        return torch_frontend.bitwise_not(self)

    def __and__(self, other):
        return torch_frontend.bitwise_and(self, other)

    # Method aliases
    absolute, absolute_ = abs, abs_
    clip, clip_ = clamp, clamp_
    ndimension = dim
    subtract = sub
    sub_ = subtract_
    eq = equal

    def bitwise_xor(self, other):
        return torch_frontend.bitwise_xor(self, other)

    def item(self):
        if all(dim == 1 for dim in self.shape):
            return self.ivy_array.to_scalar()
        else:
            raise ValueError(
                "only one element tensors can be converted to Python scalars"
            )

    @with_unsupported_dtypes({"2.0.1 and below": ("float16",)}, "torch")
    def cumprod(self, dim, dtype):
        return torch_frontend.cumprod(self, dim, dtype=dtype)

    def count_nonzero(self, dim):
        return torch_frontend.count_nonzero(self, dim=dim)

    @with_unsupported_dtypes({"2.0.1 and below": ("bfloat16", "float16")}, "torch")
    def exp(self):
        return torch_frontend.exp(self)

    # fmt: off
    @with_unsupported_dtypes({"2.0.1 and below": ("int8", "int16", "int32", "int64", "uint8", "bool", "float16",)},"torch",)  # noqa
    def exp_(self):
        self.ivy_array = self.exp().ivy_array
        return self
    # fmt: on

    def mul(self, other):
        return torch_frontend.mul(self, other)

    @with_unsupported_dtypes({"2.0.1 and below": ("float16",)}, "torch")
    def ceil_(self):
        self.ivy_array = torch_frontend.ceil(self).ivy_array
        return self

    @with_unsupported_dtypes({"2.0.1 and below": ("bfloat16",)}, "torch")
    def mul_(self, other):
        self.ivy_array = self.mul(other).ivy_array
        # the return dtype is the same as the input dtype
        self.ivy_array = self.to(self.dtype).ivy_array
        return self

    @with_unsupported_dtypes({"2.0.1 and below": ("float16",)}, "torch")
    def round(self, *, decimals=0):
        return torch_frontend.round(self, decimals=decimals)

    @with_unsupported_dtypes({"2.0.1 and below": ("float16", "complex")}, "torch")
    def cross(self, other, dim=-1):
        return torch_frontend.cross(self, other, dim=dim)

    @with_unsupported_dtypes({"2.0.1 and below": ("float16", "bfloat16")}, "torch")
    def det(self):
        return torch_frontend.det(self)

    def reciprocal(self):
        return torch_frontend.reciprocal(self)

    def fill_(self, value):
        self.ivy_array = torch_frontend.full_like(
            self, value, dtype=self.dtype, device=self.device
        ).ivy_array
        return self

    def nonzero(self):
        return torch_frontend.nonzero(self)

    def mm(self, mat2):
        return torch_frontend.mm(self, mat2)

    @with_unsupported_dtypes({"2.0.1 and below": ("bfloat16", "float16")}, "torch")
    def square(self):
        return torch_frontend.square(self._ivy_array)

    @with_unsupported_dtypes({"2.0.1 and below": ("float16",)}, "torch")
    def log10(self):
        return torch_frontend.log10(self._ivy_array)

    def short(self, memory_format=None):
        self.ivy_array = ivy.astype(self.ivy_array, ivy.int16, copy=False)
        return self

    @with_unsupported_dtypes({"2.0.1 and below": ("float16", "bfloat16")}, "torch")
    def prod(self, dim=None, keepdim=False, *, dtype=None):
        return torch_frontend.prod(self, dim=dim, keepdim=keepdim, dtype=dtype)

    def div(self, other, *, rounding_mode=None):
        return torch_frontend.div(self, other, rounding_mode=rounding_mode)

    def div_(self, other, *, rounding_mode=None):
        self.ivy_array = self.div(other, rounding_mode=rounding_mode).ivy_array
        return self

    def normal_(self, mean=0, std=1, *, generator=None):
        self.ivy_array = ivy.random_normal(
<<<<<<< HEAD
            mean=mean,
            std=std,
            shape=self.shape,
            dtype=self.dtype,
            device=self.device
=======
            mean=mean, std=std, shape=self.ivy_array.shape, dtype=self.dtype, device=self.device
>>>>>>> d3d0a64f
        )
        return self

    @with_unsupported_dtypes({"2.0.1 and below": ("float16",)}, "torch")
    def addcdiv(self, tensor1, tensor2, *, value=1):
        return torch_frontend.addcdiv(self, tensor1, tensor2, value=value)

    @with_unsupported_dtypes({"2.0.1 and below": ("float16",)}, "torch")
    def addcmul(self, tensor1, tensor2, *, value=1):
        return torch_frontend.addcmul(self, tensor1, tensor2, value=value)

    @with_unsupported_dtypes({"2.0.1 and below": ("float16",)}, "torch")
    def addcmul_(self, tensor1, tensor2, *, value=1):
        self.ivy_array = self.addcmul(tensor1, tensor2, value=value).ivy_array
        return self

    sign_decorator_dtypes = ("float16", "complex", "bool")

    @with_unsupported_dtypes({"2.0.1 and below": sign_decorator_dtypes}, "torch")
    def sign(self):
        return torch_frontend.sign(self._ivy_array)

    def std(self, dim=None, unbiased=True, keepdim=False, *, out=None):
        return torch_frontend.std(
            self, dim=dim, unbiased=unbiased, keepdim=keepdim, out=out
        )

    @with_unsupported_dtypes({"2.0.1 and below": ("float16", "bfloat16")}, "torch")
    def fmod(self, other, *, out=None):
        return torch_frontend.fmod(self, other, out=out)

    @with_unsupported_dtypes({"2.0.1 and below": ("float16", "bfloat16")}, "torch")
    def fmod_(self, other):
        self.ivy_array = self.fmod(other).ivy_array
        return self

    def norm(self, p="fro", dim=None, keepdim=False, dtype=None):
        return torch_frontend.norm(self, p=p, dim=dim, keepdim=keepdim, dtype=dtype)

    def tolist(self):
        return self._ivy_array.to_list()

    @with_unsupported_dtypes({"2.0.1 and below": ("bfloat16",)}, "torch")
    def multiply(self, other, *, out=None):
        return torch_frontend.multiply(self, other, out=out)

    @with_unsupported_dtypes({"2.0.1 and below": ("float16", "complex")}, "torch")
    def topk(self, k, dim=None, largest=True, sorted=True):
        return torch_frontend.topk(self, k, dim=dim, largest=largest, sorted=sorted)

    rshift_dtypes = ("float16", "bfloat16", "float32", "float64", "bool", "complex")

    @with_unsupported_dtypes({"2.0.1 and below": rshift_dtypes}, "torch")
    def bitwise_right_shift(self, other, *, out=None):
        return torch_frontend.bitwise_right_shift(self._ivy_array, other)

    @with_unsupported_dtypes({"2.0.1 and below": ("float16", "bfloat16")}, "torch")
    def logdet(self):
        chol = torch_frontend.cholesky(self)
        return 2 * torch_frontend.sum(
            torch_frontend.log(torch_frontend.real(torch_frontend.diagonal(chol)))
        )
    
    divide = div

    @with_unsupported_dtypes({"2.0.1 and below": ("float16", "bfloat16")}, "torch")
    def copysign(self, other, *, out=None):
        return torch_frontend.copysign(self, other, out=out)

    @with_unsupported_dtypes({"2.0.1 and below": ("complex",)}, "torch")
    def greater(self, other, *, out=None):
        return torch_frontend.greater(self, other, out=out)


class Size(tuple):
    def __new__(cls, iterable=()):
        new_iterable = list()
        for i, item in enumerate(iterable):
            if isinstance(item, int):
                new_iterable.append(item)
                continue
            try:
                new_iterable.append(int(item))
            except Exception:
                raise TypeError(f"Expected int, but got {type(item)} at index {i}")
        return super().__new__(cls, new_iterable)

    def __repr__(self):
        return f'ivy.frontends.torch.Size([{", ".join(str(d) for d in self)}])'<|MERGE_RESOLUTION|>--- conflicted
+++ resolved
@@ -1178,15 +1178,11 @@
 
     def normal_(self, mean=0, std=1, *, generator=None):
         self.ivy_array = ivy.random_normal(
-<<<<<<< HEAD
             mean=mean,
             std=std,
             shape=self.shape,
             dtype=self.dtype,
             device=self.device
-=======
-            mean=mean, std=std, shape=self.ivy_array.shape, dtype=self.dtype, device=self.device
->>>>>>> d3d0a64f
         )
         return self
 
