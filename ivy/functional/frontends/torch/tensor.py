--- conflicted
+++ resolved
@@ -817,14 +817,9 @@
         return torch_frontend.acosh(self)
 
     def masked_fill(self, mask, value):
-<<<<<<< HEAD
-        # TODO: replace with torch_frontend.where when it's added
-        return torch_frontend.tensor(ivy.where(mask, value, self))
-=======
         return torch_frontend.tensor(
             torch_frontend.where(mask, value, self), dtype=self.dtype
         )
->>>>>>> 89762142
 
     def masked_fill_(self, mask, value):
         self.ivy_array = self.masked_fill(mask, value).ivy_array
