# global
from typing import Iterable
import math

# local
import ivy
import ivy.functional.frontends.torch as torch_frontend
import ivy.functional.frontends.torch.nn.functional as torch_frontend_nn
from ivy.functional.frontends.numpy.creation_routines.from_existing_data import (
    array as np_frontend_array,
)
from ivy.func_wrapper import with_unsupported_dtypes
from ivy.func_wrapper import with_supported_dtypes
from ivy.func_wrapper import with_supported_device_and_dtypes
from ivy.functional.frontends.torch.func_wrapper import (
    _to_ivy_array,
    numpy_to_torch_style_args,
)


class Tensor:
    def __init__(self, array, device=None, _init_overload=False, requires_grad=False):
        if _init_overload:
            self._ivy_array = (
                array if isinstance(array, ivy.Array) else ivy.array(array)
            )
        else:
            self._ivy_array = ivy.array(
                array, dtype=torch_frontend.float32, device=device
            )
        self._grads = None
        self._requires_grad = requires_grad
        self.grad_fn = None
        if not _init_overload:
            self._is_leaf = True
        else:
            self._is_leaf = False
        self._requires_grad = requires_grad

    def __len__(self):
        return len(self._ivy_array)

    def __repr__(self):
        return str(self.ivy_array.__repr__()).replace(
            "ivy.array", "ivy.frontends.torch.Tensor"
        )

    def __hash__(self):
        return id(self)

    # Properties #
    # ---------- #

    @property
    def ivy_array(self):
        return self._ivy_array

    @property
    def device(self):
        return self.ivy_array.device

    @property
    def dtype(self):
        return self.ivy_array.dtype

    @property
    def shape(self):
        return Size(self.ivy_array.shape)

    @property
    def real(self):
        return self.ivy_array.real

    @property
    def imag(self):
        return self.ivy_array.imag

    @property
    def ndim(self):
        return self.dim()

    @property
    def T(self):
        if self.ndim == 1:
            return self
        return torch_frontend.permute(self, list(range(self.ndim))[::-1])

    @property
    def data(self):
        return torch_frontend.tensor(
            ivy.stop_gradient(self.ivy_array, preserve_type=False)
        )

    @property
    def grad(self):
        return self._grads

    @property
    def requires_grad(self):
        return self._requires_grad

    @property
    def is_leaf(self):
        return self._is_leaf

    @property
    def get_device(self):
        if self.device == "cpu":
            return -1
        else:
            return int(self.device.split(":")[-1])

    # Setters #
    # --------#

    @device.setter
    def cuda(self, device=None):
        self.device = device
        return self

    @ivy_array.setter
    def ivy_array(self, array):
        self._ivy_array = array if isinstance(array, ivy.Array) else ivy.array(array)

    @requires_grad.setter
    def requires_grad(self, requires_grad):
        self._requires_grad = requires_grad

    @is_leaf.setter
    def is_leaf(self, is_leaf):
        self._is_leaf = is_leaf

    # Instance Methods #
    # ---------------- #
    def reshape(self, *args, shape=None):
        if args and shape:
            raise TypeError("reshape() got multiple values for argument 'shape'")
        if shape is not None:
            return torch_frontend.reshape(self, shape)
        if args:
            if isinstance(args[0], (tuple, list, ivy.Shape)):
                shape = args[0]
                return torch_frontend.reshape(self, shape)
            else:
                return torch_frontend.reshape(self, args)
        else:
            raise ValueError("reshape() got no values for argument 'shape'")

    @with_unsupported_dtypes({"2.1.2 and below": ("bfloat16",)}, "torch")
    @with_unsupported_dtypes({"2.5.1 and below": ("float16",)}, "paddle")
    def reshape_as(self, other):
        return torch_frontend.reshape(self, other.shape)

    @with_unsupported_dtypes({"2.1.2 and below": ("bfloat16",)}, "torch")
    def add(self, other, *, alpha=1):
        return torch_frontend.add(self, other, alpha=alpha)

    # @with_unsupported_dtypes({"2.1.2 and below": ("bfloat16",)}, "torch")
    def divide(self, other, *, out=None):
        return torch_frontend.divide(self, other, out=out)

    @with_unsupported_dtypes({"2.1.2 and below": ("bfloat16",)}, "torch")
    def sub(self, other, *, alpha=1):
        return torch_frontend.sub(self, other, alpha=alpha)

    def chunk(self, chunks, dim=0):
        return torch_frontend.chunk(self, chunks, dim=dim)

    @numpy_to_torch_style_args
    def any(self, dim=None, keepdim=False):
        return torch_frontend.any(self, dim=dim, keepdim=keepdim)

    @numpy_to_torch_style_args
    def all(self, dim=None, keepdim=False):
        return torch_frontend.all(self, dim=dim, keepdim=keepdim)

    @with_unsupported_dtypes({"2.1.2 and below": ("bfloat16",)}, "torch")
    def add_(self, other, *, alpha=1):
        self.ivy_array = self.add(other, alpha=alpha).ivy_array
        return self

    @with_unsupported_dtypes({"2.1.2 and below": ("float16",)}, "torch")
    def addmm(self, mat1, mat2, *, beta=1, alpha=1):
        return torch_frontend.addmm(self, mat1, mat2, beta=beta, alpha=alpha)

    @with_unsupported_dtypes({"2.1.2 and below": ("float16",)}, "torch")
    def addmm_(self, mat1, mat2, *, beta=1, alpha=1):
        self.ivy_array = self.addmm(mat1, mat2, beta=beta, alpha=alpha).ivy_array
        return self

    @with_unsupported_dtypes({"2.1.2 and below": ("float16",)}, "torch")
    def addmv(self, mat, vec, *, beta=1, alpha=1):
        return torch_frontend.addmv(self, mat, vec, beta=beta, alpha=alpha)

    @with_unsupported_dtypes({"2.1.2 and below": ("float16",)}, "torch")
    def addmv_(self, mat, vec, *, beta=1, alpha=1):
        self.ivy_array = torch_frontend.addmv(
            self, mat, vec, beta=beta, alpha=alpha
        ).ivy_array
        return self

    @with_unsupported_dtypes({"2.1.2 and below": ("float16",)}, "torch")
    def addbmm(self, batch1, batch2, *, beta=1, alpha=1):
        return torch_frontend.addbmm(self, batch1, batch2, beta=beta, alpha=alpha)

    @with_unsupported_dtypes({"2.1.2 and below": ("float16",)}, "torch")
    def addbmm_(self, batch1, batch2, *, beta=1, alpha=1):
        self.ivy_array = self.addbmm(batch1, batch2, beta=beta, alpha=alpha).ivy_array
        return self

    @with_unsupported_dtypes({"2.1.2 and below": ("bfloat16",)}, "torch")
    def subtract_(self, other, *, alpha=1):
        self.ivy_array = self.sub(other, alpha=alpha).ivy_array
        return self

    @with_unsupported_dtypes({"2.1.2 and below": ("float16",)}, "torch")
    def asin(self):
        return torch_frontend.asin(self)

    @with_unsupported_dtypes({"2.1.2 and below": ("float16",)}, "torch")
    def asin_(self):
        self.ivy_array = self.asin().ivy_array
        return self

    @numpy_to_torch_style_args
    @with_unsupported_dtypes({"2.1.2 and below": ("bfloat16",)}, "torch")
    def sum(self, dim=None, keepdim=False, *, dtype=None):
        return torch_frontend.sum(self, dim=dim, keepdim=keepdim, dtype=dtype)

    @with_unsupported_dtypes({"2.1.2 and below": ("float16",)}, "torch")
    def sin(self):
        return torch_frontend.sin(self)

    @with_unsupported_dtypes({"2.1.2 and below": ("float16",)}, "torch")
    def sin_(self):
        self.ivy_array = self.sin().ivy_array
        return self

    @with_unsupported_dtypes({"2.1.2 and below": ("float16",)}, "torch")
    def sinh(self):
        return torch_frontend.sinh(self)

    @with_unsupported_dtypes({"2.1.2 and below": ("float16",)}, "torch")
    def sinh_(self):
        self.ivy_array = self.sinh().ivy_array
        return self

    @with_unsupported_dtypes({"2.1.2 and below": ("float16",)}, "torch")
    def cos(self):
        return torch_frontend.cos(self)

    @with_unsupported_dtypes({"2.1.2 and below": ("float16",)}, "torch")
    def cos_(self):
        self.ivy_array = self.cos().ivy_array
        return self

    @with_unsupported_dtypes({"2.1.2 and below": ("float16",)}, "torch")
    def cosh(self):
        return torch_frontend.cosh(self)

    @with_unsupported_dtypes({"2.1.2 and below": ("float16",)}, "torch")
    def cosh_(self):
        self.ivy_array = self.cosh().ivy_array
        return self

    @with_unsupported_dtypes({"2.1.2 and below": ("float16",)}, "torch")
    def atan(self):
        return torch_frontend.atan(self)

    @with_unsupported_dtypes({"2.1.2 and below": ("float16",)}, "torch")
    def atan_(self):
        self.ivy_array = self.atan().ivy_array
        return self

    @with_unsupported_dtypes({"2.1.2 and below": ("float16", "bfloat16")}, "torch")
    def atan2(self, other):
        return torch_frontend.atan2(self, other)

    def view(self, *args, size=None):
        """Reshape Tensor.

        possible arguments are either:
            - size
            - tuple of ints
            - list of ints
            - torch.Size object
            - ints

        Parameters
        ----------
        args:int arguments
        size: optional shape

        Returns reshaped tensor
        -------
        """
        if ivy.exists(size) and not args:
            shape_tup = size
        elif args and not ivy.exists(size):
            if (
                isinstance(args[0], (tuple, list, ivy.Shape))
                or type(args[0]).__name__ == "Size"
            ) and len(args) == 1:
                shape_tup = args[0]
            else:
                shape_tup = args
        else:
            raise ValueError(
                "View only accepts as argument ints, tuple or list of ints or "
                "the keyword argument size."
            )
        return torch_frontend.reshape(self, shape_tup)

    def float(self, memory_format=None):
        self.ivy_array = ivy.astype(self.ivy_array, ivy.float32, copy=False)
        return self

    def double(self):
        return self.to(torch_frontend.float64)

    @with_unsupported_dtypes({"2.1.2 and below": ("float16",)}, "torch")
    def asinh(self):
        return torch_frontend.asinh(self)

    @with_unsupported_dtypes({"2.1.2 and below": ("float16",)}, "torch")
    def asinh_(self):
        self.ivy_array = self.asinh().ivy_array
        return self

    @with_unsupported_dtypes({"2.1.2 and below": ("float16",)}, "torch")
    def tan(self):
        return torch_frontend.tan(self)

    @with_unsupported_dtypes({"2.1.2 and below": ("float16",)}, "torch")
    def tan_(self):
        self.ivy_array = self.tan().ivy_array
        return self

    @with_unsupported_dtypes({"2.1.2 and below": ("float16",)}, "torch")
    def tanh(self):
        return torch_frontend.tanh(self)

    @with_unsupported_dtypes({"2.1.2 and below": ("float16",)}, "torch")
    def tanh_(self):
        self.ivy_array = self.tanh().ivy_array
        return self

    @with_unsupported_dtypes({"2.1.2 and below": ("float16",)}, "torch")
    def atanh(self):
        return torch_frontend.atanh(self)

    @with_unsupported_dtypes({"2.1.2 and below": ("float16",)}, "torch")
    def atanh_(self):
        self.ivy_array = self.atanh().ivy_array
        return self

    @with_unsupported_dtypes({"2.1.2 and below": ("float16",)}, "torch")
    def log(self):
        return torch_frontend.log(self)

    @with_supported_dtypes({"2.1.2 and below": ("float32", "float64")}, "torch")
    def log2_(self):
        self.ivy_array = self.log2().ivy_array
        return self

    @with_unsupported_dtypes({"2.1.2 and below": ("float16", "bfloat16")}, "torch")
    def logit(self):
        return torch_frontend.logit(self)

    @with_unsupported_dtypes({"2.1.2 and below": ("bfloat16", "uint16")}, "torch")
    def copy_(self, other, non_blocking=False):
        ivy.utils.assertions.check_one_way_broadcastable(
            self.ivy_array.shape, torch_frontend.tensor(other).ivy_array.shape
        )
        self._ivy_array = torch_frontend.tensor(other).ivy_array
        return self

    @with_unsupported_dtypes({"2.1.2 and below": ("float16",)}, "torch")
    def log_(self):
        self.ivy_array = self.log().ivy_array
        return self

    @with_unsupported_dtypes({"2.1.2 and below": ("float16",)}, "torch")
    def log2(self):
        return torch_frontend.log2(self)

    @with_unsupported_dtypes({"2.1.2 and below": ("float16", "bfloat16")}, "torch")
    def relu(self):
        return torch_frontend_nn.relu(self)

    @numpy_to_torch_style_args
    @with_unsupported_dtypes({"2.1.2 and below": ("complex",)}, "torch")
    def amax(self, dim=None, keepdim=False):
        return torch_frontend.amax(self, dim=dim, keepdim=keepdim)

    @numpy_to_torch_style_args
    @with_unsupported_dtypes({"2.1.2 and below": ("complex",)}, "torch")
    def amin(self, dim=None, keepdim=False):
        return torch_frontend.amin(self, dim=dim, keepdim=keepdim)

    @numpy_to_torch_style_args
    @with_unsupported_dtypes({"2.1.2 and below": ("complex", "float16")}, "torch")
    def aminmax(self, dim=None, keepdim=False):
        return torch_frontend.aminmax(self, dim=dim, keepdim=keepdim)

    def abs(self):
        return torch_frontend.abs(self)

    def abs_(self):
        self.ivy_array = self.abs().ivy_array
        return self

    @with_unsupported_dtypes({"2.1.2 and below": ("bfloat16",)}, "torch")
    def logical_and(self, other):
        return torch_frontend.logical_and(self, other)

    def logical_not(self, *, out=None):
        return torch_frontend.logical_not(self, out=out)

    def logical_not_(self):
        self.ivy_array = ivy.astype(self.logical_not().ivy_array, self.dtype)
        return self

    @with_unsupported_dtypes({"2.1.2 and below": ("bfloat16",)}, "torch")
    def logical_or(self, other):
        return torch_frontend.logical_or(self, other)

    @with_unsupported_dtypes({"2.1.2 and below": ("bfloat16",)}, "torch")
    def logical_xor(self, other):
        return torch_frontend.logical_xor(self, other)

    def bitwise_not(self):
        return torch_frontend.bitwise_not(self)

    def bitwise_and(self, other):
        return torch_frontend.bitwise_and(self, other)

    @with_supported_dtypes({"2.1.2 and below": ("integer",)}, "torch")
    def bitwise_or(self, other):
        return torch_frontend.bitwise_or(self, other)

    def bitwise_left_shift(self, other):
        return torch_frontend.bitwise_left_shift(self, other)

    @with_supported_dtypes({"2.1.2 and below": ("integer",)}, "torch")
    def bitwise_or_(self, other):
        self.ivy_array = self.bitwise_or(other).ivy_array
        return self

    def contiguous(self, memory_format=None):
        return torch_frontend.tensor(self)

    def new_ones(
        self,
        *args,
        size=None,
        dtype=None,
        device=None,
        requires_grad=False,
        layout=None,
        pin_memory=False,
    ):
        if dtype is None:
            dtype = self.dtype
        if device is None:
            device = self.device
        if size is None:
            size = args[0] if isinstance(args[0], (tuple, list, ivy.Shape)) else args
        return torch_frontend.ones(
            size, dtype=dtype, device=device, requires_grad=requires_grad
        )

    @with_unsupported_dtypes({"2.1.2 and below": ("float16",)}, "torch")
    def floor(self, *, out=None):
        return torch_frontend.floor(self)

    @with_unsupported_dtypes(
        {
            "2.1.2 and below": (
                "bfloat16",
                "uint8",
                "uint32",
                "uint16",
                "uint64",
                "complex128",
                "complex64",
            )
        },
        "torch",
    )
    def not_equal(self, other, *, out=None):
        return torch_frontend.not_equal(self, other, out=out)

    @with_unsupported_dtypes(
        {
            "2.1.2 and below": (
                "bfloat16",
                "uint8",
                "uint32",
                "uint16",
                "uint64",
                "complex128",
                "complex64",
            )
        },
        "torch",
    )
    def not_equal_(self, other, *, out=None):
        self.ivy_array = self.not_equal(other).ivy_array
        return self

    def equal(self, other):
        return torch_frontend.equal(self, other)

    @with_unsupported_dtypes({"2.1.2 and below": ("float16", "complex")}, "torch")
    def erf(self, *, out=None):
        return torch_frontend.erf(self, out=out)

    @with_supported_dtypes(
        {"2.1.2 and below": ("float32", "float64", "bfloat16")}, "torch"
    )
    def erf_(self, *, out=None):
        self.ivy_array = self.erf(out=out).ivy_array
        return self

    @with_supported_device_and_dtypes(
        {"2.1.0 and below": {"cpu": ("float32", "float64")}},
        "torch",
    )
    def erfc_(self, *, out=None):
        return torch_frontend.erfc(self, out=out)

    def new_zeros(
        self,
        *args,
        size=None,
        dtype=None,
        device=None,
        requires_grad=False,
        layout=None,
        pin_memory=False,
    ):
        if size and args:
            raise TypeError("new_zeros() got multiple values for argument 'size'")
        if dtype is None:
            dtype = self.dtype
        if device is None:
            device = self.device
        if size is None:
            size = args[0] if isinstance(args[0], (tuple, list, ivy.Shape)) else args
        return torch_frontend.zeros(
            size=size, dtype=dtype, device=device, requires_grad=requires_grad
        )

    def to(self, *args, **kwargs):
        if len(args) > 0:
            if hasattr(args[0], "ivy_array") or ivy.is_array(args[0]):
                if self.dtype == ivy.dtype(args[0]) and self.device == ivy.dev(args[0]):
                    return self
                else:
                    cast_tensor = self.clone()
                    cast_tensor.ivy_array = ivy.asarray(
                        self.ivy_array,
                        dtype=ivy.dtype(args[0]),
                        device=ivy.dev(args[0]),
                    )
                    return cast_tensor
            if (
                isinstance(args[0], (ivy.Dtype, ivy.NativeDtype))
                or args[0] in ivy._all_ivy_dtypes_str
            ):
                if self.dtype == ivy.as_ivy_dtype(args[0]):
                    return self
                else:
                    cast_tensor = self.clone()
                    cast_tensor.ivy_array = ivy.asarray(self.ivy_array, dtype=args[0])
                    return cast_tensor
            if isinstance(args[0], (ivy.Device, ivy.NativeDevice, str)):
                if isinstance(args[0], str) and not isinstance(
                    args[0], (ivy.Device, ivy.NativeDevice)
                ):
                    ivy.utils.assertions.check_elem_in_list(
                        args[0],
                        [
                            "cpu",
                            "cuda",
                            "mps",
                            "xpu",
                            "mkldnn",
                            "opengl",
                            "opencl",
                            "ideep",
                            "hip",
                            "ve",
                            "ort",
                            "mlc",
                            "xla",
                            "lazy",
                            "vulkan",
                            "meta",
                            "hpu",
                        ],
                    )
                if self.device == ivy.as_ivy_dev(args[0]):
                    return self
                else:
                    cast_tensor = self.clone()
                    cast_tensor.ivy_array = ivy.asarray(self.ivy_array, device=args[0])
                    return cast_tensor
        else:
            if (
                "dtype" in kwargs
                and "device" in kwargs
                and self.dtype == kwargs["dtype"]
                and self.device == kwargs["device"]
            ):
                return self
            else:
                cast_tensor = self.clone()
                cast_tensor.ivy_array = ivy.asarray(
                    self.ivy_array,
                    device=kwargs["device"] if "device" in kwargs else self.device,
                    dtype=kwargs["dtype"] if "dtype" in kwargs else self.dtype,
                )
                return cast_tensor

    @with_unsupported_dtypes({"2.1.2 and below": ("float16",)}, "torch")
    def acos(self):
        return torch_frontend.acos(self)

    @with_unsupported_dtypes({"2.1.2 and below": ("float16",)}, "torch")
    def acos_(self):
        self.ivy_array = self.acos().ivy_array
        return self

<<<<<<< HEAD
    @with_unsupported_dtypes({"2.0.1 and below": ("float16",)}, "torch")
    def arccosh_(self):
        self.ivy_array = self.arccosh().ivy_array
        return self

    @to_ivy_arrays_and_back
    def to_cpu(self):
        if (
            ivy_framework.current_framework_str() == "torch"
            and ivy_framework.current_device_str() != "cpu"
        ):
            return ivy.to_device(self, "cpu")
        else:
            return self

    @with_unsupported_dtypes({"2.0.1 and below": ("float16",)}, "torch")
    def arccos(self):
        return torch_frontend.arccos(self)

    @with_unsupported_dtypes({"2.0.1 and below": ("float16",)}, "torch")
    def arccos_(self):
        self.ivy_array = self.arccos().ivy_array
        return self

=======
>>>>>>> 979b519e
    def new_tensor(
        self,
        data,
        *,
        dtype=None,
        device=None,
        requires_grad=False,
        layout=None,
        pin_memory=False,
    ):
        dtype = ivy.dtype(self.ivy_array) if dtype is None else dtype
        device = ivy.dev(self.ivy_array) if device is None else device
        _data = ivy.asarray(data, copy=True, dtype=dtype, device=device)
        return torch_frontend.tensor(_data)

    @with_unsupported_dtypes({"2.1.2 and below": ("bfloat16",)}, "torch")
    def view_as(self, other):
        return self.view(size=other.shape)

    def expand(self, *args, size=None):
        if args and size:
            raise TypeError("expand() got multiple values for argument 'size'")
        if args:
            if isinstance(args[0], (tuple, list, ivy.Shape)):
                size = args[0]
            else:
                size = args

        return torch_frontend.tensor(ivy.expand(self.ivy_array, tuple(size)))

    def expand_as(self, other):
        return self.expand(
            ivy.shape(other.ivy_array if isinstance(other, Tensor) else other)
        )

    def detach(self):
        return torch_frontend.tensor(
            ivy.stop_gradient(self.ivy_array, preserve_type=False)
        )

    def detach_(self):
        self.ivy_array = self.detach().ivy_array
        return self

    @with_unsupported_dtypes({"2.1.2 and below": ("uint16",)}, "torch")
    @numpy_to_torch_style_args
    def unsqueeze(self, dim):
        return torch_frontend.unsqueeze(self, dim)

    @numpy_to_torch_style_args
    def unsqueeze_(self, dim):
        self.ivy_array = self.unsqueeze(dim).ivy_array
        return self

    def ravel(self):
        return torch_frontend.ravel(self)

    def split(self, split_size, dim=0):
        return torch_frontend.split(self, split_size, dim)

    def tensor_split(self, indices_or_sections, dim=0):
        return torch_frontend.tensor_split(self, indices_or_sections, dim)

    def vsplit(self, indices_or_sections, /):
        return torch_frontend.vsplit(self, indices_or_sections)

    def hsplit(self, indices_or_sections, /):
        return torch_frontend.hsplit(self, indices_or_sections)

    def dsplit(
        self,
        indices_or_sections,
        /,
    ):
        return torch_frontend.dsplit(self, indices_or_sections)

    def dim(self):
        return self.ivy_array.ndim

    @with_supported_dtypes(
        {"2.5.0 and below": ("float32", "float64", "int32", "int64")}, "paddle"
    )
    def heaviside(self, values, *, out=None):
        return torch_frontend.heaviside(self, values, out=out)

    def new_full(
        self,
        size,
        fill_value,
        *,
        dtype=None,
        device=None,
        requires_grad=False,
        layout=None,
        pin_memory=False,
    ):
        dtype = ivy.dtype(self.ivy_array) if dtype is None else dtype
        device = ivy.dev(self.ivy_array) if device is None else device
        _data = ivy.full(size, fill_value, dtype=dtype, device=device)
        return torch_frontend.tensor(_data)

    def new_empty(
        self,
        size,
        *,
        dtype=None,
        device=None,
        requires_grad=False,
        layout=None,
        pin_memory=False,
    ):
        dtype = ivy.dtype(self.ivy_array) if dtype is None else dtype
        device = ivy.dev(self.ivy_array) if device is None else device
        _data = ivy.empty(size, dtype=dtype, device=device)
        return torch_frontend.tensor(_data)

    def unfold(self, dimension, size, step):
        slices = []
        for i in range(0, self.shape[dimension] - size + 1, step):
            slices.append(self.ivy_array[i : i + size])
        return torch_frontend.stack(slices)

    def long(self, memory_format=None):
        self.ivy_array = ivy.astype(self.ivy_array, ivy.int64, copy=False)
        return self

    @numpy_to_torch_style_args
    def max(self, dim=None, keepdim=False):
        return torch_frontend.max(self, dim=dim, keepdim=keepdim)

    @with_unsupported_dtypes(
        {
            "2.1.2 and below": (
                "complex",
                "bfloat16",
                "bool",
                "uint16",
                "uint32",
                "uint64",
            )
        },
        "torch",
    )
    def maximum(self, other, *, out=None):
        return torch_frontend.maximum(self, other=other, out=out)

    @property
    def is_quantized(self):
        return "q" in ivy.dtype(self.ivy_array)

    @property
    def is_cuda(self):
        return "gpu" in ivy.dev(self.ivy_array)

    @property
    def is_meta(self):
        return "meta" in ivy.dev(self.ivy_array)

    @with_unsupported_dtypes({"2.1.2 and below": ("uint16", "bool")}, "torch")
    def positive(self):
        return torch_frontend.positive(self)

    @with_unsupported_dtypes({"2.1.2 and below": ("bfloat16",)}, "torch")
    def pow(self, exponent):
        return torch_frontend.pow(self, exponent)

    @with_unsupported_dtypes({"2.1.2 and below": ("bfloat16",)}, "torch")
    def pow_(self, exponent):
        self.ivy_array = self.pow(exponent).ivy_array
        return self

    def size(self, dim=None):
        shape = self.ivy_array.shape
        if dim is None:
            return shape
        try:
            return shape[dim]
        except IndexError:
            raise IndexError(
                f"Dimension out of range (expected to be in range of [{len(shape)},"
                f" {len(shape) - 1}], but got {dim}"
            )

    def matmul(self, other):
        return torch_frontend.matmul(self, other)

    @with_supported_dtypes(
        {"2.1.2 and below": ("float32", "float64", "complex32", "complex64")}, "torch"
    )
    def matrix_power(self, n, *, out=None):
        return torch_frontend.linalg.matrix_power(self, n, out=out)

    def argwhere(self):
        return torch_frontend.argwhere(self)

    @numpy_to_torch_style_args
    @with_unsupported_dtypes({"2.1.2 and below": ("complex", "bool")}, "torch")
    def argmax(self, dim=None, keepdim=False):
        return torch_frontend.argmax(self, dim=dim, keepdim=keepdim)

    @numpy_to_torch_style_args
    @with_unsupported_dtypes({"2.1.2 and below": ("complex",)}, "torch")
    def argmin(self, dim=None, keepdim=False):
        return torch_frontend.argmin(self, dim=dim, keepdim=keepdim)

    @with_unsupported_dtypes({"2.1.2 and below": ("complex",)}, "torch")
    def argsort(self, dim=-1, descending=False):
        return torch_frontend.argsort(self, dim=dim, descending=descending)

    @with_unsupported_dtypes({"2.1.2 and below": ("float16",)}, "torch")
    def ceil(self):
        return torch_frontend.ceil(self)

    @numpy_to_torch_style_args
    def min(self, dim=None, keepdim=False):
        return torch_frontend.min(self, dim=dim, keepdim=keepdim)

    def permute(self, *args, dims=None):
        if args and dims:
            raise TypeError("permute() got multiple values for argument 'dims'")
        if dims is not None:
            return torch_frontend.permute(self, dims)
        if args:
            if isinstance(args[0], (tuple, list, ivy.Shape)):
                dims = args[0]
                return torch_frontend.permute(self, dims)
            else:
                return torch_frontend.permute(self, args)
        else:
            raise ValueError("permute() got no values for argument 'dims'")

    @numpy_to_torch_style_args
    @with_unsupported_dtypes({"2.1.2 and below": ("float16", "bfloat16")}, "torch")
    def mean(self, dim=None, keepdim=False):
        return torch_frontend.mean(self, dim=dim, keepdim=keepdim)

    @with_unsupported_dtypes({"2.1.2 and below": ("bfloat16",)}, "torch")
    @numpy_to_torch_style_args
    def nanmean(self, dim=None, keepdim=False):
        return torch_frontend.nanmean(self, dim=dim, keepdim=keepdim)

    @with_unsupported_dtypes({"2.1.2 and below": ("bfloat16",)}, "torch")
    @numpy_to_torch_style_args
    def nansum(self, dim=None, keepdim=False):
        return torch_frontend.nansum(self, dim=dim, keepdim=keepdim)

    @numpy_to_torch_style_args
    @with_unsupported_dtypes({"2.1.2 and below": ("float16",)}, "torch")
    def median(self, dim=None, keepdim=False):
        return torch_frontend.median(self, dim=dim, keepdim=keepdim)

    def transpose(self, dim0, dim1):
        return torch_frontend.transpose(self, dim0=dim0, dim1=dim1)

    def transpose_(self, dim0, dim1):
        self.ivy_array = self.transpose(dim0, dim1).ivy_array
        return self

    def t(self):
        return torch_frontend.t(self)

    def flatten(self, start_dim=0, end_dim=-1):
        return torch_frontend.flatten(self, start_dim, end_dim)

    @numpy_to_torch_style_args
    @with_unsupported_dtypes({"2.1.2 and below": ("float16",)}, "torch")
    def cumsum(self, dim, *, dtype=None):
        return torch_frontend.cumsum(self, dim, dtype=dtype)

    @numpy_to_torch_style_args
    @with_unsupported_dtypes({"2.1.2 and below": ("float16",)}, "torch")
    def cumsum_(self, dim, *, dtype=None):
        self.ivy_array = self.cumsum(dim, dtype=dtype).ivy_array
        return self

    @with_unsupported_dtypes({"2.1.2 and below": ("float16", "bfloat16")}, "torch")
    def inverse(self):
        return torch_frontend.inverse(self)

    @with_unsupported_dtypes({"2.1.2 and below": ("bool", "bfloat16")}, "torch")
    def neg(self):
        return torch_frontend.negative(self)

    @with_unsupported_dtypes({"2.1.2 and below": ("bool",)}, "torch")
    def neg_(self):
        self.ivy_array = torch_frontend.negative(self).ivy_array
        return self

    __neg__ = neg

    @with_unsupported_dtypes({"2.1.2 and below": ("bool", "bfloat16")}, "torch")
    def negative(self):
        return torch_frontend.negative(self)

    def int(self, memory_format=None):
        self.ivy_array = ivy.astype(self.ivy_array, ivy.int32, copy=False)
        return self

    def half(self, memory_format=None):
        self.ivy_array = ivy.astype(self.ivy_array, ivy.float16, copy=False)
        return self

    def bool(self, memory_format=None):
        self.ivy_array = ivy.astype(self.ivy_array, ivy.bool, copy=False)
        return self

    def type(self, dtype=None, non_blocking=False, **kwargs):
        if ivy.exists(dtype):
            self.ivy_array = ivy.astype(self.ivy_array, dtype)
            return self
        else:
            return str(self.dtype)

    @with_unsupported_dtypes({"2.1.2 and below": ("bfloat16",)}, "torch")
    def type_as(self, other):
        if self.dtype != other.dtype:
            self.ivy_array = ivy.astype(self.ivy_array, other.dtype)
        return self

    def byte(self, memory_format=None):
        self.ivy_array = ivy.astype(self.ivy_array, ivy.uint8, copy=False)
        return self

    @numpy_to_torch_style_args
    def squeeze(self, dim=None):
        return torch_frontend.squeeze(self, dim)

    @numpy_to_torch_style_args
    @with_unsupported_dtypes({"2.1.2 and below": ("uint16",)}, "torch")
    def squeeze_(self, dim=None):
        self.ivy_array = self.squeeze(dim).ivy_array
        return self

    def flip(self, dims):
        return torch_frontend.flip(self, dims)

    def fliplr(self):
        return torch_frontend.fliplr(self)

    def sort(self, dim=-1, descending=False):
        return torch_frontend.sort(self, dim=dim, descending=descending)

    def tril(self, diagonal=0):
        return torch_frontend.tril(self, diagonal=diagonal)

    def tril_(self, diagonal=0):
        self.ivy_array = self.tril(diagonal=diagonal).ivy_array
        return self

    def index_select(self, dim, index):
        return torch_frontend.index_select(self, dim, index)

    @with_unsupported_dtypes({"2.1.2 and below": ("float16", "complex")}, "torch")
    def clamp(self, min=None, max=None):
        return torch_frontend.clamp(self, min=min, max=max)

    @with_unsupported_dtypes({"2.1.2 and below": ("float16", "complex")}, "torch")
    def clamp_(self, min=None, max=None):
        self.ivy_array = self.clamp(min=min, max=max).ivy_array
        return self

    @with_unsupported_dtypes(
        {"2.1.2 and below": ("bool", "bfloat16", "float16", "complex")}, "torch"
    )
    def clamp_min(self, min=None):
        return torch_frontend.clamp(self, min=min)

    @with_unsupported_dtypes({"2.1.2 and below": ("float16", "bfloat16")}, "torch")
    def sqrt(self):
        return torch_frontend.sqrt(self)

    @with_unsupported_dtypes({"2.1.2 and below": ("float16",)}, "torch")
    def rsqrt(self):
        return torch_frontend.rsqrt(self)

    @with_unsupported_dtypes({"2.1.2 and below": ("float16", "bfloat16")}, "torch")
    def rsqrt_(self):
        self.ivy_array = self.rsqrt().ivy_array
        return self

    @with_unsupported_dtypes({"2.1.2 and below": ("float16", "bfloat16")}, "torch")
    def sqrt_(self):
        self.ivy_array = self.sqrt().ivy_array
        return self

    def where(self, condition, other):
        return torch_frontend.tensor(torch_frontend.where(condition, self, other))

    def clone(self, memory_format=None):
        return torch_frontend.tensor(ivy.array(self.ivy_array, copy=True))

    @with_unsupported_dtypes({"2.1.2 and below": ("float16",)}, "torch")
    def acosh(self):
        return torch_frontend.acosh(self)

    def masked_fill(self, mask, value):
        return torch_frontend.tensor(
            torch_frontend.where(mask, value, self), dtype=self.dtype
        )

    def masked_fill_(self, mask, value):
        self.ivy_array = self.masked_fill(mask, value).ivy_array
        return self

    @with_unsupported_dtypes({"2.1.2 and below": ("float16", "bfloat16")}, "torch")
    def index_add_(self, dim, index, source, *, alpha=1):
        self.ivy_array = torch_frontend.index_add(
            self, dim, index, source, alpha=alpha
        ).ivy_array
        return self

    @with_unsupported_dtypes({"2.1.2 and below": ("float16", "bfloat16")}, "torch")
    def index_add(self, dim, index, source, *, alpha=1):
        return torch_frontend.index_add(
            self._ivy_array, dim, index, source, alpha=alpha
        )

    @with_unsupported_dtypes({"2.1.2 and below": ("float16",)}, "torch")
    def acosh_(self):
        self.ivy_array = self.acosh().ivy_array
        return self

    @with_unsupported_dtypes({"2.1.2 and below": ("bfloat16",)}, "torch")
    def numpy(self):
        return np_frontend_array(self.ivy_array)

    @with_unsupported_dtypes({"2.1.2 and below": ("float16",)}, "torch")
    def sigmoid(self):
        return torch_frontend.sigmoid(self)

    @with_unsupported_dtypes({"2.1.2 and below": ("float16",)}, "torch")
    def sigmoid_(self):
        self.ivy_array = self.sigmoid().ivy_array
        return self

    @with_unsupported_dtypes({"2.1.2 and below": ("float16",)}, "torch")
    def softmax(self, dim=None, dtype=None):
        return torch_frontend.nn.functional.softmax(self, dim=dim, dtype=dtype)

    def repeat_interleave(self, repeats, dim=None, *, output_size=None):
        return torch_frontend.repeat_interleave(self, repeats, dim)

    def repeat(self, *args, repeats=None):
        if args and repeats:
            raise ivy.utils.exceptions.IvyException(
                "repeat() got multiple values for argument 'repeats'"
            )
        if args:
            if isinstance(args[0], (tuple, list, ivy.Shape)):
                repeats = args[0]
            else:
                repeats = args
        elif not isinstance(repeats, (tuple, list)):
            raise ivy.utils.exceptions.IvyException(
                "repeat(): argument 'repeats' must be tuple of ints"
            )

        return torch_frontend.tile(self, repeats)

    @numpy_to_torch_style_args
    def unbind(self, dim=0):
        return torch_frontend.unbind(self, dim=dim)

    def remainder(self, other, *, out=None):
        return torch_frontend.remainder(self, other, out=out)

    @with_supported_dtypes(
        {"2.1.2 and below": ("float16", "float32", "float64", "bfloat16")}, "torch"
    )
    def reciprocal_(self):
        self.ivy_array = torch_frontend.reciprocal(self).ivy_array
        return self

    def remainder_(self, other, *, out=None):
        self.ivy_array = torch_frontend.remainder(self, other, out=out).ivy_array
        return self

    def bitwise_not_(self):
        self.ivy_array = self.bitwise_not().ivy_array
        return self

    def bitwise_and_(self, other):
        self.ivy_array = self.bitwise_and(other).ivy_array
        return self

    @with_unsupported_dtypes({"2.1.2 and below": ("float16", "bfloat16")}, "torch")
    def atan2_(self, other):
        self.ivy_array = self.atan2(other).ivy_array
        return self

    @with_unsupported_dtypes({"2.1.2 and below": ("bfloat16",)}, "torch")
    def fmax(self, other):
        return torch_frontend.fmax(self, other)

    def fmin(self, other):
        return torch_frontend.fmin(self, other)

    def msort(self):
        return torch_frontend.msort(self)

    @with_unsupported_dtypes({"2.1.2 and below": ("float16", "complex")}, "torch")
    def trunc(self):
        return torch_frontend.trunc(self)

    @with_unsupported_dtypes({"2.1.2 and below": ("float16", "complex")}, "torch")
    def trunc_(self):
        self.ivy_array = self.trunc().ivy_array
        return self

    @with_unsupported_dtypes({"2.1.2 and below": ("float16", "complex")}, "torch")
    def fix(self):
        return torch_frontend.fix(self)

    @with_unsupported_dtypes({"2.1.2 and below": ("float16", "complex")}, "torch")
    def fix_(self):
        self.ivy_array = self.fix().ivy_array
        return self

    def isinf(self):
        return torch_frontend.isinf(self._ivy_array)

    def is_complex(self):
        return torch_frontend.is_complex(self._ivy_array)

    @with_unsupported_dtypes({"2.1.2 and below": ("uint16", "bfloat16")}, "torch")
    def is_floating_point(self):
        return torch_frontend.is_floating_point(self._ivy_array)

    @with_unsupported_dtypes({"2.1.2 and below": ("bfloat16",)}, "torch")
    def isreal(self):
        return torch_frontend.isreal(self._ivy_array)

    def addr(self, vec1, vec2, *, beta=1, alpha=1, out=None):
        return torch_frontend.addr(self, vec1, vec2, beta=beta, alpha=alpha, out=out)

    def addr_(self, vec1, vec2, *, beta=1, alpha=1):
        self.ivy_array = self.addr(vec1, vec2, beta=beta, alpha=alpha).ivy_array
        return self

    @with_unsupported_dtypes({"2.1.2 and below": ("float16", "bfloat16")}, "torch")
    def dot(self, tensor):
        return torch_frontend.dot(self, tensor)

    @with_supported_dtypes({"2.1.2 and below": ("float32", "float64")}, "torch")
    def bernoulli(self, *, generator=None, out=None):
        return torch_frontend.bernoulli(self._ivy_array, generator=generator, out=out)

    # Special Methods #
    # -------------------#

    def __bool__(self):
        if len(self.shape) == sum(self.shape):
            return torch_frontend.tensor(self.ivy_array.to_scalar().__bool__())
        raise ValueError(
            "The truth value of an array with more than one element is ambiguous. "
            "Use a.any() or a.all()"
        )

    @with_unsupported_dtypes({"2.1.2 and below": ("bfloat16",)}, "torch")
    def __add__(self, other):
        return torch_frontend.add(self, other)

    @with_unsupported_dtypes({"2.1.2 and below": ("bfloat16",)}, "torch")
    def __mod__(self, other):
        return torch_frontend.remainder(self, other)

    @with_unsupported_dtypes({"2.1.2 and below": ("bfloat16",)}, "torch")
    def __pow__(self, exponent):
        return self.pow(exponent)

    @with_unsupported_dtypes({"2.1.2 and below": ("bfloat16",)}, "torch")
    def __rpow__(self, other):
        return torch_frontend.pow(other, self)

    def __long__(self, memory_format=None):
        return self.long()

    def __getitem__(self, query, /):
        ivy_args = ivy.nested_map(_to_ivy_array, [self, query])
        ret = ivy.get_item(*ivy_args)
        return torch_frontend.Tensor(ret, _init_overload=True)

    def __setitem__(self, key, value, /):
        key, value = ivy.nested_map(_to_ivy_array, [key, value])
        self.ivy_array[key] = value

    def __iter__(self):
        if self.ndim == 0:
            raise TypeError("iteration over a 0-d tensor not supported")
        for i in range(self.shape[0]):
            yield self[i]

    @with_unsupported_dtypes({"2.1.2 and below": ("bfloat16",)}, "torch")
    def __radd__(self, other):
        return torch_frontend.add(other, self)

    @with_unsupported_dtypes({"2.1.2 and below": ("bfloat16",)}, "torch")
    def __mul__(self, other):
        return torch_frontend.mul(self, other)

    @with_unsupported_dtypes({"2.1.2 and below": "bfloat16"}, "torch")
    def __matmul__(self, other):
        return torch_frontend.matmul(self, other)

    @with_unsupported_dtypes({"2.1.2 and below": ("bfloat16",)}, "torch")
    def __rmul__(self, other):
        return torch_frontend.mul(other, self)

    @with_unsupported_dtypes({"2.1.2 and below": ("bfloat16",)}, "torch")
    def __sub__(self, other):
        return torch_frontend.subtract(self, other)

    def __truediv__(self, other):
        return torch_frontend.div(self, other)

    @with_unsupported_dtypes({"2.1.2 and below": ("float16", "complex")}, "torch")
    def __floordiv__(self, other):
        return torch_frontend.floor_divide(self, other)

    def __iadd__(self, other):
        ret = torch_frontend.add(self, other)
        self.ivy_array = ivy.inplace_update(
            self.ivy_array, ivy.astype(ret.ivy_array, self.dtype)
        )
        return self

    def __imod__(self, other):
        ret = torch_frontend.remainder(self, other)
        self.ivy_array = ivy.inplace_update(
            self.ivy_array, ivy.astype(ret.ivy_array, self.dtype)
        )
        return self

    def __imul__(self, other):
        ret = torch_frontend.mul(self, other)
        self.ivy_array = ivy.inplace_update(
            self.ivy_array, ivy.astype(ret.ivy_array, self.dtype)
        )
        return self

    def __isub__(self, other):
        ret = torch_frontend.subtract(self, other)
        self.ivy_array = ivy.inplace_update(
            self.ivy_array, ivy.astype(ret.ivy_array, self.dtype)
        )
        return self

    def __itruediv__(self, other):
        ret = torch_frontend.div(self, other)
        self.ivy_array = ivy.inplace_update(
            self.ivy_array, ivy.astype(ret.ivy_array, self.dtype)
        )
        return self

    def __int__(self):
        item = self.item()
        if isinstance(item, complex):
            if item.imag != 0:
                raise TypeError("can't convert complex to int without overflow")
            item = item.real
        return int(item)

    def __float__(self):
        item = self.item()
        if isinstance(item, complex):
            if item.imag != 0:
                raise TypeError("can't convert complex to float without overflow")
            item = item.real
        return float(item)

    @with_unsupported_dtypes({"2.1.2 and below": ("bfloat16",)}, "torch")
    def __eq__(self, other):
        return torch_frontend.eq(self, other)

    @with_unsupported_dtypes({"2.1.2 and below": ("complex",)}, "torch")
    def __gt__(self, other):
        return torch_frontend.greater(self, other)

    @with_unsupported_dtypes({"2.1.2 and below": ("bfloat16",)}, "torch")
    def __ge__(self, other):
        return torch_frontend.greater_equal(self, other)

    @with_unsupported_dtypes({"2.1.2 and below": ("bfloat16",)}, "torch")
    def __ne__(self, other):
        return self.ne(other)

    @with_unsupported_dtypes({"2.1.2 and below": ("bfloat16",)}, "torch")
    def __rsub__(self, other):
        return torch_frontend.subtract(other, self)

    @with_unsupported_dtypes({"2.1.2 and below": ("bfloat16",)}, "torch")
    def __lt__(self, other):
        return torch_frontend.less(self, other)

    @with_unsupported_dtypes({"2.1.2 and below": ("bfloat16",)}, "torch")
    def __le__(self, other):
        return torch_frontend.less_equal(self, other)

    @with_unsupported_dtypes({"2.1.2 and below": ("bfloat16",)}, "torch")
    def __or__(self, other):
        return torch_frontend.bitwise_or(self, other)

    @with_supported_dtypes({"2.1.2 and below": ("integer", "bool")}, "torch")
    def __invert__(self):
        return torch_frontend.bitwise_not(self)

    def __and__(self, other):
        return torch_frontend.bitwise_and(self, other)

    def __array__(self, dtype=None):
        if dtype is None:
            return ivy.to_numpy(self.ivy_array)
        else:
            return ivy.to_numpy(self.ivy_array).astype(dtype, copy=False)

    def __array_wrap__(self, array):
        if array.dtype == bool:
            array = array.astype("uint8")
        return torch_frontend.tensor(array)

    def bitwise_xor(self, other):
        return torch_frontend.bitwise_xor(self, other)

    def bitwise_xor_(self, other):
        self.ivy_array = self.bitwise_xor(other).ivy_array
        return self

    def item(self):
        if all(dim == 1 for dim in self.shape):
            return self.ivy_array.to_scalar()
        else:
            raise ValueError(
                "only one element tensors can be converted to Python scalars"
            )

    @numpy_to_torch_style_args
    @with_unsupported_dtypes({"2.1.2 and below": ("float16",)}, "torch")
    def cumprod(self, dim, dtype):
        return torch_frontend.cumprod(self, dim, dtype=dtype)

    @numpy_to_torch_style_args
    def count_nonzero(self, dim):
        return torch_frontend.count_nonzero(self, dim=dim)

    def cov(self, /, *, correction=1, fweights=None, aweights=None):
        return torch_frontend.cov(
            self, correction=correction, fweights=fweights, aweights=aweights
        )

    @with_unsupported_dtypes({"2.1.2 and below": ("bfloat16", "float16")}, "torch")
    def exp(self):
        return torch_frontend.exp(self)

    @with_unsupported_dtypes(
        {"2.1.2 and below": ("bfloat16", "float16", "complex")}, "torch"
    )
    def expm1(self):
        return torch_frontend.expm1(self)

    # remove "bfloat16" from the below decorator after fixing ivy.Array.__repr__ method
    @with_unsupported_dtypes(
        {"2.1.2 and below": ("bfloat16", "float16", "complex")}, "torch"
    )
    def expm1_(self):
        self.ivy_array = torch_frontend.expm1(self).ivy_array
        return self

    # fmt: off
    @with_unsupported_dtypes({"2.1.2 and below": ("int8", "int16", "int32", "int64", "uint8", "bool", "float16",)},"torch",)  # noqa
    def exp_(self):
        self.ivy_array = self.exp().ivy_array
        return self
    # fmt: on

    def mul(self, other):
        return torch_frontend.mul(self, other)

    @with_unsupported_dtypes({"2.1.2 and below": ("float16",)}, "torch")
    def ceil_(self):
        self.ivy_array = torch_frontend.ceil(self).ivy_array
        return self

    @with_unsupported_dtypes({"2.1.2 and below": ("bfloat16",)}, "torch")
    def mul_(self, other):
        self.ivy_array = self.mul(other).ivy_array
        # the return dtype is the same as the input dtype
        self.ivy_array = self.to(self.dtype).ivy_array
        return self

    @with_unsupported_dtypes({"2.1.2 and below": ("bfloat16", "float16")}, "torch")
    def round(self, *, decimals=0):
        return torch_frontend.round(self, decimals=decimals)

    @with_unsupported_dtypes({"2.1.2 and below": ("bfloat16", "float16")}, "torch")
    def round_(self, *, decimals=0):
        self.ivy_array = self.round(decimals=decimals).ivy_array
        return self

    @numpy_to_torch_style_args
    @with_unsupported_dtypes({"2.1.2 and below": ("float16", "complex")}, "torch")
    def cross(self, other, dim=-1):
        return torch_frontend.cross(self, other, dim=dim)

    @with_unsupported_dtypes({"2.1.2 and below": ("float16", "bfloat16")}, "torch")
    def det(self):
        return torch_frontend.det(self)

    def reciprocal(self):
        return torch_frontend.reciprocal(self)

    def fill_(self, value):
        self.ivy_array = torch_frontend.full_like(
            self, value, dtype=self.dtype, device=self.device
        ).ivy_array
        return self

    def nonzero(self, as_tuple=False):
        return torch_frontend.nonzero(self, as_tuple=as_tuple)

    def mm(self, mat2):
        return torch_frontend.mm(self, mat2)

    @with_unsupported_dtypes({"2.1.2 and below": ("bfloat16", "float16")}, "torch")
    def square(self):
        return torch_frontend.square(self._ivy_array)

    @with_supported_dtypes(
        {
            "2.1.2 and below": (
                "float16",
                "float32",
                "float64",
                "int16",
                "int32",
                "int64",
                "uint8",
                "int8",
                "complex64",
                "complex128",
            )
        },
        "torch",
    )
    def square_(self):
        self.ivy_array = torch_frontend.square(self._ivy_array).ivy_array
        return self

    @with_unsupported_dtypes({"2.1.2 and below": ("float16",)}, "torch")
    def log10(self):
        return torch_frontend.log10(self._ivy_array)

    @with_unsupported_dtypes({"2.1.2 and below": ("float16",)}, "torch")
    def log10_(self):
        self.ivy_array = self.log10().ivy_array
        return self

    @with_unsupported_dtypes({"2.1.2 and below": ("uint16",)}, "torch")
    def zero_(self):
        self.ivy_array = torch_frontend.zeros_like(self).ivy_array
        return self

    def short(self, memory_format=None):
        self.ivy_array = ivy.astype(self.ivy_array, ivy.int16, copy=False)
        return self

    @numpy_to_torch_style_args
    @with_unsupported_dtypes({"2.1.2 and below": ("float16", "bfloat16")}, "torch")
    def prod(self, dim=None, keepdim=False, *, dtype=None):
        return torch_frontend.prod(self, dim=dim, keepdim=keepdim, dtype=dtype)

    def div(self, other, *, rounding_mode=None):
        return torch_frontend.div(self, other, rounding_mode=rounding_mode)

    def div_(self, other, *, rounding_mode=None):
        self.ivy_array = self.div(other, rounding_mode=rounding_mode).ivy_array
        return self

    @with_supported_dtypes(
        {"2.1.2 and below": ("float16", "float32", "float64", "bfloat16")}, "torch"
    )
    def true_divide_(self, other):
        self.ivy_array = self.div(other, rounding_mode=None).ivy_array
        return self

    def normal_(self, mean=0, std=1, *, generator=None):
        self.ivy_array = ivy.random_normal(
            mean=mean,
            std=std,
            shape=self.ivy_array.shape,
            dtype=self.dtype,
            device=self.device,
        )
        return self

    @with_unsupported_dtypes({"2.1.2 and below": ("float16",)}, "torch")
    def addcdiv(self, tensor1, tensor2, *, value=1):
        return torch_frontend.addcdiv(self, tensor1, tensor2, value=value)

    @with_unsupported_dtypes({"2.1.2 and below": ("float16",)}, "torch")
    def addcmul(self, tensor1, tensor2, *, value=1):
        return torch_frontend.addcmul(self, tensor1, tensor2, value=value)

    @with_unsupported_dtypes({"2.1.2 and below": ("float16",)}, "torch")
    def addcmul_(self, tensor1, tensor2, *, value=1):
        self.ivy_array = self.addcmul(tensor1, tensor2, value=value).ivy_array
        return self

    sign_decorator_dtypes = ("float16", "complex", "bool")

    @with_unsupported_dtypes({"2.1.2 and below": sign_decorator_dtypes}, "torch")
    def sign(self):
        return torch_frontend.sign(self._ivy_array)

    @with_unsupported_dtypes({"2.1.2 and below": sign_decorator_dtypes}, "torch")
    def sign_(self):
        self.ivy_array = self.sign().ivy_array
        return self

    @numpy_to_torch_style_args
    def std(self, dim=None, unbiased=True, keepdim=False, *, out=None):
        return torch_frontend.std(
            self, dim=dim, unbiased=unbiased, keepdim=keepdim, out=out
        )

    @with_unsupported_dtypes({"2.1.2 and below": ("float16", "bfloat16")}, "torch")
    def fmod(self, other, *, out=None):
        return torch_frontend.fmod(self, other, out=out)

    @with_unsupported_dtypes({"2.1.2 and below": ("float16", "bfloat16")}, "torch")
    def fmod_(self, other):
        self.ivy_array = self.fmod(other).ivy_array
        return self

    def norm(self, p="fro", dim=None, keepdim=False, dtype=None):
        return torch_frontend.norm(self, p=p, dim=dim, keepdim=keepdim, dtype=dtype)

    def tolist(self):
        return self._ivy_array.to_list()

    @with_unsupported_dtypes({"2.1.2 and below": ("bfloat16",)}, "torch")
    def multiply(self, other, *, out=None):
        return torch_frontend.multiply(self, other, out=out)

    @with_unsupported_dtypes({"2.1.2 and below": ("bfloat16",)}, "torch")
    def multiply_(self, other, *, out=None):
        self.ivy_array = torch_frontend.multiply(self, other, out=out).ivy_array
        return self

    @numpy_to_torch_style_args
    @with_unsupported_dtypes({"2.1.2 and below": ("float16", "complex")}, "torch")
    def topk(self, k, dim=None, largest=True, sorted=True):
        return torch_frontend.topk(self, k, dim=dim, largest=largest, sorted=sorted)

    rshift_dtypes = ("float16", "bfloat16", "float32", "float64", "bool", "complex")

    @with_unsupported_dtypes({"2.1.2 and below": rshift_dtypes}, "torch")
    def bitwise_right_shift(self, other, *, out=None):
        return torch_frontend.bitwise_right_shift(self._ivy_array, other)

    @with_supported_dtypes(
        {"2.1.2 and below": ("uint8", "int8", "int32", "int64")}, "torch"
    )
    def bitwise_right_shift_(self, other, *, out=None):
        self.ivy_array = self.bitwise_right_shift(other, out=out).ivy_array
        return self

    @with_unsupported_dtypes({"2.1.2 and below": ("float16", "bfloat16")}, "torch")
    def logdet(self):
        chol = torch_frontend.cholesky(self)
        return 2 * torch_frontend.sum(
            torch_frontend.log(torch_frontend.real(torch_frontend.diagonal(chol)))
        )

    @with_unsupported_dtypes({"2.1.2 and below": ("float16", "bfloat16")}, "torch")
    def copysign(self, other, *, out=None):
        return torch_frontend.copysign(self, other, out=out)

    @with_supported_dtypes(
        {"2.1.2 and below": ("float16", "float32", "float64")}, "torch"
    )
    def copysign_(self, other, *, out=None):
        self.ivy_array = self.copysign(other, out=out).ivy_array
        return self

    @with_unsupported_dtypes(
        {"2.1.2 and below": ("complex", "bfloat16", "bool")}, "torch"
    )
    def greater(self, other, *, out=None):
        return torch_frontend.greater(self, other, out=out)

    @with_unsupported_dtypes({"2.1.2 and below": ("bfloat16", "bool")}, "torch")
    def greater_(self, other):
        self.ivy_array = ivy.astype(self.greater(other).ivy_array, self.dtype)
        return self

    @with_unsupported_dtypes(
        {"2.1.2 and below": ("complex", "bfloat16", "bool")}, "torch"
    )
    def greater_equal(self, other, *, out=None):
        return torch_frontend.greater_equal(self, other, out=out)

    @with_unsupported_dtypes({"2.1.2 and below": ("bfloat16", "bool")}, "torch")
    def greater_equal_(self, other):
        self.ivy_array = ivy.astype(self.greater_equal(other).ivy_array, self.dtype)
        return self

    @with_unsupported_dtypes(
        {"2.1.2 and below": ("complex", "bfloat16", "bool")}, "torch"
    )
    def less(self, other, *, out=None):
        return torch_frontend.less(self, other, out=out)

    @with_unsupported_dtypes({"2.1.2 and below": ("bfloat16", "bool")}, "torch")
    def less_(self, other):
        self.ivy_array = ivy.astype(self.less(other).ivy_array, self.dtype)
        return self

    @with_unsupported_dtypes(
        {"2.1.2 and below": ("complex", "bfloat16", "bool")}, "torch"
    )
    def less_equal(self, other, *, out=None):
        return torch_frontend.less_equal(self, other, out=out)

    @with_unsupported_dtypes({"2.1.2 and below": ("bfloat16", "bool")}, "torch")
    def less_equal_(self, other):
        self.ivy_array = ivy.astype(self.less_equal(other).ivy_array, self.dtype)
        return self

    @with_unsupported_dtypes({"2.1.2 and below": ("bfloat16",)}, "torch")
    def eq_(self, other):
        self.ivy_array = ivy.astype(
            torch_frontend.eq(self, other).ivy_array, self.dtype
        )
        return self

    @numpy_to_torch_style_args
    def var(self, dim=None, *, correction=1, keepdim=False):
        return torch_frontend.var(self, dim=dim, unbiased=correction, keepdim=keepdim)

    def narrow(self, dim, start, length):
        return torch_frontend.narrow(self, dim=dim, start=start, length=length)

    def as_strided(self, size, stride, storage_offset=None):
        return torch_frontend.as_strided(
            self, size=size, stride=stride, storage_offset=storage_offset
        )

    def stride(self, dim=None):
        strides = [
            stride // math.ceil(ivy.dtype_bits(self.dtype) / 8)
            for stride in self.ivy_array.strides
        ]
        if dim is not None:
            return strides[dim]
        return strides

    @with_supported_dtypes(
        {"2.1.2 and below": ("float32", "float64", "bfloat16")}, "torch"
    )
    def log1p(self):
        promoted_type = ivy.promote_types(self.dtype, "float32")
        return torch_frontend.log1p(self).to(promoted_type)

    @with_supported_dtypes({"2.1.2 and below": ("float32", "float64")}, "torch")
    def log1p_(self):
        promoted_type = ivy.promote_types(self.dtype, "float32")
        self.ivy_array = torch_frontend.log1p(self).to(promoted_type).ivy_array
        return self

    def baddbmm(self, batch1, batch2, *, beta=1, alpha=1):
        return torch_frontend.baddbmm(
            self, batch1=batch1, batch2=batch2, beta=beta, alpha=alpha
        )

    def baddbmm_(self, batch1, batch2, *, beta=1, alpha=1):
        self.ivy_array = torch_frontend.baddbmm(
            self, batch1=batch1, batch2=batch2, beta=beta, alpha=alpha
        ).ivy_array
        return self

    def bmm(self, mat2):
        return torch_frontend.bmm(self, mat2=mat2)

    @with_unsupported_dtypes({"2.1.2 and below": ("float16",)}, "torch")
    def floor_(self):
        self.ivy_array = self.floor().ivy_array
        return self

    @with_unsupported_dtypes(
        {
            "2.1.2 and below": (
                "bfloat16",
                "complex",
                "float64",
                "int8",
                "int64",
            )
        },
        "torch",
    )
    def diff(self, n=1, dim=-1, prepend=None, append=None):
        return torch_frontend.diff(self, n=n, dim=dim, prepend=prepend, append=append)

    def diag(self, diagonal=0):
        return torch_frontend.diag(self, diagonal=diagonal)

    @with_unsupported_dtypes({"2.1.2 and below": ("bfloat16",)}, "torch")
    def diagonal(self, offset=0, dim1=0, dim2=1):
        return torch_frontend.diagonal(self, offset=offset, dim1=dim1, dim2=dim2)

    def gather(self, dim, index):
        return torch_frontend.gather(self, dim=dim, index=index)

    @with_supported_dtypes(
        {"2.1.2 and below": ("float32", "float64", "int32", "int64")}, "torch"
    )
    def scatter_add_(self, dim, index, src):
        self.ivy_array = ivy.put_along_axis(self.ivy_array, index, src, dim, mode="sum")
        return self

    @with_supported_dtypes(
        {"2.1.2 and below": ("float32", "float64", "int32", "int64")}, "torch"
    )
    def scatter_(self, dim, index, src, *, reduce=None):
        if reduce is None:
            reduce = "replace"
        else:
            mode_mappings = {
                "add": "sum",
                "multiply": "mul",
            }
            reduce = mode_mappings.get(reduce, reduce)
        self.ivy_array = ivy.put_along_axis(
            self.ivy_array, index, src, dim, mode=reduce
        )
        return self

    @with_supported_dtypes(
        {"2.1.2 and below": ("float32", "float64", "int32", "int64")}, "torch"
    )
    def scatter_reduce_(self, dim, index, src, reduce, *, include_self=True):
        if reduce == "prod":
            reduce = "mul"
        self.ivy_array = ivy.put_along_axis(
            self.ivy_array, index, src, dim, mode=reduce
        )
        return self

    @with_supported_dtypes(
        {"2.1.2 and below": ("float32", "float64", "int32", "int64")}, "torch"
    )
    def scatter_add(self, dim, index, src):
        return torch_frontend.scatter_add(self, dim, index, src)

    @with_supported_dtypes(
        {"2.1.2 and below": ("float32", "float64", "int32", "int64")}, "torch"
    )
    def scatter(self, dim, index, src):
        return torch_frontend.scatter_reduce(self, dim, index, src, reduce="replace")

    @with_supported_dtypes(
        {"2.1.2 and below": ("float32", "float64", "int32", "int64")}, "torch"
    )
    def scatter_reduce(self, dim, index, src, reduce, *, include_self=True):
        return torch_frontend.scatter_reduce(self, dim, index, src, reduce=reduce)

    def take_along_dim(self, indices, dim):
        return torch_frontend.take_along_dim(self, indices=indices, dim=dim)

    def movedim(self, source, destination):
        return torch_frontend.movedim(self, source=source, destination=destination)

    @with_unsupported_dtypes({"2.1.2 and below": ("float16",)}, "torch")
    def addcdiv_(self, tensor1, tensor2, *, value=1):
        self.ivy_array = self.addcdiv(
            tensor1=tensor1, tensor2=tensor2, value=value
        ).ivy_array
        return self

    @with_unsupported_dtypes({"2.1.2 and below": ("bfloat16", "float16")}, "torch")
    def cholesky(self, upper=False):
        return torch_frontend.cholesky(self, upper=upper)

    def tile(self, *reps):
        if (
            isinstance(reps, Iterable)
            and len(reps) == 1
            and isinstance(reps[0], Iterable)
        ):
            reps = reps[0]
        return torch_frontend.tile(self, reps)

    def apply_(self, callable, /):
        if self.device != "cpu":
            raise ValueError("apply_ is only supported on cpu tensors")
        self.ivy_array = callable(self.ivy_array)
        return self

    def requires_grad_(self, requires_grad=True):
        self._requires_grad = requires_grad
        return self

    def backward(self, gradient=None, retain_graph=None, create_graph=False):
        if gradient is None and int(torch_frontend.numel(self)) > 1:
            raise RuntimeError("grad can be implicitly created only for scalar outputs")
        if self.grad_fn is None and self._grads is None:
            assert self.shape == gradient.shape, "Mismatch in shape"
            self._grads = gradient
            return
        _grad_list = self.grad_fn(
            gradient if gradient is not None else torch_frontend.tensor(1.0)
        )
        for idx, next_function in enumerate(self.grad_fn.next_functions):
            if next_function.__self__.grad_fn is not None:
                next_function.__self__.backward(_grad_list[idx])
            else:
                next_function(_grad_list[idx])

    @with_unsupported_dtypes({"2.1.2 and below": ("float16", "bfloat16")}, "torch")
    def logaddexp(self, other):
        return torch_frontend.logaddexp(self, other)

    def angle(self):
        return torch_frontend.angle(self)

    @with_supported_dtypes(
        {
            "2.5.0 and below": (
                "int64",
                "float64",
                "complex128",
                "float32",
                "complex64",
                "int32",
            )
        },
        "paddle",
    )
    def adjoint(self):
        return torch_frontend.adjoint(self)

    @with_unsupported_dtypes(
        {"2.1.2 and below": ("int16", "float16", "bfloat16")}, "torch"
    )
    def conj(self):
        return torch_frontend.conj(self)

    @with_unsupported_dtypes({"2.1.2 and below": ("float16", "bfloat16")}, "torch")
    def svd(self, some=True, compute_uv=True, *, out=None):
        return torch_frontend.svd(self, some=some, compute_uv=compute_uv, out=out)

    @with_unsupported_dtypes(
        {"2.1.2 and below": ("float16", "bfloat16", "float32", "float64", "complex")},
        "torch",
    )
    def gcd(self, other, *, out=None):
        return torch_frontend.gcd(self, other, out=out)

    @with_unsupported_dtypes(
        {
            "2.1.2 and below": (
                "float16",
                "bfloat16",
                "uint16",
                "bool",
                "complex64",
                "complex128",
            )
        },
        "torch",
    )
    def isnan(self):
        return torch_frontend.isnan(self)

    def char(self):
        self.ivy_array = ivy.asarray(self.ivy_array, dtype=torch_frontend.char)
        return self

    @with_unsupported_dtypes(
        {
            "2.1.2 and below": (
                "float16",
                "bfloat16",
                "float32",
                "float64",
                "complex",
                "uint8",
                "int8",
            )
        },
        "torch",
    )
    def lcm(self, other, *, out=None):
        return torch_frontend.lcm(self, other, out=out)

    @with_unsupported_dtypes(
        {
            "2.1.2 and below": (
                "float16",
                "bfloat16",
                "float32",
                "float64",
                "complex",
                "uint8",
                "uint16",
                "uint32",
                "uint64",
                "int8",
            )
        },
        "torch",
    )
    def lcm_(self, other, *, out=None):
        self.ivy_array = self.lcm(other, out=out).ivy_array
        return self

    @with_unsupported_dtypes(
        {
            "2.1.2 and below": (
                "bfloat16",
                "int8",
                "uint8",
                "int16",
                "complex128",
                "complex64",
                "bool",
            )
        },
        "torch",
    )
    def triu_(self, diagonal=0):
        self.ivy_array = torch_frontend.triu(self, diagonal).ivy_array
        return self

    @with_unsupported_dtypes(
        {"2.1.2 and below": ("float16", "bfloat16")},
        "torch",
    )
    def quantile(self, q, dim=None, keepdim=False, *, interpolation="linear", out=None):
        return torch_frontend.quantile(
            self, q, dim=dim, keepdim=keepdim, interpolation=interpolation, out=out
        )

    @with_unsupported_dtypes(
        {
            "2.1.2 and below": (
                "int8",
                "int16",
                "uint8",
                "uint16",
                "uint32",
                "uint64",
                "bfloat16",
                "float64",
            )
        },
        "torch",
    )
    def random_(
        self,
        from_=0,
        to=None,
        *,
        generator=None,
    ):
        if to is None:
            if ivy.is_float_dtype(self.ivy_array):
                to = ivy.finfo(self.dtype).max
            else:
                to = ivy.iinfo(self.dtype).max
        self.ivy_array = ivy.random_uniform(
            low=from_, high=to, shape=self.size(), dtype=self.dtype
        )
        return self.ivy_array

    @with_unsupported_dtypes(
        {
            "2.1.2 and below": (
                "integer",
                "unsigned",
                "bfloat16",
                "bool",
                "complex",
            )
        },
        "torch",
    )
    def uniform_(self, from_=0, to=1, *, generator=None):
        ret = ivy.random_uniform(
            low=from_, high=to, shape=self.shape, dtype=self.dtype, seed=generator
        )
        self._ivy_array = ivy.inplace_update(
            self._ivy_array, ivy.astype(ret, self._ivy_array.dtype)
        )
        return self

    @with_supported_dtypes({"2.1.2 and below": ("float32", "float64")}, "torch")
    def frac(self, name=None):
        return torch_frontend.frac(self._ivy_array)

    @with_unsupported_dtypes(
        {
            "2.1.2 and below": (
                "float16",
                "bfloat16",
            )
        },
        "torch",
    )
    def sinc(self):
        return torch_frontend.sinc(self)

    @with_supported_dtypes(
        {
            "2.1.2 and below": (
                "float32",
                "float64",
                "bfloat16",
            )
        },
        "torch",
    )
    def sinc_(self):
        self.ivy_array = torch_frontend.sinc(self).ivy_array
        return self

    @with_unsupported_dtypes({"2.1.2 and below": ("uint8",)}, "torch")
    def index_fill(self, dim, index, value):
        arr = torch_frontend.moveaxis(self, dim, 0)
        arr[ivy.to_list(index)] = value
        arr = torch_frontend.moveaxis(self, 0, dim)
        return arr

    @with_unsupported_dtypes(
        {
            "2.1.2 and below": (
                "bfloat16",
                "int8",
                "uint8",
                "uint32",
                "uint16",
                "uint64",
                "int16",
                "float16",
                "complex128",
                "complex64",
                "bool",
            )
        },
        "torch",
    )
    def unique_consecutive(self, return_inverse, return_counts, dim):
        return torch_frontend.unique_consecutive(
            self, return_inverse, return_counts, dim
        )

    @with_unsupported_dtypes(
        {
            "2.1.2 and below": (
                "uint16",
                "uint32",
                "uint64",
                "bfloat16",
                "float16",
                "complex64",
                "complex128",
            )
        },
        "torch",
    )
    def cummax(self, dim):
        return torch_frontend.cummax(self, dim)

    @with_unsupported_dtypes(
        {
            "2.1.2 and below": (
                "bfloat16",
                "int8",
                "uint8",
                "uint32",
                "uint16",
                "uint64",
                "int16",
                "complex128",
                "complex64",
            )
        },
        "torch",
    )
    def triu(self, diagonal=0):
        return torch_frontend.triu(self, diagonal)

    @with_unsupported_dtypes(
        {"2.1.2 and below": ("bfloat16",)},
        "torch",
    )
    def xlogy_(self, *, other, out=None):
        self.ivy_array = torch_frontend.xlogy(self, other, out=out).ivy_array
        return self

    @with_unsupported_dtypes(
        {
            "2.1.2 and below": (
                "bfloat16",
                "uint8",
                "uint32",
                "uint16",
                "uint64",
                "complex128",
                "complex64",
            )
        },
        "torch",
    )
    def ne(self, other):
        return self.not_equal(other)

    @with_unsupported_dtypes(
        {
            "2.1.2 and below": (
                "bfloat16",
                "uint8",
                "uint32",
                "uint16",
                "uint64",
                "complex128",
                "complex64",
            )
        },
        "torch",
    )
    def ne_(self, other):
        return self.not_equal_(other)

    @with_unsupported_dtypes(
        {
            "2.1.2 and below": (
                "bfloat16",
                "int8",
                "uint8",
                "uint32",
                "uint16",
                "uint64",
                "int16",
                "float16",
                "complex128",
                "complex64",
            )
        },
        "torch",
    )
    def unique(self, sorted=True, return_inverse=False, return_counts=False, dim=None):
        return torch_frontend.unique(self, sorted, return_inverse, return_counts, dim)

    @with_unsupported_dtypes(
        {
            "2.1.2 and below": (
                "float16",
                "bfloat16",
            )
        },
        "torch",
    )
    def xlogy(self, *, other, out=None):
        return torch_frontend.xlogy(self, other, out=out)

    @with_unsupported_dtypes({"2.1.2 and below": "complex"}, "torch")
    def minimum(self, other, *, out=None):
        return torch_frontend.minimum(self, other=other, out=out)

    def rad2deg(self, *, out=None):
        return torch_frontend.rad2deg(self, out=out)

    @with_supported_dtypes(
        {"2.1.2 and below": "valid"},
        "torch",
    )
    def corrcoef(self):
        return torch_frontend.corrcoef(self)

    def index_put(self, indices, values, accumulate=False):
        ret = self.clone()
        if accumulate:
            ret[indices[0]] += values
        else:
            ret[indices[0]] = values
        return ret

    def index_put_(self, indices, values, accumulate=False):
        if accumulate:
            self[indices] += values
        else:
            self[indices] = values
        return self

    # Method aliases
    absolute, absolute_ = abs, abs_
    clip, clip_ = clamp, clamp_
    ndimension = dim
    subtract = sub
    sub_ = subtract_
    eq = equal
    arctan = atan
    arctan_ = atan_
    arctan2 = atan2
    arctan2_ = atan2_
    gt = greater
    gt_ = greater_
    arcsinh = asinh
    arcsinh_ = asinh_
    arcsin = asin
    arcsin_ = asin_
    arctanh = atanh
    arctanh_ = atanh_
    arccosh = acosh
    arccosh_ = acosh_
    arccos = acos
    arccos_ = acos_
    ge = greater_equal
    ge_ = greater_equal_
    lt = less
    lt_ = less_
    le = less_equal
    le_ = less_equal_


class Size(tuple):
    def __new__(cls, iterable=()):
        new_iterable = []
        for i, item in enumerate(iterable):
            if isinstance(item, int):
                new_iterable.append(item)
                continue
            try:
                new_iterable.append(int(item))
            except Exception:
                raise TypeError(f"Expected int, but got {type(item)} at index {i}")
        return super().__new__(cls, tuple(new_iterable))

    def __init__(self, shape) -> None:
        self._ivy_shape = shape if isinstance(shape, ivy.Shape) else ivy.shape(shape)

    def __repr__(self):
        return f'ivy.frontends.torch.Size([{", ".join(str(d) for d in self)}])'

    @property
    def ivy_shape(self):
        return self._ivy_shape<|MERGE_RESOLUTION|>--- conflicted
+++ resolved
@@ -633,7 +633,6 @@
         self.ivy_array = self.acos().ivy_array
         return self
 
-<<<<<<< HEAD
     @with_unsupported_dtypes({"2.0.1 and below": ("float16",)}, "torch")
     def arccosh_(self):
         self.ivy_array = self.arccosh().ivy_array
@@ -658,8 +657,7 @@
         self.ivy_array = self.arccos().ivy_array
         return self
 
-=======
->>>>>>> 979b519e
+ main
     def new_tensor(
         self,
         data,
