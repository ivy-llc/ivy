--- conflicted
+++ resolved
@@ -73,7 +73,12 @@
         return torch_frontend.permute(self, list(range(self.ndim))[::-1])
 
     @property
-<<<<<<< HEAD
+    def data(self):
+        return torch_frontend.tensor(
+            ivy.stop_gradient(self.ivy_array, preserve_type=False)
+        )
+
+    @property
     def grads(self):
         return self._grads
 
@@ -84,12 +89,6 @@
     @property
     def requires_grad(self):
         return self._requires_grad
-=======
-    def data(self):
-        return torch_frontend.tensor(
-            ivy.stop_gradient(self.ivy_array, preserve_type=False)
-        )
->>>>>>> 88c7f583
 
     # Setters #
     # --------#
