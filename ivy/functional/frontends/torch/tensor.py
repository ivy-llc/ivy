# global

# local
import ivy
import ivy.functional.frontends.torch as torch_frontend
import ivy.functional.frontends.torch.nn.functional as torch_frontend_nn
from ivy.functional.frontends.numpy.creation_routines.from_existing_data import (
    array as np_frontend_array,
)
from ivy.func_wrapper import with_unsupported_dtypes
from ivy.func_wrapper import with_supported_dtypes
from ivy.functional.frontends.torch.func_wrapper import _to_ivy_array


class Tensor:
    def __init__(self, array, device=None, _init_overload=False):
        if _init_overload:
            self._ivy_array = (
                ivy.array(array) if not isinstance(array, ivy.Array) else array
            )

        else:
            self._ivy_array = ivy.array(
                array, dtype=torch_frontend.float32, device=device
            )

    def __repr__(self):
        return str(self.ivy_array.__repr__()).replace(
            "ivy.array", "ivy.frontends.torch.Tensor"
        )

    # Properties #
    # ---------- #

    @property
    def ivy_array(self):
        return self._ivy_array

    @property
    def device(self):
        return self.ivy_array.device

    @property
    def dtype(self):
        return self.ivy_array.dtype

    @property
    def shape(self):
        return Size(self.ivy_array.shape)

    @property
    def real(self):
        return self.ivy_array.real()

    @property
    def imag(self):
        return self.ivy_array.imag()

    @property
    def ndim(self):
        return self.dim()

    @property
    def T(self):
        if self.ndim == 1:
            return self
        return torch_frontend.permute(self, list(range(self.ndim))[::-1])

    # Setters #
    # --------#

    @ivy_array.setter
    def ivy_array(self, array):
        self._ivy_array = (
            ivy.array(array) if not isinstance(array, ivy.Array) else array
        )

    # Instance Methods #
    # ---------------- #
    def reshape(self, *args, shape=None):
        if args and shape:
            raise TypeError("reshape() got multiple values for argument 'shape'")
        if shape is not None:
            return torch_frontend.reshape(self, shape)
        if args:
            if isinstance(args[0], (tuple, list)):
                shape = args[0]
                return torch_frontend.reshape(self, shape)
            else:
                return torch_frontend.reshape(self, args)
        return torch_frontend.reshape(self)

    @with_unsupported_dtypes({"2.0.1 and below": ("bfloat16",)}, "torch")
    def reshape_as(self, other):
        return torch_frontend.reshape(self, other.shape)

    @with_unsupported_dtypes({"2.0.1 and below": ("bfloat16",)}, "torch")
    def add(self, other, *, alpha=1):
        return torch_frontend.add(self, other, alpha=alpha)

    @with_unsupported_dtypes({"2.0.1 and below": ("bfloat16",)}, "torch")
    def sub(self, other, *, alpha=1):
        return torch_frontend.sub(self, other, alpha=alpha)

    def chunk(self, chunks, dim=0):
        return torch_frontend.chunk(self, chunks, dim=dim)

    def any(self, dim=None, keepdim=False):
        return torch_frontend.any(self, dim=dim, keepdim=keepdim)

    def all(self, dim=None, keepdim=False):
        return torch_frontend.all(self, dim=dim, keepdim=keepdim)

    @with_unsupported_dtypes({"2.0.1 and below": ("bfloat16",)}, "torch")
    def add_(self, other, *, alpha=1):
        self.ivy_array = self.add(other, alpha=alpha).ivy_array
        return self

    @with_unsupported_dtypes({"2.0.1 and below": ("float16",)}, "torch")
    def addmm(self, mat1, mat2, *, beta=1, alpha=1):
        return torch_frontend.addmm(self, mat1, mat2, beta=beta, alpha=alpha)

    @with_unsupported_dtypes({"2.0.1 and below": ("float16",)}, "torch")
    def addmm_(self, mat1, mat2, *, beta=1, alpha=1):
        self.ivy_array = self.addmm(mat1, mat2, beta=beta, alpha=alpha).ivy_array
        return self

    @with_unsupported_dtypes({"2.0.1 and below": ("float16",)}, "torch")
    def addbmm(self, batch1, batch2, *, beta=1, alpha=1):
        return torch_frontend.addbmm(self, batch1, batch2, beta=beta, alpha=alpha)

    @with_unsupported_dtypes({"2.0.1 and below": ("float16",)}, "torch")
    def addbmm_(self, batch1, batch2, *, beta=1, alpha=1):
        self.ivy_array = self.addbmm(batch1, batch2, beta=beta, alpha=alpha).ivy_array
        return self

    @with_unsupported_dtypes({"2.0.1 and below": ("bfloat16",)}, "torch")
    def subtract_(self, other, *, alpha=1):
        self.ivy_array = self.subtract(other, alpha=alpha).ivy_array
        return self

    @with_unsupported_dtypes({"2.0.1 and below": ("float16",)}, "torch")
    def asin(self):
        return torch_frontend.asin(self)

    @with_unsupported_dtypes({"2.0.1 and below": ("float16",)}, "torch")
    def asin_(self):
        self.ivy_array = self.asin().ivy_array
        return self

    @with_unsupported_dtypes({"2.0.1 and below": ("bfloat16",)}, "torch")
    def sum(self, dim=None, keepdim=False, *, dtype=None):
        return torch_frontend.sum(self, dim=dim, keepdim=keepdim, dtype=dtype)

    @with_unsupported_dtypes({"2.0.1 and below": ("float16",)}, "torch")
    def sin(self):
        return torch_frontend.sin(self)

    @with_unsupported_dtypes({"2.0.1 and below": ("float16",)}, "torch")
    def sin_(self):
        self.ivy_array = self.sin().ivy_array
        return self

    @with_unsupported_dtypes({"2.0.1 and below": ("float16",)}, "torch")
    def sinh(self):
        return torch_frontend.sinh(self)

    @with_unsupported_dtypes({"2.0.1 and below": ("float16",)}, "torch")
    def sinh_(self):
        self.ivy_array = self.sinh().ivy_array
        return self

    @with_unsupported_dtypes({"2.0.1 and below": ("float16",)}, "torch")
    def cos(self):
        return torch_frontend.cos(self)

    @with_unsupported_dtypes({"2.0.1 and below": ("float16",)}, "torch")
    def cos_(self):
        self.ivy_array = self.cos().ivy_array
        return self

    @with_unsupported_dtypes({"2.0.1 and below": ("float16",)}, "torch")
    def cosh(self):
        return torch_frontend.cosh(self)

    @with_unsupported_dtypes({"2.0.1 and below": ("float16",)}, "torch")
    def cosh_(self):
        self.ivy_array = self.cosh().ivy_array
        return self

    @with_unsupported_dtypes({"2.0.1 and below": ("float16",)}, "torch")
    def arcsinh(self):
        return torch_frontend.arcsinh(self)

    @with_unsupported_dtypes({"2.0.1 and below": ("float16",)}, "torch")
    def arcsin(self):
        return torch_frontend.arcsin(self)

    @with_unsupported_dtypes({"2.0.1 and below": ("float16",)}, "torch")
    def arcsin_(self):
        self.ivy_array = self.arcsin().ivy_array
        return self

    @with_unsupported_dtypes({"2.0.1 and below": ("float16",)}, "torch")
    def atan(self):
        return torch_frontend.atan(self)

    @with_unsupported_dtypes({"2.0.1 and below": ("float16",)}, "torch")
    def atan_(self):
        self.ivy_array = self.atan().ivy_array
        return self

    @with_unsupported_dtypes({"2.0.1 and below": ("float16", "bfloat16")}, "torch")
    def atan2(self, other):
        return torch_frontend.atan2(self, other)

    def view(self, *args, shape=None):
        """
        Reshape Tensor.

        possible arguments are either:
            - size
            - tuple of ints
            - list of ints
            - torch.Size object
            - ints
        Parameters
        ----------
        args:int arguments
        shape: optional shape

        Returns reshaped tensor
        -------
        """
        if shape and not args:
            shape_tup = shape
        elif args and not shape:
            if (
                isinstance(args[0], tuple)
                or isinstance(args[0], list)
                or type(args[0]).__name__ == "Size"
            ) and len(args) == 1:
                shape_tup = args[0]
            else:
                shape_tup = args
        else:
            raise ValueError(
                "View only accepts as argument ints, tuple or list of ints or "
                "the keyword argument size."
            )
        return torch_frontend.reshape(self, shape_tup)

    def float(self, memory_format=None):
        self.ivy_array = ivy.astype(self.ivy_array, ivy.float32, copy=False)
        return self

    @with_unsupported_dtypes({"2.0.1 and below": ("float16",)}, "torch")
    def asinh(self):
        return torch_frontend.asinh(self)

    @with_unsupported_dtypes({"2.0.1 and below": ("float16",)}, "torch")
    def asinh_(self):
        self.ivy_array = self.asinh().ivy_array
        return self

    @with_unsupported_dtypes({"2.0.1 and below": ("float16",)}, "torch")
    def tan(self):
        return torch_frontend.tan(self)

    @with_unsupported_dtypes({"2.0.1 and below": ("float16",)}, "torch")
    def tan_(self):
        self.ivy_array = self.tan().ivy_array
        return self

    @with_unsupported_dtypes({"2.0.1 and below": ("float16",)}, "torch")
    def tanh(self):
        return torch_frontend.tanh(self)

    @with_unsupported_dtypes({"2.0.1 and below": ("float16",)}, "torch")
    def tanh_(self):
        self.ivy_array = self.tanh().ivy_array
        return self

    @with_unsupported_dtypes({"2.0.1 and below": ("float16",)}, "torch")
    def atanh(self):
        return torch_frontend.atanh(self)

    @with_unsupported_dtypes({"2.0.1 and below": ("float16",)}, "torch")
    def atanh_(self):
        self.ivy_array = self.atanh().ivy_array
        return self

    @with_unsupported_dtypes({"2.0.1 and below": ("float16",)}, "torch")
    def arctanh(self):
        return torch_frontend.arctanh(self)

    @with_unsupported_dtypes({"2.0.1 and below": ("float16",)}, "torch")
    def arctanh_(self):
        self.ivy_array = self.arctanh().ivy_array
        return self

    @with_unsupported_dtypes({"2.0.1 and below": ("float16",)}, "torch")
    def log(self):
        return torch_frontend.log(self)

    @with_unsupported_dtypes({"2.0.1 and below": ("float16",)}, "torch")
    def arccosh(self):
        return torch_frontend.arccosh(self)

    @with_unsupported_dtypes({"2.0.1 and below": ("float16",)}, "torch")
    def log_(self):
        self.ivy_array = self.log().ivy_array
        return self

    @with_unsupported_dtypes({"2.0.1 and below": ("float16",)}, "torch")
    def log2(self):
        return torch_frontend.log2(self)

    @with_unsupported_dtypes({"2.0.1 and below": ("float16", "bfloat16")}, "torch")
    def relu(self):
        return torch_frontend_nn.relu(self)

    def amax(self, dim=None, keepdim=False):
        return torch_frontend.amax(self, dim=dim, keepdim=keepdim)

    def amin(self, dim=None, keepdim=False):
        return torch_frontend.amin(self, dim=dim, keepdim=keepdim)

    @with_unsupported_dtypes({"2.0.1 and below": ("float16",)}, "torch")
    def aminmax(self, dim=None, keepdim=False):
        return torch_frontend.aminmax(self, dim=dim, keepdim=keepdim)

    def abs(self):
        return torch_frontend.abs(self)

    def abs_(self):
        self.ivy_array = self.abs().ivy_array
        return self

    def logical_and(self, other):
        return torch_frontend.logical_and(self, other)

    def logical_not(self, *, out=None):
        return torch_frontend.logical_not(self, out=out)

    def logical_or(self, other):
        return torch_frontend.logical_or(self, other)

    def bitwise_not(self):
        return torch_frontend.bitwise_not(self)

    def bitwise_and(self, other):
        return torch_frontend.bitwise_and(self, other)

    def bitwise_or(self, other):
        return torch_frontend.bitwise_or(self, other)

    def bitwise_left_shift(self, other):
        return torch_frontend.bitwise_left_shift(self, other)

    @with_supported_dtypes({"2.0.1 and below": ("integer",)}, "torch")
    def bitwise_or_(self, other):
        self.ivy_array = self.bitwise_or(other).ivy_array
        return self

    def contiguous(self, memory_format=None):
        return torch_frontend.tensor(self)

    def new_ones(self, size, *, dtype=None, device=None, requires_grad=False):
        return torch_frontend.ones(
            size, dtype=dtype, device=device, requires_grad=requires_grad
        )

    def floor(self, *, out=None):
        return torch_frontend.floor(self)

    def new_zeros(self, size, *, dtype=None, device=None, requires_grad=False):
        return torch_frontend.zeros(
            size, dtype=dtype, device=device, requires_grad=requires_grad
        )

    def to(self, *args, **kwargs):
        if len(args) > 0:
            if hasattr(args[0], "ivy_array") or ivy.is_array(args[0]):
                if self.dtype == ivy.dtype(args[0]) and self.device == ivy.dev(args[0]):
                    return self
                else:
                    cast_tensor = self.clone()
                    cast_tensor.ivy_array = ivy.asarray(
                        self.ivy_array,
                        dtype=ivy.dtype(args[0]),
                        device=ivy.dev(args[0]),
                    )
                    return cast_tensor
            if (
                isinstance(args[0], (ivy.Dtype, ivy.NativeDtype))
                or args[0] in ivy._all_ivy_dtypes_str
            ):
                if self.dtype == ivy.as_ivy_dtype(args[0]):
                    return self
                else:
                    cast_tensor = self.clone()
                    cast_tensor.ivy_array = ivy.asarray(self.ivy_array, dtype=args[0])
                    return cast_tensor
            if isinstance(args[0], (ivy.Device, ivy.NativeDevice, str)):
                if isinstance(args[0], str) and not isinstance(
                    args[0], (ivy.Device, ivy.NativeDevice)
                ):
                    ivy.utils.assertions.check_elem_in_list(
                        args[0],
                        [
                            "cpu",
                            "cuda",
                            "xpu",
                            "mkldnn",
                            "opengl",
                            "opencl",
                            "ideep",
                            "hip",
                            "ve",
                            "ort",
                            "mlc",
                            "xla",
                            "lazy",
                            "vulkan",
                            "meta",
                            "hpu",
                        ],
                    )
                if self.device == ivy.as_ivy_dev(args[0]):
                    return self
                else:
                    cast_tensor = self.clone()
                    cast_tensor.ivy_array = ivy.asarray(self.ivy_array, device=args[0])
                    return cast_tensor
        else:
            if (
                "dtype" in kwargs
                and "device" in kwargs
                and self.dtype == kwargs["dtype"]
                and self.device == kwargs["device"]
            ):
                return self
            else:
                cast_tensor = self.clone()
                cast_tensor.ivy_array = ivy.asarray(
                    self.ivy_array,
                    device=kwargs["device"] if "device" in kwargs else self.device,
                    dtype=kwargs["dtype"] if "dtype" in kwargs else self.dtype,
                )
                return cast_tensor

    @with_unsupported_dtypes({"2.0.1 and below": ("float16",)}, "torch")
    def arctan(self):
        return torch_frontend.atan(self)

    @with_unsupported_dtypes({"2.0.1 and below": ("float16",)}, "torch")
    def arctan_(self):
        self.ivy_array = self.arctan().ivy_array
        return self

    @with_unsupported_dtypes({"2.0.1 and below": ("float16", "bfloat16")}, "torch")
    def arctan2(self, other):
        return torch_frontend.arctan2(self, other)

    @with_unsupported_dtypes({"2.0.1 and below": ("float16", "bfloat16")}, "torch")
    def arctan2_(self, other):
        self.ivy_array = self.arctan2(other).ivy_array
        return self

    @with_unsupported_dtypes({"2.0.1 and below": ("float16",)}, "torch")
    def acos(self):
        return torch_frontend.acos(self)

    @with_unsupported_dtypes({"2.0.1 and below": ("float16",)}, "torch")
    def acos_(self):
        self.ivy_array = self.acos().ivy_array
        return self

    @with_unsupported_dtypes({"2.0.1 and below": ("float16",)}, "torch")
    def arccosh_(self):
        self.ivy_array = self.arccosh().ivy_array
        return self

    @with_unsupported_dtypes({"2.0.1 and below": ("float16",)}, "torch")
    def arccos(self):
        return torch_frontend.arccos(self)

    @with_unsupported_dtypes({"2.0.1 and below": ("float16",)}, "torch")
    def arccos_(self):
        self.ivy_array = self.arccos().ivy_array
        return self

    def new_tensor(
        self,
        data,
        *,
        dtype=None,
        device=None,
        requires_grad=False,
        layout=None,
        pin_memory=False,
    ):
        dtype = ivy.dtype(self.ivy_array) if dtype is None else dtype
        device = ivy.dev(self.ivy_array) if device is None else device
        _data = ivy.asarray(data, copy=True, dtype=dtype, device=device)
        return torch_frontend.tensor(_data)

    def view_as(self, other):
        return self.view(other.shape)

    def expand(self, *args, size=None):
        if args and size:
            raise TypeError("expand() got multiple values for argument 'size'")
        if args:
            if isinstance(args[0], (tuple, list)):
                size = args[0]
            else:
                size = args

        return torch_frontend.tensor(ivy.expand(self.ivy_array, tuple(size)))

    def expand_as(self, other):
        return self.expand(
            ivy.shape(other.ivy_array if isinstance(other, Tensor) else other)
        )

    def detach(self):
        return torch_frontend.tensor(
            ivy.stop_gradient(self.ivy_array, preserve_type=False)
        )

    def detach_(self):
        self.ivy_array = self.detach().ivy_array
        return self

    def unsqueeze(self, dim):
        return torch_frontend.unsqueeze(self, dim)

    def unsqueeze_(self, dim):
        self.ivy_array = self.unsqueeze(dim).ivy_array
        return self

    def ravel(self):
        return torch_frontend.ravel(self)

    def split(self, split_size, dim=0):
        return torch_frontend.split(self, split_size, dim)

    def tensor_split(self, indices_or_sections, dim=0):
        return torch_frontend.tensor_split(self, indices_or_sections, dim)

    def vsplit(self, indices_or_sections=None, /, *, indices=None, sections=None):
        return torch_frontend.vsplit(
            self, indices_or_sections, indices=indices, sections=sections
        )

    def hsplit(self, indices_or_sections=None, /, *, indices=None, sections=None):
        return torch_frontend.hsplit(
            self, indices_or_sections, indices=indices, sections=sections
        )

    def dsplit(self, indices_or_sections=None, /, *, indices=None, sections=None):
        return torch_frontend.dsplit(
            self, indices_or_sections, indices=indices, sections=sections
        )

    def dim(self):
        return self.ivy_array.ndim

    def new_full(
        self,
        size,
        fill_value,
        *,
        dtype=None,
        device=None,
        requires_grad=False,
        layout=None,
        pin_memory=False,
    ):
        dtype = ivy.dtype(self.ivy_array) if dtype is None else dtype
        device = ivy.dev(self.ivy_array) if device is None else device
        _data = ivy.full(size, fill_value, dtype=dtype, device=device)
        return torch_frontend.tensor(_data)

    def new_empty(
        self,
        size,
        *,
        dtype=None,
        device=None,
        requires_grad=False,
        layout=None,
        pin_memory=False,
    ):
        dtype = ivy.dtype(self.ivy_array) if dtype is None else dtype
        device = ivy.dev(self.ivy_array) if device is None else device
        _data = ivy.empty(size, dtype=dtype, device=device)
        return torch_frontend.tensor(_data)

    def unfold(self, dimension, size, step):
        slices = []
        for i in range(0, self.shape[dimension] - size + 1, step):
            slices.append(self.ivy_array[i : i + size])
        return torch_frontend.stack(slices)

    def long(self, memory_format=None):
        self.ivy_array = ivy.astype(self.ivy_array, ivy.int64, copy=False)
        return self

    def max(self, dim=None, keepdim=False):
        return torch_frontend.max(self, dim=dim, keepdim=keepdim)

    def is_cuda(self):
        return "gpu" in ivy.dev(self.ivy_array)

    @with_unsupported_dtypes({"2.0.1 and below": ("bfloat16",)}, "torch")
    def pow(self, exponent):
        return torch_frontend.pow(self, exponent)

    @with_unsupported_dtypes({"2.0.1 and below": ("bfloat16",)}, "torch")
    def pow_(self, exponent):
        self.ivy_array = self.pow(exponent).ivy_array
        return self

    def size(self, dim=None):
        shape = self.shape
        if dim is None:
            return shape
        else:
            try:
                return shape[dim]
            except IndexError:
                raise IndexError(
                    "Dimension out of range (expected to be in range of [{}, {}], "
                    "but got {}".format(len(shape), len(shape) - 1, dim)
                )

    def matmul(self, other):
        return torch_frontend.matmul(self, other)

    def argwhere(self):
        return torch_frontend.argwhere(self)

    def argmax(self, dim=None, keepdim=False):
        return torch_frontend.argmax(self, dim=dim, keepdim=keepdim)

    def argmin(self, dim=None, keepdim=False):
        return torch_frontend.argmin(self, dim=dim, keepdim=keepdim)

    def argsort(self, dim=-1, descending=False):
        return torch_frontend.argsort(self, dim=dim, descending=descending)

    @with_unsupported_dtypes({"2.0.1 and below": ("float16",)}, "torch")
    def ceil(self):
        return torch_frontend.ceil(self)

    def min(self, dim=None, keepdim=False):
        return torch_frontend.min(self, dim=dim, keepdim=keepdim)

    def permute(self, *args, dims=None):
        if args and dims:
            raise TypeError("permute() got multiple values for argument 'dims'")
        if dims is not None:
            return torch_frontend.permute(self, dims)
        if args:
            if isinstance(args[0], (tuple, list)):
                dims = args[0]
                return torch_frontend.permute(self, dims)
            else:
                return torch_frontend.permute(self, args)
        return torch_frontend.permute(self)

    def mean(self, dim=None, keepdim=False):
        return torch_frontend.mean(self, dim=dim, keepdim=keepdim)

    @with_unsupported_dtypes({"2.0.1 and below": ("float16",)}, "torch")
    def median(self, dim=None, keepdim=False):
        return torch_frontend.median(self, dim=dim, keepdim=keepdim)

    def transpose(self, dim0, dim1):
        return torch_frontend.transpose(self, dim0=dim0, dim1=dim1)

    def transpose_(self, dim0, dim1):
        self.ivy_array = self.transpose(dim0, dim1).ivy_array
        return self

    def t(self):
        return torch_frontend.t(self)

    def flatten(self, start_dim=0, end_dim=-1):
        return torch_frontend.flatten(self, start_dim, end_dim)

    @with_unsupported_dtypes({"2.0.1 and below": ("float16",)}, "torch")
    def cumsum(self, dim, dtype):
        return torch_frontend.cumsum(self, dim, dtype=dtype)

    @with_unsupported_dtypes({"2.0.1 and below": ("float16",)}, "torch")
    def cumsum_(self, dim, *, dtype=None):
        self.ivy_array = self.cumsum(dim, dtype).ivy_array
        return self

    def inverse(self):
        return torch_frontend.inverse(self)

    def neg(self):
        return torch_frontend.negative(self)

    def int(self, memory_format=None):
        self.ivy_array = ivy.astype(self.ivy_array, ivy.int32, copy=False)
        return self

    def half(self, memory_format=None):
        self.ivy_array = ivy.astype(self.ivy_array, ivy.float16, copy=False)
        return self

    def bool(self, memory_format=None):
        self.ivy_array = ivy.astype(self.ivy_array, ivy.bool, copy=False)
        return self

    def type(self, dtype=None, non_blocking=False, **kwargs):
        if ivy.exists(dtype):
            self.ivy_array = ivy.astype(self.ivy_array, dtype)
            return self
        else:
            return str(self.dtype)

    def type_as(self, other):
        if self.dtype != other.dtype:
            self.ivy_array = ivy.astype(self.ivy_array, other.dtype)
            return self
        else:
            pass

    def byte(self, memory_format=None):
        self.ivy_array = ivy.astype(self.ivy_array, ivy.uint8, copy=False)
        return self

    @with_unsupported_dtypes({"2.0.1 and below": ("bfloat16",)}, "torch")
    def ne(self, other):
        return torch_frontend.ne(self, other)

    def squeeze(self, dim):
        return torch_frontend.squeeze(self, dim)

    def flip(self, dims):
        return torch_frontend.flip(self, dims)

    def fliplr(self):
        return torch_frontend.fliplr(self)

    def sort(self, dim=-1, descending=False):
        return torch_frontend.sort(self, dim=dim, descending=descending)

    def tril(self, diagonal=0):
        return torch_frontend.tril(self, diagonal=diagonal)

    def index_select(self, dim, index):
        return torch_frontend.index_select(self, dim, index)

    @with_unsupported_dtypes({"2.0.1 and below": ("float16", "complex")}, "torch")
    def clamp(self, min=None, max=None):
        return torch_frontend.clamp(self, min=min, max=max)

    @with_unsupported_dtypes({"2.0.1 and below": ("float16", "complex")}, "torch")
    def clamp_(self, min=None, max=None):
        self.ivy_array = self.clamp(min=min, max=max).ivy_array
        return self

    @with_unsupported_dtypes({"2.0.1 and below": ("float16", "bfloat16")}, "torch")
    def sqrt(self):
        return torch_frontend.sqrt(self)

    @with_unsupported_dtypes({"2.0.1 and below": ("float16", "bfloat16")}, "torch")
    def sqrt_(self):
        self.ivy_array = self.sqrt().ivy_array
        return self

    def where(self, condition, other):
        # TODO: replace with torch_frontend.where when it's added
        return torch_frontend.tensor(ivy.where(condition, self, other))

    def clone(self, memory_format=None):
        return torch_frontend.tensor(ivy.array(self.ivy_array, copy=True))

    @with_unsupported_dtypes({"2.0.1 and below": ("float16",)}, "torch")
    def acosh(self):
        return torch_frontend.acosh(self)

    def masked_fill(self, mask, value):
        # TODO: replace with torch_frontend.where when it's added
        return torch_frontend.tensor(ivy.where(mask, value, self))

    def masked_fill_(self, mask, value):
        self.ivy_array = self.masked_fill(mask, value).ivy_array
        return self

    @with_unsupported_dtypes({"2.0.1 and below": ("float16", "bfloat16")}, "torch")
    def index_add_(self, dim, index, source, *, alpha=1):
        self.ivy_array = torch_frontend.index_add(
            self, dim, index, source, alpha=alpha
        ).ivy_array
        return self

    @with_unsupported_dtypes({"2.0.1 and below": ("float16", "bfloat16")}, "torch")
    def index_add(self, dim, index, source, *, alpha=1):
        return torch_frontend.index_add(
            self._ivy_array, dim, index, source, alpha=alpha
        )

    @with_unsupported_dtypes({"2.0.1 and below": ("float16",)}, "torch")
    def acosh_(self):
        self.ivy_array = self.acosh().ivy_array
        return self

    @with_unsupported_dtypes({"2.0.1 and below": ("bfloat16",)}, "torch")
    def numpy(self):
        return np_frontend_array(self.ivy_array)

    @with_unsupported_dtypes({"2.0.1 and below": ("float16",)}, "torch")
    def sigmoid(self):
        return torch_frontend.sigmoid(self)

    @with_unsupported_dtypes({"2.0.1 and below": ("float16",)}, "torch")
    def sigmoid_(self):
        self.ivy_array = self.sigmoid().ivy_array
        return self

    @with_unsupported_dtypes({"2.0.1 and below": ("float16",)}, "torch")
    def softmax(self, dim=None, dtype=None):
        return torch_frontend.nn.functional.softmax(self, dim=dim, dtype=dtype)

    def repeat(self, *args, repeats=None):
        if args and repeats:
            raise ivy.utils.exceptions.IvyException(
                "repeat() got multiple values for argument 'repeats'"
            )
        if args:
            if isinstance(args[0], (tuple, list)):
                repeats = args[0]
            else:
                repeats = args
        elif not isinstance(repeats, (tuple, list)):
            raise ivy.utils.exceptions.IvyException(
                "repeat(): argument 'repeats' must be tuple of ints"
            )

        return torch_frontend.tile(self, repeats)

    def unbind(self, dim=0):
        return torch_frontend.unbind(self, dim=dim)

    def remainder(self, other, *, out=None):
        return torch_frontend.remainder(self, other, out=out)

    def bitwise_and_(self, other):
        self.ivy_array = self.bitwise_and(other).ivy_array

    @with_unsupported_dtypes({"2.0.1 and below": ("float16", "bfloat16")}, "torch")
    def atan2_(self, other):
        self.ivy_array = self.atan2(other).ivy_array
        return self

    def fmin(self, other):
        return torch_frontend.fmin(self, other)

    @with_unsupported_dtypes({"2.0.1 and below": ("float16", "complex")}, "torch")
    def trunc(self):
        return torch_frontend.trunc(self)

    @with_unsupported_dtypes({"2.0.1 and below": ("float16", "complex")}, "torch")
    def trunc_(self):
        self.ivy_array = self.trunc().ivy_array
        return self

    @with_unsupported_dtypes({"2.0.1 and below": ("float16", "complex")}, "torch")
    def fix(self):
        return torch_frontend.fix(self)

    @with_unsupported_dtypes({"2.0.1 and below": ("float16", "complex")}, "torch")
    def fix_(self):
        self.ivy_array = self.fix().ivy_array
        return self

    # Special Methods #
    # -------------------#

    @with_unsupported_dtypes({"2.0.1 and below": ("bfloat16",)}, "torch")
    def __add__(self, other):
        return self.add(other)

    @with_unsupported_dtypes({"2.0.1 and below": ("bfloat16",)}, "torch")
    def __mod__(self, other):
        return torch_frontend.remainder(self, other)

    @with_unsupported_dtypes({"2.0.1 and below": ("bfloat16",)}, "torch")
    def __pow__(self, exponent):
        return self.pow(exponent)

    @with_unsupported_dtypes({"2.0.1 and below": ("bfloat16",)}, "torch")
    def __rpow__(self, other):
        return torch_frontend.pow(other, self)

    def __long__(self, memory_format=None):
        return self.long()

    def __getitem__(self, query, /):
        ivy_args = ivy.nested_map([self, query], _to_ivy_array)
        ret = ivy.get_item(*ivy_args)
        return torch_frontend.Tensor(ret, _init_overload=True)

    def __setitem__(self, key, value, /):
        key, value = ivy.nested_map([key, value], _to_ivy_array)
        self.ivy_array[key] = value

    def __iter__(self):
        if self.ndim == 0:
            raise TypeError("iteration over a 0-d tensor not supported")
        for i in range(self.shape[0]):
            yield self[i]

    @with_unsupported_dtypes({"2.0.1 and below": ("bfloat16",)}, "torch")
    def __radd__(self, other):
        return torch_frontend.add(other, self)

    @with_unsupported_dtypes({"2.0.1 and below": ("bfloat16",)}, "torch")
    def __mul__(self, other):
        return torch_frontend.mul(self, other)

    @with_unsupported_dtypes({"2.0.1 and below": "bfloat16"}, "torch")
    def __matmul__(self, other):
        return torch_frontend.matmul(self, other)

    @with_unsupported_dtypes({"2.0.1 and below": ("bfloat16",)}, "torch")
    def __rmul__(self, other):
        return torch_frontend.mul(other, self)

    @with_unsupported_dtypes({"2.0.1 and below": ("bfloat16",)}, "torch")
    def __sub__(self, other):
        return torch_frontend.subtract(self, other)

    def __truediv__(self, other):
        return torch_frontend.div(self, other)

    def __iadd__(self, other):
        ret = torch_frontend.add(self, other)
        self.ivy_array = ivy.inplace_update(
            self.ivy_array, ivy.astype(ret.ivy_array, self.dtype)
        )
        return self

    def __imod__(self, other):
        ret = torch_frontend.remainder(self, other)
        self.ivy_array = ivy.inplace_update(
            self.ivy_array, ivy.astype(ret.ivy_array, self.dtype)
        )
        return self

    def __imul__(self, other):
        ret = torch_frontend.mul(self, other)
        self.ivy_array = ivy.inplace_update(
            self.ivy_array, ivy.astype(ret.ivy_array, self.dtype)
        )
        return self

    def __isub__(self, other):
        ret = torch_frontend.subtract(self, other)
        self.ivy_array = ivy.inplace_update(
            self.ivy_array, ivy.astype(ret.ivy_array, self.dtype)
        )
        return self

    def __itruediv__(self, other):
        ret = torch_frontend.div(self, other)
        self.ivy_array = ivy.inplace_update(
            self.ivy_array, ivy.astype(ret.ivy_array, self.dtype)
        )
        return self

    def __int__(self):
        item = self.item()
        if isinstance(item, complex):
            if item.imag != 0:
                raise TypeError("can't convert complex to int without overflow")
            item = item.real
        return int(item)

    def __float__(self):
        item = self.item()
        if isinstance(item, complex):
            if item.imag != 0:
                raise TypeError("can't convert complex to float without overflow")
            item = item.real
        return float(item)

    @with_unsupported_dtypes({"2.0.1 and below": ("bfloat16",)}, "torch")
    def __eq__(self, other):
        return torch_frontend.equal(self, other)

    @with_unsupported_dtypes({"2.0.1 and below": ("bfloat16",)}, "torch")
    def __gt__(self, other):
        return torch_frontend.greater(self, other)

    @with_unsupported_dtypes({"2.0.1 and below": ("bfloat16",)}, "torch")
    def __ne__(self, other):
        return self.ne(other)

    @with_unsupported_dtypes({"2.0.1 and below": ("bfloat16",)}, "torch")
    def __rsub__(self, other):
        return torch_frontend.subtract(other, self)

    @with_unsupported_dtypes({"2.0.1 and below": ("bfloat16",)}, "torch")
    def __lt__(self, other):
        return torch_frontend.less(self, other)

    @with_unsupported_dtypes({"2.0.1 and below": ("bfloat16",)}, "torch")
    def __or__(self, other):
        return torch_frontend.bitwise_or(self, other)

    def __invert__(self):
        return torch_frontend.bitwise_not(self)

    def __and__(self, other):
        return torch_frontend.bitwise_and(self, other)

    # Method aliases
    absolute, absolute_ = abs, abs_
    clip, clip_ = clamp, clamp_
    ndimension = dim

    def bitwise_xor(self, other):
        return torch_frontend.bitwise_xor(self, other)

    def item(self):
        if self.ndim == 0 or (self.ndim == 1 and self.shape[0] == 1):
            return self.ivy_array.to_scalar()
        raise ValueError("only size-1 tensors can be converted to Python scalars")

    @with_unsupported_dtypes({"2.0.1 and below": ("float16",)}, "torch")
    def cumprod(self, dim, dtype):
        return torch_frontend.cumprod(self, dim, dtype=dtype)

    def count_nonzero(self, dim):
        return torch_frontend.count_nonzero(self, dim=dim)

    @with_unsupported_dtypes({"2.0.1 and below": ("bfloat16", "float16")}, "torch")
    def exp(self):
        return torch_frontend.exp(self)

    # fmt: off
    @with_unsupported_dtypes({"2.0.1 and below": ("int8", "int16", "int32", "int64", "uint8", "bool", "float16",)},"torch",)  # noqa
    def exp_(self):
        self.ivy_array = self.exp().ivy_array
        return self
    # fmt: on

    def mul(self, other):
        return torch_frontend.mul(self, other)

    @with_unsupported_dtypes({"2.0.1 and below": ("float16",)}, "torch")
    def ceil_(self):
        self.ivy_array = torch_frontend.ceil(self).ivy_array
        return self

    @with_unsupported_dtypes({"2.0.1 and below": ("bfloat16",)}, "torch")
    def mul_(self, other):
        self.ivy_array = self.mul(other).ivy_array
        # the return dtype is the same as the input dtype
        self.ivy_array = self.to(self.dtype).ivy_array
        return self

    @with_unsupported_dtypes({"2.0.1 and below": ("float16",)}, "torch")
    def round(self, *, decimals=0):
        return torch_frontend.round(self, decimals=decimals)

    @with_unsupported_dtypes({"2.0.1 and below": ("float16", "complex")}, "torch")
    def cross(self, other, dim=-1):
        return torch_frontend.cross(self, other, dim=dim)

    @with_unsupported_dtypes({"2.0.1 and below": ("float16", "bfloat16")}, "torch")
    def det(self):
        return torch_frontend.det(self)

    def reciprocal(self):
        return torch_frontend.reciprocal(self)

    def fill_(self, value):
        self.ivy_array = torch_frontend.full_like(
            self, value, dtype=self.dtype, device=self.device
        ).ivy_array
        return self

    def nonzero(self):
        return torch_frontend.nonzero(self)

    def mm(self, mat2):
        return torch_frontend.mm(self, mat2)

    @with_unsupported_dtypes({"2.0.1 and below": ("bfloat16", "float16")}, "torch")
    def square(self):
        return torch_frontend.square(self._ivy_array)

    @with_unsupported_dtypes({"2.0.1 and below": ("float16",)}, "torch")
    def log10(self):
        return torch_frontend.log10(self._ivy_array)

    def short(self, memory_format=None):
        self.ivy_array = ivy.astype(self.ivy_array, ivy.int16, copy=False)
        return self

    @with_unsupported_dtypes({"2.0.1 and below": ("float16", "bfloat16")}, "torch")
    def prod(self, dim=None, keepdim=False, *, dtype=None):
        return torch_frontend.prod(self, dim=dim, keepdim=keepdim, dtype=dtype)

    def div(self, other, *, rounding_mode=None):
        return torch_frontend.div(self, other, rounding_mode=rounding_mode)

    def div_(self, other, *, rounding_mode=None):
        self.ivy_array = self.div(other, rounding_mode=rounding_mode).ivy_array
        return self

    def normal_(self, mean=0, std=1, *, generator=None):
        self.ivy_array = ivy.random_normal(
            mean=mean, std=std, shape=self.shape, dtype=self.dtype, device=self.device
        )
        return self

    @with_unsupported_dtypes({"2.0.1 and below": ("float16",)}, "torch")
    def addcdiv(self, tensor1, tensor2, *, value=1):
        return torch_frontend.addcdiv(self, tensor1, tensor2, value=value)

    sign_decorator_dtypes = ("float16", "complex", "bool")

    @with_unsupported_dtypes({"2.0.1 and below": sign_decorator_dtypes}, "torch")
    def sign(self):
        return torch_frontend.sign(self._ivy_array)

<<<<<<< HEAD
    def std(self, dim=None, unbiased=True, keepdim=False, *, out=None):
        return torch_frontend.std(
            self, dim=dim, unbiased=unbiased, keepdim=keepdim, out=out
        )
    
    @with_unsupported_dtypes({"1.11.0 and below": ("float16", "bfloat16")}, "torch")
=======
    @with_unsupported_dtypes({"2.0.1 and below": ("float16", "bfloat16")}, "torch")
>>>>>>> 35434c6f
    def fmod(self, other, *, out=None):
        return torch_frontend.fmod(self, other, out=out)

    @with_unsupported_dtypes({"2.0.1 and below": ("float16", "bfloat16")}, "torch")
    def fmod_(self, other):
        self.ivy_array = self.fmod(other).ivy_array
        return self

    def norm(self, p="fro", dim=None, keepdim=False, dtype=None):
        return torch_frontend.norm(self, p=p, dim=dim, keepdim=keepdim, dtype=dtype)

    def tolist(self):
        return self._ivy_array.to_list()

    @with_unsupported_dtypes({"2.0.1 and below": ("bfloat16",)}, "torch")
    def multiply(self, other, *, out=None):
        return torch_frontend.multiply(self, other, out=out)

    @with_unsupported_dtypes({"2.0.1 and below": ("float16", "complex")}, "torch")
    def topk(self, k, dim=None, largest=True, sorted=True):
        return torch_frontend.topk(self, k, dim=dim, largest=largest, sorted=sorted)

    rshift_dtypes = ("float16", "bfloat16", "float32", "float64", "bool", "complex")

    @with_unsupported_dtypes({"2.0.1 and below": rshift_dtypes}, "torch")
    def bitwise_right_shift(self, other, *, out=None):
        return torch_frontend.bitwise_right_shift(self._ivy_array, other)

    @with_unsupported_dtypes({"2.0.1 and below": ("float16", "bfloat16")}, "torch")
    def logdet(self):
        chol = torch_frontend.cholesky(self)
        return 2 * torch_frontend.sum(
            torch_frontend.log(torch_frontend.real(torch_frontend.diagonal(chol)))
        )


class Size(tuple):
    def __new__(cls, iterable=()):
        new_iterable = list()
        for i, item in enumerate(iterable):
            if isinstance(item, int):
                new_iterable.append(item)
                continue
            try:
                new_iterable.append(int(item))
            except Exception:
                raise TypeError(f"Expected int, but got {type(item)} at index {i}")
        return super().__new__(cls, new_iterable)

    def __repr__(self):
        return f'ivy.frontends.torch.Size([{", ".join(str(d) for d in self)}])'<|MERGE_RESOLUTION|>--- conflicted
+++ resolved
@@ -1136,16 +1136,12 @@
     def sign(self):
         return torch_frontend.sign(self._ivy_array)
 
-<<<<<<< HEAD
     def std(self, dim=None, unbiased=True, keepdim=False, *, out=None):
         return torch_frontend.std(
             self, dim=dim, unbiased=unbiased, keepdim=keepdim, out=out
         )
     
-    @with_unsupported_dtypes({"1.11.0 and below": ("float16", "bfloat16")}, "torch")
-=======
-    @with_unsupported_dtypes({"2.0.1 and below": ("float16", "bfloat16")}, "torch")
->>>>>>> 35434c6f
+    @with_unsupported_dtypes({"2.0.1 and below": ("float16", "bfloat16")}, "torch")
     def fmod(self, other, *, out=None):
         return torch_frontend.fmod(self, other, out=out)
 
