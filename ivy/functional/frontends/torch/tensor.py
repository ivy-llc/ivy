# global
from typing import Iterable
import math

# local
import ivy
import ivy.functional.frontends.torch as torch_frontend
import ivy.functional.frontends.torch.nn.functional as torch_frontend_nn
from ivy.functional.frontends.numpy.creation_routines.from_existing_data import (
    array as np_frontend_array,
)
from ivy.func_wrapper import with_unsupported_dtypes
from ivy.func_wrapper import with_supported_dtypes
from ivy.functional.frontends.torch.func_wrapper import (
    _to_ivy_array,
    numpy_to_torch_style_args,
)


class Tensor:
    def __init__(self, array, device=None, _init_overload=False, requires_grad=False):
        if _init_overload:
            self._ivy_array = (
                ivy.array(array) if not isinstance(array, ivy.Array) else array
            )

        else:
            self._ivy_array = ivy.array(
                array, dtype=torch_frontend.float32, device=device
            )
        self._grads = None
        self._requires_grad = requires_grad
        self.grad_fn = None
        self._grads = None
        if not _init_overload:
            self._is_leaf = True
        else:
            self._is_leaf = False
        self._requires_grad = requires_grad

    def __len__(self):
        return len(self._ivy_array)

    def __repr__(self):
        return str(self.ivy_array.__repr__()).replace(
            "ivy.array", "ivy.frontends.torch.Tensor"
        )

    # Properties #
    # ---------- #

    @property
    def ivy_array(self):
        return self._ivy_array

    @property
    def device(self):
        return self.ivy_array.device

    @property
    def dtype(self):
        return self.ivy_array.dtype

    @property
    def shape(self):
        return Size(self.ivy_array.shape)

    @property
    def real(self):
        return self.ivy_array.real()

    @property
    def imag(self):
        return self.ivy_array.imag()

    @property
    def ndim(self):
        return self.dim()

    @property
    def T(self):
        if self.ndim == 1:
            return self
        return torch_frontend.permute(self, list(range(self.ndim))[::-1])

    @property
    def data(self):
        return torch_frontend.tensor(
            ivy.stop_gradient(self.ivy_array, preserve_type=False)
        )

    @property
    def grad(self):
        return self._grads

    @property
    def requires_grad(self):
        return self._requires_grad

    @property
    def is_leaf(self):
        return self._is_leaf

    # Setters #
    # --------#

    @ivy_array.setter
    def ivy_array(self, array):
        self._ivy_array = (
            ivy.array(array) if not isinstance(array, ivy.Array) else array
        )

    @requires_grad.setter
    def requires_grad(self, requires_grad):
        self._requires_grad = requires_grad

    @is_leaf.setter
    def is_leaf(self, is_leaf):
        self._is_leaf = is_leaf

    # Instance Methods #
    # ---------------- #
    def reshape(self, *args, shape=None):
        if args and shape:
            raise TypeError("reshape() got multiple values for argument 'shape'")
        if shape is not None:
            return torch_frontend.reshape(self, shape)
        if args:
            if isinstance(args[0], (tuple, list)):
                shape = args[0]
                return torch_frontend.reshape(self, shape)
            else:
                return torch_frontend.reshape(self, args)
        return torch_frontend.reshape(self)

    @with_unsupported_dtypes({"2.0.1 and below": ("bfloat16",)}, "torch")
    def reshape_as(self, other):
        return torch_frontend.reshape(self, other.shape)

    @with_unsupported_dtypes({"2.0.1 and below": ("bfloat16",)}, "torch")
    def add(self, other, *, alpha=1):
        return torch_frontend.add(self, other, alpha=alpha)

    @with_unsupported_dtypes({"2.0.1 and below": ("bfloat16",)}, "torch")
    def sub(self, other, *, alpha=1):
        return torch_frontend.sub(self, other, alpha=alpha)

    def chunk(self, chunks, dim=0):
        return torch_frontend.chunk(self, chunks, dim=dim)

    @numpy_to_torch_style_args
    def any(self, dim=None, keepdim=False):
        return torch_frontend.any(self, dim=dim, keepdim=keepdim)

    @numpy_to_torch_style_args
    def all(self, dim=None, keepdim=False):
        return torch_frontend.all(self, dim=dim, keepdim=keepdim)

    @with_unsupported_dtypes({"2.0.1 and below": ("bfloat16",)}, "torch")
    def add_(self, other, *, alpha=1):
        self.ivy_array = self.add(other, alpha=alpha).ivy_array
        return self

    @with_unsupported_dtypes({"2.0.1 and below": ("float16",)}, "torch")
    def addmm(self, mat1, mat2, *, beta=1, alpha=1):
        return torch_frontend.addmm(self, mat1, mat2, beta=beta, alpha=alpha)

    @with_unsupported_dtypes({"2.0.1 and below": ("float16",)}, "torch")
    def addmm_(self, mat1, mat2, *, beta=1, alpha=1):
        self.ivy_array = self.addmm(mat1, mat2, beta=beta, alpha=alpha).ivy_array
        return self

    @with_unsupported_dtypes({"2.0.1 and below": ("float16",)}, "torch")
    def addmv(self, mat, vec, *, beta=1, alpha=1):
        return torch_frontend.addmv(self, mat, vec, beta=beta, alpha=alpha)

    @with_unsupported_dtypes({"2.0.1 and below": ("float16",)}, "torch")
    def addbmm(self, batch1, batch2, *, beta=1, alpha=1):
        return torch_frontend.addbmm(self, batch1, batch2, beta=beta, alpha=alpha)

    @with_unsupported_dtypes({"2.0.1 and below": ("float16",)}, "torch")
    def addbmm_(self, batch1, batch2, *, beta=1, alpha=1):
        self.ivy_array = self.addbmm(batch1, batch2, beta=beta, alpha=alpha).ivy_array
        return self

    @with_unsupported_dtypes({"2.0.1 and below": ("bfloat16",)}, "torch")
    def subtract_(self, other, *, alpha=1):
        self.ivy_array = self.sub(other, alpha=alpha).ivy_array
        return self

    @with_unsupported_dtypes({"2.0.1 and below": ("float16",)}, "torch")
    def asin(self):
        return torch_frontend.asin(self)

    @with_unsupported_dtypes({"2.0.1 and below": ("float16",)}, "torch")
    def asin_(self):
        self.ivy_array = self.asin().ivy_array
        return self

    @numpy_to_torch_style_args
    @with_unsupported_dtypes({"2.0.1 and below": ("bfloat16",)}, "torch")
    def sum(self, dim=None, keepdim=False, *, dtype=None):
        return torch_frontend.sum(self, dim=dim, keepdim=keepdim, dtype=dtype)

    @with_unsupported_dtypes({"2.0.1 and below": ("float16",)}, "torch")
    def sin(self):
        return torch_frontend.sin(self)

    @with_unsupported_dtypes({"2.0.1 and below": ("float16",)}, "torch")
    def sin_(self):
        self.ivy_array = self.sin().ivy_array
        return self

    @with_unsupported_dtypes({"2.0.1 and below": ("float16",)}, "torch")
    def sinh(self):
        return torch_frontend.sinh(self)

    @with_unsupported_dtypes({"2.0.1 and below": ("float16",)}, "torch")
    def sinh_(self):
        self.ivy_array = self.sinh().ivy_array
        return self

    @with_unsupported_dtypes({"2.0.1 and below": ("float16",)}, "torch")
    def cos(self):
        return torch_frontend.cos(self)

    @with_unsupported_dtypes({"2.0.1 and below": ("float16",)}, "torch")
    def cos_(self):
        self.ivy_array = self.cos().ivy_array
        return self

    @with_unsupported_dtypes({"2.0.1 and below": ("float16",)}, "torch")
    def cosh(self):
        return torch_frontend.cosh(self)

    @with_unsupported_dtypes({"2.0.1 and below": ("float16",)}, "torch")
    def cosh_(self):
        self.ivy_array = self.cosh().ivy_array
        return self

    @with_unsupported_dtypes({"2.0.1 and below": ("float16",)}, "torch")
    def arcsinh(self):
        return torch_frontend.arcsinh(self)

    @with_unsupported_dtypes({"2.0.1 and below": ("float16",)}, "torch")
    def arcsin(self):
        return torch_frontend.arcsin(self)

    @with_unsupported_dtypes({"2.0.1 and below": ("float16",)}, "torch")
    def arcsin_(self):
        self.ivy_array = self.arcsin().ivy_array
        return self

    @with_unsupported_dtypes({"2.0.1 and below": ("float16",)}, "torch")
    def atan(self):
        return torch_frontend.atan(self)

    @with_unsupported_dtypes({"2.0.1 and below": ("float16",)}, "torch")
    def atan_(self):
        self.ivy_array = self.atan().ivy_array
        return self

    @with_unsupported_dtypes({"2.0.1 and below": ("float16", "bfloat16")}, "torch")
    def atan2(self, other):
        return torch_frontend.atan2(self, other)

    def view(self, *args, size=None):
        """
        Reshape Tensor.

        possible arguments are either:
            - size
            - tuple of ints
            - list of ints
            - torch.Size object
            - ints
        Parameters
        ----------
        args:int arguments
        size: optional shape

        Returns reshaped tensor
        -------
        """
        if ivy.exists(size) and not args:
            shape_tup = size
        elif args and not ivy.exists(size):
            if (
                isinstance(args[0], tuple)
                or isinstance(args[0], list)
                or type(args[0]).__name__ == "Size"
            ) and len(args) == 1:
                shape_tup = args[0]
            else:
                shape_tup = args
        else:
            raise ValueError(
                "View only accepts as argument ints, tuple or list of ints or "
                "the keyword argument size."
            )
        return torch_frontend.reshape(self, shape_tup)

    def float(self, memory_format=None):
        self.ivy_array = ivy.astype(self.ivy_array, ivy.float32, copy=False)
        return self

    @with_unsupported_dtypes({"2.0.1 and below": ("float16",)}, "torch")
    def asinh(self):
        return torch_frontend.asinh(self)

    @with_unsupported_dtypes({"2.0.1 and below": ("float16",)}, "torch")
    def asinh_(self):
        self.ivy_array = self.asinh().ivy_array
        return self

    @with_unsupported_dtypes({"2.0.1 and below": ("float16",)}, "torch")
    def tan(self):
        return torch_frontend.tan(self)

    @with_unsupported_dtypes({"2.0.1 and below": ("float16",)}, "torch")
    def tan_(self):
        self.ivy_array = self.tan().ivy_array
        return self

    @with_unsupported_dtypes({"2.0.1 and below": ("float16",)}, "torch")
    def tanh(self):
        return torch_frontend.tanh(self)

    @with_unsupported_dtypes({"2.0.1 and below": ("float16",)}, "torch")
    def tanh_(self):
        self.ivy_array = self.tanh().ivy_array
        return self

    @with_unsupported_dtypes({"2.0.1 and below": ("float16",)}, "torch")
    def atanh(self):
        return torch_frontend.atanh(self)

    @with_unsupported_dtypes({"2.0.1 and below": ("float16",)}, "torch")
    def atanh_(self):
        self.ivy_array = self.atanh().ivy_array
        return self

    @with_unsupported_dtypes({"2.0.1 and below": ("float16",)}, "torch")
    def arctanh(self):
        return torch_frontend.arctanh(self)

    @with_unsupported_dtypes({"2.0.1 and below": ("float16",)}, "torch")
    def arctanh_(self):
        self.ivy_array = self.arctanh().ivy_array
        return self

    @with_unsupported_dtypes({"2.0.1 and below": ("float16",)}, "torch")
    def log(self):
        return torch_frontend.log(self)

    @with_unsupported_dtypes({"2.0.1 and below": ("float16",)}, "torch")
    def arccosh(self):
        return torch_frontend.arccosh(self)

    @with_unsupported_dtypes({"2.0.1 and below": ("float16",)}, "torch")
    def log_(self):
        self.ivy_array = self.log().ivy_array
        return self

    @with_unsupported_dtypes({"2.0.1 and below": ("float16",)}, "torch")
    def log2(self):
        return torch_frontend.log2(self)

    @with_unsupported_dtypes({"2.0.1 and below": ("float16", "bfloat16")}, "torch")
    def relu(self):
        return torch_frontend_nn.relu(self)

    @numpy_to_torch_style_args
    @with_unsupported_dtypes({"2.0.1 and below": ("complex",)}, "torch")
    def amax(self, dim=None, keepdim=False):
        return torch_frontend.amax(self, dim=dim, keepdim=keepdim)

    @numpy_to_torch_style_args
    @with_unsupported_dtypes({"2.0.1 and below": ("complex",)}, "torch")
    def amin(self, dim=None, keepdim=False):
        return torch_frontend.amin(self, dim=dim, keepdim=keepdim)

    @numpy_to_torch_style_args
    @with_unsupported_dtypes({"2.0.1 and below": ("complex", "float16")}, "torch")
    def aminmax(self, dim=None, keepdim=False):
        return torch_frontend.aminmax(self, dim=dim, keepdim=keepdim)

    def abs(self):
        return torch_frontend.abs(self)

    def abs_(self):
        self.ivy_array = self.abs().ivy_array
        return self

    @with_unsupported_dtypes({"2.0.1 and below": ("bfloat16",)}, "torch")
    def logical_and(self, other):
        return torch_frontend.logical_and(self, other)

    def logical_not(self, *, out=None):
        return torch_frontend.logical_not(self, out=out)

    def logical_not_(self):
        self.ivy_array = ivy.astype(self.logical_not().ivy_array, self.dtype)
        return self

    @with_unsupported_dtypes({"2.0.1 and below": ("bfloat16",)}, "torch")
    def logical_or(self, other):
        return torch_frontend.logical_or(self, other)

    def bitwise_not(self):
        return torch_frontend.bitwise_not(self)

    def bitwise_and(self, other):
        return torch_frontend.bitwise_and(self, other)

    @with_supported_dtypes({"2.0.1 and below": ("integer",)}, "torch")
    def bitwise_or(self, other):
        return torch_frontend.bitwise_or(self, other)

    def bitwise_left_shift(self, other):
        return torch_frontend.bitwise_left_shift(self, other)

    @with_supported_dtypes({"2.0.1 and below": ("integer",)}, "torch")
    def bitwise_or_(self, other):
        self.ivy_array = self.bitwise_or(other).ivy_array
        return self

    def contiguous(self, memory_format=None):
        return torch_frontend.tensor(self)

    def new_ones(
        self,
        *args,
        size=None,
        dtype=None,
        device=None,
        requires_grad=False,
        layout=None,
        pin_memory=False,
    ):
        if size is None:
            size = args[0] if isinstance(args[0], (tuple, list)) else args
        return torch_frontend.ones(
            size, dtype=dtype, device=device, requires_grad=requires_grad
        )

    @with_unsupported_dtypes({"2.0.1 and below": ("float16",)}, "torch")
    def floor(self, *, out=None):
        return torch_frontend.floor(self)

    @with_unsupported_dtypes({"2.0.1 and below": ("float16", "bfloat16")}, "torch")
    def not_equal(self, other, *, out=None):
        return torch_frontend.not_equal(self, other, out=out)

    ne = not_equal

    def equal(self, other):
        return torch_frontend.equal(self, other)

    @with_unsupported_dtypes({"2.0.1 and below": ("float16", "complex")}, "torch")
    def erf(self, *, out=None):
        return torch_frontend.erf(self, out=out)

    def new_zeros(
        self, size, *, dtype=None, device=None, requires_grad=False, layout=None
    ):
        if isinstance(size[0], tuple):
            return torch_frontend.zeros(
                size=size[0], dtype=dtype, device=device, requires_grad=requires_grad
            )
        return torch_frontend.zeros(
            size=size, dtype=dtype, device=device, requires_grad=requires_grad
        )

    def to(self, *args, **kwargs):
        if len(args) > 0:
            if hasattr(args[0], "ivy_array") or ivy.is_array(args[0]):
                if self.dtype == ivy.dtype(args[0]) and self.device == ivy.dev(args[0]):
                    return self
                else:
                    cast_tensor = self.clone()
                    cast_tensor.ivy_array = ivy.asarray(
                        self.ivy_array,
                        dtype=ivy.dtype(args[0]),
                        device=ivy.dev(args[0]),
                    )
                    return cast_tensor
            if (
                isinstance(args[0], (ivy.Dtype, ivy.NativeDtype))
                or args[0] in ivy._all_ivy_dtypes_str
            ):
                if self.dtype == ivy.as_ivy_dtype(args[0]):
                    return self
                else:
                    cast_tensor = self.clone()
                    cast_tensor.ivy_array = ivy.asarray(self.ivy_array, dtype=args[0])
                    return cast_tensor
            if isinstance(args[0], (ivy.Device, ivy.NativeDevice, str)):
                if isinstance(args[0], str) and not isinstance(
                    args[0], (ivy.Device, ivy.NativeDevice)
                ):
                    ivy.utils.assertions.check_elem_in_list(
                        args[0],
                        [
                            "cpu",
                            "cuda",
                            "xpu",
                            "mkldnn",
                            "opengl",
                            "opencl",
                            "ideep",
                            "hip",
                            "ve",
                            "ort",
                            "mlc",
                            "xla",
                            "lazy",
                            "vulkan",
                            "meta",
                            "hpu",
                        ],
                    )
                if self.device == ivy.as_ivy_dev(args[0]):
                    return self
                else:
                    cast_tensor = self.clone()
                    cast_tensor.ivy_array = ivy.asarray(self.ivy_array, device=args[0])
                    return cast_tensor
        else:
            if (
                "dtype" in kwargs
                and "device" in kwargs
                and self.dtype == kwargs["dtype"]
                and self.device == kwargs["device"]
            ):
                return self
            else:
                cast_tensor = self.clone()
                cast_tensor.ivy_array = ivy.asarray(
                    self.ivy_array,
                    device=kwargs["device"] if "device" in kwargs else self.device,
                    dtype=kwargs["dtype"] if "dtype" in kwargs else self.dtype,
                )
                return cast_tensor

    @with_unsupported_dtypes({"2.0.1 and below": ("float16",)}, "torch")
    def arctan(self):
        return torch_frontend.atan(self)

    @with_unsupported_dtypes({"2.0.1 and below": ("float16",)}, "torch")
    def arctan_(self):
        self.ivy_array = self.arctan().ivy_array
        return self

    @with_unsupported_dtypes({"2.0.1 and below": ("float16", "bfloat16")}, "torch")
    def arctan2(self, other):
        return torch_frontend.arctan2(self, other)

    @with_unsupported_dtypes({"2.0.1 and below": ("float16", "bfloat16")}, "torch")
    def arctan2_(self, other):
        self.ivy_array = self.arctan2(other).ivy_array
        return self

    @with_unsupported_dtypes({"2.0.1 and below": ("float16",)}, "torch")
    def acos(self):
        return torch_frontend.acos(self)

    @with_unsupported_dtypes({"2.0.1 and below": ("float16",)}, "torch")
    def acos_(self):
        self.ivy_array = self.acos().ivy_array
        return self

    @with_unsupported_dtypes({"2.0.1 and below": ("float16",)}, "torch")
    def arccosh_(self):
        self.ivy_array = self.arccosh().ivy_array
        return self

    @with_unsupported_dtypes({"2.0.1 and below": ("float16",)}, "torch")
    def arccos(self):
        return torch_frontend.arccos(self)

    @with_unsupported_dtypes({"2.0.1 and below": ("float16",)}, "torch")
    def arccos_(self):
        self.ivy_array = self.arccos().ivy_array
        return self

    def new_tensor(
        self,
        data,
        *,
        dtype=None,
        device=None,
        requires_grad=False,
        layout=None,
        pin_memory=False,
    ):
        dtype = ivy.dtype(self.ivy_array) if dtype is None else dtype
        device = ivy.dev(self.ivy_array) if device is None else device
        _data = ivy.asarray(data, copy=True, dtype=dtype, device=device)
        return torch_frontend.tensor(_data)

    @with_unsupported_dtypes({"2.0.1 and below": ("bfloat16",)}, "torch")
    def view_as(self, other):
        return self.view(size=other.shape)

    def expand(self, *args, size=None):
        if args and size:
            raise TypeError("expand() got multiple values for argument 'size'")
        if args:
            if isinstance(args[0], (tuple, list, ivy.Shape)):
                size = args[0]
            else:
                size = args

        return torch_frontend.tensor(ivy.expand(self.ivy_array, tuple(size)))

    def expand_as(self, other):
        return self.expand(
            ivy.shape(other.ivy_array if isinstance(other, Tensor) else other)
        )

    def detach(self):
        return torch_frontend.tensor(
            ivy.stop_gradient(self.ivy_array, preserve_type=False)
        )

    def detach_(self):
        self.ivy_array = self.detach().ivy_array
        return self

    @numpy_to_torch_style_args
    def unsqueeze(self, dim):
        return torch_frontend.unsqueeze(self, dim)

    @numpy_to_torch_style_args
    def unsqueeze_(self, dim):
        self.ivy_array = self.unsqueeze(dim).ivy_array
        return self

    def ravel(self):
        return torch_frontend.ravel(self)

    def split(self, split_size, dim=0):
        return torch_frontend.split(self, split_size, dim)

    def tensor_split(self, indices_or_sections, dim=0):
        return torch_frontend.tensor_split(self, indices_or_sections, dim)

    def vsplit(self, indices_or_sections, /):
        return torch_frontend.vsplit(self, indices_or_sections)

    def hsplit(self, indices_or_sections, /):
        return torch_frontend.hsplit(self, indices_or_sections)

    def dsplit(
        self,
        indices_or_sections,
        /,
    ):
        return torch_frontend.dsplit(self, indices_or_sections)

    def dim(self):
        return self.ivy_array.ndim

    @with_supported_dtypes(
        {"2.5.0 and below": ("float32", "float64", "int32", "int64")}, "paddle"
    )
    def heaviside(self, values, *, out=None):
        return torch_frontend.heaviside(self, values, out=out)

    def new_full(
        self,
        size,
        fill_value,
        *,
        dtype=None,
        device=None,
        requires_grad=False,
        layout=None,
        pin_memory=False,
    ):
        dtype = ivy.dtype(self.ivy_array) if dtype is None else dtype
        if ivy.is_float_dtype(dtype):
            fill_value = float(fill_value)
        elif ivy.is_int_dtype(dtype):
            fill_value = int(fill_value)
        elif ivy.is_bool_dtype(dtype):
            fill_value = bool(fill_value)
        device = ivy.dev(self.ivy_array) if device is None else device
        _data = ivy.full(size, fill_value, dtype=dtype, device=device)
        return torch_frontend.tensor(_data)

    def new_empty(
        self,
        size,
        *,
        dtype=None,
        device=None,
        requires_grad=False,
        layout=None,
        pin_memory=False,
    ):
        dtype = ivy.dtype(self.ivy_array) if dtype is None else dtype
        device = ivy.dev(self.ivy_array) if device is None else device
        _data = ivy.empty(size, dtype=dtype, device=device)
        return torch_frontend.tensor(_data)

    def unfold(self, dimension, size, step):
        slices = []
        for i in range(0, self.shape[dimension] - size + 1, step):
            slices.append(self.ivy_array[i : i + size])
        return torch_frontend.stack(slices)

    def long(self, memory_format=None):
        self.ivy_array = ivy.astype(self.ivy_array, ivy.int64, copy=False)
        return self

    @numpy_to_torch_style_args
    def max(self, dim=None, keepdim=False):
        return torch_frontend.max(self, dim=dim, keepdim=keepdim)

    @property
    def is_quantized(self):
        return "q" in ivy.dtype(self.ivy_array)

    @property
    def is_cuda(self):
        return "gpu" in ivy.dev(self.ivy_array)

    @property
    def is_meta(self):
        return "meta" in ivy.dev(self.ivy_array)

    @with_unsupported_dtypes({"2.0.1 and below": ("bfloat16",)}, "torch")
    def pow(self, exponent):
        return torch_frontend.pow(self, exponent)

    @with_unsupported_dtypes({"2.0.1 and below": ("bfloat16",)}, "torch")
    def pow_(self, exponent):
        self.ivy_array = self.pow(exponent).ivy_array
        return self

    def size(self, dim=None):
        shape = self.shape
        if dim is None:
            return shape
        else:
            try:
                return shape[dim]
            except IndexError:
                raise IndexError(
                    "Dimension out of range (expected to be in range of [{}, {}], "
                    "but got {}".format(len(shape), len(shape) - 1, dim)
                )

    def matmul(self, other):
        return torch_frontend.matmul(self, other)

    def argwhere(self):
        return torch_frontend.argwhere(self)

    @numpy_to_torch_style_args
    @with_unsupported_dtypes({"2.0.1 and below": ("complex",)}, "torch")
    def argmax(self, dim=None, keepdim=False):
        return torch_frontend.argmax(self, dim=dim, keepdim=keepdim)

    @numpy_to_torch_style_args
    @with_unsupported_dtypes({"2.0.1 and below": ("complex",)}, "torch")
    def argmin(self, dim=None, keepdim=False):
        return torch_frontend.argmin(self, dim=dim, keepdim=keepdim)

    @with_unsupported_dtypes({"2.0.1 and below": ("complex",)}, "torch")
    def argsort(self, dim=-1, descending=False):
        return torch_frontend.argsort(self, dim=dim, descending=descending)

    @with_unsupported_dtypes({"2.0.1 and below": ("float16",)}, "torch")
    def ceil(self):
        return torch_frontend.ceil(self)

    @numpy_to_torch_style_args
    def min(self, dim=None, keepdim=False):
        return torch_frontend.min(self, dim=dim, keepdim=keepdim)

    def permute(self, *args, dims=None):
        if args and dims:
            raise TypeError("permute() got multiple values for argument 'dims'")
        if dims is not None:
            return torch_frontend.permute(self, dims)
        if args:
            if isinstance(args[0], (tuple, list)):
                dims = args[0]
                return torch_frontend.permute(self, dims)
            else:
                return torch_frontend.permute(self, args)
        return torch_frontend.permute(self)

    @numpy_to_torch_style_args
    @with_unsupported_dtypes({"2.0.1 and below": ("float16", "bfloat16")}, "torch")
    def mean(self, dim=None, keepdim=False):
        return torch_frontend.mean(self, dim=dim, keepdim=keepdim)

    @numpy_to_torch_style_args
    def nanmean(self, dim=None, keepdim=False):
        return torch_frontend.nanmean(self, dim=dim, keepdim=keepdim)

    @numpy_to_torch_style_args
    @with_unsupported_dtypes({"2.0.1 and below": ("float16",)}, "torch")
    def median(self, dim=None, keepdim=False):
        return torch_frontend.median(self, dim=dim, keepdim=keepdim)

    def transpose(self, dim0, dim1):
        return torch_frontend.transpose(self, dim0=dim0, dim1=dim1)

    def transpose_(self, dim0, dim1):
        self.ivy_array = self.transpose(dim0, dim1).ivy_array
        return self

    def t(self):
        return torch_frontend.t(self)

    def flatten(self, start_dim=0, end_dim=-1):
        return torch_frontend.flatten(self, start_dim, end_dim)

    @numpy_to_torch_style_args
    @with_unsupported_dtypes({"2.0.1 and below": ("float16",)}, "torch")
    def cumsum(self, dim, *, dtype=None):
        return torch_frontend.cumsum(self, dim, dtype=dtype)

    @numpy_to_torch_style_args
    @with_unsupported_dtypes({"2.0.1 and below": ("float16",)}, "torch")
    def cumsum_(self, dim, *, dtype=None):
        self.ivy_array = self.cumsum(dim, dtype).ivy_array
        return self

    @with_unsupported_dtypes({"2.0.1 and below": ("float16", "bfloat16")}, "torch")
    def inverse(self):
        return torch_frontend.inverse(self)

    @with_unsupported_dtypes({"2.0.1 and below": ("bool",)}, "torch")
    def neg(self):
        return torch_frontend.negative(self)

    __neg__ = neg

    def int(self, memory_format=None):
        self.ivy_array = ivy.astype(self.ivy_array, ivy.int32, copy=False)
        return self

    def half(self, memory_format=None):
        self.ivy_array = ivy.astype(self.ivy_array, ivy.float16, copy=False)
        return self

    def bool(self, memory_format=None):
        self.ivy_array = ivy.astype(self.ivy_array, ivy.bool, copy=False)
        return self

    def type(self, dtype=None, non_blocking=False, **kwargs):
        if ivy.exists(dtype):
            self.ivy_array = ivy.astype(self.ivy_array, dtype)
            return self
        else:
            return str(self.dtype)

    @with_unsupported_dtypes({"2.0.1 and below": ("bfloat16",)}, "torch")
    def type_as(self, other):
        if self.dtype != other.dtype:
            self.ivy_array = ivy.astype(self.ivy_array, other.dtype)
        return self

    def byte(self, memory_format=None):
        self.ivy_array = ivy.astype(self.ivy_array, ivy.uint8, copy=False)
        return self

    @with_unsupported_dtypes({"2.0.1 and below": ("bfloat16",)}, "torch")
    def ne(self, other):
        return torch_frontend.ne(self, other)

    @numpy_to_torch_style_args
    def squeeze(self, dim=None):
        return torch_frontend.squeeze(self, dim)

    def flip(self, dims):
        return torch_frontend.flip(self, dims)

    def fliplr(self):
        return torch_frontend.fliplr(self)

    def sort(self, dim=-1, descending=False):
        return torch_frontend.sort(self, dim=dim, descending=descending)

    def tril(self, diagonal=0):
        return torch_frontend.tril(self, diagonal=diagonal)

    def tril_(self, diagonal=0):
        self.ivy_array = self.tril(diagonal=diagonal).ivy_array
        return self

    def index_select(self, dim, index):
        return torch_frontend.index_select(self, dim, index)

    @with_unsupported_dtypes({"2.0.1 and below": ("float16", "complex")}, "torch")
    def clamp(self, min=None, max=None):
        return torch_frontend.clamp(self, min=min, max=max)

    @with_unsupported_dtypes({"2.0.1 and below": ("float16", "complex")}, "torch")
    def clamp_(self, min=None, max=None):
        self.ivy_array = self.clamp(min=min, max=max).ivy_array
        return self

    @with_unsupported_dtypes({"2.0.1 and below": ("float16", "bfloat16")}, "torch")
    def sqrt(self):
        return torch_frontend.sqrt(self)

    @with_unsupported_dtypes({"2.0.1 and below": ("float16",)}, "torch")
    def rsqrt(self):
        return torch_frontend.rsqrt(self)

    @with_unsupported_dtypes({"2.0.1 and below": ("float16", "bfloat16")}, "torch")
    def sqrt_(self):
        self.ivy_array = self.sqrt().ivy_array
        return self

    def where(self, condition, other):
        return torch_frontend.tensor(torch_frontend.where(condition, self, other))

    def clone(self, memory_format=None):
        return torch_frontend.tensor(ivy.array(self.ivy_array, copy=True))

    @with_unsupported_dtypes({"2.0.1 and below": ("float16",)}, "torch")
    def acosh(self):
        return torch_frontend.acosh(self)

    def masked_fill(self, mask, value):
        return torch_frontend.tensor(
            torch_frontend.where(mask, value, self), dtype=self.dtype
        )

    def masked_fill_(self, mask, value):
        self.ivy_array = self.masked_fill(mask, value).ivy_array
        return self

    @with_unsupported_dtypes({"2.0.1 and below": ("float16", "bfloat16")}, "torch")
    def index_add_(self, dim, index, source, *, alpha=1):
        self.ivy_array = torch_frontend.index_add(
            self, dim, index, source, alpha=alpha
        ).ivy_array
        return self

    @with_unsupported_dtypes({"2.0.1 and below": ("float16", "bfloat16")}, "torch")
    def index_add(self, dim, index, source, *, alpha=1):
        return torch_frontend.index_add(
            self._ivy_array, dim, index, source, alpha=alpha
        )

    @with_unsupported_dtypes({"2.0.1 and below": ("float16",)}, "torch")
    def acosh_(self):
        self.ivy_array = self.acosh().ivy_array
        return self

    @with_unsupported_dtypes({"2.0.1 and below": ("bfloat16",)}, "torch")
    def numpy(self):
        return np_frontend_array(self.ivy_array)

    @with_unsupported_dtypes({"2.0.1 and below": ("float16",)}, "torch")
    def sigmoid(self):
        return torch_frontend.sigmoid(self)

    @with_unsupported_dtypes({"2.0.1 and below": ("float16",)}, "torch")
    def sigmoid_(self):
        self.ivy_array = self.sigmoid().ivy_array
        return self

    @with_unsupported_dtypes({"2.0.1 and below": ("float16",)}, "torch")
    def softmax(self, dim=None, dtype=None):
        return torch_frontend.nn.functional.softmax(self, dim=dim, dtype=dtype)

    def repeat_interleave(self, repeats, dim=None, *, output_size=None):
        return torch_frontend.repeat_interleave(self, repeats, dim)

    def repeat(self, *args, repeats=None):
        if args and repeats:
            raise ivy.utils.exceptions.IvyException(
                "repeat() got multiple values for argument 'repeats'"
            )
        if args:
            if isinstance(args[0], (tuple, list)):
                repeats = args[0]
            else:
                repeats = args
        elif not isinstance(repeats, (tuple, list)):
            raise ivy.utils.exceptions.IvyException(
                "repeat(): argument 'repeats' must be tuple of ints"
            )

        return torch_frontend.tile(self, repeats)

    @numpy_to_torch_style_args
    def unbind(self, dim=0):
        return torch_frontend.unbind(self, dim=dim)

    def remainder(self, other, *, out=None):
        return torch_frontend.remainder(self, other, out=out)

    def bitwise_not_(self):
        self.ivy_array = self.bitwise_not().ivy_array
        return self

    def bitwise_and_(self, other):
        self.ivy_array = self.bitwise_and(other).ivy_array
        return self

    @with_unsupported_dtypes({"2.0.1 and below": ("float16", "bfloat16")}, "torch")
    def atan2_(self, other):
        self.ivy_array = self.atan2(other).ivy_array
        return self

    def fmin(self, other):
        return torch_frontend.fmin(self, other)

    @with_unsupported_dtypes({"2.0.1 and below": ("float16", "complex")}, "torch")
    def trunc(self):
        return torch_frontend.trunc(self)

    @with_unsupported_dtypes({"2.0.1 and below": ("float16", "complex")}, "torch")
    def trunc_(self):
        self.ivy_array = self.trunc().ivy_array
        return self

    @with_unsupported_dtypes({"2.0.1 and below": ("float16", "complex")}, "torch")
    def fix(self):
        return torch_frontend.fix(self)

    @with_unsupported_dtypes({"2.0.1 and below": ("float16", "complex")}, "torch")
    def fix_(self):
        self.ivy_array = self.fix().ivy_array
        return self

    def isinf(self):
        return torch_frontend.isinf(self._ivy_array)

    def is_complex(self):
        return torch_frontend.is_complex(self._ivy_array)

    def addr(self, vec1, vec2, *, beta=1, alpha=1, out=None):
        return torch_frontend.addr(self, vec1, vec2, beta=beta, alpha=alpha, out=out)

    def addr_(self, vec1, vec2, *, beta=1, alpha=1):
        self.ivy_array = self.addr(vec1, vec2, beta=beta, alpha=alpha).ivy_array
        return self

    @with_unsupported_dtypes({"2.0.1 and below": ("float16", "bfloat16")}, "torch")
    def dot(self, tensor):
        return torch_frontend.dot(self, tensor)

    @with_supported_dtypes({"2.0.1 and below": ("float32", "float64")}, "torch")
    def bernoulli(self, *, generator=None, out=None):
        return torch_frontend.bernoulli(self._ivy_array, generator=generator, out=out)

    # Special Methods #
    # -------------------#

    def __bool__(self):
        if len(self.shape) == sum(self.shape):
            return torch_frontend.tensor(self.ivy_array.to_scalar().__bool__())
        raise ValueError(
            "The truth value of an array with more than one element is ambiguous. "
            "Use a.any() or a.all()"
        )

    @with_unsupported_dtypes({"2.0.1 and below": ("bfloat16",)}, "torch")
    def __add__(self, other):
        return torch_frontend.add(self, other)

    @with_unsupported_dtypes({"2.0.1 and below": ("bfloat16",)}, "torch")
    def __mod__(self, other):
        return torch_frontend.remainder(self, other)

    @with_unsupported_dtypes({"2.0.1 and below": ("bfloat16",)}, "torch")
    def __pow__(self, exponent):
        return self.pow(exponent)

    @with_unsupported_dtypes({"2.0.1 and below": ("bfloat16",)}, "torch")
    def __rpow__(self, other):
        return torch_frontend.pow(other, self)

    def __long__(self, memory_format=None):
        return self.long()

    def __getitem__(self, query, /):
        ivy_args = ivy.nested_map([self, query], _to_ivy_array)
        ret = ivy.get_item(*ivy_args)
        return torch_frontend.Tensor(ret, _init_overload=True)

    def __setitem__(self, key, value, /):
        key, value = ivy.nested_map([key, value], _to_ivy_array)
        self.ivy_array[key] = value

    def __iter__(self):
        if self.ndim == 0:
            raise TypeError("iteration over a 0-d tensor not supported")
        for i in range(self.shape[0]):
            yield self[i]

    @with_unsupported_dtypes({"2.0.1 and below": ("bfloat16",)}, "torch")
    def __radd__(self, other):
        return torch_frontend.add(other, self)

    @with_unsupported_dtypes({"2.0.1 and below": ("bfloat16",)}, "torch")
    def __mul__(self, other):
        return torch_frontend.mul(self, other)

    @with_unsupported_dtypes({"2.0.1 and below": "bfloat16"}, "torch")
    def __matmul__(self, other):
        return torch_frontend.matmul(self, other)

    @with_unsupported_dtypes({"2.0.1 and below": ("bfloat16",)}, "torch")
    def __rmul__(self, other):
        return torch_frontend.mul(other, self)

    @with_unsupported_dtypes({"2.0.1 and below": ("bfloat16",)}, "torch")
    def __sub__(self, other):
        return torch_frontend.subtract(self, other)

    def __truediv__(self, other):
        return torch_frontend.div(self, other)

    @with_unsupported_dtypes({"2.0.1 and below": ("float16", "complex")}, "torch")
    def __floordiv__(self, other):
        return torch_frontend.floor_divide(self, other)

    def __iadd__(self, other):
        ret = torch_frontend.add(self, other)
        self.ivy_array = ivy.inplace_update(
            self.ivy_array, ivy.astype(ret.ivy_array, self.dtype)
        )
        return self

    def __imod__(self, other):
        ret = torch_frontend.remainder(self, other)
        self.ivy_array = ivy.inplace_update(
            self.ivy_array, ivy.astype(ret.ivy_array, self.dtype)
        )
        return self

    def __imul__(self, other):
        ret = torch_frontend.mul(self, other)
        self.ivy_array = ivy.inplace_update(
            self.ivy_array, ivy.astype(ret.ivy_array, self.dtype)
        )
        return self

    def __isub__(self, other):
        ret = torch_frontend.subtract(self, other)
        self.ivy_array = ivy.inplace_update(
            self.ivy_array, ivy.astype(ret.ivy_array, self.dtype)
        )
        return self

    def __itruediv__(self, other):
        ret = torch_frontend.div(self, other)
        self.ivy_array = ivy.inplace_update(
            self.ivy_array, ivy.astype(ret.ivy_array, self.dtype)
        )
        return self

    def __int__(self):
        item = self.item()
        if isinstance(item, complex):
            if item.imag != 0:
                raise TypeError("can't convert complex to int without overflow")
            item = item.real
        return int(item)

    def __float__(self):
        item = self.item()
        if isinstance(item, complex):
            if item.imag != 0:
                raise TypeError("can't convert complex to float without overflow")
            item = item.real
        return float(item)

    @with_unsupported_dtypes({"2.0.1 and below": ("bfloat16",)}, "torch")
    def __eq__(self, other):
        return torch_frontend.eq(self, other)

    @with_unsupported_dtypes({"2.0.1 and below": ("bfloat16",)}, "torch")
    def __gt__(self, other):
        return torch_frontend.greater(self, other)

    @with_unsupported_dtypes({"2.0.1 and below": ("bfloat16",)}, "torch")
    def __ge__(self, other):
        return torch_frontend.greater_equal(self, other)

    @with_unsupported_dtypes({"2.0.1 and below": ("bfloat16",)}, "torch")
    def __ne__(self, other):
        return self.ne(other)

    @with_unsupported_dtypes({"2.0.1 and below": ("bfloat16",)}, "torch")
    def __rsub__(self, other):
        return torch_frontend.subtract(other, self)

    @with_unsupported_dtypes({"2.0.1 and below": ("bfloat16",)}, "torch")
    def __lt__(self, other):
        return torch_frontend.less(self, other)

    @with_unsupported_dtypes({"2.0.1 and below": ("bfloat16",)}, "torch")
    def __le__(self, other):
        return torch_frontend.less_equal(self, other)

    @with_unsupported_dtypes({"2.0.1 and below": ("bfloat16",)}, "torch")
    def __or__(self, other):
        return torch_frontend.bitwise_or(self, other)

    def __invert__(self):
        return torch_frontend.bitwise_not(self)

    def __and__(self, other):
        return torch_frontend.bitwise_and(self, other)

    # Method aliases
    absolute, absolute_ = abs, abs_
    clip, clip_ = clamp, clamp_
    ndimension = dim
    subtract = sub
    sub_ = subtract_
    eq = equal

    def bitwise_xor(self, other):
        return torch_frontend.bitwise_xor(self, other)

    def item(self):
        if all(dim == 1 for dim in self.shape):
            return self.ivy_array.to_scalar()
        else:
            raise ValueError(
                "only one element tensors can be converted to Python scalars"
            )

    @numpy_to_torch_style_args
    @with_unsupported_dtypes({"2.0.1 and below": ("float16",)}, "torch")
    def cumprod(self, dim, dtype):
        return torch_frontend.cumprod(self, dim, dtype=dtype)

    @numpy_to_torch_style_args
    def count_nonzero(self, dim):
        return torch_frontend.count_nonzero(self, dim=dim)

    @with_unsupported_dtypes({"2.0.1 and below": ("bfloat16", "float16")}, "torch")
    def exp(self):
        return torch_frontend.exp(self)

    @with_unsupported_dtypes(
        {"2.0.1 and below": ("bfloat16", "float16", "complex")}, "torch"
    )
    def expm1(self):
        return torch_frontend.expm1(self)

    # fmt: off
    @with_unsupported_dtypes({"2.0.1 and below": ("int8", "int16", "int32", "int64", "uint8", "bool", "float16",)},"torch",)  # noqa
    def exp_(self):
        self.ivy_array = self.exp().ivy_array
        return self
    # fmt: on

    def mul(self, other):
        return torch_frontend.mul(self, other)

    @with_unsupported_dtypes({"2.0.1 and below": ("float16",)}, "torch")
    def ceil_(self):
        self.ivy_array = torch_frontend.ceil(self).ivy_array
        return self

    @with_unsupported_dtypes({"2.0.1 and below": ("bfloat16",)}, "torch")
    def mul_(self, other):
        self.ivy_array = self.mul(other).ivy_array
        # the return dtype is the same as the input dtype
        self.ivy_array = self.to(self.dtype).ivy_array
        return self

    @with_unsupported_dtypes({"2.0.1 and below": ("bfloat16", "float16")}, "torch")
    def round(self, *, decimals=0):
        return torch_frontend.round(self, decimals=decimals)

    @numpy_to_torch_style_args
    @with_unsupported_dtypes({"2.0.1 and below": ("float16", "complex")}, "torch")
    def cross(self, other, dim=-1):
        return torch_frontend.cross(self, other, dim=dim)

    @with_unsupported_dtypes({"2.0.1 and below": ("float16", "bfloat16")}, "torch")
    def det(self):
        return torch_frontend.det(self)

    def reciprocal(self):
        return torch_frontend.reciprocal(self)

    def fill_(self, value):
        self.ivy_array = torch_frontend.full_like(
            self, value, dtype=self.dtype, device=self.device
        ).ivy_array
        return self

    def nonzero(self, as_tuple=False):
        return torch_frontend.nonzero(self, as_tuple=as_tuple)

    def mm(self, mat2):
        return torch_frontend.mm(self, mat2)

    @with_unsupported_dtypes({"2.0.1 and below": ("bfloat16", "float16")}, "torch")
    def square(self):
        return torch_frontend.square(self._ivy_array)

    @with_unsupported_dtypes({"2.0.1 and below": ("float16",)}, "torch")
    def log10(self):
        return torch_frontend.log10(self._ivy_array)

    def short(self, memory_format=None):
        self.ivy_array = ivy.astype(self.ivy_array, ivy.int16, copy=False)
        return self

    @numpy_to_torch_style_args
    @with_unsupported_dtypes({"2.0.1 and below": ("float16", "bfloat16")}, "torch")
    def prod(self, dim=None, keepdim=False, *, dtype=None):
        return torch_frontend.prod(self, dim=dim, keepdim=keepdim, dtype=dtype)

    def div(self, other, *, rounding_mode=None):
        return torch_frontend.div(self, other, rounding_mode=rounding_mode)

    def div_(self, other, *, rounding_mode=None):
        self.ivy_array = self.div(other, rounding_mode=rounding_mode).ivy_array
        return self

    def normal_(self, mean=0, std=1, *, generator=None):
        self.ivy_array = ivy.random_normal(
            mean=mean,
            std=std,
            shape=self.ivy_array.shape,
            dtype=self.dtype,
            device=self.device,
        )
        return self

    @with_unsupported_dtypes({"2.0.1 and below": ("float16",)}, "torch")
    def addcdiv(self, tensor1, tensor2, *, value=1):
        return torch_frontend.addcdiv(self, tensor1, tensor2, value=value)

    @with_unsupported_dtypes({"2.0.1 and below": ("float16",)}, "torch")
    def addcmul(self, tensor1, tensor2, *, value=1):
        return torch_frontend.addcmul(self, tensor1, tensor2, value=value)

    @with_unsupported_dtypes({"2.0.1 and below": ("float16",)}, "torch")
    def addcmul_(self, tensor1, tensor2, *, value=1):
        self.ivy_array = self.addcmul(tensor1, tensor2, value=value).ivy_array
        return self

    sign_decorator_dtypes = ("float16", "complex", "bool")

    @with_unsupported_dtypes({"2.0.1 and below": sign_decorator_dtypes}, "torch")
    def sign(self):
        return torch_frontend.sign(self._ivy_array)

    @with_unsupported_dtypes({"2.0.1 and below": sign_decorator_dtypes}, "torch")
    def sign_(self):
        self.ivy_array = self.sign().ivy_array
        return self

    @numpy_to_torch_style_args
    def std(self, dim=None, unbiased=True, keepdim=False, *, out=None):
        return torch_frontend.std(
            self, dim=dim, unbiased=unbiased, keepdim=keepdim, out=out
        )

    @with_unsupported_dtypes({"2.0.1 and below": ("float16", "bfloat16")}, "torch")
    def fmod(self, other, *, out=None):
        return torch_frontend.fmod(self, other, out=out)

    @with_unsupported_dtypes({"2.0.1 and below": ("float16", "bfloat16")}, "torch")
    def fmod_(self, other):
        self.ivy_array = self.fmod(other).ivy_array
        return self

    def norm(self, p="fro", dim=None, keepdim=False, dtype=None):
        return torch_frontend.norm(self, p=p, dim=dim, keepdim=keepdim, dtype=dtype)

    def tolist(self):
        return self._ivy_array.to_list()

    @with_unsupported_dtypes({"2.0.1 and below": ("bfloat16",)}, "torch")
    def multiply(self, other, *, out=None):
        return torch_frontend.multiply(self, other, out=out)

    @numpy_to_torch_style_args
    @with_unsupported_dtypes({"2.0.1 and below": ("float16", "complex")}, "torch")
    def topk(self, k, dim=None, largest=True, sorted=True):
        return torch_frontend.topk(self, k, dim=dim, largest=largest, sorted=sorted)

    rshift_dtypes = ("float16", "bfloat16", "float32", "float64", "bool", "complex")

    @with_unsupported_dtypes({"2.0.1 and below": rshift_dtypes}, "torch")
    def bitwise_right_shift(self, other, *, out=None):
        return torch_frontend.bitwise_right_shift(self._ivy_array, other)

    @with_unsupported_dtypes({"2.0.1 and below": ("float16", "bfloat16")}, "torch")
    def logdet(self):
        chol = torch_frontend.cholesky(self)
        return 2 * torch_frontend.sum(
            torch_frontend.log(torch_frontend.real(torch_frontend.diagonal(chol)))
        )

    @with_unsupported_dtypes({"2.0.1 and below": ("float16", "bfloat16")}, "torch")
    def copysign(self, other, *, out=None):
        return torch_frontend.copysign(self, other, out=out)

    @with_unsupported_dtypes(
        {"2.0.1 and below": ("complex", "bfloat16", "bool")}, "torch"
    )
    def greater(self, other, *, out=None):
        return torch_frontend.greater(self, other, out=out)

    gt = greater

    @with_unsupported_dtypes({"2.0.1 and below": ("bfloat16", "bool")}, "torch")
    def greater_(self, other):
        self.ivy_array = ivy.astype(self.greater(other).ivy_array, self.dtype)
        return self

    gt_ = greater_

    @with_unsupported_dtypes(
        {"2.0.1 and below": ("complex", "bfloat16", "bool")}, "torch"
    )
    def greater_equal(self, other, *, out=None):
        return torch_frontend.greater_equal(self, other, out=out)

    ge = greater_equal

    @with_unsupported_dtypes({"2.0.1 and below": ("bfloat16", "bool")}, "torch")
    def greater_equal_(self, other):
        self.ivy_array = ivy.astype(self.greater_equal(other).ivy_array, self.dtype)
        return self

    ge_ = greater_equal_

    @with_unsupported_dtypes(
        {"2.0.1 and below": ("complex", "bfloat16", "bool")}, "torch"
    )
    def less(self, other, *, out=None):
        return torch_frontend.less(self, other, out=out)

    lt = less

    @with_unsupported_dtypes({"2.0.1 and below": ("bfloat16", "bool")}, "torch")
    def less_(self, other):
        self.ivy_array = ivy.astype(self.less(other).ivy_array, self.dtype)
        return self

    lt_ = less_

    @with_unsupported_dtypes(
        {"2.0.1 and below": ("complex", "bfloat16", "bool")}, "torch"
    )
    def less_equal(self, other, *, out=None):
        return torch_frontend.less_equal(self, other, out=out)

    le = less_equal

    @with_unsupported_dtypes({"2.0.1 and below": ("bfloat16", "bool")}, "torch")
    def less_equal_(self, other):
        self.ivy_array = ivy.astype(self.less_equal(other).ivy_array, self.dtype)
        return self

    le_ = less_equal_

    @with_unsupported_dtypes({"2.0.1 and below": ("bfloat16",)}, "torch")
    def eq_(self, other):
        self.ivy_array = ivy.astype(
            torch_frontend.eq(self, other).ivy_array, self.dtype
        )
        return self

    @numpy_to_torch_style_args
    def var(self, dim=None, *, correction=1, keepdim=False):
        return torch_frontend.var(self, dim=dim, unbiased=correction, keepdim=keepdim)

    def narrow(self, dim, start, length):
        return torch_frontend.narrow(self, dim=dim, start=start, length=length)

    def as_strided(self, size, stride, storage_offset=None):
        return torch_frontend.as_strided(
            self, size=size, stride=stride, storage_offset=storage_offset
        )

    def stride(self, dim=None):
        strides = [
            stride // math.ceil(ivy.dtype_bits(self.dtype) / 8)
            for stride in self.ivy_array.strides
        ]
        if dim is not None:
            return strides[dim]
        return strides

    @with_unsupported_dtypes({"2.0.1 and below": ("float16",)}, "torch")
    def log1p(self):
        return torch_frontend.log1p(self)

    def baddbmm(self, batch1, batch2, *, beta=1, alpha=1):
        return torch_frontend.baddbmm(
            self, batch1=batch1, batch2=batch2, beta=beta, alpha=alpha
        )

    @with_unsupported_dtypes({"2.0.1 and below": ("float16",)}, "torch")
    def floor_(self):
        self.ivy_array = self.floor().ivy_array
        return self

    def diag(self, diagonal=0):
        return torch_frontend.diag(self, diagonal=diagonal)

    def gather(self, dim, index):
        return torch_frontend.gather(self, dim=dim, index=index)

    def take_along_dim(self, indices, dim):
        return torch_frontend.take_along_dim(self, indices=indices, dim=dim)

    def movedim(self, source, destination):
        return torch_frontend.movedim(self, source=source, destination=destination)

    @with_unsupported_dtypes({"2.0.1 and below": ("float16",)}, "torch")
    def addcdiv_(self, tensor1, tensor2, *, value=1):
        self.ivy_array = self.addcdiv(
            tensor1=tensor1, tensor2=tensor2, value=value
        ).ivy_array
        return self

    @with_unsupported_dtypes({"2.0.1 and below": ("bfloat16", "float16")}, "torch")
    def cholesky(self, upper=False):
        return torch_frontend.cholesky(self, upper=upper)

    def tile(self, *reps):
        if (
            isinstance(reps, Iterable)
            and len(reps) == 1
            and isinstance(reps[0], Iterable)
        ):
            reps = reps[0]
        return torch_frontend.tile(self, reps)

<<<<<<< HEAD
@with_supported_dtypes({"2.0.1 and below": ("complex64", "complex128")}, "torch")
def angle(self):
    return torch_frontend.angle(self)
=======
    def apply_(self, callable, /):
        if self.device != "cpu":
            raise Exception("apply_ is only supported on cpu tensors")
        self.ivy_array = callable(self.ivy_array)
        return self

    def requires_grad_(self, requires_grad=True):
        self._requires_grad = requires_grad
        return self

    def backward(self, gradient=None, retain_graph=None, create_graph=False):
        if gradient is None and int(torch_frontend.numel(self)) > 1:
            raise RuntimeError("grad can be implicitly created only for scalar outputs")
        if self.grad_fn is None and self._grads is None:
            assert self.shape == gradient.shape, "Mismatch in shape"
            self._grads = gradient
            return
        _grad_list = self.grad_fn(
            gradient if gradient is not None else torch_frontend.tensor(1.0)
        )
        for idx, next_function in enumerate(self.grad_fn.next_functions):
            if next_function.__self__.grad_fn is not None:
                next_function.__self__.backward(_grad_list[idx])
            else:
                next_function(_grad_list[idx])

    @with_unsupported_dtypes({"2.0.1 and below": ("float16", "bfloat16")}, "torch")
    def logaddexp(self, other):
        return torch_frontend.logaddexp(self, other)

    @with_supported_dtypes(
        {
            "2.5.0 and below": (
                "int64",
                "float64",
                "complex128",
                "float32",
                "complex64",
                "int32",
            )
        },
        "paddle",
    )
    def adjoint(self):
        return torch_frontend.adjoint(self)
>>>>>>> c99f620d


class Size(tuple):
    def __new__(cls, iterable=()):
        new_iterable = list()
        for i, item in enumerate(iterable):
            if isinstance(item, int):
                new_iterable.append(item)
                continue
            try:
                new_iterable.append(int(item))
            except Exception:
                raise TypeError(f"Expected int, but got {type(item)} at index {i}")
        return super().__new__(cls, new_iterable)

    def __repr__(self):
        return f'ivy.frontends.torch.Size([{", ".join(str(d) for d in self)}])'<|MERGE_RESOLUTION|>--- conflicted
+++ resolved
@@ -1544,11 +1544,6 @@
             reps = reps[0]
         return torch_frontend.tile(self, reps)
 
-<<<<<<< HEAD
-@with_supported_dtypes({"2.0.1 and below": ("complex64", "complex128")}, "torch")
-def angle(self):
-    return torch_frontend.angle(self)
-=======
     def apply_(self, callable, /):
         if self.device != "cpu":
             raise Exception("apply_ is only supported on cpu tensors")
@@ -1594,7 +1589,6 @@
     )
     def adjoint(self):
         return torch_frontend.adjoint(self)
->>>>>>> c99f620d
 
 
 class Size(tuple):
@@ -1611,4 +1605,9 @@
         return super().__new__(cls, new_iterable)
 
     def __repr__(self):
-        return f'ivy.frontends.torch.Size([{", ".join(str(d) for d in self)}])'+        return f'ivy.frontends.torch.Size([{", ".join(str(d) for d in self)}])'
+
+
+@with_supported_dtypes({"2.0.1 and below": ("complex64", "complex128")}, "torch")
+def angle(self):
+    return torch_frontend.angle(self)