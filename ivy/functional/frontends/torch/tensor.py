# global
import weakref

<<<<<<< HEAD
# import torch

=======
# local
>>>>>>> cb29ed47
import ivy
import ivy.functional.frontends.torch as torch_frontend
from ivy.func_wrapper import with_unsupported_dtypes


class Tensor:
    def __init__(self, array, device=None):
        self._ivy_array = ivy.asarray(
            array, dtype=torch_frontend.float32, device=device
        )

    def __repr__(self):
        return str(self._ivy_array.__repr__()).replace(
            "ivy.array", "ivy.frontends.torch.Tensor"
        )

    # Properties #
    # ---------- #

    @property
    def ivy_array(self):
        return self._ivy_array

    @property
    def device(self):
        return ivy.dev(self._ivy_array)

    @property
    def dtype(self):
        return self._ivy_array.dtype

    @property
    def shape(self):
        return self._ivy_array.shape

    # Setters #
    # --------#

    @ivy_array.setter
    def ivy_array(self, array):
        self._ivy_array = (
            ivy.array(array) if not isinstance(array, ivy.Array) else array
        )

    # Instance Methods #
    # ---------------- #
    def reshape(self, *args, shape=None):
        if args and shape:
            raise TypeError("reshape() got multiple values for argument 'shape'")
        if shape is not None:
            return torch_frontend.reshape(self._ivy_array, shape)
        if args:
            if isinstance(args[0], tuple):
                shape = args[0]
                return torch_frontend.reshape(self._ivy_array, shape)
            else:
                return torch_frontend.reshape(self._ivy_array, args)
        return torch_frontend.reshape(self._ivy_array)

    @with_unsupported_dtypes({"1.11.0 and below": ("bfloat16",)}, "torch")
    def add(self, other, *, alpha=1):
        return torch_frontend.add(self._ivy_array, other, alpha=alpha)

    def chunk(self, chunks, dim=0):
        return torch_frontend.chunk(self._ivy_array, chunks, dim=dim)

    def any(self, dim=None, keepdim=False, *, out=None):
        return torch_frontend.any(self._ivy_array, dim=dim, keepdim=keepdim, out=out)

    def all(self, dim=None, keepdim=False, *, out=None):
        return torch_frontend.all(self._ivy_array, dim=dim, keepdim=keepdim, out=out)

    @with_unsupported_dtypes({"1.11.0 and below": ("bfloat16",)}, "torch")
    def add_(self, other, *, alpha=1):
        self._ivy_array = self.add(other, alpha=alpha).ivy_array
        return self

    @with_unsupported_dtypes({"1.11.0 and below": ("float16",)}, "torch")
    def asin(self):
        return torch_frontend.asin(self._ivy_array)

    @with_unsupported_dtypes({"1.11.0 and below": ("float16",)}, "torch")
    def asin_(self):
        self._ivy_array = self.asin().ivy_array
        return self

    @with_unsupported_dtypes({"1.11.0 and below": ("bfloat16",)}, "torch")
    def sum(self):
        return torch_frontend.sum(self._ivy_array)

    @with_unsupported_dtypes({"1.11.0 and below": ("float16",)}, "torch")
    def sin(self):
        return torch_frontend.sin(self._ivy_array)

    @with_unsupported_dtypes({"1.11.0 and below": ("float16",)}, "torch")
    def sin_(self):
        self._ivy_array = self.sin().ivy_array
        return self

    @with_unsupported_dtypes({"1.11.0 and below": ("float16",)}, "torch")
    def sinh(self):
        return torch_frontend.sinh(self._ivy_array)

    @with_unsupported_dtypes({"1.11.0 and below": ("float16",)}, "torch")
    def sinh_(self):
        self._ivy_array = self.sinh().ivy_array
        return self

    @with_unsupported_dtypes({"1.11.0 and below": ("float16",)}, "torch")
    def cos(self):
        return torch_frontend.cos(self._ivy_array)

    @with_unsupported_dtypes({"1.11.0 and below": ("float16",)}, "torch")
    def cos_(self):
        self._ivy_array = self.cos().ivy_array
        return self

    @with_unsupported_dtypes({"1.11.0 and below": ("float16",)}, "torch")
    def cosh(self):
        return torch_frontend.cosh(self._ivy_array)

    @with_unsupported_dtypes({"1.11.0 and below": ("float16",)}, "torch")
    def cosh_(self):
        self._ivy_array = self.cosh().ivy_array
        return self

    @with_unsupported_dtypes({"1.11.0 and below": ("float16",)}, "torch")
    def arcsin(self):
        return torch_frontend.arcsin(self._ivy_array)

    @with_unsupported_dtypes({"1.11.0 and below": ("float16",)}, "torch")
    def arcsin_(self):
        self._ivy_array = self.arcsin().ivy_array
        return self

    @with_unsupported_dtypes({"1.11.0 and below": ("float16",)}, "torch")
    def atan(self):
        return torch_frontend.atan(self._ivy_array)

    @with_unsupported_dtypes({"1.11.0 and below": ("float16",)}, "torch")
    def atan_(self):
        self._ivy_array = self.atan().ivy_array
        return self

    @with_unsupported_dtypes({"1.11.0 and below": ("float16", "bfloat16")}, "torch")
    def atan2(self, other):
        return torch_frontend.atan2(self._ivy_array, other)

    def view(self, *args, size=None):
        """
        Reshape Tensor.

        possible arguments are either:
            - size
            - tuple of ints
            - list of ints
            - torch.Size object
            - ints
        Parameters
        ----------
        args:int arguments
        size: optional size

        Returns reshaped tensor
        -------
        """
        if size and not args:
            size_tup = size
        elif args and not size:
            if (
                isinstance(args[0], tuple)
                or isinstance(args[0], list)
                or type(args[0]).__name__ == "Size"
            ) and len(args) == 1:
                size_tup = args[0]
            else:
                size_tup = args
        else:
            raise ValueError(
                "View only accepts as argument ints, tuple or list of ints or "
                "the keyword argument size."
            )
        return torch_frontend.ViewTensor(weakref.ref(self), shape=size_tup)

    def float(self, memory_format=None):
        cast_tensor = self.clone()
        cast_tensor.ivy_array = ivy.astype(self._ivy_array, ivy.float32)
        return cast_tensor

    @with_unsupported_dtypes({"1.11.0 and below": ("float16",)}, "torch")
    def asinh(self):
        return torch_frontend.asinh(self._ivy_array)

    @with_unsupported_dtypes({"1.11.0 and below": ("float16",)}, "torch")
    def asinh_(self):
        self._ivy_array = self.asinh().ivy_array
        return self

    @with_unsupported_dtypes({"1.11.0 and below": ("float16",)}, "torch")
    def tan(self):
        return torch_frontend.tan(self._ivy_array)

    @with_unsupported_dtypes({"1.11.0 and below": ("float16",)}, "torch")
    def tan_(self):
        self._ivy_array = self.tan().ivy_array
        return self

    @with_unsupported_dtypes({"1.11.0 and below": ("float16",)}, "torch")
    def tanh(self):
        return torch_frontend.tanh(self._ivy_array)

    @with_unsupported_dtypes({"1.11.0 and below": ("float16",)}, "torch")
    def tanh_(self):
        self._ivy_array = self.tanh().ivy_array
        return self

    @with_unsupported_dtypes({"1.11.0 and below": ("float16",)}, "torch")
    def atanh(self):
        return torch_frontend.atanh(self._ivy_array)

    @with_unsupported_dtypes({"1.11.0 and below": ("float16",)}, "torch")
    def atanh_(self):
        self._ivy_array = self.atanh().ivy_array
        return self

    @with_unsupported_dtypes({"1.11.0 and below": ("float16",)}, "torch")
    def arctanh(self):
        return torch_frontend.arctanh(self._ivy_array)

    @with_unsupported_dtypes({"1.11.0 and below": ("float16",)}, "torch")
    def arctanh_(self):
        self._ivy_array = self.arctanh().ivy_array
        return self

    @with_unsupported_dtypes({"1.11.0 and below": ("float16",)}, "torch")
    def log(self):
        return torch_frontend.log(self._ivy_array)

    def amax(self, dim=None, keepdim=False):
        return torch_frontend.amax(self._ivy_array, dim=dim, keepdim=keepdim)

    def amin(self, dim=None, keepdim=False):
        return torch_frontend.amin(self._ivy_array, dim=dim, keepdim=keepdim)

    def abs(self):
        return torch_frontend.abs(self._ivy_array)

    def abs_(self):
        self._ivy_array = self.abs().ivy_array
        return self

    def bitwise_and(self, other):
        return torch_frontend.bitwise_and(self._ivy_array, other)

    def bitwise_or(self, other, *, out=None):
        return torch_frontend.bitwise_or(self._ivy_array, other)

    def contiguous(self, memory_format=None):
        return torch_frontend.tensor(self.ivy_array)

    def new_ones(self, size, *, dtype=None, device=None, requires_grad=False):
        return torch_frontend.ones(
            size, dtype=dtype, device=device, requires_grad=requires_grad
        )

    def new_zeros(self, size, *, dtype=None, device=None, requires_grad=False):
        return torch_frontend.zeros(
            size, dtype=dtype, device=device, requires_grad=requires_grad
        )

    def to(self, *args, **kwargs):
        if len(args) > 0:
            if isinstance(args[0], ivy.Dtype):
                if self.dtype == args[0]:
                    return self
                else:
                    cast_tensor = self.clone()
                    cast_tensor.ivy.array = ivy.asarray(self._ivy_array, dtype=args[0])
                    return cast_tensor
            else:
                if self.dtype == args[0].dtype and self.device == args[0].device:
                    return self
                else:
                    cast_tensor = self.clone()
                    cast_tensor.ivy.array = ivy.asarray(
                        self._ivy_array,
                        dtype=args[0].dtype,
                        device=args[0].device,
                    )
                    return cast_tensor
        else:
            if self.dtype == kwargs["dtype"] and self.device == kwargs["device"]:
                return self
            else:
                cast_tensor = self.clone()
                cast_tensor.ivy.array = ivy.asarray(
                    self._ivy_array,
                    device=kwargs["device"],
                    dtype=kwargs["dtype"],
                )
                return cast_tensor

    @with_unsupported_dtypes({"1.11.0 and below": ("float16",)}, "torch")
    def arctan(self):
        return torch_frontend.atan(self._ivy_array)

    @with_unsupported_dtypes({"1.11.0 and below": ("float16",)}, "torch")
    def arctan_(self):
        self._ivy_array = self.arctan().ivy_array
        return self

    @with_unsupported_dtypes({"1.11.0 and below": ("float16",)}, "torch")
    def acos(self):
        return torch_frontend.acos(self._ivy_array)

    @with_unsupported_dtypes({"1.11.0 and below": ("float16",)}, "torch")
    def acos_(self):
        self._ivy_array = self.acos().ivy_array
        return self

    @with_unsupported_dtypes({"1.11.0 and below": ("float16",)}, "torch")
    def arccos(self):
        return torch_frontend.arccos(self._ivy_array)

    @with_unsupported_dtypes({"1.11.0 and below": ("float16",)}, "torch")
    def arccos_(self):
        self._ivy_array = self.arccos().ivy_array
        return self

    def new_tensor(
        self,
        data,
        *,
        dtype=None,
        device=None,
        requires_grad=False,
        layout=None,
        pin_memory=False
    ):
        dtype = ivy.dtype(self._ivy_array) if dtype is None else dtype
        device = ivy.dev(self._ivy_array) if device is None else device
        _data = ivy.asarray(data, copy=True, dtype=dtype, device=device)
        return torch_frontend.tensor(_data)

    def view_as(self, other):
        return self.view(other.shape)

    def expand(self, *sizes):

        sizes = list(sizes)
        for i, dim in enumerate(sizes):
            if dim < 0:
                sizes[i] = self.shape[i]

        return torch_frontend.tensor(
            ivy.broadcast_to(self._ivy_array, shape=tuple(sizes))
        )

    def detach(self):
        return torch_frontend.tensor(
            ivy.stop_gradient(self._ivy_array, preserve_type=False)
        )

    def unsqueeze(self, dim):
        return torch_frontend.unsqueeze(self, dim)

    def unsqueeze_(self, dim):
        self._ivy_array = self.unsqueeze(dim).ivy_array
        return self

    def dim(self):
        return self._ivy_array.ndim

    def new_full(
        self,
        size,
        fill_value,
        *,
        dtype=None,
        device=None,
        requires_grad=False,
        layout=None,
        pin_memory=False
    ):
        dtype = ivy.dtype(self._ivy_array) if dtype is None else dtype
        device = ivy.dev(self._ivy_array) if device is None else device
        _data = ivy.full(size, fill_value, dtype=dtype, device=device)
        return torch_frontend.tensor(_data)

    def new_empty(
        self,
        size,
        *,
        dtype=None,
        device=None,
        requires_grad=False,
        layout=None,
        pin_memory=False
    ):
        dtype = ivy.dtype(self._ivy_array) if dtype is None else dtype
        device = ivy.dev(self._ivy_array) if device is None else device
        _data = ivy.empty(size, dtype=dtype, device=device)
        return torch_frontend.tensor(_data)

    def unfold(self, dimension, size, step):
        slices = []
        for i in range(0, self._ivy_array.shape[dimension] - size + 1, step):
            slices.append(self._ivy_array[i : i + size])
        return torch_frontend.stack(slices)

    def long(self, memory_format=None):
        cast_tensor = self.clone()
        cast_tensor.ivy_array = ivy.astype(self._ivy_array, ivy.int64)
        return cast_tensor

    def max(self, dim=None, keepdim=False):
        return torch_frontend.max(self._ivy_array, dim=dim, keepdim=keepdim)

    def is_cuda(self):
        return "gpu" in ivy.dev(self._ivy_array)

    @with_unsupported_dtypes({"1.11.0 and below": ("bfloat16",)}, "torch")
    def pow(self, exponent):
        return torch_frontend.pow(self._ivy_array, exponent)

    @with_unsupported_dtypes({"1.11.0 and below": ("bfloat16",)}, "torch")
    def pow_(self, exponent):
        self._ivy_array = self.pow(exponent).ivy_array
        return self

    def size(self, dim=None):
        shape = ivy.shape(self._ivy_array, as_array=True)
        if dim is None:
            return shape
        else:
            try:
                return shape[dim]
            except IndexError:
                raise IndexError(
                    "Dimension out of range (expected to be in range of [{}, {}], "
                    "but got {}".format(len(shape), len(shape) - 1, dim)
                )

    def matmul(self, other):
        return torch_frontend.matmul(self._ivy_array, other)

    def argwhere(self):
        return torch_frontend.argwhere(self._ivy_array)

    def argmax(self, dim=None, keepdim=False):
        return torch_frontend.argmax(self._ivy_array, dim=dim, keepdim=keepdim)

    def argmin(self, dim=None, keepdim=False):
        return torch_frontend.argmin(self._ivy_array, dim=dim, keepdim=keepdim)

    def argsort(self, dim=-1, descending=False):
        return torch_frontend.argsort(self._ivy_array, dim=dim, descending=descending)

    @with_unsupported_dtypes({"1.11.0 and below": ("float16",)}, "torch")
    def ceil(self):
        return torch_frontend.ceil(self._ivy_array)

    def min(self, dim=None, keepdim=False):
        return torch_frontend.min(self._ivy_array, dim=dim, keepdim=keepdim)

    def permute(self, dims):
        return torch_frontend.permute(self, dims)

    def mean(self, dim=None, keepdim=False):
        return torch_frontend.mean(self._ivy_array, dim=dim, keepdim=keepdim)

    def transpose(self, dim0, dim1):
        return torch_frontend.transpose(self._ivy_array, dim0=dim0, dim1=dim1)

    def transpose_(self, dim0, dim1):
        self._ivy_array = self.transpose(dim0, dim1).ivy_array
        return self

    def flatten(self, start_dim, end_dim):
        return torch_frontend.flatten(self._ivy_array, start_dim, end_dim)

    @with_unsupported_dtypes({"1.11.0 and below": ("float16",)}, "torch")
    def cumsum(self, dim, dtype):
        return torch_frontend.cumsum(self._ivy_array, dim, dtype=dtype)

    def inverse(self):
        return torch_frontend.inverse(self._ivy_array)

    def neg(self):
        return torch_frontend.negative(self._ivy_array)

    def int(self, memory_format=None):
        cast_tensor = self.clone()
        cast_tensor.ivy_array = ivy.astype(self._ivy_array, ivy.int32)
        return cast_tensor

    def bool(self, memory_format=None):
        cast_tensor = self.clone()
        cast_tensor.ivy_array = ivy.astype(self._ivy_array, ivy.bool)
        return cast_tensor

    def type(self, dtype=None, non_blocking=False, **kwargs):
        if ivy.exists(dtype):
            self._ivy_array = ivy.astype(self._ivy_array, dtype)
            return self
        else:
            return str(self._ivy_array.dtype)

    def type_as(self, other):
        if self.dtype != other.dtype:
            self._ivy_array = ivy.astype(self._ivy_array, other.dtype)
            return self
        else:
            pass

    def byte(self, memory_format=None):
        cast_tensor = self.clone()
        cast_tensor.ivy_array = ivy.astype(self._ivy_array, ivy.uint8)
        return cast_tensor

    @with_unsupported_dtypes({"1.11.0 and below": ("bfloat16",)}, "torch")
    def ne(self, other):
        return torch_frontend.ne(self._ivy_array, other)

    def squeeze(self, dim):
        return torch_frontend.squeeze(self._ivy_array, dim)

    def flip(self, dims):
        return torch_frontend.flip(self._ivy_array, dims)

    def sort(self, dim=-1, descending=False):
        return torch_frontend.sort(self._ivy_array, dim=dim, descending=descending)

    def tril(self, diagonal=0):
        return torch_frontend.tril(self._ivy_array, diagonal=diagonal)

    def index_select(self, dim, index):
        return torch_frontend.index_select(self._ivy_array, dim, index)

    @with_unsupported_dtypes({"1.11.0 and below": ("bfloat16", "float16")}, "torch")
    def clamp(self, min=None, max=None, *, out=None):
        if min is not None and max is not None and ivy.all(min > max):
            return torch_frontend.tensor(ivy.array(self._ivy_array).full_like(max))
        return torch_frontend.clamp(self._ivy_array, min=min, max=max, out=out)

    @with_unsupported_dtypes({"1.11.0 and below": ("float16", "bfloat16")}, "torch")
    def sqrt(self):
        return torch_frontend.sqrt(self._ivy_array)

    def where(self, condition, other):
        # TODO: replace with torch_frontend.where when it's added
        return torch_frontend.tensor(ivy.where(condition, self._ivy_array, other))

    def clone(self, memory_format=None):
        return torch_frontend.tensor(ivy.array(self._ivy_array, copy=True))

    @with_unsupported_dtypes({"1.11.0 and below": ("float16",)}, "torch")
    def acosh(self):
        return torch_frontend.acosh(self._ivy_array)

    def real(self):
        return torch_frontend.real(self._ivy_array)

    def masked_fill(self, mask, value):
        # TODO: replace with torch_frontend.where when it's added
        return torch_frontend.tensor(ivy.where(mask, value, self._ivy_array))

    def masked_fill_(self, mask, value):
        self._ivy_array = self.masked_fill(mask, value).ivy_array
        return self

    @with_unsupported_dtypes({"1.11.0 and below": ("float16",)}, "torch")
    def acosh_(self):
        self._ivy_array = self.acosh().ivy_array
        return self

    @with_unsupported_dtypes({"1.11.0 and below": ("bfloat16",)}, "torch")
    def numpy(self):
        return ivy.to_numpy(self._ivy_array)

    # Special Methods #
    # -------------------#

    @with_unsupported_dtypes({"1.11.0 and below": ("bfloat16",)}, "torch")
    def __add__(self, other):
        return torch_frontend.add(self._ivy_array, other)

    @with_unsupported_dtypes({"1.11.0 and below": ("bfloat16",)}, "torch")
    def __mod__(self, other):
        return torch_frontend.remainder(self._ivy_array, other)

    def __long__(self, memory_format=None):
        return torch_frontend.tensor(ivy.astype(self._ivy_array, ivy.int64))

    def __getitem__(self, query):
        ret = ivy.get_item(self._ivy_array, query)
        return torch_frontend.tensor(ivy.array(ret, dtype=ivy.dtype(ret), copy=False))

    @with_unsupported_dtypes({"1.11.0 and below": ("bfloat16",)}, "torch")
    def __radd__(self, other):
        return torch_frontend.add(other, self._ivy_array)

    @with_unsupported_dtypes({"1.11.0 and below": ("bfloat16",)}, "torch")
    def __mul__(self, other):
        return torch_frontend.mul(self._ivy_array, other)

    @with_unsupported_dtypes({"1.11.0 and below": ("bfloat16",)}, "torch")
    def __rmul__(self, other):
        return torch_frontend.mul(other, self._ivy_array)

    @with_unsupported_dtypes({"1.11.0 and below": ("bfloat16",)}, "torch")
    def __sub__(self, other):
        return torch_frontend.subtract(self._ivy_array, other)

    def __truediv__(self, other):
        return torch_frontend.div(self._ivy_array, other)

    def __iadd__(self, other):
        self._ivy_array = self.__add__(other).ivy_array
        return self

    def __imod__(self, other):
        self._ivy_array = self.__mod__(other).ivy_array
        return self

    def __imul__(self, other):
        self._ivy_array = self.__mul__(other).ivy_array
        return self

    def __isub__(self, other):
        self._ivy_array = self.__sub__(other).ivy_array
        return self

    def __itruediv__(self, other):
        self._ivy_array = self.__truediv__(other).ivy_array
        return self

    @with_unsupported_dtypes({"1.11.0 and below": ("bfloat16",)}, "torch")
    def __eq__(self, other):
        return torch_frontend.equal(self._ivy_array, other)

    @with_unsupported_dtypes({"1.11.0 and below": ("bfloat16",)}, "torch")
    def __gt__(self, other):
        return torch_frontend.greater(self._ivy_array, other)

    @with_unsupported_dtypes({"1.11.0 and below": ("bfloat16",)}, "torch")
    def __ne__(self, other):
        return torch_frontend.ne(self._ivy_array, other)

    @with_unsupported_dtypes({"1.11.0 and below": ("bfloat16",)}, "torch")
    def __rsub__(self, other):
        return torch_frontend.subtract(other, self._ivy_array)

    @with_unsupported_dtypes({"1.11.0 and below": ("bfloat16",)}, "torch")
    def __lt__(self, other):
        return torch_frontend.less(self._ivy_array, other)

    @with_unsupported_dtypes({"1.11.0 and below": ("bfloat16",)}, "torch")
    def __or__(self, other):
        return torch_frontend.bitwise_or(self._ivy_array, other)

    def __invert__(self):
        return torch_frontend.bitwise_not(self._ivy_array)

    # Method aliases
    absolute, absolute_ = abs, abs_
    ndimension = dim<|MERGE_RESOLUTION|>--- conflicted
+++ resolved
@@ -1,12 +1,7 @@
 # global
 import weakref
 
-<<<<<<< HEAD
-# import torch
-
-=======
 # local
->>>>>>> cb29ed47
 import ivy
 import ivy.functional.frontends.torch as torch_frontend
 from ivy.func_wrapper import with_unsupported_dtypes
