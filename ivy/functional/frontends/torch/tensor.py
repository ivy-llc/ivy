--- conflicted
+++ resolved
@@ -288,7 +288,6 @@
         self.data = self.pow(other)
         return self.data
 
-<<<<<<< HEAD
     def size(self, dim=None):
         shape = ivy.shape(self.data, as_array=True)
         if dim is None:
@@ -301,13 +300,12 @@
                     "Dimension out of range (expected to be in range of [{}, {}], "
                     "but got {}".format(len(shape), len(shape) - 1, dim)
                 )
-=======
+
     def argmax(self, dim=None, keepdim=False):
         return torch_frontend.argmax(self.data, dim=dim, keepdim=keepdim)
 
     def ceil(self):
         return torch_frontend.ceil(self.data)
->>>>>>> 84eecd9d
 
     # Special Methods #
     # -------------------#
