# global
from typing import Iterable
import math

# local
import ivy
import ivy.functional.frontends.torch as torch_frontend
import ivy.functional.frontends.torch.nn.functional as torch_frontend_nn
from ivy.functional.frontends.numpy.creation_routines.from_existing_data import (
    array as np_frontend_array,
)
from ivy.func_wrapper import with_unsupported_dtypes
from ivy.func_wrapper import with_supported_dtypes
from ivy.functional.frontends.torch.func_wrapper import (
    _to_ivy_array,
    numpy_to_torch_style_args,
)


class Tensor:
    def __init__(self, array, device=None, _init_overload=False, requires_grad=False):
        if _init_overload:
            self._ivy_array = (
                ivy.array(array) if not isinstance(array, ivy.Array) else array
            )

        else:
            self._ivy_array = ivy.array(
                array, dtype=torch_frontend.float32, device=device
            )
        self._grads = None
        self._requires_grad = requires_grad
        self.grad_fn = None
<<<<<<< HEAD
=======
        self._grads = None
>>>>>>> d4458270
        if not _init_overload:
            self._is_leaf = True
        else:
            self._is_leaf = False
<<<<<<< HEAD
=======
        self._requires_grad = requires_grad
>>>>>>> d4458270

    def __len__(self):
        return len(self._ivy_array)

    def __repr__(self):
        return str(self.ivy_array.__repr__()).replace(
            "ivy.array", "ivy.frontends.torch.Tensor"
        )

    # Properties #
    # ---------- #

    @property
    def ivy_array(self):
        return self._ivy_array

    @property
    def device(self):
        return self.ivy_array.device

    @property
    def dtype(self):
        return self.ivy_array.dtype

    @property
    def shape(self):
        return Size(self.ivy_array.shape)

    @property
    def real(self):
        return self.ivy_array.real()

    @property
    def imag(self):
        return self.ivy_array.imag()

    @property
    def ndim(self):
        return self.dim()

    @property
    def T(self):
        if self.ndim == 1:
            return self
        return torch_frontend.permute(self, list(range(self.ndim))[::-1])

    @property
    def data(self):
        return torch_frontend.tensor(
            ivy.stop_gradient(self.ivy_array, preserve_type=False)
        )

    @property
    def grad(self):
        return self._grads

    @property
    def requires_grad(self):
        return self._requires_grad

    @property
    def is_leaf(self):
        return self._is_leaf

    # Setters #
    # --------#

    @ivy_array.setter
    def ivy_array(self, array):
        self._ivy_array = (
            ivy.array(array) if not isinstance(array, ivy.Array) else array
        )

    @requires_grad.setter
    def requires_grad(self, requires_grad):
        self._requires_grad = requires_grad

    @is_leaf.setter
    def is_leaf(self, is_leaf):
        self._is_leaf = is_leaf

    # Instance Methods #
    # ---------------- #
    def reshape(self, *args, shape=None):
        if args and shape:
            raise TypeError("reshape() got multiple values for argument 'shape'")
        if shape is not None:
            return torch_frontend.reshape(self, shape)
        if args:
            if isinstance(args[0], (tuple, list)):
                shape = args[0]
                return torch_frontend.reshape(self, shape)
            else:
                return torch_frontend.reshape(self, args)
        return torch_frontend.reshape(self)

    @with_unsupported_dtypes({"2.0.1 and below": ("bfloat16",)}, "torch")
    def reshape_as(self, other):
        return torch_frontend.reshape(self, other.shape)

    @with_unsupported_dtypes({"2.0.1 and below": ("bfloat16",)}, "torch")
    def add(self, other, *, alpha=1):
        return torch_frontend.add(self, other, alpha=alpha)

    @with_unsupported_dtypes({"2.0.1 and below": ("bfloat16",)}, "torch")
    def sub(self, other, *, alpha=1):
        return torch_frontend.sub(self, other, alpha=alpha)

    def chunk(self, chunks, dim=0):
        return torch_frontend.chunk(self, chunks, dim=dim)

    @numpy_to_torch_style_args
    def any(self, dim=None, keepdim=False):
        return torch_frontend.any(self, dim=dim, keepdim=keepdim)

    @numpy_to_torch_style_args
    def all(self, dim=None, keepdim=False):
        return torch_frontend.all(self, dim=dim, keepdim=keepdim)

    @with_unsupported_dtypes({"2.0.1 and below": ("bfloat16",)}, "torch")
    def add_(self, other, *, alpha=1):
        self.ivy_array = self.add(other, alpha=alpha).ivy_array
        return self

    @with_unsupported_dtypes({"2.0.1 and below": ("float16",)}, "torch")
    def addmm(self, mat1, mat2, *, beta=1, alpha=1):
        return torch_frontend.addmm(self, mat1, mat2, beta=beta, alpha=alpha)

    @with_unsupported_dtypes({"2.0.1 and below": ("float16",)}, "torch")
    def addmm_(self, mat1, mat2, *, beta=1, alpha=1):
        self.ivy_array = self.addmm(mat1, mat2, beta=beta, alpha=alpha).ivy_array
        return self

    @with_unsupported_dtypes({"2.0.1 and below": ("float16",)}, "torch")
    def addmv(self, mat, vec, *, beta=1, alpha=1):
        return torch_frontend.addmv(self, mat, vec, beta=beta, alpha=alpha)

    @with_unsupported_dtypes({"2.0.1 and below": ("float16",)}, "torch")
    def addbmm(self, batch1, batch2, *, beta=1, alpha=1):
        return torch_frontend.addbmm(self, batch1, batch2, beta=beta, alpha=alpha)

    @with_unsupported_dtypes({"2.0.1 and below": ("float16",)}, "torch")
    def addbmm_(self, batch1, batch2, *, beta=1, alpha=1):
        self.ivy_array = self.addbmm(batch1, batch2, beta=beta, alpha=alpha).ivy_array
        return self

    @with_unsupported_dtypes({"2.0.1 and below": ("bfloat16",)}, "torch")
    def subtract_(self, other, *, alpha=1):
        self.ivy_array = self.sub(other, alpha=alpha).ivy_array
        return self

    @with_unsupported_dtypes({"2.0.1 and below": ("float16",)}, "torch")
    def asin(self):
        return torch_frontend.asin(self)

    @with_unsupported_dtypes({"2.0.1 and below": ("float16",)}, "torch")
    def asin_(self):
        self.ivy_array = self.asin().ivy_array
        return self

    @numpy_to_torch_style_args
    @with_unsupported_dtypes({"2.0.1 and below": ("bfloat16",)}, "torch")
    def sum(self, dim=None, keepdim=False, *, dtype=None):
        return torch_frontend.sum(self, dim=dim, keepdim=keepdim, dtype=dtype)

    @with_unsupported_dtypes({"2.0.1 and below": ("float16",)}, "torch")
    def sin(self):
        return torch_frontend.sin(self)

    @with_unsupported_dtypes({"2.0.1 and below": ("float16",)}, "torch")
    def sin_(self):
        self.ivy_array = self.sin().ivy_array
        return self

    @with_unsupported_dtypes({"2.0.1 and below": ("float16",)}, "torch")
    def sinh(self):
        return torch_frontend.sinh(self)

    @with_unsupported_dtypes({"2.0.1 and below": ("float16",)}, "torch")
    def sinh_(self):
        self.ivy_array = self.sinh().ivy_array
        return self

    @with_unsupported_dtypes({"2.0.1 and below": ("float16",)}, "torch")
    def cos(self):
        return torch_frontend.cos(self)

    @with_unsupported_dtypes({"2.0.1 and below": ("float16",)}, "torch")
    def cos_(self):
        self.ivy_array = self.cos().ivy_array
        return self

    @with_unsupported_dtypes({"2.0.1 and below": ("float16",)}, "torch")
    def cosh(self):
        return torch_frontend.cosh(self)

    @with_unsupported_dtypes({"2.0.1 and below": ("float16",)}, "torch")
    def cosh_(self):
        self.ivy_array = self.cosh().ivy_array
        return self

    @with_unsupported_dtypes({"2.0.1 and below": ("float16",)}, "torch")
    def arcsinh(self):
        return torch_frontend.arcsinh(self)

    @with_unsupported_dtypes({"2.0.1 and below": ("float16",)}, "torch")
    def arcsin(self):
        return torch_frontend.arcsin(self)

    @with_unsupported_dtypes({"2.0.1 and below": ("float16",)}, "torch")
    def arcsin_(self):
        self.ivy_array = self.arcsin().ivy_array
        return self

    @with_unsupported_dtypes({"2.0.1 and below": ("float16",)}, "torch")
    def atan(self):
        return torch_frontend.atan(self)

    @with_unsupported_dtypes({"2.0.1 and below": ("float16",)}, "torch")
    def atan_(self):
        self.ivy_array = self.atan().ivy_array
        return self

    @with_unsupported_dtypes({"2.0.1 and below": ("float16", "bfloat16")}, "torch")
    def atan2(self, other):
        return torch_frontend.atan2(self, other)

    def view(self, *args, size=None):
        """
        Reshape Tensor.

        possible arguments are either:
            - size
            - tuple of ints
            - list of ints
            - torch.Size object
            - ints
        Parameters
        ----------
        args:int arguments
        size: optional shape

        Returns reshaped tensor
        -------
        """
        if ivy.exists(size) and not args:
            shape_tup = size
        elif args and not ivy.exists(size):
            if (
                isinstance(args[0], tuple)
                or isinstance(args[0], list)
                or type(args[0]).__name__ == "Size"
            ) and len(args) == 1:
                shape_tup = args[0]
            else:
                shape_tup = args
        else:
            raise ValueError(
                "View only accepts as argument ints, tuple or list of ints or "
                "the keyword argument size."
            )
        return torch_frontend.reshape(self, shape_tup)

    def float(self, memory_format=None):
        self.ivy_array = ivy.astype(self.ivy_array, ivy.float32, copy=False)
        return self

    @with_unsupported_dtypes({"2.0.1 and below": ("float16",)}, "torch")
    def asinh(self):
        return torch_frontend.asinh(self)

    @with_unsupported_dtypes({"2.0.1 and below": ("float16",)}, "torch")
    def asinh_(self):
        self.ivy_array = self.asinh().ivy_array
        return self

    @with_unsupported_dtypes({"2.0.1 and below": ("float16",)}, "torch")
    def tan(self):
        return torch_frontend.tan(self)

    @with_unsupported_dtypes({"2.0.1 and below": ("float16",)}, "torch")
    def tan_(self):
        self.ivy_array = self.tan().ivy_array
        return self

    @with_unsupported_dtypes({"2.0.1 and below": ("float16",)}, "torch")
    def tanh(self):
        return torch_frontend.tanh(self)

    @with_unsupported_dtypes({"2.0.1 and below": ("float16",)}, "torch")
    def tanh_(self):
        self.ivy_array = self.tanh().ivy_array
        return self

    @with_unsupported_dtypes({"2.0.1 and below": ("float16",)}, "torch")
    def atanh(self):
        return torch_frontend.atanh(self)

    @with_unsupported_dtypes({"2.0.1 and below": ("float16",)}, "torch")
    def atanh_(self):
        self.ivy_array = self.atanh().ivy_array
        return self

    @with_unsupported_dtypes({"2.0.1 and below": ("float16",)}, "torch")
    def arctanh(self):
        return torch_frontend.arctanh(self)

    @with_unsupported_dtypes({"2.0.1 and below": ("float16",)}, "torch")
    def arctanh_(self):
        self.ivy_array = self.arctanh().ivy_array
        return self

    @with_unsupported_dtypes({"2.0.1 and below": ("float16",)}, "torch")
    def log(self):
        return torch_frontend.log(self)

    @with_unsupported_dtypes({"2.0.1 and below": ("float16",)}, "torch")
    def arccosh(self):
        return torch_frontend.arccosh(self)

    @with_unsupported_dtypes({"2.0.1 and below": ("float16",)}, "torch")
    def log_(self):
        self.ivy_array = self.log().ivy_array
        return self

    @with_unsupported_dtypes({"2.0.1 and below": ("float16",)}, "torch")
    def log2(self):
        return torch_frontend.log2(self)

    @with_unsupported_dtypes({"2.0.1 and below": ("float16", "bfloat16")}, "torch")
    def relu(self):
        return torch_frontend_nn.relu(self)

    @numpy_to_torch_style_args
    @with_unsupported_dtypes({"2.0.1 and below": ("complex",)}, "torch")
    def amax(self, dim=None, keepdim=False):
        return torch_frontend.amax(self, dim=dim, keepdim=keepdim)

    @numpy_to_torch_style_args
    @with_unsupported_dtypes({"2.0.1 and below": ("complex",)}, "torch")
    def amin(self, dim=None, keepdim=False):
        return torch_frontend.amin(self, dim=dim, keepdim=keepdim)

    @numpy_to_torch_style_args
    @with_unsupported_dtypes({"2.0.1 and below": ("complex", "float16")}, "torch")
    def aminmax(self, dim=None, keepdim=False):
        return torch_frontend.aminmax(self, dim=dim, keepdim=keepdim)

    def abs(self):
        return torch_frontend.abs(self)

    def abs_(self):
        self.ivy_array = self.abs().ivy_array
        return self

    @with_unsupported_dtypes({"2.0.1 and below": ("bfloat16",)}, "torch")
    def logical_and(self, other):
        return torch_frontend.logical_and(self, other)

    def logical_not(self, *, out=None):
        return torch_frontend.logical_not(self, out=out)

    def logical_not_(self):
        self.ivy_array = ivy.astype(self.logical_not().ivy_array, self.dtype)
        return self

    @with_unsupported_dtypes({"2.0.1 and below": ("bfloat16",)}, "torch")
    def logical_or(self, other):
        return torch_frontend.logical_or(self, other)

    def bitwise_not(self):
        return torch_frontend.bitwise_not(self)

    def bitwise_and(self, other):
        return torch_frontend.bitwise_and(self, other)

    @with_supported_dtypes({"2.0.1 and below": ("integer",)}, "torch")
    def bitwise_or(self, other):
        return torch_frontend.bitwise_or(self, other)

    def bitwise_left_shift(self, other):
        return torch_frontend.bitwise_left_shift(self, other)

    @with_supported_dtypes({"2.0.1 and below": ("integer",)}, "torch")
    def bitwise_or_(self, other):
        self.ivy_array = self.bitwise_or(other).ivy_array
        return self

    def contiguous(self, memory_format=None):
        return torch_frontend.tensor(self)

    def new_ones(
        self,
        *args,
        size=None,
        dtype=None,
        device=None,
        requires_grad=False,
        layout=None,
        pin_memory=False,
    ):
        if size is None:
            size = args[0] if isinstance(args[0], (tuple, list)) else args
        return torch_frontend.ones(
            size, dtype=dtype, device=device, requires_grad=requires_grad
        )

    @with_unsupported_dtypes({"2.0.1 and below": ("float16",)}, "torch")
    def floor(self, *, out=None):
        return torch_frontend.floor(self)

    @with_unsupported_dtypes({"2.0.1 and below": ("float16", "bfloat16")}, "torch")
    def not_equal(self, other, *, out=None):
        return torch_frontend.not_equal(self, other, out=out)

    ne = not_equal

    def equal(self, other):
        return torch_frontend.equal(self, other)

    @with_unsupported_dtypes({"2.0.1 and below": ("float16", "complex")}, "torch")
    def erf(self, *, out=None):
        return torch_frontend.erf(self, out=out)

    def new_zeros(
        self, size, *, dtype=None, device=None, requires_grad=False, layout=None
    ):
        if isinstance(size[0], tuple):
            return torch_frontend.zeros(
                size=size[0], dtype=dtype, device=device, requires_grad=requires_grad
            )
        return torch_frontend.zeros(
            size=size, dtype=dtype, device=device, requires_grad=requires_grad
        )

    def to(self, *args, **kwargs):
        if len(args) > 0:
            if hasattr(args[0], "ivy_array") or ivy.is_array(args[0]):
                if self.dtype == ivy.dtype(args[0]) and self.device == ivy.dev(args[0]):
                    return self
                else:
                    cast_tensor = self.clone()
                    cast_tensor.ivy_array = ivy.asarray(
                        self.ivy_array,
                        dtype=ivy.dtype(args[0]),
                        device=ivy.dev(args[0]),
                    )
                    return cast_tensor
            if (
                isinstance(args[0], (ivy.Dtype, ivy.NativeDtype))
                or args[0] in ivy._all_ivy_dtypes_str
            ):
                if self.dtype == ivy.as_ivy_dtype(args[0]):
                    return self
                else:
                    cast_tensor = self.clone()
                    cast_tensor.ivy_array = ivy.asarray(self.ivy_array, dtype=args[0])
                    return cast_tensor
            if isinstance(args[0], (ivy.Device, ivy.NativeDevice, str)):
                if isinstance(args[0], str) and not isinstance(
                    args[0], (ivy.Device, ivy.NativeDevice)
                ):
                    ivy.utils.assertions.check_elem_in_list(
                        args[0],
                        [
                            "cpu",
                            "cuda",
                            "xpu",
                            "mkldnn",
                            "opengl",
                            "opencl",
                            "ideep",
                            "hip",
                            "ve",
                            "ort",
                            "mlc",
                            "xla",
                            "lazy",
                            "vulkan",
                            "meta",
                            "hpu",
                        ],
                    )
                if self.device == ivy.as_ivy_dev(args[0]):
                    return self
                else:
                    cast_tensor = self.clone()
                    cast_tensor.ivy_array = ivy.asarray(self.ivy_array, device=args[0])
                    return cast_tensor
        else:
            if (
                "dtype" in kwargs
                and "device" in kwargs
                and self.dtype == kwargs["dtype"]
                and self.device == kwargs["device"]
            ):
                return self
            else:
                cast_tensor = self.clone()
                cast_tensor.ivy_array = ivy.asarray(
                    self.ivy_array,
                    device=kwargs["device"] if "device" in kwargs else self.device,
                    dtype=kwargs["dtype"] if "dtype" in kwargs else self.dtype,
                )
                return cast_tensor

    @with_unsupported_dtypes({"2.0.1 and below": ("float16",)}, "torch")
    def arctan(self):
        return torch_frontend.atan(self)

    @with_unsupported_dtypes({"2.0.1 and below": ("float16",)}, "torch")
    def arctan_(self):
        self.ivy_array = self.arctan().ivy_array
        return self

    @with_unsupported_dtypes({"2.0.1 and below": ("float16", "bfloat16")}, "torch")
    def arctan2(self, other):
        return torch_frontend.arctan2(self, other)

    @with_unsupported_dtypes({"2.0.1 and below": ("float16", "bfloat16")}, "torch")
    def arctan2_(self, other):
        self.ivy_array = self.arctan2(other).ivy_array
        return self

    @with_unsupported_dtypes({"2.0.1 and below": ("float16",)}, "torch")
    def acos(self):
        return torch_frontend.acos(self)

    @with_unsupported_dtypes({"2.0.1 and below": ("float16",)}, "torch")
    def acos_(self):
        self.ivy_array = self.acos().ivy_array
        return self

    @with_unsupported_dtypes({"2.0.1 and below": ("float16",)}, "torch")
    def arccosh_(self):
        self.ivy_array = self.arccosh().ivy_array
        return self

    @with_unsupported_dtypes({"2.0.1 and below": ("float16",)}, "torch")
    def arccos(self):
        return torch_frontend.arccos(self)

    @with_unsupported_dtypes({"2.0.1 and below": ("float16",)}, "torch")
    def arccos_(self):
        self.ivy_array = self.arccos().ivy_array
        return self

    def new_tensor(
        self,
        data,
        *,
        dtype=None,
        device=None,
        requires_grad=False,
        layout=None,
        pin_memory=False,
    ):
        dtype = ivy.dtype(self.ivy_array) if dtype is None else dtype
        device = ivy.dev(self.ivy_array) if device is None else device
        _data = ivy.asarray(data, copy=True, dtype=dtype, device=device)
        return torch_frontend.tensor(_data)

    @with_unsupported_dtypes({"2.0.1 and below": ("bfloat16",)}, "torch")
    def view_as(self, other):
        return self.view(size=other.shape)

    def expand(self, *args, size=None):
        if args and size:
            raise TypeError("expand() got multiple values for argument 'size'")
        if args:
            if isinstance(args[0], (tuple, list, ivy.Shape)):
                size = args[0]
            else:
                size = args

        return torch_frontend.tensor(ivy.expand(self.ivy_array, tuple(size)))

    def expand_as(self, other):
        return self.expand(
            ivy.shape(other.ivy_array if isinstance(other, Tensor) else other)
        )

    def detach(self):
        return torch_frontend.tensor(
            ivy.stop_gradient(self.ivy_array, preserve_type=False)
        )

    def detach_(self):
        self.ivy_array = self.detach().ivy_array
        return self

    @numpy_to_torch_style_args
    def unsqueeze(self, dim):
        return torch_frontend.unsqueeze(self, dim)

    @numpy_to_torch_style_args
    def unsqueeze_(self, dim):
        self.ivy_array = self.unsqueeze(dim).ivy_array
        return self

    def ravel(self):
        return torch_frontend.ravel(self)

    def split(self, split_size, dim=0):
        return torch_frontend.split(self, split_size, dim)

    def tensor_split(self, indices_or_sections, dim=0):
        return torch_frontend.tensor_split(self, indices_or_sections, dim)

    def vsplit(self, indices_or_sections, /):
        return torch_frontend.vsplit(self, indices_or_sections)

    def hsplit(self, indices_or_sections, /):
        return torch_frontend.hsplit(self, indices_or_sections)

    def dsplit(
        self,
        indices_or_sections,
        /,
    ):
        return torch_frontend.dsplit(self, indices_or_sections)

    def dim(self):
        return self.ivy_array.ndim

    @with_supported_dtypes(
        {"2.5.0 and below": ("float32", "float64", "int32", "int64")}, "paddle"
    )
    def heaviside(self, values, *, out=None):
        return torch_frontend.heaviside(self, values, out=out)

    def new_full(
        self,
        size,
        fill_value,
        *,
        dtype=None,
        device=None,
        requires_grad=False,
        layout=None,
        pin_memory=False,
    ):
        dtype = ivy.dtype(self.ivy_array) if dtype is None else dtype
        if ivy.is_float_dtype(dtype):
            fill_value = float(fill_value)
        elif ivy.is_int_dtype(dtype):
            fill_value = int(fill_value)
        elif ivy.is_bool_dtype(dtype):
            fill_value = bool(fill_value)
        device = ivy.dev(self.ivy_array) if device is None else device
        _data = ivy.full(size, fill_value, dtype=dtype, device=device)
        return torch_frontend.tensor(_data)

    def new_empty(
        self,
        size,
        *,
        dtype=None,
        device=None,
        requires_grad=False,
        layout=None,
        pin_memory=False,
    ):
        dtype = ivy.dtype(self.ivy_array) if dtype is None else dtype
        device = ivy.dev(self.ivy_array) if device is None else device
        _data = ivy.empty(size, dtype=dtype, device=device)
        return torch_frontend.tensor(_data)

    def unfold(self, dimension, size, step):
        slices = []
        for i in range(0, self.shape[dimension] - size + 1, step):
            slices.append(self.ivy_array[i : i + size])
        return torch_frontend.stack(slices)

    def long(self, memory_format=None):
        self.ivy_array = ivy.astype(self.ivy_array, ivy.int64, copy=False)
        return self

    @numpy_to_torch_style_args
    def max(self, dim=None, keepdim=False):
        return torch_frontend.max(self, dim=dim, keepdim=keepdim)

    @property
    def is_quantized(self):
        return "q" in ivy.dtype(self.ivy_array)

    @property
    def is_cuda(self):
        return "gpu" in ivy.dev(self.ivy_array)

    @with_unsupported_dtypes({"2.0.1 and below": ("bfloat16",)}, "torch")
    def pow(self, exponent):
        return torch_frontend.pow(self, exponent)

    @with_unsupported_dtypes({"2.0.1 and below": ("bfloat16",)}, "torch")
    def pow_(self, exponent):
        self.ivy_array = self.pow(exponent).ivy_array
        return self

    def size(self, dim=None):
        shape = self.shape
        if dim is None:
            return shape
        else:
            try:
                return shape[dim]
            except IndexError:
                raise IndexError(
                    "Dimension out of range (expected to be in range of [{}, {}], "
                    "but got {}".format(len(shape), len(shape) - 1, dim)
                )

    def matmul(self, other):
        return torch_frontend.matmul(self, other)

    def argwhere(self):
        return torch_frontend.argwhere(self)

    @numpy_to_torch_style_args
    @with_unsupported_dtypes({"2.0.1 and below": ("complex",)}, "torch")
    def argmax(self, dim=None, keepdim=False):
        return torch_frontend.argmax(self, dim=dim, keepdim=keepdim)

    @numpy_to_torch_style_args
    @with_unsupported_dtypes({"2.0.1 and below": ("complex",)}, "torch")
    def argmin(self, dim=None, keepdim=False):
        return torch_frontend.argmin(self, dim=dim, keepdim=keepdim)

    @with_unsupported_dtypes({"2.0.1 and below": ("complex",)}, "torch")
    def argsort(self, dim=-1, descending=False):
        return torch_frontend.argsort(self, dim=dim, descending=descending)

    @with_unsupported_dtypes({"2.0.1 and below": ("float16",)}, "torch")
    def ceil(self):
        return torch_frontend.ceil(self)

    @numpy_to_torch_style_args
    def min(self, dim=None, keepdim=False):
        return torch_frontend.min(self, dim=dim, keepdim=keepdim)

    def permute(self, *args, dims=None):
        if args and dims:
            raise TypeError("permute() got multiple values for argument 'dims'")
        if dims is not None:
            return torch_frontend.permute(self, dims)
        if args:
            if isinstance(args[0], (tuple, list)):
                dims = args[0]
                return torch_frontend.permute(self, dims)
            else:
                return torch_frontend.permute(self, args)
        return torch_frontend.permute(self)

    @numpy_to_torch_style_args
    @with_unsupported_dtypes({"2.0.1 and below": ("float16", "bfloat16")}, "torch")
    def mean(self, dim=None, keepdim=False):
        return torch_frontend.mean(self, dim=dim, keepdim=keepdim)

    @numpy_to_torch_style_args
    def nanmean(self, dim=None, keepdim=False):
        return torch_frontend.nanmean(self, dim=dim, keepdim=keepdim)

    @numpy_to_torch_style_args
    @with_unsupported_dtypes({"2.0.1 and below": ("float16",)}, "torch")
    def median(self, dim=None, keepdim=False):
        return torch_frontend.median(self, dim=dim, keepdim=keepdim)

    def transpose(self, dim0, dim1):
        return torch_frontend.transpose(self, dim0=dim0, dim1=dim1)

    def transpose_(self, dim0, dim1):
        self.ivy_array = self.transpose(dim0, dim1).ivy_array
        return self

    def t(self):
        return torch_frontend.t(self)

    def flatten(self, start_dim=0, end_dim=-1):
        return torch_frontend.flatten(self, start_dim, end_dim)

    @numpy_to_torch_style_args
    @with_unsupported_dtypes({"2.0.1 and below": ("float16",)}, "torch")
    def cumsum(self, dim, *, dtype=None):
        return torch_frontend.cumsum(self, dim, dtype=dtype)

    @numpy_to_torch_style_args
    @with_unsupported_dtypes({"2.0.1 and below": ("float16",)}, "torch")
    def cumsum_(self, dim, *, dtype=None):
        self.ivy_array = self.cumsum(dim, dtype).ivy_array
        return self

    @with_unsupported_dtypes({"2.0.1 and below": ("float16", "bfloat16")}, "torch")
    def inverse(self):
        return torch_frontend.inverse(self)

    @with_unsupported_dtypes({"2.0.1 and below": ("bool",)}, "torch")
    def neg(self):
        return torch_frontend.negative(self)

    __neg__ = neg

    def int(self, memory_format=None):
        self.ivy_array = ivy.astype(self.ivy_array, ivy.int32, copy=False)
        return self

    def half(self, memory_format=None):
        self.ivy_array = ivy.astype(self.ivy_array, ivy.float16, copy=False)
        return self

    def bool(self, memory_format=None):
        self.ivy_array = ivy.astype(self.ivy_array, ivy.bool, copy=False)
        return self

    def type(self, dtype=None, non_blocking=False, **kwargs):
        if ivy.exists(dtype):
            self.ivy_array = ivy.astype(self.ivy_array, dtype)
            return self
        else:
            return str(self.dtype)

    @with_unsupported_dtypes({"2.0.1 and below": ("bfloat16",)}, "torch")
    def type_as(self, other):
        if self.dtype != other.dtype:
            self.ivy_array = ivy.astype(self.ivy_array, other.dtype)
        return self

    def byte(self, memory_format=None):
        self.ivy_array = ivy.astype(self.ivy_array, ivy.uint8, copy=False)
        return self

    @with_unsupported_dtypes({"2.0.1 and below": ("bfloat16",)}, "torch")
    def ne(self, other):
        return torch_frontend.ne(self, other)

    @numpy_to_torch_style_args
    def squeeze(self, dim=None):
        return torch_frontend.squeeze(self, dim)

    def flip(self, dims):
        return torch_frontend.flip(self, dims)

    def fliplr(self):
        return torch_frontend.fliplr(self)

    def sort(self, dim=-1, descending=False):
        return torch_frontend.sort(self, dim=dim, descending=descending)

    def tril(self, diagonal=0):
        return torch_frontend.tril(self, diagonal=diagonal)

    def tril_(self, diagonal=0):
        self.ivy_array = self.tril(diagonal=diagonal).ivy_array
        return self

    def index_select(self, dim, index):
        return torch_frontend.index_select(self, dim, index)

    @with_unsupported_dtypes({"2.0.1 and below": ("float16", "complex")}, "torch")
    def clamp(self, min=None, max=None):
        return torch_frontend.clamp(self, min=min, max=max)

    @with_unsupported_dtypes({"2.0.1 and below": ("float16", "complex")}, "torch")
    def clamp_(self, min=None, max=None):
        self.ivy_array = self.clamp(min=min, max=max).ivy_array
        return self

    @with_unsupported_dtypes({"2.0.1 and below": ("float16", "bfloat16")}, "torch")
    def sqrt(self):
        return torch_frontend.sqrt(self)

    @with_unsupported_dtypes({"2.0.1 and below": ("float16",)}, "torch")
    def rsqrt(self):
        return torch_frontend.rsqrt(self)

    @with_unsupported_dtypes({"2.0.1 and below": ("float16", "bfloat16")}, "torch")
    def sqrt_(self):
        self.ivy_array = self.sqrt().ivy_array
        return self

    def where(self, condition, other):
        return torch_frontend.tensor(torch_frontend.where(condition, self, other))

    def clone(self, memory_format=None):
        return torch_frontend.tensor(ivy.array(self.ivy_array, copy=True))

    @with_unsupported_dtypes({"2.0.1 and below": ("float16",)}, "torch")
    def acosh(self):
        return torch_frontend.acosh(self)

    def masked_fill(self, mask, value):
        return torch_frontend.tensor(
            torch_frontend.where(mask, value, self), dtype=self.dtype
        )

    def masked_fill_(self, mask, value):
        self.ivy_array = self.masked_fill(mask, value).ivy_array
        return self

    @with_unsupported_dtypes({"2.0.1 and below": ("float16", "bfloat16")}, "torch")
    def index_add_(self, dim, index, source, *, alpha=1):
        self.ivy_array = torch_frontend.index_add(
            self, dim, index, source, alpha=alpha
        ).ivy_array
        return self

    @with_unsupported_dtypes({"2.0.1 and below": ("float16", "bfloat16")}, "torch")
    def index_add(self, dim, index, source, *, alpha=1):
        return torch_frontend.index_add(
            self._ivy_array, dim, index, source, alpha=alpha
        )

    @with_unsupported_dtypes({"2.0.1 and below": ("float16",)}, "torch")
    def acosh_(self):
        self.ivy_array = self.acosh().ivy_array
        return self

    @with_unsupported_dtypes({"2.0.1 and below": ("bfloat16",)}, "torch")
    def numpy(self):
        return np_frontend_array(self.ivy_array)

    @with_unsupported_dtypes({"2.0.1 and below": ("float16",)}, "torch")
    def sigmoid(self):
        return torch_frontend.sigmoid(self)

    @with_unsupported_dtypes({"2.0.1 and below": ("float16",)}, "torch")
    def sigmoid_(self):
        self.ivy_array = self.sigmoid().ivy_array
        return self

    @with_unsupported_dtypes({"2.0.1 and below": ("float16",)}, "torch")
    def softmax(self, dim=None, dtype=None):
        return torch_frontend.nn.functional.softmax(self, dim=dim, dtype=dtype)

    def repeat_interleave(self, repeats, dim=None, *, output_size=None):
        return torch_frontend.repeat_interleave(self, repeats, dim)

    def repeat(self, *args, repeats=None):
        if args and repeats:
            raise ivy.utils.exceptions.IvyException(
                "repeat() got multiple values for argument 'repeats'"
            )
        if args:
            if isinstance(args[0], (tuple, list)):
                repeats = args[0]
            else:
                repeats = args
        elif not isinstance(repeats, (tuple, list)):
            raise ivy.utils.exceptions.IvyException(
                "repeat(): argument 'repeats' must be tuple of ints"
            )

        return torch_frontend.tile(self, repeats)

    @numpy_to_torch_style_args
    def unbind(self, dim=0):
        return torch_frontend.unbind(self, dim=dim)

    def remainder(self, other, *, out=None):
        return torch_frontend.remainder(self, other, out=out)

    def bitwise_not_(self):
        self.ivy_array = self.bitwise_not().ivy_array
        return self

    def bitwise_and_(self, other):
        self.ivy_array = self.bitwise_and(other).ivy_array
        return self

    @with_unsupported_dtypes({"2.0.1 and below": ("float16", "bfloat16")}, "torch")
    def atan2_(self, other):
        self.ivy_array = self.atan2(other).ivy_array
        return self

    def fmin(self, other):
        return torch_frontend.fmin(self, other)

    @with_unsupported_dtypes({"2.0.1 and below": ("float16", "complex")}, "torch")
    def trunc(self):
        return torch_frontend.trunc(self)

    @with_unsupported_dtypes({"2.0.1 and below": ("float16", "complex")}, "torch")
    def trunc_(self):
        self.ivy_array = self.trunc().ivy_array
        return self

    @with_unsupported_dtypes({"2.0.1 and below": ("float16", "complex")}, "torch")
    def fix(self):
        return torch_frontend.fix(self)

    @with_unsupported_dtypes({"2.0.1 and below": ("float16", "complex")}, "torch")
    def fix_(self):
        self.ivy_array = self.fix().ivy_array
        return self

    def isinf(self):
        return torch_frontend.isinf(self._ivy_array)

    def is_complex(self):
        return torch_frontend.is_complex(self._ivy_array)

    def addr(self, vec1, vec2, *, beta=1, alpha=1, out=None):
        return torch_frontend.addr(self, vec1, vec2, beta=beta, alpha=alpha, out=out)

    def addr_(self, vec1, vec2, *, beta=1, alpha=1):
        self.ivy_array = self.addr(vec1, vec2, beta=beta, alpha=alpha).ivy_array
        return self

    @with_unsupported_dtypes({"2.0.1 and below": ("float16", "bfloat16")}, "torch")
    def dot(self, tensor):
        return torch_frontend.dot(self, tensor)

    @with_supported_dtypes({"2.0.1 and below": ("float32", "float64")}, "torch")
    def bernoulli(self, *, generator=None, out=None):
        return torch_frontend.bernoulli(self._ivy_array, generator=generator, out=out)

    # Special Methods #
    # -------------------#

    def __bool__(self):
        if len(self.shape) == sum(self.shape):
            return torch_frontend.tensor(self.ivy_array.to_scalar().__bool__())
        raise ValueError(
            "The truth value of an array with more than one element is ambiguous. "
            "Use a.any() or a.all()"
        )

    @with_unsupported_dtypes({"2.0.1 and below": ("bfloat16",)}, "torch")
    def __add__(self, other):
        return torch_frontend.add(self, other)

    @with_unsupported_dtypes({"2.0.1 and below": ("bfloat16",)}, "torch")
    def __mod__(self, other):
        return torch_frontend.remainder(self, other)

    @with_unsupported_dtypes({"2.0.1 and below": ("bfloat16",)}, "torch")
    def __pow__(self, exponent):
        return self.pow(exponent)

    @with_unsupported_dtypes({"2.0.1 and below": ("bfloat16",)}, "torch")
    def __rpow__(self, other):
        return torch_frontend.pow(other, self)

    def __long__(self, memory_format=None):
        return self.long()

    def __getitem__(self, query, /):
        ivy_args = ivy.nested_map([self, query], _to_ivy_array)
        ret = ivy.get_item(*ivy_args)
        return torch_frontend.Tensor(ret, _init_overload=True)

    def __setitem__(self, key, value, /):
        key, value = ivy.nested_map([key, value], _to_ivy_array)
        self.ivy_array[key] = value

    def __iter__(self):
        if self.ndim == 0:
            raise TypeError("iteration over a 0-d tensor not supported")
        for i in range(self.shape[0]):
            yield self[i]

    @with_unsupported_dtypes({"2.0.1 and below": ("bfloat16",)}, "torch")
    def __radd__(self, other):
        return torch_frontend.add(other, self)

    @with_unsupported_dtypes({"2.0.1 and below": ("bfloat16",)}, "torch")
    def __mul__(self, other):
        return torch_frontend.mul(self, other)

    @with_unsupported_dtypes({"2.0.1 and below": "bfloat16"}, "torch")
    def __matmul__(self, other):
        return torch_frontend.matmul(self, other)

    @with_unsupported_dtypes({"2.0.1 and below": ("bfloat16",)}, "torch")
    def __rmul__(self, other):
        return torch_frontend.mul(other, self)

    @with_unsupported_dtypes({"2.0.1 and below": ("bfloat16",)}, "torch")
    def __sub__(self, other):
        return torch_frontend.subtract(self, other)

    def __truediv__(self, other):
        return torch_frontend.div(self, other)

    @with_unsupported_dtypes({"2.0.1 and below": ("float16", "complex")}, "torch")
    def __floordiv__(self, other):
        return torch_frontend.floor_divide(self, other)

    def __iadd__(self, other):
        ret = torch_frontend.add(self, other)
        self.ivy_array = ivy.inplace_update(
            self.ivy_array, ivy.astype(ret.ivy_array, self.dtype)
        )
        return self

    def __imod__(self, other):
        ret = torch_frontend.remainder(self, other)
        self.ivy_array = ivy.inplace_update(
            self.ivy_array, ivy.astype(ret.ivy_array, self.dtype)
        )
        return self

    def __imul__(self, other):
        ret = torch_frontend.mul(self, other)
        self.ivy_array = ivy.inplace_update(
            self.ivy_array, ivy.astype(ret.ivy_array, self.dtype)
        )
        return self

    def __isub__(self, other):
        ret = torch_frontend.subtract(self, other)
        self.ivy_array = ivy.inplace_update(
            self.ivy_array, ivy.astype(ret.ivy_array, self.dtype)
        )
        return self

    def __itruediv__(self, other):
        ret = torch_frontend.div(self, other)
        self.ivy_array = ivy.inplace_update(
            self.ivy_array, ivy.astype(ret.ivy_array, self.dtype)
        )
        return self

    def __int__(self):
        item = self.item()
        if isinstance(item, complex):
            if item.imag != 0:
                raise TypeError("can't convert complex to int without overflow")
            item = item.real
        return int(item)

    def __float__(self):
        item = self.item()
        if isinstance(item, complex):
            if item.imag != 0:
                raise TypeError("can't convert complex to float without overflow")
            item = item.real
        return float(item)

    @with_unsupported_dtypes({"2.0.1 and below": ("bfloat16",)}, "torch")
    def __eq__(self, other):
        return torch_frontend.eq(self, other)

    @with_unsupported_dtypes({"2.0.1 and below": ("bfloat16",)}, "torch")
    def __gt__(self, other):
        return torch_frontend.greater(self, other)

    @with_unsupported_dtypes({"2.0.1 and below": ("bfloat16",)}, "torch")
    def __ge__(self, other):
        return torch_frontend.greater_equal(self, other)

    @with_unsupported_dtypes({"2.0.1 and below": ("bfloat16",)}, "torch")
    def __ne__(self, other):
        return self.ne(other)

    @with_unsupported_dtypes({"2.0.1 and below": ("bfloat16",)}, "torch")
    def __rsub__(self, other):
        return torch_frontend.subtract(other, self)

    @with_unsupported_dtypes({"2.0.1 and below": ("bfloat16",)}, "torch")
    def __lt__(self, other):
        return torch_frontend.less(self, other)

    @with_unsupported_dtypes({"2.0.1 and below": ("bfloat16",)}, "torch")
    def __le__(self, other):
        return torch_frontend.less_equal(self, other)

    @with_unsupported_dtypes({"2.0.1 and below": ("bfloat16",)}, "torch")
    def __or__(self, other):
        return torch_frontend.bitwise_or(self, other)

    def __invert__(self):
        return torch_frontend.bitwise_not(self)

    def __and__(self, other):
        return torch_frontend.bitwise_and(self, other)

    # Method aliases
    absolute, absolute_ = abs, abs_
    clip, clip_ = clamp, clamp_
    ndimension = dim
    subtract = sub
    sub_ = subtract_
    eq = equal

    def bitwise_xor(self, other):
        return torch_frontend.bitwise_xor(self, other)

    def item(self):
        if all(dim == 1 for dim in self.shape):
            return self.ivy_array.to_scalar()
        else:
            raise ValueError(
                "only one element tensors can be converted to Python scalars"
            )

    @numpy_to_torch_style_args
    @with_unsupported_dtypes({"2.0.1 and below": ("float16",)}, "torch")
    def cumprod(self, dim, dtype):
        return torch_frontend.cumprod(self, dim, dtype=dtype)

    @numpy_to_torch_style_args
    def count_nonzero(self, dim):
        return torch_frontend.count_nonzero(self, dim=dim)

    @with_unsupported_dtypes({"2.0.1 and below": ("bfloat16", "float16")}, "torch")
    def exp(self):
        return torch_frontend.exp(self)

    @with_unsupported_dtypes(
        {"2.0.1 and below": ("bfloat16", "float16", "complex")}, "torch"
    )
    def expm1(self):
        return torch_frontend.expm1(self)

    # fmt: off
    @with_unsupported_dtypes({"2.0.1 and below": ("int8", "int16", "int32", "int64", "uint8", "bool", "float16",)},"torch",)  # noqa
    def exp_(self):
        self.ivy_array = self.exp().ivy_array
        return self
    # fmt: on

    def mul(self, other):
        return torch_frontend.mul(self, other)

    @with_unsupported_dtypes({"2.0.1 and below": ("float16",)}, "torch")
    def ceil_(self):
        self.ivy_array = torch_frontend.ceil(self).ivy_array
        return self

    @with_unsupported_dtypes({"2.0.1 and below": ("bfloat16",)}, "torch")
    def mul_(self, other):
        self.ivy_array = self.mul(other).ivy_array
        # the return dtype is the same as the input dtype
        self.ivy_array = self.to(self.dtype).ivy_array
        return self

    @with_unsupported_dtypes({"2.0.1 and below": ("bfloat16", "float16")}, "torch")
    def round(self, *, decimals=0):
        return torch_frontend.round(self, decimals=decimals)

    @numpy_to_torch_style_args
    @with_unsupported_dtypes({"2.0.1 and below": ("float16", "complex")}, "torch")
    def cross(self, other, dim=-1):
        return torch_frontend.cross(self, other, dim=dim)

    @with_unsupported_dtypes({"2.0.1 and below": ("float16", "bfloat16")}, "torch")
    def det(self):
        return torch_frontend.det(self)

    def reciprocal(self):
        return torch_frontend.reciprocal(self)

    def fill_(self, value):
        self.ivy_array = torch_frontend.full_like(
            self, value, dtype=self.dtype, device=self.device
        ).ivy_array
        return self

    def nonzero(self, as_tuple=False):
        return torch_frontend.nonzero(self, as_tuple=as_tuple)

    def mm(self, mat2):
        return torch_frontend.mm(self, mat2)

    @with_unsupported_dtypes({"2.0.1 and below": ("bfloat16", "float16")}, "torch")
    def square(self):
        return torch_frontend.square(self._ivy_array)

    @with_unsupported_dtypes({"2.0.1 and below": ("float16",)}, "torch")
    def log10(self):
        return torch_frontend.log10(self._ivy_array)

    def short(self, memory_format=None):
        self.ivy_array = ivy.astype(self.ivy_array, ivy.int16, copy=False)
        return self

    @numpy_to_torch_style_args
    @with_unsupported_dtypes({"2.0.1 and below": ("float16", "bfloat16")}, "torch")
    def prod(self, dim=None, keepdim=False, *, dtype=None):
        return torch_frontend.prod(self, dim=dim, keepdim=keepdim, dtype=dtype)

    def div(self, other, *, rounding_mode=None):
        return torch_frontend.div(self, other, rounding_mode=rounding_mode)

    def div_(self, other, *, rounding_mode=None):
        self.ivy_array = self.div(other, rounding_mode=rounding_mode).ivy_array
        return self

    def normal_(self, mean=0, std=1, *, generator=None):
        self.ivy_array = ivy.random_normal(
            mean=mean,
            std=std,
            shape=self.ivy_array.shape,
            dtype=self.dtype,
            device=self.device,
        )
        return self

    @with_unsupported_dtypes({"2.0.1 and below": ("float16",)}, "torch")
    def addcdiv(self, tensor1, tensor2, *, value=1):
        return torch_frontend.addcdiv(self, tensor1, tensor2, value=value)

    @with_unsupported_dtypes({"2.0.1 and below": ("float16",)}, "torch")
    def addcmul(self, tensor1, tensor2, *, value=1):
        return torch_frontend.addcmul(self, tensor1, tensor2, value=value)

    @with_unsupported_dtypes({"2.0.1 and below": ("float16",)}, "torch")
    def addcmul_(self, tensor1, tensor2, *, value=1):
        self.ivy_array = self.addcmul(tensor1, tensor2, value=value).ivy_array
        return self

    sign_decorator_dtypes = ("float16", "complex", "bool")

    @with_unsupported_dtypes({"2.0.1 and below": sign_decorator_dtypes}, "torch")
    def sign(self):
        return torch_frontend.sign(self._ivy_array)

    @with_unsupported_dtypes({"2.0.1 and below": sign_decorator_dtypes}, "torch")
    def sign_(self):
        self.ivy_array = self.sign().ivy_array
        return self

    @numpy_to_torch_style_args
    def std(self, dim=None, unbiased=True, keepdim=False, *, out=None):
        return torch_frontend.std(
            self, dim=dim, unbiased=unbiased, keepdim=keepdim, out=out
        )

    @with_unsupported_dtypes({"2.0.1 and below": ("float16", "bfloat16")}, "torch")
    def fmod(self, other, *, out=None):
        return torch_frontend.fmod(self, other, out=out)

    @with_unsupported_dtypes({"2.0.1 and below": ("float16", "bfloat16")}, "torch")
    def fmod_(self, other):
        self.ivy_array = self.fmod(other).ivy_array
        return self

    def norm(self, p="fro", dim=None, keepdim=False, dtype=None):
        return torch_frontend.norm(self, p=p, dim=dim, keepdim=keepdim, dtype=dtype)

    def tolist(self):
        return self._ivy_array.to_list()

    @with_unsupported_dtypes({"2.0.1 and below": ("bfloat16",)}, "torch")
    def multiply(self, other, *, out=None):
        return torch_frontend.multiply(self, other, out=out)

    @numpy_to_torch_style_args
    @with_unsupported_dtypes({"2.0.1 and below": ("float16", "complex")}, "torch")
    def topk(self, k, dim=None, largest=True, sorted=True):
        return torch_frontend.topk(self, k, dim=dim, largest=largest, sorted=sorted)

    rshift_dtypes = ("float16", "bfloat16", "float32", "float64", "bool", "complex")

    @with_unsupported_dtypes({"2.0.1 and below": rshift_dtypes}, "torch")
    def bitwise_right_shift(self, other, *, out=None):
        return torch_frontend.bitwise_right_shift(self._ivy_array, other)

    @with_unsupported_dtypes({"2.0.1 and below": ("float16", "bfloat16")}, "torch")
    def logdet(self):
        chol = torch_frontend.cholesky(self)
        return 2 * torch_frontend.sum(
            torch_frontend.log(torch_frontend.real(torch_frontend.diagonal(chol)))
        )

    @with_unsupported_dtypes({"2.0.1 and below": ("float16", "bfloat16")}, "torch")
    def copysign(self, other, *, out=None):
        return torch_frontend.copysign(self, other, out=out)

    @with_unsupported_dtypes(
        {"2.0.1 and below": ("complex", "bfloat16", "bool")}, "torch"
    )
    def greater(self, other, *, out=None):
        return torch_frontend.greater(self, other, out=out)

    gt = greater

    @with_unsupported_dtypes({"2.0.1 and below": ("bfloat16", "bool")}, "torch")
    def greater_(self, other):
        self.ivy_array = ivy.astype(self.greater(other).ivy_array, self.dtype)
        return self

    gt_ = greater_

    @with_unsupported_dtypes(
        {"2.0.1 and below": ("complex", "bfloat16", "bool")}, "torch"
    )
    def greater_equal(self, other, *, out=None):
        return torch_frontend.greater_equal(self, other, out=out)

    ge = greater_equal

    @with_unsupported_dtypes({"2.0.1 and below": ("bfloat16", "bool")}, "torch")
    def greater_equal_(self, other):
        self.ivy_array = ivy.astype(self.greater_equal(other).ivy_array, self.dtype)
        return self

    ge_ = greater_equal_

    @with_unsupported_dtypes(
        {"2.0.1 and below": ("complex", "bfloat16", "bool")}, "torch"
    )
    def less(self, other, *, out=None):
        return torch_frontend.less(self, other, out=out)

    lt = less

    @with_unsupported_dtypes({"2.0.1 and below": ("bfloat16", "bool")}, "torch")
    def less_(self, other):
        self.ivy_array = ivy.astype(self.less(other).ivy_array, self.dtype)
        return self

    lt_ = less_

    @with_unsupported_dtypes(
        {"2.0.1 and below": ("complex", "bfloat16", "bool")}, "torch"
    )
    def less_equal(self, other, *, out=None):
        return torch_frontend.less_equal(self, other, out=out)

    le = less_equal

    @with_unsupported_dtypes({"2.0.1 and below": ("bfloat16", "bool")}, "torch")
    def less_equal_(self, other):
        self.ivy_array = ivy.astype(self.less_equal(other).ivy_array, self.dtype)
        return self

    le_ = less_equal_

    @with_unsupported_dtypes({"2.0.1 and below": ("bfloat16",)}, "torch")
    def eq_(self, other):
        self.ivy_array = ivy.astype(
            torch_frontend.eq(self, other).ivy_array, self.dtype
        )
        return self

    @numpy_to_torch_style_args
    def var(self, dim=None, *, correction=1, keepdim=False):
        return torch_frontend.var(self, dim=dim, unbiased=correction, keepdim=keepdim)

    def narrow(self, dim, start, length):
        return torch_frontend.narrow(self, dim=dim, start=start, length=length)

    def as_strided(self, size, stride, storage_offset=None):
        return torch_frontend.as_strided(
            self, size=size, stride=stride, storage_offset=storage_offset
        )

    def stride(self, dim=None):
        strides = [
            stride // math.ceil(ivy.dtype_bits(self.dtype) / 8)
            for stride in self.ivy_array.strides
        ]
        if dim is not None:
            return strides[dim]
        return strides

    @with_unsupported_dtypes({"2.0.1 and below": ("float16",)}, "torch")
    def log1p(self):
        return torch_frontend.log1p(self)

    def baddbmm(self, batch1, batch2, *, beta=1, alpha=1):
        return torch_frontend.baddbmm(
            self, batch1=batch1, batch2=batch2, beta=beta, alpha=alpha
        )

    @with_unsupported_dtypes({"2.0.1 and below": ("float16",)}, "torch")
    def floor_(self):
        self.ivy_array = self.floor().ivy_array
        return self

    def diag(self, diagonal=0):
        return torch_frontend.diag(self, diagonal=diagonal)

    def gather(self, dim, index):
        return torch_frontend.gather(self, dim=dim, index=index)

    def take_along_dim(self, indices, dim):
        return torch_frontend.take_along_dim(self, indices=indices, dim=dim)

    def movedim(self, source, destination):
        return torch_frontend.movedim(self, source=source, destination=destination)

    @with_unsupported_dtypes({"2.0.1 and below": ("float16",)}, "torch")
    def addcdiv_(self, tensor1, tensor2, *, value=1):
        self.ivy_array = self.addcdiv(
            tensor1=tensor1, tensor2=tensor2, value=value
        ).ivy_array
        return self

    @with_unsupported_dtypes({"2.0.1 and below": ("bfloat16", "float16")}, "torch")
    def cholesky(self, upper=False):
        return torch_frontend.cholesky(self, upper=upper)

    def tile(self, *reps):
        if (
            isinstance(reps, Iterable)
            and len(reps) == 1
            and isinstance(reps[0], Iterable)
        ):
            reps = reps[0]
        return torch_frontend.tile(self, reps)

    def apply_(self, callable, /):
        if self.device != "cpu":
            raise Exception("apply_ is only supported on cpu tensors")
        self.ivy_array = callable(self.ivy_array)
        return self

    def requires_grad_(self, requires_grad=True):
        self._requires_grad = requires_grad
        return self

    def backward(self, gradient=None, retain_graph=None, create_graph=False):
        if gradient is None and int(torch_frontend.numel(self)) > 1:
            raise RuntimeError("grad can be implicitly created only for scalar outputs")
        if self.grad_fn is None and self._grads is None:
            assert self.shape == gradient.shape, "Mismatch in shape"
            self._grads = gradient
            return
        _grad_list = self.grad_fn(
            gradient if gradient is not None else torch_frontend.tensor(1.0)
        )
        for idx, next_function in enumerate(self.grad_fn.next_functions):
            if next_function.__self__.grad_fn is not None:
                next_function.__self__.backward(_grad_list[idx])
            else:
                next_function(_grad_list[idx])


class Size(tuple):
    def __new__(cls, iterable=()):
        new_iterable = list()
        for i, item in enumerate(iterable):
            if isinstance(item, int):
                new_iterable.append(item)
                continue
            try:
                new_iterable.append(int(item))
            except Exception:
                raise TypeError(f"Expected int, but got {type(item)} at index {i}")
        return super().__new__(cls, new_iterable)

    def __repr__(self):
        return f'ivy.frontends.torch.Size([{", ".join(str(d) for d in self)}])'<|MERGE_RESOLUTION|>--- conflicted
+++ resolved
@@ -31,18 +31,12 @@
         self._grads = None
         self._requires_grad = requires_grad
         self.grad_fn = None
-<<<<<<< HEAD
-=======
         self._grads = None
->>>>>>> d4458270
         if not _init_overload:
             self._is_leaf = True
         else:
             self._is_leaf = False
-<<<<<<< HEAD
-=======
         self._requires_grad = requires_grad
->>>>>>> d4458270
 
     def __len__(self):
         return len(self._ivy_array)
