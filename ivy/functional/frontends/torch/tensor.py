--- conflicted
+++ resolved
@@ -285,13 +285,11 @@
         self.data = self.pow(other)
         return self.data
 
-<<<<<<< HEAD
     def matmul(self, tensor2):
         return torch_frontend.matmul(self.data, tensor2)
-=======
+
     def argmax(self, dim=None, keepdim=False):
         return torch_frontend.argmax(self.data, dim=dim, keepdim=keepdim)
->>>>>>> afd736ac
 
     # Special Methods #
     # -------------------#
