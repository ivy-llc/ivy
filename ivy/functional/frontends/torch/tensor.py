# global
from typing import Iterable
import math

# local
import ivy
import ivy.functional.frontends.torch as torch_frontend
import ivy.functional.frontends.torch.nn.functional as torch_frontend_nn
from ivy.functional.frontends.numpy.creation_routines.from_existing_data import (
    array as np_frontend_array,
)
from ivy.func_wrapper import with_unsupported_dtypes
from ivy.func_wrapper import with_supported_dtypes
from ivy.functional.frontends.torch.func_wrapper import (
    _to_ivy_array,
    numpy_to_torch_style_args,
)


class Tensor:
    def __init__(self, array, device=None, _init_overload=False, requires_grad=False):
        if _init_overload:
            self._ivy_array = (
                ivy.array(array) if not isinstance(array, ivy.Array) else array
            )

        else:
            self._ivy_array = ivy.array(
                array, dtype=torch_frontend.float32, device=device
            )
        self._grads = None
        self._requires_grad = requires_grad
<<<<<<< HEAD
=======
        self.grad_fn = None
        self._grads = None
        if not _init_overload:
            self._is_leaf = True
        else:
            self._is_leaf = False
>>>>>>> 4364dec2

    def __len__(self):
        return len(self._ivy_array)

    def __repr__(self):
        return str(self.ivy_array.__repr__()).replace(
            "ivy.array", "ivy.frontends.torch.Tensor"
        )

    # Properties #
    # ---------- #

    @property
    def ivy_array(self):
        return self._ivy_array

    @property
    def device(self):
        return self.ivy_array.device

    @property
    def dtype(self):
        return self.ivy_array.dtype

    @property
    def shape(self):
        return Size(self.ivy_array.shape)

    @property
    def real(self):
        return self.ivy_array.real()

    @property
    def imag(self):
        return self.ivy_array.imag()

    @property
    def ndim(self):
        return self.dim()

    @property
    def T(self):
        if self.ndim == 1:
            return self
        return torch_frontend.permute(self, list(range(self.ndim))[::-1])

    @property
    def data(self):
        return torch_frontend.tensor(
            ivy.stop_gradient(self.ivy_array, preserve_type=False)
        )

    @property
    def grad(self):
        return self._grads

    @property
    def requires_grad(self):
        return self._requires_grad

<<<<<<< HEAD
=======
    @property
    def is_leaf(self):
        return self._is_leaf

>>>>>>> 4364dec2
    # Setters #
    # --------#

    @ivy_array.setter
    def ivy_array(self, array):
        self._ivy_array = (
            ivy.array(array) if not isinstance(array, ivy.Array) else array
        )

    @requires_grad.setter
    def requires_grad(self, requires_grad):
        self._requires_grad = requires_grad

<<<<<<< HEAD
=======
    @is_leaf.setter
    def is_leaf(self, is_leaf):
        self._is_leaf = is_leaf

>>>>>>> 4364dec2
    # Instance Methods #
    # ---------------- #
    def reshape(self, *args, shape=None):
        if args and shape:
            raise TypeError("reshape() got multiple values for argument 'shape'")
        if shape is not None:
            return torch_frontend.reshape(self, shape)
        if args:
            if isinstance(args[0], (tuple, list)):
                shape = args[0]
                return torch_frontend.reshape(self, shape)
            else:
                return torch_frontend.reshape(self, args)
        return torch_frontend.reshape(self)

    @with_unsupported_dtypes({"2.0.1 and below": ("bfloat16",)}, "torch")
    def reshape_as(self, other):
        return torch_frontend.reshape(self, other.shape)

    @with_unsupported_dtypes({"2.0.1 and below": ("bfloat16",)}, "torch")
    def add(self, other, *, alpha=1):
        return torch_frontend.add(self, other, alpha=alpha)

    @with_unsupported_dtypes({"2.0.1 and below": ("bfloat16",)}, "torch")
    def sub(self, other, *, alpha=1):
        return torch_frontend.sub(self, other, alpha=alpha)

    def chunk(self, chunks, dim=0):
        return torch_frontend.chunk(self, chunks, dim=dim)

    @numpy_to_torch_style_args
    def any(self, dim=None, keepdim=False):
        return torch_frontend.any(self, dim=dim, keepdim=keepdim)

    @numpy_to_torch_style_args
    def all(self, dim=None, keepdim=False):
        return torch_frontend.all(self, dim=dim, keepdim=keepdim)

    @with_unsupported_dtypes({"2.0.1 and below": ("bfloat16",)}, "torch")
    def add_(self, other, *, alpha=1):
        self.ivy_array = self.add(other, alpha=alpha).ivy_array
        return self

    @with_unsupported_dtypes({"2.0.1 and below": ("float16",)}, "torch")
    def addmm(self, mat1, mat2, *, beta=1, alpha=1):
        return torch_frontend.addmm(self, mat1, mat2, beta=beta, alpha=alpha)

    @with_unsupported_dtypes({"2.0.1 and below": ("float16",)}, "torch")
    def addmm_(self, mat1, mat2, *, beta=1, alpha=1):
        self.ivy_array = self.addmm(mat1, mat2, beta=beta, alpha=alpha).ivy_array
        return self

    @with_unsupported_dtypes({"2.0.1 and below": ("float16",)}, "torch")
    def addmv(self, mat, vec, *, beta=1, alpha=1):
        return torch_frontend.addmv(self, mat, vec, beta=beta, alpha=alpha)

    @with_unsupported_dtypes({"2.0.1 and below": ("float16",)}, "torch")
    def addbmm(self, batch1, batch2, *, beta=1, alpha=1):
        return torch_frontend.addbmm(self, batch1, batch2, beta=beta, alpha=alpha)

    @with_unsupported_dtypes({"2.0.1 and below": ("float16",)}, "torch")
    def addbmm_(self, batch1, batch2, *, beta=1, alpha=1):
        self.ivy_array = self.addbmm(batch1, batch2, beta=beta, alpha=alpha).ivy_array
        return self

    @with_unsupported_dtypes({"2.0.1 and below": ("bfloat16",)}, "torch")
    def subtract_(self, other, *, alpha=1):
        self.ivy_array = self.sub(other, alpha=alpha).ivy_array
        return self

    @with_unsupported_dtypes({"2.0.1 and below": ("float16",)}, "torch")
    def asin(self):
        return torch_frontend.asin(self)

    @with_unsupported_dtypes({"2.0.1 and below": ("float16",)}, "torch")
    def asin_(self):
        self.ivy_array = self.asin().ivy_array
        return self

    @numpy_to_torch_style_args
    @with_unsupported_dtypes({"2.0.1 and below": ("bfloat16",)}, "torch")
    def sum(self, dim=None, keepdim=False, *, dtype=None):
        return torch_frontend.sum(self, dim=dim, keepdim=keepdim, dtype=dtype)

    @with_unsupported_dtypes({"2.0.1 and below": ("float16",)}, "torch")
    def sin(self):
        return torch_frontend.sin(self)

    @with_unsupported_dtypes({"2.0.1 and below": ("float16",)}, "torch")
    def sin_(self):
        self.ivy_array = self.sin().ivy_array
        return self

    @with_unsupported_dtypes({"2.0.1 and below": ("float16",)}, "torch")
    def sinh(self):
        return torch_frontend.sinh(self)

    @with_unsupported_dtypes({"2.0.1 and below": ("float16",)}, "torch")
    def sinh_(self):
        self.ivy_array = self.sinh().ivy_array
        return self

    @with_unsupported_dtypes({"2.0.1 and below": ("float16",)}, "torch")
    def cos(self):
        return torch_frontend.cos(self)

    @with_unsupported_dtypes({"2.0.1 and below": ("float16",)}, "torch")
    def cos_(self):
        self.ivy_array = self.cos().ivy_array
        return self

    @with_unsupported_dtypes({"2.0.1 and below": ("float16",)}, "torch")
    def cosh(self):
        return torch_frontend.cosh(self)

    @with_unsupported_dtypes({"2.0.1 and below": ("float16",)}, "torch")
    def cosh_(self):
        self.ivy_array = self.cosh().ivy_array
        return self

    @with_unsupported_dtypes({"2.0.1 and below": ("float16",)}, "torch")
    def arcsinh(self):
        return torch_frontend.arcsinh(self)

    @with_unsupported_dtypes({"2.0.1 and below": ("float16",)}, "torch")
    def arcsin(self):
        return torch_frontend.arcsin(self)

    @with_unsupported_dtypes({"2.0.1 and below": ("float16",)}, "torch")
    def arcsin_(self):
        self.ivy_array = self.arcsin().ivy_array
        return self

    @with_unsupported_dtypes({"2.0.1 and below": ("float16",)}, "torch")
    def atan(self):
        return torch_frontend.atan(self)

    @with_unsupported_dtypes({"2.0.1 and below": ("float16",)}, "torch")
    def atan_(self):
        self.ivy_array = self.atan().ivy_array
        return self

    @with_unsupported_dtypes({"2.0.1 and below": ("float16", "bfloat16")}, "torch")
    def atan2(self, other):
        return torch_frontend.atan2(self, other)

    def view(self, *args, size=None):
        """
        Reshape Tensor.

        possible arguments are either:
            - size
            - tuple of ints
            - list of ints
            - torch.Size object
            - ints
        Parameters
        ----------
        args:int arguments
        size: optional shape

        Returns reshaped tensor
        -------
        """
        if ivy.exists(size) and not args:
            shape_tup = size
        elif args and not ivy.exists(size):
            if (
                isinstance(args[0], tuple)
                or isinstance(args[0], list)
                or type(args[0]).__name__ == "Size"
            ) and len(args) == 1:
                shape_tup = args[0]
            else:
                shape_tup = args
        else:
            raise ValueError(
                "View only accepts as argument ints, tuple or list of ints or "
                "the keyword argument size."
            )
        return torch_frontend.reshape(self, shape_tup)

    def float(self, memory_format=None):
        self.ivy_array = ivy.astype(self.ivy_array, ivy.float32, copy=False)
        return self

    @with_unsupported_dtypes({"2.0.1 and below": ("float16",)}, "torch")
    def asinh(self):
        return torch_frontend.asinh(self)

    @with_unsupported_dtypes({"2.0.1 and below": ("float16",)}, "torch")
    def asinh_(self):
        self.ivy_array = self.asinh().ivy_array
        return self

    @with_unsupported_dtypes({"2.0.1 and below": ("float16",)}, "torch")
    def tan(self):
        return torch_frontend.tan(self)

    @with_unsupported_dtypes({"2.0.1 and below": ("float16",)}, "torch")
    def tan_(self):
        self.ivy_array = self.tan().ivy_array
        return self

    @with_unsupported_dtypes({"2.0.1 and below": ("float16",)}, "torch")
    def tanh(self):
        return torch_frontend.tanh(self)

    @with_unsupported_dtypes({"2.0.1 and below": ("float16",)}, "torch")
    def tanh_(self):
        self.ivy_array = self.tanh().ivy_array
        return self

    @with_unsupported_dtypes({"2.0.1 and below": ("float16",)}, "torch")
    def atanh(self):
        return torch_frontend.atanh(self)

    @with_unsupported_dtypes({"2.0.1 and below": ("float16",)}, "torch")
    def atanh_(self):
        self.ivy_array = self.atanh().ivy_array
        return self

    @with_unsupported_dtypes({"2.0.1 and below": ("float16",)}, "torch")
    def arctanh(self):
        return torch_frontend.arctanh(self)

    @with_unsupported_dtypes({"2.0.1 and below": ("float16",)}, "torch")
    def arctanh_(self):
        self.ivy_array = self.arctanh().ivy_array
        return self

    @with_unsupported_dtypes({"2.0.1 and below": ("float16",)}, "torch")
    def log(self):
        return torch_frontend.log(self)

    @with_unsupported_dtypes({"2.0.1 and below": ("float16",)}, "torch")
    def arccosh(self):
        return torch_frontend.arccosh(self)

    @with_unsupported_dtypes({"2.0.1 and below": ("float16",)}, "torch")
    def log_(self):
        self.ivy_array = self.log().ivy_array
        return self

    @with_unsupported_dtypes({"2.0.1 and below": ("float16",)}, "torch")
    def log2(self):
        return torch_frontend.log2(self)

    @with_unsupported_dtypes({"2.0.1 and below": ("float16", "bfloat16")}, "torch")
    def relu(self):
        return torch_frontend_nn.relu(self)

    @numpy_to_torch_style_args
    @with_unsupported_dtypes({"2.0.1 and below": ("complex",)}, "torch")
    def amax(self, dim=None, keepdim=False):
        return torch_frontend.amax(self, dim=dim, keepdim=keepdim)

    @numpy_to_torch_style_args
    @with_unsupported_dtypes({"2.0.1 and below": ("complex",)}, "torch")
    def amin(self, dim=None, keepdim=False):
        return torch_frontend.amin(self, dim=dim, keepdim=keepdim)

    @numpy_to_torch_style_args
    @with_unsupported_dtypes({"2.0.1 and below": ("complex", "float16")}, "torch")
    def aminmax(self, dim=None, keepdim=False):
        return torch_frontend.aminmax(self, dim=dim, keepdim=keepdim)

    def abs(self):
        return torch_frontend.abs(self)

    def abs_(self):
        self.ivy_array = self.abs().ivy_array
        return self

    @with_unsupported_dtypes({"2.0.1 and below": ("bfloat16",)}, "torch")
    def logical_and(self, other):
        return torch_frontend.logical_and(self, other)

    def logical_not(self, *, out=None):
        return torch_frontend.logical_not(self, out=out)

    def logical_not_(self):
        self.ivy_array = ivy.astype(self.logical_not().ivy_array, self.dtype)
        return self

    @with_unsupported_dtypes({"2.0.1 and below": ("bfloat16",)}, "torch")
    def logical_or(self, other):
        return torch_frontend.logical_or(self, other)

    def bitwise_not(self):
        return torch_frontend.bitwise_not(self)

    def bitwise_and(self, other):
        return torch_frontend.bitwise_and(self, other)

    @with_supported_dtypes({"2.0.1 and below": ("integer",)}, "torch")
    def bitwise_or(self, other):
        return torch_frontend.bitwise_or(self, other)

    def bitwise_left_shift(self, other):
        return torch_frontend.bitwise_left_shift(self, other)

    @with_supported_dtypes({"2.0.1 and below": ("integer",)}, "torch")
    def bitwise_or_(self, other):
        self.ivy_array = self.bitwise_or(other).ivy_array
        return self

    def contiguous(self, memory_format=None):
        return torch_frontend.tensor(self)

    def new_ones(
        self,
        *args,
        size=None,
        dtype=None,
        device=None,
        requires_grad=False,
        layout=None,
        pin_memory=False,
    ):
        if size is None:
            size = args[0] if isinstance(args[0], (tuple, list)) else args
        return torch_frontend.ones(
            size, dtype=dtype, device=device, requires_grad=requires_grad
        )

    @with_unsupported_dtypes({"2.0.1 and below": ("float16",)}, "torch")
    def floor(self, *, out=None):
        return torch_frontend.floor(self)

    @with_unsupported_dtypes({"2.0.1 and below": ("float16", "bfloat16")}, "torch")
    def not_equal(self, other, *, out=None):
        return torch_frontend.not_equal(self, other, out=out)

    ne = not_equal

    def equal(self, other):
        return torch_frontend.equal(self, other)

    @with_unsupported_dtypes({"2.0.1 and below": ("float16", "complex")}, "torch")
    def erf(self, *, out=None):
        return torch_frontend.erf(self, out=out)

    def new_zeros(
        self, size, *, dtype=None, device=None, requires_grad=False, layout=None
    ):
        if isinstance(size[0], tuple):
            return torch_frontend.zeros(
                size=size[0], dtype=dtype, device=device, requires_grad=requires_grad
            )
        return torch_frontend.zeros(
            size=size, dtype=dtype, device=device, requires_grad=requires_grad
        )

    def to(self, *args, **kwargs):
        if len(args) > 0:
            if hasattr(args[0], "ivy_array") or ivy.is_array(args[0]):
                if self.dtype == ivy.dtype(args[0]) and self.device == ivy.dev(args[0]):
                    return self
                else:
                    cast_tensor = self.clone()
                    cast_tensor.ivy_array = ivy.asarray(
                        self.ivy_array,
                        dtype=ivy.dtype(args[0]),
                        device=ivy.dev(args[0]),
                    )
                    return cast_tensor
            if (
                isinstance(args[0], (ivy.Dtype, ivy.NativeDtype))
                or args[0] in ivy._all_ivy_dtypes_str
            ):
                if self.dtype == ivy.as_ivy_dtype(args[0]):
                    return self
                else:
                    cast_tensor = self.clone()
                    cast_tensor.ivy_array = ivy.asarray(self.ivy_array, dtype=args[0])
                    return cast_tensor
            if isinstance(args[0], (ivy.Device, ivy.NativeDevice, str)):
                if isinstance(args[0], str) and not isinstance(
                    args[0], (ivy.Device, ivy.NativeDevice)
                ):
                    ivy.utils.assertions.check_elem_in_list(
                        args[0],
                        [
                            "cpu",
                            "cuda",
                            "xpu",
                            "mkldnn",
                            "opengl",
                            "opencl",
                            "ideep",
                            "hip",
                            "ve",
                            "ort",
                            "mlc",
                            "xla",
                            "lazy",
                            "vulkan",
                            "meta",
                            "hpu",
                        ],
                    )
                if self.device == ivy.as_ivy_dev(args[0]):
                    return self
                else:
                    cast_tensor = self.clone()
                    cast_tensor.ivy_array = ivy.asarray(self.ivy_array, device=args[0])
                    return cast_tensor
        else:
            if (
                "dtype" in kwargs
                and "device" in kwargs
                and self.dtype == kwargs["dtype"]
                and self.device == kwargs["device"]
            ):
                return self
            else:
                cast_tensor = self.clone()
                cast_tensor.ivy_array = ivy.asarray(
                    self.ivy_array,
                    device=kwargs["device"] if "device" in kwargs else self.device,
                    dtype=kwargs["dtype"] if "dtype" in kwargs else self.dtype,
                )
                return cast_tensor

    @with_unsupported_dtypes({"2.0.1 and below": ("float16",)}, "torch")
    def arctan(self):
        return torch_frontend.atan(self)

    @with_unsupported_dtypes({"2.0.1 and below": ("float16",)}, "torch")
    def arctan_(self):
        self.ivy_array = self.arctan().ivy_array
        return self

    @with_unsupported_dtypes({"2.0.1 and below": ("float16", "bfloat16")}, "torch")
    def arctan2(self, other):
        return torch_frontend.arctan2(self, other)

    @with_unsupported_dtypes({"2.0.1 and below": ("float16", "bfloat16")}, "torch")
    def arctan2_(self, other):
        self.ivy_array = self.arctan2(other).ivy_array
        return self

    @with_unsupported_dtypes({"2.0.1 and below": ("float16",)}, "torch")
    def acos(self):
        return torch_frontend.acos(self)

    @with_unsupported_dtypes({"2.0.1 and below": ("float16",)}, "torch")
    def acos_(self):
        self.ivy_array = self.acos().ivy_array
        return self

    @with_unsupported_dtypes({"2.0.1 and below": ("float16",)}, "torch")
    def arccosh_(self):
        self.ivy_array = self.arccosh().ivy_array
        return self

    @with_unsupported_dtypes({"2.0.1 and below": ("float16",)}, "torch")
    def arccos(self):
        return torch_frontend.arccos(self)

    @with_unsupported_dtypes({"2.0.1 and below": ("float16",)}, "torch")
    def arccos_(self):
        self.ivy_array = self.arccos().ivy_array
        return self

    def new_tensor(
        self,
        data,
        *,
        dtype=None,
        device=None,
        requires_grad=False,
        layout=None,
        pin_memory=False,
    ):
        dtype = ivy.dtype(self.ivy_array) if dtype is None else dtype
        device = ivy.dev(self.ivy_array) if device is None else device
        _data = ivy.asarray(data, copy=True, dtype=dtype, device=device)
        return torch_frontend.tensor(_data)

    @with_unsupported_dtypes({"2.0.1 and below": ("bfloat16",)}, "torch")
    def view_as(self, other):
        return self.view(size=other.shape)

    def expand(self, *args, size=None):
        if args and size:
            raise TypeError("expand() got multiple values for argument 'size'")
        if args:
            if isinstance(args[0], (tuple, list, ivy.Shape)):
                size = args[0]
            else:
                size = args

        return torch_frontend.tensor(ivy.expand(self.ivy_array, tuple(size)))

    def expand_as(self, other):
        return self.expand(
            ivy.shape(other.ivy_array if isinstance(other, Tensor) else other)
        )

    def detach(self):
        return torch_frontend.tensor(
            ivy.stop_gradient(self.ivy_array, preserve_type=False)
        )

    def detach_(self):
        self.ivy_array = self.detach().ivy_array
        return self

    @numpy_to_torch_style_args
    def unsqueeze(self, dim):
        return torch_frontend.unsqueeze(self, dim)

    @numpy_to_torch_style_args
    def unsqueeze_(self, dim):
        self.ivy_array = self.unsqueeze(dim).ivy_array
        return self

    def ravel(self):
        return torch_frontend.ravel(self)

    def split(self, split_size, dim=0):
        return torch_frontend.split(self, split_size, dim)

    def tensor_split(self, indices_or_sections, dim=0):
        return torch_frontend.tensor_split(self, indices_or_sections, dim)

    def vsplit(self, indices_or_sections, /):
        return torch_frontend.vsplit(self, indices_or_sections)

    def hsplit(self, indices_or_sections, /):
        return torch_frontend.hsplit(self, indices_or_sections)

    def dsplit(
        self,
        indices_or_sections,
        /,
    ):
        return torch_frontend.dsplit(self, indices_or_sections)

    def dim(self):
        return self.ivy_array.ndim

    @with_supported_dtypes(
        {"2.5.0 and below": ("float32", "float64", "int32", "int64")}, "paddle"
    )
    def heaviside(self, values, *, out=None):
        return torch_frontend.heaviside(self, values, out=out)

    def new_full(
        self,
        size,
        fill_value,
        *,
        dtype=None,
        device=None,
        requires_grad=False,
        layout=None,
        pin_memory=False,
    ):
        dtype = ivy.dtype(self.ivy_array) if dtype is None else dtype
        if ivy.is_float_dtype(dtype):
            fill_value = float(fill_value)
        elif ivy.is_int_dtype(dtype):
            fill_value = int(fill_value)
        elif ivy.is_bool_dtype(dtype):
            fill_value = bool(fill_value)
        device = ivy.dev(self.ivy_array) if device is None else device
        _data = ivy.full(size, fill_value, dtype=dtype, device=device)
        return torch_frontend.tensor(_data)

    def new_empty(
        self,
        size,
        *,
        dtype=None,
        device=None,
        requires_grad=False,
        layout=None,
        pin_memory=False,
    ):
        dtype = ivy.dtype(self.ivy_array) if dtype is None else dtype
        device = ivy.dev(self.ivy_array) if device is None else device
        _data = ivy.empty(size, dtype=dtype, device=device)
        return torch_frontend.tensor(_data)

    def unfold(self, dimension, size, step):
        slices = []
        for i in range(0, self.shape[dimension] - size + 1, step):
            slices.append(self.ivy_array[i : i + size])
        return torch_frontend.stack(slices)

    def long(self, memory_format=None):
        self.ivy_array = ivy.astype(self.ivy_array, ivy.int64, copy=False)
        return self

    @numpy_to_torch_style_args
    def max(self, dim=None, keepdim=False):
        return torch_frontend.max(self, dim=dim, keepdim=keepdim)

    @property
    def is_quantized(self):
        return "q" in ivy.dtype(self.ivy_array)

    @property
    def is_cuda(self):
        return "gpu" in ivy.dev(self.ivy_array)

    @with_unsupported_dtypes({"2.0.1 and below": ("bfloat16",)}, "torch")
    def pow(self, exponent):
        return torch_frontend.pow(self, exponent)

    @with_unsupported_dtypes({"2.0.1 and below": ("bfloat16",)}, "torch")
    def pow_(self, exponent):
        self.ivy_array = self.pow(exponent).ivy_array
        return self

    def size(self, dim=None):
        shape = self.shape
        if dim is None:
            return shape
        else:
            try:
                return shape[dim]
            except IndexError:
                raise IndexError(
                    "Dimension out of range (expected to be in range of [{}, {}], "
                    "but got {}".format(len(shape), len(shape) - 1, dim)
                )

    def matmul(self, other):
        return torch_frontend.matmul(self, other)

    def argwhere(self):
        return torch_frontend.argwhere(self)

    @numpy_to_torch_style_args
    @with_unsupported_dtypes({"2.0.1 and below": ("complex",)}, "torch")
    def argmax(self, dim=None, keepdim=False):
        return torch_frontend.argmax(self, dim=dim, keepdim=keepdim)

    @numpy_to_torch_style_args
    @with_unsupported_dtypes({"2.0.1 and below": ("complex",)}, "torch")
    def argmin(self, dim=None, keepdim=False):
        return torch_frontend.argmin(self, dim=dim, keepdim=keepdim)

    @with_unsupported_dtypes({"2.0.1 and below": ("complex",)}, "torch")
    def argsort(self, dim=-1, descending=False):
        return torch_frontend.argsort(self, dim=dim, descending=descending)

    @with_unsupported_dtypes({"2.0.1 and below": ("float16",)}, "torch")
    def ceil(self):
        return torch_frontend.ceil(self)

    @numpy_to_torch_style_args
    def min(self, dim=None, keepdim=False):
        return torch_frontend.min(self, dim=dim, keepdim=keepdim)

    def permute(self, *args, dims=None):
        if args and dims:
            raise TypeError("permute() got multiple values for argument 'dims'")
        if dims is not None:
            return torch_frontend.permute(self, dims)
        if args:
            if isinstance(args[0], (tuple, list)):
                dims = args[0]
                return torch_frontend.permute(self, dims)
            else:
                return torch_frontend.permute(self, args)
        return torch_frontend.permute(self)

    @numpy_to_torch_style_args
    @with_unsupported_dtypes({"2.0.1 and below": ("float16", "bfloat16")}, "torch")
    def mean(self, dim=None, keepdim=False):
        return torch_frontend.mean(self, dim=dim, keepdim=keepdim)

    @numpy_to_torch_style_args
    def nanmean(self, dim=None, keepdim=False):
        return torch_frontend.nanmean(self, dim=dim, keepdim=keepdim)

    @numpy_to_torch_style_args
    @with_unsupported_dtypes({"2.0.1 and below": ("float16",)}, "torch")
    def median(self, dim=None, keepdim=False):
        return torch_frontend.median(self, dim=dim, keepdim=keepdim)

    def transpose(self, dim0, dim1):
        return torch_frontend.transpose(self, dim0=dim0, dim1=dim1)

    def transpose_(self, dim0, dim1):
        self.ivy_array = self.transpose(dim0, dim1).ivy_array
        return self

    def t(self):
        return torch_frontend.t(self)

    def flatten(self, start_dim=0, end_dim=-1):
        return torch_frontend.flatten(self, start_dim, end_dim)

    @numpy_to_torch_style_args
    @with_unsupported_dtypes({"2.0.1 and below": ("float16",)}, "torch")
    def cumsum(self, dim, *, dtype=None):
        return torch_frontend.cumsum(self, dim, dtype=dtype)

    @numpy_to_torch_style_args
    @with_unsupported_dtypes({"2.0.1 and below": ("float16",)}, "torch")
    def cumsum_(self, dim, *, dtype=None):
        self.ivy_array = self.cumsum(dim, dtype).ivy_array
        return self

    @with_unsupported_dtypes({"2.0.1 and below": ("float16", "bfloat16")}, "torch")
    def inverse(self):
        return torch_frontend.inverse(self)

    @with_unsupported_dtypes({"2.0.1 and below": ("bool",)}, "torch")
    def neg(self):
        return torch_frontend.negative(self)

    __neg__ = neg

    def int(self, memory_format=None):
        self.ivy_array = ivy.astype(self.ivy_array, ivy.int32, copy=False)
        return self

    def half(self, memory_format=None):
        self.ivy_array = ivy.astype(self.ivy_array, ivy.float16, copy=False)
        return self

    def bool(self, memory_format=None):
        self.ivy_array = ivy.astype(self.ivy_array, ivy.bool, copy=False)
        return self

    def type(self, dtype=None, non_blocking=False, **kwargs):
        if ivy.exists(dtype):
            self.ivy_array = ivy.astype(self.ivy_array, dtype)
            return self
        else:
            return str(self.dtype)

    @with_unsupported_dtypes({"2.0.1 and below": ("bfloat16",)}, "torch")
    def type_as(self, other):
        if self.dtype != other.dtype:
            self.ivy_array = ivy.astype(self.ivy_array, other.dtype)
        return self

    def byte(self, memory_format=None):
        self.ivy_array = ivy.astype(self.ivy_array, ivy.uint8, copy=False)
        return self

    @with_unsupported_dtypes({"2.0.1 and below": ("bfloat16",)}, "torch")
    def ne(self, other):
        return torch_frontend.ne(self, other)

    @numpy_to_torch_style_args
    def squeeze(self, dim=None):
        return torch_frontend.squeeze(self, dim)

    def flip(self, dims):
        return torch_frontend.flip(self, dims)

    def fliplr(self):
        return torch_frontend.fliplr(self)

    def sort(self, dim=-1, descending=False):
        return torch_frontend.sort(self, dim=dim, descending=descending)

    def tril(self, diagonal=0):
        return torch_frontend.tril(self, diagonal=diagonal)

    def tril_(self, diagonal=0):
        self.ivy_array = self.tril(diagonal=diagonal).ivy_array
        return self

    def index_select(self, dim, index):
        return torch_frontend.index_select(self, dim, index)

    @with_unsupported_dtypes({"2.0.1 and below": ("float16", "complex")}, "torch")
    def clamp(self, min=None, max=None):
        return torch_frontend.clamp(self, min=min, max=max)

    @with_unsupported_dtypes({"2.0.1 and below": ("float16", "complex")}, "torch")
    def clamp_(self, min=None, max=None):
        self.ivy_array = self.clamp(min=min, max=max).ivy_array
        return self

    @with_unsupported_dtypes({"2.0.1 and below": ("float16", "bfloat16")}, "torch")
    def sqrt(self):
        return torch_frontend.sqrt(self)

    @with_unsupported_dtypes({"2.0.1 and below": ("float16",)}, "torch")
    def rsqrt(self):
        return torch_frontend.rsqrt(self)

    @with_unsupported_dtypes({"2.0.1 and below": ("float16", "bfloat16")}, "torch")
    def sqrt_(self):
        self.ivy_array = self.sqrt().ivy_array
        return self

    def where(self, condition, other):
        return torch_frontend.tensor(torch_frontend.where(condition, self, other))

    def clone(self, memory_format=None):
        return torch_frontend.tensor(ivy.array(self.ivy_array, copy=True))

    @with_unsupported_dtypes({"2.0.1 and below": ("float16",)}, "torch")
    def acosh(self):
        return torch_frontend.acosh(self)

    def masked_fill(self, mask, value):
        return torch_frontend.tensor(
            torch_frontend.where(mask, value, self), dtype=self.dtype
        )

    def masked_fill_(self, mask, value):
        self.ivy_array = self.masked_fill(mask, value).ivy_array
        return self

    @with_unsupported_dtypes({"2.0.1 and below": ("float16", "bfloat16")}, "torch")
    def index_add_(self, dim, index, source, *, alpha=1):
        self.ivy_array = torch_frontend.index_add(
            self, dim, index, source, alpha=alpha
        ).ivy_array
        return self

    @with_unsupported_dtypes({"2.0.1 and below": ("float16", "bfloat16")}, "torch")
    def index_add(self, dim, index, source, *, alpha=1):
        return torch_frontend.index_add(
            self._ivy_array, dim, index, source, alpha=alpha
        )

    @with_unsupported_dtypes({"2.0.1 and below": ("float16",)}, "torch")
    def acosh_(self):
        self.ivy_array = self.acosh().ivy_array
        return self

    @with_unsupported_dtypes({"2.0.1 and below": ("bfloat16",)}, "torch")
    def numpy(self):
        return np_frontend_array(self.ivy_array)

    @with_unsupported_dtypes({"2.0.1 and below": ("float16",)}, "torch")
    def sigmoid(self):
        return torch_frontend.sigmoid(self)

    @with_unsupported_dtypes({"2.0.1 and below": ("float16",)}, "torch")
    def sigmoid_(self):
        self.ivy_array = self.sigmoid().ivy_array
        return self

    @with_unsupported_dtypes({"2.0.1 and below": ("float16",)}, "torch")
    def softmax(self, dim=None, dtype=None):
        return torch_frontend.nn.functional.softmax(self, dim=dim, dtype=dtype)

    def repeat_interleave(self, repeats, dim=None, *, output_size=None):
        return torch_frontend.repeat_interleave(self, repeats, dim)

    def repeat(self, *args, repeats=None):
        if args and repeats:
            raise ivy.utils.exceptions.IvyException(
                "repeat() got multiple values for argument 'repeats'"
            )
        if args:
            if isinstance(args[0], (tuple, list)):
                repeats = args[0]
            else:
                repeats = args
        elif not isinstance(repeats, (tuple, list)):
            raise ivy.utils.exceptions.IvyException(
                "repeat(): argument 'repeats' must be tuple of ints"
            )

        return torch_frontend.tile(self, repeats)

    @numpy_to_torch_style_args
    def unbind(self, dim=0):
        return torch_frontend.unbind(self, dim=dim)

    def remainder(self, other, *, out=None):
        return torch_frontend.remainder(self, other, out=out)

    def bitwise_not_(self):
        self.ivy_array = self.bitwise_not().ivy_array
        return self

    def bitwise_and_(self, other):
        self.ivy_array = self.bitwise_and(other).ivy_array
        return self

    @with_unsupported_dtypes({"2.0.1 and below": ("float16", "bfloat16")}, "torch")
    def atan2_(self, other):
        self.ivy_array = self.atan2(other).ivy_array
        return self

    def fmin(self, other):
        return torch_frontend.fmin(self, other)

    @with_unsupported_dtypes({"2.0.1 and below": ("float16", "complex")}, "torch")
    def trunc(self):
        return torch_frontend.trunc(self)

    @with_unsupported_dtypes({"2.0.1 and below": ("float16", "complex")}, "torch")
    def trunc_(self):
        self.ivy_array = self.trunc().ivy_array
        return self

    @with_unsupported_dtypes({"2.0.1 and below": ("float16", "complex")}, "torch")
    def fix(self):
        return torch_frontend.fix(self)

    @with_unsupported_dtypes({"2.0.1 and below": ("float16", "complex")}, "torch")
    def fix_(self):
        self.ivy_array = self.fix().ivy_array
        return self

    def isinf(self):
        return torch_frontend.isinf(self._ivy_array)

    def is_complex(self):
        return torch_frontend.is_complex(self._ivy_array)

    def addr(self, vec1, vec2, *, beta=1, alpha=1, out=None):
        return torch_frontend.addr(self, vec1, vec2, beta=beta, alpha=alpha, out=out)

    def addr_(self, vec1, vec2, *, beta=1, alpha=1):
        self.ivy_array = self.addr(vec1, vec2, beta=beta, alpha=alpha).ivy_array
        return self

    @with_unsupported_dtypes({"2.0.1 and below": ("float16", "bfloat16")}, "torch")
    def dot(self, tensor):
        return torch_frontend.dot(self, tensor)

    @with_supported_dtypes({"2.0.1 and below": ("float32", "float64")}, "torch")
    def bernoulli(self, *, generator=None, out=None):
        return torch_frontend.bernoulli(self._ivy_array, generator=generator, out=out)

    # Special Methods #
    # -------------------#

    def __bool__(self):
        if len(self.shape) == sum(self.shape):
            return torch_frontend.tensor(self.ivy_array.to_scalar().__bool__())
        raise ValueError(
            "The truth value of an array with more than one element is ambiguous. "
            "Use a.any() or a.all()"
        )

    @with_unsupported_dtypes({"2.0.1 and below": ("bfloat16",)}, "torch")
    def __add__(self, other):
        return torch_frontend.add(self, other)

    @with_unsupported_dtypes({"2.0.1 and below": ("bfloat16",)}, "torch")
    def __mod__(self, other):
        return torch_frontend.remainder(self, other)

    @with_unsupported_dtypes({"2.0.1 and below": ("bfloat16",)}, "torch")
    def __pow__(self, exponent):
        return self.pow(exponent)

    @with_unsupported_dtypes({"2.0.1 and below": ("bfloat16",)}, "torch")
    def __rpow__(self, other):
        return torch_frontend.pow(other, self)

    def __long__(self, memory_format=None):
        return self.long()

    def __getitem__(self, query, /):
        ivy_args = ivy.nested_map([self, query], _to_ivy_array)
        ret = ivy.get_item(*ivy_args)
        return torch_frontend.Tensor(ret, _init_overload=True)

    def __setitem__(self, key, value, /):
        key, value = ivy.nested_map([key, value], _to_ivy_array)
        self.ivy_array[key] = value

    def __iter__(self):
        if self.ndim == 0:
            raise TypeError("iteration over a 0-d tensor not supported")
        for i in range(self.shape[0]):
            yield self[i]

    @with_unsupported_dtypes({"2.0.1 and below": ("bfloat16",)}, "torch")
    def __radd__(self, other):
        return torch_frontend.add(other, self)

    @with_unsupported_dtypes({"2.0.1 and below": ("bfloat16",)}, "torch")
    def __mul__(self, other):
        return torch_frontend.mul(self, other)

    @with_unsupported_dtypes({"2.0.1 and below": "bfloat16"}, "torch")
    def __matmul__(self, other):
        return torch_frontend.matmul(self, other)

    @with_unsupported_dtypes({"2.0.1 and below": ("bfloat16",)}, "torch")
    def __rmul__(self, other):
        return torch_frontend.mul(other, self)

    @with_unsupported_dtypes({"2.0.1 and below": ("bfloat16",)}, "torch")
    def __sub__(self, other):
        return torch_frontend.subtract(self, other)

    def __truediv__(self, other):
        return torch_frontend.div(self, other)

    @with_unsupported_dtypes({"2.0.1 and below": ("float16", "complex")}, "torch")
    def __floordiv__(self, other):
        return torch_frontend.floor_divide(self, other)

    def __iadd__(self, other):
        ret = torch_frontend.add(self, other)
        self.ivy_array = ivy.inplace_update(
            self.ivy_array, ivy.astype(ret.ivy_array, self.dtype)
        )
        return self

    def __imod__(self, other):
        ret = torch_frontend.remainder(self, other)
        self.ivy_array = ivy.inplace_update(
            self.ivy_array, ivy.astype(ret.ivy_array, self.dtype)
        )
        return self

    def __imul__(self, other):
        ret = torch_frontend.mul(self, other)
        self.ivy_array = ivy.inplace_update(
            self.ivy_array, ivy.astype(ret.ivy_array, self.dtype)
        )
        return self

    def __isub__(self, other):
        ret = torch_frontend.subtract(self, other)
        self.ivy_array = ivy.inplace_update(
            self.ivy_array, ivy.astype(ret.ivy_array, self.dtype)
        )
        return self

    def __itruediv__(self, other):
        ret = torch_frontend.div(self, other)
        self.ivy_array = ivy.inplace_update(
            self.ivy_array, ivy.astype(ret.ivy_array, self.dtype)
        )
        return self

    def __int__(self):
        item = self.item()
        if isinstance(item, complex):
            if item.imag != 0:
                raise TypeError("can't convert complex to int without overflow")
            item = item.real
        return int(item)

    def __float__(self):
        item = self.item()
        if isinstance(item, complex):
            if item.imag != 0:
                raise TypeError("can't convert complex to float without overflow")
            item = item.real
        return float(item)

    @with_unsupported_dtypes({"2.0.1 and below": ("bfloat16",)}, "torch")
    def __eq__(self, other):
        return torch_frontend.eq(self, other)

    @with_unsupported_dtypes({"2.0.1 and below": ("bfloat16",)}, "torch")
    def __gt__(self, other):
        return torch_frontend.greater(self, other)

    @with_unsupported_dtypes({"2.0.1 and below": ("bfloat16",)}, "torch")
    def __ge__(self, other):
        return torch_frontend.greater_equal(self, other)

    @with_unsupported_dtypes({"2.0.1 and below": ("bfloat16",)}, "torch")
    def __ne__(self, other):
        return self.ne(other)

    @with_unsupported_dtypes({"2.0.1 and below": ("bfloat16",)}, "torch")
    def __rsub__(self, other):
        return torch_frontend.subtract(other, self)

    @with_unsupported_dtypes({"2.0.1 and below": ("bfloat16",)}, "torch")
    def __lt__(self, other):
        return torch_frontend.less(self, other)

    @with_unsupported_dtypes({"2.0.1 and below": ("bfloat16",)}, "torch")
    def __le__(self, other):
        return torch_frontend.less_equal(self, other)

    @with_unsupported_dtypes({"2.0.1 and below": ("bfloat16",)}, "torch")
    def __or__(self, other):
        return torch_frontend.bitwise_or(self, other)

    def __invert__(self):
        return torch_frontend.bitwise_not(self)

    def __and__(self, other):
        return torch_frontend.bitwise_and(self, other)

    # Method aliases
    absolute, absolute_ = abs, abs_
    clip, clip_ = clamp, clamp_
    ndimension = dim
    subtract = sub
    sub_ = subtract_
    eq = equal

    def bitwise_xor(self, other):
        return torch_frontend.bitwise_xor(self, other)

    def item(self):
        if all(dim == 1 for dim in self.shape):
            return self.ivy_array.to_scalar()
        else:
            raise ValueError(
                "only one element tensors can be converted to Python scalars"
            )

    @numpy_to_torch_style_args
    @with_unsupported_dtypes({"2.0.1 and below": ("float16",)}, "torch")
    def cumprod(self, dim, dtype):
        return torch_frontend.cumprod(self, dim, dtype=dtype)

    @numpy_to_torch_style_args
    def count_nonzero(self, dim):
        return torch_frontend.count_nonzero(self, dim=dim)

    @with_unsupported_dtypes({"2.0.1 and below": ("bfloat16", "float16")}, "torch")
    def exp(self):
        return torch_frontend.exp(self)

    @with_unsupported_dtypes(
        {"2.0.1 and below": ("bfloat16", "float16", "complex")}, "torch"
    )
    def expm1(self):
        return torch_frontend.expm1(self)

    # fmt: off
    @with_unsupported_dtypes({"2.0.1 and below": ("int8", "int16", "int32", "int64", "uint8", "bool", "float16",)},"torch",)  # noqa
    def exp_(self):
        self.ivy_array = self.exp().ivy_array
        return self
    # fmt: on

    def mul(self, other):
        return torch_frontend.mul(self, other)

    @with_unsupported_dtypes({"2.0.1 and below": ("float16",)}, "torch")
    def ceil_(self):
        self.ivy_array = torch_frontend.ceil(self).ivy_array
        return self

    @with_unsupported_dtypes({"2.0.1 and below": ("bfloat16",)}, "torch")
    def mul_(self, other):
        self.ivy_array = self.mul(other).ivy_array
        # the return dtype is the same as the input dtype
        self.ivy_array = self.to(self.dtype).ivy_array
        return self

    @with_unsupported_dtypes({"2.0.1 and below": ("bfloat16", "float16")}, "torch")
    def round(self, *, decimals=0):
        return torch_frontend.round(self, decimals=decimals)

    @numpy_to_torch_style_args
    @with_unsupported_dtypes({"2.0.1 and below": ("float16", "complex")}, "torch")
    def cross(self, other, dim=-1):
        return torch_frontend.cross(self, other, dim=dim)

    @with_unsupported_dtypes({"2.0.1 and below": ("float16", "bfloat16")}, "torch")
    def det(self):
        return torch_frontend.det(self)

    def reciprocal(self):
        return torch_frontend.reciprocal(self)

    def fill_(self, value):
        self.ivy_array = torch_frontend.full_like(
            self, value, dtype=self.dtype, device=self.device
        ).ivy_array
        return self

    def nonzero(self, as_tuple=False):
        return torch_frontend.nonzero(self, as_tuple=as_tuple)

    def mm(self, mat2):
        return torch_frontend.mm(self, mat2)

    @with_unsupported_dtypes({"2.0.1 and below": ("bfloat16", "float16")}, "torch")
    def square(self):
        return torch_frontend.square(self._ivy_array)

    @with_unsupported_dtypes({"2.0.1 and below": ("float16",)}, "torch")
    def log10(self):
        return torch_frontend.log10(self._ivy_array)

    def short(self, memory_format=None):
        self.ivy_array = ivy.astype(self.ivy_array, ivy.int16, copy=False)
        return self

    @numpy_to_torch_style_args
    @with_unsupported_dtypes({"2.0.1 and below": ("float16", "bfloat16")}, "torch")
    def prod(self, dim=None, keepdim=False, *, dtype=None):
        return torch_frontend.prod(self, dim=dim, keepdim=keepdim, dtype=dtype)

    def div(self, other, *, rounding_mode=None):
        return torch_frontend.div(self, other, rounding_mode=rounding_mode)

    def div_(self, other, *, rounding_mode=None):
        self.ivy_array = self.div(other, rounding_mode=rounding_mode).ivy_array
        return self

    def normal_(self, mean=0, std=1, *, generator=None):
        self.ivy_array = ivy.random_normal(
            mean=mean,
            std=std,
            shape=self.ivy_array.shape,
            dtype=self.dtype,
            device=self.device,
        )
        return self

    @with_unsupported_dtypes({"2.0.1 and below": ("float16",)}, "torch")
    def addcdiv(self, tensor1, tensor2, *, value=1):
        return torch_frontend.addcdiv(self, tensor1, tensor2, value=value)

    @with_unsupported_dtypes({"2.0.1 and below": ("float16",)}, "torch")
    def addcmul(self, tensor1, tensor2, *, value=1):
        return torch_frontend.addcmul(self, tensor1, tensor2, value=value)

    @with_unsupported_dtypes({"2.0.1 and below": ("float16",)}, "torch")
    def addcmul_(self, tensor1, tensor2, *, value=1):
        self.ivy_array = self.addcmul(tensor1, tensor2, value=value).ivy_array
        return self

    sign_decorator_dtypes = ("float16", "complex", "bool")

    @with_unsupported_dtypes({"2.0.1 and below": sign_decorator_dtypes}, "torch")
    def sign(self):
        return torch_frontend.sign(self._ivy_array)

    @with_unsupported_dtypes({"2.0.1 and below": sign_decorator_dtypes}, "torch")
    def sign_(self):
        self.ivy_array = self.sign().ivy_array
        return self

    @numpy_to_torch_style_args
    def std(self, dim=None, unbiased=True, keepdim=False, *, out=None):
        return torch_frontend.std(
            self, dim=dim, unbiased=unbiased, keepdim=keepdim, out=out
        )

    @with_unsupported_dtypes({"2.0.1 and below": ("float16", "bfloat16")}, "torch")
    def fmod(self, other, *, out=None):
        return torch_frontend.fmod(self, other, out=out)

    @with_unsupported_dtypes({"2.0.1 and below": ("float16", "bfloat16")}, "torch")
    def fmod_(self, other):
        self.ivy_array = self.fmod(other).ivy_array
        return self

    def norm(self, p="fro", dim=None, keepdim=False, dtype=None):
        return torch_frontend.norm(self, p=p, dim=dim, keepdim=keepdim, dtype=dtype)

    def tolist(self):
        return self._ivy_array.to_list()

    @with_unsupported_dtypes({"2.0.1 and below": ("bfloat16",)}, "torch")
    def multiply(self, other, *, out=None):
        return torch_frontend.multiply(self, other, out=out)

    @numpy_to_torch_style_args
    @with_unsupported_dtypes({"2.0.1 and below": ("float16", "complex")}, "torch")
    def topk(self, k, dim=None, largest=True, sorted=True):
        return torch_frontend.topk(self, k, dim=dim, largest=largest, sorted=sorted)

    rshift_dtypes = ("float16", "bfloat16", "float32", "float64", "bool", "complex")

    @with_unsupported_dtypes({"2.0.1 and below": rshift_dtypes}, "torch")
    def bitwise_right_shift(self, other, *, out=None):
        return torch_frontend.bitwise_right_shift(self._ivy_array, other)

    @with_unsupported_dtypes({"2.0.1 and below": ("float16", "bfloat16")}, "torch")
    def logdet(self):
        chol = torch_frontend.cholesky(self)
        return 2 * torch_frontend.sum(
            torch_frontend.log(torch_frontend.real(torch_frontend.diagonal(chol)))
        )

    @with_unsupported_dtypes({"2.0.1 and below": ("float16", "bfloat16")}, "torch")
    def copysign(self, other, *, out=None):
        return torch_frontend.copysign(self, other, out=out)

    @with_unsupported_dtypes(
        {"2.0.1 and below": ("complex", "bfloat16", "bool")}, "torch"
    )
    def greater(self, other, *, out=None):
        return torch_frontend.greater(self, other, out=out)

    gt = greater

    @with_unsupported_dtypes({"2.0.1 and below": ("bfloat16", "bool")}, "torch")
    def greater_(self, other):
        self.ivy_array = ivy.astype(self.greater(other).ivy_array, self.dtype)
        return self

    gt_ = greater_

    @with_unsupported_dtypes(
        {"2.0.1 and below": ("complex", "bfloat16", "bool")}, "torch"
    )
    def greater_equal(self, other, *, out=None):
        return torch_frontend.greater_equal(self, other, out=out)

    ge = greater_equal

    @with_unsupported_dtypes({"2.0.1 and below": ("bfloat16", "bool")}, "torch")
    def greater_equal_(self, other):
        self.ivy_array = ivy.astype(self.greater_equal(other).ivy_array, self.dtype)
        return self

    ge_ = greater_equal_

    @with_unsupported_dtypes(
        {"2.0.1 and below": ("complex", "bfloat16", "bool")}, "torch"
    )
    def less(self, other, *, out=None):
        return torch_frontend.less(self, other, out=out)

    lt = less

    @with_unsupported_dtypes({"2.0.1 and below": ("bfloat16", "bool")}, "torch")
    def less_(self, other):
        self.ivy_array = ivy.astype(self.less(other).ivy_array, self.dtype)
        return self

    lt_ = less_

    @with_unsupported_dtypes(
        {"2.0.1 and below": ("complex", "bfloat16", "bool")}, "torch"
    )
    def less_equal(self, other, *, out=None):
        return torch_frontend.less_equal(self, other, out=out)

    le = less_equal

    @with_unsupported_dtypes({"2.0.1 and below": ("bfloat16", "bool")}, "torch")
    def less_equal_(self, other):
        self.ivy_array = ivy.astype(self.less_equal(other).ivy_array, self.dtype)
        return self

    le_ = less_equal_

    @with_unsupported_dtypes({"2.0.1 and below": ("bfloat16",)}, "torch")
    def eq_(self, other):
        self.ivy_array = ivy.astype(
            torch_frontend.eq(self, other).ivy_array, self.dtype
        )
        return self

    @numpy_to_torch_style_args
    def var(self, dim=None, *, correction=1, keepdim=False):
        return torch_frontend.var(self, dim=dim, unbiased=correction, keepdim=keepdim)

    def narrow(self, dim, start, length):
        return torch_frontend.narrow(self, dim=dim, start=start, length=length)

    def as_strided(self, size, stride, storage_offset=None):
        return torch_frontend.as_strided(
            self, size=size, stride=stride, storage_offset=storage_offset
        )

    def stride(self, dim=None):
        strides = [
            stride // math.ceil(ivy.dtype_bits(self.dtype) / 8)
            for stride in self.ivy_array.strides
        ]
        if dim is not None:
            return strides[dim]
        return strides

    @with_unsupported_dtypes({"2.0.1 and below": ("float16",)}, "torch")
    def log1p(self):
        return torch_frontend.log1p(self)

    def baddbmm(self, batch1, batch2, *, beta=1, alpha=1):
        return torch_frontend.baddbmm(
            self, batch1=batch1, batch2=batch2, beta=beta, alpha=alpha
        )

    @with_unsupported_dtypes({"2.0.1 and below": ("float16",)}, "torch")
    def floor_(self):
        self.ivy_array = self.floor().ivy_array
        return self

    def diag(self, diagonal=0):
        return torch_frontend.diag(self, diagonal=diagonal)

    def gather(self, dim, index):
        return torch_frontend.gather(self, dim=dim, index=index)

    def take_along_dim(self, indices, dim):
        return torch_frontend.take_along_dim(self, indices=indices, dim=dim)

    def movedim(self, source, destination):
        return torch_frontend.movedim(self, source=source, destination=destination)

    @with_unsupported_dtypes({"2.0.1 and below": ("float16",)}, "torch")
    def addcdiv_(self, tensor1, tensor2, *, value=1):
        self.ivy_array = self.addcdiv(
            tensor1=tensor1, tensor2=tensor2, value=value
        ).ivy_array
        return self

    @with_unsupported_dtypes({"2.0.1 and below": ("bfloat16", "float16")}, "torch")
    def cholesky(self, upper=False):
        return torch_frontend.cholesky(self, upper=upper)

    def tile(self, *reps):
        if (
            isinstance(reps, Iterable)
            and len(reps) == 1
            and isinstance(reps[0], Iterable)
        ):
            reps = reps[0]
        return torch_frontend.tile(self, reps)

    def apply_(self, callable, /):
        if self.device != "cpu":
            raise Exception("apply_ is only supported on cpu tensors")
        self.ivy_array = callable(self.ivy_array)
        return self

    def backward(self, gradient=None, retain_graph=None, create_graph=False):
        if gradient is None and int(torch_frontend.numel(self)) > 1:
            raise RuntimeError("grad can be implicitly created only for scalar outputs")
        if self.grad_fn is None and self._grads is None:
            assert self.shape == gradient.shape, "Mismatch in shape"
            self._grads = gradient
            return
        _grad_list = self.grad_fn(
            gradient if gradient is not None else torch_frontend.tensor(1.0)
        )
        for idx, next_function in enumerate(self.grad_fn.next_functions):
            if next_function.__self__.grad_fn is not None:
                next_function.__self__.backward(_grad_list[idx])
            else:
                next_function(_grad_list[idx])


class Size(tuple):
    def __new__(cls, iterable=()):
        new_iterable = list()
        for i, item in enumerate(iterable):
            if isinstance(item, int):
                new_iterable.append(item)
                continue
            try:
                new_iterable.append(int(item))
            except Exception:
                raise TypeError(f"Expected int, but got {type(item)} at index {i}")
        return super().__new__(cls, new_iterable)

    def __repr__(self):
        return f'ivy.frontends.torch.Size([{", ".join(str(d) for d in self)}])'<|MERGE_RESOLUTION|>--- conflicted
+++ resolved
@@ -30,15 +30,13 @@
             )
         self._grads = None
         self._requires_grad = requires_grad
-<<<<<<< HEAD
-=======
         self.grad_fn = None
         self._grads = None
         if not _init_overload:
             self._is_leaf = True
         else:
             self._is_leaf = False
->>>>>>> 4364dec2
+        self._requires_grad = requires_grad
 
     def __len__(self):
         return len(self._ivy_array)
@@ -99,13 +97,10 @@
     def requires_grad(self):
         return self._requires_grad
 
-<<<<<<< HEAD
-=======
     @property
     def is_leaf(self):
         return self._is_leaf
 
->>>>>>> 4364dec2
     # Setters #
     # --------#
 
@@ -119,13 +114,10 @@
     def requires_grad(self, requires_grad):
         self._requires_grad = requires_grad
 
-<<<<<<< HEAD
-=======
     @is_leaf.setter
     def is_leaf(self, is_leaf):
         self._is_leaf = is_leaf
 
->>>>>>> 4364dec2
     # Instance Methods #
     # ---------------- #
     def reshape(self, *args, shape=None):
