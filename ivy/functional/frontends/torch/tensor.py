# global
from typing import Iterable
import math

# local
import ivy
import ivy.functional.frontends.torch as torch_frontend
import ivy.functional.frontends.torch.nn.functional as torch_frontend_nn
from ivy.functional.frontends.numpy.creation_routines.from_existing_data import (
    array as np_frontend_array,
)
from ivy.func_wrapper import with_unsupported_dtypes
from ivy.func_wrapper import with_supported_dtypes
from ivy.functional.frontends.torch.func_wrapper import (
    _to_ivy_array,
    numpy_to_torch_style_args,
)


class Tensor:
    def __init__(self, array, device=None, _init_overload=False, requires_grad=False):
        if _init_overload:
            self._ivy_array = (
                ivy.array(array) if not isinstance(array, ivy.Array) else array
            )

        else:
            self._ivy_array = ivy.array(
                array, dtype=torch_frontend.float32, device=device
            )
        self._grads = None
        self._requires_grad = requires_grad
        self.grad_fn = None
        if not _init_overload:
            self._is_leaf = True
        else:
            self._is_leaf = False
        self._requires_grad = requires_grad

    def __len__(self):
        return len(self._ivy_array)

    def __repr__(self):
        return str(self.ivy_array.__repr__()).replace(
            "ivy.array", "ivy.frontends.torch.Tensor"
        )

    # Properties #
    # ---------- #

    @property
    def ivy_array(self):
        return self._ivy_array

    @property
    def device(self):
        return self.ivy_array.device

    @property
    def dtype(self):
        return self.ivy_array.dtype

    @property
    def shape(self):
        return Size(self.ivy_array.shape)

    @property
    def real(self):
        return self.ivy_array.real()

    @property
    def imag(self):
        return self.ivy_array.imag()

    @property
    def ndim(self):
        return self.dim()

    @property
    def T(self):
        if self.ndim == 1:
            return self
        return torch_frontend.permute(self, list(range(self.ndim))[::-1])

    @property
    def data(self):
        return torch_frontend.tensor(
            ivy.stop_gradient(self.ivy_array, preserve_type=False)
        )

    @property
    def grad(self):
        return self._grads

    @property
    def requires_grad(self):
        return self._requires_grad

    @property
    def is_leaf(self):
        return self._is_leaf

    # Setters #
    # --------#

    @ivy_array.setter
    def ivy_array(self, array):
        self._ivy_array = (
            ivy.array(array) if not isinstance(array, ivy.Array) else array
        )

    @requires_grad.setter
    def requires_grad(self, requires_grad):
        self._requires_grad = requires_grad

    @is_leaf.setter
    def is_leaf(self, is_leaf):
        self._is_leaf = is_leaf

    # Instance Methods #
    # ---------------- #
    def reshape(self, *args, shape=None):
        if args and shape:
            raise TypeError("reshape() got multiple values for argument 'shape'")
        if shape is not None:
            return torch_frontend.reshape(self, shape)
        if args:
            if isinstance(args[0], (tuple, list, ivy.Shape)):
                shape = args[0]
                return torch_frontend.reshape(self, shape)
            else:
                return torch_frontend.reshape(self, args)
        return torch_frontend.reshape(self)

    @with_unsupported_dtypes({"2.0.1 and below": ("bfloat16",)}, "torch")
    def reshape_as(self, other):
        return torch_frontend.reshape(self, other.shape)

    @with_unsupported_dtypes({"2.0.1 and below": ("bfloat16",)}, "torch")
    def add(self, other, *, alpha=1):
        return torch_frontend.add(self, other, alpha=alpha)

    @with_unsupported_dtypes({"2.0.1 and below": ("bfloat16",)}, "torch")
    def sub(self, other, *, alpha=1):
        return torch_frontend.sub(self, other, alpha=alpha)

    def chunk(self, chunks, dim=0):
        return torch_frontend.chunk(self, chunks, dim=dim)

    @numpy_to_torch_style_args
    def any(self, dim=None, keepdim=False):
        return torch_frontend.any(self, dim=dim, keepdim=keepdim)

    @numpy_to_torch_style_args
    def all(self, dim=None, keepdim=False):
        return torch_frontend.all(self, dim=dim, keepdim=keepdim)

    @with_unsupported_dtypes({"2.0.1 and below": ("bfloat16",)}, "torch")
    def add_(self, other, *, alpha=1):
        self.ivy_array = self.add(other, alpha=alpha).ivy_array
        return self

    @with_unsupported_dtypes({"2.0.1 and below": ("float16",)}, "torch")
    def addmm(self, mat1, mat2, *, beta=1, alpha=1):
        return torch_frontend.addmm(self, mat1, mat2, beta=beta, alpha=alpha)

    @with_unsupported_dtypes({"2.0.1 and below": ("float16",)}, "torch")
    def addmm_(self, mat1, mat2, *, beta=1, alpha=1):
        self.ivy_array = self.addmm(mat1, mat2, beta=beta, alpha=alpha).ivy_array
        return self

    @with_unsupported_dtypes({"2.0.1 and below": ("float16",)}, "torch")
    def addmv(self, mat, vec, *, beta=1, alpha=1):
        return torch_frontend.addmv(self, mat, vec, beta=beta, alpha=alpha)

    @with_unsupported_dtypes({"2.0.1 and below": ("float16",)}, "torch")
    def addmv_(self, mat, vec, *, beta=1, alpha=1):
        self.ivy_array = torch_frontend.addmv(
            self, mat, vec, beta=beta, alpha=alpha
        ).ivy_array
        return self

    @with_unsupported_dtypes({"2.0.1 and below": ("float16",)}, "torch")
    def addbmm(self, batch1, batch2, *, beta=1, alpha=1):
        return torch_frontend.addbmm(self, batch1, batch2, beta=beta, alpha=alpha)

    @with_unsupported_dtypes({"2.0.1 and below": ("float16",)}, "torch")
    def addbmm_(self, batch1, batch2, *, beta=1, alpha=1):
        self.ivy_array = self.addbmm(batch1, batch2, beta=beta, alpha=alpha).ivy_array
        return self

    @with_unsupported_dtypes({"2.0.1 and below": ("bfloat16",)}, "torch")
    def subtract_(self, other, *, alpha=1):
        self.ivy_array = self.sub(other, alpha=alpha).ivy_array
        return self

    @with_unsupported_dtypes({"2.0.1 and below": ("float16",)}, "torch")
    def asin(self):
        return torch_frontend.asin(self)

    @with_unsupported_dtypes({"2.0.1 and below": ("float16",)}, "torch")
    def asin_(self):
        self.ivy_array = self.asin().ivy_array
        return self

    @numpy_to_torch_style_args
    @with_unsupported_dtypes({"2.0.1 and below": ("bfloat16",)}, "torch")
    def sum(self, dim=None, keepdim=False, *, dtype=None):
        return torch_frontend.sum(self, dim=dim, keepdim=keepdim, dtype=dtype)

    @with_unsupported_dtypes({"2.0.1 and below": ("float16",)}, "torch")
    def sin(self):
        return torch_frontend.sin(self)

    @with_unsupported_dtypes({"2.0.1 and below": ("float16",)}, "torch")
    def sin_(self):
        self.ivy_array = self.sin().ivy_array
        return self

    @with_unsupported_dtypes({"2.0.1 and below": ("float16",)}, "torch")
    def sinh(self):
        return torch_frontend.sinh(self)

    @with_unsupported_dtypes({"2.0.1 and below": ("float16",)}, "torch")
    def sinh_(self):
        self.ivy_array = self.sinh().ivy_array
        return self

    @with_unsupported_dtypes({"2.0.1 and below": ("float16",)}, "torch")
    def cos(self):
        return torch_frontend.cos(self)

    @with_unsupported_dtypes({"2.0.1 and below": ("float16",)}, "torch")
    def cos_(self):
        self.ivy_array = self.cos().ivy_array
        return self

    @with_unsupported_dtypes({"2.0.1 and below": ("float16",)}, "torch")
    def cosh(self):
        return torch_frontend.cosh(self)

    @with_unsupported_dtypes({"2.0.1 and below": ("float16",)}, "torch")
    def cosh_(self):
        self.ivy_array = self.cosh().ivy_array
        return self

    @with_unsupported_dtypes({"2.0.1 and below": ("float16",)}, "torch")
    def arcsinh(self):
        return torch_frontend.arcsinh(self)

    @with_unsupported_dtypes({"2.0.1 and below": ("float16",)}, "torch")
    def arcsin(self):
        return torch_frontend.arcsin(self)

    @with_unsupported_dtypes({"2.0.1 and below": ("float16",)}, "torch")
    def arcsin_(self):
        self.ivy_array = self.arcsin().ivy_array
        return self

    @with_unsupported_dtypes({"2.0.1 and below": ("float16",)}, "torch")
    def atan(self):
        return torch_frontend.atan(self)

    @with_unsupported_dtypes({"2.0.1 and below": ("float16",)}, "torch")
    def atan_(self):
        self.ivy_array = self.atan().ivy_array
        return self

    @with_unsupported_dtypes({"2.0.1 and below": ("float16", "bfloat16")}, "torch")
    def atan2(self, other):
        return torch_frontend.atan2(self, other)

    def view(self, *args, size=None):
        """
        Reshape Tensor.

        possible arguments are either:
            - size
            - tuple of ints
            - list of ints
            - torch.Size object
            - ints
        Parameters
        ----------
        args:int arguments
        size: optional shape

        Returns reshaped tensor
        -------
        """
        if ivy.exists(size) and not args:
            shape_tup = size
        elif args and not ivy.exists(size):
            if (
                isinstance(args[0], (tuple, list, ivy.Shape))
                or type(args[0]).__name__ == "Size"
            ) and len(args) == 1:
                shape_tup = args[0]
            else:
                shape_tup = args
        else:
            raise ValueError(
                "View only accepts as argument ints, tuple or list of ints or "
                "the keyword argument size."
            )
        return torch_frontend.reshape(self, shape_tup)

    def float(self, memory_format=None):
        self.ivy_array = ivy.astype(self.ivy_array, ivy.float32, copy=False)
        return self

    def double(self):
        return self.to(torch_frontend.float64)

    @with_unsupported_dtypes({"2.0.1 and below": ("float16",)}, "torch")
    def asinh(self):
        return torch_frontend.asinh(self)

    @with_unsupported_dtypes({"2.0.1 and below": ("float16",)}, "torch")
    def asinh_(self):
        self.ivy_array = self.asinh().ivy_array
        return self

    @with_unsupported_dtypes({"2.0.1 and below": ("float16",)}, "torch")
    def tan(self):
        return torch_frontend.tan(self)

    @with_unsupported_dtypes({"2.0.1 and below": ("float16",)}, "torch")
    def tan_(self):
        self.ivy_array = self.tan().ivy_array
        return self

    @with_unsupported_dtypes({"2.0.1 and below": ("float16",)}, "torch")
    def tanh(self):
        return torch_frontend.tanh(self)

    @with_unsupported_dtypes({"2.0.1 and below": ("float16",)}, "torch")
    def tanh_(self):
        self.ivy_array = self.tanh().ivy_array
        return self

    @with_unsupported_dtypes({"2.0.1 and below": ("float16",)}, "torch")
    def atanh(self):
        return torch_frontend.atanh(self)

    @with_unsupported_dtypes({"2.0.1 and below": ("float16",)}, "torch")
    def atanh_(self):
        self.ivy_array = self.atanh().ivy_array
        return self

    @with_unsupported_dtypes({"2.0.1 and below": ("float16",)}, "torch")
    def arctanh(self):
        return torch_frontend.arctanh(self)

    @with_unsupported_dtypes({"2.0.1 and below": ("float16",)}, "torch")
    def arctanh_(self):
        self.ivy_array = self.arctanh().ivy_array
        return self

    @with_unsupported_dtypes({"2.0.1 and below": ("float16",)}, "torch")
    def log(self):
        return torch_frontend.log(self)

    @with_unsupported_dtypes({"2.0.1 and below": ("float16",)}, "torch")
    def arccosh(self):
        return torch_frontend.arccosh(self)

    @with_unsupported_dtypes({"2.0.1 and below": ("float16",)}, "torch")
    def log_(self):
        self.ivy_array = self.log().ivy_array
        return self

    @with_unsupported_dtypes({"2.0.1 and below": ("float16",)}, "torch")
    def log2(self):
        return torch_frontend.log2(self)

    @with_unsupported_dtypes({"2.0.1 and below": ("float16", "bfloat16")}, "torch")
    def relu(self):
        return torch_frontend_nn.relu(self)

    @numpy_to_torch_style_args
    @with_unsupported_dtypes({"2.0.1 and below": ("complex",)}, "torch")
    def amax(self, dim=None, keepdim=False):
        return torch_frontend.amax(self, dim=dim, keepdim=keepdim)

    @numpy_to_torch_style_args
    @with_unsupported_dtypes({"2.0.1 and below": ("complex",)}, "torch")
    def amin(self, dim=None, keepdim=False):
        return torch_frontend.amin(self, dim=dim, keepdim=keepdim)

    @numpy_to_torch_style_args
    @with_unsupported_dtypes({"2.0.1 and below": ("complex", "float16")}, "torch")
    def aminmax(self, dim=None, keepdim=False):
        return torch_frontend.aminmax(self, dim=dim, keepdim=keepdim)

    def abs(self):
        return torch_frontend.abs(self)

    def abs_(self):
        self.ivy_array = self.abs().ivy_array
        return self

    @with_unsupported_dtypes({"2.0.1 and below": ("bfloat16",)}, "torch")
    def logical_and(self, other):
        return torch_frontend.logical_and(self, other)

    def logical_not(self, *, out=None):
        return torch_frontend.logical_not(self, out=out)

    def logical_not_(self):
        self.ivy_array = ivy.astype(self.logical_not().ivy_array, self.dtype)
        return self

    @with_unsupported_dtypes({"2.0.1 and below": ("bfloat16",)}, "torch")
    def logical_or(self, other):
        return torch_frontend.logical_or(self, other)

    def bitwise_not(self):
        return torch_frontend.bitwise_not(self)

    def bitwise_and(self, other):
        return torch_frontend.bitwise_and(self, other)

    @with_supported_dtypes({"2.0.1 and below": ("integer",)}, "torch")
    def bitwise_or(self, other):
        return torch_frontend.bitwise_or(self, other)

    def bitwise_left_shift(self, other):
        return torch_frontend.bitwise_left_shift(self, other)

    @with_supported_dtypes({"2.0.1 and below": ("integer",)}, "torch")
    def bitwise_or_(self, other):
        self.ivy_array = self.bitwise_or(other).ivy_array
        return self

    def contiguous(self, memory_format=None):
        return torch_frontend.tensor(self)

    def new_ones(
        self,
        *args,
        size=None,
        dtype=None,
        device=None,
        requires_grad=False,
        layout=None,
        pin_memory=False,
    ):
        if dtype is None:
            dtype = self.dtype
        if device is None:
            device = self.device
        if size is None:
            size = args[0] if isinstance(args[0], (tuple, list, ivy.Shape)) else args
        return torch_frontend.ones(
            size, dtype=dtype, device=device, requires_grad=requires_grad
        )

    @with_unsupported_dtypes({"2.0.1 and below": ("float16",)}, "torch")
    def floor(self, *, out=None):
        return torch_frontend.floor(self)

    @with_unsupported_dtypes({"2.0.1 and below": ("float16", "bfloat16")}, "torch")
    def not_equal(self, other, *, out=None):
        return torch_frontend.not_equal(self, other, out=out)

    ne = not_equal

    def equal(self, other):
        return torch_frontend.equal(self, other)

    @with_unsupported_dtypes({"2.0.1 and below": ("float16", "complex")}, "torch")
    def erf(self, *, out=None):
        return torch_frontend.erf(self, out=out)

    def new_zeros(
        self,
        size,
        *,
        dtype=None,
        device=None,
        requires_grad=False,
        layout=None,
        pin_memory=False,
    ):
        if dtype is None:
            dtype = self.dtype
        if device is None:
            device = self.device
        if isinstance(size[0], (tuple, list, ivy.Shape)):
            return torch_frontend.zeros(
                size=size[0], dtype=dtype, device=device, requires_grad=requires_grad
            )
        return torch_frontend.zeros(
            size=size, dtype=dtype, device=device, requires_grad=requires_grad
        )

    def to(self, *args, **kwargs):
        if len(args) > 0:
            if hasattr(args[0], "ivy_array") or ivy.is_array(args[0]):
                if self.dtype == ivy.dtype(args[0]) and self.device == ivy.dev(args[0]):
                    return self
                else:
                    cast_tensor = self.clone()
                    cast_tensor.ivy_array = ivy.asarray(
                        self.ivy_array,
                        dtype=ivy.dtype(args[0]),
                        device=ivy.dev(args[0]),
                    )
                    return cast_tensor
            if (
                isinstance(args[0], (ivy.Dtype, ivy.NativeDtype))
                or args[0] in ivy._all_ivy_dtypes_str
            ):
                if self.dtype == ivy.as_ivy_dtype(args[0]):
                    return self
                else:
                    cast_tensor = self.clone()
                    cast_tensor.ivy_array = ivy.asarray(self.ivy_array, dtype=args[0])
                    return cast_tensor
            if isinstance(args[0], (ivy.Device, ivy.NativeDevice, str)):
                if isinstance(args[0], str) and not isinstance(
                    args[0], (ivy.Device, ivy.NativeDevice)
                ):
                    ivy.utils.assertions.check_elem_in_list(
                        args[0],
                        [
                            "cpu",
                            "cuda",
                            "xpu",
                            "mkldnn",
                            "opengl",
                            "opencl",
                            "ideep",
                            "hip",
                            "ve",
                            "ort",
                            "mlc",
                            "xla",
                            "lazy",
                            "vulkan",
                            "meta",
                            "hpu",
                        ],
                    )
                if self.device == ivy.as_ivy_dev(args[0]):
                    return self
                else:
                    cast_tensor = self.clone()
                    cast_tensor.ivy_array = ivy.asarray(self.ivy_array, device=args[0])
                    return cast_tensor
        else:
            if (
                "dtype" in kwargs
                and "device" in kwargs
                and self.dtype == kwargs["dtype"]
                and self.device == kwargs["device"]
            ):
                return self
            else:
                cast_tensor = self.clone()
                cast_tensor.ivy_array = ivy.asarray(
                    self.ivy_array,
                    device=kwargs["device"] if "device" in kwargs else self.device,
                    dtype=kwargs["dtype"] if "dtype" in kwargs else self.dtype,
                )
                return cast_tensor

    @with_unsupported_dtypes({"2.0.1 and below": ("float16",)}, "torch")
    def arctan(self):
        return torch_frontend.atan(self)

    @with_unsupported_dtypes({"2.0.1 and below": ("float16",)}, "torch")
    def arctan_(self):
        self.ivy_array = self.arctan().ivy_array
        return self

    @with_unsupported_dtypes({"2.0.1 and below": ("float16", "bfloat16")}, "torch")
    def arctan2(self, other):
        return torch_frontend.arctan2(self, other)

    @with_unsupported_dtypes({"2.0.1 and below": ("float16", "bfloat16")}, "torch")
    def arctan2_(self, other):
        self.ivy_array = self.arctan2(other).ivy_array
        return self

    @with_unsupported_dtypes({"2.0.1 and below": ("float16",)}, "torch")
    def acos(self):
        return torch_frontend.acos(self)

    @with_unsupported_dtypes({"2.0.1 and below": ("float16",)}, "torch")
    def acos_(self):
        self.ivy_array = self.acos().ivy_array
        return self

    @with_unsupported_dtypes({"2.0.1 and below": ("float16",)}, "torch")
    def arccosh_(self):
        self.ivy_array = self.arccosh().ivy_array
        return self

    @with_unsupported_dtypes({"2.0.1 and below": ("float16",)}, "torch")
    def arccos(self):
        return torch_frontend.arccos(self)

    @with_unsupported_dtypes({"2.0.1 and below": ("float16",)}, "torch")
    def arccos_(self):
        self.ivy_array = self.arccos().ivy_array
        return self

    def new_tensor(
        self,
        data,
        *,
        dtype=None,
        device=None,
        requires_grad=False,
        layout=None,
        pin_memory=False,
    ):
        dtype = ivy.dtype(self.ivy_array) if dtype is None else dtype
        device = ivy.dev(self.ivy_array) if device is None else device
        _data = ivy.asarray(data, copy=True, dtype=dtype, device=device)
        return torch_frontend.tensor(_data)

    @with_unsupported_dtypes({"2.0.1 and below": ("bfloat16",)}, "torch")
    def view_as(self, other):
        return self.view(size=other.shape)

    def expand(self, *args, size=None):
        if args and size:
            raise TypeError("expand() got multiple values for argument 'size'")
        if args:
            if isinstance(args[0], (tuple, list, ivy.Shape)):
                size = args[0]
            else:
                size = args

        return torch_frontend.tensor(ivy.expand(self.ivy_array, tuple(size)))

    def expand_as(self, other):
        return self.expand(
            ivy.shape(other.ivy_array if isinstance(other, Tensor) else other)
        )

    def detach(self):
        return torch_frontend.tensor(
            ivy.stop_gradient(self.ivy_array, preserve_type=False)
        )

    def detach_(self):
        self.ivy_array = self.detach().ivy_array
        return self

    @numpy_to_torch_style_args
    def unsqueeze(self, dim):
        return torch_frontend.unsqueeze(self, dim)

    @numpy_to_torch_style_args
    def unsqueeze_(self, dim):
        self.ivy_array = self.unsqueeze(dim).ivy_array
        return self

    def ravel(self):
        return torch_frontend.ravel(self)

    def split(self, split_size, dim=0):
        return torch_frontend.split(self, split_size, dim)

    def tensor_split(self, indices_or_sections, dim=0):
        return torch_frontend.tensor_split(self, indices_or_sections, dim)

    def vsplit(self, indices_or_sections, /):
        return torch_frontend.vsplit(self, indices_or_sections)

    def hsplit(self, indices_or_sections, /):
        return torch_frontend.hsplit(self, indices_or_sections)

    def dsplit(
        self,
        indices_or_sections,
        /,
    ):
        return torch_frontend.dsplit(self, indices_or_sections)

    def dim(self):
        return self.ivy_array.ndim

    @with_supported_dtypes(
        {"2.5.0 and below": ("float32", "float64", "int32", "int64")}, "paddle"
    )
    def heaviside(self, values, *, out=None):
        return torch_frontend.heaviside(self, values, out=out)

    def new_full(
        self,
        size,
        fill_value,
        *,
        dtype=None,
        device=None,
        requires_grad=False,
        layout=None,
        pin_memory=False,
    ):
        dtype = ivy.dtype(self.ivy_array) if dtype is None else dtype
        if ivy.is_float_dtype(dtype):
            fill_value = float(fill_value)
        elif ivy.is_int_dtype(dtype):
            fill_value = int(fill_value)
        elif ivy.is_bool_dtype(dtype):
            fill_value = bool(fill_value)
        device = ivy.dev(self.ivy_array) if device is None else device
        _data = ivy.full(size, fill_value, dtype=dtype, device=device)
        return torch_frontend.tensor(_data)

    def new_empty(
        self,
        size,
        *,
        dtype=None,
        device=None,
        requires_grad=False,
        layout=None,
        pin_memory=False,
    ):
        dtype = ivy.dtype(self.ivy_array) if dtype is None else dtype
        device = ivy.dev(self.ivy_array) if device is None else device
        _data = ivy.empty(size, dtype=dtype, device=device)
        return torch_frontend.tensor(_data)

    def unfold(self, dimension, size, step):
        slices = []
        for i in range(0, self.shape[dimension] - size + 1, step):
            slices.append(self.ivy_array[i : i + size])
        return torch_frontend.stack(slices)

    def long(self, memory_format=None):
        self.ivy_array = ivy.astype(self.ivy_array, ivy.int64, copy=False)
        return self

    @numpy_to_torch_style_args
    def max(self, dim=None, keepdim=False):
        return torch_frontend.max(self, dim=dim, keepdim=keepdim)

    @property
    def is_quantized(self):
        return "q" in ivy.dtype(self.ivy_array)

    @property
    def is_cuda(self):
        return "gpu" in ivy.dev(self.ivy_array)

    @property
    def is_meta(self):
        return "meta" in ivy.dev(self.ivy_array)

    @with_unsupported_dtypes({"2.0.1 and below": ("bfloat16",)}, "torch")
    def pow(self, exponent):
        return torch_frontend.pow(self, exponent)

    @with_unsupported_dtypes({"2.0.1 and below": ("bfloat16",)}, "torch")
    def pow_(self, exponent):
        self.ivy_array = self.pow(exponent).ivy_array
        return self

    def size(self, dim=None):
        shape = self.shape
        if dim is None:
            return shape
        else:
            try:
                return shape[dim]
            except IndexError:
                raise IndexError(
                    "Dimension out of range (expected to be in range of [{}, {}], "
                    "but got {}".format(len(shape), len(shape) - 1, dim)
                )

    def matmul(self, other):
        return torch_frontend.matmul(self, other)

    def argwhere(self):
        return torch_frontend.argwhere(self)

    @numpy_to_torch_style_args
    @with_unsupported_dtypes({"2.0.1 and below": ("complex",)}, "torch")
    def argmax(self, dim=None, keepdim=False):
        return torch_frontend.argmax(self, dim=dim, keepdim=keepdim)

    @numpy_to_torch_style_args
    @with_unsupported_dtypes({"2.0.1 and below": ("complex",)}, "torch")
    def argmin(self, dim=None, keepdim=False):
        return torch_frontend.argmin(self, dim=dim, keepdim=keepdim)

    @with_unsupported_dtypes({"2.0.1 and below": ("complex",)}, "torch")
    def argsort(self, dim=-1, descending=False):
        return torch_frontend.argsort(self, dim=dim, descending=descending)

    @with_unsupported_dtypes({"2.0.1 and below": ("float16",)}, "torch")
    def ceil(self):
        return torch_frontend.ceil(self)

    @numpy_to_torch_style_args
    def min(self, dim=None, keepdim=False):
        return torch_frontend.min(self, dim=dim, keepdim=keepdim)

    def permute(self, *args, dims=None):
        if args and dims:
            raise TypeError("permute() got multiple values for argument 'dims'")
        if dims is not None:
            return torch_frontend.permute(self, dims)
        if args:
            if isinstance(args[0], (tuple, list, ivy.Shape)):
                dims = args[0]
                return torch_frontend.permute(self, dims)
            else:
                return torch_frontend.permute(self, args)
        return torch_frontend.permute(self)

    @numpy_to_torch_style_args
    @with_unsupported_dtypes({"2.0.1 and below": ("float16", "bfloat16")}, "torch")
    def mean(self, dim=None, keepdim=False):
        return torch_frontend.mean(self, dim=dim, keepdim=keepdim)

    @numpy_to_torch_style_args
    def nanmean(self, dim=None, keepdim=False):
        return torch_frontend.nanmean(self, dim=dim, keepdim=keepdim)

    @numpy_to_torch_style_args
    @with_unsupported_dtypes({"2.0.1 and below": ("float16",)}, "torch")
    def median(self, dim=None, keepdim=False):
        return torch_frontend.median(self, dim=dim, keepdim=keepdim)

    def transpose(self, dim0, dim1):
        return torch_frontend.transpose(self, dim0=dim0, dim1=dim1)

    def transpose_(self, dim0, dim1):
        self.ivy_array = self.transpose(dim0, dim1).ivy_array
        return self

    def t(self):
        return torch_frontend.t(self)

    def flatten(self, start_dim=0, end_dim=-1):
        return torch_frontend.flatten(self, start_dim, end_dim)

    @numpy_to_torch_style_args
    @with_unsupported_dtypes({"2.0.1 and below": ("float16",)}, "torch")
    def cumsum(self, dim, *, dtype=None):
        return torch_frontend.cumsum(self, dim, dtype=dtype)

    @numpy_to_torch_style_args
    @with_unsupported_dtypes({"2.0.1 and below": ("float16",)}, "torch")
    def cumsum_(self, dim, *, dtype=None):
        self.ivy_array = self.cumsum(dim, dtype).ivy_array
        return self

    @with_unsupported_dtypes({"2.0.1 and below": ("float16", "bfloat16")}, "torch")
    def inverse(self):
        return torch_frontend.inverse(self)

    @with_unsupported_dtypes({"2.0.1 and below": ("bool",)}, "torch")
    def neg(self):
        return torch_frontend.negative(self)

    __neg__ = neg

    def int(self, memory_format=None):
        self.ivy_array = ivy.astype(self.ivy_array, ivy.int32, copy=False)
        return self

    def half(self, memory_format=None):
        self.ivy_array = ivy.astype(self.ivy_array, ivy.float16, copy=False)
        return self

    def bool(self, memory_format=None):
        self.ivy_array = ivy.astype(self.ivy_array, ivy.bool, copy=False)
        return self

    def type(self, dtype=None, non_blocking=False, **kwargs):
        if ivy.exists(dtype):
            self.ivy_array = ivy.astype(self.ivy_array, dtype)
            return self
        else:
            return str(self.dtype)

    @with_unsupported_dtypes({"2.0.1 and below": ("bfloat16",)}, "torch")
    def type_as(self, other):
        if self.dtype != other.dtype:
            self.ivy_array = ivy.astype(self.ivy_array, other.dtype)
        return self

    def byte(self, memory_format=None):
        self.ivy_array = ivy.astype(self.ivy_array, ivy.uint8, copy=False)
        return self

    @with_unsupported_dtypes({"2.0.1 and below": ("bfloat16",)}, "torch")
    def ne(self, other):
        return torch_frontend.ne(self, other)

    @numpy_to_torch_style_args
    def squeeze(self, dim=None):
        return torch_frontend.squeeze(self, dim)

    @numpy_to_torch_style_args
    @with_unsupported_dtypes({"2.0.1 and below": ("bfloat16", "uint16")}, "torch")
    def squeeze_(self, dim=None):
        self.ivy_array = self.squeeze(dim).ivy_array
        return self

    def flip(self, dims):
        return torch_frontend.flip(self, dims)

    def fliplr(self):
        return torch_frontend.fliplr(self)

    def sort(self, dim=-1, descending=False):
        return torch_frontend.sort(self, dim=dim, descending=descending)

    def tril(self, diagonal=0):
        return torch_frontend.tril(self, diagonal=diagonal)

    def tril_(self, diagonal=0):
        self.ivy_array = self.tril(diagonal=diagonal).ivy_array
        return self

    def index_select(self, dim, index):
        return torch_frontend.index_select(self, dim, index)

    @with_unsupported_dtypes({"2.0.1 and below": ("float16", "complex")}, "torch")
    def clamp(self, min=None, max=None):
        return torch_frontend.clamp(self, min=min, max=max)

    @with_unsupported_dtypes({"2.0.1 and below": ("float16", "complex")}, "torch")
    def clamp_(self, min=None, max=None):
        self.ivy_array = self.clamp(min=min, max=max).ivy_array
        return self

    @with_unsupported_dtypes(
        {"2.0.1 and below": ("bool", "bfloat16", "float16", "complex")}, "torch"
    )
    def clamp_min(self, min=None):
        return torch_frontend.clamp(self, min=min)

    @with_unsupported_dtypes({"2.0.1 and below": ("float16", "bfloat16")}, "torch")
    def sqrt(self):
        return torch_frontend.sqrt(self)

    @with_unsupported_dtypes({"2.0.1 and below": ("float16",)}, "torch")
    def rsqrt(self):
        return torch_frontend.rsqrt(self)

    @with_unsupported_dtypes({"2.0.1 and below": ("float16", "bfloat16")}, "torch")
    def sqrt_(self):
        self.ivy_array = self.sqrt().ivy_array
        return self

    def where(self, condition, other):
        return torch_frontend.tensor(torch_frontend.where(condition, self, other))

    def clone(self, memory_format=None):
        return torch_frontend.tensor(ivy.array(self.ivy_array, copy=True))

    @with_unsupported_dtypes({"2.0.1 and below": ("float16",)}, "torch")
    def acosh(self):
        return torch_frontend.acosh(self)

    def masked_fill(self, mask, value):
        return torch_frontend.tensor(
            torch_frontend.where(mask, value, self), dtype=self.dtype
        )

    def masked_fill_(self, mask, value):
        self.ivy_array = self.masked_fill(mask, value).ivy_array
        return self

    @with_unsupported_dtypes({"2.0.1 and below": ("float16", "bfloat16")}, "torch")
    def index_add_(self, dim, index, source, *, alpha=1):
        self.ivy_array = torch_frontend.index_add(
            self, dim, index, source, alpha=alpha
        ).ivy_array
        return self

    @with_unsupported_dtypes({"2.0.1 and below": ("float16", "bfloat16")}, "torch")
    def index_add(self, dim, index, source, *, alpha=1):
        return torch_frontend.index_add(
            self._ivy_array, dim, index, source, alpha=alpha
        )

    @with_unsupported_dtypes({"2.0.1 and below": ("float16",)}, "torch")
    def acosh_(self):
        self.ivy_array = self.acosh().ivy_array
        return self

    @with_unsupported_dtypes({"2.0.1 and below": ("bfloat16",)}, "torch")
    def numpy(self):
        return np_frontend_array(self.ivy_array)

    @with_unsupported_dtypes({"2.0.1 and below": ("float16",)}, "torch")
    def sigmoid(self):
        return torch_frontend.sigmoid(self)

    @with_unsupported_dtypes({"2.0.1 and below": ("float16",)}, "torch")
    def sigmoid_(self):
        self.ivy_array = self.sigmoid().ivy_array
        return self

    @with_unsupported_dtypes({"2.0.1 and below": ("float16",)}, "torch")
    def softmax(self, dim=None, dtype=None):
        return torch_frontend.nn.functional.softmax(self, dim=dim, dtype=dtype)

    def repeat_interleave(self, repeats, dim=None, *, output_size=None):
        return torch_frontend.repeat_interleave(self, repeats, dim)

    def repeat(self, *args, repeats=None):
        if args and repeats:
            raise ivy.utils.exceptions.IvyException(
                "repeat() got multiple values for argument 'repeats'"
            )
        if args:
            if isinstance(args[0], (tuple, list, ivy.Shape)):
                repeats = args[0]
            else:
                repeats = args
        elif not isinstance(repeats, (tuple, list)):
            raise ivy.utils.exceptions.IvyException(
                "repeat(): argument 'repeats' must be tuple of ints"
            )

        return torch_frontend.tile(self, repeats)

    @numpy_to_torch_style_args
    def unbind(self, dim=0):
        return torch_frontend.unbind(self, dim=dim)

    def remainder(self, other, *, out=None):
        return torch_frontend.remainder(self, other, out=out)

    def bitwise_not_(self):
        self.ivy_array = self.bitwise_not().ivy_array
        return self

    def bitwise_and_(self, other):
        self.ivy_array = self.bitwise_and(other).ivy_array
        return self

    @with_unsupported_dtypes({"2.0.1 and below": ("float16", "bfloat16")}, "torch")
    def atan2_(self, other):
        self.ivy_array = self.atan2(other).ivy_array
        return self

    def fmin(self, other):
        return torch_frontend.fmin(self, other)

    @with_unsupported_dtypes({"2.0.1 and below": ("float16", "complex")}, "torch")
    def trunc(self):
        return torch_frontend.trunc(self)

    @with_unsupported_dtypes({"2.0.1 and below": ("float16", "complex")}, "torch")
    def trunc_(self):
        self.ivy_array = self.trunc().ivy_array
        return self

    @with_unsupported_dtypes({"2.0.1 and below": ("float16", "complex")}, "torch")
    def fix(self):
        return torch_frontend.fix(self)

    @with_unsupported_dtypes({"2.0.1 and below": ("float16", "complex")}, "torch")
    def fix_(self):
        self.ivy_array = self.fix().ivy_array
        return self

    def isinf(self):
        return torch_frontend.isinf(self._ivy_array)

    def is_complex(self):
        return torch_frontend.is_complex(self._ivy_array)

    def addr(self, vec1, vec2, *, beta=1, alpha=1, out=None):
        return torch_frontend.addr(self, vec1, vec2, beta=beta, alpha=alpha, out=out)

    def addr_(self, vec1, vec2, *, beta=1, alpha=1):
        self.ivy_array = self.addr(vec1, vec2, beta=beta, alpha=alpha).ivy_array
        return self

    @with_unsupported_dtypes({"2.0.1 and below": ("float16", "bfloat16")}, "torch")
    def dot(self, tensor):
        return torch_frontend.dot(self, tensor)

    @with_supported_dtypes({"2.0.1 and below": ("float32", "float64")}, "torch")
    def bernoulli(self, *, generator=None, out=None):
        return torch_frontend.bernoulli(self._ivy_array, generator=generator, out=out)

    # Special Methods #
    # -------------------#

    def __bool__(self):
        if len(self.shape) == sum(self.shape):
            return torch_frontend.tensor(self.ivy_array.to_scalar().__bool__())
        raise ValueError(
            "The truth value of an array with more than one element is ambiguous. "
            "Use a.any() or a.all()"
        )

    @with_unsupported_dtypes({"2.0.1 and below": ("bfloat16",)}, "torch")
    def __add__(self, other):
        return torch_frontend.add(self, other)

    @with_unsupported_dtypes({"2.0.1 and below": ("bfloat16",)}, "torch")
    def __mod__(self, other):
        return torch_frontend.remainder(self, other)

    @with_unsupported_dtypes({"2.0.1 and below": ("bfloat16",)}, "torch")
    def __pow__(self, exponent):
        return self.pow(exponent)

    @with_unsupported_dtypes({"2.0.1 and below": ("bfloat16",)}, "torch")
    def __rpow__(self, other):
        return torch_frontend.pow(other, self)

    def __long__(self, memory_format=None):
        return self.long()

    def __getitem__(self, query, /):
        ivy_args = ivy.nested_map([self, query], _to_ivy_array)
        ret = ivy.get_item(*ivy_args)
        return torch_frontend.Tensor(ret, _init_overload=True)

    def __setitem__(self, key, value, /):
        key, value = ivy.nested_map([key, value], _to_ivy_array)
        self.ivy_array[key] = value

    def __iter__(self):
        if self.ndim == 0:
            raise TypeError("iteration over a 0-d tensor not supported")
        for i in range(self.shape[0]):
            yield self[i]

    @with_unsupported_dtypes({"2.0.1 and below": ("bfloat16",)}, "torch")
    def __radd__(self, other):
        return torch_frontend.add(other, self)

    @with_unsupported_dtypes({"2.0.1 and below": ("bfloat16",)}, "torch")
    def __mul__(self, other):
        return torch_frontend.mul(self, other)

    @with_unsupported_dtypes({"2.0.1 and below": "bfloat16"}, "torch")
    def __matmul__(self, other):
        return torch_frontend.matmul(self, other)

    @with_unsupported_dtypes({"2.0.1 and below": ("bfloat16",)}, "torch")
    def __rmul__(self, other):
        return torch_frontend.mul(other, self)

    @with_unsupported_dtypes({"2.0.1 and below": ("bfloat16",)}, "torch")
    def __sub__(self, other):
        return torch_frontend.subtract(self, other)

    def __truediv__(self, other):
        return torch_frontend.div(self, other)

    @with_unsupported_dtypes({"2.0.1 and below": ("float16", "complex")}, "torch")
    def __floordiv__(self, other):
        return torch_frontend.floor_divide(self, other)

    def __iadd__(self, other):
        ret = torch_frontend.add(self, other)
        self.ivy_array = ivy.inplace_update(
            self.ivy_array, ivy.astype(ret.ivy_array, self.dtype)
        )
        return self

    def __imod__(self, other):
        ret = torch_frontend.remainder(self, other)
        self.ivy_array = ivy.inplace_update(
            self.ivy_array, ivy.astype(ret.ivy_array, self.dtype)
        )
        return self

    def __imul__(self, other):
        ret = torch_frontend.mul(self, other)
        self.ivy_array = ivy.inplace_update(
            self.ivy_array, ivy.astype(ret.ivy_array, self.dtype)
        )
        return self

    def __isub__(self, other):
        ret = torch_frontend.subtract(self, other)
        self.ivy_array = ivy.inplace_update(
            self.ivy_array, ivy.astype(ret.ivy_array, self.dtype)
        )
        return self

    def __itruediv__(self, other):
        ret = torch_frontend.div(self, other)
        self.ivy_array = ivy.inplace_update(
            self.ivy_array, ivy.astype(ret.ivy_array, self.dtype)
        )
        return self

    def __int__(self):
        item = self.item()
        if isinstance(item, complex):
            if item.imag != 0:
                raise TypeError("can't convert complex to int without overflow")
            item = item.real
        return int(item)

    def __float__(self):
        item = self.item()
        if isinstance(item, complex):
            if item.imag != 0:
                raise TypeError("can't convert complex to float without overflow")
            item = item.real
        return float(item)

    @with_unsupported_dtypes({"2.0.1 and below": ("bfloat16",)}, "torch")
    def __eq__(self, other):
        return torch_frontend.eq(self, other)

    @with_unsupported_dtypes({"2.0.1 and below": ("bfloat16",)}, "torch")
    def __gt__(self, other):
        return torch_frontend.greater(self, other)

    @with_unsupported_dtypes({"2.0.1 and below": ("bfloat16",)}, "torch")
    def __ge__(self, other):
        return torch_frontend.greater_equal(self, other)

    @with_unsupported_dtypes({"2.0.1 and below": ("bfloat16",)}, "torch")
    def __ne__(self, other):
        return self.ne(other)

    @with_unsupported_dtypes({"2.0.1 and below": ("bfloat16",)}, "torch")
    def __rsub__(self, other):
        return torch_frontend.subtract(other, self)

    @with_unsupported_dtypes({"2.0.1 and below": ("bfloat16",)}, "torch")
    def __lt__(self, other):
        return torch_frontend.less(self, other)

    @with_unsupported_dtypes({"2.0.1 and below": ("bfloat16",)}, "torch")
    def __le__(self, other):
        return torch_frontend.less_equal(self, other)

    @with_unsupported_dtypes({"2.0.1 and below": ("bfloat16",)}, "torch")
    def __or__(self, other):
        return torch_frontend.bitwise_or(self, other)

    def __invert__(self):
        return torch_frontend.bitwise_not(self)

    def __and__(self, other):
        return torch_frontend.bitwise_and(self, other)

    # Method aliases
    absolute, absolute_ = abs, abs_
    clip, clip_ = clamp, clamp_
    ndimension = dim
    subtract = sub
    sub_ = subtract_
    eq = equal

    def bitwise_xor(self, other):
        return torch_frontend.bitwise_xor(self, other)

    def item(self):
        if all(dim == 1 for dim in self.shape):
            return self.ivy_array.to_scalar()
        else:
            raise ValueError(
                "only one element tensors can be converted to Python scalars"
            )

    @numpy_to_torch_style_args
    @with_unsupported_dtypes({"2.0.1 and below": ("float16",)}, "torch")
    def cumprod(self, dim, dtype):
        return torch_frontend.cumprod(self, dim, dtype=dtype)

    @numpy_to_torch_style_args
    def count_nonzero(self, dim):
        return torch_frontend.count_nonzero(self, dim=dim)

    @with_unsupported_dtypes({"2.0.1 and below": ("bfloat16", "float16")}, "torch")
    def exp(self):
        return torch_frontend.exp(self)

    @with_unsupported_dtypes(
        {"2.0.1 and below": ("bfloat16", "float16", "complex")}, "torch"
    )
    def expm1(self):
        return torch_frontend.expm1(self)

    # fmt: off
    @with_unsupported_dtypes({"2.0.1 and below": ("int8", "int16", "int32", "int64", "uint8", "bool", "float16",)},"torch",)  # noqa
    def exp_(self):
        self.ivy_array = self.exp().ivy_array
        return self
    # fmt: on

    def mul(self, other):
        return torch_frontend.mul(self, other)

    @with_unsupported_dtypes({"2.0.1 and below": ("float16",)}, "torch")
    def ceil_(self):
        self.ivy_array = torch_frontend.ceil(self).ivy_array
        return self

    @with_unsupported_dtypes({"2.0.1 and below": ("bfloat16",)}, "torch")
    def mul_(self, other):
        self.ivy_array = self.mul(other).ivy_array
        # the return dtype is the same as the input dtype
        self.ivy_array = self.to(self.dtype).ivy_array
        return self

    @with_unsupported_dtypes({"2.0.1 and below": ("bfloat16", "float16")}, "torch")
    def round(self, *, decimals=0):
        return torch_frontend.round(self, decimals=decimals)

    @numpy_to_torch_style_args
    @with_unsupported_dtypes({"2.0.1 and below": ("float16", "complex")}, "torch")
    def cross(self, other, dim=-1):
        return torch_frontend.cross(self, other, dim=dim)

    @with_unsupported_dtypes({"2.0.1 and below": ("float16", "bfloat16")}, "torch")
    def det(self):
        return torch_frontend.det(self)

    def reciprocal(self):
        return torch_frontend.reciprocal(self)

    def fill_(self, value):
        self.ivy_array = torch_frontend.full_like(
            self, value, dtype=self.dtype, device=self.device
        ).ivy_array
        return self

    def nonzero(self, as_tuple=False):
        return torch_frontend.nonzero(self, as_tuple=as_tuple)

    def mm(self, mat2):
        return torch_frontend.mm(self, mat2)

    @with_unsupported_dtypes({"2.0.1 and below": ("bfloat16", "float16")}, "torch")
    def square(self):
        return torch_frontend.square(self._ivy_array)

    @with_unsupported_dtypes({"2.0.1 and below": ("float16",)}, "torch")
    def log10(self):
        return torch_frontend.log10(self._ivy_array)

    @with_unsupported_dtypes({"2.0.1 and below": ("float16",)}, "torch")
    def log10_(self):
        self.ivy_array = self.log10().ivy_array
        return self

    def short(self, memory_format=None):
        self.ivy_array = ivy.astype(self.ivy_array, ivy.int16, copy=False)
        return self

    @numpy_to_torch_style_args
    @with_unsupported_dtypes({"2.0.1 and below": ("float16", "bfloat16")}, "torch")
    def prod(self, dim=None, keepdim=False, *, dtype=None):
        return torch_frontend.prod(self, dim=dim, keepdim=keepdim, dtype=dtype)

    def div(self, other, *, rounding_mode=None):
        return torch_frontend.div(self, other, rounding_mode=rounding_mode)

    def div_(self, other, *, rounding_mode=None):
        self.ivy_array = self.div(other, rounding_mode=rounding_mode).ivy_array
        return self

    def normal_(self, mean=0, std=1, *, generator=None):
        self.ivy_array = ivy.random_normal(
            mean=mean,
            std=std,
            shape=self.ivy_array.shape,
            dtype=self.dtype,
            device=self.device,
        )
        return self

    @with_unsupported_dtypes({"2.0.1 and below": ("float16",)}, "torch")
    def addcdiv(self, tensor1, tensor2, *, value=1):
        return torch_frontend.addcdiv(self, tensor1, tensor2, value=value)

    @with_unsupported_dtypes({"2.0.1 and below": ("float16",)}, "torch")
    def addcmul(self, tensor1, tensor2, *, value=1):
        return torch_frontend.addcmul(self, tensor1, tensor2, value=value)

    @with_unsupported_dtypes({"2.0.1 and below": ("float16",)}, "torch")
    def addcmul_(self, tensor1, tensor2, *, value=1):
        self.ivy_array = self.addcmul(tensor1, tensor2, value=value).ivy_array
        return self

    sign_decorator_dtypes = ("float16", "complex", "bool")

    @with_unsupported_dtypes({"2.0.1 and below": sign_decorator_dtypes}, "torch")
    def sign(self):
        return torch_frontend.sign(self._ivy_array)

    @with_unsupported_dtypes({"2.0.1 and below": sign_decorator_dtypes}, "torch")
    def sign_(self):
        self.ivy_array = self.sign().ivy_array
        return self

    @numpy_to_torch_style_args
    def std(self, dim=None, unbiased=True, keepdim=False, *, out=None):
        return torch_frontend.std(
            self, dim=dim, unbiased=unbiased, keepdim=keepdim, out=out
        )

    @with_unsupported_dtypes({"2.0.1 and below": ("float16", "bfloat16")}, "torch")
    def fmod(self, other, *, out=None):
        return torch_frontend.fmod(self, other, out=out)

    @with_unsupported_dtypes({"2.0.1 and below": ("float16", "bfloat16")}, "torch")
    def fmod_(self, other):
        self.ivy_array = self.fmod(other).ivy_array
        return self

    def norm(self, p="fro", dim=None, keepdim=False, dtype=None):
        return torch_frontend.norm(self, p=p, dim=dim, keepdim=keepdim, dtype=dtype)

    def tolist(self):
        return self._ivy_array.to_list()

    @with_unsupported_dtypes({"2.0.1 and below": ("bfloat16",)}, "torch")
    def multiply(self, other, *, out=None):
        return torch_frontend.multiply(self, other, out=out)

    @numpy_to_torch_style_args
    @with_unsupported_dtypes({"2.0.1 and below": ("float16", "complex")}, "torch")
    def topk(self, k, dim=None, largest=True, sorted=True):
        return torch_frontend.topk(self, k, dim=dim, largest=largest, sorted=sorted)

    rshift_dtypes = ("float16", "bfloat16", "float32", "float64", "bool", "complex")

    @with_unsupported_dtypes({"2.0.1 and below": rshift_dtypes}, "torch")
    def bitwise_right_shift(self, other, *, out=None):
        return torch_frontend.bitwise_right_shift(self._ivy_array, other)

    @with_unsupported_dtypes({"2.0.1 and below": ("float16", "bfloat16")}, "torch")
    def logdet(self):
        chol = torch_frontend.cholesky(self)
        return 2 * torch_frontend.sum(
            torch_frontend.log(torch_frontend.real(torch_frontend.diagonal(chol)))
        )

    @with_unsupported_dtypes({"2.0.1 and below": ("float16", "bfloat16")}, "torch")
    def copysign(self, other, *, out=None):
        return torch_frontend.copysign(self, other, out=out)

    @with_unsupported_dtypes(
        {"2.0.1 and below": ("complex", "bfloat16", "bool")}, "torch"
    )
    def greater(self, other, *, out=None):
        return torch_frontend.greater(self, other, out=out)

    gt = greater

    @with_unsupported_dtypes({"2.0.1 and below": ("bfloat16", "bool")}, "torch")
    def greater_(self, other):
        self.ivy_array = ivy.astype(self.greater(other).ivy_array, self.dtype)
        return self

    gt_ = greater_

    @with_unsupported_dtypes(
        {"2.0.1 and below": ("complex", "bfloat16", "bool")}, "torch"
    )
    def greater_equal(self, other, *, out=None):
        return torch_frontend.greater_equal(self, other, out=out)

    ge = greater_equal

    @with_unsupported_dtypes({"2.0.1 and below": ("bfloat16", "bool")}, "torch")
    def greater_equal_(self, other):
        self.ivy_array = ivy.astype(self.greater_equal(other).ivy_array, self.dtype)
        return self

    ge_ = greater_equal_

    @with_unsupported_dtypes(
        {"2.0.1 and below": ("complex", "bfloat16", "bool")}, "torch"
    )
    def less(self, other, *, out=None):
        return torch_frontend.less(self, other, out=out)

    lt = less

    @with_unsupported_dtypes({"2.0.1 and below": ("bfloat16", "bool")}, "torch")
    def less_(self, other):
        self.ivy_array = ivy.astype(self.less(other).ivy_array, self.dtype)
        return self

    lt_ = less_

    @with_unsupported_dtypes(
        {"2.0.1 and below": ("complex", "bfloat16", "bool")}, "torch"
    )
    def less_equal(self, other, *, out=None):
        return torch_frontend.less_equal(self, other, out=out)

    le = less_equal

    @with_unsupported_dtypes({"2.0.1 and below": ("bfloat16", "bool")}, "torch")
    def less_equal_(self, other):
        self.ivy_array = ivy.astype(self.less_equal(other).ivy_array, self.dtype)
        return self

    le_ = less_equal_

    @with_unsupported_dtypes({"2.0.1 and below": ("bfloat16",)}, "torch")
    def eq_(self, other):
        self.ivy_array = ivy.astype(
            torch_frontend.eq(self, other).ivy_array, self.dtype
        )
        return self

    @numpy_to_torch_style_args
    def var(self, dim=None, *, correction=1, keepdim=False):
        return torch_frontend.var(self, dim=dim, unbiased=correction, keepdim=keepdim)

    def narrow(self, dim, start, length):
        return torch_frontend.narrow(self, dim=dim, start=start, length=length)

    def as_strided(self, size, stride, storage_offset=None):
        return torch_frontend.as_strided(
            self, size=size, stride=stride, storage_offset=storage_offset
        )

    def stride(self, dim=None):
        strides = [
            stride // math.ceil(ivy.dtype_bits(self.dtype) / 8)
            for stride in self.ivy_array.strides
        ]
        if dim is not None:
            return strides[dim]
        return strides

    @with_unsupported_dtypes({"2.0.1 and below": ("float16",)}, "torch")
    def log1p(self):
        return torch_frontend.log1p(self)

    def baddbmm(self, batch1, batch2, *, beta=1, alpha=1):
        return torch_frontend.baddbmm(
            self, batch1=batch1, batch2=batch2, beta=beta, alpha=alpha
        )

<<<<<<< HEAD
    def baddbmm_(self, batch1, batch2, *, beta=1, alpha=1):
        self.ivy_array = torch_frontend.baddbmm(
            self, batch1=batch1, batch2=batch2, beta=beta, alpha=alpha
        ).ivy_array
        return self
=======
    def bmm(self, mat2):
        return torch_frontend.bmm(self, mat2=mat2)
>>>>>>> dc375630

    @with_unsupported_dtypes({"2.0.1 and below": ("float16",)}, "torch")
    def floor_(self):
        self.ivy_array = self.floor().ivy_array
        return self

    def diag(self, diagonal=0):
        return torch_frontend.diag(self, diagonal=diagonal)

    @with_unsupported_dtypes({"2.0.1 and below": ("bfloat16",)}, "torch")
    def diagonal(self, offset=0, dim1=0, dim2=1):
        return torch_frontend.diagonal(self, offset=offset, dim1=dim1, dim2=dim2)

    def gather(self, dim, index):
        return torch_frontend.gather(self, dim=dim, index=index)

    def take_along_dim(self, indices, dim):
        return torch_frontend.take_along_dim(self, indices=indices, dim=dim)

    def movedim(self, source, destination):
        return torch_frontend.movedim(self, source=source, destination=destination)

    @with_unsupported_dtypes({"2.0.1 and below": ("float16",)}, "torch")
    def addcdiv_(self, tensor1, tensor2, *, value=1):
        self.ivy_array = self.addcdiv(
            tensor1=tensor1, tensor2=tensor2, value=value
        ).ivy_array
        return self

    @with_unsupported_dtypes({"2.0.1 and below": ("bfloat16", "float16")}, "torch")
    def cholesky(self, upper=False):
        return torch_frontend.cholesky(self, upper=upper)

    def tile(self, *reps):
        if (
            isinstance(reps, Iterable)
            and len(reps) == 1
            and isinstance(reps[0], Iterable)
        ):
            reps = reps[0]
        return torch_frontend.tile(self, reps)

    def apply_(self, callable, /):
        if self.device != "cpu":
            raise Exception("apply_ is only supported on cpu tensors")
        self.ivy_array = callable(self.ivy_array)
        return self

    def requires_grad_(self, requires_grad=True):
        self._requires_grad = requires_grad
        return self

    def backward(self, gradient=None, retain_graph=None, create_graph=False):
        if gradient is None and int(torch_frontend.numel(self)) > 1:
            raise RuntimeError("grad can be implicitly created only for scalar outputs")
        if self.grad_fn is None and self._grads is None:
            assert self.shape == gradient.shape, "Mismatch in shape"
            self._grads = gradient
            return
        _grad_list = self.grad_fn(
            gradient if gradient is not None else torch_frontend.tensor(1.0)
        )
        for idx, next_function in enumerate(self.grad_fn.next_functions):
            if next_function.__self__.grad_fn is not None:
                next_function.__self__.backward(_grad_list[idx])
            else:
                next_function(_grad_list[idx])

    @with_unsupported_dtypes({"2.0.1 and below": ("float16", "bfloat16")}, "torch")
    def logaddexp(self, other):
        return torch_frontend.logaddexp(self, other)

    def angle(self):
        return torch_frontend.angle(self)

    @with_supported_dtypes(
        {
            "2.5.0 and below": (
                "int64",
                "float64",
                "complex128",
                "float32",
                "complex64",
                "int32",
            )
        },
        "paddle",
    )
    def adjoint(self):
        return torch_frontend.adjoint(self)

    @with_unsupported_dtypes(
        {"2.0.1 and below": ("int16", "float16", "bfloat16")}, "torch"
    )
    def conj(self):
        return torch_frontend.conj(self)

    @with_unsupported_dtypes({"2.0.1 and below": ("float16", "bfloat16")}, "torch")
    def svd(self, some=True, compute_uv=True, *, out=None):
        return torch_frontend.svd(self, some=some, compute_uv=compute_uv, out=out)


class Size(tuple):
    def __new__(cls, iterable=()):
        new_iterable = list()
        for i, item in enumerate(iterable):
            if isinstance(item, int):
                new_iterable.append(item)
                continue
            try:
                new_iterable.append(int(item))
            except Exception:
                raise TypeError(f"Expected int, but got {type(item)} at index {i}")
        return super().__new__(cls, new_iterable)

    def __repr__(self):
        return f'ivy.frontends.torch.Size([{", ".join(str(d) for d in self)}])'


@with_unsupported_dtypes(
    {"2.0.1 and below": ("float16", "bfloat16", "float32", "float64", "complex")},
    "torch",
)
def gcd(self, other, *, out=None):
    return torch_frontend.gcd(self, other, out=out)<|MERGE_RESOLUTION|>--- conflicted
+++ resolved
@@ -1547,16 +1547,14 @@
             self, batch1=batch1, batch2=batch2, beta=beta, alpha=alpha
         )
 
-<<<<<<< HEAD
     def baddbmm_(self, batch1, batch2, *, beta=1, alpha=1):
         self.ivy_array = torch_frontend.baddbmm(
             self, batch1=batch1, batch2=batch2, beta=beta, alpha=alpha
         ).ivy_array
         return self
-=======
+
     def bmm(self, mat2):
         return torch_frontend.bmm(self, mat2=mat2)
->>>>>>> dc375630
 
     @with_unsupported_dtypes({"2.0.1 and below": ("float16",)}, "torch")
     def floor_(self):
