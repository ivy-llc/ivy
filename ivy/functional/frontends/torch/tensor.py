--- conflicted
+++ resolved
@@ -408,14 +408,12 @@
     def index_select(self, dim, index):
         return torch_frontend.index_select(self._ivy_array, dim, index)
 
-<<<<<<< HEAD
     @with_unsupported_dtypes({"1.11.0 and below": ("bfloat16", "float16")}, "torch")
     def clamp(self, min=None, max=None, *, out=None):
         return torch_frontend.clamp(self._ivy_array, min=min, max=max, out=out)
-=======
+
     def sqrt(self):
         return torch_frontend.sqrt(self._ivy_array)
->>>>>>> 435c4b11
 
     def where(self, condition, other):
         return ivy.where(condition, self._ivy_array, other)
