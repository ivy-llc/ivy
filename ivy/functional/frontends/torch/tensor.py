# global
from typing import Iterable
import math

# local
import ivy
import ivy.functional.frontends.torch as torch_frontend
from ivy.functional.frontends.numpy.creation_routines.from_existing_data import (
    array as np_frontend_array,
)
from ivy.func_wrapper import with_unsupported_dtypes
from ivy.func_wrapper import with_supported_dtypes
from ivy.func_wrapper import with_supported_device_and_dtypes
from ivy.functional.frontends.torch.func_wrapper import (
    _to_ivy_array,
    numpy_to_torch_style_args,
)


class Tensor:
    def __init__(self, array, device=None, _init_overload=False, requires_grad=False):
        if _init_overload:
            self._ivy_array = (
                array if isinstance(array, ivy.Array) else ivy.array(array)
            )
        else:
            self._ivy_array = ivy.array(
                array, dtype=torch_frontend.float32, device=device
            )
        self._grads = None
        self._requires_grad = requires_grad
        self.grad_fn = None
        if not _init_overload:
            self._is_leaf = True
        else:
            self._is_leaf = False
        self._requires_grad = requires_grad

    def __len__(self):
        return len(self._ivy_array)

    def __repr__(self):
        return str(self.ivy_array.__repr__()).replace(
            "ivy.array", "ivy.frontends.torch.Tensor"
        )

    def __hash__(self):
        return id(self)

    def __setattr__(self, name, value):
        if name == "data":
            self.ivy_array = value.ivy_array
        else:
            super().__setattr__(name, value)

    # Properties #
    # ---------- #

    @property
    def ivy_array(self):
        return self._ivy_array

    @property
    def device(self):
        return self.ivy_array.device

    @property
    def dtype(self):
        return self.ivy_array.dtype

    @property
    def shape(self):
        return Size(self.ivy_array.shape)

    @property
    def real(self):
        return self.ivy_array.real

    @property
    def imag(self):
        return self.ivy_array.imag

    @property
    def ndim(self):
        return self.dim()

    @property
    def T(self):
        if self.ndim == 1:
            return self
        return torch_frontend.permute(self, list(range(self.ndim))[::-1])

    @property
    def mH(self):
        return torch_frontend.adjoint(self)

    @property
    def data(self):
        return torch_frontend.tensor(
            ivy.stop_gradient(self.ivy_array, preserve_type=False)
        )

    @property
    def grad(self):
        return self._grads

    @property
    def requires_grad(self):
        return self._requires_grad

    @property
    def is_leaf(self):
        return self._is_leaf

    @property
    def get_device(self):
        if self.device == "cpu":
            return -1
        else:
            return int(self.device.split(":")[-1])

    # Setters #
    # --------#

    @device.setter
    def cuda(self, device=None):
        self.device = device
        return self

    @ivy_array.setter
    def ivy_array(self, array):
        self._ivy_array = array if isinstance(array, ivy.Array) else ivy.array(array)

    @requires_grad.setter
    def requires_grad(self, requires_grad):
        self._requires_grad = requires_grad

    @is_leaf.setter
    def is_leaf(self, is_leaf):
        self._is_leaf = is_leaf

    # Instance Methods #
    # ---------------- #
    def reshape(self, *args, shape=None):
        if args and shape:
            raise TypeError("reshape() got multiple values for argument 'shape'")
        if shape is not None:
            return torch_frontend.reshape(self, shape)
        if args:
            if isinstance(args[0], (tuple, list, ivy.Shape, ivy.NativeShape)):
                shape = args[0]
                return torch_frontend.reshape(self, shape)
            else:
                return torch_frontend.reshape(self, args)
        else:
            raise ValueError("reshape() got no values for argument 'shape'")

    @with_unsupported_dtypes({"2.2 and below": ("bfloat16",)}, "torch")
    @with_unsupported_dtypes({"2.6.0 and below": ("float16",)}, "paddle")
    def reshape_as(self, other):
        return torch_frontend.reshape(self, other.shape)

    @with_unsupported_dtypes({"2.2 and below": ("bfloat16",)}, "torch")
    def add(self, other, *, alpha=1):
        return torch_frontend.add(self, other, alpha=alpha)

    # @with_unsupported_dtypes({"2.2 and below": ("bfloat16",)}, "torch")
    def divide(self, other, *, out=None):
        return torch_frontend.divide(self, other, out=out)

    @with_unsupported_dtypes({"2.2 and below": ("bfloat16",)}, "torch")
    def sub(self, other, *, alpha=1):
        return torch_frontend.sub(self, other, alpha=alpha)

    def chunk(self, chunks, dim=0):
        return torch_frontend.chunk(self, chunks, dim=dim)

    @numpy_to_torch_style_args
    def any(self, dim=None, keepdim=False):
        return torch_frontend.any(self, dim=dim, keepdim=keepdim)

    @numpy_to_torch_style_args
    def all(self, dim=None, keepdim=False):
        return torch_frontend.all(self, dim=dim, keepdim=keepdim)

    @with_unsupported_dtypes({"2.2 and below": ("bfloat16",)}, "torch")
    def add_(self, other, *, alpha=1):
        self.ivy_array = self.add(other, alpha=alpha).ivy_array
        return self

    @with_unsupported_dtypes({"2.2 and below": ("float16",)}, "torch")
    def addmm(self, mat1, mat2, *, beta=1, alpha=1):
        return torch_frontend.addmm(self, mat1, mat2, beta=beta, alpha=alpha)

    @with_unsupported_dtypes({"2.2 and below": ("float16",)}, "torch")
    def addmm_(self, mat1, mat2, *, beta=1, alpha=1):
        self.ivy_array = self.addmm(mat1, mat2, beta=beta, alpha=alpha).ivy_array
        return self

    @with_unsupported_dtypes({"2.2 and below": ("float16",)}, "torch")
    def addmv(self, mat, vec, *, beta=1, alpha=1):
        return torch_frontend.addmv(self, mat, vec, beta=beta, alpha=alpha)

    @with_unsupported_dtypes({"2.2 and below": ("float16",)}, "torch")
    def addmv_(self, mat, vec, *, beta=1, alpha=1):
        self.ivy_array = torch_frontend.addmv(
            self, mat, vec, beta=beta, alpha=alpha
        ).ivy_array
        return self

    @with_unsupported_dtypes({"2.2 and below": ("float16",)}, "torch")
    def addbmm(self, batch1, batch2, *, beta=1, alpha=1):
        return torch_frontend.addbmm(self, batch1, batch2, beta=beta, alpha=alpha)

    @with_unsupported_dtypes({"2.2 and below": ("float16",)}, "torch")
    def addbmm_(self, batch1, batch2, *, beta=1, alpha=1):
        self.ivy_array = self.addbmm(batch1, batch2, beta=beta, alpha=alpha).ivy_array
        return self

    @with_unsupported_dtypes({"2.2 and below": ("bfloat16",)}, "torch")
    def subtract_(self, other, *, alpha=1):
        self.ivy_array = self.sub(other, alpha=alpha).ivy_array
        return self

    @with_unsupported_dtypes({"2.2 and below": ("float16",)}, "torch")
    def asin(self):
        return torch_frontend.asin(self)

    @with_unsupported_dtypes({"2.2 and below": ("float16",)}, "torch")
    def asin_(self):
        self.ivy_array = self.asin().ivy_array
        return self

    @numpy_to_torch_style_args
    @with_unsupported_dtypes({"2.2 and below": ("bfloat16",)}, "torch")
    def sum(self, dim=None, keepdim=False, *, dtype=None):
        return torch_frontend.sum(self, dim=dim, keepdim=keepdim, dtype=dtype)

    @with_unsupported_dtypes({"2.2 and below": ("float16",)}, "torch")
    def sin(self):
        return torch_frontend.sin(self)

    @with_unsupported_dtypes({"2.2 and below": ("float16",)}, "torch")
    def sin_(self):
        self.ivy_array = self.sin().ivy_array
        return self

    @with_unsupported_dtypes({"2.2 and below": ("float16",)}, "torch")
    def sinh(self):
        return torch_frontend.sinh(self)

    @with_unsupported_dtypes({"2.2 and below": ("float16",)}, "torch")
    def sinh_(self):
        self.ivy_array = self.sinh().ivy_array
        return self

    @with_unsupported_dtypes({"2.2 and below": ("float16",)}, "torch")
    def cos(self):
        return torch_frontend.cos(self)

    @with_unsupported_dtypes({"2.2 and below": ("float16",)}, "torch")
    def cos_(self):
        self.ivy_array = self.cos().ivy_array
        return self

    @with_unsupported_dtypes({"2.2 and below": ("float16",)}, "torch")
    def cosh(self):
        return torch_frontend.cosh(self)

    @with_unsupported_dtypes({"2.2 and below": ("float16",)}, "torch")
    def cosh_(self):
        self.ivy_array = self.cosh().ivy_array
        return self

    @with_unsupported_dtypes({"2.2 and below": ("float16",)}, "torch")
    def atan(self):
        return torch_frontend.atan(self)

    @with_unsupported_dtypes({"2.2 and below": ("float16",)}, "torch")
    def atan_(self):
        self.ivy_array = self.atan().ivy_array
        return self

    @with_unsupported_dtypes({"2.2 and below": ("float16", "bfloat16")}, "torch")
    def atan2(self, other):
        return torch_frontend.atan2(self, other)

    def view(self, *args, size=None):
        """Reshape Tensor.

        possible arguments are either:
            - size
            - tuple of ints
            - list of ints
            - torch.Size object
            - ints

        Parameters
        ----------
        args:int arguments
        size: optional shape

        Returns reshaped tensor
        -------
        """
        if ivy.exists(size) and not args:
            shape_tup = size
        elif args and not ivy.exists(size):
            if (
                isinstance(args[0], (tuple, list, ivy.Shape, ivy.NativeShape))
                or type(args[0]).__name__ == "Size"
            ) and len(args) == 1:
                shape_tup = args[0]
            else:
                shape_tup = args
        else:
            raise ValueError(
                "View only accepts as argument ints, tuple or list of ints or "
                "the keyword argument size."
            )
        return torch_frontend.reshape(self, shape_tup)

    def float(self, memory_format=None):
        self.ivy_array = ivy.astype(self.ivy_array, ivy.float32, copy=False)
        return self

    def double(self):
        return self.to(torch_frontend.float64)

    @with_unsupported_dtypes({"2.2 and below": ("float16",)}, "torch")
    def asinh(self):
        return torch_frontend.asinh(self)

    @with_unsupported_dtypes({"2.2 and below": ("float16",)}, "torch")
    def asinh_(self):
        self.ivy_array = self.asinh().ivy_array
        return self

    @with_unsupported_dtypes({"2.2 and below": ("float16",)}, "torch")
    def tan(self):
        return torch_frontend.tan(self)

    @with_unsupported_dtypes({"2.2 and below": ("float16",)}, "torch")
    def tan_(self):
        self.ivy_array = self.tan().ivy_array
        return self

    @with_unsupported_dtypes({"2.2 and below": ("float16",)}, "torch")
    def tanh(self):
        return torch_frontend.tanh(self)

    @with_unsupported_dtypes({"2.2 and below": ("float16",)}, "torch")
    def tanh_(self):
        self.ivy_array = self.tanh().ivy_array
        return self

    @with_unsupported_dtypes({"2.2 and below": ("float16",)}, "torch")
    def atanh(self):
        return torch_frontend.atanh(self)

    @with_unsupported_dtypes({"2.2 and below": ("float16",)}, "torch")
    def atanh_(self):
        self.ivy_array = self.atanh().ivy_array
        return self

    @with_unsupported_dtypes({"2.2 and below": ("float16",)}, "torch")
    def log(self):
        return torch_frontend.log(self)

    @with_supported_dtypes({"2.2 and below": ("float32", "float64")}, "torch")
    def log2_(self):
        self.ivy_array = self.log2().ivy_array
        return self

    @with_unsupported_dtypes({"2.2 and below": ("float16", "bfloat16")}, "torch")
    def logit(self):
        return torch_frontend.logit(self)

    @with_unsupported_dtypes({"2.2 and below": ("bfloat16", "uint16")}, "torch")
    def copy_(self, other, non_blocking=False):
        ivy.utils.assertions.check_one_way_broadcastable(
            self.ivy_array.shape, torch_frontend.tensor(other).ivy_array.shape
        )
        self._ivy_array = torch_frontend.tensor(other).ivy_array
        return self

    @with_unsupported_dtypes({"2.2 and below": ("float16",)}, "torch")
    def log_(self):
        self.ivy_array = self.log().ivy_array
        return self

    @with_unsupported_dtypes({"2.2 and below": ("float16",)}, "torch")
    def log2(self):
        return torch_frontend.log2(self)

    @with_unsupported_dtypes({"2.2 and below": ("float16", "bfloat16")}, "torch")
    def relu(self):
        return torch_frontend.nn.functional.relu(self)

    @numpy_to_torch_style_args
    @with_unsupported_dtypes({"2.2 and below": ("complex",)}, "torch")
    def amax(self, dim=None, keepdim=False):
        return torch_frontend.amax(self, dim=dim, keepdim=keepdim)

    @numpy_to_torch_style_args
    @with_unsupported_dtypes({"2.2 and below": ("complex",)}, "torch")
    def amin(self, dim=None, keepdim=False):
        return torch_frontend.amin(self, dim=dim, keepdim=keepdim)

    @numpy_to_torch_style_args
    @with_unsupported_dtypes({"2.2 and below": ("complex", "float16")}, "torch")
    def aminmax(self, dim=None, keepdim=False):
        return torch_frontend.aminmax(self, dim=dim, keepdim=keepdim)

    def abs(self):
        return torch_frontend.abs(self)

    def abs_(self):
        self.ivy_array = self.abs().ivy_array
        return self

    @with_unsupported_dtypes({"2.2 and below": ("bfloat16",)}, "torch")
    def logical_and(self, other):
        return torch_frontend.logical_and(self, other)

    def logical_not(self, *, out=None):
        return torch_frontend.logical_not(self, out=out)

    def logical_not_(self):
        self.ivy_array = ivy.astype(self.logical_not().ivy_array, self.dtype)
        return self

    @with_unsupported_dtypes({"2.2 and below": ("bfloat16",)}, "torch")
    def logical_or(self, other):
        return torch_frontend.logical_or(self, other)

    @with_unsupported_dtypes({"2.2 and below": ("bfloat16",)}, "torch")
    def logical_xor(self, other):
        return torch_frontend.logical_xor(self, other)

    def bitwise_not(self):
        return torch_frontend.bitwise_not(self)

    def bitwise_and(self, other):
        return torch_frontend.bitwise_and(self, other)

    @with_supported_dtypes({"2.2 and below": ("integer",)}, "torch")
    def bitwise_or(self, other):
        return torch_frontend.bitwise_or(self, other)

    def bitwise_left_shift(self, other):
        return torch_frontend.bitwise_left_shift(self, other)

    @with_supported_dtypes({"2.2 and below": ("integer",)}, "torch")
    def bitwise_or_(self, other):
        self.ivy_array = self.bitwise_or(other).ivy_array
        return self

    def contiguous(self, memory_format=None):
        return torch_frontend.tensor(self)

    def new_ones(
        self,
        *args,
        size=None,
        dtype=None,
        device=None,
        requires_grad=False,
        layout=None,
        pin_memory=False,
    ):
        if dtype is None:
            dtype = self.dtype
        if device is None:
            device = self.device
        if size is None:
            size = (
                args[0]
                if isinstance(args[0], (tuple, list, ivy.Shape, ivy.NativeShape))
                else args
            )
        return torch_frontend.ones(
            size, dtype=dtype, device=device, requires_grad=requires_grad
        )

    @with_unsupported_dtypes({"2.2 and below": ("float16",)}, "torch")
    def floor(self, *, out=None):
        return torch_frontend.floor(self)

    @with_unsupported_dtypes(
        {
            "2.2 and below": (
                "bfloat16",
                "uint8",
                "uint32",
                "uint16",
                "uint64",
                "complex128",
                "complex64",
            )
        },
        "torch",
    )
    def not_equal(self, other, *, out=None):
        return torch_frontend.not_equal(self, other, out=out)

    @with_unsupported_dtypes(
        {
            "2.2 and below": (
                "bfloat16",
                "uint8",
                "uint32",
                "uint16",
                "uint64",
                "complex128",
                "complex64",
            )
        },
        "torch",
    )
    def not_equal_(self, other, *, out=None):
        self.ivy_array = self.not_equal(other).ivy_array
        return self

    def eq(self, other):
        return torch_frontend.eq(self, other)

    def equal(self, other):
        return torch_frontend.equal(self, other)

    @with_unsupported_dtypes({"2.2 and below": ("float16", "complex")}, "torch")
    def erf(self, *, out=None):
        return torch_frontend.erf(self, out=out)

    @with_supported_dtypes(
        {"2.2 and below": ("float32", "float64", "bfloat16")}, "torch"
    )
    def erf_(self, *, out=None):
        self.ivy_array = self.erf(out=out).ivy_array
        return self

    @with_supported_device_and_dtypes(
<<<<<<< HEAD
        {"2.1.0 and below": {"cpu": ("float32", "float64")}},
        "torch",
    )
    def erfc(self, *, out=None):
=======
        {"2.2 and below": {"cpu": ("float32", "float64")}},
        "torch",
    )
    def erfc_(self, *, out=None):
>>>>>>> 59027b0f
        return torch_frontend.erfc(self, out=out)

    def new_zeros(
        self,
        *args,
        size=None,
        dtype=None,
        device=None,
        requires_grad=False,
        layout=None,
        pin_memory=False,
    ):
        if size and args:
            raise TypeError("new_zeros() got multiple values for argument 'size'")
        if dtype is None:
            dtype = self.dtype
        if device is None:
            device = self.device
        if size is None:
            size = args[0] if isinstance(args[0], (tuple, list, ivy.Shape)) else args
        return torch_frontend.zeros(
            size=size, dtype=dtype, device=device, requires_grad=requires_grad
        )

    def to(self, *args, **kwargs):
        device = None
        dtype = None

        # look for device and dtype in the args
        for arg in args:
            if hasattr(arg, "ivy_array") or ivy.is_array(arg):
                device = ivy.dev(arg)
                dtype = ivy.dtype(arg)
            elif (
                isinstance(arg, ivy.NativeDtype)
                or isinstance(arg, ivy.Dtype)
                and hasattr(arg, "as_native_dtype")
                or arg in ivy._all_ivy_dtypes_str
            ):
                dtype = arg
            elif isinstance(arg, (ivy.Device, ivy.NativeDevice, str)):
                if isinstance(arg, str) and not isinstance(
                    arg, (ivy.Device, ivy.NativeDevice)
                ):
                    ivy.utils.assertions.check_elem_in_list(
                        arg,
                        [
                            "cpu",
                            "cuda",
                            "mps",
                            "xpu",
                            "mkldnn",
                            "opengl",
                            "opencl",
                            "ideep",
                            "hip",
                            "ve",
                            "ort",
                            "mlc",
                            "xla",
                            "lazy",
                            "vulkan",
                            "meta",
                            "hpu",
                        ],
                    )
                device = arg

        # look for device and dtype in the kwargs
        if "device" in kwargs:
            device = kwargs["device"]
        if "dtype" in kwargs:
            dtype = kwargs["dtype"]

        if (dtype is None or self.dtype == dtype) and (
            device is None or self.device == ivy.as_ivy_dev(device)
        ):
            return self
        else:
            cast_tensor = self.clone()
            cast_tensor.ivy_array = ivy.asarray(
                self.ivy_array,
                dtype=dtype,
                device=device,
            )
            return cast_tensor

    @with_unsupported_dtypes({"2.2 and below": ("float16",)}, "torch")
    def acos(self):
        return torch_frontend.acos(self)

    @with_unsupported_dtypes({"2.2 and below": ("float16",)}, "torch")
    def acos_(self):
        self.ivy_array = self.acos().ivy_array
        return self

    def new_tensor(
        self,
        data,
        *,
        dtype=None,
        device=None,
        requires_grad=False,
        layout=None,
        pin_memory=False,
    ):
        dtype = ivy.dtype(self.ivy_array) if dtype is None else dtype
        device = ivy.dev(self.ivy_array) if device is None else device
        _data = ivy.asarray(data, copy=True, dtype=dtype, device=device)
        return torch_frontend.tensor(_data)

    @with_unsupported_dtypes({"2.2 and below": ("bfloat16",)}, "torch")
    def view_as(self, other):
        return self.view(size=other.shape)

    def expand(self, *args, size=None):
        if args and size:
            raise TypeError("expand() got multiple values for argument 'size'")
        if args:
            if isinstance(args[0], (tuple, list, ivy.Shape, ivy.NativeShape)):
                size = args[0]
            else:
                size = args
        if isinstance(size, (tuple, list)):
            size = tuple(
                s.item() if isinstance(s, torch_frontend.Tensor) else s for s in size
            )
        return torch_frontend.tensor(ivy.expand(self.ivy_array, tuple(size)))

    def expand_as(self, other):
        return self.expand(
            ivy.shape(other.ivy_array if isinstance(other, Tensor) else other)
        )

    def detach(self):
        return torch_frontend.tensor(
            ivy.stop_gradient(self.ivy_array, preserve_type=False)
        )

    def detach_(self):
        self.ivy_array = self.detach().ivy_array
        return self

    @with_unsupported_dtypes({"2.2 and below": ("uint16",)}, "torch")
    @numpy_to_torch_style_args
    def unsqueeze(self, dim):
        return torch_frontend.unsqueeze(self, dim)

    @numpy_to_torch_style_args
    def unsqueeze_(self, dim):
        self.ivy_array = self.unsqueeze(dim).ivy_array
        return self

    def ravel(self):
        return torch_frontend.ravel(self)

    def split(self, split_size, dim=0):
        return torch_frontend.split(self, split_size, dim)

    def tensor_split(self, indices_or_sections, dim=0):
        return torch_frontend.tensor_split(self, indices_or_sections, dim)

    def vsplit(self, indices_or_sections, /):
        return torch_frontend.vsplit(self, indices_or_sections)

    def hsplit(self, indices_or_sections, /):
        return torch_frontend.hsplit(self, indices_or_sections)

    def dsplit(
        self,
        indices_or_sections,
        /,
    ):
        return torch_frontend.dsplit(self, indices_or_sections)

    def dim(self):
        return self.ivy_array.ndim

    @with_supported_dtypes(
        {"2.5.0 and below": ("float32", "float64", "int32", "int64")}, "paddle"
    )
    def heaviside(self, values, *, out=None):
        return torch_frontend.heaviside(self, values, out=out)

    def new_full(
        self,
        size,
        fill_value,
        *,
        dtype=None,
        device=None,
        requires_grad=False,
        layout=None,
        pin_memory=False,
    ):
        dtype = ivy.dtype(self.ivy_array) if dtype is None else dtype
        device = ivy.dev(self.ivy_array) if device is None else device
        _data = ivy.full(size, fill_value, dtype=dtype, device=device)
        return torch_frontend.tensor(_data)

    def new_empty(
        self,
        size,
        *,
        dtype=None,
        device=None,
        requires_grad=False,
        layout=None,
        pin_memory=False,
    ):
        dtype = ivy.dtype(self.ivy_array) if dtype is None else dtype
        device = ivy.dev(self.ivy_array) if device is None else device
        _data = ivy.empty(size, dtype=dtype, device=device)
        return torch_frontend.tensor(_data)

    def unfold(self, dimension, size, step):
        slices = []
        self_shape = tuple(self.shape)
        for i in range(0, self_shape[dimension] - size + 1, step):
            slicing = [slice(None)] * len(self.shape)
            slicing[dimension] = slice(i, i + size)
            slices.append(self.ivy_array[tuple(slicing)])
        stacked = torch_frontend.stack(slices, dim=dimension)
        new_shape = list(self.shape)
        num_slices = (self.shape[dimension] - size) // step + 1
        new_shape[dimension] = num_slices
        if dimension == -1:
            new_shape.insert(dimension, size)
        else:
            new_shape.insert(dimension + 1, size)
        reshaped = stacked.reshape(new_shape)
        dims = list(range(len(stacked.shape)))
        dims[-2], dims[-1] = dims[-1], dims[-2]
        return reshaped.permute(*dims)

    def long(self, memory_format=None):
        self.ivy_array = ivy.astype(self.ivy_array, ivy.int64, copy=False)
        return self

    @numpy_to_torch_style_args
    def max(self, dim=None, keepdim=False):
        return torch_frontend.max(self, dim=dim, keepdim=keepdim)

    @with_unsupported_dtypes(
        {
            "2.2 and below": (
                "complex",
                "bfloat16",
                "bool",
                "uint16",
                "uint32",
                "uint64",
            )
        },
        "torch",
    )
    def maximum(self, other, *, out=None):
        return torch_frontend.maximum(self, other=other, out=out)

    @property
    def is_quantized(self):
        return "q" in ivy.dtype(self.ivy_array)

    @property
    def is_cuda(self):
        return "gpu" in ivy.dev(self.ivy_array)

    @property
    def is_meta(self):
        return "meta" in ivy.dev(self.ivy_array)

    @with_unsupported_dtypes({"2.2 and below": ("uint16", "bool")}, "torch")
    def positive(self):
        return torch_frontend.positive(self)

    @with_unsupported_dtypes({"2.2 and below": ("bfloat16",)}, "torch")
    def pow(self, exponent):
        return torch_frontend.pow(self, exponent)

    def unflatten(self, dim, sizes):
        return torch_frontend.unflatten(self, dim, sizes)

    @with_unsupported_dtypes({"2.2 and below": ("bfloat16",)}, "torch")
    def pow_(self, exponent):
        self.ivy_array = self.pow(exponent).ivy_array
        return self

    def size(self, dim=None):
        shape = self.ivy_array.shape
        if dim is None:
            return shape
        try:
            return shape[dim]
        except IndexError as e:
            raise IndexError(
                f"Dimension out of range (expected to be in range of [{len(shape)},"
                f" {len(shape) - 1}], but got {dim}"
            ) from e

    def matmul(self, other):
        return torch_frontend.matmul(self, other)

    @with_supported_dtypes(
        {"2.2 and below": ("float32", "float64", "complex32", "complex64")}, "torch"
    )
    def matrix_power(self, n, *, out=None):
        return torch_frontend.linalg.matrix_power(self, n, out=out)

    def argwhere(self):
        return torch_frontend.argwhere(self)

    @numpy_to_torch_style_args
    @with_unsupported_dtypes({"2.2 and below": ("complex", "bool")}, "torch")
    def argmax(self, dim=None, keepdim=False):
        return torch_frontend.argmax(self, dim=dim, keepdim=keepdim)

    @numpy_to_torch_style_args
    @with_unsupported_dtypes({"2.2 and below": ("complex",)}, "torch")
    def argmin(self, dim=None, keepdim=False):
        return torch_frontend.argmin(self, dim=dim, keepdim=keepdim)

    @with_unsupported_dtypes({"2.2 and below": ("complex",)}, "torch")
    def argsort(self, dim=-1, descending=False):
        return torch_frontend.argsort(self, dim=dim, descending=descending)

    @with_unsupported_dtypes({"2.2 and below": ("float16",)}, "torch")
    def ceil(self):
        return torch_frontend.ceil(self)

    @numpy_to_torch_style_args
    def min(self, dim=None, keepdim=False):
        return torch_frontend.min(self, dim=dim, keepdim=keepdim)

    def permute(self, *args, dims=None):
        if args and dims:
            raise TypeError("permute() got multiple values for argument 'dims'")
        if dims is not None:
            return torch_frontend.permute(self, dims)
        if args:
            if isinstance(args[0], (tuple, list, ivy.Shape, ivy.NativeShape)):
                dims = args[0]
                return torch_frontend.permute(self, dims)
            else:
                return torch_frontend.permute(self, args)
        else:
            raise ValueError("permute() got no values for argument 'dims'")

    @numpy_to_torch_style_args
    @with_unsupported_dtypes({"2.2 and below": ("float16", "bfloat16")}, "torch")
    def mean(self, dim=None, keepdim=False):
        return torch_frontend.mean(self, dim=dim, keepdim=keepdim)

    @with_unsupported_dtypes({"2.2 and below": ("bfloat16",)}, "torch")
    @numpy_to_torch_style_args
    def nanmean(self, dim=None, keepdim=False):
        return torch_frontend.nanmean(self, dim=dim, keepdim=keepdim)

    @with_unsupported_dtypes({"2.2 and below": ("bfloat16",)}, "torch")
    @numpy_to_torch_style_args
    def nansum(self, dim=None, keepdim=False):
        return torch_frontend.nansum(self, dim=dim, keepdim=keepdim)

    @numpy_to_torch_style_args
    @with_unsupported_dtypes({"2.2 and below": ("float16",)}, "torch")
    def median(self, dim=None, keepdim=False):
        return torch_frontend.median(self, dim=dim, keepdim=keepdim)

    def transpose(self, dim0, dim1):
        return torch_frontend.transpose(self, dim0=dim0, dim1=dim1)

    def transpose_(self, dim0, dim1):
        self.ivy_array = self.transpose(dim0, dim1).ivy_array
        return self

    def t(self):
        return torch_frontend.t(self)

    def flatten(self, start_dim=0, end_dim=-1):
        return torch_frontend.flatten(self, start_dim, end_dim)

    @numpy_to_torch_style_args
    @with_unsupported_dtypes({"2.2 and below": ("float16",)}, "torch")
    def cumsum(self, dim, *, dtype=None):
        return torch_frontend.cumsum(self, dim, dtype=dtype)

    @numpy_to_torch_style_args
    @with_unsupported_dtypes({"2.2 and below": ("float16",)}, "torch")
    def cumsum_(self, dim, *, dtype=None):
        self.ivy_array = self.cumsum(dim, dtype=dtype).ivy_array
        return self

    @with_unsupported_dtypes({"2.2 and below": ("float16", "bfloat16")}, "torch")
    def inverse(self):
        return torch_frontend.inverse(self)

    @with_unsupported_dtypes({"2.2 and below": ("bool", "bfloat16")}, "torch")
    def neg(self):
        return torch_frontend.negative(self)

    @with_unsupported_dtypes({"2.2 and below": ("bool",)}, "torch")
    def neg_(self):
        self.ivy_array = torch_frontend.negative(self).ivy_array
        return self

    __neg__ = neg

    @with_unsupported_dtypes({"2.2 and below": ("bool", "bfloat16")}, "torch")
    def negative(self):
        return torch_frontend.negative(self)

    @with_unsupported_dtypes({"2.0.1 and below": ("bool", "bfloat16")}, "torch")
    def negative_(self):
        self.ivy_array = torch_frontend.negative(self).ivy_array
        return self

    def int(self, memory_format=None):
        self.ivy_array = ivy.astype(self.ivy_array, ivy.int32, copy=False)
        return self

    def half(self, memory_format=None):
        self.ivy_array = ivy.astype(self.ivy_array, ivy.float16, copy=False)
        return self

    def bool(self, memory_format=None):
        self.ivy_array = ivy.astype(self.ivy_array, ivy.bool, copy=False)
        return self

    def type(self, dtype=None, non_blocking=False, **kwargs):
        if ivy.exists(dtype):
            self.ivy_array = ivy.astype(self.ivy_array, dtype)
            return self
        else:
            return str(self.dtype)

    @with_unsupported_dtypes({"2.2 and below": ("bfloat16",)}, "torch")
    def type_as(self, other):
        if self.dtype != other.dtype:
            return torch_frontend.tensor(ivy.astype(self.ivy_array, other.dtype))
        return self

    def byte(self, memory_format=None):
        self.ivy_array = ivy.astype(self.ivy_array, ivy.uint8, copy=False)
        return self

    @numpy_to_torch_style_args
    def squeeze(self, dim=None):
        return torch_frontend.squeeze(self, dim)

    @numpy_to_torch_style_args
    @with_unsupported_dtypes({"2.2 and below": ("uint16",)}, "torch")
    def squeeze_(self, dim=None):
        self.ivy_array = self.squeeze(dim).ivy_array
        return self

    def flip(self, dims):
        return torch_frontend.flip(self, dims)

    def fliplr(self):
        return torch_frontend.fliplr(self)

    def sort(self, dim=-1, descending=False):
        return torch_frontend.sort(self, dim=dim, descending=descending)

    def tril(self, diagonal=0):
        return torch_frontend.tril(self, diagonal=diagonal)

    def tril_(self, diagonal=0):
        self.ivy_array = self.tril(diagonal=diagonal).ivy_array
        return self

    def index_select(self, dim, index):
        return torch_frontend.index_select(self, dim, index)

    @with_unsupported_dtypes({"2.2 and below": ("float16", "complex")}, "torch")
    def clamp(self, min=None, max=None):
        return torch_frontend.clamp(self, min=min, max=max)

    @with_unsupported_dtypes({"2.2 and below": ("float16", "complex")}, "torch")
    def clamp_(self, min=None, max=None):
        self.ivy_array = self.clamp(min=min, max=max).ivy_array
        return self

    @with_unsupported_dtypes(
        {"2.2 and below": ("bool", "bfloat16", "float16", "complex")}, "torch"
    )
    def clamp_min(self, min=None):
        return torch_frontend.clamp(self, min=min)

    def clamp_min_(self, min=None):
        self.ivy_array = self.clamp_min(min).ivy_array
        return self

    @with_unsupported_dtypes({"2.2 and below": ("float16", "bfloat16")}, "torch")
    def sqrt(self):
        return torch_frontend.sqrt(self)

    @with_unsupported_dtypes({"2.2 and below": ("float16",)}, "torch")
    def rsqrt(self):
        return torch_frontend.rsqrt(self)

    @with_unsupported_dtypes({"2.2 and below": ("float16", "bfloat16")}, "torch")
    def rsqrt_(self):
        self.ivy_array = self.rsqrt().ivy_array
        return self

    @with_unsupported_dtypes({"2.2 and below": ("float16", "bfloat16")}, "torch")
    def sqrt_(self):
        self.ivy_array = self.sqrt().ivy_array
        return self

    def where(self, condition, other):
        return torch_frontend.tensor(torch_frontend.where(condition, self, other))

    def clone(self, memory_format=None):
        return torch_frontend.tensor(ivy.array(self.ivy_array, copy=True))

    @with_unsupported_dtypes({"2.2 and below": ("float16",)}, "torch")
    def acosh(self):
        return torch_frontend.acosh(self)

    def masked_fill(self, mask, value):
        dtype = ivy.as_native_dtype(self.dtype)
        return torch_frontend.tensor(
            ivy.astype(torch_frontend.where(mask, value, self), dtype)
        )

    def masked_fill_(self, mask, value):
        self.ivy_array = self.masked_fill(mask, value).ivy_array
        return self

    def masked_select(self, mask):
        return torch_frontend.masked_select(self, mask)

    def masked_scatter(self, mask, source):
        flat_self = torch_frontend.flatten(self.clone())
        flat_mask = torch_frontend.flatten(mask)
        flat_source = torch_frontend.flatten(source)
        indices = torch_frontend.squeeze(torch_frontend.nonzero(flat_mask), -1)
        flat_self.scatter_(0, indices, flat_source[: indices.shape[0]])
        return flat_self.reshape(self.shape)

    def masked_scatter_(self, mask, source):
        flat_self = torch_frontend.flatten(self.clone())
        flat_mask = torch_frontend.flatten(mask)
        flat_source = torch_frontend.flatten(source)
        indices = torch_frontend.squeeze(torch_frontend.nonzero(flat_mask), -1)
        flat_self.scatter_(0, indices, flat_source[: indices.shape[0]])
        self.ivy_array = flat_self.reshape(self.shape).ivy_array
        return self

    @with_unsupported_dtypes({"2.2 and below": ("float16", "bfloat16")}, "torch")
    def index_add_(self, dim, index, source, *, alpha=1):
        self.ivy_array = torch_frontend.index_add(
            self, dim, index, source, alpha=alpha
        ).ivy_array
        return self

    @with_unsupported_dtypes({"2.2 and below": ("float16", "bfloat16")}, "torch")
    def index_add(self, dim, index, source, *, alpha=1):
        return torch_frontend.index_add(
            self._ivy_array, dim, index, source, alpha=alpha
        )

    @with_unsupported_dtypes({"2.2 and below": ("float16",)}, "torch")
    def acosh_(self):
        self.ivy_array = self.acosh().ivy_array
        return self

    @with_unsupported_dtypes({"2.2 and below": ("bfloat16",)}, "torch")
    def numpy(self):
        return np_frontend_array(self.ivy_array)

    @with_unsupported_dtypes({"2.2 and below": ("float16",)}, "torch")
    def sigmoid(self):
        return torch_frontend.sigmoid(self)

    @with_unsupported_dtypes({"2.2 and below": ("float16",)}, "torch")
    def sigmoid_(self):
        self.ivy_array = self.sigmoid().ivy_array
        return self

    @with_unsupported_dtypes({"2.2 and below": ("float16",)}, "torch")
    def softmax(self, dim=None, dtype=None):
        return torch_frontend.nn.functional.softmax(self, dim=dim, dtype=dtype)

    def repeat_interleave(self, repeats, dim=None, *, output_size=None):
        return torch_frontend.repeat_interleave(self, repeats, dim)

    def repeat(self, *args, repeats=None):
        if args and repeats:
            raise ivy.utils.exceptions.IvyException(
                "repeat() got multiple values for argument 'repeats'"
            )
        if args:
            if isinstance(args[0], (tuple, list, ivy.Shape, ivy.NativeShape)):
                repeats = args[0]
            else:
                repeats = args
        elif not isinstance(repeats, (tuple, list)):
            raise ivy.utils.exceptions.IvyException(
                "repeat(): argument 'repeats' must be tuple of ints"
            )

        return torch_frontend.tile(self, repeats)

    @numpy_to_torch_style_args
    def unbind(self, dim=0):
        return torch_frontend.unbind(self, dim=dim)

    def remainder(self, other, *, out=None):
        return torch_frontend.remainder(self, other, out=out)

    @with_supported_dtypes(
        {"2.2 and below": ("float16", "float32", "float64", "bfloat16")}, "torch"
    )
    def reciprocal_(self):
        self.ivy_array = torch_frontend.reciprocal(self).ivy_array
        return self

    def remainder_(self, other, *, out=None):
        self.ivy_array = torch_frontend.remainder(self, other, out=out).ivy_array
        return self

    def bitwise_not_(self):
        self.ivy_array = self.bitwise_not().ivy_array
        return self

    def bitwise_and_(self, other):
        self.ivy_array = self.bitwise_and(other).ivy_array
        return self

    @with_unsupported_dtypes({"2.2 and below": ("float16", "bfloat16")}, "torch")
    def atan2_(self, other):
        self.ivy_array = self.atan2(other).ivy_array
        return self

    @with_unsupported_dtypes({"2.2 and below": ("bfloat16",)}, "torch")
    def fmax(self, other):
        return torch_frontend.fmax(self, other)

    def fmin(self, other):
        return torch_frontend.fmin(self, other)

    @with_unsupported_dtypes({"2.2 and below": ("float16",)}, "torch")
    def log_softmax(self, dim=None, _stack_level=3, dtype=None):
        return torch_frontend.nn.functional.log_softmax(self, dim=dim, dtype=dtype)

    def isfinite(self):
        return torch_frontend.isfinite(self)

    def msort(self):
        return torch_frontend.msort(self)

    @with_unsupported_dtypes({"2.2 and below": ("float16", "complex")}, "torch")
    def trunc(self):
        return torch_frontend.trunc(self)

    @with_unsupported_dtypes({"2.2 and below": ("float16", "complex")}, "torch")
    def trunc_(self):
        self.ivy_array = self.trunc().ivy_array
        return self

    @with_unsupported_dtypes({"2.2 and below": ("float16", "complex")}, "torch")
    def fix(self):
        return torch_frontend.fix(self)

    @with_unsupported_dtypes({"2.2 and below": ("float16", "complex")}, "torch")
    def fix_(self):
        self.ivy_array = self.fix().ivy_array
        return self

    def isinf(self):
        return torch_frontend.isinf(self._ivy_array)

    def is_complex(self):
        return torch_frontend.is_complex(self._ivy_array)

    @with_unsupported_dtypes({"2.2 and below": ("uint16", "bfloat16")}, "torch")
    def is_floating_point(self):
        return torch_frontend.is_floating_point(self._ivy_array)

    @with_unsupported_dtypes({"2.2 and below": ("bfloat16",)}, "torch")
    def isreal(self):
        return torch_frontend.isreal(self._ivy_array)

    def addr(self, vec1, vec2, *, beta=1, alpha=1, out=None):
        return torch_frontend.addr(self, vec1, vec2, beta=beta, alpha=alpha, out=out)

    def addr_(self, vec1, vec2, *, beta=1, alpha=1):
        self.ivy_array = self.addr(vec1, vec2, beta=beta, alpha=alpha).ivy_array
        return self

    @with_unsupported_dtypes({"2.2 and below": ("float16", "bfloat16")}, "torch")
    def dot(self, tensor):
        return torch_frontend.dot(self, tensor)

    @with_supported_dtypes({"2.2 and below": ("float32", "float64")}, "torch")
    def bernoulli(self, p, *, generator=None, out=None):
        return torch_frontend.bernoulli(
            self._ivy_array, p, generator=generator, out=out
        )

    @with_supported_dtypes({"2.2 and below": ("float32", "float64")}, "torch")
    def bernoulli_(self, p, *, generator=None, out=None):
        self.ivy_array = self.bernoulli(p, generator=generator, out=out).ivy_array
        return self

    def numel(self):
        shape = self.shape
        return int(ivy.astype(ivy.prod(shape), ivy.int64))

    # Special Methods #
    # -------------------#

    def __bool__(self):
        if len(self.shape) == sum(self.shape):
            return self.ivy_array.to_scalar().__bool__()
        raise ValueError(
            "The truth value of an array with more than one element is ambiguous. "
            "Use a.any() or a.all()"
        )

    @with_unsupported_dtypes({"2.2 and below": ("bfloat16",)}, "torch")
    def __add__(self, other):
        return torch_frontend.add(self, other)

    @with_unsupported_dtypes({"2.2 and below": ("bfloat16",)}, "torch")
    def __mod__(self, other):
        return torch_frontend.remainder(self, other)

    @with_unsupported_dtypes({"2.2 and below": ("bfloat16",)}, "torch")
    def __pow__(self, exponent):
        return self.pow(exponent)

    @with_unsupported_dtypes({"2.2 and below": ("bfloat16",)}, "torch")
    def __rpow__(self, other):
        return torch_frontend.pow(other, self)

    def __long__(self, memory_format=None):
        return self.long()

    def __getitem__(self, query, /):
        ivy_args = ivy.nested_map(_to_ivy_array, [self, query])
        ret = ivy.get_item(*ivy_args)
        return torch_frontend.Tensor(ret, _init_overload=True)

    def __setitem__(self, key, value, /):
        key, value = ivy.nested_map(_to_ivy_array, [key, value])
        self.ivy_array[key] = value

    def __iter__(self):
        if self.ndim == 0:
            raise TypeError("iteration over a 0-d tensor not supported")
        for i in range(self.shape[0]):
            yield self[i]

    @with_unsupported_dtypes({"2.2 and below": ("bfloat16",)}, "torch")
    def __radd__(self, other):
        return torch_frontend.add(other, self)

    @with_unsupported_dtypes({"2.2 and below": ("bfloat16",)}, "torch")
    def __mul__(self, other):
        return torch_frontend.mul(self, other)

    @with_unsupported_dtypes({"2.2 and below": "bfloat16"}, "torch")
    def __matmul__(self, other):
        return torch_frontend.matmul(self, other)

    @with_unsupported_dtypes(
        {
            "2.2 and below": (
                "float16",
                "int8",
                "int16",
                "bool",
                "uint8",
            )
        },
        "torch",
    )
    def __rmul__(self, other):
        return torch_frontend.mul(other, self)

    @with_unsupported_dtypes({"2.2 and below": ("bfloat16",)}, "torch")
    def __sub__(self, other):
        return torch_frontend.subtract(self, other)

    def __truediv__(self, other):
        return torch_frontend.div(self, other)

    @with_unsupported_dtypes({"2.2 and below": ("float16", "complex")}, "torch")
    def __floordiv__(self, other):
        return torch_frontend.floor_divide(self, other)

    def __iadd__(self, other):
        ret = torch_frontend.add(self, other)
        self.ivy_array = ivy.inplace_update(
            self.ivy_array, ivy.astype(ret.ivy_array, self.dtype)
        )
        return self

    def __imod__(self, other):
        ret = torch_frontend.remainder(self, other)
        self.ivy_array = ivy.inplace_update(
            self.ivy_array, ivy.astype(ret.ivy_array, self.dtype)
        )
        return self

    def __imul__(self, other):
        ret = torch_frontend.mul(self, other)
        self.ivy_array = ivy.inplace_update(
            self.ivy_array, ivy.astype(ret.ivy_array, self.dtype)
        )
        return self

    def __isub__(self, other):
        ret = torch_frontend.subtract(self, other)
        self.ivy_array = ivy.inplace_update(
            self.ivy_array, ivy.astype(ret.ivy_array, self.dtype)
        )
        return self

    def __itruediv__(self, other):
        ret = torch_frontend.div(self, other)
        self.ivy_array = ivy.inplace_update(
            self.ivy_array, ivy.astype(ret.ivy_array, self.dtype)
        )
        return self

    def __int__(self):
        item = self.item()
        if isinstance(item, complex):
            if item.imag != 0:
                raise TypeError("can't convert complex to int without overflow")
            item = item.real
        return int(item)

    def __float__(self):
        item = self.item()
        if isinstance(item, complex):
            if item.imag != 0:
                raise TypeError("can't convert complex to float without overflow")
            item = item.real
        return float(item)

    @with_unsupported_dtypes({"2.2 and below": ("bfloat16",)}, "torch")
    def __eq__(self, other):
        return torch_frontend.eq(self, other)

    @with_unsupported_dtypes({"2.2 and below": ("complex",)}, "torch")
    def __gt__(self, other):
        return torch_frontend.greater(self, other)

    @with_unsupported_dtypes({"2.2 and below": ("bfloat16",)}, "torch")
    def __ge__(self, other):
        return torch_frontend.greater_equal(self, other)

    @with_unsupported_dtypes({"2.2 and below": ("bfloat16",)}, "torch")
    def __ne__(self, other):
        return self.ne(other)

    @with_unsupported_dtypes({"2.2 and below": ("bfloat16",)}, "torch")
    def __rsub__(self, other):
        return torch_frontend.subtract(other, self)

    @with_unsupported_dtypes({"2.2 and below": ("bfloat16",)}, "torch")
    def __lt__(self, other):
        return torch_frontend.less(self, other)

    @with_unsupported_dtypes({"2.2 and below": ("bfloat16",)}, "torch")
    def __le__(self, other):
        return torch_frontend.less_equal(self, other)

    @with_unsupported_dtypes({"2.2 and below": ("bfloat16",)}, "torch")
    def __or__(self, other):
        return torch_frontend.bitwise_or(self, other)

    @with_supported_dtypes({"2.2 and below": ("integer", "bool")}, "torch")
    def __invert__(self):
        return torch_frontend.bitwise_not(self)

    def __and__(self, other):
        return torch_frontend.bitwise_and(self, other)

    def __iand__(self, other):
        self.ivy_array = self.bitwise_and(other).ivy_array
        return self

    def new(self):
        return torch_frontend.tensor([], dtype=self.dtype, device=self.device)

    def __array__(self, dtype=None):
        if dtype is None:
            return ivy.to_numpy(self.ivy_array)
        else:
            return ivy.to_numpy(self.ivy_array).astype(dtype, copy=False)

    def __array_wrap__(self, array):
        if array.dtype == bool:
            array = array.astype("uint8")
        return torch_frontend.tensor(array)

    def bitwise_xor(self, other):
        return torch_frontend.bitwise_xor(self, other)

    def bitwise_xor_(self, other):
        self.ivy_array = self.bitwise_xor(other).ivy_array
        return self

    def item(self):
        if all(dim == 1 for dim in self.shape):
            if ivy.current_backend_str() == "tensorflow":
                import tensorflow as tf

                return tf.squeeze(self.ivy_array.data)
            else:
                return self.ivy_array.to_scalar()
        else:
            raise ValueError(
                "only one element tensors can be converted to Python scalars"
            )

    @numpy_to_torch_style_args
    @with_unsupported_dtypes({"2.2 and below": ("float16",)}, "torch")
    def cumprod(self, dim, dtype=None):
        return torch_frontend.cumprod(self, dim, dtype=dtype)

    @numpy_to_torch_style_args
    def count_nonzero(self, dim):
        return torch_frontend.count_nonzero(self, dim=dim)

    def cov(self, /, *, correction=1, fweights=None, aweights=None):
        return torch_frontend.cov(
            self, correction=correction, fweights=fweights, aweights=aweights
        )

    @with_unsupported_dtypes({"2.2 and below": ("bfloat16", "float16")}, "torch")
    def exp(self):
        return torch_frontend.exp(self)

    @with_supported_dtypes(
        {"2.2 and below": ("bfloat16", "float32", "float64")}, "torch"
    )
    def expm1(self):
        return torch_frontend.expm1(self)

    # remove "bfloat16" from the below decorator after fixing ivy.Array.__repr__ method
    @with_unsupported_dtypes(
        {"2.2 and below": ("bfloat16", "float16", "complex")}, "torch"
    )
    def expm1_(self):
        self.ivy_array = torch_frontend.expm1(self).ivy_array
        return self

    # fmt: off
    @with_unsupported_dtypes({"2.2 and below": ("int8", "int16", "int32", "int64", "uint8", "bool", "float16",)},"torch",)  # noqa
    def exp_(self):
        self.ivy_array = self.exp().ivy_array
        return self
    # fmt: on

    def mul(self, other):
        return torch_frontend.mul(self, other)

    @with_unsupported_dtypes({"2.2 and below": ("float16",)}, "torch")
    def ceil_(self):
        self.ivy_array = torch_frontend.ceil(self).ivy_array
        return self

    @with_unsupported_dtypes({"2.2 and below": ("bfloat16",)}, "torch")
    def mul_(self, other):
        self.ivy_array = self.mul(other).ivy_array
        # the return dtype is the same as the input dtype
        self.ivy_array = self.to(self.dtype).ivy_array
        return self

    @with_unsupported_dtypes({"2.2 and below": ("bfloat16", "float16")}, "torch")
    def round(self, *, decimals=0):
        return torch_frontend.round(self, decimals=decimals)

    @with_unsupported_dtypes({"2.2 and below": ("bfloat16", "float16")}, "torch")
    def round_(self, *, decimals=0):
        self.ivy_array = self.round(decimals=decimals).ivy_array
        return self

    @numpy_to_torch_style_args
    @with_unsupported_dtypes({"2.2 and below": ("float16", "complex")}, "torch")
    def cross(self, other, dim=-1):
        return torch_frontend.cross(self, other, dim=dim)

    @with_unsupported_dtypes({"2.2 and below": ("float16", "bfloat16")}, "torch")
    def det(self):
        return torch_frontend.det(self)

    def reciprocal(self):
        return torch_frontend.reciprocal(self)

    def fill_(self, value):
        ret = torch_frontend.full_like(
            self, value, dtype=self.dtype, device=self.device
        )
        self.ivy_array = ivy.inplace_update(self.ivy_array, ret)
        return self

    def nonzero(self, as_tuple=False):
        return torch_frontend.nonzero(self, as_tuple=as_tuple)

    def mm(self, mat2):
        return torch_frontend.mm(self, mat2)

    @with_unsupported_dtypes({"2.2 and below": ("bfloat16", "float16")}, "torch")
    def square(self):
        return torch_frontend.square(self._ivy_array)

    @with_supported_dtypes(
        {
            "2.2 and below": (
                "float16",
                "float32",
                "float64",
                "int16",
                "int32",
                "int64",
                "uint8",
                "int8",
                "complex64",
                "complex128",
            )
        },
        "torch",
    )
    def square_(self):
        self.ivy_array = torch_frontend.square(self._ivy_array).ivy_array
        return self

    @with_unsupported_dtypes({"2.2 and below": ("float16",)}, "torch")
    def log10(self):
        return torch_frontend.log10(self._ivy_array)

    @with_unsupported_dtypes({"2.2 and below": ("float16",)}, "torch")
    def log10_(self):
        self.ivy_array = self.log10().ivy_array
        return self

    @with_unsupported_dtypes({"2.2 and below": ("uint16",)}, "torch")
    def zero_(self):
        ret = torch_frontend.zeros_like(self)
        self.ivy_array = ivy.inplace_update(self.ivy_array, ret)
        return self

    def short(self, memory_format=None):
        self.ivy_array = ivy.astype(self.ivy_array, ivy.int16, copy=False)
        return self

    @numpy_to_torch_style_args
    @with_unsupported_dtypes({"2.2 and below": ("float16", "bfloat16")}, "torch")
    def prod(self, dim=None, keepdim=False, *, dtype=None):
        return torch_frontend.prod(self, dim=dim, keepdim=keepdim, dtype=dtype)

    def div(self, other, *, rounding_mode=None):
        return torch_frontend.div(self, other, rounding_mode=rounding_mode)

    def div_(self, other, *, rounding_mode=None):
        self.ivy_array = self.div(other, rounding_mode=rounding_mode).ivy_array
        return self

    @with_supported_dtypes(
        {"2.2 and below": ("float16", "float32", "float64", "bfloat16")}, "torch"
    )
    def true_divide_(self, other):
        self.ivy_array = self.div(other, rounding_mode=None).ivy_array
        return self

    def normal_(self, mean=0, std=1, *, generator=None):
        self.ivy_array = ivy.random_normal(
            mean=mean,
            std=std,
            shape=self.ivy_array.shape,
            dtype=self.dtype,
            device=self.device,
        )
        return self

    @with_unsupported_dtypes({"2.2 and below": ("float16",)}, "torch")
    def addcdiv(self, tensor1, tensor2, *, value=1):
        return torch_frontend.addcdiv(self, tensor1, tensor2, value=value)

    @with_unsupported_dtypes({"2.2 and below": ("float16",)}, "torch")
    def addcmul(self, tensor1, tensor2, *, value=1):
        return torch_frontend.addcmul(self, tensor1, tensor2, value=value)

    @with_unsupported_dtypes({"2.2 and below": ("float16",)}, "torch")
    def addcmul_(self, tensor1, tensor2, *, value=1):
        self.ivy_array = self.addcmul(tensor1, tensor2, value=value).ivy_array
        return self

    sign_decorator_dtypes = ("float16", "complex", "bool")

    @with_unsupported_dtypes({"2.2 and below": sign_decorator_dtypes}, "torch")
    def sign(self):
        return torch_frontend.sign(self._ivy_array)

    @with_unsupported_dtypes({"2.2 and below": sign_decorator_dtypes}, "torch")
    def sign_(self):
        self.ivy_array = self.sign().ivy_array
        return self

    @numpy_to_torch_style_args
    def std(self, dim=None, unbiased=True, keepdim=False, *, out=None):
        return torch_frontend.std(
            self, dim=dim, unbiased=unbiased, keepdim=keepdim, out=out
        )

    @with_unsupported_dtypes({"2.2 and below": ("float16", "bfloat16")}, "torch")
    def fmod(self, other, *, out=None):
        return torch_frontend.fmod(self, other, out=out)

    @with_unsupported_dtypes({"2.2 and below": ("float16", "bfloat16")}, "torch")
    def fmod_(self, other):
        self.ivy_array = self.fmod(other).ivy_array
        return self

    def norm(self, p="fro", dim=None, keepdim=False, dtype=None):
        return torch_frontend.norm(self, p=p, dim=dim, keepdim=keepdim, dtype=dtype)

    def tolist(self):
        return self._ivy_array.to_list()

    @with_unsupported_dtypes({"2.2 and below": ("bfloat16",)}, "torch")
    def multiply(self, other, *, out=None):
        return torch_frontend.multiply(self, other, out=out)

    @with_unsupported_dtypes({"2.2 and below": ("bfloat16",)}, "torch")
    def multiply_(self, other, *, out=None):
        self.ivy_array = torch_frontend.multiply(self, other, out=out).ivy_array
        return self

    @numpy_to_torch_style_args
    @with_unsupported_dtypes({"2.2 and below": ("float16", "complex")}, "torch")
    def topk(self, k, dim=None, largest=True, sorted=True):
        return torch_frontend.topk(self, k, dim=dim, largest=largest, sorted=sorted)

    rshift_dtypes = ("float16", "bfloat16", "float32", "float64", "bool", "complex")

    @with_unsupported_dtypes({"2.2 and below": rshift_dtypes}, "torch")
    def bitwise_right_shift(self, other, *, out=None):
        return torch_frontend.bitwise_right_shift(self._ivy_array, other)

    @with_supported_dtypes(
        {"2.2 and below": ("uint8", "int8", "int32", "int64")}, "torch"
    )
    def bitwise_right_shift_(self, other, *, out=None):
        self.ivy_array = self.bitwise_right_shift(other, out=out).ivy_array
        return self

    @with_unsupported_dtypes({"2.2 and below": ("float16", "bfloat16")}, "torch")
    def logdet(self):
        chol = torch_frontend.cholesky(self)
        return 2 * torch_frontend.sum(
            torch_frontend.log(torch_frontend.real(torch_frontend.diagonal(chol)))
        )

    @with_unsupported_dtypes({"2.2 and below": ("float16", "bfloat16")}, "torch")
    def copysign(self, other, *, out=None):
        return torch_frontend.copysign(self, other, out=out)

    @with_supported_dtypes(
        {"2.2 and below": ("float16", "float32", "float64")}, "torch"
    )
    def copysign_(self, other, *, out=None):
        self.ivy_array = self.copysign(other, out=out).ivy_array
        return self

    @with_unsupported_dtypes(
        {"2.2 and below": ("complex", "bfloat16", "bool")}, "torch"
    )
    def greater(self, other, *, out=None):
        return torch_frontend.greater(self, other, out=out)

    @with_unsupported_dtypes({"2.2 and below": ("bfloat16", "bool")}, "torch")
    def greater_(self, other):
        self.ivy_array = ivy.astype(self.greater(other).ivy_array, self.dtype)
        return self

    @with_unsupported_dtypes(
        {"2.2 and below": ("complex", "bfloat16", "bool")}, "torch"
    )
    def greater_equal(self, other, *, out=None):
        return torch_frontend.greater_equal(self, other, out=out)

    @with_unsupported_dtypes({"2.2 and below": ("bfloat16", "bool")}, "torch")
    def greater_equal_(self, other):
        self.ivy_array = ivy.astype(self.greater_equal(other).ivy_array, self.dtype)
        return self

    @with_unsupported_dtypes(
        {"2.2 and below": ("complex", "bfloat16", "bool")}, "torch"
    )
    def less(self, other, *, out=None):
        return torch_frontend.less(self, other, out=out)

    @with_unsupported_dtypes({"2.2 and below": ("bfloat16", "bool")}, "torch")
    def less_(self, other):
        self.ivy_array = ivy.astype(self.less(other).ivy_array, self.dtype)
        return self

    @with_unsupported_dtypes(
        {"2.2 and below": ("complex", "bfloat16", "bool")}, "torch"
    )
    def less_equal(self, other, *, out=None):
        return torch_frontend.less_equal(self, other, out=out)

    @with_unsupported_dtypes({"2.2 and below": ("bfloat16", "bool")}, "torch")
    def less_equal_(self, other):
        self.ivy_array = ivy.astype(self.less_equal(other).ivy_array, self.dtype)
        return self

    @with_unsupported_dtypes({"2.2 and below": ("bfloat16",)}, "torch")
    def eq_(self, other):
        self.ivy_array = ivy.astype(
            torch_frontend.eq(self, other).ivy_array, self.dtype
        )
        return self

    @numpy_to_torch_style_args
    def var(self, dim=None, *, correction=1, keepdim=False):
        return torch_frontend.var(self, dim=dim, unbiased=correction, keepdim=keepdim)

    def narrow(self, dim, start, length):
        return torch_frontend.narrow(self, dim=dim, start=start, length=length)

    def as_strided(self, size, stride, storage_offset=None):
        return torch_frontend.as_strided(
            self, size=size, stride=stride, storage_offset=storage_offset
        )

    def stride(self, dim=None):
        strides = [
            stride // math.ceil(ivy.dtype_bits(self.dtype) / 8)
            for stride in self.ivy_array.strides
        ]
        if dim is not None:
            return strides[dim]
        return strides

    @with_supported_dtypes(
        {"2.2 and below": ("float32", "float64", "bfloat16")}, "torch"
    )
    def log1p(self):
        promoted_type = ivy.promote_types(self.dtype, "float32")
        res = torch_frontend.log1p(self)
        return res.to(promoted_type)

    @with_supported_dtypes({"2.2 and below": ("float32", "float64")}, "torch")
    def log1p_(self):
        promoted_type = ivy.promote_types(self.dtype, "float32")
        res = torch_frontend.log1p(self)
        self.ivy_array = res.to(promoted_type).ivy_array
        return self

    def baddbmm(self, batch1, batch2, *, beta=1, alpha=1):
        return torch_frontend.baddbmm(
            self, batch1=batch1, batch2=batch2, beta=beta, alpha=alpha
        )

    def baddbmm_(self, batch1, batch2, *, beta=1, alpha=1):
        self.ivy_array = torch_frontend.baddbmm(
            self, batch1=batch1, batch2=batch2, beta=beta, alpha=alpha
        ).ivy_array
        return self

    def bmm(self, mat2):
        return torch_frontend.bmm(self, mat2=mat2)

    @with_unsupported_dtypes({"2.2 and below": ("float16",)}, "torch")
    def floor_(self):
        self.ivy_array = self.floor().ivy_array
        return self

    @with_unsupported_dtypes(
        {
            "2.2 and below": (
                "bfloat16",
                "complex",
                "float64",
                "int8",
                "int64",
            )
        },
        "torch",
    )
    def diff(self, n=1, dim=-1, prepend=None, append=None):
        return torch_frontend.diff(self, n=n, dim=dim, prepend=prepend, append=append)

    def diag(self, diagonal=0):
        return torch_frontend.diag(self, diagonal=diagonal)

    @with_unsupported_dtypes({"2.2 and below": ("bfloat16",)}, "torch")
    def diagonal(self, offset=0, dim1=0, dim2=1):
        return torch_frontend.diagonal(self, offset=offset, dim1=dim1, dim2=dim2)

    def gather(self, dim, index):
        return torch_frontend.gather(self, dim=dim, index=index)

    @with_supported_dtypes(
        {"2.2 and below": ("float32", "float64", "int32", "int64")}, "torch"
    )
    def scatter_add_(self, dim, index, src):
        self.ivy_array = ivy.put_along_axis(self.ivy_array, index, src, dim, mode="sum")
        return self

    @with_supported_dtypes(
        {"2.2 and below": ("float32", "float64", "int32", "int64")}, "torch"
    )
    def scatter_(self, dim, index, src, *, reduce=None):
        if reduce is None:
            reduce = "replace"
        else:
            mode_mappings = {
                "add": "sum",
                "multiply": "mul",
            }
            reduce = mode_mappings.get(reduce, reduce)
        self.ivy_array = ivy.put_along_axis(
            self.ivy_array, index, src, dim, mode=reduce
        )
        return self

    @with_supported_dtypes(
        {"2.2 and below": ("float32", "float64", "int32", "int64")}, "torch"
    )
    def scatter_reduce_(self, dim, index, src, reduce, *, include_self=True):
        if reduce == "prod":
            reduce = "mul"
        self.ivy_array = ivy.put_along_axis(
            self.ivy_array, index, src, dim, mode=reduce
        )
        return self

    @with_supported_dtypes(
        {"2.2 and below": ("float32", "float64", "int32", "int64")}, "torch"
    )
    def scatter_add(self, dim, index, src):
        return torch_frontend.scatter_add(self, dim, index, src)

    @with_supported_dtypes(
        {"2.2 and below": ("float32", "float64", "int32", "int64")}, "torch"
    )
    def scatter(self, dim, index, src):
        return torch_frontend.scatter_reduce(self, dim, index, src, reduce="replace")

    @with_supported_dtypes(
        {"2.2 and below": ("float32", "float64", "int32", "int64")}, "torch"
    )
    def scatter_reduce(self, dim, index, src, reduce, *, include_self=True):
        return torch_frontend.scatter_reduce(self, dim, index, src, reduce=reduce)

    def take_along_dim(self, indices, dim):
        return torch_frontend.take_along_dim(self, indices=indices, dim=dim)

    def movedim(self, source, destination):
        return torch_frontend.movedim(self, source=source, destination=destination)

    @with_unsupported_dtypes({"2.2 and below": ("float16",)}, "torch")
    def addcdiv_(self, tensor1, tensor2, *, value=1):
        self.ivy_array = self.addcdiv(
            tensor1=tensor1, tensor2=tensor2, value=value
        ).ivy_array
        return self

    @with_supported_dtypes(
        {
            "2.2 and below": (
                "float32",
                "float64",
                "complex32",
                "complex64",
                "complex128",
            )
        },
        "torch",
    )
    def cholesky(self, upper=False):
        return torch_frontend.cholesky(self, upper=upper)

    def tile(self, *reps):
        if (
            isinstance(reps, Iterable)
            and len(reps) == 1
            and isinstance(reps[0], Iterable)
        ):
            reps = reps[0]
        return torch_frontend.tile(self, reps)

    def apply_(self, callable, /):
        if self.device != "cpu":
            raise ValueError("apply_ is only supported on cpu tensors")
        self.ivy_array = callable(self.ivy_array)
        return self

    def requires_grad_(self, requires_grad=True):
        self._requires_grad = requires_grad
        return self

    def backward(self, gradient=None, retain_graph=None, create_graph=False):
        if gradient is None and int(torch_frontend.numel(self)) > 1:
            raise RuntimeError("grad can be implicitly created only for scalar outputs")
        if self.grad_fn is None and self._grads is None:
            assert self.shape == gradient.shape, "Mismatch in shape"
            self._grads = gradient
            return
        _grad_list = self.grad_fn(
            gradient if gradient is not None else torch_frontend.tensor(1.0)
        )
        for idx, next_function in enumerate(self.grad_fn.next_functions):
            if next_function.__self__.grad_fn is not None:
                next_function.__self__.backward(_grad_list[idx])
            else:
                next_function(_grad_list[idx])

    @with_unsupported_dtypes({"2.2 and below": ("float16", "bfloat16")}, "torch")
    def logaddexp(self, other):
        return torch_frontend.logaddexp(self, other)

    @with_unsupported_dtypes({"2.2 and below": ("float16",)}, "torch")
    def logaddexp2(self, other):
        self.ivy_array = torch_frontend.logaddexp2(self, other).ivy_array
        return self

    def angle(self):
        return torch_frontend.angle(self)

    @with_supported_dtypes(
        {
            "2.5.0 and below": (
                "int64",
                "float64",
                "complex128",
                "float32",
                "complex64",
                "int32",
            )
        },
        "paddle",
    )
    def adjoint(self):
        return torch_frontend.adjoint(self)

    @with_unsupported_dtypes(
        {"2.2 and below": ("int16", "float16", "bfloat16")}, "torch"
    )
    def conj(self):
        return torch_frontend.conj(self)

    @with_unsupported_dtypes({"2.2 and below": ("float16", "bfloat16")}, "torch")
    def svd(self, some=True, compute_uv=True, *, out=None):
        return torch_frontend.svd(self, some=some, compute_uv=compute_uv, out=out)

    @with_unsupported_dtypes(
        {"2.2 and below": ("float16", "bfloat16", "float32", "float64", "complex")},
        "torch",
    )
    def gcd(self, other, *, out=None):
        return torch_frontend.gcd(self, other, out=out)

    @with_unsupported_dtypes(
        {
            "2.2 and below": (
                "float16",
                "bfloat16",
                "uint16",
                "bool",
                "complex64",
                "complex128",
            )
        },
        "torch",
    )
    def isnan(self):
        return torch_frontend.isnan(self)

    def char(self):
        self.ivy_array = ivy.asarray(self.ivy_array, dtype=torch_frontend.char)
        return self

    @with_unsupported_dtypes(
        {
            "2.2 and below": (
                "float16",
                "bfloat16",
                "float32",
                "float64",
                "complex",
                "uint8",
                "int8",
            )
        },
        "torch",
    )
    def lcm(self, other, *, out=None):
        return torch_frontend.lcm(self, other, out=out)

    @with_unsupported_dtypes(
        {
            "2.2 and below": (
                "float16",
                "bfloat16",
                "float32",
                "float64",
                "complex",
                "uint8",
                "uint16",
                "uint32",
                "uint64",
                "int8",
            )
        },
        "torch",
    )
    def lcm_(self, other, *, out=None):
        self.ivy_array = self.lcm(other, out=out).ivy_array
        return self

    @with_unsupported_dtypes(
        {
            "2.2 and below": (
                "bfloat16",
                "int8",
                "uint8",
                "int16",
                "complex128",
                "complex64",
                "bool",
            )
        },
        "torch",
    )
    def triu_(self, diagonal=0):
        self.ivy_array = torch_frontend.triu(self, diagonal).ivy_array
        return self

    @with_unsupported_dtypes(
        {"2.2 and below": ("float16", "bfloat16")},
        "torch",
    )
    def quantile(self, q, dim=None, keepdim=False, *, interpolation="linear", out=None):
        return torch_frontend.quantile(
            self, q, dim=dim, keepdim=keepdim, interpolation=interpolation, out=out
        )

    @with_unsupported_dtypes(
        {
            "2.2 and below": (
                "int8",
                "int16",
                "uint8",
                "uint16",
                "uint32",
                "uint64",
                "bfloat16",
                "float64",
            )
        },
        "torch",
    )
    def random_(
        self,
        from_=0,
        to=None,
        *,
        generator=None,
    ):
        if to is None:
            if ivy.is_float_dtype(self.ivy_array):
                to = ivy.finfo(self.dtype).max
            else:
                to = ivy.iinfo(self.dtype).max
        self.ivy_array = ivy.random_uniform(
            low=from_, high=to, shape=self.size(), dtype=self.dtype
        )
        return self.ivy_array

    @with_unsupported_dtypes(
        {
            "2.2 and below": (
                "integer",
                "unsigned",
                "bfloat16",
                "bool",
                "complex",
            )
        },
        "torch",
    )
    def uniform_(self, from_=0, to=1, *, generator=None):
        ret = ivy.random_uniform(
            low=from_, high=to, shape=self.shape, dtype=self.dtype, seed=generator
        )
        self._ivy_array = ivy.inplace_update(
            self._ivy_array, ivy.astype(ret, self._ivy_array.dtype)
        )
        return self

    @with_supported_dtypes({"2.2 and below": ("float32", "float64")}, "torch")
    def frac(self, name=None):
        return torch_frontend.frac(self._ivy_array)

    @with_unsupported_dtypes(
        {
            "2.2 and below": (
                "float16",
                "bfloat16",
            )
        },
        "torch",
    )
    def sinc(self):
        return torch_frontend.sinc(self)

    @with_supported_dtypes(
        {
            "2.2 and below": (
                "float32",
                "float64",
                "bfloat16",
            )
        },
        "torch",
    )
    def sinc_(self):
        self.ivy_array = torch_frontend.sinc(self).ivy_array
        return self

    @with_unsupported_dtypes({"2.2 and below": ("uint8",)}, "torch")
    def index_fill(self, dim, index, value):
        arr = torch_frontend.moveaxis(self, dim, 0)
        arr[ivy.to_list(index)] = value
        arr = torch_frontend.moveaxis(self, 0, dim)
        return arr

    @with_unsupported_dtypes(
        {
            "2.2 and below": (
                "bfloat16",
                "int8",
                "uint8",
                "uint32",
                "uint16",
                "uint64",
                "int16",
                "float16",
                "complex128",
                "complex64",
                "bool",
            )
        },
        "torch",
    )
    def unique_consecutive(self, return_inverse, return_counts, dim):
        return torch_frontend.unique_consecutive(
            self, return_inverse, return_counts, dim
        )

    @with_unsupported_dtypes(
        {
            "2.2 and below": (
                "uint16",
                "uint32",
                "uint64",
                "bfloat16",
                "float16",
                "complex64",
                "complex128",
            )
        },
        "torch",
    )
    def cummax(self, dim):
        return torch_frontend.cummax(self, dim)

    @with_unsupported_dtypes(
        {
            "2.2 and below": (
                "bfloat16",
                "int8",
                "uint8",
                "uint32",
                "uint16",
                "uint64",
                "int16",
                "complex128",
                "complex64",
            )
        },
        "torch",
    )
    def triu(self, diagonal=0):
        return torch_frontend.triu(self, diagonal)

    @with_unsupported_dtypes(
        {"2.2 and below": ("bfloat16",)},
        "torch",
    )
    def xlogy_(self, *, other, out=None):
        self.ivy_array = torch_frontend.xlogy(self, other, out=out).ivy_array
        return self

    @with_unsupported_dtypes(
        {
            "2.2 and below": (
                "bfloat16",
                "uint8",
                "uint32",
                "uint16",
                "uint64",
                "complex128",
                "complex64",
            )
        },
        "torch",
    )
    def ne(self, other):
        return self.not_equal(other)

    @with_unsupported_dtypes(
        {
            "2.2 and below": (
                "bfloat16",
                "uint8",
                "uint32",
                "uint16",
                "uint64",
                "complex128",
                "complex64",
            )
        },
        "torch",
    )
    def ne_(self, other):
        return self.not_equal_(other)

    @with_unsupported_dtypes(
        {
            "2.2 and below": (
                "bfloat16",
                "int8",
                "uint8",
                "uint32",
                "uint16",
                "uint64",
                "int16",
                "float16",
                "complex128",
                "complex64",
                "bool",
            )
        },
        "torch",
    )
    def unique(self, sorted=True, return_inverse=False, return_counts=False, dim=None):
        return torch_frontend.unique(self, sorted, return_inverse, return_counts, dim)

    @with_unsupported_dtypes(
        {
            "2.2 and below": (
                "float16",
                "bfloat16",
            )
        },
        "torch",
    )
    def xlogy(self, *, other, out=None):
        return torch_frontend.xlogy(self, other, out=out)

    @with_unsupported_dtypes({"2.2 and below": "complex"}, "torch")
    def minimum(self, other, *, out=None):
        return torch_frontend.minimum(self, other=other, out=out)

    def rad2deg(self, *, out=None):
        return torch_frontend.rad2deg(self, out=out)

    @with_supported_dtypes(
        {"2.2 and below": "valid"},
        "torch",
    )
    def corrcoef(self):
        return torch_frontend.corrcoef(self)

    def index_put(self, indices, values, accumulate=False):
        ret = self.clone()
        if accumulate:
            ret[indices[0]] += values
        else:
            ret[indices[0]] = values
        return ret

    def index_put_(self, indices, values, accumulate=False):
        def _set_add(index):
            self[index] += values

        def _set(index):
            self[index] = values

        if accumulate:
            ivy.map(fn=_set_add, unique={"index": indices})
        else:
            ivy.map(fn=_set, unique={"index": indices})

        return self

    @with_unsupported_dtypes({"2.2 and below": ("float16", "complex")}, "torch")
    def erfinv(self, *, out=None):
        return torch_frontend.erfinv(self, out=out)

    @with_unsupported_dtypes({"2.2 and below": ("float16", "complex")}, "torch")
    def erfinv_(self, *, out=None):
        ret = self.erfinv(out=out)
        self._ivy_array = ivy.inplace_update(
            self._ivy_array, ivy.astype(ret.ivy_array, self._ivy_array.dtype)
        )
        return self

    # Method aliases
    absolute, absolute_ = abs, abs_
    clip, clip_ = clamp, clamp_
    ndimension = dim
    subtract = sub
    sub_ = subtract_
    arctan = atan
    arctan_ = atan_
    arctan2 = atan2
    arctan2_ = atan2_
    gt = greater
    gt_ = greater_
    arcsinh = asinh
    arcsinh_ = asinh_
    arcsin = asin
    arcsin_ = asin_
    arctanh = atanh
    arctanh_ = atanh_
    arccosh = acosh
    arccosh_ = acosh_
    arccos = acos
    arccos_ = acos_
    ge = greater_equal
    ge_ = greater_equal_
    lt = less
    lt_ = less_
    le = less_equal
    le_ = less_equal_


class Size(tuple):
    def __new__(cls, iterable=()):
        iterable = ivy.Shape([]) if iterable == () else iterable
        new_iterable = []
        for i, item in enumerate(iterable):
            if isinstance(item, int):
                new_iterable.append(item)
                continue
            try:
                new_iterable.append(int(item))
            except Exception as e:
                raise TypeError(
                    f"Expected int, but got {type(item)} at index {i}"
                ) from e
        return super().__new__(cls, tuple(new_iterable))

    def __init__(self, shape=()) -> None:
        shape = ivy.Shape([]) if shape == () else shape
        self._ivy_shape = shape if isinstance(shape, ivy.Shape) else ivy.shape(shape)

    def __repr__(self):
        return f'ivy.frontends.torch.Size([{", ".join(str(d) for d in self)}])'

    @property
    def ivy_shape(self):
        return self._ivy_shape

    def numel(self):
        return int(ivy.astype(ivy.prod(self), ivy.int64))<|MERGE_RESOLUTION|>--- conflicted
+++ resolved
@@ -540,17 +540,10 @@
         return self
 
     @with_supported_device_and_dtypes(
-<<<<<<< HEAD
-        {"2.1.0 and below": {"cpu": ("float32", "float64")}},
+        {"2.2 and below": {"cpu": ("float32", "float64")}},
         "torch",
     )
     def erfc(self, *, out=None):
-=======
-        {"2.2 and below": {"cpu": ("float32", "float64")}},
-        "torch",
-    )
-    def erfc_(self, *, out=None):
->>>>>>> 59027b0f
         return torch_frontend.erfc(self, out=out)
 
     def new_zeros(
