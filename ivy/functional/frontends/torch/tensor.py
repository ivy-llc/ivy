# global
from typing import Iterable
import math

# local
import ivy
import ivy.functional.frontends.torch as torch_frontend
import ivy.functional.frontends.torch.nn.functional as torch_frontend_nn
from ivy.functional.frontends.numpy.creation_routines.from_existing_data import (
    array as np_frontend_array,
)
from ivy.func_wrapper import with_unsupported_dtypes
from ivy.func_wrapper import with_supported_dtypes
from ivy.functional.frontends.torch.func_wrapper import (
    _to_ivy_array,
    numpy_to_torch_style_args,
)


class Tensor:
    def __init__(self, array, device=None, _init_overload=False, requires_grad=False):
        if _init_overload:
            self._ivy_array = (
                ivy.array(array) if not isinstance(array, ivy.Array) else array
            )

        else:
            self._ivy_array = ivy.array(
                array, dtype=torch_frontend.float32, device=device
            )
        self._grads = None
        self._requires_grad = requires_grad
        self.grad_fn = None
        self._grads = None
        if not _init_overload:
            self._is_leaf = True
        else:
            self._is_leaf = False
        self._requires_grad = requires_grad

    def __len__(self):
        return len(self._ivy_array)

    def __repr__(self):
        return str(self.ivy_array.__repr__()).replace(
            "ivy.array", "ivy.frontends.torch.Tensor"
        )

    # Properties #
    # ---------- #

    @property
    def ivy_array(self):
        return self._ivy_array

    @property
    def device(self):
        return self.ivy_array.device

    @property
    def dtype(self):
        return self.ivy_array.dtype

    @property
    def shape(self):
        return Size(self.ivy_array.shape)

    @property
    def real(self):
        return self.ivy_array.real()

    @property
    def imag(self):
        return self.ivy_array.imag()

    @property
    def ndim(self):
        return self.dim()

    @property
    def T(self):
        if self.ndim == 1:
            return self
        return torch_frontend.permute(self, list(range(self.ndim))[::-1])

    @property
    def data(self):
        return torch_frontend.tensor(
            ivy.stop_gradient(self.ivy_array, preserve_type=False)
        )

    @property
    def grad(self):
        return self._grads

    @property
    def requires_grad(self):
        return self._requires_grad

    @property
    def is_leaf(self):
        return self._is_leaf

    # Setters #
    # --------#

    @ivy_array.setter
    def ivy_array(self, array):
        self._ivy_array = (
            ivy.array(array) if not isinstance(array, ivy.Array) else array
        )

    @requires_grad.setter
    def requires_grad(self, requires_grad):
        self._requires_grad = requires_grad

    @is_leaf.setter
    def is_leaf(self, is_leaf):
        self._is_leaf = is_leaf

    # Instance Methods #
    # ---------------- #
    def reshape(self, *args, shape=None):
        if args and shape:
            raise TypeError("reshape() got multiple values for argument 'shape'")
        if shape is not None:
            return torch_frontend.reshape(self, shape)
        if args:
            if isinstance(args[0], (tuple, list)):
                shape = args[0]
                return torch_frontend.reshape(self, shape)
            else:
                return torch_frontend.reshape(self, args)
        return torch_frontend.reshape(self)

    @with_unsupported_dtypes({"2.0.1 and below": ("bfloat16",)}, "torch")
    def reshape_as(self, other):
        return torch_frontend.reshape(self, other.shape)

    @with_unsupported_dtypes({"2.0.1 and below": ("bfloat16",)}, "torch")
    def add(self, other, *, alpha=1):
        return torch_frontend.add(self, other, alpha=alpha)

    @with_unsupported_dtypes({"2.0.1 and below": ("bfloat16",)}, "torch")
    def sub(self, other, *, alpha=1):
        return torch_frontend.sub(self, other, alpha=alpha)

    def chunk(self, chunks, dim=0):
        return torch_frontend.chunk(self, chunks, dim=dim)

    @numpy_to_torch_style_args
    def any(self, dim=None, keepdim=False):
        return torch_frontend.any(self, dim=dim, keepdim=keepdim)

    @numpy_to_torch_style_args
    def all(self, dim=None, keepdim=False):
        return torch_frontend.all(self, dim=dim, keepdim=keepdim)

    @with_unsupported_dtypes({"2.0.1 and below": ("bfloat16",)}, "torch")
    def add_(self, other, *, alpha=1):
        self.ivy_array = self.add(other, alpha=alpha).ivy_array
        return self

    @with_unsupported_dtypes({"2.0.1 and below": ("float16",)}, "torch")
    def addmm(self, mat1, mat2, *, beta=1, alpha=1):
        return torch_frontend.addmm(self, mat1, mat2, beta=beta, alpha=alpha)

    @with_unsupported_dtypes({"2.0.1 and below": ("float16",)}, "torch")
    def addmm_(self, mat1, mat2, *, beta=1, alpha=1):
        self.ivy_array = self.addmm(mat1, mat2, beta=beta, alpha=alpha).ivy_array
        return self

    @with_unsupported_dtypes({"2.0.1 and below": ("float16",)}, "torch")
    def addmv(self, mat, vec, *, beta=1, alpha=1):
        return torch_frontend.addmv(self, mat, vec, beta=beta, alpha=alpha)

    @with_unsupported_dtypes({"2.0.1 and below": ("float16",)}, "torch")
    def addbmm(self, batch1, batch2, *, beta=1, alpha=1):
        return torch_frontend.addbmm(self, batch1, batch2, beta=beta, alpha=alpha)

    @with_unsupported_dtypes({"2.0.1 and below": ("float16",)}, "torch")
    def addbmm_(self, batch1, batch2, *, beta=1, alpha=1):
        self.ivy_array = self.addbmm(batch1, batch2, beta=beta, alpha=alpha).ivy_array
        return self

    @with_unsupported_dtypes({"2.0.1 and below": ("bfloat16",)}, "torch")
    def subtract_(self, other, *, alpha=1):
        self.ivy_array = self.sub(other, alpha=alpha).ivy_array
        return self

    @with_unsupported_dtypes({"2.0.1 and below": ("float16",)}, "torch")
    def asin(self):
        return torch_frontend.asin(self)

    @with_unsupported_dtypes({"2.0.1 and below": ("float16",)}, "torch")
    def asin_(self):
        self.ivy_array = self.asin().ivy_array
        return self

    @numpy_to_torch_style_args
    @with_unsupported_dtypes({"2.0.1 and below": ("bfloat16",)}, "torch")
    def sum(self, dim=None, keepdim=False, *, dtype=None):
        return torch_frontend.sum(self, dim=dim, keepdim=keepdim, dtype=dtype)

    @with_unsupported_dtypes({"2.0.1 and below": ("float16",)}, "torch")
    def sin(self):
        return torch_frontend.sin(self)

    @with_unsupported_dtypes({"2.0.1 and below": ("float16",)}, "torch")
    def sin_(self):
        self.ivy_array = self.sin().ivy_array
        return self

    @with_unsupported_dtypes({"2.0.1 and below": ("float16",)}, "torch")
    def sinh(self):
        return torch_frontend.sinh(self)

    @with_unsupported_dtypes({"2.0.1 and below": ("float16",)}, "torch")
    def sinh_(self):
        self.ivy_array = self.sinh().ivy_array
        return self

    @with_unsupported_dtypes({"2.0.1 and below": ("float16",)}, "torch")
    def cos(self):
        return torch_frontend.cos(self)

    @with_unsupported_dtypes({"2.0.1 and below": ("float16",)}, "torch")
    def cos_(self):
        self.ivy_array = self.cos().ivy_array
        return self

    @with_unsupported_dtypes({"2.0.1 and below": ("float16",)}, "torch")
    def cosh(self):
        return torch_frontend.cosh(self)

    @with_unsupported_dtypes({"2.0.1 and below": ("float16",)}, "torch")
    def cosh_(self):
        self.ivy_array = self.cosh().ivy_array
        return self

    @with_unsupported_dtypes({"2.0.1 and below": ("float16",)}, "torch")
    def arcsinh(self):
        return torch_frontend.arcsinh(self)

    @with_unsupported_dtypes({"2.0.1 and below": ("float16",)}, "torch")
    def arcsin(self):
        return torch_frontend.arcsin(self)

    @with_unsupported_dtypes({"2.0.1 and below": ("float16",)}, "torch")
    def arcsin_(self):
        self.ivy_array = self.arcsin().ivy_array
        return self

    @with_unsupported_dtypes({"2.0.1 and below": ("float16",)}, "torch")
    def atan(self):
        return torch_frontend.atan(self)

    @with_unsupported_dtypes({"2.0.1 and below": ("float16",)}, "torch")
    def atan_(self):
        self.ivy_array = self.atan().ivy_array
        return self

    @with_unsupported_dtypes({"2.0.1 and below": ("float16", "bfloat16")}, "torch")
    def atan2(self, other):
        return torch_frontend.atan2(self, other)

    def view(self, *args, size=None):
        """
        Reshape Tensor.

        possible arguments are either:
            - size
            - tuple of ints
            - list of ints
            - torch.Size object
            - ints
        Parameters
        ----------
        args:int arguments
        size: optional shape

        Returns reshaped tensor
        -------
        """
        if ivy.exists(size) and not args:
            shape_tup = size
        elif args and not ivy.exists(size):
            if (
                isinstance(args[0], tuple)
                or isinstance(args[0], list)
                or type(args[0]).__name__ == "Size"
            ) and len(args) == 1:
                shape_tup = args[0]
            else:
                shape_tup = args
        else:
            raise ValueError(
                "View only accepts as argument ints, tuple or list of ints or "
                "the keyword argument size."
            )
        return torch_frontend.reshape(self, shape_tup)

    def float(self, memory_format=None):
        self.ivy_array = ivy.astype(self.ivy_array, ivy.float32, copy=False)
        return self

    @with_unsupported_dtypes({"2.0.1 and below": ("float16",)}, "torch")
    def asinh(self):
        return torch_frontend.asinh(self)

    @with_unsupported_dtypes({"2.0.1 and below": ("float16",)}, "torch")
    def asinh_(self):
        self.ivy_array = self.asinh().ivy_array
        return self

    @with_unsupported_dtypes({"2.0.1 and below": ("float16",)}, "torch")
    def tan(self):
        return torch_frontend.tan(self)

    @with_unsupported_dtypes({"2.0.1 and below": ("float16",)}, "torch")
    def tan_(self):
        self.ivy_array = self.tan().ivy_array
        return self

    @with_unsupported_dtypes({"2.0.1 and below": ("float16",)}, "torch")
    def tanh(self):
        return torch_frontend.tanh(self)

    @with_unsupported_dtypes({"2.0.1 and below": ("float16",)}, "torch")
    def tanh_(self):
        self.ivy_array = self.tanh().ivy_array
        return self

    @with_unsupported_dtypes({"2.0.1 and below": ("float16",)}, "torch")
    def atanh(self):
        return torch_frontend.atanh(self)

    @with_unsupported_dtypes({"2.0.1 and below": ("float16",)}, "torch")
    def atanh_(self):
        self.ivy_array = self.atanh().ivy_array
        return self

    @with_unsupported_dtypes({"2.0.1 and below": ("float16",)}, "torch")
    def arctanh(self):
        return torch_frontend.arctanh(self)

    @with_unsupported_dtypes({"2.0.1 and below": ("float16",)}, "torch")
    def arctanh_(self):
        self.ivy_array = self.arctanh().ivy_array
        return self

    @with_unsupported_dtypes({"2.0.1 and below": ("float16",)}, "torch")
    def log(self):
        return torch_frontend.log(self)

    @with_unsupported_dtypes({"2.0.1 and below": ("float16",)}, "torch")
    def arccosh(self):
        return torch_frontend.arccosh(self)

    @with_unsupported_dtypes({"2.0.1 and below": ("float16",)}, "torch")
    def log_(self):
        self.ivy_array = self.log().ivy_array
        return self

    @with_unsupported_dtypes({"2.0.1 and below": ("float16",)}, "torch")
    def log2(self):
        return torch_frontend.log2(self)

    @with_unsupported_dtypes({"2.0.1 and below": ("float16", "bfloat16")}, "torch")
    def relu(self):
        return torch_frontend_nn.relu(self)

    @numpy_to_torch_style_args
    @with_unsupported_dtypes({"2.0.1 and below": ("complex",)}, "torch")
    def amax(self, dim=None, keepdim=False):
        return torch_frontend.amax(self, dim=dim, keepdim=keepdim)

    @numpy_to_torch_style_args
    @with_unsupported_dtypes({"2.0.1 and below": ("complex",)}, "torch")
    def amin(self, dim=None, keepdim=False):
        return torch_frontend.amin(self, dim=dim, keepdim=keepdim)

    @numpy_to_torch_style_args
    @with_unsupported_dtypes({"2.0.1 and below": ("complex", "float16")}, "torch")
    def aminmax(self, dim=None, keepdim=False):
        return torch_frontend.aminmax(self, dim=dim, keepdim=keepdim)

    def abs(self):
        return torch_frontend.abs(self)

    def abs_(self):
        self.ivy_array = self.abs().ivy_array
        return self

    @with_unsupported_dtypes({"2.0.1 and below": ("bfloat16",)}, "torch")
    def logical_and(self, other):
        return torch_frontend.logical_and(self, other)

    def logical_not(self, *, out=None):
        return torch_frontend.logical_not(self, out=out)

    def logical_not_(self):
        self.ivy_array = ivy.astype(self.logical_not().ivy_array, self.dtype)
        return self

    @with_unsupported_dtypes({"2.0.1 and below": ("bfloat16",)}, "torch")
    def logical_or(self, other):
        return torch_frontend.logical_or(self, other)

    def bitwise_not(self):
        return torch_frontend.bitwise_not(self)

    def bitwise_and(self, other):
        return torch_frontend.bitwise_and(self, other)

    @with_supported_dtypes({"2.0.1 and below": ("integer",)}, "torch")
    def bitwise_or(self, other):
        return torch_frontend.bitwise_or(self, other)

    def bitwise_left_shift(self, other):
        return torch_frontend.bitwise_left_shift(self, other)

    @with_supported_dtypes({"2.0.1 and below": ("integer",)}, "torch")
    def bitwise_or_(self, other):
        self.ivy_array = self.bitwise_or(other).ivy_array
        return self

    def contiguous(self, memory_format=None):
        return torch_frontend.tensor(self)

    def new_ones(
        self,
        *args,
        size=None,
        dtype=None,
        device=None,
        requires_grad=False,
        layout=None,
        pin_memory=False,
    ):
        if size is None:
            size = args[0] if isinstance(args[0], (tuple, list)) else args
        return torch_frontend.ones(
            size, dtype=dtype, device=device, requires_grad=requires_grad
        )

    @with_unsupported_dtypes({"2.0.1 and below": ("float16",)}, "torch")
    def floor(self, *, out=None):
        return torch_frontend.floor(self)

    @with_unsupported_dtypes({"2.0.1 and below": ("float16", "bfloat16")}, "torch")
    def not_equal(self, other, *, out=None):
        return torch_frontend.not_equal(self, other, out=out)

    ne = not_equal

    def equal(self, other):
        return torch_frontend.equal(self, other)

    @with_unsupported_dtypes({"2.0.1 and below": ("float16", "complex")}, "torch")
    def erf(self, *, out=None):
        return torch_frontend.erf(self, out=out)

    def new_zeros(
        self, size, *, dtype=None, device=None, requires_grad=False, layout=None
    ):
        if isinstance(size[0], tuple):
            return torch_frontend.zeros(
                size=size[0], dtype=dtype, device=device, requires_grad=requires_grad
            )
        return torch_frontend.zeros(
            size=size, dtype=dtype, device=device, requires_grad=requires_grad
        )

    def to(self, *args, **kwargs):
        if len(args) > 0:
            if hasattr(args[0], "ivy_array") or ivy.is_array(args[0]):
                if self.dtype == ivy.dtype(args[0]) and self.device == ivy.dev(args[0]):
                    return self
                else:
                    cast_tensor = self.clone()
                    cast_tensor.ivy_array = ivy.asarray(
                        self.ivy_array,
                        dtype=ivy.dtype(args[0]),
                        device=ivy.dev(args[0]),
                    )
                    return cast_tensor
            if (
                isinstance(args[0], (ivy.Dtype, ivy.NativeDtype))
                or args[0] in ivy._all_ivy_dtypes_str
            ):
                if self.dtype == ivy.as_ivy_dtype(args[0]):
                    return self
                else:
                    cast_tensor = self.clone()
                    cast_tensor.ivy_array = ivy.asarray(self.ivy_array, dtype=args[0])
                    return cast_tensor
            if isinstance(args[0], (ivy.Device, ivy.NativeDevice, str)):
                if isinstance(args[0], str) and not isinstance(
                    args[0], (ivy.Device, ivy.NativeDevice)
                ):
                    ivy.utils.assertions.check_elem_in_list(
                        args[0],
                        [
                            "cpu",
                            "cuda",
                            "xpu",
                            "mkldnn",
                            "opengl",
                            "opencl",
                            "ideep",
                            "hip",
                            "ve",
                            "ort",
                            "mlc",
                            "xla",
                            "lazy",
                            "vulkan",
                            "meta",
                            "hpu",
                        ],
                    )
                if self.device == ivy.as_ivy_dev(args[0]):
                    return self
                else:
                    cast_tensor = self.clone()
                    cast_tensor.ivy_array = ivy.asarray(self.ivy_array, device=args[0])
                    return cast_tensor
        else:
            if (
                "dtype" in kwargs
                and "device" in kwargs
                and self.dtype == kwargs["dtype"]
                and self.device == kwargs["device"]
            ):
                return self
            else:
                cast_tensor = self.clone()
                cast_tensor.ivy_array = ivy.asarray(
                    self.ivy_array,
                    device=kwargs["device"] if "device" in kwargs else self.device,
                    dtype=kwargs["dtype"] if "dtype" in kwargs else self.dtype,
                )
                return cast_tensor

    @with_unsupported_dtypes({"2.0.1 and below": ("float16",)}, "torch")
    def arctan(self):
        return torch_frontend.atan(self)

    @with_unsupported_dtypes({"2.0.1 and below": ("float16",)}, "torch")
    def arctan_(self):
        self.ivy_array = self.arctan().ivy_array
        return self

    @with_unsupported_dtypes({"2.0.1 and below": ("float16", "bfloat16")}, "torch")
    def arctan2(self, other):
        return torch_frontend.arctan2(self, other)

    @with_unsupported_dtypes({"2.0.1 and below": ("float16", "bfloat16")}, "torch")
    def arctan2_(self, other):
        self.ivy_array = self.arctan2(other).ivy_array
        return self

    @with_unsupported_dtypes({"2.0.1 and below": ("float16",)}, "torch")
    def acos(self):
        return torch_frontend.acos(self)

    @with_unsupported_dtypes({"2.0.1 and below": ("float16",)}, "torch")
    def acos_(self):
        self.ivy_array = self.acos().ivy_array
        return self

    @with_unsupported_dtypes({"2.0.1 and below": ("float16",)}, "torch")
    def arccosh_(self):
        self.ivy_array = self.arccosh().ivy_array
        return self

    @with_unsupported_dtypes({"2.0.1 and below": ("float16",)}, "torch")
    def arccos(self):
        return torch_frontend.arccos(self)

    @with_unsupported_dtypes({"2.0.1 and below": ("float16",)}, "torch")
    def arccos_(self):
        self.ivy_array = self.arccos().ivy_array
        return self

    def new_tensor(
        self,
        data,
        *,
        dtype=None,
        device=None,
        requires_grad=False,
        layout=None,
        pin_memory=False,
    ):
        dtype = ivy.dtype(self.ivy_array) if dtype is None else dtype
        device = ivy.dev(self.ivy_array) if device is None else device
        _data = ivy.asarray(data, copy=True, dtype=dtype, device=device)
        return torch_frontend.tensor(_data)

    @with_unsupported_dtypes({"2.0.1 and below": ("bfloat16",)}, "torch")
    def view_as(self, other):
        return self.view(size=other.shape)

    def expand(self, *args, size=None):
        if args and size:
            raise TypeError("expand() got multiple values for argument 'size'")
        if args:
            if isinstance(args[0], (tuple, list, ivy.Shape)):
                size = args[0]
            else:
                size = args

        return torch_frontend.tensor(ivy.expand(self.ivy_array, tuple(size)))

    def expand_as(self, other):
        return self.expand(
            ivy.shape(other.ivy_array if isinstance(other, Tensor) else other)
        )

    def detach(self):
        return torch_frontend.tensor(
            ivy.stop_gradient(self.ivy_array, preserve_type=False)
        )

    def detach_(self):
        self.ivy_array = self.detach().ivy_array
        return self

    @numpy_to_torch_style_args
    def unsqueeze(self, dim):
        return torch_frontend.unsqueeze(self, dim)

    @numpy_to_torch_style_args
    def unsqueeze_(self, dim):
        self.ivy_array = self.unsqueeze(dim).ivy_array
        return self

    def ravel(self):
        return torch_frontend.ravel(self)

    def split(self, split_size, dim=0):
        return torch_frontend.split(self, split_size, dim)

    def tensor_split(self, indices_or_sections, dim=0):
        return torch_frontend.tensor_split(self, indices_or_sections, dim)

    def vsplit(self, indices_or_sections, /):
        return torch_frontend.vsplit(self, indices_or_sections)

    def hsplit(self, indices_or_sections, /):
        return torch_frontend.hsplit(self, indices_or_sections)

    def dsplit(
        self,
        indices_or_sections,
        /,
    ):
        return torch_frontend.dsplit(self, indices_or_sections)

    def dim(self):
        return self.ivy_array.ndim

    @with_supported_dtypes(
        {"2.5.0 and below": ("float32", "float64", "int32", "int64")}, "paddle"
    )
    def heaviside(self, values, *, out=None):
        return torch_frontend.heaviside(self, values, out=out)

    def new_full(
        self,
        size,
        fill_value,
        *,
        dtype=None,
        device=None,
        requires_grad=False,
        layout=None,
        pin_memory=False,
    ):
        dtype = ivy.dtype(self.ivy_array) if dtype is None else dtype
        if ivy.is_float_dtype(dtype):
            fill_value = float(fill_value)
        elif ivy.is_int_dtype(dtype):
            fill_value = int(fill_value)
        elif ivy.is_bool_dtype(dtype):
            fill_value = bool(fill_value)
        device = ivy.dev(self.ivy_array) if device is None else device
        _data = ivy.full(size, fill_value, dtype=dtype, device=device)
        return torch_frontend.tensor(_data)

    def new_empty(
        self,
        size,
        *,
        dtype=None,
        device=None,
        requires_grad=False,
        layout=None,
        pin_memory=False,
    ):
        dtype = ivy.dtype(self.ivy_array) if dtype is None else dtype
        device = ivy.dev(self.ivy_array) if device is None else device
        _data = ivy.empty(size, dtype=dtype, device=device)
        return torch_frontend.tensor(_data)

    def unfold(self, dimension, size, step):
        slices = []
        for i in range(0, self.shape[dimension] - size + 1, step):
            slices.append(self.ivy_array[i : i + size])
        return torch_frontend.stack(slices)

    def long(self, memory_format=None):
        self.ivy_array = ivy.astype(self.ivy_array, ivy.int64, copy=False)
        return self

    @numpy_to_torch_style_args
    def max(self, dim=None, keepdim=False):
        return torch_frontend.max(self, dim=dim, keepdim=keepdim)

    @property
    def is_quantized(self):
        return "q" in ivy.dtype(self.ivy_array)

    @property
    def is_cuda(self):
        return "gpu" in ivy.dev(self.ivy_array)

    @property
    def is_meta(self):
        return "meta" in ivy.dev(self.ivy_array)

    @with_unsupported_dtypes({"2.0.1 and below": ("bfloat16",)}, "torch")
    def pow(self, exponent):
        return torch_frontend.pow(self, exponent)

    @with_unsupported_dtypes({"2.0.1 and below": ("bfloat16",)}, "torch")
    def pow_(self, exponent):
        self.ivy_array = self.pow(exponent).ivy_array
        return self

    def size(self, dim=None):
        shape = self.shape
        if dim is None:
            return shape
        else:
            try:
                return shape[dim]
            except IndexError:
                raise IndexError(
                    "Dimension out of range (expected to be in range of [{}, {}], "
                    "but got {}".format(len(shape), len(shape) - 1, dim)
                )

    def matmul(self, other):
        return torch_frontend.matmul(self, other)

    def argwhere(self):
        return torch_frontend.argwhere(self)

    @numpy_to_torch_style_args
    @with_unsupported_dtypes({"2.0.1 and below": ("complex",)}, "torch")
    def argmax(self, dim=None, keepdim=False):
        return torch_frontend.argmax(self, dim=dim, keepdim=keepdim)

    @numpy_to_torch_style_args
    @with_unsupported_dtypes({"2.0.1 and below": ("complex",)}, "torch")
    def argmin(self, dim=None, keepdim=False):
        return torch_frontend.argmin(self, dim=dim, keepdim=keepdim)

    @with_unsupported_dtypes({"2.0.1 and below": ("complex",)}, "torch")
    def argsort(self, dim=-1, descending=False):
        return torch_frontend.argsort(self, dim=dim, descending=descending)

    @with_unsupported_dtypes({"2.0.1 and below": ("float16",)}, "torch")
    def ceil(self):
        return torch_frontend.ceil(self)

    @numpy_to_torch_style_args
    def min(self, dim=None, keepdim=False):
        return torch_frontend.min(self, dim=dim, keepdim=keepdim)

    def permute(self, *args, dims=None):
        if args and dims:
            raise TypeError("permute() got multiple values for argument 'dims'")
        if dims is not None:
            return torch_frontend.permute(self, dims)
        if args:
            if isinstance(args[0], (tuple, list)):
                dims = args[0]
                return torch_frontend.permute(self, dims)
            else:
                return torch_frontend.permute(self, args)
        return torch_frontend.permute(self)

    @numpy_to_torch_style_args
    @with_unsupported_dtypes({"2.0.1 and below": ("float16", "bfloat16")}, "torch")
    def mean(self, dim=None, keepdim=False):
        return torch_frontend.mean(self, dim=dim, keepdim=keepdim)

    @numpy_to_torch_style_args
    def nanmean(self, dim=None, keepdim=False):
        return torch_frontend.nanmean(self, dim=dim, keepdim=keepdim)

    @numpy_to_torch_style_args
    @with_unsupported_dtypes({"2.0.1 and below": ("float16",)}, "torch")
    def median(self, dim=None, keepdim=False):
        return torch_frontend.median(self, dim=dim, keepdim=keepdim)

    def transpose(self, dim0, dim1):
        return torch_frontend.transpose(self, dim0=dim0, dim1=dim1)

    def transpose_(self, dim0, dim1):
        self.ivy_array = self.transpose(dim0, dim1).ivy_array
        return self

    def t(self):
        return torch_frontend.t(self)

    def flatten(self, start_dim=0, end_dim=-1):
        return torch_frontend.flatten(self, start_dim, end_dim)

    @numpy_to_torch_style_args
    @with_unsupported_dtypes({"2.0.1 and below": ("float16",)}, "torch")
    def cumsum(self, dim, *, dtype=None):
        return torch_frontend.cumsum(self, dim, dtype=dtype)

    @numpy_to_torch_style_args
    @with_unsupported_dtypes({"2.0.1 and below": ("float16",)}, "torch")
    def cumsum_(self, dim, *, dtype=None):
        self.ivy_array = self.cumsum(dim, dtype).ivy_array
        return self

    @with_unsupported_dtypes({"2.0.1 and below": ("float16", "bfloat16")}, "torch")
    def inverse(self):
        return torch_frontend.inverse(self)

    @with_unsupported_dtypes({"2.0.1 and below": ("bool",)}, "torch")
    def neg(self):
        return torch_frontend.negative(self)

    __neg__ = neg

    def int(self, memory_format=None):
        self.ivy_array = ivy.astype(self.ivy_array, ivy.int32, copy=False)
        return self

    def half(self, memory_format=None):
        self.ivy_array = ivy.astype(self.ivy_array, ivy.float16, copy=False)
        return self

    def bool(self, memory_format=None):
        self.ivy_array = ivy.astype(self.ivy_array, ivy.bool, copy=False)
        return self

    def type(self, dtype=None, non_blocking=False, **kwargs):
        if ivy.exists(dtype):
            self.ivy_array = ivy.astype(self.ivy_array, dtype)
            return self
        else:
            return str(self.dtype)

    @with_unsupported_dtypes({"2.0.1 and below": ("bfloat16",)}, "torch")
    def type_as(self, other):
        if self.dtype != other.dtype:
            self.ivy_array = ivy.astype(self.ivy_array, other.dtype)
        return self

    def byte(self, memory_format=None):
        self.ivy_array = ivy.astype(self.ivy_array, ivy.uint8, copy=False)
        return self

    @with_unsupported_dtypes({"2.0.1 and below": ("bfloat16",)}, "torch")
    def ne(self, other):
        return torch_frontend.ne(self, other)

    @numpy_to_torch_style_args
    def squeeze(self, dim=None):
        return torch_frontend.squeeze(self, dim)

    def flip(self, dims):
        return torch_frontend.flip(self, dims)

    def fliplr(self):
        return torch_frontend.fliplr(self)

    def sort(self, dim=-1, descending=False):
        return torch_frontend.sort(self, dim=dim, descending=descending)

    def tril(self, diagonal=0):
        return torch_frontend.tril(self, diagonal=diagonal)

    def tril_(self, diagonal=0):
        self.ivy_array = self.tril(diagonal=diagonal).ivy_array
        return self

    def index_select(self, dim, index):
        return torch_frontend.index_select(self, dim, index)

    @with_unsupported_dtypes({"2.0.1 and below": ("float16", "complex")}, "torch")
    def clamp(self, min=None, max=None):
        return torch_frontend.clamp(self, min=min, max=max)

    @with_unsupported_dtypes({"2.0.1 and below": ("float16", "complex")}, "torch")
    def clamp_(self, min=None, max=None):
        self.ivy_array = self.clamp(min=min, max=max).ivy_array
        return self

    @with_unsupported_dtypes({"2.0.1 and below": ("float16", "bfloat16")}, "torch")
    def sqrt(self):
        return torch_frontend.sqrt(self)

    @with_unsupported_dtypes({"2.0.1 and below": ("float16",)}, "torch")
    def rsqrt(self):
        return torch_frontend.rsqrt(self)

    @with_unsupported_dtypes({"2.0.1 and below": ("float16", "bfloat16")}, "torch")
    def sqrt_(self):
        self.ivy_array = self.sqrt().ivy_array
        return self

    def where(self, condition, other):
        return torch_frontend.tensor(torch_frontend.where(condition, self, other))

    def clone(self, memory_format=None):
        return torch_frontend.tensor(ivy.array(self.ivy_array, copy=True))

    @with_unsupported_dtypes({"2.0.1 and below": ("float16",)}, "torch")
    def acosh(self):
        return torch_frontend.acosh(self)

    def masked_fill(self, mask, value):
        return torch_frontend.tensor(
            torch_frontend.where(mask, value, self), dtype=self.dtype
        )

    def masked_fill_(self, mask, value):
        self.ivy_array = self.masked_fill(mask, value).ivy_array
        return self

    @with_unsupported_dtypes({"2.0.1 and below": ("float16", "bfloat16")}, "torch")
    def index_add_(self, dim, index, source, *, alpha=1):
        self.ivy_array = torch_frontend.index_add(
            self, dim, index, source, alpha=alpha
        ).ivy_array
        return self

    @with_unsupported_dtypes({"2.0.1 and below": ("float16", "bfloat16")}, "torch")
    def index_add(self, dim, index, source, *, alpha=1):
        return torch_frontend.index_add(
            self._ivy_array, dim, index, source, alpha=alpha
        )

    @with_unsupported_dtypes({"2.0.1 and below": ("float16",)}, "torch")
    def acosh_(self):
        self.ivy_array = self.acosh().ivy_array
        return self

    @with_unsupported_dtypes({"2.0.1 and below": ("bfloat16",)}, "torch")
    def numpy(self):
        return np_frontend_array(self.ivy_array)

    @with_unsupported_dtypes({"2.0.1 and below": ("float16",)}, "torch")
    def sigmoid(self):
        return torch_frontend.sigmoid(self)

    @with_unsupported_dtypes({"2.0.1 and below": ("float16",)}, "torch")
    def sigmoid_(self):
        self.ivy_array = self.sigmoid().ivy_array
        return self

    @with_unsupported_dtypes({"2.0.1 and below": ("float16",)}, "torch")
    def softmax(self, dim=None, dtype=None):
        return torch_frontend.nn.functional.softmax(self, dim=dim, dtype=dtype)

    def repeat_interleave(self, repeats, dim=None, *, output_size=None):
        return torch_frontend.repeat_interleave(self, repeats, dim)

    def repeat(self, *args, repeats=None):
        if args and repeats:
            raise ivy.utils.exceptions.IvyException(
                "repeat() got multiple values for argument 'repeats'"
            )
        if args:
            if isinstance(args[0], (tuple, list)):
                repeats = args[0]
            else:
                repeats = args
        elif not isinstance(repeats, (tuple, list)):
            raise ivy.utils.exceptions.IvyException(
                "repeat(): argument 'repeats' must be tuple of ints"
            )

        return torch_frontend.tile(self, repeats)

    @numpy_to_torch_style_args
    def unbind(self, dim=0):
        return torch_frontend.unbind(self, dim=dim)

    def remainder(self, other, *, out=None):
        return torch_frontend.remainder(self, other, out=out)

    def bitwise_not_(self):
        self.ivy_array = self.bitwise_not().ivy_array
        return self

    def bitwise_and_(self, other):
        self.ivy_array = self.bitwise_and(other).ivy_array
        return self

    @with_unsupported_dtypes({"2.0.1 and below": ("float16", "bfloat16")}, "torch")
    def atan2_(self, other):
        self.ivy_array = self.atan2(other).ivy_array
        return self

    def fmin(self, other):
        return torch_frontend.fmin(self, other)

    @with_unsupported_dtypes({"2.0.1 and below": ("float16", "complex")}, "torch")
    def trunc(self):
        return torch_frontend.trunc(self)

    @with_unsupported_dtypes({"2.0.1 and below": ("float16", "complex")}, "torch")
    def trunc_(self):
        self.ivy_array = self.trunc().ivy_array
        return self

    @with_unsupported_dtypes({"2.0.1 and below": ("float16", "complex")}, "torch")
    def fix(self):
        return torch_frontend.fix(self)

    @with_unsupported_dtypes({"2.0.1 and below": ("float16", "complex")}, "torch")
    def fix_(self):
        self.ivy_array = self.fix().ivy_array
        return self

    def isinf(self):
        return torch_frontend.isinf(self._ivy_array)

    def is_complex(self):
        return torch_frontend.is_complex(self._ivy_array)

    def addr(self, vec1, vec2, *, beta=1, alpha=1, out=None):
        return torch_frontend.addr(self, vec1, vec2, beta=beta, alpha=alpha, out=out)

    def addr_(self, vec1, vec2, *, beta=1, alpha=1):
        self.ivy_array = self.addr(vec1, vec2, beta=beta, alpha=alpha).ivy_array
        return self

    @with_unsupported_dtypes({"2.0.1 and below": ("float16", "bfloat16")}, "torch")
    def dot(self, tensor):
        return torch_frontend.dot(self, tensor)

    @with_supported_dtypes({"2.0.1 and below": ("float32", "float64")}, "torch")
    def bernoulli(self, *, generator=None, out=None):
        return torch_frontend.bernoulli(self._ivy_array, generator=generator, out=out)

    # Special Methods #
    # -------------------#

    def __bool__(self):
        if len(self.shape) == sum(self.shape):
            return torch_frontend.tensor(self.ivy_array.to_scalar().__bool__())
        raise ValueError(
            "The truth value of an array with more than one element is ambiguous. "
            "Use a.any() or a.all()"
        )

    @with_unsupported_dtypes({"2.0.1 and below": ("bfloat16",)}, "torch")
    def __add__(self, other):
        return torch_frontend.add(self, other)

    @with_unsupported_dtypes({"2.0.1 and below": ("bfloat16",)}, "torch")
    def __mod__(self, other):
        return torch_frontend.remainder(self, other)

    @with_unsupported_dtypes({"2.0.1 and below": ("bfloat16",)}, "torch")
    def __pow__(self, exponent):
        return self.pow(exponent)

    @with_unsupported_dtypes({"2.0.1 and below": ("bfloat16",)}, "torch")
    def __rpow__(self, other):
        return torch_frontend.pow(other, self)

    def __long__(self, memory_format=None):
        return self.long()

    def __getitem__(self, query, /):
        ivy_args = ivy.nested_map([self, query], _to_ivy_array)
        ret = ivy.get_item(*ivy_args)
        return torch_frontend.Tensor(ret, _init_overload=True)

    def __setitem__(self, key, value, /):
        key, value = ivy.nested_map([key, value], _to_ivy_array)
        self.ivy_array[key] = value

    def __iter__(self):
        if self.ndim == 0:
            raise TypeError("iteration over a 0-d tensor not supported")
        for i in range(self.shape[0]):
            yield self[i]

    @with_unsupported_dtypes({"2.0.1 and below": ("bfloat16",)}, "torch")
    def __radd__(self, other):
        return torch_frontend.add(other, self)

    @with_unsupported_dtypes({"2.0.1 and below": ("bfloat16",)}, "torch")
    def __mul__(self, other):
        return torch_frontend.mul(self, other)

    @with_unsupported_dtypes({"2.0.1 and below": "bfloat16"}, "torch")
    def __matmul__(self, other):
        return torch_frontend.matmul(self, other)

    @with_unsupported_dtypes({"2.0.1 and below": ("bfloat16",)}, "torch")
    def __rmul__(self, other):
        return torch_frontend.mul(other, self)

    @with_unsupported_dtypes({"2.0.1 and below": ("bfloat16",)}, "torch")
    def __sub__(self, other):
        return torch_frontend.subtract(self, other)

    def __truediv__(self, other):
        return torch_frontend.div(self, other)

    @with_unsupported_dtypes({"2.0.1 and below": ("float16", "complex")}, "torch")
    def __floordiv__(self, other):
        return torch_frontend.floor_divide(self, other)

    def __iadd__(self, other):
        ret = torch_frontend.add(self, other)
        self.ivy_array = ivy.inplace_update(
            self.ivy_array, ivy.astype(ret.ivy_array, self.dtype)
        )
        return self

    def __imod__(self, other):
        ret = torch_frontend.remainder(self, other)
        self.ivy_array = ivy.inplace_update(
            self.ivy_array, ivy.astype(ret.ivy_array, self.dtype)
        )
        return self

    def __imul__(self, other):
        ret = torch_frontend.mul(self, other)
        self.ivy_array = ivy.inplace_update(
            self.ivy_array, ivy.astype(ret.ivy_array, self.dtype)
        )
        return self

    def __isub__(self, other):
        ret = torch_frontend.subtract(self, other)
        self.ivy_array = ivy.inplace_update(
            self.ivy_array, ivy.astype(ret.ivy_array, self.dtype)
        )
        return self

    def __itruediv__(self, other):
        ret = torch_frontend.div(self, other)
        self.ivy_array = ivy.inplace_update(
            self.ivy_array, ivy.astype(ret.ivy_array, self.dtype)
        )
        return self

    def __int__(self):
        item = self.item()
        if isinstance(item, complex):
            if item.imag != 0:
                raise TypeError("can't convert complex to int without overflow")
            item = item.real
        return int(item)

    def __float__(self):
        item = self.item()
        if isinstance(item, complex):
            if item.imag != 0:
                raise TypeError("can't convert complex to float without overflow")
            item = item.real
        return float(item)

    @with_unsupported_dtypes({"2.0.1 and below": ("bfloat16",)}, "torch")
    def __eq__(self, other):
        return torch_frontend.eq(self, other)

    @with_unsupported_dtypes({"2.0.1 and below": ("bfloat16",)}, "torch")
    def __gt__(self, other):
        return torch_frontend.greater(self, other)

    @with_unsupported_dtypes({"2.0.1 and below": ("bfloat16",)}, "torch")
    def __ge__(self, other):
        return torch_frontend.greater_equal(self, other)

    @with_unsupported_dtypes({"2.0.1 and below": ("bfloat16",)}, "torch")
    def __ne__(self, other):
        return self.ne(other)

    @with_unsupported_dtypes({"2.0.1 and below": ("bfloat16",)}, "torch")
    def __rsub__(self, other):
        return torch_frontend.subtract(other, self)

    @with_unsupported_dtypes({"2.0.1 and below": ("bfloat16",)}, "torch")
    def __lt__(self, other):
        return torch_frontend.less(self, other)

    @with_unsupported_dtypes({"2.0.1 and below": ("bfloat16",)}, "torch")
    def __le__(self, other):
        return torch_frontend.less_equal(self, other)

    @with_unsupported_dtypes({"2.0.1 and below": ("bfloat16",)}, "torch")
    def __or__(self, other):
        return torch_frontend.bitwise_or(self, other)

    def __invert__(self):
        return torch_frontend.bitwise_not(self)

    def __and__(self, other):
        return torch_frontend.bitwise_and(self, other)

    # Method aliases
    absolute, absolute_ = abs, abs_
    clip, clip_ = clamp, clamp_
    ndimension = dim
    subtract = sub
    sub_ = subtract_
    eq = equal

    def bitwise_xor(self, other):
        return torch_frontend.bitwise_xor(self, other)

    def item(self):
        if all(dim == 1 for dim in self.shape):
            return self.ivy_array.to_scalar()
        else:
            raise ValueError(
                "only one element tensors can be converted to Python scalars"
            )

    @numpy_to_torch_style_args
    @with_unsupported_dtypes({"2.0.1 and below": ("float16",)}, "torch")
    def cumprod(self, dim, dtype):
        return torch_frontend.cumprod(self, dim, dtype=dtype)

    @numpy_to_torch_style_args
    def count_nonzero(self, dim):
        return torch_frontend.count_nonzero(self, dim=dim)

    @with_unsupported_dtypes({"2.0.1 and below": ("bfloat16", "float16")}, "torch")
    def exp(self):
        return torch_frontend.exp(self)

    @with_unsupported_dtypes(
        {"2.0.1 and below": ("bfloat16", "float16", "complex")}, "torch"
    )
    def expm1(self):
        return torch_frontend.expm1(self)

    # fmt: off
    @with_unsupported_dtypes({"2.0.1 and below": ("int8", "int16", "int32", "int64", "uint8", "bool", "float16",)},"torch",)  # noqa
    def exp_(self):
        self.ivy_array = self.exp().ivy_array
        return self
    # fmt: on

    def mul(self, other):
        return torch_frontend.mul(self, other)

    @with_unsupported_dtypes({"2.0.1 and below": ("float16",)}, "torch")
    def ceil_(self):
        self.ivy_array = torch_frontend.ceil(self).ivy_array
        return self

    @with_unsupported_dtypes({"2.0.1 and below": ("bfloat16",)}, "torch")
    def mul_(self, other):
        self.ivy_array = self.mul(other).ivy_array
        # the return dtype is the same as the input dtype
        self.ivy_array = self.to(self.dtype).ivy_array
        return self

    @with_unsupported_dtypes({"2.0.1 and below": ("bfloat16", "float16")}, "torch")
    def round(self, *, decimals=0):
        return torch_frontend.round(self, decimals=decimals)

    @numpy_to_torch_style_args
    @with_unsupported_dtypes({"2.0.1 and below": ("float16", "complex")}, "torch")
    def cross(self, other, dim=-1):
        return torch_frontend.cross(self, other, dim=dim)

    @with_unsupported_dtypes({"2.0.1 and below": ("float16", "bfloat16")}, "torch")
    def det(self):
        return torch_frontend.det(self)

    def reciprocal(self):
        return torch_frontend.reciprocal(self)

    def fill_(self, value):
        self.ivy_array = torch_frontend.full_like(
            self, value, dtype=self.dtype, device=self.device
        ).ivy_array
        return self

    def nonzero(self, as_tuple=False):
        return torch_frontend.nonzero(self, as_tuple=as_tuple)

    def mm(self, mat2):
        return torch_frontend.mm(self, mat2)

    @with_unsupported_dtypes({"2.0.1 and below": ("bfloat16", "float16")}, "torch")
    def square(self):
        return torch_frontend.square(self._ivy_array)

    @with_unsupported_dtypes({"2.0.1 and below": ("float16",)}, "torch")
    def log10(self):
        return torch_frontend.log10(self._ivy_array)

    def short(self, memory_format=None):
        self.ivy_array = ivy.astype(self.ivy_array, ivy.int16, copy=False)
        return self

    @numpy_to_torch_style_args
    @with_unsupported_dtypes({"2.0.1 and below": ("float16", "bfloat16")}, "torch")
    def prod(self, dim=None, keepdim=False, *, dtype=None):
        return torch_frontend.prod(self, dim=dim, keepdim=keepdim, dtype=dtype)

    def div(self, other, *, rounding_mode=None):
        return torch_frontend.div(self, other, rounding_mode=rounding_mode)

    def div_(self, other, *, rounding_mode=None):
        self.ivy_array = self.div(other, rounding_mode=rounding_mode).ivy_array
        return self

    def normal_(self, mean=0, std=1, *, generator=None):
        self.ivy_array = ivy.random_normal(
            mean=mean,
            std=std,
            shape=self.ivy_array.shape,
            dtype=self.dtype,
            device=self.device,
        )
        return self

    @with_unsupported_dtypes({"2.0.1 and below": ("float16",)}, "torch")
    def addcdiv(self, tensor1, tensor2, *, value=1):
        return torch_frontend.addcdiv(self, tensor1, tensor2, value=value)

    @with_unsupported_dtypes({"2.0.1 and below": ("float16",)}, "torch")
    def addcmul(self, tensor1, tensor2, *, value=1):
        return torch_frontend.addcmul(self, tensor1, tensor2, value=value)

    @with_unsupported_dtypes({"2.0.1 and below": ("float16",)}, "torch")
    def addcmul_(self, tensor1, tensor2, *, value=1):
        self.ivy_array = self.addcmul(tensor1, tensor2, value=value).ivy_array
        return self

    sign_decorator_dtypes = ("float16", "complex", "bool")

    @with_unsupported_dtypes({"2.0.1 and below": sign_decorator_dtypes}, "torch")
    def sign(self):
        return torch_frontend.sign(self._ivy_array)

    @with_unsupported_dtypes({"2.0.1 and below": sign_decorator_dtypes}, "torch")
    def sign_(self):
        self.ivy_array = self.sign().ivy_array
        return self

    @numpy_to_torch_style_args
    def std(self, dim=None, unbiased=True, keepdim=False, *, out=None):
        return torch_frontend.std(
            self, dim=dim, unbiased=unbiased, keepdim=keepdim, out=out
        )

    @with_unsupported_dtypes({"2.0.1 and below": ("float16", "bfloat16")}, "torch")
    def fmod(self, other, *, out=None):
        return torch_frontend.fmod(self, other, out=out)

    @with_unsupported_dtypes({"2.0.1 and below": ("float16", "bfloat16")}, "torch")
    def fmod_(self, other):
        self.ivy_array = self.fmod(other).ivy_array
        return self

    def norm(self, p="fro", dim=None, keepdim=False, dtype=None):
        return torch_frontend.norm(self, p=p, dim=dim, keepdim=keepdim, dtype=dtype)

    def tolist(self):
        return self._ivy_array.to_list()

    @with_unsupported_dtypes({"2.0.1 and below": ("bfloat16",)}, "torch")
    def multiply(self, other, *, out=None):
        return torch_frontend.multiply(self, other, out=out)

    @numpy_to_torch_style_args
    @with_unsupported_dtypes({"2.0.1 and below": ("float16", "complex")}, "torch")
    def topk(self, k, dim=None, largest=True, sorted=True):
        return torch_frontend.topk(self, k, dim=dim, largest=largest, sorted=sorted)

    rshift_dtypes = ("float16", "bfloat16", "float32", "float64", "bool", "complex")

    @with_unsupported_dtypes({"2.0.1 and below": rshift_dtypes}, "torch")
    def bitwise_right_shift(self, other, *, out=None):
        return torch_frontend.bitwise_right_shift(self._ivy_array, other)

    @with_unsupported_dtypes({"2.0.1 and below": ("float16", "bfloat16")}, "torch")
    def logdet(self):
        chol = torch_frontend.cholesky(self)
        return 2 * torch_frontend.sum(
            torch_frontend.log(torch_frontend.real(torch_frontend.diagonal(chol)))
        )

    @with_unsupported_dtypes({"2.0.1 and below": ("float16", "bfloat16")}, "torch")
    def copysign(self, other, *, out=None):
        return torch_frontend.copysign(self, other, out=out)

    @with_unsupported_dtypes(
        {"2.0.1 and below": ("complex", "bfloat16", "bool")}, "torch"
    )
    def greater(self, other, *, out=None):
        return torch_frontend.greater(self, other, out=out)

    gt = greater

    @with_unsupported_dtypes({"2.0.1 and below": ("bfloat16", "bool")}, "torch")
    def greater_(self, other):
        self.ivy_array = ivy.astype(self.greater(other).ivy_array, self.dtype)
        return self

    gt_ = greater_

    @with_unsupported_dtypes(
        {"2.0.1 and below": ("complex", "bfloat16", "bool")}, "torch"
    )
    def greater_equal(self, other, *, out=None):
        return torch_frontend.greater_equal(self, other, out=out)

    ge = greater_equal

    @with_unsupported_dtypes({"2.0.1 and below": ("bfloat16", "bool")}, "torch")
    def greater_equal_(self, other):
        self.ivy_array = ivy.astype(self.greater_equal(other).ivy_array, self.dtype)
        return self

    ge_ = greater_equal_

    @with_unsupported_dtypes(
        {"2.0.1 and below": ("complex", "bfloat16", "bool")}, "torch"
    )
    def less(self, other, *, out=None):
        return torch_frontend.less(self, other, out=out)

    lt = less

    @with_unsupported_dtypes({"2.0.1 and below": ("bfloat16", "bool")}, "torch")
    def less_(self, other):
        self.ivy_array = ivy.astype(self.less(other).ivy_array, self.dtype)
        return self

    lt_ = less_

    @with_unsupported_dtypes(
        {"2.0.1 and below": ("complex", "bfloat16", "bool")}, "torch"
    )
    def less_equal(self, other, *, out=None):
        return torch_frontend.less_equal(self, other, out=out)

    le = less_equal

    @with_unsupported_dtypes({"2.0.1 and below": ("bfloat16", "bool")}, "torch")
    def less_equal_(self, other):
        self.ivy_array = ivy.astype(self.less_equal(other).ivy_array, self.dtype)
        return self

    le_ = less_equal_

    @with_unsupported_dtypes({"2.0.1 and below": ("bfloat16",)}, "torch")
    def eq_(self, other):
        self.ivy_array = ivy.astype(
            torch_frontend.eq(self, other).ivy_array, self.dtype
        )
        return self

    @numpy_to_torch_style_args
    def var(self, dim=None, *, correction=1, keepdim=False):
        return torch_frontend.var(self, dim=dim, unbiased=correction, keepdim=keepdim)

    def narrow(self, dim, start, length):
        return torch_frontend.narrow(self, dim=dim, start=start, length=length)

    def as_strided(self, size, stride, storage_offset=None):
        return torch_frontend.as_strided(
            self, size=size, stride=stride, storage_offset=storage_offset
        )

    def stride(self, dim=None):
        strides = [
            stride // math.ceil(ivy.dtype_bits(self.dtype) / 8)
            for stride in self.ivy_array.strides
        ]
        if dim is not None:
            return strides[dim]
        return strides

    @with_unsupported_dtypes({"2.0.1 and below": ("float16",)}, "torch")
    def log1p(self):
        return torch_frontend.log1p(self)

    def baddbmm(self, batch1, batch2, *, beta=1, alpha=1):
        return torch_frontend.baddbmm(
            self, batch1=batch1, batch2=batch2, beta=beta, alpha=alpha
        )

    @with_unsupported_dtypes({"2.0.1 and below": ("float16",)}, "torch")
    def floor_(self):
        self.ivy_array = self.floor().ivy_array
        return self

    def diag(self, diagonal=0):
        return torch_frontend.diag(self, diagonal=diagonal)

    def gather(self, dim, index):
        return torch_frontend.gather(self, dim=dim, index=index)

    def take_along_dim(self, indices, dim):
        return torch_frontend.take_along_dim(self, indices=indices, dim=dim)

    def movedim(self, source, destination):
        return torch_frontend.movedim(self, source=source, destination=destination)

    @with_unsupported_dtypes({"2.0.1 and below": ("float16",)}, "torch")
    def addcdiv_(self, tensor1, tensor2, *, value=1):
        self.ivy_array = self.addcdiv(
            tensor1=tensor1, tensor2=tensor2, value=value
        ).ivy_array
        return self

    @with_unsupported_dtypes({"2.0.1 and below": ("bfloat16", "float16")}, "torch")
    def cholesky(self, upper=False):
        return torch_frontend.cholesky(self, upper=upper)

    def tile(self, *reps):
        if (
            isinstance(reps, Iterable)
            and len(reps) == 1
            and isinstance(reps[0], Iterable)
        ):
            reps = reps[0]
        return torch_frontend.tile(self, reps)

    def apply_(self, callable, /):
        if self.device != "cpu":
            raise Exception("apply_ is only supported on cpu tensors")
        self.ivy_array = callable(self.ivy_array)
        return self

    def requires_grad_(self, requires_grad=True):
        self._requires_grad = requires_grad
        return self

    def backward(self, gradient=None, retain_graph=None, create_graph=False):
        if gradient is None and int(torch_frontend.numel(self)) > 1:
            raise RuntimeError("grad can be implicitly created only for scalar outputs")
        if self.grad_fn is None and self._grads is None:
            assert self.shape == gradient.shape, "Mismatch in shape"
            self._grads = gradient
            return
        _grad_list = self.grad_fn(
            gradient if gradient is not None else torch_frontend.tensor(1.0)
        )
        for idx, next_function in enumerate(self.grad_fn.next_functions):
            if next_function.__self__.grad_fn is not None:
                next_function.__self__.backward(_grad_list[idx])
            else:
                next_function(_grad_list[idx])

<<<<<<< HEAD
    @with_unsupported_dtypes({"2.0.1 and below": ("float16", "bfloat16")}, "torch")
    def logaddexp(self, other):
        return torch_frontend.logaddexp(self, other)
=======
    @with_supported_dtypes(
        {
            "2.5.0 and below": (
                "int64",
                "float64",
                "complex128",
                "float32",
                "complex64",
                "int32",
            )
        },
        "paddle",
    )
    def adjoint(self):
        return torch_frontend.adjoint(self)
>>>>>>> 0f35e708


class Size(tuple):
    def __new__(cls, iterable=()):
        new_iterable = list()
        for i, item in enumerate(iterable):
            if isinstance(item, int):
                new_iterable.append(item)
                continue
            try:
                new_iterable.append(int(item))
            except Exception:
                raise TypeError(f"Expected int, but got {type(item)} at index {i}")
        return super().__new__(cls, new_iterable)

    def __repr__(self):
        return f'ivy.frontends.torch.Size([{", ".join(str(d) for d in self)}])'<|MERGE_RESOLUTION|>--- conflicted
+++ resolved
@@ -1570,11 +1570,10 @@
             else:
                 next_function(_grad_list[idx])
 
-<<<<<<< HEAD
     @with_unsupported_dtypes({"2.0.1 and below": ("float16", "bfloat16")}, "torch")
     def logaddexp(self, other):
         return torch_frontend.logaddexp(self, other)
-=======
+
     @with_supported_dtypes(
         {
             "2.5.0 and below": (
@@ -1590,7 +1589,6 @@
     )
     def adjoint(self):
         return torch_frontend.adjoint(self)
->>>>>>> 0f35e708
 
 
 class Size(tuple):
