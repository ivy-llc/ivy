--- conflicted
+++ resolved
@@ -744,11 +744,8 @@
                 return torch_frontend.permute(self, args)
         return torch_frontend.permute(self)
 
-<<<<<<< HEAD
-    @numpy_to_torch_style_args
-=======
-    @with_unsupported_dtypes({"2.0.1 and below": ("float16", "bfloat16")}, "torch")
->>>>>>> 425f287f
+    @numpy_to_torch_style_args
+    @with_unsupported_dtypes({"2.0.1 and below": ("float16", "bfloat16")}, "torch")
     def mean(self, dim=None, keepdim=False):
         return torch_frontend.mean(self, dim=dim, keepdim=keepdim)
 
