# global
from typing import Iterable
import math

# local
import ivy
import ivy.functional.frontends.torch as torch_frontend
import ivy.functional.frontends.torch.nn.functional as torch_frontend_nn
from ivy.functional.frontends.numpy.creation_routines.from_existing_data import (
    array as np_frontend_array,
)
from ivy.func_wrapper import with_unsupported_dtypes
from ivy.func_wrapper import with_supported_dtypes
from ivy.functional.frontends.torch.func_wrapper import (
    _to_ivy_array,
    numpy_to_torch_style_args,
)


class Tensor:
    def __init__(self, array, device=None, _init_overload=False, requires_grad=False):
        if _init_overload:
            self._ivy_array = (
                ivy.array(array) if not isinstance(array, ivy.Array) else array
            )

        else:
            self._ivy_array = ivy.array(
                array, dtype=torch_frontend.float32, device=device
            )
        self._grads = None
        self._requires_grad = requires_grad
<<<<<<< HEAD
=======
        self.grad_fn = None
        self._grads = None
        if not _init_overload:
            self._is_leaf = True
        else:
            self._is_leaf = False
        self._requires_grad = requires_grad
>>>>>>> e5f3d572

    def __len__(self):
        return len(self._ivy_array)

    def __repr__(self):
        return str(self.ivy_array.__repr__()).replace(
            "ivy.array", "ivy.frontends.torch.Tensor"
        )

    # Properties #
    # ---------- #

    @property
    def ivy_array(self):
        return self._ivy_array

    @property
    def device(self):
        return self.ivy_array.device

    @property
    def dtype(self):
        return self.ivy_array.dtype

    @property
    def shape(self):
        return Size(self.ivy_array.shape)

    @property
    def real(self):
        return self.ivy_array.real()

    @property
    def imag(self):
        return self.ivy_array.imag()

    @property
    def ndim(self):
        return self.dim()

    @property
    def T(self):
        if self.ndim == 1:
            return self
        return torch_frontend.permute(self, list(range(self.ndim))[::-1])

    @property
    def data(self):
        return torch_frontend.tensor(
            ivy.stop_gradient(self.ivy_array, preserve_type=False)
        )

    @property
    def grad(self):
        return self._grads

    @property
    def requires_grad(self):
        return self._requires_grad

    @property
    def is_leaf(self):
        return self._is_leaf

    # Setters #
    # --------#

    @ivy_array.setter
    def ivy_array(self, array):
        self._ivy_array = (
            ivy.array(array) if not isinstance(array, ivy.Array) else array
        )

    @requires_grad.setter
    def requires_grad(self, requires_grad):
        self._requires_grad = requires_grad

    @is_leaf.setter
    def is_leaf(self, is_leaf):
        self._is_leaf = is_leaf

    # Instance Methods #
    # ---------------- #
    def reshape(self, *args, shape=None):
        if args and shape:
            raise TypeError("reshape() got multiple values for argument 'shape'")
        if shape is not None:
            return torch_frontend.reshape(self, shape)
        if args:
            if isinstance(args[0], (tuple, list)):
                shape = args[0]
                return torch_frontend.reshape(self, shape)
            else:
                return torch_frontend.reshape(self, args)
        return torch_frontend.reshape(self)

    @with_unsupported_dtypes({"2.0.1 and below": ("bfloat16",)}, "torch")
    def reshape_as(self, other):
        return torch_frontend.reshape(self, other.shape)

    @with_unsupported_dtypes({"2.0.1 and below": ("bfloat16",)}, "torch")
    def add(self, other, *, alpha=1):
        return torch_frontend.add(self, other, alpha=alpha)

    @with_unsupported_dtypes({"2.0.1 and below": ("bfloat16",)}, "torch")
    def sub(self, other, *, alpha=1):
        return torch_frontend.sub(self, other, alpha=alpha)

    def chunk(self, chunks, dim=0):
        return torch_frontend.chunk(self, chunks, dim=dim)

    @numpy_to_torch_style_args
    def any(self, dim=None, keepdim=False):
        return torch_frontend.any(self, dim=dim, keepdim=keepdim)

    @numpy_to_torch_style_args
    def all(self, dim=None, keepdim=False):
        return torch_frontend.all(self, dim=dim, keepdim=keepdim)

    @with_unsupported_dtypes({"2.0.1 and below": ("bfloat16",)}, "torch")
    def add_(self, other, *, alpha=1):
        self.ivy_array = self.add(other, alpha=alpha).ivy_array
        return self

    @with_unsupported_dtypes({"2.0.1 and below": ("float16",)}, "torch")
    def addmm(self, mat1, mat2, *, beta=1, alpha=1):
        return torch_frontend.addmm(self, mat1, mat2, beta=beta, alpha=alpha)

    @with_unsupported_dtypes({"2.0.1 and below": ("float16",)}, "torch")
    def addmm_(self, mat1, mat2, *, beta=1, alpha=1):
        self.ivy_array = self.addmm(mat1, mat2, beta=beta, alpha=alpha).ivy_array
        return self

    @with_unsupported_dtypes({"2.0.1 and below": ("float16",)}, "torch")
    def addmv(self, mat, vec, *, beta=1, alpha=1):
        return torch_frontend.addmv(self, mat, vec, beta=beta, alpha=alpha)

    @with_unsupported_dtypes({"2.0.1 and below": ("float16",)}, "torch")
    def addbmm(self, batch1, batch2, *, beta=1, alpha=1):
        return torch_frontend.addbmm(self, batch1, batch2, beta=beta, alpha=alpha)

    @with_unsupported_dtypes({"2.0.1 and below": ("float16",)}, "torch")
    def addbmm_(self, batch1, batch2, *, beta=1, alpha=1):
        self.ivy_array = self.addbmm(batch1, batch2, beta=beta, alpha=alpha).ivy_array
        return self

    @with_unsupported_dtypes({"2.0.1 and below": ("bfloat16",)}, "torch")
    def subtract_(self, other, *, alpha=1):
        self.ivy_array = self.sub(other, alpha=alpha).ivy_array
        return self

    @with_unsupported_dtypes({"2.0.1 and below": ("float16",)}, "torch")
    def asin(self):
        return torch_frontend.asin(self)

    @with_unsupported_dtypes({"2.0.1 and below": ("float16",)}, "torch")
    def asin_(self):
        self.ivy_array = self.asin().ivy_array
        return self

    @numpy_to_torch_style_args
    @with_unsupported_dtypes({"2.0.1 and below": ("bfloat16",)}, "torch")
    def sum(self, dim=None, keepdim=False, *, dtype=None):
        return torch_frontend.sum(self, dim=dim, keepdim=keepdim, dtype=dtype)

    @with_unsupported_dtypes({"2.0.1 and below": ("float16",)}, "torch")
    def sin(self):
        return torch_frontend.sin(self)

    @with_unsupported_dtypes({"2.0.1 and below": ("float16",)}, "torch")
    def sin_(self):
        self.ivy_array = self.sin().ivy_array
        return self

    @with_unsupported_dtypes({"2.0.1 and below": ("float16",)}, "torch")
    def sinh(self):
        return torch_frontend.sinh(self)

    @with_unsupported_dtypes({"2.0.1 and below": ("float16",)}, "torch")
    def sinh_(self):
        self.ivy_array = self.sinh().ivy_array
        return self

    @with_unsupported_dtypes({"2.0.1 and below": ("float16",)}, "torch")
    def cos(self):
        return torch_frontend.cos(self)

    @with_unsupported_dtypes({"2.0.1 and below": ("float16",)}, "torch")
    def cos_(self):
        self.ivy_array = self.cos().ivy_array
        return self

    @with_unsupported_dtypes({"2.0.1 and below": ("float16",)}, "torch")
    def cosh(self):
        return torch_frontend.cosh(self)

    @with_unsupported_dtypes({"2.0.1 and below": ("float16",)}, "torch")
    def cosh_(self):
        self.ivy_array = self.cosh().ivy_array
        return self

    @with_unsupported_dtypes({"2.0.1 and below": ("float16",)}, "torch")
    def arcsinh(self):
        return torch_frontend.arcsinh(self)

    @with_unsupported_dtypes({"2.0.1 and below": ("float16",)}, "torch")
    def arcsin(self):
        return torch_frontend.arcsin(self)

    @with_unsupported_dtypes({"2.0.1 and below": ("float16",)}, "torch")
    def arcsin_(self):
        self.ivy_array = self.arcsin().ivy_array
        return self

    @with_unsupported_dtypes({"2.0.1 and below": ("float16",)}, "torch")
    def atan(self):
        return torch_frontend.atan(self)

    @with_unsupported_dtypes({"2.0.1 and below": ("float16",)}, "torch")
    def atan_(self):
        self.ivy_array = self.atan().ivy_array
        return self

    @with_unsupported_dtypes({"2.0.1 and below": ("float16", "bfloat16")}, "torch")
    def atan2(self, other):
        return torch_frontend.atan2(self, other)

    def view(self, *args, size=None):
        """
        Reshape Tensor.

        possible arguments are either:
            - size
            - tuple of ints
            - list of ints
            - torch.Size object
            - ints
        Parameters
        ----------
        args:int arguments
        size: optional shape

        Returns reshaped tensor
        -------
        """
        if ivy.exists(size) and not args:
            shape_tup = size
        elif args and not ivy.exists(size):
            if (
                isinstance(args[0], tuple)
                or isinstance(args[0], list)
                or type(args[0]).__name__ == "Size"
            ) and len(args) == 1:
                shape_tup = args[0]
            else:
                shape_tup = args
        else:
            raise ValueError(
                "View only accepts as argument ints, tuple or list of ints or "
                "the keyword argument size."
            )
        return torch_frontend.reshape(self, shape_tup)

    def float(self, memory_format=None):
        self.ivy_array = ivy.astype(self.ivy_array, ivy.float32, copy=False)
        return self

    @with_unsupported_dtypes({"2.0.1 and below": ("float16",)}, "torch")
    def asinh(self):
        return torch_frontend.asinh(self)

    @with_unsupported_dtypes({"2.0.1 and below": ("float16",)}, "torch")
    def asinh_(self):
        self.ivy_array = self.asinh().ivy_array
        return self

    @with_unsupported_dtypes({"2.0.1 and below": ("float16",)}, "torch")
    def tan(self):
        return torch_frontend.tan(self)

    @with_unsupported_dtypes({"2.0.1 and below": ("float16",)}, "torch")
    def tan_(self):
        self.ivy_array = self.tan().ivy_array
        return self

    @with_unsupported_dtypes({"2.0.1 and below": ("float16",)}, "torch")
    def tanh(self):
        return torch_frontend.tanh(self)

    @with_unsupported_dtypes({"2.0.1 and below": ("float16",)}, "torch")
    def tanh_(self):
        self.ivy_array = self.tanh().ivy_array
        return self

    @with_unsupported_dtypes({"2.0.1 and below": ("float16",)}, "torch")
    def atanh(self):
        return torch_frontend.atanh(self)

    @with_unsupported_dtypes({"2.0.1 and below": ("float16",)}, "torch")
    def atanh_(self):
        self.ivy_array = self.atanh().ivy_array
        return self

    @with_unsupported_dtypes({"2.0.1 and below": ("float16",)}, "torch")
    def arctanh(self):
        return torch_frontend.arctanh(self)

    @with_unsupported_dtypes({"2.0.1 and below": ("float16",)}, "torch")
    def arctanh_(self):
        self.ivy_array = self.arctanh().ivy_array
        return self

    @with_unsupported_dtypes({"2.0.1 and below": ("float16",)}, "torch")
    def log(self):
        return torch_frontend.log(self)

    @with_unsupported_dtypes({"2.0.1 and below": ("float16",)}, "torch")
    def arccosh(self):
        return torch_frontend.arccosh(self)

    @with_unsupported_dtypes({"2.0.1 and below": ("float16",)}, "torch")
    def log_(self):
        self.ivy_array = self.log().ivy_array
        return self

    @with_unsupported_dtypes({"2.0.1 and below": ("float16",)}, "torch")
    def log2(self):
        return torch_frontend.log2(self)

    @with_unsupported_dtypes({"2.0.1 and below": ("float16", "bfloat16")}, "torch")
    def relu(self):
        return torch_frontend_nn.relu(self)

    @numpy_to_torch_style_args
    @with_unsupported_dtypes({"2.0.1 and below": ("complex",)}, "torch")
    def amax(self, dim=None, keepdim=False):
        return torch_frontend.amax(self, dim=dim, keepdim=keepdim)

    @numpy_to_torch_style_args
    @with_unsupported_dtypes({"2.0.1 and below": ("complex",)}, "torch")
    def amin(self, dim=None, keepdim=False):
        return torch_frontend.amin(self, dim=dim, keepdim=keepdim)

    @numpy_to_torch_style_args
    @with_unsupported_dtypes({"2.0.1 and below": ("complex", "float16")}, "torch")
    def aminmax(self, dim=None, keepdim=False):
        return torch_frontend.aminmax(self, dim=dim, keepdim=keepdim)

    def abs(self):
        return torch_frontend.abs(self)

    def abs_(self):
        self.ivy_array = self.abs().ivy_array
        return self

    @with_unsupported_dtypes({"2.0.1 and below": ("bfloat16",)}, "torch")
    def logical_and(self, other):
        return torch_frontend.logical_and(self, other)

    def logical_not(self, *, out=None):
        return torch_frontend.logical_not(self, out=out)

    def logical_not_(self):
        self.ivy_array = ivy.astype(self.logical_not().ivy_array, self.dtype)
        return self

    @with_unsupported_dtypes({"2.0.1 and below": ("bfloat16",)}, "torch")
    def logical_or(self, other):
        return torch_frontend.logical_or(self, other)

    def bitwise_not(self):
        return torch_frontend.bitwise_not(self)

    def bitwise_and(self, other):
        return torch_frontend.bitwise_and(self, other)

    @with_supported_dtypes({"2.0.1 and below": ("integer",)}, "torch")
    def bitwise_or(self, other):
        return torch_frontend.bitwise_or(self, other)

    def bitwise_left_shift(self, other):
        return torch_frontend.bitwise_left_shift(self, other)

    @with_supported_dtypes({"2.0.1 and below": ("integer",)}, "torch")
    def bitwise_or_(self, other):
        self.ivy_array = self.bitwise_or(other).ivy_array
        return self

    def contiguous(self, memory_format=None):
        return torch_frontend.tensor(self)

    def new_ones(
        self,
        *args,
        size=None,
        dtype=None,
        device=None,
        requires_grad=False,
        layout=None,
        pin_memory=False,
    ):
        if size is None:
            size = args[0] if isinstance(args[0], (tuple, list)) else args
        return torch_frontend.ones(
            size, dtype=dtype, device=device, requires_grad=requires_grad
        )

    @with_unsupported_dtypes({"2.0.1 and below": ("float16",)}, "torch")
    def floor(self, *, out=None):
        return torch_frontend.floor(self)

    @with_unsupported_dtypes({"2.0.1 and below": ("float16", "bfloat16")}, "torch")
    def not_equal(self, other, *, out=None):
        return torch_frontend.not_equal(self, other, out=out)

    ne = not_equal

    def equal(self, other):
        return torch_frontend.equal(self, other)

    @with_unsupported_dtypes({"2.0.1 and below": ("float16", "complex")}, "torch")
    def erf(self, *, out=None):
        return torch_frontend.erf(self, out=out)

    def new_zeros(
        self, size, *, dtype=None, device=None, requires_grad=False, layout=None
    ):
        if isinstance(size[0], tuple):
            return torch_frontend.zeros(
                size=size[0], dtype=dtype, device=device, requires_grad=requires_grad
            )
        return torch_frontend.zeros(
            size=size, dtype=dtype, device=device, requires_grad=requires_grad
        )

    def to(self, *args, **kwargs):
        if len(args) > 0:
            if hasattr(args[0], "ivy_array") or ivy.is_array(args[0]):
                if self.dtype == ivy.dtype(args[0]) and self.device == ivy.dev(args[0]):
                    return self
                else:
                    cast_tensor = self.clone()
                    cast_tensor.ivy_array = ivy.asarray(
                        self.ivy_array,
                        dtype=ivy.dtype(args[0]),
                        device=ivy.dev(args[0]),
                    )
                    return cast_tensor
            if (
                isinstance(args[0], (ivy.Dtype, ivy.NativeDtype))
                or args[0] in ivy._all_ivy_dtypes_str
            ):
                if self.dtype == ivy.as_ivy_dtype(args[0]):
                    return self
                else:
                    cast_tensor = self.clone()
                    cast_tensor.ivy_array = ivy.asarray(self.ivy_array, dtype=args[0])
                    return cast_tensor
            if isinstance(args[0], (ivy.Device, ivy.NativeDevice, str)):
                if isinstance(args[0], str) and not isinstance(
                    args[0], (ivy.Device, ivy.NativeDevice)
                ):
                    ivy.utils.assertions.check_elem_in_list(
                        args[0],
                        [
                            "cpu",
                            "cuda",
                            "xpu",
                            "mkldnn",
                            "opengl",
                            "opencl",
                            "ideep",
                            "hip",
                            "ve",
                            "ort",
                            "mlc",
                            "xla",
                            "lazy",
                            "vulkan",
                            "meta",
                            "hpu",
                        ],
                    )
                if self.device == ivy.as_ivy_dev(args[0]):
                    return self
                else:
                    cast_tensor = self.clone()
                    cast_tensor.ivy_array = ivy.asarray(self.ivy_array, device=args[0])
                    return cast_tensor
        else:
            if (
                "dtype" in kwargs
                and "device" in kwargs
                and self.dtype == kwargs["dtype"]
                and self.device == kwargs["device"]
            ):
                return self
            else:
                cast_tensor = self.clone()
                cast_tensor.ivy_array = ivy.asarray(
                    self.ivy_array,
                    device=kwargs["device"] if "device" in kwargs else self.device,
                    dtype=kwargs["dtype"] if "dtype" in kwargs else self.dtype,
                )
                return cast_tensor

    @with_unsupported_dtypes({"2.0.1 and below": ("float16",)}, "torch")
    def arctan(self):
        return torch_frontend.atan(self)

    @with_unsupported_dtypes({"2.0.1 and below": ("float16",)}, "torch")
    def arctan_(self):
        self.ivy_array = self.arctan().ivy_array
        return self

    @with_unsupported_dtypes({"2.0.1 and below": ("float16", "bfloat16")}, "torch")
    def arctan2(self, other):
        return torch_frontend.arctan2(self, other)

    @with_unsupported_dtypes({"2.0.1 and below": ("float16", "bfloat16")}, "torch")
    def arctan2_(self, other):
        self.ivy_array = self.arctan2(other).ivy_array
        return self

    @with_unsupported_dtypes({"2.0.1 and below": ("float16",)}, "torch")
    def acos(self):
        return torch_frontend.acos(self)

    @with_unsupported_dtypes({"2.0.1 and below": ("float16",)}, "torch")
    def acos_(self):
        self.ivy_array = self.acos().ivy_array
        return self

    @with_unsupported_dtypes({"2.0.1 and below": ("float16",)}, "torch")
    def arccosh_(self):
        self.ivy_array = self.arccosh().ivy_array
        return self

    @with_unsupported_dtypes({"2.0.1 and below": ("float16",)}, "torch")
    def arccos(self):
        return torch_frontend.arccos(self)

    @with_unsupported_dtypes({"2.0.1 and below": ("float16",)}, "torch")
    def arccos_(self):
        self.ivy_array = self.arccos().ivy_array
        return self

    def new_tensor(
        self,
        data,
        *,
        dtype=None,
        device=None,
        requires_grad=False,
        layout=None,
        pin_memory=False,
    ):
        dtype = ivy.dtype(self.ivy_array) if dtype is None else dtype
        device = ivy.dev(self.ivy_array) if device is None else device
        _data = ivy.asarray(data, copy=True, dtype=dtype, device=device)
        return torch_frontend.tensor(_data)

    @with_unsupported_dtypes({"2.0.1 and below": ("bfloat16",)}, "torch")
    def view_as(self, other):
        return self.view(size=other.shape)

    def expand(self, *args, size=None):
        if args and size:
            raise TypeError("expand() got multiple values for argument 'size'")
        if args:
            if isinstance(args[0], (tuple, list, ivy.Shape)):
                size = args[0]
            else:
                size = args

        return torch_frontend.tensor(ivy.expand(self.ivy_array, tuple(size)))

    def expand_as(self, other):
        return self.expand(
            ivy.shape(other.ivy_array if isinstance(other, Tensor) else other)
        )

    def detach(self):
        return torch_frontend.tensor(
            ivy.stop_gradient(self.ivy_array, preserve_type=False)
        )

    def detach_(self):
        self.ivy_array = self.detach().ivy_array
        return self

    @numpy_to_torch_style_args
    def unsqueeze(self, dim):
        return torch_frontend.unsqueeze(self, dim)

    @numpy_to_torch_style_args
    def unsqueeze_(self, dim):
        self.ivy_array = self.unsqueeze(dim).ivy_array
        return self

    def ravel(self):
        return torch_frontend.ravel(self)

    def split(self, split_size, dim=0):
        return torch_frontend.split(self, split_size, dim)

    def tensor_split(self, indices_or_sections, dim=0):
        return torch_frontend.tensor_split(self, indices_or_sections, dim)

    def vsplit(self, indices_or_sections, /):
        return torch_frontend.vsplit(self, indices_or_sections)

    def hsplit(self, indices_or_sections, /):
        return torch_frontend.hsplit(self, indices_or_sections)

    def dsplit(
        self,
        indices_or_sections,
        /,
    ):
        return torch_frontend.dsplit(self, indices_or_sections)

    def dim(self):
        return self.ivy_array.ndim

    @with_supported_dtypes(
        {"2.5.0 and below": ("float32", "float64", "int32", "int64")}, "paddle"
    )
    def heaviside(self, values, *, out=None):
        return torch_frontend.heaviside(self, values, out=out)

    def new_full(
        self,
        size,
        fill_value,
        *,
        dtype=None,
        device=None,
        requires_grad=False,
        layout=None,
        pin_memory=False,
    ):
        dtype = ivy.dtype(self.ivy_array) if dtype is None else dtype
        if ivy.is_float_dtype(dtype):
            fill_value = float(fill_value)
        elif ivy.is_int_dtype(dtype):
            fill_value = int(fill_value)
        elif ivy.is_bool_dtype(dtype):
            fill_value = bool(fill_value)
        device = ivy.dev(self.ivy_array) if device is None else device
        _data = ivy.full(size, fill_value, dtype=dtype, device=device)
        return torch_frontend.tensor(_data)

    def new_empty(
        self,
        size,
        *,
        dtype=None,
        device=None,
        requires_grad=False,
        layout=None,
        pin_memory=False,
    ):
        dtype = ivy.dtype(self.ivy_array) if dtype is None else dtype
        device = ivy.dev(self.ivy_array) if device is None else device
        _data = ivy.empty(size, dtype=dtype, device=device)
        return torch_frontend.tensor(_data)

    def unfold(self, dimension, size, step):
        slices = []
        for i in range(0, self.shape[dimension] - size + 1, step):
            slices.append(self.ivy_array[i : i + size])
        return torch_frontend.stack(slices)

    def long(self, memory_format=None):
        self.ivy_array = ivy.astype(self.ivy_array, ivy.int64, copy=False)
        return self

    @numpy_to_torch_style_args
    def max(self, dim=None, keepdim=False):
        return torch_frontend.max(self, dim=dim, keepdim=keepdim)

    @property
    def is_quantized(self):
        return "q" in ivy.dtype(self.ivy_array)

    @property
    def is_cuda(self):
        return "gpu" in ivy.dev(self.ivy_array)

    @with_unsupported_dtypes({"2.0.1 and below": ("bfloat16",)}, "torch")
    def pow(self, exponent):
        return torch_frontend.pow(self, exponent)

    @with_unsupported_dtypes({"2.0.1 and below": ("bfloat16",)}, "torch")
    def pow_(self, exponent):
        self.ivy_array = self.pow(exponent).ivy_array
        return self

    def size(self, dim=None):
        shape = self.shape
        if dim is None:
            return shape
        else:
            try:
                return shape[dim]
            except IndexError:
                raise IndexError(
                    "Dimension out of range (expected to be in range of [{}, {}], "
                    "but got {}".format(len(shape), len(shape) - 1, dim)
                )

    def matmul(self, other):
        return torch_frontend.matmul(self, other)

    def argwhere(self):
        return torch_frontend.argwhere(self)

    @numpy_to_torch_style_args
    @with_unsupported_dtypes({"2.0.1 and below": ("complex",)}, "torch")
    def argmax(self, dim=None, keepdim=False):
        return torch_frontend.argmax(self, dim=dim, keepdim=keepdim)

    @numpy_to_torch_style_args
    @with_unsupported_dtypes({"2.0.1 and below": ("complex",)}, "torch")
    def argmin(self, dim=None, keepdim=False):
        return torch_frontend.argmin(self, dim=dim, keepdim=keepdim)

    @with_unsupported_dtypes({"2.0.1 and below": ("complex",)}, "torch")
    def argsort(self, dim=-1, descending=False):
        return torch_frontend.argsort(self, dim=dim, descending=descending)

    @with_unsupported_dtypes({"2.0.1 and below": ("float16",)}, "torch")
    def ceil(self):
        return torch_frontend.ceil(self)

    @numpy_to_torch_style_args
    def min(self, dim=None, keepdim=False):
        return torch_frontend.min(self, dim=dim, keepdim=keepdim)

    def permute(self, *args, dims=None):
        if args and dims:
            raise TypeError("permute() got multiple values for argument 'dims'")
        if dims is not None:
            return torch_frontend.permute(self, dims)
        if args:
            if isinstance(args[0], (tuple, list)):
                dims = args[0]
                return torch_frontend.permute(self, dims)
            else:
                return torch_frontend.permute(self, args)
        return torch_frontend.permute(self)

    @numpy_to_torch_style_args
    @with_unsupported_dtypes({"2.0.1 and below": ("float16", "bfloat16")}, "torch")
    def mean(self, dim=None, keepdim=False):
        return torch_frontend.mean(self, dim=dim, keepdim=keepdim)

    @numpy_to_torch_style_args
    def nanmean(self, dim=None, keepdim=False):
        return torch_frontend.nanmean(self, dim=dim, keepdim=keepdim)

    @numpy_to_torch_style_args
    @with_unsupported_dtypes({"2.0.1 and below": ("float16",)}, "torch")
    def median(self, dim=None, keepdim=False):
        return torch_frontend.median(self, dim=dim, keepdim=keepdim)

    def transpose(self, dim0, dim1):
        return torch_frontend.transpose(self, dim0=dim0, dim1=dim1)

    def transpose_(self, dim0, dim1):
        self.ivy_array = self.transpose(dim0, dim1).ivy_array
        return self

    def t(self):
        return torch_frontend.t(self)

    def flatten(self, start_dim=0, end_dim=-1):
        return torch_frontend.flatten(self, start_dim, end_dim)

    @numpy_to_torch_style_args
    @with_unsupported_dtypes({"2.0.1 and below": ("float16",)}, "torch")
    def cumsum(self, dim, *, dtype=None):
        return torch_frontend.cumsum(self, dim, dtype=dtype)

    @numpy_to_torch_style_args
    @with_unsupported_dtypes({"2.0.1 and below": ("float16",)}, "torch")
    def cumsum_(self, dim, *, dtype=None):
        self.ivy_array = self.cumsum(dim, dtype).ivy_array
        return self

    @with_unsupported_dtypes({"2.0.1 and below": ("float16", "bfloat16")}, "torch")
    def inverse(self):
        return torch_frontend.inverse(self)

    @with_unsupported_dtypes({"2.0.1 and below": ("bool",)}, "torch")
    def neg(self):
        return torch_frontend.negative(self)

    __neg__ = neg

    def int(self, memory_format=None):
        self.ivy_array = ivy.astype(self.ivy_array, ivy.int32, copy=False)
        return self

    def half(self, memory_format=None):
        self.ivy_array = ivy.astype(self.ivy_array, ivy.float16, copy=False)
        return self

    def bool(self, memory_format=None):
        self.ivy_array = ivy.astype(self.ivy_array, ivy.bool, copy=False)
        return self

    def type(self, dtype=None, non_blocking=False, **kwargs):
        if ivy.exists(dtype):
            self.ivy_array = ivy.astype(self.ivy_array, dtype)
            return self
        else:
            return str(self.dtype)

    @with_unsupported_dtypes({"2.0.1 and below": ("bfloat16",)}, "torch")
    def type_as(self, other):
        if self.dtype != other.dtype:
            self.ivy_array = ivy.astype(self.ivy_array, other.dtype)
        return self

    def byte(self, memory_format=None):
        self.ivy_array = ivy.astype(self.ivy_array, ivy.uint8, copy=False)
        return self

    @with_unsupported_dtypes({"2.0.1 and below": ("bfloat16",)}, "torch")
    def ne(self, other):
        return torch_frontend.ne(self, other)

    @numpy_to_torch_style_args
    def squeeze(self, dim=None):
        return torch_frontend.squeeze(self, dim)

    def flip(self, dims):
        return torch_frontend.flip(self, dims)

    def fliplr(self):
        return torch_frontend.fliplr(self)

    def sort(self, dim=-1, descending=False):
        return torch_frontend.sort(self, dim=dim, descending=descending)

    def tril(self, diagonal=0):
        return torch_frontend.tril(self, diagonal=diagonal)

    def tril_(self, diagonal=0):
        self.ivy_array = self.tril(diagonal=diagonal).ivy_array
        return self

    def index_select(self, dim, index):
        return torch_frontend.index_select(self, dim, index)

    @with_unsupported_dtypes({"2.0.1 and below": ("float16", "complex")}, "torch")
    def clamp(self, min=None, max=None):
        return torch_frontend.clamp(self, min=min, max=max)

    @with_unsupported_dtypes({"2.0.1 and below": ("float16", "complex")}, "torch")
    def clamp_(self, min=None, max=None):
        self.ivy_array = self.clamp(min=min, max=max).ivy_array
        return self

    @with_unsupported_dtypes({"2.0.1 and below": ("float16", "bfloat16")}, "torch")
    def sqrt(self):
        return torch_frontend.sqrt(self)

    @with_unsupported_dtypes({"2.0.1 and below": ("float16",)}, "torch")
    def rsqrt(self):
        return torch_frontend.rsqrt(self)

    @with_unsupported_dtypes({"2.0.1 and below": ("float16", "bfloat16")}, "torch")
    def sqrt_(self):
        self.ivy_array = self.sqrt().ivy_array
        return self

    def where(self, condition, other):
        return torch_frontend.tensor(torch_frontend.where(condition, self, other))

    def clone(self, memory_format=None):
        return torch_frontend.tensor(ivy.array(self.ivy_array, copy=True))

    @with_unsupported_dtypes({"2.0.1 and below": ("float16",)}, "torch")
    def acosh(self):
        return torch_frontend.acosh(self)

    def masked_fill(self, mask, value):
        return torch_frontend.tensor(
            torch_frontend.where(mask, value, self), dtype=self.dtype
        )

    def masked_fill_(self, mask, value):
        self.ivy_array = self.masked_fill(mask, value).ivy_array
        return self

    @with_unsupported_dtypes({"2.0.1 and below": ("float16", "bfloat16")}, "torch")
    def index_add_(self, dim, index, source, *, alpha=1):
        self.ivy_array = torch_frontend.index_add(
            self, dim, index, source, alpha=alpha
        ).ivy_array
        return self

    @with_unsupported_dtypes({"2.0.1 and below": ("float16", "bfloat16")}, "torch")
    def index_add(self, dim, index, source, *, alpha=1):
        return torch_frontend.index_add(
            self._ivy_array, dim, index, source, alpha=alpha
        )

    @with_unsupported_dtypes({"2.0.1 and below": ("float16",)}, "torch")
    def acosh_(self):
        self.ivy_array = self.acosh().ivy_array
        return self

    @with_unsupported_dtypes({"2.0.1 and below": ("bfloat16",)}, "torch")
    def numpy(self):
        return np_frontend_array(self.ivy_array)

    @with_unsupported_dtypes({"2.0.1 and below": ("float16",)}, "torch")
    def sigmoid(self):
        return torch_frontend.sigmoid(self)

    @with_unsupported_dtypes({"2.0.1 and below": ("float16",)}, "torch")
    def sigmoid_(self):
        self.ivy_array = self.sigmoid().ivy_array
        return self

    @with_unsupported_dtypes({"2.0.1 and below": ("float16",)}, "torch")
    def softmax(self, dim=None, dtype=None):
        return torch_frontend.nn.functional.softmax(self, dim=dim, dtype=dtype)

    def repeat_interleave(self, repeats, dim=None, *, output_size=None):
        return torch_frontend.repeat_interleave(self, repeats, dim)

    def repeat(self, *args, repeats=None):
        if args and repeats:
            raise ivy.utils.exceptions.IvyException(
                "repeat() got multiple values for argument 'repeats'"
            )
        if args:
            if isinstance(args[0], (tuple, list)):
                repeats = args[0]
            else:
                repeats = args
        elif not isinstance(repeats, (tuple, list)):
            raise ivy.utils.exceptions.IvyException(
                "repeat(): argument 'repeats' must be tuple of ints"
            )

        return torch_frontend.tile(self, repeats)

    @numpy_to_torch_style_args
    def unbind(self, dim=0):
        return torch_frontend.unbind(self, dim=dim)

    def remainder(self, other, *, out=None):
        return torch_frontend.remainder(self, other, out=out)

    def bitwise_not_(self):
        self.ivy_array = self.bitwise_not().ivy_array
        return self

    def bitwise_and_(self, other):
        self.ivy_array = self.bitwise_and(other).ivy_array
        return self

    @with_unsupported_dtypes({"2.0.1 and below": ("float16", "bfloat16")}, "torch")
    def atan2_(self, other):
        self.ivy_array = self.atan2(other).ivy_array
        return self

    def fmin(self, other):
        return torch_frontend.fmin(self, other)

    @with_unsupported_dtypes({"2.0.1 and below": ("float16", "complex")}, "torch")
    def trunc(self):
        return torch_frontend.trunc(self)

    @with_unsupported_dtypes({"2.0.1 and below": ("float16", "complex")}, "torch")
    def trunc_(self):
        self.ivy_array = self.trunc().ivy_array
        return self

    @with_unsupported_dtypes({"2.0.1 and below": ("float16", "complex")}, "torch")
    def fix(self):
        return torch_frontend.fix(self)

    @with_unsupported_dtypes({"2.0.1 and below": ("float16", "complex")}, "torch")
    def fix_(self):
        self.ivy_array = self.fix().ivy_array
        return self

    def isinf(self):
        return torch_frontend.isinf(self._ivy_array)

    def is_complex(self):
        return torch_frontend.is_complex(self._ivy_array)

    def addr(self, vec1, vec2, *, beta=1, alpha=1, out=None):
        return torch_frontend.addr(self, vec1, vec2, beta=beta, alpha=alpha, out=out)

    def addr_(self, vec1, vec2, *, beta=1, alpha=1):
        self.ivy_array = self.addr(vec1, vec2, beta=beta, alpha=alpha).ivy_array
        return self

    @with_unsupported_dtypes({"2.0.1 and below": ("float16", "bfloat16")}, "torch")
    def dot(self, tensor):
        return torch_frontend.dot(self, tensor)

    @with_supported_dtypes({"2.0.1 and below": ("float32", "float64")}, "torch")
    def bernoulli(self, *, generator=None, out=None):
        return torch_frontend.bernoulli(self._ivy_array, generator=generator, out=out)

    # Special Methods #
    # -------------------#

    def __bool__(self):
        if len(self.shape) == sum(self.shape):
            return torch_frontend.tensor(self.ivy_array.to_scalar().__bool__())
        raise ValueError(
            "The truth value of an array with more than one element is ambiguous. "
            "Use a.any() or a.all()"
        )

    @with_unsupported_dtypes({"2.0.1 and below": ("bfloat16",)}, "torch")
    def __add__(self, other):
        return torch_frontend.add(self, other)

    @with_unsupported_dtypes({"2.0.1 and below": ("bfloat16",)}, "torch")
    def __mod__(self, other):
        return torch_frontend.remainder(self, other)

    @with_unsupported_dtypes({"2.0.1 and below": ("bfloat16",)}, "torch")
    def __pow__(self, exponent):
        return self.pow(exponent)

    @with_unsupported_dtypes({"2.0.1 and below": ("bfloat16",)}, "torch")
    def __rpow__(self, other):
        return torch_frontend.pow(other, self)

    def __long__(self, memory_format=None):
        return self.long()

    def __getitem__(self, query, /):
        ivy_args = ivy.nested_map([self, query], _to_ivy_array)
        ret = ivy.get_item(*ivy_args)
        return torch_frontend.Tensor(ret, _init_overload=True)

    def __setitem__(self, key, value, /):
        key, value = ivy.nested_map([key, value], _to_ivy_array)
        self.ivy_array[key] = value

    def __iter__(self):
        if self.ndim == 0:
            raise TypeError("iteration over a 0-d tensor not supported")
        for i in range(self.shape[0]):
            yield self[i]

    @with_unsupported_dtypes({"2.0.1 and below": ("bfloat16",)}, "torch")
    def __radd__(self, other):
        return torch_frontend.add(other, self)

    @with_unsupported_dtypes({"2.0.1 and below": ("bfloat16",)}, "torch")
    def __mul__(self, other):
        return torch_frontend.mul(self, other)

    @with_unsupported_dtypes({"2.0.1 and below": "bfloat16"}, "torch")
    def __matmul__(self, other):
        return torch_frontend.matmul(self, other)

    @with_unsupported_dtypes({"2.0.1 and below": ("bfloat16",)}, "torch")
    def __rmul__(self, other):
        return torch_frontend.mul(other, self)

    @with_unsupported_dtypes({"2.0.1 and below": ("bfloat16",)}, "torch")
    def __sub__(self, other):
        return torch_frontend.subtract(self, other)

    def __truediv__(self, other):
        return torch_frontend.div(self, other)

    @with_unsupported_dtypes({"2.0.1 and below": ("float16", "complex")}, "torch")
    def __floordiv__(self, other):
        return torch_frontend.floor_divide(self, other)

    def __iadd__(self, other):
        ret = torch_frontend.add(self, other)
        self.ivy_array = ivy.inplace_update(
            self.ivy_array, ivy.astype(ret.ivy_array, self.dtype)
        )
        return self

    def __imod__(self, other):
        ret = torch_frontend.remainder(self, other)
        self.ivy_array = ivy.inplace_update(
            self.ivy_array, ivy.astype(ret.ivy_array, self.dtype)
        )
        return self

    def __imul__(self, other):
        ret = torch_frontend.mul(self, other)
        self.ivy_array = ivy.inplace_update(
            self.ivy_array, ivy.astype(ret.ivy_array, self.dtype)
        )
        return self

    def __isub__(self, other):
        ret = torch_frontend.subtract(self, other)
        self.ivy_array = ivy.inplace_update(
            self.ivy_array, ivy.astype(ret.ivy_array, self.dtype)
        )
        return self

    def __itruediv__(self, other):
        ret = torch_frontend.div(self, other)
        self.ivy_array = ivy.inplace_update(
            self.ivy_array, ivy.astype(ret.ivy_array, self.dtype)
        )
        return self

    def __int__(self):
        item = self.item()
        if isinstance(item, complex):
            if item.imag != 0:
                raise TypeError("can't convert complex to int without overflow")
            item = item.real
        return int(item)

    def __float__(self):
        item = self.item()
        if isinstance(item, complex):
            if item.imag != 0:
                raise TypeError("can't convert complex to float without overflow")
            item = item.real
        return float(item)

    @with_unsupported_dtypes({"2.0.1 and below": ("bfloat16",)}, "torch")
    def __eq__(self, other):
        return torch_frontend.eq(self, other)

    @with_unsupported_dtypes({"2.0.1 and below": ("bfloat16",)}, "torch")
    def __gt__(self, other):
        return torch_frontend.greater(self, other)

    @with_unsupported_dtypes({"2.0.1 and below": ("bfloat16",)}, "torch")
    def __ge__(self, other):
        return torch_frontend.greater_equal(self, other)

    @with_unsupported_dtypes({"2.0.1 and below": ("bfloat16",)}, "torch")
    def __ne__(self, other):
        return self.ne(other)

    @with_unsupported_dtypes({"2.0.1 and below": ("bfloat16",)}, "torch")
    def __rsub__(self, other):
        return torch_frontend.subtract(other, self)

    @with_unsupported_dtypes({"2.0.1 and below": ("bfloat16",)}, "torch")
    def __lt__(self, other):
        return torch_frontend.less(self, other)

    @with_unsupported_dtypes({"2.0.1 and below": ("bfloat16",)}, "torch")
    def __le__(self, other):
        return torch_frontend.less_equal(self, other)

    @with_unsupported_dtypes({"2.0.1 and below": ("bfloat16",)}, "torch")
    def __or__(self, other):
        return torch_frontend.bitwise_or(self, other)

    def __invert__(self):
        return torch_frontend.bitwise_not(self)

    def __and__(self, other):
        return torch_frontend.bitwise_and(self, other)

    # Method aliases
    absolute, absolute_ = abs, abs_
    clip, clip_ = clamp, clamp_
    ndimension = dim
    subtract = sub
    sub_ = subtract_
    eq = equal

    def bitwise_xor(self, other):
        return torch_frontend.bitwise_xor(self, other)

    def item(self):
        if all(dim == 1 for dim in self.shape):
            return self.ivy_array.to_scalar()
        else:
            raise ValueError(
                "only one element tensors can be converted to Python scalars"
            )

    @numpy_to_torch_style_args
    @with_unsupported_dtypes({"2.0.1 and below": ("float16",)}, "torch")
    def cumprod(self, dim, dtype):
        return torch_frontend.cumprod(self, dim, dtype=dtype)

    @numpy_to_torch_style_args
    def count_nonzero(self, dim):
        return torch_frontend.count_nonzero(self, dim=dim)

    @with_unsupported_dtypes({"2.0.1 and below": ("bfloat16", "float16")}, "torch")
    def exp(self):
        return torch_frontend.exp(self)

    @with_unsupported_dtypes(
        {"2.0.1 and below": ("bfloat16", "float16", "complex")}, "torch"
    )
    def expm1(self):
        return torch_frontend.expm1(self)

    # fmt: off
    @with_unsupported_dtypes({"2.0.1 and below": ("int8", "int16", "int32", "int64", "uint8", "bool", "float16",)},"torch",)  # noqa
    def exp_(self):
        self.ivy_array = self.exp().ivy_array
        return self
    # fmt: on

    def mul(self, other):
        return torch_frontend.mul(self, other)

    @with_unsupported_dtypes({"2.0.1 and below": ("float16",)}, "torch")
    def ceil_(self):
        self.ivy_array = torch_frontend.ceil(self).ivy_array
        return self

    @with_unsupported_dtypes({"2.0.1 and below": ("bfloat16",)}, "torch")
    def mul_(self, other):
        self.ivy_array = self.mul(other).ivy_array
        # the return dtype is the same as the input dtype
        self.ivy_array = self.to(self.dtype).ivy_array
        return self

    @with_unsupported_dtypes({"2.0.1 and below": ("bfloat16", "float16")}, "torch")
    def round(self, *, decimals=0):
        return torch_frontend.round(self, decimals=decimals)

    @numpy_to_torch_style_args
    @with_unsupported_dtypes({"2.0.1 and below": ("float16", "complex")}, "torch")
    def cross(self, other, dim=-1):
        return torch_frontend.cross(self, other, dim=dim)

    @with_unsupported_dtypes({"2.0.1 and below": ("float16", "bfloat16")}, "torch")
    def det(self):
        return torch_frontend.det(self)

    def reciprocal(self):
        return torch_frontend.reciprocal(self)

    def fill_(self, value):
        self.ivy_array = torch_frontend.full_like(
            self, value, dtype=self.dtype, device=self.device
        ).ivy_array
        return self

    def nonzero(self, as_tuple=False):
        return torch_frontend.nonzero(self, as_tuple=as_tuple)

    def mm(self, mat2):
        return torch_frontend.mm(self, mat2)

    @with_unsupported_dtypes({"2.0.1 and below": ("bfloat16", "float16")}, "torch")
    def square(self):
        return torch_frontend.square(self._ivy_array)

    @with_unsupported_dtypes({"2.0.1 and below": ("float16",)}, "torch")
    def log10(self):
        return torch_frontend.log10(self._ivy_array)

    def short(self, memory_format=None):
        self.ivy_array = ivy.astype(self.ivy_array, ivy.int16, copy=False)
        return self

    @numpy_to_torch_style_args
    @with_unsupported_dtypes({"2.0.1 and below": ("float16", "bfloat16")}, "torch")
    def prod(self, dim=None, keepdim=False, *, dtype=None):
        return torch_frontend.prod(self, dim=dim, keepdim=keepdim, dtype=dtype)

    def div(self, other, *, rounding_mode=None):
        return torch_frontend.div(self, other, rounding_mode=rounding_mode)

    def div_(self, other, *, rounding_mode=None):
        self.ivy_array = self.div(other, rounding_mode=rounding_mode).ivy_array
        return self

    def normal_(self, mean=0, std=1, *, generator=None):
        self.ivy_array = ivy.random_normal(
            mean=mean,
            std=std,
            shape=self.ivy_array.shape,
            dtype=self.dtype,
            device=self.device,
        )
        return self

    @with_unsupported_dtypes({"2.0.1 and below": ("float16",)}, "torch")
    def addcdiv(self, tensor1, tensor2, *, value=1):
        return torch_frontend.addcdiv(self, tensor1, tensor2, value=value)

    @with_unsupported_dtypes({"2.0.1 and below": ("float16",)}, "torch")
    def addcmul(self, tensor1, tensor2, *, value=1):
        return torch_frontend.addcmul(self, tensor1, tensor2, value=value)

    @with_unsupported_dtypes({"2.0.1 and below": ("float16",)}, "torch")
    def addcmul_(self, tensor1, tensor2, *, value=1):
        self.ivy_array = self.addcmul(tensor1, tensor2, value=value).ivy_array
        return self

    sign_decorator_dtypes = ("float16", "complex", "bool")

    @with_unsupported_dtypes({"2.0.1 and below": sign_decorator_dtypes}, "torch")
    def sign(self):
        return torch_frontend.sign(self._ivy_array)

    @with_unsupported_dtypes({"2.0.1 and below": sign_decorator_dtypes}, "torch")
    def sign_(self):
        self.ivy_array = self.sign().ivy_array
        return self

    @numpy_to_torch_style_args
    def std(self, dim=None, unbiased=True, keepdim=False, *, out=None):
        return torch_frontend.std(
            self, dim=dim, unbiased=unbiased, keepdim=keepdim, out=out
        )

    @with_unsupported_dtypes({"2.0.1 and below": ("float16", "bfloat16")}, "torch")
    def fmod(self, other, *, out=None):
        return torch_frontend.fmod(self, other, out=out)

    @with_unsupported_dtypes({"2.0.1 and below": ("float16", "bfloat16")}, "torch")
    def fmod_(self, other):
        self.ivy_array = self.fmod(other).ivy_array
        return self

    def norm(self, p="fro", dim=None, keepdim=False, dtype=None):
        return torch_frontend.norm(self, p=p, dim=dim, keepdim=keepdim, dtype=dtype)

    def tolist(self):
        return self._ivy_array.to_list()

    @with_unsupported_dtypes({"2.0.1 and below": ("bfloat16",)}, "torch")
    def multiply(self, other, *, out=None):
        return torch_frontend.multiply(self, other, out=out)

    @numpy_to_torch_style_args
    @with_unsupported_dtypes({"2.0.1 and below": ("float16", "complex")}, "torch")
    def topk(self, k, dim=None, largest=True, sorted=True):
        return torch_frontend.topk(self, k, dim=dim, largest=largest, sorted=sorted)

    rshift_dtypes = ("float16", "bfloat16", "float32", "float64", "bool", "complex")

    @with_unsupported_dtypes({"2.0.1 and below": rshift_dtypes}, "torch")
    def bitwise_right_shift(self, other, *, out=None):
        return torch_frontend.bitwise_right_shift(self._ivy_array, other)

    @with_unsupported_dtypes({"2.0.1 and below": ("float16", "bfloat16")}, "torch")
    def logdet(self):
        chol = torch_frontend.cholesky(self)
        return 2 * torch_frontend.sum(
            torch_frontend.log(torch_frontend.real(torch_frontend.diagonal(chol)))
        )

    @with_unsupported_dtypes({"2.0.1 and below": ("float16", "bfloat16")}, "torch")
    def copysign(self, other, *, out=None):
        return torch_frontend.copysign(self, other, out=out)

    @with_unsupported_dtypes(
        {"2.0.1 and below": ("complex", "bfloat16", "bool")}, "torch"
    )
    def greater(self, other, *, out=None):
        return torch_frontend.greater(self, other, out=out)

    gt = greater

    @with_unsupported_dtypes({"2.0.1 and below": ("bfloat16", "bool")}, "torch")
    def greater_(self, other):
        self.ivy_array = ivy.astype(self.greater(other).ivy_array, self.dtype)
        return self

    gt_ = greater_

    @with_unsupported_dtypes(
        {"2.0.1 and below": ("complex", "bfloat16", "bool")}, "torch"
    )
    def greater_equal(self, other, *, out=None):
        return torch_frontend.greater_equal(self, other, out=out)

    ge = greater_equal

    @with_unsupported_dtypes({"2.0.1 and below": ("bfloat16", "bool")}, "torch")
    def greater_equal_(self, other):
        self.ivy_array = ivy.astype(self.greater_equal(other).ivy_array, self.dtype)
        return self

    ge_ = greater_equal_

    @with_unsupported_dtypes(
        {"2.0.1 and below": ("complex", "bfloat16", "bool")}, "torch"
    )
    def less(self, other, *, out=None):
        return torch_frontend.less(self, other, out=out)

    lt = less

    @with_unsupported_dtypes({"2.0.1 and below": ("bfloat16", "bool")}, "torch")
    def less_(self, other):
        self.ivy_array = ivy.astype(self.less(other).ivy_array, self.dtype)
        return self

    lt_ = less_

    @with_unsupported_dtypes(
        {"2.0.1 and below": ("complex", "bfloat16", "bool")}, "torch"
    )
    def less_equal(self, other, *, out=None):
        return torch_frontend.less_equal(self, other, out=out)

    le = less_equal

    @with_unsupported_dtypes({"2.0.1 and below": ("bfloat16", "bool")}, "torch")
    def less_equal_(self, other):
        self.ivy_array = ivy.astype(self.less_equal(other).ivy_array, self.dtype)
        return self

    le_ = less_equal_

    @with_unsupported_dtypes({"2.0.1 and below": ("bfloat16",)}, "torch")
    def eq_(self, other):
        self.ivy_array = ivy.astype(
            torch_frontend.eq(self, other).ivy_array, self.dtype
        )
        return self

    @numpy_to_torch_style_args
    def var(self, dim=None, *, correction=1, keepdim=False):
        return torch_frontend.var(self, dim=dim, unbiased=correction, keepdim=keepdim)

    def narrow(self, dim, start, length):
        return torch_frontend.narrow(self, dim=dim, start=start, length=length)

    def as_strided(self, size, stride, storage_offset=None):
        return torch_frontend.as_strided(
            self, size=size, stride=stride, storage_offset=storage_offset
        )

    def stride(self, dim=None):
        strides = [
            stride // math.ceil(ivy.dtype_bits(self.dtype) / 8)
            for stride in self.ivy_array.strides
        ]
        if dim is not None:
            return strides[dim]
        return strides

    @with_unsupported_dtypes({"2.0.1 and below": ("float16",)}, "torch")
    def log1p(self):
        return torch_frontend.log1p(self)

    def baddbmm(self, batch1, batch2, *, beta=1, alpha=1):
        return torch_frontend.baddbmm(
            self, batch1=batch1, batch2=batch2, beta=beta, alpha=alpha
        )

    @with_unsupported_dtypes({"2.0.1 and below": ("float16",)}, "torch")
    def floor_(self):
        self.ivy_array = self.floor().ivy_array
        return self

    def diag(self, diagonal=0):
        return torch_frontend.diag(self, diagonal=diagonal)

    def gather(self, dim, index):
        return torch_frontend.gather(self, dim=dim, index=index)

    def take_along_dim(self, indices, dim):
        return torch_frontend.take_along_dim(self, indices=indices, dim=dim)

    def movedim(self, source, destination):
        return torch_frontend.movedim(self, source=source, destination=destination)

    @with_unsupported_dtypes({"2.0.1 and below": ("float16",)}, "torch")
    def addcdiv_(self, tensor1, tensor2, *, value=1):
        self.ivy_array = self.addcdiv(
            tensor1=tensor1, tensor2=tensor2, value=value
        ).ivy_array
        return self

    @with_unsupported_dtypes({"2.0.1 and below": ("bfloat16", "float16")}, "torch")
    def cholesky(self, upper=False):
        return torch_frontend.cholesky(self, upper=upper)

    def tile(self, *reps):
        if (
            isinstance(reps, Iterable)
            and len(reps) == 1
            and isinstance(reps[0], Iterable)
        ):
            reps = reps[0]
        return torch_frontend.tile(self, reps)

    def apply_(self, callable, /):
        if self.device != "cpu":
            raise Exception("apply_ is only supported on cpu tensors")
        self.ivy_array = callable(self.ivy_array)
        return self

<<<<<<< HEAD
    def requires_grad_(self, requires_grad=True):
        self._requires_grad = requires_grad
        return self
=======
    def backward(self, gradient=None, retain_graph=None, create_graph=False):
        if gradient is None and int(torch_frontend.numel(self)) > 1:
            raise RuntimeError("grad can be implicitly created only for scalar outputs")
        if self.grad_fn is None and self._grads is None:
            assert self.shape == gradient.shape, "Mismatch in shape"
            self._grads = gradient
            return
        _grad_list = self.grad_fn(
            gradient if gradient is not None else torch_frontend.tensor(1.0)
        )
        for idx, next_function in enumerate(self.grad_fn.next_functions):
            if next_function.__self__.grad_fn is not None:
                next_function.__self__.backward(_grad_list[idx])
            else:
                next_function(_grad_list[idx])
>>>>>>> e5f3d572


class Size(tuple):
    def __new__(cls, iterable=()):
        new_iterable = list()
        for i, item in enumerate(iterable):
            if isinstance(item, int):
                new_iterable.append(item)
                continue
            try:
                new_iterable.append(int(item))
            except Exception:
                raise TypeError(f"Expected int, but got {type(item)} at index {i}")
        return super().__new__(cls, new_iterable)

    def __repr__(self):
        return f'ivy.frontends.torch.Size([{", ".join(str(d) for d in self)}])'<|MERGE_RESOLUTION|>--- conflicted
+++ resolved
@@ -30,8 +30,6 @@
             )
         self._grads = None
         self._requires_grad = requires_grad
-<<<<<<< HEAD
-=======
         self.grad_fn = None
         self._grads = None
         if not _init_overload:
@@ -39,7 +37,6 @@
         else:
             self._is_leaf = False
         self._requires_grad = requires_grad
->>>>>>> e5f3d572
 
     def __len__(self):
         return len(self._ivy_array)
@@ -1549,11 +1546,10 @@
         self.ivy_array = callable(self.ivy_array)
         return self
 
-<<<<<<< HEAD
     def requires_grad_(self, requires_grad=True):
         self._requires_grad = requires_grad
         return self
-=======
+
     def backward(self, gradient=None, retain_graph=None, create_graph=False):
         if gradient is None and int(torch_frontend.numel(self)) > 1:
             raise RuntimeError("grad can be implicitly created only for scalar outputs")
@@ -1569,7 +1565,6 @@
                 next_function.__self__.backward(_grad_list[idx])
             else:
                 next_function(_grad_list[idx])
->>>>>>> e5f3d572
 
 
 class Size(tuple):
