# global
from typing import Iterable
import math

# local
import ivy
import ivy.functional.frontends.torch as torch_frontend
import ivy.functional.frontends.torch.nn.functional as torch_frontend_nn
from ivy.functional.frontends.numpy.creation_routines.from_existing_data import (
    array as np_frontend_array,
)
from ivy.func_wrapper import with_unsupported_dtypes
from ivy.func_wrapper import with_supported_dtypes
from ivy.functional.frontends.torch.func_wrapper import (
    _to_ivy_array,
    numpy_to_torch_style_args,
)


class Tensor:
    def __init__(self, array, device=None, _init_overload=False, requires_grad=False):
        if _init_overload:
            self._ivy_array = (
                ivy.array(array) if not isinstance(array, ivy.Array) else array
            )

        else:
            self._ivy_array = ivy.array(
                array, dtype=torch_frontend.float32, device=device
            )
        self._grads = None
        self._requires_grad = requires_grad
        self.grad_fn = None
        if not _init_overload:
            self._is_leaf = True
        else:
            self._is_leaf = False
        self._requires_grad = requires_grad

    def __len__(self):
        return len(self._ivy_array)

    def __repr__(self):
        return str(self.ivy_array.__repr__()).replace(
            "ivy.array", "ivy.frontends.torch.Tensor"
        )

    # Properties #
    # ---------- #

    @property
    def ivy_array(self):
        return self._ivy_array

    @property
    def device(self):
        return self.ivy_array.device

    @property
    def dtype(self):
        return self.ivy_array.dtype

    @property
    def shape(self):
        return Size(self.ivy_array.shape)

    @property
    def real(self):
        return self.ivy_array.real

    @property
    def imag(self):
        return self.ivy_array.imag

    @property
    def ndim(self):
        return self.dim()

    @property
    def T(self):
        if self.ndim == 1:
            return self
        return torch_frontend.permute(self, list(range(self.ndim))[::-1])

    @property
    def data(self):
        return torch_frontend.tensor(
            ivy.stop_gradient(self.ivy_array, preserve_type=False)
        )

    @property
    def grad(self):
        return self._grads

    @property
    def requires_grad(self):
        return self._requires_grad

    @property
    def is_leaf(self):
        return self._is_leaf

    @property
    def get_device(self):
        if self.device == "cpu":
            return -1
        else:
            return int(self.device.split(':')[-1])

    # Setters #
    # --------#

    @device.setter
    def cuda(self, device=None):
        self.device = device
        return self

    @ivy_array.setter
    def ivy_array(self, array):
        self._ivy_array = (
            ivy.array(array) if not isinstance(array, ivy.Array) else array
        )

    @requires_grad.setter
    def requires_grad(self, requires_grad):
        self._requires_grad = requires_grad

    @is_leaf.setter
    def is_leaf(self, is_leaf):
        self._is_leaf = is_leaf

    # Instance Methods #
    # ---------------- #
    def reshape(self, *args, shape=None):
        if args and shape:
            raise TypeError("reshape() got multiple values for argument 'shape'")
        if shape is not None:
            return torch_frontend.reshape(self, shape)
        if args:
            if isinstance(args[0], (tuple, list, ivy.Shape)):
                shape = args[0]
                return torch_frontend.reshape(self, shape)
            else:
                return torch_frontend.reshape(self, args)
        return torch_frontend.reshape(self)

    @with_unsupported_dtypes({"2.0.1 and below": ("bfloat16",)}, "torch")
    def reshape_as(self, other):
        return torch_frontend.reshape(self, other.shape)

    @with_unsupported_dtypes({"2.0.1 and below": ("bfloat16",)}, "torch")
    def add(self, other, *, alpha=1):
        return torch_frontend.add(self, other, alpha=alpha)

    # @with_unsupported_dtypes({"2.0.1 and below": ("bfloat16",)}, "torch")
    def divide(self, other, *, out=None):
        return torch_frontend.divide(self, other, out=out)

    @with_unsupported_dtypes({"2.0.1 and below": ("bfloat16",)}, "torch")
    def sub(self, other, *, alpha=1):
        return torch_frontend.sub(self, other, alpha=alpha)

    def chunk(self, chunks, dim=0):
        return torch_frontend.chunk(self, chunks, dim=dim)

    @numpy_to_torch_style_args
    def any(self, dim=None, keepdim=False):
        return torch_frontend.any(self, dim=dim, keepdim=keepdim)

    @numpy_to_torch_style_args
    def all(self, dim=None, keepdim=False):
        return torch_frontend.all(self, dim=dim, keepdim=keepdim)

    @with_unsupported_dtypes({"2.0.1 and below": ("bfloat16",)}, "torch")
    def add_(self, other, *, alpha=1):
        self.ivy_array = self.add(other, alpha=alpha).ivy_array
        return self

    @with_unsupported_dtypes({"2.0.1 and below": ("float16",)}, "torch")
    def addmm(self, mat1, mat2, *, beta=1, alpha=1):
        return torch_frontend.addmm(self, mat1, mat2, beta=beta, alpha=alpha)

    @with_unsupported_dtypes({"2.0.1 and below": ("float16",)}, "torch")
    def addmm_(self, mat1, mat2, *, beta=1, alpha=1):
        self.ivy_array = self.addmm(mat1, mat2, beta=beta, alpha=alpha).ivy_array
        return self

    @with_unsupported_dtypes({"2.0.1 and below": ("float16",)}, "torch")
    def addmv(self, mat, vec, *, beta=1, alpha=1):
        return torch_frontend.addmv(self, mat, vec, beta=beta, alpha=alpha)

    @with_unsupported_dtypes({"2.0.1 and below": ("float16",)}, "torch")
    def addmv_(self, mat, vec, *, beta=1, alpha=1):
        self.ivy_array = torch_frontend.addmv(
            self, mat, vec, beta=beta, alpha=alpha
        ).ivy_array
        return self

    @with_unsupported_dtypes({"2.0.1 and below": ("float16",)}, "torch")
    def addbmm(self, batch1, batch2, *, beta=1, alpha=1):
        return torch_frontend.addbmm(self, batch1, batch2, beta=beta, alpha=alpha)

    @with_unsupported_dtypes({"2.0.1 and below": ("float16",)}, "torch")
    def addbmm_(self, batch1, batch2, *, beta=1, alpha=1):
        self.ivy_array = self.addbmm(batch1, batch2, beta=beta, alpha=alpha).ivy_array
        return self

    @with_unsupported_dtypes({"2.0.1 and below": ("bfloat16",)}, "torch")
    def subtract_(self, other, *, alpha=1):
        self.ivy_array = self.sub(other, alpha=alpha).ivy_array
        return self

    @with_unsupported_dtypes({"2.0.1 and below": ("float16",)}, "torch")
    def asin(self):
        return torch_frontend.asin(self)

    @with_unsupported_dtypes({"2.0.1 and below": ("float16",)}, "torch")
    def asin_(self):
        self.ivy_array = self.asin().ivy_array
        return self

    @numpy_to_torch_style_args
    @with_unsupported_dtypes({"2.0.1 and below": ("bfloat16",)}, "torch")
    def sum(self, dim=None, keepdim=False, *, dtype=None):
        return torch_frontend.sum(self, dim=dim, keepdim=keepdim, dtype=dtype)

    @with_unsupported_dtypes({"2.0.1 and below": ("float16",)}, "torch")
    def sin(self):
        return torch_frontend.sin(self)

    @with_unsupported_dtypes({"2.0.1 and below": ("float16",)}, "torch")
    def sin_(self):
        self.ivy_array = self.sin().ivy_array
        return self

    @with_unsupported_dtypes({"2.0.1 and below": ("float16",)}, "torch")
    def sinh(self):
        return torch_frontend.sinh(self)

    @with_unsupported_dtypes({"2.0.1 and below": ("float16",)}, "torch")
    def sinh_(self):
        self.ivy_array = self.sinh().ivy_array
        return self

    @with_unsupported_dtypes({"2.0.1 and below": ("float16",)}, "torch")
    def cos(self):
        return torch_frontend.cos(self)

    @with_unsupported_dtypes({"2.0.1 and below": ("float16",)}, "torch")
    def cos_(self):
        self.ivy_array = self.cos().ivy_array
        return self

    @with_unsupported_dtypes({"2.0.1 and below": ("float16",)}, "torch")
    def cosh(self):
        return torch_frontend.cosh(self)

    @with_unsupported_dtypes({"2.0.1 and below": ("float16", "bfloat16")}, "torch")
    def cosh_(self):
        self.ivy_array = self.cosh().ivy_array
        return self

    @with_unsupported_dtypes({"2.0.1 and below": ("float16",)}, "torch")
    def atan(self):
        return torch_frontend.atan(self)

    @with_unsupported_dtypes({"2.0.1 and below": ("float16",)}, "torch")
    def atan_(self):
        self.ivy_array = self.atan().ivy_array
        return self

    @with_unsupported_dtypes({"2.0.1 and below": ("float16", "bfloat16")}, "torch")
    def atan2(self, other):
        return torch_frontend.atan2(self, other)

    def view(self, *args, size=None):
        """
        Reshape Tensor.

        possible arguments are either:
            - size
            - tuple of ints
            - list of ints
            - torch.Size object
            - ints
        Parameters
        ----------
        args:int arguments
        size: optional shape

        Returns reshaped tensor
        -------
        """
        if ivy.exists(size) and not args:
            shape_tup = size
        elif args and not ivy.exists(size):
            if (
                isinstance(args[0], (tuple, list, ivy.Shape))
                or type(args[0]).__name__ == "Size"
            ) and len(args) == 1:
                shape_tup = args[0]
            else:
                shape_tup = args
        else:
            raise ValueError(
                "View only accepts as argument ints, tuple or list of ints or "
                "the keyword argument size."
            )
        return torch_frontend.reshape(self, shape_tup)

    def float(self, memory_format=None):
        self.ivy_array = ivy.astype(self.ivy_array, ivy.float32, copy=False)
        return self

    def double(self):
        return self.to(torch_frontend.float64)

    @with_unsupported_dtypes({"2.0.1 and below": ("float16",)}, "torch")
    def asinh(self):
        return torch_frontend.asinh(self)

    @with_unsupported_dtypes({"2.0.1 and below": ("float16",)}, "torch")
    def asinh_(self):
        self.ivy_array = self.asinh().ivy_array
        return self

    @with_unsupported_dtypes({"2.0.1 and below": ("float16",)}, "torch")
    def tan(self):
        return torch_frontend.tan(self)

    @with_unsupported_dtypes({"2.0.1 and below": ("float16",)}, "torch")
    def tan_(self):
        self.ivy_array = self.tan().ivy_array
        return self

    @with_unsupported_dtypes({"2.0.1 and below": ("float16",)}, "torch")
    def tanh(self):
        return torch_frontend.tanh(self)

    @with_unsupported_dtypes({"2.0.1 and below": ("float16",)}, "torch")
    def tanh_(self):
        self.ivy_array = self.tanh().ivy_array
        return self

    @with_unsupported_dtypes({"2.0.1 and below": ("float16",)}, "torch")
    def atanh(self):
        return torch_frontend.atanh(self)

    @with_unsupported_dtypes({"2.0.1 and below": ("float16",)}, "torch")
    def atanh_(self):
        self.ivy_array = self.atanh().ivy_array
        return self

    @with_unsupported_dtypes({"2.0.1 and below": ("float16",)}, "torch")
    def log(self):
        return torch_frontend.log(self)

    @with_supported_dtypes({"2.0.1 and below": ("float32", "float64")}, "torch")
    def log2_(self):
        self.ivy_array = self.log2().ivy_array
        return self

    @with_unsupported_dtypes({"2.0.1 and below": ("float16", "bfloat16")}, "torch")
    def logit(self):
        return torch_frontend.logit(self)

    @with_unsupported_dtypes({"2.0.1 and below": ("bfloat16", "uint16")}, "torch")
    def copy_(self, other, non_blocking=False):
        ivy.utils.assertions.check_one_way_broadcastable(
            self.ivy_array.shape, torch_frontend.tensor(other).ivy_array.shape
        )
        self._ivy_array = torch_frontend.tensor(other).ivy_array
        return self

    @with_unsupported_dtypes({"2.0.1 and below": ("float16",)}, "torch")
    def log_(self):
        self.ivy_array = self.log().ivy_array
        return self

    @with_unsupported_dtypes({"2.0.1 and below": ("float16",)}, "torch")
    def log2(self):
        return torch_frontend.log2(self)

    @with_unsupported_dtypes({"2.0.1 and below": ("float16", "bfloat16")}, "torch")
    def relu(self):
        return torch_frontend_nn.relu(self)

    @numpy_to_torch_style_args
    @with_unsupported_dtypes({"2.0.1 and below": ("complex",)}, "torch")
    def amax(self, dim=None, keepdim=False):
        return torch_frontend.amax(self, dim=dim, keepdim=keepdim)

    @numpy_to_torch_style_args
    @with_unsupported_dtypes({"2.0.1 and below": ("complex",)}, "torch")
    def amin(self, dim=None, keepdim=False):
        return torch_frontend.amin(self, dim=dim, keepdim=keepdim)

    @numpy_to_torch_style_args
    @with_unsupported_dtypes({"2.0.1 and below": ("complex", "float16")}, "torch")
    def aminmax(self, dim=None, keepdim=False):
        return torch_frontend.aminmax(self, dim=dim, keepdim=keepdim)

    def abs(self):
        return torch_frontend.abs(self)

    def abs_(self):
        self.ivy_array = self.abs().ivy_array
        return self

    @with_unsupported_dtypes({"2.0.1 and below": ("bfloat16",)}, "torch")
    def logical_and(self, other):
        return torch_frontend.logical_and(self, other)

    def logical_not(self, *, out=None):
        return torch_frontend.logical_not(self, out=out)

    def logical_not_(self):
        self.ivy_array = ivy.astype(self.logical_not().ivy_array, self.dtype)
        return self

    @with_unsupported_dtypes({"2.0.1 and below": ("bfloat16",)}, "torch")
    def logical_or(self, other):
        return torch_frontend.logical_or(self, other)

    def bitwise_not(self):
        return torch_frontend.bitwise_not(self)

    def bitwise_and(self, other):
        return torch_frontend.bitwise_and(self, other)

    @with_supported_dtypes({"2.0.1 and below": ("integer",)}, "torch")
    def bitwise_or(self, other):
        return torch_frontend.bitwise_or(self, other)

    def bitwise_left_shift(self, other):
        return torch_frontend.bitwise_left_shift(self, other)

    @with_supported_dtypes({"2.0.1 and below": ("integer",)}, "torch")
    def bitwise_or_(self, other):
        self.ivy_array = self.bitwise_or(other).ivy_array
        return self

    def contiguous(self, memory_format=None):
        return torch_frontend.tensor(self)

    def new_ones(
        self,
        *args,
        size=None,
        dtype=None,
        device=None,
        requires_grad=False,
        layout=None,
        pin_memory=False,
    ):
        if dtype is None:
            dtype = self.dtype
        if device is None:
            device = self.device
        if size is None:
            size = args[0] if isinstance(args[0], (tuple, list, ivy.Shape)) else args
        return torch_frontend.ones(
            size, dtype=dtype, device=device, requires_grad=requires_grad
        )

    @with_unsupported_dtypes({"2.0.1 and below": ("float16",)}, "torch")
    def floor(self, *, out=None):
        return torch_frontend.floor(self)

    @with_unsupported_dtypes({"2.0.1 and below": ("float16", "bfloat16")}, "torch")
    def not_equal(self, other, *, out=None):
        return torch_frontend.not_equal(self, other, out=out)

    def not_equal_(self, other, *, out=None):
        self.ivy_array = self.not_equal(other).ivy_array
        return self

    def equal(self, other):
        return torch_frontend.equal(self, other)

    @with_unsupported_dtypes({"2.0.1 and below": ("float16", "complex")}, "torch")
    def erf(self, *, out=None):
        return torch_frontend.erf(self, out=out)

    @with_supported_dtypes(
        {"2.0.1 and below": ("float32", "float64", "bfloat16")}, "torch"
    )
    def erf_(self, *, out=None):
        self.ivy_array = self.erf(out=out).ivy_array
        return self

    def new_zeros(
        self,
        *args,
        size=None,
        dtype=None,
        device=None,
        requires_grad=False,
        layout=None,
        pin_memory=False,
    ):
        if size and args:
            raise TypeError("new_zeros() got multiple values for argument 'size'")
        if dtype is None:
            dtype = self.dtype
        if device is None:
            device = self.device
        if size is None:
            size = args[0] if isinstance(args[0], (tuple, list, ivy.Shape)) else args
        return torch_frontend.zeros(
            size=size, dtype=dtype, device=device, requires_grad=requires_grad
        )

    def to(self, *args, **kwargs):
        if len(args) > 0:
            if hasattr(args[0], "ivy_array") or ivy.is_array(args[0]):
                if self.dtype == ivy.dtype(args[0]) and self.device == ivy.dev(args[0]):
                    return self
                else:
                    cast_tensor = self.clone()
                    cast_tensor.ivy_array = ivy.asarray(
                        self.ivy_array,
                        dtype=ivy.dtype(args[0]),
                        device=ivy.dev(args[0]),
                    )
                    return cast_tensor
            if (
                isinstance(args[0], (ivy.Dtype, ivy.NativeDtype))
                or args[0] in ivy._all_ivy_dtypes_str
            ):
                if self.dtype == ivy.as_ivy_dtype(args[0]):
                    return self
                else:
                    cast_tensor = self.clone()
                    cast_tensor.ivy_array = ivy.asarray(self.ivy_array, dtype=args[0])
                    return cast_tensor
            if isinstance(args[0], (ivy.Device, ivy.NativeDevice, str)):
                if isinstance(args[0], str) and not isinstance(
                    args[0], (ivy.Device, ivy.NativeDevice)
                ):
                    ivy.utils.assertions.check_elem_in_list(
                        args[0],
                        [
                            "cpu",
                            "cuda",
                            "mps",
                            "xpu",
                            "mkldnn",
                            "opengl",
                            "opencl",
                            "ideep",
                            "hip",
                            "ve",
                            "ort",
                            "mlc",
                            "xla",
                            "lazy",
                            "vulkan",
                            "meta",
                            "hpu",
                        ],
                    )
                if self.device == ivy.as_ivy_dev(args[0]):
                    return self
                else:
                    cast_tensor = self.clone()
                    cast_tensor.ivy_array = ivy.asarray(self.ivy_array, device=args[0])
                    return cast_tensor
        else:
            if (
                "dtype" in kwargs
                and "device" in kwargs
                and self.dtype == kwargs["dtype"]
                and self.device == kwargs["device"]
            ):
                return self
            else:
                cast_tensor = self.clone()
                cast_tensor.ivy_array = ivy.asarray(
                    self.ivy_array,
                    device=kwargs["device"] if "device" in kwargs else self.device,
                    dtype=kwargs["dtype"] if "dtype" in kwargs else self.dtype,
                )
                return cast_tensor

    @with_unsupported_dtypes({"2.0.1 and below": ("float16",)}, "torch")
    def acos(self):
        return torch_frontend.acos(self)

    @with_unsupported_dtypes({"2.0.1 and below": ("float16", "bfloat16")}, "torch")
    def acos_(self):
        self.ivy_array = self.acos().ivy_array
        return self

    def new_tensor(
        self,
        data,
        *,
        dtype=None,
        device=None,
        requires_grad=False,
        layout=None,
        pin_memory=False,
    ):
        dtype = ivy.dtype(self.ivy_array) if dtype is None else dtype
        device = ivy.dev(self.ivy_array) if device is None else device
        _data = ivy.asarray(data, copy=True, dtype=dtype, device=device)
        return torch_frontend.tensor(_data)

    @with_unsupported_dtypes({"2.0.1 and below": ("bfloat16",)}, "torch")
    def view_as(self, other):
        return self.view(size=other.shape)

    def expand(self, *args, size=None):
        if args and size:
            raise TypeError("expand() got multiple values for argument 'size'")
        if args:
            if isinstance(args[0], (tuple, list, ivy.Shape)):
                size = args[0]
            else:
                size = args

        return torch_frontend.tensor(ivy.expand(self.ivy_array, tuple(size)))

    def expand_as(self, other):
        return self.expand(
            ivy.shape(other.ivy_array if isinstance(other, Tensor) else other)
        )

    def detach(self):
        return torch_frontend.tensor(
            ivy.stop_gradient(self.ivy_array, preserve_type=False)
        )

    def detach_(self):
        self.ivy_array = self.detach().ivy_array
        return self

    @with_unsupported_dtypes({"2.0.1 and below": ("bfloat16", "uint16")}, "torch")
    @numpy_to_torch_style_args
    def unsqueeze(self, dim):
        return torch_frontend.unsqueeze(self, dim)

    @numpy_to_torch_style_args
    def unsqueeze_(self, dim):
        self.ivy_array = self.unsqueeze(dim).ivy_array
        return self

    def ravel(self):
        return torch_frontend.ravel(self)

    def split(self, split_size, dim=0):
        return torch_frontend.split(self, split_size, dim)

    def tensor_split(self, indices_or_sections, dim=0):
        return torch_frontend.tensor_split(self, indices_or_sections, dim)

    def vsplit(self, indices_or_sections, /):
        return torch_frontend.vsplit(self, indices_or_sections)

    def hsplit(self, indices_or_sections, /):
        return torch_frontend.hsplit(self, indices_or_sections)

    def dsplit(
        self,
        indices_or_sections,
        /,
    ):
        return torch_frontend.dsplit(self, indices_or_sections)

    def dim(self):
        return self.ivy_array.ndim

    @with_supported_dtypes(
        {"2.5.0 and below": ("float32", "float64", "int32", "int64")}, "paddle"
    )
    def heaviside(self, values, *, out=None):
        return torch_frontend.heaviside(self, values, out=out)

    def new_full(
        self,
        size,
        fill_value,
        *,
        dtype=None,
        device=None,
        requires_grad=False,
        layout=None,
        pin_memory=False,
    ):
        dtype = ivy.dtype(self.ivy_array) if dtype is None else dtype
        device = ivy.dev(self.ivy_array) if device is None else device
        _data = ivy.full(size, fill_value, dtype=dtype, device=device)
        return torch_frontend.tensor(_data)

    def new_empty(
        self,
        size,
        *,
        dtype=None,
        device=None,
        requires_grad=False,
        layout=None,
        pin_memory=False,
    ):
        dtype = ivy.dtype(self.ivy_array) if dtype is None else dtype
        device = ivy.dev(self.ivy_array) if device is None else device
        _data = ivy.empty(size, dtype=dtype, device=device)
        return torch_frontend.tensor(_data)

    def unfold(self, dimension, size, step):
        slices = []
        for i in range(0, self.shape[dimension] - size + 1, step):
            slices.append(self.ivy_array[i : i + size])
        return torch_frontend.stack(slices)

    def long(self, memory_format=None):
        self.ivy_array = ivy.astype(self.ivy_array, ivy.int64, copy=False)
        return self

    @numpy_to_torch_style_args
    def max(self, dim=None, keepdim=False):
        return torch_frontend.max(self, dim=dim, keepdim=keepdim)

    @with_unsupported_dtypes(
        {
            "2.0.1 and below": (
                "complex",
                "bfloat16",
                "bool",
                "uint16",
                "uint32",
                "uint64",
            )
        },
        "torch",
    )
    def maximum(self, other, *, out=None):
        return torch_frontend.maximum(self, other=other, out=out)

    @property
    def is_quantized(self):
        return "q" in ivy.dtype(self.ivy_array)

    @property
    def is_cuda(self):
        return "gpu" in ivy.dev(self.ivy_array)

    @property
    def is_meta(self):
        return "meta" in ivy.dev(self.ivy_array)

    @with_unsupported_dtypes({"2.0.1 and below": ("bfloat16",)}, "torch")
    def pow(self, exponent):
        return torch_frontend.pow(self, exponent)

    @with_unsupported_dtypes({"2.0.1 and below": ("bfloat16",)}, "torch")
    def pow_(self, exponent):
        self.ivy_array = self.pow(exponent).ivy_array
        return self

    def size(self, dim=None):
        shape = self.shape
        if dim is None:
            return shape
        else:
            try:
                return shape[dim]
            except IndexError:
                raise IndexError(
                    "Dimension out of range (expected to be in range of [{}, {}], "
                    "but got {}".format(len(shape), len(shape) - 1, dim)
                )

    def matmul(self, other):
        return torch_frontend.matmul(self, other)

    def argwhere(self):
        return torch_frontend.argwhere(self)

    @numpy_to_torch_style_args
    @with_unsupported_dtypes({"2.0.1 and below": ("complex",)}, "torch")
    def argmax(self, dim=None, keepdim=False):
        return torch_frontend.argmax(self, dim=dim, keepdim=keepdim)

    @numpy_to_torch_style_args
    @with_unsupported_dtypes({"2.0.1 and below": ("complex",)}, "torch")
    def argmin(self, dim=None, keepdim=False):
        return torch_frontend.argmin(self, dim=dim, keepdim=keepdim)

    @with_unsupported_dtypes({"2.0.1 and below": ("complex",)}, "torch")
    def argsort(self, dim=-1, descending=False):
        return torch_frontend.argsort(self, dim=dim, descending=descending)

    @with_unsupported_dtypes({"2.0.1 and below": ("float16",)}, "torch")
    def ceil(self):
        return torch_frontend.ceil(self)

    @numpy_to_torch_style_args
    def min(self, dim=None, keepdim=False):
        return torch_frontend.min(self, dim=dim, keepdim=keepdim)

    def permute(self, *args, dims=None):
        if args and dims:
            raise TypeError("permute() got multiple values for argument 'dims'")
        if dims is not None:
            return torch_frontend.permute(self, dims)
        if args:
            if isinstance(args[0], (tuple, list, ivy.Shape)):
                dims = args[0]
                return torch_frontend.permute(self, dims)
            else:
                return torch_frontend.permute(self, args)
        return torch_frontend.permute(self)

    @numpy_to_torch_style_args
    @with_unsupported_dtypes({"2.0.1 and below": ("float16", "bfloat16")}, "torch")
    def mean(self, dim=None, keepdim=False):
        return torch_frontend.mean(self, dim=dim, keepdim=keepdim)

    @with_unsupported_dtypes({"2.0.1 and below": ("bfloat16",)}, "torch")
    @numpy_to_torch_style_args
    def nanmean(self, dim=None, keepdim=False):
        return torch_frontend.nanmean(self, dim=dim, keepdim=keepdim)

    @with_unsupported_dtypes({"2.0.1 and below": ("bfloat16",)}, "torch")
    @numpy_to_torch_style_args
    def nansum(self, dim=None, keepdim=False):
        return torch_frontend.nansum(self, dim=dim, keepdim=keepdim)

    @numpy_to_torch_style_args
    @with_unsupported_dtypes({"2.0.1 and below": ("float16",)}, "torch")
    def median(self, dim=None, keepdim=False):
        return torch_frontend.median(self, dim=dim, keepdim=keepdim)

    def transpose(self, dim0, dim1):
        return torch_frontend.transpose(self, dim0=dim0, dim1=dim1)

    def transpose_(self, dim0, dim1):
        self.ivy_array = self.transpose(dim0, dim1).ivy_array
        return self

    def t(self):
        return torch_frontend.t(self)

    def flatten(self, start_dim=0, end_dim=-1):
        return torch_frontend.flatten(self, start_dim, end_dim)

    @numpy_to_torch_style_args
    @with_unsupported_dtypes({"2.0.1 and below": ("float16",)}, "torch")
    def cumsum(self, dim, *, dtype=None):
        return torch_frontend.cumsum(self, dim, dtype=dtype)

    @numpy_to_torch_style_args
    @with_unsupported_dtypes({"2.0.1 and below": ("float16",)}, "torch")
    def cumsum_(self, dim, *, dtype=None):
        self.ivy_array = self.cumsum(dim, dtype).ivy_array
        return self

    @with_unsupported_dtypes({"2.0.1 and below": ("float16", "bfloat16")}, "torch")
    def inverse(self):
        return torch_frontend.inverse(self)

    @with_unsupported_dtypes({"2.0.1 and below": ("bool", "bfloat16")}, "torch")
    def neg(self):
        return torch_frontend.negative(self)

    @with_unsupported_dtypes({"2.0.1 and below": ("bool",)}, "torch")
    def neg_(self):
        self.ivy_array = torch_frontend.negative(self).ivy_array
        return self

    __neg__ = neg

    @with_unsupported_dtypes({"2.0.1 and below": ("bool", "bfloat16")}, "torch")
    def negative(self):
        return torch_frontend.negative(self)

    def int(self, memory_format=None):
        self.ivy_array = ivy.astype(self.ivy_array, ivy.int32, copy=False)
        return self

    def half(self, memory_format=None):
        self.ivy_array = ivy.astype(self.ivy_array, ivy.float16, copy=False)
        return self

    def bool(self, memory_format=None):
        self.ivy_array = ivy.astype(self.ivy_array, ivy.bool, copy=False)
        return self

    def type(self, dtype=None, non_blocking=False, **kwargs):
        if ivy.exists(dtype):
            self.ivy_array = ivy.astype(self.ivy_array, dtype)
            return self
        else:
            return str(self.dtype)

    @with_unsupported_dtypes({"2.0.1 and below": ("bfloat16",)}, "torch")
    def type_as(self, other):
        if self.dtype != other.dtype:
            self.ivy_array = ivy.astype(self.ivy_array, other.dtype)
        return self

    def byte(self, memory_format=None):
        self.ivy_array = ivy.astype(self.ivy_array, ivy.uint8, copy=False)
        return self

    @numpy_to_torch_style_args
    def squeeze(self, dim=None):
        return torch_frontend.squeeze(self, dim)

    @numpy_to_torch_style_args
    @with_unsupported_dtypes({"2.0.1 and below": ("bfloat16", "uint16")}, "torch")
    def squeeze_(self, dim=None):
        self.ivy_array = self.squeeze(dim).ivy_array
        return self

    def flip(self, dims):
        return torch_frontend.flip(self, dims)

    def fliplr(self):
        return torch_frontend.fliplr(self)

    def sort(self, dim=-1, descending=False):
        return torch_frontend.sort(self, dim=dim, descending=descending)

    def tril(self, diagonal=0):
        return torch_frontend.tril(self, diagonal=diagonal)

    def tril_(self, diagonal=0):
        self.ivy_array = self.tril(diagonal=diagonal).ivy_array
        return self

    def index_select(self, dim, index):
        return torch_frontend.index_select(self, dim, index)

    @with_unsupported_dtypes({"2.0.1 and below": ("float16", "complex")}, "torch")
    def clamp(self, min=None, max=None):
        return torch_frontend.clamp(self, min=min, max=max)

    @with_unsupported_dtypes({"2.0.1 and below": ("float16", "complex")}, "torch")
    def clamp_(self, min=None, max=None):
        self.ivy_array = self.clamp(min=min, max=max).ivy_array
        return self

    @with_unsupported_dtypes(
        {"2.0.1 and below": ("bool", "bfloat16", "float16", "complex")}, "torch"
    )
    def clamp_min(self, min=None):
        return torch_frontend.clamp(self, min=min)

    @with_unsupported_dtypes({"2.0.1 and below": ("float16", "bfloat16")}, "torch")
    def sqrt(self):
        return torch_frontend.sqrt(self)

    @with_unsupported_dtypes({"2.0.1 and below": ("float16",)}, "torch")
    def rsqrt(self):
        return torch_frontend.rsqrt(self)

    @with_unsupported_dtypes({"2.0.1 and below": ("float16", "bfloat16")}, "torch")
    def rsqrt_(self):
        self.ivy_array = self.rsqrt().ivy_array
        return self

    @with_unsupported_dtypes({"2.0.1 and below": ("float16", "bfloat16")}, "torch")
    def sqrt_(self):
        self.ivy_array = self.sqrt().ivy_array
        return self

    def where(self, condition, other):
        return torch_frontend.tensor(torch_frontend.where(condition, self, other))

    def clone(self, memory_format=None):
        return torch_frontend.tensor(ivy.array(self.ivy_array, copy=True))

    @with_unsupported_dtypes({"2.0.1 and below": ("float16",)}, "torch")
    def acosh(self):
        return torch_frontend.acosh(self)

    def masked_fill(self, mask, value):
        return torch_frontend.tensor(
            torch_frontend.where(mask, value, self), dtype=self.dtype
        )

    def masked_fill_(self, mask, value):
        self.ivy_array = self.masked_fill(mask, value).ivy_array
        return self

    @with_unsupported_dtypes({"2.0.1 and below": ("float16", "bfloat16")}, "torch")
    def index_add_(self, dim, index, source, *, alpha=1):
        self.ivy_array = torch_frontend.index_add(
            self, dim, index, source, alpha=alpha
        ).ivy_array
        return self

    @with_unsupported_dtypes({"2.0.1 and below": ("float16", "bfloat16")}, "torch")
    def index_add(self, dim, index, source, *, alpha=1):
        return torch_frontend.index_add(
            self._ivy_array, dim, index, source, alpha=alpha
        )

    @with_unsupported_dtypes({"2.0.1 and below": ("float16",)}, "torch")
    def acosh_(self):
        self.ivy_array = self.acosh().ivy_array
        return self

    @with_unsupported_dtypes({"2.0.1 and below": ("bfloat16",)}, "torch")
    def numpy(self):
        return np_frontend_array(self.ivy_array)

    @with_unsupported_dtypes({"2.0.1 and below": ("float16",)}, "torch")
    def sigmoid(self):
        return torch_frontend.sigmoid(self)

    @with_unsupported_dtypes({"2.0.1 and below": ("float16", "bfloat16")}, "torch")
    def sigmoid_(self):
        self.ivy_array = self.sigmoid().ivy_array
        return self

    @with_unsupported_dtypes({"2.0.1 and below": ("float16",)}, "torch")
    def softmax(self, dim=None, dtype=None):
        return torch_frontend.nn.functional.softmax(self, dim=dim, dtype=dtype)

    def repeat_interleave(self, repeats, dim=None, *, output_size=None):
        return torch_frontend.repeat_interleave(self, repeats, dim)

    def repeat(self, *args, repeats=None):
        if args and repeats:
            raise ivy.utils.exceptions.IvyException(
                "repeat() got multiple values for argument 'repeats'"
            )
        if args:
            if isinstance(args[0], (tuple, list, ivy.Shape)):
                repeats = args[0]
            else:
                repeats = args
        elif not isinstance(repeats, (tuple, list)):
            raise ivy.utils.exceptions.IvyException(
                "repeat(): argument 'repeats' must be tuple of ints"
            )

        return torch_frontend.tile(self, repeats)

    @numpy_to_torch_style_args
    def unbind(self, dim=0):
        return torch_frontend.unbind(self, dim=dim)

    def remainder(self, other, *, out=None):
        return torch_frontend.remainder(self, other, out=out)

    @with_supported_dtypes(
        {"2.0.1 and below": ("float16", "float32", "float64", "bfloat16")}, "torch"
    )
    def reciprocal_(self):
        self.ivy_array = torch_frontend.reciprocal(self).ivy_array
        return self

    def remainder_(self, other, *, out=None):
        self.ivy_array = torch_frontend.remainder(self, other, out=out).ivy_array
        return self

    def bitwise_not_(self):
        self.ivy_array = self.bitwise_not().ivy_array
        return self

    def bitwise_and_(self, other):
        self.ivy_array = self.bitwise_and(other).ivy_array
        return self

    @with_unsupported_dtypes({"2.0.1 and below": ("float16", "bfloat16")}, "torch")
    def atan2_(self, other):
        self.ivy_array = self.atan2(other).ivy_array
        return self

    @with_unsupported_dtypes({"2.0.1 and below": ("bfloat16",)}, "torch")
    def fmax(self, other):
        return torch_frontend.fmax(self, other)

    def fmin(self, other):
        return torch_frontend.fmin(self, other)

    def msort(self):
        return torch_frontend.msort(self)

    @with_unsupported_dtypes(
        {"2.0.1 and below": ("float16", "bfloat16", "complex")}, "torch"
    )
    def trunc(self):
        return torch_frontend.trunc(self)

    @with_unsupported_dtypes({"2.0.1 and below": ("float16", "complex")}, "torch")
    def trunc_(self):
        self.ivy_array = self.trunc().ivy_array
        return self

    @with_unsupported_dtypes({"2.0.1 and below": ("float16", "complex")}, "torch")
    def fix(self):
        return torch_frontend.fix(self)

    @with_unsupported_dtypes(
        {"2.0.1 and below": ("float16", "bfloat16", "complex")}, "torch"
    )
    def fix_(self):
        self.ivy_array = self.fix().ivy_array
        return self

    def isinf(self):
        return torch_frontend.isinf(self._ivy_array)

    def is_complex(self):
        return torch_frontend.is_complex(self._ivy_array)

    @with_unsupported_dtypes({"2.0.1 and below": ("bfloat16",)}, "torch")
    def isreal(self):
        return torch_frontend.isreal(self._ivy_array)

    def addr(self, vec1, vec2, *, beta=1, alpha=1, out=None):
        return torch_frontend.addr(self, vec1, vec2, beta=beta, alpha=alpha, out=out)

    def addr_(self, vec1, vec2, *, beta=1, alpha=1):
        self.ivy_array = self.addr(vec1, vec2, beta=beta, alpha=alpha).ivy_array
        return self

    @with_unsupported_dtypes({"2.0.1 and below": ("float16", "bfloat16")}, "torch")
    def dot(self, tensor):
        return torch_frontend.dot(self, tensor)

    @with_supported_dtypes({"2.0.1 and below": ("float32", "float64")}, "torch")
    def bernoulli(self, *, generator=None, out=None):
        return torch_frontend.bernoulli(self._ivy_array, generator=generator, out=out)

    # Special Methods #
    # -------------------#

    def __bool__(self):
        if len(self.shape) == sum(self.shape):
            return torch_frontend.tensor(self.ivy_array.to_scalar().__bool__())
        raise ValueError(
            "The truth value of an array with more than one element is ambiguous. "
            "Use a.any() or a.all()"
        )

    @with_unsupported_dtypes({"2.0.1 and below": ("bfloat16",)}, "torch")
    def __add__(self, other):
        return torch_frontend.add(self, other)

    @with_unsupported_dtypes({"2.0.1 and below": ("bfloat16",)}, "torch")
    def __mod__(self, other):
        return torch_frontend.remainder(self, other)

    @with_unsupported_dtypes({"2.0.1 and below": ("bfloat16",)}, "torch")
    def __pow__(self, exponent):
        return self.pow(exponent)

    @with_unsupported_dtypes({"2.0.1 and below": ("bfloat16",)}, "torch")
    def __rpow__(self, other):
        return torch_frontend.pow(other, self)

    def __long__(self, memory_format=None):
        return self.long()

    def __getitem__(self, query, /):
        ivy_args = ivy.nested_map(_to_ivy_array, [self, query])
        ret = ivy.get_item(*ivy_args)
        return torch_frontend.Tensor(ret, _init_overload=True)

    def __setitem__(self, key, value, /):
        key, value = ivy.nested_map(_to_ivy_array, [key, value])
        self.ivy_array[key] = value

    def __iter__(self):
        if self.ndim == 0:
            raise TypeError("iteration over a 0-d tensor not supported")
        for i in range(self.shape[0]):
            yield self[i]

    @with_unsupported_dtypes({"2.0.1 and below": ("bfloat16",)}, "torch")
    def __radd__(self, other):
        return torch_frontend.add(other, self)

    @with_unsupported_dtypes({"2.0.1 and below": ("bfloat16",)}, "torch")
    def __mul__(self, other):
        return torch_frontend.mul(self, other)

    @with_unsupported_dtypes({"2.0.1 and below": "bfloat16"}, "torch")
    def __matmul__(self, other):
        return torch_frontend.matmul(self, other)

    @with_unsupported_dtypes({"2.0.1 and below": ("bfloat16",)}, "torch")
    def __rmul__(self, other):
        return torch_frontend.mul(other, self)

    @with_unsupported_dtypes({"2.0.1 and below": ("bfloat16",)}, "torch")
    def __sub__(self, other):
        return torch_frontend.subtract(self, other)

    def __truediv__(self, other):
        return torch_frontend.div(self, other)

    @with_unsupported_dtypes({"2.0.1 and below": ("float16", "complex")}, "torch")
    def __floordiv__(self, other):
        return torch_frontend.floor_divide(self, other)

    def __iadd__(self, other):
        ret = torch_frontend.add(self, other)
        self.ivy_array = ivy.inplace_update(
            self.ivy_array, ivy.astype(ret.ivy_array, self.dtype)
        )
        return self

    def __imod__(self, other):
        ret = torch_frontend.remainder(self, other)
        self.ivy_array = ivy.inplace_update(
            self.ivy_array, ivy.astype(ret.ivy_array, self.dtype)
        )
        return self

    def __imul__(self, other):
        ret = torch_frontend.mul(self, other)
        self.ivy_array = ivy.inplace_update(
            self.ivy_array, ivy.astype(ret.ivy_array, self.dtype)
        )
        return self

    def __isub__(self, other):
        ret = torch_frontend.subtract(self, other)
        self.ivy_array = ivy.inplace_update(
            self.ivy_array, ivy.astype(ret.ivy_array, self.dtype)
        )
        return self

    def __itruediv__(self, other):
        ret = torch_frontend.div(self, other)
        self.ivy_array = ivy.inplace_update(
            self.ivy_array, ivy.astype(ret.ivy_array, self.dtype)
        )
        return self

    def __int__(self):
        item = self.item()
        if isinstance(item, complex):
            if item.imag != 0:
                raise TypeError("can't convert complex to int without overflow")
            item = item.real
        return int(item)

    def __float__(self):
        item = self.item()
        if isinstance(item, complex):
            if item.imag != 0:
                raise TypeError("can't convert complex to float without overflow")
            item = item.real
        return float(item)

    @with_unsupported_dtypes({"2.0.1 and below": ("bfloat16",)}, "torch")
    def __eq__(self, other):
        return torch_frontend.eq(self, other)

    @with_unsupported_dtypes({"2.0.1 and below": ("bfloat16",)}, "torch")
    def __gt__(self, other):
        return torch_frontend.greater(self, other)

    @with_unsupported_dtypes({"2.0.1 and below": ("bfloat16",)}, "torch")
    def __ge__(self, other):
        return torch_frontend.greater_equal(self, other)

    @with_unsupported_dtypes({"2.0.1 and below": ("bfloat16",)}, "torch")
    def __ne__(self, other):
        return self.ne(other)

    @with_unsupported_dtypes({"2.0.1 and below": ("bfloat16",)}, "torch")
    def __rsub__(self, other):
        return torch_frontend.subtract(other, self)

    @with_unsupported_dtypes({"2.0.1 and below": ("bfloat16",)}, "torch")
    def __lt__(self, other):
        return torch_frontend.less(self, other)

    @with_unsupported_dtypes({"2.0.1 and below": ("bfloat16",)}, "torch")
    def __le__(self, other):
        return torch_frontend.less_equal(self, other)

    @with_unsupported_dtypes({"2.0.1 and below": ("bfloat16",)}, "torch")
    def __or__(self, other):
        return torch_frontend.bitwise_or(self, other)

    def __invert__(self):
        return torch_frontend.bitwise_not(self)

    def __and__(self, other):
        return torch_frontend.bitwise_and(self, other)

    def __array__(self, dtype=None):
        if dtype is None:
            return ivy.to_numpy(self.ivy_array)
        else:
            return ivy.to_numpy(self.ivy_array).astype(dtype, copy=False)

    def __array_wrap__(self, array):
        if array.dtype == bool:
            array = array.astype("uint8")
        return torch_frontend.tensor(array)

    def bitwise_xor(self, other):
        return torch_frontend.bitwise_xor(self, other)

    def bitwise_xor_(self, other):
        self.ivy_array = self.bitwise_xor(other).ivy_array
        return self

    def item(self):
        if all(dim == 1 for dim in self.shape):
            return self.ivy_array.to_scalar()
        else:
            raise ValueError(
                "only one element tensors can be converted to Python scalars"
            )

    @numpy_to_torch_style_args
    @with_unsupported_dtypes({"2.0.1 and below": ("float16",)}, "torch")
    def cumprod(self, dim, dtype):
        return torch_frontend.cumprod(self, dim, dtype=dtype)

    @numpy_to_torch_style_args
    def count_nonzero(self, dim):
        return torch_frontend.count_nonzero(self, dim=dim)

    @with_unsupported_dtypes({"2.0.1 and below": ("bfloat16", "float16")}, "torch")
    def exp(self):
        return torch_frontend.exp(self)

    @with_unsupported_dtypes(
        {"2.0.1 and below": ("bfloat16", "float16", "complex")}, "torch"
    )
    def expm1(self):
        return torch_frontend.expm1(self)

    # remove "bfloat16" from the below decorator after fixing ivy.Array.__repr__ method
    @with_unsupported_dtypes(
        {"2.0.1 and below": ("bfloat16", "float16", "complex")}, "torch"
    )
    def expm1_(self):
        self.ivy_array = torch_frontend.expm1(self).ivy_array
        return self

    # fmt: off
    @with_unsupported_dtypes({"2.0.1 and below": ("int8", "int16", "int32", "int64", "uint8", "bool", "float16",)},"torch",)  # noqa
    def exp_(self):
        self.ivy_array = self.exp().ivy_array
        return self
    # fmt: on

    def mul(self, other):
        return torch_frontend.mul(self, other)

    @with_unsupported_dtypes({"2.0.1 and below": ("float16",)}, "torch")
    def ceil_(self):
        self.ivy_array = torch_frontend.ceil(self).ivy_array
        return self

    @with_unsupported_dtypes({"2.0.1 and below": ("bfloat16",)}, "torch")
    def mul_(self, other):
        self.ivy_array = self.mul(other).ivy_array
        # the return dtype is the same as the input dtype
        self.ivy_array = self.to(self.dtype).ivy_array
        return self

    @with_unsupported_dtypes({"2.0.1 and below": ("bfloat16", "float16")}, "torch")
    def round(self, *, decimals=0):
        return torch_frontend.round(self, decimals=decimals)

    @with_unsupported_dtypes({"2.0.1 and below": ("bfloat16", "float16")}, "torch")
    def round_(self, *, decimals=0):
        self.ivy_array = self.round(decimals=decimals).ivy_array
        return self

    @numpy_to_torch_style_args
    @with_unsupported_dtypes({"2.0.1 and below": ("float16", "complex")}, "torch")
    def cross(self, other, dim=-1):
        return torch_frontend.cross(self, other, dim=dim)

    @with_unsupported_dtypes({"2.0.1 and below": ("float16", "bfloat16")}, "torch")
    def det(self):
        return torch_frontend.det(self)

    def reciprocal(self):
        return torch_frontend.reciprocal(self)

    def fill_(self, value):
        self.ivy_array = torch_frontend.full_like(
            self, value, dtype=self.dtype, device=self.device
        ).ivy_array
        return self

    def nonzero(self, as_tuple=False):
        return torch_frontend.nonzero(self, as_tuple=as_tuple)

    def mm(self, mat2):
        return torch_frontend.mm(self, mat2)

    @with_unsupported_dtypes({"2.0.1 and below": ("bfloat16", "float16")}, "torch")
    def square(self):
        return torch_frontend.square(self._ivy_array)

    @with_unsupported_dtypes({"2.0.1 and below": ("float16", "bfloat16")}, "torch")
    def log10(self):
        return torch_frontend.log10(self._ivy_array)

    @with_unsupported_dtypes({"2.0.1 and below": ("float16",)}, "torch")
    def log10_(self):
        self.ivy_array = self.log10().ivy_array
        return self

    @with_unsupported_dtypes({"2.0.1 and below": ("bfloat16", "uint16")}, "torch")
    def zero_(self):
        self.ivy_array = torch_frontend.zeros_like(self).ivy_array
        return self

    def short(self, memory_format=None):
        self.ivy_array = ivy.astype(self.ivy_array, ivy.int16, copy=False)
        return self

    @numpy_to_torch_style_args
    @with_unsupported_dtypes({"2.0.1 and below": ("float16", "bfloat16")}, "torch")
    def prod(self, dim=None, keepdim=False, *, dtype=None):
        return torch_frontend.prod(self, dim=dim, keepdim=keepdim, dtype=dtype)

    def div(self, other, *, rounding_mode=None):
        return torch_frontend.div(self, other, rounding_mode=rounding_mode)

    def div_(self, other, *, rounding_mode=None):
        self.ivy_array = self.div(other, rounding_mode=rounding_mode).ivy_array
        return self

    @with_supported_dtypes(
        {"2.0.1 and below": ("float16", "float32", "float64", "bfloat16")}, "torch"
    )
    def true_divide_(self, other):
        self.ivy_array = self.div(other, rounding_mode=None).ivy_array
        return self

    def normal_(self, mean=0, std=1, *, generator=None):
        self.ivy_array = ivy.random_normal(
            mean=mean,
            std=std,
            shape=self.ivy_array.shape,
            dtype=self.dtype,
            device=self.device,
        )
        return self

    @with_unsupported_dtypes({"2.0.1 and below": ("float16",)}, "torch")
    def addcdiv(self, tensor1, tensor2, *, value=1):
        return torch_frontend.addcdiv(self, tensor1, tensor2, value=value)

    @with_unsupported_dtypes({"2.0.1 and below": ("float16",)}, "torch")
    def addcmul(self, tensor1, tensor2, *, value=1):
        return torch_frontend.addcmul(self, tensor1, tensor2, value=value)

    @with_unsupported_dtypes({"2.0.1 and below": ("float16",)}, "torch")
    def addcmul_(self, tensor1, tensor2, *, value=1):
        self.ivy_array = self.addcmul(tensor1, tensor2, value=value).ivy_array
        return self

    sign_decorator_dtypes = ("float16", "complex", "bool")

    @with_unsupported_dtypes({"2.0.1 and below": sign_decorator_dtypes}, "torch")
    def sign(self):
        return torch_frontend.sign(self._ivy_array)

    @with_unsupported_dtypes({"2.0.1 and below": sign_decorator_dtypes}, "torch")
    def sign_(self):
        self.ivy_array = self.sign().ivy_array
        return self

    @numpy_to_torch_style_args
    def std(self, dim=None, unbiased=True, keepdim=False, *, out=None):
        return torch_frontend.std(
            self, dim=dim, unbiased=unbiased, keepdim=keepdim, out=out
        )

    @with_unsupported_dtypes({"2.0.1 and below": ("float16", "bfloat16")}, "torch")
    def fmod(self, other, *, out=None):
        return torch_frontend.fmod(self, other, out=out)

    @with_unsupported_dtypes({"2.0.1 and below": ("float16", "bfloat16")}, "torch")
    def fmod_(self, other):
        self.ivy_array = self.fmod(other).ivy_array
        return self

    def norm(self, p="fro", dim=None, keepdim=False, dtype=None):
        return torch_frontend.norm(self, p=p, dim=dim, keepdim=keepdim, dtype=dtype)

    def tolist(self):
        return self._ivy_array.to_list()

    @with_unsupported_dtypes({"2.0.1 and below": ("bfloat16",)}, "torch")
    def multiply(self, other, *, out=None):
        return torch_frontend.multiply(self, other, out=out)

    @with_unsupported_dtypes({"2.0.1 and below": ("bfloat16",)}, "torch")
    def multiply_(self, other, *, out=None):
        self.ivy_array = torch_frontend.multiply(self, other, out=out).ivy_array
        return self

    @numpy_to_torch_style_args
    @with_unsupported_dtypes({"2.0.1 and below": ("float16", "complex")}, "torch")
    def topk(self, k, dim=None, largest=True, sorted=True):
        return torch_frontend.topk(self, k, dim=dim, largest=largest, sorted=sorted)

    rshift_dtypes = ("float16", "bfloat16", "float32", "float64", "bool", "complex")

    @with_unsupported_dtypes({"2.0.1 and below": rshift_dtypes}, "torch")
    def bitwise_right_shift(self, other, *, out=None):
        return torch_frontend.bitwise_right_shift(self._ivy_array, other)

    @with_supported_dtypes(
        {"2.0.1 and below": ("uint8", "int8", "int32", "int64")}, "torch"
    )
    def bitwise_right_shift_(self, other, *, out=None):
        self.ivy_array = self.bitwise_right_shift(other, out=out).ivy_array
        return self

    @with_unsupported_dtypes({"2.0.1 and below": ("float16", "bfloat16")}, "torch")
    def logdet(self):
        chol = torch_frontend.cholesky(self)
        return 2 * torch_frontend.sum(
            torch_frontend.log(torch_frontend.real(torch_frontend.diagonal(chol)))
        )

    @with_unsupported_dtypes({"2.0.1 and below": ("float16", "bfloat16")}, "torch")
    def copysign(self, other, *, out=None):
        return torch_frontend.copysign(self, other, out=out)

    @with_supported_dtypes(
        {"2.0.1 and below": ("float16", "float32", "float64")}, "torch"
    )
    def copysign_(self, other, *, out=None):
        self.ivy_array = self.copysign(other, out=out).ivy_array
        return self

    @with_unsupported_dtypes(
        {"2.0.1 and below": ("complex", "bfloat16", "bool")}, "torch"
    )
    def greater(self, other, *, out=None):
        return torch_frontend.greater(self, other, out=out)

    @with_unsupported_dtypes({"2.0.1 and below": ("bfloat16", "bool")}, "torch")
    def greater_(self, other):
        self.ivy_array = ivy.astype(self.greater(other).ivy_array, self.dtype)
        return self

    @with_unsupported_dtypes(
        {"2.0.1 and below": ("complex", "bfloat16", "bool")}, "torch"
    )
    def greater_equal(self, other, *, out=None):
        return torch_frontend.greater_equal(self, other, out=out)

    @with_unsupported_dtypes({"2.0.1 and below": ("bfloat16", "bool")}, "torch")
    def greater_equal_(self, other):
        self.ivy_array = ivy.astype(self.greater_equal(other).ivy_array, self.dtype)
        return self

    @with_unsupported_dtypes(
        {"2.0.1 and below": ("complex", "bfloat16", "bool")}, "torch"
    )
    def less(self, other, *, out=None):
        return torch_frontend.less(self, other, out=out)

    @with_unsupported_dtypes({"2.0.1 and below": ("bfloat16", "bool")}, "torch")
    def less_(self, other):
        self.ivy_array = ivy.astype(self.less(other).ivy_array, self.dtype)
        return self

    @with_unsupported_dtypes(
        {"2.0.1 and below": ("complex", "bfloat16", "bool")}, "torch"
    )
    def less_equal(self, other, *, out=None):
        return torch_frontend.less_equal(self, other, out=out)

    @with_unsupported_dtypes({"2.0.1 and below": ("bfloat16", "bool")}, "torch")
    def less_equal_(self, other):
        self.ivy_array = ivy.astype(self.less_equal(other).ivy_array, self.dtype)
        return self

    @with_unsupported_dtypes({"2.0.1 and below": ("bfloat16",)}, "torch")
    def eq_(self, other):
        self.ivy_array = ivy.astype(
            torch_frontend.eq(self, other).ivy_array, self.dtype
        )
        return self

    @numpy_to_torch_style_args
    def var(self, dim=None, *, correction=1, keepdim=False):
        return torch_frontend.var(self, dim=dim, unbiased=correction, keepdim=keepdim)

    def narrow(self, dim, start, length):
        return torch_frontend.narrow(self, dim=dim, start=start, length=length)

    def as_strided(self, size, stride, storage_offset=None):
        return torch_frontend.as_strided(
            self, size=size, stride=stride, storage_offset=storage_offset
        )

    def stride(self, dim=None):
        strides = [
            stride // math.ceil(ivy.dtype_bits(self.dtype) / 8)
            for stride in self.ivy_array.strides
        ]
        if dim is not None:
            return strides[dim]
        return strides

    @with_supported_dtypes(
        {"2.0.1 and below": ("float32", "float64", "bfloat16")}, "torch"
    )
    def log1p(self):
        promoted_type = ivy.promote_types(self.dtype, "float32")
        return torch_frontend.log1p(self).to(promoted_type)

    @with_supported_dtypes({"2.0.1 and below": ("float32", "float64")}, "torch")
    def log1p_(self):
        promoted_type = ivy.promote_types(self.dtype, "float32")
        self.ivy_array = torch_frontend.log1p(self).to(promoted_type).ivy_array
        return self

    def baddbmm(self, batch1, batch2, *, beta=1, alpha=1):
        return torch_frontend.baddbmm(
            self, batch1=batch1, batch2=batch2, beta=beta, alpha=alpha
        )

    def baddbmm_(self, batch1, batch2, *, beta=1, alpha=1):
        self.ivy_array = torch_frontend.baddbmm(
            self, batch1=batch1, batch2=batch2, beta=beta, alpha=alpha
        ).ivy_array
        return self

    def bmm(self, mat2):
        return torch_frontend.bmm(self, mat2=mat2)

    @with_unsupported_dtypes({"2.0.1 and below": ("float16",)}, "torch")
    def floor_(self):
        self.ivy_array = self.floor().ivy_array
        return self

    @with_unsupported_dtypes(
        {
            "2.0.1 and below": (
                "bfloat16",
                "complex",
                "float64",
                "int8",
                "int64",
            )
        },
        "torch",
    )
    def diff(self, n=1, dim=-1, prepend=None, append=None):
        return torch_frontend.diff(self, n=n, dim=dim, prepend=prepend, append=append)

    def diag(self, diagonal=0):
        return torch_frontend.diag(self, diagonal=diagonal)

    @with_unsupported_dtypes({"2.0.1 and below": ("bfloat16",)}, "torch")
    def diagonal(self, offset=0, dim1=0, dim2=1):
        return torch_frontend.diagonal(self, offset=offset, dim1=dim1, dim2=dim2)

    def gather(self, dim, index):
        return torch_frontend.gather(self, dim=dim, index=index)

    @with_supported_dtypes(
        {"2.0.1 and below": ("float32", "float64", "int32", "int64")}, "torch"
    )
    def scatter_add_(self, dim, index, src):
        self.ivy_array = ivy.put_along_axis(self.ivy_array, index, src, dim, mode="sum")
        return self

    @with_supported_dtypes(
        {"2.0.1 and below": ("float32", "float64", "int32", "int64")}, "torch"
    )
    def scatter_(self, dim, index, src, *, reduce=None):
        if reduce is None:
            reduce = "replace"
        else:
            mode_mappings = {
                "add": "sum",
                "multiply": "mul",
            }
            reduce = mode_mappings.get(reduce, reduce)
        self.ivy_array = ivy.put_along_axis(
            self.ivy_array, index, src, dim, mode=reduce
        )
        return self

    @with_supported_dtypes(
        {"2.0.1 and below": ("float32", "float64", "int32", "int64")}, "torch"
    )
    def scatter_reduce_(self, dim, index, src, reduce, *, include_self=True):
        if reduce == "prod":
            reduce = "mul"
        self.ivy_array = ivy.put_along_axis(
            self.ivy_array, index, src, dim, mode=reduce
        )
        return self

    @with_supported_dtypes(
        {"2.0.1 and below": ("float32", "float64", "int32", "int64")}, "torch"
    )
    def scatter_add(self, dim, index, src):
        return torch_frontend.scatter_add(self, dim, index, src)

    @with_supported_dtypes(
        {"2.0.1 and below": ("float32", "float64", "int32", "int64")}, "torch"
    )
    def scatter(self, dim, index, src):
        return torch_frontend.scatter_reduce(self, dim, index, src, reduce="replace")

    @with_supported_dtypes(
        {"2.0.1 and below": ("float32", "float64", "int32", "int64")}, "torch"
    )
    def scatter_reduce(self, dim, index, src, reduce, *, include_self=True):
        return torch_frontend.scatter_reduce(self, dim, index, src, reduce=reduce)

    def take_along_dim(self, indices, dim):
        return torch_frontend.take_along_dim(self, indices=indices, dim=dim)

    def movedim(self, source, destination):
        return torch_frontend.movedim(self, source=source, destination=destination)

    @with_unsupported_dtypes({"2.0.1 and below": ("float16",)}, "torch")
    def addcdiv_(self, tensor1, tensor2, *, value=1):
        self.ivy_array = self.addcdiv(
            tensor1=tensor1, tensor2=tensor2, value=value
        ).ivy_array
        return self

    @with_unsupported_dtypes({"2.0.1 and below": ("bfloat16", "float16")}, "torch")
    def cholesky(self, upper=False):
        return torch_frontend.cholesky(self, upper=upper)

    def tile(self, *reps):
        if (
            isinstance(reps, Iterable)
            and len(reps) == 1
            and isinstance(reps[0], Iterable)
        ):
            reps = reps[0]
        return torch_frontend.tile(self, reps)

    def apply_(self, callable, /):
        if self.device != "cpu":
            raise Exception("apply_ is only supported on cpu tensors")
        self.ivy_array = callable(self.ivy_array)
        return self

    def requires_grad_(self, requires_grad=True):
        self._requires_grad = requires_grad
        return self

    def backward(self, gradient=None, retain_graph=None, create_graph=False):
        if gradient is None and int(torch_frontend.numel(self)) > 1:
            raise RuntimeError("grad can be implicitly created only for scalar outputs")
        if self.grad_fn is None and self._grads is None:
            assert self.shape == gradient.shape, "Mismatch in shape"
            self._grads = gradient
            return
        _grad_list = self.grad_fn(
            gradient if gradient is not None else torch_frontend.tensor(1.0)
        )
        for idx, next_function in enumerate(self.grad_fn.next_functions):
            if next_function.__self__.grad_fn is not None:
                next_function.__self__.backward(_grad_list[idx])
            else:
                next_function(_grad_list[idx])

    @with_unsupported_dtypes({"2.0.1 and below": ("float16", "bfloat16")}, "torch")
    def logaddexp(self, other):
        return torch_frontend.logaddexp(self, other)

    def angle(self):
        return torch_frontend.angle(self)

    @with_supported_dtypes(
        {
            "2.5.0 and below": (
                "int64",
                "float64",
                "complex128",
                "float32",
                "complex64",
                "int32",
            )
        },
        "paddle",
    )
    def adjoint(self):
        return torch_frontend.adjoint(self)

    @with_unsupported_dtypes(
        {"2.0.1 and below": ("int16", "float16", "bfloat16")}, "torch"
    )
    def conj(self):
        return torch_frontend.conj(self)

    @with_unsupported_dtypes({"2.0.1 and below": ("float16", "bfloat16")}, "torch")
    def svd(self, some=True, compute_uv=True, *, out=None):
        return torch_frontend.svd(self, some=some, compute_uv=compute_uv, out=out)

    @with_unsupported_dtypes(
        {"2.0.1 and below": ("float16", "bfloat16", "float32", "float64", "complex")},
        "torch",
    )
    def gcd(self, other, *, out=None):
        return torch_frontend.gcd(self, other, out=out)

    @with_unsupported_dtypes(
        {
            "2.0.1 and below": (
                "float16",
                "bfloat16",
                "uint16",
                "bool",
                "complex64",
                "complex128",
            )
        },
        "torch",
    )
    def isnan(self):
        return torch_frontend.isnan(self)

    def char(self):
        self.ivy_array = ivy.asarray(self.ivy_array, dtype=torch_frontend.char)
        return self

    @with_unsupported_dtypes(
        {
            "2.0.1 and below": (
                "float16",
                "bfloat16",
                "float32",
                "float64",
                "complex",
                "uint8",
                "int8",
            )
        },
        "torch",
    )
    def lcm(self, other, *, out=None):
        return torch_frontend.lcm(self, other, out=out)

    @with_unsupported_dtypes(
        {
            "2.0.1 and below": (
                "float16",
                "bfloat16",
                "float32",
                "float64",
                "complex",
                "uint8",
                "uint16",
                "uint32",
                "uint64",
                "int8",
            )
        },
        "torch",
    )
    def lcm_(self, other, *, out=None):
        self.ivy_array = self.lcm(other, out=out).ivy_array
        return self

    @with_unsupported_dtypes(
        {
            "2.0.1 and below": (
                "bfloat16",
                "int8",
                "uint8",
                "int16",
                "complex128",
                "complex64",
                "bool",
            )
        },
        "torch",
    )
    def triu_(self, diagonal=0):
        self.ivy_array = torch_frontend.triu(self, diagonal).ivy_array
        return self

    @with_unsupported_dtypes(
        {"2.0.1 and below": ("float16", "bfloat16")},
        "torch",
    )
    def quantile(self, q, dim=None, keepdim=False, *, interpolation="linear", out=None):
        return torch_frontend.quantile(
            self, q, axis=dim, keepdims=keepdim, interpolation=interpolation, out=out
        )

    @with_unsupported_dtypes(
        {
            "2.0.1 and below": (
                "int8",
                "int16",
                "uint8",
                "uint16",
                "uint32",
                "uint64",
                "bfloat16",
                "float64",
            )
        },
        "torch",
    )
    def random_(
        self,
        from_=0,
        to=None,
        *,
        generator=None,
    ):
        if to is None:
            if ivy.is_float_dtype(self.ivy_array):
                to = ivy.finfo(self.dtype).max
            else:
                to = ivy.iinfo(self.dtype).max
        self.ivy_array = ivy.random_uniform(
            low=from_, high=to, shape=self.size(), dtype=self.dtype
        )
        return self.ivy_array

    @with_unsupported_dtypes(
        {
            "2.0.1 and below": (
                "float16",
                "bfloat16",
            )
        },
        "torch",
    )
    def sinc(self):
        return torch_frontend.sinc(self)

    @with_supported_dtypes(
        {
            "2.0.1 and below": (
                "float32",
                "float64",
                "bfloat16",
            )
        },
        "torch",
    )
    def sinc_(self):
        self.ivy_array = torch_frontend.sinc(self).ivy_array
        return self

    @with_unsupported_dtypes({"2.0.1 and below": ("uint8",)}, "torch")
    def index_fill(self, dim, index, value):
        arr = torch_frontend.moveaxis(self, dim, 0)
        arr[ivy.to_list(index)] = value
        arr = torch_frontend.moveaxis(self, 0, dim)
        return arr

    @with_unsupported_dtypes(
        {
            "2.0.1 and below": (
                "bfloat16",
                "int8",
                "uint8",
                "uint32",
                "uint16",
                "uint64",
                "int16",
                "float16",
                "complex128",
                "complex64",
                "bool",
            )
        },
        "torch",
    )
    def unique_consecutive(self, return_inverse, return_counts, dim):
        return torch_frontend.unique_consecutive(
            self, return_inverse, return_counts, dim
        )

    @with_unsupported_dtypes(
        {
            "2.0.1 and below": (
                "uint16",
                "uint32",
                "uint64",
                "bfloat16",
                "float16",
                "complex64",
                "complex128",
            )
        },
        "torch",
    )
    def cummax(self, dim):
        return torch_frontend.cummax(self, dim)

    @with_unsupported_dtypes(
        {
            "2.0.1 and below": (
                "bfloat16",
                "int8",
                "uint8",
                "uint32",
                "uint16",
                "uint64",
                "int16",
                "complex128",
                "complex64",
            )
        },
        "torch",
    )
    def triu(self, diagonal=0):
        return torch_frontend.triu(self, diagonal)

    @with_unsupported_dtypes(
        {"2.0.1 and below": ("bfloat16",)},
        "torch",
    )
    def xlogy_(self, *, other, out=None):
        self.ivy_array = torch_frontend.xlogy(self, other, out=out).ivy_array
        return self

<<<<<<< HEAD
    def ne(self, other):
        return self.not_equal(other)

    def ne_(self, other):
        return self.not_equal_(other)

=======
>>>>>>> c4d06935
    @with_unsupported_dtypes(
        {
            "2.0.1 and below": (
                "bfloat16",
                "int8",
                "uint8",
                "uint32",
                "uint16",
                "uint64",
                "int16",
                "float16",
                "complex128",
                "complex64",
            )
        },
        "torch",
    )
    def unique(self, sorted=True, return_inverse=False, return_counts=False, dim=None):
        return torch_frontend.unique(self, sorted, return_inverse, return_counts, dim)

    @with_unsupported_dtypes(
        {
            "2.0.1 and below": (
                "float16",
                "bfloat16",
            )
        },
        "torch",
    )
    def xlogy(self, *, other, out=None):
        return torch_frontend.xlogy(self, other, out=out)

    # Method aliases
    absolute, absolute_ = abs, abs_
    clip, clip_ = clamp, clamp_
    ndimension = dim
    subtract = sub
    sub_ = subtract_
    eq = equal
    arctan = atan
    arctan_ = atan_
    arctan2 = atan2
    arctan2_ = atan2_
    gt = greater
    gt_ = greater_
    arcsinh = asinh
    arcsinh_ = asinh_
    arcsin = asin
    arcsin_ = asin_
    arctanh = atanh
    arctanh_ = atanh_
    arccosh = acosh
    arccosh_ = acosh_
    arccos = acos
    arccos_ = acos_
    ge = greater_equal
    ge_ = greater_equal_
    lt = less
    lt_ = less_
    le = less_equal
    le_ = less_equal_
    ne = not_equal


class Size(tuple):
    def __new__(cls, iterable=()):
        new_iterable = list()
        for i, item in enumerate(iterable):
            if isinstance(item, int):
                new_iterable.append(item)
                continue
            try:
                new_iterable.append(int(item))
            except Exception:
                raise TypeError(f"Expected int, but got {type(item)} at index {i}")
        return super(Size, cls).__new__(cls, tuple(new_iterable))

    def __init__(self, shape) -> None:
        self._ivy_shape = (
            ivy.shape(shape) if not isinstance(shape, ivy.Shape) else shape
        )

    def __repr__(self):
        return f'ivy.frontends.torch.Size([{", ".join(str(d) for d in self)}])'

    @property
    def ivy_shape(self):
        return self._ivy_shape<|MERGE_RESOLUTION|>--- conflicted
+++ resolved
@@ -467,10 +467,37 @@
     def floor(self, *, out=None):
         return torch_frontend.floor(self)
 
-    @with_unsupported_dtypes({"2.0.1 and below": ("float16", "bfloat16")}, "torch")
+    @with_unsupported_dtypes(
+        {
+            "2.0.1 and below": (
+                "bfloat16",
+                "uint8",
+                "uint32",
+                "uint16",
+                "uint64",
+                "complex128",
+                "complex64",
+            )
+        },
+        "torch",
+    )
     def not_equal(self, other, *, out=None):
         return torch_frontend.not_equal(self, other, out=out)
 
+    @with_unsupported_dtypes(
+        {
+            "2.0.1 and below": (
+                "bfloat16",
+                "uint8",
+                "uint32",
+                "uint16",
+                "uint64",
+                "complex128",
+                "complex64",
+            )
+        },
+        "torch",
+    )
     def not_equal_(self, other, *, out=None):
         self.ivy_array = self.not_equal(other).ivy_array
         return self
@@ -2029,16 +2056,42 @@
     def xlogy_(self, *, other, out=None):
         self.ivy_array = torch_frontend.xlogy(self, other, out=out).ivy_array
         return self
-
-<<<<<<< HEAD
+      
+    @with_unsupported_dtypes(
+        {
+            "2.0.1 and below": (
+                "bfloat16",
+                "uint8",
+                "uint32",
+                "uint16",
+                "uint64",
+                "complex128",
+                "complex64",
+            )
+        },
+        "torch",
+    )
     def ne(self, other):
         return self.not_equal(other)
 
+
+    @with_unsupported_dtypes(
+        {
+            "2.0.1 and below": (
+                "bfloat16",
+                "uint8",
+                "uint32",
+                "uint16",
+                "uint64",
+                "complex128",
+                "complex64",
+            )
+        },
+        "torch",
+    )
     def ne_(self, other):
         return self.not_equal_(other)
-
-=======
->>>>>>> c4d06935
+      
     @with_unsupported_dtypes(
         {
             "2.0.1 and below": (
@@ -2101,6 +2154,7 @@
     le = less_equal
     le_ = less_equal_
     ne = not_equal
+    ne_ = not_equal_
 
 
 class Size(tuple):
