--- conflicted
+++ resolved
@@ -1702,7 +1702,7 @@
             else:
                 next_function(_grad_list[idx])
 
-<<<<<<< HEAD
+
     @with_supported_dtypes({"2.0.1 and below": ("int32", "int64")}, "torch")
     def index_put(self, indices, values, accumulate=False):
         num_indices = None
@@ -1716,7 +1716,7 @@
             raise ValueError(f"Number of values {len(values)} does not match the number of indices {num_indices}")
         self._ivy_array = torch_frontend.index_put(input=self, indices=indices, values=values, accumulate=accumulate)
         return self.ivy_array
-=======
+
     @with_unsupported_dtypes({"2.0.1 and below": ("float16", "bfloat16")}, "torch")
     def logaddexp(self, other):
         return torch_frontend.logaddexp(self, other)
@@ -1817,7 +1817,7 @@
         arr[ivy.to_list(index)] = value
         arr = torch_frontend.moveaxis(self, 0, dim)
         return arr
->>>>>>> 7f8e95db
+
 
 
 class Size(tuple):
