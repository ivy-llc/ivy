# global
from typing import Iterable

# local
import ivy
import ivy.functional.frontends.torch as torch_frontend
import ivy.functional.frontends.torch.nn.functional as torch_frontend_nn
from ivy.functional.frontends.numpy.creation_routines.from_existing_data import (
    array as np_frontend_array,
)
from ivy.func_wrapper import with_unsupported_dtypes
from ivy.func_wrapper import with_supported_dtypes
from ivy.functional.frontends.torch.func_wrapper import (
    _to_ivy_array,
    numpy_to_torch_style_args,
)


class Tensor:
    def __init__(self, array, device=None, _init_overload=False):
        if _init_overload:
            self._ivy_array = (
                ivy.array(array) if not isinstance(array, ivy.Array) else array
            )

        else:
            self._ivy_array = ivy.array(
                array, dtype=torch_frontend.float32, device=device
            )

    def __len__(self):
        return len(self._ivy_array)

    def __repr__(self):
        return str(self.ivy_array.__repr__()).replace(
            "ivy.array", "ivy.frontends.torch.Tensor"
        )

    # Properties #
    # ---------- #

    @property
    def ivy_array(self):
        return self._ivy_array

    @property
    def device(self):
        return self.ivy_array.device

    @property
    def dtype(self):
        return self.ivy_array.dtype

    @property
    def shape(self):
        return Size(self.ivy_array.shape)

    @property
    def real(self):
        return self.ivy_array.real()

    @property
    def imag(self):
        return self.ivy_array.imag()

    @property
    def ndim(self):
        return self.dim()

    @property
    def T(self):
        if self.ndim == 1:
            return self
        return torch_frontend.permute(self, list(range(self.ndim))[::-1])

    @property
    def data(self):
        return torch_frontend.tensor(
            ivy.stop_gradient(self.ivy_array, preserve_type=False)
        )

    # Setters #
    # --------#

    @ivy_array.setter
    def ivy_array(self, array):
        self._ivy_array = (
            ivy.array(array) if not isinstance(array, ivy.Array) else array
        )

    # Instance Methods #
    # ---------------- #
    def reshape(self, *args, shape=None):
        if args and shape:
            raise TypeError("reshape() got multiple values for argument 'shape'")
        if shape is not None:
            return torch_frontend.reshape(self, shape)
        if args:
            if isinstance(args[0], (tuple, list)):
                shape = args[0]
                return torch_frontend.reshape(self, shape)
            else:
                return torch_frontend.reshape(self, args)
        return torch_frontend.reshape(self)

    @with_unsupported_dtypes({"2.0.1 and below": ("bfloat16",)}, "torch")
    def reshape_as(self, other):
        return torch_frontend.reshape(self, other.shape)

    @with_unsupported_dtypes({"2.0.1 and below": ("bfloat16",)}, "torch")
    def add(self, other, *, alpha=1):
        return torch_frontend.add(self, other, alpha=alpha)

    @with_unsupported_dtypes({"2.0.1 and below": ("bfloat16",)}, "torch")
    def sub(self, other, *, alpha=1):
        return torch_frontend.sub(self, other, alpha=alpha)

    def chunk(self, chunks, dim=0):
        return torch_frontend.chunk(self, chunks, dim=dim)

    @numpy_to_torch_style_args
    def any(self, dim=None, keepdim=False):
        return torch_frontend.any(self, dim=dim, keepdim=keepdim)

    @numpy_to_torch_style_args
    def all(self, dim=None, keepdim=False):
        return torch_frontend.all(self, dim=dim, keepdim=keepdim)

    @with_unsupported_dtypes({"2.0.1 and below": ("bfloat16",)}, "torch")
    def add_(self, other, *, alpha=1):
        self.ivy_array = self.add(other, alpha=alpha).ivy_array
        return self

    @with_unsupported_dtypes({"2.0.1 and below": ("float16",)}, "torch")
    def addmm(self, mat1, mat2, *, beta=1, alpha=1):
        return torch_frontend.addmm(self, mat1, mat2, beta=beta, alpha=alpha)

    @with_unsupported_dtypes({"2.0.1 and below": ("float16",)}, "torch")
    def addmm_(self, mat1, mat2, *, beta=1, alpha=1):
        self.ivy_array = self.addmm(mat1, mat2, beta=beta, alpha=alpha).ivy_array
        return self

    @with_unsupported_dtypes({"2.0.1 and below": ("float16",)}, "torch")
    def addmv(self, mat, vec, *, beta=1, alpha=1):
        return torch_frontend.addmv(self, mat, vec, beta=beta, alpha=alpha)

    @with_unsupported_dtypes({"2.0.1 and below": ("float16",)}, "torch")
    def addbmm(self, batch1, batch2, *, beta=1, alpha=1):
        return torch_frontend.addbmm(self, batch1, batch2, beta=beta, alpha=alpha)

    @with_unsupported_dtypes({"2.0.1 and below": ("float16",)}, "torch")
    def addbmm_(self, batch1, batch2, *, beta=1, alpha=1):
        self.ivy_array = self.addbmm(batch1, batch2, beta=beta, alpha=alpha).ivy_array
        return self

    @with_unsupported_dtypes({"2.0.1 and below": ("bfloat16",)}, "torch")
    def subtract_(self, other, *, alpha=1):
        self.ivy_array = self.sub(other, alpha=alpha).ivy_array
        return self

    @with_unsupported_dtypes({"2.0.1 and below": ("float16",)}, "torch")
    def asin(self):
        return torch_frontend.asin(self)

    @with_unsupported_dtypes({"2.0.1 and below": ("float16",)}, "torch")
    def asin_(self):
        self.ivy_array = self.asin().ivy_array
        return self

    @numpy_to_torch_style_args
    @with_unsupported_dtypes({"2.0.1 and below": ("bfloat16",)}, "torch")
    def sum(self, dim=None, keepdim=False, *, dtype=None):
        return torch_frontend.sum(self, dim=dim, keepdim=keepdim, dtype=dtype)

    @with_unsupported_dtypes({"2.0.1 and below": ("float16",)}, "torch")
    def sin(self):
        return torch_frontend.sin(self)

    @with_unsupported_dtypes({"2.0.1 and below": ("float16",)}, "torch")
    def sin_(self):
        self.ivy_array = self.sin().ivy_array
        return self

    @with_unsupported_dtypes({"2.0.1 and below": ("float16",)}, "torch")
    def sinh(self):
        return torch_frontend.sinh(self)

    @with_unsupported_dtypes({"2.0.1 and below": ("float16",)}, "torch")
    def sinh_(self):
        self.ivy_array = self.sinh().ivy_array
        return self

    @with_unsupported_dtypes({"2.0.1 and below": ("float16",)}, "torch")
    def cos(self):
        return torch_frontend.cos(self)

    @with_unsupported_dtypes({"2.0.1 and below": ("float16",)}, "torch")
    def cos_(self):
        self.ivy_array = self.cos().ivy_array
        return self

    @with_unsupported_dtypes({"2.0.1 and below": ("float16",)}, "torch")
    def cosh(self):
        return torch_frontend.cosh(self)

    @with_unsupported_dtypes({"2.0.1 and below": ("float16",)}, "torch")
    def cosh_(self):
        self.ivy_array = self.cosh().ivy_array
        return self

    @with_unsupported_dtypes({"2.0.1 and below": ("float16",)}, "torch")
    def arcsinh(self):
        return torch_frontend.arcsinh(self)

    @with_unsupported_dtypes({"2.0.1 and below": ("float16",)}, "torch")
    def arcsin(self):
        return torch_frontend.arcsin(self)

    @with_unsupported_dtypes({"2.0.1 and below": ("float16",)}, "torch")
    def arcsin_(self):
        self.ivy_array = self.arcsin().ivy_array
        return self

    @with_unsupported_dtypes({"2.0.1 and below": ("float16",)}, "torch")
    def atan(self):
        return torch_frontend.atan(self)

    @with_unsupported_dtypes({"2.0.1 and below": ("float16",)}, "torch")
    def atan_(self):
        self.ivy_array = self.atan().ivy_array
        return self

    @with_unsupported_dtypes({"2.0.1 and below": ("float16", "bfloat16")}, "torch")
    def atan2(self, other):
        return torch_frontend.atan2(self, other)

    def view(self, *args, size=None):
        """
        Reshape Tensor.

        possible arguments are either:
            - size
            - tuple of ints
            - list of ints
            - torch.Size object
            - ints
        Parameters
        ----------
        args:int arguments
        size: optional shape

        Returns reshaped tensor
        -------
        """
        if ivy.exists(size) and not args:
            shape_tup = size
        elif args and not ivy.exists(size):
            if (
                isinstance(args[0], tuple)
                or isinstance(args[0], list)
                or type(args[0]).__name__ == "Size"
            ) and len(args) == 1:
                shape_tup = args[0]
            else:
                shape_tup = args
        else:
            raise ValueError(
                "View only accepts as argument ints, tuple or list of ints or "
                "the keyword argument size."
            )
        return torch_frontend.reshape(self, shape_tup)

    def float(self, memory_format=None):
        self.ivy_array = ivy.astype(self.ivy_array, ivy.float32, copy=False)
        return self

    @with_unsupported_dtypes({"2.0.1 and below": ("float16",)}, "torch")
    def asinh(self):
        return torch_frontend.asinh(self)

    @with_unsupported_dtypes({"2.0.1 and below": ("float16",)}, "torch")
    def asinh_(self):
        self.ivy_array = self.asinh().ivy_array
        return self

    @with_unsupported_dtypes({"2.0.1 and below": ("float16",)}, "torch")
    def tan(self):
        return torch_frontend.tan(self)

    @with_unsupported_dtypes({"2.0.1 and below": ("float16",)}, "torch")
    def tan_(self):
        self.ivy_array = self.tan().ivy_array
        return self

    @with_unsupported_dtypes({"2.0.1 and below": ("float16",)}, "torch")
    def tanh(self):
        return torch_frontend.tanh(self)

    @with_unsupported_dtypes({"2.0.1 and below": ("float16",)}, "torch")
    def tanh_(self):
        self.ivy_array = self.tanh().ivy_array
        return self

    @with_unsupported_dtypes({"2.0.1 and below": ("float16",)}, "torch")
    def atanh(self):
        return torch_frontend.atanh(self)

    @with_unsupported_dtypes({"2.0.1 and below": ("float16",)}, "torch")
    def atanh_(self):
        self.ivy_array = self.atanh().ivy_array
        return self

    @with_unsupported_dtypes({"2.0.1 and below": ("float16",)}, "torch")
    def arctanh(self):
        return torch_frontend.arctanh(self)

    @with_unsupported_dtypes({"2.0.1 and below": ("float16",)}, "torch")
    def arctanh_(self):
        self.ivy_array = self.arctanh().ivy_array
        return self

    @with_unsupported_dtypes({"2.0.1 and below": ("float16",)}, "torch")
    def log(self):
        return torch_frontend.log(self)

    @with_unsupported_dtypes({"2.0.1 and below": ("float16",)}, "torch")
    def arccosh(self):
        return torch_frontend.arccosh(self)

    @with_unsupported_dtypes({"2.0.1 and below": ("float16",)}, "torch")
    def log_(self):
        self.ivy_array = self.log().ivy_array
        return self

    @with_unsupported_dtypes({"2.0.1 and below": ("float16",)}, "torch")
    def log2(self):
        return torch_frontend.log2(self)

    @with_unsupported_dtypes({"2.0.1 and below": ("float16", "bfloat16")}, "torch")
    def relu(self):
        return torch_frontend_nn.relu(self)

    @numpy_to_torch_style_args
    @with_unsupported_dtypes({"2.0.1 and below": ("complex",)}, "torch")
    def amax(self, dim=None, keepdim=False):
        return torch_frontend.amax(self, dim=dim, keepdim=keepdim)

    @numpy_to_torch_style_args
    @with_unsupported_dtypes({"2.0.1 and below": ("complex",)}, "torch")
    def amin(self, dim=None, keepdim=False):
        return torch_frontend.amin(self, dim=dim, keepdim=keepdim)

    @numpy_to_torch_style_args
    @with_unsupported_dtypes({"2.0.1 and below": ("complex", "float16")}, "torch")
    def aminmax(self, dim=None, keepdim=False):
        return torch_frontend.aminmax(self, dim=dim, keepdim=keepdim)

    def abs(self):
        return torch_frontend.abs(self)

    def abs_(self):
        self.ivy_array = self.abs().ivy_array
        return self

    @with_unsupported_dtypes({"2.0.1 and below": ("bfloat16",)}, "torch")
    def logical_and(self, other):
        return torch_frontend.logical_and(self, other)

    def logical_not(self, *, out=None):
        return torch_frontend.logical_not(self, out=out)

    def logical_not_(self):
        self.ivy_array = ivy.astype(self.logical_not().ivy_array, self.dtype)
        return self

    @with_unsupported_dtypes({"2.0.1 and below": ("bfloat16",)}, "torch")
    def logical_or(self, other):
        return torch_frontend.logical_or(self, other)

    def bitwise_not(self):
        return torch_frontend.bitwise_not(self)

    def bitwise_and(self, other):
        return torch_frontend.bitwise_and(self, other)

    @with_supported_dtypes({"2.0.1 and below": ("integer",)}, "torch")
    def bitwise_or(self, other):
        return torch_frontend.bitwise_or(self, other)

    def bitwise_left_shift(self, other):
        return torch_frontend.bitwise_left_shift(self, other)

    @with_supported_dtypes({"2.0.1 and below": ("integer",)}, "torch")
    def bitwise_or_(self, other):
        self.ivy_array = self.bitwise_or(other).ivy_array
        return self

    def contiguous(self, memory_format=None):
        return torch_frontend.tensor(self)

    def new_ones(
        self,
        *args,
        size=None,
        dtype=None,
        device=None,
        requires_grad=False,
        layout=None,
        pin_memory=False,
    ):
        if size is None:
            size = args[0] if isinstance(args[0], (tuple, list)) else args
        return torch_frontend.ones(
            size, dtype=dtype, device=device, requires_grad=requires_grad
        )

    @with_unsupported_dtypes({"2.0.1 and below": ("float16",)}, "torch")
    def floor(self, *, out=None):
        return torch_frontend.floor(self)

    @with_unsupported_dtypes({"2.0.1 and below": ("float16", "bfloat16")}, "torch")
    def not_equal(self, other, *, out=None):
        return torch_frontend.not_equal(self, other, out=out)

    ne = not_equal

    def equal(self, other):
        return torch_frontend.equal(self, other)

    def new_zeros(
        self, size, *, dtype=None, device=None, requires_grad=False, layout=None
    ):
        if isinstance(size[0], tuple):
            return torch_frontend.zeros(
                size=size[0], dtype=dtype, device=device, requires_grad=requires_grad
            )
        return torch_frontend.zeros(
            size=size, dtype=dtype, device=device, requires_grad=requires_grad
        )

    def to(self, *args, **kwargs):
        if len(args) > 0:
            if hasattr(args[0], "ivy_array") or ivy.is_array(args[0]):
                if self.dtype == ivy.dtype(args[0]) and self.device == ivy.dev(args[0]):
                    return self
                else:
                    cast_tensor = self.clone()
                    cast_tensor.ivy_array = ivy.asarray(
                        self.ivy_array,
                        dtype=ivy.dtype(args[0]),
                        device=ivy.dev(args[0]),
                    )
                    return cast_tensor
            if (
                isinstance(args[0], (ivy.Dtype, ivy.NativeDtype))
                or args[0] in ivy._all_ivy_dtypes_str
            ):
                if self.dtype == ivy.as_ivy_dtype(args[0]):
                    return self
                else:
                    cast_tensor = self.clone()
                    cast_tensor.ivy_array = ivy.asarray(self.ivy_array, dtype=args[0])
                    return cast_tensor
            if isinstance(args[0], (ivy.Device, ivy.NativeDevice, str)):
                if isinstance(args[0], str) and not isinstance(
                    args[0], (ivy.Device, ivy.NativeDevice)
                ):
                    ivy.utils.assertions.check_elem_in_list(
                        args[0],
                        [
                            "cpu",
                            "cuda",
                            "xpu",
                            "mkldnn",
                            "opengl",
                            "opencl",
                            "ideep",
                            "hip",
                            "ve",
                            "ort",
                            "mlc",
                            "xla",
                            "lazy",
                            "vulkan",
                            "meta",
                            "hpu",
                        ],
                    )
                if self.device == ivy.as_ivy_dev(args[0]):
                    return self
                else:
                    cast_tensor = self.clone()
                    cast_tensor.ivy_array = ivy.asarray(self.ivy_array, device=args[0])
                    return cast_tensor
        else:
            if (
                "dtype" in kwargs
                and "device" in kwargs
                and self.dtype == kwargs["dtype"]
                and self.device == kwargs["device"]
            ):
                return self
            else:
                cast_tensor = self.clone()
                cast_tensor.ivy_array = ivy.asarray(
                    self.ivy_array,
                    device=kwargs["device"] if "device" in kwargs else self.device,
                    dtype=kwargs["dtype"] if "dtype" in kwargs else self.dtype,
                )
                return cast_tensor

    @with_unsupported_dtypes({"2.0.1 and below": ("float16",)}, "torch")
    def arctan(self):
        return torch_frontend.atan(self)

    @with_unsupported_dtypes({"2.0.1 and below": ("float16",)}, "torch")
    def arctan_(self):
        self.ivy_array = self.arctan().ivy_array
        return self

    @with_unsupported_dtypes({"2.0.1 and below": ("float16", "bfloat16")}, "torch")
    def arctan2(self, other):
        return torch_frontend.arctan2(self, other)

    @with_unsupported_dtypes({"2.0.1 and below": ("float16", "bfloat16")}, "torch")
    def arctan2_(self, other):
        self.ivy_array = self.arctan2(other).ivy_array
        return self

    @with_unsupported_dtypes({"2.0.1 and below": ("float16",)}, "torch")
    def acos(self):
        return torch_frontend.acos(self)

    @with_unsupported_dtypes({"2.0.1 and below": ("float16",)}, "torch")
    def acos_(self):
        self.ivy_array = self.acos().ivy_array
        return self

    @with_unsupported_dtypes({"2.0.1 and below": ("float16",)}, "torch")
    def arccosh_(self):
        self.ivy_array = self.arccosh().ivy_array
        return self

    @with_unsupported_dtypes({"2.0.1 and below": ("float16",)}, "torch")
    def arccos(self):
        return torch_frontend.arccos(self)

    @with_unsupported_dtypes({"2.0.1 and below": ("float16",)}, "torch")
    def arccos_(self):
        self.ivy_array = self.arccos().ivy_array
        return self

    def new_tensor(
        self,
        data,
        *,
        dtype=None,
        device=None,
        requires_grad=False,
        layout=None,
        pin_memory=False,
    ):
        dtype = ivy.dtype(self.ivy_array) if dtype is None else dtype
        device = ivy.dev(self.ivy_array) if device is None else device
        _data = ivy.asarray(data, copy=True, dtype=dtype, device=device)
        return torch_frontend.tensor(_data)

    @with_unsupported_dtypes({"2.0.1 and below": ("bfloat16",)}, "torch")
    def view_as(self, other):
        return self.view(size=other.shape)

    def expand(self, *args, size=None):
        if args and size:
            raise TypeError("expand() got multiple values for argument 'size'")
        if args:
            if isinstance(args[0], (tuple, list, ivy.Shape)):
                size = args[0]
            else:
                size = args

        return torch_frontend.tensor(ivy.expand(self.ivy_array, tuple(size)))

    def expand_as(self, other):
        return self.expand(
            ivy.shape(other.ivy_array if isinstance(other, Tensor) else other)
        )

    def detach(self):
        return torch_frontend.tensor(
            ivy.stop_gradient(self.ivy_array, preserve_type=False)
        )

    def detach_(self):
        self.ivy_array = self.detach().ivy_array
        return self

    @numpy_to_torch_style_args
    def unsqueeze(self, dim):
        return torch_frontend.unsqueeze(self, dim)

    @numpy_to_torch_style_args
    def unsqueeze_(self, dim):
        self.ivy_array = self.unsqueeze(dim).ivy_array
        return self

    def ravel(self):
        return torch_frontend.ravel(self)

    def split(self, split_size, dim=0):
        return torch_frontend.split(self, split_size, dim)

    def tensor_split(self, indices_or_sections, dim=0):
        return torch_frontend.tensor_split(self, indices_or_sections, dim)

    def vsplit(self, indices_or_sections, /):
        return torch_frontend.vsplit(self, indices_or_sections)

    def hsplit(self, indices_or_sections, /):
        return torch_frontend.hsplit(self, indices_or_sections)

    def dsplit(
        self,
        indices_or_sections,
        /,
    ):
        return torch_frontend.dsplit(self, indices_or_sections)

    def dim(self):
        return self.ivy_array.ndim

    @with_supported_dtypes(
        {"2.5.0 and below": ("float32", "float64", "int32", "int64")}, "paddle"
    )
    def heaviside(self, values, *, out=None):
        return torch_frontend.heaviside(self, values, out=out)

    def new_full(
        self,
        size,
        fill_value,
        *,
        dtype=None,
        device=None,
        requires_grad=False,
        layout=None,
        pin_memory=False,
    ):
        dtype = ivy.dtype(self.ivy_array) if dtype is None else dtype
        if ivy.is_float_dtype(dtype):
            fill_value = float(fill_value)
        elif ivy.is_int_dtype(dtype):
            fill_value = int(fill_value)
        elif ivy.is_bool_dtype(dtype):
            fill_value = bool(fill_value)
        device = ivy.dev(self.ivy_array) if device is None else device
        _data = ivy.full(size, fill_value, dtype=dtype, device=device)
        return torch_frontend.tensor(_data)

    def new_empty(
        self,
        size,
        *,
        dtype=None,
        device=None,
        requires_grad=False,
        layout=None,
        pin_memory=False,
    ):
        dtype = ivy.dtype(self.ivy_array) if dtype is None else dtype
        device = ivy.dev(self.ivy_array) if device is None else device
        _data = ivy.empty(size, dtype=dtype, device=device)
        return torch_frontend.tensor(_data)

    def unfold(self, dimension, size, step):
        slices = []
        for i in range(0, self.shape[dimension] - size + 1, step):
            slices.append(self.ivy_array[i : i + size])
        return torch_frontend.stack(slices)

    def long(self, memory_format=None):
        self.ivy_array = ivy.astype(self.ivy_array, ivy.int64, copy=False)
        return self

    @numpy_to_torch_style_args
    def max(self, dim=None, keepdim=False):
        return torch_frontend.max(self, dim=dim, keepdim=keepdim)

    @property
    def is_quantized(self):
        return "q" in ivy.dtype(self.ivy_array)

    @property
    def is_cuda(self):
        return "gpu" in ivy.dev(self.ivy_array)

    @with_unsupported_dtypes({"2.0.1 and below": ("bfloat16",)}, "torch")
    def pow(self, exponent):
        return torch_frontend.pow(self, exponent)

    @with_unsupported_dtypes({"2.0.1 and below": ("bfloat16",)}, "torch")
    def pow_(self, exponent):
        self.ivy_array = self.pow(exponent).ivy_array
        return self

    def size(self, dim=None):
        shape = self.shape
        if dim is None:
            return shape
        else:
            try:
                return shape[dim]
            except IndexError:
                raise IndexError(
                    "Dimension out of range (expected to be in range of [{}, {}], "
                    "but got {}".format(len(shape), len(shape) - 1, dim)
                )

    def matmul(self, other):
        return torch_frontend.matmul(self, other)

    def argwhere(self):
        return torch_frontend.argwhere(self)

    @numpy_to_torch_style_args
    @with_unsupported_dtypes({"2.0.1 and below": ("complex",)}, "torch")
    def argmax(self, dim=None, keepdim=False):
        return torch_frontend.argmax(self, dim=dim, keepdim=keepdim)

    @numpy_to_torch_style_args
    @with_unsupported_dtypes({"2.0.1 and below": ("complex",)}, "torch")
    def argmin(self, dim=None, keepdim=False):
        return torch_frontend.argmin(self, dim=dim, keepdim=keepdim)

    @with_unsupported_dtypes({"2.0.1 and below": ("complex",)}, "torch")
    def argsort(self, dim=-1, descending=False):
        return torch_frontend.argsort(self, dim=dim, descending=descending)

    @with_unsupported_dtypes({"2.0.1 and below": ("float16",)}, "torch")
    def ceil(self):
        return torch_frontend.ceil(self)

    @numpy_to_torch_style_args
    def min(self, dim=None, keepdim=False):
        return torch_frontend.min(self, dim=dim, keepdim=keepdim)

    def permute(self, *args, dims=None):
        if args and dims:
            raise TypeError("permute() got multiple values for argument 'dims'")
        if dims is not None:
            return torch_frontend.permute(self, dims)
        if args:
            if isinstance(args[0], (tuple, list)):
                dims = args[0]
                return torch_frontend.permute(self, dims)
            else:
                return torch_frontend.permute(self, args)
        return torch_frontend.permute(self)

    @numpy_to_torch_style_args
    @with_unsupported_dtypes({"2.0.1 and below": ("float16", "bfloat16")}, "torch")
    def mean(self, dim=None, keepdim=False):
        return torch_frontend.mean(self, dim=dim, keepdim=keepdim)

    @numpy_to_torch_style_args
    def nanmean(self, dim=None, keepdim=False):
        return torch_frontend.nanmean(self, dim=dim, keepdim=keepdim)

    @numpy_to_torch_style_args
    @with_unsupported_dtypes({"2.0.1 and below": ("float16",)}, "torch")
    def median(self, dim=None, keepdim=False):
        return torch_frontend.median(self, dim=dim, keepdim=keepdim)

    def transpose(self, dim0, dim1):
        return torch_frontend.transpose(self, dim0=dim0, dim1=dim1)

    def transpose_(self, dim0, dim1):
        self.ivy_array = self.transpose(dim0, dim1).ivy_array
        return self

    def t(self):
        return torch_frontend.t(self)

    def flatten(self, start_dim=0, end_dim=-1):
        return torch_frontend.flatten(self, start_dim, end_dim)

    @numpy_to_torch_style_args
    @with_unsupported_dtypes({"2.0.1 and below": ("float16",)}, "torch")
    def cumsum(self, dim, *, dtype=None):
        return torch_frontend.cumsum(self, dim, dtype=dtype)

    @numpy_to_torch_style_args
    @with_unsupported_dtypes({"2.0.1 and below": ("float16",)}, "torch")
    def cumsum_(self, dim, *, dtype=None):
        self.ivy_array = self.cumsum(dim, dtype).ivy_array
        return self

    @with_unsupported_dtypes({"2.0.1 and below": ("float16", "bfloat16")}, "torch")
    def inverse(self):
        return torch_frontend.inverse(self)

    @with_unsupported_dtypes({"2.0.1 and below": ("bool",)}, "torch")
    def neg(self):
        return torch_frontend.negative(self)

    __neg__ = neg

    def int(self, memory_format=None):
        self.ivy_array = ivy.astype(self.ivy_array, ivy.int32, copy=False)
        return self

    def half(self, memory_format=None):
        self.ivy_array = ivy.astype(self.ivy_array, ivy.float16, copy=False)
        return self

    def bool(self, memory_format=None):
        self.ivy_array = ivy.astype(self.ivy_array, ivy.bool, copy=False)
        return self

    def type(self, dtype=None, non_blocking=False, **kwargs):
        if ivy.exists(dtype):
            self.ivy_array = ivy.astype(self.ivy_array, dtype)
            return self
        else:
            return str(self.dtype)

    @with_unsupported_dtypes({"2.0.1 and below": ("bfloat16",)}, "torch")
    def type_as(self, other):
        if self.dtype != other.dtype:
            self.ivy_array = ivy.astype(self.ivy_array, other.dtype)
        return self

    def byte(self, memory_format=None):
        self.ivy_array = ivy.astype(self.ivy_array, ivy.uint8, copy=False)
        return self

    @with_unsupported_dtypes({"2.0.1 and below": ("bfloat16",)}, "torch")
    def ne(self, other):
        return torch_frontend.ne(self, other)

    @numpy_to_torch_style_args
    def squeeze(self, dim=None):
        return torch_frontend.squeeze(self, dim)

    def flip(self, dims):
        return torch_frontend.flip(self, dims)

    def fliplr(self):
        return torch_frontend.fliplr(self)

    def sort(self, dim=-1, descending=False):
        return torch_frontend.sort(self, dim=dim, descending=descending)

    def tril(self, diagonal=0):
        return torch_frontend.tril(self, diagonal=diagonal)

    def index_select(self, dim, index):
        return torch_frontend.index_select(self, dim, index)

    @with_unsupported_dtypes({"2.0.1 and below": ("float16", "complex")}, "torch")
    def clamp(self, min=None, max=None):
        return torch_frontend.clamp(self, min=min, max=max)

    @with_unsupported_dtypes({"2.0.1 and below": ("float16", "complex")}, "torch")
    def clamp_(self, min=None, max=None):
        self.ivy_array = self.clamp(min=min, max=max).ivy_array
        return self

    @with_unsupported_dtypes({"2.0.1 and below": ("float16", "bfloat16")}, "torch")
    def sqrt(self):
        return torch_frontend.sqrt(self)

    @with_unsupported_dtypes({"2.0.1 and below": ("float16",)}, "torch")
    def rsqrt(self):
        return torch_frontend.rsqrt(self)

    @with_unsupported_dtypes({"2.0.1 and below": ("float16", "bfloat16")}, "torch")
    def sqrt_(self):
        self.ivy_array = self.sqrt().ivy_array
        return self

    def where(self, condition, other):
        return torch_frontend.tensor(torch_frontend.where(condition, self, other))

    def clone(self, memory_format=None):
        return torch_frontend.tensor(ivy.array(self.ivy_array, copy=True))

    @with_unsupported_dtypes({"2.0.1 and below": ("float16",)}, "torch")
    def acosh(self):
        return torch_frontend.acosh(self)

    def masked_fill(self, mask, value):
        return torch_frontend.tensor(
            torch_frontend.where(mask, value, self), dtype=self.dtype
        )

    def masked_fill_(self, mask, value):
        self.ivy_array = self.masked_fill(mask, value).ivy_array
        return self

    @with_unsupported_dtypes({"2.0.1 and below": ("float16", "bfloat16")}, "torch")
    def index_add_(self, dim, index, source, *, alpha=1):
        self.ivy_array = torch_frontend.index_add(
            self, dim, index, source, alpha=alpha
        ).ivy_array
        return self

    @with_unsupported_dtypes({"2.0.1 and below": ("float16", "bfloat16")}, "torch")
    def index_add(self, dim, index, source, *, alpha=1):
        return torch_frontend.index_add(
            self._ivy_array, dim, index, source, alpha=alpha
        )

    @with_unsupported_dtypes({"2.0.1 and below": ("float16",)}, "torch")
    def acosh_(self):
        self.ivy_array = self.acosh().ivy_array
        return self

    @with_unsupported_dtypes({"2.0.1 and below": ("bfloat16",)}, "torch")
    def numpy(self):
        return np_frontend_array(self.ivy_array)

    @with_unsupported_dtypes({"2.0.1 and below": ("float16",)}, "torch")
    def sigmoid(self):
        return torch_frontend.sigmoid(self)

    @with_unsupported_dtypes({"2.0.1 and below": ("float16",)}, "torch")
    def sigmoid_(self):
        self.ivy_array = self.sigmoid().ivy_array
        return self

    @with_unsupported_dtypes({"2.0.1 and below": ("float16",)}, "torch")
    def softmax(self, dim=None, dtype=None):
        return torch_frontend.nn.functional.softmax(self, dim=dim, dtype=dtype)

    def repeat_interleave(self, repeats, dim=None, *, output_size=None):
        return torch_frontend.repeat_interleave(self, repeats, dim)

    def repeat(self, *args, repeats=None):
        if args and repeats:
            raise ivy.utils.exceptions.IvyException(
                "repeat() got multiple values for argument 'repeats'"
            )
        if args:
            if isinstance(args[0], (tuple, list)):
                repeats = args[0]
            else:
                repeats = args
        elif not isinstance(repeats, (tuple, list)):
            raise ivy.utils.exceptions.IvyException(
                "repeat(): argument 'repeats' must be tuple of ints"
            )

        return torch_frontend.tile(self, repeats)

    @numpy_to_torch_style_args
    def unbind(self, dim=0):
        return torch_frontend.unbind(self, dim=dim)

    def remainder(self, other, *, out=None):
        return torch_frontend.remainder(self, other, out=out)

    def bitwise_not_(self):
        self.ivy_array = self.bitwise_not().ivy_array
        return self

    def bitwise_and_(self, other):
        self.ivy_array = self.bitwise_and(other).ivy_array
        return self

    @with_unsupported_dtypes({"2.0.1 and below": ("float16", "bfloat16")}, "torch")
    def atan2_(self, other):
        self.ivy_array = self.atan2(other).ivy_array
        return self

    def fmin(self, other):
        return torch_frontend.fmin(self, other)

    @with_unsupported_dtypes({"2.0.1 and below": ("float16", "complex")}, "torch")
    def trunc(self):
        return torch_frontend.trunc(self)

    @with_unsupported_dtypes({"2.0.1 and below": ("float16", "complex")}, "torch")
    def trunc_(self):
        self.ivy_array = self.trunc().ivy_array
        return self

    @with_unsupported_dtypes({"2.0.1 and below": ("float16", "complex")}, "torch")
    def fix(self):
        return torch_frontend.fix(self)

    @with_unsupported_dtypes({"2.0.1 and below": ("float16", "complex")}, "torch")
    def fix_(self):
        self.ivy_array = self.fix().ivy_array
        return self

    def isinf(self):
        return torch_frontend.isinf(self._ivy_array)

    def is_complex(self):
        return torch_frontend.is_complex(self._ivy_array)

    def addr(self, vec1, vec2, *, beta=1, alpha=1, out=None):
        return torch_frontend.addr(self, vec1, vec2, beta=beta, alpha=alpha, out=out)

    def addr_(self, vec1, vec2, *, beta=1, alpha=1):
        self.ivy_array = self.addr(vec1, vec2, beta=beta, alpha=alpha).ivy_array
        return self

    @with_unsupported_dtypes({"2.0.1 and below": ("float16", "bfloat16")}, "torch")
    def dot(self, tensor):
        return torch_frontend.dot(self, tensor)

    # Special Methods #
    # -------------------#

    def __bool__(self):
        if len(self.shape) == sum(self.shape):
            return self.ivy_array.to_scalar().__bool__()
        raise ValueError(
            "The truth value of an array with more than one element is ambiguous. "
            "Use a.any() or a.all()"
        )

    @with_unsupported_dtypes({"2.0.1 and below": ("bfloat16",)}, "torch")
    def __add__(self, other):
        return torch_frontend.add(self, other)

    @with_unsupported_dtypes({"2.0.1 and below": ("bfloat16",)}, "torch")
    def __mod__(self, other):
        return torch_frontend.remainder(self, other)

    @with_unsupported_dtypes({"2.0.1 and below": ("bfloat16",)}, "torch")
    def __pow__(self, exponent):
        return self.pow(exponent)

    @with_unsupported_dtypes({"2.0.1 and below": ("bfloat16",)}, "torch")
    def __rpow__(self, other):
        return torch_frontend.pow(other, self)

    def __long__(self, memory_format=None):
        return self.long()

    def __getitem__(self, query, /):
        ivy_args = ivy.nested_map([self, query], _to_ivy_array)
        ret = ivy.get_item(*ivy_args)
        return torch_frontend.Tensor(ret, _init_overload=True)

    def __setitem__(self, key, value, /):
        key, value = ivy.nested_map([key, value], _to_ivy_array)
        self.ivy_array[key] = value

    def __iter__(self):
        if self.ndim == 0:
            raise TypeError("iteration over a 0-d tensor not supported")
        for i in range(self.shape[0]):
            yield self[i]

    @with_unsupported_dtypes({"2.0.1 and below": ("bfloat16",)}, "torch")
    def __radd__(self, other):
        return torch_frontend.add(other, self)

    @with_unsupported_dtypes({"2.0.1 and below": ("bfloat16",)}, "torch")
    def __mul__(self, other):
        return torch_frontend.mul(self, other)

    @with_unsupported_dtypes({"2.0.1 and below": "bfloat16"}, "torch")
    def __matmul__(self, other):
        return torch_frontend.matmul(self, other)

    @with_unsupported_dtypes({"2.0.1 and below": ("bfloat16",)}, "torch")
    def __rmul__(self, other):
        return torch_frontend.mul(other, self)

    @with_unsupported_dtypes({"2.0.1 and below": ("bfloat16",)}, "torch")
    def __sub__(self, other):
        return torch_frontend.subtract(self, other)

    def __truediv__(self, other):
        return torch_frontend.div(self, other)

    def __iadd__(self, other):
        ret = torch_frontend.add(self, other)
        self.ivy_array = ivy.inplace_update(
            self.ivy_array, ivy.astype(ret.ivy_array, self.dtype)
        )
        return self

    def __imod__(self, other):
        ret = torch_frontend.remainder(self, other)
        self.ivy_array = ivy.inplace_update(
            self.ivy_array, ivy.astype(ret.ivy_array, self.dtype)
        )
        return self

    def __imul__(self, other):
        ret = torch_frontend.mul(self, other)
        self.ivy_array = ivy.inplace_update(
            self.ivy_array, ivy.astype(ret.ivy_array, self.dtype)
        )
        return self

    def __isub__(self, other):
        ret = torch_frontend.subtract(self, other)
        self.ivy_array = ivy.inplace_update(
            self.ivy_array, ivy.astype(ret.ivy_array, self.dtype)
        )
        return self

    def __itruediv__(self, other):
        ret = torch_frontend.div(self, other)
        self.ivy_array = ivy.inplace_update(
            self.ivy_array, ivy.astype(ret.ivy_array, self.dtype)
        )
        return self

    def __int__(self):
        item = self.item()
        if isinstance(item, complex):
            if item.imag != 0:
                raise TypeError("can't convert complex to int without overflow")
            item = item.real
        return int(item)

    def __float__(self):
        item = self.item()
        if isinstance(item, complex):
            if item.imag != 0:
                raise TypeError("can't convert complex to float without overflow")
            item = item.real
        return float(item)

    @with_unsupported_dtypes({"2.0.1 and below": ("bfloat16",)}, "torch")
    def __eq__(self, other):
        return torch_frontend.eq(self, other)

    @with_unsupported_dtypes({"2.0.1 and below": ("bfloat16",)}, "torch")
    def __gt__(self, other):
        return torch_frontend.greater(self, other)

    @with_unsupported_dtypes({"2.0.1 and below": ("bfloat16",)}, "torch")
    def __ge__(self, other):
        return torch_frontend.greater_equal(self, other)

    @with_unsupported_dtypes({"2.0.1 and below": ("bfloat16",)}, "torch")
    def __ne__(self, other):
        return self.ne(other)

    @with_unsupported_dtypes({"2.0.1 and below": ("bfloat16",)}, "torch")
    def __rsub__(self, other):
        return torch_frontend.subtract(other, self)

    @with_unsupported_dtypes({"2.0.1 and below": ("bfloat16",)}, "torch")
    def __lt__(self, other):
        return torch_frontend.less(self, other)

    @with_unsupported_dtypes({"2.0.1 and below": ("bfloat16",)}, "torch")
    def __le__(self, other):
        return torch_frontend.less_equal(self, other)

    @with_unsupported_dtypes({"2.0.1 and below": ("bfloat16",)}, "torch")
    def __or__(self, other):
        return torch_frontend.bitwise_or(self, other)

    def __invert__(self):
        return torch_frontend.bitwise_not(self)

    def __and__(self, other):
        return torch_frontend.bitwise_and(self, other)

    # Method aliases
    absolute, absolute_ = abs, abs_
    clip, clip_ = clamp, clamp_
    ndimension = dim
    subtract = sub
    sub_ = subtract_
    eq = equal

    def bitwise_xor(self, other):
        return torch_frontend.bitwise_xor(self, other)

    def item(self):
        if all(dim == 1 for dim in self.shape):
            return self.ivy_array.to_scalar()
        else:
            raise ValueError(
                "only one element tensors can be converted to Python scalars"
            )

    @numpy_to_torch_style_args
    @with_unsupported_dtypes({"2.0.1 and below": ("float16",)}, "torch")
    def cumprod(self, dim, dtype):
        return torch_frontend.cumprod(self, dim, dtype=dtype)

    @numpy_to_torch_style_args
    def count_nonzero(self, dim):
        return torch_frontend.count_nonzero(self, dim=dim)

    @with_unsupported_dtypes({"2.0.1 and below": ("bfloat16", "float16")}, "torch")
    def exp(self):
        return torch_frontend.exp(self)

    @with_unsupported_dtypes(
        {"2.0.1 and below": ("bfloat16", "float16", "complex")}, "torch"
    )
    def expm1(self):
        return torch_frontend.expm1(self)

    # fmt: off
    @with_unsupported_dtypes({"2.0.1 and below": ("int8", "int16", "int32", "int64", "uint8", "bool", "float16",)},"torch",)  # noqa
    def exp_(self):
        self.ivy_array = self.exp().ivy_array
        return self
    # fmt: on

    def mul(self, other):
        return torch_frontend.mul(self, other)

    @with_unsupported_dtypes({"2.0.1 and below": ("float16",)}, "torch")
    def ceil_(self):
        self.ivy_array = torch_frontend.ceil(self).ivy_array
        return self

    @with_unsupported_dtypes({"2.0.1 and below": ("bfloat16",)}, "torch")
    def mul_(self, other):
        self.ivy_array = self.mul(other).ivy_array
        # the return dtype is the same as the input dtype
        self.ivy_array = self.to(self.dtype).ivy_array
        return self

    @with_unsupported_dtypes({"2.0.1 and below": ("bfloat16", "float16")}, "torch")
    def round(self, *, decimals=0):
        return torch_frontend.round(self, decimals=decimals)

    @numpy_to_torch_style_args
    @with_unsupported_dtypes({"2.0.1 and below": ("float16", "complex")}, "torch")
    def cross(self, other, dim=-1):
        return torch_frontend.cross(self, other, dim=dim)

    @with_unsupported_dtypes({"2.0.1 and below": ("float16", "bfloat16")}, "torch")
    def det(self):
        return torch_frontend.det(self)

    def reciprocal(self):
        return torch_frontend.reciprocal(self)

    def fill_(self, value):
        self.ivy_array = torch_frontend.full_like(
            self, value, dtype=self.dtype, device=self.device
        ).ivy_array
        return self

    def nonzero(self, as_tuple=False):
        return torch_frontend.nonzero(self, as_tuple=as_tuple)

    def mm(self, mat2):
        return torch_frontend.mm(self, mat2)

    @with_unsupported_dtypes({"2.0.1 and below": ("bfloat16", "float16")}, "torch")
    def square(self):
        return torch_frontend.square(self._ivy_array)

    @with_unsupported_dtypes({"2.0.1 and below": ("float16",)}, "torch")
    def log10(self):
        return torch_frontend.log10(self._ivy_array)

    def short(self, memory_format=None):
        self.ivy_array = ivy.astype(self.ivy_array, ivy.int16, copy=False)
        return self

    @numpy_to_torch_style_args
    @with_unsupported_dtypes({"2.0.1 and below": ("float16", "bfloat16")}, "torch")
    def prod(self, dim=None, keepdim=False, *, dtype=None):
        return torch_frontend.prod(self, dim=dim, keepdim=keepdim, dtype=dtype)

    def div(self, other, *, rounding_mode=None):
        return torch_frontend.div(self, other, rounding_mode=rounding_mode)

    def div_(self, other, *, rounding_mode=None):
        self.ivy_array = self.div(other, rounding_mode=rounding_mode).ivy_array
        return self

    def normal_(self, mean=0, std=1, *, generator=None):
        self.ivy_array = ivy.random_normal(
            mean=mean,
            std=std,
            shape=self.ivy_array.shape,
            dtype=self.dtype,
            device=self.device,
        )
        return self

    @with_unsupported_dtypes({"2.0.1 and below": ("float16",)}, "torch")
    def addcdiv(self, tensor1, tensor2, *, value=1):
        return torch_frontend.addcdiv(self, tensor1, tensor2, value=value)

    @with_unsupported_dtypes({"2.0.1 and below": ("float16",)}, "torch")
    def addcmul(self, tensor1, tensor2, *, value=1):
        return torch_frontend.addcmul(self, tensor1, tensor2, value=value)

    @with_unsupported_dtypes({"2.0.1 and below": ("float16",)}, "torch")
    def addcmul_(self, tensor1, tensor2, *, value=1):
        self.ivy_array = self.addcmul(tensor1, tensor2, value=value).ivy_array
        return self

    sign_decorator_dtypes = ("float16", "complex", "bool")

    @with_unsupported_dtypes({"2.0.1 and below": sign_decorator_dtypes}, "torch")
    def sign(self):
        return torch_frontend.sign(self._ivy_array)

    @numpy_to_torch_style_args
    def std(self, dim=None, unbiased=True, keepdim=False, *, out=None):
        return torch_frontend.std(
            self, dim=dim, unbiased=unbiased, keepdim=keepdim, out=out
        )

    @with_unsupported_dtypes({"2.0.1 and below": ("float16", "bfloat16")}, "torch")
    def fmod(self, other, *, out=None):
        return torch_frontend.fmod(self, other, out=out)

    @with_unsupported_dtypes({"2.0.1 and below": ("float16", "bfloat16")}, "torch")
    def fmod_(self, other):
        self.ivy_array = self.fmod(other).ivy_array
        return self

    def norm(self, p="fro", dim=None, keepdim=False, dtype=None):
        return torch_frontend.norm(self, p=p, dim=dim, keepdim=keepdim, dtype=dtype)

    def tolist(self):
        return self._ivy_array.to_list()

    @with_unsupported_dtypes({"2.0.1 and below": ("bfloat16",)}, "torch")
    def multiply(self, other, *, out=None):
        return torch_frontend.multiply(self, other, out=out)

    @numpy_to_torch_style_args
    @with_unsupported_dtypes({"2.0.1 and below": ("float16", "complex")}, "torch")
    def topk(self, k, dim=None, largest=True, sorted=True):
        return torch_frontend.topk(self, k, dim=dim, largest=largest, sorted=sorted)

    rshift_dtypes = ("float16", "bfloat16", "float32", "float64", "bool", "complex")

    @with_unsupported_dtypes({"2.0.1 and below": rshift_dtypes}, "torch")
    def bitwise_right_shift(self, other, *, out=None):
        return torch_frontend.bitwise_right_shift(self._ivy_array, other)

    @with_unsupported_dtypes({"2.0.1 and below": ("float16", "bfloat16")}, "torch")
    def logdet(self):
        chol = torch_frontend.cholesky(self)
        return 2 * torch_frontend.sum(
            torch_frontend.log(torch_frontend.real(torch_frontend.diagonal(chol)))
        )

    @with_unsupported_dtypes({"2.0.1 and below": ("float16", "bfloat16")}, "torch")
    def copysign(self, other, *, out=None):
        return torch_frontend.copysign(self, other, out=out)

    @with_unsupported_dtypes(
        {"2.0.1 and below": ("complex", "bfloat16", "bool")}, "torch"
    )
    def greater(self, other, *, out=None):
        return torch_frontend.greater(self, other, out=out)

    gt = greater

    @with_unsupported_dtypes({"2.0.1 and below": ("bfloat16", "bool")}, "torch")
    def greater_(self, other):
        self.ivy_array = ivy.astype(self.greater(other).ivy_array, self.dtype)
        return self

    gt_ = greater_

    @with_unsupported_dtypes(
        {"2.0.1 and below": ("complex", "bfloat16", "bool")}, "torch"
    )
    def greater_equal(self, other, *, out=None):
        return torch_frontend.greater_equal(self, other, out=out)

    ge = greater_equal

    @with_unsupported_dtypes({"2.0.1 and below": ("bfloat16", "bool")}, "torch")
    def greater_equal_(self, other):
        self.ivy_array = ivy.astype(self.greater_equal(other).ivy_array, self.dtype)
        return self

    ge_ = greater_equal_

    @with_unsupported_dtypes(
        {"2.0.1 and below": ("complex", "bfloat16", "bool")}, "torch"
    )
    def less(self, other, *, out=None):
        return torch_frontend.less(self, other, out=out)

    lt = less

    @with_unsupported_dtypes({"2.0.1 and below": ("bfloat16", "bool")}, "torch")
    def less_(self, other):
        self.ivy_array = ivy.astype(self.less(other).ivy_array, self.dtype)
        return self

    lt_ = less_

    @with_unsupported_dtypes(
        {"2.0.1 and below": ("complex", "bfloat16", "bool")}, "torch"
    )
    def less_equal(self, other, *, out=None):
        return torch_frontend.less_equal(self, other, out=out)

    le = less_equal

    @with_unsupported_dtypes({"2.0.1 and below": ("bfloat16", "bool")}, "torch")
    def less_equal_(self, other):
        self.ivy_array = ivy.astype(self.less_equal(other).ivy_array, self.dtype)
        return self

    le_ = less_equal_

    @with_unsupported_dtypes({"2.0.1 and below": ("bfloat16",)}, "torch")
    def eq_(self, other):
        self.ivy_array = ivy.astype(
            torch_frontend.eq(self, other).ivy_array, self.dtype
        )
        return self

    @numpy_to_torch_style_args
    def var(self, dim=None, *, correction=1, keepdim=False):
        return torch_frontend.var(self, dim=dim, unbiased=correction, keepdim=keepdim)

    def narrow(self, dim, start, length):
        return torch_frontend.narrow(self, dim=dim, start=start, length=length)

    def as_strided(self, size, stride, storage_offset=None):
        return torch_frontend.as_strided(
            self, size=size, stride=stride, storage_offset=storage_offset
        )

    @with_unsupported_dtypes({"2.0.1 and below": ("float16",)}, "torch")
    def log1p(self):
        return torch_frontend.log1p(self)

    def baddbmm(self, batch1, batch2, *, beta=1, alpha=1):
        return torch_frontend.baddbmm(
            self, batch1=batch1, batch2=batch2, beta=beta, alpha=alpha
        )

    @with_unsupported_dtypes({"2.0.1 and below": ("float16",)}, "torch")
    def floor_(self):
        self.ivy_array = self.floor().ivy_array
        return self

    def diag(self, diagonal=0):
        return torch_frontend.diag(self, diagonal=diagonal)

    def gather(self, dim, index):
        return torch_frontend.gather(self, dim=dim, index=index)

    def take_along_dim(self, indices, dim):
        return torch_frontend.take_along_dim(self, indices=indices, dim=dim)

    def movedim(self, source, destination):
        return torch_frontend.movedim(self, source=source, destination=destination)

    @with_unsupported_dtypes({"2.0.1 and below": ("float16",)}, "torch")
    def addcdiv_(self, tensor1, tensor2, *, value=1):
        self.ivy_array = self.addcdiv(
            tensor1=tensor1, tensor2=tensor2, value=value
        ).ivy_array
        return self

    @with_unsupported_dtypes({"2.0.1 and below": ("bfloat16", "float16")}, "torch")
    def cholesky(self, upper=False):
        return torch_frontend.cholesky(self, upper=upper)

<<<<<<< HEAD
    def apply_(self, callable, /):
        if self.device != "cpu":
            raise Exception("apply_ is only supported on cpu tensors")
        self.ivy_array = callable(self.ivy_array)
        return self
=======
    def tile(self, *reps):
        if (
            isinstance(reps, Iterable)
            and len(reps) == 1
            and isinstance(reps[0], Iterable)
        ):
            reps = reps[0]
        return torch_frontend.tile(self, reps)
>>>>>>> 80145d6e


class Size(tuple):
    def __new__(cls, iterable=()):
        new_iterable = list()
        for i, item in enumerate(iterable):
            if isinstance(item, int):
                new_iterable.append(item)
                continue
            try:
                new_iterable.append(int(item))
            except Exception:
                raise TypeError(f"Expected int, but got {type(item)} at index {i}")
        return super().__new__(cls, new_iterable)

    def __repr__(self):
        return f'ivy.frontends.torch.Size([{", ".join(str(d) for d in self)}])'<|MERGE_RESOLUTION|>--- conflicted
+++ resolved
@@ -1471,13 +1471,6 @@
     def cholesky(self, upper=False):
         return torch_frontend.cholesky(self, upper=upper)
 
-<<<<<<< HEAD
-    def apply_(self, callable, /):
-        if self.device != "cpu":
-            raise Exception("apply_ is only supported on cpu tensors")
-        self.ivy_array = callable(self.ivy_array)
-        return self
-=======
     def tile(self, *reps):
         if (
             isinstance(reps, Iterable)
@@ -1486,7 +1479,12 @@
         ):
             reps = reps[0]
         return torch_frontend.tile(self, reps)
->>>>>>> 80145d6e
+
+    def apply_(self, callable, /):
+        if self.device != "cpu":
+            raise Exception("apply_ is only supported on cpu tensors")
+        self.ivy_array = callable(self.ivy_array)
+        return self
 
 
 class Size(tuple):
