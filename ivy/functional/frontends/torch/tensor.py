--- conflicted
+++ resolved
@@ -1428,9 +1428,6 @@
     def square(self):
         return torch_frontend.square(self._ivy_array)
 
-<<<<<<< HEAD
-    @with_unsupported_dtypes({"2.0.1 and below": ("float16",)}, "torch")
-=======
     @with_supported_dtypes(
         {
             "2.0.1 and below": (
@@ -1452,8 +1449,7 @@
         self.ivy_array = torch_frontend.square(self._ivy_array).ivy_array
         return self
 
-    @with_unsupported_dtypes({"2.0.1 and below": ("float16", "bfloat16")}, "torch")
->>>>>>> 13f2779b
+    @with_unsupported_dtypes({"2.0.1 and below": ("float16",)}, "torch")
     def log10(self):
         return torch_frontend.log10(self._ivy_array)
 
