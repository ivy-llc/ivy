--- conflicted
+++ resolved
@@ -1314,13 +1314,11 @@
         self.ivy_array = self.floor().ivy_array
         return self
 
-<<<<<<< HEAD
+    def diag(self, diagonal=0):
+        return torch_frontend.diag(self, diagonal=diagonal)
+
     def gather(self, dim, index):
         return torch_frontend.gather(self, dim=dim, index=index)
-=======
-    def diag(self, diagonal=0):
-        return torch_frontend.diag(self, diagonal=diagonal)
->>>>>>> 37a63e83
 
 
 class Size(tuple):
