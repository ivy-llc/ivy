# global

# local
import ivy
import ivy.functional.frontends.torch as torch_frontend
import ivy.functional.frontends.torch.nn.functional as torch_frontend_nn
from ivy.functional.frontends.numpy.creation_routines.from_existing_data import (
    array as np_frontend_array,
)
from ivy.func_wrapper import with_unsupported_dtypes
from ivy.func_wrapper import with_supported_dtypes
from ivy.functional.frontends.torch.func_wrapper import _to_ivy_array


class Tensor:
    def __init__(self, array, device=None, _init_overload=False):
        if _init_overload:
            self._ivy_array = (
                ivy.array(array) if not isinstance(array, ivy.Array) else array
            )

        else:
            self._ivy_array = ivy.array(
                array, dtype=torch_frontend.float32, device=device
            )

    def __repr__(self):
        return str(self.ivy_array.__repr__()).replace(
            "ivy.array", "ivy.frontends.torch.Tensor"
        )

    # Properties #
    # ---------- #

    @property
    def ivy_array(self):
        return self._ivy_array

    @property
    def device(self):
        return self.ivy_array.device

    @property
    def dtype(self):
        return self.ivy_array.dtype

    @property
    def shape(self):
        return Size(self.ivy_array.shape)

    @property
    def real(self):
        return self.ivy_array.real()

    @property
    def imag(self):
        return self.ivy_array.imag()

    @property
    def ndim(self):
        return self.dim()

    @property
    def T(self):
        if self.ndim == 1:
            return self
        return torch_frontend.permute(self, list(range(self.ndim))[::-1])

    # Setters #
    # --------#

    @ivy_array.setter
    def ivy_array(self, array):
        self._ivy_array = (
            ivy.array(array) if not isinstance(array, ivy.Array) else array
        )

    # Instance Methods #
    # ---------------- #
    def reshape(self, *args, shape=None):
        if args and shape:
            raise TypeError("reshape() got multiple values for argument 'shape'")
        if shape is not None:
            return torch_frontend.reshape(self, shape)
        if args:
            if isinstance(args[0], (tuple, list)):
                shape = args[0]
                return torch_frontend.reshape(self, shape)
            else:
                return torch_frontend.reshape(self, args)
        return torch_frontend.reshape(self)

    @with_unsupported_dtypes({"1.11.0 and below": ("bfloat16",)}, "torch")
    def reshape_as(self, other):
        return torch_frontend.reshape(self, other.shape)

    @with_unsupported_dtypes({"1.11.0 and below": ("bfloat16",)}, "torch")
    def add(self, other, *, alpha=1):
        return torch_frontend.add(self, other, alpha=alpha)

    @with_unsupported_dtypes({"1.11.0 and below": ("bfloat16",)}, "torch")
    def sub(self, other, *, alpha=1):
        return torch_frontend.sub(self, other, alpha=alpha)

    def chunk(self, chunks, dim=0):
        return torch_frontend.chunk(self, chunks, dim=dim)

    def any(self, dim=None, keepdim=False):
        return torch_frontend.any(self, dim=dim, keepdim=keepdim)

    def all(self, dim=None, keepdim=False):
        return torch_frontend.all(self, dim=dim, keepdim=keepdim)

    @with_unsupported_dtypes({"1.11.0 and below": ("bfloat16",)}, "torch")
    def add_(self, other, *, alpha=1):
        self.ivy_array = self.add(other, alpha=alpha).ivy_array
        return self

    @with_unsupported_dtypes({"1.11.0 and below": ("float16",)}, "torch")
    def addmm(self, mat1, mat2, *, beta=1, alpha=1):
        return torch_frontend.addmm(self, mat1, mat2, beta=beta, alpha=alpha)

    @with_unsupported_dtypes({"1.11.0 and below": ("float16",)}, "torch")
    def addmm_(self, mat1, mat2, *, beta=1, alpha=1):
        self.ivy_array = self.addmm(mat1, mat2, beta=beta, alpha=alpha).ivy_array
        return self

    @with_unsupported_dtypes({"1.11.0 and below": ("float16",)}, "torch")
    def addbmm(self, batch1, batch2, *, beta=1, alpha=1):
        return torch_frontend.addbmm(self, batch1, batch2, beta=beta, alpha=alpha)

    @with_unsupported_dtypes({"1.11.0 and below": ("float16",)}, "torch")
    def addbmm_(self, batch1, batch2, *, beta=1, alpha=1):
        self.ivy_array = self.addbmm(batch1, batch2, beta=beta, alpha=alpha).ivy_array
        return self

    @with_unsupported_dtypes({"1.11.0 and below": ("bfloat16",)}, "torch")
    def subtract_(self, other, *, alpha=1):
        self.ivy_array = self.subtract(other, alpha=alpha).ivy_array
        return self

    @with_unsupported_dtypes({"1.11.0 and below": ("float16",)}, "torch")
    def asin(self):
        return torch_frontend.asin(self)

    @with_unsupported_dtypes({"1.11.0 and below": ("float16",)}, "torch")
    def asin_(self):
        self.ivy_array = self.asin().ivy_array
        return self

    @with_unsupported_dtypes({"1.11.0 and below": ("bfloat16",)}, "torch")
    def sum(self, dim=None, keepdim=False, *, dtype=None):
        return torch_frontend.sum(self, dim=dim, keepdim=keepdim, dtype=dtype)

    @with_unsupported_dtypes({"1.11.0 and below": ("float16",)}, "torch")
    def sin(self):
        return torch_frontend.sin(self)

    @with_unsupported_dtypes({"1.11.0 and below": ("float16",)}, "torch")
    def sin_(self):
        self.ivy_array = self.sin().ivy_array
        return self

    @with_unsupported_dtypes({"1.11.0 and below": ("float16",)}, "torch")
    def sinh(self):
        return torch_frontend.sinh(self)

    @with_unsupported_dtypes({"1.11.0 and below": ("float16",)}, "torch")
    def sinh_(self):
        self.ivy_array = self.sinh().ivy_array
        return self

    @with_unsupported_dtypes({"1.11.0 and below": ("float16",)}, "torch")
    def cos(self):
        return torch_frontend.cos(self)

    @with_unsupported_dtypes({"1.11.0 and below": ("float16",)}, "torch")
    def cos_(self):
        self.ivy_array = self.cos().ivy_array
        return self

    @with_unsupported_dtypes({"1.11.0 and below": ("float16",)}, "torch")
    def cosh(self):
        return torch_frontend.cosh(self)

    @with_unsupported_dtypes({"1.11.0 and below": ("float16",)}, "torch")
    def cosh_(self):
        self.ivy_array = self.cosh().ivy_array
        return self

    @with_unsupported_dtypes({"1.11.0 and below": ("float16",)}, "torch")
    def arcsinh(self):
        return torch_frontend.arcsinh(self)

    @with_unsupported_dtypes({"1.11.0 and below": ("float16",)}, "torch")
    def arcsin(self):
        return torch_frontend.arcsin(self)

    @with_unsupported_dtypes({"1.11.0 and below": ("float16",)}, "torch")
    def arcsin_(self):
        self.ivy_array = self.arcsin().ivy_array
        return self

    @with_unsupported_dtypes({"1.11.0 and below": ("float16",)}, "torch")
    def atan(self):
        return torch_frontend.atan(self)

    @with_unsupported_dtypes({"1.11.0 and below": ("float16",)}, "torch")
    def atan_(self):
        self.ivy_array = self.atan().ivy_array
        return self

    @with_unsupported_dtypes({"1.11.0 and below": ("float16", "bfloat16")}, "torch")
    def atan2(self, other):
        return torch_frontend.atan2(self, other)

    def view(self, *args, shape=None):
        """
        Reshape Tensor.

        possible arguments are either:
            - size
            - tuple of ints
            - list of ints
            - torch.Size object
            - ints
        Parameters
        ----------
        args:int arguments
        shape: optional shape

        Returns reshaped tensor
        -------
        """
        if shape and not args:
            shape_tup = shape
        elif args and not shape:
            if (
                isinstance(args[0], tuple)
                or isinstance(args[0], list)
                or type(args[0]).__name__ == "Size"
            ) and len(args) == 1:
                shape_tup = args[0]
            else:
                shape_tup = args
        else:
            raise ValueError(
                "View only accepts as argument ints, tuple or list of ints or "
                "the keyword argument size."
            )
        return torch_frontend.reshape(self, shape_tup)

    def float(self, memory_format=None):
        self.ivy_array = ivy.astype(self.ivy_array, ivy.float32, copy=False)
        return self

    @with_unsupported_dtypes({"1.11.0 and below": ("float16",)}, "torch")
    def asinh(self):
        return torch_frontend.asinh(self)

    @with_unsupported_dtypes({"1.11.0 and below": ("float16",)}, "torch")
    def asinh_(self):
        self.ivy_array = self.asinh().ivy_array
        return self

    @with_unsupported_dtypes({"1.11.0 and below": ("float16",)}, "torch")
    def tan(self):
        return torch_frontend.tan(self)

    @with_unsupported_dtypes({"1.11.0 and below": ("float16",)}, "torch")
    def tan_(self):
        self.ivy_array = self.tan().ivy_array
        return self

    @with_unsupported_dtypes({"1.11.0 and below": ("float16",)}, "torch")
    def tanh(self):
        return torch_frontend.tanh(self)

    @with_unsupported_dtypes({"1.11.0 and below": ("float16",)}, "torch")
    def tanh_(self):
        self.ivy_array = self.tanh().ivy_array
        return self

    @with_unsupported_dtypes({"1.11.0 and below": ("float16",)}, "torch")
    def atanh(self):
        return torch_frontend.atanh(self)

    @with_unsupported_dtypes({"1.11.0 and below": ("float16",)}, "torch")
    def atanh_(self):
        self.ivy_array = self.atanh().ivy_array
        return self

    @with_unsupported_dtypes({"1.11.0 and below": ("float16",)}, "torch")
    def arctanh(self):
        return torch_frontend.arctanh(self)

    @with_unsupported_dtypes({"1.11.0 and below": ("float16",)}, "torch")
    def arctanh_(self):
        self.ivy_array = self.arctanh().ivy_array
        return self

    @with_unsupported_dtypes({"1.11.0 and below": ("float16",)}, "torch")
    def log(self):
        return torch_frontend.log(self)

    @with_unsupported_dtypes({"1.11.0 and below": ("float16",)}, "torch")
    def arccosh(self):
        return torch_frontend.arccosh(self)

    @with_unsupported_dtypes({"1.11.0 and below": ("float16",)}, "torch")
    def log_(self):
        self.ivy_array = self.log().ivy_array
        return self

    @with_unsupported_dtypes({"1.11.0 and below": ("float16",)}, "torch")
    def log2(self):
        return torch_frontend.log2(self)

    @with_unsupported_dtypes({"1.11.0 and below": ("float16", "bfloat16")}, "torch")
    def relu(self):
        return torch_frontend_nn.relu(self)

    def amax(self, dim=None, keepdim=False):
        return torch_frontend.amax(self, dim=dim, keepdim=keepdim)

    def amin(self, dim=None, keepdim=False):
        return torch_frontend.amin(self, dim=dim, keepdim=keepdim)

    @with_unsupported_dtypes({"1.11.0 and below": ("float16",)}, "torch")
    def aminmax(self, dim=None, keepdim=False):
        return torch_frontend.aminmax(self, dim=dim, keepdim=keepdim)

    def abs(self):
        return torch_frontend.abs(self)

    def abs_(self):
        self.ivy_array = self.abs().ivy_array
        return self

    def logical_and(self, other):
        return torch_frontend.logical_and(self, other)

    def logical_not(self, *, out=None):
        return torch_frontend.logical_not(self, out=out)

    def logical_or(self, other):
        return torch_frontend.logical_or(self, other)

    def bitwise_not(self):
        return torch_frontend.bitwise_not(self)

    def bitwise_and(self, other):
        return torch_frontend.bitwise_and(self, other)

    def bitwise_or(self, other):
        return torch_frontend.bitwise_or(self, other)

    def bitwise_left_shift(self, other):
        return torch_frontend.bitwise_left_shift(self, other)

    @with_supported_dtypes({"1.11.0 and below": ("integer",)}, "torch")
    def bitwise_or_(self, other):
        self.ivy_array = self.bitwise_or(other).ivy_array
        return self

    def contiguous(self, memory_format=None):
        return torch_frontend.tensor(self)

    def new_ones(self, size, *, dtype=None, device=None, requires_grad=False):
        return torch_frontend.ones(
            size, dtype=dtype, device=device, requires_grad=requires_grad
        )

    def floor(self, *, out=None):
        return torch_frontend.floor(self)

    def new_zeros(self, size, *, dtype=None, device=None, requires_grad=False):
        return torch_frontend.zeros(
            size, dtype=dtype, device=device, requires_grad=requires_grad
        )

    def to(self, *args, **kwargs):
        if len(args) > 0:
            if hasattr(args[0], "ivy_array") or ivy.is_array(args[0]):
                if self.dtype == ivy.dtype(args[0]) and self.device == ivy.dev(args[0]):
                    return self
                else:
                    cast_tensor = self.clone()
                    cast_tensor.ivy_array = ivy.asarray(
                        self.ivy_array,
                        dtype=ivy.dtype(args[0]),
                        device=ivy.dev(args[0]),
                    )
                    return cast_tensor
            if (
                isinstance(args[0], (ivy.Dtype, ivy.NativeDtype))
                or args[0] in ivy._all_ivy_dtypes_str
            ):
                if self.dtype == ivy.as_ivy_dtype(args[0]):
                    return self
                else:
                    cast_tensor = self.clone()
                    cast_tensor.ivy_array = ivy.asarray(self.ivy_array, dtype=args[0])
                    return cast_tensor
            if isinstance(args[0], (ivy.Device, ivy.NativeDevice, str)):
                if isinstance(args[0], str) and not isinstance(
                    args[0], (ivy.Device, ivy.NativeDevice)
                ):
                    ivy.utils.assertions.check_elem_in_list(
                        args[0],
                        [
                            "cpu",
                            "cuda",
                            "xpu",
                            "mkldnn",
                            "opengl",
                            "opencl",
                            "ideep",
                            "hip",
                            "ve",
                            "ort",
                            "mlc",
                            "xla",
                            "lazy",
                            "vulkan",
                            "meta",
                            "hpu",
                        ],
                    )
                if self.device == ivy.as_ivy_dev(args[0]):
                    return self
                else:
                    cast_tensor = self.clone()
                    cast_tensor.ivy_array = ivy.asarray(self.ivy_array, device=args[0])
                    return cast_tensor
        else:
            if (
                "dtype" in kwargs
                and "device" in kwargs
                and self.dtype == kwargs["dtype"]
                and self.device == kwargs["device"]
            ):
                return self
            else:
                cast_tensor = self.clone()
                cast_tensor.ivy_array = ivy.asarray(
                    self.ivy_array,
                    device=kwargs["device"] if "device" in kwargs else self.device,
                    dtype=kwargs["dtype"] if "dtype" in kwargs else self.dtype,
                )
                return cast_tensor

    @with_unsupported_dtypes({"1.11.0 and below": ("float16",)}, "torch")
    def arctan(self):
        return torch_frontend.atan(self)

    @with_unsupported_dtypes({"1.11.0 and below": ("float16",)}, "torch")
    def arctan_(self):
        self.ivy_array = self.arctan().ivy_array
        return self

    @with_unsupported_dtypes({"1.11.0 and below": ("float16", "bfloat16")}, "torch")
    def arctan2(self, other):
        return torch_frontend.arctan2(self, other)

    @with_unsupported_dtypes({"1.11.0 and below": ("float16", "bfloat16")}, "torch")
    def arctan2_(self, other):
        self.ivy_array = self.arctan2(other).ivy_array
        return self

    @with_unsupported_dtypes({"1.11.0 and below": ("float16",)}, "torch")
    def acos(self):
        return torch_frontend.acos(self)

    @with_unsupported_dtypes({"1.11.0 and below": ("float16",)}, "torch")
    def acos_(self):
        self.ivy_array = self.acos().ivy_array
        return self

    @with_unsupported_dtypes({"1.11.0 and below": ("float16",)}, "torch")
    def arccosh_(self):
        self.ivy_array = self.arccosh().ivy_array
        return self

    @with_unsupported_dtypes({"1.11.0 and below": ("float16",)}, "torch")
    def arccos(self):
        return torch_frontend.arccos(self)

    @with_unsupported_dtypes({"1.11.0 and below": ("float16",)}, "torch")
    def arccos_(self):
        self.ivy_array = self.arccos().ivy_array
        return self

    def new_tensor(
        self,
        data,
        *,
        dtype=None,
        device=None,
        requires_grad=False,
        layout=None,
        pin_memory=False,
    ):
        dtype = ivy.dtype(self.ivy_array) if dtype is None else dtype
        device = ivy.dev(self.ivy_array) if device is None else device
        _data = ivy.asarray(data, copy=True, dtype=dtype, device=device)
        return torch_frontend.tensor(_data)

    def view_as(self, other):
        return self.view(other.shape)

    def expand(self, *args, size=None):
        if args and size:
            raise TypeError("expand() got multiple values for argument 'size'")
        if args:
            if isinstance(args[0], (tuple, list)):
                size = args[0]
            else:
                size = args

        return torch_frontend.tensor(ivy.expand(self.ivy_array, tuple(size)))

    def expand_as(self, other):
        return self.expand(
            ivy.shape(other.ivy_array if isinstance(other, Tensor) else other)
        )

    def detach(self):
        return torch_frontend.tensor(
            ivy.stop_gradient(self.ivy_array, preserve_type=False)
        )

    def detach_(self):
        self.ivy_array = self.detach().ivy_array
        return self

    def unsqueeze(self, dim):
        return torch_frontend.unsqueeze(self, dim)

    def unsqueeze_(self, dim):
        self.ivy_array = self.unsqueeze(dim).ivy_array
        return self

    def ravel(self):
        return torch_frontend.ravel(self)

    def split(self, split_size, dim=0):
        return torch_frontend.split(self, split_size, dim)

    def tensor_split(self, indices_or_sections, dim=0):
        return torch_frontend.tensor_split(self, indices_or_sections, dim)

    def vsplit(self, indices_or_sections=None, /, *, indices=None, sections=None):
        return torch_frontend.vsplit(
            self, indices_or_sections, indices=indices, sections=sections
        )

    def hsplit(self, indices_or_sections=None, /, *, indices=None, sections=None):
        return torch_frontend.hsplit(
            self, indices_or_sections, indices=indices, sections=sections
        )

    def dsplit(self, indices_or_sections=None, /, *, indices=None, sections=None):
        return torch_frontend.dsplit(
            self, indices_or_sections, indices=indices, sections=sections
        )

    def dim(self):
        return self.ivy_array.ndim

    def new_full(
        self,
        size,
        fill_value,
        *,
        dtype=None,
        device=None,
        requires_grad=False,
        layout=None,
        pin_memory=False,
    ):
        dtype = ivy.dtype(self.ivy_array) if dtype is None else dtype
        device = ivy.dev(self.ivy_array) if device is None else device
        _data = ivy.full(size, fill_value, dtype=dtype, device=device)
        return torch_frontend.tensor(_data)

    def new_empty(
        self,
        size,
        *,
        dtype=None,
        device=None,
        requires_grad=False,
        layout=None,
        pin_memory=False,
    ):
        dtype = ivy.dtype(self.ivy_array) if dtype is None else dtype
        device = ivy.dev(self.ivy_array) if device is None else device
        _data = ivy.empty(size, dtype=dtype, device=device)
        return torch_frontend.tensor(_data)

    def unfold(self, dimension, size, step):
        slices = []
        for i in range(0, self.shape[dimension] - size + 1, step):
            slices.append(self.ivy_array[i : i + size])
        return torch_frontend.stack(slices)

    def long(self, memory_format=None):
        self.ivy_array = ivy.astype(self.ivy_array, ivy.int64, copy=False)
        return self

    def max(self, dim=None, keepdim=False):
        return torch_frontend.max(self, dim=dim, keepdim=keepdim)

    def is_cuda(self):
        return "gpu" in ivy.dev(self.ivy_array)

    @with_unsupported_dtypes({"1.11.0 and below": ("bfloat16",)}, "torch")
    def pow(self, exponent):
        return torch_frontend.pow(self, exponent)

    @with_unsupported_dtypes({"1.11.0 and below": ("bfloat16",)}, "torch")
    def pow_(self, exponent):
        self.ivy_array = self.pow(exponent).ivy_array
        return self

    def size(self, dim=None):
        shape = self.shape
        if dim is None:
            return shape
        else:
            try:
                return shape[dim]
            except IndexError:
                raise IndexError(
                    "Dimension out of range (expected to be in range of [{}, {}], "
                    "but got {}".format(len(shape), len(shape) - 1, dim)
                )

    def matmul(self, other):
        return torch_frontend.matmul(self, other)

    def argwhere(self):
        return torch_frontend.argwhere(self)

    def argmax(self, dim=None, keepdim=False):
        return torch_frontend.argmax(self, dim=dim, keepdim=keepdim)

    def argmin(self, dim=None, keepdim=False):
        return torch_frontend.argmin(self, dim=dim, keepdim=keepdim)

    def argsort(self, dim=-1, descending=False):
        return torch_frontend.argsort(self, dim=dim, descending=descending)

    @with_unsupported_dtypes({"1.11.0 and below": ("float16",)}, "torch")
    def ceil(self):
        return torch_frontend.ceil(self)

    def min(self, dim=None, keepdim=False):
        return torch_frontend.min(self, dim=dim, keepdim=keepdim)

    def permute(self, *args, dims=None):
        if args and dims:
            raise TypeError("permute() got multiple values for argument 'dims'")
        if dims is not None:
            return torch_frontend.permute(self, dims)
        if args:
            if isinstance(args[0], (tuple, list)):
                dims = args[0]
                return torch_frontend.permute(self, dims)
            else:
                return torch_frontend.permute(self, args)
        return torch_frontend.permute(self)

    def mean(self, dim=None, keepdim=False):
        return torch_frontend.mean(self, dim=dim, keepdim=keepdim)

    @with_unsupported_dtypes({"1.11.0 and below": ("float16",)}, "torch")
    def median(self, dim=None, keepdim=False):
        return torch_frontend.median(self, dim=dim, keepdim=keepdim)

    def transpose(self, dim0, dim1):
        return torch_frontend.transpose(self, dim0=dim0, dim1=dim1)

    def transpose_(self, dim0, dim1):
        self.ivy_array = self.transpose(dim0, dim1).ivy_array
        return self

    def t(self):
        return torch_frontend.t(self)

    def flatten(self, start_dim=0, end_dim=-1):
        return torch_frontend.flatten(self, start_dim, end_dim)

    @with_unsupported_dtypes({"1.11.0 and below": ("float16",)}, "torch")
    def cumsum(self, dim, dtype):
        return torch_frontend.cumsum(self, dim, dtype=dtype)

    @with_unsupported_dtypes({"1.11.0 and below": ("float16",)}, "torch")
    def cumsum_(self, dim, *, dtype=None):
        self.ivy_array = self.cumsum(dim, dtype).ivy_array
        return self

    def inverse(self):
        return torch_frontend.inverse(self)

    def neg(self):
        return torch_frontend.negative(self)

    def int(self, memory_format=None):
        self.ivy_array = ivy.astype(self.ivy_array, ivy.int32, copy=False)
        return self

    def half(self, memory_format=None):
        self.ivy_array = ivy.astype(self.ivy_array, ivy.float16, copy=False)
        return self

    def bool(self, memory_format=None):
        self.ivy_array = ivy.astype(self.ivy_array, ivy.bool, copy=False)
        return self

    def type(self, dtype=None, non_blocking=False, **kwargs):
        if ivy.exists(dtype):
            self.ivy_array = ivy.astype(self.ivy_array, dtype)
            return self
        else:
            return str(self.dtype)

    def type_as(self, other):
        if self.dtype != other.dtype:
            self.ivy_array = ivy.astype(self.ivy_array, other.dtype)
            return self
        else:
            pass

    def byte(self, memory_format=None):
        self.ivy_array = ivy.astype(self.ivy_array, ivy.uint8, copy=False)
        return self

    @with_unsupported_dtypes({"1.11.0 and below": ("bfloat16",)}, "torch")
    def ne(self, other):
        return torch_frontend.ne(self, other)

    def squeeze(self, dim):
        return torch_frontend.squeeze(self, dim)

    def flip(self, dims):
        return torch_frontend.flip(self, dims)

    def fliplr(self):
        return torch_frontend.fliplr(self)

    def sort(self, dim=-1, descending=False):
        return torch_frontend.sort(self, dim=dim, descending=descending)

    def tril(self, diagonal=0):
        return torch_frontend.tril(self, diagonal=diagonal)

    def index_select(self, dim, index):
        return torch_frontend.index_select(self, dim, index)

    @with_unsupported_dtypes({"1.11.0 and below": ("float16", "complex")}, "torch")
    def clamp(self, min=None, max=None):
        return torch_frontend.clamp(self, min=min, max=max)

    @with_unsupported_dtypes({"1.11.0 and below": ("float16", "complex")}, "torch")
    def clamp_(self, min=None, max=None):
        self.ivy_array = self.clamp(min=min, max=max).ivy_array
        return self

    @with_unsupported_dtypes({"1.11.0 and below": ("float16", "bfloat16")}, "torch")
    def sqrt(self):
        return torch_frontend.sqrt(self)

    @with_unsupported_dtypes({"1.11.0 and below": ("float16", "bfloat16")}, "torch")
    def sqrt_(self):
        self.ivy_array = self.sqrt().ivy_array
        return self

    def where(self, condition, other):
        # TODO: replace with torch_frontend.where when it's added
        return torch_frontend.tensor(ivy.where(condition, self, other))

    def clone(self, memory_format=None):
        return torch_frontend.tensor(ivy.array(self.ivy_array, copy=True))

    @with_unsupported_dtypes({"1.11.0 and below": ("float16",)}, "torch")
    def acosh(self):
        return torch_frontend.acosh(self)

    def masked_fill(self, mask, value):
        # TODO: replace with torch_frontend.where when it's added
        return torch_frontend.tensor(ivy.where(mask, value, self))

    def masked_fill_(self, mask, value):
        self.ivy_array = self.masked_fill(mask, value).ivy_array
        return self

    @with_unsupported_dtypes({"1.11.0 and below": ("float16", "bfloat16")}, "torch")
    def index_add_(self, dim, index, source, *, alpha=1):
        self.ivy_array = torch_frontend.index_add(
            self, dim, index, source, alpha=alpha
        ).ivy_array
        return self

    @with_unsupported_dtypes({"1.11.0 and below": ("float16", "bfloat16")}, "torch")
    def index_add(self, dim, index, source, *, alpha=1):
        return torch_frontend.index_add(
            self._ivy_array, dim, index, source, alpha=alpha
        )

    @with_unsupported_dtypes({"1.11.0 and below": ("float16",)}, "torch")
    def acosh_(self):
        self.ivy_array = self.acosh().ivy_array
        return self

    @with_unsupported_dtypes({"1.11.0 and below": ("bfloat16",)}, "torch")
    def numpy(self):
        return np_frontend_array(self.ivy_array)

    @with_unsupported_dtypes({"1.11.0 and below": ("float16",)}, "torch")
    def sigmoid(self):
        return torch_frontend.sigmoid(self)

    @with_unsupported_dtypes({"1.11.0 and below": ("float16",)}, "torch")
    def sigmoid_(self):
        self.ivy_array = self.sigmoid().ivy_array
        return self

    @with_unsupported_dtypes({"1.11.0 and below": ("float16",)}, "torch")
    def softmax(self, dim=None, dtype=None):
        return torch_frontend.nn.functional.softmax(self, dim=dim, dtype=dtype)

    def repeat(self, *args, repeats=None):
        if args and repeats:
            raise ivy.utils.exceptions.IvyException(
                "repeat() got multiple values for argument 'repeats'"
            )
        if args:
            if isinstance(args[0], (tuple, list)):
                repeats = args[0]
            else:
                repeats = args
        elif not isinstance(repeats, (tuple, list)):
            raise ivy.utils.exceptions.IvyException(
                "repeat(): argument 'repeats' must be tuple of ints"
            )

        return torch_frontend.tile(self, repeats)

    def unbind(self, dim=0):
        return torch_frontend.unbind(self, dim=dim)

    def remainder(self, other, *, out=None):
        return torch_frontend.remainder(self, other, out=out)

    def bitwise_and_(self, other):
        self.ivy_array = self.bitwise_and(other).ivy_array

    @with_unsupported_dtypes({"1.11.0 and below": ("float16", "bfloat16")}, "torch")
    def atan2_(self, other):
        self.ivy_array = self.atan2(other).ivy_array
        return self

    def fmin(self, other):
        return torch_frontend.fmin(self, other)

    @with_unsupported_dtypes({"1.11.0 and below": ("float16", "complex")}, "torch")
    def trunc(self):
        return torch_frontend.trunc(self)

    @with_unsupported_dtypes({"1.11.0 and below": ("float16", "complex")}, "torch")
    def trunc_(self):
        self.ivy_array = self.trunc().ivy_array
        return self

    @with_unsupported_dtypes({"1.11.0 and below": ("float16", "complex")}, "torch")
    def fix(self):
        return torch_frontend.fix(self)

    @with_unsupported_dtypes({"1.11.0 and below": ("float16", "complex")}, "torch")
    def fix_(self):
        self.ivy_array = self.fix().ivy_array
        return self

    # Special Methods #
    # -------------------#

    @with_unsupported_dtypes({"1.11.0 and below": ("bfloat16",)}, "torch")
    def __add__(self, other):
        return self.add(other)

    @with_unsupported_dtypes({"1.11.0 and below": ("bfloat16",)}, "torch")
    def __mod__(self, other):
        return torch_frontend.remainder(self, other)

    @with_unsupported_dtypes({"1.11.0 and below": ("bfloat16",)}, "torch")
    def __pow__(self, exponent):
        return self.pow(exponent)

    @with_unsupported_dtypes({"1.11.0 and below": ("bfloat16",)}, "torch")
    def __rpow__(self, other):
        return torch_frontend.pow(other, self)

    def __long__(self, memory_format=None):
        return self.long()

    def __getitem__(self, query, /):
        ivy_args = ivy.nested_map([self, query], _to_ivy_array)
        ret = ivy.get_item(*ivy_args)
        return torch_frontend.Tensor(ret, _init_overload=True)

    def __setitem__(self, key, value, /):
        key, value = ivy.nested_map([key, value], _to_ivy_array)
        self.ivy_array[key] = value

    def __iter__(self):
        if self.ndim == 0:
            raise TypeError("iteration over a 0-d tensor not supported")
        for i in range(self.shape[0]):
            yield self[i]

    @with_unsupported_dtypes({"1.11.0 and below": ("bfloat16",)}, "torch")
    def __radd__(self, other):
        return torch_frontend.add(other, self)

    @with_unsupported_dtypes({"1.11.0 and below": ("bfloat16",)}, "torch")
    def __mul__(self, other):
        return torch_frontend.mul(self, other)

    @with_unsupported_dtypes({"1.11.0 and below": "bfloat16"}, "torch")
    def __matmul__(self, other):
        return torch_frontend.matmul(self, other)

    @with_unsupported_dtypes({"1.11.0 and below": ("bfloat16",)}, "torch")
    def __rmul__(self, other):
        return torch_frontend.mul(other, self)

    @with_unsupported_dtypes({"1.11.0 and below": ("bfloat16",)}, "torch")
    def __sub__(self, other):
        return torch_frontend.subtract(self, other)

    def __truediv__(self, other):
        return torch_frontend.div(self, other)

    def __iadd__(self, other):
        ret = torch_frontend.add(self, other)
        self.ivy_array = ivy.inplace_update(
            self.ivy_array, ivy.astype(ret.ivy_array, self.dtype)
        )
        return self

    def __imod__(self, other):
        ret = torch_frontend.remainder(self, other)
        self.ivy_array = ivy.inplace_update(
            self.ivy_array, ivy.astype(ret.ivy_array, self.dtype)
        )
        return self

    def __imul__(self, other):
        ret = torch_frontend.mul(self, other)
        self.ivy_array = ivy.inplace_update(
            self.ivy_array, ivy.astype(ret.ivy_array, self.dtype)
        )
        return self

    def __isub__(self, other):
        ret = torch_frontend.subtract(self, other)
        self.ivy_array = ivy.inplace_update(
            self.ivy_array, ivy.astype(ret.ivy_array, self.dtype)
        )
        return self

    def __itruediv__(self, other):
        ret = torch_frontend.div(self, other)
        self.ivy_array = ivy.inplace_update(
            self.ivy_array, ivy.astype(ret.ivy_array, self.dtype)
        )
        return self

    def __int__(self):
        item = self.item()
        if isinstance(item, complex):
            if item.imag != 0:
                raise TypeError("can't convert complex to int without overflow")
            item = item.real
        return int(item)

    def __float__(self):
        item = self.item()
        if isinstance(item, complex):
            if item.imag != 0:
                raise TypeError("can't convert complex to float without overflow")
            item = item.real
        return float(item)

    @with_unsupported_dtypes({"1.11.0 and below": ("bfloat16",)}, "torch")
    def __eq__(self, other):
        return torch_frontend.equal(self, other)

    @with_unsupported_dtypes({"1.11.0 and below": ("bfloat16",)}, "torch")
    def __gt__(self, other):
        return torch_frontend.greater(self, other)

    @with_unsupported_dtypes({"1.11.0 and below": ("bfloat16",)}, "torch")
    def __ne__(self, other):
        return self.ne(other)

    @with_unsupported_dtypes({"1.11.0 and below": ("bfloat16",)}, "torch")
    def __rsub__(self, other):
        return torch_frontend.subtract(other, self)

    @with_unsupported_dtypes({"1.11.0 and below": ("bfloat16",)}, "torch")
    def __lt__(self, other):
        return torch_frontend.less(self, other)

    @with_unsupported_dtypes({"1.11.0 and below": ("bfloat16",)}, "torch")
    def __or__(self, other):
        return torch_frontend.bitwise_or(self, other)

    def __invert__(self):
        return torch_frontend.bitwise_not(self)

    def __and__(self, other):
        return torch_frontend.bitwise_and(self, other)

    # Method aliases
    absolute, absolute_ = abs, abs_
    clip, clip_ = clamp, clamp_
    ndimension = dim

    def bitwise_xor(self, other):
        return torch_frontend.bitwise_xor(self, other)

    def item(self):
        if self.ndim == 0 or (self.ndim == 1 and self.shape[0] == 1):
            return self.ivy_array.to_scalar()
        raise ValueError("only size-1 tensors can be converted to Python scalars")

    @with_unsupported_dtypes({"1.11.0 and below": ("float16",)}, "torch")
    def cumprod(self, dim, dtype):
        return torch_frontend.cumprod(self, dim, dtype=dtype)

    def count_nonzero(self, dim):
        return torch_frontend.count_nonzero(self, dim=dim)

    @with_unsupported_dtypes({"1.11.0 and below": ("bfloat16", "float16")}, "torch")
    def exp(self):
        return torch_frontend.exp(self)

    # fmt: off
    @with_unsupported_dtypes({"1.11.0 and below": ("int8", "int16", "int32", "int64", "uint8", "bool", "float16",)},"torch",)  # noqa
    def exp_(self):
        self.ivy_array = self.exp().ivy_array
        return self
    # fmt: on

    def mul(self, other):
        return torch_frontend.mul(self, other)

    @with_unsupported_dtypes({"1.11.0 and below": ("float16",)}, "torch")
    def ceil_(self):
        self.ivy_array = torch_frontend.ceil(self).ivy_array
        return self

    @with_unsupported_dtypes({"1.11.0 and below": ("bfloat16",)}, "torch")
    def mul_(self, other):
        self.ivy_array = self.mul(other).ivy_array
        # the return dtype is the same as the input dtype
        self.ivy_array = self.to(self.dtype).ivy_array
        return self

    @with_unsupported_dtypes({"1.11.0 and below": ("float16",)}, "torch")
    def round(self, *, decimals=0):
        return torch_frontend.round(self, decimals=decimals)

    @with_unsupported_dtypes({"1.11.0 and below": ("float16", "complex")}, "torch")
    def cross(self, other, dim=-1):
        return torch_frontend.cross(self, other, dim=dim)

    @with_unsupported_dtypes({"1.11.0 and below": ("float16", "bfloat16")}, "torch")
    def det(self):
        return torch_frontend.det(self)

    def reciprocal(self):
        return torch_frontend.reciprocal(self)

    def fill_(self, value):
        self.ivy_array = torch_frontend.full_like(
            self, value, dtype=self.dtype, device=self.device
        ).ivy_array
        return self

    def nonzero(self):
        return torch_frontend.nonzero(self)

    def mm(self, mat2):
        return torch_frontend.mm(self, mat2)

    @with_unsupported_dtypes({"1.11.0 and below": ("bfloat16", "float16")}, "torch")
    def square(self):
        return torch_frontend.square(self._ivy_array)

    @with_unsupported_dtypes({"1.11.0 and below": ("float16",)}, "torch")
    def log10(self):
        return torch_frontend.log10(self._ivy_array)

    def short(self, memory_format=None):
        self.ivy_array = ivy.astype(self.ivy_array, ivy.int16, copy=False)
        return self

    @with_unsupported_dtypes({"1.11.0 and below": ("float16", "bfloat16")}, "torch")
    def prod(self, dim=None, keepdim=False, *, dtype=None):
        return torch_frontend.prod(self, dim=dim, keepdim=keepdim, dtype=dtype)

    def div(self, other, *, rounding_mode=None):
        return torch_frontend.div(self, other, rounding_mode=rounding_mode)

    def div_(self, other, *, rounding_mode=None):
        self.ivy_array = self.div(other, rounding_mode=rounding_mode).ivy_array
        return self

    def normal_(self, mean=0, std=1, *, generator=None):
        self.ivy_array = ivy.random_normal(
            mean=mean, std=std, shape=self.shape, dtype=self.dtype, device=self.device
        )
        return self

    @with_unsupported_dtypes({"1.11.0 and below": ("float16",)}, "torch")
    def addcdiv(self, tensor1, tensor2, *, value=1):
        return torch_frontend.addcdiv(self, tensor1, tensor2, value=value)

    sign_decorator_dtypes = ("float16", "complex", "bool")

    @with_unsupported_dtypes({"1.11.0 and below": sign_decorator_dtypes}, "torch")
    def sign(self):
        return torch_frontend.sign(self._ivy_array)

    @with_unsupported_dtypes({"1.11.0 and below": ("float16", "bfloat16")}, "torch")
    def fmod(self, other, *, out=None):
        return torch_frontend.fmod(self, other, out=out)

    @with_unsupported_dtypes({"1.11.0 and below": ("float16", "bfloat16")}, "torch")
    def fmod_(self, other):
        self.ivy_array = self.fmod(other).ivy_array
        return self

<<<<<<< HEAD
    def norm(self, p='fro', dim=None, keepdim=False, dtype=None):
=======
    def norm(self, p="fro", dim=None, keepdim=False, dtype=None):
>>>>>>> c17ae07e
        return torch_frontend.norm(self, p=p, dim=dim, keepdim=keepdim, dtype=dtype)

    def tolist(self):
        return self._ivy_array.to_list()

    @with_unsupported_dtypes({"1.11.0 and below": ("bfloat16",)}, "torch")
    def multiply(self, other, *, out=None):
        return torch_frontend.multiply(self, other, out=out)

    @with_unsupported_dtypes({"1.11.0 and below": ("float16", "complex")}, "torch")
    def topk(self, k, dim=None, largest=True, sorted=True):
        return torch_frontend.topk(self, k, dim=dim, largest=largest, sorted=sorted)

    rshift_dtypes = ("float16", "bfloat16", "float32", "float64", "bool", "complex")

    @with_unsupported_dtypes({"1.11.0 and below": rshift_dtypes}, "torch")
    def bitwise_right_shift(self, other, *, out=None):
        return torch_frontend.bitwise_right_shift(self._ivy_array, other)

    @with_unsupported_dtypes({"1.11.0 and below": ("float16", "bfloat16")}, "torch")
    def logdet(self):
        chol = torch_frontend.cholesky(self)
        return 2 * torch_frontend.sum(
            torch_frontend.log(torch_frontend.real(torch_frontend.diagonal(chol)))
        )


class Size(tuple):
    def __new__(cls, iterable=()):
        new_iterable = list()
        for i, item in enumerate(iterable):
            if isinstance(item, int):
                new_iterable.append(item)
                continue
            try:
                new_iterable.append(int(item))
            except Exception:
                raise TypeError(f"Expected int, but got {type(item)} at index {i}")
        return super().__new__(cls, new_iterable)

    def __repr__(self):
        return f'ivy.frontends.torch.Size([{", ".join(str(d) for d in self)}])'<|MERGE_RESOLUTION|>--- conflicted
+++ resolved
@@ -1145,11 +1145,7 @@
         self.ivy_array = self.fmod(other).ivy_array
         return self
 
-<<<<<<< HEAD
-    def norm(self, p='fro', dim=None, keepdim=False, dtype=None):
-=======
     def norm(self, p="fro", dim=None, keepdim=False, dtype=None):
->>>>>>> c17ae07e
         return torch_frontend.norm(self, p=p, dim=dim, keepdim=keepdim, dtype=dtype)
 
     def tolist(self):
