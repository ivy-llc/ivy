# local

import ivy
import ivy.functional.frontends.torch as torch_frontend
from ivy.func_wrapper import with_unsupported_dtypes


class Tensor:
    def __init__(self, data):
        self.data = ivy.array(data) if not isinstance(data, ivy.Array) else data

    def __repr__(self):
        return (
            "ivy.functional.frontends.torch.Tensor(" + str(ivy.to_list(self.data)) + ")"
        )

    # Instance Methods #
    # ---------------- #
    def reshape(self, shape):
        return torch_frontend.reshape(self.data, shape)

    def add(self, other, *, alpha=1):
        return torch_frontend.add(self.data, other, alpha=alpha)

    def add_(self, other, *, alpha=1):
        self.data = self.add(other, alpha=alpha)
        return self.data

    def asin(self):
        return torch_frontend.asin(self.data)

    def asin_(self):
        self.data = self.asin()
        return self.data

    def sin(self):
        return torch_frontend.sin(self.data)

    def sin_(self):
        self.data = self.sin()
        return self.data

    def sinh(self):
        return torch_frontend.sinh(self.data)

    def sinh_(self):
        self.data = self.sinh()
        return self.data

    def cos(self):
        return torch_frontend.cos(self.data)

    def cos_(self):
        self.data = self.cos()
        return self.data

    def cosh(self):
        return torch_frontend.cosh(self.data)

    def cosh_(self):
        self.data = self.cosh()
        return self.data

    def arcsin(self):
        return torch_frontend.arcsin(self.data)

    def arcsin_(self):
        self.data = self.arcsin()
        return self.data

    def atan(self):
        return torch_frontend.atan(self.data)

    def atan_(self):
        self.data = self.atan()
        return self.data

    def view(self, shape):
        self.data = torch_frontend.reshape(self.data, shape)
        return self.data

    def float(self, memory_format=None):
        return ivy.astype(self.data, ivy.float32)

    def asinh(self):
        return torch_frontend.asinh(self.data)

    def asinh_(self):
        self.data = self.asinh()
        return self.data

    def tan(self):
        return torch_frontend.tan(self.data)

    def tan_(self):
        self.data = self.tan()
        return self.data

    def tanh(self):
        return torch_frontend.tanh(self.data)

    def tanh_(self):
        self.data = self.tanh()
        return self.data

    def atanh(self):
        return torch_frontend.atanh(self.data)

    def atanh_(self):
        self.data = self.atanh()
        return self.data

    def arctanh(self):
        return torch_frontend.arctanh(self.data)

    def arctanh_(self):
        self.data = self.arctanh()
        return self.data

    def log(self):
        return ivy.log(self.data)

    def amax(self, dim=None, keepdim=False):
        return torch_frontend.amax(self.data, dim=dim, keepdim=keepdim)

    def amin(self, dim=None, keepdim=False):
        return torch_frontend.amin(self.data, dim=dim, keepdim=keepdim)

    def abs(self):
        return torch_frontend.abs(self.data)

    def abs_(self):
        self.data = self.abs()
        return self.data

    def bitwise_and(self, other):
        return torch_frontend.bitwise_and(self.data, other)

    def contiguous(self, memory_format=None):
        return self.data

    def new_ones(self, size, *, dtype=None, device=None, requires_grad=False):
        return torch_frontend.ones(
            size, dtype=dtype, device=device, requires_grad=requires_grad
        )

    def to(self, *args, **kwargs):
        if len(args) > 0:
            if isinstance(args[0], ivy.Dtype):
                return self._to_with_dtype(*args, **kwargs)
            elif isinstance(args[0], ivy.Device):
                return self._to_with_device(*args, **kwargs)
            else:
                return self._to_with_tensor(*args, **kwargs)

        else:
            if "tensor" not in kwargs:
                return self._to_with_device(**kwargs)
            else:
                return self._to_with_tensor(**kwargs)

    def _to_with_tensor(
        self, tensor, non_blocking=False, copy=False, *, memory_format=None
    ):
        return ivy.asarray(
            self.data, dtype=tensor.dtype, device=tensor.device, copy=copy
        )

    def _to_with_dtype(
        self, dtype, non_blocking=False, copy=False, *, memory_format=None
    ):
        return ivy.asarray(self.data, dtype=dtype, copy=copy)

    def _to_with_device(
        self, device, dtype=None, non_blocking=False, copy=False, *, memory_format=None
    ):
        return ivy.asarray(self.data, device=device, dtype=dtype, copy=copy)

    def arctan(self):
        return torch_frontend.atan(self.data)

    @with_unsupported_dtypes({"1.11.0 and below": ("bfloat16")}, "torch")
    def arctan_(self):
        self.data = self.arctan()
        return self.data

    def acos(self):
        return torch_frontend.acos(self.data)

    def acos_(self):
        self.data = self.acos()
        return self.data

    def arccos(self):
        return torch_frontend.arccos(self.data)

    def arccos_(self):
        self.data = self.arccos()
        return self.data

    def new_tensor(
        self,
        data,
        *,
        dtype=None,
        device=None,
        requires_grad=False,
        layout=None,
        pin_memory=False
    ):
        dtype = ivy.dtype(self.data) if dtype is None else dtype
        device = ivy.dev(self.data) if device is None else device
        _data = ivy.asarray(data, copy=True, dtype=dtype, device=device)
        _data = ivy.variable(_data) if requires_grad else _data
        return Tensor(_data)

    def view_as(self, other):
        return self.view(other.shape)

    def expand(self, *sizes):
        return ivy.broadcast_to(self.data, shape=sizes)

    def detach(self):
        return ivy.stop_gradient(self.data, preserve_type=False)

    def unsqueeze(self, dim):
        return torch_frontend.unsqueeze(self, dim)

    def unsqueeze_(self, dim):
        self.data = self.unsqueeze(dim)
        return self.data

    def dim(self):
        return self.data.ndim

    def new_full(
        self,
        size,
        fill_value,
        *,
        dtype=None,
        device=None,
        requires_grad=False,
        layout=None,
        pin_memory=False
    ):
        dtype = ivy.dtype(self.data) if dtype is None else dtype
        device = ivy.dev(self.data) if device is None else device
        _data = ivy.full(size, fill_value, dtype=dtype, device=device)
        _data = ivy.variable(_data) if requires_grad else _data
        return Tensor(_data)

    def new_empty(
        self,
        size,
        *,
        dtype=None,
        device=None,
        requires_grad=False,
        layout=None,
        pin_memory=False
    ):
        dtype = ivy.dtype(self.data) if dtype is None else dtype
        device = ivy.dev(self.data) if device is None else device
        _data = ivy.empty(size, dtype=dtype, device=device)
        _data = ivy.variable(_data) if requires_grad else _data
        return Tensor(_data)

    def unfold(self, dimension, size, step):
        slices = []
        for i in range(0, self.data.shape[dimension] - size + 1, step):
            slices.append(self.data[i : i + size])
        return ivy.stack(slices)

    def long(self, memory_format=None):
        return ivy.astype(self.data, ivy.int64)

    def max(self, dim=None, keepdim=False):
        return torch_frontend.max(self.data, dim=dim, keepdim=keepdim)

    def device(self):
        return ivy.dev(self.data)

    def pow(self, other):
        return ivy.pow(self.data, other)

    def pow_(self, other):
        self.data = self.pow(other)
        return self.data

    # Special Methods #
    # -------------------#

    def __add__(self, other, *, alpha=1):
<<<<<<< HEAD
        return torch_frontend.add(self, other, alpha=alpha)
=======
        return torch_frontend.add(self.data, other, alpha=alpha)
>>>>>>> c74e0c7b

    def __mod__(self, other):
        return torch_frontend.remainder(self, other)

    def __long__(self, memory_format=None):
        return Tensor(ivy.astype(self.data, ivy.int64))

    def __getitem__(self, query):
        ret = ivy.get_item(self.data, query)
        return Tensor(ivy.array(ret, dtype=ivy.dtype(ret), copy=False))

    def __radd__(self, other, *, alpha=1):
        return torch_frontend.add(torch_frontend.mul(other, alpha), self, alpha=1)

    def __mul__(self, other):
        return torch_frontend.mul(self, other)

    def __rmul__(self, other):
        return torch_frontend.mul(other, self)

    def __sub__(self, other, *, alpha=1):
        return torch_frontend.subtract(self, other, alpha=alpha)

    def __truediv__(self, other, *, rounding_mode=None):
        return torch_frontend.div(self, other, rounding_mode=rounding_mode)

    # Method aliases
    absolute, absolute_ = abs, abs_
    ndimension = dim


# Tensor (alias)
tensor = Tensor<|MERGE_RESOLUTION|>--- conflicted
+++ resolved
@@ -292,11 +292,7 @@
     # -------------------#
 
     def __add__(self, other, *, alpha=1):
-<<<<<<< HEAD
-        return torch_frontend.add(self, other, alpha=alpha)
-=======
         return torch_frontend.add(self.data, other, alpha=alpha)
->>>>>>> c74e0c7b
 
     def __mod__(self, other):
         return torch_frontend.remainder(self, other)
