# global
from typing import Iterable
import math

# local
import ivy
import ivy.functional.frontends.torch as torch_frontend
import ivy.functional.frontends.torch.nn.functional as torch_frontend_nn
from ivy.functional.frontends.numpy.creation_routines.from_existing_data import (
    array as np_frontend_array,
)
from ivy.func_wrapper import with_unsupported_dtypes
from ivy.func_wrapper import with_supported_dtypes
from ivy.functional.frontends.torch.func_wrapper import (
    _to_ivy_array,
    numpy_to_torch_style_args,
)


class Tensor:
    def __init__(self, array, device=None, _init_overload=False, requires_grad=False):
        if _init_overload:
            self._ivy_array = (
                ivy.array(array) if not isinstance(array, ivy.Array) else array
            )

        else:
            self._ivy_array = ivy.array(
                array, dtype=torch_frontend.float32, device=device
            )
<<<<<<< HEAD
        self._requires_grad = requires_grad
        self.grad_fn = None
        if not _init_overload:
            self._is_leaf = True
        else:
            self._is_leaf = False
=======
        self._grads = None
>>>>>>> 528954ef

    def __len__(self):
        return len(self._ivy_array)

    def __repr__(self):
        return str(self.ivy_array.__repr__()).replace(
            "ivy.array", "ivy.frontends.torch.Tensor"
        )

    # Properties #
    # ---------- #

    @property
    def ivy_array(self):
        return self._ivy_array

    @property
    def device(self):
        return self.ivy_array.device

    @property
    def dtype(self):
        return self.ivy_array.dtype

    @property
    def shape(self):
        return Size(self.ivy_array.shape)

    @property
    def real(self):
        return self.ivy_array.real()

    @property
    def imag(self):
        return self.ivy_array.imag()

    @property
    def ndim(self):
        return self.dim()

    @property
    def T(self):
        if self.ndim == 1:
            return self
        return torch_frontend.permute(self, list(range(self.ndim))[::-1])

    @property
    def data(self):
        return torch_frontend.tensor(
            ivy.stop_gradient(self.ivy_array, preserve_type=False)
        )

    @property
<<<<<<< HEAD
    def requires_grad(self):
        return self._requires_grad

    @property
    def is_leaf(self):
        return self._is_leaf
=======
    def grad(self):
        return self._grads
>>>>>>> 528954ef

    # Setters #
    # --------#

    @ivy_array.setter
    def ivy_array(self, array):
        self._ivy_array = (
            ivy.array(array) if not isinstance(array, ivy.Array) else array
        )

    @requires_grad.setter
    def requires_grad(self, requires_grad):
        self._requires_grad = requires_grad

    @is_leaf.setter
    def is_leaf(self, is_leaf):
        self._is_leaf = is_leaf

    # Instance Methods #
    # ---------------- #
    def reshape(self, *args, shape=None):
        if args and shape:
            raise TypeError("reshape() got multiple values for argument 'shape'")
        if shape is not None:
            return torch_frontend.reshape(self, shape)
        if args:
            if isinstance(args[0], (tuple, list)):
                shape = args[0]
                return torch_frontend.reshape(self, shape)
            else:
                return torch_frontend.reshape(self, args)
        return torch_frontend.reshape(self)

    @with_unsupported_dtypes({"2.0.1 and below": ("bfloat16",)}, "torch")
    def reshape_as(self, other):
        return torch_frontend.reshape(self, other.shape)

    @with_unsupported_dtypes({"2.0.1 and below": ("bfloat16",)}, "torch")
    def add(self, other, *, alpha=1):
        return torch_frontend.add(self, other, alpha=alpha)

    @with_unsupported_dtypes({"2.0.1 and below": ("bfloat16",)}, "torch")
    def sub(self, other, *, alpha=1):
        return torch_frontend.sub(self, other, alpha=alpha)

    def chunk(self, chunks, dim=0):
        return torch_frontend.chunk(self, chunks, dim=dim)

    @numpy_to_torch_style_args
    def any(self, dim=None, keepdim=False):
        return torch_frontend.any(self, dim=dim, keepdim=keepdim)

    @numpy_to_torch_style_args
    def all(self, dim=None, keepdim=False):
        return torch_frontend.all(self, dim=dim, keepdim=keepdim)

    @with_unsupported_dtypes({"2.0.1 and below": ("bfloat16",)}, "torch")
    def add_(self, other, *, alpha=1):
        self.ivy_array = self.add(other, alpha=alpha).ivy_array
        return self

    @with_unsupported_dtypes({"2.0.1 and below": ("float16",)}, "torch")
    def addmm(self, mat1, mat2, *, beta=1, alpha=1):
        return torch_frontend.addmm(self, mat1, mat2, beta=beta, alpha=alpha)

    @with_unsupported_dtypes({"2.0.1 and below": ("float16",)}, "torch")
    def addmm_(self, mat1, mat2, *, beta=1, alpha=1):
        self.ivy_array = self.addmm(mat1, mat2, beta=beta, alpha=alpha).ivy_array
        return self

    @with_unsupported_dtypes({"2.0.1 and below": ("float16",)}, "torch")
    def addmv(self, mat, vec, *, beta=1, alpha=1):
        return torch_frontend.addmv(self, mat, vec, beta=beta, alpha=alpha)

    @with_unsupported_dtypes({"2.0.1 and below": ("float16",)}, "torch")
    def addbmm(self, batch1, batch2, *, beta=1, alpha=1):
        return torch_frontend.addbmm(self, batch1, batch2, beta=beta, alpha=alpha)

    @with_unsupported_dtypes({"2.0.1 and below": ("float16",)}, "torch")
    def addbmm_(self, batch1, batch2, *, beta=1, alpha=1):
        self.ivy_array = self.addbmm(batch1, batch2, beta=beta, alpha=alpha).ivy_array
        return self

    @with_unsupported_dtypes({"2.0.1 and below": ("bfloat16",)}, "torch")
    def subtract_(self, other, *, alpha=1):
        self.ivy_array = self.sub(other, alpha=alpha).ivy_array
        return self

    @with_unsupported_dtypes({"2.0.1 and below": ("float16",)}, "torch")
    def asin(self):
        return torch_frontend.asin(self)

    @with_unsupported_dtypes({"2.0.1 and below": ("float16",)}, "torch")
    def asin_(self):
        self.ivy_array = self.asin().ivy_array
        return self

    @numpy_to_torch_style_args
    @with_unsupported_dtypes({"2.0.1 and below": ("bfloat16",)}, "torch")
    def sum(self, dim=None, keepdim=False, *, dtype=None):
        return torch_frontend.sum(self, dim=dim, keepdim=keepdim, dtype=dtype)

    @with_unsupported_dtypes({"2.0.1 and below": ("float16",)}, "torch")
    def sin(self):
        return torch_frontend.sin(self)

    @with_unsupported_dtypes({"2.0.1 and below": ("float16",)}, "torch")
    def sin_(self):
        self.ivy_array = self.sin().ivy_array
        return self

    @with_unsupported_dtypes({"2.0.1 and below": ("float16",)}, "torch")
    def sinh(self):
        return torch_frontend.sinh(self)

    @with_unsupported_dtypes({"2.0.1 and below": ("float16",)}, "torch")
    def sinh_(self):
        self.ivy_array = self.sinh().ivy_array
        return self

    @with_unsupported_dtypes({"2.0.1 and below": ("float16",)}, "torch")
    def cos(self):
        return torch_frontend.cos(self)

    @with_unsupported_dtypes({"2.0.1 and below": ("float16",)}, "torch")
    def cos_(self):
        self.ivy_array = self.cos().ivy_array
        return self

    @with_unsupported_dtypes({"2.0.1 and below": ("float16",)}, "torch")
    def cosh(self):
        return torch_frontend.cosh(self)

    @with_unsupported_dtypes({"2.0.1 and below": ("float16",)}, "torch")
    def cosh_(self):
        self.ivy_array = self.cosh().ivy_array
        return self

    @with_unsupported_dtypes({"2.0.1 and below": ("float16",)}, "torch")
    def arcsinh(self):
        return torch_frontend.arcsinh(self)

    @with_unsupported_dtypes({"2.0.1 and below": ("float16",)}, "torch")
    def arcsin(self):
        return torch_frontend.arcsin(self)

    @with_unsupported_dtypes({"2.0.1 and below": ("float16",)}, "torch")
    def arcsin_(self):
        self.ivy_array = self.arcsin().ivy_array
        return self

    @with_unsupported_dtypes({"2.0.1 and below": ("float16",)}, "torch")
    def atan(self):
        return torch_frontend.atan(self)

    @with_unsupported_dtypes({"2.0.1 and below": ("float16",)}, "torch")
    def atan_(self):
        self.ivy_array = self.atan().ivy_array
        return self

    @with_unsupported_dtypes({"2.0.1 and below": ("float16", "bfloat16")}, "torch")
    def atan2(self, other):
        return torch_frontend.atan2(self, other)

    def view(self, *args, size=None):
        """
        Reshape Tensor.

        possible arguments are either:
            - size
            - tuple of ints
            - list of ints
            - torch.Size object
            - ints
        Parameters
        ----------
        args:int arguments
        size: optional shape

        Returns reshaped tensor
        -------
        """
        if ivy.exists(size) and not args:
            shape_tup = size
        elif args and not ivy.exists(size):
            if (
                isinstance(args[0], tuple)
                or isinstance(args[0], list)
                or type(args[0]).__name__ == "Size"
            ) and len(args) == 1:
                shape_tup = args[0]
            else:
                shape_tup = args
        else:
            raise ValueError(
                "View only accepts as argument ints, tuple or list of ints or "
                "the keyword argument size."
            )
        return torch_frontend.reshape(self, shape_tup)

    def float(self, memory_format=None):
        self.ivy_array = ivy.astype(self.ivy_array, ivy.float32, copy=False)
        return self

    @with_unsupported_dtypes({"2.0.1 and below": ("float16",)}, "torch")
    def asinh(self):
        return torch_frontend.asinh(self)

    @with_unsupported_dtypes({"2.0.1 and below": ("float16",)}, "torch")
    def asinh_(self):
        self.ivy_array = self.asinh().ivy_array
        return self

    @with_unsupported_dtypes({"2.0.1 and below": ("float16",)}, "torch")
    def tan(self):
        return torch_frontend.tan(self)

    @with_unsupported_dtypes({"2.0.1 and below": ("float16",)}, "torch")
    def tan_(self):
        self.ivy_array = self.tan().ivy_array
        return self

    @with_unsupported_dtypes({"2.0.1 and below": ("float16",)}, "torch")
    def tanh(self):
        return torch_frontend.tanh(self)

    @with_unsupported_dtypes({"2.0.1 and below": ("float16",)}, "torch")
    def tanh_(self):
        self.ivy_array = self.tanh().ivy_array
        return self

    @with_unsupported_dtypes({"2.0.1 and below": ("float16",)}, "torch")
    def atanh(self):
        return torch_frontend.atanh(self)

    @with_unsupported_dtypes({"2.0.1 and below": ("float16",)}, "torch")
    def atanh_(self):
        self.ivy_array = self.atanh().ivy_array
        return self

    @with_unsupported_dtypes({"2.0.1 and below": ("float16",)}, "torch")
    def arctanh(self):
        return torch_frontend.arctanh(self)

    @with_unsupported_dtypes({"2.0.1 and below": ("float16",)}, "torch")
    def arctanh_(self):
        self.ivy_array = self.arctanh().ivy_array
        return self

    @with_unsupported_dtypes({"2.0.1 and below": ("float16",)}, "torch")
    def log(self):
        return torch_frontend.log(self)

    @with_unsupported_dtypes({"2.0.1 and below": ("float16",)}, "torch")
    def arccosh(self):
        return torch_frontend.arccosh(self)

    @with_unsupported_dtypes({"2.0.1 and below": ("float16",)}, "torch")
    def log_(self):
        self.ivy_array = self.log().ivy_array
        return self

    @with_unsupported_dtypes({"2.0.1 and below": ("float16",)}, "torch")
    def log2(self):
        return torch_frontend.log2(self)

    @with_unsupported_dtypes({"2.0.1 and below": ("float16", "bfloat16")}, "torch")
    def relu(self):
        return torch_frontend_nn.relu(self)

    @numpy_to_torch_style_args
    @with_unsupported_dtypes({"2.0.1 and below": ("complex",)}, "torch")
    def amax(self, dim=None, keepdim=False):
        return torch_frontend.amax(self, dim=dim, keepdim=keepdim)

    @numpy_to_torch_style_args
    @with_unsupported_dtypes({"2.0.1 and below": ("complex",)}, "torch")
    def amin(self, dim=None, keepdim=False):
        return torch_frontend.amin(self, dim=dim, keepdim=keepdim)

    @numpy_to_torch_style_args
    @with_unsupported_dtypes({"2.0.1 and below": ("complex", "float16")}, "torch")
    def aminmax(self, dim=None, keepdim=False):
        return torch_frontend.aminmax(self, dim=dim, keepdim=keepdim)

    def abs(self):
        return torch_frontend.abs(self)

    def abs_(self):
        self.ivy_array = self.abs().ivy_array
        return self

    @with_unsupported_dtypes({"2.0.1 and below": ("bfloat16",)}, "torch")
    def logical_and(self, other):
        return torch_frontend.logical_and(self, other)

    def logical_not(self, *, out=None):
        return torch_frontend.logical_not(self, out=out)

    def logical_not_(self):
        self.ivy_array = ivy.astype(self.logical_not().ivy_array, self.dtype)
        return self

    @with_unsupported_dtypes({"2.0.1 and below": ("bfloat16",)}, "torch")
    def logical_or(self, other):
        return torch_frontend.logical_or(self, other)

    def bitwise_not(self):
        return torch_frontend.bitwise_not(self)

    def bitwise_and(self, other):
        return torch_frontend.bitwise_and(self, other)

    @with_supported_dtypes({"2.0.1 and below": ("integer",)}, "torch")
    def bitwise_or(self, other):
        return torch_frontend.bitwise_or(self, other)

    def bitwise_left_shift(self, other):
        return torch_frontend.bitwise_left_shift(self, other)

    @with_supported_dtypes({"2.0.1 and below": ("integer",)}, "torch")
    def bitwise_or_(self, other):
        self.ivy_array = self.bitwise_or(other).ivy_array
        return self

    def contiguous(self, memory_format=None):
        return torch_frontend.tensor(self)

    def new_ones(
        self,
        *args,
        size=None,
        dtype=None,
        device=None,
        requires_grad=False,
        layout=None,
        pin_memory=False,
    ):
        if size is None:
            size = args[0] if isinstance(args[0], (tuple, list)) else args
        return torch_frontend.ones(
            size, dtype=dtype, device=device, requires_grad=requires_grad
        )

    @with_unsupported_dtypes({"2.0.1 and below": ("float16",)}, "torch")
    def floor(self, *, out=None):
        return torch_frontend.floor(self)

    @with_unsupported_dtypes({"2.0.1 and below": ("float16", "bfloat16")}, "torch")
    def not_equal(self, other, *, out=None):
        return torch_frontend.not_equal(self, other, out=out)

    ne = not_equal

    def equal(self, other):
        return torch_frontend.equal(self, other)

    @with_unsupported_dtypes({"2.0.1 and below": ("float16", "complex")}, "torch")
    def erf(self, *, out=None):
        return torch_frontend.erf(self, out=out)

    def new_zeros(
        self, size, *, dtype=None, device=None, requires_grad=False, layout=None
    ):
        if isinstance(size[0], tuple):
            return torch_frontend.zeros(
                size=size[0], dtype=dtype, device=device, requires_grad=requires_grad
            )
        return torch_frontend.zeros(
            size=size, dtype=dtype, device=device, requires_grad=requires_grad
        )

    def to(self, *args, **kwargs):
        if len(args) > 0:
            if hasattr(args[0], "ivy_array") or ivy.is_array(args[0]):
                if self.dtype == ivy.dtype(args[0]) and self.device == ivy.dev(args[0]):
                    return self
                else:
                    cast_tensor = self.clone()
                    cast_tensor.ivy_array = ivy.asarray(
                        self.ivy_array,
                        dtype=ivy.dtype(args[0]),
                        device=ivy.dev(args[0]),
                    )
                    return cast_tensor
            if (
                isinstance(args[0], (ivy.Dtype, ivy.NativeDtype))
                or args[0] in ivy._all_ivy_dtypes_str
            ):
                if self.dtype == ivy.as_ivy_dtype(args[0]):
                    return self
                else:
                    cast_tensor = self.clone()
                    cast_tensor.ivy_array = ivy.asarray(self.ivy_array, dtype=args[0])
                    return cast_tensor
            if isinstance(args[0], (ivy.Device, ivy.NativeDevice, str)):
                if isinstance(args[0], str) and not isinstance(
                    args[0], (ivy.Device, ivy.NativeDevice)
                ):
                    ivy.utils.assertions.check_elem_in_list(
                        args[0],
                        [
                            "cpu",
                            "cuda",
                            "xpu",
                            "mkldnn",
                            "opengl",
                            "opencl",
                            "ideep",
                            "hip",
                            "ve",
                            "ort",
                            "mlc",
                            "xla",
                            "lazy",
                            "vulkan",
                            "meta",
                            "hpu",
                        ],
                    )
                if self.device == ivy.as_ivy_dev(args[0]):
                    return self
                else:
                    cast_tensor = self.clone()
                    cast_tensor.ivy_array = ivy.asarray(self.ivy_array, device=args[0])
                    return cast_tensor
        else:
            if (
                "dtype" in kwargs
                and "device" in kwargs
                and self.dtype == kwargs["dtype"]
                and self.device == kwargs["device"]
            ):
                return self
            else:
                cast_tensor = self.clone()
                cast_tensor.ivy_array = ivy.asarray(
                    self.ivy_array,
                    device=kwargs["device"] if "device" in kwargs else self.device,
                    dtype=kwargs["dtype"] if "dtype" in kwargs else self.dtype,
                )
                return cast_tensor

    @with_unsupported_dtypes({"2.0.1 and below": ("float16",)}, "torch")
    def arctan(self):
        return torch_frontend.atan(self)

    @with_unsupported_dtypes({"2.0.1 and below": ("float16",)}, "torch")
    def arctan_(self):
        self.ivy_array = self.arctan().ivy_array
        return self

    @with_unsupported_dtypes({"2.0.1 and below": ("float16", "bfloat16")}, "torch")
    def arctan2(self, other):
        return torch_frontend.arctan2(self, other)

    @with_unsupported_dtypes({"2.0.1 and below": ("float16", "bfloat16")}, "torch")
    def arctan2_(self, other):
        self.ivy_array = self.arctan2(other).ivy_array
        return self

    @with_unsupported_dtypes({"2.0.1 and below": ("float16",)}, "torch")
    def acos(self):
        return torch_frontend.acos(self)

    @with_unsupported_dtypes({"2.0.1 and below": ("float16",)}, "torch")
    def acos_(self):
        self.ivy_array = self.acos().ivy_array
        return self

    @with_unsupported_dtypes({"2.0.1 and below": ("float16",)}, "torch")
    def arccosh_(self):
        self.ivy_array = self.arccosh().ivy_array
        return self

    @with_unsupported_dtypes({"2.0.1 and below": ("float16",)}, "torch")
    def arccos(self):
        return torch_frontend.arccos(self)

    @with_unsupported_dtypes({"2.0.1 and below": ("float16",)}, "torch")
    def arccos_(self):
        self.ivy_array = self.arccos().ivy_array
        return self

    def new_tensor(
        self,
        data,
        *,
        dtype=None,
        device=None,
        requires_grad=False,
        layout=None,
        pin_memory=False,
    ):
        dtype = ivy.dtype(self.ivy_array) if dtype is None else dtype
        device = ivy.dev(self.ivy_array) if device is None else device
        _data = ivy.asarray(data, copy=True, dtype=dtype, device=device)
        return torch_frontend.tensor(_data)

    @with_unsupported_dtypes({"2.0.1 and below": ("bfloat16",)}, "torch")
    def view_as(self, other):
        return self.view(size=other.shape)

    def expand(self, *args, size=None):
        if args and size:
            raise TypeError("expand() got multiple values for argument 'size'")
        if args:
            if isinstance(args[0], (tuple, list, ivy.Shape)):
                size = args[0]
            else:
                size = args

        return torch_frontend.tensor(ivy.expand(self.ivy_array, tuple(size)))

    def expand_as(self, other):
        return self.expand(
            ivy.shape(other.ivy_array if isinstance(other, Tensor) else other)
        )

    def detach(self):
        return torch_frontend.tensor(
            ivy.stop_gradient(self.ivy_array, preserve_type=False)
        )

    def detach_(self):
        self.ivy_array = self.detach().ivy_array
        return self

    @numpy_to_torch_style_args
    def unsqueeze(self, dim):
        return torch_frontend.unsqueeze(self, dim)

    @numpy_to_torch_style_args
    def unsqueeze_(self, dim):
        self.ivy_array = self.unsqueeze(dim).ivy_array
        return self

    def ravel(self):
        return torch_frontend.ravel(self)

    def split(self, split_size, dim=0):
        return torch_frontend.split(self, split_size, dim)

    def tensor_split(self, indices_or_sections, dim=0):
        return torch_frontend.tensor_split(self, indices_or_sections, dim)

    def vsplit(self, indices_or_sections, /):
        return torch_frontend.vsplit(self, indices_or_sections)

    def hsplit(self, indices_or_sections, /):
        return torch_frontend.hsplit(self, indices_or_sections)

    def dsplit(
        self,
        indices_or_sections,
        /,
    ):
        return torch_frontend.dsplit(self, indices_or_sections)

    def dim(self):
        return self.ivy_array.ndim

    @with_supported_dtypes(
        {"2.5.0 and below": ("float32", "float64", "int32", "int64")}, "paddle"
    )
    def heaviside(self, values, *, out=None):
        return torch_frontend.heaviside(self, values, out=out)

    def new_full(
        self,
        size,
        fill_value,
        *,
        dtype=None,
        device=None,
        requires_grad=False,
        layout=None,
        pin_memory=False,
    ):
        dtype = ivy.dtype(self.ivy_array) if dtype is None else dtype
        if ivy.is_float_dtype(dtype):
            fill_value = float(fill_value)
        elif ivy.is_int_dtype(dtype):
            fill_value = int(fill_value)
        elif ivy.is_bool_dtype(dtype):
            fill_value = bool(fill_value)
        device = ivy.dev(self.ivy_array) if device is None else device
        _data = ivy.full(size, fill_value, dtype=dtype, device=device)
        return torch_frontend.tensor(_data)

    def new_empty(
        self,
        size,
        *,
        dtype=None,
        device=None,
        requires_grad=False,
        layout=None,
        pin_memory=False,
    ):
        dtype = ivy.dtype(self.ivy_array) if dtype is None else dtype
        device = ivy.dev(self.ivy_array) if device is None else device
        _data = ivy.empty(size, dtype=dtype, device=device)
        return torch_frontend.tensor(_data)

    def unfold(self, dimension, size, step):
        slices = []
        for i in range(0, self.shape[dimension] - size + 1, step):
            slices.append(self.ivy_array[i : i + size])
        return torch_frontend.stack(slices)

    def long(self, memory_format=None):
        self.ivy_array = ivy.astype(self.ivy_array, ivy.int64, copy=False)
        return self

    @numpy_to_torch_style_args
    def max(self, dim=None, keepdim=False):
        return torch_frontend.max(self, dim=dim, keepdim=keepdim)

    @property
    def is_quantized(self):
        return "q" in ivy.dtype(self.ivy_array)

    @property
    def is_cuda(self):
        return "gpu" in ivy.dev(self.ivy_array)

    @with_unsupported_dtypes({"2.0.1 and below": ("bfloat16",)}, "torch")
    def pow(self, exponent):
        return torch_frontend.pow(self, exponent)

    @with_unsupported_dtypes({"2.0.1 and below": ("bfloat16",)}, "torch")
    def pow_(self, exponent):
        self.ivy_array = self.pow(exponent).ivy_array
        return self

    def size(self, dim=None):
        shape = self.shape
        if dim is None:
            return shape
        else:
            try:
                return shape[dim]
            except IndexError:
                raise IndexError(
                    "Dimension out of range (expected to be in range of [{}, {}], "
                    "but got {}".format(len(shape), len(shape) - 1, dim)
                )

    def matmul(self, other):
        return torch_frontend.matmul(self, other)

    def argwhere(self):
        return torch_frontend.argwhere(self)

    @numpy_to_torch_style_args
    @with_unsupported_dtypes({"2.0.1 and below": ("complex",)}, "torch")
    def argmax(self, dim=None, keepdim=False):
        return torch_frontend.argmax(self, dim=dim, keepdim=keepdim)

    @numpy_to_torch_style_args
    @with_unsupported_dtypes({"2.0.1 and below": ("complex",)}, "torch")
    def argmin(self, dim=None, keepdim=False):
        return torch_frontend.argmin(self, dim=dim, keepdim=keepdim)

    @with_unsupported_dtypes({"2.0.1 and below": ("complex",)}, "torch")
    def argsort(self, dim=-1, descending=False):
        return torch_frontend.argsort(self, dim=dim, descending=descending)

    @with_unsupported_dtypes({"2.0.1 and below": ("float16",)}, "torch")
    def ceil(self):
        return torch_frontend.ceil(self)

    @numpy_to_torch_style_args
    def min(self, dim=None, keepdim=False):
        return torch_frontend.min(self, dim=dim, keepdim=keepdim)

    def permute(self, *args, dims=None):
        if args and dims:
            raise TypeError("permute() got multiple values for argument 'dims'")
        if dims is not None:
            return torch_frontend.permute(self, dims)
        if args:
            if isinstance(args[0], (tuple, list)):
                dims = args[0]
                return torch_frontend.permute(self, dims)
            else:
                return torch_frontend.permute(self, args)
        return torch_frontend.permute(self)

    @numpy_to_torch_style_args
    @with_unsupported_dtypes({"2.0.1 and below": ("float16", "bfloat16")}, "torch")
    def mean(self, dim=None, keepdim=False):
        return torch_frontend.mean(self, dim=dim, keepdim=keepdim)

    @numpy_to_torch_style_args
    def nanmean(self, dim=None, keepdim=False):
        return torch_frontend.nanmean(self, dim=dim, keepdim=keepdim)

    @numpy_to_torch_style_args
    @with_unsupported_dtypes({"2.0.1 and below": ("float16",)}, "torch")
    def median(self, dim=None, keepdim=False):
        return torch_frontend.median(self, dim=dim, keepdim=keepdim)

    def transpose(self, dim0, dim1):
        return torch_frontend.transpose(self, dim0=dim0, dim1=dim1)

    def transpose_(self, dim0, dim1):
        self.ivy_array = self.transpose(dim0, dim1).ivy_array
        return self

    def t(self):
        return torch_frontend.t(self)

    def flatten(self, start_dim=0, end_dim=-1):
        return torch_frontend.flatten(self, start_dim, end_dim)

    @numpy_to_torch_style_args
    @with_unsupported_dtypes({"2.0.1 and below": ("float16",)}, "torch")
    def cumsum(self, dim, *, dtype=None):
        return torch_frontend.cumsum(self, dim, dtype=dtype)

    @numpy_to_torch_style_args
    @with_unsupported_dtypes({"2.0.1 and below": ("float16",)}, "torch")
    def cumsum_(self, dim, *, dtype=None):
        self.ivy_array = self.cumsum(dim, dtype).ivy_array
        return self

    @with_unsupported_dtypes({"2.0.1 and below": ("float16", "bfloat16")}, "torch")
    def inverse(self):
        return torch_frontend.inverse(self)

    @with_unsupported_dtypes({"2.0.1 and below": ("bool",)}, "torch")
    def neg(self):
        return torch_frontend.negative(self)

    __neg__ = neg

    def int(self, memory_format=None):
        self.ivy_array = ivy.astype(self.ivy_array, ivy.int32, copy=False)
        return self

    def half(self, memory_format=None):
        self.ivy_array = ivy.astype(self.ivy_array, ivy.float16, copy=False)
        return self

    def bool(self, memory_format=None):
        self.ivy_array = ivy.astype(self.ivy_array, ivy.bool, copy=False)
        return self

    def type(self, dtype=None, non_blocking=False, **kwargs):
        if ivy.exists(dtype):
            self.ivy_array = ivy.astype(self.ivy_array, dtype)
            return self
        else:
            return str(self.dtype)

    @with_unsupported_dtypes({"2.0.1 and below": ("bfloat16",)}, "torch")
    def type_as(self, other):
        if self.dtype != other.dtype:
            self.ivy_array = ivy.astype(self.ivy_array, other.dtype)
        return self

    def byte(self, memory_format=None):
        self.ivy_array = ivy.astype(self.ivy_array, ivy.uint8, copy=False)
        return self

    @with_unsupported_dtypes({"2.0.1 and below": ("bfloat16",)}, "torch")
    def ne(self, other):
        return torch_frontend.ne(self, other)

    @numpy_to_torch_style_args
    def squeeze(self, dim=None):
        return torch_frontend.squeeze(self, dim)

    def flip(self, dims):
        return torch_frontend.flip(self, dims)

    def fliplr(self):
        return torch_frontend.fliplr(self)

    def sort(self, dim=-1, descending=False):
        return torch_frontend.sort(self, dim=dim, descending=descending)

    def tril(self, diagonal=0):
        return torch_frontend.tril(self, diagonal=diagonal)

    def index_select(self, dim, index):
        return torch_frontend.index_select(self, dim, index)

    @with_unsupported_dtypes({"2.0.1 and below": ("float16", "complex")}, "torch")
    def clamp(self, min=None, max=None):
        return torch_frontend.clamp(self, min=min, max=max)

    @with_unsupported_dtypes({"2.0.1 and below": ("float16", "complex")}, "torch")
    def clamp_(self, min=None, max=None):
        self.ivy_array = self.clamp(min=min, max=max).ivy_array
        return self

    @with_unsupported_dtypes({"2.0.1 and below": ("float16", "bfloat16")}, "torch")
    def sqrt(self):
        return torch_frontend.sqrt(self)

    @with_unsupported_dtypes({"2.0.1 and below": ("float16",)}, "torch")
    def rsqrt(self):
        return torch_frontend.rsqrt(self)

    @with_unsupported_dtypes({"2.0.1 and below": ("float16", "bfloat16")}, "torch")
    def sqrt_(self):
        self.ivy_array = self.sqrt().ivy_array
        return self

    def where(self, condition, other):
        return torch_frontend.tensor(torch_frontend.where(condition, self, other))

    def clone(self, memory_format=None):
        return torch_frontend.tensor(ivy.array(self.ivy_array, copy=True))

    @with_unsupported_dtypes({"2.0.1 and below": ("float16",)}, "torch")
    def acosh(self):
        return torch_frontend.acosh(self)

    def masked_fill(self, mask, value):
        return torch_frontend.tensor(
            torch_frontend.where(mask, value, self), dtype=self.dtype
        )

    def masked_fill_(self, mask, value):
        self.ivy_array = self.masked_fill(mask, value).ivy_array
        return self

    @with_unsupported_dtypes({"2.0.1 and below": ("float16", "bfloat16")}, "torch")
    def index_add_(self, dim, index, source, *, alpha=1):
        self.ivy_array = torch_frontend.index_add(
            self, dim, index, source, alpha=alpha
        ).ivy_array
        return self

    @with_unsupported_dtypes({"2.0.1 and below": ("float16", "bfloat16")}, "torch")
    def index_add(self, dim, index, source, *, alpha=1):
        return torch_frontend.index_add(
            self._ivy_array, dim, index, source, alpha=alpha
        )

    @with_unsupported_dtypes({"2.0.1 and below": ("float16",)}, "torch")
    def acosh_(self):
        self.ivy_array = self.acosh().ivy_array
        return self

    @with_unsupported_dtypes({"2.0.1 and below": ("bfloat16",)}, "torch")
    def numpy(self):
        return np_frontend_array(self.ivy_array)

    @with_unsupported_dtypes({"2.0.1 and below": ("float16",)}, "torch")
    def sigmoid(self):
        return torch_frontend.sigmoid(self)

    @with_unsupported_dtypes({"2.0.1 and below": ("float16",)}, "torch")
    def sigmoid_(self):
        self.ivy_array = self.sigmoid().ivy_array
        return self

    @with_unsupported_dtypes({"2.0.1 and below": ("float16",)}, "torch")
    def softmax(self, dim=None, dtype=None):
        return torch_frontend.nn.functional.softmax(self, dim=dim, dtype=dtype)

    def repeat_interleave(self, repeats, dim=None, *, output_size=None):
        return torch_frontend.repeat_interleave(self, repeats, dim)

    def repeat(self, *args, repeats=None):
        if args and repeats:
            raise ivy.utils.exceptions.IvyException(
                "repeat() got multiple values for argument 'repeats'"
            )
        if args:
            if isinstance(args[0], (tuple, list)):
                repeats = args[0]
            else:
                repeats = args
        elif not isinstance(repeats, (tuple, list)):
            raise ivy.utils.exceptions.IvyException(
                "repeat(): argument 'repeats' must be tuple of ints"
            )

        return torch_frontend.tile(self, repeats)

    @numpy_to_torch_style_args
    def unbind(self, dim=0):
        return torch_frontend.unbind(self, dim=dim)

    def remainder(self, other, *, out=None):
        return torch_frontend.remainder(self, other, out=out)

    def bitwise_not_(self):
        self.ivy_array = self.bitwise_not().ivy_array
        return self

    def bitwise_and_(self, other):
        self.ivy_array = self.bitwise_and(other).ivy_array
        return self

    @with_unsupported_dtypes({"2.0.1 and below": ("float16", "bfloat16")}, "torch")
    def atan2_(self, other):
        self.ivy_array = self.atan2(other).ivy_array
        return self

    def fmin(self, other):
        return torch_frontend.fmin(self, other)

    @with_unsupported_dtypes({"2.0.1 and below": ("float16", "complex")}, "torch")
    def trunc(self):
        return torch_frontend.trunc(self)

    @with_unsupported_dtypes({"2.0.1 and below": ("float16", "complex")}, "torch")
    def trunc_(self):
        self.ivy_array = self.trunc().ivy_array
        return self

    @with_unsupported_dtypes({"2.0.1 and below": ("float16", "complex")}, "torch")
    def fix(self):
        return torch_frontend.fix(self)

    @with_unsupported_dtypes({"2.0.1 and below": ("float16", "complex")}, "torch")
    def fix_(self):
        self.ivy_array = self.fix().ivy_array
        return self

    def isinf(self):
        return torch_frontend.isinf(self._ivy_array)

    def is_complex(self):
        return torch_frontend.is_complex(self._ivy_array)

    def addr(self, vec1, vec2, *, beta=1, alpha=1, out=None):
        return torch_frontend.addr(self, vec1, vec2, beta=beta, alpha=alpha, out=out)

    def addr_(self, vec1, vec2, *, beta=1, alpha=1):
        self.ivy_array = self.addr(vec1, vec2, beta=beta, alpha=alpha).ivy_array
        return self

    @with_unsupported_dtypes({"2.0.1 and below": ("float16", "bfloat16")}, "torch")
    def dot(self, tensor):
        return torch_frontend.dot(self, tensor)

    @with_supported_dtypes({"2.0.1 and below": ("float32", "float64")}, "torch")
    def bernoulli(self, *, generator=None, out=None):
        return torch_frontend.bernoulli(self._ivy_array, generator=generator, out=out)

    # Special Methods #
    # -------------------#

    def __bool__(self):
        if len(self.shape) == sum(self.shape):
            return torch_frontend.tensor(self.ivy_array.to_scalar().__bool__())
        raise ValueError(
            "The truth value of an array with more than one element is ambiguous. "
            "Use a.any() or a.all()"
        )

    @with_unsupported_dtypes({"2.0.1 and below": ("bfloat16",)}, "torch")
    def __add__(self, other):
        return torch_frontend.add(self, other)

    @with_unsupported_dtypes({"2.0.1 and below": ("bfloat16",)}, "torch")
    def __mod__(self, other):
        return torch_frontend.remainder(self, other)

    @with_unsupported_dtypes({"2.0.1 and below": ("bfloat16",)}, "torch")
    def __pow__(self, exponent):
        return self.pow(exponent)

    @with_unsupported_dtypes({"2.0.1 and below": ("bfloat16",)}, "torch")
    def __rpow__(self, other):
        return torch_frontend.pow(other, self)

    def __long__(self, memory_format=None):
        return self.long()

    def __getitem__(self, query, /):
        ivy_args = ivy.nested_map([self, query], _to_ivy_array)
        ret = ivy.get_item(*ivy_args)
        return torch_frontend.Tensor(ret, _init_overload=True)

    def __setitem__(self, key, value, /):
        key, value = ivy.nested_map([key, value], _to_ivy_array)
        self.ivy_array[key] = value

    def __iter__(self):
        if self.ndim == 0:
            raise TypeError("iteration over a 0-d tensor not supported")
        for i in range(self.shape[0]):
            yield self[i]

    @with_unsupported_dtypes({"2.0.1 and below": ("bfloat16",)}, "torch")
    def __radd__(self, other):
        return torch_frontend.add(other, self)

    @with_unsupported_dtypes({"2.0.1 and below": ("bfloat16",)}, "torch")
    def __mul__(self, other):
        return torch_frontend.mul(self, other)

    @with_unsupported_dtypes({"2.0.1 and below": "bfloat16"}, "torch")
    def __matmul__(self, other):
        return torch_frontend.matmul(self, other)

    @with_unsupported_dtypes({"2.0.1 and below": ("bfloat16",)}, "torch")
    def __rmul__(self, other):
        return torch_frontend.mul(other, self)

    @with_unsupported_dtypes({"2.0.1 and below": ("bfloat16",)}, "torch")
    def __sub__(self, other):
        return torch_frontend.subtract(self, other)

    def __truediv__(self, other):
        return torch_frontend.div(self, other)

    @with_unsupported_dtypes({"2.0.1 and below": ("float16", "complex")}, "torch")
    def __floordiv__(self, other):
        return torch_frontend.floor_divide(self, other)

    def __iadd__(self, other):
        ret = torch_frontend.add(self, other)
        self.ivy_array = ivy.inplace_update(
            self.ivy_array, ivy.astype(ret.ivy_array, self.dtype)
        )
        return self

    def __imod__(self, other):
        ret = torch_frontend.remainder(self, other)
        self.ivy_array = ivy.inplace_update(
            self.ivy_array, ivy.astype(ret.ivy_array, self.dtype)
        )
        return self

    def __imul__(self, other):
        ret = torch_frontend.mul(self, other)
        self.ivy_array = ivy.inplace_update(
            self.ivy_array, ivy.astype(ret.ivy_array, self.dtype)
        )
        return self

    def __isub__(self, other):
        ret = torch_frontend.subtract(self, other)
        self.ivy_array = ivy.inplace_update(
            self.ivy_array, ivy.astype(ret.ivy_array, self.dtype)
        )
        return self

    def __itruediv__(self, other):
        ret = torch_frontend.div(self, other)
        self.ivy_array = ivy.inplace_update(
            self.ivy_array, ivy.astype(ret.ivy_array, self.dtype)
        )
        return self

    def __int__(self):
        item = self.item()
        if isinstance(item, complex):
            if item.imag != 0:
                raise TypeError("can't convert complex to int without overflow")
            item = item.real
        return int(item)

    def __float__(self):
        item = self.item()
        if isinstance(item, complex):
            if item.imag != 0:
                raise TypeError("can't convert complex to float without overflow")
            item = item.real
        return float(item)

    @with_unsupported_dtypes({"2.0.1 and below": ("bfloat16",)}, "torch")
    def __eq__(self, other):
        return torch_frontend.eq(self, other)

    @with_unsupported_dtypes({"2.0.1 and below": ("bfloat16",)}, "torch")
    def __gt__(self, other):
        return torch_frontend.greater(self, other)

    @with_unsupported_dtypes({"2.0.1 and below": ("bfloat16",)}, "torch")
    def __ge__(self, other):
        return torch_frontend.greater_equal(self, other)

    @with_unsupported_dtypes({"2.0.1 and below": ("bfloat16",)}, "torch")
    def __ne__(self, other):
        return self.ne(other)

    @with_unsupported_dtypes({"2.0.1 and below": ("bfloat16",)}, "torch")
    def __rsub__(self, other):
        return torch_frontend.subtract(other, self)

    @with_unsupported_dtypes({"2.0.1 and below": ("bfloat16",)}, "torch")
    def __lt__(self, other):
        return torch_frontend.less(self, other)

    @with_unsupported_dtypes({"2.0.1 and below": ("bfloat16",)}, "torch")
    def __le__(self, other):
        return torch_frontend.less_equal(self, other)

    @with_unsupported_dtypes({"2.0.1 and below": ("bfloat16",)}, "torch")
    def __or__(self, other):
        return torch_frontend.bitwise_or(self, other)

    def __invert__(self):
        return torch_frontend.bitwise_not(self)

    def __and__(self, other):
        return torch_frontend.bitwise_and(self, other)

    # Method aliases
    absolute, absolute_ = abs, abs_
    clip, clip_ = clamp, clamp_
    ndimension = dim
    subtract = sub
    sub_ = subtract_
    eq = equal

    def bitwise_xor(self, other):
        return torch_frontend.bitwise_xor(self, other)

    def item(self):
        if all(dim == 1 for dim in self.shape):
            return self.ivy_array.to_scalar()
        else:
            raise ValueError(
                "only one element tensors can be converted to Python scalars"
            )

    @numpy_to_torch_style_args
    @with_unsupported_dtypes({"2.0.1 and below": ("float16",)}, "torch")
    def cumprod(self, dim, dtype):
        return torch_frontend.cumprod(self, dim, dtype=dtype)

    @numpy_to_torch_style_args
    def count_nonzero(self, dim):
        return torch_frontend.count_nonzero(self, dim=dim)

    @with_unsupported_dtypes({"2.0.1 and below": ("bfloat16", "float16")}, "torch")
    def exp(self):
        return torch_frontend.exp(self)

    @with_unsupported_dtypes(
        {"2.0.1 and below": ("bfloat16", "float16", "complex")}, "torch"
    )
    def expm1(self):
        return torch_frontend.expm1(self)

    # fmt: off
    @with_unsupported_dtypes({"2.0.1 and below": ("int8", "int16", "int32", "int64", "uint8", "bool", "float16",)},"torch",)  # noqa
    def exp_(self):
        self.ivy_array = self.exp().ivy_array
        return self
    # fmt: on

    def mul(self, other):
        return torch_frontend.mul(self, other)

    @with_unsupported_dtypes({"2.0.1 and below": ("float16",)}, "torch")
    def ceil_(self):
        self.ivy_array = torch_frontend.ceil(self).ivy_array
        return self

    @with_unsupported_dtypes({"2.0.1 and below": ("bfloat16",)}, "torch")
    def mul_(self, other):
        self.ivy_array = self.mul(other).ivy_array
        # the return dtype is the same as the input dtype
        self.ivy_array = self.to(self.dtype).ivy_array
        return self

    @with_unsupported_dtypes({"2.0.1 and below": ("bfloat16", "float16")}, "torch")
    def round(self, *, decimals=0):
        return torch_frontend.round(self, decimals=decimals)

    @numpy_to_torch_style_args
    @with_unsupported_dtypes({"2.0.1 and below": ("float16", "complex")}, "torch")
    def cross(self, other, dim=-1):
        return torch_frontend.cross(self, other, dim=dim)

    @with_unsupported_dtypes({"2.0.1 and below": ("float16", "bfloat16")}, "torch")
    def det(self):
        return torch_frontend.det(self)

    def reciprocal(self):
        return torch_frontend.reciprocal(self)

    def fill_(self, value):
        self.ivy_array = torch_frontend.full_like(
            self, value, dtype=self.dtype, device=self.device
        ).ivy_array
        return self

    def nonzero(self, as_tuple=False):
        return torch_frontend.nonzero(self, as_tuple=as_tuple)

    def mm(self, mat2):
        return torch_frontend.mm(self, mat2)

    @with_unsupported_dtypes({"2.0.1 and below": ("bfloat16", "float16")}, "torch")
    def square(self):
        return torch_frontend.square(self._ivy_array)

    @with_unsupported_dtypes({"2.0.1 and below": ("float16",)}, "torch")
    def log10(self):
        return torch_frontend.log10(self._ivy_array)

    def short(self, memory_format=None):
        self.ivy_array = ivy.astype(self.ivy_array, ivy.int16, copy=False)
        return self

    @numpy_to_torch_style_args
    @with_unsupported_dtypes({"2.0.1 and below": ("float16", "bfloat16")}, "torch")
    def prod(self, dim=None, keepdim=False, *, dtype=None):
        return torch_frontend.prod(self, dim=dim, keepdim=keepdim, dtype=dtype)

    def div(self, other, *, rounding_mode=None):
        return torch_frontend.div(self, other, rounding_mode=rounding_mode)

    def div_(self, other, *, rounding_mode=None):
        self.ivy_array = self.div(other, rounding_mode=rounding_mode).ivy_array
        return self

    def normal_(self, mean=0, std=1, *, generator=None):
        self.ivy_array = ivy.random_normal(
            mean=mean,
            std=std,
            shape=self.ivy_array.shape,
            dtype=self.dtype,
            device=self.device,
        )
        return self

    @with_unsupported_dtypes({"2.0.1 and below": ("float16",)}, "torch")
    def addcdiv(self, tensor1, tensor2, *, value=1):
        return torch_frontend.addcdiv(self, tensor1, tensor2, value=value)

    @with_unsupported_dtypes({"2.0.1 and below": ("float16",)}, "torch")
    def addcmul(self, tensor1, tensor2, *, value=1):
        return torch_frontend.addcmul(self, tensor1, tensor2, value=value)

    @with_unsupported_dtypes({"2.0.1 and below": ("float16",)}, "torch")
    def addcmul_(self, tensor1, tensor2, *, value=1):
        self.ivy_array = self.addcmul(tensor1, tensor2, value=value).ivy_array
        return self

    sign_decorator_dtypes = ("float16", "complex", "bool")

    @with_unsupported_dtypes({"2.0.1 and below": sign_decorator_dtypes}, "torch")
    def sign(self):
        return torch_frontend.sign(self._ivy_array)

    @with_unsupported_dtypes({"2.0.1 and below": sign_decorator_dtypes}, "torch")
    def sign_(self):
        self.ivy_array = self.sign().ivy_array
        return self

    @numpy_to_torch_style_args
    def std(self, dim=None, unbiased=True, keepdim=False, *, out=None):
        return torch_frontend.std(
            self, dim=dim, unbiased=unbiased, keepdim=keepdim, out=out
        )

    @with_unsupported_dtypes({"2.0.1 and below": ("float16", "bfloat16")}, "torch")
    def fmod(self, other, *, out=None):
        return torch_frontend.fmod(self, other, out=out)

    @with_unsupported_dtypes({"2.0.1 and below": ("float16", "bfloat16")}, "torch")
    def fmod_(self, other):
        self.ivy_array = self.fmod(other).ivy_array
        return self

    def norm(self, p="fro", dim=None, keepdim=False, dtype=None):
        return torch_frontend.norm(self, p=p, dim=dim, keepdim=keepdim, dtype=dtype)

    def tolist(self):
        return self._ivy_array.to_list()

    @with_unsupported_dtypes({"2.0.1 and below": ("bfloat16",)}, "torch")
    def multiply(self, other, *, out=None):
        return torch_frontend.multiply(self, other, out=out)

    @numpy_to_torch_style_args
    @with_unsupported_dtypes({"2.0.1 and below": ("float16", "complex")}, "torch")
    def topk(self, k, dim=None, largest=True, sorted=True):
        return torch_frontend.topk(self, k, dim=dim, largest=largest, sorted=sorted)

    rshift_dtypes = ("float16", "bfloat16", "float32", "float64", "bool", "complex")

    @with_unsupported_dtypes({"2.0.1 and below": rshift_dtypes}, "torch")
    def bitwise_right_shift(self, other, *, out=None):
        return torch_frontend.bitwise_right_shift(self._ivy_array, other)

    @with_unsupported_dtypes({"2.0.1 and below": ("float16", "bfloat16")}, "torch")
    def logdet(self):
        chol = torch_frontend.cholesky(self)
        return 2 * torch_frontend.sum(
            torch_frontend.log(torch_frontend.real(torch_frontend.diagonal(chol)))
        )

    @with_unsupported_dtypes({"2.0.1 and below": ("float16", "bfloat16")}, "torch")
    def copysign(self, other, *, out=None):
        return torch_frontend.copysign(self, other, out=out)

    @with_unsupported_dtypes(
        {"2.0.1 and below": ("complex", "bfloat16", "bool")}, "torch"
    )
    def greater(self, other, *, out=None):
        return torch_frontend.greater(self, other, out=out)

    gt = greater

    @with_unsupported_dtypes({"2.0.1 and below": ("bfloat16", "bool")}, "torch")
    def greater_(self, other):
        self.ivy_array = ivy.astype(self.greater(other).ivy_array, self.dtype)
        return self

    gt_ = greater_

    @with_unsupported_dtypes(
        {"2.0.1 and below": ("complex", "bfloat16", "bool")}, "torch"
    )
    def greater_equal(self, other, *, out=None):
        return torch_frontend.greater_equal(self, other, out=out)

    ge = greater_equal

    @with_unsupported_dtypes({"2.0.1 and below": ("bfloat16", "bool")}, "torch")
    def greater_equal_(self, other):
        self.ivy_array = ivy.astype(self.greater_equal(other).ivy_array, self.dtype)
        return self

    ge_ = greater_equal_

    @with_unsupported_dtypes(
        {"2.0.1 and below": ("complex", "bfloat16", "bool")}, "torch"
    )
    def less(self, other, *, out=None):
        return torch_frontend.less(self, other, out=out)

    lt = less

    @with_unsupported_dtypes({"2.0.1 and below": ("bfloat16", "bool")}, "torch")
    def less_(self, other):
        self.ivy_array = ivy.astype(self.less(other).ivy_array, self.dtype)
        return self

    lt_ = less_

    @with_unsupported_dtypes(
        {"2.0.1 and below": ("complex", "bfloat16", "bool")}, "torch"
    )
    def less_equal(self, other, *, out=None):
        return torch_frontend.less_equal(self, other, out=out)

    le = less_equal

    @with_unsupported_dtypes({"2.0.1 and below": ("bfloat16", "bool")}, "torch")
    def less_equal_(self, other):
        self.ivy_array = ivy.astype(self.less_equal(other).ivy_array, self.dtype)
        return self

    le_ = less_equal_

    @with_unsupported_dtypes({"2.0.1 and below": ("bfloat16",)}, "torch")
    def eq_(self, other):
        self.ivy_array = ivy.astype(
            torch_frontend.eq(self, other).ivy_array, self.dtype
        )
        return self

    @numpy_to_torch_style_args
    def var(self, dim=None, *, correction=1, keepdim=False):
        return torch_frontend.var(self, dim=dim, unbiased=correction, keepdim=keepdim)

    def narrow(self, dim, start, length):
        return torch_frontend.narrow(self, dim=dim, start=start, length=length)

    def as_strided(self, size, stride, storage_offset=None):
        return torch_frontend.as_strided(
            self, size=size, stride=stride, storage_offset=storage_offset
        )

    def stride(self, dim=None):
        strides = [
            stride // math.ceil(ivy.dtype_bits(self.dtype) / 8)
            for stride in self.ivy_array.strides
        ]
        if dim is not None:
            return strides[dim]
        return strides

    @with_unsupported_dtypes({"2.0.1 and below": ("float16",)}, "torch")
    def log1p(self):
        return torch_frontend.log1p(self)

    def baddbmm(self, batch1, batch2, *, beta=1, alpha=1):
        return torch_frontend.baddbmm(
            self, batch1=batch1, batch2=batch2, beta=beta, alpha=alpha
        )

    @with_unsupported_dtypes({"2.0.1 and below": ("float16",)}, "torch")
    def floor_(self):
        self.ivy_array = self.floor().ivy_array
        return self

    def diag(self, diagonal=0):
        return torch_frontend.diag(self, diagonal=diagonal)

    def gather(self, dim, index):
        return torch_frontend.gather(self, dim=dim, index=index)

    def take_along_dim(self, indices, dim):
        return torch_frontend.take_along_dim(self, indices=indices, dim=dim)

    def movedim(self, source, destination):
        return torch_frontend.movedim(self, source=source, destination=destination)

    @with_unsupported_dtypes({"2.0.1 and below": ("float16",)}, "torch")
    def addcdiv_(self, tensor1, tensor2, *, value=1):
        self.ivy_array = self.addcdiv(
            tensor1=tensor1, tensor2=tensor2, value=value
        ).ivy_array
        return self

    @with_unsupported_dtypes({"2.0.1 and below": ("bfloat16", "float16")}, "torch")
    def cholesky(self, upper=False):
        return torch_frontend.cholesky(self, upper=upper)

    def tile(self, *reps):
        if (
            isinstance(reps, Iterable)
            and len(reps) == 1
            and isinstance(reps[0], Iterable)
        ):
            reps = reps[0]
        return torch_frontend.tile(self, reps)

    def apply_(self, callable, /):
        if self.device != "cpu":
            raise Exception("apply_ is only supported on cpu tensors")
        self.ivy_array = callable(self.ivy_array)
        return self


class Size(tuple):
    def __new__(cls, iterable=()):
        new_iterable = list()
        for i, item in enumerate(iterable):
            if isinstance(item, int):
                new_iterable.append(item)
                continue
            try:
                new_iterable.append(int(item))
            except Exception:
                raise TypeError(f"Expected int, but got {type(item)} at index {i}")
        return super().__new__(cls, new_iterable)

    def __repr__(self):
        return f'ivy.frontends.torch.Size([{", ".join(str(d) for d in self)}])'<|MERGE_RESOLUTION|>--- conflicted
+++ resolved
@@ -28,16 +28,13 @@
             self._ivy_array = ivy.array(
                 array, dtype=torch_frontend.float32, device=device
             )
-<<<<<<< HEAD
+        self._grads = None
         self._requires_grad = requires_grad
         self.grad_fn = None
         if not _init_overload:
             self._is_leaf = True
         else:
             self._is_leaf = False
-=======
-        self._grads = None
->>>>>>> 528954ef
 
     def __len__(self):
         return len(self._ivy_array)
@@ -91,17 +88,16 @@
         )
 
     @property
-<<<<<<< HEAD
+    def grad(self):
+        return self._grads
+
+    @property
     def requires_grad(self):
         return self._requires_grad
 
     @property
     def is_leaf(self):
         return self._is_leaf
-=======
-    def grad(self):
-        return self._grads
->>>>>>> 528954ef
 
     # Setters #
     # --------#
