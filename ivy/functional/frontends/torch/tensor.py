# global
from typing import Iterable
import math

# local
import ivy
import ivy.functional.frontends.torch as torch_frontend
import ivy.functional.frontends.torch.nn.functional as torch_frontend_nn
from ivy.functional.frontends.numpy.creation_routines.from_existing_data import (
    array as np_frontend_array,
)
from ivy.func_wrapper import with_unsupported_dtypes
from ivy.func_wrapper import with_supported_dtypes
from ivy.func_wrapper import with_supported_device_and_dtypes
from ivy.functional.frontends.torch.func_wrapper import (
    _to_ivy_array,
    numpy_to_torch_style_args,
)


class Tensor:
    def __init__(self, array, device=None, _init_overload=False, requires_grad=False):
        if _init_overload:
            self._ivy_array = (
                array if isinstance(array, ivy.Array) else ivy.array(array)
            )
        else:
            self._ivy_array = ivy.array(
                array, dtype=torch_frontend.float32, device=device
            )
        self._grads = None
        self._requires_grad = requires_grad
        self.grad_fn = None
        if not _init_overload:
            self._is_leaf = True
        else:
            self._is_leaf = False
        self._requires_grad = requires_grad

    def __len__(self):
        return len(self._ivy_array)

    def __repr__(self):
        return str(self.ivy_array.__repr__()).replace(
            "ivy.array", "ivy.frontends.torch.Tensor"
        )

    def __hash__(self):
        return id(self)

    # Properties #
    # ---------- #

    @property
    def ivy_array(self):
        return self._ivy_array

    @property
    def device(self):
        return self.ivy_array.device

    @property
    def dtype(self):
        return self.ivy_array.dtype

    @property
    def shape(self):
        return Size(self.ivy_array.shape)

    @property
    def real(self):
        return self.ivy_array.real

    @property
    def imag(self):
        return self.ivy_array.imag

    @property
    def ndim(self):
        return self.dim()

    @property
    def T(self):
        if self.ndim == 1:
            return self
        return torch_frontend.permute(self, list(range(self.ndim))[::-1])

    @property
    def data(self):
        return torch_frontend.tensor(
            ivy.stop_gradient(self.ivy_array, preserve_type=False)
        )

    @property
    def grad(self):
        return self._grads

    @property
    def requires_grad(self):
        return self._requires_grad

    @property
    def is_leaf(self):
        return self._is_leaf

    @property
    def get_device(self):
        if self.device == "cpu":
            return -1
        else:
            return int(self.device.split(":")[-1])

    # Setters #
    # --------#

    @device.setter
    def cuda(self, device=None):
        self.device = device
        return self

    @ivy_array.setter
    def ivy_array(self, array):
        self._ivy_array = array if isinstance(array, ivy.Array) else ivy.array(array)

    @requires_grad.setter
    def requires_grad(self, requires_grad):
        self._requires_grad = requires_grad

    @is_leaf.setter
    def is_leaf(self, is_leaf):
        self._is_leaf = is_leaf

    # Instance Methods #
    # ---------------- #
    def reshape(self, *args, shape=None):
        if args and shape:
            raise TypeError("reshape() got multiple values for argument 'shape'")
        if shape is not None:
            return torch_frontend.reshape(self, shape)
        if args:
            if isinstance(args[0], (tuple, list, ivy.Shape)):
                shape = args[0]
                return torch_frontend.reshape(self, shape)
            else:
                return torch_frontend.reshape(self, args)
        else:
            raise ValueError("reshape() got no values for argument 'shape'")

    @with_unsupported_dtypes({"2.1.2 and below": ("bfloat16",)}, "torch")
    @with_unsupported_dtypes({"2.5.1 and below": ("float16",)}, "paddle")
    def reshape_as(self, other):
        return torch_frontend.reshape(self, other.shape)

    @with_unsupported_dtypes({"2.1.2 and below": ("bfloat16",)}, "torch")
    def add(self, other, *, alpha=1):
        return torch_frontend.add(self, other, alpha=alpha)

    # @with_unsupported_dtypes({"2.1.2 and below": ("bfloat16",)}, "torch")
    def divide(self, other, *, out=None):
        return torch_frontend.divide(self, other, out=out)

    @with_unsupported_dtypes({"2.1.2 and below": ("bfloat16",)}, "torch")
    def sub(self, other, *, alpha=1):
        return torch_frontend.sub(self, other, alpha=alpha)

    def chunk(self, chunks, dim=0):
        return torch_frontend.chunk(self, chunks, dim=dim)

    @numpy_to_torch_style_args
    def any(self, dim=None, keepdim=False):
        return torch_frontend.any(self, dim=dim, keepdim=keepdim)

    @numpy_to_torch_style_args
    def all(self, dim=None, keepdim=False):
        return torch_frontend.all(self, dim=dim, keepdim=keepdim)

    @with_unsupported_dtypes({"2.1.2 and below": ("bfloat16",)}, "torch")
    def add_(self, other, *, alpha=1):
        self.ivy_array = self.add(other, alpha=alpha).ivy_array
        return self

    @with_unsupported_dtypes({"2.1.2 and below": ("float16",)}, "torch")
    def addmm(self, mat1, mat2, *, beta=1, alpha=1):
        return torch_frontend.addmm(self, mat1, mat2, beta=beta, alpha=alpha)

    @with_unsupported_dtypes({"2.1.2 and below": ("float16",)}, "torch")
    def addmm_(self, mat1, mat2, *, beta=1, alpha=1):
        self.ivy_array = self.addmm(mat1, mat2, beta=beta, alpha=alpha).ivy_array
        return self

    @with_unsupported_dtypes({"2.1.2 and below": ("float16",)}, "torch")
    def addmv(self, mat, vec, *, beta=1, alpha=1):
        return torch_frontend.addmv(self, mat, vec, beta=beta, alpha=alpha)

    @with_unsupported_dtypes({"2.1.2 and below": ("float16",)}, "torch")
    def addmv_(self, mat, vec, *, beta=1, alpha=1):
        self.ivy_array = torch_frontend.addmv(
            self, mat, vec, beta=beta, alpha=alpha
        ).ivy_array
        return self

    @with_unsupported_dtypes({"2.1.2 and below": ("float16",)}, "torch")
    def addbmm(self, batch1, batch2, *, beta=1, alpha=1):
        return torch_frontend.addbmm(self, batch1, batch2, beta=beta, alpha=alpha)

    @with_unsupported_dtypes({"2.1.2 and below": ("float16",)}, "torch")
    def addbmm_(self, batch1, batch2, *, beta=1, alpha=1):
        self.ivy_array = self.addbmm(batch1, batch2, beta=beta, alpha=alpha).ivy_array
        return self

    @with_unsupported_dtypes({"2.1.2 and below": ("bfloat16",)}, "torch")
    def subtract_(self, other, *, alpha=1):
        self.ivy_array = self.sub(other, alpha=alpha).ivy_array
        return self

    @with_unsupported_dtypes({"2.1.2 and below": ("float16",)}, "torch")
    def asin(self):
        return torch_frontend.asin(self)

    @with_unsupported_dtypes({"2.1.2 and below": ("float16",)}, "torch")
    def asin_(self):
        self.ivy_array = self.asin().ivy_array
        return self

    @numpy_to_torch_style_args
    @with_unsupported_dtypes({"2.1.2 and below": ("bfloat16",)}, "torch")
    def sum(self, dim=None, keepdim=False, *, dtype=None):
        return torch_frontend.sum(self, dim=dim, keepdim=keepdim, dtype=dtype)

    @with_unsupported_dtypes({"2.1.2 and below": ("float16",)}, "torch")
    def sin(self):
        return torch_frontend.sin(self)

    @with_unsupported_dtypes({"2.1.2 and below": ("float16",)}, "torch")
    def sin_(self):
        self.ivy_array = self.sin().ivy_array
        return self

    @with_unsupported_dtypes({"2.1.2 and below": ("float16",)}, "torch")
    def sinh(self):
        return torch_frontend.sinh(self)

    @with_unsupported_dtypes({"2.1.2 and below": ("float16",)}, "torch")
    def sinh_(self):
        self.ivy_array = self.sinh().ivy_array
        return self

    @with_unsupported_dtypes({"2.1.2 and below": ("float16",)}, "torch")
    def cos(self):
        return torch_frontend.cos(self)

    @with_unsupported_dtypes({"2.1.2 and below": ("float16",)}, "torch")
    def cos_(self):
        self.ivy_array = self.cos().ivy_array
        return self

    @with_unsupported_dtypes({"2.1.2 and below": ("float16",)}, "torch")
    def cosh(self):
        return torch_frontend.cosh(self)

    @with_unsupported_dtypes({"2.1.2 and below": ("float16",)}, "torch")
    def cosh_(self):
        self.ivy_array = self.cosh().ivy_array
        return self

    @with_unsupported_dtypes({"2.1.2 and below": ("float16",)}, "torch")
    def atan(self):
        return torch_frontend.atan(self)

    @with_unsupported_dtypes({"2.1.2 and below": ("float16",)}, "torch")
    def atan_(self):
        self.ivy_array = self.atan().ivy_array
        return self

    @with_unsupported_dtypes({"2.1.2 and below": ("float16", "bfloat16")}, "torch")
    def atan2(self, other):
        return torch_frontend.atan2(self, other)

    def view(self, *args, size=None):
        """Reshape Tensor.

        possible arguments are either:
            - size
            - tuple of ints
            - list of ints
            - torch.Size object
            - ints

        Parameters
        ----------
        args:int arguments
        size: optional shape

        Returns reshaped tensor
        -------
        """
        if ivy.exists(size) and not args:
            shape_tup = size
        elif args and not ivy.exists(size):
            if (
                isinstance(args[0], (tuple, list, ivy.Shape))
                or type(args[0]).__name__ == "Size"
            ) and len(args) == 1:
                shape_tup = args[0]
            else:
                shape_tup = args
        else:
            raise ValueError(
                "View only accepts as argument ints, tuple or list of ints or "
                "the keyword argument size."
            )
        return torch_frontend.reshape(self, shape_tup)

    def float(self, memory_format=None):
        self.ivy_array = ivy.astype(self.ivy_array, ivy.float32, copy=False)
        return self

    def double(self):
        return self.to(torch_frontend.float64)

    @with_unsupported_dtypes({"2.1.2 and below": ("float16",)}, "torch")
    def asinh(self):
        return torch_frontend.asinh(self)

    @with_unsupported_dtypes({"2.1.2 and below": ("float16",)}, "torch")
    def asinh_(self):
        self.ivy_array = self.asinh().ivy_array
        return self

    @with_unsupported_dtypes({"2.1.2 and below": ("float16",)}, "torch")
    def tan(self):
        return torch_frontend.tan(self)

    @with_unsupported_dtypes({"2.1.2 and below": ("float16",)}, "torch")
    def tan_(self):
        self.ivy_array = self.tan().ivy_array
        return self

    @with_unsupported_dtypes({"2.1.2 and below": ("float16",)}, "torch")
    def tanh(self):
        return torch_frontend.tanh(self)

    @with_unsupported_dtypes({"2.1.2 and below": ("float16",)}, "torch")
    def tanh_(self):
        self.ivy_array = self.tanh().ivy_array
        return self

    @with_unsupported_dtypes({"2.1.2 and below": ("float16",)}, "torch")
    def atanh(self):
        return torch_frontend.atanh(self)

    @with_unsupported_dtypes({"2.1.2 and below": ("float16",)}, "torch")
    def atanh_(self):
        self.ivy_array = self.atanh().ivy_array
        return self

    @with_unsupported_dtypes({"2.1.2 and below": ("float16",)}, "torch")
    def log(self):
        return torch_frontend.log(self)

    @with_supported_dtypes({"2.1.2 and below": ("float32", "float64")}, "torch")
    def log2_(self):
        self.ivy_array = self.log2().ivy_array
        return self

    @with_unsupported_dtypes({"2.1.2 and below": ("float16", "bfloat16")}, "torch")
    def logit(self):
        return torch_frontend.logit(self)

    @with_unsupported_dtypes({"2.1.2 and below": ("bfloat16", "uint16")}, "torch")
    def copy_(self, other, non_blocking=False):
        ivy.utils.assertions.check_one_way_broadcastable(
            self.ivy_array.shape, torch_frontend.tensor(other).ivy_array.shape
        )
        self._ivy_array = torch_frontend.tensor(other).ivy_array
        return self

    @with_unsupported_dtypes({"2.1.2 and below": ("float16",)}, "torch")
    def log_(self):
        self.ivy_array = self.log().ivy_array
        return self

    @with_unsupported_dtypes({"2.1.2 and below": ("float16",)}, "torch")
    def log2(self):
        return torch_frontend.log2(self)

    @with_unsupported_dtypes({"2.1.2 and below": ("float16", "bfloat16")}, "torch")
    def relu(self):
        return torch_frontend_nn.relu(self)

    @numpy_to_torch_style_args
    @with_unsupported_dtypes({"2.1.2 and below": ("complex",)}, "torch")
    def amax(self, dim=None, keepdim=False):
        return torch_frontend.amax(self, dim=dim, keepdim=keepdim)

    @numpy_to_torch_style_args
    @with_unsupported_dtypes({"2.1.2 and below": ("complex",)}, "torch")
    def amin(self, dim=None, keepdim=False):
        return torch_frontend.amin(self, dim=dim, keepdim=keepdim)

    @numpy_to_torch_style_args
    @with_unsupported_dtypes({"2.1.2 and below": ("complex", "float16")}, "torch")
    def aminmax(self, dim=None, keepdim=False):
        return torch_frontend.aminmax(self, dim=dim, keepdim=keepdim)

    def abs(self):
        return torch_frontend.abs(self)

    def abs_(self):
        self.ivy_array = self.abs().ivy_array
        return self

    @with_unsupported_dtypes({"2.1.2 and below": ("bfloat16",)}, "torch")
    def logical_and(self, other):
        return torch_frontend.logical_and(self, other)

    def logical_not(self, *, out=None):
        return torch_frontend.logical_not(self, out=out)

    def logical_not_(self):
        self.ivy_array = ivy.astype(self.logical_not().ivy_array, self.dtype)
        return self

    @with_unsupported_dtypes({"2.1.2 and below": ("bfloat16",)}, "torch")
    def logical_or(self, other):
        return torch_frontend.logical_or(self, other)

    @with_unsupported_dtypes({"2.1.2 and below": ("bfloat16",)}, "torch")
    def logical_xor(self, other):
        return torch_frontend.logical_xor(self, other)

    def bitwise_not(self):
        return torch_frontend.bitwise_not(self)

    def bitwise_and(self, other):
        return torch_frontend.bitwise_and(self, other)

    @with_supported_dtypes({"2.1.2 and below": ("integer",)}, "torch")
    def bitwise_or(self, other):
        return torch_frontend.bitwise_or(self, other)

    def bitwise_left_shift(self, other):
        return torch_frontend.bitwise_left_shift(self, other)

    @with_supported_dtypes({"2.1.2 and below": ("integer",)}, "torch")
    def bitwise_or_(self, other):
        self.ivy_array = self.bitwise_or(other).ivy_array
        return self

    def contiguous(self, memory_format=None):
        return torch_frontend.tensor(self)

    def new_ones(
        self,
        *args,
        size=None,
        dtype=None,
        device=None,
        requires_grad=False,
        layout=None,
        pin_memory=False,
    ):
        if dtype is None:
            dtype = self.dtype
        if device is None:
            device = self.device
        if size is None:
            size = args[0] if isinstance(args[0], (tuple, list, ivy.Shape)) else args
        return torch_frontend.ones(
            size, dtype=dtype, device=device, requires_grad=requires_grad
        )

    @with_unsupported_dtypes({"2.1.2 and below": ("float16",)}, "torch")
    def floor(self, *, out=None):
        return torch_frontend.floor(self)

    @with_unsupported_dtypes(
        {
            "2.1.2 and below": (
                "bfloat16",
                "uint8",
                "uint32",
                "uint16",
                "uint64",
                "complex128",
                "complex64",
            )
        },
        "torch",
    )
    def not_equal(self, other, *, out=None):
        return torch_frontend.not_equal(self, other, out=out)

    @with_unsupported_dtypes(
        {
            "2.1.2 and below": (
                "bfloat16",
                "uint8",
                "uint32",
                "uint16",
                "uint64",
                "complex128",
                "complex64",
            )
        },
        "torch",
    )
    def not_equal_(self, other, *, out=None):
        self.ivy_array = self.not_equal(other).ivy_array
        return self

    def equal(self, other):
        return torch_frontend.equal(self, other)

    @with_unsupported_dtypes({"2.1.2 and below": ("float16", "complex")}, "torch")
    def erf(self, *, out=None):
        return torch_frontend.erf(self, out=out)

    @with_supported_dtypes(
        {"2.1.2 and below": ("float32", "float64", "bfloat16")}, "torch"
    )
    def erf_(self, *, out=None):
        self.ivy_array = self.erf(out=out).ivy_array
        return self

    @with_supported_device_and_dtypes(
        {"2.1.0 and below": {"cpu": ("float32", "float64")}},
        "torch",
    )
    def erfc_(self, *, out=None):
        return torch_frontend.erfc(self, out=out)

    def new_zeros(
        self,
        *args,
        size=None,
        dtype=None,
        device=None,
        requires_grad=False,
        layout=None,
        pin_memory=False,
    ):
        if size and args:
            raise TypeError("new_zeros() got multiple values for argument 'size'")
        if dtype is None:
            dtype = self.dtype
        if device is None:
            device = self.device
        if size is None:
            size = args[0] if isinstance(args[0], (tuple, list, ivy.Shape)) else args
        return torch_frontend.zeros(
            size=size, dtype=dtype, device=device, requires_grad=requires_grad
        )

    def to(self, *args, **kwargs):
        if len(args) > 0:
            if hasattr(args[0], "ivy_array") or ivy.is_array(args[0]):
                if self.dtype == ivy.dtype(args[0]) and self.device == ivy.dev(args[0]):
                    return self
                else:
                    cast_tensor = self.clone()
                    cast_tensor.ivy_array = ivy.asarray(
                        self.ivy_array,
                        dtype=ivy.dtype(args[0]),
                        device=ivy.dev(args[0]),
                    )
                    return cast_tensor
            if (
                isinstance(args[0], (ivy.Dtype, ivy.NativeDtype))
                or args[0] in ivy._all_ivy_dtypes_str
            ):
                if self.dtype == ivy.as_ivy_dtype(args[0]):
                    return self
                else:
                    cast_tensor = self.clone()
                    cast_tensor.ivy_array = ivy.asarray(self.ivy_array, dtype=args[0])
                    return cast_tensor
            if isinstance(args[0], (ivy.Device, ivy.NativeDevice, str)):
                if isinstance(args[0], str) and not isinstance(
                    args[0], (ivy.Device, ivy.NativeDevice)
                ):
                    ivy.utils.assertions.check_elem_in_list(
                        args[0],
                        [
                            "cpu",
                            "cuda",
                            "mps",
                            "xpu",
                            "mkldnn",
                            "opengl",
                            "opencl",
                            "ideep",
                            "hip",
                            "ve",
                            "ort",
                            "mlc",
                            "xla",
                            "lazy",
                            "vulkan",
                            "meta",
                            "hpu",
                        ],
                    )
                if self.device == ivy.as_ivy_dev(args[0]):
                    return self
                else:
                    cast_tensor = self.clone()
                    cast_tensor.ivy_array = ivy.asarray(self.ivy_array, device=args[0])
                    return cast_tensor
        else:
            if (
                "dtype" in kwargs
                and "device" in kwargs
                and self.dtype == kwargs["dtype"]
                and self.device == kwargs["device"]
            ):
                return self
            else:
                cast_tensor = self.clone()
                cast_tensor.ivy_array = ivy.asarray(
                    self.ivy_array,
                    device=kwargs["device"] if "device" in kwargs else self.device,
                    dtype=kwargs["dtype"] if "dtype" in kwargs else self.dtype,
                )
                return cast_tensor

    @with_unsupported_dtypes({"2.1.2 and below": ("float16",)}, "torch")
    def acos(self):
        return torch_frontend.acos(self)

    @with_unsupported_dtypes({"2.1.2 and below": ("float16",)}, "torch")
    def acos_(self):
        self.ivy_array = self.acos().ivy_array
        return self

    def new_tensor(
        self,
        data,
        *,
        dtype=None,
        device=None,
        requires_grad=False,
        layout=None,
        pin_memory=False,
    ):
        dtype = ivy.dtype(self.ivy_array) if dtype is None else dtype
        device = ivy.dev(self.ivy_array) if device is None else device
        _data = ivy.asarray(data, copy=True, dtype=dtype, device=device)
        return torch_frontend.tensor(_data)

    @with_unsupported_dtypes({"2.1.2 and below": ("bfloat16",)}, "torch")
    def view_as(self, other):
        return self.view(size=other.shape)

    def expand(self, *args, size=None):
        if args and size:
            raise TypeError("expand() got multiple values for argument 'size'")
        if args:
            if isinstance(args[0], (tuple, list, ivy.Shape)):
                size = args[0]
            else:
                size = args

        return torch_frontend.tensor(ivy.expand(self.ivy_array, tuple(size)))

    def expand_as(self, other):
        return self.expand(
            ivy.shape(other.ivy_array if isinstance(other, Tensor) else other)
        )

    def detach(self):
        return torch_frontend.tensor(
            ivy.stop_gradient(self.ivy_array, preserve_type=False)
        )

    def detach_(self):
        self.ivy_array = self.detach().ivy_array
        return self

    @with_unsupported_dtypes({"2.1.2 and below": ("uint16",)}, "torch")
    @numpy_to_torch_style_args
    def unsqueeze(self, dim):
        return torch_frontend.unsqueeze(self, dim)

    @numpy_to_torch_style_args
    def unsqueeze_(self, dim):
        self.ivy_array = self.unsqueeze(dim).ivy_array
        return self

    def ravel(self):
        return torch_frontend.ravel(self)

    def split(self, split_size, dim=0):
        return torch_frontend.split(self, split_size, dim)

    def tensor_split(self, indices_or_sections, dim=0):
        return torch_frontend.tensor_split(self, indices_or_sections, dim)

    def vsplit(self, indices_or_sections, /):
        return torch_frontend.vsplit(self, indices_or_sections)

    def hsplit(self, indices_or_sections, /):
        return torch_frontend.hsplit(self, indices_or_sections)

    def dsplit(
        self,
        indices_or_sections,
        /,
    ):
        return torch_frontend.dsplit(self, indices_or_sections)

    def dim(self):
        return self.ivy_array.ndim

    @with_supported_dtypes(
        {"2.5.0 and below": ("float32", "float64", "int32", "int64")}, "paddle"
    )
    def heaviside(self, values, *, out=None):
        return torch_frontend.heaviside(self, values, out=out)

    def new_full(
        self,
        size,
        fill_value,
        *,
        dtype=None,
        device=None,
        requires_grad=False,
        layout=None,
        pin_memory=False,
    ):
        dtype = ivy.dtype(self.ivy_array) if dtype is None else dtype
        device = ivy.dev(self.ivy_array) if device is None else device
        _data = ivy.full(size, fill_value, dtype=dtype, device=device)
        return torch_frontend.tensor(_data)

    def new_empty(
        self,
        size,
        *,
        dtype=None,
        device=None,
        requires_grad=False,
        layout=None,
        pin_memory=False,
    ):
        dtype = ivy.dtype(self.ivy_array) if dtype is None else dtype
        device = ivy.dev(self.ivy_array) if device is None else device
        _data = ivy.empty(size, dtype=dtype, device=device)
        return torch_frontend.tensor(_data)

    def unfold(self, dimension, size, step):
        slices = []
        for i in range(0, self.shape[dimension] - size + 1, step):
            slices.append(self.ivy_array[i : i + size])
        return torch_frontend.stack(slices)

    def long(self, memory_format=None):
        self.ivy_array = ivy.astype(self.ivy_array, ivy.int64, copy=False)
        return self

    @numpy_to_torch_style_args
    def max(self, dim=None, keepdim=False):
        return torch_frontend.max(self, dim=dim, keepdim=keepdim)

    @with_unsupported_dtypes(
        {
            "2.1.2 and below": (
                "complex",
                "bfloat16",
                "bool",
                "uint16",
                "uint32",
                "uint64",
            )
        },
        "torch",
    )
    def maximum(self, other, *, out=None):
        return torch_frontend.maximum(self, other=other, out=out)

    @property
    def is_quantized(self):
        return "q" in ivy.dtype(self.ivy_array)

    @property
    def is_cuda(self):
        return "gpu" in ivy.dev(self.ivy_array)

    @property
    def is_meta(self):
        return "meta" in ivy.dev(self.ivy_array)

    @with_unsupported_dtypes({"2.1.2 and below": ("uint16", "bool")}, "torch")
    def positive(self):
        return torch_frontend.positive(self)

    @with_unsupported_dtypes({"2.1.2 and below": ("bfloat16",)}, "torch")
    def pow(self, exponent):
        return torch_frontend.pow(self, exponent)

    @with_unsupported_dtypes({"2.1.2 and below": ("bfloat16",)}, "torch")
    def pow_(self, exponent):
        self.ivy_array = self.pow(exponent).ivy_array
        return self

    def size(self, dim=None):
        shape = self.ivy_array.shape
        if dim is None:
            return shape
        try:
            return shape[dim]
        except IndexError:
            raise IndexError(
                f"Dimension out of range (expected to be in range of [{len(shape)},"
                f" {len(shape) - 1}], but got {dim}"
            )

    def matmul(self, other):
        return torch_frontend.matmul(self, other)

    @with_supported_dtypes(
        {"2.1.2 and below": ("float32", "float64", "complex32", "complex64")}, "torch"
    )
    def matrix_power(self, n, *, out=None):
        return torch_frontend.linalg.matrix_power(self, n, out=out)

    def argwhere(self):
        return torch_frontend.argwhere(self)

    @numpy_to_torch_style_args
    @with_unsupported_dtypes({"2.1.2 and below": ("complex", "bool")}, "torch")
    def argmax(self, dim=None, keepdim=False):
        return torch_frontend.argmax(self, dim=dim, keepdim=keepdim)

    @numpy_to_torch_style_args
    @with_unsupported_dtypes({"2.1.2 and below": ("complex",)}, "torch")
    def argmin(self, dim=None, keepdim=False):
        return torch_frontend.argmin(self, dim=dim, keepdim=keepdim)

    @with_unsupported_dtypes({"2.1.2 and below": ("complex",)}, "torch")
    def argsort(self, dim=-1, descending=False):
        return torch_frontend.argsort(self, dim=dim, descending=descending)

    @with_unsupported_dtypes({"2.1.2 and below": ("float16",)}, "torch")
    def ceil(self):
        return torch_frontend.ceil(self)

    @numpy_to_torch_style_args
    def min(self, dim=None, keepdim=False):
        return torch_frontend.min(self, dim=dim, keepdim=keepdim)

    def permute(self, *args, dims=None):
        if args and dims:
            raise TypeError("permute() got multiple values for argument 'dims'")
        if dims is not None:
            return torch_frontend.permute(self, dims)
        if args:
            if isinstance(args[0], (tuple, list, ivy.Shape)):
                dims = args[0]
                return torch_frontend.permute(self, dims)
            else:
                return torch_frontend.permute(self, args)
        else:
            raise ValueError("permute() got no values for argument 'dims'")

    @numpy_to_torch_style_args
    @with_unsupported_dtypes({"2.1.2 and below": ("float16", "bfloat16")}, "torch")
    def mean(self, dim=None, keepdim=False):
        return torch_frontend.mean(self, dim=dim, keepdim=keepdim)

    @with_unsupported_dtypes({"2.1.2 and below": ("bfloat16",)}, "torch")
    @numpy_to_torch_style_args
    def nanmean(self, dim=None, keepdim=False):
        return torch_frontend.nanmean(self, dim=dim, keepdim=keepdim)

    @with_unsupported_dtypes({"2.1.2 and below": ("bfloat16",)}, "torch")
    @numpy_to_torch_style_args
    def nansum(self, dim=None, keepdim=False):
        return torch_frontend.nansum(self, dim=dim, keepdim=keepdim)

    @numpy_to_torch_style_args
    @with_unsupported_dtypes({"2.1.2 and below": ("float16",)}, "torch")
    def median(self, dim=None, keepdim=False):
        return torch_frontend.median(self, dim=dim, keepdim=keepdim)

    def transpose(self, dim0, dim1):
        return torch_frontend.transpose(self, dim0=dim0, dim1=dim1)

    def transpose_(self, dim0, dim1):
        self.ivy_array = self.transpose(dim0, dim1).ivy_array
        return self

    def t(self):
        return torch_frontend.t(self)

    def flatten(self, start_dim=0, end_dim=-1):
        return torch_frontend.flatten(self, start_dim, end_dim)

    @numpy_to_torch_style_args
    @with_unsupported_dtypes({"2.1.2 and below": ("float16",)}, "torch")
    def cumsum(self, dim, *, dtype=None):
        return torch_frontend.cumsum(self, dim, dtype=dtype)

    @numpy_to_torch_style_args
    @with_unsupported_dtypes({"2.1.2 and below": ("float16",)}, "torch")
    def cumsum_(self, dim, *, dtype=None):
        self.ivy_array = self.cumsum(dim, dtype=dtype).ivy_array
        return self

    @with_unsupported_dtypes({"2.1.2 and below": ("float16", "bfloat16")}, "torch")
    def inverse(self):
        return torch_frontend.inverse(self)

    @with_unsupported_dtypes({"2.1.2 and below": ("bool", "bfloat16")}, "torch")
    def neg(self):
        return torch_frontend.negative(self)

    @with_unsupported_dtypes({"2.1.2 and below": ("bool",)}, "torch")
    def neg_(self):
        self.ivy_array = torch_frontend.negative(self).ivy_array
        return self

    __neg__ = neg

    @with_unsupported_dtypes({"2.1.2 and below": ("bool", "bfloat16")}, "torch")
    def negative(self):
        return torch_frontend.negative(self)

    def int(self, memory_format=None):
        self.ivy_array = ivy.astype(self.ivy_array, ivy.int32, copy=False)
        return self

    def half(self, memory_format=None):
        self.ivy_array = ivy.astype(self.ivy_array, ivy.float16, copy=False)
        return self

    def bool(self, memory_format=None):
        self.ivy_array = ivy.astype(self.ivy_array, ivy.bool, copy=False)
        return self

    def type(self, dtype=None, non_blocking=False, **kwargs):
        if ivy.exists(dtype):
            self.ivy_array = ivy.astype(self.ivy_array, dtype)
            return self
        else:
            return str(self.dtype)

    @with_unsupported_dtypes({"2.1.2 and below": ("bfloat16",)}, "torch")
    def type_as(self, other):
        if self.dtype != other.dtype:
            self.ivy_array = ivy.astype(self.ivy_array, other.dtype)
        return self

    def byte(self, memory_format=None):
        self.ivy_array = ivy.astype(self.ivy_array, ivy.uint8, copy=False)
        return self

    @numpy_to_torch_style_args
    def squeeze(self, dim=None):
        return torch_frontend.squeeze(self, dim)

    @numpy_to_torch_style_args
    @with_unsupported_dtypes({"2.1.2 and below": ("uint16",)}, "torch")
    def squeeze_(self, dim=None):
        self.ivy_array = self.squeeze(dim).ivy_array
        return self

    def flip(self, dims):
        return torch_frontend.flip(self, dims)

    def fliplr(self):
        return torch_frontend.fliplr(self)

    def sort(self, dim=-1, descending=False):
        return torch_frontend.sort(self, dim=dim, descending=descending)

    def tril(self, diagonal=0):
        return torch_frontend.tril(self, diagonal=diagonal)

    def tril_(self, diagonal=0):
        self.ivy_array = self.tril(diagonal=diagonal).ivy_array
        return self

    def index_select(self, dim, index):
        return torch_frontend.index_select(self, dim, index)

    @with_unsupported_dtypes({"2.1.2 and below": ("float16", "complex")}, "torch")
    def clamp(self, min=None, max=None):
        return torch_frontend.clamp(self, min=min, max=max)

    @with_unsupported_dtypes({"2.1.2 and below": ("float16", "complex")}, "torch")
    def clamp_(self, min=None, max=None):
        self.ivy_array = self.clamp(min=min, max=max).ivy_array
        return self

    @with_unsupported_dtypes(
        {"2.1.2 and below": ("bool", "bfloat16", "float16", "complex")}, "torch"
    )
    def clamp_min(self, min=None):
        return torch_frontend.clamp(self, min=min)

    @with_unsupported_dtypes({"2.1.2 and below": ("float16", "bfloat16")}, "torch")
    def sqrt(self):
        return torch_frontend.sqrt(self)

    @with_unsupported_dtypes({"2.1.2 and below": ("float16",)}, "torch")
    def rsqrt(self):
        return torch_frontend.rsqrt(self)

    @with_unsupported_dtypes({"2.1.2 and below": ("float16", "bfloat16")}, "torch")
    def rsqrt_(self):
        self.ivy_array = self.rsqrt().ivy_array
        return self

    @with_unsupported_dtypes({"2.1.2 and below": ("float16", "bfloat16")}, "torch")
    def sqrt_(self):
        self.ivy_array = self.sqrt().ivy_array
        return self

    def where(self, condition, other):
        return torch_frontend.tensor(torch_frontend.where(condition, self, other))

    def clone(self, memory_format=None):
        return torch_frontend.tensor(ivy.array(self.ivy_array, copy=True))

    @with_unsupported_dtypes({"2.1.2 and below": ("float16",)}, "torch")
    def acosh(self):
        return torch_frontend.acosh(self)

    def masked_fill(self, mask, value):
        return torch_frontend.tensor(
            torch_frontend.where(mask, value, self), dtype=self.dtype
        )

    def masked_fill_(self, mask, value):
        self.ivy_array = self.masked_fill(mask, value).ivy_array
        return self

    @with_unsupported_dtypes({"2.1.2 and below": ("float16", "bfloat16")}, "torch")
    def index_add_(self, dim, index, source, *, alpha=1):
        self.ivy_array = torch_frontend.index_add(
            self, dim, index, source, alpha=alpha
        ).ivy_array
        return self

    @with_unsupported_dtypes({"2.1.2 and below": ("float16", "bfloat16")}, "torch")
    def index_add(self, dim, index, source, *, alpha=1):
        return torch_frontend.index_add(
            self._ivy_array, dim, index, source, alpha=alpha
        )

    @with_unsupported_dtypes({"2.1.2 and below": ("float16",)}, "torch")
    def acosh_(self):
        self.ivy_array = self.acosh().ivy_array
        return self

    @with_unsupported_dtypes({"2.1.2 and below": ("bfloat16",)}, "torch")
    def numpy(self):
        return np_frontend_array(self.ivy_array)

    @with_unsupported_dtypes({"2.1.2 and below": ("float16",)}, "torch")
    def sigmoid(self):
        return torch_frontend.sigmoid(self)

    @with_unsupported_dtypes({"2.1.2 and below": ("float16",)}, "torch")
    def sigmoid_(self):
        self.ivy_array = self.sigmoid().ivy_array
        return self

    @with_unsupported_dtypes({"2.1.2 and below": ("float16",)}, "torch")
    def softmax(self, dim=None, dtype=None):
        return torch_frontend.nn.functional.softmax(self, dim=dim, dtype=dtype)

    def repeat_interleave(self, repeats, dim=None, *, output_size=None):
        return torch_frontend.repeat_interleave(self, repeats, dim)

    def repeat(self, *args, repeats=None):
        if args and repeats:
            raise ivy.utils.exceptions.IvyException(
                "repeat() got multiple values for argument 'repeats'"
            )
        if args:
            if isinstance(args[0], (tuple, list, ivy.Shape)):
                repeats = args[0]
            else:
                repeats = args
        elif not isinstance(repeats, (tuple, list)):
            raise ivy.utils.exceptions.IvyException(
                "repeat(): argument 'repeats' must be tuple of ints"
            )

        return torch_frontend.tile(self, repeats)

    @numpy_to_torch_style_args
    def unbind(self, dim=0):
        return torch_frontend.unbind(self, dim=dim)

    def remainder(self, other, *, out=None):
        return torch_frontend.remainder(self, other, out=out)

    @with_supported_dtypes(
        {"2.1.2 and below": ("float16", "float32", "float64", "bfloat16")}, "torch"
    )
    def reciprocal_(self):
        self.ivy_array = torch_frontend.reciprocal(self).ivy_array
        return self

    def remainder_(self, other, *, out=None):
        self.ivy_array = torch_frontend.remainder(self, other, out=out).ivy_array
        return self

    def bitwise_not_(self):
        self.ivy_array = self.bitwise_not().ivy_array
        return self

    def bitwise_and_(self, other):
        self.ivy_array = self.bitwise_and(other).ivy_array
        return self

    @with_unsupported_dtypes({"2.1.2 and below": ("float16", "bfloat16")}, "torch")
    def atan2_(self, other):
        self.ivy_array = self.atan2(other).ivy_array
        return self

    @with_unsupported_dtypes({"2.1.2 and below": ("bfloat16",)}, "torch")
    def fmax(self, other):
        return torch_frontend.fmax(self, other)

    def fmin(self, other):
        return torch_frontend.fmin(self, other)

    def msort(self):
        return torch_frontend.msort(self)

    @with_unsupported_dtypes({"2.1.2 and below": ("float16", "complex")}, "torch")
    def trunc(self):
        return torch_frontend.trunc(self)

    @with_unsupported_dtypes({"2.1.2 and below": ("float16", "complex")}, "torch")
    def trunc_(self):
        self.ivy_array = self.trunc().ivy_array
        return self

    @with_unsupported_dtypes({"2.1.2 and below": ("float16", "complex")}, "torch")
    def fix(self):
        return torch_frontend.fix(self)

    @with_unsupported_dtypes({"2.1.2 and below": ("float16", "complex")}, "torch")
    def fix_(self):
        self.ivy_array = self.fix().ivy_array
        return self

    def isinf(self):
        return torch_frontend.isinf(self._ivy_array)

    def is_complex(self):
        return torch_frontend.is_complex(self._ivy_array)

    @with_unsupported_dtypes({"2.1.2 and below": ("uint16", "bfloat16")}, "torch")
    def is_floating_point(self):
        return torch_frontend.is_floating_point(self._ivy_array)

    @with_unsupported_dtypes({"2.1.2 and below": ("bfloat16",)}, "torch")
    def isreal(self):
        return torch_frontend.isreal(self._ivy_array)

    def addr(self, vec1, vec2, *, beta=1, alpha=1, out=None):
        return torch_frontend.addr(self, vec1, vec2, beta=beta, alpha=alpha, out=out)

    def addr_(self, vec1, vec2, *, beta=1, alpha=1):
        self.ivy_array = self.addr(vec1, vec2, beta=beta, alpha=alpha).ivy_array
        return self

    @with_unsupported_dtypes({"2.1.2 and below": ("float16", "bfloat16")}, "torch")
    def dot(self, tensor):
        return torch_frontend.dot(self, tensor)

    @with_supported_dtypes({"2.1.2 and below": ("float32", "float64")}, "torch")
    def bernoulli(self, *, generator=None, out=None):
        return torch_frontend.bernoulli(self._ivy_array, generator=generator, out=out)

    # Special Methods #
    # -------------------#

    def __bool__(self):
        if len(self.shape) == sum(self.shape):
            return torch_frontend.tensor(self.ivy_array.to_scalar().__bool__())
        raise ValueError(
            "The truth value of an array with more than one element is ambiguous. "
            "Use a.any() or a.all()"
        )

    @with_unsupported_dtypes({"2.1.2 and below": ("bfloat16",)}, "torch")
    def __add__(self, other):
        return torch_frontend.add(self, other)

    @with_unsupported_dtypes({"2.1.2 and below": ("bfloat16",)}, "torch")
    def __mod__(self, other):
        return torch_frontend.remainder(self, other)

    @with_unsupported_dtypes({"2.1.2 and below": ("bfloat16",)}, "torch")
    def __pow__(self, exponent):
        return self.pow(exponent)

    @with_unsupported_dtypes({"2.1.2 and below": ("bfloat16",)}, "torch")
    def __rpow__(self, other):
        return torch_frontend.pow(other, self)

    def __long__(self, memory_format=None):
        return self.long()

    def __getitem__(self, query, /):
        ivy_args = ivy.nested_map(_to_ivy_array, [self, query])
        ret = ivy.get_item(*ivy_args)
        return torch_frontend.Tensor(ret, _init_overload=True)

    def __setitem__(self, key, value, /):
        key, value = ivy.nested_map(_to_ivy_array, [key, value])
        self.ivy_array[key] = value

    def __iter__(self):
        if self.ndim == 0:
            raise TypeError("iteration over a 0-d tensor not supported")
        for i in range(self.shape[0]):
            yield self[i]

    @with_unsupported_dtypes({"2.1.2 and below": ("bfloat16",)}, "torch")
    def __radd__(self, other):
        return torch_frontend.add(other, self)

    @with_unsupported_dtypes({"2.1.2 and below": ("bfloat16",)}, "torch")
    def __mul__(self, other):
        return torch_frontend.mul(self, other)

    @with_unsupported_dtypes({"2.1.2 and below": "bfloat16"}, "torch")
    def __matmul__(self, other):
        return torch_frontend.matmul(self, other)

    @with_unsupported_dtypes({"2.1.2 and below": ("bfloat16",)}, "torch")
    def __rmul__(self, other):
        return torch_frontend.mul(other, self)

    @with_unsupported_dtypes({"2.1.2 and below": ("bfloat16",)}, "torch")
    def __sub__(self, other):
        return torch_frontend.subtract(self, other)

    def __truediv__(self, other):
        return torch_frontend.div(self, other)

    @with_unsupported_dtypes({"2.1.2 and below": ("float16", "complex")}, "torch")
    def __floordiv__(self, other):
        return torch_frontend.floor_divide(self, other)

    def __iadd__(self, other):
        ret = torch_frontend.add(self, other)
        self.ivy_array = ivy.inplace_update(
            self.ivy_array, ivy.astype(ret.ivy_array, self.dtype)
        )
        return self

    def __imod__(self, other):
        ret = torch_frontend.remainder(self, other)
        self.ivy_array = ivy.inplace_update(
            self.ivy_array, ivy.astype(ret.ivy_array, self.dtype)
        )
        return self

    def __imul__(self, other):
        ret = torch_frontend.mul(self, other)
        self.ivy_array = ivy.inplace_update(
            self.ivy_array, ivy.astype(ret.ivy_array, self.dtype)
        )
        return self

    def __isub__(self, other):
        ret = torch_frontend.subtract(self, other)
        self.ivy_array = ivy.inplace_update(
            self.ivy_array, ivy.astype(ret.ivy_array, self.dtype)
        )
        return self

    def __itruediv__(self, other):
        ret = torch_frontend.div(self, other)
        self.ivy_array = ivy.inplace_update(
            self.ivy_array, ivy.astype(ret.ivy_array, self.dtype)
        )
        return self

    def __int__(self):
        item = self.item()
        if isinstance(item, complex):
            if item.imag != 0:
                raise TypeError("can't convert complex to int without overflow")
            item = item.real
        return int(item)

    def __float__(self):
        item = self.item()
        if isinstance(item, complex):
            if item.imag != 0:
                raise TypeError("can't convert complex to float without overflow")
            item = item.real
        return float(item)

    @with_unsupported_dtypes({"2.1.2 and below": ("bfloat16",)}, "torch")
    def __eq__(self, other):
        return torch_frontend.eq(self, other)

    @with_unsupported_dtypes({"2.1.2 and below": ("complex",)}, "torch")
    def __gt__(self, other):
        return torch_frontend.greater(self, other)

    @with_unsupported_dtypes({"2.1.2 and below": ("bfloat16",)}, "torch")
    def __ge__(self, other):
        return torch_frontend.greater_equal(self, other)

    @with_unsupported_dtypes({"2.1.2 and below": ("bfloat16",)}, "torch")
    def __ne__(self, other):
        return self.ne(other)

    @with_unsupported_dtypes({"2.1.2 and below": ("bfloat16",)}, "torch")
    def __rsub__(self, other):
        return torch_frontend.subtract(other, self)

    @with_unsupported_dtypes({"2.1.2 and below": ("bfloat16",)}, "torch")
    def __lt__(self, other):
        return torch_frontend.less(self, other)

    @with_unsupported_dtypes({"2.1.2 and below": ("bfloat16",)}, "torch")
    def __le__(self, other):
        return torch_frontend.less_equal(self, other)

    @with_unsupported_dtypes({"2.1.2 and below": ("bfloat16",)}, "torch")
    def __or__(self, other):
        return torch_frontend.bitwise_or(self, other)

    @with_supported_dtypes({"2.1.2 and below": ("integer", "bool")}, "torch")
    def __invert__(self):
        return torch_frontend.bitwise_not(self)

    def __and__(self, other):
        return torch_frontend.bitwise_and(self, other)

    def __array__(self, dtype=None):
        if dtype is None:
            return ivy.to_numpy(self.ivy_array)
        else:
            return ivy.to_numpy(self.ivy_array).astype(dtype, copy=False)

    def __array_wrap__(self, array):
        if array.dtype == bool:
            array = array.astype("uint8")
        return torch_frontend.tensor(array)

    def bitwise_xor(self, other):
        return torch_frontend.bitwise_xor(self, other)

    def bitwise_xor_(self, other):
        self.ivy_array = self.bitwise_xor(other).ivy_array
        return self

    def item(self):
        if all(dim == 1 for dim in self.shape):
            return self.ivy_array.to_scalar()
        else:
            raise ValueError(
                "only one element tensors can be converted to Python scalars"
            )

    @numpy_to_torch_style_args
    @with_unsupported_dtypes({"2.1.2 and below": ("float16",)}, "torch")
    def cumprod(self, dim, dtype):
        return torch_frontend.cumprod(self, dim, dtype=dtype)

    @numpy_to_torch_style_args
    def count_nonzero(self, dim):
        return torch_frontend.count_nonzero(self, dim=dim)

    def cov(self, /, *, correction=1, fweights=None, aweights=None):
        return torch_frontend.cov(
            self, correction=correction, fweights=fweights, aweights=aweights
        )

    @with_unsupported_dtypes({"2.1.2 and below": ("bfloat16", "float16")}, "torch")
    def exp(self):
        return torch_frontend.exp(self)

<<<<<<< HEAD
    @with_supported_dtypes(
        {"2.0.1 and below": ("bfloat16", "float32", "float64")}, "torch"
=======
    @with_unsupported_dtypes(
        {"2.1.2 and below": ("bfloat16", "float16", "complex")}, "torch"
>>>>>>> 5f58f81d
    )
    def expm1(self):
        return torch_frontend.expm1(self)

    # remove "bfloat16" from the below decorator after fixing ivy.Array.__repr__ method
    @with_unsupported_dtypes(
        {"2.1.2 and below": ("bfloat16", "float16", "complex")}, "torch"
    )
    def expm1_(self):
        self.ivy_array = torch_frontend.expm1(self).ivy_array
        return self

    # fmt: off
    @with_unsupported_dtypes({"2.1.2 and below": ("int8", "int16", "int32", "int64", "uint8", "bool", "float16",)},"torch",)  # noqa
    def exp_(self):
        self.ivy_array = self.exp().ivy_array
        return self
    # fmt: on

    def mul(self, other):
        return torch_frontend.mul(self, other)

    @with_unsupported_dtypes({"2.1.2 and below": ("float16",)}, "torch")
    def ceil_(self):
        self.ivy_array = torch_frontend.ceil(self).ivy_array
        return self

    @with_unsupported_dtypes({"2.1.2 and below": ("bfloat16",)}, "torch")
    def mul_(self, other):
        self.ivy_array = self.mul(other).ivy_array
        # the return dtype is the same as the input dtype
        self.ivy_array = self.to(self.dtype).ivy_array
        return self

    @with_unsupported_dtypes({"2.1.2 and below": ("bfloat16", "float16")}, "torch")
    def round(self, *, decimals=0):
        return torch_frontend.round(self, decimals=decimals)

    @with_unsupported_dtypes({"2.1.2 and below": ("bfloat16", "float16")}, "torch")
    def round_(self, *, decimals=0):
        self.ivy_array = self.round(decimals=decimals).ivy_array
        return self

    @numpy_to_torch_style_args
    @with_unsupported_dtypes({"2.1.2 and below": ("float16", "complex")}, "torch")
    def cross(self, other, dim=-1):
        return torch_frontend.cross(self, other, dim=dim)

    @with_unsupported_dtypes({"2.1.2 and below": ("float16", "bfloat16")}, "torch")
    def det(self):
        return torch_frontend.det(self)

    def reciprocal(self):
        return torch_frontend.reciprocal(self)

    def fill_(self, value):
        self.ivy_array = torch_frontend.full_like(
            self, value, dtype=self.dtype, device=self.device
        ).ivy_array
        return self

    def nonzero(self, as_tuple=False):
        return torch_frontend.nonzero(self, as_tuple=as_tuple)

    def mm(self, mat2):
        return torch_frontend.mm(self, mat2)

    @with_unsupported_dtypes({"2.1.2 and below": ("bfloat16", "float16")}, "torch")
    def square(self):
        return torch_frontend.square(self._ivy_array)

    @with_supported_dtypes(
        {
            "2.1.2 and below": (
                "float16",
                "float32",
                "float64",
                "int16",
                "int32",
                "int64",
                "uint8",
                "int8",
                "complex64",
                "complex128",
            )
        },
        "torch",
    )
    def square_(self):
        self.ivy_array = torch_frontend.square(self._ivy_array).ivy_array
        return self

    @with_unsupported_dtypes({"2.1.2 and below": ("float16",)}, "torch")
    def log10(self):
        return torch_frontend.log10(self._ivy_array)

    @with_unsupported_dtypes({"2.1.2 and below": ("float16",)}, "torch")
    def log10_(self):
        self.ivy_array = self.log10().ivy_array
        return self

    @with_unsupported_dtypes({"2.1.2 and below": ("uint16",)}, "torch")
    def zero_(self):
        self.ivy_array = torch_frontend.zeros_like(self).ivy_array
        return self

    def short(self, memory_format=None):
        self.ivy_array = ivy.astype(self.ivy_array, ivy.int16, copy=False)
        return self

    @numpy_to_torch_style_args
    @with_unsupported_dtypes({"2.1.2 and below": ("float16", "bfloat16")}, "torch")
    def prod(self, dim=None, keepdim=False, *, dtype=None):
        return torch_frontend.prod(self, dim=dim, keepdim=keepdim, dtype=dtype)

    def div(self, other, *, rounding_mode=None):
        return torch_frontend.div(self, other, rounding_mode=rounding_mode)

    def div_(self, other, *, rounding_mode=None):
        self.ivy_array = self.div(other, rounding_mode=rounding_mode).ivy_array
        return self

    @with_supported_dtypes(
        {"2.1.2 and below": ("float16", "float32", "float64", "bfloat16")}, "torch"
    )
    def true_divide_(self, other):
        self.ivy_array = self.div(other, rounding_mode=None).ivy_array
        return self

    def normal_(self, mean=0, std=1, *, generator=None):
        self.ivy_array = ivy.random_normal(
            mean=mean,
            std=std,
            shape=self.ivy_array.shape,
            dtype=self.dtype,
            device=self.device,
        )
        return self

    @with_unsupported_dtypes({"2.1.2 and below": ("float16",)}, "torch")
    def addcdiv(self, tensor1, tensor2, *, value=1):
        return torch_frontend.addcdiv(self, tensor1, tensor2, value=value)

    @with_unsupported_dtypes({"2.1.2 and below": ("float16",)}, "torch")
    def addcmul(self, tensor1, tensor2, *, value=1):
        return torch_frontend.addcmul(self, tensor1, tensor2, value=value)

    @with_unsupported_dtypes({"2.1.2 and below": ("float16",)}, "torch")
    def addcmul_(self, tensor1, tensor2, *, value=1):
        self.ivy_array = self.addcmul(tensor1, tensor2, value=value).ivy_array
        return self

    sign_decorator_dtypes = ("float16", "complex", "bool")

    @with_unsupported_dtypes({"2.1.2 and below": sign_decorator_dtypes}, "torch")
    def sign(self):
        return torch_frontend.sign(self._ivy_array)

    @with_unsupported_dtypes({"2.1.2 and below": sign_decorator_dtypes}, "torch")
    def sign_(self):
        self.ivy_array = self.sign().ivy_array
        return self

    @numpy_to_torch_style_args
    def std(self, dim=None, unbiased=True, keepdim=False, *, out=None):
        return torch_frontend.std(
            self, dim=dim, unbiased=unbiased, keepdim=keepdim, out=out
        )

    @with_unsupported_dtypes({"2.1.2 and below": ("float16", "bfloat16")}, "torch")
    def fmod(self, other, *, out=None):
        return torch_frontend.fmod(self, other, out=out)

    @with_unsupported_dtypes({"2.1.2 and below": ("float16", "bfloat16")}, "torch")
    def fmod_(self, other):
        self.ivy_array = self.fmod(other).ivy_array
        return self

    def norm(self, p="fro", dim=None, keepdim=False, dtype=None):
        return torch_frontend.norm(self, p=p, dim=dim, keepdim=keepdim, dtype=dtype)

    def tolist(self):
        return self._ivy_array.to_list()

    @with_unsupported_dtypes({"2.1.2 and below": ("bfloat16",)}, "torch")
    def multiply(self, other, *, out=None):
        return torch_frontend.multiply(self, other, out=out)

    @with_unsupported_dtypes({"2.1.2 and below": ("bfloat16",)}, "torch")
    def multiply_(self, other, *, out=None):
        self.ivy_array = torch_frontend.multiply(self, other, out=out).ivy_array
        return self

    @numpy_to_torch_style_args
    @with_unsupported_dtypes({"2.1.2 and below": ("float16", "complex")}, "torch")
    def topk(self, k, dim=None, largest=True, sorted=True):
        return torch_frontend.topk(self, k, dim=dim, largest=largest, sorted=sorted)

    rshift_dtypes = ("float16", "bfloat16", "float32", "float64", "bool", "complex")

    @with_unsupported_dtypes({"2.1.2 and below": rshift_dtypes}, "torch")
    def bitwise_right_shift(self, other, *, out=None):
        return torch_frontend.bitwise_right_shift(self._ivy_array, other)

    @with_supported_dtypes(
        {"2.1.2 and below": ("uint8", "int8", "int32", "int64")}, "torch"
    )
    def bitwise_right_shift_(self, other, *, out=None):
        self.ivy_array = self.bitwise_right_shift(other, out=out).ivy_array
        return self

    @with_unsupported_dtypes({"2.1.2 and below": ("float16", "bfloat16")}, "torch")
    def logdet(self):
        chol = torch_frontend.cholesky(self)
        return 2 * torch_frontend.sum(
            torch_frontend.log(torch_frontend.real(torch_frontend.diagonal(chol)))
        )

    @with_unsupported_dtypes({"2.1.2 and below": ("float16", "bfloat16")}, "torch")
    def copysign(self, other, *, out=None):
        return torch_frontend.copysign(self, other, out=out)

    @with_supported_dtypes(
        {"2.1.2 and below": ("float16", "float32", "float64")}, "torch"
    )
    def copysign_(self, other, *, out=None):
        self.ivy_array = self.copysign(other, out=out).ivy_array
        return self

    @with_unsupported_dtypes(
        {"2.1.2 and below": ("complex", "bfloat16", "bool")}, "torch"
    )
    def greater(self, other, *, out=None):
        return torch_frontend.greater(self, other, out=out)

    @with_unsupported_dtypes({"2.1.2 and below": ("bfloat16", "bool")}, "torch")
    def greater_(self, other):
        self.ivy_array = ivy.astype(self.greater(other).ivy_array, self.dtype)
        return self

    @with_unsupported_dtypes(
        {"2.1.2 and below": ("complex", "bfloat16", "bool")}, "torch"
    )
    def greater_equal(self, other, *, out=None):
        return torch_frontend.greater_equal(self, other, out=out)

    @with_unsupported_dtypes({"2.1.2 and below": ("bfloat16", "bool")}, "torch")
    def greater_equal_(self, other):
        self.ivy_array = ivy.astype(self.greater_equal(other).ivy_array, self.dtype)
        return self

    @with_unsupported_dtypes(
        {"2.1.2 and below": ("complex", "bfloat16", "bool")}, "torch"
    )
    def less(self, other, *, out=None):
        return torch_frontend.less(self, other, out=out)

    @with_unsupported_dtypes({"2.1.2 and below": ("bfloat16", "bool")}, "torch")
    def less_(self, other):
        self.ivy_array = ivy.astype(self.less(other).ivy_array, self.dtype)
        return self

    @with_unsupported_dtypes(
        {"2.1.2 and below": ("complex", "bfloat16", "bool")}, "torch"
    )
    def less_equal(self, other, *, out=None):
        return torch_frontend.less_equal(self, other, out=out)

    @with_unsupported_dtypes({"2.1.2 and below": ("bfloat16", "bool")}, "torch")
    def less_equal_(self, other):
        self.ivy_array = ivy.astype(self.less_equal(other).ivy_array, self.dtype)
        return self

    @with_unsupported_dtypes({"2.1.2 and below": ("bfloat16",)}, "torch")
    def eq_(self, other):
        self.ivy_array = ivy.astype(
            torch_frontend.eq(self, other).ivy_array, self.dtype
        )
        return self

    @numpy_to_torch_style_args
    def var(self, dim=None, *, correction=1, keepdim=False):
        return torch_frontend.var(self, dim=dim, unbiased=correction, keepdim=keepdim)

    def narrow(self, dim, start, length):
        return torch_frontend.narrow(self, dim=dim, start=start, length=length)

    def as_strided(self, size, stride, storage_offset=None):
        return torch_frontend.as_strided(
            self, size=size, stride=stride, storage_offset=storage_offset
        )

    def stride(self, dim=None):
        strides = [
            stride // math.ceil(ivy.dtype_bits(self.dtype) / 8)
            for stride in self.ivy_array.strides
        ]
        if dim is not None:
            return strides[dim]
        return strides

    @with_supported_dtypes(
        {"2.1.2 and below": ("float32", "float64", "bfloat16")}, "torch"
    )
    def log1p(self):
        promoted_type = ivy.promote_types(self.dtype, "float32")
        return torch_frontend.log1p(self).to(promoted_type)

    @with_supported_dtypes({"2.1.2 and below": ("float32", "float64")}, "torch")
    def log1p_(self):
        promoted_type = ivy.promote_types(self.dtype, "float32")
        self.ivy_array = torch_frontend.log1p(self).to(promoted_type).ivy_array
        return self

    def baddbmm(self, batch1, batch2, *, beta=1, alpha=1):
        return torch_frontend.baddbmm(
            self, batch1=batch1, batch2=batch2, beta=beta, alpha=alpha
        )

    def baddbmm_(self, batch1, batch2, *, beta=1, alpha=1):
        self.ivy_array = torch_frontend.baddbmm(
            self, batch1=batch1, batch2=batch2, beta=beta, alpha=alpha
        ).ivy_array
        return self

    def bmm(self, mat2):
        return torch_frontend.bmm(self, mat2=mat2)

    @with_unsupported_dtypes({"2.1.2 and below": ("float16",)}, "torch")
    def floor_(self):
        self.ivy_array = self.floor().ivy_array
        return self

    @with_unsupported_dtypes(
        {
            "2.1.2 and below": (
                "bfloat16",
                "complex",
                "float64",
                "int8",
                "int64",
            )
        },
        "torch",
    )
    def diff(self, n=1, dim=-1, prepend=None, append=None):
        return torch_frontend.diff(self, n=n, dim=dim, prepend=prepend, append=append)

    def diag(self, diagonal=0):
        return torch_frontend.diag(self, diagonal=diagonal)

    @with_unsupported_dtypes({"2.1.2 and below": ("bfloat16",)}, "torch")
    def diagonal(self, offset=0, dim1=0, dim2=1):
        return torch_frontend.diagonal(self, offset=offset, dim1=dim1, dim2=dim2)

    def gather(self, dim, index):
        return torch_frontend.gather(self, dim=dim, index=index)

    @with_supported_dtypes(
        {"2.1.2 and below": ("float32", "float64", "int32", "int64")}, "torch"
    )
    def scatter_add_(self, dim, index, src):
        self.ivy_array = ivy.put_along_axis(self.ivy_array, index, src, dim, mode="sum")
        return self

    @with_supported_dtypes(
        {"2.1.2 and below": ("float32", "float64", "int32", "int64")}, "torch"
    )
    def scatter_(self, dim, index, src, *, reduce=None):
        if reduce is None:
            reduce = "replace"
        else:
            mode_mappings = {
                "add": "sum",
                "multiply": "mul",
            }
            reduce = mode_mappings.get(reduce, reduce)
        self.ivy_array = ivy.put_along_axis(
            self.ivy_array, index, src, dim, mode=reduce
        )
        return self

    @with_supported_dtypes(
        {"2.1.2 and below": ("float32", "float64", "int32", "int64")}, "torch"
    )
    def scatter_reduce_(self, dim, index, src, reduce, *, include_self=True):
        if reduce == "prod":
            reduce = "mul"
        self.ivy_array = ivy.put_along_axis(
            self.ivy_array, index, src, dim, mode=reduce
        )
        return self

    @with_supported_dtypes(
        {"2.1.2 and below": ("float32", "float64", "int32", "int64")}, "torch"
    )
    def scatter_add(self, dim, index, src):
        return torch_frontend.scatter_add(self, dim, index, src)

    @with_supported_dtypes(
        {"2.1.2 and below": ("float32", "float64", "int32", "int64")}, "torch"
    )
    def scatter(self, dim, index, src):
        return torch_frontend.scatter_reduce(self, dim, index, src, reduce="replace")

    @with_supported_dtypes(
        {"2.1.2 and below": ("float32", "float64", "int32", "int64")}, "torch"
    )
    def scatter_reduce(self, dim, index, src, reduce, *, include_self=True):
        return torch_frontend.scatter_reduce(self, dim, index, src, reduce=reduce)

    def take_along_dim(self, indices, dim):
        return torch_frontend.take_along_dim(self, indices=indices, dim=dim)

    def movedim(self, source, destination):
        return torch_frontend.movedim(self, source=source, destination=destination)

    @with_unsupported_dtypes({"2.1.2 and below": ("float16",)}, "torch")
    def addcdiv_(self, tensor1, tensor2, *, value=1):
        self.ivy_array = self.addcdiv(
            tensor1=tensor1, tensor2=tensor2, value=value
        ).ivy_array
        return self

    @with_unsupported_dtypes({"2.1.2 and below": ("bfloat16", "float16")}, "torch")
    def cholesky(self, upper=False):
        return torch_frontend.cholesky(self, upper=upper)

    def tile(self, *reps):
        if (
            isinstance(reps, Iterable)
            and len(reps) == 1
            and isinstance(reps[0], Iterable)
        ):
            reps = reps[0]
        return torch_frontend.tile(self, reps)

    def apply_(self, callable, /):
        if self.device != "cpu":
            raise ValueError("apply_ is only supported on cpu tensors")
        self.ivy_array = callable(self.ivy_array)
        return self

    def requires_grad_(self, requires_grad=True):
        self._requires_grad = requires_grad
        return self

    def backward(self, gradient=None, retain_graph=None, create_graph=False):
        if gradient is None and int(torch_frontend.numel(self)) > 1:
            raise RuntimeError("grad can be implicitly created only for scalar outputs")
        if self.grad_fn is None and self._grads is None:
            assert self.shape == gradient.shape, "Mismatch in shape"
            self._grads = gradient
            return
        _grad_list = self.grad_fn(
            gradient if gradient is not None else torch_frontend.tensor(1.0)
        )
        for idx, next_function in enumerate(self.grad_fn.next_functions):
            if next_function.__self__.grad_fn is not None:
                next_function.__self__.backward(_grad_list[idx])
            else:
                next_function(_grad_list[idx])

    @with_unsupported_dtypes({"2.1.2 and below": ("float16", "bfloat16")}, "torch")
    def logaddexp(self, other):
        return torch_frontend.logaddexp(self, other)

    def angle(self):
        return torch_frontend.angle(self)

    @with_supported_dtypes(
        {
            "2.5.0 and below": (
                "int64",
                "float64",
                "complex128",
                "float32",
                "complex64",
                "int32",
            )
        },
        "paddle",
    )
    def adjoint(self):
        return torch_frontend.adjoint(self)

    @with_unsupported_dtypes(
        {"2.1.2 and below": ("int16", "float16", "bfloat16")}, "torch"
    )
    def conj(self):
        return torch_frontend.conj(self)

    @with_unsupported_dtypes({"2.1.2 and below": ("float16", "bfloat16")}, "torch")
    def svd(self, some=True, compute_uv=True, *, out=None):
        return torch_frontend.svd(self, some=some, compute_uv=compute_uv, out=out)

    @with_unsupported_dtypes(
        {"2.1.2 and below": ("float16", "bfloat16", "float32", "float64", "complex")},
        "torch",
    )
    def gcd(self, other, *, out=None):
        return torch_frontend.gcd(self, other, out=out)

    @with_unsupported_dtypes(
        {
            "2.1.2 and below": (
                "float16",
                "bfloat16",
                "uint16",
                "bool",
                "complex64",
                "complex128",
            )
        },
        "torch",
    )
    def isnan(self):
        return torch_frontend.isnan(self)

    def char(self):
        self.ivy_array = ivy.asarray(self.ivy_array, dtype=torch_frontend.char)
        return self

    @with_unsupported_dtypes(
        {
            "2.1.2 and below": (
                "float16",
                "bfloat16",
                "float32",
                "float64",
                "complex",
                "uint8",
                "int8",
            )
        },
        "torch",
    )
    def lcm(self, other, *, out=None):
        return torch_frontend.lcm(self, other, out=out)

    @with_unsupported_dtypes(
        {
            "2.1.2 and below": (
                "float16",
                "bfloat16",
                "float32",
                "float64",
                "complex",
                "uint8",
                "uint16",
                "uint32",
                "uint64",
                "int8",
            )
        },
        "torch",
    )
    def lcm_(self, other, *, out=None):
        self.ivy_array = self.lcm(other, out=out).ivy_array
        return self

    @with_unsupported_dtypes(
        {
            "2.1.2 and below": (
                "bfloat16",
                "int8",
                "uint8",
                "int16",
                "complex128",
                "complex64",
                "bool",
            )
        },
        "torch",
    )
    def triu_(self, diagonal=0):
        self.ivy_array = torch_frontend.triu(self, diagonal).ivy_array
        return self

    @with_unsupported_dtypes(
        {"2.1.2 and below": ("float16", "bfloat16")},
        "torch",
    )
    def quantile(self, q, dim=None, keepdim=False, *, interpolation="linear", out=None):
        return torch_frontend.quantile(
            self, q, dim=dim, keepdim=keepdim, interpolation=interpolation, out=out
        )

    @with_unsupported_dtypes(
        {
            "2.1.2 and below": (
                "int8",
                "int16",
                "uint8",
                "uint16",
                "uint32",
                "uint64",
                "bfloat16",
                "float64",
            )
        },
        "torch",
    )
    def random_(
        self,
        from_=0,
        to=None,
        *,
        generator=None,
    ):
        if to is None:
            if ivy.is_float_dtype(self.ivy_array):
                to = ivy.finfo(self.dtype).max
            else:
                to = ivy.iinfo(self.dtype).max
        self.ivy_array = ivy.random_uniform(
            low=from_, high=to, shape=self.size(), dtype=self.dtype
        )
        return self.ivy_array

    @with_unsupported_dtypes(
        {
            "2.1.2 and below": (
                "integer",
                "unsigned",
                "bfloat16",
                "bool",
                "complex",
            )
        },
        "torch",
    )
    def uniform_(self, from_=0, to=1, *, generator=None):
        ret = ivy.random_uniform(
            low=from_, high=to, shape=self.shape, dtype=self.dtype, seed=generator
        )
        self._ivy_array = ivy.inplace_update(
            self._ivy_array, ivy.astype(ret, self._ivy_array.dtype)
        )
        return self

    @with_supported_dtypes({"2.1.2 and below": ("float32", "float64")}, "torch")
    def frac(self, name=None):
        return torch_frontend.frac(self._ivy_array)

    @with_unsupported_dtypes(
        {
            "2.1.2 and below": (
                "float16",
                "bfloat16",
            )
        },
        "torch",
    )
    def sinc(self):
        return torch_frontend.sinc(self)

    @with_supported_dtypes(
        {
            "2.1.2 and below": (
                "float32",
                "float64",
                "bfloat16",
            )
        },
        "torch",
    )
    def sinc_(self):
        self.ivy_array = torch_frontend.sinc(self).ivy_array
        return self

    @with_unsupported_dtypes({"2.1.2 and below": ("uint8",)}, "torch")
    def index_fill(self, dim, index, value):
        arr = torch_frontend.moveaxis(self, dim, 0)
        arr[ivy.to_list(index)] = value
        arr = torch_frontend.moveaxis(self, 0, dim)
        return arr

    @with_unsupported_dtypes(
        {
            "2.1.2 and below": (
                "bfloat16",
                "int8",
                "uint8",
                "uint32",
                "uint16",
                "uint64",
                "int16",
                "float16",
                "complex128",
                "complex64",
                "bool",
            )
        },
        "torch",
    )
    def unique_consecutive(self, return_inverse, return_counts, dim):
        return torch_frontend.unique_consecutive(
            self, return_inverse, return_counts, dim
        )

    @with_unsupported_dtypes(
        {
            "2.1.2 and below": (
                "uint16",
                "uint32",
                "uint64",
                "bfloat16",
                "float16",
                "complex64",
                "complex128",
            )
        },
        "torch",
    )
    def cummax(self, dim):
        return torch_frontend.cummax(self, dim)

    @with_unsupported_dtypes(
        {
            "2.1.2 and below": (
                "bfloat16",
                "int8",
                "uint8",
                "uint32",
                "uint16",
                "uint64",
                "int16",
                "complex128",
                "complex64",
            )
        },
        "torch",
    )
    def triu(self, diagonal=0):
        return torch_frontend.triu(self, diagonal)

    @with_unsupported_dtypes(
        {"2.1.2 and below": ("bfloat16",)},
        "torch",
    )
    def xlogy_(self, *, other, out=None):
        self.ivy_array = torch_frontend.xlogy(self, other, out=out).ivy_array
        return self

    @with_unsupported_dtypes(
        {
            "2.1.2 and below": (
                "bfloat16",
                "uint8",
                "uint32",
                "uint16",
                "uint64",
                "complex128",
                "complex64",
            )
        },
        "torch",
    )
    def ne(self, other):
        return self.not_equal(other)

    @with_unsupported_dtypes(
        {
            "2.1.2 and below": (
                "bfloat16",
                "uint8",
                "uint32",
                "uint16",
                "uint64",
                "complex128",
                "complex64",
            )
        },
        "torch",
    )
    def ne_(self, other):
        return self.not_equal_(other)

    @with_unsupported_dtypes(
        {
            "2.1.2 and below": (
                "bfloat16",
                "int8",
                "uint8",
                "uint32",
                "uint16",
                "uint64",
                "int16",
                "float16",
                "complex128",
                "complex64",
            )
        },
        "torch",
    )
    def unique(self, sorted=True, return_inverse=False, return_counts=False, dim=None):
        return torch_frontend.unique(self, sorted, return_inverse, return_counts, dim)

    @with_unsupported_dtypes(
        {
            "2.1.2 and below": (
                "float16",
                "bfloat16",
            )
        },
        "torch",
    )
    def xlogy(self, *, other, out=None):
        return torch_frontend.xlogy(self, other, out=out)

    @with_unsupported_dtypes({"2.1.2 and below": "complex"}, "torch")
    def minimum(self, other, *, out=None):
        return torch_frontend.minimum(self, other=other, out=out)

    def rad2deg(self, *, out=None):
        return torch_frontend.rad2deg(self, out=out)

    @with_supported_dtypes(
        {"2.1.2 and below": "valid"},
        "torch",
    )
    def corrcoef(self):
        return torch_frontend.corrcoef(self)

    def index_put(self, indices, values, accumulate=False):
        ret = self.clone()
        if accumulate:
            ret[indices[0]] += values
        else:
            ret[indices[0]] = values
        return ret

    def index_put_(self, indices, values, accumulate=False):
        if accumulate:
            self[indices] += values
        else:
            self[indices] = values
        return self

    # Method aliases
    absolute, absolute_ = abs, abs_
    clip, clip_ = clamp, clamp_
    ndimension = dim
    subtract = sub
    sub_ = subtract_
    eq = equal
    arctan = atan
    arctan_ = atan_
    arctan2 = atan2
    arctan2_ = atan2_
    gt = greater
    gt_ = greater_
    arcsinh = asinh
    arcsinh_ = asinh_
    arcsin = asin
    arcsin_ = asin_
    arctanh = atanh
    arctanh_ = atanh_
    arccosh = acosh
    arccosh_ = acosh_
    arccos = acos
    arccos_ = acos_
    ge = greater_equal
    ge_ = greater_equal_
    lt = less
    lt_ = less_
    le = less_equal
    le_ = less_equal_


class Size(tuple):
    def __new__(cls, iterable=()):
        new_iterable = []
        for i, item in enumerate(iterable):
            if isinstance(item, int):
                new_iterable.append(item)
                continue
            try:
                new_iterable.append(int(item))
            except Exception:
                raise TypeError(f"Expected int, but got {type(item)} at index {i}")
        return super().__new__(cls, tuple(new_iterable))

    def __init__(self, shape) -> None:
        self._ivy_shape = shape if isinstance(shape, ivy.Shape) else ivy.shape(shape)

    def __repr__(self):
        return f'ivy.frontends.torch.Size([{", ".join(str(d) for d in self)}])'

    @property
    def ivy_shape(self):
        return self._ivy_shape<|MERGE_RESOLUTION|>--- conflicted
+++ resolved
@@ -1386,13 +1386,8 @@
     def exp(self):
         return torch_frontend.exp(self)
 
-<<<<<<< HEAD
-    @with_supported_dtypes(
-        {"2.0.1 and below": ("bfloat16", "float32", "float64")}, "torch"
-=======
     @with_unsupported_dtypes(
         {"2.1.2 and below": ("bfloat16", "float16", "complex")}, "torch"
->>>>>>> 5f58f81d
     )
     def expm1(self):
         return torch_frontend.expm1(self)
