--- conflicted
+++ resolved
@@ -28,11 +28,8 @@
             self._ivy_array = ivy.array(
                 array, dtype=torch_frontend.float32, device=device
             )
-<<<<<<< HEAD
+        self._grads = None
         self._requires_grad = requires_grad
-=======
-        self._grads = None
->>>>>>> 528954ef
 
     def __len__(self):
         return len(self._ivy_array)
@@ -1516,15 +1513,14 @@
             reps = reps[0]
         return torch_frontend.tile(self, reps)
 
-<<<<<<< HEAD
-    def requires_grad_(self, requires_grad=True):
-        self._requires_grad = requires_grad
-=======
     def apply_(self, callable, /):
         if self.device != "cpu":
             raise Exception("apply_ is only supported on cpu tensors")
         self.ivy_array = callable(self.ivy_array)
->>>>>>> 528954ef
+        return self
+
+    def requires_grad_(self, requires_grad=True):
+        self._requires_grad = requires_grad
         return self
 
 
