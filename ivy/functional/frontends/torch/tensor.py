# global

# local
import ivy
import ivy.functional.frontends.torch as torch_frontend
import ivy.functional.frontends.torch.nn.functional as torch_frontend_nn
from ivy.functional.frontends.numpy.creation_routines.from_existing_data import (
    array as np_frontend_array,
)
from ivy.func_wrapper import with_unsupported_dtypes
from ivy.func_wrapper import with_supported_dtypes
from ivy.functional.frontends.torch.func_wrapper import _to_ivy_array


class Tensor:
    def __init__(self, array, device=None, _init_overload=False):
        if _init_overload:
            self._ivy_array = (
                ivy.array(array) if not isinstance(array, ivy.Array) else array
            )

        else:
            self._ivy_array = ivy.array(
                array, dtype=torch_frontend.float32, device=device
            )

    def __len__(self):
        return len(self._ivy_array)

    def __repr__(self):
        return str(self.ivy_array.__repr__()).replace(
            "ivy.array", "ivy.frontends.torch.Tensor"
        )

    # Properties #
    # ---------- #

    @property
    def ivy_array(self):
        return self._ivy_array

    @property
    def device(self):
        return self.ivy_array.device

    @property
    def dtype(self):
        return self.ivy_array.dtype

    @property
    def shape(self):
        return Size(self.ivy_array.shape)

    @property
    def real(self):
        return self.ivy_array.real()

    @property
    def imag(self):
        return self.ivy_array.imag()

    @property
    def ndim(self):
        return self.dim()

    @property
    def T(self):
        if self.ndim == 1:
            return self
        return torch_frontend.permute(self, list(range(self.ndim))[::-1])

    @property
    def data(self):
        return torch_frontend.tensor(
            ivy.stop_gradient(self.ivy_array, preserve_type=False)
        )

    # Setters #
    # --------#

    @ivy_array.setter
    def ivy_array(self, array):
        self._ivy_array = (
            ivy.array(array) if not isinstance(array, ivy.Array) else array
        )

    # Instance Methods #
    # ---------------- #
    def reshape(self, *args, shape=None):
        if args and shape:
            raise TypeError("reshape() got multiple values for argument 'shape'")
        if shape is not None:
            return torch_frontend.reshape(self, shape)
        if args:
            if isinstance(args[0], (tuple, list)):
                shape = args[0]
                return torch_frontend.reshape(self, shape)
            else:
                return torch_frontend.reshape(self, args)
        return torch_frontend.reshape(self)

    @with_unsupported_dtypes({"2.0.1 and below": ("bfloat16",)}, "torch")
    def reshape_as(self, other):
        return torch_frontend.reshape(self, other.shape)

    @with_unsupported_dtypes({"2.0.1 and below": ("bfloat16",)}, "torch")
    def add(self, other, *, alpha=1):
        return torch_frontend.add(self, other, alpha=alpha)

    @with_unsupported_dtypes({"2.0.1 and below": ("bfloat16",)}, "torch")
    def sub(self, other, *, alpha=1):
        return torch_frontend.sub(self, other, alpha=alpha)

    def chunk(self, chunks, dim=0):
        return torch_frontend.chunk(self, chunks, dim=dim)

    def any(self, dim=None, keepdim=False):
        return torch_frontend.any(self, dim=dim, keepdim=keepdim)

    def all(self, dim=None, keepdim=False):
        return torch_frontend.all(self, dim=dim, keepdim=keepdim)

    @with_unsupported_dtypes({"2.0.1 and below": ("bfloat16",)}, "torch")
    def add_(self, other, *, alpha=1):
        self.ivy_array = self.add(other, alpha=alpha).ivy_array
        return self

    @with_unsupported_dtypes({"2.0.1 and below": ("float16",)}, "torch")
    def addmm(self, mat1, mat2, *, beta=1, alpha=1):
        return torch_frontend.addmm(self, mat1, mat2, beta=beta, alpha=alpha)

    @with_unsupported_dtypes({"2.0.1 and below": ("float16",)}, "torch")
    def addmm_(self, mat1, mat2, *, beta=1, alpha=1):
        self.ivy_array = self.addmm(mat1, mat2, beta=beta, alpha=alpha).ivy_array
        return self

    @with_unsupported_dtypes({"2.0.1 and below": ("float16",)}, "torch")
    def addbmm(self, batch1, batch2, *, beta=1, alpha=1):
        return torch_frontend.addbmm(self, batch1, batch2, beta=beta, alpha=alpha)

    @with_unsupported_dtypes({"2.0.1 and below": ("float16",)}, "torch")
    def addbmm_(self, batch1, batch2, *, beta=1, alpha=1):
        self.ivy_array = self.addbmm(batch1, batch2, beta=beta, alpha=alpha).ivy_array
        return self

    @with_unsupported_dtypes({"2.0.1 and below": ("bfloat16",)}, "torch")
    def subtract_(self, other, *, alpha=1):
        self.ivy_array = self.sub(other, alpha=alpha).ivy_array
        return self

    @with_unsupported_dtypes({"2.0.1 and below": ("float16",)}, "torch")
    def asin(self):
        return torch_frontend.asin(self)

    @with_unsupported_dtypes({"2.0.1 and below": ("float16",)}, "torch")
    def asin_(self):
        self.ivy_array = self.asin().ivy_array
        return self

    @with_unsupported_dtypes({"2.0.1 and below": ("bfloat16",)}, "torch")
    def sum(self, dim=None, keepdim=False, *, dtype=None):
        return torch_frontend.sum(self, dim=dim, keepdim=keepdim, dtype=dtype)

    @with_unsupported_dtypes({"2.0.1 and below": ("float16",)}, "torch")
    def sin(self):
        return torch_frontend.sin(self)

    @with_unsupported_dtypes({"2.0.1 and below": ("float16",)}, "torch")
    def sin_(self):
        self.ivy_array = self.sin().ivy_array
        return self

    @with_unsupported_dtypes({"2.0.1 and below": ("float16",)}, "torch")
    def sinh(self):
        return torch_frontend.sinh(self)

    @with_unsupported_dtypes({"2.0.1 and below": ("float16",)}, "torch")
    def sinh_(self):
        self.ivy_array = self.sinh().ivy_array
        return self

    @with_unsupported_dtypes({"2.0.1 and below": ("float16",)}, "torch")
    def cos(self):
        return torch_frontend.cos(self)

    @with_unsupported_dtypes({"2.0.1 and below": ("float16",)}, "torch")
    def cos_(self):
        self.ivy_array = self.cos().ivy_array
        return self

    @with_unsupported_dtypes({"2.0.1 and below": ("float16",)}, "torch")
    def cosh(self):
        return torch_frontend.cosh(self)

    @with_unsupported_dtypes({"2.0.1 and below": ("float16",)}, "torch")
    def cosh_(self):
        self.ivy_array = self.cosh().ivy_array
        return self

    @with_unsupported_dtypes({"2.0.1 and below": ("float16",)}, "torch")
    def arcsinh(self):
        return torch_frontend.arcsinh(self)

    @with_unsupported_dtypes({"2.0.1 and below": ("float16",)}, "torch")
    def arcsin(self):
        return torch_frontend.arcsin(self)

    @with_unsupported_dtypes({"2.0.1 and below": ("float16",)}, "torch")
    def arcsin_(self):
        self.ivy_array = self.arcsin().ivy_array
        return self

    @with_unsupported_dtypes({"2.0.1 and below": ("float16",)}, "torch")
    def atan(self):
        return torch_frontend.atan(self)

    @with_unsupported_dtypes({"2.0.1 and below": ("float16",)}, "torch")
    def atan_(self):
        self.ivy_array = self.atan().ivy_array
        return self

    @with_unsupported_dtypes({"2.0.1 and below": ("float16", "bfloat16")}, "torch")
    def atan2(self, other):
        return torch_frontend.atan2(self, other)

    def view(self, *args, size=None):
        """
        Reshape Tensor.

        possible arguments are either:
            - size
            - tuple of ints
            - list of ints
            - torch.Size object
            - ints
        Parameters
        ----------
        args:int arguments
        size: optional shape

        Returns reshaped tensor
        -------
        """
        if ivy.exists(size) and not args:
            shape_tup = size
        elif args and not ivy.exists(size):
            if (
                isinstance(args[0], tuple)
                or isinstance(args[0], list)
                or type(args[0]).__name__ == "Size"
            ) and len(args) == 1:
                shape_tup = args[0]
            else:
                shape_tup = args
        else:
            raise ValueError(
                "View only accepts as argument ints, tuple or list of ints or "
                "the keyword argument size."
            )
        return torch_frontend.reshape(self, shape_tup)

    def float(self, memory_format=None):
        self.ivy_array = ivy.astype(self.ivy_array, ivy.float32, copy=False)
        return self

    @with_unsupported_dtypes({"2.0.1 and below": ("float16",)}, "torch")
    def asinh(self):
        return torch_frontend.asinh(self)

    @with_unsupported_dtypes({"2.0.1 and below": ("float16",)}, "torch")
    def asinh_(self):
        self.ivy_array = self.asinh().ivy_array
        return self

    @with_unsupported_dtypes({"2.0.1 and below": ("float16",)}, "torch")
    def tan(self):
        return torch_frontend.tan(self)

    @with_unsupported_dtypes({"2.0.1 and below": ("float16",)}, "torch")
    def tan_(self):
        self.ivy_array = self.tan().ivy_array
        return self

    @with_unsupported_dtypes({"2.0.1 and below": ("float16",)}, "torch")
    def tanh(self):
        return torch_frontend.tanh(self)

    @with_unsupported_dtypes({"2.0.1 and below": ("float16",)}, "torch")
    def tanh_(self):
        self.ivy_array = self.tanh().ivy_array
        return self

    @with_unsupported_dtypes({"2.0.1 and below": ("float16",)}, "torch")
    def atanh(self):
        return torch_frontend.atanh(self)

    @with_unsupported_dtypes({"2.0.1 and below": ("float16",)}, "torch")
    def atanh_(self):
        self.ivy_array = self.atanh().ivy_array
        return self

    @with_unsupported_dtypes({"2.0.1 and below": ("float16",)}, "torch")
    def arctanh(self):
        return torch_frontend.arctanh(self)

    @with_unsupported_dtypes({"2.0.1 and below": ("float16",)}, "torch")
    def arctanh_(self):
        self.ivy_array = self.arctanh().ivy_array
        return self

    @with_unsupported_dtypes({"2.0.1 and below": ("float16",)}, "torch")
    def log(self):
        return torch_frontend.log(self)

    @with_unsupported_dtypes({"2.0.1 and below": ("float16",)}, "torch")
    def arccosh(self):
        return torch_frontend.arccosh(self)

    @with_unsupported_dtypes({"2.0.1 and below": ("float16",)}, "torch")
    def log_(self):
        self.ivy_array = self.log().ivy_array
        return self

    @with_unsupported_dtypes({"2.0.1 and below": ("float16",)}, "torch")
    def log2(self):
        return torch_frontend.log2(self)

    @with_unsupported_dtypes({"2.0.1 and below": ("float16", "bfloat16")}, "torch")
    def relu(self):
        return torch_frontend_nn.relu(self)

    @with_unsupported_dtypes({"2.0.1 and below": ("complex",)}, "torch")
    def amax(self, dim=None, keepdim=False):
        return torch_frontend.amax(self, dim=dim, keepdim=keepdim)

    @with_unsupported_dtypes({"2.0.1 and below": ("complex",)}, "torch")
    def amin(self, dim=None, keepdim=False):
        return torch_frontend.amin(self, dim=dim, keepdim=keepdim)

    @with_unsupported_dtypes({"2.0.1 and below": ("complex", "float16")}, "torch")
    def aminmax(self, dim=None, keepdim=False):
        return torch_frontend.aminmax(self, dim=dim, keepdim=keepdim)

    def abs(self):
        return torch_frontend.abs(self)

    def abs_(self):
        self.ivy_array = self.abs().ivy_array
        return self

    @with_unsupported_dtypes({"2.0.1 and below": ("bfloat16",)}, "torch")
    def logical_and(self, other):
        return torch_frontend.logical_and(self, other)

    def logical_not(self, *, out=None):
        return torch_frontend.logical_not(self, out=out)

    def logical_not_(self, *, out=None):
        ret = torch_frontend.logical_not(self, out=out)
        self.ivy_array = ivy.inplace_update(
            self.ivy_array, ivy.astype(ret.ivy_array, self.dtype)
        )
        return self

    @with_unsupported_dtypes({"2.0.1 and below": ("bfloat16",)}, "torch")
    def logical_or(self, other):
        return torch_frontend.logical_or(self, other)

    def bitwise_not(self):
        return torch_frontend.bitwise_not(self)

    def bitwise_and(self, other):
        return torch_frontend.bitwise_and(self, other)

    @with_supported_dtypes({"2.0.1 and below": ("integer",)}, "torch")
    def bitwise_or(self, other):
        return torch_frontend.bitwise_or(self, other)

    def bitwise_left_shift(self, other):
        return torch_frontend.bitwise_left_shift(self, other)

    @with_supported_dtypes({"2.0.1 and below": ("integer",)}, "torch")
    def bitwise_or_(self, other):
        self.ivy_array = self.bitwise_or(other).ivy_array
        return self

    def contiguous(self, memory_format=None):
        return torch_frontend.tensor(self)

    def new_ones(self, size, *, dtype=None, device=None, requires_grad=False):
        return torch_frontend.ones(
            size, dtype=dtype, device=device, requires_grad=requires_grad
        )

    @with_unsupported_dtypes({"2.0.1 and below": ("float16",)}, "torch")
    def floor(self, *, out=None):
        return torch_frontend.floor(self)

    @with_unsupported_dtypes({"2.0.1 and below": ("float16", "bfloat16")}, "torch")
    def not_equal(self, other, *, out=None):
        return torch_frontend.not_equal(self, other, out=out)

    ne = not_equal

    def equal(self, other):
        return torch_frontend.equal(self, other)

    def new_zeros(self, *size, dtype=None, device=None, requires_grad=False):
        if isinstance(size[0], tuple):
            return torch_frontend.zeros(
                size[0], dtype=dtype, device=device, requires_grad=requires_grad
            )
        return torch_frontend.zeros(
            size, dtype=dtype, device=device, requires_grad=requires_grad
        )

    def to(self, *args, **kwargs):
        if len(args) > 0:
            if hasattr(args[0], "ivy_array") or ivy.is_array(args[0]):
                if self.dtype == ivy.dtype(args[0]) and self.device == ivy.dev(args[0]):
                    return self
                else:
                    cast_tensor = self.clone()
                    cast_tensor.ivy_array = ivy.asarray(
                        self.ivy_array,
                        dtype=ivy.dtype(args[0]),
                        device=ivy.dev(args[0]),
                    )
                    return cast_tensor
            if (
                isinstance(args[0], (ivy.Dtype, ivy.NativeDtype))
                or args[0] in ivy._all_ivy_dtypes_str
            ):
                if self.dtype == ivy.as_ivy_dtype(args[0]):
                    return self
                else:
                    cast_tensor = self.clone()
                    cast_tensor.ivy_array = ivy.asarray(self.ivy_array, dtype=args[0])
                    return cast_tensor
            if isinstance(args[0], (ivy.Device, ivy.NativeDevice, str)):
                if isinstance(args[0], str) and not isinstance(
                    args[0], (ivy.Device, ivy.NativeDevice)
                ):
                    ivy.utils.assertions.check_elem_in_list(
                        args[0],
                        [
                            "cpu",
                            "cuda",
                            "xpu",
                            "mkldnn",
                            "opengl",
                            "opencl",
                            "ideep",
                            "hip",
                            "ve",
                            "ort",
                            "mlc",
                            "xla",
                            "lazy",
                            "vulkan",
                            "meta",
                            "hpu",
                        ],
                    )
                if self.device == ivy.as_ivy_dev(args[0]):
                    return self
                else:
                    cast_tensor = self.clone()
                    cast_tensor.ivy_array = ivy.asarray(self.ivy_array, device=args[0])
                    return cast_tensor
        else:
            if (
                "dtype" in kwargs
                and "device" in kwargs
                and self.dtype == kwargs["dtype"]
                and self.device == kwargs["device"]
            ):
                return self
            else:
                cast_tensor = self.clone()
                cast_tensor.ivy_array = ivy.asarray(
                    self.ivy_array,
                    device=kwargs["device"] if "device" in kwargs else self.device,
                    dtype=kwargs["dtype"] if "dtype" in kwargs else self.dtype,
                )
                return cast_tensor

    @with_unsupported_dtypes({"2.0.1 and below": ("float16",)}, "torch")
    def arctan(self):
        return torch_frontend.atan(self)

    @with_unsupported_dtypes({"2.0.1 and below": ("float16",)}, "torch")
    def arctan_(self):
        self.ivy_array = self.arctan().ivy_array
        return self

    @with_unsupported_dtypes({"2.0.1 and below": ("float16", "bfloat16")}, "torch")
    def arctan2(self, other):
        return torch_frontend.arctan2(self, other)

    @with_unsupported_dtypes({"2.0.1 and below": ("float16", "bfloat16")}, "torch")
    def arctan2_(self, other):
        self.ivy_array = self.arctan2(other).ivy_array
        return self

    @with_unsupported_dtypes({"2.0.1 and below": ("float16",)}, "torch")
    def acos(self):
        return torch_frontend.acos(self)

    @with_unsupported_dtypes({"2.0.1 and below": ("float16",)}, "torch")
    def acos_(self):
        self.ivy_array = self.acos().ivy_array
        return self

    @with_unsupported_dtypes({"2.0.1 and below": ("float16",)}, "torch")
    def arccosh_(self):
        self.ivy_array = self.arccosh().ivy_array
        return self

    @with_unsupported_dtypes({"2.0.1 and below": ("float16",)}, "torch")
    def arccos(self):
        return torch_frontend.arccos(self)

    @with_unsupported_dtypes({"2.0.1 and below": ("float16",)}, "torch")
    def arccos_(self):
        self.ivy_array = self.arccos().ivy_array
        return self

    def new_tensor(
        self,
        data,
        *,
        dtype=None,
        device=None,
        requires_grad=False,
        layout=None,
        pin_memory=False,
    ):
        dtype = ivy.dtype(self.ivy_array) if dtype is None else dtype
        device = ivy.dev(self.ivy_array) if device is None else device
        _data = ivy.asarray(data, copy=True, dtype=dtype, device=device)
        return torch_frontend.tensor(_data)

    @with_unsupported_dtypes({"2.0.1 and below": ("bfloat16",)}, "torch")
    def view_as(self, other):
        return self.view(size=other.shape)

    def expand(self, *args, size=None):
        if args and size:
            raise TypeError("expand() got multiple values for argument 'size'")
        if args:
            if isinstance(args[0], (tuple, list)):
                size = args[0]
            else:
                size = args

        return torch_frontend.tensor(ivy.expand(self.ivy_array, tuple(size)))

    @with_unsupported_dtypes({"2.0.1 and below": ("bfloat16",)}, "torch")
    def expand_as(self, other):
        return self.expand(
            size=ivy.shape(other.ivy_array if isinstance(other, Tensor) else other)
        )

    def detach(self):
        return torch_frontend.tensor(
            ivy.stop_gradient(self.ivy_array, preserve_type=False)
        )

    def detach_(self):
        self.ivy_array = self.detach().ivy_array
        return self

    def unsqueeze(self, dim):
        return torch_frontend.unsqueeze(self, dim)

    def unsqueeze_(self, dim):
        self.ivy_array = self.unsqueeze(dim).ivy_array
        return self

    def ravel(self):
        return torch_frontend.ravel(self)

    def split(self, split_size, dim=0):
        return torch_frontend.split(self, split_size, dim)

    def tensor_split(self, indices_or_sections, dim=0):
        return torch_frontend.tensor_split(self, indices_or_sections, dim)

    def vsplit(self, indices_or_sections, /):
        return torch_frontend.vsplit(self, indices_or_sections)

    def hsplit(self, indices_or_sections, /):
        return torch_frontend.hsplit(self, indices_or_sections)

    def dsplit(
        self,
        indices_or_sections,
        /,
    ):
        return torch_frontend.dsplit(self, indices_or_sections)

    def dim(self):
        return self.ivy_array.ndim

    def new_full(
        self,
        size,
        fill_value,
        *,
        dtype=None,
        device=None,
        requires_grad=False,
        layout=None,
        pin_memory=False,
    ):
        dtype = ivy.dtype(self.ivy_array) if dtype is None else dtype
        if ivy.is_float_dtype(dtype):
            fill_value = float(fill_value)
        elif ivy.is_int_dtype(dtype):
            fill_value = int(fill_value)
        elif ivy.is_bool_dtype(dtype):
            fill_value = bool(fill_value)
        device = ivy.dev(self.ivy_array) if device is None else device
        _data = ivy.full(size, fill_value, dtype=dtype, device=device)
        return torch_frontend.tensor(_data)

    def new_empty(
        self,
        size,
        *,
        dtype=None,
        device=None,
        requires_grad=False,
        layout=None,
        pin_memory=False,
    ):
        dtype = ivy.dtype(self.ivy_array) if dtype is None else dtype
        device = ivy.dev(self.ivy_array) if device is None else device
        _data = ivy.empty(size, dtype=dtype, device=device)
        return torch_frontend.tensor(_data)

    def unfold(self, dimension, size, step):
        slices = []
        for i in range(0, self.shape[dimension] - size + 1, step):
            slices.append(self.ivy_array[i : i + size])
        return torch_frontend.stack(slices)

    def long(self, memory_format=None):
        self.ivy_array = ivy.astype(self.ivy_array, ivy.int64, copy=False)
        return self

    def max(self, dim=None, keepdim=False):
        return torch_frontend.max(self, dim=dim, keepdim=keepdim)

    def is_cuda(self):
        return "gpu" in ivy.dev(self.ivy_array)

    @with_unsupported_dtypes({"2.0.1 and below": ("bfloat16",)}, "torch")
    def pow(self, exponent):
        return torch_frontend.pow(self, exponent)

    @with_unsupported_dtypes({"2.0.1 and below": ("bfloat16",)}, "torch")
    def pow_(self, exponent):
        self.ivy_array = self.pow(exponent).ivy_array
        return self

    def size(self, dim=None):
        shape = self.shape
        if dim is None:
            return shape
        else:
            try:
                return shape[dim]
            except IndexError:
                raise IndexError(
                    "Dimension out of range (expected to be in range of [{}, {}], "
                    "but got {}".format(len(shape), len(shape) - 1, dim)
                )

    def matmul(self, other):
        return torch_frontend.matmul(self, other)

    def argwhere(self):
        return torch_frontend.argwhere(self)

    @with_unsupported_dtypes({"2.0.1 and below": ("complex",)}, "torch")
    def argmax(self, dim=None, keepdim=False):
        return torch_frontend.argmax(self, dim=dim, keepdim=keepdim)

    @with_unsupported_dtypes({"2.0.1 and below": ("complex",)}, "torch")
    def argmin(self, dim=None, keepdim=False):
        return torch_frontend.argmin(self, dim=dim, keepdim=keepdim)

    @with_unsupported_dtypes({"2.0.1 and below": ("complex",)}, "torch")
    def argsort(self, dim=-1, descending=False):
        return torch_frontend.argsort(self, dim=dim, descending=descending)

    @with_unsupported_dtypes({"2.0.1 and below": ("float16",)}, "torch")
    def ceil(self):
        return torch_frontend.ceil(self)

    def min(self, dim=None, keepdim=False):
        return torch_frontend.min(self, dim=dim, keepdim=keepdim)

    def permute(self, *args, dims=None):
        if args and dims:
            raise TypeError("permute() got multiple values for argument 'dims'")
        if dims is not None:
            return torch_frontend.permute(self, dims)
        if args:
            if isinstance(args[0], (tuple, list)):
                dims = args[0]
                return torch_frontend.permute(self, dims)
            else:
                return torch_frontend.permute(self, args)
        return torch_frontend.permute(self)

    def mean(self, dim=None, keepdim=False):
        return torch_frontend.mean(self, dim=dim, keepdim=keepdim)

    def nanmean(self, dim=None, keepdim=False):
        return torch_frontend.nanmean(self, dim=dim, keepdim=keepdim)

    @with_unsupported_dtypes({"2.0.1 and below": ("float16",)}, "torch")
    def median(self, dim=None, keepdim=False):
        return torch_frontend.median(self, dim=dim, keepdim=keepdim)

    def transpose(self, dim0, dim1):
        return torch_frontend.transpose(self, dim0=dim0, dim1=dim1)

    def transpose_(self, dim0, dim1):
        self.ivy_array = self.transpose(dim0, dim1).ivy_array
        return self

    def t(self):
        return torch_frontend.t(self)

    def flatten(self, start_dim=0, end_dim=-1):
        return torch_frontend.flatten(self, start_dim, end_dim)

    @with_unsupported_dtypes({"2.0.1 and below": ("float16",)}, "torch")
    def cumsum(self, dim, dtype):
        return torch_frontend.cumsum(self, dim, dtype=dtype)

    @with_unsupported_dtypes({"2.0.1 and below": ("float16",)}, "torch")
    def cumsum_(self, dim, *, dtype=None):
        self.ivy_array = self.cumsum(dim, dtype).ivy_array
        return self

    @with_unsupported_dtypes({"2.0.1 and below": ("float16", "bfloat16")}, "torch")
    def inverse(self):
        return torch_frontend.inverse(self)

    @with_unsupported_dtypes({"2.0.1 and below": ("bool",)}, "torch")
    def neg(self):
        return torch_frontend.negative(self)

    __neg__ = neg

    def int(self, memory_format=None):
        self.ivy_array = ivy.astype(self.ivy_array, ivy.int32, copy=False)
        return self

    def half(self, memory_format=None):
        self.ivy_array = ivy.astype(self.ivy_array, ivy.float16, copy=False)
        return self

    def bool(self, memory_format=None):
        self.ivy_array = ivy.astype(self.ivy_array, ivy.bool, copy=False)
        return self

    def type(self, dtype=None, non_blocking=False, **kwargs):
        if ivy.exists(dtype):
            self.ivy_array = ivy.astype(self.ivy_array, dtype)
            return self
        else:
            return str(self.dtype)

    def type_as(self, other):
        if self.dtype != other.dtype:
            self.ivy_array = ivy.astype(self.ivy_array, other.dtype)
        return self

    def byte(self, memory_format=None):
        self.ivy_array = ivy.astype(self.ivy_array, ivy.uint8, copy=False)
        return self

    @with_unsupported_dtypes({"2.0.1 and below": ("bfloat16",)}, "torch")
    def ne(self, other):
        return torch_frontend.ne(self, other)

    def squeeze(self, dim=None):
        return torch_frontend.squeeze(self, dim)

    def flip(self, dims):
        return torch_frontend.flip(self, dims)

    def fliplr(self):
        return torch_frontend.fliplr(self)

    def sort(self, dim=-1, descending=False):
        return torch_frontend.sort(self, dim=dim, descending=descending)

    def tril(self, diagonal=0):
        return torch_frontend.tril(self, diagonal=diagonal)

    def index_select(self, dim, index):
        return torch_frontend.index_select(self, dim, index)

    @with_unsupported_dtypes({"2.0.1 and below": ("float16", "complex")}, "torch")
    def clamp(self, min=None, max=None):
        return torch_frontend.clamp(self, min=min, max=max)

    @with_unsupported_dtypes({"2.0.1 and below": ("float16", "complex")}, "torch")
    def clamp_(self, min=None, max=None):
        self.ivy_array = self.clamp(min=min, max=max).ivy_array
        return self

    @with_unsupported_dtypes({"2.0.1 and below": ("float16", "bfloat16")}, "torch")
    def sqrt(self):
        return torch_frontend.sqrt(self)

    @with_unsupported_dtypes({"2.0.1 and below": ("float16",)}, "torch")
    def rsqrt(self):
        return torch_frontend.rsqrt(self)

    @with_unsupported_dtypes({"2.0.1 and below": ("float16", "bfloat16")}, "torch")
    def sqrt_(self):
        self.ivy_array = self.sqrt().ivy_array
        return self

    def where(self, condition, other):
        return torch_frontend.tensor(torch_frontend.where(condition, self, other))

    def clone(self, memory_format=None):
        return torch_frontend.tensor(ivy.array(self.ivy_array, copy=True))

    @with_unsupported_dtypes({"2.0.1 and below": ("float16",)}, "torch")
    def acosh(self):
        return torch_frontend.acosh(self)

    def masked_fill(self, mask, value):
        return torch_frontend.tensor(
            torch_frontend.where(mask, value, self), dtype=self.dtype
        )

    def masked_fill_(self, mask, value):
        self.ivy_array = self.masked_fill(mask, value).ivy_array
        return self

    @with_unsupported_dtypes({"2.0.1 and below": ("float16", "bfloat16")}, "torch")
    def index_add_(self, dim, index, source, *, alpha=1):
        self.ivy_array = torch_frontend.index_add(
            self, dim, index, source, alpha=alpha
        ).ivy_array
        return self

    @with_unsupported_dtypes({"2.0.1 and below": ("float16", "bfloat16")}, "torch")
    def index_add(self, dim, index, source, *, alpha=1):
        return torch_frontend.index_add(
            self._ivy_array, dim, index, source, alpha=alpha
        )

    @with_unsupported_dtypes({"2.0.1 and below": ("float16",)}, "torch")
    def acosh_(self):
        self.ivy_array = self.acosh().ivy_array
        return self

    @with_unsupported_dtypes({"2.0.1 and below": ("bfloat16",)}, "torch")
    def numpy(self):
        return np_frontend_array(self.ivy_array)

    @with_unsupported_dtypes({"2.0.1 and below": ("float16",)}, "torch")
    def sigmoid(self):
        return torch_frontend.sigmoid(self)

    @with_unsupported_dtypes({"2.0.1 and below": ("float16",)}, "torch")
    def sigmoid_(self):
        self.ivy_array = self.sigmoid().ivy_array
        return self

    @with_unsupported_dtypes({"2.0.1 and below": ("float16",)}, "torch")
    def softmax(self, dim=None, dtype=None):
        return torch_frontend.nn.functional.softmax(self, dim=dim, dtype=dtype)

    def repeat(self, *args, repeats=None):
        if args and repeats:
            raise ivy.utils.exceptions.IvyException(
                "repeat() got multiple values for argument 'repeats'"
            )
        if args:
            if isinstance(args[0], (tuple, list)):
                repeats = args[0]
            else:
                repeats = args
        elif not isinstance(repeats, (tuple, list)):
            raise ivy.utils.exceptions.IvyException(
                "repeat(): argument 'repeats' must be tuple of ints"
            )

        return torch_frontend.tile(self, repeats)

    def unbind(self, dim=0):
        return torch_frontend.unbind(self, dim=dim)

    def remainder(self, other, *, out=None):
        return torch_frontend.remainder(self, other, out=out)

    def bitwise_and_(self, other):
        self.ivy_array = self.bitwise_and(other).ivy_array
        return self

    @with_unsupported_dtypes({"2.0.1 and below": ("float16", "bfloat16")}, "torch")
    def atan2_(self, other):
        self.ivy_array = self.atan2(other).ivy_array
        return self

    def fmin(self, other):
        return torch_frontend.fmin(self, other)

    @with_unsupported_dtypes({"2.0.1 and below": ("float16", "complex")}, "torch")
    def trunc(self):
        return torch_frontend.trunc(self)

    @with_unsupported_dtypes({"2.0.1 and below": ("float16", "complex")}, "torch")
    def trunc_(self):
        self.ivy_array = self.trunc().ivy_array
        return self

    @with_unsupported_dtypes({"2.0.1 and below": ("float16", "complex")}, "torch")
    def fix(self):
        return torch_frontend.fix(self)

    @with_unsupported_dtypes({"2.0.1 and below": ("float16", "complex")}, "torch")
    def fix_(self):
        self.ivy_array = self.fix().ivy_array
        return self

    def is_complex(self):
        return torch_frontend.is_complex(self._ivy_array)

    def addr(self, vec1, vec2, *, beta=1, alpha=1, out=None):
        return torch_frontend.addr(self, vec1, vec2, beta=beta, alpha=alpha, out=out)

    def addr_(self, vec1, vec2, *, beta=1, alpha=1):
        self.ivy_array = self.addr(vec1, vec2, beta=beta, alpha=alpha).ivy_array
        return self

    # Special Methods #
    # -------------------#

    def __bool__(self):
        if len(self.shape) == sum(self.shape):
            return self.ivy_array.to_scalar().__bool__()
        raise ValueError(
            "The truth value of an array with more than one element is ambiguous. "
            "Use a.any() or a.all()"
        )

    @with_unsupported_dtypes({"2.0.1 and below": ("bfloat16",)}, "torch")
    def __add__(self, other):
        return torch_frontend.add(self, other)

    @with_unsupported_dtypes({"2.0.1 and below": ("bfloat16",)}, "torch")
    def __mod__(self, other):
        return torch_frontend.remainder(self, other)

    @with_unsupported_dtypes({"2.0.1 and below": ("bfloat16",)}, "torch")
    def __pow__(self, exponent):
        return self.pow(exponent)

    @with_unsupported_dtypes({"2.0.1 and below": ("bfloat16",)}, "torch")
    def __rpow__(self, other):
        return torch_frontend.pow(other, self)

    def __long__(self, memory_format=None):
        return self.long()

    def __getitem__(self, query, /):
        ivy_args = ivy.nested_map([self, query], _to_ivy_array)
        ret = ivy.get_item(*ivy_args)
        return torch_frontend.Tensor(ret, _init_overload=True)

    def __setitem__(self, key, value, /):
        key, value = ivy.nested_map([key, value], _to_ivy_array)
        self.ivy_array[key] = value

    def __iter__(self):
        if self.ndim == 0:
            raise TypeError("iteration over a 0-d tensor not supported")
        for i in range(self.shape[0]):
            yield self[i]

    @with_unsupported_dtypes({"2.0.1 and below": ("bfloat16",)}, "torch")
    def __radd__(self, other):
        return torch_frontend.add(other, self)

    @with_unsupported_dtypes({"2.0.1 and below": ("bfloat16",)}, "torch")
    def __mul__(self, other):
        return torch_frontend.mul(self, other)

    @with_unsupported_dtypes({"2.0.1 and below": "bfloat16"}, "torch")
    def __matmul__(self, other):
        return torch_frontend.matmul(self, other)

    @with_unsupported_dtypes({"2.0.1 and below": ("bfloat16",)}, "torch")
    def __rmul__(self, other):
        return torch_frontend.mul(other, self)

    @with_unsupported_dtypes({"2.0.1 and below": ("bfloat16",)}, "torch")
    def __sub__(self, other):
        return torch_frontend.subtract(self, other)

    def __truediv__(self, other):
        return torch_frontend.div(self, other)

    def __iadd__(self, other):
        ret = torch_frontend.add(self, other)
        self.ivy_array = ivy.inplace_update(
            self.ivy_array, ivy.astype(ret.ivy_array, self.dtype)
        )
        return self

    def __imod__(self, other):
        ret = torch_frontend.remainder(self, other)
        self.ivy_array = ivy.inplace_update(
            self.ivy_array, ivy.astype(ret.ivy_array, self.dtype)
        )
        return self

    def __imul__(self, other):
        ret = torch_frontend.mul(self, other)
        self.ivy_array = ivy.inplace_update(
            self.ivy_array, ivy.astype(ret.ivy_array, self.dtype)
        )
        return self

    def __isub__(self, other):
        ret = torch_frontend.subtract(self, other)
        self.ivy_array = ivy.inplace_update(
            self.ivy_array, ivy.astype(ret.ivy_array, self.dtype)
        )
        return self

    def __itruediv__(self, other):
        ret = torch_frontend.div(self, other)
        self.ivy_array = ivy.inplace_update(
            self.ivy_array, ivy.astype(ret.ivy_array, self.dtype)
        )
        return self

    def __int__(self):
        item = self.item()
        if isinstance(item, complex):
            if item.imag != 0:
                raise TypeError("can't convert complex to int without overflow")
            item = item.real
        return int(item)

    def __float__(self):
        item = self.item()
        if isinstance(item, complex):
            if item.imag != 0:
                raise TypeError("can't convert complex to float without overflow")
            item = item.real
        return float(item)

    @with_unsupported_dtypes({"2.0.1 and below": ("bfloat16",)}, "torch")
    def __eq__(self, other):
        return torch_frontend.eq(self, other)

    @with_unsupported_dtypes({"2.0.1 and below": ("bfloat16",)}, "torch")
    def __gt__(self, other):
        return torch_frontend.greater(self, other)

    @with_unsupported_dtypes({"2.0.1 and below": ("bfloat16",)}, "torch")
    def __ne__(self, other):
        return self.ne(other)

    @with_unsupported_dtypes({"2.0.1 and below": ("bfloat16",)}, "torch")
    def __rsub__(self, other):
        return torch_frontend.subtract(other, self)

    @with_unsupported_dtypes({"2.0.1 and below": ("bfloat16",)}, "torch")
    def __lt__(self, other):
        return torch_frontend.less(self, other)

    @with_unsupported_dtypes({"2.0.1 and below": ("bfloat16",)}, "torch")
    def __or__(self, other):
        return torch_frontend.bitwise_or(self, other)

    def __invert__(self):
        return torch_frontend.bitwise_not(self)

    def __and__(self, other):
        return torch_frontend.bitwise_and(self, other)

    # Method aliases
    absolute, absolute_ = abs, abs_
    clip, clip_ = clamp, clamp_
    ndimension = dim
    subtract = sub
    sub_ = subtract_
    eq = equal

    def bitwise_xor(self, other):
        return torch_frontend.bitwise_xor(self, other)

    def item(self):
        if all(dim == 1 for dim in self.shape):
            return self.ivy_array.to_scalar()
        else:
            raise ValueError(
                "only one element tensors can be converted to Python scalars"
            )

    @with_unsupported_dtypes({"2.0.1 and below": ("float16",)}, "torch")
    def cumprod(self, dim, dtype):
        return torch_frontend.cumprod(self, dim, dtype=dtype)

    def count_nonzero(self, dim):
        return torch_frontend.count_nonzero(self, dim=dim)

    @with_unsupported_dtypes({"2.0.1 and below": ("bfloat16", "float16")}, "torch")
    def exp(self):
        return torch_frontend.exp(self)

    @with_unsupported_dtypes({"2.0.1 and below": ("bfloat16", "float16")}, "torch")
    def expm1(self):
        return torch_frontend.expm1(self)

    # fmt: off
    @with_unsupported_dtypes({"2.0.1 and below": ("int8", "int16", "int32", "int64", "uint8", "bool", "float16",)},"torch",)  # noqa
    def exp_(self):
        self.ivy_array = self.exp().ivy_array
        return self
    # fmt: on

    def mul(self, other):
        return torch_frontend.mul(self, other)

    @with_unsupported_dtypes({"2.0.1 and below": ("float16",)}, "torch")
    def ceil_(self):
        self.ivy_array = torch_frontend.ceil(self).ivy_array
        return self

    @with_unsupported_dtypes({"2.0.1 and below": ("bfloat16",)}, "torch")
    def mul_(self, other):
        self.ivy_array = self.mul(other).ivy_array
        # the return dtype is the same as the input dtype
        self.ivy_array = self.to(self.dtype).ivy_array
        return self

    @with_unsupported_dtypes({"2.0.1 and below": ("float16",)}, "torch")
    def round(self, *, decimals=0):
        return torch_frontend.round(self, decimals=decimals)

    @with_unsupported_dtypes({"2.0.1 and below": ("float16", "complex")}, "torch")
    def cross(self, other, dim=-1):
        return torch_frontend.cross(self, other, dim=dim)

    @with_unsupported_dtypes({"2.0.1 and below": ("float16", "bfloat16")}, "torch")
    def det(self):
        return torch_frontend.det(self)

    def reciprocal(self):
        return torch_frontend.reciprocal(self)

    def fill_(self, value):
        self.ivy_array = torch_frontend.full_like(
            self, value, dtype=self.dtype, device=self.device
        ).ivy_array
        return self

    def nonzero(self, as_tuple=False):
        return torch_frontend.nonzero(self, as_tuple=as_tuple)

    def mm(self, mat2):
        return torch_frontend.mm(self, mat2)

    @with_unsupported_dtypes({"2.0.1 and below": ("bfloat16", "float16")}, "torch")
    def square(self):
        return torch_frontend.square(self._ivy_array)

    @with_unsupported_dtypes({"2.0.1 and below": ("float16",)}, "torch")
    def log10(self):
        return torch_frontend.log10(self._ivy_array)

    def short(self, memory_format=None):
        self.ivy_array = ivy.astype(self.ivy_array, ivy.int16, copy=False)
        return self

    @with_unsupported_dtypes({"2.0.1 and below": ("float16", "bfloat16")}, "torch")
    def prod(self, dim=None, keepdim=False, *, dtype=None):
        return torch_frontend.prod(self, dim=dim, keepdim=keepdim, dtype=dtype)

    def div(self, other, *, rounding_mode=None):
        return torch_frontend.div(self, other, rounding_mode=rounding_mode)

    def div_(self, other, *, rounding_mode=None):
        self.ivy_array = self.div(other, rounding_mode=rounding_mode).ivy_array
        return self

    def normal_(self, mean=0, std=1, *, generator=None):
        self.ivy_array = ivy.random_normal(
            mean=mean,
            std=std,
            shape=self.ivy_array.shape,
            dtype=self.dtype,
            device=self.device,
        )
        return self

    @with_unsupported_dtypes({"2.0.1 and below": ("float16",)}, "torch")
    def addcdiv(self, tensor1, tensor2, *, value=1):
        return torch_frontend.addcdiv(self, tensor1, tensor2, value=value)

    @with_unsupported_dtypes({"2.0.1 and below": ("float16",)}, "torch")
    def addcmul(self, tensor1, tensor2, *, value=1):
        return torch_frontend.addcmul(self, tensor1, tensor2, value=value)

    @with_unsupported_dtypes({"2.0.1 and below": ("float16",)}, "torch")
    def addcmul_(self, tensor1, tensor2, *, value=1):
        self.ivy_array = self.addcmul(tensor1, tensor2, value=value).ivy_array
        return self

    sign_decorator_dtypes = ("float16", "complex", "bool")

    @with_unsupported_dtypes({"2.0.1 and below": sign_decorator_dtypes}, "torch")
    def sign(self):
        return torch_frontend.sign(self._ivy_array)

    def std(self, dim=None, unbiased=True, keepdim=False, *, out=None):
        return torch_frontend.std(
            self, dim=dim, unbiased=unbiased, keepdim=keepdim, out=out
        )

    @with_unsupported_dtypes({"2.0.1 and below": ("float16", "bfloat16")}, "torch")
    def fmod(self, other, *, out=None):
        return torch_frontend.fmod(self, other, out=out)

    @with_unsupported_dtypes({"2.0.1 and below": ("float16", "bfloat16")}, "torch")
    def fmod_(self, other):
        self.ivy_array = self.fmod(other).ivy_array
        return self

    def norm(self, p="fro", dim=None, keepdim=False, dtype=None):
        return torch_frontend.norm(self, p=p, dim=dim, keepdim=keepdim, dtype=dtype)

    def tolist(self):
        return self._ivy_array.to_list()

    @with_unsupported_dtypes({"2.0.1 and below": ("bfloat16",)}, "torch")
    def multiply(self, other, *, out=None):
        return torch_frontend.multiply(self, other, out=out)

    @with_unsupported_dtypes({"2.0.1 and below": ("float16", "complex")}, "torch")
    def topk(self, k, dim=None, largest=True, sorted=True):
        return torch_frontend.topk(self, k, dim=dim, largest=largest, sorted=sorted)

    rshift_dtypes = ("float16", "bfloat16", "float32", "float64", "bool", "complex")

    @with_unsupported_dtypes({"2.0.1 and below": rshift_dtypes}, "torch")
    def bitwise_right_shift(self, other, *, out=None):
        return torch_frontend.bitwise_right_shift(self._ivy_array, other)

    @with_unsupported_dtypes({"2.0.1 and below": ("float16", "bfloat16")}, "torch")
    def logdet(self):
        chol = torch_frontend.cholesky(self)
        return 2 * torch_frontend.sum(
            torch_frontend.log(torch_frontend.real(torch_frontend.diagonal(chol)))
        )

    @with_unsupported_dtypes({"2.0.1 and below": ("float16", "bfloat16")}, "torch")
    def copysign(self, other, *, out=None):
        return torch_frontend.copysign(self, other, out=out)

    @with_unsupported_dtypes({"2.0.1 and below": ("complex",)}, "torch")
    def greater(self, other, *, out=None):
        return torch_frontend.greater(self, other, out=out)

    @with_unsupported_dtypes({"2.0.1 and below": ("bfloat16",)}, "torch")
    def greater_(self, other):
        self.ivy_array = ivy.astype(self.greater(other).ivy_array, self.dtype)
        return self

    @with_unsupported_dtypes({"2.0.1 and below": ("bfloat16",)}, "torch")
    def eq_(self, other):
        return torch_frontend.eq(self, other)

    def var(self, dim=None, *, correction=1, keepdim=False):
        return torch_frontend.var(self, dim=dim, unbiased=correction, keepdim=keepdim)

    def narrow(self, dim, start, length):
        return torch_frontend.narrow(self, dim=dim, start=start, length=length)

    def as_strided(self, size, stride, storage_offset=None):
        return torch_frontend.as_strided(
            self, size=size, stride=stride, storage_offset=storage_offset
        )

    @with_unsupported_dtypes({"2.0.1 and below": ("float16",)}, "torch")
<<<<<<< HEAD
    def floor_(self, *, out=None):
        self.ivy_array = self.floor().ivy_array
        return self
=======
    def log1p(self):
        return torch_frontend.log1p(self)

    def baddbmm(self, batch1, batch2, *, beta=1, alpha=1):
        return torch_frontend.baddbmm(
            self, batch1=batch1, batch2=batch2, beta=beta, alpha=alpha
        )
>>>>>>> 994f6e75


class Size(tuple):
    def __new__(cls, iterable=()):
        new_iterable = list()
        for i, item in enumerate(iterable):
            if isinstance(item, int):
                new_iterable.append(item)
                continue
            try:
                new_iterable.append(int(item))
            except Exception:
                raise TypeError(f"Expected int, but got {type(item)} at index {i}")
        return super().__new__(cls, new_iterable)

    def __repr__(self):
        return f'ivy.frontends.torch.Size([{", ".join(str(d) for d in self)}])'<|MERGE_RESOLUTION|>--- conflicted
+++ resolved
@@ -1301,11 +1301,6 @@
         )
 
     @with_unsupported_dtypes({"2.0.1 and below": ("float16",)}, "torch")
-<<<<<<< HEAD
-    def floor_(self, *, out=None):
-        self.ivy_array = self.floor().ivy_array
-        return self
-=======
     def log1p(self):
         return torch_frontend.log1p(self)
 
@@ -1313,7 +1308,11 @@
         return torch_frontend.baddbmm(
             self, batch1=batch1, batch2=batch2, beta=beta, alpha=alpha
         )
->>>>>>> 994f6e75
+
+    @with_unsupported_dtypes({"2.0.1 and below": ("float16",)}, "torch")
+    def floor_(self, *, out=None):
+        self.ivy_array = self.floor().ivy_array
+        return self
 
 
 class Size(tuple):
