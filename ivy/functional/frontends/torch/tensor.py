# global

# local
import ivy
import ivy.functional.frontends.torch as torch_frontend
import ivy.functional.frontends.torch.nn.functional as torch_frontend_nn
from ivy.functional.frontends.numpy.creation_routines.from_existing_data import (
    array as np_frontend_array,
)
from ivy.func_wrapper import with_unsupported_dtypes
from ivy.func_wrapper import with_supported_dtypes
from ivy.functional.frontends.torch.func_wrapper import _to_ivy_array


class Tensor:
    def __init__(self, array, device=None, _init_overload=False):
        if _init_overload:
            self._ivy_array = (
                ivy.array(array) if not isinstance(array, ivy.Array) else array
            )

        else:
            self._ivy_array = ivy.array(
                array, dtype=torch_frontend.float32, device=device
            )

    def __repr__(self):
        return str(self.ivy_array.__repr__()).replace(
            "ivy.array", "ivy.frontends.torch.Tensor"
        )

    # Properties #
    # ---------- #

    @property
    def ivy_array(self):
        return self._ivy_array

    @property
    def device(self):
        return self.ivy_array.device

    @property
    def dtype(self):
        return self.ivy_array.dtype

    @property
    def shape(self):
        return Size(self.ivy_array.shape)

    @property
    def real(self):
        return self.ivy_array.real()

    @property
    def imag(self):
        return self.ivy_array.imag()

    @property
    def ndim(self):
        return self.dim()

    @property
    def T(self):
        if self.ndim == 1:
            return self
        return torch_frontend.permute(self, list(range(self.ndim))[::-1])

    # Setters #
    # --------#

    @ivy_array.setter
    def ivy_array(self, array):
        self._ivy_array = (
            ivy.array(array) if not isinstance(array, ivy.Array) else array
        )

    # Instance Methods #
    # ---------------- #
    def reshape(self, *args, shape=None):
        if args and shape:
            raise TypeError("reshape() got multiple values for argument 'shape'")
        if shape is not None:
            return torch_frontend.reshape(self, shape)
        if args:
            if isinstance(args[0], (tuple, list)):
                shape = args[0]
                return torch_frontend.reshape(self, shape)
            else:
                return torch_frontend.reshape(self, args)
        return torch_frontend.reshape(self)

    @with_unsupported_dtypes({"1.11.0 and below": ("bfloat16",)}, "torch")
    def reshape_as(self, other):
        return torch_frontend.reshape(self, other.shape)

    @with_unsupported_dtypes({"1.11.0 and below": ("bfloat16",)}, "torch")
    def add(self, other, *, alpha=1):
        return torch_frontend.add(self, other, alpha=alpha)

    @with_unsupported_dtypes({"1.11.0 and below": ("bfloat16",)}, "torch")
    def sub(self, other, *, alpha=1):
        return torch_frontend.sub(self, other, alpha=alpha)

    def chunk(self, chunks, dim=0):
        return torch_frontend.chunk(self, chunks, dim=dim)

    def any(self, dim=None, keepdim=False):
        return torch_frontend.any(self, dim=dim, keepdim=keepdim)

    def all(self, dim=None, keepdim=False):
        return torch_frontend.all(self, dim=dim, keepdim=keepdim)

    @with_unsupported_dtypes({"1.11.0 and below": ("bfloat16",)}, "torch")
    def add_(self, other, *, alpha=1):
        self.ivy_array = self.add(other, alpha=alpha).ivy_array
        return self

    @with_unsupported_dtypes({"1.11.0 and below": ("float16",)}, "torch")
    def addbmm(self, batch1, batch2, *, beta=1, alpha=1):
        return torch_frontend.addbmm(self, batch1, batch2, beta=beta, alpha=alpha)

    @with_unsupported_dtypes({"1.11.0 and below": ("float16",)}, "torch")
    def addbmm_(self, batch1, batch2, *, beta=1, alpha=1):
        self.ivy_array = self.addbmm(batch1, batch2, beta=beta, alpha=alpha).ivy_array
        return self

    @with_unsupported_dtypes({"1.11.0 and below": ("bfloat16",)}, "torch")
    def subtract_(self, other, *, alpha=1):
        self.ivy_array = self.subtract(other, alpha=alpha).ivy_array
        return self

    @with_unsupported_dtypes({"1.11.0 and below": ("float16",)}, "torch")
    def asin(self):
        return torch_frontend.asin(self)

    @with_unsupported_dtypes({"1.11.0 and below": ("float16",)}, "torch")
    def asin_(self):
        self.ivy_array = self.asin().ivy_array
        return self

    @with_unsupported_dtypes({"1.11.0 and below": ("bfloat16",)}, "torch")
    def sum(self, dim=None, keepdim=False, *, dtype=None):
        return torch_frontend.sum(self, dim=dim, keepdim=keepdim, dtype=dtype)

    @with_unsupported_dtypes({"1.11.0 and below": ("float16",)}, "torch")
    def sin(self):
        return torch_frontend.sin(self)

    @with_unsupported_dtypes({"1.11.0 and below": ("float16",)}, "torch")
    def sin_(self):
        self.ivy_array = self.sin().ivy_array
        return self

    @with_unsupported_dtypes({"1.11.0 and below": ("float16",)}, "torch")
    def sinh(self):
        return torch_frontend.sinh(self)

    @with_unsupported_dtypes({"1.11.0 and below": ("float16",)}, "torch")
    def sinh_(self):
        self.ivy_array = self.sinh().ivy_array
        return self

    @with_unsupported_dtypes({"1.11.0 and below": ("float16",)}, "torch")
    def cos(self):
        return torch_frontend.cos(self)

    @with_unsupported_dtypes({"1.11.0 and below": ("float16",)}, "torch")
    def cos_(self):
        self.ivy_array = self.cos().ivy_array
        return self

    @with_unsupported_dtypes({"1.11.0 and below": ("float16",)}, "torch")
    def cosh(self):
        return torch_frontend.cosh(self)

    @with_unsupported_dtypes({"1.11.0 and below": ("float16",)}, "torch")
    def cosh_(self):
        self.ivy_array = self.cosh().ivy_array
        return self

    @with_unsupported_dtypes({"1.11.0 and below": ("float16",)}, "torch")
    def arcsinh(self):
        return torch_frontend.arcsinh(self)

    @with_unsupported_dtypes({"1.11.0 and below": ("float16",)}, "torch")
    def arcsin(self):
        return torch_frontend.arcsin(self)

    @with_unsupported_dtypes({"1.11.0 and below": ("float16",)}, "torch")
    def arcsin_(self):
        self.ivy_array = self.arcsin().ivy_array
        return self

    @with_unsupported_dtypes({"1.11.0 and below": ("float16",)}, "torch")
    def atan(self):
        return torch_frontend.atan(self)

    @with_unsupported_dtypes({"1.11.0 and below": ("float16",)}, "torch")
    def atan_(self):
        self.ivy_array = self.atan().ivy_array
        return self

    @with_unsupported_dtypes({"1.11.0 and below": ("float16", "bfloat16")}, "torch")
    def atan2(self, other):
        return torch_frontend.atan2(self, other)

    def view(self, *args, shape=None):
        """
        Reshape Tensor.

        possible arguments are either:
            - size
            - tuple of ints
            - list of ints
            - torch.Size object
            - ints
        Parameters
        ----------
        args:int arguments
        shape: optional shape

        Returns reshaped tensor
        -------
        """
        if shape and not args:
            shape_tup = shape
        elif args and not shape:
            if (
                isinstance(args[0], tuple)
                or isinstance(args[0], list)
                or type(args[0]).__name__ == "Size"
            ) and len(args) == 1:
                shape_tup = args[0]
            else:
                shape_tup = args
        else:
            raise ValueError(
                "View only accepts as argument ints, tuple or list of ints or "
                "the keyword argument size."
            )
        return torch_frontend.reshape(self, shape_tup)

    def float(self, memory_format=None):
        self.ivy_array = ivy.astype(self.ivy_array, ivy.float32, copy=False)
        return self

    @with_unsupported_dtypes({"1.11.0 and below": ("float16",)}, "torch")
    def asinh(self):
        return torch_frontend.asinh(self)

    @with_unsupported_dtypes({"1.11.0 and below": ("float16",)}, "torch")
    def asinh_(self):
        self.ivy_array = self.asinh().ivy_array
        return self

    @with_unsupported_dtypes({"1.11.0 and below": ("float16",)}, "torch")
    def tan(self):
        return torch_frontend.tan(self)

    @with_unsupported_dtypes({"1.11.0 and below": ("float16",)}, "torch")
    def tan_(self):
        self.ivy_array = self.tan().ivy_array
        return self

    @with_unsupported_dtypes({"1.11.0 and below": ("float16",)}, "torch")
    def tanh(self):
        return torch_frontend.tanh(self)

    @with_unsupported_dtypes({"1.11.0 and below": ("float16",)}, "torch")
    def tanh_(self):
        self.ivy_array = self.tanh().ivy_array
        return self

    @with_unsupported_dtypes({"1.11.0 and below": ("float16",)}, "torch")
    def atanh(self):
        return torch_frontend.atanh(self)

    @with_unsupported_dtypes({"1.11.0 and below": ("float16",)}, "torch")
    def atanh_(self):
        self.ivy_array = self.atanh().ivy_array
        return self

    @with_unsupported_dtypes({"1.11.0 and below": ("float16",)}, "torch")
    def arctanh(self):
        return torch_frontend.arctanh(self)

    @with_unsupported_dtypes({"1.11.0 and below": ("float16",)}, "torch")
    def arctanh_(self):
        self.ivy_array = self.arctanh().ivy_array
        return self

    @with_unsupported_dtypes({"1.11.0 and below": ("float16",)}, "torch")
    def log(self):
        return torch_frontend.log(self)

    @with_unsupported_dtypes({"1.11.0 and below": ("float16",)}, "torch")
    def arccosh(self):
        return torch_frontend.arccosh(self)

    @with_unsupported_dtypes({"1.11.0 and below": ("float16",)}, "torch")
    def log_(self):
        self.ivy_array = self.log().ivy_array
        return self

    @with_unsupported_dtypes({"1.11.0 and below": ("float16",)}, "torch")
    def log2(self):
        return torch_frontend.log2(self)

    @with_unsupported_dtypes({"1.11.0 and below": ("float16", "bfloat16")}, "torch")
    def relu(self):
        return torch_frontend_nn.relu(self)

    def amax(self, dim=None, keepdim=False):
        return torch_frontend.amax(self, dim=dim, keepdim=keepdim)

    def amin(self, dim=None, keepdim=False):
        return torch_frontend.amin(self, dim=dim, keepdim=keepdim)

    @with_unsupported_dtypes({"1.11.0 and below": ("float16",)}, "torch")
    def aminmax(self, dim=None, keepdim=False):
        return torch_frontend.aminmax(self, dim=dim, keepdim=keepdim)

    def abs(self):
        return torch_frontend.abs(self)

    def abs_(self):
        self.ivy_array = self.abs().ivy_array
        return self

    def logical_and(self, other):
        return torch_frontend.logical_and(self, other)

    def logical_not(self, *, out=None):
        return torch_frontend.logical_not(self, out=out)

    def logical_or(self, other):
        return torch_frontend.logical_or(self, other)

    def bitwise_not(self):
        return torch_frontend.bitwise_not(self)

    def bitwise_and(self, other):
        return torch_frontend.bitwise_and(self, other)

    def bitwise_or(self, other):
        return torch_frontend.bitwise_or(self, other)

    def bitwise_left_shift(self, other):
        return torch_frontend.bitwise_left_shift(self, other)

    @with_supported_dtypes({"1.11.0 and below": ("integer",)}, "torch")
    def bitwise_or_(self, other):
        self.ivy_array = self.bitwise_or(other).ivy_array
        return self

    def contiguous(self, memory_format=None):
        return torch_frontend.tensor(self)

    def new_ones(self, size, *, dtype=None, device=None, requires_grad=False):
        return torch_frontend.ones(
            size, dtype=dtype, device=device, requires_grad=requires_grad
        )

    def floor(self, *, out=None):
        return torch_frontend.floor(self)

    def new_zeros(self, size, *, dtype=None, device=None, requires_grad=False):
        return torch_frontend.zeros(
            size, dtype=dtype, device=device, requires_grad=requires_grad
        )

    def to(self, *args, **kwargs):
        if len(args) > 0:
            if hasattr(args[0], "ivy_array") or ivy.is_array(args[0]):
                if self.dtype == ivy.dtype(args[0]) and self.device == ivy.dev(args[0]):
                    return self
                else:
                    cast_tensor = self.clone()
                    cast_tensor.ivy_array = ivy.asarray(
                        self.ivy_array,
                        dtype=ivy.dtype(args[0]),
                        device=ivy.dev(args[0]),
                    )
                    return cast_tensor
            if (
                isinstance(args[0], (ivy.Dtype, ivy.NativeDtype))
                or args[0] in ivy._all_ivy_dtypes_str
            ):
                if self.dtype == ivy.as_ivy_dtype(args[0]):
                    return self
                else:
                    cast_tensor = self.clone()
                    cast_tensor.ivy_array = ivy.asarray(self.ivy_array, dtype=args[0])
                    return cast_tensor
            if isinstance(args[0], (ivy.Device, ivy.NativeDevice, str)):
                if isinstance(args[0], str) and not isinstance(
                    args[0], (ivy.Device, ivy.NativeDevice)
                ):
                    ivy.utils.assertions.check_elem_in_list(
                        args[0],
                        [
                            "cpu",
                            "cuda",
                            "xpu",
                            "mkldnn",
                            "opengl",
                            "opencl",
                            "ideep",
                            "hip",
                            "ve",
                            "ort",
                            "mlc",
                            "xla",
                            "lazy",
                            "vulkan",
                            "meta",
                            "hpu",
                        ],
                    )
                if self.device == ivy.as_ivy_dev(args[0]):
                    return self
                else:
                    cast_tensor = self.clone()
                    cast_tensor.ivy_array = ivy.asarray(self.ivy_array, device=args[0])
                    return cast_tensor
        else:
            if (
                "dtype" in kwargs
                and "device" in kwargs
                and self.dtype == kwargs["dtype"]
                and self.device == kwargs["device"]
            ):
                return self
            else:
                cast_tensor = self.clone()
                cast_tensor.ivy_array = ivy.asarray(
                    self.ivy_array,
                    device=kwargs["device"] if "device" in kwargs else self.device,
                    dtype=kwargs["dtype"] if "dtype" in kwargs else self.dtype,
                )
                return cast_tensor

    @with_unsupported_dtypes({"1.11.0 and below": ("float16",)}, "torch")
    def arctan(self):
        return torch_frontend.atan(self)

    @with_unsupported_dtypes({"1.11.0 and below": ("float16",)}, "torch")
    def arctan_(self):
        self.ivy_array = self.arctan().ivy_array
        return self

    @with_unsupported_dtypes({"1.11.0 and below": ("float16", "bfloat16")}, "torch")
    def arctan2(self, other):
        return torch_frontend.arctan2(self, other)

    @with_unsupported_dtypes({"1.11.0 and below": ("float16", "bfloat16")}, "torch")
    def arctan2_(self, other):
        self.ivy_array = self.arctan2(other).ivy_array
        return self

    @with_unsupported_dtypes({"1.11.0 and below": ("float16",)}, "torch")
    def acos(self):
        return torch_frontend.acos(self)

    @with_unsupported_dtypes({"1.11.0 and below": ("float16",)}, "torch")
    def acos_(self):
        self.ivy_array = self.acos().ivy_array
        return self

    @with_unsupported_dtypes({"1.11.0 and below": ("float16",)}, "torch")
    def arccosh_(self):
        self.ivy_array = self.arccosh().ivy_array
        return self

    @with_unsupported_dtypes({"1.11.0 and below": ("float16",)}, "torch")
    def arccos(self):
        return torch_frontend.arccos(self)

    @with_unsupported_dtypes({"1.11.0 and below": ("float16",)}, "torch")
    def arccos_(self):
        self.ivy_array = self.arccos().ivy_array
        return self

    def new_tensor(
        self,
        data,
        *,
        dtype=None,
        device=None,
        requires_grad=False,
        layout=None,
        pin_memory=False,
    ):
        dtype = ivy.dtype(self.ivy_array) if dtype is None else dtype
        device = ivy.dev(self.ivy_array) if device is None else device
        _data = ivy.asarray(data, copy=True, dtype=dtype, device=device)
        return torch_frontend.tensor(_data)

    def view_as(self, other):
        return self.view(other.shape)

    def expand(self, *args, size=None):
        if args and size:
            raise TypeError("expand() got multiple values for argument 'size'")
        if args:
            if isinstance(args[0], (tuple, list)):
                size = args[0]
            else:
                size = args

        return torch_frontend.tensor(ivy.expand(self, tuple(size)))

    def expand_as(self, other):
        return self.expand(
            ivy.shape(other.ivy_array if isinstance(other, Tensor) else other)
        )

    def detach(self):
        return torch_frontend.tensor(
            ivy.stop_gradient(self.ivy_array, preserve_type=False)
        )

    def unsqueeze(self, dim):
        return torch_frontend.unsqueeze(self, dim)

    def unsqueeze_(self, dim):
        self.ivy_array = self.unsqueeze(dim).ivy_array
        return self

    def ravel(self):
        return torch_frontend.ravel(self)

    def split(self, split_size, dim=0):
        return torch_frontend.split(self, split_size, dim)

    def tensor_split(self, indices_or_sections, dim=0):
        return torch_frontend.tensor_split(self, indices_or_sections, dim)

    def vsplit(self, indices_or_sections=None, /, *, indices=None, sections=None):
        return torch_frontend.vsplit(
            self, indices_or_sections, indices=indices, sections=sections
        )

    def hsplit(self, indices_or_sections=None, /, *, indices=None, sections=None):
        return torch_frontend.hsplit(
            self, indices_or_sections, indices=indices, sections=sections
        )

    def dsplit(self, indices_or_sections=None, /, *, indices=None, sections=None):
        return torch_frontend.dsplit(
            self, indices_or_sections, indices=indices, sections=sections
        )

    def dim(self):
        return self.ivy_array.ndim

    def new_full(
        self,
        size,
        fill_value,
        *,
        dtype=None,
        device=None,
        requires_grad=False,
        layout=None,
        pin_memory=False,
    ):
        dtype = ivy.dtype(self.ivy_array) if dtype is None else dtype
        device = ivy.dev(self.ivy_array) if device is None else device
        _data = ivy.full(size, fill_value, dtype=dtype, device=device)
        return torch_frontend.tensor(_data)

    def new_empty(
        self,
        size,
        *,
        dtype=None,
        device=None,
        requires_grad=False,
        layout=None,
        pin_memory=False,
    ):
        dtype = ivy.dtype(self.ivy_array) if dtype is None else dtype
        device = ivy.dev(self.ivy_array) if device is None else device
        _data = ivy.empty(size, dtype=dtype, device=device)
        return torch_frontend.tensor(_data)

    def unfold(self, dimension, size, step):
        slices = []
        for i in range(0, self.shape[dimension] - size + 1, step):
            slices.append(self.ivy_array[i : i + size])
        return torch_frontend.stack(slices)

    def long(self, memory_format=None):
        self.ivy_array = ivy.astype(self.ivy_array, ivy.int64, copy=False)
        return self

    def max(self, dim=None, keepdim=False):
        return torch_frontend.max(self, dim=dim, keepdim=keepdim)

    def is_cuda(self):
        return "gpu" in ivy.dev(self.ivy_array)

    @with_unsupported_dtypes({"1.11.0 and below": ("bfloat16",)}, "torch")
    def pow(self, exponent):
        return torch_frontend.pow(self, exponent)

    @with_unsupported_dtypes({"1.11.0 and below": ("bfloat16",)}, "torch")
    def pow_(self, exponent):
        self.ivy_array = self.pow(exponent).ivy_array
        return self

    def size(self, dim=None):
        shape = self.shape
        if dim is None:
            return shape
        else:
            try:
                return shape[dim]
            except IndexError:
                raise IndexError(
                    "Dimension out of range (expected to be in range of [{}, {}], "
                    "but got {}".format(len(shape), len(shape) - 1, dim)
                )

    def matmul(self, other):
        return torch_frontend.matmul(self, other)

    def argwhere(self):
        return torch_frontend.argwhere(self)

    def argmax(self, dim=None, keepdim=False):
        return torch_frontend.argmax(self, dim=dim, keepdim=keepdim)

    def argmin(self, dim=None, keepdim=False):
        return torch_frontend.argmin(self, dim=dim, keepdim=keepdim)

    def argsort(self, dim=-1, descending=False):
        return torch_frontend.argsort(self, dim=dim, descending=descending)

    @with_unsupported_dtypes({"1.11.0 and below": ("float16",)}, "torch")
    def ceil(self):
        return torch_frontend.ceil(self)

    def min(self, dim=None, keepdim=False):
        return torch_frontend.min(self, dim=dim, keepdim=keepdim)

    def permute(self, *args, dims=None):
        if args and dims:
            raise TypeError("permute() got multiple values for argument 'dims'")
        if dims is not None:
            return torch_frontend.permute(self, dims)
        if args:
            if isinstance(args[0], (tuple, list)):
                dims = args[0]
                return torch_frontend.permute(self, dims)
            else:
                return torch_frontend.permute(self, args)
        return torch_frontend.permute(self)

    def mean(self, dim=None, keepdim=False):
        return torch_frontend.mean(self, dim=dim, keepdim=keepdim)

    @with_unsupported_dtypes({"1.11.0 and below": ("float16",)}, "torch")
    def median(self, dim=None, keepdim=False):
        return torch_frontend.median(self, dim=dim, keepdim=keepdim)

    def transpose(self, dim0, dim1):
        return torch_frontend.transpose(self, dim0=dim0, dim1=dim1)

    def transpose_(self, dim0, dim1):
        self.ivy_array = self.transpose(dim0, dim1).ivy_array
        return self

    def t(self):
        return torch_frontend.t(self)

    def flatten(self, start_dim=0, end_dim=-1):
        return torch_frontend.flatten(self, start_dim, end_dim)

    @with_unsupported_dtypes({"1.11.0 and below": ("float16",)}, "torch")
    def cumsum(self, dim, dtype):
        return torch_frontend.cumsum(self, dim, dtype=dtype)

    @with_unsupported_dtypes({"1.11.0 and below": ("float16",)}, "torch")
    def cumsum_(self, dim, *, dtype=None):
        self.ivy_array = self.cumsum(dim, dtype).ivy_array
        return self

    def inverse(self):
        return torch_frontend.inverse(self)

    def neg(self):
        return torch_frontend.negative(self)

    def int(self, memory_format=None):
        self.ivy_array = ivy.astype(self.ivy_array, ivy.int32, copy=False)
        return self

    def half(self, memory_format=None):
        self.ivy_array = ivy.astype(self.ivy_array, ivy.float16, copy=False)
        return self

    def bool(self, memory_format=None):
        self.ivy_array = ivy.astype(self.ivy_array, ivy.bool, copy=False)
        return self

    def type(self, dtype=None, non_blocking=False, **kwargs):
        if ivy.exists(dtype):
            self.ivy_array = ivy.astype(self.ivy_array, dtype)
            return self
        else:
            return str(self.dtype)

    def type_as(self, other):
        if self.dtype != other.dtype:
            self.ivy_array = ivy.astype(self.ivy_array, other.dtype)
            return self
        else:
            pass

    def byte(self, memory_format=None):
        self.ivy_array = ivy.astype(self.ivy_array, ivy.uint8, copy=False)
        return self

    @with_unsupported_dtypes({"1.11.0 and below": ("bfloat16",)}, "torch")
    def ne(self, other):
        return torch_frontend.ne(self, other)

    def squeeze(self, dim):
        return torch_frontend.squeeze(self, dim)

    def flip(self, dims):
        return torch_frontend.flip(self, dims)

    def fliplr(self):
        return torch_frontend.fliplr(self)

    def sort(self, dim=-1, descending=False):
        return torch_frontend.sort(self, dim=dim, descending=descending)

    def tril(self, diagonal=0):
        return torch_frontend.tril(self, diagonal=diagonal)

    def index_select(self, dim, index):
        return torch_frontend.index_select(self, dim, index)

    @with_unsupported_dtypes({"1.11.0 and below": ("float16", "complex")}, "torch")
    def clamp(self, min=None, max=None):
        return torch_frontend.clamp(self, min=min, max=max)

    @with_unsupported_dtypes({"1.11.0 and below": ("float16", "complex")}, "torch")
    def clamp_(self, min=None, max=None):
        self.ivy_array = self.clamp(min=min, max=max).ivy_array
        return self

    @with_unsupported_dtypes({"1.11.0 and below": ("float16", "bfloat16")}, "torch")
    def sqrt(self):
        return torch_frontend.sqrt(self)

    @with_unsupported_dtypes({"1.11.0 and below": ("float16", "bfloat16")}, "torch")
    def sqrt_(self):
        self.ivy_array = self.sqrt().ivy_array
        return self

    def where(self, condition, other):
        # TODO: replace with torch_frontend.where when it's added
        return torch_frontend.tensor(ivy.where(condition, self, other))

    def clone(self, memory_format=None):
        return torch_frontend.tensor(ivy.array(self.ivy_array, copy=True))

    @with_unsupported_dtypes({"1.11.0 and below": ("float16",)}, "torch")
    def acosh(self):
        return torch_frontend.acosh(self)

    def masked_fill(self, mask, value):
        # TODO: replace with torch_frontend.where when it's added
        return torch_frontend.tensor(ivy.where(mask, value, self))

    def masked_fill_(self, mask, value):
        self.ivy_array = self.masked_fill(mask, value).ivy_array
        return self

    @with_unsupported_dtypes({"1.11.0 and below": ("float16", "bfloat16")}, "torch")
    def index_add_(self, dim, index, source, *, alpha=1):
        self.ivy_array = torch_frontend.index_add(
            self, dim, index, source, alpha=alpha
        ).ivy_array
        return self

    @with_unsupported_dtypes({"1.11.0 and below": ("float16", "bfloat16")}, "torch")
    def index_add(self, dim, index, source, *, alpha=1):
        return torch_frontend.index_add(
            self._ivy_array, dim, index, source, alpha=alpha
        )

    @with_unsupported_dtypes({"1.11.0 and below": ("float16",)}, "torch")
    def acosh_(self):
        self.ivy_array = self.acosh().ivy_array
        return self

    @with_unsupported_dtypes({"1.11.0 and below": ("bfloat16",)}, "torch")
    def numpy(self):
        return np_frontend_array(self.ivy_array)

    @with_unsupported_dtypes({"1.11.0 and below": ("float16",)}, "torch")
    def sigmoid(self):
        return torch_frontend.sigmoid(self)

    @with_unsupported_dtypes({"1.11.0 and below": ("float16",)}, "torch")
    def sigmoid_(self):
        self.ivy_array = self.sigmoid().ivy_array
        return self

    @with_unsupported_dtypes({"1.11.0 and below": ("float16",)}, "torch")
    def softmax(self, dim=None, dtype=None):
        return torch_frontend.nn.functional.softmax(self, dim=dim, dtype=dtype)

    def repeat(self, *args, repeats=None):
        if args and repeats:
            raise ivy.utils.exceptions.IvyException(
                "repeat() got multiple values for argument 'repeats'"
            )
        if args:
            if isinstance(args[0], (tuple, list)):
                repeats = args[0]
            else:
                repeats = args
        elif not isinstance(repeats, (tuple, list)):
            raise ivy.utils.exceptions.IvyException(
                "repeat(): argument 'repeats' must be tuple of ints"
            )

        return torch_frontend.tile(self, repeats)

    def unbind(self, dim=0):
        return torch_frontend.unbind(self, dim=dim)

    def remainder(self, other, *, out=None):
        return torch_frontend.remainder(self, other, out=out)

    def bitwise_and_(self, other):
        self.ivy_array = self.bitwise_and(other).ivy_array

    @with_unsupported_dtypes({"1.11.0 and below": ("float16", "bfloat16")}, "torch")
    def atan2_(self, other):
        self.ivy_array = self.atan2(other).ivy_array
        return self

    def fmin(self, other):
        return torch_frontend.fmin(self, other)

<<<<<<< HEAD
    def tile(self, dims):
        return torch_frontend.tile(self, dims)
=======
    @with_unsupported_dtypes({"1.11.0 and below": ("float16", "complex")}, "torch")
    def trunc(self):
        return torch_frontend.trunc(self)

    @with_unsupported_dtypes({"1.11.0 and below": ("float16", "complex")}, "torch")
    def trunc_(self):
        self.ivy_array = self.trunc().ivy_array
        return self

    @with_unsupported_dtypes({"1.11.0 and below": ("float16", "complex")}, "torch")
    def fix(self):
        return torch_frontend.fix(self)

    @with_unsupported_dtypes({"1.11.0 and below": ("float16", "complex")}, "torch")
    def fix_(self):
        self.ivy_array = self.fix().ivy_array
        return self
>>>>>>> a02c0d3e

    # Special Methods #
    # -------------------#

    @with_unsupported_dtypes({"1.11.0 and below": ("bfloat16",)}, "torch")
    def __add__(self, other):
        return self.add(other)

    @with_unsupported_dtypes({"1.11.0 and below": ("bfloat16",)}, "torch")
    def __mod__(self, other):
        return torch_frontend.remainder(self, other)

    @with_unsupported_dtypes({"1.11.0 and below": ("bfloat16",)}, "torch")
    def __pow__(self, exponent):
        return self.pow(exponent)

    @with_unsupported_dtypes({"1.11.0 and below": ("bfloat16",)}, "torch")
    def __rpow__(self, other):
        return torch_frontend.pow(other, self)

    def __long__(self, memory_format=None):
        return self.long()

    def __getitem__(self, query, /):
        ivy_args = ivy.nested_map([self, query], _to_ivy_array)
        ret = ivy.get_item(*ivy_args)
        return torch_frontend.Tensor(ret, _init_overload=True)

    def __setitem__(self, key, value, /):
        key, value = ivy.nested_map([key, value], _to_ivy_array)
        self.ivy_array[key] = value

    def __iter__(self):
        if self.ndim == 0:
            raise TypeError("iteration over a 0-d tensor not supported")
        for i in range(self.shape[0]):
            yield self[i]

    @with_unsupported_dtypes({"1.11.0 and below": ("bfloat16",)}, "torch")
    def __radd__(self, other):
        return torch_frontend.add(other, self)

    @with_unsupported_dtypes({"1.11.0 and below": ("bfloat16",)}, "torch")
    def __mul__(self, other):
        return torch_frontend.mul(self, other)

    @with_unsupported_dtypes({"1.11.0 and below": "bfloat16"}, "torch")
    def __matmul__(self, other):
        return torch_frontend.matmul(self, other)

    @with_unsupported_dtypes({"1.11.0 and below": ("bfloat16",)}, "torch")
    def __rmul__(self, other):
        return torch_frontend.mul(other, self)

    @with_unsupported_dtypes({"1.11.0 and below": ("bfloat16",)}, "torch")
    def __sub__(self, other):
        return torch_frontend.subtract(self, other)

    def __truediv__(self, other):
        return torch_frontend.div(self, other)

    def __iadd__(self, other):
        ret = torch_frontend.add(self, other)
        self.ivy_array = ivy.inplace_update(
            self.ivy_array, ivy.astype(ret.ivy_array, self.dtype)
        )
        return self

    def __imod__(self, other):
        ret = torch_frontend.remainder(self, other)
        self.ivy_array = ivy.inplace_update(
            self.ivy_array, ivy.astype(ret.ivy_array, self.dtype)
        )
        return self

    def __imul__(self, other):
        ret = torch_frontend.mul(self, other)
        self.ivy_array = ivy.inplace_update(
            self.ivy_array, ivy.astype(ret.ivy_array, self.dtype)
        )
        return self

    def __isub__(self, other):
        ret = torch_frontend.subtract(self, other)
        self.ivy_array = ivy.inplace_update(
            self.ivy_array, ivy.astype(ret.ivy_array, self.dtype)
        )
        return self

    def __itruediv__(self, other):
        ret = torch_frontend.div(self, other)
        self.ivy_array = ivy.inplace_update(
            self.ivy_array, ivy.astype(ret.ivy_array, self.dtype)
        )
        return self

    def __int__(self):
        item = self.item()
        if isinstance(item, complex):
            if item.imag != 0:
                raise TypeError("can't convert complex to int without overflow")
            item = item.real
        return int(item)

    def __float__(self):
        item = self.item()
        if isinstance(item, complex):
            if item.imag != 0:
                raise TypeError("can't convert complex to float without overflow")
            item = item.real
        return float(item)

    @with_unsupported_dtypes({"1.11.0 and below": ("bfloat16",)}, "torch")
    def __eq__(self, other):
        return torch_frontend.equal(self, other)

    @with_unsupported_dtypes({"1.11.0 and below": ("bfloat16",)}, "torch")
    def __gt__(self, other):
        return torch_frontend.greater(self, other)

    @with_unsupported_dtypes({"1.11.0 and below": ("bfloat16",)}, "torch")
    def __ne__(self, other):
        return self.ne(other)

    @with_unsupported_dtypes({"1.11.0 and below": ("bfloat16",)}, "torch")
    def __rsub__(self, other):
        return torch_frontend.subtract(other, self)

    @with_unsupported_dtypes({"1.11.0 and below": ("bfloat16",)}, "torch")
    def __lt__(self, other):
        return torch_frontend.less(self, other)

    @with_unsupported_dtypes({"1.11.0 and below": ("bfloat16",)}, "torch")
    def __or__(self, other):
        return torch_frontend.bitwise_or(self, other)

    def __invert__(self):
        return torch_frontend.bitwise_not(self)

    def __and__(self, other):
        return torch_frontend.bitwise_and(self, other)

    # Method aliases
    absolute, absolute_ = abs, abs_
    clip, clip_ = clamp, clamp_
    ndimension = dim

    def bitwise_xor(self, other):
        return torch_frontend.bitwise_xor(self, other)

    def item(self):
        if self.ndim == 0 or (self.ndim == 1 and self.shape[0] == 1):
            return self.ivy_array.to_scalar()
        raise ValueError("only size-1 tensors can be converted to Python scalars")

    @with_unsupported_dtypes({"1.11.0 and below": ("float16",)}, "torch")
    def cumprod(self, dim, dtype):
        return torch_frontend.cumprod(self, dim, dtype=dtype)

    def count_nonzero(self, dim):
        return torch_frontend.count_nonzero(self, dim=dim)

    @with_unsupported_dtypes({"1.11.0 and below": ("bfloat16", "float16")}, "torch")
    def exp(self):
        return torch_frontend.exp(self)

    def mul(self, other):
        return torch_frontend.mul(self, other)

    @with_unsupported_dtypes({"1.11.0 and below": ("float16",)}, "torch")
    def ceil_(self):
        self.ivy_array = torch_frontend.ceil(self).ivy_array
        return self

    @with_unsupported_dtypes({"1.11.0 and below": ("bfloat16",)}, "torch")
    def mul_(self, other):
        self.ivy_array = self.mul(other).ivy_array
        # the return dtype is the same as the input dtype
        self.ivy_array = self.to(self.dtype).ivy_array
        return self

    @with_unsupported_dtypes({"1.11.0 and below": ("float16",)}, "torch")
    def round(self, *, decimals=0):
        return torch_frontend.round(self, decimals=decimals)

    @with_unsupported_dtypes({"1.11.0 and below": ("float16", "complex")}, "torch")
    def cross(self, other, dim=-1):
        return torch_frontend.cross(self, other, dim=dim)

    @with_unsupported_dtypes({"1.11.0 and below": ("float16", "bfloat16")}, "torch")
    def det(self):
        return torch_frontend.det(self)

    def reciprocal(self):
        return torch_frontend.reciprocal(self)

    def fill_(self, value):
        self.ivy_array = torch_frontend.full_like(
            self, value, dtype=self.dtype, device=self.device
        ).ivy_array
        return self

    def nonzero(self):
        return torch_frontend.nonzero(self)

    def mm(self, mat2):
        return torch_frontend.mm(self, mat2)

    @with_unsupported_dtypes({"1.11.0 and below": ("bfloat16", "float16")}, "torch")
    def square(self):
        return torch_frontend.square(self._ivy_array)

    @with_unsupported_dtypes({"1.11.0 and below": ("float16",)}, "torch")
    def log10(self):
        return torch_frontend.log10(self._ivy_array)

    def short(self, memory_format=None):
        self.ivy_array = ivy.astype(self.ivy_array, ivy.int16, copy=False)
        return self

    @with_unsupported_dtypes({"1.11.0 and below": ("float16", "bfloat16")}, "torch")
    def prod(self, dim=None, keepdim=False, *, dtype=None):
        return torch_frontend.prod(self, dim=dim, keepdim=keepdim, dtype=dtype)

    def div(self, other, *, rounding_mode=None):
        return torch_frontend.div(self, other, rounding_mode=rounding_mode)

    def div_(self, other, *, rounding_mode=None):
        self.ivy_array = self.div(other, rounding_mode=rounding_mode).ivy_array
        return self

    def normal_(self, mean=0, std=1, *, generator=None):
        self.ivy_array = ivy.random_normal(
            mean=mean, std=std, shape=self.shape, dtype=self.dtype, device=self.device
        )
        return self

    @with_unsupported_dtypes({"1.11.0 and below": ("float16",)}, "torch")
    def addcdiv(self, tensor1, tensor2, *, value=1):
        return torch_frontend.addcdiv(self, tensor1, tensor2, value=value)

    sign_decorator_dtypes = ("float16", "complex", "bool")

    @with_unsupported_dtypes({"1.11.0 and below": sign_decorator_dtypes}, "torch")
    def sign(self):
        return torch_frontend.sign(self._ivy_array)

    @with_unsupported_dtypes({"1.11.0 and below": ("float16", "bfloat16")}, "torch")
    def fmod(self, other, *, out=None):
        return torch_frontend.fmod(self, other, out=out)

    @with_unsupported_dtypes({"1.11.0 and below": ("float16", "bfloat16")}, "torch")
    def fmod_(self, other):
        self.ivy_array = self.fmod(other).ivy_array
        return self

    def tolist(self):
        return self._ivy_array.to_list()

    @with_unsupported_dtypes({"1.11.0 and below": ("float16", "complex")}, "torch")
    def topk(self, k, dim=None, largest=True, sorted=True):
        return torch_frontend.topk(self, k, dim=dim, largest=largest, sorted=sorted)

    rshift_dtypes = ("float16", "bfloat16", "float32", "float64", "bool", "complex")

    @with_unsupported_dtypes({"1.11.0 and below": rshift_dtypes}, "torch")
    def bitwise_right_shift(self, other, *, out=None):
        return torch_frontend.bitwise_right_shift(self._ivy_array, other)


class Size(tuple):
    def __new__(cls, iterable=()):
        new_iterable = list()
        for i, item in enumerate(iterable):
            if isinstance(item, int):
                new_iterable.append(item)
                continue
            try:
                new_iterable.append(int(item))
            except Exception:
                raise TypeError(f"Expected int, but got {type(item)} at index {i}")
        return super().__new__(cls, new_iterable)

    def __repr__(self):
        return f'ivy.frontends.torch.Size([{", ".join(str(d) for d in self)}])'<|MERGE_RESOLUTION|>--- conflicted
+++ resolved
@@ -852,10 +852,9 @@
     def fmin(self, other):
         return torch_frontend.fmin(self, other)
 
-<<<<<<< HEAD
     def tile(self, dims):
         return torch_frontend.tile(self, dims)
-=======
+      
     @with_unsupported_dtypes({"1.11.0 and below": ("float16", "complex")}, "torch")
     def trunc(self):
         return torch_frontend.trunc(self)
@@ -873,7 +872,6 @@
     def fix_(self):
         self.ivy_array = self.fix().ivy_array
         return self
->>>>>>> a02c0d3e
 
     # Special Methods #
     # -------------------#
